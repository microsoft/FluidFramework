/*!
 * Copyright (c) Microsoft Corporation and contributors. All rights reserved.
 * Licensed under the MIT License.
 */
import { ITelemetryBaseLogger, ITelemetryGenericEvent, ITelemetryLogger } from "@fluidframework/common-definitions";
import {
    FluidObject,
    IFluidHandle,
    IFluidHandleContext,
    IFluidRouter,
    IRequest,
    IResponse,
} from "@fluidframework/core-interfaces";
import {
    IAudience,
    IFluidTokenProvider,
    IContainerContext,
    IDeltaManager,
    IRuntime,
    ICriticalContainerError,
    AttachState,
    ILoaderOptions,
    LoaderHeader,
    ISnapshotTreeWithBlobContents,
} from "@fluidframework/container-definitions";
import {
    IContainerRuntime,
    IContainerRuntimeEvents,
} from "@fluidframework/container-runtime-definitions";
import {
    assert,
    Trace,
    TypedEventEmitter,
    unreachableCase,
} from "@fluidframework/common-utils";
import {
    ChildLogger,
    raiseConnectedEvent,
    PerformanceEvent,
    TaggedLoggerAdapter,
    MonitoringContext,
    loggerToMonitoringContext,
    wrapError,
} from "@fluidframework/telemetry-utils";
import {
    DriverHeader,
    FetchSource,
    IDocumentStorageService,
    ISummaryContext,
} from "@fluidframework/driver-definitions";
import { readAndParse } from "@fluidframework/driver-utils";
import {
    DataCorruptionError,
    DataProcessingError,
    GenericError,
    UsageError,
} from "@fluidframework/container-utils";
import {
    IClientDetails,
    IDocumentMessage,
    IQuorumClients,
    ISequencedDocumentMessage,
    ISignalMessage,
    ISnapshotTree,
    ISummaryContent,
    ISummaryTree,
    MessageType,
    SummaryType,
} from "@fluidframework/protocol-definitions";
import {
    FlushMode,
    gcTreeKey,
    InboundAttachMessage,
    IFluidDataStoreContextDetached,
    IFluidDataStoreRegistry,
    IFluidDataStoreChannel,
    IGarbageCollectionData,
    IGarbageCollectionDetailsBase,
    IEnvelope,
    IInboundSignalMessage,
    ISignalEnvelope,
    NamedFluidDataStoreRegistryEntries,
    ISummaryTreeWithStats,
    ISummarizeInternalResult,
    CreateChildSummarizerNodeParam,
    SummarizeInternalFn,
    channelsTreeName,
    IAttachMessage,
    IDataStore,
    ITelemetryContext,
} from "@fluidframework/runtime-definitions";
import {
    addBlobToSummary,
    addSummarizeResultToSummary,
    addTreeToSummary,
    createRootSummarizerNodeWithGC,
    IRootSummarizerNodeWithGC,
    RequestParser,
    create404Response,
    exceptionToResponse,
    requestFluidObject,
    responseToException,
    seqFromTree,
    calculateStats,
    TelemetryContext,
} from "@fluidframework/runtime-utils";
import { GCDataBuilder, trimLeadingAndTrailingSlashes } from "@fluidframework/garbage-collector";
import { v4 as uuid } from "uuid";
import { ContainerFluidHandleContext } from "./containerHandleContext";
import { FluidDataStoreRegistry } from "./dataStoreRegistry";
import { Summarizer } from "./summarizer";
import { SummaryManager } from "./summaryManager";
import {
    ReportOpPerfTelemetry,
    IPerfSignalReport,
} from "./connectionTelemetry";
import {
    IPendingLocalState,
    PendingStateManager,
} from "./pendingStateManager";
import { pkgVersion } from "./packageVersion";
import { BlobManager, IBlobManagerLoadInfo, IPendingBlobs } from "./blobManager";
import { DataStores, getSummaryForDatastores } from "./dataStores";
import {
    aliasBlobName,
    blobsTreeName,
    chunksBlobName,
    electedSummarizerBlobName,
    extractSummaryMetadataMessage,
    IContainerRuntimeMetadata,
    ICreateContainerMetadata,
    ISummaryMetadataMessage,
    metadataBlobName,
    wrapSummaryInChannelsTree,
} from "./summaryFormat";
import { SummaryCollection } from "./summaryCollection";
import { ISerializedElection, OrderedClientCollection, OrderedClientElection } from "./orderedClientElection";
import { SummarizerClientElection, summarizerClientType } from "./summarizerClientElection";
import {
    SubmitSummaryResult,
    IConnectableRuntime,
    IGeneratedSummaryStats,
    ISubmitSummaryOptions,
    ISummarizer,
    ISummarizerInternalsProvider,
    ISummarizerRuntime,
    IRefreshSummaryAckOptions,
} from "./summarizerTypes";
import { formExponentialFn, Throttler } from "./throttler";
import { RunWhileConnectedCoordinator } from "./runWhileConnectedCoordinator";
import {
    GarbageCollector,
    GCNodeType,
    IGarbageCollectionRuntime,
    IGarbageCollector,
    IGCStats,
} from "./garbageCollection";
import {
    channelToDataStore,
    IDataStoreAliasMessage,
    isDataStoreAliasMessage,
} from "./dataStore";
import { BindBatchTracker } from "./batchTracker";
import { ScheduleManager } from "./scheduleManager";
import {
    BatchMessage,
    IBatchCheckpoint,
    OpCompressor,
    OpDecompressor,
    Outbox,
    OpSplitter,
    RemoteMessageProcessor,
} from "./opLifecycle";

export enum ContainerMessageType {
    // An op to be delivered to store
    FluidDataStoreOp = "component",

    // Creates a new store
    Attach = "attach",

    // Chunked operation.
    ChunkedOp = "chunkedOp",

    // Signifies that a blob has been attached and should not be garbage collected by storage
    BlobAttach = "blobAttach",

    // Ties our new clientId to our old one on reconnect
    Rejoin = "rejoin",

    // Sets the alias of a root data store
    Alias = "alias",
}

export interface ContainerRuntimeMessage {
    contents: any;
    type: ContainerMessageType;
}

export interface ISummaryBaseConfiguration {
    /**
     * Delay before first attempt to spawn summarizing container.
     */
    initialSummarizerDelayMs: number;

    /**
     * Defines the maximum allowed time to wait for a pending summary ack.
     * The maximum amount of time client will wait for a summarize is the minimum of
     * maxSummarizeAckWaitTime (currently 10 * 60 * 1000) and maxAckWaitTime.
     */
    maxAckWaitTime: number;
    /**
     * Defines the maximum number of Ops in between Summaries that can be
     * allowed before forcibly electing a new summarizer client.
     */
    maxOpsSinceLastSummary: number;
}

export interface ISummaryConfigurationHeuristics extends ISummaryBaseConfiguration {
    state: "enabled";
    /**
     * Defines the maximum allowed time, since the last received Ack, before running the summary
     * with reason maxTime.
     * For example, say we receive ops one by one just before the idle time is triggered.
     * In this case, we still want to run a summary since it's been a while since the last summary.
     */
    maxTime: number;
    /**
     * Defines the maximum number of Ops, since the last received Ack, that can be allowed
     * before running the summary with reason maxOps.
     */
    maxOps: number;
    /**
     * Defines the minimum number of Ops, since the last received Ack, that can be allowed
     * before running the last summary.
     */
    minOpsForLastSummaryAttempt: number;
    /**
     * Defines the lower boundary for the allowed time in between summarizations.
     * Pairs with maxIdleTime to form a range.
     * For example, if we only receive 1 op, we don't want to have the same idle time as say 100 ops.
     * Based on the boundaries we set in minIdleTime and maxIdleTime, the idle time will change
     * linearly depending on the number of ops we receive.
     */
    minIdleTime: number;
    /**
     * Defines the upper boundary for the allowed time in between summarizations.
     * Pairs with minIdleTime to form a range.
     * For example, if we only receive 1 op, we don't want to have the same idle time as say 100 ops.
     * Based on the boundaries we set in minIdleTime and maxIdleTime, the idle time will change
     * linearly depending on the number of ops we receive.
     */
    maxIdleTime: number;
    /**
     * Runtime op weight to use in heuristic summarizing.
     * This number is a multiplier on the number of runtime ops we process when running summarize heuristics.
     * For example: (multiplier) * (number of runtime ops) = weighted number of runtime ops
     */
    runtimeOpWeight: number;
    /**
     * Non-runtime op weight to use in heuristic summarizing
     * This number is a multiplier on the number of non-runtime ops we process when running summarize heuristics.
     * For example: (multiplier) * (number of non-runtime ops) = weighted number of non-runtime ops
     */
    nonRuntimeOpWeight: number;

    /**
     * Number of ops since last summary needed before a non-runtime op can trigger running summary heuristics.
     *
     * Note: Any runtime ops sent before the threshold is reached will trigger heuristics normally.
     * This threshold ONLY applies to non-runtime ops triggering summaries.
     *
     * For example: Say the threshold is 20. Sending 19 non-runtime ops will not trigger any heuristic checks.
     * Sending the 20th non-runtime op will trigger the heuristic checks for summarizing.
     */
    nonRuntimeHeuristicThreshold?: number;
}

export interface ISummaryConfigurationDisableSummarizer {
    state: "disabled";
}

export interface ISummaryConfigurationDisableHeuristics extends ISummaryBaseConfiguration {
    state: "disableHeuristics";
}

export type ISummaryConfiguration =
    | ISummaryConfigurationDisableSummarizer
    | ISummaryConfigurationDisableHeuristics
    | ISummaryConfigurationHeuristics;

export const DefaultSummaryConfiguration: ISummaryConfiguration = {
    state: "enabled",

    minIdleTime: 0,

    maxIdleTime: 30 * 1000, // 30 secs.

    maxTime: 60 * 1000, // 1 min.

    maxOps: 100, // Summarize if 100 weighted ops received since last snapshot.

    minOpsForLastSummaryAttempt: 10,

    maxAckWaitTime: 10 * 60 * 1000, // 10 mins.

    maxOpsSinceLastSummary: 7000,

    initialSummarizerDelayMs: 5 * 1000, // 5 secs.

    nonRuntimeOpWeight: 0.1,

    runtimeOpWeight: 1.0,

    nonRuntimeHeuristicThreshold: 20,
};

export interface IGCRuntimeOptions {
    /**
     * Flag that if true, will enable running garbage collection (GC) for a new container.
     *
     * GC has mark phase and sweep phase. In mark phase, unreferenced objects are identified
     * and marked as such in the summary. This option enables the mark phase.
     * In sweep phase, unreferenced objects are eventually deleted from the container if they meet certain conditions.
     * Sweep phase can be enabled via the "sweepAllowed" option.
     *
     * Note: This setting is persisted in the container's summary and cannot be changed.
     */
    gcAllowed?: boolean;

    /**
     * Flag that if true, enables GC's sweep phase for a new container.
     *
     * This will allow GC to eventually delete unreferenced objects from the container.
     * This flag should only be set to true if "gcAllowed" is true.
     *
     * Note: This setting is persisted in the container's summary and cannot be changed.
     */
    sweepAllowed?: boolean;

    /**
     * Flag that if true, will disable garbage collection for the session.
     * Can be used to disable running GC on containers where it is allowed via the gcAllowed option.
     */
    disableGC?: boolean;

    /**
     * Flag that will bypass optimizations and generate GC data for all nodes irrespective of whether a node
     * changed or not.
     */
    runFullGC?: boolean;

    /**
     * Maximum session duration for a new container. If not present, a default value will be used.
     *
     * Note: This setting is persisted in the container's summary and cannot be changed.
     */
    sessionExpiryTimeoutMs?: number;

    /**
     * Allows additional GC options to be passed.
     */
    [key: string]: any;
}

export interface ISummaryRuntimeOptions {

    /** Override summary configurations set by the server. */
    summaryConfigOverrides?: ISummaryConfiguration;

    /**
     * Delay before first attempt to spawn summarizing container.
     *
     * @deprecated Use {@link ISummaryRuntimeOptions.summaryConfigOverrides}'s
     * {@link ISummaryBaseConfiguration.initialSummarizerDelayMs} instead.
     */
    initialSummarizerDelayMs?: number;
}

/**
 * Options for op compression.
 * @experimental - Not ready for use
 */
export interface ICompressionRuntimeOptions {
    /**
     * The minimum size the batch's payload must exceed before the batch's contents will be compressed.
     */
    readonly minimumBatchSizeInBytes: number;

    /**
     * The compression algorithm that will be used to compress the op.
     */
    readonly compressionAlgorithm: CompressionAlgorithms;
}

/**
 * Options for container runtime.
 */
export interface IContainerRuntimeOptions {
    readonly summaryOptions?: ISummaryRuntimeOptions;
    readonly gcOptions?: IGCRuntimeOptions;
    /**
     * Affects the behavior while loading the runtime when the data verification check which
     * compares the DeltaManager sequence number (obtained from protocol in summary) to the
     * runtime sequence number (obtained from runtime metadata in summary) finds a mismatch.
     * 1. "close" (default) will close the container with an assertion.
     * 2. "log" will log an error event to telemetry, but still continue to load.
     * 3. "bypass" will skip the check entirely. This is not recommended.
     */
    readonly loadSequenceNumberVerification?: "close" | "log" | "bypass";
    /**
     * Sets the flush mode for the runtime. In Immediate flush mode the runtime will immediately
     * send all operations to the driver layer, while in TurnBased the operations will be buffered
     * and then sent them as a single batch at the end of the turn.
     * By default, flush mode is TurnBased.
     */
    readonly flushMode?: FlushMode;
    /**
<<<<<<< HEAD
     * Enables the runtime to compress ops.
=======
     * Save enough runtime state to be able to serialize upon request and load to the same state in a new container.
     */
    readonly enableOfflineLoad?: boolean;
    /**
     * Enables the runtime to compress ops. Compression is disabled when undefined.
>>>>>>> 865762ff
     * @experimental Not ready for use.
     */
    readonly compressionOptions?: ICompressionRuntimeOptions;
    /**
     * If specified, when in FlushMode.TurnBased, if the size of the ops between JS turns exceeds this value,
     * an error will be thrown and the container will close.
     *
     * If unspecified, the limit is 950 * 1024.
     *
     * 'Infinity' will disable any limit.
     *
     * @experimental This config should be driven by the connection with the service and will be moved in the future.
     */
    readonly maxBatchSizeInBytes?: number;
    /**
     * If the op payload needs to be chunked in order to work around the maximum size of the batch, this value represents
     * how large the individual chunks will be. This is only supported when compression is enabled.
     *
     * If unspecified, if a batch exceeds `maxBatchSizeInBytes` after compression, the container will close with an instance
     * of `GenericError` with the `BatchTooLarge` message.
     *
     * @experimental Not ready for use.
     */
    readonly chunkSizeInBytes?: number;
    /**
     * If enabled, the runtime will block all attempts to send an op inside the
     * {@link ContainerRuntime#ensureNoDataModelChanges} callback. The callback is used by
     * {@link @fluidframework/shared-object-base#SharedObjectCore} for event handlers so enabling this
     * will disallow modifying DDSes while handling DDS events.
     *
     * By default, the feature is disabled. If enabled from options, the `Fluid.ContainerRuntime.DisableOpReentryCheck`
     * can be used to disable it at runtime.
     */
    readonly enableOpReentryCheck?: boolean;
}

/**
 * The summary tree returned by the root node. It adds state relevant to the root of the tree.
 */
export interface IRootSummaryTreeWithStats extends ISummaryTreeWithStats {
    /** The garbage collection stats if GC ran, undefined otherwise. */
    gcStats?: IGCStats;
}

/**
 * Accepted header keys for requests coming to the runtime.
 */
export enum RuntimeHeaders {
    /** True to wait for a data store to be created and loaded before returning it. */
    wait = "wait",
    /**
     * True if the request is from an external app. Used for GC to handle scenarios where a data store
     * is deleted and requested via an external app.
     */
    externalRequest = "externalRequest",
    /** True if the request is coming from an IFluidHandle. */
    viaHandle = "viaHandle",
}

/** True if a tombstoned object should be returned without erroring */
export const AllowTombstoneRequestHeaderKey = "allowTombstone"; // Belongs in the enum above, but avoiding the breaking change

/** Tombstone error responses will have this header set to true */
export const TombstoneResponseHeaderKey = "isTombstoned"

/**
 * The full set of parsed header data that may be found on Runtime requests
 */
export interface RuntimeHeaderData {
    wait?: boolean;
    externalRequest?: boolean;
    viaHandle?: boolean;
    allowTombstone?: boolean;
}

/** Default values for Runtime Headers */
export const defaultRuntimeHeaderData: Required<RuntimeHeaderData> = {
    wait: true,
    externalRequest: false,
    viaHandle: false,
    allowTombstone: false,
}

/**
 * Available compression algorithms for op compression.
 */
export enum CompressionAlgorithms {
    lz4 = "lz4",
}

/**
 * @deprecated
 * Untagged logger is unsupported going forward. There are old loaders with old ContainerContexts that only
 * have the untagged logger, so to accommodate that scenario the below interface is used. It can be removed once
 * its usage is removed from TaggedLoggerAdapter fallback.
 */
interface OldContainerContextWithLogger extends Omit<IContainerContext, "taggedLogger"> {
    logger: ITelemetryBaseLogger;
    taggedLogger: undefined;
}

/**
 * State saved when the container closes, to be given back to a newly
 * instantiated runtime in a new instance of the container, so it can load to the
 * same state
 */
interface IPendingRuntimeState {
    /**
     * Pending ops from PendingStateManager
     */
    pending?: IPendingLocalState;
    /**
     * Pending blobs from BlobManager
     */
    pendingAttachmentBlobs?: IPendingBlobs;
}

const maxConsecutiveReconnectsKey = "Fluid.ContainerRuntime.MaxConsecutiveReconnects";

const defaultFlushMode = FlushMode.TurnBased;

// The actual limit is 1Mb (socket.io and Kafka limits)
// We can't estimate it fully, as we
// - do not know what properties relay service will add
// - we do not stringify final op, thus we do not know how much escaping will be added.
const defaultMaxBatchSizeInBytes = 950 * 1024;

/**
 * @deprecated - use ContainerRuntimeMessage instead
 */
export enum RuntimeMessage {
    FluidDataStoreOp = "component",
    Attach = "attach",
    ChunkedOp = "chunkedOp",
    BlobAttach = "blobAttach",
    Rejoin = "rejoin",
    Alias = "alias",
    Operation = "op",
}

/**
 * @deprecated - please use version in driver-utils
 */
export function isRuntimeMessage(message: ISequencedDocumentMessage): boolean {
    return (Object.values(RuntimeMessage) as string[]).includes(message.type);
}

/**
 * Legacy ID for the built-in AgentScheduler.  To minimize disruption while removing it, retaining this as a
 * special-case for document dirty state.  Ultimately we should have no special-cases from the
 * ContainerRuntime's perspective.
 */
export const agentSchedulerId = "_scheduler";

// safely check navigator and get the hardware spec value
export function getDeviceSpec() {
    try {
        if (typeof navigator === "object" && navigator !== null) {
            return {
                deviceMemory: (navigator as any).deviceMemory,
                hardwareConcurrency: navigator.hardwareConcurrency,
            };
        }
    } catch {
    }
    return {};
}

/**
 * Represents the runtime of the container. Contains helper functions/state of the container.
 * It will define the store level mappings.
 */
export class ContainerRuntime extends TypedEventEmitter<IContainerRuntimeEvents>
    implements
    IContainerRuntime,
    IGarbageCollectionRuntime,
    IRuntime,
    ISummarizerRuntime,
    ISummarizerInternalsProvider {
    public get IContainerRuntime() { return this; }
    public get IFluidRouter() { return this; }

    /**
     * @deprecated - use loadRuntime instead.
     * Load the stores from a snapshot and returns the runtime.
     * @param context - Context of the container.
     * @param registryEntries - Mapping to the stores.
     * @param requestHandler - Request handlers for the container runtime
     * @param runtimeOptions - Additional options to be passed to the runtime
     * @param existing - (optional) When loading from an existing snapshot. Precedes context.existing if provided
     * @param containerRuntimeCtor - (optional) Constructor to use to create the ContainerRuntime instance. This
     * allows mixin classes to leverage this method to define their own async initializer.
     */
    public static async load(
        context: IContainerContext,
        registryEntries: NamedFluidDataStoreRegistryEntries,
        requestHandler?: (request: IRequest, runtime: IContainerRuntime) => Promise<IResponse>,
        runtimeOptions: IContainerRuntimeOptions = {},
        containerScope: FluidObject = context.scope,
        existing?: boolean,
        containerRuntimeCtor: typeof ContainerRuntime = ContainerRuntime
    ): Promise<ContainerRuntime> {
        let existingFlag = true;
        if (!existing) {
            existingFlag = false;
        }
        return this.loadRuntime({
            context,
            registryEntries,
            existing: existingFlag,
            requestHandler,
            runtimeOptions,
            containerScope,
            containerRuntimeCtor,
        });
    }

    /**
     * Load the stores from a snapshot and returns the runtime.
     * @param params - An object housing the runtime properties:
     * - context - Context of the container.
     * - registryEntries - Mapping to the stores.
     * - existing - When loading from an existing snapshot
     * - requestHandler - Request handlers for the container runtime
     * - runtimeOptions - Additional options to be passed to the runtime
     * - containerScope - runtime services provided with context
     * - containerRuntimeCtor - Constructor to use to create the ContainerRuntime instance.
     * This allows mixin classes to leverage this method to define their own async initializer.
     */
    public static async loadRuntime(
        params: {
            context: IContainerContext;
            registryEntries: NamedFluidDataStoreRegistryEntries;
            existing: boolean;
            requestHandler?: (request: IRequest, runtime: IContainerRuntime) => Promise<IResponse>;
            runtimeOptions?: IContainerRuntimeOptions;
            containerScope?: FluidObject;
            containerRuntimeCtor?: typeof ContainerRuntime;
        },
    ): Promise<ContainerRuntime> {
        const {
            context,
            registryEntries,
            existing,
            requestHandler,
            runtimeOptions = {},
            containerScope = {},
            containerRuntimeCtor = ContainerRuntime
        } = params;

        // If taggedLogger exists, use it. Otherwise, wrap the vanilla logger:
        // back-compat: Remove the TaggedLoggerAdapter fallback once all the host are using loader > 0.45
        const backCompatContext: IContainerContext | OldContainerContextWithLogger = context;
        const passLogger = backCompatContext.taggedLogger ??
            new TaggedLoggerAdapter((backCompatContext as OldContainerContextWithLogger).logger);
        const logger = ChildLogger.create(passLogger, undefined, {
            all: {
                runtimeVersion: pkgVersion,
            },
        });

        const {
            summaryOptions = {},
            gcOptions = {},
            loadSequenceNumberVerification = "close",
            flushMode = defaultFlushMode,
<<<<<<< HEAD
            compressionOptions = {},
=======
            enableOfflineLoad = false,
            compressionOptions = {
                minimumBatchSizeInBytes: Number.POSITIVE_INFINITY,
                compressionAlgorithm: CompressionAlgorithms.lz4
            },
>>>>>>> 865762ff
            maxBatchSizeInBytes = defaultMaxBatchSizeInBytes,
            chunkSizeInBytes = Number.POSITIVE_INFINITY,
            enableOpReentryCheck = false,
        } = runtimeOptions;

        const registry = new FluidDataStoreRegistry(registryEntries);

        const tryFetchBlob = async <T>(blobName: string): Promise<T | undefined> => {
            const blobId = context.baseSnapshot?.blobs[blobName];
            if (context.baseSnapshot && blobId) {
                // IContainerContext storage api return type still has undefined in 0.39 package version.
                // So once we release 0.40 container-defn package we can remove this check.
                assert(context.storage !== undefined, 0x1f5 /* "Attached state should have storage" */);
                return readAndParse<T>(context.storage, blobId);
            }
        };

        const [chunks, metadata, electedSummarizerData, aliases] = await Promise.all([
            tryFetchBlob<[string, string[]][]>(chunksBlobName),
            tryFetchBlob<IContainerRuntimeMetadata>(metadataBlobName),
            tryFetchBlob<ISerializedElection>(electedSummarizerBlobName),
            tryFetchBlob<[string, string][]>(aliasBlobName),
        ]);

        const loadExisting = existing === true || context.existing === true;

        // read snapshot blobs needed for BlobManager to load
        const blobManagerSnapshot = await BlobManager.load(
            context.baseSnapshot?.trees[blobsTreeName],
            async (id) => {
                // IContainerContext storage api return type still has undefined in 0.39 package version.
                // So once we release 0.40 container-defn package we can remove this check.
                assert(context.storage !== undefined, 0x256 /* "storage undefined in attached container" */);
                return readAndParse(context.storage, id);
            },
        );

        // Verify summary runtime sequence number matches protocol sequence number.
        const runtimeSequenceNumber = metadata?.message?.sequenceNumber;
        // When we load with pending state, we reuse an old snapshot so we don't expect these numbers to match
        if (!context.pendingLocalState && runtimeSequenceNumber !== undefined) {
            const protocolSequenceNumber = context.deltaManager.initialSequenceNumber;
            // Unless bypass is explicitly set, then take action when sequence numbers mismatch.
            if (loadSequenceNumberVerification !== "bypass" && runtimeSequenceNumber !== protocolSequenceNumber) {
                // "Load from summary, runtime metadata sequenceNumber !== initialSequenceNumber"
                const error = new DataCorruptionError(
                    // pre-0.58 error message: SummaryMetadataMismatch
                    "Summary metadata mismatch",
                    { runtimeVersion: pkgVersion, runtimeSequenceNumber, protocolSequenceNumber },
                );

                if (loadSequenceNumberVerification === "log") {
                    logger.sendErrorEvent({ eventName: "SequenceNumberMismatch" }, error);
                } else {
                    // Call both close and dispose as closeFn implementation will no longer dispose runtime in future
                    context.closeFn(error);
                    context.disposeFn?.(error);
                }
            }
        }

        const runtime = new containerRuntimeCtor(
            context,
            registry,
            metadata,
            electedSummarizerData,
            chunks ?? [],
            aliases ?? [],
            {
                summaryOptions,
                gcOptions,
                loadSequenceNumberVerification,
                flushMode,
                compressionOptions,
                maxBatchSizeInBytes,
                chunkSizeInBytes,
                enableOpReentryCheck,
            },
            containerScope,
            logger,
            loadExisting,
            blobManagerSnapshot,
            context.storage,
            requestHandler,
        );

<<<<<<< HEAD
        // It's possible to have ops with a reference sequence number of 0. Op sequence numbers start
        // at 1, so we won't see a replayed saved op with a sequence number of 0.
        await runtime.pendingStateManager.applyStashedOpsAt(0);
=======
        if (pendingRuntimeState) {
            await runtime.processSavedOps(pendingRuntimeState);
            // delete these once runtime has seen them to save space
            pendingRuntimeState.savedOps = [];
        }

        // Initialize the base state of the runtime before it's returned.
        await runtime.initializeBaseState();
>>>>>>> 865762ff

        return runtime;
    }

    public get options(): ILoaderOptions {
        return this.context.options;
    }

    public get clientId(): string | undefined {
        return this.context.clientId;
    }

    public get clientDetails(): IClientDetails {
        return this.context.clientDetails;
    }

    public get deltaManager(): IDeltaManager<ISequencedDocumentMessage, IDocumentMessage> {
        return this.context.deltaManager;
    }

    public get storage(): IDocumentStorageService {
        return this._storage;
    }

    public get reSubmitFn(): (
        type: ContainerMessageType,
        content: any,
        localOpMetadata: unknown,
        opMetadata: Record<string, unknown> | undefined,
    ) => void {
        // eslint-disable-next-line @typescript-eslint/unbound-method
        return this.reSubmit;
    }

    public get disposeFn(): (error?: ICriticalContainerError) => void {
        // In old loaders without dispose functionality, closeFn is equivalent but will also switch container to readonly mode
        return this.context.disposeFn ?? this.context.closeFn;
    }

    public get closeFn(): (error?: ICriticalContainerError) => void {
        // Also call disposeFn to retain functionality of runtime being disposed on close
        return (error?: ICriticalContainerError) => {
            this.context.closeFn(error);
            this.context.disposeFn?.(error);
        };
    }

    public get flushMode(): FlushMode {
        return this._flushMode;
    }

    public get scope(): FluidObject {
        return this.containerScope;
    }

    public get IFluidDataStoreRegistry(): IFluidDataStoreRegistry {
        return this.registry;
    }

    public get attachState(): AttachState {
        return this.context.attachState;
    }

    public get IFluidHandleContext(): IFluidHandleContext {
        return this.handleContext;
    }
    private readonly handleContext: ContainerFluidHandleContext;

    // internal logger for ContainerRuntime. Use this.logger for stores, summaries, etc.
    private readonly mc: MonitoringContext;

    private readonly summarizerClientElection?: SummarizerClientElection;
    /**
     * summaryManager will only be created if this client is permitted to spawn a summarizing client
     * It is created only by interactive client, i.e. summarizer client, as well as non-interactive bots
     * do not create it (see SummarizerClientElection.clientDetailsPermitElection() for details)
     */
    private readonly summaryManager?: SummaryManager;
    private readonly summaryCollection: SummaryCollection;

    private readonly summarizerNode: IRootSummarizerNodeWithGC;

    private readonly maxConsecutiveReconnects: number;
    private readonly defaultMaxConsecutiveReconnects = 7;

    private _orderSequentiallyCalls: number = 0;
    private readonly _flushMode: FlushMode;
    private flushMicroTaskExists = false;

    private _connected: boolean;

    private consecutiveReconnects = 0;

    /**
     * Used to delay transition to "connected" state while we upload
     * attachment blobs that were added while disconnected
     */
    private delayConnectClientId?: string;

    private ensureNoDataModelChangesCalls = 0;

    /**
     * Tracks the number of detected reentrant ops to report,
     * in order to self-throttle the telemetry events.
     *
     * This should be removed as part of ADO:2322
     */
    private opReentryCallsToReport = 5;

    /**
     * Invokes the given callback and expects that no ops are submitted
     * until execution finishes. If an op is submitted, an error will be raised.
     *
     * Can be disabled by feature gate `Fluid.ContainerRuntime.DisableOpReentryCheck`
     *
     * @param callback - the callback to be invoked
     */
    public ensureNoDataModelChanges<T>(callback: () => T): T {
        this.ensureNoDataModelChangesCalls++;
        try {
            return callback();
        } finally {
            this.ensureNoDataModelChangesCalls--;
        }
    }

    public get connected(): boolean {
        return this._connected;
    }

    /** clientId of parent (non-summarizing) container that owns summarizer container */
    public get summarizerClientId(): string | undefined {
        return this.summarizerClientElection?.electedClientId;
    }

    private _disposed = false;
    public get disposed() { return this._disposed; }

    private dirtyContainer: boolean;
    private emitDirtyDocumentEvent = true;
    private readonly enableOpReentryCheck: boolean;

    private readonly defaultTelemetrySignalSampleCount = 100;
    private _perfSignalData: IPerfSignalReport = {
        signalsLost: 0,
        signalSequenceNumber: 0,
        signalTimestamp: 0,
        trackingSignalSequenceNumber: undefined,
    };

    /**
     * Summarizer is responsible for coordinating when to send generate and send summaries.
     * It is the main entry point for summary work.
     * It is created only by summarizing container (i.e. one with clientType === "summarizer")
     */
    private readonly _summarizer?: Summarizer;
    private readonly scheduleManager: ScheduleManager;
    private readonly blobManager: BlobManager;
    private readonly pendingStateManager: PendingStateManager;
    private readonly outbox: Outbox;

    private readonly garbageCollector: IGarbageCollector;

    private readonly dataStores: DataStores;
    private readonly remoteMessageProcessor: RemoteMessageProcessor;

    /** The last message processed at the time of the last summary. */
    private messageAtLastSummary: ISummaryMetadataMessage | undefined;

    private get summarizer(): Summarizer {
        assert(this._summarizer !== undefined, 0x257 /* "This is not summarizing container" */);
        return this._summarizer;
    }

    private readonly summariesDisabled: boolean;
    private isSummariesDisabled(): boolean {
        return this.summaryConfiguration.state === "disabled";
    }

    private readonly heuristicsDisabled: boolean;
    private isHeuristicsDisabled(): boolean {
        return this.summaryConfiguration.state === "disableHeuristics";
    }

    private readonly maxOpsSinceLastSummary: number;
    private getMaxOpsSinceLastSummary(): number {
        return this.summaryConfiguration.state !== "disabled"
            ? this.summaryConfiguration.maxOpsSinceLastSummary
            : 0;
    }

    private readonly initialSummarizerDelayMs: number;
    private getInitialSummarizerDelayMs(): number {
        // back-compat: initialSummarizerDelayMs was moved from ISummaryRuntimeOptions
        //   to ISummaryConfiguration in 0.60.
        if (this.runtimeOptions.summaryOptions.initialSummarizerDelayMs !== undefined) {
            return this.runtimeOptions.summaryOptions.initialSummarizerDelayMs;
        }
        return this.summaryConfiguration.state !== "disabled"
            ? this.summaryConfiguration.initialSummarizerDelayMs
            : 0;
    }

    private readonly createContainerMetadata: ICreateContainerMetadata;
    /**
     * The summary number of the next summary that will be generated for this container. This is incremented every time
     * a summary is generated.
     */
    private nextSummaryNumber: number;

    /**
     * @internal
     */
    protected constructor(
        private readonly context: IContainerContext,
        private readonly registry: IFluidDataStoreRegistry,
        metadata: IContainerRuntimeMetadata | undefined,
        electedSummarizerData: ISerializedElection | undefined,
        chunks: [string, string[]][],
        dataStoreAliasMap: [string, string][],
        private readonly runtimeOptions: Readonly<Required<IContainerRuntimeOptions>>,
        private readonly containerScope: FluidObject,
        public readonly logger: ITelemetryLogger,
        existing: boolean,
        blobManagerSnapshot: IBlobManagerLoadInfo,
        private readonly _storage: IDocumentStorageService,
        private readonly requestHandler?: (request: IRequest, runtime: IContainerRuntime) => Promise<IResponse>,
        private readonly summaryConfiguration: ISummaryConfiguration = {
            // the defaults
            ...DefaultSummaryConfiguration,
            // the runtime configuration overrides
            ...runtimeOptions.summaryOptions?.summaryConfigOverrides,
        },
    ) {
        super();

        let loadSummaryNumber: number;
        // Get the container creation metadata. For new container, we initialize these. For existing containers,
        // get the values from the metadata blob.
        if (existing) {
            this.createContainerMetadata = {
                createContainerRuntimeVersion: metadata?.createContainerRuntimeVersion,
                createContainerTimestamp: metadata?.createContainerTimestamp,
            };
            // summaryNumber was renamed from summaryCount. For older docs that haven't been opened for a long time,
            // the count is reset to 0.
            loadSummaryNumber = metadata?.summaryNumber ?? 0;
        } else {
            this.createContainerMetadata = {
                createContainerRuntimeVersion: pkgVersion,
                createContainerTimestamp: Date.now(),
            };
            loadSummaryNumber = 0;
        }
        this.nextSummaryNumber = loadSummaryNumber + 1;

        this.messageAtLastSummary = metadata?.message;

        this._connected = this.context.connected;

        this.mc = loggerToMonitoringContext(ChildLogger.create(this.logger, "ContainerRuntime"));

        const opSplitter = new OpSplitter(
            chunks,
            this.context.submitBatchFn,
            this.mc.config.getBoolean("Fluid.ContainerRuntime.DisableCompressionChunking") === true ?
                Number.POSITIVE_INFINITY : runtimeOptions.chunkSizeInBytes,
            runtimeOptions.maxBatchSizeInBytes,
            this.mc.logger);
        this.remoteMessageProcessor = new RemoteMessageProcessor(opSplitter, new OpDecompressor());

        this.handleContext = new ContainerFluidHandleContext("", this);

        if (this.summaryConfiguration.state === "enabled") {
            this.validateSummaryHeuristicConfiguration(this.summaryConfiguration);
        }

        this.enableOpReentryCheck = runtimeOptions.enableOpReentryCheck === true
            // Allow for a break-glass config to override the options
            && this.mc.config.getBoolean("Fluid.ContainerRuntime.DisableOpReentryCheck") !== true;

        this.summariesDisabled = this.isSummariesDisabled();
        this.heuristicsDisabled = this.isHeuristicsDisabled();
        this.maxOpsSinceLastSummary = this.getMaxOpsSinceLastSummary();
        this.initialSummarizerDelayMs = this.getInitialSummarizerDelayMs();

        this.maxConsecutiveReconnects =
            this.mc.config.getNumber(maxConsecutiveReconnectsKey) ?? this.defaultMaxConsecutiveReconnects;

        this._flushMode = runtimeOptions.flushMode;

        const pendingRuntimeState = context.pendingLocalState as IPendingRuntimeState | undefined;

        const maxSnapshotCacheDurationMs = this._storage?.policies?.maximumCacheDurationMs;
        if (maxSnapshotCacheDurationMs !== undefined && maxSnapshotCacheDurationMs > 5 * 24 * 60 * 60 * 1000) {
            // This is a runtime enforcement of what's already explicit in the policy's type itself,
            // which dictates the value is either undefined or exactly 5 days in ms.
            // As long as the actual value is less than 5 days, the assumptions GC makes here are valid.
            throw new UsageError("Driver's maximumCacheDurationMs policy cannot exceed 5 days");
        }

        this.garbageCollector = GarbageCollector.create({
            runtime: this,
            gcOptions: this.runtimeOptions.gcOptions,
            baseSnapshot: context.baseSnapshot,
            baseLogger: this.mc.logger,
            existing,
            metadata,
            createContainerMetadata: this.createContainerMetadata,
            isSummarizerClient: this.context.clientDetails.type === summarizerClientType,
            getNodePackagePath: async (nodePath: string) => this.getGCNodePackagePath(nodePath),
            getLastSummaryTimestampMs: () => this.messageAtLastSummary?.timestamp,
            readAndParseBlob: async <T>(id: string) => readAndParse<T>(this.storage, id),
            getContainerDiagnosticId: () => this.context.id,
            activeConnection: () => this.deltaManager.active,
        });

        const loadedFromSequenceNumber = this.deltaManager.initialSequenceNumber;
        this.summarizerNode = createRootSummarizerNodeWithGC(
            ChildLogger.create(this.logger, "SummarizerNode"),
            // Summarize function to call when summarize is called. Summarizer node always tracks summary state.
            async (fullTree: boolean, trackState: boolean, telemetryContext?: ITelemetryContext) =>
                this.summarizeInternal(fullTree, trackState, telemetryContext),
            // Latest change sequence number, no changes since summary applied yet
            loadedFromSequenceNumber,
            // Summary reference sequence number, undefined if no summary yet
            context.baseSnapshot ? loadedFromSequenceNumber : undefined,
            {
                // Must set to false to prevent sending summary handle which would be pointing to
                // a summary with an older protocol state.
                canReuseHandle: false,
                // Must set to true to throw on any data stores failure that was too severe to be handled.
                // We also are not decoding the base summaries at the root.
                throwOnFailure: true,
                // If GC should not run, let the summarizer node know so that it does not track GC state.
                gcDisabled: !this.garbageCollector.shouldRunGC,
            },
            // Function to get GC data if needed. This will always be called by the root summarizer node to get GC data.
            async (fullGC?: boolean) => this.getGCDataInternal(fullGC),
            // Function to get the GC details from the base snapshot we loaded from.
            async () => this.garbageCollector.getBaseGCDetails(),
        );

        if (context.baseSnapshot) {
            this.summarizerNode.updateBaseSummaryState(context.baseSnapshot);
        }

        this.dataStores = new DataStores(
            getSummaryForDatastores(context.baseSnapshot, metadata),
            this,
            (attachMsg) => this.submit(ContainerMessageType.Attach, attachMsg),
            (id: string, createParam: CreateChildSummarizerNodeParam) => (
                summarizeInternal: SummarizeInternalFn,
                getGCDataFn: (fullGC?: boolean) => Promise<IGarbageCollectionData>,
                getBaseGCDetailsFn?: () => Promise<IGarbageCollectionDetailsBase>,
            ) => this.summarizerNode.createChild(
                summarizeInternal,
                id,
                createParam,
                undefined,
                getGCDataFn,
                getBaseGCDetailsFn,
            ),
            (id: string) => this.summarizerNode.deleteChild(id),
            this.mc.logger,
            async () => this.garbageCollector.getBaseGCDetails(),
            (path: string, timestampMs: number, packagePath?: readonly string[]) => this.garbageCollector.nodeUpdated(
                path,
                "Changed",
                timestampMs,
                packagePath,
            ),
            new Map<string, string>(dataStoreAliasMap),
        );

        this.blobManager = new BlobManager(
            this.handleContext,
            blobManagerSnapshot,
            () => this.storage,
            (localId: string, blobId?: string) => {
                if (!this.disposed) {
                    this.submit(ContainerMessageType.BlobAttach, undefined, undefined, { localId, blobId });
                }
            },
            (blobPath: string) => this.garbageCollector.nodeUpdated(blobPath, "Loaded"),
            (fromPath: string, toPath: string) => this.garbageCollector.addedOutboundReference(fromPath, toPath),
            (blobPath: string) => this.garbageCollector.isNodeDeleted(blobPath),
            this,
            pendingRuntimeState?.pendingAttachmentBlobs,
            () => this.getCurrentReferenceTimestampMs(),
        );

        this.scheduleManager = new ScheduleManager(
            context.deltaManager,
            this,
            () => this.clientId,
            ChildLogger.create(this.logger, "ScheduleManager"),
        );

        this.pendingStateManager = new PendingStateManager(
            {
                applyStashedOp: this.applyStashedOp.bind(this),
                clientId: () => this.clientId,
                close: this.closeFn,
                connected: () => this.connected,
                reSubmit: this.reSubmit.bind(this),
                rollback: this.rollback.bind(this),
                orderSequentially: this.orderSequentially.bind(this),
            },
            pendingRuntimeState?.pending);

        const compressionOptions = this.mc.config.getBoolean("Fluid.ContainerRuntime.DisableCompression") === true ?
        {
            minimumBatchSizeInBytes: Number.POSITIVE_INFINITY,
            compressionAlgorithm: CompressionAlgorithms.lz4
        } : runtimeOptions.compressionOptions;

        this.outbox = new Outbox({
            shouldSend: () => this.canSendOps(),
            pendingStateManager: this.pendingStateManager,
            containerContext: this.context,
            compressor: new OpCompressor(this.mc.logger),
            splitter: opSplitter,
            config: {
                compressionOptions,
                maxBatchSizeInBytes: runtimeOptions.maxBatchSizeInBytes,
                enableOpReentryCheck: this.enableOpReentryCheck,
            },
            logger: this.mc.logger,
        });

        this.context.quorum.on("removeMember", (clientId: string) => {
            this.remoteMessageProcessor.clearPartialMessagesFor(clientId);
        });

        this.summaryCollection = new SummaryCollection(this.deltaManager, this.logger);

        this.dirtyContainer = this.context.attachState !== AttachState.Attached
            || this.pendingStateManager.hasPendingMessages();
        this.context.updateDirtyContainerState(this.dirtyContainer);

        if (this.summariesDisabled) {
            this.mc.logger.sendTelemetryEvent({ eventName: "SummariesDisabled" });
        } else {
            const orderedClientLogger = ChildLogger.create(this.logger, "OrderedClientElection");
            const orderedClientCollection = new OrderedClientCollection(
                orderedClientLogger,
                this.context.deltaManager,
                this.context.quorum,
            );
            const orderedClientElectionForSummarizer = new OrderedClientElection(

                orderedClientLogger,
                orderedClientCollection,
                electedSummarizerData ?? this.context.deltaManager.lastSequenceNumber,
                SummarizerClientElection.isClientEligible,
            );

            this.summarizerClientElection = new SummarizerClientElection(
                orderedClientLogger,
                this.summaryCollection,
                orderedClientElectionForSummarizer,
                this.maxOpsSinceLastSummary,
            );

            if (this.context.clientDetails.type === summarizerClientType) {
                this._summarizer = new Summarizer(
                    "/_summarizer",
                    this /* ISummarizerRuntime */,
                    () => this.summaryConfiguration,
                    this /* ISummarizerInternalsProvider */,
                    this.handleContext,
                    this.summaryCollection,
                    async (runtime: IConnectableRuntime) => RunWhileConnectedCoordinator.create(runtime),
                );
            } else if (SummarizerClientElection.clientDetailsPermitElection(this.context.clientDetails)) {
                // Only create a SummaryManager and SummarizerClientElection
                // if summaries are enabled and we are not the summarizer client.
                const defaultAction = () => {
                    if (this.summaryCollection.opsSinceLastAck > this.maxOpsSinceLastSummary) {
                        this.logger.sendTelemetryEvent({ eventName: "SummaryStatus:Behind" });
                        // unregister default to no log on every op after falling behind
                        // and register summary ack handler to re-register this handler
                        // after successful summary
                        this.summaryCollection.once(MessageType.SummaryAck, () => {
                            this.logger.sendTelemetryEvent({ eventName: "SummaryStatus:CaughtUp" });
                            // we've caught up, so re-register the default action to monitor for
                            // falling behind, and unregister ourself
                            this.summaryCollection.on("default", defaultAction);
                        });
                        this.summaryCollection.off("default", defaultAction);
                    }
                };

                this.summaryCollection.on("default", defaultAction);

                // Create the SummaryManager and mark the initial state
                this.summaryManager = new SummaryManager(
                    this.summarizerClientElection,
                    this, // IConnectedState
                    this.summaryCollection,
                    this.logger,
                    this.formRequestSummarizerFn(this.context.loader),
                    new Throttler(
                        60 * 1000, // 60 sec delay window
                        30 * 1000, // 30 sec max delay
                        // throttling function increases exponentially (0ms, 40ms, 80ms, 160ms, etc)
                        formExponentialFn({ coefficient: 20, initialDelay: 0 }),
                    ),
                    {
                        initialDelayMs: this.initialSummarizerDelayMs,
                    },
                    this.heuristicsDisabled,
                );
                this.summaryManager.start();
            }
        }

        this.deltaManager.on("readonly", (readonly: boolean) => {
            // we accumulate ops while being in read-only state.
            // once user gets write permissions and we have active connection, flush all pending ops.
            assert(readonly === this.deltaManager.readOnlyInfo.readonly,
                0x124 /* "inconsistent readonly property/event state" */);

            // We need to be very careful with when we (re)send pending ops, to ensure that we only send ops
            // when we either never send an op, or attempted to send it but we know for sure it was not
            // sequenced by server and will never be sequenced (i.e. was lost)
            // For loss of connection, we wait for our own "join" op and use it a a barrier to know all the
            // ops that made it from previous connection, before switching clientId and raising "connected" event
            // But with read-only permissions, if we transition between read-only and r/w states while on same
            // connection, then we have no good signal to tell us when it's safe to send ops we accumulated while
            // being in read-only state.
            // For that reason, we support getting to read-only state only when disconnected. This ensures that we
            // can rely on same safety mechanism and resend ops only when we establish new connection.
            // This is applicable for read-only permissions (event is raised before connection is properly registered),
            // but it's an extra requirement for Container.forceReadonly() API
            assert(!readonly || !this.connected, 0x125 /* "Unsafe to transition to read-only state!" */);

            this.replayPendingStates();
        });

        // logging hardware telemetry
        logger.sendTelemetryEvent({
            eventName: "DeviceSpec",
            ...getDeviceSpec(),
        });

        this.logger.sendTelemetryEvent({
            eventName: "ContainerLoadStats",
            ...this.createContainerMetadata,
            ...this.dataStores.containerLoadStats,
            summaryNumber: loadSummaryNumber,
            summaryFormatVersion: metadata?.summaryFormatVersion,
            disableIsolatedChannels: metadata?.disableIsolatedChannels,
            gcVersion: metadata?.gcFeature,
        });

        ReportOpPerfTelemetry(this.context.clientId, this.deltaManager, this.logger);
        BindBatchTracker(this, this.logger);
    }

    /**
     * Initializes the state from the base snapshot this container runtime loaded from.
     */
    private async initializeBaseState(): Promise<void> {
        await this.initializeBaseSnapshotBlobs();
        await this.garbageCollector.initializeBaseState();
    }

    public dispose(error?: Error): void {
        if (this._disposed) {
            return;
        }
        this._disposed = true;

        this.logger.sendTelemetryEvent({
            eventName: "ContainerRuntimeDisposed",
            isDirty: this.isDirty,
            lastSequenceNumber: this.deltaManager.lastSequenceNumber,
            attachState: this.attachState,
        }, error);

        if (this.summaryManager !== undefined) {
            this.summaryManager.dispose();
        }
        this.garbageCollector.dispose();
        this._summarizer?.dispose();
        this.dataStores.dispose();
        this.pendingStateManager.dispose();
        this.emit("dispose");
        this.removeAllListeners();
    }

    public get IFluidTokenProvider() {
        if (this.options?.intelligence) {
            // eslint-disable-next-line @typescript-eslint/consistent-type-assertions
            return {
                intelligence: this.options.intelligence,
            } as IFluidTokenProvider;
        }
        return undefined;
    }

    /**
     * Notifies this object about the request made to the container.
     * @param request - Request made to the handler.
     */
    public async request(request: IRequest): Promise<IResponse> {
        try {
            const parser = RequestParser.create(request);
            const id = parser.pathParts[0];

            if (id === "_summarizer" && parser.pathParts.length === 1) {
                if (this._summarizer !== undefined) {
                    return {
                        status: 200,
                        mimeType: "fluid/object",
                        value: this.summarizer,
                    };
                }
                return create404Response(request);
            }
            if (this.requestHandler !== undefined) {
                return this.requestHandler(parser, this);
            }

            return create404Response(request);
        } catch (error) {
            return exceptionToResponse(error);
        }
    }

    /**
     * Resolves URI representing handle
     * @param request - Request made to the handler.
     */
    public async resolveHandle(request: IRequest): Promise<IResponse> {
        try {
            const requestParser = RequestParser.create(request);
            const id = requestParser.pathParts[0];

            if (id === "_channels") {
                return this.resolveHandle(requestParser.createSubRequest(1));
            }

            if (id === BlobManager.basePath && requestParser.isLeaf(2)) {
                const blob = await this.blobManager.getBlob(requestParser.pathParts[1]);
                return blob
                    ? {
                        status: 200,
                        mimeType: "fluid/object",
                        value: blob,
                    } : create404Response(request);
            } else if (requestParser.pathParts.length > 0) {
                const dataStore = await this.getDataStoreFromRequest(id, request);
                const subRequest = requestParser.createSubRequest(1);
                // We always expect createSubRequest to include a leading slash, but asserting here to protect against
                // unintentionally modifying the url if that changes.
                assert(subRequest.url.startsWith("/"),
                    0x126 /* "Expected createSubRequest url to include a leading slash" */);
                return dataStore.IFluidRouter.request(subRequest);
            }

            return create404Response(request);
        } catch (error) {
            return exceptionToResponse(error);
        }
    }

    private internalId(maybeAlias: string): string {
        return this.dataStores.aliases.get(maybeAlias) ?? maybeAlias;
    }

    private async getDataStoreFromRequest(id: string, request: IRequest): Promise<IFluidRouter> {
        const headerData: RuntimeHeaderData = {};
        if (typeof request.headers?.[RuntimeHeaders.wait] === "boolean") {
            headerData.wait = request.headers[RuntimeHeaders.wait];
        }
        if (typeof request.headers?.[RuntimeHeaders.viaHandle] === "boolean") {
            headerData.viaHandle = request.headers[RuntimeHeaders.viaHandle];
        }
        if (typeof request.headers?.[AllowTombstoneRequestHeaderKey] === "boolean") {
            headerData.allowTombstone = request.headers[AllowTombstoneRequestHeaderKey];
        }

        await this.dataStores.waitIfPendingAlias(id);
        const internalId = this.internalId(id);
        const dataStoreContext = await this.dataStores.getDataStore(internalId, headerData);

        /**
         * If GC should run and this an external app request with "externalRequest" header, we need to return
         * an error if the data store being requested is marked as unreferenced as per the data store's base
         * GC data.
         *
         * This is a workaround to handle scenarios where a data store shared with an external app is deleted
         * and marked as unreferenced by GC. Returning an error will fail to load the data store for the app.
         */
        if (request.headers?.[RuntimeHeaders.externalRequest] && this.garbageCollector.shouldRunGC) {
            // The data store is referenced if used routes in the base summary has a route to self.
            // Older documents may not have used routes in the summary. They are considered referenced.
            const usedRoutes = (await dataStoreContext.getBaseGCDetails()).usedRoutes;
            if (!(usedRoutes === undefined || usedRoutes.includes("") || usedRoutes.includes("/"))) {
                throw responseToException(create404Response(request), request);
            }
        }

        const dataStoreChannel = await dataStoreContext.realize();

        // Remove query params, leading and trailing slashes from the url. This is done to make sure the format is
        // the same as GC nodes id.
        const urlWithoutQuery = trimLeadingAndTrailingSlashes(request.url.split("?")[0]);
        this.garbageCollector.nodeUpdated(
            `/${urlWithoutQuery}`,
            "Loaded",
            undefined /* timestampMs */,
            dataStoreContext.packagePath,
            request?.headers,
        );
        return dataStoreChannel;
    }

    /** Adds the container's metadata to the given summary tree. */
    private addMetadataToSummary(summaryTree: ISummaryTreeWithStats) {
        const metadata: IContainerRuntimeMetadata = {
            ...this.createContainerMetadata,
            // Increment the summary number for the next summary that will be generated.
            summaryNumber: this.nextSummaryNumber++,
            summaryFormatVersion: 1,
            ...this.garbageCollector.getMetadata(),
            // The last message processed at the time of summary. If there are no new messages, use the message from the
            // last summary.
            message: extractSummaryMetadataMessage(this.deltaManager.lastMessage) ?? this.messageAtLastSummary,
        };
        addBlobToSummary(summaryTree, metadataBlobName, JSON.stringify(metadata));
    }

    protected addContainerStateToSummary(
        summaryTree: ISummaryTreeWithStats,
        fullTree: boolean,
        trackState: boolean,
        telemetryContext?: ITelemetryContext,
    ) {
        this.addMetadataToSummary(summaryTree);

        if (this.remoteMessageProcessor.partialMessages.size > 0) {
            const content = JSON.stringify([...this.remoteMessageProcessor.partialMessages]);
            addBlobToSummary(summaryTree, chunksBlobName, content);
        }

        const dataStoreAliases = this.dataStores.aliases;
        if (dataStoreAliases.size > 0) {
            addBlobToSummary(summaryTree, aliasBlobName, JSON.stringify([...dataStoreAliases]));
        }

        if (this.summarizerClientElection) {
            const electedSummarizerContent = JSON.stringify(this.summarizerClientElection?.serialize());
            addBlobToSummary(summaryTree, electedSummarizerBlobName, electedSummarizerContent);
        }

        const blobManagerSummary = this.blobManager.summarize();
        // Some storage (like git) doesn't allow empty tree, so we can omit it.
        // and the blob manager can handle the tree not existing when loading
        if (Object.keys(blobManagerSummary.summary.tree).length > 0) {
            addTreeToSummary(summaryTree, blobsTreeName, blobManagerSummary);
        }

        const gcSummary = this.garbageCollector.summarize(fullTree, trackState, telemetryContext);
        if (gcSummary !== undefined) {
            addSummarizeResultToSummary(summaryTree, gcTreeKey, gcSummary);
        }
    }

    // Track how many times the container tries to reconnect with pending messages.
    // This happens when the connection state is changed and we reset the counter
    // when we are able to process a local op or when there are no pending messages.
    // If this counter reaches a max, it's a good indicator that the container
    // is not making progress and it is stuck in a retry loop.
    private shouldContinueReconnecting(): boolean {
        if (this.maxConsecutiveReconnects <= 0) {
            // Feature disabled, we never stop reconnecting
            return true;
        }

        if (!this.hasPendingMessages()) {
            // If there are no pending messages, we can always reconnect
            this.resetReconnectCount();
            return true;
        }

        if (this.consecutiveReconnects === Math.floor(this.maxConsecutiveReconnects / 2)) {
            // If we're halfway through the max reconnects, send an event in order
            // to better identify false positives, if any. If the rate of this event
            // matches Container Close count below, we can safely cut down
            // maxConsecutiveReconnects to half.
            this.mc.logger.sendTelemetryEvent({
                eventName: "ReconnectsWithNoProgress",
                attempts: this.consecutiveReconnects,
                pendingMessages: this.pendingStateManager.pendingMessagesCount,
            });
        }

        return this.consecutiveReconnects < this.maxConsecutiveReconnects;
    }

    private resetReconnectCount() {
        this.consecutiveReconnects = 0;
    }

    private replayPendingStates() {
        // We need to be able to send ops to replay states
        if (!this.canSendOps()) { return; }

        // We need to temporary clear the dirty flags and disable
        // dirty state change events to detect whether replaying ops
        // has any effect.

        // Save the old state, reset to false, disable event emit
        const oldState = this.dirtyContainer;
        this.dirtyContainer = false;

        assert(this.emitDirtyDocumentEvent, 0x127 /* "dirty document event not set on replay" */);
        this.emitDirtyDocumentEvent = false;
        let newState: boolean;

        try {
            // replay the ops
            this.pendingStateManager.replayPendingStates();
        } finally {
            // Save the new start and restore the old state, re-enable event emit
            newState = this.dirtyContainer;
            this.dirtyContainer = oldState;
            this.emitDirtyDocumentEvent = true;
        }

        // Officially transition from the old state to the new state.
        this.updateDocumentDirtyState(newState);
    }

    private async applyStashedOp(type: ContainerMessageType, op: ISequencedDocumentMessage): Promise<unknown> {
        switch (type) {
            case ContainerMessageType.FluidDataStoreOp:
                return this.dataStores.applyStashedOp(op);
            case ContainerMessageType.Attach:
                return this.dataStores.applyStashedAttachOp(op as unknown as IAttachMessage);
            case ContainerMessageType.Alias:
            case ContainerMessageType.BlobAttach:
                return;
            case ContainerMessageType.ChunkedOp:
                throw new Error("chunkedOp not expected here");
            case ContainerMessageType.Rejoin:
                throw new Error("rejoin not expected here");
            default:
                unreachableCase(type, `Unknown ContainerMessageType: ${type}`);
        }
    }

    public setConnectionState(connected: boolean, clientId?: string) {
        if (connected === false && this.delayConnectClientId !== undefined) {
            this.delayConnectClientId = undefined;
            this.mc.logger.sendTelemetryEvent({
                eventName: "UnsuccessfulConnectedTransition",
            });
            // Don't propagate "disconnected" event because we didn't propagate the previous "connected" event
            return;
        }

        // If attachment blobs were added while disconnected, we need to delay
        // propagation of the "connected" event until we have uploaded them to
        // ensure we don't submit ops referencing a blob that has not been uploaded
        const connecting = connected && !this._connected && !this.deltaManager.readOnlyInfo.readonly;
        if (connecting && this.blobManager.hasPendingOfflineUploads) {
            assert(!this.delayConnectClientId,
                0x392 /* Connect event delay must be canceled before subsequent connect event */);
            assert(!!clientId, 0x393 /* Must have clientId when connecting */);
            this.delayConnectClientId = clientId;
            this.blobManager.onConnected().then(() => {
                // make sure we didn't reconnect before the promise resolved
                if (this.delayConnectClientId === clientId && !this.disposed) {
                    this.delayConnectClientId = undefined;
                    this.setConnectionStateCore(connected, clientId);
                }
            }, (error) => this.closeFn(error));
            return;
        }

        this.setConnectionStateCore(connected, clientId);
    }

    private setConnectionStateCore(connected: boolean, clientId?: string) {
        assert(!this.delayConnectClientId,
            0x394 /* connect event delay must be cleared before propagating connect event */);
        this.verifyNotClosed();

        // There might be no change of state due to Container calling this API after loading runtime.
        const changeOfState = this._connected !== connected;
        const reconnection = changeOfState && !connected;
        this._connected = connected;

        if (!connected) {
            this._perfSignalData.signalsLost = 0;
            this._perfSignalData.signalTimestamp = 0;
            this._perfSignalData.trackingSignalSequenceNumber = undefined;
        } else {
            assert(this.attachState === AttachState.Attached,
                0x3cd /* Connection is possible only if container exists in storage */);
        }

        // Fail while disconnected
        if (reconnection) {
            this.consecutiveReconnects++;

            if (!this.shouldContinueReconnecting()) {
                this.closeFn(
                    DataProcessingError.create(
                        "Runtime detected too many reconnects with no progress syncing local ops. Batch of ops is likely too large (over 1Mb)",
                        "setConnectionState",
                        undefined,
                        {
                            dataLoss: 1,
                            attempts: this.consecutiveReconnects,
                            pendingMessages: this.pendingStateManager.pendingMessagesCount,
                        }));
                return;
            }
        }

        if (changeOfState) {
            this.replayPendingStates();
        }

        this.dataStores.setConnectionState(connected, clientId);
        this.garbageCollector.setConnectionState(connected, clientId);

        raiseConnectedEvent(this.mc.logger, this, connected, clientId);
    }

    public async notifyOpReplay(message: ISequencedDocumentMessage) {
        await this.pendingStateManager.applyStashedOpsAt(message.sequenceNumber);
    }

    public process(messageArg: ISequencedDocumentMessage, local: boolean) {
        this.verifyNotClosed();

<<<<<<< HEAD
        // Do shallow copy of message, as methods below will modify it.
        // There might be multiple container instances receiving same message
        // We do not need to make deep copy, as each layer will just replace message.content itself,
        // but would not modify contents details
        let message = { ...messageArg };

        // back-compat: ADO #1385: eventually should become unconditional, but only for runtime messages!
        // System message may have no contents, or in some cases (mostly for back-compat) they may have actual objects.
        // Old ops may contain empty string (I assume noops).
        if (typeof message.contents === "string" && message.contents !== "") {
            message.contents = JSON.parse(message.contents);
        }

        // Caveat: This will return false for runtime message in very old format, that are used in snapshot tests
        // This format was not shipped to production workflows.
        const runtimeMessage = unpackRuntimeMessage(message);
=======
        if (this.mc.config.getBoolean("enableOfflineLoad") ?? this.runtimeOptions.enableOfflineLoad) {
            this.savedOps.push(messageArg);
        }


        // Whether or not the message is actually a runtime message.
        // It may be a legacy runtime message (ie already unpacked and ContainerMessageType)
        // or something different, like a system message.
        const runtimeMessage = messageArg.type === MessageType.Operation;

        // Do shallow copy of message, as the processing flow will modify it.
        const messageCopy = { ...messageArg };
        const message = this.remoteMessageProcessor.process(messageCopy);
>>>>>>> 865762ff

        // Surround the actual processing of the operation with messages to the schedule manager indicating
        // the beginning and end. This allows it to emit appropriate events and/or pause the processing of new
        // messages once a batch has been fully processed.
        this.scheduleManager.beforeOpProcessing(message);

        try {
            let localOpMetadata: unknown;
            if (local && runtimeMessage && message.type !== ContainerMessageType.ChunkedOp) {
                localOpMetadata = this.pendingStateManager.processPendingLocalMessage(message);
            }

            // If there are no more pending messages after processing a local message,
            // the document is no longer dirty.
            if (!this.hasPendingMessages()) {
                this.updateDocumentDirtyState(false);
            }

            const type = message.type as ContainerMessageType;
            switch (type) {
                case ContainerMessageType.Attach:
                    this.dataStores.processAttachMessage(message, local);
                    break;
                case ContainerMessageType.Alias:
                    this.processAliasMessage(message, localOpMetadata, local);
                    break;
                case ContainerMessageType.FluidDataStoreOp:
                    this.dataStores.processFluidDataStoreOp(message, local, localOpMetadata);
                    break;
                case ContainerMessageType.BlobAttach:
                    this.blobManager.processBlobAttachOp(message, local);
                    break;
                case ContainerMessageType.ChunkedOp:
                case ContainerMessageType.Rejoin:
                    break;
                default:
                    assert(!runtimeMessage, 0x3ce /* Runtime message of unknown type */);
            }

            // For back-compat, notify only about runtime messages for now.
            if (runtimeMessage) {
                this.emit("op", message, runtimeMessage);
            }

            this.scheduleManager.afterOpProcessing(undefined, message);

            if (local) {
                // If we have processed a local op, this means that the container is
                // making progress and we can reset the counter for how many times
                // we have consecutively replayed the pending states
                this.resetReconnectCount();
            }
        } catch (e) {
            this.scheduleManager.afterOpProcessing(e, message);
            throw e;
        }
    }

    private processAliasMessage(
        message: ISequencedDocumentMessage,
        localOpMetadata: unknown,
        local: boolean,
    ) {
        this.dataStores.processAliasMessage(message, localOpMetadata, local);
    }

    /**
     * Emits the Signal event and update the perf signal data.
     * @param clientSignalSequenceNumber - is the client signal sequence number to be uploaded.
     */
    private sendSignalTelemetryEvent(clientSignalSequenceNumber: number) {
        const duration = Date.now() - this._perfSignalData.signalTimestamp;
        this.logger.sendPerformanceEvent({
            eventName: "SignalLatency",
            duration,
            signalsLost: this._perfSignalData.signalsLost,
        });

        this._perfSignalData.signalsLost = 0;
        this._perfSignalData.signalTimestamp = 0;
    }

    public processSignal(message: ISignalMessage, local: boolean) {
        const envelope = message.content as ISignalEnvelope;
        const transformed: IInboundSignalMessage = {
            clientId: message.clientId,
            content: envelope.contents.content,
            type: envelope.contents.type,
        };

        // Only collect signal telemetry for messages sent by the current client.
        if (message.clientId === this.clientId && this.connected) {
            // Check to see if the signal was lost.
            if (this._perfSignalData.trackingSignalSequenceNumber !== undefined &&
                envelope.clientSignalSequenceNumber > this._perfSignalData.trackingSignalSequenceNumber) {
                this._perfSignalData.signalsLost++;
                this._perfSignalData.trackingSignalSequenceNumber = undefined;
                this.logger.sendErrorEvent({
                    eventName: "SignalLost",
                    type: envelope.contents.type,
                    signalsLost: this._perfSignalData.signalsLost,
                    trackingSequenceNumber: this._perfSignalData.trackingSignalSequenceNumber,
                    clientSignalSequenceNumber: envelope.clientSignalSequenceNumber,
                });
            } else if (envelope.clientSignalSequenceNumber === this._perfSignalData.trackingSignalSequenceNumber) {
                this.sendSignalTelemetryEvent(envelope.clientSignalSequenceNumber);
                this._perfSignalData.trackingSignalSequenceNumber = undefined;
            }
        }

        if (envelope.address === undefined) {
            // No address indicates a container signal message.
            this.emit("signal", transformed, local);
            return;
        }

        this.dataStores.processSignal(envelope.address, transformed, local);
    }

    public async getRootDataStore(id: string, wait = true): Promise<IFluidRouter> {
        return this.getRootDataStoreChannel(id, wait);
    }

    private async getRootDataStoreChannel(id: string, wait = true): Promise<IFluidDataStoreChannel> {
        await this.dataStores.waitIfPendingAlias(id);
        const internalId = this.internalId(id);
        const context = await this.dataStores.getDataStore(internalId, { wait });
        assert(await context.isRoot(), 0x12b /* "did not get root data store" */);
        return context.realize();
    }

    /**
     * Flush the pending ops manually.
     * This method is expected to be called at the end of a batch.
     */
    private flush(): void {
        assert(this._orderSequentiallyCalls === 0,
            0x24c /* "Cannot call `flush()` from `orderSequentially`'s callback" */);

        this.outbox.flush();
        assert(this.outbox.isEmpty, 0x3cf /* reentrancy */);
    }

    public orderSequentially<T>(callback: () => T): T {
        let checkpoint: IBatchCheckpoint | undefined;
        let result: T;
        if (this.mc.config.getBoolean("Fluid.ContainerRuntime.EnableRollback")) {
            // Note: we are not touching this.pendingAttachBatch here, for two reasons:
            // 1. It would not help, as we flush attach ops as they become available.
            // 2. There is no way to undo process of data store creation.
            checkpoint = this.outbox.checkpoint().mainBatch;
        }
        try {
            this._orderSequentiallyCalls++;
            result = callback();
        } catch (error) {
            if (checkpoint) {
                // This will throw and close the container if rollback fails
                try {
                    checkpoint.rollback((message: BatchMessage) =>
                        this.rollback(
                            message.deserializedContent.type,
                            message.deserializedContent.contents,
                            message.localOpMetadata));
                } catch (err) {
                    const error2 = wrapError(err, (message) => {
                        return DataProcessingError.create(
                            `RollbackError: ${message}`,
                            "checkpointRollback",
                            undefined) as DataProcessingError;
                    });
                    this.closeFn(error2);
                    throw error2;
                }
            } else {
                // pre-0.58 error message: orderSequentiallyCallbackException
                this.closeFn(new GenericError("orderSequentially callback exception", error));
            }
            throw error; // throw the original error for the consumer of the runtime
        } finally {
            this._orderSequentiallyCalls--;
        }

        // We don't flush on TurnBased since we expect all messages in the same JS turn to be part of the same batch
        if (this.flushMode !== FlushMode.TurnBased && this._orderSequentiallyCalls === 0) {
            this.flush();
        }
        return result;
    }

    public async createDataStore(pkg: string | string[]): Promise<IDataStore> {
        const internalId = uuid();
        return channelToDataStore(
            await this._createDataStore(pkg, internalId),
            internalId,
            this,
            this.dataStores,
            this.mc.logger);
    }

    public createDetachedRootDataStore(
        pkg: Readonly<string[]>,
        rootDataStoreId: string): IFluidDataStoreContextDetached {
        if (rootDataStoreId.includes("/")) {
            throw new UsageError(`Id cannot contain slashes: '${rootDataStoreId}'`);
        }
        return this.dataStores.createDetachedDataStoreCore(pkg, true, rootDataStoreId);
    }

    public createDetachedDataStore(pkg: Readonly<string[]>): IFluidDataStoreContextDetached {
        return this.dataStores.createDetachedDataStoreCore(pkg, false);
    }

    public async _createDataStoreWithProps(
        pkg: string | string[],
        props?: any,
        id = uuid(),
    ): Promise<IDataStore> {
        const fluidDataStore = await this.dataStores._createFluidDataStoreContext(
            Array.isArray(pkg) ? pkg : [pkg], id, props).realize();
        return channelToDataStore(fluidDataStore, id, this, this.dataStores, this.mc.logger);
    }

    private async _createDataStore(
        pkg: string | string[],
        id = uuid(),
        props?: any,
    ): Promise<IFluidDataStoreChannel> {
        return this.dataStores
            ._createFluidDataStoreContext(Array.isArray(pkg) ? pkg : [pkg], id, props)
            .realize();
    }

    private canSendOps() {
        return this.connected && !this.deltaManager.readOnlyInfo.readonly;
    }

    /**
     * Are we in the middle of batching ops together?
     */
    private currentlyBatching() {
        return this.flushMode === FlushMode.TurnBased || this._orderSequentiallyCalls !== 0;
    }

    public getQuorum(): IQuorumClients {
        return this.context.quorum;
    }

    public getAudience(): IAudience {
        // eslint-disable-next-line @typescript-eslint/no-non-null-assertion
        return this.context.audience!;
    }

    /**
     * Returns true of container is dirty, i.e. there are some pending local changes that
     * either were not sent out to delta stream or were not yet acknowledged.
     */
    public get isDirty(): boolean {
        return this.dirtyContainer;
    }

    private isContainerMessageDirtyable(type: ContainerMessageType, contents: any) {
        // For legacy purposes, exclude the old built-in AgentScheduler from dirty consideration as a special-case.
        // Ultimately we should have no special-cases from the ContainerRuntime's perspective.
        if (type === ContainerMessageType.Attach) {
            const attachMessage = contents as InboundAttachMessage;
            if (attachMessage.id === agentSchedulerId) {
                return false;
            }
        } else if (type === ContainerMessageType.FluidDataStoreOp) {
            const envelope = contents as IEnvelope;
            if (envelope.address === agentSchedulerId) {
                return false;
            }
        }
        return true;
    }

    private createNewSignalEnvelope(address: string | undefined, type: string, content: any): ISignalEnvelope {
        const newSequenceNumber = ++this._perfSignalData.signalSequenceNumber;
        const newEnvelope: ISignalEnvelope = {
            address,
            clientSignalSequenceNumber: newSequenceNumber,
            contents: { type, content },
        };

        // We should not track any signals in case we already have a tracking number.
        if (newSequenceNumber % this.defaultTelemetrySignalSampleCount === 1 &&
            this._perfSignalData.trackingSignalSequenceNumber === undefined) {
            this._perfSignalData.signalTimestamp = Date.now();
            this._perfSignalData.trackingSignalSequenceNumber = newSequenceNumber;
        }

        return newEnvelope;
    }

    /**
     * Submits the signal to be sent to other clients.
     * @param type - Type of the signal.
     * @param content - Content of the signal.
     */
    public submitSignal(type: string, content: any) {
        this.verifyNotClosed();
        const envelope = this.createNewSignalEnvelope(undefined /* address */, type, content);
        return this.context.submitSignalFn(envelope);
    }

    public submitDataStoreSignal(address: string, type: string, content: any) {
        const envelope = this.createNewSignalEnvelope(address, type, content);
        return this.context.submitSignalFn(envelope);
    }

    public setAttachState(attachState: AttachState.Attaching | AttachState.Attached): void {
        if (attachState === AttachState.Attaching) {
            assert(this.attachState === AttachState.Attaching,
                0x12d /* "Container Context should already be in attaching state" */);
        } else {
            assert(this.attachState === AttachState.Attached,
                0x12e /* "Container Context should already be in attached state" */);
            this.emit("attached");
        }

        if (attachState === AttachState.Attached && !this.hasPendingMessages()) {
            this.updateDocumentDirtyState(false);
        }
        this.dataStores.setAttachState(attachState);
    }

    /**
     * Create a summary. Used when attaching or serializing a detached container.
     *
     * @param blobRedirectTable - A table passed during the attach process. While detached, blob upload is supported
     * using IDs generated locally. After attach, these IDs cannot be used, so this table maps the old local IDs to the
     * new storage IDs so requests can be redirected.
     * @param telemetryContext - summary data passed through the layers for telemetry purposes
     */
    public createSummary(blobRedirectTable?: Map<string, string>, telemetryContext?: ITelemetryContext): ISummaryTree {
        if (blobRedirectTable) {
            this.blobManager.setRedirectTable(blobRedirectTable);
        }

        const summarizeResult = this.dataStores.createSummary(telemetryContext);
        // Wrap data store summaries in .channels subtree.
        wrapSummaryInChannelsTree(summarizeResult);

        this.addContainerStateToSummary(
            summarizeResult,
            true /* fullTree */,
            false /* trackState */,
            telemetryContext,
        );
        return summarizeResult.summary;
    }

    public async getAbsoluteUrl(relativeUrl: string): Promise<string | undefined> {
        if (this.context.getAbsoluteUrl === undefined) {
            throw new Error("Driver does not implement getAbsoluteUrl");
        }
        if (this.attachState !== AttachState.Attached) {
            return undefined;
        }
        return this.context.getAbsoluteUrl(relativeUrl);
    }

    private async summarizeInternal(
        fullTree: boolean,
        trackState: boolean,
        telemetryContext?: ITelemetryContext,
    ): Promise<ISummarizeInternalResult> {
        const summarizeResult = await this.dataStores.summarize(fullTree, trackState, telemetryContext);

        // Wrap data store summaries in .channels subtree.
        wrapSummaryInChannelsTree(summarizeResult);
        const pathPartsForChildren = [channelsTreeName];

        this.addContainerStateToSummary(summarizeResult, fullTree, trackState, telemetryContext);
        return {
            ...summarizeResult,
            id: "",
            pathPartsForChildren,
        };
    }

    /**
     * Returns a summary of the runtime at the current sequence number.
     */
    public async summarize(options: {
        /** True to generate the full tree with no handle reuse optimizations; defaults to false */
        fullTree?: boolean;
        /** True to track the state for this summary in the SummarizerNodes; defaults to true */
        trackState?: boolean;
        /** Logger to use for correlated summary events */
        summaryLogger?: ITelemetryLogger;
        /** True to run garbage collection before summarizing; defaults to true */
        runGC?: boolean;
        /** True to generate full GC data */
        fullGC?: boolean;
        /** True to run GC sweep phase after the mark phase */
        runSweep?: boolean;
    }): Promise<IRootSummaryTreeWithStats> {
        this.verifyNotClosed();

        const {
            fullTree = false,
            trackState = true,
            summaryLogger = this.mc.logger,
            runGC = this.garbageCollector.shouldRunGC,
            runSweep,
            fullGC,
        } = options;

        let gcStats: IGCStats | undefined;
        if (runGC) {
            gcStats = await this.collectGarbage({ logger: summaryLogger, runSweep, fullGC });
        }

        const telemetryContext = new TelemetryContext();
        const { stats, summary } = await this.summarizerNode.summarize(fullTree, trackState, telemetryContext);

        this.logger.sendTelemetryEvent({ eventName: "SummarizeTelemetry", details: telemetryContext.serialize() });

        assert(summary.type === SummaryType.Tree,
            0x12f /* "Container Runtime's summarize should always return a tree" */);

        return { stats, summary, gcStats };
    }

    /**
     * Implementation of IGarbageCollectionRuntime::updateStateBeforeGC.
     * Before GC runs, called by the garbage collector to update any pending GC state. This is mainly used to notify
     * the garbage collector of references detected since the last GC run. Most references are notified immediately
     * but there can be some for which async operation is required (such as detecting new root data stores).
     */
    public async updateStateBeforeGC() {
        return this.dataStores.updateStateBeforeGC();
    }

    private async getGCDataInternal(fullGC?: boolean): Promise<IGarbageCollectionData> {
        return this.dataStores.getGCData(fullGC);
    }

    /**
     * Implementation of IGarbageCollectionRuntime::getGCData.
     * Generates and returns the GC data for this container.
     * @param fullGC - true to bypass optimizations and force full generation of GC data.
     */
    public async getGCData(fullGC?: boolean): Promise<IGarbageCollectionData> {
        const builder = new GCDataBuilder();
        const dsGCData = await this.summarizerNode.getGCData(fullGC);
        builder.addNodes(dsGCData.gcNodes);

        const blobsGCData = this.blobManager.getGCData(fullGC);
        builder.addNodes(blobsGCData.gcNodes);
        return builder.getGCData();
    }

    /**
     * Implementation of IGarbageCollectionRuntime::updateUsedRoutes.
     * After GC has run, called to notify this container's nodes of routes that are used in it.
     * @param usedRoutes - The routes that are used in all nodes in this Container.
     */
    public updateUsedRoutes(usedRoutes: string[]) {
        // Update our summarizer node's used routes. Updating used routes in summarizer node before
        // summarizing is required and asserted by the the summarizer node. We are the root and are
        // always referenced, so the used routes is only self-route (empty string).
        this.summarizerNode.updateUsedRoutes([""]);

        const { dataStoreRoutes } = this.getDataStoreAndBlobManagerRoutes(usedRoutes);
        this.dataStores.updateUsedRoutes(dataStoreRoutes);
    }

    /**
     * This is called to update objects whose routes are unused.
     * @param unusedRoutes - Data store and attachment blob routes that are unused in this Container.
     */
    public updateUnusedRoutes(unusedRoutes: string[]) {
        const { blobManagerRoutes, dataStoreRoutes } = this.getDataStoreAndBlobManagerRoutes(unusedRoutes);
        this.blobManager.updateUnusedRoutes(blobManagerRoutes);
        this.dataStores.updateUnusedRoutes(dataStoreRoutes);
    }

    /**
     * This is called to update objects that are tombstones.
     * @param tombstonedRoutes - Data store and attachment blob routes that are tombstones in this Container.
     */
    public updateTombstonedRoutes(tombstonedRoutes: string[]) {
        const { blobManagerRoutes, dataStoreRoutes } = this.getDataStoreAndBlobManagerRoutes(tombstonedRoutes);
        this.blobManager.updateTombstonedRoutes(blobManagerRoutes);
        this.dataStores.updateTombstonedRoutes(dataStoreRoutes);
    }

    /**
     * Returns a server generated referenced timestamp to be used to track unreferenced nodes by GC.
     */
    public getCurrentReferenceTimestampMs(): number | undefined {
        // Use the timestamp of the last message seen by this client as that is server generated. If no messages have
        // been processed, use the timestamp of the message from the last summary.
        return this.deltaManager.lastMessage?.timestamp ?? this.messageAtLastSummary?.timestamp;
    }

    /**
     * Returns the type of the GC node. Currently, there are nodes that belong to the root ("/"), data stores or
     * blob manager.
     */
    public getNodeType(nodePath: string): GCNodeType {
        if (this.isBlobPath(nodePath)) {
            return GCNodeType.Blob;
        }
        return this.dataStores.getGCNodeType(nodePath) ?? GCNodeType.Other;
    }

    /**
     * Called by GC to retrieve the package path of the node with the given path. The node should belong to a
     * data store or an attachment blob.
     */
    public async getGCNodePackagePath(nodePath: string): Promise<readonly string[] | undefined> {
        switch (this.getNodeType(nodePath)) {
            case GCNodeType.Blob:
                return [BlobManager.basePath];
            case GCNodeType.DataStore:
            case GCNodeType.SubDataStore:
                return this.dataStores.getDataStorePackagePath(nodePath);
            default:
                assert(false, 0x2de /* "Package path requested for unsupported node type." */);
        }
    }

    /**
     * Returns whether a given path is for attachment blobs that are in the format - "/BlobManager.basePath/...".
     */
    private isBlobPath(path: string): boolean {
        const pathParts = path.split("/");
        if (pathParts.length < 2 || pathParts[1] !== BlobManager.basePath) {
            return false;
        }
        return true;
    }

    /**
     * From a given list of routes, separate and return routes that belong to blob manager and data stores.
     * @param routes - A list of routes that can belong to data stores or blob manager.
     * @returns - Two route lists - One that contains routes for blob manager and another one that contains routes
     * for data stores.
     */
    private getDataStoreAndBlobManagerRoutes(routes: string[]) {
        const blobManagerRoutes: string[] = [];
        const dataStoreRoutes: string[] = [];
        for (const route of routes) {
            if (this.isBlobPath(route)) {
                blobManagerRoutes.push(route);
            } else {
                dataStoreRoutes.push(route);
            }
        }
        return { blobManagerRoutes, dataStoreRoutes };
    }

    /**
     * Runs garbage collection and updates the reference / used state of the nodes in the container.
     * @returns the statistics of the garbage collection run; undefined if GC did not run.
     */
    public async collectGarbage(
        options: {
            /** Logger to use for logging GC events */
            logger?: ITelemetryLogger;
            /** True to run GC sweep phase after the mark phase */
            runSweep?: boolean;
            /** True to generate full GC data */
            fullGC?: boolean;
        },
    ): Promise<IGCStats | undefined> {
        return this.garbageCollector.collectGarbage(options);
    }

    /**
     * Called when a new outbound reference is added to another node. This is used by garbage collection to identify
     * all references added in the system.
     * @param srcHandle - The handle of the node that added the reference.
     * @param outboundHandle - The handle of the outbound node that is referenced.
     */
    public addedGCOutboundReference(srcHandle: IFluidHandle, outboundHandle: IFluidHandle) {
        this.garbageCollector.addedOutboundReference(srcHandle.absolutePath, outboundHandle.absolutePath);
    }

    /**
     * Generates the summary tree, uploads it to storage, and then submits the summarize op.
     * This is intended to be called by the summarizer, since it is the implementation of
     * ISummarizerInternalsProvider.submitSummary.
     * It takes care of state management at the container level, including pausing inbound
     * op processing, updating SummarizerNode state tracking, and garbage collection.
     * @param options - options controlling how the summary is generated or submitted
     */
    public async submitSummary(options: ISubmitSummaryOptions): Promise<SubmitSummaryResult> {
        const { fullTree, refreshLatestAck, summaryLogger } = options;
        // The summary number for this summary. This will be updated during the summary process, so get it now and
        // use it for all events logged during this summary.
        const summaryNumber = this.nextSummaryNumber;
        const summaryNumberLogger = ChildLogger.create(
            summaryLogger,
            undefined,
            {
                all: { summaryNumber },
            },
        );

        assert(this.outbox.isEmpty, 0x3d1 /* Can't trigger summary in the middle of a batch */);

        let latestSnapshotVersionId: string | undefined;
        if (refreshLatestAck) {
            const latestSnapshotInfo = await this.refreshLatestSummaryAckFromServer(
                ChildLogger.create(summaryNumberLogger, undefined, { all: { safeSummary: true } }));
            const latestSnapshotRefSeq = latestSnapshotInfo.latestSnapshotRefSeq;
            latestSnapshotVersionId = latestSnapshotInfo.latestSnapshotVersionId;

            // We might need to catch up to the latest summary's reference sequence number before pausing.
            await this.waitForDeltaManagerToCatchup(latestSnapshotRefSeq,
                summaryNumberLogger);
        }

        try {
            await this.deltaManager.inbound.pause();

            const summaryRefSeqNum = this.deltaManager.lastSequenceNumber;
            const minimumSequenceNumber = this.deltaManager.minimumSequenceNumber;
            const message = `Summary @${summaryRefSeqNum}:${this.deltaManager.minimumSequenceNumber}`;
            const lastAck = this.summaryCollection.latestAck;

            this.summarizerNode.startSummary(summaryRefSeqNum, summaryNumberLogger);

            // Helper function to check whether we should still continue between each async step.
            const checkContinue = (): { continue: true; } | { continue: false; error: string; } => {
                // Do not check for loss of connectivity directly! Instead leave it up to
                // RunWhileConnectedCoordinator to control policy in a single place.
                // This will allow easier change of design if we chose to. For example, we may chose to allow
                // summarizer to reconnect in the future.
                // Also checking for cancellation is a must as summary process may be abandoned for other reasons,
                // like loss of connectivity for main (interactive) client.
                if (options.cancellationToken.cancelled) {
                    return { continue: false, error: "disconnected" };
                }
                // That said, we rely on submitSystemMessage() that today only works in connected state.
                // So if we fail here, it either means that RunWhileConnectedCoordinator does not work correctly,
                // OR that design changed and we need to remove this check and fix submitSystemMessage.
                assert(this.connected, 0x258 /* "connected" */);

                // Ensure that lastSequenceNumber has not changed after pausing.
                // We need the summary op's reference sequence number to match our summary sequence number,
                // otherwise we'll get the wrong sequence number stamped on the summary's .protocol attributes.
                if (this.deltaManager.lastSequenceNumber !== summaryRefSeqNum) {
                    return {
                        continue: false,
                        error: `lastSequenceNumber changed before uploading to storage. ${this.deltaManager.lastSequenceNumber} !== ${summaryRefSeqNum}`,
                    };
                }
                assert(summaryRefSeqNum === this.deltaManager.lastMessage?.sequenceNumber,
                    0x395 /* it's one and the same thing */);

                if (lastAck !== this.summaryCollection.latestAck) {
                    return {
                        continue: false,
                        error: `Last summary changed while summarizing. ${this.summaryCollection.latestAck} !== ${lastAck}`,
                    };
                }
                return { continue: true };
            };

            let continueResult = checkContinue();
            if (!continueResult.continue) {
                return {
                    stage: "base",
                    referenceSequenceNumber: summaryRefSeqNum,
                    minimumSequenceNumber,
                    error: continueResult.error,
                };
            }

            const trace = Trace.start();
            let summarizeResult: IRootSummaryTreeWithStats;
            // If the GC state needs to be reset, we need to force a full tree summary and update the unreferenced
            // state of all the nodes.
            const forcedFullTree = this.garbageCollector.summaryStateNeedsReset;
            try {
                summarizeResult = await this.summarize({
                    fullTree: fullTree ?? forcedFullTree,
                    trackState: true,
                    summaryLogger: summaryNumberLogger,
                    runGC: this.garbageCollector.shouldRunGC,
                });
            } catch (error) {
                return {
                    stage: "base",
                    referenceSequenceNumber: summaryRefSeqNum,
                    minimumSequenceNumber,
                    error,
                };
            }
            const { summary: summaryTree, stats: partialStats } = summarizeResult;

            // Now that we have generated the summary, update the message at last summary to the last message processed.
            this.messageAtLastSummary = this.deltaManager.lastMessage;

            // Counting dataStores and handles
            // Because handles are unchanged dataStores in the current logic,
            // summarized dataStore count is total dataStore count minus handle count
            const dataStoreTree = summaryTree.tree[channelsTreeName];

            assert(dataStoreTree.type === SummaryType.Tree, 0x1fc /* "summary is not a tree" */);
            const handleCount = Object.values(dataStoreTree.tree).filter(
                (value) => value.type === SummaryType.Handle).length;
            const gcSummaryTreeStats = summaryTree.tree[gcTreeKey]
                ? calculateStats(summaryTree.tree[gcTreeKey])
                : undefined;

            const summaryStats: IGeneratedSummaryStats = {
                dataStoreCount: this.dataStores.size,
                summarizedDataStoreCount: this.dataStores.size - handleCount,
                gcStateUpdatedDataStoreCount: summarizeResult.gcStats?.updatedDataStoreCount,
                gcBlobNodeCount: gcSummaryTreeStats?.blobNodeCount,
                gcTotalBlobsSize: gcSummaryTreeStats?.totalBlobSize,
                summaryNumber,
                ...partialStats,
            };
            const generateSummaryData = {
                referenceSequenceNumber: summaryRefSeqNum,
                minimumSequenceNumber,
                summaryTree,
                summaryStats,
                generateDuration: trace.trace().duration,
                forcedFullTree,
            } as const;

            continueResult = checkContinue();
            if (!continueResult.continue) {
                return { stage: "generate", ...generateSummaryData, error: continueResult.error };
            }

            // It may happen that the lastAck it not correct due to missing summaryAck in case of single commit
            // summary. So if the previous summarizer closes just after submitting the summary and before
            // submitting the summaryOp then we can't rely on summaryAck. So in case we have
            // latestSnapshotVersionId from storage and it does not match with the lastAck ackHandle, then use
            // the one fetched from storage as parent as that is the latest.
            let summaryContext: ISummaryContext;
            if (lastAck?.summaryAck.contents.handle !== latestSnapshotVersionId
                && latestSnapshotVersionId !== undefined) {
                summaryContext = {
                    proposalHandle: undefined,
                    ackHandle: latestSnapshotVersionId,
                    referenceSequenceNumber: summaryRefSeqNum,
                };
            } else if (lastAck === undefined) {
                summaryContext = {
                    proposalHandle: undefined,
                    ackHandle: this.context.getLoadedFromVersion()?.id,
                    referenceSequenceNumber: summaryRefSeqNum,
                };
            } else {
                summaryContext = {
                    proposalHandle: lastAck.summaryOp.contents.handle,
                    ackHandle: lastAck.summaryAck.contents.handle,
                    referenceSequenceNumber: summaryRefSeqNum,
                };
            }

            let handle: string;
            try {
                handle = await this.storage.uploadSummaryWithContext(summarizeResult.summary, summaryContext);
            } catch (error) {
                return { stage: "generate", ...generateSummaryData, error };
            }

            const parent = summaryContext.ackHandle;
            const summaryMessage: ISummaryContent = {
                handle,
                // eslint-disable-next-line @typescript-eslint/no-non-null-assertion
                head: parent!,
                message,
                parents: parent ? [parent] : [],
            };
            const uploadData = {
                ...generateSummaryData,
                handle,
                uploadDuration: trace.trace().duration,
            } as const;

            continueResult = checkContinue();
            if (!continueResult.continue) {
                return { stage: "upload", ...uploadData, error: continueResult.error };
            }

            let clientSequenceNumber: number;
            try {
                clientSequenceNumber = this.submitSummaryMessage(summaryMessage);
            } catch (error) {
                return { stage: "upload", ...uploadData, error };
            }

            const submitData = {
                stage: "submit",
                ...uploadData,
                clientSequenceNumber,
                submitOpDuration: trace.trace().duration,
            } as const;

            this.summarizerNode.completeSummary(handle);
            return submitData;
        } finally {
            // Cleanup wip summary in case of failure
            this.summarizerNode.clearSummary();
            // Restart the delta manager
            this.deltaManager.inbound.resume();
        }
    }

    private hasPendingMessages() {
        return this.pendingStateManager.hasPendingMessages() || !this.outbox.isEmpty;
    }

    private updateDocumentDirtyState(dirty: boolean) {
        if (this.attachState !== AttachState.Attached) {
            assert(dirty, 0x3d2 /* Non-attached container is dirty */);
        } else {
            // Other way is not true = see this.isContainerMessageDirtyable()
            assert(!dirty || this.hasPendingMessages(),
                0x3d3 /* if doc is dirty, there has to be pending ops */);
        }

        if (this.dirtyContainer === dirty) {
            return;
        }

        this.dirtyContainer = dirty;
        if (this.emitDirtyDocumentEvent) {
            this.emit(dirty ? "dirty" : "saved");
            this.context.updateDirtyContainerState(dirty);
        }
    }

    public submitDataStoreOp(
        id: string,
        contents: any,
        localOpMetadata: unknown = undefined): void {
        const envelope: IEnvelope = {
            address: id,
            contents,
        };
        this.submit(ContainerMessageType.FluidDataStoreOp, envelope, localOpMetadata);
    }

    public submitDataStoreAliasOp(contents: any, localOpMetadata: unknown): void {
        const aliasMessage = contents as IDataStoreAliasMessage;
        if (!isDataStoreAliasMessage(aliasMessage)) {
            throw new UsageError("malformedDataStoreAliasMessage");
        }

        this.submit(ContainerMessageType.Alias, contents, localOpMetadata);
    }

    public async uploadBlob(blob: ArrayBufferLike): Promise<IFluidHandle<ArrayBufferLike>> {
        this.verifyNotClosed();
        return this.blobManager.createBlob(blob);
    }

    private submit(
        type: ContainerMessageType,
        contents: any,
        localOpMetadata: unknown = undefined,
        metadata: Record<string, unknown> | undefined = undefined,
    ): void {
        this.verifyNotClosed();
        this.verifyCanSubmitOps();

        // There should be no ops in detached container state!
        assert(this.attachState !== AttachState.Detached, 0x132 /* "sending ops in detached container" */);

        const deserializedContent: ContainerRuntimeMessage = { type, contents };
        const serializedContent = JSON.stringify(deserializedContent);

        if (this.deltaManager.readOnlyInfo.readonly) {
            this.logger.sendTelemetryEvent({ eventName: "SubmitOpInReadonly", connected: this.connected });
        }

        const message: BatchMessage = {
            contents: serializedContent,
            deserializedContent,
            metadata,
            localOpMetadata,
            referenceSequenceNumber: this.deltaManager.lastSequenceNumber,
        };

        try {
            // If this is attach message for new data store, and we are in a batch, send this op out of order
            // Is it safe:
            //    Yes, this should be safe reordering. Newly created data stores are not visible through API surface.
            //    They become visible only when aliased, or handle to some sub-element of newly created datastore
            //    is stored in some DDS, i.e. only after some other op.
            // Why:
            //    Attach ops are large, and expensive to process. Plus there are scenarios where a lot of new data
            //    stores are created, causing issues like relay service throttling (too many ops) and catastrophic
            //    failure (batch is too large). Pushing them earlier and outside of main batch should alleviate
            //    these issues.
            // Cons:
            //    1. With large batches, relay service may throttle clients. Clients may disconnect while throttled.
            //    This change creates new possibility of a lot of newly created data stores never being referenced
            //    because client died before it had a change to submit the rest of the ops. This will create more
            //    garbage that needs to be collected leveraging GC (Garbage Collection) feature.
            //    2. Sending ops out of order means they are excluded from rollback functionality. This is not an issue
            //    today as rollback can't undo creation of data store. To some extent not sending them is a bigger
            //    issue than sending.
            // Please note that this does not change file format, so it can be disabled in the future if this
            // optimization no longer makes sense (for example, batch compression may make it less appealing).
            if (this.currentlyBatching() && type === ContainerMessageType.Attach &&
                this.mc.config.getBoolean("Fluid.ContainerRuntime.disableAttachOpReorder") !== true) {
                this.outbox.submitAttach(message);
            } else {
                this.outbox.submit(message);
            }

            if (!this.currentlyBatching()) {
                this.flush();
            } else if (!this.flushMicroTaskExists) {
                this.flushMicroTaskExists = true;
                // Queue a microtask to detect the end of the turn and force a flush.
                Promise.resolve().then(() => {
                    this.flushMicroTaskExists = false;
                    this.flush();
                }).catch((error) => { this.closeFn(error as GenericError) });
            }
        } catch (error) {
            this.closeFn(error as GenericError);
            throw error;
        }

        if (this.isContainerMessageDirtyable(type, contents)) {
            this.updateDocumentDirtyState(true);
        }
    }

    private submitSummaryMessage(contents: ISummaryContent) {
        this.verifyNotClosed();
        assert(this.connected, 0x133 /* "Container disconnected when trying to submit system message" */);

        // System message should not be sent in the middle of the batch.
        assert(this.outbox.isEmpty, 0x3d4 /* System op in the middle of a batch */);

        // back-compat: ADO #1385: Make this call unconditional in the future
        return this.context.submitSummaryFn !== undefined
            ? this.context.submitSummaryFn(contents)
            : this.context.submitFn(
                MessageType.Summarize,
                contents,
                false);
    }

    /**
     * Throw an error if the runtime is closed.  Methods that are expected to potentially
     * be called after dispose due to asynchrony should not call this.
     */
    private verifyNotClosed() {
        if (this._disposed) {
            throw new Error("Runtime is closed");
        }
    }

    private verifyCanSubmitOps() {
        if (this.ensureNoDataModelChangesCalls > 0) {
            const errorMessage = "Op was submitted from within a `ensureNoDataModelChanges` callback";
            if (this.opReentryCallsToReport > 0) {
                this.mc.logger.sendTelemetryEvent(
                    { eventName: "OpReentry" },
                    // We need to capture the call stack in order to inspect the source of this usage pattern
                    new UsageError(errorMessage),
                );
                this.opReentryCallsToReport--;
            }

            // Creating ops while processing ops can lead
            // to undefined behavior and events observed in the wrong order.
            // For example, we have two callbacks registered for a DDS, A and B.
            // Then if on change #1 callback A creates change #2, the invocation flow will be:
            //
            // A because of #1
            // A because of #2
            // B because of #2
            // B because of #1
            //
            // The runtime must enforce op coherence by not allowing ops to be submitted
            // while ops are being processed.
            if (this.enableOpReentryCheck) {
                throw new UsageError(errorMessage);
            }
        }
    }

    /**
     * Finds the right store and asks it to resubmit the message. This typically happens when we
     * reconnect and there are pending messages.
     * @param content - The content of the original message.
     * @param localOpMetadata - The local metadata associated with the original message.
     */
    private reSubmit(
        type: ContainerMessageType,
        content: any,
        localOpMetadata: unknown,
        opMetadata: Record<string, unknown> | undefined,
    ) {
        switch (type) {
            case ContainerMessageType.FluidDataStoreOp:
                // For Operations, call resubmitDataStoreOp which will find the right store
                // and trigger resubmission on it.
                this.dataStores.resubmitDataStoreOp(content, localOpMetadata);
                break;
            case ContainerMessageType.Attach:
            case ContainerMessageType.Alias:
                this.submit(type, content, localOpMetadata);
                break;
            case ContainerMessageType.ChunkedOp:
                throw new Error(`chunkedOp not expected here`);
            case ContainerMessageType.BlobAttach:
                this.blobManager.reSubmit(opMetadata);
                break;
            case ContainerMessageType.Rejoin:
                this.submit(type, content);
                break;
            default:
                unreachableCase(type, `Unknown ContainerMessageType: ${type}`);
        }
    }

    private rollback(
        type: ContainerMessageType,
        content: any,
        localOpMetadata: unknown,
    ) {
        switch (type) {
            case ContainerMessageType.FluidDataStoreOp:
                // For operations, call rollbackDataStoreOp which will find the right store
                // and trigger rollback on it.
                this.dataStores.rollbackDataStoreOp(content, localOpMetadata);
                break;
            default:
                throw new Error(`Can't rollback ${type}`);
        }
    }

    private async waitForDeltaManagerToCatchup(
        latestSnapshotRefSeq: number,
        summaryLogger: ITelemetryLogger,
    ): Promise<void> {
        if (latestSnapshotRefSeq > this.deltaManager.lastSequenceNumber) {
            // We need to catch up to the latest summary's reference sequence number before proceeding.
            await PerformanceEvent.timedExecAsync(
                summaryLogger,
                {
                    eventName: "WaitingForSeq",
                    lastSequenceNumber: this.deltaManager.lastSequenceNumber,
                    targetSequenceNumber: latestSnapshotRefSeq,
                    lastKnownSeqNumber: this.deltaManager.lastKnownSeqNumber,
                },
                async () => waitForSeq(this.deltaManager, latestSnapshotRefSeq),
                { start: true, end: true, cancel: "error" }, // definitely want start event
            );
        }
    }

    /** Implementation of ISummarizerInternalsProvider.refreshLatestSummaryAck */
    public async refreshLatestSummaryAck(options: IRefreshSummaryAckOptions) {
        const { proposalHandle, ackHandle, summaryRefSeq, summaryLogger } = options;
        const readAndParseBlob = async <T>(id: string) => readAndParse<T>(this.storage, id);
        // The call to fetch the snapshot is very expensive and not always needed.
        // It should only be done by the summarizerNode, if required.
        // When fetching from storage we will always get the latest version and do not use the ackHandle.
        const snapshotTreeFetcher = async () => {
            const fetchResult = await this.fetchLatestSnapshotFromStorage(
                summaryLogger,
                {
                    eventName: "RefreshLatestSummaryGetSnapshot",
                    ackHandle,
                    summaryRefSeq,
                    fetchLatest: true,
                },
            );

            const latestSnapshotRefSeq = await seqFromTree(fetchResult.snapshotTree, readAndParseBlob);
            /**
             * If the fetched snapshot is older than the one for which the ack was received, close the container.
             * This should never happen because an ack should be sent after the latest summary is updated in the server.
             * However, there are couple of scenarios where it's possible:
             * 1. A file was modified externally resulting in modifying the snapshot's sequence number. This can lead to
             * the document being unusable and we should not proceed.
             * 2. The server DB failed after the ack was sent which may delete the corresponding snapshot. Ideally, in
             * such cases, the file will be rolled back along with the ack and we will eventually reach a consistent
             * state.
             */
            if (latestSnapshotRefSeq < summaryRefSeq) {
                const error = DataProcessingError.create(
                    "Fetched snapshot is older than the received ack",
                    "RefreshLatestSummaryAck",
                    undefined /* sequencedMessage */,
                    {
                        ackHandle,
                        summaryRefSeq,
                        latestSnapshotRefSeq,
                    },
                );
                this.closeFn(error);
                throw error;
            }

            summaryLogger.sendTelemetryEvent(
                {
                    eventName: "LatestSummaryRetrieved",
                    ackHandle,
                    lastSequenceNumber: latestSnapshotRefSeq,
                    targetSequenceNumber: summaryRefSeq,
                });

            // In case we had to retrieve the latest snapshot and it is different than summaryRefSeq,
            // wait for the delta manager to catch up before refreshing the latest Summary.
            await this.waitForDeltaManagerToCatchup(latestSnapshotRefSeq,
                summaryLogger);

            return fetchResult.snapshotTree;
        };

        const result = await this.summarizerNode.refreshLatestSummary(
            proposalHandle,
            summaryRefSeq,
            snapshotTreeFetcher,
            readAndParseBlob,
            summaryLogger,
        );

        // Notify the garbage collector so it can update its latest summary state.
        await this.garbageCollector.refreshLatestSummary(
            result,
            proposalHandle,
            summaryRefSeq,
            readAndParseBlob,
        );
    }

    /**
     * Fetches the latest snapshot from storage and uses it to refresh SummarizerNode's
     * internal state as it should be considered the latest summary ack.
     * @param summaryLogger - logger to use when fetching snapshot from storage
     * @returns downloaded snapshot's reference sequence number
     */
    private async refreshLatestSummaryAckFromServer(
        summaryLogger: ITelemetryLogger,
    ): Promise<{ latestSnapshotRefSeq: number; latestSnapshotVersionId: string | undefined; }> {
        const { snapshotTree, versionId } = await this.fetchLatestSnapshotFromStorage(
            summaryLogger,
            {
                eventName: "RefreshLatestSummaryGetSnapshot",
                fetchLatest: true,
            },
        );

        const readAndParseBlob = async <T>(id: string) => readAndParse<T>(this.storage, id);
        const latestSnapshotRefSeq = await seqFromTree(snapshotTree, readAndParseBlob);

        const result = await this.summarizerNode.refreshLatestSummary(
            undefined,
            latestSnapshotRefSeq,
            async () => snapshotTree,
            readAndParseBlob,
            summaryLogger,
        );

        // Notify the garbage collector so it can update its latest summary state.
        await this.garbageCollector.refreshLatestSummary(
            result,
            undefined,
            latestSnapshotRefSeq,
            readAndParseBlob,
        )

        return { latestSnapshotRefSeq, latestSnapshotVersionId: versionId };
    }

    private async fetchLatestSnapshotFromStorage(
        logger: ITelemetryLogger,
        event: ITelemetryGenericEvent,
    ): Promise<{ snapshotTree: ISnapshotTree; versionId: string; }> {
        return PerformanceEvent.timedExecAsync(
            logger, event, async (perfEvent: {
                end: (arg0: {
                    getVersionDuration?: number | undefined;
                    getSnapshotDuration?: number | undefined;
                }) => void;
            }) => {
            const stats: { getVersionDuration?: number; getSnapshotDuration?: number; } = {};
            const trace = Trace.start();

            const versions = await this.storage.getVersions(
                null, 1, "refreshLatestSummaryAckFromServer", FetchSource.noCache);
            assert(!!versions && !!versions[0], 0x137 /* "Failed to get version from storage" */);
            stats.getVersionDuration = trace.trace().duration;

            const maybeSnapshot = await this.storage.getSnapshotTree(versions[0]);
            assert(!!maybeSnapshot, 0x138 /* "Failed to get snapshot from storage" */);
            stats.getSnapshotDuration = trace.trace().duration;

            perfEvent.end(stats);
            return { snapshotTree: maybeSnapshot, versionId: versions[0].id };
        });
    }

    public notifyAttaching(snapshot: ISnapshotTreeWithBlobContents) {
<<<<<<< HEAD
    }

    public getPendingLocalState(): unknown {
=======
        if (this.mc.config.getBoolean("enableOfflineLoad") ?? this.runtimeOptions.enableOfflineLoad) {
            this.baseSnapshotBlobs = SerializedSnapshotStorage.serializeTreeWithBlobContents(snapshot);
        }
    }

    private async initializeBaseSnapshotBlobs(): Promise<void> {
        if (!(this.mc.config.getBoolean("enableOfflineLoad") ?? this.runtimeOptions.enableOfflineLoad) ||
            this.attachState !== AttachState.Attached || this.context.pendingLocalState) {
            return;
        }
        assert(!!this.context.baseSnapshot, 0x2e5 /* "Must have a base snapshot" */);
        this.baseSnapshotBlobs = await SerializedSnapshotStorage.serializeTree(this.context.baseSnapshot, this.storage);
    }

    public getPendingLocalState(): unknown {
        if (!(this.mc.config.getBoolean("enableOfflineLoad") ?? this.runtimeOptions.enableOfflineLoad)) {
            throw new UsageError("can't get state when offline load disabled");
        }

        if (this._orderSequentiallyCalls !== 0) {
            throw new UsageError("can't get state during orderSequentially");
        }
>>>>>>> 865762ff
        // Flush pending batch.
        // getPendingLocalState() is only exposed through Container.closeAndGetPendingLocalState(), so it's safe
        // to close current batch.
        this.flush();

<<<<<<< HEAD
        if (this._orderSequentiallyCalls !== 0) {
            throw new UsageError("can't get state during orderSequentially");
        }

=======
        const previousPendingState = this.context.pendingLocalState as IPendingRuntimeState | undefined;
        if (previousPendingState) {
            return {
                pending: this.pendingStateManager.getLocalState(),
                pendingAttachmentBlobs: this.blobManager.getPendingBlobs(),
                snapshotBlobs: previousPendingState.snapshotBlobs,
                baseSnapshot: previousPendingState.baseSnapshot,
                savedOps: this.savedOps,
            };
        }
        assert(!!this.context.baseSnapshot, 0x2e6 /* "Must have a base snapshot" */);
        assert(!!this.baseSnapshotBlobs, 0x2e7 /* "Must serialize base snapshot blobs before getting runtime state" */);
>>>>>>> 865762ff
        return {
            pending: this.pendingStateManager.getLocalState(),
            pendingAttachmentBlobs: this.blobManager.getPendingBlobs(),
        };
    }

    public readonly summarizeOnDemand: ISummarizer["summarizeOnDemand"] = (...args) => {
        if (this.clientDetails.type === summarizerClientType) {
            return this.summarizer.summarizeOnDemand(...args);
        } else if (this.summaryManager !== undefined) {
            return this.summaryManager.summarizeOnDemand(...args);
        } else {
            // If we're not the summarizer, and we don't have a summaryManager, we expect that
            // disableSummaries is turned on. We are throwing instead of returning a failure here,
            // because it is a misuse of the API rather than an expected failure.
            throw new UsageError(
                `Can't summarize, disableSummaries: ${this.summariesDisabled}`,
            );
        }
    };

    public readonly enqueueSummarize: ISummarizer["enqueueSummarize"] = (...args) => {
        if (this.clientDetails.type === summarizerClientType) {
            return this.summarizer.enqueueSummarize(...args);
        } else if (this.summaryManager !== undefined) {
            return this.summaryManager.enqueueSummarize(...args);
        } else {
            // If we're not the summarizer, and we don't have a summaryManager, we expect that
            // generateSummaries is turned off. We are throwing instead of returning a failure here,
            // because it is a misuse of the API rather than an expected failure.
            throw new UsageError(
                `Can't summarize, disableSummaries: ${this.summariesDisabled}`,
            );
        }
    };

    /**
     * * Forms a function that will request a Summarizer.
     * @param loaderRouter - the loader acting as an IFluidRouter
     * */
    private formRequestSummarizerFn(loaderRouter: IFluidRouter) {
        return async () => {
            const request: IRequest = {
                headers: {
                    [LoaderHeader.cache]: false,
                    [LoaderHeader.clientDetails]: {
                        capabilities: { interactive: false },
                        type: summarizerClientType,
                    },
                    [DriverHeader.summarizingClient]: true,
                    [LoaderHeader.reconnect]: false,
                },
                url: "/_summarizer",
            };

            const fluidObject = await requestFluidObject<FluidObject<ISummarizer>>(loaderRouter, request);
            const summarizer = fluidObject.ISummarizer;

            if (!summarizer) {
                throw new UsageError("Fluid object does not implement ISummarizer");
            }

            return summarizer;
        };
    }

    private validateSummaryHeuristicConfiguration(configuration: ISummaryConfigurationHeuristics) {
        // eslint-disable-next-line no-restricted-syntax
        for (const prop in configuration) {
            if (typeof configuration[prop] === "number" && configuration[prop] < 0) {
                throw new UsageError(`Summary heuristic configuration property "${prop}" cannot be less than 0`);
            }
        }
        if (configuration.minIdleTime > configuration.maxIdleTime) {
            throw new UsageError(`"minIdleTime" [${configuration.minIdleTime}] cannot be greater than "maxIdleTime" [${configuration.maxIdleTime}]`);
        }
    }
}

/**
 * Wait for a specific sequence number. Promise should resolve when we reach that number,
 * or reject if closed.
 */
const waitForSeq = async (
    deltaManager: IDeltaManager<Pick<ISequencedDocumentMessage, "sequenceNumber">, unknown>,
    targetSeq: number,
): Promise<void> => new Promise<void>((resolve, reject) => {
    // TODO: remove cast to any when actual event is determined
    deltaManager.on("closed" as any, reject);
    deltaManager.on("disposed" as any, reject);

    // If we already reached target sequence number, simply resolve the promise.
    if (deltaManager.lastSequenceNumber >= targetSeq) {
        resolve();
    } else {
        const handleOp = (message: Pick<ISequencedDocumentMessage, "sequenceNumber">) => {
            if (message.sequenceNumber >= targetSeq) {
                resolve();
                deltaManager.off("op", handleOp);
            }
        };
        deltaManager.on("op", handleOp);
    }
});<|MERGE_RESOLUTION|>--- conflicted
+++ resolved
@@ -416,15 +416,7 @@
      */
     readonly flushMode?: FlushMode;
     /**
-<<<<<<< HEAD
-     * Enables the runtime to compress ops.
-=======
-     * Save enough runtime state to be able to serialize upon request and load to the same state in a new container.
-     */
-    readonly enableOfflineLoad?: boolean;
-    /**
      * Enables the runtime to compress ops. Compression is disabled when undefined.
->>>>>>> 865762ff
      * @experimental Not ready for use.
      */
     readonly compressionOptions?: ICompressionRuntimeOptions;
@@ -691,15 +683,10 @@
             gcOptions = {},
             loadSequenceNumberVerification = "close",
             flushMode = defaultFlushMode,
-<<<<<<< HEAD
-            compressionOptions = {},
-=======
-            enableOfflineLoad = false,
             compressionOptions = {
                 minimumBatchSizeInBytes: Number.POSITIVE_INFINITY,
                 compressionAlgorithm: CompressionAlgorithms.lz4
             },
->>>>>>> 865762ff
             maxBatchSizeInBytes = defaultMaxBatchSizeInBytes,
             chunkSizeInBytes = Number.POSITIVE_INFINITY,
             enableOpReentryCheck = false,
@@ -786,20 +773,12 @@
             requestHandler,
         );
 
-<<<<<<< HEAD
         // It's possible to have ops with a reference sequence number of 0. Op sequence numbers start
         // at 1, so we won't see a replayed saved op with a sequence number of 0.
         await runtime.pendingStateManager.applyStashedOpsAt(0);
-=======
-        if (pendingRuntimeState) {
-            await runtime.processSavedOps(pendingRuntimeState);
-            // delete these once runtime has seen them to save space
-            pendingRuntimeState.savedOps = [];
-        }
 
         // Initialize the base state of the runtime before it's returned.
         await runtime.initializeBaseState();
->>>>>>> 865762ff
 
         return runtime;
     }
@@ -1365,7 +1344,6 @@
      * Initializes the state from the base snapshot this container runtime loaded from.
      */
     private async initializeBaseState(): Promise<void> {
-        await this.initializeBaseSnapshotBlobs();
         await this.garbageCollector.initializeBaseState();
     }
 
@@ -1743,29 +1721,6 @@
     public process(messageArg: ISequencedDocumentMessage, local: boolean) {
         this.verifyNotClosed();
 
-<<<<<<< HEAD
-        // Do shallow copy of message, as methods below will modify it.
-        // There might be multiple container instances receiving same message
-        // We do not need to make deep copy, as each layer will just replace message.content itself,
-        // but would not modify contents details
-        let message = { ...messageArg };
-
-        // back-compat: ADO #1385: eventually should become unconditional, but only for runtime messages!
-        // System message may have no contents, or in some cases (mostly for back-compat) they may have actual objects.
-        // Old ops may contain empty string (I assume noops).
-        if (typeof message.contents === "string" && message.contents !== "") {
-            message.contents = JSON.parse(message.contents);
-        }
-
-        // Caveat: This will return false for runtime message in very old format, that are used in snapshot tests
-        // This format was not shipped to production workflows.
-        const runtimeMessage = unpackRuntimeMessage(message);
-=======
-        if (this.mc.config.getBoolean("enableOfflineLoad") ?? this.runtimeOptions.enableOfflineLoad) {
-            this.savedOps.push(messageArg);
-        }
-
-
         // Whether or not the message is actually a runtime message.
         // It may be a legacy runtime message (ie already unpacked and ContainerMessageType)
         // or something different, like a system message.
@@ -1774,7 +1729,6 @@
         // Do shallow copy of message, as the processing flow will modify it.
         const messageCopy = { ...messageArg };
         const message = this.remoteMessageProcessor.process(messageCopy);
->>>>>>> 865762ff
 
         // Surround the actual processing of the operation with messages to the schedule manager indicating
         // the beginning and end. This allows it to emit appropriate events and/or pause the processing of new
@@ -2984,58 +2938,17 @@
     }
 
     public notifyAttaching(snapshot: ISnapshotTreeWithBlobContents) {
-<<<<<<< HEAD
     }
 
     public getPendingLocalState(): unknown {
-=======
-        if (this.mc.config.getBoolean("enableOfflineLoad") ?? this.runtimeOptions.enableOfflineLoad) {
-            this.baseSnapshotBlobs = SerializedSnapshotStorage.serializeTreeWithBlobContents(snapshot);
-        }
-    }
-
-    private async initializeBaseSnapshotBlobs(): Promise<void> {
-        if (!(this.mc.config.getBoolean("enableOfflineLoad") ?? this.runtimeOptions.enableOfflineLoad) ||
-            this.attachState !== AttachState.Attached || this.context.pendingLocalState) {
-            return;
-        }
-        assert(!!this.context.baseSnapshot, 0x2e5 /* "Must have a base snapshot" */);
-        this.baseSnapshotBlobs = await SerializedSnapshotStorage.serializeTree(this.context.baseSnapshot, this.storage);
-    }
-
-    public getPendingLocalState(): unknown {
-        if (!(this.mc.config.getBoolean("enableOfflineLoad") ?? this.runtimeOptions.enableOfflineLoad)) {
-            throw new UsageError("can't get state when offline load disabled");
-        }
-
         if (this._orderSequentiallyCalls !== 0) {
             throw new UsageError("can't get state during orderSequentially");
         }
->>>>>>> 865762ff
         // Flush pending batch.
         // getPendingLocalState() is only exposed through Container.closeAndGetPendingLocalState(), so it's safe
         // to close current batch.
         this.flush();
 
-<<<<<<< HEAD
-        if (this._orderSequentiallyCalls !== 0) {
-            throw new UsageError("can't get state during orderSequentially");
-        }
-
-=======
-        const previousPendingState = this.context.pendingLocalState as IPendingRuntimeState | undefined;
-        if (previousPendingState) {
-            return {
-                pending: this.pendingStateManager.getLocalState(),
-                pendingAttachmentBlobs: this.blobManager.getPendingBlobs(),
-                snapshotBlobs: previousPendingState.snapshotBlobs,
-                baseSnapshot: previousPendingState.baseSnapshot,
-                savedOps: this.savedOps,
-            };
-        }
-        assert(!!this.context.baseSnapshot, 0x2e6 /* "Must have a base snapshot" */);
-        assert(!!this.baseSnapshotBlobs, 0x2e7 /* "Must serialize base snapshot blobs before getting runtime state" */);
->>>>>>> 865762ff
         return {
             pending: this.pendingStateManager.getLocalState(),
             pendingAttachmentBlobs: this.blobManager.getPendingBlobs(),
