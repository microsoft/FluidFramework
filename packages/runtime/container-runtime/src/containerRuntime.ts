--- conflicted
+++ resolved
@@ -940,11 +940,7 @@
 		const defaultsAffectingDocSchema = getMinVersionForCollabDefaults(minVersionForCollab);
 
 		// The following are the default values for the options that do not affect the DocumentSchema.
-<<<<<<< HEAD
-		const defaultConfigsNonVersionDependent: Omit<
-=======
 		const defaultsNotAffectingDocSchema: Omit<
->>>>>>> 4f8a6328
 			ContainerRuntimeOptionsInternal,
 			keyof RuntimeOptionsAffectingDocSchema
 		> = {
