--- conflicted
+++ resolved
@@ -552,11 +552,7 @@
 const defaultCloseSummarizerDelayMs = 5000; // 5 seconds
 
 /**
-<<<<<<< HEAD
- * @deprecated use ContainerRuntimeMessage instead
-=======
  * @deprecated - use ContainerRuntimeMessageType instead
->>>>>>> 639a54be
  */
 export enum RuntimeMessage {
 	FluidDataStoreOp = "component",
@@ -936,20 +932,6 @@
 		return this._storage;
 	}
 
-<<<<<<< HEAD
-	/** @deprecated The functionality is no longer exposed publicly */
-	public get reSubmitFn() {
-		return (
-			type: ContainerMessageType,
-			contents: any,
-			localOpMetadata: unknown,
-			opMetadata: Record<string, unknown> | undefined,
-		) => this.reSubmitCore({ type, contents }, localOpMetadata, opMetadata);
-		// Note: compatDetails is not included in this deprecated API
-	}
-
-=======
->>>>>>> 639a54be
 	private readonly submitFn: (
 		type: MessageType,
 		contents: any,
