--- conflicted
+++ resolved
@@ -357,11 +357,7 @@
             });
 
         // Start with baseline - empty inbound queue.
-<<<<<<< HEAD
         assert(!this.localPaused, "initial state");
-=======
-        this.setPaused(false);
->>>>>>> ee98dab2
 
         const allPending = this.deltaManager.inbound.toArray();
         for (const pending of allPending) {
@@ -382,15 +378,12 @@
             return;
         }
 
-<<<<<<< HEAD
-=======
         // The queue is
         // 1. paused only when the next message to be processed is the beginning of a batch. Done in two places:
         //    - here (processing ops until reaching start of incomplete batch)
         //    - in trackPending(), when queue was empty and start of batch showed up.
         // 2. resumed when batch end comes in (in trackPending())
 
->>>>>>> ee98dab2
         // do we have incomplete batch to worry about?
         if (this.pauseSequenceNumber !== undefined) {
             assert(sequenceNumber < this.pauseSequenceNumber, "we should never start processing incomplete batch!");
@@ -399,7 +392,6 @@
                 this.setPaused();
             }
         }
-<<<<<<< HEAD
     }
 
     private setPaused() {
@@ -408,8 +400,6 @@
         this.timePaused = performance.now();
         // eslint-disable-next-line @typescript-eslint/no-floating-promises
         this.deltaManager.inbound.pause();
-=======
->>>>>>> ee98dab2
     }
 
     private setResumed(startBatch: number, endBatch: number) {
@@ -473,15 +463,12 @@
             }
         }
 
-<<<<<<< HEAD
-=======
         // The queue is
         // 1. paused only when the next message to be processed is the beginning of a batch. Done in two places:
         //    - in afterOpProcessing() - processing ops until reaching start of incomplete batch
         //    - here (batchMetadata == false below), when queue was empty and start of batch showed up.
         // 2. resumed when batch end comes in (batchMetadata === true case below)
 
->>>>>>> ee98dab2
         if (batchMetadata) {
             assert(this.currentBatchClientId === undefined, "there can't be active batch");
             assert(!this.localPaused, "we should be processing ops when there is no active batch");
@@ -491,7 +478,6 @@
             // Only pause processing if queue has no other ops!
             // If there are any other ops in the queue, processing will be stopped when they are processed!
             if (this.deltaManager.inbound.length === 1) {
-<<<<<<< HEAD
                 this.setPaused();
             }
         } else if (batchMetadata === false) {
@@ -500,15 +486,6 @@
             this.setResumed(this.pauseSequenceNumber, message.sequenceNumber);
             this.pauseSequenceNumber = undefined;
             this.currentBatchClientId = undefined;
-=======
-                this.setPaused(true);
-            }
-        } else if (batchMetadata === false) {
-            this.pauseSequenceNumber = undefined;
-            this.currentBatchClientId = undefined;
-            // Batch is complete, we can process it!
-            this.setPaused(false);
->>>>>>> ee98dab2
         } else {
             // Continuation of current batch. Do nothing
             assert(this.currentBatchClientId !== undefined, "logic error");
