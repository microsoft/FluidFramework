--- conflicted
+++ resolved
@@ -212,12 +212,9 @@
 	return compatBehavior === "Ignore";
 }
 
-<<<<<<< HEAD
-=======
 /**
  * @public
  */
->>>>>>> cfdf0a9b
 export interface ISummaryBaseConfiguration {
 	/**
 	 * Delay before first attempt to spawn summarizing container.
