/*!
 * Copyright (c) Microsoft Corporation and contributors. All rights reserved.
 * Licensed under the MIT License.
 */
import {
	ITelemetryBaseLogger,
	ITelemetryGenericEvent,
	ITelemetryLogger,
} from "@fluidframework/common-definitions";
import {
	FluidObject,
	IFluidHandle,
	IFluidHandleContext,
	IFluidRouter,
	IRequest,
	IResponse,
} from "@fluidframework/core-interfaces";
import {
	IAudience,
	IContainerContext,
	IDeltaManager,
	IRuntime,
	ICriticalContainerError,
	AttachState,
	ILoaderOptions,
	LoaderHeader,
} from "@fluidframework/container-definitions";
import {
	IContainerRuntime,
	IContainerRuntimeEvents,
} from "@fluidframework/container-runtime-definitions";
import {
	assert,
	delay,
	LazyPromise,
	Trace,
	TypedEventEmitter,
	unreachableCase,
} from "@fluidframework/common-utils";
import {
	ChildLogger,
	raiseConnectedEvent,
	PerformanceEvent,
	TaggedLoggerAdapter,
	MonitoringContext,
	loggerToMonitoringContext,
	wrapError,
} from "@fluidframework/telemetry-utils";
import {
	DriverHeader,
	FetchSource,
	IDocumentStorageService,
	ISummaryContext,
} from "@fluidframework/driver-definitions";
import { readAndParse } from "@fluidframework/driver-utils";
import {
	DataCorruptionError,
	DataProcessingError,
	GenericError,
	UsageError,
} from "@fluidframework/container-utils";
import {
	IClientDetails,
	IDocumentMessage,
	IQuorumClients,
	ISequencedDocumentMessage,
	ISignalMessage,
	ISnapshotTree,
	ISummaryContent,
	ISummaryTree,
	MessageType,
	SummaryType,
} from "@fluidframework/protocol-definitions";
import {
	FlushMode,
	FlushModeExperimental,
	gcTreeKey,
	InboundAttachMessage,
	IFluidDataStoreContextDetached,
	IFluidDataStoreRegistry,
	IFluidDataStoreChannel,
	IGarbageCollectionData,
	IEnvelope,
	IInboundSignalMessage,
	ISignalEnvelope,
	NamedFluidDataStoreRegistryEntries,
	ISummaryTreeWithStats,
	ISummarizeInternalResult,
	CreateChildSummarizerNodeParam,
	SummarizeInternalFn,
	channelsTreeName,
	IAttachMessage,
	IDataStore,
	ITelemetryContext,
	SerializedIdCompressorWithNoSession,
	IIdCompressor,
	IIdCompressorCore,
	IdCreationRange,
	IdCreationRangeWithStashedState,
} from "@fluidframework/runtime-definitions";
import {
	addBlobToSummary,
	addSummarizeResultToSummary,
	addTreeToSummary,
	RequestParser,
	create404Response,
	exceptionToResponse,
	GCDataBuilder,
	requestFluidObject,
	seqFromTree,
	calculateStats,
	TelemetryContext,
	ReadAndParseBlob,
} from "@fluidframework/runtime-utils";
import { v4 as uuid } from "uuid";
import { ContainerFluidHandleContext } from "./containerHandleContext";
import { FluidDataStoreRegistry } from "./dataStoreRegistry";
import { ReportOpPerfTelemetry, IPerfSignalReport } from "./connectionTelemetry";
import { IPendingLocalState, PendingStateManager } from "./pendingStateManager";
import { pkgVersion } from "./packageVersion";
import { BlobManager, IBlobManagerLoadInfo, IPendingBlobs } from "./blobManager";
import { DataStores, getSummaryForDatastores } from "./dataStores";
import {
	aliasBlobName,
	blobsTreeName,
	chunksBlobName,
	createRootSummarizerNodeWithGC,
	electedSummarizerBlobName,
	extractSummaryMetadataMessage,
	IContainerRuntimeMetadata,
	ICreateContainerMetadata,
	idCompressorBlobName,
	IFetchSnapshotResult,
	IRootSummarizerNodeWithGC,
	ISummaryMetadataMessage,
	metadataBlobName,
	Summarizer,
	SummaryManager,
	wrapSummaryInChannelsTree,
	SummaryCollection,
	ISerializedElection,
	OrderedClientCollection,
	OrderedClientElection,
	SummarizerClientElection,
	summarizerClientType,
	SubmitSummaryResult,
	IConnectableRuntime,
	IGeneratedSummaryStats,
	ISubmitSummaryOptions,
	ISummarizer,
	ISummarizerInternalsProvider,
	ISummarizerRuntime,
	IRefreshSummaryAckOptions,
	RunWhileConnectedCoordinator,
} from "./summary";
import { formExponentialFn, Throttler } from "./throttler";
import {
	GarbageCollector,
	GCNodeType,
	gcTombstoneGenerationOptionName,
	IGarbageCollector,
	IGCRuntimeOptions,
	IGCStats,
	shouldAllowGcTombstoneEnforcement,
	trimLeadingAndTrailingSlashes,
} from "./gc";
import { channelToDataStore, IDataStoreAliasMessage, isDataStoreAliasMessage } from "./dataStore";
import { BindBatchTracker } from "./batchTracker";
import { ScheduleManager } from "./scheduleManager";
import {
	BatchMessage,
	IBatchCheckpoint,
	OpCompressor,
	OpDecompressor,
	Outbox,
	OpSplitter,
	RemoteMessageProcessor,
	OpGroupingManager,
} from "./opLifecycle";
import { createSessionId, IdCompressor } from "./id-compressor";
import { DeltaManagerSummarizerProxy } from "./deltaManagerSummarizerProxy";

export enum ContainerMessageType {
	// An op to be delivered to store
	FluidDataStoreOp = "component",

	// Creates a new store
	Attach = "attach",

	// Chunked operation.
	ChunkedOp = "chunkedOp",

	// Signifies that a blob has been attached and should not be garbage collected by storage
	BlobAttach = "blobAttach",

	// Ties our new clientId to our old one on reconnect
	Rejoin = "rejoin",

	// Sets the alias of a root data store
	Alias = "alias",

	/**
	 * An op containing an IdRange of Ids allocated using the runtime's IdCompressor since
	 * the last allocation op was sent.
	 * See the [IdCompressor README](./id-compressor/README.md) for more details.
	 */
	IdAllocation = "idAllocation",
}

export interface ContainerRuntimeMessage {
	contents: any;
	type: ContainerMessageType;
}

export interface ISummaryBaseConfiguration {
	/**
	 * Delay before first attempt to spawn summarizing container.
	 */
	initialSummarizerDelayMs: number;

	/**
	 * Defines the maximum allowed time to wait for a pending summary ack.
	 * The maximum amount of time client will wait for a summarize is the minimum of
	 * maxSummarizeAckWaitTime (currently 3 * 60 * 1000) and maxAckWaitTime.
	 */
	maxAckWaitTime: number;
	/**
	 * Defines the maximum number of Ops in between Summaries that can be
	 * allowed before forcibly electing a new summarizer client.
	 */
	maxOpsSinceLastSummary: number;
}

export interface ISummaryConfigurationHeuristics extends ISummaryBaseConfiguration {
	state: "enabled";
	/**
	 * Defines the maximum allowed time, since the last received Ack, before running the summary
	 * with reason maxTime.
	 * For example, say we receive ops one by one just before the idle time is triggered.
	 * In this case, we still want to run a summary since it's been a while since the last summary.
	 */
	maxTime: number;
	/**
	 * Defines the maximum number of Ops, since the last received Ack, that can be allowed
	 * before running the summary with reason maxOps.
	 */
	maxOps: number;
	/**
	 * Defines the minimum number of Ops, since the last received Ack, that can be allowed
	 * before running the last summary.
	 */
	minOpsForLastSummaryAttempt: number;
	/**
	 * Defines the lower boundary for the allowed time in between summarizations.
	 * Pairs with maxIdleTime to form a range.
	 * For example, if we only receive 1 op, we don't want to have the same idle time as say 100 ops.
	 * Based on the boundaries we set in minIdleTime and maxIdleTime, the idle time will change
	 * linearly depending on the number of ops we receive.
	 */
	minIdleTime: number;
	/**
	 * Defines the upper boundary for the allowed time in between summarizations.
	 * Pairs with minIdleTime to form a range.
	 * For example, if we only receive 1 op, we don't want to have the same idle time as say 100 ops.
	 * Based on the boundaries we set in minIdleTime and maxIdleTime, the idle time will change
	 * linearly depending on the number of ops we receive.
	 */
	maxIdleTime: number;
	/**
	 * Runtime op weight to use in heuristic summarizing.
	 * This number is a multiplier on the number of runtime ops we process when running summarize heuristics.
	 * For example: (multiplier) * (number of runtime ops) = weighted number of runtime ops
	 */
	runtimeOpWeight: number;
	/**
	 * Non-runtime op weight to use in heuristic summarizing
	 * This number is a multiplier on the number of non-runtime ops we process when running summarize heuristics.
	 * For example: (multiplier) * (number of non-runtime ops) = weighted number of non-runtime ops
	 */
	nonRuntimeOpWeight: number;

	/**
	 * Number of ops since last summary needed before a non-runtime op can trigger running summary heuristics.
	 *
	 * Note: Any runtime ops sent before the threshold is reached will trigger heuristics normally.
	 * This threshold ONLY applies to non-runtime ops triggering summaries.
	 *
	 * For example: Say the threshold is 20. Sending 19 non-runtime ops will not trigger any heuristic checks.
	 * Sending the 20th non-runtime op will trigger the heuristic checks for summarizing.
	 */
	nonRuntimeHeuristicThreshold?: number;
}

export interface ISummaryConfigurationDisableSummarizer {
	state: "disabled";
}

export interface ISummaryConfigurationDisableHeuristics extends ISummaryBaseConfiguration {
	state: "disableHeuristics";
}

export type ISummaryConfiguration =
	| ISummaryConfigurationDisableSummarizer
	| ISummaryConfigurationDisableHeuristics
	| ISummaryConfigurationHeuristics;

export const DefaultSummaryConfiguration: ISummaryConfiguration = {
	state: "enabled",

	minIdleTime: 0,

	maxIdleTime: 30 * 1000, // 30 secs.

	maxTime: 60 * 1000, // 1 min.

	maxOps: 100, // Summarize if 100 weighted ops received since last snapshot.

	minOpsForLastSummaryAttempt: 10,

	maxAckWaitTime: 3 * 60 * 1000, // 3 mins.

	maxOpsSinceLastSummary: 7000,

	initialSummarizerDelayMs: 5 * 1000, // 5 secs.

	nonRuntimeOpWeight: 0.1,

	runtimeOpWeight: 1.0,

	nonRuntimeHeuristicThreshold: 20,
};

export interface ISummaryRuntimeOptions {
	/** Override summary configurations set by the server. */
	summaryConfigOverrides?: ISummaryConfiguration;

	/**
	 * Delay before first attempt to spawn summarizing container.
	 *
	 * @deprecated Use {@link ISummaryRuntimeOptions.summaryConfigOverrides}'s
	 * {@link ISummaryBaseConfiguration.initialSummarizerDelayMs} instead.
	 */
	initialSummarizerDelayMs?: number;
}

/**
 * Options for op compression.
 * @experimental - Not ready for use
 */
export interface ICompressionRuntimeOptions {
	/**
	 * The minimum size the batch's payload must exceed before the batch's contents will be compressed.
	 */
	readonly minimumBatchSizeInBytes: number;

	/**
	 * The compression algorithm that will be used to compress the op.
	 */
	readonly compressionAlgorithm: CompressionAlgorithms;
}

/**
 * Options for container runtime.
 */
export interface IContainerRuntimeOptions {
	readonly summaryOptions?: ISummaryRuntimeOptions;
	readonly gcOptions?: IGCRuntimeOptions;
	/**
	 * Affects the behavior while loading the runtime when the data verification check which
	 * compares the DeltaManager sequence number (obtained from protocol in summary) to the
	 * runtime sequence number (obtained from runtime metadata in summary) finds a mismatch.
	 * 1. "close" (default) will close the container with an assertion.
	 * 2. "log" will log an error event to telemetry, but still continue to load.
	 * 3. "bypass" will skip the check entirely. This is not recommended.
	 */
	readonly loadSequenceNumberVerification?: "close" | "log" | "bypass";
	/**
	 * Sets the flush mode for the runtime. In Immediate flush mode the runtime will immediately
	 * send all operations to the driver layer, while in TurnBased the operations will be buffered
	 * and then sent them as a single batch at the end of the turn.
	 * By default, flush mode is TurnBased.
	 */
	readonly flushMode?: FlushMode;
	/**
	 * Enables the runtime to compress ops. Compression is disabled when undefined.
	 * @experimental Not ready for use.
	 */
	readonly compressionOptions?: ICompressionRuntimeOptions;
	/**
	 * If specified, when in FlushMode.TurnBased, if the size of the ops between JS turns exceeds this value,
	 * an error will be thrown and the container will close.
	 *
	 * If unspecified, the limit is 950 * 1024.
	 *
	 * 'Infinity' will disable any limit.
	 *
	 * @experimental This config should be driven by the connection with the service and will be moved in the future.
	 */
	readonly maxBatchSizeInBytes?: number;
	/**
	 * If the op payload needs to be chunked in order to work around the maximum size of the batch, this value represents
	 * how large the individual chunks will be. This is only supported when compression is enabled. If after compression, the
	 * batch size exceeds this value, it will be chunked into smaller ops of this size.
	 *
	 * If unspecified, if a batch exceeds `maxBatchSizeInBytes` after compression, the container will close with an instance
	 * of `GenericError` with the `BatchTooLarge` message.
	 *
	 * @experimental Not ready for use.
	 */
	readonly chunkSizeInBytes?: number;

	/**
	 * Enable the IdCompressor in the runtime.
	 * @experimental Not ready for use.
	 */
	readonly enableRuntimeIdCompressor?: boolean;

	/**
	 * If enabled, the runtime will block all attempts to send an op inside the
	 * {@link ContainerRuntime#ensureNoDataModelChanges} callback. The callback is used by
	 * {@link @fluidframework/shared-object-base#SharedObjectCore} for event handlers so enabling this
	 * will disallow modifying DDSes while handling DDS events.
	 *
	 * By default, the feature is disabled. If enabled from options, the `Fluid.ContainerRuntime.DisableOpReentryCheck`
	 * can be used to disable it at runtime.
	 */
	readonly enableOpReentryCheck?: boolean;
	/**
	 * If enabled, the runtime will group messages within a batch into a single
	 * message to be sent to the service.
	 * The grouping an ungrouping of such messages is handled by the "OpGroupingManager".
	 *
	 * By default, the feature is disabled. If enabled from options, the `Fluid.ContainerRuntime.DisableGroupedBatching`
	 * flag can be used to disable it at runtime.
	 *
	 * @experimental Not ready for use.
	 */
	readonly enableGroupedBatching?: boolean;
}

/**
 * The summary tree returned by the root node. It adds state relevant to the root of the tree.
 */
export interface IRootSummaryTreeWithStats extends ISummaryTreeWithStats {
	/** The garbage collection stats if GC ran, undefined otherwise. */
	gcStats?: IGCStats;
}

/**
 * Accepted header keys for requests coming to the runtime.
 */
export enum RuntimeHeaders {
	/** True to wait for a data store to be created and loaded before returning it. */
	wait = "wait",
	/** True if the request is coming from an IFluidHandle. */
	viaHandle = "viaHandle",
}

/** True if a tombstoned object should be returned without erroring */
export const AllowTombstoneRequestHeaderKey = "allowTombstone"; // Belongs in the enum above, but avoiding the breaking change

/** Tombstone error responses will have this header set to true */
export const TombstoneResponseHeaderKey = "isTombstoned";

/**
 * The full set of parsed header data that may be found on Runtime requests
 */
export interface RuntimeHeaderData {
	wait?: boolean;
	viaHandle?: boolean;
	allowTombstone?: boolean;
}

/** Default values for Runtime Headers */
export const defaultRuntimeHeaderData: Required<RuntimeHeaderData> = {
	wait: true,
	viaHandle: false,
	allowTombstone: false,
};

/**
 * Available compression algorithms for op compression.
 */
export enum CompressionAlgorithms {
	lz4 = "lz4",
}

/**
 * @deprecated
 * Untagged logger is unsupported going forward. There are old loaders with old ContainerContexts that only
 * have the untagged logger, so to accommodate that scenario the below interface is used. It can be removed once
 * its usage is removed from TaggedLoggerAdapter fallback.
 */
interface OldContainerContextWithLogger extends Omit<IContainerContext, "taggedLogger"> {
	logger: ITelemetryBaseLogger;
	taggedLogger: undefined;
}

/**
 * State saved when the container closes, to be given back to a newly
 * instantiated runtime in a new instance of the container, so it can load to the
 * same state
 */
interface IPendingRuntimeState {
	/**
	 * Pending ops from PendingStateManager
	 */
	pending?: IPendingLocalState;
	/**
	 * Pending blobs from BlobManager
	 */
	pendingAttachmentBlobs?: IPendingBlobs;
}

const maxConsecutiveReconnectsKey = "Fluid.ContainerRuntime.MaxConsecutiveReconnects";

const defaultFlushMode = FlushMode.TurnBased;

// The actual limit is 1Mb (socket.io and Kafka limits)
// We can't estimate it fully, as we
// - do not know what properties relay service will add
// - we do not stringify final op, thus we do not know how much escaping will be added.
const defaultMaxBatchSizeInBytes = 700 * 1024;

const defaultCompressionConfig = {
	// Batches with content size exceeding this value will be compressed
	minimumBatchSizeInBytes: 614400,
	compressionAlgorithm: CompressionAlgorithms.lz4,
};

const defaultChunkSizeInBytes = 204800;

/**
 * Instead of refreshing from latest because we do not have 100% confidence in the state
 * of the current system, we should close the summarizer and let it recover.
 * This delay's goal is to prevent tight restart loops
 */
const defaultCloseSummarizerDelayMs = 10000; // 10 seconds

/**
 * @deprecated - use ContainerRuntimeMessage instead
 */
export enum RuntimeMessage {
	FluidDataStoreOp = "component",
	Attach = "attach",
	ChunkedOp = "chunkedOp",
	BlobAttach = "blobAttach",
	Rejoin = "rejoin",
	Alias = "alias",
	Operation = "op",
}

/**
 * @deprecated - please use version in driver-utils
 */
export function isRuntimeMessage(message: ISequencedDocumentMessage): boolean {
	return (Object.values(RuntimeMessage) as string[]).includes(message.type);
}

/**
 * Legacy ID for the built-in AgentScheduler.  To minimize disruption while removing it, retaining this as a
 * special-case for document dirty state.  Ultimately we should have no special-cases from the
 * ContainerRuntime's perspective.
 */
export const agentSchedulerId = "_scheduler";

// safely check navigator and get the hardware spec value
export function getDeviceSpec() {
	try {
		if (typeof navigator === "object" && navigator !== null) {
			return {
				deviceMemory: (navigator as any).deviceMemory,
				hardwareConcurrency: navigator.hardwareConcurrency,
			};
		}
	} catch {}
	return {};
}

/**
 * Represents the runtime of the container. Contains helper functions/state of the container.
 * It will define the store level mappings.
 */
export class ContainerRuntime
	extends TypedEventEmitter<IContainerRuntimeEvents>
	implements IContainerRuntime, IRuntime, ISummarizerRuntime, ISummarizerInternalsProvider
{
	public get IContainerRuntime() {
		return this;
	}
	public get IFluidRouter() {
		return this;
	}

	/**
	 * @deprecated - use loadRuntime instead.
	 * Load the stores from a snapshot and returns the runtime.
	 * @param context - Context of the container.
	 * @param registryEntries - Mapping to the stores.
	 * @param requestHandler - Request handlers for the container runtime
	 * @param runtimeOptions - Additional options to be passed to the runtime
	 * @param existing - (optional) When loading from an existing snapshot. Precedes context.existing if provided
	 * @param containerRuntimeCtor - (optional) Constructor to use to create the ContainerRuntime instance. This
	 * allows mixin classes to leverage this method to define their own async initializer.
	 */
	public static async load(
		context: IContainerContext,
		registryEntries: NamedFluidDataStoreRegistryEntries,
		requestHandler?: (request: IRequest, runtime: IContainerRuntime) => Promise<IResponse>,
		runtimeOptions: IContainerRuntimeOptions = {},
		containerScope: FluidObject = context.scope,
		existing?: boolean,
		containerRuntimeCtor: typeof ContainerRuntime = ContainerRuntime,
	): Promise<ContainerRuntime> {
		let existingFlag = true;
		if (!existing) {
			existingFlag = false;
		}
		return this.loadRuntime({
			context,
			registryEntries,
			existing: existingFlag,
			requestHandler,
			runtimeOptions,
			containerScope,
			containerRuntimeCtor,
		});
	}

	/**
	 * Load the stores from a snapshot and returns the runtime.
	 * @param params - An object housing the runtime properties:
	 * - context - Context of the container.
	 * - registryEntries - Mapping from data store types to their corresponding factories.
	 * - existing - Pass 'true' if loading from an existing snapshot.
	 * - requestHandler - (optional) Request handler for the request() method of the container runtime.
	 * Only relevant for back-compat while we remove the request() method and move fully to entryPoint as the main pattern.
	 * - runtimeOptions - Additional options to be passed to the runtime
	 * - containerScope - runtime services provided with context
	 * - containerRuntimeCtor - Constructor to use to create the ContainerRuntime instance.
	 * This allows mixin classes to leverage this method to define their own async initializer.
	 * - initializeEntryPoint - Promise that resolves to an object which will act as entryPoint for the Container.
	 * This object should provide all the functionality that the Container is expected to provide to the loader layer.
	 */
	public static async loadRuntime(params: {
		context: IContainerContext;
		registryEntries: NamedFluidDataStoreRegistryEntries;
		existing: boolean;
		requestHandler?: (request: IRequest, runtime: IContainerRuntime) => Promise<IResponse>;
		runtimeOptions?: IContainerRuntimeOptions;
		containerScope?: FluidObject;
		containerRuntimeCtor?: typeof ContainerRuntime;
		initializeEntryPoint?: (containerRuntime: IContainerRuntime) => Promise<FluidObject>;
	}): Promise<ContainerRuntime> {
		const {
			context,
			registryEntries,
			existing,
			requestHandler,
			runtimeOptions = {},
			containerScope = {},
			containerRuntimeCtor = ContainerRuntime,
			initializeEntryPoint,
		} = params;

		// If taggedLogger exists, use it. Otherwise, wrap the vanilla logger:
		// back-compat: Remove the TaggedLoggerAdapter fallback once all the host are using loader > 0.45
		const backCompatContext: IContainerContext | OldContainerContextWithLogger = context;
		const passLogger =
			backCompatContext.taggedLogger ??
			new TaggedLoggerAdapter((backCompatContext as OldContainerContextWithLogger).logger);
		const logger = ChildLogger.create(passLogger, undefined, {
			all: {
				runtimeVersion: pkgVersion,
			},
		});

		const {
			summaryOptions = {},
			gcOptions = {},
			loadSequenceNumberVerification = "close",
			flushMode = defaultFlushMode,
			compressionOptions = defaultCompressionConfig,
			maxBatchSizeInBytes = defaultMaxBatchSizeInBytes,
			enableRuntimeIdCompressor = false,
			chunkSizeInBytes = defaultChunkSizeInBytes,
			enableOpReentryCheck = false,
			enableGroupedBatching = false,
		} = runtimeOptions;

		const registry = new FluidDataStoreRegistry(registryEntries);

		const tryFetchBlob = async <T>(blobName: string): Promise<T | undefined> => {
			const blobId = context.baseSnapshot?.blobs[blobName];
			if (context.baseSnapshot && blobId) {
				// IContainerContext storage api return type still has undefined in 0.39 package version.
				// So once we release 0.40 container-defn package we can remove this check.
				assert(
					context.storage !== undefined,
					0x1f5 /* "Attached state should have storage" */,
				);
				return readAndParse<T>(context.storage, blobId);
			}
		};

		const [chunks, metadata, electedSummarizerData, aliases, serializedIdCompressor] =
			await Promise.all([
				tryFetchBlob<[string, string[]][]>(chunksBlobName),
				tryFetchBlob<IContainerRuntimeMetadata>(metadataBlobName),
				tryFetchBlob<ISerializedElection>(electedSummarizerBlobName),
				tryFetchBlob<[string, string][]>(aliasBlobName),
				tryFetchBlob<SerializedIdCompressorWithNoSession>(idCompressorBlobName),
			]);

		const loadExisting = existing === true || context.existing === true;

		// read snapshot blobs needed for BlobManager to load
		const blobManagerSnapshot = await BlobManager.load(
			context.baseSnapshot?.trees[blobsTreeName],
			async (id) => {
				// IContainerContext storage api return type still has undefined in 0.39 package version.
				// So once we release 0.40 container-defn package we can remove this check.
				assert(
					context.storage !== undefined,
					0x256 /* "storage undefined in attached container" */,
				);
				return readAndParse(context.storage, id);
			},
		);

		// Verify summary runtime sequence number matches protocol sequence number.
		const runtimeSequenceNumber = metadata?.message?.sequenceNumber;
		// When we load with pending state, we reuse an old snapshot so we don't expect these numbers to match
		if (!context.pendingLocalState && runtimeSequenceNumber !== undefined) {
			const protocolSequenceNumber = context.deltaManager.initialSequenceNumber;
			// Unless bypass is explicitly set, then take action when sequence numbers mismatch.
			if (
				loadSequenceNumberVerification !== "bypass" &&
				runtimeSequenceNumber !== protocolSequenceNumber
			) {
				// "Load from summary, runtime metadata sequenceNumber !== initialSequenceNumber"
				const error = new DataCorruptionError(
					// pre-0.58 error message: SummaryMetadataMismatch
					"Summary metadata mismatch",
					{ runtimeVersion: pkgVersion, runtimeSequenceNumber, protocolSequenceNumber },
				);

				if (loadSequenceNumberVerification === "log") {
					logger.sendErrorEvent({ eventName: "SequenceNumberMismatch" }, error);
				} else {
					// Call both close and dispose as closeFn implementation will no longer dispose runtime in future
					context.closeFn(error);
					context.disposeFn?.(error);
				}
			}
		}

		const runtime = new containerRuntimeCtor(
			context,
			registry,
			metadata,
			electedSummarizerData,
			chunks ?? [],
			aliases ?? [],
			{
				summaryOptions,
				gcOptions,
				loadSequenceNumberVerification,
				flushMode,
				compressionOptions,
				maxBatchSizeInBytes,
				chunkSizeInBytes,
				enableRuntimeIdCompressor,
				enableOpReentryCheck,
				enableGroupedBatching,
			},
			containerScope,
			logger,
			loadExisting,
			blobManagerSnapshot,
			context.storage,
			serializedIdCompressor,
			requestHandler,
			undefined, // summaryConfiguration
			initializeEntryPoint,
		);

		// It's possible to have ops with a reference sequence number of 0. Op sequence numbers start
		// at 1, so we won't see a replayed saved op with a sequence number of 0.
		await runtime.pendingStateManager.applyStashedOpsAt(0);

		// Initialize the base state of the runtime before it's returned.
		await runtime.initializeBaseState();

		return runtime;
	}

	public get options(): ILoaderOptions {
		return this.context.options;
	}

	public get clientId(): string | undefined {
		return this.context.clientId;
	}

	public get clientDetails(): IClientDetails {
		return this.context.clientDetails;
	}

	public get storage(): IDocumentStorageService {
		return this._storage;
	}

	public get reSubmitFn(): (
		type: ContainerMessageType,
		content: any,
		localOpMetadata: unknown,
		opMetadata: Record<string, unknown> | undefined,
	) => void {
		// eslint-disable-next-line @typescript-eslint/unbound-method
		return this.reSubmit;
	}

	public get disposeFn(): (error?: ICriticalContainerError) => void {
		// In old loaders without dispose functionality, closeFn is equivalent but will also switch container to readonly mode
		return this.context.disposeFn ?? this.context.closeFn;
	}

	public get closeFn(): (error?: ICriticalContainerError) => void {
		// Also call disposeFn to retain functionality of runtime being disposed on close
		return (error?: ICriticalContainerError) => {
			this.context.closeFn(error);
			this.context.disposeFn?.(error);
		};
	}

	public get flushMode(): FlushMode {
		return this._flushMode;
	}

	public get scope(): FluidObject {
		return this.containerScope;
	}

	public get IFluidDataStoreRegistry(): IFluidDataStoreRegistry {
		return this.registry;
	}

	public get attachState(): AttachState {
		return this.context.attachState;
	}

	public idCompressor: (IIdCompressor & IIdCompressorCore) | undefined;

	public get IFluidHandleContext(): IFluidHandleContext {
		return this.handleContext;
	}
	private readonly handleContext: ContainerFluidHandleContext;

	/**
	 * This is a proxy to the delta manager provided by the container context (innerDeltaManager). It restricts certain
	 * accesses such as sets "read-only" mode for the summarizer client. This is the default delta manager that should
	 * be used unless the innerDeltaManager is required.
	 */
	public readonly deltaManager: IDeltaManager<ISequencedDocumentMessage, IDocumentMessage>;
	/**
	 * The delta manager provided by the container context. By default, using the default delta manager (proxy)
	 * should be sufficient. This should be used only if necessary. For example, for validating and propagating connected
	 * events which requires access to the actual real only info, this is needed.
	 */
	private readonly innerDeltaManager: IDeltaManager<ISequencedDocumentMessage, IDocumentMessage>;

	// internal logger for ContainerRuntime. Use this.logger for stores, summaries, etc.
	private readonly mc: MonitoringContext;

	private readonly summarizerClientElection?: SummarizerClientElection;
	/**
	 * summaryManager will only be created if this client is permitted to spawn a summarizing client
	 * It is created only by interactive client, i.e. summarizer client, as well as non-interactive bots
	 * do not create it (see SummarizerClientElection.clientDetailsPermitElection() for details)
	 */
	private readonly summaryManager?: SummaryManager;
	private readonly summaryCollection: SummaryCollection;

	private readonly summarizerNode: IRootSummarizerNodeWithGC;

	private readonly maxConsecutiveReconnects: number;
	private readonly defaultMaxConsecutiveReconnects = 7;

	private _orderSequentiallyCalls: number = 0;
	private readonly _flushMode: FlushMode;
	private flushTaskExists = false;

	private _connected: boolean;

	private consecutiveReconnects = 0;

	/**
	 * Used to delay transition to "connected" state while we upload
	 * attachment blobs that were added while disconnected
	 */
	private delayConnectClientId?: string;

	private ensureNoDataModelChangesCalls = 0;

	/**
	 * Tracks the number of detected reentrant ops to report,
	 * in order to self-throttle the telemetry events.
	 *
	 * This should be removed as part of ADO:2322
	 */
	private opReentryCallsToReport = 5;

	/**
	 * Invokes the given callback and expects that no ops are submitted
	 * until execution finishes. If an op is submitted, an error will be raised.
	 *
	 * Can be disabled by feature gate `Fluid.ContainerRuntime.DisableOpReentryCheck`
	 *
	 * @param callback - the callback to be invoked
	 */
	public ensureNoDataModelChanges<T>(callback: () => T): T {
		this.ensureNoDataModelChangesCalls++;
		try {
			return callback();
		} finally {
			this.ensureNoDataModelChangesCalls--;
		}
	}

	public get connected(): boolean {
		return this._connected;
	}

	/** clientId of parent (non-summarizing) container that owns summarizer container */
	public get summarizerClientId(): string | undefined {
		return this.summarizerClientElection?.electedClientId;
	}

	private _disposed = false;
	public get disposed() {
		return this._disposed;
	}

	private dirtyContainer: boolean;
	private emitDirtyDocumentEvent = true;
	private readonly enableOpReentryCheck: boolean;
	private readonly disableAttachReorder: boolean | undefined;
	private readonly summaryStateUpdateMethod: string | undefined;
	private readonly closeSummarizerDelayMs: number;

	private readonly defaultTelemetrySignalSampleCount = 100;
	private _perfSignalData: IPerfSignalReport = {
		signalsLost: 0,
		signalSequenceNumber: 0,
		signalTimestamp: 0,
		trackingSignalSequenceNumber: undefined,
	};

	/**
	 * Summarizer is responsible for coordinating when to send generate and send summaries.
	 * It is the main entry point for summary work.
	 * It is created only by summarizing container (i.e. one with clientType === "summarizer")
	 */
	private readonly _summarizer?: Summarizer;
	private readonly scheduleManager: ScheduleManager;
	private readonly blobManager: BlobManager;
	private readonly pendingStateManager: PendingStateManager;
	private readonly outbox: Outbox;
	private readonly garbageCollector: IGarbageCollector;

	private readonly dataStores: DataStores;
	private readonly remoteMessageProcessor: RemoteMessageProcessor;

	/** The last message processed at the time of the last summary. */
	private messageAtLastSummary: ISummaryMetadataMessage | undefined;

	private get summarizer(): Summarizer {
		assert(this._summarizer !== undefined, 0x257 /* "This is not summarizing container" */);
		return this._summarizer;
	}

	private readonly summariesDisabled: boolean;
	private isSummariesDisabled(): boolean {
		return this.summaryConfiguration.state === "disabled";
	}

	private readonly heuristicsDisabled: boolean;
	private isHeuristicsDisabled(): boolean {
		return this.summaryConfiguration.state === "disableHeuristics";
	}

	private readonly maxOpsSinceLastSummary: number;
	private getMaxOpsSinceLastSummary(): number {
		return this.summaryConfiguration.state !== "disabled"
			? this.summaryConfiguration.maxOpsSinceLastSummary
			: 0;
	}

	private readonly initialSummarizerDelayMs: number;
	private getInitialSummarizerDelayMs(): number {
		// back-compat: initialSummarizerDelayMs was moved from ISummaryRuntimeOptions
		//   to ISummaryConfiguration in 0.60.
		if (this.runtimeOptions.summaryOptions.initialSummarizerDelayMs !== undefined) {
			return this.runtimeOptions.summaryOptions.initialSummarizerDelayMs;
		}
		return this.summaryConfiguration.state !== "disabled"
			? this.summaryConfiguration.initialSummarizerDelayMs
			: 0;
	}

	private readonly createContainerMetadata: ICreateContainerMetadata;
	/**
	 * The summary number of the next summary that will be generated for this container. This is incremented every time
	 * a summary is generated.
	 */
	private nextSummaryNumber: number;

	/**
	 * If false, loading or using a Tombstoned object should merely log, not fail
	 */
	public readonly gcTombstoneEnforcementAllowed: boolean;

	/**
	 * GUID to identify a document in telemetry
	 * ! Note: should not be used for anything other than telemetry and is not considered a stable GUID
	 */
	private readonly telemetryDocumentId: string;

	/**
	 * @internal
	 */
	protected constructor(
		private readonly context: IContainerContext,
		private readonly registry: IFluidDataStoreRegistry,
		metadata: IContainerRuntimeMetadata | undefined,
		electedSummarizerData: ISerializedElection | undefined,
		chunks: [string, string[]][],
		dataStoreAliasMap: [string, string][],
		private readonly runtimeOptions: Readonly<Required<IContainerRuntimeOptions>>,
		private readonly containerScope: FluidObject,
		public readonly logger: ITelemetryLogger,
		existing: boolean,
		blobManagerSnapshot: IBlobManagerLoadInfo,
		private readonly _storage: IDocumentStorageService,
		serializedIdCompressor: SerializedIdCompressorWithNoSession | undefined,
		private readonly requestHandler?: (
			request: IRequest,
			runtime: IContainerRuntime,
		) => Promise<IResponse>,
		private readonly summaryConfiguration: ISummaryConfiguration = {
			// the defaults
			...DefaultSummaryConfiguration,
			// the runtime configuration overrides
			...runtimeOptions.summaryOptions?.summaryConfigOverrides,
		},
		initializeEntryPoint?: (containerRuntime: IContainerRuntime) => Promise<FluidObject>,
	) {
		super();

		this.innerDeltaManager = context.deltaManager;
		this.deltaManager = new DeltaManagerSummarizerProxy(context.deltaManager);

		let loadSummaryNumber: number;
		// Get the container creation metadata. For new container, we initialize these. For existing containers,
		// get the values from the metadata blob.
		if (existing) {
			this.createContainerMetadata = {
				createContainerRuntimeVersion: metadata?.createContainerRuntimeVersion,
				createContainerTimestamp: metadata?.createContainerTimestamp,
			};
			// summaryNumber was renamed from summaryCount. For older docs that haven't been opened for a long time,
			// the count is reset to 0.
			loadSummaryNumber = metadata?.summaryNumber ?? 0;
		} else {
			this.createContainerMetadata = {
				createContainerRuntimeVersion: pkgVersion,
				createContainerTimestamp: Date.now(),
			};
			loadSummaryNumber = 0;
		}
		this.nextSummaryNumber = loadSummaryNumber + 1;

		this.messageAtLastSummary = metadata?.message;

		this._connected = this.context.connected;

		this.gcTombstoneEnforcementAllowed = shouldAllowGcTombstoneEnforcement(
			metadata?.gcFeatureMatrix?.tombstoneGeneration /* persisted */,
			this.runtimeOptions.gcOptions[gcTombstoneGenerationOptionName] /* current */,
		);

		this.mc = loggerToMonitoringContext(ChildLogger.create(this.logger, "ContainerRuntime"));

		this.mc.logger.sendTelemetryEvent({
			eventName: "GCFeatureMatrix",
			metadataValue: JSON.stringify(metadata?.gcFeatureMatrix),
			inputs: JSON.stringify({
				gcOptions_gcTombstoneGeneration:
					this.runtimeOptions.gcOptions[gcTombstoneGenerationOptionName],
			}),
		});

		this.telemetryDocumentId = metadata?.telemetryDocumentId ?? uuid();

		this.disableAttachReorder = this.mc.config.getBoolean(
			"Fluid.ContainerRuntime.disableAttachOpReorder",
		);
		const disableChunking = this.mc.config.getBoolean(
			"Fluid.ContainerRuntime.CompressionChunkingDisabled",
		);

		const opGroupingManager = new OpGroupingManager(this.groupedBatchingEnabled);

		const opSplitter = new OpSplitter(
			chunks,
			this.context.submitBatchFn,
			disableChunking === true ? Number.POSITIVE_INFINITY : runtimeOptions.chunkSizeInBytes,
			runtimeOptions.maxBatchSizeInBytes,
			this.mc.logger,
		);

		this.remoteMessageProcessor = new RemoteMessageProcessor(
			opSplitter,
			new OpDecompressor(this.mc.logger),
			opGroupingManager,
		);

		this.handleContext = new ContainerFluidHandleContext("", this);

		if (this.summaryConfiguration.state === "enabled") {
			this.validateSummaryHeuristicConfiguration(this.summaryConfiguration);
		}

		const disableOpReentryCheck = this.mc.config.getBoolean(
			"Fluid.ContainerRuntime.DisableOpReentryCheck",
		);
		this.enableOpReentryCheck =
			runtimeOptions.enableOpReentryCheck === true &&
			// Allow for a break-glass config to override the options
			disableOpReentryCheck !== true;

		this.summariesDisabled = this.isSummariesDisabled();
		this.heuristicsDisabled = this.isHeuristicsDisabled();
		this.maxOpsSinceLastSummary = this.getMaxOpsSinceLastSummary();
		this.initialSummarizerDelayMs = this.getInitialSummarizerDelayMs();

		// Enabling the compressor is a one-way operation. Once it's enabled for a document
		// it is persisted in the container's metadata.
		const compressorEnabled =
			metadata?.idCompressorEnabled ??
			this.mc.config.getBoolean("Fluid.ContainerRuntime.IdCompressorEnabled") ??
			this.runtimeOptions.enableRuntimeIdCompressor;

		if (compressorEnabled) {
			this.idCompressor =
				serializedIdCompressor !== undefined
					? IdCompressor.deserialize(serializedIdCompressor, createSessionId())
					: new IdCompressor(createSessionId(), this.logger);
		}

		this.maxConsecutiveReconnects =
			this.mc.config.getNumber(maxConsecutiveReconnectsKey) ??
			this.defaultMaxConsecutiveReconnects;

		if (
			runtimeOptions.flushMode === (FlushModeExperimental.Async as unknown as FlushMode) &&
			context.supportedFeatures?.get("referenceSequenceNumbers") !== true
		) {
			// The loader does not support reference sequence numbers, falling back on FlushMode.TurnBased
			this.mc.logger.sendErrorEvent({ eventName: "FlushModeFallback" });
			this._flushMode = FlushMode.TurnBased;
		} else {
			this._flushMode = runtimeOptions.flushMode;
		}

		const pendingRuntimeState = context.pendingLocalState as IPendingRuntimeState | undefined;

		const maxSnapshotCacheDurationMs = this._storage?.policies?.maximumCacheDurationMs;
		if (
			maxSnapshotCacheDurationMs !== undefined &&
			maxSnapshotCacheDurationMs > 5 * 24 * 60 * 60 * 1000
		) {
			// This is a runtime enforcement of what's already explicit in the policy's type itself,
			// which dictates the value is either undefined or exactly 5 days in ms.
			// As long as the actual value is less than 5 days, the assumptions GC makes here are valid.
			throw new UsageError("Driver's maximumCacheDurationMs policy cannot exceed 5 days");
		}

		this.garbageCollector = GarbageCollector.create({
			runtime: this,
			gcOptions: this.runtimeOptions.gcOptions,
			baseSnapshot: context.baseSnapshot,
			baseLogger: this.mc.logger,
			existing,
			metadata,
			createContainerMetadata: this.createContainerMetadata,
			isSummarizerClient: this.context.clientDetails.type === summarizerClientType,
			getNodePackagePath: async (nodePath: string) => this.getGCNodePackagePath(nodePath),
			getLastSummaryTimestampMs: () => this.messageAtLastSummary?.timestamp,
			readAndParseBlob: async <T>(id: string) => readAndParse<T>(this.storage, id),
			getContainerDiagnosticId: () => this.context.id,
			// GC runs in summarizer client and needs access to the real (non-proxy) active information. The proxy
			// delta manager would always return false for summarizer client.
			activeConnection: () => this.innerDeltaManager.active,
		});

		const loadedFromSequenceNumber = this.deltaManager.initialSequenceNumber;
		this.summarizerNode = createRootSummarizerNodeWithGC(
			ChildLogger.create(this.logger, "SummarizerNode"),
			// Summarize function to call when summarize is called. Summarizer node always tracks summary state.
			async (fullTree: boolean, trackState: boolean, telemetryContext?: ITelemetryContext) =>
				this.summarizeInternal(fullTree, trackState, telemetryContext),
			// Latest change sequence number, no changes since summary applied yet
			loadedFromSequenceNumber,
			// Summary reference sequence number, undefined if no summary yet
			context.baseSnapshot ? loadedFromSequenceNumber : undefined,
			{
				// Must set to false to prevent sending summary handle which would be pointing to
				// a summary with an older protocol state.
				canReuseHandle: false,
				// Must set to true to throw on any data stores failure that was too severe to be handled.
				// We also are not decoding the base summaries at the root.
				throwOnFailure: true,
				// If GC should not run, let the summarizer node know so that it does not track GC state.
				gcDisabled: !this.garbageCollector.shouldRunGC,
			},
			// Function to get GC data if needed. This will always be called by the root summarizer node to get GC data.
			async (fullGC?: boolean) => this.getGCDataInternal(fullGC),
			// Function to get the GC details from the base snapshot we loaded from.
			async () => this.garbageCollector.getBaseGCDetails(),
		);

		if (context.baseSnapshot) {
			this.summarizerNode.updateBaseSummaryState(context.baseSnapshot);
		}

		this.dataStores = new DataStores(
			getSummaryForDatastores(context.baseSnapshot, metadata),
			this,
			(attachMsg) => this.submit(ContainerMessageType.Attach, attachMsg),
			(id: string, createParam: CreateChildSummarizerNodeParam) =>
				(
					summarizeInternal: SummarizeInternalFn,
					getGCDataFn: (fullGC?: boolean) => Promise<IGarbageCollectionData>,
				) =>
					this.summarizerNode.createChild(
						summarizeInternal,
						id,
						createParam,
						undefined,
						getGCDataFn,
					),
			(id: string) => this.summarizerNode.deleteChild(id),
			this.mc.logger,
			(path: string, timestampMs: number, packagePath?: readonly string[]) =>
				this.garbageCollector.nodeUpdated(path, "Changed", timestampMs, packagePath),
			(path: string) => this.garbageCollector.isNodeDeleted(path),
			new Map<string, string>(dataStoreAliasMap),
		);

		this.blobManager = new BlobManager(
			this.handleContext,
			blobManagerSnapshot,
			() => this.storage,
			(localId: string, blobId?: string) => {
				if (!this.disposed) {
					// eslint-disable-next-line @typescript-eslint/no-floating-promises
					Promise.resolve().then(() => {
						// Blob attaches need to be in their own batch (grouped batching would hide metadata)
						this.flush();
						this.submit(ContainerMessageType.BlobAttach, undefined, undefined, {
							localId,
							blobId,
						});
						this.flush();
					});
				}
			},
			(blobPath: string) => this.garbageCollector.nodeUpdated(blobPath, "Loaded"),
			(blobPath: string) => this.garbageCollector.isNodeDeleted(blobPath),
			this,
			pendingRuntimeState?.pendingAttachmentBlobs,
			(error?: ICriticalContainerError) => this.closeFn(error),
		);

		this.scheduleManager = new ScheduleManager(
			context.deltaManager,
			this,
			() => this.clientId,
			ChildLogger.create(this.logger, "ScheduleManager"),
		);

		this.pendingStateManager = new PendingStateManager(
			{
				applyStashedOp: this.applyStashedOp.bind(this),
				clientId: () => this.clientId,
				close: this.closeFn,
				connected: () => this.connected,
				reSubmit: this.reSubmit.bind(this),
				rollback: this.rollback.bind(this),
				orderSequentially: this.orderSequentially.bind(this),
			},
			pendingRuntimeState?.pending,
		);

		const disableCompression = this.mc.config.getBoolean(
			"Fluid.ContainerRuntime.CompressionDisabled",
		);
		const compressionOptions =
			disableCompression === true
				? {
						minimumBatchSizeInBytes: Number.POSITIVE_INFINITY,
						compressionAlgorithm: CompressionAlgorithms.lz4,
				  }
				: runtimeOptions.compressionOptions;

		const disablePartialFlush = this.mc.config.getBoolean(
			"Fluid.ContainerRuntime.DisablePartialFlush",
		);
		this.outbox = new Outbox({
			shouldSend: () => this.canSendOps(),
			pendingStateManager: this.pendingStateManager,
			containerContext: this.context,
			compressor: new OpCompressor(this.mc.logger),
			splitter: opSplitter,
			config: {
				compressionOptions,
				maxBatchSizeInBytes: runtimeOptions.maxBatchSizeInBytes,
				disablePartialFlush: disablePartialFlush === true,
			},
			logger: this.mc.logger,
			groupingManager: opGroupingManager,
		});

		this.context.quorum.on("removeMember", (clientId: string) => {
			this.remoteMessageProcessor.clearPartialMessagesFor(clientId);
		});

		this.summaryStateUpdateMethod = this.mc.config.getString(
			"Fluid.ContainerRuntime.Test.SummaryStateUpdateMethod",
		);
		const closeSummarizerDelayOverride = this.mc.config.getNumber(
			"Fluid.ContainerRuntime.Test.CloseSummarizerDelayOverrideMs",
		);
		this.closeSummarizerDelayMs = closeSummarizerDelayOverride ?? defaultCloseSummarizerDelayMs;

		this.summaryCollection = new SummaryCollection(this.deltaManager, this.logger);

		this.dirtyContainer =
			this.context.attachState !== AttachState.Attached ||
			this.pendingStateManager.hasPendingMessages();
		this.context.updateDirtyContainerState(this.dirtyContainer);

		if (this.summariesDisabled) {
			this.mc.logger.sendTelemetryEvent({ eventName: "SummariesDisabled" });
		} else {
			const orderedClientLogger = ChildLogger.create(this.logger, "OrderedClientElection");
			const orderedClientCollection = new OrderedClientCollection(
				orderedClientLogger,
				this.context.deltaManager,
				this.context.quorum,
			);
			const orderedClientElectionForSummarizer = new OrderedClientElection(
				orderedClientLogger,
				orderedClientCollection,
				electedSummarizerData ?? this.context.deltaManager.lastSequenceNumber,
				SummarizerClientElection.isClientEligible,
			);

			this.summarizerClientElection = new SummarizerClientElection(
				orderedClientLogger,
				this.summaryCollection,
				orderedClientElectionForSummarizer,
				this.maxOpsSinceLastSummary,
			);

			if (this.context.clientDetails.type === summarizerClientType) {
				this._summarizer = new Summarizer(
					this /* ISummarizerRuntime */,
					() => this.summaryConfiguration,
					this /* ISummarizerInternalsProvider */,
					this.handleContext,
					this.summaryCollection,
					async (runtime: IConnectableRuntime) =>
						RunWhileConnectedCoordinator.create(
							runtime,
							// Summarization runs in summarizer client and needs access to the real (non-proxy) active
							// information. The proxy delta manager would always return false for summarizer client.
							() => this.innerDeltaManager.active,
						),
				);
			} else if (
				SummarizerClientElection.clientDetailsPermitElection(this.context.clientDetails)
			) {
				// Only create a SummaryManager and SummarizerClientElection
				// if summaries are enabled and we are not the summarizer client.
				const defaultAction = () => {
					if (this.summaryCollection.opsSinceLastAck > this.maxOpsSinceLastSummary) {
						this.logger.sendTelemetryEvent({ eventName: "SummaryStatus:Behind" });
						// unregister default to no log on every op after falling behind
						// and register summary ack handler to re-register this handler
						// after successful summary
						this.summaryCollection.once(MessageType.SummaryAck, () => {
							this.logger.sendTelemetryEvent({ eventName: "SummaryStatus:CaughtUp" });
							// we've caught up, so re-register the default action to monitor for
							// falling behind, and unregister ourself
							this.summaryCollection.on("default", defaultAction);
						});
						this.summaryCollection.off("default", defaultAction);
					}
				};

				this.summaryCollection.on("default", defaultAction);

				// Create the SummaryManager and mark the initial state
				this.summaryManager = new SummaryManager(
					this.summarizerClientElection,
					this, // IConnectedState
					this.summaryCollection,
					this.logger,
					this.formRequestSummarizerFn(this.context.loader),
					new Throttler(
						60 * 1000, // 60 sec delay window
						30 * 1000, // 30 sec max delay
						// throttling function increases exponentially (0ms, 40ms, 80ms, 160ms, etc)
						formExponentialFn({ coefficient: 20, initialDelay: 0 }),
					),
					{
						initialDelayMs: this.initialSummarizerDelayMs,
					},
					this.heuristicsDisabled,
				);
				this.summaryManager.start();
			}
		}

		this.deltaManager.on("readonly", (readonly: boolean) => {
			// we accumulate ops while being in read-only state.
			// once user gets write permissions and we have active connection, flush all pending ops.
			// Note that the inner (non-proxy) delta manager is needed here to get the readonly information.
			assert(
				readonly === this.innerDeltaManager.readOnlyInfo.readonly,
				0x124 /* "inconsistent readonly property/event state" */,
			);

			// We need to be very careful with when we (re)send pending ops, to ensure that we only send ops
			// when we either never send an op, or attempted to send it but we know for sure it was not
			// sequenced by server and will never be sequenced (i.e. was lost)
			// For loss of connection, we wait for our own "join" op and use it a a barrier to know all the
			// ops that made it from previous connection, before switching clientId and raising "connected" event
			// But with read-only permissions, if we transition between read-only and r/w states while on same
			// connection, then we have no good signal to tell us when it's safe to send ops we accumulated while
			// being in read-only state.
			// For that reason, we support getting to read-only state only when disconnected. This ensures that we
			// can rely on same safety mechanism and resend ops only when we establish new connection.
			// This is applicable for read-only permissions (event is raised before connection is properly registered),
			// but it's an extra requirement for Container.forceReadonly() API
			assert(
				!readonly || !this.connected,
				0x125 /* "Unsafe to transition to read-only state!" */,
			);

			this.replayPendingStates();
		});

		// logging hardware telemetry
		logger.sendTelemetryEvent({
			eventName: "DeviceSpec",
			...getDeviceSpec(),
		});

		this.logger.sendTelemetryEvent({
			eventName: "ContainerLoadStats",
			...this.createContainerMetadata,
			...this.dataStores.containerLoadStats,
			summaryNumber: loadSummaryNumber,
			summaryFormatVersion: metadata?.summaryFormatVersion,
			disableIsolatedChannels: metadata?.disableIsolatedChannels,
			gcVersion: metadata?.gcFeature,
			options: JSON.stringify(runtimeOptions),
			featureGates: JSON.stringify({
				disableCompression,
				disableOpReentryCheck,
				disableChunking,
				disableAttachReorder: this.disableAttachReorder,
				disablePartialFlush,
<<<<<<< HEAD
				idCompressorEnabled: compressorEnabled ? true : undefined,
				abnormalAckRecoveryMethod: this.summaryStateUpdateMethod,
=======
				summaryStateUpdateMethod: this.summaryStateUpdateMethod,
>>>>>>> 4f77eb4d
				closeSummarizerDelayOverride,
			}),
			telemetryDocumentId: this.telemetryDocumentId,
			groupedBatchingEnabled: this.groupedBatchingEnabled,
		});

		ReportOpPerfTelemetry(this.context.clientId, this.deltaManager, this.logger);
		BindBatchTracker(this, this.logger);

		this.entryPoint = new LazyPromise(async () => {
			if (this.context.clientDetails.type === summarizerClientType) {
				assert(
					this._summarizer !== undefined,
					0x5bf /* Summarizer object is undefined in a summarizer client */,
				);
				return this._summarizer;
			}
			return initializeEntryPoint?.(this);
		});
	}

	/**
	 * Initializes the state from the base snapshot this container runtime loaded from.
	 */
	private async initializeBaseState(): Promise<void> {
		await this.garbageCollector.initializeBaseState();
	}

	public dispose(error?: Error): void {
		if (this._disposed) {
			return;
		}
		this._disposed = true;

		this.logger.sendTelemetryEvent(
			{
				eventName: "ContainerRuntimeDisposed",
				isDirty: this.isDirty,
				lastSequenceNumber: this.deltaManager.lastSequenceNumber,
				attachState: this.attachState,
			},
			error,
		);

		if (this.summaryManager !== undefined) {
			this.summaryManager.dispose();
		}
		this.garbageCollector.dispose();
		this._summarizer?.dispose();
		this.dataStores.dispose();
		this.pendingStateManager.dispose();
		this.emit("dispose");
		this.removeAllListeners();
	}

	/**
	 * Notifies this object about the request made to the container.
	 * @param request - Request made to the handler.
	 */
	public async request(request: IRequest): Promise<IResponse> {
		try {
			const parser = RequestParser.create(request);
			const id = parser.pathParts[0];

			if (id === "_summarizer" && parser.pathParts.length === 1) {
				if (this._summarizer !== undefined) {
					return {
						status: 200,
						mimeType: "fluid/object",
						value: this.summarizer,
					};
				}
				return create404Response(request);
			}
			if (this.requestHandler !== undefined) {
				return this.requestHandler(parser, this);
			}

			return create404Response(request);
		} catch (error) {
			return exceptionToResponse(error);
		}
	}

	/**
	 * Resolves URI representing handle
	 * @param request - Request made to the handler.
	 */
	public async resolveHandle(request: IRequest): Promise<IResponse> {
		try {
			const requestParser = RequestParser.create(request);
			const id = requestParser.pathParts[0];

			if (id === "_channels") {
				return this.resolveHandle(requestParser.createSubRequest(1));
			}

			if (id === BlobManager.basePath && requestParser.isLeaf(2)) {
				const blob = await this.blobManager.getBlob(requestParser.pathParts[1]);
				return blob
					? {
							status: 200,
							mimeType: "fluid/object",
							value: blob,
					  }
					: create404Response(request);
			} else if (requestParser.pathParts.length > 0) {
				const dataStore = await this.getDataStoreFromRequest(id, request);
				const subRequest = requestParser.createSubRequest(1);
				// We always expect createSubRequest to include a leading slash, but asserting here to protect against
				// unintentionally modifying the url if that changes.
				assert(
					subRequest.url.startsWith("/"),
					0x126 /* "Expected createSubRequest url to include a leading slash" */,
				);
				return dataStore.IFluidRouter.request(subRequest);
			}

			return create404Response(request);
		} catch (error) {
			return exceptionToResponse(error);
		}
	}

	/**
	 * {@inheritDoc @fluidframework/container-definitions#IRuntime.getEntryPoint}
	 */
	public async getEntryPoint?(): Promise<FluidObject | undefined> {
		return this.entryPoint;
	}
	private readonly entryPoint: LazyPromise<FluidObject | undefined>;

	private internalId(maybeAlias: string): string {
		return this.dataStores.aliases.get(maybeAlias) ?? maybeAlias;
	}

	private async getDataStoreFromRequest(id: string, request: IRequest): Promise<IFluidRouter> {
		const headerData: RuntimeHeaderData = {};
		if (typeof request.headers?.[RuntimeHeaders.wait] === "boolean") {
			headerData.wait = request.headers[RuntimeHeaders.wait];
		}
		if (typeof request.headers?.[RuntimeHeaders.viaHandle] === "boolean") {
			headerData.viaHandle = request.headers[RuntimeHeaders.viaHandle];
		}
		if (typeof request.headers?.[AllowTombstoneRequestHeaderKey] === "boolean") {
			headerData.allowTombstone = request.headers[AllowTombstoneRequestHeaderKey];
		}

		await this.dataStores.waitIfPendingAlias(id);
		const internalId = this.internalId(id);
		const dataStoreContext = await this.dataStores.getDataStore(internalId, headerData);
		const dataStoreChannel = await dataStoreContext.realize();

		// Remove query params, leading and trailing slashes from the url. This is done to make sure the format is
		// the same as GC nodes id.
		const urlWithoutQuery = trimLeadingAndTrailingSlashes(request.url.split("?")[0]);
		this.garbageCollector.nodeUpdated(
			`/${urlWithoutQuery}`,
			"Loaded",
			undefined /* timestampMs */,
			dataStoreContext.packagePath,
			request?.headers,
		);
		return dataStoreChannel;
	}

	/** Adds the container's metadata to the given summary tree. */
	private addMetadataToSummary(summaryTree: ISummaryTreeWithStats) {
		const metadata: IContainerRuntimeMetadata = {
			...this.createContainerMetadata,
			// Increment the summary number for the next summary that will be generated.
			summaryNumber: this.nextSummaryNumber++,
			summaryFormatVersion: 1,
			...this.garbageCollector.getMetadata(),
			// The last message processed at the time of summary. If there are no new messages, use the message from the
			// last summary.
			message:
				extractSummaryMetadataMessage(this.deltaManager.lastMessage) ??
				this.messageAtLastSummary,
			telemetryDocumentId: this.telemetryDocumentId,
			idCompressorEnabled: this.idCompressor !== undefined ? true : undefined,
		};
		addBlobToSummary(summaryTree, metadataBlobName, JSON.stringify(metadata));
	}

	protected addContainerStateToSummary(
		summaryTree: ISummaryTreeWithStats,
		fullTree: boolean,
		trackState: boolean,
		telemetryContext?: ITelemetryContext,
	) {
		this.addMetadataToSummary(summaryTree);

		if (this.idCompressor !== undefined) {
			const idCompressorState = JSON.stringify(this.idCompressor.serialize(false));
			addBlobToSummary(summaryTree, idCompressorBlobName, idCompressorState);
		}

		if (this.remoteMessageProcessor.partialMessages.size > 0) {
			const content = JSON.stringify([...this.remoteMessageProcessor.partialMessages]);
			addBlobToSummary(summaryTree, chunksBlobName, content);
		}

		const dataStoreAliases = this.dataStores.aliases;
		if (dataStoreAliases.size > 0) {
			addBlobToSummary(summaryTree, aliasBlobName, JSON.stringify([...dataStoreAliases]));
		}

		if (this.summarizerClientElection) {
			const electedSummarizerContent = JSON.stringify(
				this.summarizerClientElection?.serialize(),
			);
			addBlobToSummary(summaryTree, electedSummarizerBlobName, electedSummarizerContent);
		}

		const blobManagerSummary = this.blobManager.summarize();
		// Some storage (like git) doesn't allow empty tree, so we can omit it.
		// and the blob manager can handle the tree not existing when loading
		if (Object.keys(blobManagerSummary.summary.tree).length > 0) {
			addTreeToSummary(summaryTree, blobsTreeName, blobManagerSummary);
		}

		const gcSummary = this.garbageCollector.summarize(fullTree, trackState, telemetryContext);
		if (gcSummary !== undefined) {
			addSummarizeResultToSummary(summaryTree, gcTreeKey, gcSummary);
		}
	}

	// Track how many times the container tries to reconnect with pending messages.
	// This happens when the connection state is changed and we reset the counter
	// when we are able to process a local op or when there are no pending messages.
	// If this counter reaches a max, it's a good indicator that the container
	// is not making progress and it is stuck in a retry loop.
	private shouldContinueReconnecting(): boolean {
		if (this.maxConsecutiveReconnects <= 0) {
			// Feature disabled, we never stop reconnecting
			return true;
		}

		if (!this.hasPendingMessages()) {
			// If there are no pending messages, we can always reconnect
			this.resetReconnectCount();
			return true;
		}

		if (this.consecutiveReconnects === Math.floor(this.maxConsecutiveReconnects / 2)) {
			// If we're halfway through the max reconnects, send an event in order
			// to better identify false positives, if any. If the rate of this event
			// matches Container Close count below, we can safely cut down
			// maxConsecutiveReconnects to half.
			this.mc.logger.sendTelemetryEvent({
				eventName: "ReconnectsWithNoProgress",
				attempts: this.consecutiveReconnects,
				pendingMessages: this.pendingStateManager.pendingMessagesCount,
			});
		}

		return this.consecutiveReconnects < this.maxConsecutiveReconnects;
	}

	private resetReconnectCount() {
		this.consecutiveReconnects = 0;
	}

	private replayPendingStates() {
		// We need to be able to send ops to replay states
		if (!this.canSendOps()) {
			return;
		}

		// We need to temporary clear the dirty flags and disable
		// dirty state change events to detect whether replaying ops
		// has any effect.

		// Save the old state, reset to false, disable event emit
		const oldState = this.dirtyContainer;
		this.dirtyContainer = false;

		assert(this.emitDirtyDocumentEvent, 0x127 /* "dirty document event not set on replay" */);
		this.emitDirtyDocumentEvent = false;
		let newState: boolean;

		try {
			// replay the ops
			this.pendingStateManager.replayPendingStates();
		} finally {
			// Save the new start and restore the old state, re-enable event emit
			newState = this.dirtyContainer;
			this.dirtyContainer = oldState;
			this.emitDirtyDocumentEvent = true;
		}

		// Officially transition from the old state to the new state.
		this.updateDocumentDirtyState(newState);
	}

	/**
	 * Updates the runtime's IdCompressor with the stashed state present in the given op. This is a bit of a
	 * hack and is unnecessarily expensive. As it stands, every locally stashed op (all ops that get stored in
	 * the PendingStateManager) will store their serialized representation locally until ack'd. Upon receiving
	 * this stashed state, the IdCompressor blindly deserializes to the stashed state and assumes the session.
	 * Technically only the last stashed state is needed to do this correctly, but we would have to write some
	 * more hacky code to modify the batch before it gets sent out.
	 * @param content - An IdAllocationOp with "stashedState", which is a representation of un-ack'd local state.
	 */
	private async applyStashedIdAllocationOp(op: IdCreationRangeWithStashedState) {
		this.idCompressor = IdCompressor.deserialize(op.stashedState);
	}

	private async applyStashedOp(
		type: ContainerMessageType,
		op: ISequencedDocumentMessage,
	): Promise<unknown> {
		switch (type) {
			case ContainerMessageType.FluidDataStoreOp:
				return this.dataStores.applyStashedOp(op);
			case ContainerMessageType.Attach:
				return this.dataStores.applyStashedAttachOp(op as unknown as IAttachMessage);
			case ContainerMessageType.IdAllocation:
				if (this.idCompressor === undefined) {
					throw new Error(
						"Received an IdAllocation op without having the compressor enabled",
					);
				}
				return this.applyStashedIdAllocationOp(
					op as unknown as IdCreationRangeWithStashedState,
				);
			case ContainerMessageType.Alias:
			case ContainerMessageType.BlobAttach:
				return;
			case ContainerMessageType.ChunkedOp:
				throw new Error("chunkedOp not expected here");
			case ContainerMessageType.Rejoin:
				throw new Error("rejoin not expected here");
			default:
				unreachableCase(type, `Unknown ContainerMessageType: ${type}`);
		}
	}

	public setConnectionState(connected: boolean, clientId?: string) {
		if (connected === false && this.delayConnectClientId !== undefined) {
			this.delayConnectClientId = undefined;
			this.mc.logger.sendTelemetryEvent({
				eventName: "UnsuccessfulConnectedTransition",
			});
			// Don't propagate "disconnected" event because we didn't propagate the previous "connected" event
			return;
		}

		// If attachment blobs were added while disconnected, we need to delay
		// propagation of the "connected" event until we have uploaded them to
		// ensure we don't submit ops referencing a blob that has not been uploaded
		// Note that the inner (non-proxy) delta manager is needed here to get the readonly information.
		const connecting =
			connected && !this._connected && !this.innerDeltaManager.readOnlyInfo.readonly;
		if (connecting && this.blobManager.hasPendingOfflineUploads) {
			assert(
				!this.delayConnectClientId,
				0x392 /* Connect event delay must be canceled before subsequent connect event */,
			);
			assert(!!clientId, 0x393 /* Must have clientId when connecting */);
			this.delayConnectClientId = clientId;
			this.blobManager.onConnected().then(
				() => {
					// make sure we didn't reconnect before the promise resolved
					if (this.delayConnectClientId === clientId && !this.disposed) {
						this.delayConnectClientId = undefined;
						this.setConnectionStateCore(connected, clientId);
					}
				},
				(error) => this.closeFn(error),
			);
			return;
		}

		this.setConnectionStateCore(connected, clientId);
	}

	private setConnectionStateCore(connected: boolean, clientId?: string) {
		assert(
			!this.delayConnectClientId,
			0x394 /* connect event delay must be cleared before propagating connect event */,
		);
		this.verifyNotClosed();

		// There might be no change of state due to Container calling this API after loading runtime.
		const changeOfState = this._connected !== connected;
		const reconnection = changeOfState && !connected;
		this._connected = connected;

		if (!connected) {
			this._perfSignalData.signalsLost = 0;
			this._perfSignalData.signalTimestamp = 0;
			this._perfSignalData.trackingSignalSequenceNumber = undefined;
		} else {
			assert(
				this.attachState === AttachState.Attached,
				0x3cd /* Connection is possible only if container exists in storage */,
			);
		}

		// Fail while disconnected
		if (reconnection) {
			this.consecutiveReconnects++;

			if (!this.shouldContinueReconnecting()) {
				this.closeFn(
					DataProcessingError.create(
						"Runtime detected too many reconnects with no progress syncing local ops.",
						"setConnectionState",
						undefined,
						{
							dataLoss: 1,
							attempts: this.consecutiveReconnects,
							pendingMessages: this.pendingStateManager.pendingMessagesCount,
						},
					),
				);
				return;
			}
		}

		if (changeOfState) {
			this.replayPendingStates();
		}

		this.dataStores.setConnectionState(connected, clientId);
		this.garbageCollector.setConnectionState(connected, clientId);

		raiseConnectedEvent(this.mc.logger, this, connected, clientId);
	}

	public async notifyOpReplay(message: ISequencedDocumentMessage) {
		await this.pendingStateManager.applyStashedOpsAt(message.sequenceNumber);
	}

	public process(messageArg: ISequencedDocumentMessage, local: boolean) {
		this.verifyNotClosed();

		// Whether or not the message is actually a runtime message.
		// It may be a legacy runtime message (ie already unpacked and ContainerMessageType)
		// or something different, like a system message.
		const runtimeMessage = messageArg.type === MessageType.Operation;

		// Do shallow copy of message, as the processing flow will modify it.
		const messageCopy = { ...messageArg };
		for (const message of this.remoteMessageProcessor.process(messageCopy)) {
			this.processCore(message, local, runtimeMessage);
		}
	}

	private processCore(
		message: ISequencedDocumentMessage,
		local: boolean,
		runtimeMessage: boolean,
	) {
		// Surround the actual processing of the operation with messages to the schedule manager indicating
		// the beginning and end. This allows it to emit appropriate events and/or pause the processing of new
		// messages once a batch has been fully processed.
		this.scheduleManager.beforeOpProcessing(message);

		try {
			let localOpMetadata: unknown;
			if (local && runtimeMessage && message.type !== ContainerMessageType.ChunkedOp) {
				localOpMetadata = this.pendingStateManager.processPendingLocalMessage(message);
			}

			// If there are no more pending messages after processing a local message,
			// the document is no longer dirty.
			if (!this.hasPendingMessages()) {
				this.updateDocumentDirtyState(false);
			}

			const type = message.type as ContainerMessageType;
			switch (type) {
				case ContainerMessageType.Attach:
					this.dataStores.processAttachMessage(message, local);
					break;
				case ContainerMessageType.Alias:
					this.processAliasMessage(message, localOpMetadata, local);
					break;
				case ContainerMessageType.FluidDataStoreOp:
					this.dataStores.processFluidDataStoreOp(message, local, localOpMetadata);
					break;
				case ContainerMessageType.BlobAttach:
					this.blobManager.processBlobAttachOp(message, local);
					break;
				case ContainerMessageType.IdAllocation:
					if (this.idCompressor === undefined) {
						throw new Error(
							"Received an IdAllocation op without having the compressor enabled",
						);
					}
					this.idCompressor.finalizeCreationRange(message.contents as IdCreationRange);
					break;
				case ContainerMessageType.ChunkedOp:
				case ContainerMessageType.Rejoin:
					break;
				default:
					if (runtimeMessage) {
						const error = DataProcessingError.create(
							// Former assert 0x3ce
							"Runtime message of unknown type",
							"OpProcessing",
							message,
							{
								local,
								type: message.type,
								contentType: typeof message.contents,
								batch: message.metadata?.batch,
								compression: message.compression,
							},
						);
						this.closeFn(error);
						throw error;
					}
			}

			if (runtimeMessage || this.groupedBatchingEnabled) {
				this.emit("op", message, runtimeMessage);
			}

			this.scheduleManager.afterOpProcessing(undefined, message);

			if (local) {
				// If we have processed a local op, this means that the container is
				// making progress and we can reset the counter for how many times
				// we have consecutively replayed the pending states
				this.resetReconnectCount();
			}
		} catch (e) {
			this.scheduleManager.afterOpProcessing(e, message);
			throw e;
		}
	}

	private processAliasMessage(
		message: ISequencedDocumentMessage,
		localOpMetadata: unknown,
		local: boolean,
	) {
		this.dataStores.processAliasMessage(message, localOpMetadata, local);
	}

	/**
	 * Emits the Signal event and update the perf signal data.
	 * @param clientSignalSequenceNumber - is the client signal sequence number to be uploaded.
	 */
	private sendSignalTelemetryEvent(clientSignalSequenceNumber: number) {
		const duration = Date.now() - this._perfSignalData.signalTimestamp;
		this.logger.sendPerformanceEvent({
			eventName: "SignalLatency",
			duration,
			signalsLost: this._perfSignalData.signalsLost,
		});

		this._perfSignalData.signalsLost = 0;
		this._perfSignalData.signalTimestamp = 0;
	}

	public processSignal(message: ISignalMessage, local: boolean) {
		const envelope = message.content as ISignalEnvelope;
		const transformed: IInboundSignalMessage = {
			clientId: message.clientId,
			content: envelope.contents.content,
			type: envelope.contents.type,
		};

		// Only collect signal telemetry for messages sent by the current client.
		if (message.clientId === this.clientId && this.connected) {
			// Check to see if the signal was lost.
			if (
				this._perfSignalData.trackingSignalSequenceNumber !== undefined &&
				envelope.clientSignalSequenceNumber >
					this._perfSignalData.trackingSignalSequenceNumber
			) {
				this._perfSignalData.signalsLost++;
				this._perfSignalData.trackingSignalSequenceNumber = undefined;
				this.logger.sendErrorEvent({
					eventName: "SignalLost",
					type: envelope.contents.type,
					signalsLost: this._perfSignalData.signalsLost,
					trackingSequenceNumber: this._perfSignalData.trackingSignalSequenceNumber,
					clientSignalSequenceNumber: envelope.clientSignalSequenceNumber,
				});
			} else if (
				envelope.clientSignalSequenceNumber ===
				this._perfSignalData.trackingSignalSequenceNumber
			) {
				// only logging for the first connection and the trackingSignalSequenceNUmber.
				if (this.consecutiveReconnects === 0) {
					this.sendSignalTelemetryEvent(envelope.clientSignalSequenceNumber);
				}
				this._perfSignalData.trackingSignalSequenceNumber = undefined;
			}
		}

		if (envelope.address === undefined) {
			// No address indicates a container signal message.
			this.emit("signal", transformed, local);
			return;
		}

		this.dataStores.processSignal(envelope.address, transformed, local);
	}

	public async getRootDataStore(id: string, wait = true): Promise<IFluidRouter> {
		return this.getRootDataStoreChannel(id, wait);
	}

	private async getRootDataStoreChannel(
		id: string,
		wait = true,
	): Promise<IFluidDataStoreChannel> {
		await this.dataStores.waitIfPendingAlias(id);
		const internalId = this.internalId(id);
		const context = await this.dataStores.getDataStore(internalId, { wait });
		assert(await context.isRoot(), 0x12b /* "did not get root data store" */);
		return context.realize();
	}

	/**
	 * Flush the pending ops manually.
	 * This method is expected to be called at the end of a batch.
	 */
	private flush(): void {
		assert(
			this._orderSequentiallyCalls === 0,
			0x24c /* "Cannot call `flush()` from `orderSequentially`'s callback" */,
		);

		this.outbox.flush();
		assert(this.outbox.isEmpty, 0x3cf /* reentrancy */);
	}

	public orderSequentially<T>(callback: () => T): T {
		let checkpoint: IBatchCheckpoint | undefined;
		let result: T;
		if (this.mc.config.getBoolean("Fluid.ContainerRuntime.EnableRollback")) {
			// Note: we are not touching this.pendingAttachBatch here, for two reasons:
			// 1. It would not help, as we flush attach ops as they become available.
			// 2. There is no way to undo process of data store creation.
			checkpoint = this.outbox.checkpoint().mainBatch;
		}
		try {
			this._orderSequentiallyCalls++;
			result = callback();
		} catch (error) {
			if (checkpoint) {
				// This will throw and close the container if rollback fails
				try {
					checkpoint.rollback((message: BatchMessage) =>
						this.rollback(
							message.deserializedContent.type,
							message.deserializedContent.contents,
							message.localOpMetadata,
						),
					);
				} catch (err) {
					const error2 = wrapError(err, (message) => {
						return DataProcessingError.create(
							`RollbackError: ${message}`,
							"checkpointRollback",
							undefined,
						) as DataProcessingError;
					});
					this.closeFn(error2);
					throw error2;
				}
			} else {
				// pre-0.58 error message: orderSequentiallyCallbackException
				this.closeFn(new GenericError("orderSequentially callback exception", error));
			}
			throw error; // throw the original error for the consumer of the runtime
		} finally {
			this._orderSequentiallyCalls--;
		}

		// We don't flush on TurnBased since we expect all messages in the same JS turn to be part of the same batch
		if (this.flushMode !== FlushMode.TurnBased && this._orderSequentiallyCalls === 0) {
			this.flush();
		}
		return result;
	}

	public async createDataStore(pkg: string | string[]): Promise<IDataStore> {
		const internalId = uuid();
		return channelToDataStore(
			await this._createDataStore(pkg, internalId),
			internalId,
			this,
			this.dataStores,
			this.mc.logger,
		);
	}

	public createDetachedRootDataStore(
		pkg: Readonly<string[]>,
		rootDataStoreId: string,
	): IFluidDataStoreContextDetached {
		if (rootDataStoreId.includes("/")) {
			throw new UsageError(`Id cannot contain slashes: '${rootDataStoreId}'`);
		}
		return this.dataStores.createDetachedDataStoreCore(pkg, true, rootDataStoreId);
	}

	public createDetachedDataStore(pkg: Readonly<string[]>): IFluidDataStoreContextDetached {
		return this.dataStores.createDetachedDataStoreCore(pkg, false);
	}

	public async _createDataStoreWithProps(
		pkg: string | string[],
		props?: any,
		id = uuid(),
	): Promise<IDataStore> {
		const fluidDataStore = await this.dataStores
			._createFluidDataStoreContext(Array.isArray(pkg) ? pkg : [pkg], id, props)
			.realize();
		return channelToDataStore(fluidDataStore, id, this, this.dataStores, this.mc.logger);
	}

	private async _createDataStore(
		pkg: string | string[],
		id = uuid(),
		props?: any,
	): Promise<IFluidDataStoreChannel> {
		return this.dataStores
			._createFluidDataStoreContext(Array.isArray(pkg) ? pkg : [pkg], id, props)
			.realize();
	}

	private canSendOps() {
		// Note that the real (non-proxy) delta manager is needed here to get the readonly info. This is because
		// container runtime's ability to send ops depend on the actual readonly state of the delta manager.
		return this.connected && !this.innerDeltaManager.readOnlyInfo.readonly;
	}

	/**
	 * Are we in the middle of batching ops together?
	 */
	private currentlyBatching() {
		return this.flushMode !== FlushMode.Immediate || this._orderSequentiallyCalls !== 0;
	}

	public getQuorum(): IQuorumClients {
		return this.context.quorum;
	}

	public getAudience(): IAudience {
		// eslint-disable-next-line @typescript-eslint/no-non-null-assertion
		return this.context.audience!;
	}

	/**
	 * Returns true of container is dirty, i.e. there are some pending local changes that
	 * either were not sent out to delta stream or were not yet acknowledged.
	 */
	public get isDirty(): boolean {
		return this.dirtyContainer;
	}

	private isContainerMessageDirtyable(type: ContainerMessageType, contents: any) {
		// For legacy purposes, exclude the old built-in AgentScheduler from dirty consideration as a special-case.
		// Ultimately we should have no special-cases from the ContainerRuntime's perspective.
		if (type === ContainerMessageType.Attach) {
			const attachMessage = contents as InboundAttachMessage;
			if (attachMessage.id === agentSchedulerId) {
				return false;
			}
		} else if (type === ContainerMessageType.FluidDataStoreOp) {
			const envelope = contents as IEnvelope;
			if (envelope.address === agentSchedulerId) {
				return false;
			}
		}
		return true;
	}

	private createNewSignalEnvelope(
		address: string | undefined,
		type: string,
		content: any,
	): ISignalEnvelope {
		const newSequenceNumber = ++this._perfSignalData.signalSequenceNumber;
		const newEnvelope: ISignalEnvelope = {
			address,
			clientSignalSequenceNumber: newSequenceNumber,
			contents: { type, content },
		};

		// We should not track any signals in case we already have a tracking number.
		if (
			newSequenceNumber % this.defaultTelemetrySignalSampleCount === 1 &&
			this._perfSignalData.trackingSignalSequenceNumber === undefined
		) {
			this._perfSignalData.signalTimestamp = Date.now();
			this._perfSignalData.trackingSignalSequenceNumber = newSequenceNumber;
		}

		return newEnvelope;
	}

	/**
	 * Submits the signal to be sent to other clients.
	 * @param type - Type of the signal.
	 * @param content - Content of the signal.
	 */
	public submitSignal(type: string, content: any) {
		this.verifyNotClosed();
		const envelope = this.createNewSignalEnvelope(undefined /* address */, type, content);
		return this.context.submitSignalFn(envelope);
	}

	public submitDataStoreSignal(address: string, type: string, content: any) {
		const envelope = this.createNewSignalEnvelope(address, type, content);
		return this.context.submitSignalFn(envelope);
	}

	public setAttachState(attachState: AttachState.Attaching | AttachState.Attached): void {
		if (attachState === AttachState.Attaching) {
			assert(
				this.attachState === AttachState.Attaching,
				0x12d /* "Container Context should already be in attaching state" */,
			);
		} else {
			assert(
				this.attachState === AttachState.Attached,
				0x12e /* "Container Context should already be in attached state" */,
			);
			this.emit("attached");
		}

		if (attachState === AttachState.Attached && !this.hasPendingMessages()) {
			this.updateDocumentDirtyState(false);
		}
		this.dataStores.setAttachState(attachState);
	}

	/**
	 * Create a summary. Used when attaching or serializing a detached container.
	 *
	 * @param blobRedirectTable - A table passed during the attach process. While detached, blob upload is supported
	 * using IDs generated locally. After attach, these IDs cannot be used, so this table maps the old local IDs to the
	 * new storage IDs so requests can be redirected.
	 * @param telemetryContext - summary data passed through the layers for telemetry purposes
	 */
	public createSummary(
		blobRedirectTable?: Map<string, string>,
		telemetryContext?: ITelemetryContext,
	): ISummaryTree {
		if (blobRedirectTable) {
			this.blobManager.setRedirectTable(blobRedirectTable);
		}

		const summarizeResult = this.dataStores.createSummary(telemetryContext);
		// Wrap data store summaries in .channels subtree.
		wrapSummaryInChannelsTree(summarizeResult);

		this.addContainerStateToSummary(
			summarizeResult,
			true /* fullTree */,
			false /* trackState */,
			telemetryContext,
		);
		return summarizeResult.summary;
	}

	public async getAbsoluteUrl(relativeUrl: string): Promise<string | undefined> {
		if (this.context.getAbsoluteUrl === undefined) {
			throw new Error("Driver does not implement getAbsoluteUrl");
		}
		if (this.attachState !== AttachState.Attached) {
			return undefined;
		}
		return this.context.getAbsoluteUrl(relativeUrl);
	}

	private async summarizeInternal(
		fullTree: boolean,
		trackState: boolean,
		telemetryContext?: ITelemetryContext,
	): Promise<ISummarizeInternalResult> {
		const summarizeResult = await this.dataStores.summarize(
			fullTree,
			trackState,
			telemetryContext,
		);

		// Wrap data store summaries in .channels subtree.
		wrapSummaryInChannelsTree(summarizeResult);
		const pathPartsForChildren = [channelsTreeName];

		this.addContainerStateToSummary(summarizeResult, fullTree, trackState, telemetryContext);
		return {
			...summarizeResult,
			id: "",
			pathPartsForChildren,
		};
	}

	/**
	 * Returns a summary of the runtime at the current sequence number.
	 */
	public async summarize(options: {
		/** True to generate the full tree with no handle reuse optimizations; defaults to false */
		fullTree?: boolean;
		/** True to track the state for this summary in the SummarizerNodes; defaults to true */
		trackState?: boolean;
		/** Logger to use for correlated summary events */
		summaryLogger?: ITelemetryLogger;
		/** True to run garbage collection before summarizing; defaults to true */
		runGC?: boolean;
		/** True to generate full GC data */
		fullGC?: boolean;
		/** True to run GC sweep phase after the mark phase */
		runSweep?: boolean;
	}): Promise<IRootSummaryTreeWithStats> {
		this.verifyNotClosed();

		const {
			fullTree = false,
			trackState = true,
			summaryLogger = this.mc.logger,
			runGC = this.garbageCollector.shouldRunGC,
			runSweep,
			fullGC,
		} = options;

		const telemetryContext = new TelemetryContext();
		// Add the options that are used to generate this summary to the telemetry context.
		telemetryContext.setMultiple("fluid_Summarize", "Options", {
			fullTree,
			trackState,
			runGC,
			fullGC,
			runSweep,
		});

		let gcStats: IGCStats | undefined;
		if (runGC) {
			gcStats = await this.collectGarbage(
				{ logger: summaryLogger, runSweep, fullGC },
				telemetryContext,
			);
		}

		const { stats, summary } = await this.summarizerNode.summarize(
			fullTree,
			trackState,
			telemetryContext,
		);

		this.logger.sendTelemetryEvent({
			eventName: "SummarizeTelemetry",
			details: telemetryContext.serialize(),
		});

		assert(
			summary.type === SummaryType.Tree,
			0x12f /* "Container Runtime's summarize should always return a tree" */,
		);

		return { stats, summary, gcStats };
	}

	/**
	 * Before GC runs, called by the garbage collector to update any pending GC state. This is mainly used to notify
	 * the garbage collector of references detected since the last GC run. Most references are notified immediately
	 * but there can be some for which async operation is required (such as detecting new root data stores).
	 * @see IGarbageCollectionRuntime.updateStateBeforeGC
	 */
	public async updateStateBeforeGC() {
		return this.dataStores.updateStateBeforeGC();
	}

	private async getGCDataInternal(fullGC?: boolean): Promise<IGarbageCollectionData> {
		return this.dataStores.getGCData(fullGC);
	}

	/**
	 * Generates and returns the GC data for this container.
	 * @param fullGC - true to bypass optimizations and force full generation of GC data.
	 * @see IGarbageCollectionRuntime.getGCData
	 */
	public async getGCData(fullGC?: boolean): Promise<IGarbageCollectionData> {
		const builder = new GCDataBuilder();
		const dsGCData = await this.summarizerNode.getGCData(fullGC);
		builder.addNodes(dsGCData.gcNodes);

		const blobsGCData = this.blobManager.getGCData(fullGC);
		builder.addNodes(blobsGCData.gcNodes);
		return builder.getGCData();
	}

	/**
	 * After GC has run, called to notify this container's nodes of routes that are used in it.
	 * @param usedRoutes - The routes that are used in all nodes in this Container.
	 * @see IGarbageCollectionRuntime.updateUsedRoutes
	 */
	public updateUsedRoutes(usedRoutes: string[]) {
		// Update our summarizer node's used routes. Updating used routes in summarizer node before
		// summarizing is required and asserted by the the summarizer node. We are the root and are
		// always referenced, so the used routes is only self-route (empty string).
		this.summarizerNode.updateUsedRoutes([""]);

		const { dataStoreRoutes } = this.getDataStoreAndBlobManagerRoutes(usedRoutes);
		this.dataStores.updateUsedRoutes(dataStoreRoutes);
	}

	/**
	 * This is called to update objects whose routes are unused.
	 * @param unusedRoutes - Data store and attachment blob routes that are unused in this Container.
	 */
	public updateUnusedRoutes(unusedRoutes: string[]) {
		const { blobManagerRoutes, dataStoreRoutes } =
			this.getDataStoreAndBlobManagerRoutes(unusedRoutes);
		this.blobManager.updateUnusedRoutes(blobManagerRoutes);
		this.dataStores.updateUnusedRoutes(dataStoreRoutes);
	}

	/**
	 * @deprecated - Replaced by deleteSweepReadyNodes.
	 */
	public deleteUnusedNodes(unusedRoutes: string[]): string[] {
		throw new Error("deleteUnusedRoutes should not be called");
	}

	/**
	 * After GC has run and identified nodes that are sweep ready, this is called to delete the sweep ready nodes.
	 * @param sweepReadyRoutes - The routes of nodes that are sweep ready and should be deleted.
	 * @returns - The routes of nodes that were deleted.
	 */
	public deleteSweepReadyNodes(sweepReadyRoutes: string[]): string[] {
		const { dataStoreRoutes, blobManagerRoutes } =
			this.getDataStoreAndBlobManagerRoutes(sweepReadyRoutes);

		const deletedRoutes = this.dataStores.deleteSweepReadyNodes(dataStoreRoutes);
		return deletedRoutes.concat(this.blobManager.deleteSweepReadyNodes(blobManagerRoutes));
	}

	/**
	 * This is called to update objects that are tombstones.
	 * @param tombstonedRoutes - Data store and attachment blob routes that are tombstones in this Container.
	 */
	public updateTombstonedRoutes(tombstonedRoutes: string[]) {
		const { blobManagerRoutes, dataStoreRoutes } =
			this.getDataStoreAndBlobManagerRoutes(tombstonedRoutes);
		this.blobManager.updateTombstonedRoutes(blobManagerRoutes);
		this.dataStores.updateTombstonedRoutes(dataStoreRoutes);
	}

	/**
	 * Returns a server generated referenced timestamp to be used to track unreferenced nodes by GC.
	 */
	public getCurrentReferenceTimestampMs(): number | undefined {
		// Use the timestamp of the last message seen by this client as that is server generated. If no messages have
		// been processed, use the timestamp of the message from the last summary.
		return this.deltaManager.lastMessage?.timestamp ?? this.messageAtLastSummary?.timestamp;
	}

	/**
	 * Returns the type of the GC node. Currently, there are nodes that belong to the root ("/"), data stores or
	 * blob manager.
	 */
	public getNodeType(nodePath: string): GCNodeType {
		if (this.isBlobPath(nodePath)) {
			return GCNodeType.Blob;
		}
		return this.dataStores.getGCNodeType(nodePath) ?? GCNodeType.Other;
	}

	/**
	 * Called by GC to retrieve the package path of the node with the given path. The node should belong to a
	 * data store or an attachment blob.
	 */
	public async getGCNodePackagePath(nodePath: string): Promise<readonly string[] | undefined> {
		switch (this.getNodeType(nodePath)) {
			case GCNodeType.Blob:
				return [BlobManager.basePath];
			case GCNodeType.DataStore:
			case GCNodeType.SubDataStore:
				return this.dataStores.getDataStorePackagePath(nodePath);
			default:
				assert(false, 0x2de /* "Package path requested for unsupported node type." */);
		}
	}

	/**
	 * Returns whether a given path is for attachment blobs that are in the format - "/BlobManager.basePath/...".
	 */
	private isBlobPath(path: string): boolean {
		const pathParts = path.split("/");
		if (pathParts.length < 2 || pathParts[1] !== BlobManager.basePath) {
			return false;
		}
		return true;
	}

	/**
	 * From a given list of routes, separate and return routes that belong to blob manager and data stores.
	 * @param routes - A list of routes that can belong to data stores or blob manager.
	 * @returns - Two route lists - One that contains routes for blob manager and another one that contains routes
	 * for data stores.
	 */
	private getDataStoreAndBlobManagerRoutes(routes: string[]) {
		const blobManagerRoutes: string[] = [];
		const dataStoreRoutes: string[] = [];
		for (const route of routes) {
			if (this.isBlobPath(route)) {
				blobManagerRoutes.push(route);
			} else {
				dataStoreRoutes.push(route);
			}
		}
		return { blobManagerRoutes, dataStoreRoutes };
	}

	/**
	 * Runs garbage collection and updates the reference / used state of the nodes in the container.
	 * @returns the statistics of the garbage collection run; undefined if GC did not run.
	 */
	public async collectGarbage(
		options: {
			/** Logger to use for logging GC events */
			logger?: ITelemetryLogger;
			/** True to run GC sweep phase after the mark phase */
			runSweep?: boolean;
			/** True to generate full GC data */
			fullGC?: boolean;
		},
		telemetryContext?: ITelemetryContext,
	): Promise<IGCStats | undefined> {
		return this.garbageCollector.collectGarbage(options, telemetryContext);
	}

	/**
	 * Called when a new outbound reference is added to another node. This is used by garbage collection to identify
	 * all references added in the system.
	 * @param srcHandle - The handle of the node that added the reference.
	 * @param outboundHandle - The handle of the outbound node that is referenced.
	 */
	public addedGCOutboundReference(srcHandle: IFluidHandle, outboundHandle: IFluidHandle) {
		this.garbageCollector.addedOutboundReference(
			srcHandle.absolutePath,
			outboundHandle.absolutePath,
		);
	}

	/**
	 * Generates the summary tree, uploads it to storage, and then submits the summarize op.
	 * This is intended to be called by the summarizer, since it is the implementation of
	 * ISummarizerInternalsProvider.submitSummary.
	 * It takes care of state management at the container level, including pausing inbound
	 * op processing, updating SummarizerNode state tracking, and garbage collection.
	 * @param options - options controlling how the summary is generated or submitted
	 */
	public async submitSummary(options: ISubmitSummaryOptions): Promise<SubmitSummaryResult> {
		const { fullTree = false, refreshLatestAck, summaryLogger } = options;
		// The summary number for this summary. This will be updated during the summary process, so get it now and
		// use it for all events logged during this summary.
		const summaryNumber = this.nextSummaryNumber;
		const summaryNumberLogger = ChildLogger.create(summaryLogger, undefined, {
			all: { summaryNumber },
		});

		assert(this.outbox.isEmpty, 0x3d1 /* Can't trigger summary in the middle of a batch */);

		let latestSnapshotVersionId: string | undefined;
		if (refreshLatestAck) {
			const latestSnapshotInfo = await this.refreshLatestSummaryAckFromServer(
				ChildLogger.create(summaryNumberLogger, undefined, { all: { safeSummary: true } }),
			);
			const latestSnapshotRefSeq = latestSnapshotInfo.latestSnapshotRefSeq;
			latestSnapshotVersionId = latestSnapshotInfo.latestSnapshotVersionId;

			// We might need to catch up to the latest summary's reference sequence number before pausing.
			await this.waitForDeltaManagerToCatchup(latestSnapshotRefSeq, summaryNumberLogger);
		}

		const shouldPauseInboundSignal =
			this.mc.config.getBoolean(
				"Fluid.ContainerRuntime.SubmitSummary.disableInboundSignalPause",
			) !== true;
		try {
			await this.deltaManager.inbound.pause();
			if (shouldPauseInboundSignal) {
				await this.deltaManager.inboundSignal.pause();
			}

			const summaryRefSeqNum = this.deltaManager.lastSequenceNumber;
			const minimumSequenceNumber = this.deltaManager.minimumSequenceNumber;
			const message = `Summary @${summaryRefSeqNum}:${this.deltaManager.minimumSequenceNumber}`;
			const lastAck = this.summaryCollection.latestAck;

			this.summarizerNode.startSummary(summaryRefSeqNum, summaryNumberLogger);

			// Helper function to check whether we should still continue between each async step.
			const checkContinue = (): { continue: true } | { continue: false; error: string } => {
				// Do not check for loss of connectivity directly! Instead leave it up to
				// RunWhileConnectedCoordinator to control policy in a single place.
				// This will allow easier change of design if we chose to. For example, we may chose to allow
				// summarizer to reconnect in the future.
				// Also checking for cancellation is a must as summary process may be abandoned for other reasons,
				// like loss of connectivity for main (interactive) client.
				if (options.cancellationToken.cancelled) {
					return { continue: false, error: "disconnected" };
				}
				// That said, we rely on submitSystemMessage() that today only works in connected state.
				// So if we fail here, it either means that RunWhileConnectedCoordinator does not work correctly,
				// OR that design changed and we need to remove this check and fix submitSystemMessage.
				assert(this.connected, 0x258 /* "connected" */);

				// Ensure that lastSequenceNumber has not changed after pausing.
				// We need the summary op's reference sequence number to match our summary sequence number,
				// otherwise we'll get the wrong sequence number stamped on the summary's .protocol attributes.
				if (this.deltaManager.lastSequenceNumber !== summaryRefSeqNum) {
					return {
						continue: false,
						error: `lastSequenceNumber changed before uploading to storage. ${this.deltaManager.lastSequenceNumber} !== ${summaryRefSeqNum}`,
					};
				}
				assert(
					summaryRefSeqNum === this.deltaManager.lastMessage?.sequenceNumber,
					0x395 /* it's one and the same thing */,
				);

				if (lastAck !== this.summaryCollection.latestAck) {
					return {
						continue: false,
						error: `Last summary changed while summarizing. ${this.summaryCollection.latestAck} !== ${lastAck}`,
					};
				}
				return { continue: true };
			};

			let continueResult = checkContinue();
			if (!continueResult.continue) {
				return {
					stage: "base",
					referenceSequenceNumber: summaryRefSeqNum,
					minimumSequenceNumber,
					error: continueResult.error,
				};
			}

			const trace = Trace.start();
			let summarizeResult: IRootSummaryTreeWithStats;
			// If the GC state needs to be reset, we need to force a full tree summary and update the unreferenced
			// state of all the nodes.
			const forcedFullTree = this.garbageCollector.summaryStateNeedsReset;
			try {
				summarizeResult = await this.summarize({
					fullTree: fullTree || forcedFullTree,
					trackState: true,
					summaryLogger: summaryNumberLogger,
					runGC: this.garbageCollector.shouldRunGC,
				});
			} catch (error) {
				return {
					stage: "base",
					referenceSequenceNumber: summaryRefSeqNum,
					minimumSequenceNumber,
					error,
				};
			}
			const { summary: summaryTree, stats: partialStats } = summarizeResult;

			// Now that we have generated the summary, update the message at last summary to the last message processed.
			this.messageAtLastSummary = this.deltaManager.lastMessage;

			// Counting dataStores and handles
			// Because handles are unchanged dataStores in the current logic,
			// summarized dataStore count is total dataStore count minus handle count
			const dataStoreTree = summaryTree.tree[channelsTreeName];

			assert(dataStoreTree.type === SummaryType.Tree, 0x1fc /* "summary is not a tree" */);
			const handleCount = Object.values(dataStoreTree.tree).filter(
				(value) => value.type === SummaryType.Handle,
			).length;
			const gcSummaryTreeStats = summaryTree.tree[gcTreeKey]
				? calculateStats(summaryTree.tree[gcTreeKey])
				: undefined;

			const summaryStats: IGeneratedSummaryStats = {
				dataStoreCount: this.dataStores.size,
				summarizedDataStoreCount: this.dataStores.size - handleCount,
				gcStateUpdatedDataStoreCount: summarizeResult.gcStats?.updatedDataStoreCount,
				gcBlobNodeCount: gcSummaryTreeStats?.blobNodeCount,
				gcTotalBlobsSize: gcSummaryTreeStats?.totalBlobSize,
				summaryNumber,
				...partialStats,
			};
			const generateSummaryData = {
				referenceSequenceNumber: summaryRefSeqNum,
				minimumSequenceNumber,
				summaryTree,
				summaryStats,
				generateDuration: trace.trace().duration,
				forcedFullTree,
			} as const;

			continueResult = checkContinue();
			if (!continueResult.continue) {
				return { stage: "generate", ...generateSummaryData, error: continueResult.error };
			}

			// It may happen that the lastAck it not correct due to missing summaryAck in case of single commit
			// summary. So if the previous summarizer closes just after submitting the summary and before
			// submitting the summaryOp then we can't rely on summaryAck. So in case we have
			// latestSnapshotVersionId from storage and it does not match with the lastAck ackHandle, then use
			// the one fetched from storage as parent as that is the latest.
			let summaryContext: ISummaryContext;
			if (
				lastAck?.summaryAck.contents.handle !== latestSnapshotVersionId &&
				latestSnapshotVersionId !== undefined
			) {
				summaryContext = {
					proposalHandle: undefined,
					ackHandle: latestSnapshotVersionId,
					referenceSequenceNumber: summaryRefSeqNum,
				};
			} else if (lastAck === undefined) {
				summaryContext = {
					proposalHandle: undefined,
					ackHandle: this.context.getLoadedFromVersion()?.id,
					referenceSequenceNumber: summaryRefSeqNum,
				};
			} else {
				summaryContext = {
					proposalHandle: lastAck.summaryOp.contents.handle,
					ackHandle: lastAck.summaryAck.contents.handle,
					referenceSequenceNumber: summaryRefSeqNum,
				};
			}

			let handle: string;
			try {
				handle = await this.storage.uploadSummaryWithContext(
					summarizeResult.summary,
					summaryContext,
				);
			} catch (error) {
				return { stage: "generate", ...generateSummaryData, error };
			}

			const parent = summaryContext.ackHandle;
			const summaryMessage: ISummaryContent = {
				handle,
				// eslint-disable-next-line @typescript-eslint/no-non-null-assertion
				head: parent!,
				message,
				parents: parent ? [parent] : [],
			};
			const uploadData = {
				...generateSummaryData,
				handle,
				uploadDuration: trace.trace().duration,
			} as const;

			continueResult = checkContinue();
			if (!continueResult.continue) {
				return { stage: "upload", ...uploadData, error: continueResult.error };
			}

			let clientSequenceNumber: number;
			try {
				clientSequenceNumber = this.submitSummaryMessage(summaryMessage, summaryRefSeqNum);
			} catch (error) {
				return { stage: "upload", ...uploadData, error };
			}

			const submitData = {
				stage: "submit",
				...uploadData,
				clientSequenceNumber,
				submitOpDuration: trace.trace().duration,
			} as const;

			this.summarizerNode.completeSummary(handle);
			return submitData;
		} finally {
			// Cleanup wip summary in case of failure
			this.summarizerNode.clearSummary();

			// Restart the delta manager
			this.deltaManager.inbound.resume();
			if (shouldPauseInboundSignal) {
				this.deltaManager.inboundSignal.resume();
			}
		}
	}

	private hasPendingMessages() {
		return this.pendingStateManager.hasPendingMessages() || !this.outbox.isEmpty;
	}

	private updateDocumentDirtyState(dirty: boolean) {
		if (this.attachState !== AttachState.Attached) {
			assert(dirty, 0x3d2 /* Non-attached container is dirty */);
		} else {
			// Other way is not true = see this.isContainerMessageDirtyable()
			assert(
				!dirty || this.hasPendingMessages(),
				0x3d3 /* if doc is dirty, there has to be pending ops */,
			);
		}

		if (this.dirtyContainer === dirty) {
			return;
		}

		this.dirtyContainer = dirty;
		if (this.emitDirtyDocumentEvent) {
			this.emit(dirty ? "dirty" : "saved");
			this.context.updateDirtyContainerState(dirty);
		}
	}

	public submitDataStoreOp(
		id: string,
		contents: any,
		localOpMetadata: unknown = undefined,
	): void {
		const envelope: IEnvelope = {
			address: id,
			contents,
		};
		this.submit(ContainerMessageType.FluidDataStoreOp, envelope, localOpMetadata);
	}

	public submitDataStoreAliasOp(contents: any, localOpMetadata: unknown): void {
		const aliasMessage = contents as IDataStoreAliasMessage;
		if (!isDataStoreAliasMessage(aliasMessage)) {
			throw new UsageError("malformedDataStoreAliasMessage");
		}

		this.submit(ContainerMessageType.Alias, contents, localOpMetadata);
	}

	public async uploadBlob(blob: ArrayBufferLike): Promise<IFluidHandle<ArrayBufferLike>> {
		this.verifyNotClosed();
		return this.blobManager.createBlob(blob);
	}

	private generateAndSubmitIdAllocationOp() {
		let idAllocationBatchMessage: BatchMessage | undefined;
		let idRange: IdCreationRange | undefined;
		if (this.idCompressor !== undefined) {
			idRange = this.idCompressor.takeNextCreationRange();
			// Don't include the idRange if there weren't any Ids allocated
			idRange = idRange?.ids?.first !== undefined ? idRange : undefined;
		}

		if (idRange !== undefined) {
			const idAllocationMessage: ContainerRuntimeMessage = {
				type: ContainerMessageType.IdAllocation,
				contents: idRange,
			};
			idAllocationBatchMessage = {
				contents: JSON.stringify(idAllocationMessage),
				deserializedContent: idAllocationMessage,
				referenceSequenceNumber: this.deltaManager.lastSequenceNumber,
				metadata: undefined,
				localOpMetadata: this.idCompressor?.serialize(true),
			};
		}

		if (idAllocationBatchMessage !== undefined) {
			this.outbox.submit(idAllocationBatchMessage);
		}
	}

	private submit(
		type: ContainerMessageType,
		contents: any,
		localOpMetadata: unknown = undefined,
		metadata: Record<string, unknown> | undefined = undefined,
	): void {
		this.verifyNotClosed();
		this.verifyCanSubmitOps();

		// There should be no ops in detached container state!
		assert(
			this.attachState !== AttachState.Detached,
			0x132 /* "sending ops in detached container" */,
		);

		const serializedContent = JSON.stringify({ type, contents });

		// Note that the real (non-proxy) delta manager is used here to get the readonly info. This is because
		// container runtime's ability to submit ops depend on the actual readonly state of the delta manager.
		if (this.innerDeltaManager.readOnlyInfo.readonly) {
			this.logger.sendTelemetryEvent({
				eventName: "SubmitOpInReadonly",
				connected: this.connected,
			});
		}

		const message: BatchMessage = {
			contents: serializedContent,
			deserializedContent: JSON.parse(serializedContent), // Deep copy in case caller changes reference object
			metadata,
			localOpMetadata,
			referenceSequenceNumber: this.deltaManager.lastSequenceNumber,
		};

		try {
			// Submit an IdAllocation op if any Ids have been generated since
			// the last op was submitted. Don't submit another if it's an IdAllocation
			// op as that means we're in resubmission flow and we don't want to send
			// IdRanges out of order.
			if (type !== ContainerMessageType.IdAllocation) {
				this.generateAndSubmitIdAllocationOp();
			}

			// If this is attach message for new data store, and we are in a batch, send this op out of order
			// Is it safe:
			//    Yes, this should be safe reordering. Newly created data stores are not visible through API surface.
			//    They become visible only when aliased, or handle to some sub-element of newly created datastore
			//    is stored in some DDS, i.e. only after some other op.
			// Why:
			//    Attach ops are large, and expensive to process. Plus there are scenarios where a lot of new data
			//    stores are created, causing issues like relay service throttling (too many ops) and catastrophic
			//    failure (batch is too large). Pushing them earlier and outside of main batch should alleviate
			//    these issues.
			// Cons:
			//    1. With large batches, relay service may throttle clients. Clients may disconnect while throttled.
			//    This change creates new possibility of a lot of newly created data stores never being referenced
			//    because client died before it had a change to submit the rest of the ops. This will create more
			//    garbage that needs to be collected leveraging GC (Garbage Collection) feature.
			//    2. Sending ops out of order means they are excluded from rollback functionality. This is not an issue
			//    today as rollback can't undo creation of data store. To some extent not sending them is a bigger
			//    issue than sending.
			// Please note that this does not change file format, so it can be disabled in the future if this
			// optimization no longer makes sense (for example, batch compression may make it less appealing).
			if (
				this.currentlyBatching() &&
				type === ContainerMessageType.Attach &&
				this.disableAttachReorder !== true
			) {
				this.outbox.submitAttach(message);
			} else {
				this.outbox.submit(message);
			}

			if (!this.currentlyBatching()) {
				this.flush();
			} else {
				this.scheduleFlush();
			}
		} catch (error) {
			this.closeFn(error as GenericError);
			throw error;
		}

		if (this.isContainerMessageDirtyable(type, contents)) {
			this.updateDocumentDirtyState(true);
		}
	}

	private scheduleFlush() {
		if (this.flushTaskExists) {
			return;
		}

		this.flushTaskExists = true;
		const flush = () => {
			this.flushTaskExists = false;
			try {
				this.flush();
			} catch (error) {
				this.closeFn(error as GenericError);
			}
		};

		switch (this.flushMode) {
			case FlushMode.TurnBased:
				// When in TurnBased flush mode the runtime will buffer operations in the current turn and send them as a single
				// batch at the end of the turn
				// eslint-disable-next-line @typescript-eslint/no-floating-promises
				Promise.resolve().then(flush);
				break;

			// FlushModeExperimental is experimental and not exposed directly in the runtime APIs
			case FlushModeExperimental.Async as unknown as FlushMode:
				// When in Async flush mode, the runtime will accumulate all operations across JS turns and send them as a single
				// batch when all micro-tasks are complete.
				// Compared to TurnBased, this flush mode will capture more ops into the same batch.
				setTimeout(flush, 0);
				break;

			default:
				assert(
					this._orderSequentiallyCalls > 0,
					0x587 /* Unreachable unless running under orderSequentially */,
				);
				break;
		}
	}

	private submitSummaryMessage(contents: ISummaryContent, referenceSequenceNumber: number) {
		this.verifyNotClosed();
		assert(
			this.connected,
			0x133 /* "Container disconnected when trying to submit system message" */,
		);

		// System message should not be sent in the middle of the batch.
		assert(this.outbox.isEmpty, 0x3d4 /* System op in the middle of a batch */);

		// back-compat: ADO #1385: Make this call unconditional in the future
		return this.context.submitSummaryFn !== undefined
			? this.context.submitSummaryFn(contents, referenceSequenceNumber)
			: this.context.submitFn(MessageType.Summarize, contents, false);
	}

	/**
	 * Throw an error if the runtime is closed.  Methods that are expected to potentially
	 * be called after dispose due to asynchrony should not call this.
	 */
	private verifyNotClosed() {
		if (this._disposed) {
			throw new Error("Runtime is closed");
		}
	}

	private verifyCanSubmitOps() {
		if (this.ensureNoDataModelChangesCalls > 0) {
			const errorMessage =
				"Op was submitted from within a `ensureNoDataModelChanges` callback";
			if (this.opReentryCallsToReport > 0) {
				this.mc.logger.sendTelemetryEvent(
					{ eventName: "OpReentry" },
					// We need to capture the call stack in order to inspect the source of this usage pattern
					new UsageError(errorMessage),
				);
				this.opReentryCallsToReport--;
			}

			// Creating ops while processing ops can lead
			// to undefined behavior and events observed in the wrong order.
			// For example, we have two callbacks registered for a DDS, A and B.
			// Then if on change #1 callback A creates change #2, the invocation flow will be:
			//
			// A because of #1
			// A because of #2
			// B because of #2
			// B because of #1
			//
			// The runtime must enforce op coherence by not allowing ops to be submitted
			// while ops are being processed.
			if (this.enableOpReentryCheck) {
				throw new UsageError(errorMessage);
			}
		}
	}

	/**
	 * Finds the right store and asks it to resubmit the message. This typically happens when we
	 * reconnect and there are pending messages.
	 * @param content - The content of the original message.
	 * @param localOpMetadata - The local metadata associated with the original message.
	 */
	private reSubmit(
		type: ContainerMessageType,
		content: any,
		localOpMetadata: unknown,
		opMetadata: Record<string, unknown> | undefined,
	) {
		switch (type) {
			case ContainerMessageType.FluidDataStoreOp:
				// For Operations, call resubmitDataStoreOp which will find the right store
				// and trigger resubmission on it.
				this.dataStores.resubmitDataStoreOp(content, localOpMetadata);
				break;
			case ContainerMessageType.Attach:
			case ContainerMessageType.Alias:
			case ContainerMessageType.IdAllocation:
				this.submit(type, content, localOpMetadata);
				break;
			case ContainerMessageType.ChunkedOp:
				throw new Error(`chunkedOp not expected here`);
			case ContainerMessageType.BlobAttach:
				this.blobManager.reSubmit(opMetadata);
				break;
			case ContainerMessageType.Rejoin:
				this.submit(type, content);
				break;
			default:
				unreachableCase(type, `Unknown ContainerMessageType: ${type}`);
		}
	}

	private rollback(type: ContainerMessageType, content: any, localOpMetadata: unknown) {
		switch (type) {
			case ContainerMessageType.FluidDataStoreOp:
				// For operations, call rollbackDataStoreOp which will find the right store
				// and trigger rollback on it.
				this.dataStores.rollbackDataStoreOp(content, localOpMetadata);
				break;
			default:
				throw new Error(`Can't rollback ${type}`);
		}
	}

	private async waitForDeltaManagerToCatchup(
		latestSnapshotRefSeq: number,
		summaryLogger: ITelemetryLogger,
	): Promise<void> {
		if (latestSnapshotRefSeq > this.deltaManager.lastSequenceNumber) {
			// We need to catch up to the latest summary's reference sequence number before proceeding.
			await PerformanceEvent.timedExecAsync(
				summaryLogger,
				{
					eventName: "WaitingForSeq",
					lastSequenceNumber: this.deltaManager.lastSequenceNumber,
					targetSequenceNumber: latestSnapshotRefSeq,
					lastKnownSeqNumber: this.deltaManager.lastKnownSeqNumber,
				},
				async () => waitForSeq(this.deltaManager, latestSnapshotRefSeq),
				{ start: true, end: true, cancel: "error" }, // definitely want start event
			);
		}
	}

	/** Implementation of ISummarizerInternalsProvider.refreshLatestSummaryAck */
	public async refreshLatestSummaryAck(options: IRefreshSummaryAckOptions) {
		const { proposalHandle, ackHandle, summaryRefSeq, summaryLogger } = options;
		const readAndParseBlob = async <T>(id: string) => readAndParse<T>(this.storage, id);
		// The call to fetch the snapshot is very expensive and not always needed.
		// It should only be done by the summarizerNode, if required.
		// When fetching from storage we will always get the latest version and do not use the ackHandle.
		const fetchLatestSnapshot: () => Promise<IFetchSnapshotResult> = async () => {
			let fetchResult = await this.fetchLatestSnapshotFromStorage(
				summaryLogger,
				{
					eventName: "RefreshLatestSummaryAckFetch",
					ackHandle,
					targetSequenceNumber: summaryRefSeq,
				},
				readAndParseBlob,
			);

			/**
			 * If the fetched snapshot is older than the one for which the ack was received, close the container.
			 * This should never happen because an ack should be sent after the latest summary is updated in the server.
			 * However, there are couple of scenarios where it's possible:
			 * 1. A file was modified externally resulting in modifying the snapshot's sequence number. This can lead to
			 * the document being unusable and we should not proceed.
			 * 2. The server DB failed after the ack was sent which may delete the corresponding snapshot. Ideally, in
			 * such cases, the file will be rolled back along with the ack and we will eventually reach a consistent
			 * state.
			 */
			if (fetchResult.latestSnapshotRefSeq < summaryRefSeq) {
				/* before failing, let's try to retrieve the latest snapshot for that specific ackHandle */
				fetchResult = await this.fetchSnapshotFromStorage(
					summaryLogger,
					{
						eventName: "RefreshLatestSummaryAckFetch",
						ackHandle,
						targetSequenceNumber: summaryRefSeq,
					},
					readAndParseBlob,
					ackHandle,
				);

				if (fetchResult.latestSnapshotRefSeq < summaryRefSeq) {
					const error = DataProcessingError.create(
						"Fetched snapshot is older than the received ack",
						"RefreshLatestSummaryAck",
						undefined /* sequencedMessage */,
						{
							ackHandle,
							summaryRefSeq,
							fetchedSnapshotRefSeq: fetchResult.latestSnapshotRefSeq,
						},
					);
					this.closeFn(error);
					throw error;
				}
			}

			// In case we had to retrieve the latest snapshot and it is different than summaryRefSeq,
			// wait for the delta manager to catch up before refreshing the latest Summary.
			await this.waitForDeltaManagerToCatchup(
				fetchResult.latestSnapshotRefSeq,
				summaryLogger,
			);

			return {
				snapshotTree: fetchResult.snapshotTree,
				snapshotRefSeq: fetchResult.latestSnapshotRefSeq,
			};
		};

		const result = await this.summarizerNode.refreshLatestSummary(
			proposalHandle,
			summaryRefSeq,
			fetchLatestSnapshot,
			readAndParseBlob,
			summaryLogger,
		);

		// Notify the garbage collector so it can update its latest summary state.
		await this.garbageCollector.refreshLatestSummary(proposalHandle, result, readAndParseBlob);
	}

	/**
	 * Fetches the latest snapshot from storage and uses it to refresh SummarizerNode's
	 * internal state as it should be considered the latest summary ack.
	 * @param summaryLogger - logger to use when fetching snapshot from storage
	 * @returns downloaded snapshot's reference sequence number
	 */
	private async refreshLatestSummaryAckFromServer(
		summaryLogger: ITelemetryLogger,
	): Promise<{ latestSnapshotRefSeq: number; latestSnapshotVersionId: string | undefined }> {
		const readAndParseBlob = async <T>(id: string) => readAndParse<T>(this.storage, id);
		const { snapshotTree, versionId, latestSnapshotRefSeq } =
			await this.fetchLatestSnapshotFromStorage(
				summaryLogger,
				{
					eventName: "RefreshLatestSummaryFromServerFetch",
				},
				readAndParseBlob,
			);
		const fetchLatestSnapshot: IFetchSnapshotResult = {
			snapshotTree,
			snapshotRefSeq: latestSnapshotRefSeq,
		};
		const result = await this.summarizerNode.refreshLatestSummary(
			undefined /* proposalHandle */,
			latestSnapshotRefSeq,
			async () => fetchLatestSnapshot,
			readAndParseBlob,
			summaryLogger,
		);

		// Notify the garbage collector so it can update its latest summary state.
		await this.garbageCollector.refreshLatestSummary(
			undefined /* proposalHandle */,
			result,
			readAndParseBlob,
		);

		return { latestSnapshotRefSeq, latestSnapshotVersionId: versionId };
	}

	private async fetchLatestSnapshotFromStorage(
		logger: ITelemetryLogger,
		event: ITelemetryGenericEvent,
		readAndParseBlob: ReadAndParseBlob,
	): Promise<{ snapshotTree: ISnapshotTree; versionId: string; latestSnapshotRefSeq: number }> {
		return this.fetchSnapshotFromStorage(logger, event, readAndParseBlob, null /* latest */);
	}

	private async fetchSnapshotFromStorage(
		logger: ITelemetryLogger,
		event: ITelemetryGenericEvent,
		readAndParseBlob: ReadAndParseBlob,
		versionId: string | null,
	): Promise<{ snapshotTree: ISnapshotTree; versionId: string; latestSnapshotRefSeq: number }> {
		if (this.summaryStateUpdateMethod === "restart") {
			const error = new GenericError("Restarting summarizer instead of refreshing");

			this.mc.logger.sendTelemetryEvent(
				{
					...event,
					eventName: "ClosingSummarizerOnSummaryStale",
					codePath: event.eventName,
					message: "Stopping fetch from storage",
					versionId: versionId != null ? versionId : undefined,
					closeSummarizerDelayMs: this.closeSummarizerDelayMs,
				},
				error,
			);

			// Delay 10 seconds before restarting summarizer to prevent the summarizer from restarting too frequently.
			await delay(this.closeSummarizerDelayMs);
			this._summarizer?.stop("latestSummaryStateStale");
			this.closeFn();
			throw error;
		}

		return PerformanceEvent.timedExecAsync(
			logger,
			event,
			async (perfEvent: {
				end: (arg0: {
					getVersionDuration?: number | undefined;
					getSnapshotDuration?: number | undefined;
					snapshotRefSeq?: number | undefined;
					snapshotVersion?: string | undefined;
				}) => void;
			}) => {
				const stats: {
					getVersionDuration?: number;
					getSnapshotDuration?: number;
					snapshotRefSeq?: number;
					snapshotVersion?: string;
				} = {};
				const trace = Trace.start();

				const versions = await this.storage.getVersions(
					versionId,
					1,
					"refreshLatestSummaryAckFromServer",
					versionId === null ? FetchSource.noCache : undefined,
				);
				assert(
					!!versions && !!versions[0],
					0x137 /* "Failed to get version from storage" */,
				);
				stats.getVersionDuration = trace.trace().duration;

				const maybeSnapshot = await this.storage.getSnapshotTree(versions[0]);
				assert(!!maybeSnapshot, 0x138 /* "Failed to get snapshot from storage" */);
				stats.getSnapshotDuration = trace.trace().duration;
				const latestSnapshotRefSeq = await seqFromTree(maybeSnapshot, readAndParseBlob);
				stats.snapshotRefSeq = latestSnapshotRefSeq;
				stats.snapshotVersion = versions[0].id;

				perfEvent.end(stats);
				return {
					snapshotTree: maybeSnapshot,
					versionId: versions[0].id,
					latestSnapshotRefSeq,
				};
			},
		);
	}

	public notifyAttaching() {} // do nothing (deprecated method)

	public getPendingLocalState(): unknown {
		if (this._orderSequentiallyCalls !== 0) {
			throw new UsageError("can't get state during orderSequentially");
		}
		// Flush pending batch.
		// getPendingLocalState() is only exposed through Container.closeAndGetPendingLocalState(), so it's safe
		// to close current batch.
		this.flush();

		return {
			pending: this.pendingStateManager.getLocalState(),
			pendingAttachmentBlobs: this.blobManager.getPendingBlobs(),
		};
	}

	public readonly summarizeOnDemand: ISummarizer["summarizeOnDemand"] = (...args) => {
		if (this.clientDetails.type === summarizerClientType) {
			return this.summarizer.summarizeOnDemand(...args);
		} else if (this.summaryManager !== undefined) {
			return this.summaryManager.summarizeOnDemand(...args);
		} else {
			// If we're not the summarizer, and we don't have a summaryManager, we expect that
			// disableSummaries is turned on. We are throwing instead of returning a failure here,
			// because it is a misuse of the API rather than an expected failure.
			throw new UsageError(`Can't summarize, disableSummaries: ${this.summariesDisabled}`);
		}
	};

	public readonly enqueueSummarize: ISummarizer["enqueueSummarize"] = (...args) => {
		if (this.clientDetails.type === summarizerClientType) {
			return this.summarizer.enqueueSummarize(...args);
		} else if (this.summaryManager !== undefined) {
			return this.summaryManager.enqueueSummarize(...args);
		} else {
			// If we're not the summarizer, and we don't have a summaryManager, we expect that
			// generateSummaries is turned off. We are throwing instead of returning a failure here,
			// because it is a misuse of the API rather than an expected failure.
			throw new UsageError(`Can't summarize, disableSummaries: ${this.summariesDisabled}`);
		}
	};

	/**
	 * * Forms a function that will request a Summarizer.
	 * @param loaderRouter - the loader acting as an IFluidRouter
	 * */
	private formRequestSummarizerFn(loaderRouter: IFluidRouter) {
		return async () => {
			const request: IRequest = {
				headers: {
					[LoaderHeader.cache]: false,
					[LoaderHeader.clientDetails]: {
						capabilities: { interactive: false },
						type: summarizerClientType,
					},
					[DriverHeader.summarizingClient]: true,
					[LoaderHeader.reconnect]: false,
				},
				url: "/_summarizer",
			};

			const fluidObject = await requestFluidObject<FluidObject<ISummarizer>>(
				loaderRouter,
				request,
			);
			const summarizer = fluidObject.ISummarizer;

			if (!summarizer) {
				throw new UsageError("Fluid object does not implement ISummarizer");
			}

			return summarizer;
		};
	}

	private validateSummaryHeuristicConfiguration(configuration: ISummaryConfigurationHeuristics) {
		// eslint-disable-next-line no-restricted-syntax
		for (const prop in configuration) {
			if (typeof configuration[prop] === "number" && configuration[prop] < 0) {
				throw new UsageError(
					`Summary heuristic configuration property "${prop}" cannot be less than 0`,
				);
			}
		}
		if (configuration.minIdleTime > configuration.maxIdleTime) {
			throw new UsageError(
				`"minIdleTime" [${configuration.minIdleTime}] cannot be greater than "maxIdleTime" [${configuration.maxIdleTime}]`,
			);
		}
	}

	private get groupedBatchingEnabled(): boolean {
		const killSwitch = this.mc.config.getBoolean(
			"Fluid.ContainerRuntime.DisableGroupedBatching",
		);
		return killSwitch !== true && this.runtimeOptions.enableGroupedBatching;
	}
}

/**
 * Wait for a specific sequence number. Promise should resolve when we reach that number,
 * or reject if closed.
 */
const waitForSeq = async (
	deltaManager: IDeltaManager<Pick<ISequencedDocumentMessage, "sequenceNumber">, unknown>,
	targetSeq: number,
): Promise<void> =>
	new Promise<void>((resolve, reject) => {
		// TODO: remove cast to any when actual event is determined
		deltaManager.on("closed" as any, reject);
		deltaManager.on("disposed" as any, reject);

		// If we already reached target sequence number, simply resolve the promise.
		if (deltaManager.lastSequenceNumber >= targetSeq) {
			resolve();
		} else {
			const handleOp = (message: Pick<ISequencedDocumentMessage, "sequenceNumber">) => {
				if (message.sequenceNumber >= targetSeq) {
					resolve();
					deltaManager.off("op", handleOp);
				}
			};
			deltaManager.on("op", handleOp);
		}
	});<|MERGE_RESOLUTION|>--- conflicted
+++ resolved
@@ -1485,12 +1485,9 @@
 				disableChunking,
 				disableAttachReorder: this.disableAttachReorder,
 				disablePartialFlush,
-<<<<<<< HEAD
 				idCompressorEnabled: compressorEnabled ? true : undefined,
 				abnormalAckRecoveryMethod: this.summaryStateUpdateMethod,
-=======
 				summaryStateUpdateMethod: this.summaryStateUpdateMethod,
->>>>>>> 4f77eb4d
 				closeSummarizerDelayOverride,
 			}),
 			telemetryDocumentId: this.telemetryDocumentId,
