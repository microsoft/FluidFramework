/*!
 * Copyright (c) Microsoft Corporation and contributors. All rights reserved.
 * Licensed under the MIT License.
 */
import { ITelemetryBaseLogger, ITelemetryGenericEvent, ITelemetryLogger } from "@fluidframework/common-definitions";
import {
    FluidObject,
    IFluidHandle,
    IFluidHandleContext,
    IFluidRouter,
    IRequest,
    IResponse,
} from "@fluidframework/core-interfaces";
import {
    IAudience,
    IFluidTokenProvider,
    IContainerContext,
    IDeltaManager,
    IDeltaSender,
    IRuntime,
    ICriticalContainerError,
    AttachState,
    ILoaderOptions,
    LoaderHeader,
    ISnapshotTreeWithBlobContents,
    IBatchMessage,
} from "@fluidframework/container-definitions";
import {
    IContainerRuntime,
    IContainerRuntimeEvents,
} from "@fluidframework/container-runtime-definitions";
import {
    assert,
    Trace,
    TypedEventEmitter,
    unreachableCase,
} from "@fluidframework/common-utils";
import {
    ChildLogger,
    raiseConnectedEvent,
    PerformanceEvent,
    TaggedLoggerAdapter,
    MonitoringContext,
    loggerToMonitoringContext,
    wrapError,
} from "@fluidframework/telemetry-utils";
import {
    DriverHeader,
    FetchSource,
    IDocumentStorageService,
    ISummaryContext,
} from "@fluidframework/driver-definitions";
import { readAndParse, isUnpackedRuntimeMessage } from "@fluidframework/driver-utils";
import {
    DataCorruptionError,
    DataProcessingError,
    GenericError,
    UsageError,
} from "@fluidframework/container-utils";
import {
    IClientDetails,
    IDocumentMessage,
    IQuorumClients,
    ISequencedDocumentMessage,
    ISignalMessage,
    ISnapshotTree,
    ISummaryContent,
    ISummaryTree,
    MessageType,
    SummaryType,
} from "@fluidframework/protocol-definitions";
import {
    FlushMode,
    InboundAttachMessage,
    IFluidDataStoreContextDetached,
    IFluidDataStoreRegistry,
    IFluidDataStoreChannel,
    IGarbageCollectionData,
    IGarbageCollectionDetailsBase,
    IEnvelope,
    IInboundSignalMessage,
    ISignalEnvelope,
    NamedFluidDataStoreRegistryEntries,
    ISummaryTreeWithStats,
    ISummarizeInternalResult,
    CreateChildSummarizerNodeParam,
    SummarizeInternalFn,
    channelsTreeName,
    IAttachMessage,
    IDataStore,
    ITelemetryContext,
} from "@fluidframework/runtime-definitions";
import {
    addBlobToSummary,
    addSummarizeResultToSummary,
    addTreeToSummary,
    createRootSummarizerNodeWithGC,
    IRootSummarizerNodeWithGC,
    RequestParser,
    create404Response,
    exceptionToResponse,
    requestFluidObject,
    responseToException,
    seqFromTree,
    calculateStats,
    TelemetryContext,
} from "@fluidframework/runtime-utils";
import { GCDataBuilder, trimLeadingAndTrailingSlashes } from "@fluidframework/garbage-collector";
import { v4 as uuid } from "uuid";
import { ContainerFluidHandleContext } from "./containerHandleContext";
import { FluidDataStoreRegistry } from "./dataStoreRegistry";
import { Summarizer } from "./summarizer";
import { SummaryManager } from "./summaryManager";
import {
    ReportOpPerfTelemetry,
    IPerfSignalReport,
} from "./connectionTelemetry";
import {
    IPendingLocalState,
    PendingStateManager,
} from "./pendingStateManager";
import { BatchManager, BatchMessage } from "./batchManager";
import { pkgVersion } from "./packageVersion";
import { BlobManager, IBlobManagerLoadInfo, IPendingBlobs } from "./blobManager";
import { DataStores, getSummaryForDatastores } from "./dataStores";
import {
    aliasBlobName,
    blobsTreeName,
    chunksBlobName,
    electedSummarizerBlobName,
    extractSummaryMetadataMessage,
    IContainerRuntimeMetadata,
    ICreateContainerMetadata,
    ISummaryMetadataMessage,
    metadataBlobName,
    wrapSummaryInChannelsTree,
} from "./summaryFormat";
import { SummaryCollection } from "./summaryCollection";
import { ISerializedElection, OrderedClientCollection, OrderedClientElection } from "./orderedClientElection";
import { SummarizerClientElection, summarizerClientType } from "./summarizerClientElection";
import {
    SubmitSummaryResult,
    IConnectableRuntime,
    IGeneratedSummaryStats,
    ISubmitSummaryOptions,
    ISummarizer,
    ISummarizerInternalsProvider,
    ISummarizerOptions,
    ISummarizerRuntime,
} from "./summarizerTypes";
import { formExponentialFn, Throttler } from "./throttler";
import { RunWhileConnectedCoordinator } from "./runWhileConnectedCoordinator";
import {
    GarbageCollector,
    GCNodeType,
    gcTreeKey,
    IGarbageCollectionRuntime,
    IGarbageCollector,
    IGCStats,
} from "./garbageCollection";
import {
    channelToDataStore,
    IDataStoreAliasMessage,
    isDataStoreAliasMessage,
} from "./dataStore";
import { BindBatchTracker } from "./batchTracker";
import { ISerializedBaseSnapshotBlobs, SerializedSnapshotStorage } from "./serializedSnapshotStorage";
import { ScheduleManager } from "./scheduleManager";

export enum ContainerMessageType {
    // An op to be delivered to store
    FluidDataStoreOp = "component",

    // Creates a new store
    Attach = "attach",

    // Chunked operation.
    ChunkedOp = "chunkedOp",

    // Signifies that a blob has been attached and should not be garbage collected by storage
    BlobAttach = "blobAttach",

    // Ties our new clientId to our old one on reconnect
    Rejoin = "rejoin",

    // Sets the alias of a root data store
    Alias = "alias",
}

export interface IChunkedOp {
    chunkId: number;

    totalChunks: number;

    contents: string;

    originalType: MessageType | ContainerMessageType;
}

export interface ContainerRuntimeMessage {
    contents: any;
    type: ContainerMessageType;
}

export interface ISummaryBaseConfiguration {
    /**
     *  Delay before first attempt to spawn summarizing container.
     */
    initialSummarizerDelayMs: number;

    /**
     * Flag that will enable changing elected summarizer client after maxOpsSinceLastSummary.
     * This defaults to false (disabled) and must be explicitly set to true to enable.
     */
    summarizerClientElection: boolean;

    /**
     * Defines the maximum allowed time to wait for a pending summary ack.
     * The maximum amount of time client will wait for a summarize is the minimum of
     * maxSummarizeAckWaitTime (currently 10 * 60 * 1000) and maxAckWaitTime.
     */
    maxAckWaitTime: number;
    /**
     * Defines the maximum number of Ops in between Summaries that can be
     * allowed before forcibly electing a new summarizer client.
     */
    maxOpsSinceLastSummary: number;
}

export interface ISummaryConfigurationHeuristics extends ISummaryBaseConfiguration {
    state: "enabled";
    /**
     * @deprecated - please move all implementation to minIdleTime and maxIdleTime
     */
    idleTime: number;
    /**
     * Defines the maximum allowed time, since the last received Ack, before running the summary
     * with reason maxTime.
     * For example, say we receive ops one by one just before the idle time is triggered.
     * In this case, we still want to run a summary since it's been a while since the last summary.
     */
    maxTime: number;
    /**
     * Defines the maximum number of Ops, since the last received Ack, that can be allowed
     * before running the summary with reason maxOps.
     */
    maxOps: number;
    /**
     * Defines the minimum number of Ops, since the last received Ack, that can be allowed
     * before running the last summary.
     */
    minOpsForLastSummaryAttempt: number;
    /**
     * Defines the lower boundary for the allowed time in between summarizations.
     * Pairs with maxIdleTime to form a range.
     * For example, if we only receive 1 op, we don't want to have the same idle time as say 100 ops.
     * Based on the boundaries we set in minIdleTime and maxIdleTime, the idle time will change
     * linearly depending on the number of ops we receive.
     */
    minIdleTime: number;
    /**
     * Defines the upper boundary for the allowed time in between summarizations.
     * Pairs with minIdleTime to form a range.
     * For example, if we only receive 1 op, we don't want to have the same idle time as say 100 ops.
     * Based on the boundaries we set in minIdleTime and maxIdleTime, the idle time will change
     * linearly depending on the number of ops we receive.
     */
    maxIdleTime: number;
    /**
     * Runtime op weight to use in heuristic summarizing.
     * This number is a multiplier on the number of runtime ops we process when running summarize heuristics.
     * For example: (multiplier) * (number of runtime ops) = weighted number of runtime ops
     */
    runtimeOpWeight: number;
    /**
     * Non-runtime op weight to use in heuristic summarizing
     * This number is a multiplier on the number of non-runtime ops we process when running summarize heuristics.
     * For example: (multiplier) * (number of non-runtime ops) = weighted number of non-runtime ops
     */
    nonRuntimeOpWeight: number;
}

export interface ISummaryConfigurationDisableSummarizer {
    state: "disabled";
}

export interface ISummaryConfigurationDisableHeuristics extends ISummaryBaseConfiguration {
    state: "disableHeuristics";
}

export type ISummaryConfiguration =
    | ISummaryConfigurationDisableSummarizer
    | ISummaryConfigurationDisableHeuristics
    | ISummaryConfigurationHeuristics;

export const DefaultSummaryConfiguration: ISummaryConfiguration = {
    state: "enabled",

    idleTime: 15 * 1000, // 15 secs.

    minIdleTime: 0,

    maxIdleTime: 30 * 1000, // 30 secs.

    maxTime: 60 * 1000, // 1 min.

    maxOps: 100, // Summarize if 100 weighted ops received since last snapshot.

    minOpsForLastSummaryAttempt: 10,

    maxAckWaitTime: 10 * 60 * 1000, // 10 mins.

    maxOpsSinceLastSummary: 7000,

    initialSummarizerDelayMs: 5 * 1000, // 5 secs.

    summarizerClientElection: false,

    nonRuntimeOpWeight: 0.1,

    runtimeOpWeight: 1.0,
};

export interface IGCRuntimeOptions {
    /**
     * Flag that if true, will enable running garbage collection (GC) for a new container.
     *
     * GC has mark phase and sweep phase. In mark phase, unreferenced objects are identified
     * and marked as such in the summary. This option enables the mark phase.
     * In sweep phase, unreferenced objects are eventually deleted from the container if they meet certain conditions.
     * Sweep phase can be enabled via the "sweepAllowed" option.
     *
     * Note: This setting is persisted in the container's summary and cannot be changed.
     */
    gcAllowed?: boolean;

    /**
     * Flag that if true, enables GC's sweep phase for a new container.
     *
     * This will allow GC to eventually delete unreferenced objects from the container.
     * This flag should only be set to true if "gcAllowed" is true.
     *
     * Note: This setting is persisted in the container's summary and cannot be changed.
     */
    sweepAllowed?: boolean;

    /**
     * Flag that if true, will disable garbage collection for the session.
     * Can be used to disable running GC on containers where it is allowed via the gcAllowed option.
     */
    disableGC?: boolean;

    /**
     * Flag that will bypass optimizations and generate GC data for all nodes irrespective of whether a node
     * changed or not.
     */
    runFullGC?: boolean;

    /**
     * Maximum session duration for a new container. If not present, a default value will be used.
     *
     * Note: This setting is persisted in the container's summary and cannot be changed.
     */
    sessionExpiryTimeoutMs?: number;

    /**
     * Allows additional GC options to be passed.
     */
    [key: string]: any;
}

export interface ISummaryRuntimeOptions {

    /** Override summary configurations set by the server. */
    summaryConfigOverrides?: ISummaryConfiguration;

    /**
     *  @deprecated - use `summaryConfigOverrides.initialSummarizerDelayMs` instead.
     *  Delay before first attempt to spawn summarizing container.
    */
    initialSummarizerDelayMs?: number;

    /**
     * @deprecated - use `summaryConfigOverrides.disableSummaries` instead.
     * Flag that disables summaries if it is set to true.
     */
    disableSummaries?: boolean;

    /**
     * @deprecated - use `summaryConfigOverrides.maxOpsSinceLastSummary` instead.
     * Defaults to 7000 ops
     */
    maxOpsSinceLastSummary?: number;

    /**
    * @deprecated - use `summaryConfigOverrides.summarizerClientElection` instead.
    * Flag that will enable changing elected summarizer client after maxOpsSinceLastSummary.
    * This defaults to false (disabled) and must be explicitly set to true to enable.
    */
    summarizerClientElection?: boolean;

    /**
     * @deprecated - use `summaryConfigOverrides.state = "DisableHeuristics"` instead.
     *  Options that control the running summarizer behavior. */
    summarizerOptions?: Readonly<Partial<ISummarizerOptions>>;
}

/**
 * Options for container runtime.
 */
export interface IContainerRuntimeOptions {
    readonly summaryOptions?: ISummaryRuntimeOptions;
    readonly gcOptions?: IGCRuntimeOptions;
    /**
     * Affects the behavior while loading the runtime when the data verification check which
     * compares the DeltaManager sequence number (obtained from protocol in summary) to the
     * runtime sequence number (obtained from runtime metadata in summary) finds a mismatch.
     * 1. "close" (default) will close the container with an assertion.
     * 2. "log" will log an error event to telemetry, but still continue to load.
     * 3. "bypass" will skip the check entirely. This is not recommended.
     */
    readonly loadSequenceNumberVerification?: "close" | "log" | "bypass";
    /**
     * Sets the flush mode for the runtime. In Immediate flush mode the runtime will immediately
     * send all operations to the driver layer, while in TurnBased the operations will be buffered
     * and then sent them as a single batch at the end of the turn.
     * By default, flush mode is TurnBased.
     */
    readonly flushMode?: FlushMode;
    /**
     * Save enough runtime state to be able to serialize upon request and load to the same state in a new container.
     */
    readonly enableOfflineLoad?: boolean;
}

/**
 * The summary tree returned by the root node. It adds state relevant to the root of the tree.
 */
export interface IRootSummaryTreeWithStats extends ISummaryTreeWithStats {
    /** The garbage collection stats if GC ran, undefined otherwise. */
    gcStats?: IGCStats;
}

/**
 * Accepted header keys for requests coming to the runtime.
 */
export enum RuntimeHeaders {
    /** True to wait for a data store to be created and loaded before returning it. */
    wait = "wait",
    /**
     * True if the request is from an external app. Used for GC to handle scenarios where a data store
     * is deleted and requested via an external app.
     */
    externalRequest = "externalRequest",
    /** True if the request is coming from an IFluidHandle. */
    viaHandle = "viaHandle",
}

/**
 * @deprecated
 * Untagged logger is unsupported going forward. There are old loaders with old ContainerContexts that only
 * have the untagged logger, so to accommodate that scenario the below interface is used. It can be removed once
 * its usage is removed from TaggedLoggerAdapter fallback.
 */
interface OldContainerContextWithLogger extends Omit<IContainerContext, "taggedLogger"> {
    logger: ITelemetryBaseLogger;
    taggedLogger: undefined;
}

/**
 * State saved when the container closes, to be given back to a newly
 * instantiated runtime in a new instance of the container, so it can load to the
 * same state
 */
interface IPendingRuntimeState {
    /**
     * Pending ops from PendingStateManager
     */
    pending?: IPendingLocalState;
    /**
     * Pending blobs from BlobManager
     */
    pendingAttachmentBlobs?: IPendingBlobs;
    /**
     * A base snapshot at a sequence number prior to the first pending op
     */
    baseSnapshot: ISnapshotTree;
    /**
     * Serialized blobs from the base snapshot. Used to load offline since
     * storage is not available.
     */
    snapshotBlobs: ISerializedBaseSnapshotBlobs;
    /**
     * All runtime ops since base snapshot sequence number up to the latest op
     * seen when the container was closed. Used to apply stashed (saved pending)
     * ops at the same sequence number at which they were made.
     */
    savedOps: ISequencedDocumentMessage[];
}

const maxConsecutiveReconnectsKey = "Fluid.ContainerRuntime.MaxConsecutiveReconnects";

// By default, we should reject any op larger than 768KB,
// in order to account for some extra overhead from serialization
// to not reach the 1MB limits in socket.io and Kafka.
const defaultMaxOpSizeInBytes = 768000;

const defaultFlushMode = FlushMode.TurnBased;

export enum RuntimeMessage {
    FluidDataStoreOp = "component",
    Attach = "attach",
    ChunkedOp = "chunkedOp",
    BlobAttach = "blobAttach",
    Rejoin = "rejoin",
    Alias = "alias",
    Operation = "op",
}

export function isRuntimeMessage(message: ISequencedDocumentMessage): boolean {
    if ((Object.values(RuntimeMessage) as string[]).includes(message.type)) {
        return true;
    }
    return false;
}

export function unpackRuntimeMessage(message: ISequencedDocumentMessage) {
    if (message.type === MessageType.Operation) {
        // legacy op format?
        if (message.contents.address !== undefined && message.contents.type === undefined) {
            message.type = ContainerMessageType.FluidDataStoreOp;
        } else {
            // new format
            const innerContents = message.contents as ContainerRuntimeMessage;
            assert(innerContents.type !== undefined, 0x121 /* "Undefined inner contents type!" */);
            message.type = innerContents.type;
            message.contents = innerContents.contents;
        }
        assert(isUnpackedRuntimeMessage(message), 0x122 /* "Message to unpack is not proper runtime message" */);
    } else {
        // Legacy format, but it's already "unpacked",
        // i.e. message.type is actually ContainerMessageType.
        // Nothing to do in such case.
    }
    return message;
}

/**
 * Legacy ID for the built-in AgentScheduler.  To minimize disruption while removing it, retaining this as a
 * special-case for document dirty state.  Ultimately we should have no special-cases from the
 * ContainerRuntime's perspective.
 */
export const agentSchedulerId = "_scheduler";

// safely check navigator and get the hardware spec value
export function getDeviceSpec() {
    try {
        if (typeof navigator === "object" && navigator !== null) {
            return {
                deviceMemory: (navigator as any).deviceMemory,
                hardwareConcurrency: navigator.hardwareConcurrency,
            };
        }
    } catch {
    }
    return {};
}

/**
 * Represents the runtime of the container. Contains helper functions/state of the container.
 * It will define the store level mappings.
 */
export class ContainerRuntime extends TypedEventEmitter<IContainerRuntimeEvents>
    implements
    IContainerRuntime,
    IGarbageCollectionRuntime,
    IRuntime,
    ISummarizerRuntime,
    ISummarizerInternalsProvider {
    public get IContainerRuntime() { return this; }
    public get IFluidRouter() { return this; }

    /**
     * Load the stores from a snapshot and returns the runtime.
     * @param context - Context of the container.
     * @param registryEntries - Mapping to the stores.
     * @param requestHandler - Request handlers for the container runtime
     * @param runtimeOptions - Additional options to be passed to the runtime
     * @param existing - (optional) When loading from an existing snapshot. Precedes context.existing if provided
     */
    public static async load(
        context: IContainerContext,
        registryEntries: NamedFluidDataStoreRegistryEntries,
        requestHandler?: (request: IRequest, runtime: IContainerRuntime) => Promise<IResponse>,
        runtimeOptions: IContainerRuntimeOptions = {},
        containerScope: FluidObject = context.scope,
        existing?: boolean,
    ): Promise<ContainerRuntime> {
        // If taggedLogger exists, use it. Otherwise, wrap the vanilla logger:
        // back-compat: Remove the TaggedLoggerAdapter fallback once all the host are using loader > 0.45
        const backCompatContext: IContainerContext | OldContainerContextWithLogger = context;
        const passLogger = backCompatContext.taggedLogger ??
            new TaggedLoggerAdapter((backCompatContext as OldContainerContextWithLogger).logger);
        const logger = ChildLogger.create(passLogger, undefined, {
            all: {
                runtimeVersion: pkgVersion,
            },
        });

        const {
            summaryOptions = {},
            gcOptions = {},
            loadSequenceNumberVerification = "close",
            flushMode = defaultFlushMode,
            enableOfflineLoad = false,
        } = runtimeOptions;

        const pendingRuntimeState = context.pendingLocalState as IPendingRuntimeState | undefined;
        const baseSnapshot: ISnapshotTree | undefined = pendingRuntimeState?.baseSnapshot ?? context.baseSnapshot;
        const storage = !pendingRuntimeState ?
            context.storage :
            new SerializedSnapshotStorage(() => { return context.storage; }, pendingRuntimeState.snapshotBlobs);

        const registry = new FluidDataStoreRegistry(registryEntries);

        const tryFetchBlob = async <T>(blobName: string): Promise<T | undefined> => {
            const blobId = baseSnapshot?.blobs[blobName];
            if (baseSnapshot && blobId) {
                // IContainerContext storage api return type still has undefined in 0.39 package version.
                // So once we release 0.40 container-defn package we can remove this check.
                assert(storage !== undefined, 0x1f5 /* "Attached state should have storage" */);
                return readAndParse<T>(storage, blobId);
            }
        };

        const [chunks, metadata, electedSummarizerData, aliases] = await Promise.all([
            tryFetchBlob<[string, string[]][]>(chunksBlobName),
            tryFetchBlob<IContainerRuntimeMetadata>(metadataBlobName),
            tryFetchBlob<ISerializedElection>(electedSummarizerBlobName),
            tryFetchBlob<[string, string][]>(aliasBlobName),
        ]);

        const loadExisting = existing === true || context.existing === true;

        // read snapshot blobs needed for BlobManager to load
        const blobManagerSnapshot = await BlobManager.load(
            baseSnapshot?.trees[blobsTreeName],
            async (id) => {
                // IContainerContext storage api return type still has undefined in 0.39 package version.
                // So once we release 0.40 container-defn package we can remove this check.
                assert(storage !== undefined, 0x256 /* "storage undefined in attached container" */);
                return readAndParse(storage, id);
            },
        );

        // Verify summary runtime sequence number matches protocol sequence number.
        const runtimeSequenceNumber = metadata?.message?.sequenceNumber;
        // When we load with pending state, we reuse an old snapshot so we don't expect these numbers to match
        if (!pendingRuntimeState && runtimeSequenceNumber !== undefined) {
            const protocolSequenceNumber = context.deltaManager.initialSequenceNumber;
            // Unless bypass is explicitly set, then take action when sequence numbers mismatch.
            if (loadSequenceNumberVerification !== "bypass" && runtimeSequenceNumber !== protocolSequenceNumber) {
                // "Load from summary, runtime metadata sequenceNumber !== initialSequenceNumber"
                const error = new DataCorruptionError(
                    // pre-0.58 error message: SummaryMetadataMismatch
                    "Summary metadata mismatch",
                    { runtimeVersion: pkgVersion, runtimeSequenceNumber, protocolSequenceNumber },
                );

                if (loadSequenceNumberVerification === "log") {
                    logger.sendErrorEvent({ eventName: "SequenceNumberMismatch" }, error);
                } else {
                    context.closeFn(error);
                }
            }
        }

        const runtime = new ContainerRuntime(
            context,
            registry,
            metadata,
            electedSummarizerData,
            chunks ?? [],
            aliases ?? [],
            {
                summaryOptions,
                gcOptions,
                loadSequenceNumberVerification,
                flushMode,
                enableOfflineLoad,
            },
            containerScope,
            logger,
            loadExisting,
            blobManagerSnapshot,
            storage,
            requestHandler,
        );

        if (pendingRuntimeState) {
            await runtime.processSavedOps(pendingRuntimeState);
            // delete these once runtime has seen them to save space
            pendingRuntimeState.savedOps = [];
        }

        await runtime.getSnapshotBlobs();

        return runtime;
    }

    public get options(): ILoaderOptions {
        return this.context.options;
    }

    public get clientId(): string | undefined {
        return this.context.clientId;
    }

    public get clientDetails(): IClientDetails {
        return this.context.clientDetails;
    }

    public get deltaManager(): IDeltaManager<ISequencedDocumentMessage, IDocumentMessage> {
        return this.context.deltaManager;
    }

    public get storage(): IDocumentStorageService {
        return this._storage;
    }

    public get reSubmitFn(): (
        type: ContainerMessageType,
        content: any,
        localOpMetadata: unknown,
        opMetadata: Record<string, unknown> | undefined,
    ) => void {
        // eslint-disable-next-line @typescript-eslint/unbound-method
        return this.reSubmit;
    }

    public get closeFn(): (error?: ICriticalContainerError) => void {
        return this.context.closeFn;
    }

    public get flushMode(): FlushMode {
        return this._flushMode;
    }

    public get scope(): FluidObject {
        return this.containerScope;
    }

    public get IFluidDataStoreRegistry(): IFluidDataStoreRegistry {
        return this.registry;
    }

    public get attachState(): AttachState {
        return this.context.attachState;
    }

    public get IFluidHandleContext(): IFluidHandleContext {
        return this.handleContext;
    }
    private readonly handleContext: ContainerFluidHandleContext;

    // internal logger for ContainerRuntime. Use this.logger for stores, summaries, etc.
    private readonly mc: MonitoringContext;
    private readonly summarizerClientElection?: SummarizerClientElection;
    /**
     * summaryManager will only be created if this client is permitted to spawn a summarizing client
     * It is created only by interactive client, i.e. summarizer client, as well as non-interactive bots
     * do not create it (see SummarizerClientElection.clientDetailsPermitElection() for details)
     */
    private readonly summaryManager?: SummaryManager;
    private readonly summaryCollection: SummaryCollection;

    private readonly summarizerNode: IRootSummarizerNodeWithGC;

    private readonly maxConsecutiveReconnects: number;
    private readonly defaultMaxConsecutiveReconnects = 7;

    private _orderSequentiallyCalls: number = 0;
    private _flushMode: FlushMode;
    private flushTrigger = false;

    private _connected: boolean;

    private readonly savedOps: ISequencedDocumentMessage[] = [];
    private baseSnapshotBlobs?: ISerializedBaseSnapshotBlobs;

    private consecutiveReconnects = 0;

    /**
     * Used to delay transition to "connected" state while we upload
     * attachment blobs that were added while disconnected
     */
    private delayConnectClientId?: string;

    public get connected(): boolean {
        return this._connected;
    }

    /** clientId of parent (non-summarizing) container that owns summarizer container */
    public get summarizerClientId(): string | undefined {
        return this.summarizerClientElection?.electedClientId;
    }

    private _disposed = false;
    public get disposed() { return this._disposed; }

    private dirtyContainer: boolean;
    private emitDirtyDocumentEvent = true;

    private readonly defaultTelemetrySignalSampleCount = 100;
    private _perfSignalData: IPerfSignalReport = {
        signalsLost: 0,
        signalSequenceNumber: 0,
        signalTimestamp: 0,
        trackingSignalSequenceNumber: undefined,
    };

    /**
     * Summarizer is responsible for coordinating when to send generate and send summaries.
     * It is the main entry point for summary work.
     * It is created only by summarizing container (i.e. one with clientType === "summarizer")
     */
    private readonly _summarizer?: Summarizer;
    private readonly deltaSender: IDeltaSender;
    private readonly scheduleManager: ScheduleManager;
    private readonly blobManager: BlobManager;
    private readonly pendingStateManager: PendingStateManager;
    private readonly batchManager = new BatchManager();
    private readonly garbageCollector: IGarbageCollector;

    // Local copy of incomplete received chunks.
    private readonly chunkMap: Map<string, string[]>;

    private readonly dataStores: DataStores;

    /** The last message processed at the time of the last summary. */
    private messageAtLastSummary: ISummaryMetadataMessage | undefined;

    private get summarizer(): Summarizer {
        assert(this._summarizer !== undefined, 0x257 /* "This is not summarizing container" */);
        return this._summarizer;
    }

    private readonly summariesDisabled: boolean;
    private isSummariesDisabled(): boolean {
        // back-compat: disableSummaries was moved from ISummaryRuntimeOptions
        //   to ISummaryConfiguration in 0.60.
        if (this.runtimeOptions.summaryOptions.disableSummaries === true) {
            return true;
        }
        return this.summaryConfiguration.state === "disabled";
    }

    private readonly heuristicsDisabled: boolean;
    private isHeuristicsDisabled(): boolean {
        // back-compat: disableHeuristics was moved from ISummarizerOptions
        //   to ISummaryConfiguration in 0.60.
        if (this.runtimeOptions.summaryOptions.summarizerOptions?.disableHeuristics === true) {
            return true;
        }
        return this.summaryConfiguration.state === "disableHeuristics";
    }

    private readonly summarizerClientElectionEnabled: boolean;
    private isSummarizerClientElectionEnabled(): boolean {
        if (this.mc.config.getBoolean("Fluid.ContainerRuntime.summarizerClientElection")) {
            return this.mc.config.getBoolean("Fluid.ContainerRuntime.summarizerClientElection") ?? true;
        }
        // back-compat: summarizerClientElection was moved from ISummaryRuntimeOptions
        //   to ISummaryConfiguration in 0.60.
        if (this.runtimeOptions.summaryOptions.summarizerClientElection === true) {
            return true;
        }
        if (this.summaryConfiguration.state !== "disabled") {
            return this.summaryConfiguration.summarizerClientElection === true;
        } else {
            return false;
        }
    }
    private readonly maxOpsSinceLastSummary: number;
    private getMaxOpsSinceLastSummary(): number {
        // back-compat: maxOpsSinceLastSummary was moved from ISummaryRuntimeOptions
        //   to ISummaryConfiguration in 0.60.
        if (this.runtimeOptions.summaryOptions.maxOpsSinceLastSummary !== undefined) {
            return this.runtimeOptions.summaryOptions.maxOpsSinceLastSummary;
        }
        if (this.summaryConfiguration.state !== "disabled") {
            return this.summaryConfiguration.maxOpsSinceLastSummary;
        } else {
            return 0;
        }
    }

    private readonly initialSummarizerDelayMs: number;
    private getInitialSummarizerDelayMs(): number {
        // back-compat: initialSummarizerDelayMs was moved from ISummaryRuntimeOptions
        //   to ISummaryConfiguration in 0.60.
        if (this.runtimeOptions.summaryOptions.initialSummarizerDelayMs !== undefined) {
            return this.runtimeOptions.summaryOptions.initialSummarizerDelayMs;
        }
        if (this.summaryConfiguration.state !== "disabled") {
            return this.summaryConfiguration.initialSummarizerDelayMs;
        } else {
            return 0;
        }
    }

    private readonly createContainerMetadata: ICreateContainerMetadata;
    /**
     * The summary number of the next summary that will be generated for this container. This is incremented every time
     * a summary is generated.
     */
    private nextSummaryNumber: number;

    private constructor(
        private readonly context: IContainerContext,
        private readonly registry: IFluidDataStoreRegistry,
        metadata: IContainerRuntimeMetadata | undefined,
        electedSummarizerData: ISerializedElection | undefined,
        chunks: [string, string[]][],
        dataStoreAliasMap: [string, string][],
        private readonly runtimeOptions: Readonly<Required<IContainerRuntimeOptions>>,
        private readonly containerScope: FluidObject,
        public readonly logger: ITelemetryLogger,
        existing: boolean,
        blobManagerSnapshot: IBlobManagerLoadInfo,
        private readonly _storage: IDocumentStorageService,
        private readonly requestHandler?: (request: IRequest, runtime: IContainerRuntime) => Promise<IResponse>,
        private readonly summaryConfiguration: ISummaryConfiguration = {
            // the defaults
            ...DefaultSummaryConfiguration,
            // the runtime configuration overrides
            ...runtimeOptions.summaryOptions?.summaryConfigOverrides,
        },
    ) {
        super();
        this.messageAtLastSummary = metadata?.message;

        this._connected = this.context.connected;
        this.chunkMap = new Map<string, string[]>(chunks);

        this.handleContext = new ContainerFluidHandleContext("", this);

        this.mc = loggerToMonitoringContext(
            ChildLogger.create(this.logger, "ContainerRuntime"));

        if (this.summaryConfiguration.state === "enabled") {
            this.validateSummaryHeuristicConfiguration(this.summaryConfiguration);
        }

        this.summariesDisabled = this.isSummariesDisabled();
        this.heuristicsDisabled = this.isHeuristicsDisabled();
        this.summarizerClientElectionEnabled = this.isSummarizerClientElectionEnabled();
        this.maxOpsSinceLastSummary = this.getMaxOpsSinceLastSummary();
        this.initialSummarizerDelayMs = this.getInitialSummarizerDelayMs();

        this.maxConsecutiveReconnects =
            this.mc.config.getNumber(maxConsecutiveReconnectsKey) ?? this.defaultMaxConsecutiveReconnects;

        this._flushMode = runtimeOptions.flushMode;

        const pendingRuntimeState = context.pendingLocalState as IPendingRuntimeState | undefined;
        const baseSnapshot: ISnapshotTree | undefined = pendingRuntimeState?.baseSnapshot ?? context.baseSnapshot;

        this.garbageCollector = GarbageCollector.create({
            runtime: this,
            gcOptions: this.runtimeOptions.gcOptions,
            baseSnapshot,
            baseLogger: this.mc.logger,
            existing,
            metadata,
            isSummarizerClient: this.context.clientDetails.type === summarizerClientType,
            getNodePackagePath: async (nodePath: string) => this.getGCNodePackagePath(nodePath),
            getLastSummaryTimestampMs: () => this.messageAtLastSummary?.timestamp,
            readAndParseBlob: async <T>(id: string) => readAndParse<T>(this.storage, id),
        });

        const loadedFromSequenceNumber = this.deltaManager.initialSequenceNumber;
        this.summarizerNode = createRootSummarizerNodeWithGC(
            ChildLogger.create(this.logger, "SummarizerNode"),
            // Summarize function to call when summarize is called. Summarizer node always tracks summary state.
            async (fullTree: boolean, trackState: boolean, telemetryContext?: ITelemetryContext) =>
                this.summarizeInternal(fullTree, trackState, telemetryContext),
            // Latest change sequence number, no changes since summary applied yet
            loadedFromSequenceNumber,
            // Summary reference sequence number, undefined if no summary yet
            baseSnapshot ? loadedFromSequenceNumber : undefined,
            {
                // Must set to false to prevent sending summary handle which would be pointing to
                // a summary with an older protocol state.
                canReuseHandle: false,
                // Must set to true to throw on any data stores failure that was too severe to be handled.
                // We also are not decoding the base summaries at the root.
                throwOnFailure: true,
                // If GC should not run, let the summarizer node know so that it does not track GC state.
                gcDisabled: !this.garbageCollector.shouldRunGC,
            },
        );

        if (baseSnapshot) {
            this.summarizerNode.loadBaseSummaryWithoutDifferential(baseSnapshot);
        }

        this.dataStores = new DataStores(
            getSummaryForDatastores(baseSnapshot, metadata),
            this,
            (attachMsg) => this.submit(ContainerMessageType.Attach, attachMsg),
            (id: string, createParam: CreateChildSummarizerNodeParam) => (
                summarizeInternal: SummarizeInternalFn,
                getGCDataFn: (fullGC?: boolean) => Promise<IGarbageCollectionData>,
                getBaseGCDetailsFn: () => Promise<IGarbageCollectionDetailsBase>,
            ) => this.summarizerNode.createChild(
                summarizeInternal,
                id,
                createParam,
                undefined,
                getGCDataFn,
                getBaseGCDetailsFn,
            ),
            (id: string) => this.summarizerNode.deleteChild(id),
            this.mc.logger,
            async () => this.garbageCollector.getBaseGCDetails(),
            (path: string, timestampMs: number, packagePath?: readonly string[]) => this.garbageCollector.nodeUpdated(
                path,
                "Changed",
                timestampMs,
                packagePath,
            ),
            new Map<string, string>(dataStoreAliasMap),
            this.garbageCollector.writeDataAtRoot,
        );

        this.blobManager = new BlobManager(
            this.handleContext,
            blobManagerSnapshot,
            () => this.storage,
            (blobId, localId) => {
                if (!this.disposed) {
                    this.submit(ContainerMessageType.BlobAttach, undefined, undefined, { blobId, localId });
                }
            },
            (blobPath: string) => this.garbageCollector.nodeUpdated(blobPath, "Loaded"),
            this,
            pendingRuntimeState?.pendingAttachmentBlobs,
        );

        this.scheduleManager = new ScheduleManager(
            context.deltaManager,
            this,
            ChildLogger.create(this.logger, "ScheduleManager"),
        );

        this.deltaSender = this.deltaManager;

        this.pendingStateManager = new PendingStateManager(
            {
                applyStashedOp: this.applyStashedOp.bind(this),
                clientId: () => this.clientId,
                close: this.closeFn,
                connected: () => this.connected,
                flush: this.flush.bind(this),
                flushMode: () => this.flushMode,
                reSubmit: this.reSubmit.bind(this),
                setFlushMode: (mode) => this.setFlushMode(mode),
            },
            this._flushMode,
            pendingRuntimeState?.pending);

        this.context.quorum.on("removeMember", (clientId: string) => {
            this.clearPartialChunks(clientId);
        });

        this.summaryCollection = new SummaryCollection(this.deltaManager, this.logger);

        this.dirtyContainer = this.context.attachState !== AttachState.Attached
            || this.pendingStateManager.hasPendingMessages();
        this.context.updateDirtyContainerState(this.dirtyContainer);

        if (this.summariesDisabled) {
            this.mc.logger.sendTelemetryEvent({ eventName: "SummariesDisabled" });
        } else {
            const orderedClientLogger = ChildLogger.create(this.logger, "OrderedClientElection");
            const orderedClientCollection = new OrderedClientCollection(
                orderedClientLogger,
                this.context.deltaManager,
                this.context.quorum,
            );
            const orderedClientElectionForSummarizer = new OrderedClientElection(

                orderedClientLogger,
                orderedClientCollection,
                electedSummarizerData ?? this.context.deltaManager.lastSequenceNumber,
                SummarizerClientElection.isClientEligible,
            );

            this.summarizerClientElection = new SummarizerClientElection(
                orderedClientLogger,
                this.summaryCollection,
                orderedClientElectionForSummarizer,
                this.maxOpsSinceLastSummary,
                this.summarizerClientElectionEnabled,
            );

            if (this.context.clientDetails.type === summarizerClientType) {
                this._summarizer = new Summarizer(
                    "/_summarizer",
                    this /* ISummarizerRuntime */,
                    () => this.summaryConfiguration,
                    this /* ISummarizerInternalsProvider */,
                    this.handleContext,
                    this.summaryCollection,
                    async (runtime: IConnectableRuntime) => RunWhileConnectedCoordinator.create(runtime),
                );
            } else if (SummarizerClientElection.clientDetailsPermitElection(this.context.clientDetails)) {
                // Only create a SummaryManager and SummarizerClientElection
                // if summaries are enabled and we are not the summarizer client.
                const defaultAction = () => {
                    if (this.summaryCollection.opsSinceLastAck > this.maxOpsSinceLastSummary) {
                        this.logger.sendErrorEvent({ eventName: "SummaryStatus:Behind" });
                        // unregister default to no log on every op after falling behind
                        // and register summary ack handler to re-register this handler
                        // after successful summary
                        this.summaryCollection.once(MessageType.SummaryAck, () => {
                            this.logger.sendTelemetryEvent({ eventName: "SummaryStatus:CaughtUp" });
                            // we've caught up, so re-register the default action to monitor for
                            // falling behind, and unregister ourself
                            this.summaryCollection.on("default", defaultAction);
                        });
                        this.summaryCollection.off("default", defaultAction);
                    }
                };

                this.summaryCollection.on("default", defaultAction);

                // Create the SummaryManager and mark the initial state
                this.summaryManager = new SummaryManager(
                    this.summarizerClientElection,
                    this, // IConnectedState
                    this.summaryCollection,
                    this.logger,
                    this.formRequestSummarizerFn(this.context.loader),
                    new Throttler(
                        60 * 1000, // 60 sec delay window
                        30 * 1000, // 30 sec max delay
                        // throttling function increases exponentially (0ms, 40ms, 80ms, 160ms, etc)
                        formExponentialFn({ coefficient: 20, initialDelay: 0 }),
                    ),
                    {
                        initialDelayMs: this.initialSummarizerDelayMs,
                    },
                    this.heuristicsDisabled,
                );
                this.summaryManager.start();
            }
        }

        this.deltaManager.on("readonly", (readonly: boolean) => {
            // we accumulate ops while being in read-only state.
            // once user gets write permissions and we have active connection, flush all pending ops.
            assert(readonly === this.deltaManager.readOnlyInfo.readonly,
                0x124 /* "inconsistent readonly property/event state" */);

            // We need to be very careful with when we (re)send pending ops, to ensure that we only send ops
            // when we either never send an op, or attempted to send it but we know for sure it was not
            // sequenced by server and will never be sequenced (i.e. was lost)
            // For loss of connection, we wait for our own "join" op and use it a a barrier to know all the
            // ops that made it from previous connection, before switching clientId and raising "connected" event
            // But with read-only permissions, if we transition between read-only and r/w states while on same
            // connection, then we have no good signal to tell us when it's safe to send ops we accumulated while
            // being in read-only state.
            // For that reason, we support getting to read-only state only when disconnected. This ensures that we
            // can rely on same safety mechanism and resend ops only when we establish new connection.
            // This is applicable for read-only permissions (event is raised before connection is properly registered),
            // but it's an extra requirement for Container.forceReadonly() API
            assert(!readonly || !this.connected, 0x125 /* "Unsafe to transition to read-only state!" */);

            this.replayPendingStates();
        });

        // logging hardware telemetry
        logger.sendTelemetryEvent({
            eventName: "DeviceSpec",
            ...getDeviceSpec(),
        });

        let loadSummaryNumber: number;
        // Get the container creation metadata. For new container, we initialize these. For existing containers,
        // get the values from the metadata blob.
        if (existing) {
            this.createContainerMetadata = {
                createContainerRuntimeVersion: metadata?.createContainerRuntimeVersion,
                createContainerTimestamp: metadata?.createContainerTimestamp,
            };
            // summaryNumber was renamed from summaryCount. For older docs that haven't been opened for a long time,
            // the count is reset to 0.
            loadSummaryNumber = metadata?.summaryNumber ?? 0;
        } else {
            this.createContainerMetadata = {
                createContainerRuntimeVersion: pkgVersion,
                createContainerTimestamp: Date.now(),
            };
            loadSummaryNumber = 0;
        }
        this.nextSummaryNumber = loadSummaryNumber + 1;

        this.logger.sendTelemetryEvent({
            eventName: "ContainerLoadStats",
            ...this.createContainerMetadata,
            ...this.dataStores.containerLoadStats,
            summaryNumber: loadSummaryNumber,
            summaryFormatVersion: metadata?.summaryFormatVersion,
            disableIsolatedChannels: metadata?.disableIsolatedChannels,
            gcVersion: metadata?.gcFeature,
        });

        ReportOpPerfTelemetry(this.context.clientId, this.deltaManager, this.logger);
        BindBatchTracker(this, this.logger);
    }

    public dispose(error?: Error): void {
        if (this._disposed) {
            return;
        }
        this._disposed = true;

        this.logger.sendTelemetryEvent({
            eventName: "ContainerRuntimeDisposed",
            isDirty: this.isDirty,
            lastSequenceNumber: this.deltaManager.lastSequenceNumber,
            attachState: this.attachState,
        }, error);

        if (this.summaryManager !== undefined) {
            this.summaryManager.dispose();
        }
        this.garbageCollector.dispose();
        this._summarizer?.dispose();
        this.dataStores.dispose();
        this.pendingStateManager.dispose();
        this.emit("dispose");
        this.removeAllListeners();
    }

    public get IFluidTokenProvider() {
        if (this.options?.intelligence) {
            // eslint-disable-next-line @typescript-eslint/consistent-type-assertions
            return {
                intelligence: this.options.intelligence,
            } as IFluidTokenProvider;
        }
        return undefined;
    }

    /**
     * Notifies this object about the request made to the container.
     * @param request - Request made to the handler.
     */
    public async request(request: IRequest): Promise<IResponse> {
        try {
            const parser = RequestParser.create(request);
            const id = parser.pathParts[0];

            if (id === "_summarizer" && parser.pathParts.length === 1) {
                if (this._summarizer !== undefined) {
                    return {
                        status: 200,
                        mimeType: "fluid/object",
                        value: this.summarizer,
                    };
                }
                return create404Response(request);
            }
            if (this.requestHandler !== undefined) {
                return this.requestHandler(parser, this);
            }

            return create404Response(request);
        } catch (error) {
            return exceptionToResponse(error);
        }
    }

    /**
     * Resolves URI representing handle
     * @param request - Request made to the handler.
     */
    public async resolveHandle(request: IRequest): Promise<IResponse> {
        try {
            const requestParser = RequestParser.create(request);
            const id = requestParser.pathParts[0];

            if (id === "_channels") {
                return this.resolveHandle(requestParser.createSubRequest(1));
            }

            if (id === BlobManager.basePath && requestParser.isLeaf(2)) {
                const blob = await this.blobManager.getBlob(requestParser.pathParts[1]);
                if (blob) {
                    return {
                        status: 200,
                        mimeType: "fluid/object",
                        value: blob,
                    };
                } else {
                    return create404Response(request);
                }
            } else if (requestParser.pathParts.length > 0) {
                const dataStore = await this.getDataStoreFromRequest(id, request);
                const subRequest = requestParser.createSubRequest(1);
                // We always expect createSubRequest to include a leading slash, but asserting here to protect against
                // unintentionally modifying the url if that changes.
                assert(subRequest.url.startsWith("/"),
                    0x126 /* "Expected createSubRequest url to include a leading slash" */);
                return dataStore.IFluidRouter.request(subRequest);
            }

            return create404Response(request);
        } catch (error) {
            return exceptionToResponse(error);
        }
    }

    private internalId(maybeAlias: string): string {
        return this.dataStores.aliases.get(maybeAlias) ?? maybeAlias;
    }

    private async getDataStoreFromRequest(id: string, request: IRequest): Promise<IFluidRouter> {
        const wait = typeof request.headers?.[RuntimeHeaders.wait] === "boolean"
            ? request.headers?.[RuntimeHeaders.wait]
            : true;

        await this.dataStores.waitIfPendingAlias(id);
        const internalId = this.internalId(id);
        const dataStoreContext = await this.dataStores.getDataStore(internalId, wait);

        /**
         * If GC should run and this an external app request with "externalRequest" header, we need to return
         * an error if the data store being requested is marked as unreferenced as per the data store's base
         * GC data.
         *
         * This is a workaround to handle scenarios where a data store shared with an external app is deleted
         * and marked as unreferenced by GC. Returning an error will fail to load the data store for the app.
         */
        if (request.headers?.[RuntimeHeaders.externalRequest] && this.garbageCollector.shouldRunGC) {
            // The data store is referenced if used routes in the base summary has a route to self.
            // Older documents may not have used routes in the summary. They are considered referenced.
            const usedRoutes = (await dataStoreContext.getBaseGCDetails()).usedRoutes;
            if (!(usedRoutes === undefined || usedRoutes.includes("") || usedRoutes.includes("/"))) {
                throw responseToException(create404Response(request), request);
            }
        }

        const dataStoreChannel = await dataStoreContext.realize();

        // Remove query params, leading and trailing slashes from the url. This is done to make sure the format is
        // the same as GC nodes id.
        const urlWithoutQuery = trimLeadingAndTrailingSlashes(request.url.split("?")[0]);
        this.garbageCollector.nodeUpdated(
            `/${urlWithoutQuery}`,
            "Loaded",
            undefined /* timestampMs */,
            dataStoreContext.packagePath,
            request?.headers,
        );
        return dataStoreChannel;
    }

    /** Adds the container's metadata to the given summary tree. */
    private addMetadataToSummary(summaryTree: ISummaryTreeWithStats) {
        const metadata: IContainerRuntimeMetadata = {
            ...this.createContainerMetadata,
            // Increment the summary number for the next summary that will be generated.
            summaryNumber: this.nextSummaryNumber++,
            summaryFormatVersion: 1,
            ...this.garbageCollector.getMetadata(),
            // The last message processed at the time of summary. If there are no new messages, use the message from the
            // last summary.
            message: extractSummaryMetadataMessage(this.deltaManager.lastMessage) ?? this.messageAtLastSummary,
        };
        addBlobToSummary(summaryTree, metadataBlobName, JSON.stringify(metadata));
    }

    private addContainerStateToSummary(
        summaryTree: ISummaryTreeWithStats,
        fullTree: boolean,
        trackState: boolean,
        telemetryContext?: ITelemetryContext,
    ) {
        this.addMetadataToSummary(summaryTree);

        if (this.chunkMap.size > 0) {
            const content = JSON.stringify([...this.chunkMap]);
            addBlobToSummary(summaryTree, chunksBlobName, content);
        }

        const dataStoreAliases = this.dataStores.aliases;
        if (dataStoreAliases.size > 0) {
            addBlobToSummary(summaryTree, aliasBlobName, JSON.stringify([...dataStoreAliases]));
        }

        if (this.summarizerClientElection) {
            const electedSummarizerContent = JSON.stringify(this.summarizerClientElection?.serialize());
            addBlobToSummary(summaryTree, electedSummarizerBlobName, electedSummarizerContent);
        }

        const blobManagerSummary = this.blobManager.summarize();
        // Some storage (like git) doesn't allow empty tree, so we can omit it.
        // and the blob manager can handle the tree not existing when loading
        if (Object.keys(blobManagerSummary.summary.tree).length > 0) {
            addTreeToSummary(summaryTree, blobsTreeName, blobManagerSummary);
        }

        if (this.garbageCollector.writeDataAtRoot) {
            const gcSummary = this.garbageCollector.summarize(fullTree, trackState, telemetryContext);
            if (gcSummary !== undefined) {
                addSummarizeResultToSummary(summaryTree, gcTreeKey, gcSummary);
            }
        }
    }

    // Track how many times the container tries to reconnect with pending messages.
    // This happens when the connection state is changed and we reset the counter
    // when we are able to process a local op or when there are no pending messages.
    // If this counter reaches a max, it's a good indicator that the container
    // is not making progress and it is stuck in a retry loop.
    private shouldContinueReconnecting(): boolean {
        if (this.maxConsecutiveReconnects <= 0) {
            // Feature disabled, we never stop reconnecting
            return true;
        }

        if (!this.hasPendingMessages()) {
            // If there are no pending messages, we can always reconnect
            this.resetReconnectCount();
            return true;
        }

        if (this.consecutiveReconnects === Math.floor(this.maxConsecutiveReconnects / 2)) {
            // If we're halfway through the max reconnects, send an event in order
            // to better identify false positives, if any. If the rate of this event
            // matches Container Close count below, we can safely cut down
            // maxConsecutiveReconnects to half.
            this.mc.logger.sendTelemetryEvent({
                eventName: "ReconnectsWithNoProgress",
                attempts: this.consecutiveReconnects,
                pendingMessages: this.pendingStateManager.pendingMessagesCount,
            });
        }

        return this.consecutiveReconnects < this.maxConsecutiveReconnects;
    }

    private resetReconnectCount() {
        this.consecutiveReconnects = 0;
    }

    private replayPendingStates() {
        // We need to be able to send ops to replay states
        if (!this.canSendOps()) { return; }

        // We need to temporary clear the dirty flags and disable
        // dirty state change events to detect whether replaying ops
        // has any effect.

        // Save the old state, reset to false, disable event emit
        const oldState = this.dirtyContainer;
        this.dirtyContainer = false;

        assert(this.emitDirtyDocumentEvent, 0x127 /* "dirty document event not set on replay" */);
        this.emitDirtyDocumentEvent = false;
        let newState: boolean;

        try {
            // replay the ops
            this.pendingStateManager.replayPendingStates();
        } finally {
            // Save the new start and restore the old state, re-enable event emit
            newState = this.dirtyContainer;
            this.dirtyContainer = oldState;
            this.emitDirtyDocumentEvent = true;
        }

        // Officially transition from the old state to the new state.
        this.updateDocumentDirtyState(newState);
    }

    private async applyStashedOp(type: ContainerMessageType, op: ISequencedDocumentMessage): Promise<unknown> {
        switch (type) {
            case ContainerMessageType.FluidDataStoreOp:
                return this.dataStores.applyStashedOp(op);
            case ContainerMessageType.Attach:
                return this.dataStores.applyStashedAttachOp(op as unknown as IAttachMessage);
            case ContainerMessageType.Alias:
            case ContainerMessageType.BlobAttach:
                return;
            case ContainerMessageType.ChunkedOp:
                throw new Error("chunkedOp not expected here");
            case ContainerMessageType.Rejoin:
                throw new Error("rejoin not expected here");
            default:
                unreachableCase(type, `Unknown ContainerMessageType: ${type}`);
        }
    }

    public setConnectionState(connected: boolean, clientId?: string) {
        if (connected === false && this.delayConnectClientId !== undefined) {
            this.delayConnectClientId = undefined;
            this.mc.logger.sendTelemetryEvent({
                eventName: "UnsuccessfulConnectedTransition",
            });
            // Don't propagate "disconnected" event because we didn't propagate the previous "connected" event
            return;
        }

        // If attachment blobs were added while disconnected, we need to delay
        // propagation of the "connected" event until we have uploaded them to
        // ensure we don't submit ops referencing a blob that has not been uploaded
        const connecting = connected && !this._connected && !this.deltaManager.readOnlyInfo.readonly;
        if (connecting && this.blobManager.hasPendingOfflineUploads) {
            assert(!this.delayConnectClientId,
                0x392 /* Connect event delay must be canceled before subsequent connect event */);
            assert(!!clientId, 0x393 /* Must have clientId when connecting */);
            this.delayConnectClientId = clientId;
            this.blobManager.onConnected().then(() => {
                // make sure we didn't reconnect before the promise resolved
                if (this.delayConnectClientId === clientId && !this.disposed) {
                    this.delayConnectClientId = undefined;
                    this.setConnectionStateCore(connected, clientId);
                }
            }, (error) => this.closeFn(error));
            return;
        }

        this.setConnectionStateCore(connected, clientId);
    }

    private setConnectionStateCore(connected: boolean, clientId?: string) {
        assert(!this.delayConnectClientId,
            0x394 /* connect event delay must be cleared before propagating connect event */);
        this.verifyNotClosed();

        // There might be no change of state due to Container calling this API after loading runtime.
        const changeOfState = this._connected !== connected;
        const reconnection = changeOfState && !connected;
        this._connected = connected;

        if (!connected) {
            this._perfSignalData.signalsLost = 0;
            this._perfSignalData.signalTimestamp = 0;
            this._perfSignalData.trackingSignalSequenceNumber = undefined;
        } else {
            assert(this.attachState === AttachState.Attached,
                "Connection is possible only if container exists in storage");
        }

        // Fail while disconnected
        if (reconnection) {
            this.consecutiveReconnects++;

            if (!this.shouldContinueReconnecting()) {
                this.closeFn(
                    // pre-0.58 error message: MaxReconnectsWithNoProgress
                    DataProcessingError.create(
                        "Runtime detected too many reconnects with no progress syncing local ops",
                        "setConnectionState",
                        undefined,
                        {
                            dataLoss: 1,
                            attempts: this.consecutiveReconnects,
                            pendingMessages: this.pendingStateManager.pendingMessagesCount,
                        }));
                return;
            }
        }

        if (changeOfState) {
            this.replayPendingStates();
        }

        this.dataStores.setConnectionState(connected, clientId);

        raiseConnectedEvent(this.mc.logger, this, connected, clientId);
    }

    public process(messageArg: ISequencedDocumentMessage, local: boolean) {
        this.verifyNotClosed();

        // If it's not message for runtime, bail out right away.
        if (!isUnpackedRuntimeMessage(messageArg)) {
            return;
        }

        if (this.mc.config.getBoolean("enableOfflineLoad") ?? this.runtimeOptions.enableOfflineLoad) {
            this.savedOps.push(messageArg);
        }

        // Do shallow copy of message, as methods below will modify it.
        // There might be multiple container instances receiving same message
        // We do not need to make deep copy, as each layer will just replace message.content itself,
        // but would not modify contents details
        let message = { ...messageArg };

        // Surround the actual processing of the operation with messages to the schedule manager indicating
        // the beginning and end. This allows it to emit appropriate events and/or pause the processing of new
        // messages once a batch has been fully processed.
        this.scheduleManager.beforeOpProcessing(message);

        try {
            message = unpackRuntimeMessage(message);

            // Chunk processing must come first given that we will transform the message to the unchunked version
            // once all pieces are available
            message = this.processRemoteChunkedMessage(message);

            let localOpMetadata: unknown;
            if (local) {
                // Call the PendingStateManager to process local messages.
                // Do not process local chunked ops until all pieces are available.
                if (message.type !== ContainerMessageType.ChunkedOp) {
                    localOpMetadata = this.pendingStateManager.processPendingLocalMessage(message);
                }
            }

            // If there are no more pending messages after processing a local message,
            // the document is no longer dirty.
            if (!this.hasPendingMessages()) {
                this.updateDocumentDirtyState(false);
            }

            switch (message.type) {
                case ContainerMessageType.Attach:
                    this.dataStores.processAttachMessage(message, local);
                    break;
                case ContainerMessageType.Alias:
                    this.processAliasMessage(message, localOpMetadata, local);
                    break;
                case ContainerMessageType.FluidDataStoreOp:
                    this.dataStores.processFluidDataStoreOp(message, local, localOpMetadata);
                    break;
                case ContainerMessageType.BlobAttach:
                    this.blobManager.processBlobAttachOp(message, local);
                    break;
                default:
            }

            this.emit("op", message);
            this.scheduleManager.afterOpProcessing(undefined, message);

            if (local) {
                // If we have processed a local op, this means that the container is
                // making progress and we can reset the counter for how many times
                // we have consecutively replayed the pending states
                this.resetReconnectCount();
            }
        } catch (e) {
            this.scheduleManager.afterOpProcessing(e, message);
            throw e;
        }
    }

    private processAliasMessage(
        message: ISequencedDocumentMessage,
        localOpMetadata: unknown,
        local: boolean,
    ) {
        this.dataStores.processAliasMessage(message, localOpMetadata, local);
    }

    /**
     * Emits the Signal event and update the perf signal data.
     * @param clientSignalSequenceNumber - is the client signal sequence number to be uploaded.
     */
    private sendSignalTelemetryEvent(clientSignalSequenceNumber: number) {
        const duration = Date.now() - this._perfSignalData.signalTimestamp;
        this.logger.sendPerformanceEvent({
            eventName: "SignalLatency",
            duration,
            signalsLost: this._perfSignalData.signalsLost,
        });

        this._perfSignalData.signalsLost = 0;
        this._perfSignalData.signalTimestamp = 0;
    }

    public processSignal(message: ISignalMessage, local: boolean) {
        const envelope = message.content as ISignalEnvelope;
        const transformed: IInboundSignalMessage = {
            clientId: message.clientId,
            content: envelope.contents.content,
            type: envelope.contents.type,
        };

        // Only collect signal telemetry for messages sent by the current client.
        if (message.clientId === this.clientId && this.connected) {
            // Check to see if the signal was lost.
            if (this._perfSignalData.trackingSignalSequenceNumber !== undefined &&
                envelope.clientSignalSequenceNumber > this._perfSignalData.trackingSignalSequenceNumber) {
                this._perfSignalData.signalsLost++;
                this._perfSignalData.trackingSignalSequenceNumber = undefined;
                this.logger.sendErrorEvent({
                    eventName: "SignalLost",
                    type: envelope.contents.type,
                    signalsLost: this._perfSignalData.signalsLost,
                    trackingSequenceNumber: this._perfSignalData.trackingSignalSequenceNumber,
                    clientSignalSequenceNumber: envelope.clientSignalSequenceNumber,
                });
            } else if (envelope.clientSignalSequenceNumber === this._perfSignalData.trackingSignalSequenceNumber) {
                this.sendSignalTelemetryEvent(envelope.clientSignalSequenceNumber);
                this._perfSignalData.trackingSignalSequenceNumber = undefined;
            }
        }

        if (envelope.address === undefined) {
            // No address indicates a container signal message.
            this.emit("signal", transformed, local);
            return;
        }

        this.dataStores.processSignal(envelope.address, transformed, local);
    }

    public async getRootDataStore(id: string, wait = true): Promise<IFluidRouter> {
        return this.getRootDataStoreChannel(id, wait);
    }

    private async getRootDataStoreChannel(id: string, wait = true): Promise<IFluidDataStoreChannel> {
        await this.dataStores.waitIfPendingAlias(id);
        const internalId = this.internalId(id);
        const context = await this.dataStores.getDataStore(internalId, wait);
        assert(await context.isRoot(), 0x12b /* "did not get root data store" */);
        return context.realize();
    }

    public setFlushMode(mode: FlushMode): void {
        if (mode === this._flushMode) {
            return;
        }

        this.mc.logger.sendTelemetryEvent({
            eventName: "FlushMode Updated",
            old: this._flushMode,
            new: mode,
        });

        // Flush any pending batches if switching to immediate
        if (mode === FlushMode.Immediate) {
            this.flush();
        }

        this._flushMode = mode;

        // Let the PendingStateManager know that FlushMode has been updated.
        this.pendingStateManager.onFlushModeUpdated(mode);
    }

    public flush(): void {
        assert(this._orderSequentiallyCalls === 0,
            0x24c /* "Cannot call `flush()` from `orderSequentially`'s callback" */);

        const batch = this.batchManager.popBatch();

        const length = batch.length;

        if (length > 1) {
            batch[0].metadata = { ...batch[0].metadata, batch: true };
            batch[length - 1].metadata = { ...batch[length - 1].metadata, batch: false };

            // This assert fires for the following reason (there might be more cases like that):
            // AgentScheduler will send ops in response to ConsensusRegisterCollection's "atomicChanged" event handler,
            // i.e. in the middle of op processing!
            // Sending ops while processing ops is not good idea - it's not defined when
            // referenceSequenceNumber changes in op processing sequence (at the beginning or end of op processing),
            // If we send ops in response to processing multiple ops, then we for sure hit this assert!
            // Tracked via ADO #1834
            // assert(batch[0].referenceSequenceNumber === batch[length - 1].referenceSequenceNumber,
            //    "Batch should be generated synchronously, without processing ops in the middle!");
        }

        let clientSequenceNumber: number = -1;

        // Did we disconnect in the middle of turn-based batch?
        // If so, do nothing, as pending state manager will resubmit it correctly on reconnect.
        if (this.canSendOps()) {
            if (this.context.submitBatchFn !== undefined) {
                const batchToSend: IBatchMessage[] = [];
                for (const message of batch) {
                    batchToSend.push({ contents: message.contents, metadata: message.metadata });
                }
                // returns clientSequenceNumber of last message in a batch
                clientSequenceNumber = this.context.submitBatchFn(batchToSend);
            } else {
                // Legacy path - supporting old loader versions. Can be removed only when LTS moves above
                // version that has support for batches (submitBatchFn)
                for (const message of batch) {
                    clientSequenceNumber = this.context.submitFn(
                        MessageType.Operation,
                        message.deserializedContent,
                        true, // batch
                        message.metadata);
                }

                this.deltaSender.flush();
            }

            // Convert from clientSequenceNumber of last message in the batch to clientSequenceNumber of first message.
            clientSequenceNumber -= batch.length - 1;
            assert(clientSequenceNumber >= 0, "clientSequenceNumber can't be negative");
        }

        // Let the PendingStateManager know that a message was submitted.
        // In future, need to shift toward keeping batch as a whole!
        for (const message of batch) {
            this.pendingStateManager.onSubmitMessage(
                message.deserializedContent.type,
                clientSequenceNumber,
                message.referenceSequenceNumber,
                message.deserializedContent.contents,
                message.localOpMetadata,
                message.metadata,
            );
            clientSequenceNumber++;
        }

        assert(this.batchManager.empty, "reentrancy");

        this.pendingStateManager.onFlush();
    }

    public orderSequentially(callback: () => void): void {
        // If flush mode is already TurnBased we are either
        // nested in another orderSequentially, or
        // the app is flushing manually, in which
        // case this invocation doesn't own
        // flushing.
        if (this.flushMode === FlushMode.TurnBased) {
            this.trackOrderSequentiallyCalls(callback);
            return;
        }

        const savedFlushMode = this.flushMode;
        this.setFlushMode(FlushMode.TurnBased);

        try {
            this.trackOrderSequentiallyCalls(callback);
            this.flush();
        } finally {
            this.setFlushMode(savedFlushMode);
        }
    }

    private trackOrderSequentiallyCalls(callback: () => void): void {
        let checkpoint: { rollback: (action: (message: BatchMessage) => void) => void; } | undefined;
        if (this.mc.config.getBoolean("Fluid.ContainerRuntime.EnableRollback")) {
            checkpoint = this.batchManager.checkpoint();
        }

        try {
            this._orderSequentiallyCalls++;
            callback();
        } catch (error) {
            if (checkpoint) {
                // This will throw and close the container if rollback fails
                try {
                    checkpoint.rollback((message: BatchMessage) =>
                        this.rollback(
                            message.deserializedContent.type,
                            message.deserializedContent.contents,
                            message.localOpMetadata));
                } catch (err) {
                    const error2 = wrapError(err, (message) => {
                        return DataProcessingError.create(
                            `RollbackError: ${message}`,
                            "checkpointRollback",
                            undefined) as DataProcessingError;
                    });
                    this.closeFn(error2);
                    throw error2;
                }
            } else {
                // pre-0.58 error message: orderSequentiallyCallbackException
                this.closeFn(new GenericError("orderSequentially callback exception", error));
            }
            throw error; // throw the original error for the consumer of the runtime
        } finally {
            this._orderSequentiallyCalls--;
        }
    }

    public async createDataStore(pkg: string | string[]): Promise<IDataStore> {
        const internalId = uuid();
        return channelToDataStore(
            await this._createDataStore(pkg, internalId),
            internalId,
            this,
            this.dataStores,
            this.mc.logger);
    }

    public createDetachedRootDataStore(
        pkg: Readonly<string[]>,
        rootDataStoreId: string): IFluidDataStoreContextDetached {
        if (rootDataStoreId.includes("/")) {
            throw new UsageError(`Id cannot contain slashes: '${rootDataStoreId}'`);
        }
        return this.dataStores.createDetachedDataStoreCore(pkg, true, rootDataStoreId);
    }

    public createDetachedDataStore(pkg: Readonly<string[]>): IFluidDataStoreContextDetached {
        return this.dataStores.createDetachedDataStoreCore(pkg, false);
    }

    public async _createDataStoreWithProps(
        pkg: string | string[],
        props?: any,
        id = uuid(),
    ): Promise<IDataStore> {
        const fluidDataStore = await this.dataStores._createFluidDataStoreContext(
            Array.isArray(pkg) ? pkg : [pkg], id, props).realize();
        return channelToDataStore(fluidDataStore, id, this, this.dataStores, this.mc.logger);
    }

    private async _createDataStore(
        pkg: string | string[],
        id = uuid(),
        props?: any,
    ): Promise<IFluidDataStoreChannel> {
        return this.dataStores
            ._createFluidDataStoreContext(Array.isArray(pkg) ? pkg : [pkg], id, props)
            .realize();
    }

    private canSendOps() {
        return this.connected && !this.deltaManager.readOnlyInfo.readonly;
    }

    public getQuorum(): IQuorumClients {
        return this.context.quorum;
    }

    public getAudience(): IAudience {
        // eslint-disable-next-line @typescript-eslint/no-non-null-assertion
        return this.context.audience!;
    }

    /**
     * Returns true of container is dirty, i.e. there are some pending local changes that
     * either were not sent out to delta stream or were not yet acknowledged.
     */
    public get isDirty(): boolean {
        return this.dirtyContainer;
    }

    private isContainerMessageDirtyable(type: ContainerMessageType, contents: any) {
        // For legacy purposes, exclude the old built-in AgentScheduler from dirty consideration as a special-case.
        // Ultimately we should have no special-cases from the ContainerRuntime's perspective.
        if (type === ContainerMessageType.Attach) {
            const attachMessage = contents as InboundAttachMessage;
            if (attachMessage.id === agentSchedulerId) {
                return false;
            }
        } else if (type === ContainerMessageType.FluidDataStoreOp) {
            const envelope = contents as IEnvelope;
            if (envelope.address === agentSchedulerId) {
                return false;
            }
        }
        return true;
    }

    private createNewSignalEnvelope(address: string | undefined, type: string, content: any): ISignalEnvelope {
        const newSequenceNumber = ++this._perfSignalData.signalSequenceNumber;
        const newEnvelope: ISignalEnvelope = {
            address,
            clientSignalSequenceNumber: newSequenceNumber,
            contents: { type, content },
        };

        // We should not track any signals in case we already have a tracking number.
        if (newSequenceNumber % this.defaultTelemetrySignalSampleCount === 1 &&
            this._perfSignalData.trackingSignalSequenceNumber === undefined) {
            this._perfSignalData.signalTimestamp = Date.now();
            this._perfSignalData.trackingSignalSequenceNumber = newSequenceNumber;
        }

        return newEnvelope;
    }

    /**
     * Submits the signal to be sent to other clients.
     * @param type - Type of the signal.
     * @param content - Content of the signal.
     */
    public submitSignal(type: string, content: any) {
        this.verifyNotClosed();
        const envelope = this.createNewSignalEnvelope(undefined /* address */, type, content);
        return this.context.submitSignalFn(envelope);
    }

    public submitDataStoreSignal(address: string, type: string, content: any) {
        const envelope = this.createNewSignalEnvelope(address, type, content);
        return this.context.submitSignalFn(envelope);
    }

    public setAttachState(attachState: AttachState.Attaching | AttachState.Attached): void {
        if (attachState === AttachState.Attaching) {
            assert(this.attachState === AttachState.Attaching,
                0x12d /* "Container Context should already be in attaching state" */);
        } else {
            assert(this.attachState === AttachState.Attached,
                0x12e /* "Container Context should already be in attached state" */);
            this.emit("attached");
        }

        if (attachState === AttachState.Attached && !this.hasPendingMessages()) {
            this.updateDocumentDirtyState(false);
        }
        this.dataStores.setAttachState(attachState);
    }

    /**
     * Create a summary. Used when attaching or serializing a detached container.
     *
     * @param blobRedirectTable - A table passed during the attach process. While detached, blob upload is supported
     * using IDs generated locally. After attach, these IDs cannot be used, so this table maps the old local IDs to the
     * new storage IDs so requests can be redirected.
     * @param telemetryContext - summary data passed through the layers for telemetry purposes
     */
    public createSummary(blobRedirectTable?: Map<string, string>, telemetryContext?: ITelemetryContext): ISummaryTree {
        if (blobRedirectTable) {
            this.blobManager.setRedirectTable(blobRedirectTable);
        }

        const summarizeResult = this.dataStores.createSummary(telemetryContext);
        // Wrap data store summaries in .channels subtree.
        wrapSummaryInChannelsTree(summarizeResult);

        this.addContainerStateToSummary(
            summarizeResult,
            true /* fullTree */,
            false /* trackState */,
            telemetryContext,
        );
        return summarizeResult.summary;
    }

    public async getAbsoluteUrl(relativeUrl: string): Promise<string | undefined> {
        if (this.context.getAbsoluteUrl === undefined) {
            throw new Error("Driver does not implement getAbsoluteUrl");
        }
        if (this.attachState !== AttachState.Attached) {
            return undefined;
        }
        return this.context.getAbsoluteUrl(relativeUrl);
    }

    private async summarizeInternal(
        fullTree: boolean,
        trackState: boolean,
        telemetryContext?: ITelemetryContext,
    ): Promise<ISummarizeInternalResult> {
        const summarizeResult = await this.dataStores.summarize(fullTree, trackState, telemetryContext);

        // Wrap data store summaries in .channels subtree.
        wrapSummaryInChannelsTree(summarizeResult);
        const pathPartsForChildren = [channelsTreeName];

        this.addContainerStateToSummary(summarizeResult, fullTree, trackState, telemetryContext);
        return {
            ...summarizeResult,
            id: "",
            pathPartsForChildren,
        };
    }

    /**
     * Returns a summary of the runtime at the current sequence number.
     */
    public async summarize(options: {
        /** True to generate the full tree with no handle reuse optimizations; defaults to false */
        fullTree?: boolean;
        /** True to track the state for this summary in the SummarizerNodes; defaults to true */
        trackState?: boolean;
        /** Logger to use for correlated summary events */
        summaryLogger?: ITelemetryLogger;
        /** True to run garbage collection before summarizing; defaults to true */
        runGC?: boolean;
        /** True to generate full GC data */
        fullGC?: boolean;
        /** True to run GC sweep phase after the mark phase */
        runSweep?: boolean;
    }): Promise<IRootSummaryTreeWithStats> {
        this.verifyNotClosed();

        const {
            fullTree = false,
            trackState = true,
            summaryLogger = this.mc.logger,
            runGC = this.garbageCollector.shouldRunGC,
            runSweep,
            fullGC,
        } = options;

        let gcStats: IGCStats | undefined;
        if (runGC) {
            gcStats = await this.collectGarbage({ logger: summaryLogger, runSweep, fullGC });
        }

        const telemetryContext = new TelemetryContext();
        const { stats, summary } = await this.summarizerNode.summarize(fullTree, trackState, telemetryContext);

        this.logger.sendTelemetryEvent({ eventName: "SummarizeTelemetry", details: telemetryContext.serialize() });

        assert(summary.type === SummaryType.Tree,
            0x12f /* "Container Runtime's summarize should always return a tree" */);

        return { stats, summary, gcStats };
    }

    /**
     * Implementation of IGarbageCollectionRuntime::updateStateBeforeGC.
     * Before GC runs, called by the garbage collector to update any pending GC state. This is mainly used to notify
     * the garbage collector of references detected since the last GC run. Most references are notified immediately
     * but there can be some for which async operation is required (such as detecting new root data stores).
     */
    public async updateStateBeforeGC() {
        return this.dataStores.updateStateBeforeGC();
    }

    /**
     * Implementation of IGarbageCollectionRuntime::getGCData.
     * Generates and returns the GC data for this container.
     * @param fullGC - true to bypass optimizations and force full generation of GC data.
     */
    public async getGCData(fullGC?: boolean): Promise<IGarbageCollectionData> {
        const builder = new GCDataBuilder();
        const dsGCData = await this.dataStores.getGCData(fullGC);
        builder.addNodes(dsGCData.gcNodes);

        const blobsGCData = this.blobManager.getGCData(fullGC);
        builder.addNodes(blobsGCData.gcNodes);
        return builder.getGCData();
    }

    /**
     * Implementation of IGarbageCollectionRuntime::updateUsedRoutes.
     * After GC has run, called to notify this container's nodes of routes that are used in it.
     * @param usedRoutes - The routes that are used in all nodes in this Container.
     * @param gcTimestamp - The time when GC was run that generated these used routes. If any node node becomes
     * unreferenced as part of this GC run, this should be used to update the time when it happens.
     */
    public updateUsedRoutes(usedRoutes: string[], gcTimestamp?: number) {
        // Update our summarizer node's used routes. Updating used routes in summarizer node before
        // summarizing is required and asserted by the the summarizer node. We are the root and are
        // always referenced, so the used routes is only self-route (empty string).
        this.summarizerNode.updateUsedRoutes([""]);

        const dataStoreUsedRoutes: string[] = [];
        for (const route of usedRoutes) {
            if (route.split("/")[1] !== BlobManager.basePath) {
                dataStoreUsedRoutes.push(route);
            }
        }

        return this.dataStores.updateUsedRoutes(dataStoreUsedRoutes, gcTimestamp);
    }

    /**
     * When running GC in test mode, this is called to delete objects whose routes are unused. This enables testing
     * scenarios with accessing deleted content.
     * @param unusedRoutes - The routes that are unused in all data stores in this Container.
     */
    public deleteUnusedRoutes(unusedRoutes: string[]) {
        const blobManagerUnusedRoutes: string[] = [];
        const dataStoreUnusedRoutes: string[] = [];
        for (const route of unusedRoutes) {
            if (this.isBlobPath(route)) {
                blobManagerUnusedRoutes.push(route);
            } else {
                dataStoreUnusedRoutes.push(route);
            }
        }

        this.blobManager.deleteUnusedRoutes(blobManagerUnusedRoutes);
        this.dataStores.deleteUnusedRoutes(dataStoreUnusedRoutes);
    }

    /**
     * Returns a server generated referenced timestamp to be used to track unreferenced nodes by GC.
     */
    public getCurrentReferenceTimestampMs(): number | undefined {
        // Use the timestamp of the last message seen by this client as that is server generated. If no messages have
        // been processed, use the timestamp of the message from the last summary.
        return this.deltaManager.lastMessage?.timestamp ?? this.messageAtLastSummary?.timestamp;
    }

    /**
     * Returns the type of the GC node. Currently, there are nodes that belong to the root ("/"), data stores or
     * blob manager.
     */
    public getNodeType(nodePath: string): GCNodeType {
        if (this.isBlobPath(nodePath)) {
            return GCNodeType.Blob;
        }
        return this.dataStores.getGCNodeType(nodePath) ?? GCNodeType.Other;
    }

    /**
     * Called by GC to retrieve the package path of the node with the given path. The node should belong to a
     * data store or an attachment blob.
     */
    public async getGCNodePackagePath(nodePath: string): Promise<readonly string[] | undefined> {
        switch (this.getNodeType(nodePath)) {
            case GCNodeType.Blob:
                return ["_blobs"];
            case GCNodeType.DataStore:
            case GCNodeType.SubDataStore:
                return this.dataStores.getDataStorePackagePath(nodePath);
            default:
                assert(false, 0x2de /* "Package path requested for unsupported node type." */);
        }
    }

    /**
     * Returns whether a given path is for attachment blobs that are in the format - "/BlobManager.basePath/...".
     */
    private isBlobPath(path: string): boolean {
        const pathParts = path.split("/");
        if (pathParts.length < 2 || pathParts[1] !== BlobManager.basePath) {
            return false;
        }
        return true;
    }

    /**
     * Runs garbage collection and updates the reference / used state of the nodes in the container.
     * @returns the statistics of the garbage collection run.
     */
    public async collectGarbage(
        options: {
            /** Logger to use for logging GC events */
            logger?: ITelemetryLogger;
            /** True to run GC sweep phase after the mark phase */
            runSweep?: boolean;
            /** True to generate full GC data */
            fullGC?: boolean;
        },
    ): Promise<IGCStats> {
        return this.garbageCollector.collectGarbage(options);
    }

    /**
     * Called when a new outbound reference is added to another node. This is used by garbage collection to identify
     * all references added in the system.
     * @param srcHandle - The handle of the node that added the reference.
     * @param outboundHandle - The handle of the outbound node that is referenced.
     */
    public addedGCOutboundReference(srcHandle: IFluidHandle, outboundHandle: IFluidHandle) {
        this.garbageCollector.addedOutboundReference(srcHandle.absolutePath, outboundHandle.absolutePath);
    }

    /**
     * Generates the summary tree, uploads it to storage, and then submits the summarize op.
     * This is intended to be called by the summarizer, since it is the implementation of
     * ISummarizerInternalsProvider.submitSummary.
     * It takes care of state management at the container level, including pausing inbound
     * op processing, updating SummarizerNode state tracking, and garbage collection.
     * @param options - options controlling how the summary is generated or submitted
     */
    public async submitSummary(options: ISubmitSummaryOptions): Promise<SubmitSummaryResult> {
        const { fullTree, refreshLatestAck, summaryLogger } = options;
        // The summary number for this summary. This will be updated during the summary process, so get it now and
        // use it for all events logged during this summary.
        const summaryNumber = this.nextSummaryNumber;
        const summaryNumberLogger = ChildLogger.create(
            summaryLogger,
            undefined,
            {
                all: { summaryNumber },
            },
        );

        assert(this.batchManager.empty, "Can't trigger summary in the middle of a batch");

        let latestSnapshotVersionId: string | undefined;
        if (refreshLatestAck) {
            const latestSnapshotInfo = await this.refreshLatestSummaryAckFromServer(
                ChildLogger.create(summaryNumberLogger, undefined, { all: { safeSummary: true } }));
            const latestSnapshotRefSeq = latestSnapshotInfo.latestSnapshotRefSeq;
            latestSnapshotVersionId = latestSnapshotInfo.latestSnapshotVersionId;

            if (latestSnapshotRefSeq > this.deltaManager.lastSequenceNumber) {
                // We need to catch up to the latest summary's reference sequence number before pausing.
                await PerformanceEvent.timedExecAsync(
                    summaryNumberLogger,
                    {
                        eventName: "WaitingForSeq",
                        lastSequenceNumber: this.deltaManager.lastSequenceNumber,
                        targetSequenceNumber: latestSnapshotRefSeq,
                        lastKnownSeqNumber: this.deltaManager.lastKnownSeqNumber,
                    },
                    async () => waitForSeq(this.deltaManager, latestSnapshotRefSeq),
                    { start: true, end: true, cancel: "error" }, // definitely want start event
                );
            }
        }

        try {
            await this.deltaManager.inbound.pause();

            const summaryRefSeqNum = this.deltaManager.lastSequenceNumber;
            const minimumSequenceNumber = this.deltaManager.minimumSequenceNumber;
            const message = `Summary @${summaryRefSeqNum}:${this.deltaManager.minimumSequenceNumber}`;
            const lastAck = this.summaryCollection.latestAck;

            this.summarizerNode.startSummary(summaryRefSeqNum, summaryNumberLogger);

            // Helper function to check whether we should still continue between each async step.
            const checkContinue = (): { continue: true; } | { continue: false; error: string; } => {
                // Do not check for loss of connectivity directly! Instead leave it up to
                // RunWhileConnectedCoordinator to control policy in a single place.
                // This will allow easier change of design if we chose to. For example, we may chose to allow
                // summarizer to reconnect in the future.
                // Also checking for cancellation is a must as summary process may be abandoned for other reasons,
                // like loss of connectivity for main (interactive) client.
                if (options.cancellationToken.cancelled) {
                    return { continue: false, error: "disconnected" };
                }
                // That said, we rely on submitSystemMessage() that today only works in connected state.
                // So if we fail here, it either means that RunWhileConnectedCoordinator does not work correctly,
                // OR that design changed and we need to remove this check and fix submitSystemMessage.
                assert(this.connected, 0x258 /* "connected" */);

                // Ensure that lastSequenceNumber has not changed after pausing.
                // We need the summary op's reference sequence number to match our summary sequence number,
                // otherwise we'll get the wrong sequence number stamped on the summary's .protocol attributes.
                if (this.deltaManager.lastSequenceNumber !== summaryRefSeqNum) {
                    return {
                        continue: false,
                        // eslint-disable-next-line max-len
                        error: `lastSequenceNumber changed before uploading to storage. ${this.deltaManager.lastSequenceNumber} !== ${summaryRefSeqNum}`,
                    };
                }
                assert(summaryRefSeqNum === this.deltaManager.lastMessage?.sequenceNumber,
                    0x395 /* it's one and the same thing */);

                if (lastAck !== this.summaryCollection.latestAck) {
                    return {
                        continue: false,
                        // eslint-disable-next-line max-len
                        error: `Last summary changed while summarizing. ${this.summaryCollection.latestAck} !== ${lastAck}`,
                    };
                }
                return { continue: true };
            };

            let continueResult = checkContinue();
            if (!continueResult.continue) {
                return {
                    stage: "base",
                    referenceSequenceNumber: summaryRefSeqNum,
                    minimumSequenceNumber,
                    error: continueResult.error,
                };
            }

            const trace = Trace.start();
            let summarizeResult: IRootSummaryTreeWithStats;
            // If the GC state needs to be reset, we need to force a full tree summary and update the unreferenced
            // state of all the nodes.
            const forcedFullTree = this.garbageCollector.summaryStateNeedsReset;
            try {
                summarizeResult = await this.summarize({
                    fullTree: fullTree || forcedFullTree,
                    trackState: true,
                    summaryLogger: summaryNumberLogger,
                    runGC: this.garbageCollector.shouldRunGC,
                });
            } catch (error) {
                return {
                    stage: "base",
                    referenceSequenceNumber: summaryRefSeqNum,
                    minimumSequenceNumber,
                    error,
                };
            }
            const { summary: summaryTree, stats: partialStats } = summarizeResult;

            // Now that we have generated the summary, update the message at last summary to the last message processed.
            this.messageAtLastSummary = this.deltaManager.lastMessage;

            // Counting dataStores and handles
            // Because handles are unchanged dataStores in the current logic,
            // summarized dataStore count is total dataStore count minus handle count
            const dataStoreTree = summaryTree.tree[channelsTreeName];

            assert(dataStoreTree.type === SummaryType.Tree, 0x1fc /* "summary is not a tree" */);
            const handleCount = Object.values(dataStoreTree.tree).filter(
                (value) => value.type === SummaryType.Handle).length;
            const gcSummaryTreeStats = summaryTree.tree[gcTreeKey]
                ? calculateStats(summaryTree.tree[gcTreeKey])
                : undefined;

            const summaryStats: IGeneratedSummaryStats = {
                dataStoreCount: this.dataStores.size,
                summarizedDataStoreCount: this.dataStores.size - handleCount,
                gcStateUpdatedDataStoreCount: summarizeResult.gcStats?.updatedDataStoreCount,
                gcBlobNodeCount: gcSummaryTreeStats?.blobNodeCount,
                gcTotalBlobsSize: gcSummaryTreeStats?.totalBlobSize,
                summaryNumber,
                ...partialStats,
            };
            const generateSummaryData = {
                referenceSequenceNumber: summaryRefSeqNum,
                minimumSequenceNumber,
                summaryTree,
                summaryStats,
                generateDuration: trace.trace().duration,
                forcedFullTree,
            } as const;

            continueResult = checkContinue();
            if (!continueResult.continue) {
                return { stage: "generate", ...generateSummaryData, error: continueResult.error };
            }

            // It may happen that the lastAck it not correct due to missing summaryAck in case of single commit
            // summary. So if the previous summarizer closes just after submitting the summary and before
            // submitting the summaryOp then we can't rely on summaryAck. So in case we have
            // latestSnapshotVersionId from storage and it does not match with the lastAck ackHandle, then use
            // the one fetched from storage as parent as that is the latest.
            let summaryContext: ISummaryContext;
            if (lastAck?.summaryAck.contents.handle !== latestSnapshotVersionId
                && latestSnapshotVersionId !== undefined) {
                summaryContext = {
                    proposalHandle: undefined,
                    ackHandle: latestSnapshotVersionId,
                    referenceSequenceNumber: summaryRefSeqNum,
                };
            } else if (lastAck === undefined) {
                summaryContext = {
                    proposalHandle: undefined,
                    ackHandle: this.context.getLoadedFromVersion()?.id,
                    referenceSequenceNumber: summaryRefSeqNum,
                };
            } else {
                summaryContext = {
                    proposalHandle: lastAck.summaryOp.contents.handle,
                    ackHandle: lastAck.summaryAck.contents.handle,
                    referenceSequenceNumber: summaryRefSeqNum,
                };
            }

            let handle: string;
            try {
                handle = await this.storage.uploadSummaryWithContext(summarizeResult.summary, summaryContext);
            } catch (error) {
                return { stage: "generate", ...generateSummaryData, error };
            }

            const parent = summaryContext.ackHandle;
            const summaryMessage: ISummaryContent = {
                handle,
                // eslint-disable-next-line @typescript-eslint/no-non-null-assertion
                head: parent!,
                message,
                parents: parent ? [parent] : [],
            };
            const uploadData = {
                ...generateSummaryData,
                handle,
                uploadDuration: trace.trace().duration,
            } as const;

            continueResult = checkContinue();
            if (!continueResult.continue) {
                return { stage: "upload", ...uploadData, error: continueResult.error };
            }

            let clientSequenceNumber: number;
            try {
                clientSequenceNumber = this.submitSummaryMessage(summaryMessage);
            } catch (error) {
                return { stage: "upload", ...uploadData, error };
            }

            const submitData = {
                stage: "submit",
                ...uploadData,
                clientSequenceNumber,
                submitOpDuration: trace.trace().duration,
            } as const;

            this.summarizerNode.completeSummary(handle);
            return submitData;
        } finally {
            // Cleanup wip summary in case of failure
            this.summarizerNode.clearSummary();
            // Restart the delta manager
            this.deltaManager.inbound.resume();
        }
    }

    private processRemoteChunkedMessage(message: ISequencedDocumentMessage) {
        if (message.type !== ContainerMessageType.ChunkedOp) {
            return message;
        }

        const clientId = message.clientId;
        const chunkedContent = message.contents as IChunkedOp;
        this.addChunk(clientId, chunkedContent);
        if (chunkedContent.chunkId === chunkedContent.totalChunks) {
            const newMessage = { ...message };
            // eslint-disable-next-line @typescript-eslint/no-non-null-assertion
            const serializedContent = this.chunkMap.get(clientId)!.join("");
            newMessage.contents = JSON.parse(serializedContent);
            newMessage.type = chunkedContent.originalType;
            this.clearPartialChunks(clientId);
            return newMessage;
        }
        return message;
    }

    private addChunk(clientId: string, chunkedContent: IChunkedOp) {
        let map = this.chunkMap.get(clientId);
        if (map === undefined) {
            map = [];
            this.chunkMap.set(clientId, map);
        }
        assert(chunkedContent.chunkId === map.length + 1,
            0x131 /* "Mismatch between new chunkId and expected chunkMap" */); // 1-based indexing
        map.push(chunkedContent.contents);
    }

    private clearPartialChunks(clientId: string) {
        if (this.chunkMap.has(clientId)) {
            this.chunkMap.delete(clientId);
        }
    }

    private hasPendingMessages() {
        return this.pendingStateManager.hasPendingMessages() || !this.batchManager.empty;
    }

    private updateDocumentDirtyState(dirty: boolean) {
        if (this.attachState !== AttachState.Attached) {
            assert(dirty, "Non-attached container is dirty");
        } else {
            // Other way is not true = see this.isContainerMessageDirtyable()
            assert(!dirty || this.hasPendingMessages(),
                "if doc is dirty, there has to be pending ops");
        }

        if (this.dirtyContainer === dirty) {
            return;
        }

        this.dirtyContainer = dirty;
        if (this.emitDirtyDocumentEvent) {
            this.emit(dirty ? "dirty" : "saved");
            this.context.updateDirtyContainerState(dirty);
        }
    }

    public submitDataStoreOp(
        id: string,
        contents: any,
        localOpMetadata: unknown = undefined): void {
        const envelope: IEnvelope = {
            address: id,
            contents,
        };
        this.submit(ContainerMessageType.FluidDataStoreOp, envelope, localOpMetadata);
    }

    public submitDataStoreAliasOp(contents: any, localOpMetadata: unknown): void {
        const aliasMessage = contents as IDataStoreAliasMessage;
        if (!isDataStoreAliasMessage(aliasMessage)) {
            throw new UsageError("malformedDataStoreAliasMessage");
        }

        this.submit(ContainerMessageType.Alias, contents, localOpMetadata);
    }

    public async uploadBlob(blob: ArrayBufferLike): Promise<IFluidHandle<ArrayBufferLike>> {
        this.verifyNotClosed();
        return this.blobManager.createBlob(blob);
    }

    private submit(
        type: ContainerMessageType,
        contents: any,
        localOpMetadata: unknown = undefined,
        metadata: Record<string, unknown> | undefined = undefined,
    ): void {
        this.verifyNotClosed();

        // There should be no ops in detached container state!
        assert(this.attachState !== AttachState.Detached, 0x132 /* "sending ops in detached container" */);

        const deserializedContent: ContainerRuntimeMessage = { type, contents };
        const serializedContent = JSON.stringify(deserializedContent);

        if (serializedContent.length > defaultMaxOpSizeInBytes) {
            // If the content length is larger than the client configured message size
            // instead of splitting the content, we will fail by explicitly closing the container
            const error = new GenericError(
                "OpTooLarge",
                /* error */ undefined,
                {
                    length: serializedContent.length,
                    limit: defaultMaxOpSizeInBytes,
                });
            this.closeFn(error);
            throw error;
        }

<<<<<<< HEAD
        if (this.deltaManager.readOnlyInfo.readonly) {
            this.logger.sendErrorEvent({ eventName: "SubmitOpInReadonly" });
        }

        // Let the PendingStateManager know that a message was submitted.
        this.pendingStateManager.onSubmitMessage(
            type,
            clientSequenceNumber,
            this.deltaManager.lastSequenceNumber,
            content,
=======
        this.batchManager.push({
            contents: serializedContent,
            deserializedContent,
            metadata,
>>>>>>> 0f8d979e
            localOpMetadata,
            referenceSequenceNumber: this.deltaManager.lastSequenceNumber,
        });
        if (this._flushMode !== FlushMode.TurnBased) {
            this.flush();
        } else if (!this.flushTrigger) {
            this.flushTrigger = true;
            // Use Promise.resolve().then() to queue a microtask to detect the end of the turn and force a flush.
            // eslint-disable-next-line @typescript-eslint/no-floating-promises
            Promise.resolve().then(() => {
                this.flushTrigger = false;
                this.flush();
            });
        }

        if (this.isContainerMessageDirtyable(type, contents)) {
            this.updateDocumentDirtyState(true);
        }
    }

    private submitSummaryMessage(contents: ISummaryContent) {
        this.verifyNotClosed();
        assert(this.connected, 0x133 /* "Container disconnected when trying to submit system message" */);

        // System message should not be sent in the middle of the batch.
        assert(this.batchManager.empty, "System op in the middle of a batch");

        // back-compat: ADO #1385: Make this call unconditional in the future
        if (this.context.submitSummaryFn !== undefined) {
            return this.context.submitSummaryFn(contents);
        } else {
            return this.context.submitFn(
                MessageType.Summarize,
                contents,
                false); // batch
        }
    }

    /**
     * Throw an error if the runtime is closed.  Methods that are expected to potentially
     * be called after dispose due to asynchrony should not call this.
     */
    private verifyNotClosed() {
        if (this._disposed) {
            throw new Error("Runtime is closed");
        }
    }

    /**
     * Finds the right store and asks it to resubmit the message. This typically happens when we
     * reconnect and there are pending messages.
     * @param content - The content of the original message.
     * @param localOpMetadata - The local metadata associated with the original message.
     */
    private reSubmit(
        type: ContainerMessageType,
        content: any,
        localOpMetadata: unknown,
        opMetadata: Record<string, unknown> | undefined,
    ) {
        switch (type) {
            case ContainerMessageType.FluidDataStoreOp:
                // For Operations, call resubmitDataStoreOp which will find the right store
                // and trigger resubmission on it.
                this.dataStores.resubmitDataStoreOp(content, localOpMetadata);
                break;
            case ContainerMessageType.Attach:
            case ContainerMessageType.Alias:
                this.submit(type, content, localOpMetadata);
                break;
            case ContainerMessageType.ChunkedOp:
                throw new Error(`chunkedOp not expected here`);
            case ContainerMessageType.BlobAttach:
                this.blobManager.reSubmit(opMetadata);
                break;
            case ContainerMessageType.Rejoin:
                this.submit(type, content);
                break;
            default:
                unreachableCase(type, `Unknown ContainerMessageType: ${type}`);
        }
    }

    private rollback(
        type: ContainerMessageType,
        content: any,
        localOpMetadata: unknown,
    ) {
        switch (type) {
            case ContainerMessageType.FluidDataStoreOp:
                // For operations, call rollbackDataStoreOp which will find the right store
                // and trigger rollback on it.
                this.dataStores.rollbackDataStoreOp(content, localOpMetadata);
                break;
            default:
                throw new Error(`Can't rollback ${type}`);
        }
    }

    /** Implementation of ISummarizerInternalsProvider.refreshLatestSummaryAck */
    public async refreshLatestSummaryAck(
        proposalHandle: string | undefined,
        ackHandle: string,
        summaryRefSeq: number,
        summaryLogger: ITelemetryLogger,
    ) {
        const readAndParseBlob = async <T>(id: string) => readAndParse<T>(this.storage, id);
        const { snapshotTree } = await this.fetchSnapshotFromStorage(
            ackHandle,
            summaryLogger,
            {
                eventName: "RefreshLatestSummaryGetSnapshot",
                ackHandle,
                summaryRefSeq,
                fetchLatest: false,
            },
        );
        const result = await this.summarizerNode.refreshLatestSummary(
            proposalHandle,
            summaryRefSeq,
            async () => snapshotTree,
            readAndParseBlob,
            summaryLogger,
        );

        // Notify the garbage collector so it can update its latest summary state.
        await this.garbageCollector.latestSummaryStateRefreshed(result, readAndParseBlob);
    }

    /**
     * Fetches the latest snapshot from storage and uses it to refresh SummarizerNode's
     * internal state as it should be considered the latest summary ack.
     * @param summaryLogger - logger to use when fetching snapshot from storage
     * @returns downloaded snapshot's reference sequence number
     */
    private async refreshLatestSummaryAckFromServer(
        summaryLogger: ITelemetryLogger,
    ): Promise<{ latestSnapshotRefSeq: number; latestSnapshotVersionId: string | undefined; }> {
        const { snapshotTree, versionId } = await this.fetchSnapshotFromStorage(null, summaryLogger, {
            eventName: "RefreshLatestSummaryGetSnapshot",
            fetchLatest: true,
        },
            FetchSource.noCache,
        );

        const readAndParseBlob = async <T>(id: string) => readAndParse<T>(this.storage, id);
        const latestSnapshotRefSeq = await seqFromTree(snapshotTree, readAndParseBlob);

        const result = await this.summarizerNode.refreshLatestSummary(
            undefined,
            latestSnapshotRefSeq,
            async () => snapshotTree,
            readAndParseBlob,
            summaryLogger,
        );

        // Notify the garbage collector so it can update its latest summary state.
        await this.garbageCollector.latestSummaryStateRefreshed(result, readAndParseBlob);

        return { latestSnapshotRefSeq, latestSnapshotVersionId: versionId };
    }

    private async fetchSnapshotFromStorage(
        versionId: string | null,
        logger: ITelemetryLogger,
        event: ITelemetryGenericEvent,
        fetchSource?: FetchSource,
    ): Promise<{ snapshotTree: ISnapshotTree; versionId: string; }> {
        return PerformanceEvent.timedExecAsync(
            logger, event, async (perfEvent: {
                end: (arg0: {
                    getVersionDuration?: number | undefined;
                    getSnapshotDuration?: number | undefined;
                }) => void;
            }) => {
            const stats: { getVersionDuration?: number; getSnapshotDuration?: number; } = {};
            const trace = Trace.start();

            const versions = await this.storage.getVersions(
                versionId, 1, "refreshLatestSummaryAckFromServer", fetchSource);
            assert(!!versions && !!versions[0], 0x137 /* "Failed to get version from storage" */);
            stats.getVersionDuration = trace.trace().duration;

            const maybeSnapshot = await this.storage.getSnapshotTree(versions[0]);
            assert(!!maybeSnapshot, 0x138 /* "Failed to get snapshot from storage" */);
            stats.getSnapshotDuration = trace.trace().duration;

            perfEvent.end(stats);
            return { snapshotTree: maybeSnapshot, versionId: versions[0].id };
        });
    }

    public notifyAttaching(snapshot: ISnapshotTreeWithBlobContents) {
        if (this.mc.config.getBoolean("enableOfflineLoad") ?? this.runtimeOptions.enableOfflineLoad) {
            this.baseSnapshotBlobs = SerializedSnapshotStorage.serializeTreeWithBlobContents(snapshot);
        }
    }

    public async getSnapshotBlobs(): Promise<void> {
        if (!(this.mc.config.getBoolean("enableOfflineLoad") ?? this.runtimeOptions.enableOfflineLoad) ||
            this.attachState !== AttachState.Attached || this.context.pendingLocalState) {
            return;
        }
        assert(!!this.context.baseSnapshot, 0x2e5 /* "Must have a base snapshot" */);
        this.baseSnapshotBlobs = await SerializedSnapshotStorage.serializeTree(this.context.baseSnapshot, this.storage);
    }

    public getPendingLocalState(): unknown {
        if (!(this.mc.config.getBoolean("enableOfflineLoad") ?? this.runtimeOptions.enableOfflineLoad)) {
            throw new UsageError("can't get state when offline load disabled");
        }

        // Flush pending batch.
        // getPendingLocalState() is only exposed through Container.closeAndGetPendingLocalState(), so it's safe
        // to close current batch.
        this.flush();

        const previousPendingState = this.context.pendingLocalState as IPendingRuntimeState | undefined;
        if (previousPendingState) {
            return {
                pending: this.pendingStateManager.getLocalState(),
                pendingAttachmentBlobs: this.blobManager.getPendingBlobs(),
                snapshotBlobs: previousPendingState.snapshotBlobs,
                baseSnapshot: previousPendingState.baseSnapshot,
                savedOps: this.savedOps,
            };
        }
        assert(!!this.context.baseSnapshot, 0x2e6 /* "Must have a base snapshot" */);
        assert(!!this.baseSnapshotBlobs, 0x2e7 /* "Must serialize base snapshot blobs before getting runtime state" */);
        return {
            pending: this.pendingStateManager.getLocalState(),
            pendingAttachmentBlobs: this.blobManager.getPendingBlobs(),
            snapshotBlobs: this.baseSnapshotBlobs,
            baseSnapshot: this.context.baseSnapshot,
            savedOps: this.savedOps,
        };
    }

    public readonly summarizeOnDemand: ISummarizer["summarizeOnDemand"] = (...args) => {
        if (this.clientDetails.type === summarizerClientType) {
            return this.summarizer.summarizeOnDemand(...args);
        } else if (this.summaryManager !== undefined) {
            return this.summaryManager.summarizeOnDemand(...args);
        } else {
            // If we're not the summarizer, and we don't have a summaryManager, we expect that
            // disableSummaries is turned on. We are throwing instead of returning a failure here,
            // because it is a misuse of the API rather than an expected failure.
            throw new UsageError(
                `Can't summarize, disableSummaries: ${this.summariesDisabled}`,
            );
        }
    };

    public readonly enqueueSummarize: ISummarizer["enqueueSummarize"] = (...args) => {
        if (this.clientDetails.type === summarizerClientType) {
            return this.summarizer.enqueueSummarize(...args);
        } else if (this.summaryManager !== undefined) {
            return this.summaryManager.enqueueSummarize(...args);
        } else {
            // If we're not the summarizer, and we don't have a summaryManager, we expect that
            // generateSummaries is turned off. We are throwing instead of returning a failure here,
            // because it is a misuse of the API rather than an expected failure.
            throw new UsageError(
                `Can't summarize, disableSummaries: ${this.summariesDisabled}`,
            );
        }
    };

    /**
     * * Forms a function that will request a Summarizer.
     * @param loaderRouter - the loader acting as an IFluidRouter
     * */
    private formRequestSummarizerFn(loaderRouter: IFluidRouter) {
        return async () => {
            const request: IRequest = {
                headers: {
                    [LoaderHeader.cache]: false,
                    [LoaderHeader.clientDetails]: {
                        capabilities: { interactive: false },
                        type: summarizerClientType,
                    },
                    [DriverHeader.summarizingClient]: true,
                    [LoaderHeader.reconnect]: false,
                },
                url: "/_summarizer",
            };

            const fluidObject = await requestFluidObject<FluidObject<ISummarizer>>(loaderRouter, request);
            const summarizer = fluidObject.ISummarizer;

            if (!summarizer) {
                throw new UsageError("Fluid object does not implement ISummarizer");
            }

            return summarizer;
        };
    }

    private async processSavedOps(state: IPendingRuntimeState) {
        for (const op of state.savedOps) {
            this.process(op, false);
            await this.pendingStateManager.applyStashedOpsAt(op.sequenceNumber);
        }
        // we may not have seen every sequence number (because of system ops) so apply everything once we
        // don't have any more saved ops
        await this.pendingStateManager.applyStashedOpsAt();

        // If it's not the case, we should take it into account when calculating dirty state.
        assert(this.context.attachState === AttachState.Attached,
            "this function is called for attached containers only");
        if (!this.hasPendingMessages()) {
            this.updateDocumentDirtyState(false);
        }
    }

    private validateSummaryHeuristicConfiguration(configuration: ISummaryConfigurationHeuristics) {
        // eslint-disable-next-line no-restricted-syntax
        for (const prop in configuration) {
            if (typeof configuration[prop] === "number" && configuration[prop] < 0) {
                throw new UsageError(`Summary heuristic configuration property "${prop}" cannot be less than 0`);
            }
        }
    }
}

/**
 * Wait for a specific sequence number. Promise should resolve when we reach that number,
 * or reject if closed.
 */
const waitForSeq = async (
    deltaManager: IDeltaManager<Pick<ISequencedDocumentMessage, "sequenceNumber">, unknown>,
    targetSeq: number,
): Promise<void> => new Promise<void>((resolve, reject) => {
    // TODO: remove cast to any when actual event is determined
    deltaManager.on("closed" as any, reject);

    const handleOp = (message: Pick<ISequencedDocumentMessage, "sequenceNumber">) => {
        if (message.sequenceNumber >= targetSeq) {
            resolve();
            deltaManager.off("op", handleOp);
        }
    };
    deltaManager.on("op", handleOp);
});<|MERGE_RESOLUTION|>--- conflicted
+++ resolved
@@ -2618,23 +2618,14 @@
             throw error;
         }
 
-<<<<<<< HEAD
         if (this.deltaManager.readOnlyInfo.readonly) {
             this.logger.sendErrorEvent({ eventName: "SubmitOpInReadonly" });
         }
 
-        // Let the PendingStateManager know that a message was submitted.
-        this.pendingStateManager.onSubmitMessage(
-            type,
-            clientSequenceNumber,
-            this.deltaManager.lastSequenceNumber,
-            content,
-=======
         this.batchManager.push({
             contents: serializedContent,
             deserializedContent,
             metadata,
->>>>>>> 0f8d979e
             localOpMetadata,
             referenceSequenceNumber: this.deltaManager.lastSequenceNumber,
         });
