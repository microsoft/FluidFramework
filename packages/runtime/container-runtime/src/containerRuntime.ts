--- conflicted
+++ resolved
@@ -835,14 +835,6 @@
 	/**
 	 * Load the stores from a snapshot and returns the runtime.
 	 * @param params - An object housing the runtime properties.
-<<<<<<< HEAD
-	 * {@link LoadContainerRuntimeParams} except with `registry` a instead of `registryEntries` and more `runtimeOptions`.
-	 */
-	public static async loadRuntime(
-		params: Omit<LoadContainerRuntimeParams, "registryEntries" | "runtimeOptions"> & {
-			registry: IFluidDataStoreRegistry;
-			containerRuntimeCtor?: typeof ContainerRuntime;
-=======
 	 * {@link LoadContainerRuntimeParams} except internal, while still having layer compat obligations.
 	 * @privateRemarks
 	 * Despite this being `@internal`, `@fluidframework/test-utils` uses it in `createTestContainerRuntimeFactory` and assumes multiple versions of the package expose the same API.
@@ -890,7 +882,6 @@
 			/**
 			 * {@link LoadContainerRuntimeParams.runtimeOptions}, except with additional internal only options.
 			 */
->>>>>>> 46337d9f
 			runtimeOptions?: IContainerRuntimeOptionsInternal;
 		},
 	): Promise<ContainerRuntime> {
