/*!
 * Copyright (c) Microsoft Corporation. All rights reserved.
 * Licensed under the MIT License.
 */

import * as assert from "assert";
import { EventEmitter } from "events";
import { AgentSchedulerFactory } from "@microsoft/fluid-agent-scheduler";
import { ITelemetryLogger } from "@microsoft/fluid-common-definitions";
import {
    IComponent,
    IComponentHandleContext,
    IComponentSerializer,
    IRequest,
    IResponse,
} from "@microsoft/fluid-component-core-interfaces";
import {
    IAudience,
    IBlobManager,
    IComponentTokenProvider,
    IContainerContext,
    IDeltaManager,
    IDeltaSender,
    ILoader,
    IMessageScheduler,
    IRuntime,
} from "@microsoft/fluid-container-definitions";
import {
    Deferred,
    Trace,
<<<<<<< HEAD
    LazyPromise,
} from "@microsoft/fluid-core-utils";
import { IDocumentStorageService, ISummaryContext, IUploadSummaryTree } from "@microsoft/fluid-driver-definitions";
import { readAndParse } from "@microsoft/fluid-driver-utils";
=======
    ChildLogger,
} from "@microsoft/fluid-core-utils";
import { IDocumentStorageService } from "@microsoft/fluid-driver-definitions";
import { readAndParse, createIError } from "@microsoft/fluid-driver-utils";
>>>>>>> 4de6a054
import {
    BlobTreeEntry,
    buildSnapshotTree,
    CommitTreeEntry,
    isSystemType,
    raiseConnectedEvent,
} from "@microsoft/fluid-protocol-base";
import {
    ConnectionState,
    IChunkedOp,
    IClientDetails,
    IDocumentMessage,
    IHelpMessage,
    IQuorum,
    ISequencedDocumentMessage,
    ISignalMessage,
    ISnapshotTree,
    ISummaryConfiguration,
    ISummaryContent,
    ISummaryTree,
    ITree,
    MessageType,
    SummaryType,
} from "@microsoft/fluid-protocol-definitions";
import {
    FlushMode,
    IAttachMessage,
    IComponentRegistry,
    IComponentRuntime,
    IEnvelope,
    IHostRuntime,
    IInboundSignalMessage,
    NamedComponentRegistryEntries,
} from "@microsoft/fluid-runtime-definitions";
import { ComponentSerializer, SummaryTracker } from "@microsoft/fluid-runtime-utils";
// eslint-disable-next-line import/no-internal-modules
import * as uuid from "uuid/v4";
import { ComponentContext, LocalComponentContext, RemotedComponentContext } from "./componentContext";
import { ComponentHandleContext } from "./componentHandleContext";
import { ComponentRegistry } from "./componentRegistry";
import { debug } from "./debug";
import { DocumentStorageServiceProxy } from "./documentStorageServiceProxy";
import {
    componentRuntimeRequestHandler,
    createLoadableComponentRuntimeRequestHandler,
    RuntimeRequestHandler,
} from "./requestHandlers";
import { RequestParser } from "./requestParser";
import { RuntimeRequestHandlerBuilder } from "./runtimeRequestHandlerBuilder";
import { Summarizer } from "./summarizer";
import { SummaryManager } from "./summaryManager";
import { ISummaryStats, SummaryTreeConverter } from "./summaryTreeConverter";
import { analyzeTasks } from "./taskAnalyzer";
import { DeltaScheduler } from "./deltaScheduler";

interface ISummaryTreeWithStats<TSummaryTree extends ISummaryTree | IUploadSummaryTree> {
    summaryStats: ISummaryStats;
    summaryTree: TSummaryTree;
}

export interface IGeneratedSummaryData {
    readonly summaryStats: ISummaryStats;
    readonly generateDuration?: number;
}

export interface IUploadedSummaryData {
    readonly handle: string;
    readonly uploadDuration?: number;
}

export interface IUnsubmittedSummaryData extends Partial<IGeneratedSummaryData>, Partial<IUploadedSummaryData> {
    readonly referenceSequenceNumber: number;
    readonly submitted: false;
}

export interface ISubmittedSummaryData extends IGeneratedSummaryData, IUploadedSummaryData {
    readonly referenceSequenceNumber: number;
    readonly submitted: true;
    readonly clientSequenceNumber: number;
    readonly submitOpDuration?: number;
}

export type GenerateSummaryData = IUnsubmittedSummaryData | ISubmittedSummaryData;

// Consider idle 5s of no activity. And snapshot if a minute has gone by with no snapshot.
const IdleDetectionTime = 5000;

const DefaultSummaryConfiguration: ISummaryConfiguration = {
    idleTime: IdleDetectionTime,

    maxTime: IdleDetectionTime * 12,

    // Snapshot if 1000 ops received since last snapshot.
    maxOps: 1000,

    // Wait 10 minutes for summary ack
    maxAckWaitTime: 600000,
};

/**
 * Options for container runtime.
 */
export interface IContainerRuntimeOptions {
    // Experimental flag that will generate summaries if connected to a service that supports them.
    // This defaults to true and must be explicitly set to false to disable.
    generateSummaries: boolean;

    // Experimental flag that will execute tasks in web worker if connected to a service that supports them.
    enableWorker?: boolean;
}

interface IRuntimeMessageMetadata {
    batch?: boolean;
}

export class ScheduleManager {
    private readonly messageScheduler: IMessageScheduler | undefined;
    private readonly deltaManager: IDeltaManager<ISequencedDocumentMessage, IDocumentMessage>;
    private readonly deltaScheduler: DeltaScheduler;
    private pauseSequenceNumber: number | undefined;
    private pauseClientId: string | undefined;

    private paused = false;
    private localPaused = false;
    private batchClientId: string;

    constructor(
        messageScheduler: IMessageScheduler | undefined,
        private readonly emitter: EventEmitter,
        legacyDeltaManager: IDeltaManager<ISequencedDocumentMessage, IDocumentMessage>,
        private readonly logger: ITelemetryLogger,
    ) {
        if (!messageScheduler || !("toArray" in messageScheduler.deltaManager.inbound as any)) {
            this.deltaManager = legacyDeltaManager;
            return;
        }

        this.messageScheduler = messageScheduler;
        this.deltaManager = this.messageScheduler.deltaManager;
        this.deltaScheduler = new DeltaScheduler(
            this.deltaManager,
            ChildLogger.create(this.logger, "DeltaScheduler"),
        );

        // Listen for delta manager sends and add batch metadata to messages
        this.deltaManager.on("prepareSend", (messages: IDocumentMessage[]) => {
            if (messages.length === 0) {
                return;
            }

            // First message will have the batch flag set to true if doing a batched send
            const firstMessageMetadata = messages[0].metadata as IRuntimeMessageMetadata;
            if (!firstMessageMetadata || !firstMessageMetadata.batch) {
                return;
            }

            // If only length one then clear
            if (messages.length === 1) {
                delete messages[0].metadata;
                return;
            }

            // Set the batch flag to false on the last message to indicate the end of the send batch
            const lastMessage = messages[messages.length - 1];
            lastMessage.metadata = { ...lastMessage.metadata, ...{ batch: false } };
        });

        // Listen for updates and peek at the inbound
        this.deltaManager.inbound.on(
            "push",
            (message: ISequencedDocumentMessage) => {
                this.trackPending(message);
                this.updatePauseState(message.sequenceNumber);
            });

        const allPending = this.deltaManager.inbound.toArray();
        for (const pending of allPending) {
            this.trackPending(pending);
        }

        // Based on track pending update the pause state
        this.updatePauseState(this.deltaManager.referenceSequenceNumber);
    }

    public beginOperation(message: ISequencedDocumentMessage) {
        // If in legacy mode every operation is a batch
        if (!this.messageScheduler) {
            this.emitter.emit("batchBegin", message);
            this.deltaScheduler.batchBegin(message);
            return;
        }

        if (message.metadata === undefined) {
            // If there is no metadata, and no client ID set, then this is an individual batch. Otherwise it's a
            // message in the middle of a batch
            if (!this.batchClientId) {
                this.emitter.emit("batchBegin", message);
                this.deltaScheduler.batchBegin(message);
            }

            return;
        }

        // Otherwise we need to check for the metadata flag
        const metadata = message.metadata as IRuntimeMessageMetadata;
        if (metadata.batch === true) {
            this.batchClientId = message.clientId;
            this.emitter.emit("batchBegin", message);
            this.deltaScheduler.batchBegin(message);
        }
    }

    public endOperation(error: any | undefined, message: ISequencedDocumentMessage) {
        if (!this.messageScheduler || error) {
            this.batchClientId = undefined;
            this.emitter.emit("batchEnd", error, message);
            this.deltaScheduler.batchEnd(message);
            return;
        }

        this.updatePauseState(message.sequenceNumber);

        // If no batchClientId has been set then we're in an individual batch
        if (!this.batchClientId) {
            this.emitter.emit("batchEnd", undefined, message);
            this.deltaScheduler.batchEnd(message);
            return;
        }

        // As a back stop for any bugs marking the end of a batch - if the client ID flipped we consider the batch over
        if (this.batchClientId !== message.clientId) {
            this.batchClientId = undefined;
            this.emitter.emit("batchEnd", undefined, message);
            this.deltaScheduler.batchEnd(message);
            return;
        }

        // Otherwise need to check the metadata flag
        const batch = message.metadata ? (message.metadata as IRuntimeMessageMetadata).batch : undefined;
        if (batch === false) {
            this.batchClientId = undefined;
            this.emitter.emit("batchEnd", undefined, message);
            this.deltaScheduler.batchEnd(message);
        }
    }

    // eslint-disable-next-line @typescript-eslint/promise-function-async
    public pause(): Promise<void> {
        this.paused = true;
        return this.deltaManager.inbound.systemPause();
    }

    public resume() {
        this.paused = false;
        if (!this.localPaused) {
            this.deltaManager.inbound.systemResume();
        }
    }

    private setPaused(localPaused: boolean) {
        // Return early if no change in value
        if (this.localPaused === localPaused) {
            return;
        }

        this.localPaused = localPaused;
        if (localPaused || this.paused) {
            // eslint-disable-next-line @typescript-eslint/no-floating-promises
            this.deltaManager.inbound.systemPause();
        } else {
            this.deltaManager.inbound.systemResume();
        }
    }

    private updatePauseState(sequenceNumber: number) {
        // If the inbound queue is ever empty we pause it and wait for new events
        if (this.deltaManager.inbound.length === 0) {
            this.setPaused(true);
            return;
        }

        // If no message has caused the pause flag to be set, or the next message up is not the one we need to pause at
        // then we simply continue processing
        if (!this.pauseSequenceNumber || sequenceNumber + 1 < this.pauseSequenceNumber) {
            this.setPaused(false);
        } else {
            // Otherwise the next message requires us to pause
            this.setPaused(true);
        }
    }

    private trackPending(message: ISequencedDocumentMessage) {
        const metadata = message.metadata as IRuntimeMessageMetadata | undefined;

        // Protocol messages are never part of a runtime batch of messages
        if (!isRuntimeMessage(message)) {
            this.pauseSequenceNumber = undefined;
            this.pauseClientId = undefined;
            return;
        }

        const batchMetadata = metadata ? metadata.batch : undefined;

        // If the client ID changes then we can move the pause point. If it stayed the same then we need to check.
        if (this.pauseClientId === message.clientId) {
            if (batchMetadata !== undefined) {
                // If batchMetadata is not undefined then if it's true we've begun a new batch - if false we've ended
                // the previous one
                this.pauseSequenceNumber = batchMetadata ? message.sequenceNumber : undefined;
                this.pauseClientId = batchMetadata ? this.pauseClientId : undefined;
            }
        } else {
            // We check the batch flag for the new clientID - if true we pause otherwise we reset the tracking data
            this.pauseSequenceNumber = batchMetadata ? message.sequenceNumber : undefined;
            this.pauseClientId = batchMetadata ? message.clientId : undefined;
        }
    }
}

function isRuntimeMessage(message: ISequencedDocumentMessage): boolean {
    switch (message.type) {
        case MessageType.ChunkedOp:
        case MessageType.Attach:
        case MessageType.Operation:
            return true;
        default:
            return false;
    }
}

export const schedulerId = "_scheduler";
const schedulerRuntimeRequestHandler: RuntimeRequestHandler =
    async (request: RequestParser, runtime: IHostRuntime) => {
        if (request.pathParts.length > 0 && request.pathParts[0] === schedulerId) {
            return componentRuntimeRequestHandler(request, runtime);
        }
        return undefined;
    };

/**
 * Represents the runtime of the container. Contains helper functions/state of the container.
 * It will define the component level mappings.
 */
export class ContainerRuntime extends EventEmitter implements IHostRuntime, IRuntime {
    /**
     * Load the components from a snapshot and returns the runtime.
     * @param context - Context of the container.
     * @param registry - Mapping to the components.
     * @param requestHandlers - Request handlers for the container runtime
     * @param runtimeOptions - Additional options to be passed to the runtime
     */
    public static async load(
        context: IContainerContext,
        registryEntries: NamedComponentRegistryEntries,
        requestHandlers: RuntimeRequestHandler[] = [],
        runtimeOptions?: IContainerRuntimeOptions,
    ): Promise<ContainerRuntime> {
        const componentRegistry = new ContainerRuntimeComponentRegistry(registryEntries);

        const chunkId = context.baseSnapshot.blobs[".chunks"];
        const chunks = chunkId
            ? await readAndParse<[string, string[]][]>(context.storage, chunkId)
            : [];

        const runtime = new ContainerRuntime(context, componentRegistry, chunks, runtimeOptions);
        runtime.requestHandler = new RuntimeRequestHandlerBuilder();
        runtime.requestHandler.pushHandler(
            createLoadableComponentRuntimeRequestHandler(runtime.summarizer),
            schedulerRuntimeRequestHandler,
            ...requestHandlers);

        // Create all internal components in first load.
        if (!context.existing) {
            await runtime.createComponent(schedulerId, schedulerId)
                .then((componentRuntime) => componentRuntime.attach());
        }

        runtime.subscribeToLeadership();

        return runtime;
    }

    public get connectionState(): ConnectionState {
        return this.context.connectionState;
    }

    public get id(): string {
        return this.context.id;
    }

    public get parentBranch(): string {
        return this.context.parentBranch;
    }

    public get existing(): boolean {
        return this.context.existing;
    }

    public get options(): any {
        return this.context.options;
    }

    public get clientId(): string {
        return this.context.clientId;
    }

    /**
     * DEPRECATED use clientDetails.type instead
     * back-compat: 0.11 clientType
     */
    public get clientType(): string {
        return this.context.clientType;
    }

    public get clientDetails(): IClientDetails {
        return this.context.clientDetails;
    }

    public get blobManager(): IBlobManager {
        return this.context.blobManager;
    }

    public get deltaManager(): IDeltaManager<ISequencedDocumentMessage, IDocumentMessage> {
        return this.context.deltaManager;
    }

    public get storage(): IDocumentStorageService {
        return this.context.storage;
    }

    public get branch(): string {
        return this.context.branch;
    }

    public get submitFn(): (type: MessageType, contents: any) => number {
        // eslint-disable-next-line @typescript-eslint/unbound-method
        return this.submit;
    }

    public get submitSignalFn(): (contents: any) => void {
        return this.context.submitSignalFn;
    }

    public get snapshotFn(): (message: string) => Promise<void> {
        return this.context.snapshotFn;
    }

    public get closeFn(): (reason?: string) => void {
        return this.context.closeFn;
    }

    public get loader(): ILoader {
        return this.context.loader;
    }

    public get flushMode(): FlushMode {
        return this._flushMode;
    }

    public get IComponentRegistry(): IComponentRegistry {
        return this.registry;
    }

    public readonly IComponentSerializer: IComponentSerializer = new ComponentSerializer();

    public readonly IComponentHandleContext: IComponentHandleContext;

    public readonly logger: ITelemetryLogger;
    private readonly summaryManager: SummaryManager;
    private readonly summaryTreeConverter = new SummaryTreeConverter();
    private latestSummaryAck: ISummaryContext;
    private readonly summaryTracker: SummaryTracker;

    private tasks: string[] = [];

    // Back-compat: version decides between loading document and chaincode.
    private version: string;

    private _flushMode = FlushMode.Automatic;
    private needsFlush = false;
    private flushTrigger = false;

    private _leader = false;

    public get connected(): boolean {
        return this.connectionState === ConnectionState.Connected;
    }

    public get leader(): boolean {
        if (this.connected && this.deltaManager && this.deltaManager.active) {
            return this._leader;
        }
        return false;
    }

    public get summarizerClientId(): string {
        return this.summaryManager.summarizer;
    }

    private get summaryConfiguration() {
        return this.context.serviceConfiguration
            ? { ...DefaultSummaryConfiguration, ...this.context.serviceConfiguration.summary }
            : DefaultSummaryConfiguration;
    }

    // Components tracked by the Domain
    private closed = false;
    private readonly pendingAttach = new Map<string, IAttachMessage>();
    private dirtyDocument = false;
    private readonly summarizer: Summarizer;
    private readonly deltaSender: IDeltaSender | undefined;
    private readonly scheduleManager: ScheduleManager;
    private requestHandler: RuntimeRequestHandlerBuilder;

    // Local copy of incomplete received chunks.
    private readonly chunkMap: Map<string, string[]>;

    // Attached and loaded context proxies
    private readonly contexts = new Map<string, ComponentContext>();
    // List of pending contexts (for the case where a client knows a component will exist and is waiting
    // on its creation). This is a superset of contexts.
    private readonly contextsDeferred = new Map<string, Deferred<ComponentContext>>();

    private loadedFromSummary: boolean;

    private constructor(
        private readonly context: IContainerContext,
        private readonly registry: IComponentRegistry,
        readonly chunks: [string, string[]][],
        private readonly runtimeOptions: IContainerRuntimeOptions = { generateSummaries: true, enableWorker: false },
    ) {
        super();

        this.chunkMap = new Map<string, string[]>(chunks);

        this.IComponentHandleContext = new ComponentHandleContext("", this);

        this.latestSummaryAck = { proposalHandle: undefined, ackHandle: undefined };
        this.summaryTracker = new SummaryTracker(
            this.storage.uploadSummaryWithContext !== undefined,
            this.deltaManager.initialSequenceNumber,
            async () => undefined);

        // Extract components stored inside the snapshot
        this.loadedFromSummary = context.baseSnapshot.trees[".protocol"] ? true : false;
        const components = new Map<string, ISnapshotTree | string>();
        if (this.loadedFromSummary) {
            Object.keys(context.baseSnapshot.trees).forEach((value) => {
                if (value !== ".protocol") {
                    const tree = context.baseSnapshot.trees[value];
                    components.set(value, tree);
                }
            });
        } else {
            Object.keys(context.baseSnapshot.commits).forEach((key) => {
                const moduleId = context.baseSnapshot.commits[key];
                components.set(key, moduleId);
            });
        }

        // Create a context for each of them
        for (const [key, value] of components) {
            const componentContext = new RemotedComponentContext(
                key,
                value,
                this,
                this.storage,
                this.context.scope,
                this.summaryTracker.referenceSequenceNumber,
                this.summaryTracker.createOrGetChild(key));
            const deferred = new Deferred<ComponentContext>();
            deferred.resolve(componentContext);

            this.contexts.set(key, componentContext);
            this.contextsDeferred.set(key, deferred);
        }

        this.logger = context.logger;

        this.scheduleManager = new ScheduleManager(
            context.IMessageScheduler,
            this,
            context.deltaManager,
            ChildLogger.create(this.logger, "ScheduleManager"),
        );

        this.deltaSender = this.deltaManager;

        this.deltaManager.on("allSentOpsAckd", () => {
            this.updateDocumentDirtyState(false);
        });

        this.deltaManager.on("submitOp", (message: IDocumentMessage) => {
            if (!isSystemType(message.type) && message.type !== MessageType.NoOp) {
                this.logger.debugAssert(this.connected, { eventName: "submitOp in disconnected state" });
                this.updateDocumentDirtyState(true);
            }
        });

        this.context.quorum.on("removeMember", (clientId: string) => {
            this.clearPartialChunks(clientId);
        });

        // We always create the summarizer in the case that we are asked to generate summaries. But this may
        // want to be on demand instead.
        // Don't use optimizations when generating summaries with a document loaded using snapshots.
        // This will ensure we correctly convert old documents.
        this.summarizer = new Summarizer(
            "/_summarizer",
            this,
            () => this.summaryConfiguration,
            async (safe: boolean) => this.generateSummary(!this.loadedFromSummary, safe),
            async (summContext, refSeq) => this.refreshLatestSummaryAck(summContext, refSeq));

        // Create the SummaryManager and mark the initial state
        this.summaryManager = new SummaryManager(
            context,
            this.runtimeOptions.generateSummaries !== false || this.loadedFromSummary,
            this.runtimeOptions.enableWorker,
            this.logger);
        if (this.context.connectionState === ConnectionState.Connected) {
            this.summaryManager.setConnected(this.context.clientId);
        }
    }
    public get IComponentTokenProvider() {

        if (this.options && this.options.intelligence) {
            // eslint-disable-next-line @typescript-eslint/consistent-type-assertions
            return {
                intelligence: this.options.intelligence,
            } as IComponentTokenProvider;
        }
        return undefined;
    }

    public get IComponentConfiguration() {
        return this.context.configuration;
    }

    /**
     * Notifies this object about the request made to the container.
     * @param request - Request made to the handler.
     */
    public async request(request: IRequest): Promise<IResponse> {
        // Otherwise defer to the app to handle the request
        return this.requestHandler.handleRequest(request, this);
    }

    /**
     * Notifies this object to take the snapshot of the container.
     * @param tagMessage - Message to supply to storage service for writing the snapshot.
     */
    public async snapshot(tagMessage: string, fullTree: boolean = false): Promise<ITree> {
        // Pull in the prior version and snapshot tree to store against
        const lastVersion = fullTree ? [] : await this.storage.getVersions(this.id, 1);
        const tree = lastVersion.length > 0
            ? await this.storage.getSnapshotTree(lastVersion[0])
            : { blobs: {}, commits: {}, trees: {} };

        // Iterate over each component and ask it to snapshot
        const componentVersionsP = Array.from(this.contexts).map(async ([componentId, value]) => {
            const snapshot = await value.snapshot(true);

            // If ID exists then previous commit is still valid
            const commit = tree.commits[componentId] as string;
            if (snapshot.id && commit && !fullTree) {
                return {
                    id: componentId,
                    version: commit,
                };
            } else {
                if (snapshot.id && !commit && !fullTree) {
                    this.logger.sendErrorEvent({
                        componentId,
                        eventName: "MissingCommit",
                        id: snapshot.id,
                    });
                }
                const parent = commit ? [commit] : [];
                const version = await this.storage.write(
                    snapshot, parent, `${componentId} commit ${tagMessage}`, componentId);

                return {
                    id: componentId,
                    version: version.id,
                };
            }
        });

        const root: ITree = { entries: [], id: null };

        // Add in module references to the component snapshots
        const componentVersions = await Promise.all(componentVersionsP);

        // Sort for better diffing of snapshots (in replay tool, used to find bugs in snapshotting logic)
        if (fullTree) {
            componentVersions.sort((a, b) => a.id.localeCompare(b.id));
        }

        let gitModules = "";
        for (const componentVersion of componentVersions) {
            root.entries.push(new CommitTreeEntry(componentVersion.id, componentVersion.version));

            const repoUrl = "https://github.com/kurtb/praguedocs.git"; // this.storageService.repositoryUrl
            // eslint-disable-next-line max-len
            gitModules += `[submodule "${componentVersion.id}"]\n\tpath = ${componentVersion.id}\n\turl = ${repoUrl}\n\n`;
        }

        if (this.chunkMap.size > 0) {
            root.entries.push(new BlobTreeEntry(".chunks", JSON.stringify([...this.chunkMap])));
        }

        // Write the module lookup details
        root.entries.push(new BlobTreeEntry(".gitmodules", gitModules));

        return root;
    }

    public async requestSnapshot(tagMessage: string): Promise<void> {
        return this.context.requestSnapshot(tagMessage);
    }

    public async stop(): Promise<void> {
        this.verifyNotClosed();
        this.closed = true;
    }

    public changeConnectionState(value: ConnectionState, clientId: string, version: string) {
        this.verifyNotClosed();

        assert(this.connectionState === value);

        if (value === ConnectionState.Connected) {
            // Resend all pending attach messages prior to notifying clients
            for (const [, message] of this.pendingAttach) {
                this.submit(MessageType.Attach, message);
            }
        }

        for (const [component, componentContext] of this.contexts) {
            try {
                componentContext.changeConnectionState(value, clientId);
            } catch (error) {
                this.logger.sendErrorEvent({
                    eventName: "ChangeConnectionStateError",
                    clientId,
                    component,
                }, error);
            }
        }

        try {
            raiseConnectedEvent(this, value, clientId);
        } catch (error) {
            this.logger.sendErrorEvent({ eventName: "RaiseConnectedEventError", clientId }, error);
        }

        if (value === ConnectionState.Connected) {
            this.summaryManager.setConnected(clientId);
        } else {
            if (this._leader) {
                this.updateLeader(false);
            }
            this.summaryManager.setDisconnected();
        }
    }

    public process(message: ISequencedDocumentMessage, local: boolean) {
        this.verifyNotClosed();

        let error: any | undefined;

        // Surround the actual processing of the operation with messages to the schedule manager indicating
        // the beginning and end. This allows it to emit appropriate events and/or pause the processing of new
        // messages once a batch has been fully processed.
        this.scheduleManager.beginOperation(message);
        try {
            this.processCore(message, local);
        } catch (e) {
            error = e;
            throw e;
        } finally {
            this.scheduleManager.endOperation(error, message);
        }
    }

    // eslint-disable-next-line @typescript-eslint/promise-function-async
    public postProcess(message: ISequencedDocumentMessage, local: boolean, context: any) {
        return this.context.IMessageScheduler
            ? Promise.reject("Scheduler assumes only process")
            : Promise.resolve();
    }

    public processSignal(message: ISignalMessage, local: boolean) {
        const envelope = message.content as IEnvelope;
        const innerContent = envelope.contents as { content: any; type: string };
        const transformed: IInboundSignalMessage = {
            clientId: message.clientId,
            content: innerContent.content,
            type: innerContent.type,
        };

        if (envelope.address === undefined) {
            // No address indicates a container signal message.
            this.emit("signal", transformed, local);
            return;
        }

        const context = this.contexts.get(envelope.address);
        if (!context) {
            // Attach message may not have been processed yet
            assert(!local);
            this.logger.sendTelemetryEvent({ eventName: "SignalComponentNotFound", componentId: envelope.address });
            return;
        }

        context.processSignal(transformed, local);
    }

    public async getComponentRuntime(id: string, wait = true): Promise<IComponentRuntime> {
        this.verifyNotClosed();

        if (!this.contextsDeferred.has(id)) {
            if (!wait) {
                return Promise.reject(`Process ${id} does not exist`);
            }

            // Add in a deferred that will resolve once the process ID arrives
            this.contextsDeferred.set(id, new Deferred<ComponentContext>());
        }

        const componentContext = await this.contextsDeferred.get(id).promise;
        return componentContext.realize();
    }

    public setFlushMode(mode: FlushMode): void {
        if (mode === this._flushMode) {
            return;
        }

        // If switching to manual mode add a warning trace indicating the underlying loader does not support
        // this feature yet. Can remove in 0.9.
        if (!this.deltaSender && mode === FlushMode.Manual) {
            debug("DeltaManager does not yet support flush modes");
            return;
        }

        // Flush any pending batches if switching back to automatic
        if (mode === FlushMode.Automatic) {
            this.flush();
        }

        this._flushMode = mode;
    }

    public flush(): void {
        if (!this.deltaSender) {
            debug("DeltaManager does not yet support flush modes");
            return;
        }

        // If flush has already been called then exit early
        if (!this.needsFlush) {
            return;
        }

        this.needsFlush = false;
        return this.deltaSender.flush();
    }

    public orderSequentially(callback: () => void): void {
        // If flush mode is already manual we are either
        // nested in another orderSequentially, or
        // the app is flushing manually, in which
        // case this invocation doesn't own
        // flushing.
        if (this.flushMode === FlushMode.Manual) {
            callback();
        } else {
            const savedFlushMode = this.flushMode;

            this.setFlushMode(FlushMode.Manual);

            try {
                callback();
            } finally {
                this.flush();
                this.setFlushMode(savedFlushMode);
            }
        }
    }

    public async createComponent(idOrPkg: string, maybePkg?: string | string[]) {
        const id = maybePkg === undefined ? uuid() : idOrPkg;
        const pkg = maybePkg === undefined ? idOrPkg : maybePkg;
        return this._createComponentWithProps(pkg, undefined, id);
    }

    public async _createComponentWithProps(pkg: string | string[], props: any, id: string): Promise<IComponentRuntime> {
        this.verifyNotClosed();

        const context = new LocalComponentContext(
            id,
            Array.isArray(pkg) ? pkg : [pkg],
            this,
            this.storage,
            this.context.scope,
            this.deltaManager.referenceSequenceNumber,
            this.summaryTracker.createOrGetChild(id),
            (cr: IComponentRuntime) => this.attachComponent(cr),
            props);

        const deferred = new Deferred<ComponentContext>();
        this.contextsDeferred.set(id, deferred);
        this.contexts.set(id, context);

        return context.realize();
    }

    public getQuorum(): IQuorum {
        return this.context.quorum;
    }

    public getAudience(): IAudience {
        return this.context.audience;
    }

    public error(error: any) {
        this.context.error(createIError(error));
    }

    /**
     * Notifies this object to register tasks to be performed.
     * @param tasks - List of tasks.
     * @param version - Version of the fluid package.
     */
    public registerTasks(tasks: string[], version?: string) {
        this.verifyNotClosed();
        this.tasks = tasks;
        this.version = version;
        if (this.leader) {
            this.runTaskAnalyzer();
        }
    }

    public on(event: string | symbol, listener: (...args: any[]) => void): this {
        return super.on(event, listener);
    }

    /**
     * Called by IComponentRuntime (on behalf of distributed data structure) in disconnected state to notify about
     * local changes. All pending changes are automatically flushed by shared objects on connection.
     */
    public notifyPendingMessages(): void {
        assert(!this.connected);
        this.updateDocumentDirtyState(true);
    }

    /**
     * Returns true of document is dirty, i.e. there are some pending local changes that
     * either were not sent out to delta stream or were not yet acknowledged.
     */
    public isDocumentDirty(): boolean {
        return this.dirtyDocument;
    }

<<<<<<< HEAD
=======
    /**
     * Submits the signal to be sent to other clients.
     * @param type - Type of the signal.
     * @param content - Content of the signal.
     */
    public submitSignal(type: string, content: any) {
        this.verifyNotClosed();
        const envelope: IEnvelope = { address: undefined, contents: {type, content} };
        return this.context.submitSignalFn(envelope);
    }

    private refreshBaseSummary(snapshot: ISnapshotTree) {
        // Currently only is called from summaries
        this.loadedFromSummary = true;
        // Propagate updated tree to all components
        for (const key of Object.keys(snapshot.trees)) {
            if (this.contexts.has(key)) {
                const component = this.contexts.get(key);
                component.refreshBaseSummary(snapshot.trees[key]);
            }
        }
    }

>>>>>>> 4de6a054
    /**
     * Returns a summary of the runtime at the current sequence number.
     */
    private async summarize(fullTree: boolean = false): Promise<ISummaryTreeWithStats<ISummaryTree>> {
        const summaryTree: ISummaryTree = {
            tree: {},
            type: SummaryType.Tree,
        };
        let summaryStats = this.summaryTreeConverter.mergeStats();

        // Iterate over each component and ask it to snapshot
        await Promise.all(Array.from(this.contexts).map(async ([key, value]) => {
            const snapshot = await value.snapshot(fullTree);
            const treeWithStats = this.summaryTreeConverter.convertToSummaryTree(snapshot, fullTree);
            summaryTree.tree[key] = treeWithStats.summaryTree;
            summaryStats = this.summaryTreeConverter.mergeStats(summaryStats, treeWithStats.summaryStats);
        }));

        if (this.chunkMap.size > 0) {
            summaryTree.tree[".chunks"] = {
                content: JSON.stringify([...this.chunkMap]),
                type: SummaryType.Blob,
            };
        }

        summaryStats.treeNodeCount++; // Add this root tree node
        return { summaryStats, summaryTree };
    }

    private async summarizeWithContext(fullTree: boolean = false): Promise<ISummaryTreeWithStats<IUploadSummaryTree>> {
        const summaryTree: IUploadSummaryTree = {
            tree: {},
            type: SummaryType.Tree,
        };
        let summaryStats = this.summaryTreeConverter.mergeStats();

        // Iterate over each component and ask it to snapshot
        await Promise.all(Array.from(this.contexts).map(async ([key, value]) => {
            const snapshot = await value.snapshot(fullTree);
            const treeWithStats = this.summaryTreeConverter.convertToUploadSummaryTree(snapshot, fullTree);
            summaryTree.tree[key] = treeWithStats.summaryTree;
            summaryStats = this.summaryTreeConverter.mergeStats(summaryStats, treeWithStats.summaryStats);
        }));

        if (this.chunkMap.size > 0) {
            summaryTree.tree[".chunks"] = {
                content: JSON.stringify([...this.chunkMap]),
                type: SummaryType.Blob,
            };
        }

        summaryStats.treeNodeCount++; // Add this root tree node
        return { summaryStats, summaryTree };
    }

    private processCore(messageArg: ISequencedDocumentMessage, local: boolean) {
        let remotedComponentContext: RemotedComponentContext;

        // Chunk processing must come first given that we will transform the message to the unchunked version
        // once all pieces are available
        let message = messageArg;
        if (messageArg.type === MessageType.ChunkedOp) {
            message = this.processRemoteChunkedMessage(messageArg);
        }

        // Old prepare part
        switch (message.type) {
            case MessageType.Attach:
                // The local object has already been attached
                if (local) {
                    break;
                }

                const attachMessage = message.contents as IAttachMessage;
                const flatBlobs = new Map<string, string>();
                let snapshotTree: ISnapshotTree = null;
                if (attachMessage.snapshot) {
                    snapshotTree = buildSnapshotTree(attachMessage.snapshot.entries, flatBlobs);
                }

                // Include the type of attach message which is the pkg of the component to be
                // used by RemotedComponentContext in case it is not in the snapshot.
                remotedComponentContext = new RemotedComponentContext(
                    attachMessage.id,
                    snapshotTree,
                    this,
                    new DocumentStorageServiceProxy(this.storage, flatBlobs),
                    this.context.scope,
                    message.sequenceNumber,
                    this.summaryTracker.createOrGetChild(attachMessage.id),
                    [attachMessage.type]);

                break;

            default:
        }

        // Process part
        switch (message.type) {
            case MessageType.Operation:
                this.processOperation(message, local);
                break;

            default:
        }

        this.emit("op", message);

        // Post-process part
        switch (message.type) {
            case MessageType.Attach:
                const attachMessage = message.contents as IAttachMessage;

                // If a non-local operation then go and create the object - otherwise mark it as officially attached.
                if (local) {
                    assert(this.pendingAttach.has(attachMessage.id));
                    this.pendingAttach.delete(attachMessage.id);
                } else {
                    // Resolve pending gets and store off any new ones
                    if (this.contextsDeferred.has(attachMessage.id)) {
                        this.contextsDeferred.get(attachMessage.id).resolve(remotedComponentContext);
                    } else {
                        const deferred = new Deferred<ComponentContext>();
                        deferred.resolve(remotedComponentContext);
                        this.contextsDeferred.set(attachMessage.id, deferred);
                    }
                    this.contexts.set(attachMessage.id, remotedComponentContext);

                    // Equivalent of nextTick() - Prefetch once all current ops have completed
                    // eslint-disable-next-line max-len
                    // eslint-disable-next-line @typescript-eslint/no-floating-promises, @typescript-eslint/promise-function-async
                    Promise.resolve().then(() => remotedComponentContext.realize());
                }
                break;
            default: // Do nothing
        }
    }

    private attachComponent(componentRuntime: IComponentRuntime): void {
        this.verifyNotClosed();

        const context = this.contexts.get(componentRuntime.id);
        const message = context.generateAttachMessage();

        this.pendingAttach.set(componentRuntime.id, message);
        if (this.connected) {
            this.submit(MessageType.Attach, message);
        }

        // Resolve the deferred so other local components can access it.
        const deferred = this.contextsDeferred.get(componentRuntime.id);
        deferred.resolve(context);
    }

    private async generateSummary(fullTree: boolean = false, safe: boolean = false): Promise<GenerateSummaryData> {
        const message =
            `Summary @${this.deltaManager.referenceSequenceNumber}:${this.deltaManager.minimumSequenceNumber}`;

        // TODO: Issue-2171 Support for Branch Snapshots
        if (this.parentBranch) {
            this.logger.sendTelemetryEvent({
                eventName: "SkipGenerateSummaryParentBranch",
                parentBranch: this.parentBranch,
            });
            return;
        }

        if (!("uploadSummary" in this.context.storage)) {
            this.logger.sendTelemetryEvent({ eventName: "SkipGenerateSummaryNotSupported" });
            return;
        }

        try {
            await this.scheduleManager.pause();

            const attemptData: IUnsubmittedSummaryData = {
                referenceSequenceNumber: this.deltaManager.referenceSequenceNumber,
                submitted: false,
            };

            if (!this.connected) {
                // If summarizer loses connection it will never reconnect
                return attemptData;
            }

            const trace = Trace.start();
            let summarizeResult: {
                useContext: true,
                treeWithStats: ISummaryTreeWithStats<IUploadSummaryTree>,
            } | {
                useContext: false,
                treeWithStats: ISummaryTreeWithStats<ISummaryTree>,
            };

            if (this.summaryTracker.useContext === true) {
                summarizeResult = {
                    useContext: true,
                    treeWithStats: await this.summarizeWithContext(fullTree || safe),
                };
            } else {
                summarizeResult = {
                    useContext: false,
                    treeWithStats: await this.summarize(fullTree || safe),
                };
            }

            const generateData: IGeneratedSummaryData = {
                summaryStats: summarizeResult.treeWithStats.summaryStats,
                generateDuration: trace.trace().duration,
            };

            if (!this.connected) {
                return { ...attemptData, ...generateData };
            }

            let handle: string;
            if (summarizeResult.useContext === true) {
                handle = await this.context.storage.uploadSummaryWithContext(
                    summarizeResult.treeWithStats.summaryTree,
                    this.latestSummaryAck);
            } else {
                const summaryHandle = await this.context.storage.uploadSummary(
                    summarizeResult.treeWithStats.summaryTree);
                handle = summaryHandle.handle;
            }

            // safe mode refreshes the latest summary ack
            if (safe) {
                const versions = await this.storage.getVersions(this.id, 1);
                const parents = versions.map((version) => version.id);
                await this.refreshLatestSummaryAck(
                    { proposalHandle: undefined, ackHandle: parents[0] },
                    this.deltaManager.referenceSequenceNumber);
            }

            const parent = this.latestSummaryAck.ackHandle;
            const summaryMessage: ISummaryContent = {
                handle,
                head: parent,
                message,
                parents: parent ? [parent] : [],
            };
            const uploadData: IUploadedSummaryData = {
                handle,
                uploadDuration: trace.trace().duration,
            };

            if (!this.connected) {
                return { ...attemptData, ...generateData, ...uploadData };
            }

            const clientSequenceNumber = this.submit(MessageType.Summarize, summaryMessage);

            return {
                ...attemptData,
                ...generateData,
                ...uploadData,
                submitted: true,
                clientSequenceNumber,
                submitOpDuration: trace.trace().duration,
            };
        } finally {
            // Restart the delta manager
            this.scheduleManager.resume();
        }
    }

    private processRemoteChunkedMessage(message: ISequencedDocumentMessage) {
        const clientId = message.clientId;
        const chunkedContent = message.contents as IChunkedOp;
        this.addChunk(clientId, chunkedContent);
        if (chunkedContent.chunkId === chunkedContent.totalChunks) {
            const newMessage = { ...message };
            const serializedContent = this.chunkMap.get(clientId).join("");
            newMessage.contents = JSON.parse(serializedContent);
            newMessage.type = chunkedContent.originalType;
            this.clearPartialChunks(clientId);
            return newMessage;
        }
        return message;
    }

    private addChunk(clientId: string, chunkedContent: IChunkedOp) {
        let map = this.chunkMap.get(clientId);
        if (map === undefined) {
            map = [];
            this.chunkMap.set(clientId, map);
        }
        assert(chunkedContent.chunkId === map.length + 1); // 1-based indexing
        map.push(chunkedContent.contents);
    }

    private clearPartialChunks(clientId: string) {
        if (this.chunkMap.has(clientId)) {
            this.chunkMap.delete(clientId);
        }
    }

    private updateDocumentDirtyState(dirty: boolean) {
        if (this.dirtyDocument === dirty) {
            return;
        }

        this.dirtyDocument = dirty;
        this.emit(dirty ? "dirtyDocument" : "savedDocument");
    }

    private submit(type: MessageType, content: any): number {
        this.verifyNotClosed();

        // Can't submit messages in disconnected state!
        // It's usually a bug that needs to be addressed in the code
        // (as callers should have logic to retain messages in disconnected state and resubmit on connection)
        // It's possible to remove this check -  we would need to skip deltaManager.maxMessageSize call below.
        if (!this.connected) {
            this.logger.sendErrorEvent({ eventName: "submitInDisconnectedState", type });
        }

        const serializedContent = JSON.stringify(content);
        const maxOpSize = this.context.deltaManager.maxMessageSize;

        let clientSequenceNumber: number;

        // If in manual flush mode we will trigger a flush at the next turn break
        let batchBegin = false;
        if (this.flushMode === FlushMode.Manual && !this.needsFlush) {
            batchBegin = true;
            this.needsFlush = true;

            // Use Promise.resolve().then() to queue a microtask to detect the end of the turn and force a flush.
            if (!this.flushTrigger) {
                // eslint-disable-next-line @typescript-eslint/no-floating-promises
                Promise.resolve().then(() => {
                    this.flushTrigger = false;
                    this.flush();
                });
            }
        }

        // Note: Chunking will increase content beyond maxOpSize because we JSON'ing JSON payload -
        // there will be a lot of escape characters that can make it up to 2x bigger!
        // This is Ok, because DeltaManager.shouldSplit() will have 2 * maxMessageSize limit
        if (serializedContent.length <= maxOpSize) {
            clientSequenceNumber = this.context.submitFn(
                type,
                content,
                this._flushMode === FlushMode.Manual,
                batchBegin ? { batch: true } : undefined);
        } else {
            clientSequenceNumber = this.submitChunkedMessage(type, serializedContent, maxOpSize);
        }

        return clientSequenceNumber;
    }

    private submitChunkedMessage(type: MessageType, content: string, maxOpSize: number): number {
        const contentLength = content.length;
        const chunkN = Math.floor((contentLength - 1) / maxOpSize) + 1;
        let offset = 0;
        let clientSequenceNumber: number = 0;
        for (let i = 1; i <= chunkN; i = i + 1) {
            const chunkedOp: IChunkedOp = {
                chunkId: i,
                contents: content.substr(offset, maxOpSize),
                originalType: type,
                totalChunks: chunkN,
            };
            offset += maxOpSize;
            clientSequenceNumber = this.context.submitFn(MessageType.ChunkedOp, chunkedOp, false);
        }
        return clientSequenceNumber;
    }

    private verifyNotClosed() {
        if (this.closed) {
            throw new Error("Runtime is closed");
        }
    }

    private processOperation(message: ISequencedDocumentMessage, local: boolean) {
        const envelope = message.contents as IEnvelope;
        const componentContext = this.contexts.get(envelope.address);
        assert(componentContext);
        const innerContents = envelope.contents as { content: any; type: string };

        const transformed: ISequencedDocumentMessage = {
            clientId: message.clientId,
            clientSequenceNumber: message.clientSequenceNumber,
            contents: innerContents.content,
            metadata: message.metadata,
            minimumSequenceNumber: message.minimumSequenceNumber,
            origin: message.origin,
            referenceSequenceNumber: message.referenceSequenceNumber,
            sequenceNumber: message.sequenceNumber,
            timestamp: message.timestamp,
            traces: message.traces,
            type: innerContents.type,
        };

        componentContext.process(transformed, local);
    }

    private subscribeToLeadership() {
        // Back-compat: 0.11 clientType
        const interactive = this.context.clientType === "browser"
            || (this.context.clientDetails && this.context.clientDetails.capabilities.interactive);

        if (interactive) {
            this.getScheduler().then((scheduler) => {
                if (scheduler.leader) {
                    this.updateLeader(true);
                } else {
                    scheduler.on("leader", () => {
                        this.updateLeader(true);
                    });
                }
            }, (err) => {
                debug(err);
            });
            this.context.quorum.on("removeMember", (clientId: string) => {
                if (clientId === this.clientId && this._leader) {
                    this.updateLeader(false);
                } else if (this.leader) {
                    this.runTaskAnalyzer();
                }
            });
        }
    }

    private async getScheduler() {
        const schedulerRuntime = await this.getComponentRuntime(schedulerId, true);
        const schedulerResponse = await schedulerRuntime.request({ url: "" });
        const schedulerComponent = schedulerResponse.value as IComponent;
        return schedulerComponent.IAgentScheduler;
    }

    private updateLeader(leadership: boolean) {
        this._leader = leadership;
        if (this._leader) {
            this.emit("leader", this.clientId);
        } else {
            this.emit("noleader", this.clientId);
        }

        for (const [, context] of this.contexts) {
            context.updateLeader(this._leader);
        }
        if (this.leader) {
            this.runTaskAnalyzer();
        }
    }

    /**
     * On a client joining/departure, decide whether this client is the new leader.
     * If so, calculate if there are any unhandled tasks for browsers and remote agents.
     * Emit local help message for this browser and submits a remote help message for agents.
     */
    private runTaskAnalyzer() {
        // Analyze the current state and ask for local and remote help separately.
        if (this.clientId === undefined) {
            this.logger.sendErrorEvent({ eventName: "runTasksAnalyzerWithoutClientId" });
            return;
        }

        const helpTasks = analyzeTasks(this.clientId, this.getQuorum().getMembers(), this.tasks);
        if (helpTasks && (helpTasks.browser.length > 0 || helpTasks.robot.length > 0)) {
            if (helpTasks.browser.length > 0) {
                const localHelpMessage: IHelpMessage = {
                    tasks: helpTasks.browser,
                    version: this.version,   // Back-compat
                };
                debug(`Requesting local help for ${helpTasks.browser}`);
                this.emit("localHelp", localHelpMessage);
            }
            if (helpTasks.robot.length > 0) {
                const remoteHelpMessage: IHelpMessage = {
                    tasks: helpTasks.robot,
                    version: this.version,   // Back-compat
                };
                debug(`Requesting remote help for ${helpTasks.robot}`);
                this.submit(MessageType.RemoteHelp, remoteHelpMessage);
            }
        }
    }

    private async refreshLatestSummaryAck(context: ISummaryContext, referenceSequenceNumber: number) {
        if (referenceSequenceNumber < this.summaryTracker.referenceSequenceNumber) {
            return;
        }

        // Only called from summaries
        this.loadedFromSummary = true;

        const snapshotTree = new LazyPromise(async () => {
            // We have to call get version to get the treeId for r11s; this isnt needed
            // for odsp currently, since their treeId is undefined
            const versionsResult = await this.setOrLogError("FailedToGetVersion",
                async () => this.storage.getVersions(context.ackHandle, 1),
                (versions) => !!(versions && versions.length));

            if (versionsResult.success) {
                const snapshotResult = await this.setOrLogError("FailedToGetSnapshot",
                    async () => this.storage.getSnapshotTree(versionsResult.result[0]),
                    (snapshot) => !!snapshot);

                if (snapshotResult.success) {
                    return snapshotResult.result;
                }
            }
        });

        this.latestSummaryAck = context;
        this.summaryTracker.refreshLatestSummary(referenceSequenceNumber, async () => snapshotTree);
    }

    private async setOrLogError<T>(
        eventName: string,
        setter: () => Promise<T>,
        validator: (result: T) => boolean,
    ): Promise<{ result: T; success: boolean }> {
        let result: T;
        let success = true;
        try {
            result = await setter();
        } catch (error) {
            // Send error event for exceptions
            this.logger.sendErrorEvent({ eventName }, error);
            success = false;
        }
        if (success && !validator(result)) {
            // Send error event when result is invalid
            this.logger.sendErrorEvent({ eventName });
            success = false;
        }
        return { result, success };
    }
}

// Wraps the provided list of packages and augments with some system level services.
class ContainerRuntimeComponentRegistry extends ComponentRegistry {

    constructor(namedEntries: NamedComponentRegistryEntries) {

        super([
            ...namedEntries,
            [schedulerId, Promise.resolve(new AgentSchedulerFactory())],
        ]);
    }

}<|MERGE_RESOLUTION|>--- conflicted
+++ resolved
@@ -28,17 +28,11 @@
 import {
     Deferred,
     Trace,
-<<<<<<< HEAD
     LazyPromise,
+    ChildLogger,
 } from "@microsoft/fluid-core-utils";
 import { IDocumentStorageService, ISummaryContext, IUploadSummaryTree } from "@microsoft/fluid-driver-definitions";
-import { readAndParse } from "@microsoft/fluid-driver-utils";
-=======
-    ChildLogger,
-} from "@microsoft/fluid-core-utils";
-import { IDocumentStorageService } from "@microsoft/fluid-driver-definitions";
 import { readAndParse, createIError } from "@microsoft/fluid-driver-utils";
->>>>>>> 4de6a054
 import {
     BlobTreeEntry,
     buildSnapshotTree,
@@ -1005,8 +999,6 @@
         return this.dirtyDocument;
     }
 
-<<<<<<< HEAD
-=======
     /**
      * Submits the signal to be sent to other clients.
      * @param type - Type of the signal.
@@ -1018,19 +1010,6 @@
         return this.context.submitSignalFn(envelope);
     }
 
-    private refreshBaseSummary(snapshot: ISnapshotTree) {
-        // Currently only is called from summaries
-        this.loadedFromSummary = true;
-        // Propagate updated tree to all components
-        for (const key of Object.keys(snapshot.trees)) {
-            if (this.contexts.has(key)) {
-                const component = this.contexts.get(key);
-                component.refreshBaseSummary(snapshot.trees[key]);
-            }
-        }
-    }
-
->>>>>>> 4de6a054
     /**
      * Returns a summary of the runtime at the current sequence number.
      */
