/*!
 * Copyright (c) Microsoft Corporation. All rights reserved.
 * Licensed under the MIT License.
 */

import { strict as assert } from "assert";
import { EventEmitter } from "events";
import { TaskManagerFactory } from "@fluidframework/agent-scheduler";
import { ITelemetryLogger } from "@fluidframework/common-definitions";
import {
    IFluidObject,
    IFluidRouter,
    IFluidHandleContext,
    IFluidSerializer,
    IRequest,
    IResponse,
    IFluidHandle,
} from "@fluidframework/core-interfaces";
import {
    IAudience,
    IFluidTokenProvider,
    IContainerContext,
    IDeltaManager,
    IDeltaSender,
    ILoader,
    IRuntime,
    IRuntimeState,
    ContainerWarning,
    ICriticalContainerError,
    AttachState,
} from "@fluidframework/container-definitions";
import { IContainerRuntime, IContainerRuntimeDirtyable } from "@fluidframework/container-runtime-definitions";
import {
    Deferred,
    Trace,
    unreachableCase,
} from "@fluidframework/common-utils";
import {
    ChildLogger,
    raiseConnectedEvent,
    PerformanceEvent,
} from "@fluidframework/telemetry-utils";
import { IDocumentStorageService, ISummaryContext } from "@fluidframework/driver-definitions";
import {
    BlobCacheStorageService,
    buildSnapshotTree,
    readAndParse,
    readAndParseFromBlobs,
} from "@fluidframework/driver-utils";
import { CreateContainerError } from "@fluidframework/container-utils";
import {
    BlobTreeEntry,
    TreeTreeEntry,
} from "@fluidframework/protocol-base";
import {
    ConnectionState,
    IClientDetails,
    IDocumentMessage,
    IHelpMessage,
    IQuorum,
    ISequencedDocumentMessage,
    ISignalMessage,
    ISnapshotTree,
    ISummaryConfiguration,
    ISummaryContent,
    ISummaryTree,
    ITree,
    MessageType,
    IVersion,
} from "@fluidframework/protocol-definitions";
import {
    FlushMode,
    IAttachMessage,
    InboundAttachMessage,
    IFluidDataStoreContext,
    IFluidDataStoreContextDetached,
    IFluidDataStoreRegistry,
    IFluidDataStoreChannel,
    IEnvelope,
    IInboundSignalMessage,
    ISignalEnvelop,
    NamedFluidDataStoreRegistryEntries,
    ISummaryTreeWithStats,
    ISummaryStats,
    ISummarizeInternalResult,
    SummarizeInternalFn,
    CreateChildSummarizerNodeFn,
    CreateChildSummarizerNodeParam,
    CreateSummarizerNodeSource,
    IAgentScheduler,
    ITaskManager,
    ISummarizeResult,
} from "@fluidframework/runtime-definitions";
import {
    FluidSerializer,
    SummaryTracker,
    SummaryTreeBuilder,
    SummarizerNode,
    convertToSummaryTree,
    RequestParser,
    requestFluidObject,
} from "@fluidframework/runtime-utils";
import { v4 as uuid } from "uuid";
import {
    FluidDataStoreContext,
    LocalFluidDataStoreContext,
    LocalDetachedFluidDataStoreContext,
    RemotedFluidDataStoreContext,
    createAttributesBlob,
    currentSnapshotFormatVersion,
    IFluidDataStoreAttributes,
} from "./dataStoreContext";
import { ContainerFluidHandleContext } from "./containerHandleContext";
import { FluidDataStoreRegistry } from "./dataStoreRegistry";
import { debug } from "./debug";
import { ISummarizerRuntime, Summarizer } from "./summarizer";
import { SummaryManager, summarizerClientType } from "./summaryManager";
import { analyzeTasks } from "./taskAnalyzer";
import { DeltaScheduler } from "./deltaScheduler";
import { ReportOpPerfTelemetry } from "./connectionTelemetry";
import { SummaryCollection } from "./summaryCollection";
import { PendingStateManager } from "./pendingStateManager";
import { pkgVersion } from "./packageVersion";
<<<<<<< HEAD
import { BlobManager } from "./blobManager";
=======
import { convertSnapshotToSummaryTree } from "./utils";
>>>>>>> 521d802e

const chunksBlobName = ".chunks";

export enum ContainerMessageType {
    // An op to be delivered to store
    FluidDataStoreOp = "component",

    // Creates a new store
    Attach = "attach",

    // Chunked operation.
    ChunkedOp = "chunkedOp",
}

export interface IChunkedOp {
    chunkId: number;

    totalChunks: number;

    contents: string;

    originalType: MessageType | ContainerMessageType;
}

export interface ContainerRuntimeMessage {
    contents: any;
    type: ContainerMessageType;
}

export interface IPreviousState {
    summaryCollection?: SummaryCollection,
    reload?: boolean,

    // only one (or zero) of these will be defined. the summarizing Summarizer will resolve the deferred promise, and
    // the SummaryManager that spawned it will have that deferred's promise
    nextSummarizerP?: Promise<Summarizer>,
    nextSummarizerD?: Deferred<Summarizer>,
}

export interface IGeneratedSummaryData {
    readonly summaryStats: ISummaryStats;
    readonly generateDuration?: number;
}

export interface IUploadedSummaryData {
    readonly handle: string;
    readonly uploadDuration?: number;
}

export interface IUnsubmittedSummaryData extends Partial<IGeneratedSummaryData>, Partial<IUploadedSummaryData> {
    readonly referenceSequenceNumber: number;
    readonly submitted: false;
}

export interface ISubmittedSummaryData extends IGeneratedSummaryData, IUploadedSummaryData {
    readonly referenceSequenceNumber: number;
    readonly submitted: true;
    readonly clientSequenceNumber: number;
    readonly submitOpDuration?: number;
}

export type GenerateSummaryData = IUnsubmittedSummaryData | ISubmittedSummaryData;

// Consider idle 5s of no activity. And snapshot if a minute has gone by with no snapshot.
const IdleDetectionTime = 5000;

const DefaultSummaryConfiguration: ISummaryConfiguration = {
    idleTime: IdleDetectionTime,

    maxTime: IdleDetectionTime * 12,

    // Snapshot if 1000 ops received since last snapshot.
    maxOps: 1000,

    // Wait 10 minutes for summary ack
    maxAckWaitTime: 600000,
};

/**
 * Options for container runtime.
 */
export interface IContainerRuntimeOptions {
    // Flag that will generate summaries if connected to a service that supports them.
    // This defaults to true and must be explicitly set to false to disable.
    generateSummaries?: boolean;

    // Experimental flag that will execute tasks in web worker if connected to a service that supports them.
    enableWorker?: boolean;

    // Delay before first attempt to spawn summarizing container
    initialSummarizerDelayMs?: number;

    // Flag to enable summarizing with new SummarizerNode strategy.
    // Enabling this feature will allow data stores that fail to summarize to
    // try to still summarize based on previous successful summary + ops since.
    // Enabled by default.
    enableSummarizerNode?: boolean;
}

interface IRuntimeMessageMetadata {
    batch?: boolean;
}

export function isRuntimeMessage(message: ISequencedDocumentMessage): boolean {
    switch (message.type) {
        case ContainerMessageType.FluidDataStoreOp:
        case ContainerMessageType.ChunkedOp:
        case ContainerMessageType.Attach:
        case MessageType.Operation:
            return true;
        default:
            return false;
    }
}

export function unpackRuntimeMessage(message: ISequencedDocumentMessage) {
    if (message.type === MessageType.Operation) {
        // legacy op format?
        if (message.contents.address !== undefined && message.contents.type === undefined) {
            message.type = ContainerMessageType.FluidDataStoreOp;
        } else {
            // new format
            const innerContents = message.contents as ContainerRuntimeMessage;
            assert(innerContents.type !== undefined);
            message.type = innerContents.type;
            message.contents = innerContents.contents;
        }
        assert(isRuntimeMessage(message));
    } else {
        // Legacy format, but it's already "unpacked",
        // i.e. message.type is actually ContainerMessageType.
        // Nothing to do in such case.
    }
    return message;
}

export class ScheduleManager {
    private readonly deltaScheduler: DeltaScheduler;
    private pauseSequenceNumber: number | undefined;
    private pauseClientId: string | undefined;

    private paused = false;
    private localPaused = false;
    private batchClientId: string | undefined;

    constructor(
        private readonly deltaManager: IDeltaManager<ISequencedDocumentMessage, IDocumentMessage>,
        private readonly emitter: EventEmitter,
        private readonly logger: ITelemetryLogger,
    ) {
        this.deltaScheduler = new DeltaScheduler(
            this.deltaManager,
            ChildLogger.create(this.logger, "DeltaScheduler"),
        );

        // Listen for delta manager sends and add batch metadata to messages
        this.deltaManager.on("prepareSend", (messages: IDocumentMessage[]) => {
            if (messages.length === 0) {
                return;
            }

            // First message will have the batch flag set to true if doing a batched send
            const firstMessageMetadata = messages[0].metadata as IRuntimeMessageMetadata;
            if (!firstMessageMetadata || !firstMessageMetadata.batch) {
                return;
            }

            // If only length one then clear
            if (messages.length === 1) {
                delete messages[0].metadata;
                return;
            }

            // Set the batch flag to false on the last message to indicate the end of the send batch
            const lastMessage = messages[messages.length - 1];
            lastMessage.metadata = { ...lastMessage.metadata, ...{ batch: false } };
        });

        // Listen for updates and peek at the inbound
        this.deltaManager.inbound.on(
            "push",
            (message: ISequencedDocumentMessage) => {
                this.trackPending(message);
                this.updatePauseState(message.sequenceNumber);
            });

        const allPending = this.deltaManager.inbound.toArray();
        for (const pending of allPending) {
            this.trackPending(pending);
        }

        // Based on track pending update the pause state
        this.updatePauseState(this.deltaManager.lastSequenceNumber);
    }

    public beginOperation(message: ISequencedDocumentMessage) {
        if (this.batchClientId !== message.clientId) {
            // As a back stop for any bugs marking the end of a batch - if the client ID flipped, we
            // consider the previous batch over.
            if (this.batchClientId) {
                this.emitter.emit("batchEnd", "Did not receive real batchEnd message", undefined);
                this.deltaScheduler.batchEnd();

                this.logger.sendTelemetryEvent({
                    eventName: "BatchEndNotReceived",
                    clientId: this.batchClientId,
                    sequenceNumber: message.sequenceNumber,
                });
            }

            // This could be the beginning of a new batch or an individual message.
            this.emitter.emit("batchBegin", message);
            this.deltaScheduler.batchBegin();

            const batch = (message?.metadata as IRuntimeMessageMetadata)?.batch;
            if (batch) {
                this.batchClientId = message.clientId;
            } else {
                this.batchClientId = undefined;
            }
        }
    }

    public endOperation(error: any | undefined, message: ISequencedDocumentMessage) {
        if (error) {
            this.batchClientId = undefined;
            this.emitter.emit("batchEnd", error, message);
            this.deltaScheduler.batchEnd();
            return;
        }

        this.updatePauseState(message.sequenceNumber);

        const batch = (message?.metadata as IRuntimeMessageMetadata)?.batch;
        // If no batchClientId has been set then we're in an individual batch. Else, if we get
        // batch end metadata, this is end of the current batch.
        if (!this.batchClientId || batch === false) {
            this.batchClientId = undefined;
            this.emitter.emit("batchEnd", undefined, message);
            this.deltaScheduler.batchEnd();
            return;
        }
    }

    // eslint-disable-next-line @typescript-eslint/promise-function-async
    public pause(): Promise<void> {
        this.paused = true;
        return this.deltaManager.inbound.systemPause();
    }

    public resume() {
        this.paused = false;
        if (!this.localPaused) {
            this.deltaManager.inbound.systemResume();
        }
    }

    private setPaused(localPaused: boolean) {
        // Return early if no change in value
        if (this.localPaused === localPaused) {
            return;
        }

        this.localPaused = localPaused;
        if (localPaused || this.paused) {
            // eslint-disable-next-line @typescript-eslint/no-floating-promises
            this.deltaManager.inbound.systemPause();
        } else {
            this.deltaManager.inbound.systemResume();
        }
    }

    private updatePauseState(sequenceNumber: number) {
        // If the inbound queue is ever empty we pause it and wait for new events
        if (this.deltaManager.inbound.length === 0) {
            this.setPaused(true);
            return;
        }

        // If no message has caused the pause flag to be set, or the next message up is not the one we need to pause at
        // then we simply continue processing
        if (!this.pauseSequenceNumber || sequenceNumber + 1 < this.pauseSequenceNumber) {
            this.setPaused(false);
        } else {
            // Otherwise the next message requires us to pause
            this.setPaused(true);
        }
    }

    private trackPending(message: ISequencedDocumentMessage) {
        const metadata = message.metadata as IRuntimeMessageMetadata | undefined;

        // Protocol messages are never part of a runtime batch of messages
        if (!isRuntimeMessage(message)) {
            this.pauseSequenceNumber = undefined;
            this.pauseClientId = undefined;
            return;
        }

        const batchMetadata = metadata ? metadata.batch : undefined;

        // If the client ID changes then we can move the pause point. If it stayed the same then we need to check.
        if (this.pauseClientId === message.clientId) {
            if (batchMetadata !== undefined) {
                // If batchMetadata is not undefined then if it's true we've begun a new batch - if false we've ended
                // the previous one
                this.pauseSequenceNumber = batchMetadata ? message.sequenceNumber : undefined;
                this.pauseClientId = batchMetadata ? this.pauseClientId : undefined;
            }
        } else {
            // We check the batch flag for the new clientID - if true we pause otherwise we reset the tracking data
            this.pauseSequenceNumber = batchMetadata ? message.sequenceNumber : undefined;
            this.pauseClientId = batchMetadata ? message.clientId : undefined;
        }
    }
}

export const taskSchedulerId = "_scheduler";

// Wraps the provided list of packages and augments with some system level services.
class ContainerRuntimeDataStoreRegistry extends FluidDataStoreRegistry {
    constructor(namedEntries: NamedFluidDataStoreRegistryEntries) {
        super([
            ...namedEntries,
            TaskManagerFactory.registryEntry,
        ]);
    }
}

/**
 * Represents the runtime of the container. Contains helper functions/state of the container.
 * It will define the store level mappings.
 */
export class ContainerRuntime extends EventEmitter
    implements IContainerRuntime, IContainerRuntimeDirtyable, IRuntime, ISummarizerRuntime {
    public get IContainerRuntime() { return this; }
    public get IContainerRuntimeDirtyable() { return this; }
    public get IFluidRouter() { return this; }

    // 0.24 back-compat attachingBeforeSummary
    public readonly runtimeVersion = pkgVersion;

    /**
     * Load the stores from a snapshot and returns the runtime.
     * @param context - Context of the container.
     * @param registry - Mapping to the stores.
     * @param requestHandlers - Request handlers for the container runtime
     * @param runtimeOptions - Additional options to be passed to the runtime
     */
    public static async load(
        context: IContainerContext,
        registryEntries: NamedFluidDataStoreRegistryEntries,
        requestHandler?: (request: IRequest, runtime: IContainerRuntime) => Promise<IResponse>,
        runtimeOptions?: IContainerRuntimeOptions,
        containerScope: IFluidObject = context.scope,
    ): Promise<ContainerRuntime> {
        // Back-compat: <= 0.18 loader
        if (context.deltaManager.lastSequenceNumber === undefined) {
            Object.defineProperty(context.deltaManager, "lastSequenceNumber", {
                get: () => (context.deltaManager as any).referenceSequenceNumber,
            });
        }

        const registry = new ContainerRuntimeDataStoreRegistry(registryEntries);

        const chunkId = context.baseSnapshot?.blobs[chunksBlobName];
        const chunks = context.baseSnapshot && chunkId ? context.storage ?
            await readAndParse<[string, string[]][]>(context.storage, chunkId) :
            readAndParseFromBlobs<[string, string[]][]>(context.baseSnapshot.blobs, chunkId) : [];

        const runtime = new ContainerRuntime(
            context,
            registry,
            chunks,
            runtimeOptions,
            containerScope,
            requestHandler);

        // Create all internal data stores if not already existing on storage or loaded a detached
        // container from snapshot(ex. draft mode).
        if (!context.existing) {
            await runtime.createRootDataStore(TaskManagerFactory.type, taskSchedulerId);
        }

        runtime.subscribeToLeadership();

        return runtime;
    }

    public get id(): string {
        return this.context.id;
    }

    public get parentBranch(): string | null {
        return this.context.parentBranch;
    }

    public get existing(): boolean {
        // eslint-disable-next-line @typescript-eslint/no-non-null-assertion
        return this.context.existing!;
    }

    public get options(): any {
        return this.context.options;
    }

    public get clientId(): string | undefined {
        return this.context.clientId;
    }

    public get clientDetails(): IClientDetails {
        return this.context.clientDetails;
    }

    public get deltaManager(): IDeltaManager<ISequencedDocumentMessage, IDocumentMessage> {
        return this.context.deltaManager;
    }

    public get storage(): IDocumentStorageService {
        // eslint-disable-next-line @typescript-eslint/no-non-null-assertion
        return this.context.storage!;
    }

    public get branch(): string {
        return this.context.branch;
    }

    public get snapshotFn(): (message: string) => Promise<void> {
        return this.context.snapshotFn;
    }

    public get reSubmitFn(): (type: ContainerMessageType, content: any, localOpMetadata: unknown) => void {
        // eslint-disable-next-line @typescript-eslint/unbound-method
        return this.reSubmit;
    }

    public get closeFn(): (error?: ICriticalContainerError) => void {
        return this.context.closeFn;
    }

    public get loader(): ILoader {
        return this.context.loader;
    }

    public get flushMode(): FlushMode {
        return this._flushMode;
    }

    public get scope(): IFluidObject {
        return this.containerScope;
    }

    public get IFluidDataStoreRegistry(): IFluidDataStoreRegistry {
        return this.registry;
    }

    public get attachState(): AttachState {
        if (this.context.attachState !== undefined) {
            return this.context.attachState;
        }
        // 0.21 back-compat isAttached
        return (this.context as any).isAttached() ? AttachState.Attached : AttachState.Detached;
    }

    public nextSummarizerP?: Promise<Summarizer>;
    public nextSummarizerD?: Deferred<Summarizer>;

    public readonly IFluidSerializer: IFluidSerializer = new FluidSerializer();

    public readonly IFluidHandleContext: IFluidHandleContext;

    // internal logger for ContainerRuntime
    private readonly _logger: ITelemetryLogger;
    // publicly visible logger, to be used by stores, summarize, etc.
    public readonly logger: ITelemetryLogger;
    public readonly previousState: IPreviousState;
    private readonly summaryManager: SummaryManager;
    private latestSummaryAck: ISummaryContext;
    // back-compat: summarizerNode - remove all summary trackers
    private readonly summaryTracker: SummaryTracker;

    private readonly summarizerNode: {
        readonly referenceSequenceNumber: number;
        readonly getCreateChildFn: (
            id: string,
            createParam: CreateChildSummarizerNodeParam,
        ) => CreateChildSummarizerNodeFn;
    } & ({ readonly enabled: true; readonly node: SummarizerNode } | { readonly enabled: false });
    private readonly notBoundContexts = new Set<string>();
    // 0.24 back-compat attachingBeforeSummary
    private readonly attachOpFiredForDataStore = new Set<string>();

    private tasks: string[] = [];

    // Back-compat: version decides between loading document and chaincode.
    private version: string | undefined;

    private _flushMode = FlushMode.Automatic;
    private needsFlush = false;
    private flushTrigger = false;

    // Always matched IAgentScheduler.leader property
    private _leader = false;

    private _connected: boolean;

    public get connected(): boolean {
        return this._connected;
    }

    public get leader(): boolean {
        return this._leader;
    }

    public get summarizerClientId(): string | undefined {
        return this.summaryManager.summarizer;
    }

    private get summaryConfiguration() {
        return this.context.serviceConfiguration
            ? { ...DefaultSummaryConfiguration, ...this.context.serviceConfiguration.summary }
            : DefaultSummaryConfiguration;
    }

    private _disposed = false;
    public get disposed() { return this._disposed; }

    // Stores tracked by the Domain
    private readonly pendingAttach = new Map<string, IAttachMessage>();
    private dirtyDocument = false;
    private readonly summarizer: Summarizer;
    private readonly deltaSender: IDeltaSender | undefined;
    private readonly scheduleManager: ScheduleManager;
    private readonly blobManager: BlobManager;
    private readonly pendingStateManager: PendingStateManager;

    // Local copy of incomplete received chunks.
    private readonly chunkMap: Map<string, string[]>;

    // Attached and loaded context proxies
    private readonly contexts = new Map<string, FluidDataStoreContext>();
    // List of pending contexts (for the case where a client knows a store will exist and is waiting
    // on its creation). This is a superset of contexts.
    private readonly contextsDeferred = new Map<string, Deferred<FluidDataStoreContext>>();

    private constructor(
        private readonly context: IContainerContext,
        private readonly registry: IFluidDataStoreRegistry,
        chunks: [string, string[]][],
        private readonly runtimeOptions: IContainerRuntimeOptions = {
            generateSummaries: true,
            enableWorker: false,
        },
        private readonly containerScope: IFluidObject,
        private readonly requestHandler?: (request: IRequest, runtime: IContainerRuntime) => Promise<IResponse>,
    ) {
        super();

        this._connected = this.context.connected;
        this.chunkMap = new Map<string, string[]>(chunks);

        this.IFluidHandleContext = new ContainerFluidHandleContext("", this);

        this.logger = ChildLogger.create(context.logger, undefined, {
            runtimeVersion: pkgVersion,
        });

        this._logger = ChildLogger.create(this.logger, "ContainerRuntime");

        this.latestSummaryAck = {
            proposalHandle: undefined,
            ackHandle: this.context.getLoadedFromVersion()?.id,
        };
        this.summaryTracker = new SummaryTracker(
            "", // fullPath - the root is unnamed
            this.deltaManager.initialSequenceNumber, // referenceSequenceNumber - last acked summary ref seq number
            this.deltaManager.initialSequenceNumber, // latestSequenceNumber - latest sequence number seen
        );

        const loadedFromSequenceNumber = this.deltaManager.initialSequenceNumber;
        const isSummarizerClient = this.clientDetails.type === summarizerClientType;
        // Use runtimeOptions if provided, otherwise check localStorage, defaulting to true/enabled.
        const enableSummarizerNode = this.runtimeOptions.enableSummarizerNode
            ?? (typeof localStorage === "object" && localStorage?.fluidDisableSummarizerNode ? false : true);
        const summarizerNode = SummarizerNode.createRoot(
            this.logger,
            // Summarize function to call when summarize is called
            async (fullTree: boolean) => this.summarizeInternal(fullTree),
            // Latest change sequence number, no changes since summary applied yet
            loadedFromSequenceNumber,
            // Summary reference sequence number, undefined if no summary yet
            context.baseSnapshot ? loadedFromSequenceNumber : undefined,
            // Disable calls to summarize if not summarizer client, or if runtimeOption is disabled
            !isSummarizerClient || !enableSummarizerNode,
            {
                // Must set to false to prevent sending summary handle which would be pointing to
                // a summary with an older protocol state.
                canReuseHandle: false,
                // Must set to true to throw on any data stores failure that was too severe to be handled.
                // We also are not decoding the base summaries at the root.
                throwOnFailure: true,
            },
        );

        const getCreateChildFn = (id: string, createParam: CreateChildSummarizerNodeParam) =>
            (summarizeInternal: SummarizeInternalFn) =>
                summarizerNode.createChild(summarizeInternal, id, createParam);
        if (enableSummarizerNode) {
            this.summarizerNode = {
                enabled: true,
                node: summarizerNode,
                get referenceSequenceNumber() { return this.node.referenceSequenceNumber; },
                getCreateChildFn,
            };
        } else {
            this.summarizerNode = {
                enabled: false,
                get referenceSequenceNumber() { return summarizerNode.referenceSequenceNumber; },
                getCreateChildFn,
            };
        }

        // Extract stores stored inside the snapshot
        const fluidDataStores = new Map<string, ISnapshotTree | string>();

        if (typeof context.baseSnapshot === "object") {
            const baseSnapshot = context.baseSnapshot;
            Object.keys(baseSnapshot.trees).forEach((value) => {
                if (value !== ".protocol" && value !== ".logTail" && value !== ".serviceProtocol") {
                    const tree = baseSnapshot.trees[value];
                    fluidDataStores.set(value, tree);
                }
            });
        }

        // Create a context for each of them
        for (const [key, value] of fluidDataStores) {
            let dataStoreContext: FluidDataStoreContext;
            // If we have a detached container, then create local data store contexts.
            if (this.attachState !== AttachState.Detached) {
                dataStoreContext = new RemotedFluidDataStoreContext(
                    key,
                    typeof value === "string" ? value : Promise.resolve(value),
                    this,
                    this.storage,
                    this.containerScope,
                    this.summaryTracker.createOrGetChild(key, this.summaryTracker.referenceSequenceNumber),
                    this.summarizerNode.getCreateChildFn(key, { type: CreateSummarizerNodeSource.FromSummary }));
            } else {
                let pkgFromSnapshot: string[];
                if (typeof context.baseSnapshot !== "object") {
                    throw new Error("Snapshot should be there to load from!!");
                }
                const snapshotTree = value as ISnapshotTree;
                // Need to rip through snapshot.
                const { pkg, snapshotFormatVersion } = readAndParseFromBlobs<IFluidDataStoreAttributes>(
                    snapshotTree.blobs,
                    snapshotTree.blobs[".component"]);
                // Use the snapshotFormatVersion to determine how the pkg is encoded in the snapshot.
                // For snapshotFormatVersion = "0.1", pkg is jsonified, otherwise it is just a string.
                // However the feature of loading a detached container from snapshot, is added when the
                // snapshotFormatVersion is "0.1", so we don't expect it to be anything else.
                if (snapshotFormatVersion === currentSnapshotFormatVersion) {
                    pkgFromSnapshot = JSON.parse(pkg) as string[];
                } else {
                    throw new Error(`Invalid snapshot format version ${snapshotFormatVersion}`);
                }
                dataStoreContext = new LocalFluidDataStoreContext(
                    key,
                    pkgFromSnapshot,
                    this,
                    this.storage,
                    this.containerScope,
                    this.summaryTracker.createOrGetChild(key, this.deltaManager.lastSequenceNumber),
                    this.summarizerNode.getCreateChildFn(key, { type: CreateSummarizerNodeSource.FromSummary }),
                    (cr: IFluidDataStoreChannel) => this.bindFluidDataStore(cr),
                    snapshotTree);
            }
            this.setNewContext(key, dataStoreContext);
        }

        this.blobManager = new BlobManager(
            this.IFluidHandleContext,
            () => this.storage,
            // (blobId) => this.submit(ContainerMessageType.BlobAttach, blobId),
            (blobId) => this.context.submitFn(MessageType.BlobAttach, undefined, false, { blobId }),
        );

        this.scheduleManager = new ScheduleManager(
            context.deltaManager,
            this,
            ChildLogger.create(this.logger, "ScheduleManager"),
        );

        this.deltaSender = this.deltaManager;

        this.pendingStateManager = new PendingStateManager(this);

        this.context.quorum.on("removeMember", (clientId: string) => {
            this.clearPartialChunks(clientId);
        });

        if (this.context.previousRuntimeState === undefined || this.context.previousRuntimeState.state === undefined) {
            this.previousState = {};
        } else {
            this.previousState = this.context.previousRuntimeState.state as IPreviousState;
        }

        // We always create the summarizer in the case that we are asked to generate summaries. But this may
        // want to be on demand instead.
        // Don't use optimizations when generating summaries with a document loaded using snapshots.
        // This will ensure we correctly convert old documents.
        this.summarizer = new Summarizer(
            "/_summarizer",
            this,
            () => this.summaryConfiguration,
            async (full: boolean, safe: boolean) => this.generateSummary(full, safe),
            async (propHandle, ackHandle, refSeq) => this.refreshLatestSummaryAck(propHandle, ackHandle, refSeq),
            this.IFluidHandleContext,
            this.previousState.summaryCollection);

        // Create the SummaryManager and mark the initial state
        this.summaryManager = new SummaryManager(
            context,
            this.runtimeOptions.generateSummaries !== false,
            !!this.runtimeOptions.enableWorker,
            this.logger,
            (summarizer) => { this.nextSummarizerP = summarizer; },
            this.previousState.nextSummarizerP,
            !!this.previousState.reload,
            this.runtimeOptions.initialSummarizerDelayMs);

        if (this.connected) {
            // eslint-disable-next-line @typescript-eslint/no-non-null-assertion
            this.summaryManager.setConnected(this.context.clientId!);
        }

        this.deltaManager.on("readonly", (readonly: boolean) => {
            // we accumulate ops while being in read-only state.
            // once user gets write permissions and we have active connection, flush all pending ops.
            assert(readonly === this.deltaManager.readonly, "inconsistent readonly property/event state");

            // We need to be very careful with when we (re)send pending ops, to ensure that we only send ops
            // when we either never send an op, or attempted to send it but we know for sure it was not
            // sequenced by server and will never be sequenced (i.e. was lost)
            // For loss of connection, we wait for our own "join" op and use it a a barrier to know all the
            // ops that maid it from previous connection, before switching clientId and raising "connected" event
            // But with read-only permissions, if we transition between read-only and r/w states while on same
            // connection, then we have no good signal to tell us when it's safe to send ops we accumulated while
            // being in read-only state.
            // For that reason, we support getting to read-only state only when disconnected. This ensures that we
            // can reply on same safety mechanism and resend ops only when we establish new connection.
            // This is applicable for read-only permissions (event is raised before connection is properly registered),
            // but it's an extra requirement for Container.forceReadonly() API
            assert(!readonly || !this.connected, "Unsafe to transition to read-only state!");

            if (this.canSendOps()) {
                this.pendingStateManager.replayPendingStates();
            }
        });

        ReportOpPerfTelemetry(this.context.clientId, this.deltaManager, this.logger);
    }

    public dispose(): void {
        if (this._disposed) {
            return;
        }
        this._disposed = true;

        this.summaryManager.dispose();
        this.summarizer.dispose();

        // close/stop all store contexts
        for (const [fluidDataStoreId, contextD] of this.contextsDeferred) {
            contextD.promise.then((context) => {
                context.dispose();
            }).catch((contextError) => {
                this._logger.sendErrorEvent({
                    eventName: "FluidDataStoreContextDisposeError",
                    fluidDataStoreId,
                },
                    contextError);
            });
        }

        this.emit("dispose");
        this.removeAllListeners();
    }

    public get IFluidTokenProvider() {
        if (this.options && this.options.intelligence) {
            // eslint-disable-next-line @typescript-eslint/consistent-type-assertions
            return {
                intelligence: this.options.intelligence,
            } as IFluidTokenProvider;
        }
        return undefined;
    }

    public get IFluidConfiguration() {
        return this.context.configuration;
    }

    /**
     * Notifies this object about the request made to the container.
     * @param request - Request made to the handler.
     */
    public async request(request: IRequest): Promise<IResponse> {
        if (request.url === "_summarizer" || request.url === "/_summarizer") {
            return {
                status: 200,
                mimeType: "fluid/object",
                value: this.summarizer,
            };
        }
        if (this.requestHandler !== undefined) {
            return this.requestHandler(request, this);
        }

        return {
            status: 404,
            mimeType: "text/plain",
            value: "resource not found",
        };
    }

    /**
     * Resolves URI representing handle
     * @param request - Request made to the handler.
     */
    public async resolveHandle(request: IRequest): Promise<IResponse> {
        const requestParser = new RequestParser(request);

        if (requestParser.pathParts.length > 0 && requestParser.pathParts[0] === "blobs") {
            assert(requestParser.pathParts.length === 2 && !requestParser.query);
            const handle = await this.blobManager.getBlob(requestParser.pathParts[1]);
            if (handle) {
                return {
                    status: 200,
                    mimeType: "fluid/object",
                    value: handle.get(),
                };
            } else {
                return {
                    status: 404,
                    mimeType: "text/plain",
                    value: "blob not found",
                };
            }
        } else if (requestParser.pathParts.length > 0) {
            const wait =
                typeof request.headers?.wait === "boolean" ? request.headers.wait : undefined;

            const dataStore = await this.getDataStore(requestParser.pathParts[0], wait);
            const subRequest = requestParser.createSubRequest(1);
            if (subRequest !== undefined) {
                return dataStore.IFluidRouter.request(subRequest);
            } else {
                return {
                    status: 200,
                    mimeType: "fluid/object",
                    value: dataStore,
                };
            }
        }

        return {
            status: 404,
            mimeType: "text/plain",
            value: "resource not found",
        };
    }

    /**
     * Notifies this object to take the snapshot of the container.
     * @param tagMessage - Message to supply to storage service for writing the snapshot.
     */
    public async snapshot(tagMessage: string, fullTree: boolean = false): Promise<ITree> {
        // Iterate over each store and ask it to snapshot
        const fluidDataStoreSnapshotsP = Array.from(this.contexts).map(async ([fluidDataStoreId, value]) => {
            const snapshot = await value.snapshot(fullTree);

            // If ID exists then previous commit is still valid
            return {
                fluidDataStoreId,
                snapshot,
            };
        });

        const root: ITree = { entries: [], id: null };

        // Add in module references to the store snapshots
        const fluidDataStoreSnapshots = await Promise.all(fluidDataStoreSnapshotsP);

        // Sort for better diffing of snapshots (in replay tool, used to find bugs in snapshotting logic)
        if (fullTree) {
            fluidDataStoreSnapshots.sort((a, b) => a.fluidDataStoreId.localeCompare(b.fluidDataStoreId));
        }

        for (const fluidDataStoreSnapshot of fluidDataStoreSnapshots) {
            root.entries.push(new TreeTreeEntry(
                fluidDataStoreSnapshot.fluidDataStoreId,
                fluidDataStoreSnapshot.snapshot,
            ));
        }

        if (this.chunkMap.size > 0) {
            root.entries.push(new BlobTreeEntry(chunksBlobName, JSON.stringify([...this.chunkMap])));
        }

        return root;
    }

    protected serializeContainerBlobs(summaryTreeBuilder: SummaryTreeBuilder) {
        if (this.chunkMap.size > 0) {
            const content = JSON.stringify([...this.chunkMap]);
            summaryTreeBuilder.addBlob(chunksBlobName, content);
        }
    }

    public async requestSnapshot(tagMessage: string): Promise<void> {
        return this.context.requestSnapshot(tagMessage);
    }

    public async stop(): Promise<IRuntimeState> {
        this.verifyNotClosed();

        const snapshot = await this.snapshot("", true);
        const state: IPreviousState = {
            reload: true,
            summaryCollection: this.summarizer.summaryCollection,
            nextSummarizerP: this.nextSummarizerP,
            nextSummarizerD: this.nextSummarizerD,
        };

        this.dispose();

        return { snapshot, state };
    }

    // Back-compat: <= 0.17
    public changeConnectionState(state: ConnectionState, clientId?: string) {
        if (state !== ConnectionState.Connecting) {
            this.setConnectionState(state === ConnectionState.Connected, clientId);
        }
    }

    public setConnectionState(connected: boolean, clientId?: string) {
        this.verifyNotClosed();

        // There might be no change of state due to Container calling this API after loading runtime.
        const changeOfState = this._connected !== connected;
        this._connected = connected;

        if (connected) {
            // Once we are connected, all acks are accounted.
            // If there are any pending ops, DDSes will resubmit them right away (below) and
            // we will switch back to dirty state in such case.
            this.updateDocumentDirtyState(false);
        }

        if (changeOfState && this.canSendOps()) {
            this.pendingStateManager.replayPendingStates();
        }

        for (const [fluidDataStore, context] of this.contexts) {
            try {
                context.setConnectionState(connected, clientId);
            } catch (error) {
                this._logger.sendErrorEvent({
                    eventName: "ChangeConnectionStateError",
                    clientId,
                    fluidDataStore,
                }, error);
            }
        }

        raiseConnectedEvent(this._logger, this, connected, clientId);

        if (connected) {
            assert(clientId);
            this.summaryManager.setConnected(clientId);
        } else {
            this.summaryManager.setDisconnected();
        }
    }

    public process(messageArg: ISequencedDocumentMessage, local: boolean) {
        this.verifyNotClosed();

        // If it's not message for runtime, bail out right away.
        if (!isRuntimeMessage(messageArg)) {
            return;
        }

        // Do shallow copy of message, as methods below will modify it.
        // There might be multiple container instances receiving same message
        // We do not need to make deep copy, as each layer will just replace message.content itself,
        // but would not modify contents details
        let message = { ...messageArg };

        let error: any | undefined;

        // Surround the actual processing of the operation with messages to the schedule manager indicating
        // the beginning and end. This allows it to emit appropriate events and/or pause the processing of new
        // messages once a batch has been fully processed.
        this.scheduleManager.beginOperation(message);

        try {
            message = unpackRuntimeMessage(message);

            // Chunk processing must come first given that we will transform the message to the unchunked version
            // once all pieces are available
            message = this.processRemoteChunkedMessage(message);

            let localMessageMetadata: unknown;
            if (local) {
                // Call the PendingStateManager to process local messages.
                // Do not process local chunked ops until all pieces are available.
                if (message.type !== ContainerMessageType.ChunkedOp) {
                    localMessageMetadata = this.pendingStateManager.processPendingLocalMessage(message);
                }

                // If there are no more pending messages after processing a local message,
                // the document is no longer dirty.
                if (!this.pendingStateManager.hasPendingMessages()) {
                    this.updateDocumentDirtyState(false);
                }
            }

            switch (message.type) {
                case ContainerMessageType.Attach:
                    this.processAttachMessage(message, local, localMessageMetadata);
                    break;
                case ContainerMessageType.FluidDataStoreOp:
                    this.processFluidDataStoreOp(message, local, localMessageMetadata);
                    break;
                default:
            }

            this.emit("op", message);
        } catch (e) {
            error = e;
            throw e;
        } finally {
            this.scheduleManager.endOperation(error, message);
        }
    }

    public processSignal(message: ISignalMessage, local: boolean) {
        const envelope = message.content as ISignalEnvelop;
        const transformed: IInboundSignalMessage = {
            clientId: message.clientId,
            content: envelope.contents.content,
            type: envelope.contents.type,
        };

        if (envelope.address === undefined) {
            // No address indicates a container signal message.
            this.emit("signal", transformed, local);
            return;
        }

        const context = this.contexts.get(envelope.address);
        if (!context) {
            // Attach message may not have been processed yet
            assert(!local);
            this._logger.sendTelemetryEvent({
                eventName: "SignalFluidDataStoreNotFound",
                fluidDataStoreId: envelope.address,
            });
            return;
        }

        context.processSignal(transformed, local);
    }

    public async getRootDataStore(id: string, wait = true): Promise<IFluidRouter> {
        return this.getDataStore(id, wait);
    }

    protected async getDataStore(id: string, wait = true): Promise<IFluidRouter> {
        // Ensure deferred if it doesn't exist which will resolve once the process ID arrives
        const deferredContext = this.ensureContextDeferred(id);

        if (!wait && !deferredContext.isCompleted) {
            return Promise.reject(`Process ${id} does not exist`);
        }

        const context = await deferredContext.promise;
        return context.realize();
    }

    public notifyDataStoreInstantiated(context: IFluidDataStoreContext) {
        const fluidDataStorePkgName = context.packagePath[context.packagePath.length - 1];
        const registryPath =
            `/${context.packagePath.slice(0, context.packagePath.length - 1).join("/")}`;
        this.emit("fluidDataStoreInstantiated", fluidDataStorePkgName, registryPath, !context.existing);
    }

    public setFlushMode(mode: FlushMode): void {
        if (mode === this._flushMode) {
            return;
        }

        // If switching to manual mode add a warning trace indicating the underlying loader does not support
        // this feature yet. Can remove in 0.9.
        if (!this.deltaSender && mode === FlushMode.Manual) {
            debug("DeltaManager does not yet support flush modes");
            return;
        }

        // Flush any pending batches if switching back to automatic
        if (mode === FlushMode.Automatic) {
            this.flush();
        }

        this._flushMode = mode;

        // Let the PendingStateManager know that FlushMode has been updated.
        this.pendingStateManager.onFlushModeUpdated(mode);
    }

    public flush(): void {
        if (!this.deltaSender) {
            debug("DeltaManager does not yet support flush modes");
            return;
        }

        // Let the PendingStateManager know that there was an attempt to flush messages.
        // Note that this should happen before the `this.needsFlush` check below because in the scenario where we are
        // not connected, `this.needsFlush` will be false but the PendingStateManager might have pending messages and
        // hence needs to track this.
        this.pendingStateManager.onFlush();

        // If flush has already been called then exit early
        if (!this.needsFlush) {
            return;
        }

        this.needsFlush = false;
        return this.deltaSender.flush();
    }

    public orderSequentially(callback: () => void): void {
        // If flush mode is already manual we are either
        // nested in another orderSequentially, or
        // the app is flushing manually, in which
        // case this invocation doesn't own
        // flushing.
        if (this.flushMode === FlushMode.Manual) {
            callback();
        } else {
            const savedFlushMode = this.flushMode;

            this.setFlushMode(FlushMode.Manual);

            try {
                callback();
            } finally {
                this.flush();
                this.setFlushMode(savedFlushMode);
            }
        }
    }

    public async createDataStore(pkg: string | string[]): Promise<IFluidRouter>
    {
        return this._createDataStore(pkg);
    }

    public async createRootDataStore(pkg: string | string[], rootDataStoreId: string): Promise<IFluidRouter>
    {
        const fluidDataStore = await this._createDataStore(pkg, rootDataStoreId);
        fluidDataStore.bindToContext();
        return fluidDataStore;
    }

    public createDetachedDataStore(): IFluidDataStoreContextDetached {
        const id = uuid();
        const context = new LocalDetachedFluidDataStoreContext(
            id,
            this,
            this.storage,
            this.containerScope,
            this.summaryTracker.createOrGetChild(id, this.deltaManager.lastSequenceNumber),
            this.summarizerNode.getCreateChildFn(id, { type: CreateSummarizerNodeSource.Local }),
            (cr: IFluidDataStoreChannel) => this.bindFluidDataStore(cr),
            undefined,
        );
        this.setupNewContext(context);
        return context;
    }

    private async _createDataStore(pkg: string | string[], id = uuid()): Promise<IFluidDataStoreChannel>
    {
        return this._createFluidDataStoreContext(Array.isArray(pkg) ? pkg : [pkg], id).realize();
    }

    private canSendOps() {
        return this.connected && !this.deltaManager.readonly;
    }

    private _createFluidDataStoreContext(pkg: string[], id) {
        const context = new LocalFluidDataStoreContext(
            id,
            pkg,
            this,
            this.storage,
            this.containerScope,
            this.summaryTracker.createOrGetChild(id, this.deltaManager.lastSequenceNumber),
            this.summarizerNode.getCreateChildFn(id, { type: CreateSummarizerNodeSource.Local }),
            (cr: IFluidDataStoreChannel) => this.bindFluidDataStore(cr),
            undefined,
        );
        this.setupNewContext(context);
        return context;
    }

    private setupNewContext(context) {
        this.verifyNotClosed();
        const id = context.id;
        assert(!this.contexts.has(id), "Creating store with existing ID");
        this.notBoundContexts.add(id);
        const deferred = new Deferred<FluidDataStoreContext>();
        this.contextsDeferred.set(id, deferred);
        this.contexts.set(id, context);
    }

    public getQuorum(): IQuorum {
        return this.context.quorum;
    }

    public getAudience(): IAudience {
        // eslint-disable-next-line @typescript-eslint/no-non-null-assertion
        return this.context.audience!;
    }

    public raiseContainerWarning(warning: ContainerWarning) {
        this.context.raiseContainerWarning(warning);
    }

    /**
     * Notifies this object to register tasks to be performed.
     * @param tasks - List of tasks.
     * @param version - Version of the Fluid package.
     */
    public registerTasks(tasks: string[], version?: string) {
        this.verifyNotClosed();
        this.tasks = tasks;
        this.version = version;
        if (this.leader) {
            this.runTaskAnalyzer();
        }
    }

    public on(event: string | symbol, listener: (...args: any[]) => void): this {
        return super.on(event, listener);
    }

    /**
     * Returns true of document is dirty, i.e. there are some pending local changes that
     * either were not sent out to delta stream or were not yet acknowledged.
     */
    public isDocumentDirty(): boolean {
        return this.dirtyDocument;
    }

    /**
     * Will return true for any message that affect the dirty state of this document
     * This function can be used to filter out any runtime operations that should not be affecting whether or not
     * the IFluidDataStoreRuntime.isDocumentDirty call returns true/false
     * @param type - The type of ContainerRuntime message that is being checked
     * @param contents - The contents of the message that is being verified
     */
    public isMessageDirtyable(message: ISequencedDocumentMessage) {
        assert(
            isRuntimeMessage(message) === true,
            "Message passed for dirtyable check should be a container runtime message",
        );
        return this.isContainerMessageDirtyable(message.type as ContainerMessageType, message.contents);
    }

    private isContainerMessageDirtyable(type: ContainerMessageType, contents: any) {
        if (type === ContainerMessageType.Attach) {
            const attachMessage = contents as InboundAttachMessage;
            if (attachMessage.id === taskSchedulerId) {
                return false;
            }
        } else if (type === ContainerMessageType.FluidDataStoreOp) {
            const envelope = contents as IEnvelope;
            if (envelope.address === taskSchedulerId) {
                return false;
            }
        }
        return true;
    }

    /**
     * Submits the signal to be sent to other clients.
     * @param type - Type of the signal.
     * @param content - Content of the signal.
     */
    public submitSignal(type: string, content: any) {
        this.verifyNotClosed();
        const envelope: ISignalEnvelop = { address: undefined, contents: { type, content } };
        return this.context.submitSignalFn(envelope);
    }

    public submitDataStoreSignal(address: string, type: string, content: any) {
        const envelope: ISignalEnvelop = { address, contents: { type, content } };
        return this.context.submitSignalFn(envelope);
    }

    /**
     * Returns a summary of the runtime at the current sequence number.
     */
    private async summarize(fullTree = false): Promise<ISummaryTreeWithStats> {
        return this.summarizerNode.enabled
            ? await this.summarizerNode.node.summarize(fullTree) as ISummaryTreeWithStats
            : await this.summarizeInternal(fullTree ?? false) as ISummaryTreeWithStats;
    }

    private async summarizeInternal(fullTree: boolean): Promise<ISummarizeInternalResult> {
        const builder = new SummaryTreeBuilder();

        // Iterate over each store and ask it to snapshot
        await Promise.all(Array.from(this.contexts)
            .filter(([_, value]) => {
                // Summarizer works only with clients with no local changes!
                assert(value.attachState !== AttachState.Attaching);
                return value.attachState === AttachState.Attached;
            }).map(async ([key, value]) => {
                const contextSummary = this.summarizerNode.enabled
                    ? await value.summarize(fullTree)
                    : convertToSummaryTree(await value.snapshot(fullTree), fullTree);
                builder.addWithStats(key, contextSummary);
            }));

        this.serializeContainerBlobs(builder);
        const summary = builder.getSummaryTree();
        return { ...summary, id: "" };
    }

    private processAttachMessage(message: ISequencedDocumentMessage, local: boolean, localMessageMetadata: unknown) {
        const attachMessage = message.contents as InboundAttachMessage;
        // The local object has already been attached
        if (local) {
            assert(this.pendingAttach.has(attachMessage.id));
            this.contexts.get(attachMessage.id)?.emit("attached");
            this.pendingAttach.delete(attachMessage.id);
            return;
        }

        const flatBlobs = new Map<string, string>();
        let flatBlobsP = Promise.resolve(flatBlobs);
        let snapshotTreeP: Promise<ISnapshotTree> | null = null;
        if (attachMessage.snapshot) {
            snapshotTreeP = buildSnapshotTree(attachMessage.snapshot.entries, flatBlobs);
            // flatBlobs' validity is contingent on snapshotTreeP's resolution
            flatBlobsP = snapshotTreeP.then((snapshotTree) => { return flatBlobs; });
        }

        // Include the type of attach message which is the pkg of the store to be
        // used by RemotedFluidDataStoreContext in case it is not in the snapshot.
        const pkg = [attachMessage.type];
        const remotedFluidDataStoreContext = new RemotedFluidDataStoreContext(
            attachMessage.id,
            snapshotTreeP,
            this,
            new BlobCacheStorageService(this.storage, flatBlobsP),
            this.containerScope,
            this.summaryTracker.createOrGetChild(attachMessage.id, message.sequenceNumber),
            this.summarizerNode.getCreateChildFn(
                attachMessage.id,
                {
                    type: CreateSummarizerNodeSource.FromAttach,
                    sequenceNumber: message.sequenceNumber,
                    snapshot: attachMessage.snapshot ?? {
                        id: null,
                        entries: [createAttributesBlob(pkg)],
                    },
                }),
            pkg);

        // If a non-local operation then go and create the object, otherwise mark it as officially attached.
        assert(!this.contexts.has(attachMessage.id), "Store attached with existing ID");

        // Resolve pending gets and store off any new ones
        this.setNewContext(attachMessage.id, remotedFluidDataStoreContext);

        // Equivalent of nextTick() - Prefetch once all current ops have completed
        // eslint-disable-next-line @typescript-eslint/no-floating-promises
        Promise.resolve().then(async () => remotedFluidDataStoreContext.realize());
    }

    private processFluidDataStoreOp(message: ISequencedDocumentMessage, local: boolean, localMessageMetadata: unknown) {
        const envelope = message.contents as IEnvelope;
        const transformed = { ...message, contents: envelope.contents };
        const context = this.getContext(envelope.address);
        context.process(transformed, local, localMessageMetadata);
    }

    private bindFluidDataStore(fluidDataStoreRuntime: IFluidDataStoreChannel): void {
        this.verifyNotClosed();
        assert(this.notBoundContexts.has(fluidDataStoreRuntime.id),
            "Store to be bound should be in not bounded set");
        this.notBoundContexts.delete(fluidDataStoreRuntime.id);
        const context = this.getContext(fluidDataStoreRuntime.id) as LocalFluidDataStoreContext;
        // If the container is detached, we don't need to send OP or add to pending attach because
        // we will summarize it while uploading the create new summary and make it known to other
        // clients.
        if (this.attachState !== AttachState.Detached) {
            context.emit("attaching");
            const message = context.generateAttachMessage();

            this.pendingAttach.set(fluidDataStoreRuntime.id, message);
            this.submit(ContainerMessageType.Attach, message);
            this.attachOpFiredForDataStore.add(fluidDataStoreRuntime.id);
        }

        // Resolve the deferred so other local stores can access it.
        const deferred = this.getContextDeferred(fluidDataStoreRuntime.id);
        deferred.resolve(context);
    }

    private ensureContextDeferred(id: string): Deferred<FluidDataStoreContext> {
        const deferred = this.contextsDeferred.get(id);
        if (deferred) { return deferred; }
        const newDeferred = new Deferred<FluidDataStoreContext>();
        this.contextsDeferred.set(id, newDeferred);
        return newDeferred;
    }

    private getContextDeferred(id: string): Deferred<FluidDataStoreContext> {
        // eslint-disable-next-line @typescript-eslint/no-non-null-assertion
        const deferred = this.contextsDeferred.get(id)!;
        assert(deferred);
        return deferred;
    }

    private setNewContext(id: string, context?: FluidDataStoreContext) {
        assert(context);
        assert(!this.contexts.has(id));
        this.contexts.set(id, context);
        const deferred = this.ensureContextDeferred(id);
        deferred.resolve(context);
    }

    private getContext(id: string): FluidDataStoreContext {
        // eslint-disable-next-line @typescript-eslint/no-non-null-assertion
        const context = this.contexts.get(id)!;
        assert(context);
        return context;
    }

    public setAttachState(attachState: AttachState.Attaching | AttachState.Attached): void {
        let eventName: string;
        if (attachState === AttachState.Attaching) {
            assert(this.attachState === AttachState.Attaching,
                "Container Context should already be in attaching state");
            eventName = "attaching";
        } else {
            assert(this.attachState === AttachState.Attached, "Container Context should already be in attached state");
            eventName = "attached";
        }
        for (const context of this.contexts.values()) {
            // Fire only for bounded stores.
            if (!this.notBoundContexts.has(context.id)) {
                context.emit(eventName);
            }
        }
    }

    public createSummary(): ISummaryTree {
        const builder = new SummaryTreeBuilder();

        // Attaching graph of some stores can cause other stores to get bound too.
        // So keep taking summary until no new stores get bound.
        let notBoundContextsLength: number;
        do {
            const builderTree = builder.summary.tree;
            notBoundContextsLength = this.notBoundContexts.size;
            // Iterate over each data store and ask it to snapshot
            Array.from(this.contexts)
                .filter(([key, _]) =>
                    // Take summary of bounded data stores only, make sure we haven't summarized them already
                    // and no attach op has been fired for that data store because for loader versions <= 0.24
                    // we set attach state as "attaching" before taking createNew summary.
                    !(this.notBoundContexts.has(key)
                        || builderTree[key]
                        || this.attachOpFiredForDataStore.has(key)),
                )
                .map(([key, value]) => {
                    let dataStoreSummary: ISummarizeResult;
                    if (value.isLoaded) {
                        const snapshot = value.generateAttachMessage().snapshot;
                        dataStoreSummary = convertToSummaryTree(snapshot, true);
                    } else {
                        // If this data store is not yet loaded, then there should be no changes in the snapshot from
                        // which it was created as it is detached container. So just use the previous snapshot.
                        assert(this.context.baseSnapshot,
                            "BaseSnapshot should be there as detached container loaded from snapshot");
                        dataStoreSummary = convertSnapshotToSummaryTree(this.context.baseSnapshot.trees[key]);
                    }
                    builder.addWithStats(key, dataStoreSummary);
                });
        } while (notBoundContextsLength !== this.notBoundContexts.size);

        this.serializeContainerBlobs(builder);

        return builder.summary;
    }

    public async getAbsoluteUrl(relativeUrl: string): Promise<string | undefined> {
        if (this.context.getAbsoluteUrl === undefined) {
            throw new Error("Driver does not implement getAbsoluteUrl");
        }
        if (this.attachState !== AttachState.Attached) {
            return undefined;
        }
        return this.context.getAbsoluteUrl(relativeUrl);
    }

    private async generateSummary(
        fullTree: boolean = false,
        safe: boolean = false,
    ): Promise<GenerateSummaryData | undefined> {
        const summaryRefSeqNum = this.deltaManager.lastSequenceNumber;
        const message =
            `Summary @${summaryRefSeqNum}:${this.deltaManager.minimumSequenceNumber}`;

        // TODO: Issue-2171 Support for Branch Snapshots
        if (this.parentBranch) {
            this._logger.sendTelemetryEvent({
                eventName: "SkipGenerateSummaryParentBranch",
                parentBranch: this.parentBranch,
            });
            return;
        }

        if (this.summarizerNode.enabled) {
            this.summarizerNode.node.startSummary(summaryRefSeqNum);
        }
        try {
            await this.scheduleManager.pause();

            const attemptData: IUnsubmittedSummaryData = {
                referenceSequenceNumber: summaryRefSeqNum,
                submitted: false,
            };

            if (!this.connected) {
                // If summarizer loses connection it will never reconnect
                return attemptData;
            }

            const trace = Trace.start();
            const treeWithStats = await this.summarize(fullTree || safe);

            const generateData: IGeneratedSummaryData = {
                summaryStats: treeWithStats.stats,
                generateDuration: trace.trace().duration,
            };

            if (!this.connected) {
                return { ...attemptData, ...generateData };
            }

            const handle = await this.storage.uploadSummaryWithContext(
                treeWithStats.summary,
                this.latestSummaryAck);

            // safe mode refreshes the latest summary ack
            if (safe) {
                const version = await this.getVersionFromStorage(this.id);
                await this.refreshLatestSummaryAck(
                    undefined,
                    version.id,
                    this.summaryTracker.referenceSequenceNumber,
                    version,
                );
            }

            // eslint-disable-next-line @typescript-eslint/no-non-null-assertion
            const parent = this.latestSummaryAck.ackHandle!;
            const summaryMessage: ISummaryContent = {
                handle,
                head: parent,
                message,
                parents: parent ? [parent] : [],
            };
            const uploadData: IUploadedSummaryData = {
                handle,
                uploadDuration: trace.trace().duration,
            };

            if (!this.connected) {
                return { ...attemptData, ...generateData, ...uploadData };
            }

            const clientSequenceNumber =
                this.submitSystemMessage(MessageType.Summarize, summaryMessage);

            if (this.summarizerNode.enabled) {
                this.summarizerNode.node.completeSummary(handle);
            }

            return {
                ...attemptData,
                ...generateData,
                ...uploadData,
                submitted: true,
                clientSequenceNumber,
                submitOpDuration: trace.trace().duration,
            };
        } finally {
            // Cleanup wip summary in case of failure
            if (this.summarizerNode.enabled) {
                this.summarizerNode.node.clearSummary();
            }
            // Restart the delta manager
            this.scheduleManager.resume();
        }
    }

    private processRemoteChunkedMessage(message: ISequencedDocumentMessage) {
        if (message.type !== ContainerMessageType.ChunkedOp) {
            return message;
        }

        const clientId = message.clientId;
        const chunkedContent = message.contents as IChunkedOp;
        this.addChunk(clientId, chunkedContent);
        if (chunkedContent.chunkId === chunkedContent.totalChunks) {
            const newMessage = { ...message };
            // eslint-disable-next-line @typescript-eslint/no-non-null-assertion
            const serializedContent = this.chunkMap.get(clientId)!.join("");
            newMessage.contents = JSON.parse(serializedContent);
            newMessage.type = chunkedContent.originalType;
            this.clearPartialChunks(clientId);
            return newMessage;
        }
        return message;
    }

    private addChunk(clientId: string, chunkedContent: IChunkedOp) {
        let map = this.chunkMap.get(clientId);
        if (map === undefined) {
            map = [];
            this.chunkMap.set(clientId, map);
        }
        assert(chunkedContent.chunkId === map.length + 1); // 1-based indexing
        map.push(chunkedContent.contents);
    }

    private clearPartialChunks(clientId: string) {
        if (this.chunkMap.has(clientId)) {
            this.chunkMap.delete(clientId);
        }
    }

    private updateDocumentDirtyState(dirty: boolean) {
        if (this.dirtyDocument === dirty) {
            return;
        }

        this.dirtyDocument = dirty;
        this.emit(dirty ? "dirtyDocument" : "savedDocument");
    }

    public submitDataStoreOp(
        id: string,
        contents: any,
        localOpMetadata: unknown = undefined): void {
        const envelope: IEnvelope = {
            address: id,
            contents,
        };
        this.submit(ContainerMessageType.FluidDataStoreOp, envelope, localOpMetadata);
    }

    public async uploadBlob(blob: Buffer): Promise<IFluidHandle<string>> {
        return this.blobManager.createBlob(blob);
    }

    private submit(
        type: ContainerMessageType,
        content: any,
        localOpMetadata: unknown = undefined): void {
        this.verifyNotClosed();

        let clientSequenceNumber: number = -1;

        if (this.canSendOps()) {
            const serializedContent = JSON.stringify(content);
            const maxOpSize = this.context.deltaManager.maxMessageSize;

            // If in manual flush mode we will trigger a flush at the next turn break
            let batchBegin = false;
            if (this.flushMode === FlushMode.Manual && !this.needsFlush) {
                batchBegin = true;
                this.needsFlush = true;

                // Use Promise.resolve().then() to queue a microtask to detect the end of the turn and force a flush.
                if (!this.flushTrigger) {
                    // eslint-disable-next-line @typescript-eslint/no-floating-promises
                    Promise.resolve().then(() => {
                        this.flushTrigger = false;
                        this.flush();
                    });
                }
            }

            // Note: Chunking will increase content beyond maxOpSize because we JSON'ing JSON payload -
            // there will be a lot of escape characters that can make it up to 2x bigger!
            // This is Ok, because DeltaManager.shouldSplit() will have 2 * maxMessageSize limit
            if (serializedContent.length <= maxOpSize) {
                clientSequenceNumber = this.submitRuntimeMessage(
                    type,
                    content,
                    this._flushMode === FlushMode.Manual,
                    batchBegin ? { batch: true } : undefined);
            } else {
                clientSequenceNumber = this.submitChunkedMessage(type, serializedContent, maxOpSize);
            }
        }

        // Let the PendingStateManager know that a message was submitted.
        this.pendingStateManager.onSubmitMessage(type, clientSequenceNumber, content, localOpMetadata);
        if (this.isContainerMessageDirtyable(type, content)) {
            this.updateDocumentDirtyState(true);
        }
    }

    private submitChunkedMessage(type: ContainerMessageType, content: string, maxOpSize: number): number {
        const contentLength = content.length;
        const chunkN = Math.floor((contentLength - 1) / maxOpSize) + 1;
        let offset = 0;
        let clientSequenceNumber: number = 0;
        for (let i = 1; i <= chunkN; i = i + 1) {
            const chunkedOp: IChunkedOp = {
                chunkId: i,
                contents: content.substr(offset, maxOpSize),
                originalType: type,
                totalChunks: chunkN,
            };
            offset += maxOpSize;
            clientSequenceNumber = this.submitRuntimeMessage(
                ContainerMessageType.ChunkedOp,
                chunkedOp,
                false);
        }
        return clientSequenceNumber;
    }

    private submitSystemMessage(
        type: MessageType,
        contents: any) {
        this.verifyNotClosed();
        assert(this.connected);

        // System message should not be sent in the middle of the batch.
        // That said, we can preserve existing behavior by not flushing existing buffer.
        // That might be not what caller hopes to get, but we can look deeper if telemetry tells us it's a problem.
        const middleOfBatch = this.flushMode === FlushMode.Manual && this.needsFlush;
        if (middleOfBatch) {
            this._logger.sendErrorEvent({ eventName: "submitSystemMessageError", type });
        }

        return this.context.submitFn(
            type,
            contents,
            middleOfBatch);
    }

    private submitRuntimeMessage(
        type: ContainerMessageType,
        contents: any,
        batch: boolean,
        appData?: any) {
        const payload: ContainerRuntimeMessage = { type, contents };
        return this.context.submitFn(
            MessageType.Operation,
            payload,
            batch,
            appData);
    }

    /**
     * Throw an error if the runtime is closed.  Methods that are expected to potentially
     * be called after dispose due to asynchrony should not call this.
     */
    private verifyNotClosed() {
        if (this._disposed) {
            throw new Error("Runtime is closed");
        }
    }

    /**
     * Finds the right store and asks it to resubmit the message. This typically happens when we
     * reconnect and there are pending messages.
     * @param content - The content of the original message.
     * @param localOpMetadata - The local metadata associated with the original message.
     */
    private reSubmit(type: ContainerMessageType, content: any, localOpMetadata: unknown) {
        switch (type) {
            case ContainerMessageType.FluidDataStoreOp:
                // For Operations, call resubmitDataStoreOp which will find the right store
                // and trigger resubmission on it.
                this.resubmitDataStoreOp(content, localOpMetadata);
                break;
            case ContainerMessageType.Attach:
                this.submit(type, content, localOpMetadata);
                break;
            case ContainerMessageType.ChunkedOp:
                throw new Error(`chunkedOp not expected here`);
            default:
                unreachableCase(type, `Unknown ContainerMessageType: ${type}`);
        }
    }

    private resubmitDataStoreOp(content: any, localOpMetadata: unknown) {
        const envelope = content as IEnvelope;
        const context = this.getContext(envelope.address);
        assert(context, "There should be a store context for the op");
        context.reSubmit(envelope.contents, localOpMetadata);
    }

    private subscribeToLeadership() {
        if (this.context.clientDetails.capabilities.interactive) {
            this.getScheduler().then((scheduler) => {
                const LeaderTaskId = "leader";

                // Each client expresses interest to be a leader.
                // eslint-disable-next-line @typescript-eslint/no-floating-promises
                scheduler.pick(LeaderTaskId, async () => {
                    assert(!this._leader);
                    this.updateLeader(true);
                });

                scheduler.on("lost", (key) => {
                    if (key === LeaderTaskId) {
                        assert(this._leader);
                        this._leader = false;
                        this.updateLeader(false);
                    }
                });
            }).catch((err) => {
                this.closeFn(CreateContainerError(err));
            });

            this.context.quorum.on("removeMember", (clientId: string) => {
                if (this.leader) {
                    this.runTaskAnalyzer();
                }
            });
        }
    }

    public async getTaskManager(): Promise<ITaskManager> {
        return requestFluidObject<ITaskManager>(
            await this.getDataStore(taskSchedulerId, true),
            "");
    }

    public async getScheduler(): Promise<IAgentScheduler> {
        const taskManager = await this.getTaskManager();
        return taskManager.IAgentScheduler;
    }

    private updateLeader(leadership: boolean) {
        this._leader = leadership;
        if (this.leader) {
            assert(this.clientId === undefined || this.connected && this.deltaManager && this.deltaManager.active);
            this.emit("leader");
        } else {
            this.emit("notleader");
        }

        for (const [, context] of this.contexts) {
            context.updateLeader(this.leader);
        }

        if (this.leader) {
            this.runTaskAnalyzer();
        }
    }

    /**
     * On a client joining/departure, decide whether this client is the new leader.
     * If so, calculate if there are any unhandled tasks for browsers and remote agents.
     * Emit local help message for this browser and submits a remote help message for agents.
     */
    private runTaskAnalyzer() {
        // Analyze the current state and ask for local and remote help separately.
        // If called for detached container, the clientId would not be assigned and it is disconnected. In this
        // case, all tasks are run by the detached container. Called only if a leader. If we have a clientId,
        // then we should be connected as leadership is lost on losing connection.
        const helpTasks = this.clientId === undefined ?
            { browser: this.tasks, robot: [] } :
            analyzeTasks(this.clientId, this.getQuorum().getMembers(), this.tasks);

        if (helpTasks && (helpTasks.browser.length > 0 || helpTasks.robot.length > 0)) {
            if (helpTasks.browser.length > 0) {
                const localHelpMessage: IHelpMessage = {
                    tasks: helpTasks.browser,
                    version: this.version,   // Back-compat
                };
                debug(`Requesting local help for ${helpTasks.browser}`);
                this.emit("localHelp", localHelpMessage);
            }
            if (helpTasks.robot.length > 0) {
                const remoteHelpMessage: IHelpMessage = {
                    tasks: helpTasks.robot,
                    version: this.version,   // Back-compat
                };
                debug(`Requesting remote help for ${helpTasks.robot}`);
                this.submitSystemMessage(MessageType.RemoteHelp, remoteHelpMessage);
            }
        }
    }

    private async refreshLatestSummaryAck(
        proposalHandle: string | undefined,
        ackHandle: string,
        trackerRefSeqNum: number, // back-compat summarizerNode - remove when fully enabled
        version?: IVersion,
    ) {
        if (trackerRefSeqNum < this.summaryTracker.referenceSequenceNumber) {
            return;
        }

        this.latestSummaryAck = { proposalHandle, ackHandle };

        // back-compat summarizerNode - remove all summary trackers when fully enabled
        this.summaryTracker.refreshLatestSummary(trackerRefSeqNum);

        if (this.summarizerNode.enabled) {
            const getSnapshot = async () => {
                const perfEvent = PerformanceEvent.start(this.logger, {
                    eventName: "RefreshLatestSummaryGetSnapshot",
                    hasVersion: !!version, // expected in this case
                });
                const stats: { getVersionDuration?: number; getSnapshotDuration?: number } = {};
                let snapshot: ISnapshotTree | undefined;
                try {
                    const trace = Trace.start();

                    const versionToUse = version ?? await this.getVersionFromStorage(ackHandle);
                    stats.getVersionDuration = trace.trace().duration;

                    snapshot = await this.getSnapshotFromStorage(versionToUse);
                    stats.getSnapshotDuration = trace.trace().duration;
                } catch (error) {
                    perfEvent.cancel(stats, error);
                    throw error;
                }

                perfEvent.end(stats);
                return snapshot;
            };

            await this.summarizerNode.node.refreshLatestSummary(
                proposalHandle,
                getSnapshot,
                async <T>(id: string) => readAndParse<T>(this.storage, id),
            );
        }
    }

    private async getVersionFromStorage(versionId: string): Promise<IVersion> {
        const versions = await this.storage.getVersions(versionId, 1);
        assert(versions && versions[0], "Failed to get version from storage");
        return versions[0];
    }

    private async getSnapshotFromStorage(version: IVersion): Promise<ISnapshotTree> {
        const snapshot = await this.storage.getSnapshotTree(version);
        assert(snapshot, "Failed to get snapshot from storage");
        return snapshot;
    }
}<|MERGE_RESOLUTION|>--- conflicted
+++ resolved
@@ -121,11 +121,8 @@
 import { SummaryCollection } from "./summaryCollection";
 import { PendingStateManager } from "./pendingStateManager";
 import { pkgVersion } from "./packageVersion";
-<<<<<<< HEAD
 import { BlobManager } from "./blobManager";
-=======
 import { convertSnapshotToSummaryTree } from "./utils";
->>>>>>> 521d802e
 
 const chunksBlobName = ".chunks";
 
