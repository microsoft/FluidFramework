--- conflicted
+++ resolved
@@ -38,7 +38,7 @@
 	IContainerRuntime,
 	IContainerRuntimeEvents,
 	IContainerRuntimeInternal,
-	// eslint-disable-next-line import-x/no-deprecated
+	// eslint-disable-next-line import/no-deprecated
 	IContainerRuntimeWithResolveHandle_Deprecated,
 	JoinedStatus,
 	OutboundExtensionMessage,
@@ -121,15 +121,8 @@
 	IInboundSignalMessage,
 	IRuntimeMessagesContent,
 	ISummarizerNodeWithGC,
-<<<<<<< HEAD
-	// eslint-disable-next-line import-x/no-deprecated
-	StageControlsExperimental,
-	// eslint-disable-next-line import-x/no-deprecated
-	IContainerRuntimeBaseExperimental,
-=======
 	StageControlsInternal,
 	IContainerRuntimeBaseInternal,
->>>>>>> 95d9a0a5
 	IFluidParentContext,
 	MinimumVersionForCollab,
 } from "@fluidframework/runtime-definitions/internal";
@@ -162,7 +155,7 @@
 	GenericError,
 	LoggingError,
 	PerformanceEvent,
-	// eslint-disable-next-line import-x/no-deprecated
+	// eslint-disable-next-line import/no-deprecated
 	TaggedLoggerAdapter,
 	UsageError,
 	createChildLogger,
@@ -823,14 +816,8 @@
 	extends TypedEventEmitter<IContainerRuntimeEvents>
 	implements
 		IContainerRuntimeInternal,
-<<<<<<< HEAD
-		// eslint-disable-next-line import-x/no-deprecated
-		IContainerRuntimeBaseExperimental,
-		// eslint-disable-next-line import-x/no-deprecated
-=======
 		IContainerRuntimeBaseInternal,
 		// eslint-disable-next-line import/no-deprecated
->>>>>>> 95d9a0a5
 		IContainerRuntimeWithResolveHandle_Deprecated,
 		IRuntime,
 		IGarbageCollectionRuntime,
@@ -912,7 +899,7 @@
 		const backCompatContext: IContainerContext | OldContainerContextWithLogger = context;
 		const passLogger =
 			backCompatContext.taggedLogger ??
-			// eslint-disable-next-line import-x/no-deprecated
+			// eslint-disable-next-line import/no-deprecated
 			new TaggedLoggerAdapter((backCompatContext as OldContainerContextWithLogger).logger);
 		const logger = createChildLogger({
 			logger: passLogger,
@@ -3529,12 +3516,7 @@
 	 */
 	public orderSequentially<T>(callback: () => T): T {
 		let checkpoint: IBatchCheckpoint | undefined;
-<<<<<<< HEAD
-		// eslint-disable-next-line import-x/no-deprecated
-		let stageControls: StageControlsExperimental | undefined;
-=======
 		let stageControls: StageControlsInternal | undefined;
->>>>>>> 95d9a0a5
 		if (this.mc.config.getBoolean("Fluid.ContainerRuntime.EnableRollback") === true) {
 			if (!this.batchRunner.running && !this.inStagingMode) {
 				stageControls = this.enterStagingMode();
@@ -3598,12 +3580,7 @@
 		return result;
 	}
 
-<<<<<<< HEAD
-	// eslint-disable-next-line import-x/no-deprecated
-	private stageControls: StageControlsExperimental | undefined;
-=======
 	private stageControls: StageControlsInternal | undefined;
->>>>>>> 95d9a0a5
 
 	/**
 	 * If true, the ContainerRuntime is not submitting any new ops to the ordering service.
@@ -3620,12 +3597,7 @@
 	 *
 	 * @returns Controls for exiting Staging Mode.
 	 */
-<<<<<<< HEAD
-	// eslint-disable-next-line import-x/no-deprecated
-	public enterStagingMode = (): StageControlsExperimental => {
-=======
 	public enterStagingMode = (): StageControlsInternal => {
->>>>>>> 95d9a0a5
 		if (this.stageControls !== undefined) {
 			throw new UsageError("Already in staging mode");
 		}
@@ -3658,12 +3630,7 @@
 			}
 		};
 
-<<<<<<< HEAD
-		// eslint-disable-next-line import-x/no-deprecated
-		const stageControls: StageControlsExperimental = {
-=======
 		const stageControls: StageControlsInternal = {
->>>>>>> 95d9a0a5
 			discardChanges: () =>
 				exitStagingMode(() => {
 					// Pop all staged batches from the PSM and roll them back in LIFO order
