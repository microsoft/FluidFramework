/*!
 * Copyright (c) Microsoft Corporation. All rights reserved.
 * Licensed under the MIT License.
 */

import assert from "assert";
import { EventEmitter } from "events";
import { AgentSchedulerFactory } from "@fluidframework/agent-scheduler";
import { ITelemetryLogger } from "@fluidframework/common-definitions";
import {
    IFluidObject,
    IFluidRouter,
    IFluidHandleContext,
    IFluidSerializer,
    IRequest,
    IResponse,
} from "@fluidframework/core-interfaces";
import {
    IAudience,
    IBlobManager,
    IFluidTokenProvider,
    IContainerContext,
    IDeltaManager,
    IDeltaSender,
    ILoader,
    IRuntime,
    IRuntimeState,
    ContainerWarning,
    ICriticalContainerError,
    AttachState,
} from "@fluidframework/container-definitions";
import { IContainerRuntime, IContainerRuntimeDirtyable } from "@fluidframework/container-runtime-definitions";
import {
    Deferred,
    Trace,
    unreachableCase,
} from "@fluidframework/common-utils";
import {
    ChildLogger,
    raiseConnectedEvent,
    PerformanceEvent,
} from "@fluidframework/telemetry-utils";
import { IDocumentStorageService, ISummaryContext } from "@fluidframework/driver-definitions";
import {
    BlobCacheStorageService,
    buildSnapshotTree,
    readAndParse,
} from "@fluidframework/driver-utils";
import { CreateContainerError } from "@fluidframework/container-utils";
import {
    BlobTreeEntry,
    TreeTreeEntry,
} from "@fluidframework/protocol-base";
import {
    ConnectionState,
    IClientDetails,
    IDocumentMessage,
    IHelpMessage,
    IQuorum,
    ISequencedDocumentMessage,
    ISignalMessage,
    ISnapshotTree,
    ISummaryConfiguration,
    ISummaryContent,
    ISummaryTree,
    ITree,
    MessageType,
    IVersion,
} from "@fluidframework/protocol-definitions";
import {
    FlushMode,
    IAttachMessage,
    IFluidDataStoreContext,
    IFluidDataStoreRegistry,
    IFluidDataStoreChannel,
    IEnvelope,
    IInboundSignalMessage,
    ISignalEnvelop,
    NamedFluidDataStoreRegistryEntries,
    SchedulerType,
    ISummaryTreeWithStats,
    ISummaryStats,
    ISummarizeInternalResult,
    SummarizeInternalFn,
    CreateChildSummarizerNodeFn,
    CreateChildSummarizerNodeParam,
    CreateSummarizerNodeSource,
} from "@fluidframework/runtime-definitions";
import {
    FluidSerializer,
    SummaryTracker,
    SummaryTreeBuilder,
    SummarizerNode,
    convertToSummaryTree,
    RequestParser,
} from "@fluidframework/runtime-utils";
import { v4 as uuid } from "uuid";
import { FluidDataStoreContext, LocalFluidDataStoreContext, RemotedFluidDataStoreContext } from "./dataStoreContext";
import { FluidHandleContext } from "./dataStoreHandleContext";
import { FluidDataStoreRegistry } from "./dataStoreRegistry";
import { debug } from "./debug";
import { ISummarizerRuntime, Summarizer } from "./summarizer";
import { SummaryManager, summarizerClientType } from "./summaryManager";
import { analyzeTasks } from "./taskAnalyzer";
import { DeltaScheduler } from "./deltaScheduler";
import { ReportOpPerfTelemetry } from "./connectionTelemetry";
import { SummaryCollection } from "./summaryCollection";
import { PendingStateManager } from "./pendingStateManager";
import { pkgVersion } from "./packageVersion";

const chunksBlobName = ".chunks";

export enum ContainerMessageType {
    // An op to be delivered to store
    FluidDataStoreOp = "component",

    // Creates a new store
    Attach = "attach",

    // Chunked operation.
    ChunkedOp = "chunkedOp",
}

export interface IChunkedOp {
    chunkId: number;

    totalChunks: number;

    contents: string;

    originalType: MessageType | ContainerMessageType;
}

export interface ContainerRuntimeMessage {
    contents: any;
    type: ContainerMessageType;
}

export interface IPreviousState {
    summaryCollection?: SummaryCollection,
    reload?: boolean,

    // only one (or zero) of these will be defined. the summarizing Summarizer will resolve the deferred promise, and
    // the SummaryManager that spawned it will have that deferred's promise
    nextSummarizerP?: Promise<Summarizer>,
    nextSummarizerD?: Deferred<Summarizer>,
}

export interface IGeneratedSummaryData {
    readonly summaryStats: ISummaryStats;
    readonly generateDuration?: number;
}

export interface IUploadedSummaryData {
    readonly handle: string;
    readonly uploadDuration?: number;
}

export interface IUnsubmittedSummaryData extends Partial<IGeneratedSummaryData>, Partial<IUploadedSummaryData> {
    readonly referenceSequenceNumber: number;
    readonly submitted: false;
}

export interface ISubmittedSummaryData extends IGeneratedSummaryData, IUploadedSummaryData {
    readonly referenceSequenceNumber: number;
    readonly submitted: true;
    readonly clientSequenceNumber: number;
    readonly submitOpDuration?: number;
}

export type GenerateSummaryData = IUnsubmittedSummaryData | ISubmittedSummaryData;

// Consider idle 5s of no activity. And snapshot if a minute has gone by with no snapshot.
const IdleDetectionTime = 5000;

const DefaultSummaryConfiguration: ISummaryConfiguration = {
    idleTime: IdleDetectionTime,

    maxTime: IdleDetectionTime * 12,

    // Snapshot if 1000 ops received since last snapshot.
    maxOps: 1000,

    // Wait 10 minutes for summary ack
    maxAckWaitTime: 600000,
};

/**
 * Options for container runtime.
 */
export interface IContainerRuntimeOptions {
    // Flag that will generate summaries if connected to a service that supports them.
    // This defaults to true and must be explicitly set to false to disable.
    generateSummaries?: boolean;

    // Experimental flag that will execute tasks in web worker if connected to a service that supports them.
    enableWorker?: boolean;

    // Delay before first attempt to spawn summarizing container
    initialSummarizerDelayMs?: number;

    // Flag to enable summarizing with new SummarizerNode strategy.
    // Enabling this feature will allow components that fail to summarize to
    // try to still summarize based on previous successful summary + ops since.
    // Enabled by default.
    enableSummarizerNode?: boolean;
}

interface IRuntimeMessageMetadata {
    batch?: boolean;
}

export function isRuntimeMessage(message: ISequencedDocumentMessage): boolean {
    switch (message.type) {
        case ContainerMessageType.FluidDataStoreOp:
        case ContainerMessageType.ChunkedOp:
        case ContainerMessageType.Attach:
        case MessageType.Operation:
            return true;
        default:
            return false;
    }
}

export function unpackRuntimeMessage(message: ISequencedDocumentMessage) {
    if (message.type === MessageType.Operation) {
        // legacy op format?
        if (message.contents.address !== undefined && message.contents.type === undefined) {
            message.type = ContainerMessageType.FluidDataStoreOp;
        } else {
            // new format
            const innerContents = message.contents as ContainerRuntimeMessage;
            assert(innerContents.type !== undefined);
            message.type = innerContents.type;
            message.contents = innerContents.contents;
        }
        assert(isRuntimeMessage(message));
    } else {
        // Legacy format, but it's already "unpacked",
        // i.e. message.type is actually ContainerMessageType.
        // Nothing to do in such case.
    }
    return message;
}

export class ScheduleManager {
    private readonly deltaScheduler: DeltaScheduler;
    private pauseSequenceNumber: number | undefined;
    private pauseClientId: string | undefined;

    private paused = false;
    private localPaused = false;
    private batchClientId: string | undefined;

    constructor(
        private readonly deltaManager: IDeltaManager<ISequencedDocumentMessage, IDocumentMessage>,
        private readonly emitter: EventEmitter,
        private readonly logger: ITelemetryLogger,
    ) {
        this.deltaScheduler = new DeltaScheduler(
            this.deltaManager,
            ChildLogger.create(this.logger, "DeltaScheduler"),
        );

        // Listen for delta manager sends and add batch metadata to messages
        this.deltaManager.on("prepareSend", (messages: IDocumentMessage[]) => {
            if (messages.length === 0) {
                return;
            }

            // First message will have the batch flag set to true if doing a batched send
            const firstMessageMetadata = messages[0].metadata as IRuntimeMessageMetadata;
            if (!firstMessageMetadata || !firstMessageMetadata.batch) {
                return;
            }

            // If only length one then clear
            if (messages.length === 1) {
                delete messages[0].metadata;
                return;
            }

            // Set the batch flag to false on the last message to indicate the end of the send batch
            const lastMessage = messages[messages.length - 1];
            lastMessage.metadata = { ...lastMessage.metadata, ...{ batch: false } };
        });

        // Listen for updates and peek at the inbound
        this.deltaManager.inbound.on(
            "push",
            (message: ISequencedDocumentMessage) => {
                this.trackPending(message);
                this.updatePauseState(message.sequenceNumber);
            });

        const allPending = this.deltaManager.inbound.toArray();
        for (const pending of allPending) {
            this.trackPending(pending);
        }

        // Based on track pending update the pause state
        this.updatePauseState(this.deltaManager.lastSequenceNumber);
    }

    public beginOperation(message: ISequencedDocumentMessage) {
        if (this.batchClientId !== message.clientId) {
            // As a back stop for any bugs marking the end of a batch - if the client ID flipped, we
            // consider the previous batch over.
            if (this.batchClientId) {
                this.emitter.emit("batchEnd", "Did not receive real batchEnd message", undefined);
                this.deltaScheduler.batchEnd();

                this.logger.sendTelemetryEvent({
                    eventName: "BatchEndNotReceived",
                    clientId: this.batchClientId,
                    sequenceNumber: message.sequenceNumber,
                });
            }

            // This could be the beginning of a new batch or an individual message.
            this.emitter.emit("batchBegin", message);
            this.deltaScheduler.batchBegin();

            const batch = (message?.metadata as IRuntimeMessageMetadata)?.batch;
            if (batch) {
                this.batchClientId = message.clientId;
            } else {
                this.batchClientId = undefined;
            }
        }
    }

    public endOperation(error: any | undefined, message: ISequencedDocumentMessage) {
        if (error) {
            this.batchClientId = undefined;
            this.emitter.emit("batchEnd", error, message);
            this.deltaScheduler.batchEnd();
            return;
        }

        this.updatePauseState(message.sequenceNumber);

        const batch = (message?.metadata as IRuntimeMessageMetadata)?.batch;
        // If no batchClientId has been set then we're in an individual batch. Else, if we get
        // batch end metadata, this is end of the current batch.
        if (!this.batchClientId || batch === false) {
            this.batchClientId = undefined;
            this.emitter.emit("batchEnd", undefined, message);
            this.deltaScheduler.batchEnd();
            return;
        }
    }

    // eslint-disable-next-line @typescript-eslint/promise-function-async
    public pause(): Promise<void> {
        this.paused = true;
        return this.deltaManager.inbound.systemPause();
    }

    public resume() {
        this.paused = false;
        if (!this.localPaused) {
            this.deltaManager.inbound.systemResume();
        }
    }

    private setPaused(localPaused: boolean) {
        // Return early if no change in value
        if (this.localPaused === localPaused) {
            return;
        }

        this.localPaused = localPaused;
        if (localPaused || this.paused) {
            // eslint-disable-next-line @typescript-eslint/no-floating-promises
            this.deltaManager.inbound.systemPause();
        } else {
            this.deltaManager.inbound.systemResume();
        }
    }

    private updatePauseState(sequenceNumber: number) {
        // If the inbound queue is ever empty we pause it and wait for new events
        if (this.deltaManager.inbound.length === 0) {
            this.setPaused(true);
            return;
        }

        // If no message has caused the pause flag to be set, or the next message up is not the one we need to pause at
        // then we simply continue processing
        if (!this.pauseSequenceNumber || sequenceNumber + 1 < this.pauseSequenceNumber) {
            this.setPaused(false);
        } else {
            // Otherwise the next message requires us to pause
            this.setPaused(true);
        }
    }

    private trackPending(message: ISequencedDocumentMessage) {
        const metadata = message.metadata as IRuntimeMessageMetadata | undefined;

        // Protocol messages are never part of a runtime batch of messages
        if (!isRuntimeMessage(message)) {
            this.pauseSequenceNumber = undefined;
            this.pauseClientId = undefined;
            return;
        }

        const batchMetadata = metadata ? metadata.batch : undefined;

        // If the client ID changes then we can move the pause point. If it stayed the same then we need to check.
        if (this.pauseClientId === message.clientId) {
            if (batchMetadata !== undefined) {
                // If batchMetadata is not undefined then if it's true we've begun a new batch - if false we've ended
                // the previous one
                this.pauseSequenceNumber = batchMetadata ? message.sequenceNumber : undefined;
                this.pauseClientId = batchMetadata ? this.pauseClientId : undefined;
            }
        } else {
            // We check the batch flag for the new clientID - if true we pause otherwise we reset the tracking data
            this.pauseSequenceNumber = batchMetadata ? message.sequenceNumber : undefined;
            this.pauseClientId = batchMetadata ? message.clientId : undefined;
        }
    }
}

export const schedulerId = SchedulerType;

// Wraps the provided list of packages and augments with some system level services.
class ContainerRuntimeDataStoreRegistry extends FluidDataStoreRegistry {
    constructor(namedEntries: NamedFluidDataStoreRegistryEntries) {
        super([
            ...namedEntries,
            [schedulerId, Promise.resolve(new AgentSchedulerFactory())],
        ]);
    }
}

/**
 * Represents the runtime of the container. Contains helper functions/state of the container.
 * It will define the store level mappings.
 */
export class ContainerRuntime extends EventEmitter
    implements IContainerRuntime, IContainerRuntimeDirtyable, IRuntime, ISummarizerRuntime {
    public get IContainerRuntime() { return this; }
    public get IContainerRuntimeDirtyable() { return this; }
    public get IFluidRouter() { return this; }

    /**
     * Load the stores from a snapshot and returns the runtime.
     * @param context - Context of the container.
     * @param registry - Mapping to the stores.
     * @param requestHandlers - Request handlers for the container runtime
     * @param runtimeOptions - Additional options to be passed to the runtime
     */
    public static async load(
        context: IContainerContext,
        registryEntries: NamedFluidDataStoreRegistryEntries,
        requestHandler?: (request: IRequest, runtime: IContainerRuntime) => Promise<IResponse>,
        runtimeOptions?: IContainerRuntimeOptions,
        containerScope: IFluidObject & IFluidObject = context.scope,
    ): Promise<ContainerRuntime> {
        // Back-compat: <= 0.18 loader
        if (context.deltaManager.lastSequenceNumber === undefined) {
            Object.defineProperty(context.deltaManager, "lastSequenceNumber", {
                get: () => (context.deltaManager as any).referenceSequenceNumber,
            });
        }

        const registry = new ContainerRuntimeDataStoreRegistry(registryEntries);

        const chunkId = context.baseSnapshot?.blobs[chunksBlobName];
        const chunks = chunkId
            // eslint-disable-next-line @typescript-eslint/no-non-null-assertion
            ? await readAndParse<[string, string[]][]>(context.storage!, chunkId)
            : [];

        const runtime = new ContainerRuntime(
            context,
            registry,
            chunks,
            runtimeOptions,
            containerScope,
            requestHandler);

        // Create all internal stores in first load.
        if (!context.existing) {
            await runtime.createRootDataStore(schedulerId, schedulerId);
        }

        runtime.subscribeToLeadership();

        return runtime;
    }

    public get id(): string {
        return this.context.id;
    }

    public get parentBranch(): string | null {
        return this.context.parentBranch;
    }

    public get existing(): boolean {
        // eslint-disable-next-line @typescript-eslint/no-non-null-assertion
        return this.context.existing!;
    }

    public get options(): any {
        return this.context.options;
    }

    public get clientId(): string | undefined {
        return this.context.clientId;
    }

    public get clientDetails(): IClientDetails {
        return this.context.clientDetails;
    }

    public get blobManager(): IBlobManager {
        // eslint-disable-next-line @typescript-eslint/no-non-null-assertion
        return this.context.blobManager!;
    }

    public get deltaManager(): IDeltaManager<ISequencedDocumentMessage, IDocumentMessage> {
        return this.context.deltaManager;
    }

    public get storage(): IDocumentStorageService {
        // eslint-disable-next-line @typescript-eslint/no-non-null-assertion
        return this.context.storage!;
    }

    public get branch(): string {
        return this.context.branch;
    }

    public get snapshotFn(): (message: string) => Promise<void> {
        return this.context.snapshotFn;
    }

    public get reSubmitFn(): (type: ContainerMessageType, content: any, localOpMetadata: unknown) => void {
        // eslint-disable-next-line @typescript-eslint/unbound-method
        return this.reSubmit;
    }

    public get closeFn(): (error?: ICriticalContainerError) => void {
        return this.context.closeFn;
    }

    public get loader(): ILoader {
        return this.context.loader;
    }

    public get flushMode(): FlushMode {
        return this._flushMode;
    }

    public get scope(): IFluidObject & IFluidObject {
        return this.containerScope;
    }

    public get IFluidDataStoreRegistry(): IFluidDataStoreRegistry {
        return this.registry;
    }

    public get attachState(): AttachState {
        if (this.context.attachState !== undefined) {
            return this.context.attachState;
        }
        // 0.21 back-compat isAttached
        return (this.context as any).isAttached() ? AttachState.Attached : AttachState.Detached;
    }

    public nextSummarizerP?: Promise<Summarizer>;
    public nextSummarizerD?: Deferred<Summarizer>;

    public readonly IFluidSerializer: IFluidSerializer = new FluidSerializer();

    public readonly IFluidHandleContext: IFluidHandleContext;

    // internal logger for ContainerRuntime
    private readonly _logger: ITelemetryLogger;
    // publicly visible logger, to be used by stores, summarize, etc.
    public readonly logger: ITelemetryLogger;
    public readonly previousState: IPreviousState;
    private readonly summaryManager: SummaryManager;
    private latestSummaryAck: ISummaryContext;
    // back-compat: summarizerNode - remove all summary trackers
    private readonly summaryTracker: SummaryTracker;

    private readonly summarizerNode: {
        readonly referenceSequenceNumber: number;
        readonly getCreateChildFn: (
            id: string,
            createParam: CreateChildSummarizerNodeParam,
        ) => CreateChildSummarizerNodeFn;
    } & ({ readonly enabled: true; readonly node: SummarizerNode } | { readonly enabled: false });
    private readonly notBoundContexts = new Set<string>();

    private tasks: string[] = [];

    // Back-compat: version decides between loading document and chaincode.
    private version: string | undefined;

    private _flushMode = FlushMode.Automatic;
    private needsFlush = false;
    private flushTrigger = false;

    // Always matched IAgentScheduler.leader property
    private _leader = false;

    private _connected: boolean;

    public get connected(): boolean {
        return this._connected;
    }

    public get leader(): boolean {
        return this._leader;
    }

    public get summarizerClientId(): string | undefined {
        return this.summaryManager.summarizer;
    }

    private get summaryConfiguration() {
        return this.context.serviceConfiguration
            ? { ...DefaultSummaryConfiguration, ...this.context.serviceConfiguration.summary }
            : DefaultSummaryConfiguration;
    }

    private _disposed = false;
    public get disposed() { return this._disposed; }

    // Stores tracked by the Domain
    private readonly pendingAttach = new Map<string, IAttachMessage>();
    private dirtyDocument = false;
    private readonly summarizer: Summarizer;
    private readonly deltaSender: IDeltaSender | undefined;
    private readonly scheduleManager: ScheduleManager;
    private readonly pendingStateManager: PendingStateManager;

    // Local copy of incomplete received chunks.
    private readonly chunkMap: Map<string, string[]>;

    // Attached and loaded context proxies
    private readonly contexts = new Map<string, FluidDataStoreContext>();
    // List of pending contexts (for the case where a client knows a store will exist and is waiting
    // on its creation). This is a superset of contexts.
    private readonly contextsDeferred = new Map<string, Deferred<FluidDataStoreContext>>();

    private constructor(
        private readonly context: IContainerContext,
        private readonly registry: IFluidDataStoreRegistry,
        chunks: [string, string[]][],
        private readonly runtimeOptions: IContainerRuntimeOptions = {
            generateSummaries: true,
            enableWorker: false,
        },
        private readonly containerScope: IFluidObject & IFluidObject,
        private readonly requestHandler?: (request: IRequest, runtime: IContainerRuntime) => Promise<IResponse>,
    ) {
        super();

        this._connected = this.context.connected;
        this.chunkMap = new Map<string, string[]>(chunks);

        this.IFluidHandleContext = new FluidHandleContext("", this);

        this.logger = ChildLogger.create(context.logger, undefined, {
            runtimeVersion: pkgVersion,
        });

        this._logger = ChildLogger.create(this.logger, "ContainerRuntime");

        this.latestSummaryAck = {
            proposalHandle: undefined,
            ackHandle: this.context.getLoadedFromVersion()?.id,
        };
        this.summaryTracker = new SummaryTracker(
            "", // fullPath - the root is unnamed
            this.deltaManager.initialSequenceNumber, // referenceSequenceNumber - last acked summary ref seq number
            this.deltaManager.initialSequenceNumber, // latestSequenceNumber - latest sequence number seen
        );

        const loadedFromSequenceNumber = this.deltaManager.initialSequenceNumber;
        const isSummarizerClient = this.clientDetails.type === summarizerClientType;
        // Use runtimeOptions if provided, otherwise check localStorage, defaulting to true/enabled.
        const enableSummarizerNode = this.runtimeOptions.enableSummarizerNode
            ?? (typeof localStorage === "object" && localStorage?.fluidDisableSummarizerNode ? false : true);
        const summarizerNode = SummarizerNode.createRoot(
                this.logger,
                // Summarize function to call when summarize is called
                async (fullTree: boolean) => this.summarizeInternal(fullTree),
                // Latest change sequence number, no changes since summary applied yet
                loadedFromSequenceNumber,
                // Summary reference sequence number, undefined if no summary yet
                context.baseSnapshot ? loadedFromSequenceNumber : undefined,
                // Disable calls to summarize if not summarizer client, or if runtimeOption is disabled
                !isSummarizerClient || !enableSummarizerNode,
                {
                    // Must set to false to prevent sending summary handle which would be pointing to
                    // a summary with an older protocol state.
                    canReuseHandle: false,
                    // Must set to true to throw on any component failure that was too severe to be handled.
                    // We also are not decoding the base summaries at the root.
                    throwOnFailure: true,
                },
            );

        const getCreateChildFn = (id: string, createParam: CreateChildSummarizerNodeParam) =>
            (summarizeInternal: SummarizeInternalFn) =>
            summarizerNode.createChild(summarizeInternal, id, createParam);
        if (enableSummarizerNode) {
            this.summarizerNode = {
                enabled: true,
                node: summarizerNode,
                get referenceSequenceNumber() { return this.node.referenceSequenceNumber; },
                getCreateChildFn,
            };
        } else {
            this.summarizerNode = {
                enabled: false,
                get referenceSequenceNumber() { return summarizerNode.referenceSequenceNumber; },
                getCreateChildFn,
            };
        }

         // Extract stores stored inside the snapshot
         const fluidDataStores = new Map<string, ISnapshotTree | string>();

        if (context.baseSnapshot) {
            const baseSnapshot = context.baseSnapshot;
            Object.keys(baseSnapshot.trees).forEach((value) => {
                if (value !== ".protocol" && value !== ".logTail" && value !== ".serviceProtocol") {
                    const tree = baseSnapshot.trees[value];
                    fluidDataStores.set(value, tree);
                }
            });
        }

        // Create a context for each of them
        for (const [key, value] of fluidDataStores) {
            const remoteContext = new RemotedFluidDataStoreContext(
                key,
                typeof value === "string" ? value : Promise.resolve(value),
                this,
                this.storage,
                this.containerScope,
                this.summaryTracker.createOrGetChild(key, this.summaryTracker.referenceSequenceNumber),
                this.summarizerNode.getCreateChildFn(key, { type: CreateSummarizerNodeSource.FromSummary }));
            this.setNewContext(key, remoteContext);
        }

        this.scheduleManager = new ScheduleManager(
            context.deltaManager,
            this,
            ChildLogger.create(this.logger, "ScheduleManager"),
        );

        this.deltaSender = this.deltaManager;

        this.pendingStateManager = new PendingStateManager(this);

        this.context.quorum.on("removeMember", (clientId: string) => {
            this.clearPartialChunks(clientId);
        });

        if (this.context.previousRuntimeState === undefined || this.context.previousRuntimeState.state === undefined) {
            this.previousState = {};
        } else {
            this.previousState = this.context.previousRuntimeState.state as IPreviousState;
        }

        // We always create the summarizer in the case that we are asked to generate summaries. But this may
        // want to be on demand instead.
        // Don't use optimizations when generating summaries with a document loaded using snapshots.
        // This will ensure we correctly convert old documents.
        this.summarizer = new Summarizer(
            "/_summarizer",
            this,
            () => this.summaryConfiguration,
            async (full: boolean, safe: boolean) => this.generateSummary(full, safe),
            async (propHandle, ackHandle, refSeq) => this.refreshLatestSummaryAck(propHandle, ackHandle, refSeq),
            this.IFluidHandleContext,
            this.previousState.summaryCollection);

        // Create the SummaryManager and mark the initial state
        this.summaryManager = new SummaryManager(
            context,
            this.runtimeOptions.generateSummaries !== false,
            !!this.runtimeOptions.enableWorker,
            this.logger,
            (summarizer) => { this.nextSummarizerP = summarizer; },
            this.previousState.nextSummarizerP,
            !!this.previousState.reload,
            this.runtimeOptions.initialSummarizerDelayMs);

        if (this.connected) {
            // eslint-disable-next-line @typescript-eslint/no-non-null-assertion
            this.summaryManager.setConnected(this.context.clientId!);
        }

        this.deltaManager.on("readonly", (readonly: boolean) => {
            // we accumulate ops while being in read-only state.
            // once user gets write permissions and we have active connection, flush all pending ops.
            assert(readonly === this.deltaManager.readonly, "inconsistent readonly property/event state");

            // We need to be very careful with when we (re)send pending ops, to ensure that we only send ops
            // when we either never send an op, or attempted to send it but we know for sure it was not
            // sequenced by server and will never be sequenced (i.e. was lost)
            // For loss of connection, we wait for our own "join" op and use it a a barrier to know all the
            // ops that maid it from previous connection, before switching clientId and raising "connected" event
            // But with read-only permissions, if we transition between read-only and r/w states while on same
            // connection, then we have no good signal to tell us when it's safe to send ops we accumulated while
            // being in read-only state.
            // For that reason, we support getting to read-only state only when disconnected. This ensures that we
            // can reply on same safety mechanism and resend ops only when we establish new connection.
            // This is applicable for read-only permissions (event is raised before connection is properly registered),
            // but it's an extra requirement for Container.forceReadonly() API
            assert(!readonly || !this.connected, "Unsafe to transition to read-only state!");

            if (this.canSendOps()) {
                this.pendingStateManager.replayPendingStates();
            }
        });

        ReportOpPerfTelemetry(this.context.clientId, this.deltaManager, this.logger);
    }

    public dispose(): void {
        if (this._disposed) {
            return;
        }
        this._disposed = true;

        this.summaryManager.dispose();
        this.summarizer.dispose();

        // close/stop all store contexts
        for (const [fluidDataStoreId, contextD] of this.contextsDeferred) {
            contextD.promise.then((context) => {
                context.dispose();
            }).catch((contextError) => {
                this._logger.sendErrorEvent({
                    eventName: "FluidDataStoreContextDisposeError",
                    fluidDataStoreId,
                },
                    contextError);
            });
        }

        this.emit("dispose");
        this.removeAllListeners();
    }

    public get IFluidTokenProvider() {
        if (this.options && this.options.intelligence) {
            // eslint-disable-next-line @typescript-eslint/consistent-type-assertions
            return {
                intelligence: this.options.intelligence,
            } as IFluidTokenProvider;
        }
        return undefined;
    }

    public get IFluidConfiguration() {
        return this.context.configuration;
    }

    /**
     * Notifies this object about the request made to the container.
     * @param request - Request made to the handler.
     */
    public async request(request: IRequest): Promise<IResponse> {
        const requestParser = new RequestParser(request);

        if (requestParser.pathParts.length === 1 && requestParser.pathParts[0] === "_summarizer") {
            return {
                status: 200,
                mimeType: "fluid/object",
                value: this.summarizer,
            };
        } else if (requestParser.pathParts.length > 0 && requestParser.pathParts[0] === schedulerId) {
            const wait =
                typeof request.headers?.wait === "boolean" ? request.headers.wait : undefined;

            const fluidDataStore = await this.getDataStore(requestParser.pathParts[0], wait) as IFluidObject;
            if (fluidDataStore) {
                const subRequest = requestParser.createSubRequest(1);
                if (subRequest !== undefined) {
                    assert(fluidDataStore.IFluidRouter);
                    return fluidDataStore.IFluidRouter.request(subRequest);
                } else {
                    return {
                        status: 200,
                        mimeType: "fluid/object",
                        value: fluidDataStore,
                    };
                }
            } else {
                return {
                    status: 404,
                    mimeType: "text/plain",
                    value: `${schedulerId} not found`,
                };
            }
        }

        if (this.requestHandler !== undefined) {
            return this.requestHandler(request, this);
        }

        return {
            status: 404,
            mimeType: "text/plain",
            value: "resource not found",
        };
    }

    /**
     * Notifies this object to take the snapshot of the container.
     * @param tagMessage - Message to supply to storage service for writing the snapshot.
     */
    public async snapshot(tagMessage: string, fullTree: boolean = false): Promise<ITree> {
        // Iterate over each store and ask it to snapshot
        const fluidDataStoreSnapshotsP = Array.from(this.contexts).map(async ([fluidDataStoreId, value]) => {
            const snapshot = await value.snapshot(fullTree);

            // If ID exists then previous commit is still valid
            return {
                fluidDataStoreId,
                snapshot,
            };
        });

        const root: ITree = { entries: [], id: null };

        // Add in module references to the store snapshots
        const fluidDataStoreSnapshots = await Promise.all(fluidDataStoreSnapshotsP);

        // Sort for better diffing of snapshots (in replay tool, used to find bugs in snapshotting logic)
        if (fullTree) {
            fluidDataStoreSnapshots.sort((a, b) => a.fluidDataStoreId.localeCompare(b.fluidDataStoreId));
        }

        for (const fluidDataStoreSnapshot of fluidDataStoreSnapshots) {
            root.entries.push(new TreeTreeEntry(
                fluidDataStoreSnapshot.fluidDataStoreId,
                fluidDataStoreSnapshot.snapshot,
            ));
        }

        if (this.chunkMap.size > 0) {
            root.entries.push(new BlobTreeEntry(chunksBlobName, JSON.stringify([...this.chunkMap])));
        }

        return root;
    }

    protected serializeContainerBlobs(summaryTreeBuilder: SummaryTreeBuilder) {
        if (this.chunkMap.size > 0) {
            const content = JSON.stringify([...this.chunkMap]);
            summaryTreeBuilder.addBlob(chunksBlobName, content);
        }
    }

    public async requestSnapshot(tagMessage: string): Promise<void> {
        return this.context.requestSnapshot(tagMessage);
    }

    public async stop(): Promise<IRuntimeState> {
        this.verifyNotClosed();

        const snapshot = await this.snapshot("", true);
        const state: IPreviousState = {
            reload: true,
            summaryCollection: this.summarizer.summaryCollection,
            nextSummarizerP: this.nextSummarizerP,
            nextSummarizerD: this.nextSummarizerD,
        };

        this.dispose();

        return { snapshot, state };
    }

    // Back-compat: <= 0.17
    public changeConnectionState(state: ConnectionState, clientId?: string) {
        if (state !== ConnectionState.Connecting) {
            this.setConnectionState(state === ConnectionState.Connected, clientId);
        }
    }

    public setConnectionState(connected: boolean, clientId?: string) {
        this.verifyNotClosed();

        // There might be no change of state due to Container calling this API after loading runtime.
        const changeOfState = this._connected !== connected;
        this._connected = connected;

        if (connected) {
            // Once we are connected, all acks are accounted.
            // If there are any pending ops, DDSs will resubmit them right away (below) and
            // we will switch back to dirty state in such case.
            this.updateDocumentDirtyState(false);
        }

        if (changeOfState && this.canSendOps()) {
            this.pendingStateManager.replayPendingStates();
        }

        for (const [fluidDataStore, context] of this.contexts) {
            try {
                context.setConnectionState(connected, clientId);
            } catch (error) {
                this._logger.sendErrorEvent({
                    eventName: "ChangeConnectionStateError",
                    clientId,
                    fluidDataStore,
                }, error);
            }
        }

        raiseConnectedEvent(this._logger, this, connected, clientId);

        if (connected) {
            assert(clientId);
            this.summaryManager.setConnected(clientId);
        } else {
            this.summaryManager.setDisconnected();
        }
    }

    public process(messageArg: ISequencedDocumentMessage, local: boolean) {
        this.verifyNotClosed();

        // If it's not message for runtime, bail out right away.
        if (!isRuntimeMessage(messageArg)) {
            return;
        }

        // Do shallow copy of message, as methods below will modify it.
        // There might be multiple container instances receiving same message
        // We do not need to make deep copy, as each layer will just replace message.content itself,
        // but would not modify contents details
        let message = { ...messageArg };

        let error: any | undefined;

        // Surround the actual processing of the operation with messages to the schedule manager indicating
        // the beginning and end. This allows it to emit appropriate events and/or pause the processing of new
        // messages once a batch has been fully processed.
        this.scheduleManager.beginOperation(message);

        try {
            message = unpackRuntimeMessage(message);

            // Chunk processing must come first given that we will transform the message to the unchunked version
            // once all pieces are available
            message = this.processRemoteChunkedMessage(message);

            let localMessageMetadata: unknown;
            if (local) {
                // Call the PendingStateManager to process local messages.
                // Do not process local chunked ops until all pieces are available.
                if (message.type !== ContainerMessageType.ChunkedOp) {
                    localMessageMetadata = this.pendingStateManager.processPendingLocalMessage(message);
                }

                // If there are no more pending messages after processing a local message,
                // the document is no longer dirty.
                if (!this.pendingStateManager.hasPendingMessages()) {
                    this.updateDocumentDirtyState(false);
                }
            }

            switch (message.type) {
                case ContainerMessageType.Attach:
                    this.processAttachMessage(message, local, localMessageMetadata);
                    break;
                case ContainerMessageType.FluidDataStoreOp:
                    this.processFluidDataStoreOp(message, local, localMessageMetadata);
                    break;
                default:
            }

            this.emit("op", message);
        } catch (e) {
            error = e;
            throw e;
        } finally {
            this.scheduleManager.endOperation(error, message);
        }
    }

    public processSignal(message: ISignalMessage, local: boolean) {
        const envelope = message.content as ISignalEnvelop;
        const transformed: IInboundSignalMessage = {
            clientId: message.clientId,
            content: envelope.contents.content,
            type: envelope.contents.type,
        };

        if (envelope.address === undefined) {
            // No address indicates a container signal message.
            this.emit("signal", transformed, local);
            return;
        }

        const context = this.contexts.get(envelope.address);
        if (!context) {
            // Attach message may not have been processed yet
            assert(!local);
            this._logger.sendTelemetryEvent({
                eventName: "SignalFluidDataStoreNotFound",
                fluidDataStoreId: envelope.address,
            });
            return;
        }

        context.processSignal(transformed, local);
    }

    public async getDataStore(id: string, wait = true): Promise<IFluidDataStoreChannel> {
        // Ensure deferred if it doesn't exist which will resolve once the process ID arrives
        const deferredContext = this.ensureContextDeferred(id);

        if (!wait && !deferredContext.isCompleted) {
            return Promise.reject(`Process ${id} does not exist`);
        }

        const context = await deferredContext.promise;
        return context.realize();
    }

    public notifyDataStoreInstantiated(context: IFluidDataStoreContext) {
        const fluidDataStorePkgName = context.packagePath[context.packagePath.length - 1];
        const registryPath =
            `/${context.packagePath.slice(0, context.packagePath.length - 1).join("/")}`;
        this.emit("fluidDataStoreInstantiated", fluidDataStorePkgName, registryPath, !context.existing);
    }

    public setFlushMode(mode: FlushMode): void {
        if (mode === this._flushMode) {
            return;
        }

        // If switching to manual mode add a warning trace indicating the underlying loader does not support
        // this feature yet. Can remove in 0.9.
        if (!this.deltaSender && mode === FlushMode.Manual) {
            debug("DeltaManager does not yet support flush modes");
            return;
        }

        // Flush any pending batches if switching back to automatic
        if (mode === FlushMode.Automatic) {
            this.flush();
        }

        this._flushMode = mode;

        // Let the PendingStateManager know that FlushMode has been updated.
        this.pendingStateManager.onFlushModeUpdated(mode);
    }

    public flush(): void {
        if (!this.deltaSender) {
            debug("DeltaManager does not yet support flush modes");
            return;
        }

        // Let the PendingStateManager know that there was an attempt to flush messages.
        // Note that this should happen before the `this.needsFlush` check below because in the scenario where we are
        // not connected, `this.needsFlush` will be false but the PendingStateManager might have pending messages and
        // hence needs to track this.
        this.pendingStateManager.onFlush();

        // If flush has already been called then exit early
        if (!this.needsFlush) {
            return;
        }

        this.needsFlush = false;
        return this.deltaSender.flush();
    }

    public orderSequentially(callback: () => void): void {
        // If flush mode is already manual we are either
        // nested in another orderSequentially, or
        // the app is flushing manually, in which
        // case this invocation doesn't own
        // flushing.
        if (this.flushMode === FlushMode.Manual) {
            callback();
        } else {
            const savedFlushMode = this.flushMode;

            this.setFlushMode(FlushMode.Manual);

            try {
                callback();
            } finally {
                this.flush();
                this.setFlushMode(savedFlushMode);
            }
        }
    }

    public async createDataStore(pkg: string | string[]): Promise<IFluidRouter> {
        return this._createFluidDataStoreContext(Array.isArray(pkg) ? pkg : [pkg]).realize();
    }

    public async createRootDataStore(pkg: string | string[], rootDataStoreId: string): Promise<IFluidRouter> {
        const context = this._createFluidDataStoreContext(Array.isArray(pkg) ? pkg : [pkg], rootDataStoreId);
        const fluidDataStore = await context.realize();
        fluidDataStore.bindToContext();
        return fluidDataStore;
    }

    private canSendOps() {
        return this.connected && !this.deltaManager.readonly;
    }

    private _createFluidDataStoreContext(pkg: string[], id = uuid()) {
        this.verifyNotClosed();

        assert(!this.contexts.has(id), "Creating store with existing ID");
        this.notBoundContexts.add(id);
        const context = new LocalFluidDataStoreContext(
            id,
            pkg,
            this,
            this.storage,
            this.containerScope,
            this.summaryTracker.createOrGetChild(id, this.deltaManager.lastSequenceNumber),
            this.summarizerNode.getCreateChildFn(id, { type: CreateSummarizerNodeSource.Local }),
            (cr: IFluidDataStoreChannel) => this.bindFluidDataStore(cr),
        );

        const deferred = new Deferred<FluidDataStoreContext>();
        this.contextsDeferred.set(id, deferred);
        this.contexts.set(id, context);

        return context;
    }

    public async createDataStoreWithRealizationFn(
        pkg: string[],
        realizationFn?: (context: IFluidDataStoreContext) => void,
    ): Promise<IFluidDataStoreChannel> {
        this.verifyNotClosed();
        const id: string = uuid();
        this.notBoundContexts.add(id);
        const context = new LocalFluidDataStoreContext(
            id,
            pkg,
            this,
            this.storage,
            this.containerScope,
            this.summaryTracker.createOrGetChild(id, this.deltaManager.lastSequenceNumber),
            this.summarizerNode.getCreateChildFn(id, { type: CreateSummarizerNodeSource.Local }),
            (cr: IFluidDataStoreChannel) => this.bindFluidDataStore(cr),
        );

        const deferred = new Deferred<FluidDataStoreContext>();
        this.contextsDeferred.set(id, deferred);
        this.contexts.set(id, context);

        if (realizationFn) {
            return context.realizeWithFn(realizationFn);
        } else {
            return context.realize();
        }
    }

    public getQuorum(): IQuorum {
        return this.context.quorum;
    }

    public getAudience(): IAudience {
        // eslint-disable-next-line @typescript-eslint/no-non-null-assertion
        return this.context.audience!;
    }

    public raiseContainerWarning(warning: ContainerWarning) {
        this.context.raiseContainerWarning(warning);
    }

    /**
     * Notifies this object to register tasks to be performed.
     * @param tasks - List of tasks.
     * @param version - Version of the fluid package.
     */
    public registerTasks(tasks: string[], version?: string) {
        this.verifyNotClosed();
        this.tasks = tasks;
        this.version = version;
        if (this.leader) {
            this.runTaskAnalyzer();
        }
    }

    public on(event: string | symbol, listener: (...args: any[]) => void): this {
        return super.on(event, listener);
    }

    /**
     * Returns true of document is dirty, i.e. there are some pending local changes that
     * either were not sent out to delta stream or were not yet acknowledged.
     */
    public isDocumentDirty(): boolean {
        return this.dirtyDocument;
    }

    /**
     * Will return true for any message that affect the dirty state of this document
     * This function can be used to filter out any runtime operations that should not be affecting whether or not
     * the IFluidDataStoreRuntime.isDocumentDirty call returns true/false
     * @param type - The type of ContainerRuntime message that is being checked
     * @param contents - The contents of the message that is being verified
     */
    public isMessageDirtyable(message: ISequencedDocumentMessage) {
        assert(
            isRuntimeMessage(message) === true,
            "Message passed for dirtyable check should be a container runtime message",
        );
        return this.isContainerMessageDirtyable(message.type as ContainerMessageType, message.contents);
    }

    private isContainerMessageDirtyable(type: ContainerMessageType, contents: any) {
        if (type === ContainerMessageType.Attach) {
            const attachMessage = contents as IAttachMessage;
            if (attachMessage.id === SchedulerType) {
                return false;
            }
        } else if (type === ContainerMessageType.FluidDataStoreOp) {
            const envelope = contents as IEnvelope;
            if (envelope.address === SchedulerType) {
                return false;
            }
        }
        return true;
    }

    /**
     * Submits the signal to be sent to other clients.
     * @param type - Type of the signal.
     * @param content - Content of the signal.
     */
    public submitSignal(type: string, content: any) {
        this.verifyNotClosed();
        const envelope: ISignalEnvelop = { address: undefined, contents: { type, content } };
        return this.context.submitSignalFn(envelope);
    }

    public submitFluidDataStoreSignal(address: string, type: string, content: any) {
        const envelope: ISignalEnvelop = { address, contents: { type, content } };
        return this.context.submitSignalFn(envelope);
    }

    /**
     * Returns a summary of the runtime at the current sequence number.
     */
    private async summarize(fullTree = false): Promise<ISummaryTreeWithStats> {
        return this.summarizerNode.enabled
            ? await this.summarizerNode.node.summarize(fullTree) as ISummaryTreeWithStats
            : await this.summarizeInternal(fullTree ?? false) as ISummaryTreeWithStats;
    }

    private async summarizeInternal(fullTree: boolean): Promise<ISummarizeInternalResult> {
        const builder = new SummaryTreeBuilder();

        // Iterate over each store and ask it to snapshot
        await Promise.all(Array.from(this.contexts)
            .filter(([_, value]) => {
                // Summarizer works only with clients with no local changes!
                assert(value.attachState !== AttachState.Attaching);
                return value.attachState === AttachState.Attached;
            }).map(async ([key, value]) => {
                const componentSummary = this.summarizerNode.enabled
                    ? await value.summarize(fullTree)
                    : convertToSummaryTree(await value.snapshot(fullTree), fullTree);
                builder.addWithStats(key, componentSummary);
            }));

        this.serializeContainerBlobs(builder);
        const summary = builder.getSummaryTree();
        return { ...summary, id: "" };
    }

    private processAttachMessage(message: ISequencedDocumentMessage, local: boolean, localMessageMetadata: unknown) {
        const attachMessage = message.contents as IAttachMessage;
        // The local object has already been attached
        if (local) {
            assert(this.pendingAttach.has(attachMessage.id));
            this.contexts.get(attachMessage.id)?.emit("attached");
            this.pendingAttach.delete(attachMessage.id);
            return;
        }

        const flatBlobs = new Map<string, string>();
        let flatBlobsP = Promise.resolve(flatBlobs);
        let snapshotTreeP: Promise<ISnapshotTree> | null = null;
        if (attachMessage.snapshot) {
            snapshotTreeP = buildSnapshotTree(attachMessage.snapshot.entries, flatBlobs);
            // flatBlobs' validity is contingent on snapshotTreeP's resolution
            flatBlobsP = snapshotTreeP.then((snapshotTree) => { return flatBlobs; });
        }

        // Include the type of attach message which is the pkg of the store to be
        // used by RemotedFluidDataStoreContext  in case it is not in the snapshot.
        const remotedFluidDataStoreContext = new RemotedFluidDataStoreContext(
            attachMessage.id,
            snapshotTreeP,
            this,
            new BlobCacheStorageService(this.storage, flatBlobsP),
            this.containerScope,
            this.summaryTracker.createOrGetChild(attachMessage.id, message.sequenceNumber),
            this.summarizerNode.getCreateChildFn(
                attachMessage.id,
                {
                    type: CreateSummarizerNodeSource.FromAttach,
                    sequenceNumber: message.sequenceNumber,
                    snapshot: attachMessage.snapshot,
                }),
            [attachMessage.type]);

        // If a non-local operation then go and create the object, otherwise mark it as officially attached.
        assert(!this.contexts.has(attachMessage.id), "Store attached with existing ID");

        // Resolve pending gets and store off any new ones
        this.setNewContext(attachMessage.id, remotedFluidDataStoreContext);

        // Equivalent of nextTick() - Prefetch once all current ops have completed
        // eslint-disable-next-line @typescript-eslint/no-floating-promises
        Promise.resolve().then(async () => remotedFluidDataStoreContext.realize());
    }

    private processFluidDataStoreOp(message: ISequencedDocumentMessage, local: boolean, localMessageMetadata: unknown) {
        const envelope = message.contents as IEnvelope;
        const transformed = { ...message, contents: envelope.contents };
        const context = this.getContext(envelope.address);
        context.process(transformed, local, localMessageMetadata);
    }

<<<<<<< HEAD
    private bindFluidDataStore(fluidDataStoreRuntime: IFluidDataStoreChannel): void {
        this.verifyNotClosed();
        assert(this.notBoundContexts.has(fluidDataStoreRuntime.id),
            "Store to be bound should be in not bounded set");
        this.notBoundContexts.delete(fluidDataStoreRuntime.id);
        const context = this.getContext(fluidDataStoreRuntime.id) as LocalFluidDataStoreContext;
=======
    private bindComponent(dataStoreRuntime: IFluidDataStoreChannel): void {
        this.verifyNotClosed();
        assert(this.notBoundedComponentContexts.has(dataStoreRuntime.id),
            "Component to be binded should be in not bounded set");
        this.notBoundedComponentContexts.delete(dataStoreRuntime.id);
        const context = this.getContext(dataStoreRuntime.id) as LocalFluidDataStoreContext;
>>>>>>> feabede2
        // If the container is detached, we don't need to send OP or add to pending attach because
        // we will summarize it while uploading the create new summary and make it known to other
        // clients but we do need to submit op if container forced us to do so.
        if (this.attachState !== AttachState.Detached) {
            context.emit("attaching");
            const message = context.generateAttachMessage();

<<<<<<< HEAD
            this.pendingAttach.set(fluidDataStoreRuntime.id, message);
            this.submit(ContainerMessageType.Attach, message);
        }

        // Resolve the deferred so other local stores can access it.
        const deferred = this.getContextDeferred(fluidDataStoreRuntime.id);
=======
            this.pendingAttach.set(dataStoreRuntime.id, message);
            this.submit(ContainerMessageType.Attach, message);
        }

        // Resolve the deferred so other local components can access it.
        const deferred = this.getContextDeferred(dataStoreRuntime.id);
>>>>>>> feabede2
        deferred.resolve(context);
    }

    private ensureContextDeferred(id: string): Deferred<FluidDataStoreContext> {
        const deferred = this.contextsDeferred.get(id);
        if (deferred) { return deferred; }
        const newDeferred = new Deferred<FluidDataStoreContext>();
        this.contextsDeferred.set(id, newDeferred);
        return newDeferred;
    }

    private getContextDeferred(id: string): Deferred<FluidDataStoreContext> {
        // eslint-disable-next-line @typescript-eslint/no-non-null-assertion
        const deferred = this.contextsDeferred.get(id)!;
        assert(deferred);
        return deferred;
    }

    private setNewContext(id: string, context?: FluidDataStoreContext) {
        assert(context);
        assert(!this.contexts.has(id));
        this.contexts.set(id, context);
        const deferred = this.ensureContextDeferred(id);
        deferred.resolve(context);
    }

    private getContext(id: string): FluidDataStoreContext {
        // eslint-disable-next-line @typescript-eslint/no-non-null-assertion
        const context = this.contexts.get(id)!;
        assert(context);
        return context;
    }

    public setAttachState(attachState: AttachState.Attaching | AttachState.Attached): void {
        let eventName: string;
        if (attachState === AttachState.Attaching) {
            assert(this.attachState === AttachState.Attaching,
                "Container Context should already be in attaching state");
            eventName = "attaching";
        } else {
            assert(this.attachState === AttachState.Attached, "Container Context should already be in attached state");
            eventName = "attached";
        }
        for (const context of this.contexts.values()) {
            // Fire only for bounded stores.
            if (!this.notBoundContexts.has(context.id)) {
                context.emit(eventName);
            }
        }
    }

    public createSummary(): ISummaryTree {
        const builder = new SummaryTreeBuilder();

        // Attaching graph of some stores can cause other stores to get bound too.
        // So keep taking summary until no new stores get bound.
        let notBoundContextsLength: number;
        do {
            const builderTree = builder.summary.tree;
            notBoundContextsLength = this.notBoundContexts.size;
            // Iterate over each component and ask it to snapshot
            Array.from(this.contexts)
                .filter(([key, _]) =>
                    // Take summary of bounded components only and make sure we haven't summarized them already.
                    !(this.notBoundContexts.has(key) || builderTree[key]),
                )
                .map(([key, value]) => {
                    const snapshot = value.generateAttachMessage().snapshot;
                    const componentSummary = convertToSummaryTree(snapshot, true);
                    builder.addWithStats(key, componentSummary);
                });
        } while (notBoundContextsLength !== this.notBoundContexts.size);

        this.serializeContainerBlobs(builder);

        return builder.summary;
    }

    public async getAbsoluteUrl(relativeUrl: string): Promise<string | undefined> {
        if (this.context.getAbsoluteUrl === undefined) {
            throw new Error("Driver does not implement getAbsoluteUrl");
        }
        if (this.attachState !== AttachState.Attached) {
            return undefined;
        }
        return this.context.getAbsoluteUrl(relativeUrl);
    }

    private async generateSummary(
        fullTree: boolean = false,
        safe: boolean = false,
    ): Promise<GenerateSummaryData | undefined> {
        const summaryRefSeqNum = this.deltaManager.lastSequenceNumber;
        const message =
            `Summary @${summaryRefSeqNum}:${this.deltaManager.minimumSequenceNumber}`;

        // TODO: Issue-2171 Support for Branch Snapshots
        if (this.parentBranch) {
            this._logger.sendTelemetryEvent({
                eventName: "SkipGenerateSummaryParentBranch",
                parentBranch: this.parentBranch,
            });
            return;
        }

        if (this.summarizerNode.enabled) {
            this.summarizerNode.node.startSummary(summaryRefSeqNum);
        }
        try {
            await this.scheduleManager.pause();

            const attemptData: IUnsubmittedSummaryData = {
                referenceSequenceNumber: summaryRefSeqNum,
                submitted: false,
            };

            if (!this.connected) {
                // If summarizer loses connection it will never reconnect
                return attemptData;
            }

            const trace = Trace.start();
            const treeWithStats = await this.summarize(fullTree || safe);

            const generateData: IGeneratedSummaryData = {
                summaryStats: treeWithStats.stats,
                generateDuration: trace.trace().duration,
            };

            if (!this.connected) {
                return { ...attemptData, ...generateData };
            }

            const handle = await this.storage.uploadSummaryWithContext(
                treeWithStats.summary,
                this.latestSummaryAck);

            // safe mode refreshes the latest summary ack
            if (safe) {
                const version = await this.getVersionFromStorage(this.id);
                await this.refreshLatestSummaryAck(
                    undefined,
                    version.id,
                    this.summaryTracker.referenceSequenceNumber,
                    version,
                );
            }

            // eslint-disable-next-line @typescript-eslint/no-non-null-assertion
            const parent = this.latestSummaryAck.ackHandle!;
            const summaryMessage: ISummaryContent = {
                handle,
                head: parent,
                message,
                parents: parent ? [parent] : [],
            };
            const uploadData: IUploadedSummaryData = {
                handle,
                uploadDuration: trace.trace().duration,
            };

            if (!this.connected) {
                return { ...attemptData, ...generateData, ...uploadData };
            }

            const clientSequenceNumber =
                this.submitSystemMessage(MessageType.Summarize, summaryMessage);

            if (this.summarizerNode.enabled) {
                this.summarizerNode.node.completeSummary(handle);
            }

            return {
                ...attemptData,
                ...generateData,
                ...uploadData,
                submitted: true,
                clientSequenceNumber,
                submitOpDuration: trace.trace().duration,
            };
        } finally {
            // Cleanup wip summary in case of failure
            if (this.summarizerNode.enabled) {
                this.summarizerNode.node.clearSummary();
            }
            // Restart the delta manager
            this.scheduleManager.resume();
        }
    }

    private processRemoteChunkedMessage(message: ISequencedDocumentMessage) {
        if (message.type !== ContainerMessageType.ChunkedOp) {
            return message;
        }

        const clientId = message.clientId;
        const chunkedContent = message.contents as IChunkedOp;
        this.addChunk(clientId, chunkedContent);
        if (chunkedContent.chunkId === chunkedContent.totalChunks) {
            const newMessage = { ...message };
            // eslint-disable-next-line @typescript-eslint/no-non-null-assertion
            const serializedContent = this.chunkMap.get(clientId)!.join("");
            newMessage.contents = JSON.parse(serializedContent);
            newMessage.type = chunkedContent.originalType;
            this.clearPartialChunks(clientId);
            return newMessage;
        }
        return message;
    }

    private addChunk(clientId: string, chunkedContent: IChunkedOp) {
        let map = this.chunkMap.get(clientId);
        if (map === undefined) {
            map = [];
            this.chunkMap.set(clientId, map);
        }
        assert(chunkedContent.chunkId === map.length + 1); // 1-based indexing
        map.push(chunkedContent.contents);
    }

    private clearPartialChunks(clientId: string) {
        if (this.chunkMap.has(clientId)) {
            this.chunkMap.delete(clientId);
        }
    }

    private updateDocumentDirtyState(dirty: boolean) {
        if (this.dirtyDocument === dirty) {
            return;
        }

        this.dirtyDocument = dirty;
        this.emit(dirty ? "dirtyDocument" : "savedDocument");
    }

    public submitFluidDataStoreOp(
        id: string,
        contents: any,
        localOpMetadata: unknown = undefined): void {
        const envelope: IEnvelope = {
            address: id,
            contents,
        };
        this.submit(ContainerMessageType.FluidDataStoreOp, envelope, localOpMetadata);
    }

    private submit(
        type: ContainerMessageType,
        content: any,
        localOpMetadata: unknown = undefined): void {
        this.verifyNotClosed();

        let clientSequenceNumber: number = -1;

        if (this.canSendOps()) {
            const serializedContent = JSON.stringify(content);
            const maxOpSize = this.context.deltaManager.maxMessageSize;

            // If in manual flush mode we will trigger a flush at the next turn break
            let batchBegin = false;
            if (this.flushMode === FlushMode.Manual && !this.needsFlush) {
                batchBegin = true;
                this.needsFlush = true;

                // Use Promise.resolve().then() to queue a microtask to detect the end of the turn and force a flush.
                if (!this.flushTrigger) {
                    // eslint-disable-next-line @typescript-eslint/no-floating-promises
                    Promise.resolve().then(() => {
                        this.flushTrigger = false;
                        this.flush();
                    });
                }
            }

            // Note: Chunking will increase content beyond maxOpSize because we JSON'ing JSON payload -
            // there will be a lot of escape characters that can make it up to 2x bigger!
            // This is Ok, because DeltaManager.shouldSplit() will have 2 * maxMessageSize limit
            if (serializedContent.length <= maxOpSize) {
                clientSequenceNumber = this.submitRuntimeMessage(
                    type,
                    content,
                    this._flushMode === FlushMode.Manual,
                    batchBegin ? { batch: true } : undefined);
            } else {
                clientSequenceNumber = this.submitChunkedMessage(type, serializedContent, maxOpSize);
            }
        }

        // Let the PendingStateManager know that a message was submitted.
        this.pendingStateManager.onSubmitMessage(type, clientSequenceNumber, content, localOpMetadata);
        if (this.isContainerMessageDirtyable(type, content)) {
            this.updateDocumentDirtyState(true);
        }
    }

    private submitChunkedMessage(type: ContainerMessageType, content: string, maxOpSize: number): number {
        const contentLength = content.length;
        const chunkN = Math.floor((contentLength - 1) / maxOpSize) + 1;
        let offset = 0;
        let clientSequenceNumber: number = 0;
        for (let i = 1; i <= chunkN; i = i + 1) {
            const chunkedOp: IChunkedOp = {
                chunkId: i,
                contents: content.substr(offset, maxOpSize),
                originalType: type,
                totalChunks: chunkN,
            };
            offset += maxOpSize;
            clientSequenceNumber = this.submitRuntimeMessage(
                ContainerMessageType.ChunkedOp,
                chunkedOp,
                false);
        }
        return clientSequenceNumber;
    }

    private submitSystemMessage(
        type: MessageType,
        contents: any) {
        this.verifyNotClosed();
        assert(this.connected);

        // System message should not be sent in the middle of the batch.
        // That said, we can preserve existing behavior by not flushing existing buffer.
        // That might be not what caller hopes to get, but we can look deeper if telemetry tells us it's a problem.
        const middleOfBatch = this.flushMode === FlushMode.Manual && this.needsFlush;
        if (middleOfBatch) {
            this._logger.sendErrorEvent({ eventName: "submitSystemMessageError", type });
        }

        return this.context.submitFn(
            type,
            contents,
            middleOfBatch);
    }

    private submitRuntimeMessage(
        type: ContainerMessageType,
        contents: any,
        batch: boolean,
        appData?: any) {
        const payload: ContainerRuntimeMessage = { type, contents };
        return this.context.submitFn(
            MessageType.Operation,
            payload,
            batch,
            appData);
    }

    /**
     * Throw an error if the runtime is closed.  Methods that are expected to potentially
     * be called after dispose due to asynchrony should not call this.
     */
    private verifyNotClosed() {
        if (this._disposed) {
            throw new Error("Runtime is closed");
        }
    }

    /**
     * Finds the right store and asks it to resubmit the message. This typically happens when we
     * reconnect and there are pending messages.
     * @param content - The content of the original message.
     * @param localOpMetadata - The local metadata associated with the original message.
     */
    private reSubmit(type: ContainerMessageType, content: any, localOpMetadata: unknown) {
        switch (type) {
            case ContainerMessageType.FluidDataStoreOp:
                // For Operations, call resubmitFluidDataStoreOp which will find the right store
                // and trigger resubmission on it.
                this.resubmitFluidDataStoreOp(content, localOpMetadata);
                break;
            case ContainerMessageType.Attach:
                this.submit(type, content, localOpMetadata);
                break;
            case ContainerMessageType.ChunkedOp:
                throw new Error(`chunkedOp not expected here`);
            default:
                unreachableCase(type, `Unknown ContainerMessageType: ${type}`);
        }
    }

    private resubmitFluidDataStoreOp(content: any, localOpMetadata: unknown) {
        const envelope = content as IEnvelope;
        const context = this.getContext(envelope.address);
        assert(context, "There should be a store context for the op");
        context.reSubmit(envelope.contents, localOpMetadata);
    }

    private subscribeToLeadership() {
        if (this.context.clientDetails.capabilities.interactive) {
            this.getScheduler().then((scheduler) => {
                const LeaderTaskId = "leader";

                // Each client expresses interest to be a leader.
                // eslint-disable-next-line @typescript-eslint/no-floating-promises
                scheduler.pick(LeaderTaskId, async () => {
                    assert(!this._leader);
                    this.updateLeader(true);
                });

                scheduler.on("lost", (key) => {
                    if (key === LeaderTaskId) {
                        assert(this._leader);
                        this._leader = false;
                        this.updateLeader(false);
                    }
                });
            }).catch((err) => {
                this.closeFn(CreateContainerError(err));
            });

            this.context.quorum.on("removeMember", (clientId: string) => {
                if (this.leader) {
                    this.runTaskAnalyzer();
                }
            });
        }
    }

    private async getScheduler() {
        const schedulerRuntime = await this.getDataStore(schedulerId, true);
        const schedulerResponse = await schedulerRuntime.request({ url: "" });
        const schedulerFluidDataStore = schedulerResponse.value as IFluidObject;
        // eslint-disable-next-line @typescript-eslint/no-non-null-assertion
        return schedulerFluidDataStore.IAgentScheduler!;
    }

    private updateLeader(leadership: boolean) {
        this._leader = leadership;
        if (this.leader) {
            assert(this.clientId === undefined || this.connected && this.deltaManager && this.deltaManager.active);
            this.emit("leader");
        } else {
            this.emit("notleader");
        }

        for (const [, context] of this.contexts) {
            context.updateLeader(this.leader);
        }

        if (this.leader) {
            this.runTaskAnalyzer();
        }
    }

    /**
     * On a client joining/departure, decide whether this client is the new leader.
     * If so, calculate if there are any unhandled tasks for browsers and remote agents.
     * Emit local help message for this browser and submits a remote help message for agents.
     */
    private runTaskAnalyzer() {
        // Analyze the current state and ask for local and remote help separately.
        // If called for detached container, the clientId would not be assigned and it is disconnected. In this
        // case, all tasks are run by the detached container. Called only if a leader. If we have a clientId,
        // then we should be connected as leadership is lost on losing connection.
        const helpTasks = this.clientId === undefined ?
            { browser: this.tasks, robot: [] } :
            analyzeTasks(this.clientId, this.getQuorum().getMembers(), this.tasks);

        if (helpTasks && (helpTasks.browser.length > 0 || helpTasks.robot.length > 0)) {
            if (helpTasks.browser.length > 0) {
                const localHelpMessage: IHelpMessage = {
                    tasks: helpTasks.browser,
                    version: this.version,   // Back-compat
                };
                debug(`Requesting local help for ${helpTasks.browser}`);
                this.emit("localHelp", localHelpMessage);
            }
            if (helpTasks.robot.length > 0) {
                const remoteHelpMessage: IHelpMessage = {
                    tasks: helpTasks.robot,
                    version: this.version,   // Back-compat
                };
                debug(`Requesting remote help for ${helpTasks.robot}`);
                this.submitSystemMessage(MessageType.RemoteHelp, remoteHelpMessage);
            }
        }
    }

    private async refreshLatestSummaryAck(
        proposalHandle: string | undefined,
        ackHandle: string,
        trackerRefSeqNum: number, // back-compat summarizerNode - remove when fully enabled
        version?: IVersion,
    ) {
        if (trackerRefSeqNum < this.summaryTracker.referenceSequenceNumber) {
            return;
        }

        this.latestSummaryAck = { proposalHandle, ackHandle };

        // back-compat summarizerNode - remove all summary trackers when fully enabled
        this.summaryTracker.refreshLatestSummary(trackerRefSeqNum);

        if (this.summarizerNode.enabled) {
            const getSnapshot = async () => {
                const perfEvent = PerformanceEvent.start(this.logger, {
                    eventName: "RefreshLatestSummaryGetSnapshot",
                    hasVersion: !!version, // expected in this case
                });
                const stats: { getVersionDuration?: number; getSnapshotDuration?: number } = {};
                let snapshot: ISnapshotTree | undefined;
                try {
                    const trace = Trace.start();

                    const versionToUse = version ?? await this.getVersionFromStorage(ackHandle);
                    stats.getVersionDuration = trace.trace().duration;

                    snapshot = await this.getSnapshotFromStorage(versionToUse);
                    stats.getSnapshotDuration = trace.trace().duration;
                } catch (error) {
                    perfEvent.cancel(stats, error);
                    throw error;
                }

                perfEvent.end(stats);
                return snapshot;
            };

            await this.summarizerNode.node.refreshLatestSummary(
                proposalHandle,
                getSnapshot,
                async <T>(id: string) => readAndParse<T>(this.storage, id),
            );
        }
    }

    private async getVersionFromStorage(versionId: string): Promise<IVersion> {
        const versions = await this.storage.getVersions(versionId, 1);
        assert(versions && versions[0], "Failed to get version from storage");
        return versions[0];
    }

    private async getSnapshotFromStorage(version: IVersion): Promise<ISnapshotTree> {
        const snapshot = await this.storage.getSnapshotTree(version);
        assert(snapshot, "Failed to get snapshot from storage");
        return snapshot;
    }
}<|MERGE_RESOLUTION|>--- conflicted
+++ resolved
@@ -1446,21 +1446,12 @@
         context.process(transformed, local, localMessageMetadata);
     }
 
-<<<<<<< HEAD
     private bindFluidDataStore(fluidDataStoreRuntime: IFluidDataStoreChannel): void {
         this.verifyNotClosed();
         assert(this.notBoundContexts.has(fluidDataStoreRuntime.id),
             "Store to be bound should be in not bounded set");
         this.notBoundContexts.delete(fluidDataStoreRuntime.id);
         const context = this.getContext(fluidDataStoreRuntime.id) as LocalFluidDataStoreContext;
-=======
-    private bindComponent(dataStoreRuntime: IFluidDataStoreChannel): void {
-        this.verifyNotClosed();
-        assert(this.notBoundedComponentContexts.has(dataStoreRuntime.id),
-            "Component to be binded should be in not bounded set");
-        this.notBoundedComponentContexts.delete(dataStoreRuntime.id);
-        const context = this.getContext(dataStoreRuntime.id) as LocalFluidDataStoreContext;
->>>>>>> feabede2
         // If the container is detached, we don't need to send OP or add to pending attach because
         // we will summarize it while uploading the create new summary and make it known to other
         // clients but we do need to submit op if container forced us to do so.
@@ -1468,21 +1459,12 @@
             context.emit("attaching");
             const message = context.generateAttachMessage();
 
-<<<<<<< HEAD
             this.pendingAttach.set(fluidDataStoreRuntime.id, message);
             this.submit(ContainerMessageType.Attach, message);
         }
 
         // Resolve the deferred so other local stores can access it.
         const deferred = this.getContextDeferred(fluidDataStoreRuntime.id);
-=======
-            this.pendingAttach.set(dataStoreRuntime.id, message);
-            this.submit(ContainerMessageType.Attach, message);
-        }
-
-        // Resolve the deferred so other local components can access it.
-        const deferred = this.getContextDeferred(dataStoreRuntime.id);
->>>>>>> feabede2
         deferred.resolve(context);
     }
 
