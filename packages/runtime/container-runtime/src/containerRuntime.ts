--- conflicted
+++ resolved
@@ -2433,13 +2433,8 @@
 	public setConnectionState(connected: boolean, clientId?: string) {
 		// Validate we have consistent state
 		const currentClientId = this._audience.getSelf()?.clientId;
-<<<<<<< HEAD
-		assert(clientId === currentClientId, "same clientId");
-		assert(this.clientId === currentClientId, "same clientId");
-=======
 		assert(clientId === currentClientId, "input clientId does not match Audience");
 		assert(this.clientId === currentClientId, "this.clientId does not match Audience");
->>>>>>> fb1c1da1
 
 		if (connected && this.idCompressorMode === "delayed") {
 			// eslint-disable-next-line @typescript-eslint/no-floating-promises
