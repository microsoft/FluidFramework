--- conflicted
+++ resolved
@@ -2643,19 +2643,12 @@
 			});
 
 		// We expect runtime messages to have JSON contents - deserialize it in place.
-<<<<<<< HEAD
-		ensureContentsDeserialized(messageCopy, modernRuntimeMessage, logLegacyCase);
-		if (modernRuntimeMessage) {
-			const incomingBatch = this.remoteMessageProcessor.process(messageCopy, logLegacyCase);
-			if (incomingBatch === undefined) {
-=======
 		ensureContentsDeserialized(messageCopy, hasModernRuntimeMessageEnvelope, logLegacyCase);
 		if (hasModernRuntimeMessageEnvelope) {
 			// If the message has the modern message envelope, then process it here.
 			// Here we unpack the message (decompress, unchunk, and/or ungroup) into a batch of messages with ContainerMessageType
-			const processResult = this.remoteMessageProcessor.process(messageCopy, logLegacyCase);
-			if (processResult === undefined) {
->>>>>>> 3b91417b
+			const incomingBatch = this.remoteMessageProcessor.process(messageCopy, logLegacyCase);
+			if (incomingBatch === undefined) {
 				// This means the incoming message is an incomplete part of a message or batch
 				// and we need to process more messages before the rest of the system can understand it.
 				return;
