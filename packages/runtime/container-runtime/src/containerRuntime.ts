--- conflicted
+++ resolved
@@ -3381,7 +3381,6 @@
 					this.updateDocumentDirtyState(this.pendingMessagesCount !== 0);
 				}
 			}),
-<<<<<<< HEAD
 			commitChanges: (options = defaultStagingCommitOptions) =>
 				exitStagingMode(() => {
 					this.pendingStateManager.replayPendingStates({
@@ -3389,19 +3388,6 @@
 						squash: options.squash ?? false,
 					});
 				})(),
-=======
-			commitChanges: exitStagingMode(() => {
-				// All staged changes are in the PSM, so just replay them (ignore pre-staging batches)
-				if (this.connected) {
-					this.pendingStateManager.replayPendingStates(true /* onlyStagedBatched */);
-				} else {
-					// TODO:AB#37788: Refactor interplay with pending state manager and staging mode so that even in this case we end up
-					// squashing the ops submitted while in staging mode. This does not happen now due to the following clear without asking
-					// data stores to resubmit.
-					this.pendingStateManager.clearStagingFlags();
-				}
-			}),
->>>>>>> 85485adc
 		};
 
 		return (this.stageControls = stageControls);
@@ -4599,22 +4585,11 @@
 	 */
 	private reSubmitBatch(
 		batch: PendingMessageResubmitData[],
-<<<<<<< HEAD
 		{ batchId, staged, squash }: PendingBatchResubmitMetadata,
 	): void {
 		this.batchRunner.run(() => {
 			for (const message of batch) {
 				this.reSubmit(message, squash);
-=======
-		batchId: BatchId,
-		{ staged, squash }: { staged: boolean; squash: boolean },
-	): void {
-		this.batchRunner.run(() => {
-			for (const message of batch) {
-				// Note: once squashing is widely supported, squashing even for orderSequentially should be fine.
-				// See remarks on orderSequentiallyRunner for more details.
-				this.reSubmit(message, this.orderSequentiallyRunner.running ? false : squash);
->>>>>>> 85485adc
 			}
 		});
 
