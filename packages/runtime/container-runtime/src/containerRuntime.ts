--- conflicted
+++ resolved
@@ -300,8 +300,6 @@
     batch?: boolean;
 };
 
-<<<<<<< HEAD
-=======
 /**
  * The summary tree returned by the root node. It adds state relevant to the root of the tree.
  */
@@ -335,11 +333,8 @@
     logger: ITelemetryBaseLogger;
 }
 
-// Local storage key to set the default flush mode to TurnBased
-const turnBasedFlushModeKey = "Fluid.ContainerRuntime.FlushModeTurnBased";
 const useDataStoreAliasingKey = "Fluid.ContainerRuntime.UseDataStoreAliasing";
 
->>>>>>> b92fd137
 export enum RuntimeMessage {
     FluidDataStoreOp = "component",
     Attach = "attach",
@@ -1015,17 +1010,10 @@
         this.mc = loggerToMonitoringContext(
             ChildLogger.create(this.logger, "ContainerRuntime"));
 
-<<<<<<< HEAD
-=======
-        this._flushMode =
-            this.mc.config.getBoolean(turnBasedFlushModeKey) ?? false
-            ? FlushMode.TurnBased : FlushMode.Immediate;
-
         this._aliasingEnabled =
             (this.mc.config.getBoolean(useDataStoreAliasingKey) ?? false) ||
             (runtimeOptions.useDataStoreAliasing ?? false);
 
->>>>>>> b92fd137
         /**
          * Function that return the current server timestamp. This is used by the garbage collector to set the
          * time when a node becomes unreferenced.
