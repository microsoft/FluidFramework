/*!
 * Copyright (c) Microsoft Corporation and contributors. All rights reserved.
 * Licensed under the MIT License.
 */

import { Trace, TypedEventEmitter } from "@fluid-internal/client-utils";
import {
	AttachState,
	IAudience,
	ISelf,
	ICriticalContainerError,
	type IAudienceEvents,
} from "@fluidframework/container-definitions";
import {
	IBatchMessage,
	IContainerContext,
	IGetPendingLocalStateProps,
	ILoader,
	IRuntime,
	LoaderHeader,
	IDeltaManager,
	IDeltaManagerFull,
	isIDeltaManagerFull,
} from "@fluidframework/container-definitions/internal";
import {
	IContainerRuntime,
	IContainerRuntimeEvents,
} from "@fluidframework/container-runtime-definitions/internal";
import {
	FluidObject,
	IFluidHandle,
	IRequest,
	IResponse,
	ITelemetryBaseLogger,
} from "@fluidframework/core-interfaces";
import {
	IFluidHandleContext,
	type IFluidHandleInternal,
	IProvideFluidHandleContext,
} from "@fluidframework/core-interfaces/internal";
import { ISignalEnvelope } from "@fluidframework/core-interfaces/internal";
import {
	assert,
	Deferred,
	LazyPromise,
	PromiseCache,
	delay,
} from "@fluidframework/core-utils/internal";
import {
	IClientDetails,
	IQuorumClients,
	ISummaryTree,
	SummaryType,
} from "@fluidframework/driver-definitions";
import {
	DriverHeader,
	FetchSource,
	IDocumentStorageService,
	type ISnapshot,
	IDocumentMessage,
	ISnapshotTree,
	ISummaryContent,
	MessageType,
	ISequencedDocumentMessage,
	ISignalMessage,
	type ISummaryContext,
} from "@fluidframework/driver-definitions/internal";
import { readAndParse } from "@fluidframework/driver-utils/internal";
import type { IIdCompressor } from "@fluidframework/id-compressor";
import type {
	IIdCompressorCore,
	IdCreationRange,
	SerializedIdCompressorWithNoSession,
	SerializedIdCompressorWithOngoingSession,
} from "@fluidframework/id-compressor/internal";
import {
	ISummaryTreeWithStats,
	ITelemetryContext,
	IGarbageCollectionData,
	CreateChildSummarizerNodeParam,
	FlushMode,
	FlushModeExperimental,
	IDataStore,
	IEnvelope,
	IFluidDataStoreContextDetached,
	IFluidDataStoreRegistry,
	ISummarizeInternalResult,
	InboundAttachMessage,
	NamedFluidDataStoreRegistryEntries,
	SummarizeInternalFn,
	channelsTreeName,
	gcTreeKey,
	IInboundSignalMessage,
	type IRuntimeMessagesContent,
	type ISummarizerNodeWithGC,
} from "@fluidframework/runtime-definitions/internal";
import {
	GCDataBuilder,
	RequestParser,
	TelemetryContext,
	addBlobToSummary,
	addSummarizeResultToSummary,
	calculateStats,
	create404Response,
	exceptionToResponse,
	responseToException,
	seqFromTree,
} from "@fluidframework/runtime-utils/internal";
import type {
	IFluidErrorBase,
	ITelemetryGenericEventExt,
	TelemetryEventPropertyTypeExt,
} from "@fluidframework/telemetry-utils/internal";
import {
	ITelemetryLoggerExt,
	DataCorruptionError,
	DataProcessingError,
	extractSafePropertiesFromMessage,
	GenericError,
	IEventSampler,
	LoggingError,
	MonitoringContext,
	PerformanceEvent,
	// eslint-disable-next-line import/no-deprecated
	TaggedLoggerAdapter,
	UsageError,
	createChildLogger,
	createChildMonitoringContext,
	createSampledLogger,
	loggerToMonitoringContext,
	raiseConnectedEvent,
	wrapError,
	tagCodeArtifacts,
} from "@fluidframework/telemetry-utils/internal";
import { v4 as uuid } from "uuid";

import { BindBatchTracker } from "./batchTracker.js";
import {
	BlobManager,
	IPendingBlobs,
	blobManagerBasePath,
	blobsTreeName,
	isBlobPath,
	loadBlobManagerLoadInfo,
	// eslint-disable-next-line import/no-deprecated
	type IBlobManagerLoadInfo,
} from "./blobManager/index.js";
import {
	ChannelCollection,
	getSummaryForDatastores,
	wrapContext,
} from "./channelCollection.js";
import { IPerfSignalReport, ReportOpPerfTelemetry } from "./connectionTelemetry.js";
import { ContainerFluidHandleContext } from "./containerHandleContext.js";
import { channelToDataStore } from "./dataStore.js";
import { FluidDataStoreRegistry } from "./dataStoreRegistry.js";
import {
	DeltaManagerPendingOpsProxy,
	DeltaManagerSummarizerProxy,
} from "./deltaManagerProxies.js";
import { DeltaScheduler } from "./deltaScheduler.js";
import {
	// eslint-disable-next-line import/no-deprecated
	GCNodeType,
	GarbageCollector,
	IGCRuntimeOptions,
	// eslint-disable-next-line import/no-deprecated
	IGCStats,
	IGarbageCollector,
	gcGenerationOptionName,
	type GarbageCollectionMessage,
} from "./gc/index.js";
import { InboundBatchAggregator } from "./inboundBatchAggregator.js";
import {
	// eslint-disable-next-line import/no-deprecated
	ContainerMessageType,
	type ContainerRuntimeDocumentSchemaMessage,
	ContainerRuntimeGCMessage,
	type ContainerRuntimeIdAllocationMessage,
	type InboundSequencedContainerRuntimeMessage,
	type LocalContainerRuntimeMessage,
	type OutboundContainerRuntimeMessage,
	type UnknownContainerRuntimeMessage,
} from "./messageTypes.js";
import { ISavedOpMetadata } from "./metadata.js";
import {
	BatchId,
	BatchMessage,
	BatchStartInfo,
	DuplicateBatchDetector,
	ensureContentsDeserialized,
	IBatch,
	IBatchCheckpoint,
	OpCompressor,
	OpDecompressor,
	OpGroupingManager,
	OpSplitter,
	Outbox,
	RemoteMessageProcessor,
	serializeOpContents,
} from "./opLifecycle/index.js";
import { pkgVersion } from "./packageVersion.js";
import {
	PendingMessageResubmitData,
	IPendingLocalState,
	PendingStateManager,
} from "./pendingStateManager.js";
import {
	// eslint-disable-next-line import/no-deprecated
	DocumentsSchemaController,
	// eslint-disable-next-line import/no-deprecated
	EnqueueSummarizeResult,
	// eslint-disable-next-line import/no-deprecated
	IBaseSummarizeResult,
	// eslint-disable-next-line import/no-deprecated
	IConnectableRuntime,
	// eslint-disable-next-line import/no-deprecated
	IContainerRuntimeMetadata,
	// eslint-disable-next-line import/no-deprecated
	ICreateContainerMetadata,
	// eslint-disable-next-line import/no-deprecated
	type IDocumentSchemaChangeMessage,
	// eslint-disable-next-line import/no-deprecated
	type IDocumentSchemaCurrent,
	// eslint-disable-next-line import/no-deprecated
	IEnqueueSummarizeOptions,
	// eslint-disable-next-line import/no-deprecated
	IGenerateSummaryTreeResult,
	// eslint-disable-next-line import/no-deprecated
	IGeneratedSummaryStats,
	// eslint-disable-next-line import/no-deprecated
	IOnDemandSummarizeOptions,
	// eslint-disable-next-line import/no-deprecated
	IRefreshSummaryAckOptions,
	IRootSummarizerNodeWithGC,
	// eslint-disable-next-line import/no-deprecated
	ISerializedElection,
	// eslint-disable-next-line import/no-deprecated
	ISubmitSummaryOptions,
	// eslint-disable-next-line import/no-deprecated
	ISummarizeResults,
	// eslint-disable-next-line import/no-deprecated
	ISummarizer,
	// eslint-disable-next-line import/no-deprecated
	ISummarizerInternalsProvider,
	// eslint-disable-next-line import/no-deprecated
	ISummarizerRuntime,
	// eslint-disable-next-line import/no-deprecated
	ISummaryMetadataMessage,
	IdCompressorMode,
	OrderedClientCollection,
	OrderedClientElection,
	RetriableSummaryError,
	RunWhileConnectedCoordinator,
	// eslint-disable-next-line import/no-deprecated
	SubmitSummaryResult,
	// eslint-disable-next-line import/no-deprecated
	Summarizer,
	SummarizerClientElection,
	// eslint-disable-next-line import/no-deprecated
	SummaryCollection,
	SummaryManager,
	aliasBlobName,
	chunksBlobName,
	recentBatchInfoBlobName,
	createRootSummarizerNodeWithGC,
	electedSummarizerBlobName,
	extractSummaryMetadataMessage,
	idCompressorBlobName,
	metadataBlobName,
	rootHasIsolatedChannels,
	summarizerClientType,
	wrapSummaryInChannelsTree,
	type IDocumentSchemaFeatures,
} from "./summary/index.js";
import { Throttler, formExponentialFn } from "./throttler.js";

/**
 * Creates an error object to be thrown / passed to Container's close fn in case of an unknown message type.
 * The parameters are typed to support compile-time enforcement of handling all known types/behaviors
 *
 * @param unknownContainerRuntimeMessageType - Typed as something unexpected, to ensure all known types have been
 * handled before calling this function (e.g. in a switch statement).
 *
 * @param codePath - The code path where the unexpected message type was encountered.
 *
 * @param sequencedMessage - The sequenced message that contained the unexpected message type.
 *
 */
function getUnknownMessageTypeError(
	unknownContainerRuntimeMessageType: UnknownContainerRuntimeMessage["type"],
	codePath: string,
	sequencedMessage?: ISequencedDocumentMessage,
): IFluidErrorBase {
	return DataProcessingError.create(
		"Runtime message of unknown type",
		codePath,
		sequencedMessage,
		{
			messageDetails: {
				type: unknownContainerRuntimeMessageType,
			},
		},
	);
}

/**
 * @legacy
 * @alpha
 */
export interface ISummaryBaseConfiguration {
	/**
	 * Delay before first attempt to spawn summarizing container.
	 */

	initialSummarizerDelayMs: number;

	/**
	 * Defines the maximum allowed time to wait for a pending summary ack.
	 * The maximum amount of time client will wait for a summarize is the minimum of
	 * maxSummarizeAckWaitTime (currently 3 * 60 * 1000) and maxAckWaitTime.
	 */
	maxAckWaitTime: number;
	/**
	 * Defines the maximum number of Ops in between Summaries that can be
	 * allowed before forcibly electing a new summarizer client.
	 */
	maxOpsSinceLastSummary: number;
}

/**
 * @legacy
 * @alpha
 */
export interface ISummaryConfigurationHeuristics extends ISummaryBaseConfiguration {
	state: "enabled";
	/**
	 * Defines the maximum allowed time, since the last received Ack, before running the summary
	 * with reason maxTime.
	 * For example, say we receive ops one by one just before the idle time is triggered.
	 * In this case, we still want to run a summary since it's been a while since the last summary.
	 */
	maxTime: number;
	/**
	 * Defines the maximum number of Ops, since the last received Ack, that can be allowed
	 * before running the summary with reason maxOps.
	 */
	maxOps: number;
	/**
	 * Defines the minimum number of Ops, since the last received Ack, that can be allowed
	 * before running the last summary.
	 */
	minOpsForLastSummaryAttempt: number;
	/**
	 * Defines the lower boundary for the allowed time in between summarizations.
	 * Pairs with maxIdleTime to form a range.
	 * For example, if we only receive 1 op, we don't want to have the same idle time as say 100 ops.
	 * Based on the boundaries we set in minIdleTime and maxIdleTime, the idle time will change
	 * linearly depending on the number of ops we receive.
	 */
	minIdleTime: number;
	/**
	 * Defines the upper boundary for the allowed time in between summarizations.
	 * Pairs with minIdleTime to form a range.
	 * For example, if we only receive 1 op, we don't want to have the same idle time as say 100 ops.
	 * Based on the boundaries we set in minIdleTime and maxIdleTime, the idle time will change
	 * linearly depending on the number of ops we receive.
	 */
	maxIdleTime: number;
	/**
	 * Runtime op weight to use in heuristic summarizing.
	 * This number is a multiplier on the number of runtime ops we process when running summarize heuristics.
	 * For example: (multiplier) * (number of runtime ops) = weighted number of runtime ops
	 */
	runtimeOpWeight: number;
	/**
	 * Non-runtime op weight to use in heuristic summarizing
	 * This number is a multiplier on the number of non-runtime ops we process when running summarize heuristics.
	 * For example: (multiplier) * (number of non-runtime ops) = weighted number of non-runtime ops
	 */
	nonRuntimeOpWeight: number;

	/**
	 * Number of ops since last summary needed before a non-runtime op can trigger running summary heuristics.
	 *
	 * Note: Any runtime ops sent before the threshold is reached will trigger heuristics normally.
	 * This threshold ONLY applies to non-runtime ops triggering summaries.
	 *
	 * For example: Say the threshold is 20. Sending 19 non-runtime ops will not trigger any heuristic checks.
	 * Sending the 20th non-runtime op will trigger the heuristic checks for summarizing.
	 */
	nonRuntimeHeuristicThreshold?: number;
}

/**
 * @legacy
 * @alpha
 */

export interface ISummaryConfigurationDisableSummarizer {
	state: "disabled";
}

/**
 * @legacy
 * @alpha
 */
export interface ISummaryConfigurationDisableHeuristics extends ISummaryBaseConfiguration {
	state: "disableHeuristics";
}

/**
 * @legacy
 * @alpha
 */
export type ISummaryConfiguration =
	| ISummaryConfigurationDisableSummarizer
	| ISummaryConfigurationDisableHeuristics
	| ISummaryConfigurationHeuristics;

/**
 * @legacy
 * @alpha
 */
export const DefaultSummaryConfiguration: ISummaryConfiguration = {
	state: "enabled",

	minIdleTime: 0,

	maxIdleTime: 30 * 1000, // 30 secs.

	maxTime: 60 * 1000, // 1 min.

	maxOps: 100, // Summarize if 100 weighted ops received since last snapshot.

	minOpsForLastSummaryAttempt: 10,

	maxAckWaitTime: 3 * 60 * 1000, // 3 mins.

	maxOpsSinceLastSummary: 7000,

	initialSummarizerDelayMs: 5 * 1000, // 5 secs.

	nonRuntimeOpWeight: 0.1,

	runtimeOpWeight: 1.0,

	nonRuntimeHeuristicThreshold: 20,
};

/**
 * @legacy
 * @alpha
 */
export interface ISummaryRuntimeOptions {
	/**
	 * Override summary configurations set by the server.
	 */
	summaryConfigOverrides?: ISummaryConfiguration;

	/**
	 * Delay before first attempt to spawn summarizing container.
	 *
	 * @deprecated Use {@link ISummaryRuntimeOptions.summaryConfigOverrides}'s
	 * {@link ISummaryBaseConfiguration.initialSummarizerDelayMs} instead.
	 */

	initialSummarizerDelayMs?: number;
}

/**
 * Options for op compression.
 * @legacy
 * @alpha
 */
export interface ICompressionRuntimeOptions {
	/**
	 * The value the batch's content size must exceed for the batch to be compressed.
	 * By default the value is 600 * 1024 = 614400 bytes. If the value is set to `Infinity`, compression will be disabled.
	 */
	readonly minimumBatchSizeInBytes: number;

	/**
	 * The compression algorithm that will be used to compress the op.
	 * By default the value is `lz4` which is the only compression algorithm currently supported.
	 */
	readonly compressionAlgorithm: CompressionAlgorithms;
}

/**
 * Options for container runtime.
 * @legacy
 * @alpha
 */
export interface IContainerRuntimeOptions {
	readonly summaryOptions?: ISummaryRuntimeOptions;
	readonly gcOptions?: IGCRuntimeOptions;
	/**
	 * Affects the behavior while loading the runtime when the data verification check which
	 * compares the DeltaManager sequence number (obtained from protocol in summary) to the
	 * runtime sequence number (obtained from runtime metadata in summary) finds a mismatch.
	 * 1. "close" (default) will close the container with an assertion.
	 * 2. "log" will log an error event to telemetry, but still continue to load.
	 * 3. "bypass" will skip the check entirely. This is not recommended.
	 */
	readonly loadSequenceNumberVerification?: "close" | "log" | "bypass";

	/**
	 * Enables the runtime to compress ops. See {@link ICompressionRuntimeOptions}.
	 */
	readonly compressionOptions?: ICompressionRuntimeOptions;
	/**
	 * If specified, when in FlushMode.TurnBased, if the size of the ops between JS turns exceeds this value,
	 * an error will be thrown and the container will close.
	 *
	 * If unspecified, the limit is 700Kb.
	 *
	 * 'Infinity' will disable any limit.
	 *
	 * @experimental This config should be driven by the connection with the service and will be moved in the future.
	 */
	readonly maxBatchSizeInBytes?: number;
	/**
	 * If the op payload needs to be chunked in order to work around the maximum size of the batch, this value represents
	 * how large the individual chunks will be. This is only supported when compression is enabled. If after compression, the
	 * batch content size exceeds this value, it will be chunked into smaller ops of this exact size.
	 *
	 * This value is a trade-off between having many small chunks vs fewer larger chunks and by default, the runtime is configured to use
	 * 200 * 1024 = 204800 bytes. This default value ensures that no compressed payload's content is able to exceed {@link IContainerRuntimeOptions.maxBatchSizeInBytes}
	 * regardless of the overhead of an individual op.
	 *
	 * Any value of `chunkSizeInBytes` exceeding {@link IContainerRuntimeOptions.maxBatchSizeInBytes} will disable this feature, therefore if a compressed batch's content
	 * size exceeds {@link IContainerRuntimeOptions.maxBatchSizeInBytes} after compression, the container will close with an instance of `GenericError` with
	 * the `BatchTooLarge` message.
	 */
	readonly chunkSizeInBytes?: number;

	/**
	 * Enable the IdCompressor in the runtime.
	 * @experimental Not ready for use.
	 */
	readonly enableRuntimeIdCompressor?: IdCompressorMode;

	/**
	 * If enabled, the runtime will group messages within a batch into a single
	 * message to be sent to the service.
	 * The grouping and ungrouping of such messages is handled by the "OpGroupingManager".
	 *
	 * By default, the feature is enabled. This feature can only be disabled when compression is also disabled.
	 * @deprecated  The ability to disable Grouped Batching is deprecated and will be removed in a future release. This feature is required for the proper functioning of the Fluid Framework.
	 */
	readonly enableGroupedBatching?: boolean;

	/**
	 * When this property is set to true, it requires runtime to control is document schema properly through ops
	 * The benefit of this mode is that clients who do not understand schema will fail in predictable way, with predictable message,
	 * and will not attempt to limp along, which could cause data corruptions and crashes in random places.
	 * When this property is not set (or set to false), runtime operates in legacy mode, where new features (modifying document schema)
	 * are engaged as they become available, without giving legacy clients any chance to fail predictably.
	 */
	readonly explicitSchemaControl?: boolean;
}

/**
 * Internal extension of @see IContainerRuntimeOptions
 *
 * These options are not available to consumers when creating a new container runtime,
 * but we do need to expose them for internal use, e.g. when configuring the container runtime
 * to ensure compability with older versions.
 *
 * @internal
 */
export interface IContainerRuntimeOptionsInternal extends IContainerRuntimeOptions {
	/**
	 * Sets the flush mode for the runtime. In Immediate flush mode the runtime will immediately
	 * send all operations to the driver layer, while in TurnBased the operations will be buffered
	 * and then sent them as a single batch at the end of the turn.
	 * By default, flush mode is TurnBased.
	 */
	readonly flushMode?: FlushMode;

	/**
	 * Allows Grouped Batching to be disabled by setting to false (default is true).
	 * In that case, batched messages will be sent individually (but still all at the same time).
	 */
	readonly enableGroupedBatching?: boolean;
}

/**
 * Error responses when requesting a deleted object will have this header set to true
 * @legacy
 * @internal
 * @deprecated - This type will be moved to internal in 2.30. External usage is not necessary or supported.
 */

export const DeletedResponseHeaderKey = "wasDeleted";
/**
 * Tombstone error responses will have this header set to true
 * @legacy
 * @alpha
 */

export const TombstoneResponseHeaderKey = "isTombstoned";
/**
 * Inactive error responses will have this header set to true
 * @legacy
 * @alpha
 *
 * @deprecated this header is deprecated and will be removed in the future. The functionality corresponding
 * to this was experimental and is no longer supported.
 */
export const InactiveResponseHeaderKey = "isInactive";

/**
 * The full set of parsed header data that may be found on Runtime requests
 * @internal
 */
export interface RuntimeHeaderData {
	wait?: boolean;
	viaHandle?: boolean;
	allowTombstone?: boolean;
}

/**
 * Default values for Runtime Headers
 */
export const defaultRuntimeHeaderData: Required<RuntimeHeaderData> = {
	wait: true,
	viaHandle: false,
	allowTombstone: false,
};

/**
 * Available compression algorithms for op compression.
 * @legacy
 * @alpha
 */
export enum CompressionAlgorithms {
	lz4 = "lz4",
}

/**
 * @legacy
 * @internal
 * @deprecated - This type will be moved to internal in 2.30. External usage is not necessary or supported.
 */
export const disabledCompressionConfig: ICompressionRuntimeOptions = {
	minimumBatchSizeInBytes: Infinity,
	compressionAlgorithm: CompressionAlgorithms.lz4,
};

/**
 * @deprecated
 * Untagged logger is unsupported going forward. There are old loaders with old ContainerContexts that only
 * have the untagged logger, so to accommodate that scenario the below interface is used. It can be removed once
 * its usage is removed from TaggedLoggerAdapter fallback.
 */
interface OldContainerContextWithLogger extends Omit<IContainerContext, "taggedLogger"> {
	logger: ITelemetryBaseLogger;
	taggedLogger: undefined;
}

/**
 * State saved when the container closes, to be given back to a newly
 * instantiated runtime in a new instance of the container, so it can load to the
 * same state
 */
export interface IPendingRuntimeState {
	/**
	 * Pending ops from PendingStateManager
	 */
	pending?: IPendingLocalState;
	/**
	 * Pending blobs from BlobManager
	 */
	pendingAttachmentBlobs?: IPendingBlobs;
	/**
	 * Pending idCompressor state
	 */
	pendingIdCompressorState?: SerializedIdCompressorWithOngoingSession;

	/**
	 * Time at which session expiry timer started.
	 */
	sessionExpiryTimerStarted?: number | undefined;
}

const maxConsecutiveReconnectsKey = "Fluid.ContainerRuntime.MaxConsecutiveReconnects";

const defaultFlushMode = FlushMode.TurnBased;

// The actual limit is 1Mb (socket.io and Kafka limits)
// We can't estimate it fully, as we
// - do not know what properties relay service will add
// - we do not stringify final op, thus we do not know how much escaping will be added.
const defaultMaxBatchSizeInBytes = 700 * 1024;

const defaultCompressionConfig = {
	// Batches with content size exceeding this value will be compressed
	minimumBatchSizeInBytes: 614400,
	compressionAlgorithm: CompressionAlgorithms.lz4,
};

const defaultChunkSizeInBytes = 204800;

/**
 * The default time to wait for pending ops to be processed during summarization
 */
export const defaultPendingOpsWaitTimeoutMs = 1000;
/**
 * The default time to delay a summarization retry attempt when there are pending ops
 */
export const defaultPendingOpsRetryDelayMs = 1000;

/**
 * Instead of refreshing from latest because we do not have 100% confidence in the state
 * of the current system, we should close the summarizer and let it recover.
 * This delay's goal is to prevent tight restart loops
 */

const defaultCloseSummarizerDelayMs = 5000; // 5 seconds

/**
 * Checks whether a message.type is one of the values in ContainerMessageType
 */
export function isUnpackedRuntimeMessage(message: ISequencedDocumentMessage): boolean {
	// eslint-disable-next-line import/no-deprecated
	return (Object.values(ContainerMessageType) as string[]).includes(message.type);
}

/**
 * Legacy ID for the built-in AgentScheduler.  To minimize disruption while removing it, retaining this as a
 * special-case for document dirty state.  Ultimately we should have no special-cases from the
 * ContainerRuntime's perspective.
 * @internal
 */
export const agentSchedulerId = "_scheduler";

// safely check navigator and get the hardware spec value
export function getDeviceSpec(): {
	deviceMemory?: number | undefined;
	hardwareConcurrency?: number | undefined;
} {
	try {
		if (typeof navigator === "object" && navigator !== null) {
			return {
				// eslint-disable-next-line @typescript-eslint/no-explicit-any, @typescript-eslint/no-unsafe-member-access, @typescript-eslint/no-unsafe-assignment
				deviceMemory: (navigator as any).deviceMemory,
				hardwareConcurrency: navigator.hardwareConcurrency,
			};
		}
	} catch {}
	return {};
}

/**
 * Older loader doesn't have a submitBatchFn member, this is the older way of submitting a batch.
 * Rather than exposing the submitFn (now deprecated) and IDeltaManager (dangerous to hand out) to the Outbox,
 * we can provide a partially-applied function to keep those items private to the ContainerRuntime.
 */
export const makeLegacySendBatchFn =
	(
		submitFn: (
			type: MessageType,
			contents: unknown,
			batch: boolean,
			appData?: unknown,
		) => number,
		deltaManager: Pick<IDeltaManager<unknown, unknown>, "flush">,
	) =>
	(batch: IBatch): number => {
		// Default to negative one to match Container.submitBatch behavior
		let clientSequenceNumber: number = -1;
		for (const message of batch.messages) {
			clientSequenceNumber = submitFn(
				MessageType.Operation,
				// For back-compat (submitFn only works on deserialized content)
				message.contents === undefined ? undefined : JSON.parse(message.contents),
				true, // batch
				message.metadata,
			);
		}

		deltaManager.flush();

		return clientSequenceNumber;
	};

const summarizerRequestUrl = "_summarizer";

/**
 * Create and retrieve the summmarizer
 */
// eslint-disable-next-line import/no-deprecated
async function createSummarizer(loader: ILoader, url: string): Promise<ISummarizer> {
	const request: IRequest = {
		headers: {
			[LoaderHeader.cache]: false,
			[LoaderHeader.clientDetails]: {
				capabilities: { interactive: false },

				type: summarizerClientType,
			},
			[DriverHeader.summarizingClient]: true,
			[LoaderHeader.reconnect]: false,
		},
		url,
	};

	const resolvedContainer = await loader.resolve(request);

	// eslint-disable-next-line import/no-deprecated
	let fluidObject: FluidObject<ISummarizer> | undefined;

	// Older containers may not have the "getEntryPoint" API
	// ! This check will need to stay until LTS of loader moves past 2.0.0-internal.7.0.0
	if (resolvedContainer.getEntryPoint !== undefined) {
		fluidObject = await resolvedContainer.getEntryPoint();
	} else {
		// eslint-disable-next-line @typescript-eslint/no-explicit-any, @typescript-eslint/no-unsafe-member-access, @typescript-eslint/no-unsafe-call, @typescript-eslint/no-unsafe-assignment
		const response = await (resolvedContainer as any).request({
			url: `/${summarizerRequestUrl}`,
		});
		// eslint-disable-next-line @typescript-eslint/no-unsafe-member-access
		if (response.status !== 200 || response.mimeType !== "fluid/object") {
			throw responseToException(response, request);
		}
		// eslint-disable-next-line @typescript-eslint/no-unsafe-member-access, @typescript-eslint/no-unsafe-assignment
		fluidObject = response.value;
	}

	if (fluidObject?.ISummarizer === undefined) {
		throw new UsageError("Fluid object does not implement ISummarizer");
	}

	return fluidObject.ISummarizer;
}

/**
 * Extract last message from the snapshot metadata.
 * Uses legacy property if not using explicit schema control, otherwise uses the new property.
 * This allows new runtime to make documents not openable for old runtimes, one explicit document schema control is enabled.
 * Please see addMetadataToSummary() as well
 */
// eslint-disable-next-line import/no-deprecated
function lastMessageFromMetadata(metadata: IContainerRuntimeMetadata | undefined) {
	return metadata?.documentSchema?.runtime?.explicitSchemaControl
		? metadata?.lastMessage
		: metadata?.message;
}

/**
 * There is some ancient back-compat code that we'd like to instrument
 * to understand if/when it is hit.
 * We only want to log this once, to avoid spamming telemetry if we are wrong and these cases are hit commonly.
 */
export let getSingleUseLegacyLogCallback = (logger: ITelemetryLoggerExt, type: string) => {
	return (codePath: string): void => {
		logger.sendTelemetryEvent({
			eventName: "LegacyMessageFormat",
			details: { codePath, type },
		});

		// Now that we've logged, prevent future logging (globally).
		getSingleUseLegacyLogCallback = () => () => {};
	};
};

/**
 * This object holds the parameters necessary for the {@link loadContainerRuntime} function.
 * @legacy
 * @alpha
 */
export interface LoadContainerRuntimeParams {
	/**
	 * Context of the container.
	 */
	context: IContainerContext;
	/**
	 * Mapping from data store types to their corresponding factories
	 */
	registryEntries: NamedFluidDataStoreRegistryEntries;
	/**
	 * Pass 'true' if loading from an existing snapshot.
	 */
	existing: boolean;
	/**
	 * Additional options to be passed to the runtime
	 */
	runtimeOptions?: IContainerRuntimeOptions;
	/**
	 * runtime services provided with context
	 */
	containerScope?: FluidObject;
	/**
	 * Promise that resolves to an object which will act as entryPoint for the Container.
	 */
	provideEntryPoint: (containerRuntime: IContainerRuntime) => Promise<FluidObject>;

	/**
	 * Request handler for the request() method of the container runtime.
	 * Only relevant for back-compat while we remove the request() method and move fully to entryPoint as the main pattern.
	 * @deprecated Will be removed once Loader LTS version is "2.0.0-internal.7.0.0". Migrate all usage of IFluidRouter to the "entryPoint" pattern. Refer to Removing-IFluidRouter.md
	 * */
	requestHandler?: (request: IRequest, runtime: IContainerRuntime) => Promise<IResponse>;
}
/**
 * This is meant to be used by a {@link @fluidframework/container-definitions#IRuntimeFactory} to instantiate a container runtime.
 * @param params - An object which specifies all required and optional params necessary to instantiate a runtime.
 * @returns A runtime which provides all the functionality necessary to bind with the loader layer via the {@link @fluidframework/container-definitions#IRuntime} interface and provide a runtime environment via the {@link @fluidframework/container-runtime-definitions#IContainerRuntime} interface.
 * @legacy
 * @alpha
 */
export async function loadContainerRuntime(
	params: LoadContainerRuntimeParams,
): Promise<IContainerRuntime & IRuntime> {
	return ContainerRuntime.loadRuntime(params);
}

/**
 * Represents the runtime of the container. Contains helper functions/state of the container.
 * It will define the store level mappings.
 *
 * @internal
 */
export class ContainerRuntime
	extends TypedEventEmitter<IContainerRuntimeEvents>
	implements
		IContainerRuntime,
		IRuntime,
		// eslint-disable-next-line import/no-deprecated
		ISummarizerRuntime,
		// eslint-disable-next-line import/no-deprecated
		ISummarizerInternalsProvider,
		IProvideFluidHandleContext
{
	/**
	 * Load the stores from a snapshot and returns the runtime.
	 * @param params - An object housing the runtime properties:
	 * - context - Context of the container.
	 * - registryEntries - Mapping from data store types to their corresponding factories.
	 * - existing - Pass 'true' if loading from an existing snapshot.
	 * - requestHandler - (optional) Request handler for the request() method of the container runtime.
	 * Only relevant for back-compat while we remove the request() method and move fully to entryPoint as the main pattern.
	 * - runtimeOptions - Additional options to be passed to the runtime
	 * - containerScope - runtime services provided with context
	 * - containerRuntimeCtor - Constructor to use to create the ContainerRuntime instance.
	 * This allows mixin classes to leverage this method to define their own async initializer.
	 * - provideEntryPoint - Promise that resolves to an object which will act as entryPoint for the Container.
	 * This object should provide all the functionality that the Container is expected to provide to the loader layer.
	 */
	public static async loadRuntime(params: {
		context: IContainerContext;
		registryEntries: NamedFluidDataStoreRegistryEntries;
		existing: boolean;
		runtimeOptions?: IContainerRuntimeOptions; // May also include options from IContainerRuntimeOptionsInternal
		containerScope?: FluidObject;
		containerRuntimeCtor?: typeof ContainerRuntime;
		/**
		 * @deprecated Will be removed once Loader LTS version is "2.0.0-internal.7.0.0". Migrate all usage of IFluidRouter to the "entryPoint" pattern. Refer to Removing-IFluidRouter.md
		 */
		requestHandler?: (request: IRequest, runtime: IContainerRuntime) => Promise<IResponse>;
		provideEntryPoint: (containerRuntime: IContainerRuntime) => Promise<FluidObject>;
	}): Promise<ContainerRuntime> {
		const {
			context,
			registryEntries,
			existing,
			requestHandler,
			provideEntryPoint,
			runtimeOptions = {} satisfies IContainerRuntimeOptions,
			containerScope = {},
			containerRuntimeCtor = ContainerRuntime,
		} = params;

		// If taggedLogger exists, use it. Otherwise, wrap the vanilla logger:
		// back-compat: Remove the TaggedLoggerAdapter fallback once all the host are using loader > 0.45
		const backCompatContext: IContainerContext | OldContainerContextWithLogger = context;
		const passLogger =
			backCompatContext.taggedLogger ??
			// eslint-disable-next-line import/no-deprecated
			new TaggedLoggerAdapter((backCompatContext as OldContainerContextWithLogger).logger);
		const logger = createChildLogger({
			logger: passLogger,
			properties: {
				all: {
					runtimeVersion: pkgVersion,
				},
			},
		});

		const mc = loggerToMonitoringContext(logger);

		const {
			summaryOptions = {},
			gcOptions = {},
			loadSequenceNumberVerification = "close",
			flushMode = defaultFlushMode,
			compressionOptions = defaultCompressionConfig,
			maxBatchSizeInBytes = defaultMaxBatchSizeInBytes,
			enableRuntimeIdCompressor,
			chunkSizeInBytes = defaultChunkSizeInBytes,
			enableGroupedBatching = true,
			explicitSchemaControl = false,
		}: IContainerRuntimeOptionsInternal = runtimeOptions;

		const registry = new FluidDataStoreRegistry(registryEntries);

		const tryFetchBlob = async <T>(blobName: string): Promise<T | undefined> => {
			const blobId = context.baseSnapshot?.blobs[blobName];
			if (context.baseSnapshot && blobId) {
				// IContainerContext storage api return type still has undefined in 0.39 package version.
				// So once we release 0.40 container-defn package we can remove this check.
				assert(
					context.storage !== undefined,
					0x1f5 /* "Attached state should have storage" */,
				);
				return readAndParse<T>(context.storage, blobId);
			}
		};

		const [
			chunks,
			recentBatchInfo,
			metadata,

			electedSummarizerData,
			aliases,
			serializedIdCompressor,
		] = await Promise.all([
			tryFetchBlob<[string, string[]][]>(chunksBlobName),
			tryFetchBlob<ReturnType<DuplicateBatchDetector["getRecentBatchInfoForSummary"]>>(
				recentBatchInfoBlobName,
			),

			// eslint-disable-next-line import/no-deprecated
			tryFetchBlob<IContainerRuntimeMetadata>(metadataBlobName),

			// eslint-disable-next-line import/no-deprecated
			tryFetchBlob<ISerializedElection>(electedSummarizerBlobName),
			tryFetchBlob<[string, string][]>(aliasBlobName),
			tryFetchBlob<SerializedIdCompressorWithNoSession>(idCompressorBlobName),
		]);

		// read snapshot blobs needed for BlobManager to load
		const blobManagerSnapshot = await loadBlobManagerLoadInfo(context);

		const messageAtLastSummary = lastMessageFromMetadata(metadata);

		// Verify summary runtime sequence number matches protocol sequence number.
		const runtimeSequenceNumber = messageAtLastSummary?.sequenceNumber;
		const protocolSequenceNumber = context.deltaManager.initialSequenceNumber;
		// When we load with pending state, we reuse an old snapshot so we don't expect these numbers to match
		if (!context.pendingLocalState && runtimeSequenceNumber !== undefined) {
			// Unless bypass is explicitly set, then take action when sequence numbers mismatch.
			if (
				loadSequenceNumberVerification !== "bypass" &&
				runtimeSequenceNumber !== protocolSequenceNumber
			) {
				// Message to OCEs:
				// You can hit this error with runtimeSequenceNumber === -1 in < 2.0 RC3 builds.
				// This would indicate that explicit schema control is enabled in current (2.0 RC3+) builds and it
				// results in addMetadataToSummary() creating a poison pill for older runtimes in the form of a -1 sequence number.
				// Older runtimes do not understand new schema, and thus could corrupt document if they proceed, thus we are using
				// this poison pill to prevent them from proceeding.

				// "Load from summary, runtime metadata sequenceNumber !== initialSequenceNumber"
				const error = new DataCorruptionError(
					// pre-0.58 error message: SummaryMetadataMismatch
					"Summary metadata mismatch",
					{ runtimeVersion: pkgVersion, runtimeSequenceNumber, protocolSequenceNumber },
				);

				if (loadSequenceNumberVerification === "log") {
					logger.sendErrorEvent({ eventName: "SequenceNumberMismatch" }, error);
				} else {
					context.closeFn(error);
				}
			}
		}

		let desiredIdCompressorMode: IdCompressorMode;
		switch (mc.config.getBoolean("Fluid.ContainerRuntime.IdCompressorEnabled")) {
			case true:
				desiredIdCompressorMode = "on";
				break;
			case false:
				desiredIdCompressorMode = undefined;
				break;
			default:
				desiredIdCompressorMode = enableRuntimeIdCompressor;
				break;
		}

		// Enabling the IdCompressor is a one-way operation and we only want to
		// allow new containers to turn it on.
		let idCompressorMode: IdCompressorMode;
		if (existing) {
			// This setting has to be sticky for correctness:
			// 1) if compressior is OFF, it can't be enabled, as already running clients (in given document session) do not know
			//    how to process compressor ops
			// 2) if it's ON, then all sessions should load compressor right away
			// 3) Same logic applies for "delayed" mode
			// Maybe in the future we will need to enabled (and figure how to do it safely) "delayed" -> "on" change.
			// We could do "off" -> "on" transition too, if all clients start loading compressor (but not using it initially) and
			// do so for a while - this will allow clients to eventually disregard "off" setting (when it's safe so) and start
			// using compressor in future sessions.
			// Everyting is possible, but it needs to be designed and executed carefully, when such need arises.
			idCompressorMode = metadata?.documentSchema?.runtime
				?.idCompressorMode as IdCompressorMode;

			// This is the only exception to the rule above - we have proper plumbing to load ID compressor on schema change
			// event. It is loaded async (relative to op processing), so this conversion is only safe for off -> delayed conversion!
			// Clients do not expect ID compressor ops unless ID compressor is On for them, and that could be achieved only through
			// explicit schema change, i.e. only if explicitSchemaControl is on.
			// Note: it would be better if we throw on combination of options (explicitSchemaControl = off, desiredIdCompressorMode === "delayed")
			// that is not supported. But our service tests are oblivious to these problems and throwing here will cause a ton of failures
			// We ignored incompatible ID compressor changes from the start (they were sticky), so that's not a new problem being introduced...
			if (
				idCompressorMode === undefined &&
				desiredIdCompressorMode === "delayed" &&
				explicitSchemaControl
			) {
				idCompressorMode = desiredIdCompressorMode;
			}
		} else {
			idCompressorMode = desiredIdCompressorMode;
		}

		const createIdCompressorFn = async () => {
			const { createIdCompressor, deserializeIdCompressor, createSessionId } = await import(
				"@fluidframework/id-compressor/internal"
			);

			/**
			 * Because the IdCompressor emits so much telemetry, this function is used to sample
			 * approximately 5% of all clients. Only the given percentage of sessions will emit telemetry.
			 */
			const idCompressorEventSampler: IEventSampler = (() => {
				const isIdCompressorTelemetryEnabled = Math.random() < 0.05;
				return {
					sample: () => {
						return isIdCompressorTelemetryEnabled;
					},
				};
			})();

			const compressorLogger = createSampledLogger(logger, idCompressorEventSampler);
			const pendingLocalState = context.pendingLocalState as IPendingRuntimeState;

			if (pendingLocalState?.pendingIdCompressorState !== undefined) {
				return deserializeIdCompressor(
					pendingLocalState.pendingIdCompressorState,
					compressorLogger,
				);
			} else if (serializedIdCompressor !== undefined) {
				return deserializeIdCompressor(
					serializedIdCompressor,
					createSessionId(),
					compressorLogger,
				);
			} else {
				return createIdCompressor(compressorLogger);
			}
		};

		const compressionLz4 =
			compressionOptions.minimumBatchSizeInBytes !== Infinity &&
			compressionOptions.compressionAlgorithm === "lz4";

		// eslint-disable-next-line import/no-deprecated
		const documentSchemaController = new DocumentsSchemaController(
			existing,
			protocolSequenceNumber,
			metadata?.documentSchema,
			{
				explicitSchemaControl,
				compressionLz4,
				idCompressorMode,
				opGroupingEnabled: enableGroupedBatching,
				disallowedVersions: [],
			},
			(schema) => {
				runtime.onSchemaChange(schema);
			},
		);

		const featureGatesForTelemetry: Record<string, boolean | number | undefined> = {};

		// Make sure we've got all the options including internal ones
		const internalRuntimeOptions: Readonly<Required<IContainerRuntimeOptionsInternal>> = {
			summaryOptions,
			gcOptions,
			loadSequenceNumberVerification,
			flushMode,
			compressionOptions,
			maxBatchSizeInBytes,
			chunkSizeInBytes,
			// Requires<> drops undefined from IdCompressorType
			enableRuntimeIdCompressor: enableRuntimeIdCompressor as "on" | "delayed",
			enableGroupedBatching,
			explicitSchemaControl,
		};

		const runtime = new containerRuntimeCtor(
			context,
			registry,
			metadata,

			electedSummarizerData,
			chunks ?? [],
			aliases ?? [],
			internalRuntimeOptions,
			containerScope,
			logger,
			existing,
			blobManagerSnapshot,
			context.storage,
			createIdCompressorFn,
			documentSchemaController,
			featureGatesForTelemetry,
			provideEntryPoint,
			requestHandler,
			undefined, // summaryConfiguration
			recentBatchInfo,
		);

		runtime.blobManager.stashedBlobsUploadP.then(
			() => {
				// make sure we didn't reconnect before the promise resolved
				if (runtime.delayConnectClientId !== undefined && !runtime.disposed) {
					runtime.delayConnectClientId = undefined;
					runtime.setConnectionStateCore(true, runtime.delayConnectClientId);
				}
			},
			(error) => runtime.closeFn(error),
		);

		// Apply stashed ops with a reference sequence number equal to the sequence number of the snapshot,
		// or zero. This must be done before Container replays saved ops.
		await runtime.pendingStateManager.applyStashedOpsAt(runtimeSequenceNumber ?? 0);

		// Initialize the base state of the runtime before it's returned.
		await runtime.initializeBaseState();

		return runtime;
	}

	public readonly options: Record<string | number, unknown>;
	private imminentClosure: boolean = false;

	private readonly _getClientId: () => string | undefined;
	public get clientId(): string | undefined {
		return this._getClientId();
	}

	public readonly clientDetails: IClientDetails;

	public get storage(): IDocumentStorageService {
		return this._storage;
	}

	public get containerRuntime(): ContainerRuntime {
		return this;
	}

	private readonly submitFn: (
		type: MessageType,
		contents: unknown,
		batch: boolean,
		appData?: unknown,
	) => number;
	/**
	 * Although current IContainerContext guarantees submitBatchFn, it is not available on older loaders.
	 */
	private readonly submitBatchFn:
		| ((batch: IBatchMessage[], referenceSequenceNumber?: number) => number)
		| undefined;
	private readonly submitSummaryFn: (
		summaryOp: ISummaryContent,
		referenceSequenceNumber?: number,
	) => number;
	/**
	 * Do not call directly - use submitAddressesSignal
	 */
	private readonly submitSignalFn: (content: ISignalEnvelope, targetClientId?: string) => void;
	public readonly disposeFn: (error?: ICriticalContainerError) => void;
	public readonly closeFn: (error?: ICriticalContainerError) => void;

	public get flushMode(): FlushMode {
		return this._flushMode;
	}

	public get scope(): FluidObject {
		return this.containerScope;
	}

	public get IFluidDataStoreRegistry(): IFluidDataStoreRegistry {
		return this.registry;
	}

	private readonly _getAttachState: () => AttachState;
	public get attachState(): AttachState {
		return this._getAttachState();
	}

	/**
	 * Current session schema - defines what options are on & off.
	 * It's overlap of document schema (controlled by summary & ops) and options controlling this session.
	 * For example, document schema might have compression ON, but feature gates / runtime options turn it Off.
	 * In such case it will be off in session schema (i.e. this session should not use compression), but this client
	 * has to deal with compressed ops as other clients might send them.
	 * And in reverse, session schema can have compression Off, but feature gates / runtime options want it On.
	 * In such case it will be off in session schema, however this client will propose change to schema, and once / if
	 * this op roundtrips, compression will be On. Client can't send compressed ops until it's change in schema.
	 */
	public get sessionSchema(): {
		[P in keyof IDocumentSchemaFeatures]?: IDocumentSchemaFeatures[P] extends boolean
			? true
			: IDocumentSchemaFeatures[P];
	} {
		return this.documentsSchemaController.sessionSchema.runtime;
	}

	private _idCompressor: (IIdCompressor & IIdCompressorCore) | undefined;

	// We accumulate Id compressor Ops while Id compressor is not loaded yet (only for "delayed" mode)
	// Once it loads, it will process all such ops and we will stop accumulating further ops - ops will be processes as they come in.
	private pendingIdCompressorOps: IdCreationRange[] = [];

	// Id Compressor serializes final state (see getPendingLocalState()). As result, it needs to skip all ops that preceeded that state
	// (such ops will be marked by Loader layer as savedOp === true)
	// That said, in "delayed" mode it's possible that Id Compressor was never initialized before getPendingLocalState() is called.
	// In such case we have to process all ops, including those marked with savedOp === true.
	private readonly skipSavedCompressorOps: boolean;

	public get idCompressorMode(): IdCompressorMode {
		return this.sessionSchema.idCompressorMode;
	}
	/**
	 * {@inheritDoc @fluidframework/runtime-definitions#IContainerRuntimeBase.idCompressor}
	 */
	public get idCompressor(): (IIdCompressor & IIdCompressorCore) | undefined {
		// Expose ID Compressor only if it's On from the start.
		// If container uses delayed mode, then we can only expose generateDocumentUniqueId() and nothing else.
		// That's because any other usage will require immidiate loading of ID Compressor in next sessions in order
		// to reason over such things as session ID space.
		if (this.idCompressorMode === "on") {
			assert(this._idCompressor !== undefined, 0x8ea /* compressor should have been loaded */);
			return this._idCompressor;
		}
	}

	/**
	 * True if we have ID compressor loading in-flight (async operation). Useful only for
	 * this.idCompressorMode === "delayed" mode
	 */
	protected _loadIdCompressor: Promise<void> | undefined;

	/**
	 * {@inheritDoc @fluidframework/runtime-definitions#IContainerRuntimeBase.generateDocumentUniqueId}
	 */
	public generateDocumentUniqueId(): string | number {
		return this._idCompressor?.generateDocumentUniqueId() ?? uuid();
	}

	public get IFluidHandleContext(): IFluidHandleContext {
		return this.handleContext;
	}
	private readonly handleContext: ContainerFluidHandleContext;

	/**
	 * This is a proxy to the delta manager provided by the container context (innerDeltaManager). It restricts certain
	 * accesses such as sets "read-only" mode for the summarizer client. This is the default delta manager that should
	 * be used unless the innerDeltaManager is required.
	 */
	public get deltaManager(): IDeltaManager<ISequencedDocumentMessage, IDocumentMessage> {
		return this._deltaManager;
	}

	private readonly _deltaManager: IDeltaManagerFull;

	/**
	 * The delta manager provided by the container context. By default, using the default delta manager (proxy)
	 * should be sufficient. This should be used only if necessary. For example, for validating and propagating connected
	 * events which requires access to the actual real only info, this is needed.
	 */
	private readonly innerDeltaManager: IDeltaManagerFull;

	// internal logger for ContainerRuntime. Use this.logger for stores, summaries, etc.
	private readonly mc: MonitoringContext;

	private readonly summarizerClientElection?: SummarizerClientElection;
	/**
	 * summaryManager will only be created if this client is permitted to spawn a summarizing client
	 * It is created only by interactive client, i.e. summarizer client, as well as non-interactive bots
	 * do not create it (see SummarizerClientElection.clientDetailsPermitElection() for details)
	 */
	private readonly summaryManager?: SummaryManager;
	// eslint-disable-next-line import/no-deprecated
	private readonly summaryCollection: SummaryCollection;

	private readonly summarizerNode: IRootSummarizerNodeWithGC;

	private readonly logger: ITelemetryLoggerExt;

	private readonly maxConsecutiveReconnects: number;
	private readonly defaultMaxConsecutiveReconnects = 7;

	private _orderSequentiallyCalls: number = 0;
	private readonly _flushMode: FlushMode;
	private readonly offlineEnabled: boolean;
	private flushTaskExists = false;

	private _connected: boolean;

	private consecutiveReconnects = 0;

	/**
	 * Used to delay transition to "connected" state while we upload
	 * attachment blobs that were added while disconnected
	 */
	private delayConnectClientId?: string;

	private ensureNoDataModelChangesCalls = 0;

	/**
	 * Invokes the given callback and expects that no ops are submitted
	 * until execution finishes. If an op is submitted, an error will be raised.
	 *
	 * Can be disabled by feature gate `Fluid.ContainerRuntime.DisableOpReentryCheck`
	 *
	 * @param callback - the callback to be invoked
	 */
	public ensureNoDataModelChanges<T>(callback: () => T): T {
		this.ensureNoDataModelChangesCalls++;
		try {
			return callback();
		} finally {
			this.ensureNoDataModelChangesCalls--;
		}
	}

	public get connected(): boolean {
		return this._connected;
	}

	/**
	 * clientId of parent (non-summarizing) container that owns summarizer container
	 */

	public get summarizerClientId(): string | undefined {
		return this.summarizerClientElection?.electedClientId;
	}

	private _disposed = false;
	public get disposed(): boolean {
		return this._disposed;
	}

	private dirtyContainer: boolean;
	private emitDirtyDocumentEvent = true;
	private readonly disableAttachReorder: boolean | undefined;
	private readonly useDeltaManagerOpsProxy: boolean;

	private readonly closeSummarizerDelayMs: number;
	private readonly defaultTelemetrySignalSampleCount = 100;
	private readonly _signalTracking: IPerfSignalReport = {
		totalSignalsSentInLatencyWindow: 0,
		signalsLost: 0,
		signalsOutOfOrder: 0,
		signalsSentSinceLastLatencyMeasurement: 0,
		broadcastSignalSequenceNumber: 0,
		signalTimestamp: 0,
		roundTripSignalSequenceNumber: undefined,
		trackingSignalSequenceNumber: undefined,
		minimumTrackingSignalSequenceNumber: undefined,
	};

	/**
	 * Summarizer is responsible for coordinating when to send generate and send summaries.
	 * It is the main entry point for summary work.
	 * It is created only by summarizing container (i.e. one with clientType === "summarizer")
	 */
	// eslint-disable-next-line import/no-deprecated
	private readonly _summarizer?: Summarizer;
	private readonly deltaScheduler: DeltaScheduler;
	private readonly inboundBatchAggregator: InboundBatchAggregator;
	private readonly blobManager: BlobManager;
	private readonly pendingStateManager: PendingStateManager;
	private readonly duplicateBatchDetector: DuplicateBatchDetector | undefined;
	private readonly outbox: Outbox;
	private readonly garbageCollector: IGarbageCollector;

	private readonly channelCollection: ChannelCollection;
	private readonly remoteMessageProcessor: RemoteMessageProcessor;

	/**
	 * The last message processed at the time of the last summary.
	 */
	// eslint-disable-next-line import/no-deprecated
	private messageAtLastSummary: ISummaryMetadataMessage | undefined;

	// eslint-disable-next-line import/no-deprecated
	private get summarizer(): Summarizer {
		assert(this._summarizer !== undefined, 0x257 /* "This is not summarizing container" */);

		return this._summarizer;
	}

	private readonly summariesDisabled: boolean;
	private isSummariesDisabled(): boolean {
		return this.summaryConfiguration.state === "disabled";
	}

	private readonly maxOpsSinceLastSummary: number;
	private getMaxOpsSinceLastSummary(): number {
		return this.summaryConfiguration.state !== "disabled"
			? this.summaryConfiguration.maxOpsSinceLastSummary
			: 0;
	}

	private readonly initialSummarizerDelayMs: number;

	private getInitialSummarizerDelayMs(): number {
		// back-compat: initialSummarizerDelayMs was moved from ISummaryRuntimeOptions
		//   to ISummaryConfiguration in 0.60.

		if (this.runtimeOptions.summaryOptions.initialSummarizerDelayMs !== undefined) {
			return this.runtimeOptions.summaryOptions.initialSummarizerDelayMs;
		}
		return this.summaryConfiguration.state !== "disabled"
			? this.summaryConfiguration.initialSummarizerDelayMs
			: 0;
	}

	// eslint-disable-next-line import/no-deprecated
	private readonly createContainerMetadata: ICreateContainerMetadata;
	/**
	 * The summary number of the next summary that will be generated for this container. This is incremented every time
	 * a summary is generated.
	 */
	private nextSummaryNumber: number;

	/**
	 * If false, loading or using a Tombstoned object should merely log, not fail.
	 * @deprecated NOT SUPPORTED - hardcoded to return false since it's deprecated.
	 */
	// eslint-disable-next-line @typescript-eslint/class-literal-property-style
	public get gcTombstoneEnforcementAllowed(): boolean {
		return false;
	}

	/**
	 * If true, throw an error when a tombstone data store is used.
	 * @deprecated NOT SUPPORTED - hardcoded to return false since it's deprecated.
	 */
	// eslint-disable-next-line @typescript-eslint/class-literal-property-style
	public get gcThrowOnTombstoneUsage(): boolean {
		return false;
	}

	/**
	 * GUID to identify a document in telemetry
	 * ! Note: should not be used for anything other than telemetry and is not considered a stable GUID
	 */
	private readonly telemetryDocumentId: string;

	/**
	 * Whether this client is the summarizer client itself (type is summarizerClientType)
	 */

	private readonly isSummarizerClient: boolean;

	/**
	 * The id of the version used to initially load this runtime, or undefined if it's newly created.
	 */
	private readonly loadedFromVersionId: string | undefined;

	private readonly isSnapshotInstanceOfISnapshot: boolean | undefined;

	/**
	 * The summary context of the last acked summary. The properties from this as used when uploading a summary.
	 */
	private lastAckedSummaryContext: ISummaryContext | undefined;

	/**
	 * It a cache for holding mapping for loading groupIds with its snapshot from the service. Add expiry policy of 1 minute.
	 * Starting with 1 min and based on recorded usage we can tweak it later on.
	 */
	private readonly snapshotCacheForLoadingGroupIds = new PromiseCache<string, ISnapshot>({
		expiry: { policy: "absolute", durationMs: 60000 },
	});

	/**
	 * The options to apply to this ContainerRuntime instance (including internal options hidden from the public API)
	 */
	private readonly runtimeOptions: Readonly<Required<IContainerRuntimeOptionsInternal>>;

	/***/
	protected constructor(
		context: IContainerContext,
		private readonly registry: IFluidDataStoreRegistry,

		// eslint-disable-next-line import/no-deprecated
		private readonly metadata: IContainerRuntimeMetadata | undefined,

		// eslint-disable-next-line import/no-deprecated
		electedSummarizerData: ISerializedElection | undefined,
		chunks: [string, string[]][],
		dataStoreAliasMap: [string, string][],
		runtimeOptions: Readonly<Required<IContainerRuntimeOptions>>,
		private readonly containerScope: FluidObject,
		// Create a custom ITelemetryBaseLogger to output telemetry events.
		public readonly baseLogger: ITelemetryBaseLogger,
		existing: boolean,
		// eslint-disable-next-line import/no-deprecated
		blobManagerSnapshot: IBlobManagerLoadInfo,
		private readonly _storage: IDocumentStorageService,
		private readonly createIdCompressor: () => Promise<IIdCompressor & IIdCompressorCore>,
		// eslint-disable-next-line import/no-deprecated
		private readonly documentsSchemaController: DocumentsSchemaController,
		featureGatesForTelemetry: Record<string, boolean | number | undefined>,
		provideEntryPoint: (containerRuntime: IContainerRuntime) => Promise<FluidObject>,
		private readonly requestHandler?: (
			request: IRequest,
			runtime: IContainerRuntime,
		) => Promise<IResponse>,
		private readonly summaryConfiguration: ISummaryConfiguration = {
			// the defaults
			...DefaultSummaryConfiguration,
			// the runtime configuration overrides
			...runtimeOptions.summaryOptions?.summaryConfigOverrides,
		},
		recentBatchInfo?: [number, string][],
	) {
		super();

		const {
			options,
			clientDetails,
			connected,
			baseSnapshot,
			submitFn,
			submitBatchFn,
			submitSummaryFn,
			submitSignalFn,
			disposeFn,
			closeFn,
			deltaManager,
			quorum,
			audience,
			loader,
			pendingLocalState,
			supportedFeatures,
			snapshotWithContents,
		} = context;

		// Backfill in defaults for the internal runtimeOptions, since they may not be present on the provided runtimeOptions object
		this.runtimeOptions = {
			flushMode: defaultFlushMode,
			...runtimeOptions,
		};
		this.logger = createChildLogger({ logger: this.baseLogger });
		this.mc = createChildMonitoringContext({
			logger: this.logger,
			namespace: "ContainerRuntime",
		});

		// If we support multiple algorithms in the future, then we would need to manage it here carefully.
		// We can use runtimeOptions.compressionOptions.compressionAlgorithm, but only if it's in the schema list!
		// If it's not in the list, then we will need to either use no compression, or fallback to some other (supported by format)
		// compression.
		const compressionOptions: ICompressionRuntimeOptions = {
			minimumBatchSizeInBytes: this.sessionSchema.compressionLz4
				? runtimeOptions.compressionOptions.minimumBatchSizeInBytes
				: Number.POSITIVE_INFINITY,
			compressionAlgorithm: CompressionAlgorithms.lz4,
		};

		assert(isIDeltaManagerFull(deltaManager), 0xa80 /* Invalid delta manager */);
		this.innerDeltaManager = deltaManager;

		// Here we could wrap/intercept on these functions to block/modify outgoing messages if needed.
		// This makes ContainerRuntime the final gatekeeper for outgoing messages.
		this.submitFn = submitFn;
		this.submitBatchFn = submitBatchFn;
		this.submitSummaryFn = submitSummaryFn;
		this.submitSignalFn = submitSignalFn;

		// TODO: After IContainerContext.options is removed, we'll just create a new blank object {} here.
		// Values are generally expected to be set from the runtime side.
		this.options = options ?? {};
		this.clientDetails = clientDetails;

		this.isSummarizerClient = this.clientDetails.type === summarizerClientType;
		this.loadedFromVersionId = context.getLoadedFromVersion()?.id;
		this._getClientId = () => context.clientId;
		this._getAttachState = () => context.attachState;
		this.getAbsoluteUrl = async (relativeUrl: string) => {
			if (context.getAbsoluteUrl === undefined) {
				throw new Error("Driver does not implement getAbsoluteUrl");
			}
			if (this.attachState !== AttachState.Attached) {
				return undefined;
			}
			return context.getAbsoluteUrl(relativeUrl);
		};
		// TODO: Consider that the Container could just listen to these events itself, or even more appropriately maybe the
		// customer should observe dirty state on the runtime (the owner of dirty state) directly, rather than on the IContainer.
		this.on("dirty", () => context.updateDirtyContainerState(true));
		this.on("saved", () => context.updateDirtyContainerState(false));

		// In old loaders without dispose functionality, closeFn is equivalent but will also switch container to readonly mode
		this.disposeFn = disposeFn ?? closeFn;

		// In cases of summarizer, we want to dispose instead since consumer doesn't interact with this container

		this.closeFn = this.isSummarizerClient ? this.disposeFn : closeFn;

		let loadSummaryNumber: number;
		// Get the container creation metadata. For new container, we initialize these. For existing containers,
		// get the values from the metadata blob.
		if (existing) {
			this.createContainerMetadata = {
				createContainerRuntimeVersion: metadata?.createContainerRuntimeVersion,
				createContainerTimestamp: metadata?.createContainerTimestamp,
			};
			// summaryNumber was renamed from summaryCount. For older docs that haven't been opened for a long time,
			// the count is reset to 0.
			loadSummaryNumber = metadata?.summaryNumber ?? 0;
		} else {
			this.createContainerMetadata = {
				createContainerRuntimeVersion: pkgVersion,
				createContainerTimestamp: Date.now(),
			};
			loadSummaryNumber = 0;
		}
		this.nextSummaryNumber = loadSummaryNumber + 1;

		this.messageAtLastSummary = lastMessageFromMetadata(metadata);

		// Note that we only need to pull the *initial* connected state from the context.
		// Later updates come through calls to setConnectionState.
		this._connected = connected;

		this.mc.logger.sendTelemetryEvent({
			eventName: "GCFeatureMatrix",

			metadataValue: JSON.stringify(metadata?.gcFeatureMatrix),
			inputs: JSON.stringify({
				// eslint-disable-next-line @typescript-eslint/no-unsafe-assignment
				gcOptions_gcGeneration: this.runtimeOptions.gcOptions[gcGenerationOptionName],
			}),
		});

		this.telemetryDocumentId = metadata?.telemetryDocumentId ?? uuid();

		this.disableAttachReorder = this.mc.config.getBoolean(
			"Fluid.ContainerRuntime.disableAttachOpReorder",
		);

		const opGroupingManager = new OpGroupingManager(
			{
				groupedBatchingEnabled: this.groupedBatchingEnabled,
				opCountThreshold:
					this.mc.config.getNumber("Fluid.ContainerRuntime.GroupedBatchingOpCount") ?? 2,
			},
			this.mc.logger,
		);

		const opSplitter = new OpSplitter(
			chunks,
			this.submitBatchFn,
			runtimeOptions.chunkSizeInBytes,
			runtimeOptions.maxBatchSizeInBytes,
			this.mc.logger,
		);

		this.remoteMessageProcessor = new RemoteMessageProcessor(
			opSplitter,
			new OpDecompressor(this.mc.logger),
			opGroupingManager,
		);

		const pendingRuntimeState = pendingLocalState as IPendingRuntimeState | undefined;
		this.pendingStateManager = new PendingStateManager(
			{
				applyStashedOp: this.applyStashedOp.bind(this),
				clientId: () => this.clientId,
				connected: () => this.connected,
				reSubmitBatch: this.reSubmitBatch.bind(this),
				isActiveConnection: () => this.innerDeltaManager.active,
				isAttached: () => this.attachState !== AttachState.Detached,
			},
			pendingRuntimeState?.pending,
			this.logger,
		);

		let outerDeltaManager: IDeltaManagerFull;
		this.useDeltaManagerOpsProxy =
			this.mc.config.getBoolean("Fluid.ContainerRuntime.DeltaManagerOpsProxy") === true;

		// The summarizerDeltaManager Proxy is used to lie to the summarizer to convince it is in the right state as a summarizer client.

		const summarizerDeltaManagerProxy = new DeltaManagerSummarizerProxy(
			this.innerDeltaManager,
		);

		outerDeltaManager = summarizerDeltaManagerProxy;

		// The DeltaManagerPendingOpsProxy is used to control the minimum sequence number
		// It allows us to lie to the layers below so that they can maintain enough local state for rebasing ops.
		if (this.useDeltaManagerOpsProxy) {
			const pendingOpsDeltaManagerProxy = new DeltaManagerPendingOpsProxy(
				summarizerDeltaManagerProxy,
				this.pendingStateManager,
			);
			outerDeltaManager = pendingOpsDeltaManagerProxy;
		}

		this._deltaManager = outerDeltaManager;

		this.handleContext = new ContainerFluidHandleContext("", this);

		if (this.summaryConfiguration.state === "enabled") {
			this.validateSummaryHeuristicConfiguration(this.summaryConfiguration);
		}

		this.summariesDisabled = this.isSummariesDisabled();
		this.maxOpsSinceLastSummary = this.getMaxOpsSinceLastSummary();

		this.initialSummarizerDelayMs = this.getInitialSummarizerDelayMs();

		this.maxConsecutiveReconnects =
			this.mc.config.getNumber(maxConsecutiveReconnectsKey) ??
			this.defaultMaxConsecutiveReconnects;

		if (
			this.runtimeOptions.flushMode ===
				(FlushModeExperimental.Async as unknown as FlushMode) &&
			supportedFeatures?.get("referenceSequenceNumbers") !== true
		) {
			// The loader does not support reference sequence numbers, falling back on FlushMode.TurnBased
			this.mc.logger.sendErrorEvent({ eventName: "FlushModeFallback" });
			this._flushMode = FlushMode.TurnBased;
		} else {
			this._flushMode = this.runtimeOptions.flushMode;
		}
		this.offlineEnabled =
			this.mc.config.getBoolean("Fluid.Container.enableOfflineLoad") ?? false;

		if (this.offlineEnabled && this._flushMode !== FlushMode.TurnBased) {
			const error = new UsageError("Offline mode is only supported in turn-based mode");
			this.closeFn(error);
			throw error;
		}

		// DuplicateBatchDetection is only enabled if Offline Load is enabled
		// It maintains a cache of all batchIds/sequenceNumbers within the collab window.
		// Don't waste resources doing so if not needed.
		if (this.offlineEnabled) {
			this.duplicateBatchDetector = new DuplicateBatchDetector(recentBatchInfo);
		}

		if (context.attachState === AttachState.Attached) {
			const maxSnapshotCacheDurationMs = this._storage?.policies?.maximumCacheDurationMs;
			if (
				maxSnapshotCacheDurationMs !== undefined &&
				maxSnapshotCacheDurationMs > 5 * 24 * 60 * 60 * 1000
			) {
				// This is a runtime enforcement of what's already explicit in the policy's type itself,
				// which dictates the value is either undefined or exactly 5 days in ms.
				// As long as the actual value is less than 5 days, the assumptions GC makes here are valid.
				throw new UsageError("Driver's maximumCacheDurationMs policy cannot exceed 5 days");
			}
		}

		this.garbageCollector = GarbageCollector.create({
			runtime: this,
			gcOptions: this.runtimeOptions.gcOptions,
			baseSnapshot,
			baseLogger: this.mc.logger,
			existing,
			metadata,
			createContainerMetadata: this.createContainerMetadata,

			isSummarizerClient: this.isSummarizerClient,
			getNodePackagePath: async (nodePath: string) => this.getGCNodePackagePath(nodePath),
			getLastSummaryTimestampMs: () => this.messageAtLastSummary?.timestamp,
			readAndParseBlob: async <T>(id: string) => readAndParse<T>(this.storage, id),
			submitMessage: (message: ContainerRuntimeGCMessage) => this.submit(message),
			sessionExpiryTimerStarted: pendingRuntimeState?.sessionExpiryTimerStarted,
		});

		const loadedFromSequenceNumber = this.deltaManager.initialSequenceNumber;
		// If the base snapshot was generated when isolated channels were disabled, set the summary reference
		// sequence to undefined so that this snapshot will not be used for incremental summaries. This is for
		// back-compat and will rarely happen so its okay to re-summarize everything in the first summary.
		const summaryReferenceSequenceNumber =
			baseSnapshot === undefined || metadata?.disableIsolatedChannels === true
				? undefined
				: loadedFromSequenceNumber;

		this.summarizerNode = createRootSummarizerNodeWithGC(
			createChildLogger({ logger: this.logger, namespace: "SummarizerNode" }),

			// Summarize function to call when summarize is called. Summarizer node always tracks summary state.
			async (fullTree: boolean, trackState: boolean, telemetryContext?: ITelemetryContext) =>
				this.summarizeInternal(fullTree, trackState, telemetryContext),
			// Latest change sequence number, no changes since summary applied yet
			loadedFromSequenceNumber,
			summaryReferenceSequenceNumber,
			{
				// Must set to false to prevent sending summary handle which would be pointing to
				// a summary with an older protocol state.
				canReuseHandle: false,

				// If GC should not run, let the summarizer node know so that it does not track GC state.
				gcDisabled: !this.garbageCollector.shouldRunGC,
			},

			// Function to get GC data if needed. This will always be called by the root summarizer node to get GC data.
			async (fullGC?: boolean) => this.getGCDataInternal(fullGC),
			// Function to get the GC details from the base snapshot we loaded from.
			async () => this.garbageCollector.getBaseGCDetails(),
		);

		const parentContext = wrapContext(this);

		if (snapshotWithContents !== undefined) {
			this.isSnapshotInstanceOfISnapshot = true;
		}

		// Due to a mismatch between different layers in terms of
		// what is the interface of passing signals, we need the
		// downstream stores to wrap the signal.
		parentContext.submitSignal = (type: string, content: unknown, targetClientId?: string) => {
			const envelope1 = content as IEnvelope;
			const envelope2 = this.createNewSignalEnvelope(
				envelope1.address,
				type,
				envelope1.contents,
			);
			return this.submitEnvelopedSignal(envelope2, targetClientId);
		};

		let snapshot: ISnapshot | ISnapshotTree | undefined = getSummaryForDatastores(
			baseSnapshot,
			metadata,
		);
		if (snapshot !== undefined && snapshotWithContents !== undefined) {
			snapshot = {
				...snapshotWithContents,
				snapshotTree: snapshot,
			};
		}

		this.channelCollection = new ChannelCollection(
			snapshot,
			parentContext,
			this.mc.logger,
			(props) =>
				this.garbageCollector.nodeUpdated({
					...props,
					timestampMs: props.timestampMs ?? this.getCurrentReferenceTimestampMs(),
				}),
			(path: string) => this.garbageCollector.isNodeDeleted(path),
			new Map<string, string>(dataStoreAliasMap),
			async (runtime: ChannelCollection) => provideEntryPoint,
		);

		this.blobManager = new BlobManager({
			routeContext: this.handleContext,
			snapshot: blobManagerSnapshot,
			getStorage: () => this.storage,
			sendBlobAttachOp: (localId: string, blobId?: string) => {
				if (!this.disposed) {
					this.submit(
						// eslint-disable-next-line import/no-deprecated
						{ type: ContainerMessageType.BlobAttach, contents: undefined },
						undefined,
						{
							localId,
							blobId,
						},
					);
				}
			},
			blobRequested: (blobPath: string) =>
				this.garbageCollector.nodeUpdated({
					node: { type: "Blob", path: blobPath },
					reason: "Loaded",
					timestampMs: this.getCurrentReferenceTimestampMs(),
				}),
			isBlobDeleted: (blobPath: string) => this.garbageCollector.isNodeDeleted(blobPath),
			runtime: this,
			stashedBlobs: pendingRuntimeState?.pendingAttachmentBlobs,
			closeContainer: (error?: ICriticalContainerError) => this.closeFn(error),
		});

		this.deltaScheduler = new DeltaScheduler(
			this.innerDeltaManager,
			this,
			createChildLogger({ logger: this.logger, namespace: "DeltaScheduler" }),
		);

		this.inboundBatchAggregator = new InboundBatchAggregator(
			this.innerDeltaManager,
			() => this.clientId,
			createChildLogger({ logger: this.logger, namespace: "InboundBatchAggregator" }),
		);

		const disablePartialFlush = this.mc.config.getBoolean(
			"Fluid.ContainerRuntime.DisablePartialFlush",
		);

		const legacySendBatchFn = makeLegacySendBatchFn(this.submitFn, this.innerDeltaManager);

		this.outbox = new Outbox({
			shouldSend: () => this.canSendOps(),
			pendingStateManager: this.pendingStateManager,
			submitBatchFn: this.submitBatchFn,
			legacySendBatchFn,
			compressor: new OpCompressor(this.mc.logger),
			splitter: opSplitter,
			config: {
				compressionOptions,
				maxBatchSizeInBytes: runtimeOptions.maxBatchSizeInBytes,
				disablePartialFlush: disablePartialFlush === true,
			},
			logger: this.mc.logger,
			groupingManager: opGroupingManager,
			getCurrentSequenceNumbers: () => ({
				referenceSequenceNumber: this.deltaManager.lastSequenceNumber,
				clientSequenceNumber: this._processedClientSequenceNumber,
			}),
			reSubmit: this.reSubmit.bind(this),
			opReentrancy: () => this.ensureNoDataModelChangesCalls > 0,
			closeContainer: this.closeFn,
		});

		this._quorum = quorum;
		this._quorum.on("removeMember", (clientId: string) => {
			this.remoteMessageProcessor.clearPartialMessagesFor(clientId);
		});

		this._audience = audience;
		if (audience.getSelf === undefined) {
			// back-compat, added in 2.0 RC3.
			// Purpose: deal with cases when we run against old loader that does not have newly added capabilities
			audience.getSelf = () => {
				const clientId = this._getClientId();
				return clientId === undefined
					? undefined
					: ({
							clientId,
							client: audience.getMember(clientId),
						} satisfies ISelf);
			};

			let oldClientId = this.clientId;
			this.on("connected", () => {
				const clientId = this.clientId;
				assert(clientId !== undefined, 0x975 /* can't be undefined */);
				(audience as unknown as TypedEventEmitter<IAudienceEvents>).emit(
					"selfChanged",
					{ clientId: oldClientId },
					{ clientId, client: audience.getMember(clientId) },
				);
				oldClientId = clientId;
			});
		}

		const closeSummarizerDelayOverride = this.mc.config.getNumber(
			"Fluid.ContainerRuntime.Test.CloseSummarizerDelayOverrideMs",
		);

		this.closeSummarizerDelayMs =
			closeSummarizerDelayOverride ?? defaultCloseSummarizerDelayMs;
		// eslint-disable-next-line import/no-deprecated
		this.summaryCollection = new SummaryCollection(this.deltaManager, this.logger);

		this.dirtyContainer =
			this.attachState !== AttachState.Attached || this.hasPendingMessages();
		context.updateDirtyContainerState(this.dirtyContainer);

		if (this.summariesDisabled) {
			this.mc.logger.sendTelemetryEvent({ eventName: "SummariesDisabled" });
		} else {
			const orderedClientLogger = createChildLogger({
				logger: this.logger,
				namespace: "OrderedClientElection",
			});
			const orderedClientCollection = new OrderedClientCollection(
				orderedClientLogger,
				this.innerDeltaManager,
				this._quorum,
			);

			const orderedClientElectionForSummarizer = new OrderedClientElection(
				orderedClientLogger,
				orderedClientCollection,

				electedSummarizerData ?? this.innerDeltaManager.lastSequenceNumber,

				SummarizerClientElection.isClientEligible,
				this.mc.config.getBoolean(
					"Fluid.ContainerRuntime.OrderedClientElection.EnablePerformanceEvents",
				),
			);

			this.summarizerClientElection = new SummarizerClientElection(
				orderedClientLogger,

				this.summaryCollection,

				orderedClientElectionForSummarizer,
				this.maxOpsSinceLastSummary,
			);

			if (this.isSummarizerClient) {
				// eslint-disable-next-line import/no-deprecated
				this._summarizer = new Summarizer(
					this /* ISummarizerRuntime */,
					() => this.summaryConfiguration,

					this /* ISummarizerInternalsProvider */,
					this.handleContext,

					this.summaryCollection,
					// eslint-disable-next-line import/no-deprecated
					async (runtime: IConnectableRuntime) =>
						RunWhileConnectedCoordinator.create(
							runtime,

							// Summarization runs in summarizer client and needs access to the real (non-proxy) active

							// information. The proxy delta manager would always return false for summarizer client.
							() => this.innerDeltaManager.active,
						),
				);
			} else if (SummarizerClientElection.clientDetailsPermitElection(this.clientDetails)) {
				// Only create a SummaryManager and SummarizerClientElection

				// if summaries are enabled and we are not the summarizer client.
				const defaultAction = () => {
					if (this.summaryCollection.opsSinceLastAck > this.maxOpsSinceLastSummary) {
						this.mc.logger.sendTelemetryEvent({ eventName: "SummaryStatus:Behind" });
						// unregister default to no log on every op after falling behind
						// and register summary ack handler to re-register this handler
						// after successful summary

						this.summaryCollection.once(MessageType.SummaryAck, () => {
							this.mc.logger.sendTelemetryEvent({
								eventName: "SummaryStatus:CaughtUp",
							});
							// we've caught up, so re-register the default action to monitor for
							// falling behind, and unregister ourself

							this.summaryCollection.on("default", defaultAction);
						});

						this.summaryCollection.off("default", defaultAction);
					}
				};

				this.summaryCollection.on("default", defaultAction);

				// Create the SummaryManager and mark the initial state
				this.summaryManager = new SummaryManager(
					this.summarizerClientElection,
					this, // IConnectedState

					this.summaryCollection,
					this.logger,

					this.formCreateSummarizerFn(loader),
					new Throttler(
						60 * 1000, // 60 sec delay window
						30 * 1000, // 30 sec max delay
						// throttling function increases exponentially (0ms, 40ms, 80ms, 160ms, etc)
						formExponentialFn({ coefficient: 20, initialDelay: 0 }),
					),
					{
						initialDelayMs: this.initialSummarizerDelayMs,
					},
				);
				// Forward events from SummaryManager
				[
					"summarize",
					"summarizeAllAttemptsFailed",

					"summarizerStop",

					"summarizerStart",

					"summarizerStartupFailed",
				].forEach((eventName) => {
					this.summaryManager?.on(eventName, (...args: any[]) => {
						this.emit(eventName, ...args);
					});
				});

				this.summaryManager.start();
			}
		}

		// logging hardware telemetry
		this.logger.sendTelemetryEvent({
			eventName: "DeviceSpec",
			...getDeviceSpec(),
		});

		this.mc.logger.sendTelemetryEvent({
			eventName: "ContainerLoadStats",
			...this.createContainerMetadata,
			...this.channelCollection.containerLoadStats,
			summaryNumber: loadSummaryNumber,
			summaryFormatVersion: metadata?.summaryFormatVersion,
			disableIsolatedChannels: metadata?.disableIsolatedChannels,

			gcVersion: metadata?.gcFeature,
			options: JSON.stringify(runtimeOptions),
			idCompressorModeMetadata: metadata?.documentSchema?.runtime?.idCompressorMode,
			idCompressorMode: this.idCompressorMode,
			sessionRuntimeSchema: JSON.stringify(this.sessionSchema),
			featureGates: JSON.stringify({
				...featureGatesForTelemetry,
				disableAttachReorder: this.disableAttachReorder,
				disablePartialFlush,

				closeSummarizerDelayOverride,
			}),
			telemetryDocumentId: this.telemetryDocumentId,
			groupedBatchingEnabled: this.groupedBatchingEnabled,
			initialSequenceNumber: this.deltaManager.initialSequenceNumber,
		});

		ReportOpPerfTelemetry(this.clientId, this._deltaManager, this, this.logger);
		BindBatchTracker(this, this.logger);

		this.entryPoint = new LazyPromise(async () => {
			if (this.isSummarizerClient) {
				assert(
					this._summarizer !== undefined,

					0x5bf /* Summarizer object is undefined in a summarizer client */,
				);

				return this._summarizer;
			}
			return provideEntryPoint(this);
		});

		// If we loaded from pending state, then we need to skip any ops that are already accounted in such
		// saved state, i.e. all the ops marked by Loader layer sa savedOp === true.
		this.skipSavedCompressorOps = pendingRuntimeState?.pendingIdCompressorState !== undefined;
	}

<<<<<<< HEAD
	// eslint-disable-next-line import/no-deprecated
	public onSchemaChange(schema: IDocumentSchemaCurrent) {
=======
	public onSchemaChange(schema: IDocumentSchemaCurrent): void {
>>>>>>> ee7d253d
		this.logger.sendTelemetryEvent({
			eventName: "SchemaChangeAccept",
			sessionRuntimeSchema: JSON.stringify(schema),
		});

		// Most of the settings will be picked up only by new sessions (i.e. after reload).
		// We can make it better in the future (i.e. start to use op compression right away), but for simplicity
		// this is not done.
		// But ID compressor is special. It's possible, that in future, we will remove "stickiness" of ID compressor setting
		// and will allow to start using it. If that were to happen, we want to ensure that we do not break eventual consistency
		// promises. To do so, we need to initialize id compressor right away.
		// As it's implemented right now (with async initialization), this will only work for "off" -> "delayed" transitions.
		// Anything else is too risky, and requires ability to initialize ID compressor synchronously!
		if (schema.runtime.idCompressorMode !== undefined) {
			// eslint-disable-next-line @typescript-eslint/no-floating-promises
			this.loadIdCompressor();
		}
	}

	public getCreateChildSummarizerNodeFn(
		id: string,

		createParam: CreateChildSummarizerNodeParam,
	) {
		return (
			summarizeInternal: SummarizeInternalFn,
			getGCDataFn: (fullGC?: boolean) => Promise<IGarbageCollectionData>,
		): ISummarizerNodeWithGC =>
			this.summarizerNode.createChild(
				summarizeInternal,
				id,
				createParam,
				undefined,
				getGCDataFn,
			);
	}

	public deleteChildSummarizerNode(id: string): void {
		return this.summarizerNode.deleteChild(id);
	}

	// #region `IFluidParentContext` APIs that should not be called on Root

	public makeLocallyVisible(): void {
		assert(false, 0x8eb /* should not be called */);
	}

	public setChannelDirty(address: string): void {
		assert(false, 0x909 /* should not be called */);
	}

	// #endregion

	/**
	 * Initializes the state from the base snapshot this container runtime loaded from.
	 */
	private async initializeBaseState(): Promise<void> {
		if (
			this.idCompressorMode === "on" ||
			(this.idCompressorMode === "delayed" && this.connected)
		) {
			this._idCompressor = await this.createIdCompressor();
			// This is called from loadRuntime(), long before we process any ops, so there should be no ops accumulated yet.
			assert(this.pendingIdCompressorOps.length === 0, 0x8ec /* no pending ops */);
		}

		await this.garbageCollector.initializeBaseState();
	}

	public dispose(error?: Error): void {
		if (this._disposed) {
			return;
		}
		this._disposed = true;

		this.mc.logger.sendTelemetryEvent(
			{
				eventName: "ContainerRuntimeDisposed",
				isDirty: this.isDirty,
				lastSequenceNumber: this.deltaManager.lastSequenceNumber,
				attachState: this.attachState,
			},
			error,
		);

		if (this.summaryManager !== undefined) {
			this.summaryManager.dispose();
		}
		this.garbageCollector.dispose();

		this._summarizer?.dispose();
		this.channelCollection.dispose();
		this.pendingStateManager.dispose();
		this.inboundBatchAggregator.dispose();
		this.deltaScheduler.dispose();
		this.emit("dispose");
		this.removeAllListeners();
	}

	/**
	 * Api to fetch the snapshot from the service for a loadingGroupIds.
	 * @param loadingGroupIds - LoadingGroupId for which the snapshot is asked for.
	 * @param pathParts - Parts of the path, which we want to extract from the snapshot tree.
	 * @returns - snapshotTree and the sequence number of the snapshot.
	 */
	public async getSnapshotForLoadingGroupId(
		loadingGroupIds: string[],
		pathParts: string[],
	): Promise<{ snapshotTree: ISnapshotTree; sequenceNumber: number }> {
		const sortedLoadingGroupIds = loadingGroupIds.sort();
		assert(
			this.storage.getSnapshot !== undefined,
			0x8ed /* getSnapshot api should be defined if used */,
		);
		let loadedFromCache = true;
		// Lookup up in the cache, if not present then make the network call as multiple datastores could
		// be in same loading group. So, once we have fetched the snapshot for that loading group on
		// any request, then cache that as same group could be requested in future too.
		const snapshot = await this.snapshotCacheForLoadingGroupIds.addOrGet(
			sortedLoadingGroupIds.join(),
			async () => {
				assert(
					this.storage.getSnapshot !== undefined,
					0x8ee /* getSnapshot api should be defined if used */,
				);
				loadedFromCache = false;
				return this.storage.getSnapshot({
					cacheSnapshot: false,
					scenarioName: "snapshotForLoadingGroupId",
					loadingGroupIds: sortedLoadingGroupIds,
				});
			},
		);

		this.logger.sendTelemetryEvent({
			eventName: "GroupIdSnapshotFetched",
			details: JSON.stringify({
				fromCache: loadedFromCache,
				loadingGroupIds: loadingGroupIds.join(","),
			}),
		});
		// Find the snapshotTree inside the returned snapshot based on the path as given in the request.
		const hasIsolatedChannels = rootHasIsolatedChannels(this.metadata);
		const snapshotTreeForPath = this.getSnapshotTreeForPath(
			snapshot.snapshotTree,
			pathParts,
			hasIsolatedChannels,
		);
		assert(snapshotTreeForPath !== undefined, 0x8ef /* no snapshotTree for the path */);
		const snapshotSeqNumber = snapshot.sequenceNumber;
		assert(snapshotSeqNumber !== undefined, 0x8f0 /* snapshotSeqNumber should be present */);

		// This assert fires if we get a snapshot older than the snapshot we loaded from. This is a service issue.
		// Snapshots should only move forward. If we observe an older snapshot than the one we loaded from, then likely
		// the file has been overwritten or service lost data.
		if (snapshotSeqNumber < this.deltaManager.initialSequenceNumber) {
			throw DataProcessingError.create(
				"Downloaded snapshot older than snapshot we loaded from",
				"getSnapshotForLoadingGroupId",
				undefined,
				{
					loadingGroupIds: sortedLoadingGroupIds.join(","),
					snapshotSeqNumber,
					initialSequenceNumber: this.deltaManager.initialSequenceNumber,
				},
			);
		}

		// If the snapshot is ahead of the last seq number of the delta manager, then catch up before
		// returning the snapshot.
		if (snapshotSeqNumber > this.deltaManager.lastSequenceNumber) {
			// If this is a summarizer client, which is trying to load a group and it finds that there is

			// another snapshot from which the summarizer loaded and it is behind, then just give up as

			// the summarizer state is not up to date.
			// This should be a recoverable scenario and shouldn't happen as we should process the ack first.

			if (this.isSummarizerClient) {
				throw new Error("Summarizer client behind, loaded newer snapshot with loadingGroupId");
			}

			// We want to catchup from sequenceNumber to targetSequenceNumber
			const props: ITelemetryGenericEventExt = {
				eventName: "GroupIdSnapshotCatchup",
				loadingGroupIds: sortedLoadingGroupIds.join(","),
				targetSequenceNumber: snapshotSeqNumber, // This is so we reuse some columns in telemetry
				sequenceNumber: this.deltaManager.lastSequenceNumber, // This is so we reuse some columns in telemetry
			};

			const event = PerformanceEvent.start(this.mc.logger, {
				...props,
			});
			// If the inbound deltas queue is paused or disconnected, we expect a reconnect and unpause

			// as long as it's not a summarizer client.
			if (this._deltaManager.inbound.paused) {
				props.inboundPaused = this._deltaManager.inbound.paused; // reusing telemetry
			}
			const defP = new Deferred<boolean>();
			this.deltaManager.on("op", (message: ISequencedDocumentMessage) => {
				if (message.sequenceNumber >= snapshotSeqNumber) {
					defP.resolve(true);
				}
			});
			await defP.promise;
			event.end(props);
		}
		return { snapshotTree: snapshotTreeForPath, sequenceNumber: snapshotSeqNumber };
	}

	/**
	 * Api to find a snapshot tree inside a bigger snapshot tree based on the path in the pathParts array.
	 * @param snapshotTree - snapshot tree to look into.
	 * @param pathParts - Part of the path, which we want to extract from the snapshot tree.
	 * @param hasIsolatedChannels - whether the channels are present inside ".channels" subtree. Older
	 * snapshots will not have trees inside ".channels", so check that.
	 * @returns - requested snapshot tree based on the path parts.
	 */
	private getSnapshotTreeForPath(
		snapshotTree: ISnapshotTree,
		pathParts: string[],
		hasIsolatedChannels: boolean,
	): ISnapshotTree | undefined {
		let childTree = snapshotTree;
		for (const part of pathParts) {
			if (hasIsolatedChannels) {
				childTree = childTree?.trees[channelsTreeName];
			}
			childTree = childTree?.trees[part];
		}
		return childTree;
	}

	/**
	 * Notifies this object about the request made to the container.
	 * @param request - Request made to the handler.
	 * @deprecated Will be removed in future major release. This method needs to stay private until LTS version of Loader moves to "2.0.0-internal.7.0.0".
	 */
	// @ts-expect-error expected to be used by LTS Loaders and Containers
	private async request(request: IRequest): Promise<IResponse> {
		try {
			const parser = RequestParser.create(request);
			const id = parser.pathParts[0];

			if (id === summarizerRequestUrl && parser.pathParts.length === 1) {
				if (this._summarizer !== undefined) {
					return {
						status: 200,
						mimeType: "fluid/object",

						value: this.summarizer,
					};
				}
				return create404Response(request);
			}
			if (this.requestHandler !== undefined) {
				// eslint-disable-next-line @typescript-eslint/return-await -- Adding an await here causes test failures
				return this.requestHandler(parser, this);
			}

			return create404Response(request);
		} catch (error) {
			return exceptionToResponse(error);
		}
	}

	/**
	 * Resolves URI representing handle
	 * @param request - Request made to the handler.
	 */
	public async resolveHandle(request: IRequest): Promise<IResponse> {
		try {
			const requestParser = RequestParser.create(request);
			const id = requestParser.pathParts[0];

			if (id === "_channels") {
				// eslint-disable-next-line @typescript-eslint/return-await -- Adding an await here causes test failures
				return this.resolveHandle(requestParser.createSubRequest(1));
			}

			if (id === blobManagerBasePath && requestParser.isLeaf(2)) {
				const blob = await this.blobManager.getBlob(requestParser.pathParts[1]);
				return blob
					? {
							status: 200,
							mimeType: "fluid/object",
							value: blob,
						}
					: create404Response(request);
			} else if (requestParser.pathParts.length > 0) {
				return await this.channelCollection.request(request);
			}

			return create404Response(request);
		} catch (error) {
			return exceptionToResponse(error);
		}
	}

	/**
	 * {@inheritDoc @fluidframework/container-definitions#IRuntime.getEntryPoint}
	 */
	public async getEntryPoint(): Promise<FluidObject> {
		return this.entryPoint;
	}
	private readonly entryPoint: LazyPromise<FluidObject>;

	private internalId(maybeAlias: string): string {
		return this.channelCollection.internalId(maybeAlias);
	}

	/**
	 * Adds the container's metadata to the given summary tree.
	 */
	private addMetadataToSummary(summaryTree: ISummaryTreeWithStats) {
		// The last message processed at the time of summary. If there are no new messages, use the message from the
		// last summary.
		const message =
			extractSummaryMetadataMessage(this.deltaManager.lastMessage) ??
			this.messageAtLastSummary;

		const documentSchema = this.documentsSchemaController.summarizeDocumentSchema(
			this.deltaManager.lastSequenceNumber,
		);

		// Is document schema explicit control on?
		const explicitSchemaControl = documentSchema?.runtime.explicitSchemaControl;

		// eslint-disable-next-line import/no-deprecated
		const metadata: IContainerRuntimeMetadata = {
			...this.createContainerMetadata,
			// Increment the summary number for the next summary that will be generated.
			summaryNumber: this.nextSummaryNumber++,
			summaryFormatVersion: 1,
			...this.garbageCollector.getMetadata(),
			telemetryDocumentId: this.telemetryDocumentId,
			// If explicit document schema control is not on, use legacy way to supply last message (using 'message' property).
			// Otherwise use new 'lastMessage' property, but also put content into the 'message' property that cases old
			// runtimes (that preceed document schema control capabilities) to close container on load due to mismatch in
			// last message's sequence number.
			// See also lastMessageFromMetadata()
			message: explicitSchemaControl
				? // eslint-disable-next-line import/no-deprecated
					({ sequenceNumber: -1 } as unknown as ISummaryMetadataMessage)
				: message,
			lastMessage: explicitSchemaControl ? message : undefined,
			documentSchema,
		};

		addBlobToSummary(summaryTree, metadataBlobName, JSON.stringify(metadata));
	}

	protected addContainerStateToSummary(
		summaryTree: ISummaryTreeWithStats,
		fullTree: boolean,
		trackState: boolean,
		telemetryContext?: ITelemetryContext,
	): void {
		this.addMetadataToSummary(summaryTree);

		if (this._idCompressor) {
			const idCompressorState = JSON.stringify(this._idCompressor.serialize(false));
			addBlobToSummary(summaryTree, idCompressorBlobName, idCompressorState);
		}

		if (this.remoteMessageProcessor.partialMessages.size > 0) {
			const content = JSON.stringify([...this.remoteMessageProcessor.partialMessages]);
			addBlobToSummary(summaryTree, chunksBlobName, content);
		}

		const recentBatchInfo =
			this.duplicateBatchDetector?.getRecentBatchInfoForSummary(telemetryContext);
		if (recentBatchInfo !== undefined) {
			addBlobToSummary(summaryTree, recentBatchInfoBlobName, JSON.stringify(recentBatchInfo));
		}

		const dataStoreAliases = this.channelCollection.aliases;
		if (dataStoreAliases.size > 0) {
			addBlobToSummary(summaryTree, aliasBlobName, JSON.stringify([...dataStoreAliases]));
		}

		if (this.summarizerClientElection) {
			const electedSummarizerContent = JSON.stringify(
				this.summarizerClientElection?.serialize(),
			);

			addBlobToSummary(summaryTree, electedSummarizerBlobName, electedSummarizerContent);
		}

		const blobManagerSummary = this.blobManager.summarize();
		// Some storage (like git) doesn't allow empty tree, so we can omit it.
		// and the blob manager can handle the tree not existing when loading
		if (Object.keys(blobManagerSummary.summary.tree).length > 0) {
			addSummarizeResultToSummary(summaryTree, blobsTreeName, blobManagerSummary);
		}

		const gcSummary = this.garbageCollector.summarize(fullTree, trackState, telemetryContext);
		if (gcSummary !== undefined) {
			addSummarizeResultToSummary(summaryTree, gcTreeKey, gcSummary);
		}
	}

	// Track how many times the container tries to reconnect with pending messages.
	// This happens when the connection state is changed and we reset the counter
	// when we are able to process a local op or when there are no pending messages.
	// If this counter reaches a max, it's a good indicator that the container
	// is not making progress and it is stuck in a retry loop.
	private shouldContinueReconnecting(): boolean {
		if (this.maxConsecutiveReconnects <= 0) {
			// Feature disabled, we never stop reconnecting
			return true;
		}

		if (!this.hasPendingMessages()) {
			// If there are no pending messages, we can always reconnect
			this.resetReconnectCount();
			return true;
		}

		if (this.consecutiveReconnects === Math.floor(this.maxConsecutiveReconnects / 2)) {
			// If we're halfway through the max reconnects, send an event in order
			// to better identify false positives, if any. If the rate of this event
			// matches Container Close count below, we can safely cut down
			// maxConsecutiveReconnects to half.
			this.mc.logger.sendTelemetryEvent({
				eventName: "ReconnectsWithNoProgress",
				attempts: this.consecutiveReconnects,
				pendingMessages: this.pendingMessagesCount,
			});
		}

		return this.consecutiveReconnects < this.maxConsecutiveReconnects;
	}

	private resetReconnectCount() {
		this.consecutiveReconnects = 0;
	}

	private replayPendingStates() {
		// We need to be able to send ops to replay states
		if (!this.canSendOps()) {
			return;
		}

		// We need to temporary clear the dirty flags and disable
		// dirty state change events to detect whether replaying ops
		// has any effect.

		// Save the old state, reset to false, disable event emit
		const oldState = this.dirtyContainer;
		this.dirtyContainer = false;

		assert(this.emitDirtyDocumentEvent, 0x127 /* "dirty document event not set on replay" */);
		this.emitDirtyDocumentEvent = false;
		let newState: boolean;

		try {
			this.submitIdAllocationOpIfNeeded(true);
			// replay the ops
			this.pendingStateManager.replayPendingStates();
		} finally {
			// Save the new start and restore the old state, re-enable event emit
			newState = this.dirtyContainer;
			this.dirtyContainer = oldState;
			this.emitDirtyDocumentEvent = true;
		}

		// Officially transition from the old state to the new state.
		this.updateDocumentDirtyState(newState);
	}

	/**
	 * Parse an op's type and actual content from given serialized content
	 * ! Note: this format needs to be in-line with what is set in the "ContainerRuntime.submit(...)" method
	 */
	// TODO: markfields: confirm Local- versus Outbound- ContainerRuntimeMessage typing
	private parseLocalOpContent(serializedContents?: string): LocalContainerRuntimeMessage {
		assert(serializedContents !== undefined, 0x6d5 /* content must be defined */);
		const message = JSON.parse(serializedContents) as LocalContainerRuntimeMessage;
		assert(message.type !== undefined, 0x6d6 /* incorrect op content format */);
		return message;
	}

	private async applyStashedOp(serializedOpContent: string): Promise<unknown> {
		// Need to parse from string for back-compat
		const opContents = this.parseLocalOpContent(serializedOpContent);
		switch (opContents.type) {
			// eslint-disable-next-line import/no-deprecated
			case ContainerMessageType.FluidDataStoreOp:
			// eslint-disable-next-line import/no-deprecated
			case ContainerMessageType.Attach:
			// eslint-disable-next-line import/no-deprecated
			case ContainerMessageType.Alias:
				return this.channelCollection.applyStashedOp(opContents);
			// eslint-disable-next-line import/no-deprecated
			case ContainerMessageType.IdAllocation:
				// IDs allocation ops in stashed state are ignored because the tip state of the compressor
				// is serialized into the pending state. This is done because generation of new IDs during
				// stashed op application (or, later, resubmit) must generate new IDs and if the compressor
				// was loaded from a state serialized at the same time as the summary tree in the stashed state
				// then it would generate IDs that collide with any in later stashed ops.
				// In the future, IdCompressor could be extended to have an "applyStashedOp" or similar method
				// and the runtime could filter out all ID allocation ops from the stashed state and apply them
				// before applying the rest of the stashed ops. This would accomplish the same thing but with
				// better performance in future incremental stashed state creation.
				assert(
					this.idCompressorMode !== undefined,
					0x8f1 /* ID compressor should be in use */,
				);
				return;
			// eslint-disable-next-line import/no-deprecated
			case ContainerMessageType.DocumentSchemaChange:
				return;
			// eslint-disable-next-line import/no-deprecated
			case ContainerMessageType.BlobAttach:
				return;
			// eslint-disable-next-line import/no-deprecated
			case ContainerMessageType.Rejoin:
				throw new Error("rejoin not expected here");
			// eslint-disable-next-line import/no-deprecated
			case ContainerMessageType.GC:
				// GC op is only sent in summarizer which should never have stashed ops.

				throw new LoggingError("GC op not expected to be stashed in summarizer");
			default: {
				const error = getUnknownMessageTypeError(
					opContents.type,
					"applyStashedOp" /* codePath */,
				);
				this.closeFn(error);
				throw error;
			}
		}
	}

	private async loadIdCompressor() {
		if (
			this._idCompressor === undefined &&
			this.idCompressorMode !== undefined &&
			this._loadIdCompressor === undefined
		) {
			this._loadIdCompressor = this.createIdCompressor()
				.then((compressor) => {
					// Finalize any ranges we received while the compressor was turned off.
					const ops = this.pendingIdCompressorOps;
					this.pendingIdCompressorOps = [];
					for (const range of ops) {
						compressor.finalizeCreationRange(range);
					}
					assert(this.pendingIdCompressorOps.length === 0, 0x976 /* No new ops added */);
					this._idCompressor = compressor;
				})
				.catch((error) => {
					this.logger.sendErrorEvent({ eventName: "IdCompressorDelayedLoad" }, error);
					throw error;
				});
		}
		return this._loadIdCompressor;
	}

	public setConnectionState(connected: boolean, clientId?: string): void {
		// Validate we have consistent state
		const currentClientId = this._audience.getSelf()?.clientId;
		assert(clientId === currentClientId, 0x977 /* input clientId does not match Audience */);
		assert(
			this.clientId === currentClientId,
			0x978 /* this.clientId does not match Audience */,
		);

		if (connected && this.idCompressorMode === "delayed") {
			// eslint-disable-next-line @typescript-eslint/no-floating-promises
			this.loadIdCompressor();
		}
		if (connected === false && this.delayConnectClientId !== undefined) {
			this.delayConnectClientId = undefined;
			this.mc.logger.sendTelemetryEvent({
				eventName: "UnsuccessfulConnectedTransition",
			});
			// Don't propagate "disconnected" event because we didn't propagate the previous "connected" event
			return;
		}

		if (!connected) {
			this.documentsSchemaController.onDisconnect();
		}

		// If there are stashed blobs in the pending state, we need to delay
		// propagation of the "connected" event until we have uploaded them to
		// ensure we don't submit ops referencing a blob that has not been uploaded
		const connecting = connected && !this._connected;
		if (connecting && this.blobManager.hasPendingStashedUploads()) {
			assert(
				!this.delayConnectClientId,
				0x791 /* Connect event delay must be canceled before subsequent connect event */,
			);
			assert(!!clientId, 0x792 /* Must have clientId when connecting */);
			this.delayConnectClientId = clientId;
			return;
		}

		this.setConnectionStateCore(connected, clientId);
	}

	private setConnectionStateCore(connected: boolean, clientId?: string) {
		assert(
			!this.delayConnectClientId,
			0x394 /* connect event delay must be cleared before propagating connect event */,
		);
		this.verifyNotClosed();

		// There might be no change of state due to Container calling this API after loading runtime.
		const changeOfState = this._connected !== connected;
		const reconnection = changeOfState && !connected;

		// We need to flush the ops currently collected by Outbox to preserve original order.
		// This flush NEEDS to happen before we set the ContainerRuntime to "connected".
		// We want these ops to get to the PendingStateManager without sending to service and have them return to the Outbox upon calling "replayPendingStates".
		if (changeOfState && connected) {
			this.flush();
		}

		this._connected = connected;

		if (connected) {
			assert(
				this.attachState === AttachState.Attached,
				0x3cd /* Connection is possible only if container exists in storage */,
			);
			if (changeOfState) {
				this._signalTracking.signalsLost = 0;
				this._signalTracking.signalsOutOfOrder = 0;
				this._signalTracking.signalTimestamp = 0;
				this._signalTracking.signalsSentSinceLastLatencyMeasurement = 0;
				this._signalTracking.totalSignalsSentInLatencyWindow = 0;
				this._signalTracking.roundTripSignalSequenceNumber = undefined;
				this._signalTracking.trackingSignalSequenceNumber = undefined;
				this._signalTracking.minimumTrackingSignalSequenceNumber = undefined;
			}
		}

		// Fail while disconnected
		if (reconnection) {
			this.consecutiveReconnects++;

			if (!this.shouldContinueReconnecting()) {
				this.closeFn(
					DataProcessingError.create(
						"Runtime detected too many reconnects with no progress syncing local ops.",
						"setConnectionState",
						undefined,
						{
							dataLoss: 1,
							attempts: this.consecutiveReconnects,
							pendingMessages: this.pendingMessagesCount,
						},
					),
				);
				return;
			}
		}

		if (changeOfState) {
			this.replayPendingStates();
		}

		this.channelCollection.setConnectionState(connected, clientId);
		this.garbageCollector.setConnectionState(connected, clientId);

		raiseConnectedEvent(this.mc.logger, this, connected, clientId);
	}

	public async notifyOpReplay(message: ISequencedDocumentMessage): Promise<void> {
		await this.pendingStateManager.applyStashedOpsAt(message.sequenceNumber);
	}

	/**
	 * Processes the op.
	 * @param messageCopy - Sequenced message for a distributed document.
	 * @param local - true if the message was originally generated by the client receiving it.
	 */
	public process({ ...messageCopy }: ISequencedDocumentMessage, local: boolean): void {
		// spread operator above ensure we make a shallow copy of message, as the processing flow will modify it.
		// There might be multiple container instances receiving the same message.

		this.verifyNotClosed();

		// Whether or not the message appears to be a runtime message from an up-to-date client.

		// It may be a legacy runtime message (ie already unpacked and ContainerMessageType)
		// or something different, like a system message.
		const hasModernRuntimeMessageEnvelope = messageCopy.type === MessageType.Operation;
		const savedOp = (messageCopy.metadata as ISavedOpMetadata)?.savedOp;
		const logLegacyCase = getSingleUseLegacyLogCallback(this.logger, messageCopy.type);

		let runtimeBatch: boolean =
			hasModernRuntimeMessageEnvelope || isUnpackedRuntimeMessage(messageCopy);
		if (runtimeBatch) {
			// We expect runtime messages to have JSON contents - deserialize it in place.
			ensureContentsDeserialized(messageCopy);
		}

		if (hasModernRuntimeMessageEnvelope) {
			// If the message has the modern message envelope, then process it here.

			// Here we unpack the message (decompress, unchunk, and/or ungroup) into a batch of messages with ContainerMessageType
			const inboundResult = this.remoteMessageProcessor.process(messageCopy, logLegacyCase);
			if (inboundResult === undefined) {
				// This means the incoming message is an incomplete part of a message or batch
				// and we need to process more messages before the rest of the system can understand it.
				return;
			}

			if ("batchStart" in inboundResult) {
				const batchStart: BatchStartInfo = inboundResult.batchStart;
				const result = this.duplicateBatchDetector?.processInboundBatch(batchStart);
				if (result?.duplicate) {
					const error = new DataCorruptionError(
						"Duplicate batch - The same batch was sequenced twice",
						{ batchId: batchStart.batchId },
					);

					this.mc.logger.sendTelemetryEvent(
						{
							eventName: "DuplicateBatch",
							details: {
								batchId: batchStart.batchId,
								clientId: batchStart.clientId,
								batchStartCsn: batchStart.batchStartCsn,
								size: inboundResult.length,
								duplicateBatchSequenceNumber: result.otherSequenceNumber,
								...extractSafePropertiesFromMessage(batchStart.keyMessage),
							},
						},
						error,
					);
					throw error;
				}
			}

			// Reach out to PendingStateManager, either to zip localOpMetadata into the *local* message list,
			// or to check to ensure the *remote* messages don't match the batchId of a pending local batch.
			// This latter case would indicate that the container has forked - two copies are trying to persist the same local changes.
			let messagesWithPendingState: {
				message: ISequencedDocumentMessage;
				localOpMetadata?: unknown;
			}[] = this.pendingStateManager.processInboundMessages(inboundResult, local);

			if (inboundResult.type !== "fullBatch") {
				assert(
					messagesWithPendingState.length === 1,
					0xa3d /* Partial batch should have exactly one message */,
				);
			}

			if (messagesWithPendingState.length === 0) {
				assert(
					inboundResult.type === "fullBatch",
					0xa3e /* Empty batch is always considered a full batch */,
				);
				/**
				 * We need to process an empty batch, which will execute expected actions while processing even if there
				 * are no inner runtime messages.
				 *
				 * Empty batches are produced by the outbox on resubmit when the resubmit flow resulted in no runtime
				 * messages.
				 * This can happen if changes from a remote client "cancel out" the pending changes being resubmitted by
				 * this client.  We submit an empty batch if "offline load" (aka rehydrating from stashed state) is
				 * enabled, to ensure we account for this batch when comparing batchIds, checking for a forked container.
				 * Otherwise, we would not realize this container has forked in the case where it did fork, and a batch
				 * became empty but wasn't submitted as such.
				 */
				messagesWithPendingState = [
					{
						message: inboundResult.batchStart.keyMessage,
						localOpMetadata: undefined,
					},
				];
				// Empty batch message is a non-runtime message as it was generated by the op grouping manager.
				runtimeBatch = false;
			}

			const locationInBatch: { batchStart: boolean; batchEnd: boolean } =
				inboundResult.type === "fullBatch"
					? { batchStart: true, batchEnd: true }
					: inboundResult.type === "batchStartingMessage"
						? { batchStart: true, batchEnd: false }
						: { batchStart: false, batchEnd: inboundResult.batchEnd === true };

			this.processInboundMessages(
				messagesWithPendingState,
				locationInBatch,
				local,
				savedOp,
				runtimeBatch,
				inboundResult.type === "fullBatch"
					? inboundResult.groupedBatch
					: false /* groupedBatch */,
			);
		} else {
			this.processInboundMessages(
				[{ message: messageCopy, localOpMetadata: undefined }],
				{ batchStart: true, batchEnd: true }, // Single message
				local,
				savedOp,
				runtimeBatch,
				false /* groupedBatch */,
			);
		}

		if (local) {
			// If we have processed a local op, this means that the container is
			// making progress and we can reset the counter for how many times
			// we have consecutively replayed the pending states
			this.resetReconnectCount();
		}
	}

	private _processedClientSequenceNumber: number | undefined;

	/**
	 * Processes inbound message(s). It calls delta scheduler according to the messages' location in the batch.
	 * @param messagesWithMetadata - messages to process along with their metadata.
	 * @param locationInBatch - Are we processing the start and/or end of a batch?
	 * @param local - true if the messages were originally generated by the client receiving it.
	 * @param savedOp - true if the message is a replayed saved op.
	 * @param runtimeBatch - true if these are runtime messages.
	 * @param groupedBatch - true if these messages are part of a grouped op batch.
	 */
	private processInboundMessages(
		messagesWithMetadata: {
			message: ISequencedDocumentMessage;
			localOpMetadata?: unknown;
		}[],
		locationInBatch: { batchStart: boolean; batchEnd: boolean },
		local: boolean,
		savedOp: boolean | undefined,
		runtimeBatch: boolean,
		groupedBatch: boolean,
	) {
		if (locationInBatch.batchStart) {
			const firstMessage = messagesWithMetadata[0]?.message;
			assert(firstMessage !== undefined, 0xa31 /* Batch must have at least one message */);
			this.emit("batchBegin", firstMessage);
		}

		let error: unknown;
		try {
			if (!runtimeBatch) {
				messagesWithMetadata.forEach(({ message }) => {
					this.ensureNoDataModelChanges(() => {
						this.observeNonRuntimeMessage(message);
					});
				});
				return;
			}

			// Helper that updates a message's minimum sequence number to the minimum sequence number that container
			// runtime is tracking and sets _processedClientSequenceNumber. It returns the updated message.
			const updateSequenceNumbers = (message: ISequencedDocumentMessage) => {
				// Set the minimum sequence number to the containerRuntime's understanding of minimum sequence number.
				message.minimumSequenceNumber =
					this.useDeltaManagerOpsProxy &&
					this.deltaManager.minimumSequenceNumber < message.minimumSequenceNumber
						? this.deltaManager.minimumSequenceNumber
						: message.minimumSequenceNumber;
				this._processedClientSequenceNumber = message.clientSequenceNumber;
				return message as InboundSequencedContainerRuntimeMessage;
			};

			// Non-grouped batch messages are processed one at a time.
			if (!groupedBatch) {
				for (const { message, localOpMetadata } of messagesWithMetadata) {
					updateSequenceNumbers(message);
					this.ensureNoDataModelChanges(() => {
						this.validateAndProcessRuntimeMessages(
							message as InboundSequencedContainerRuntimeMessage,
							[
								{
									contents: message.contents,
									localOpMetadata,
									clientSequenceNumber: message.clientSequenceNumber,
								},
							],
							local,
							savedOp,
						);
						this.emit("op", message, true /* runtimeMessage */);
					});
				}
				return;
			}

			let bunchedMessagesContent: IRuntimeMessagesContent[] = [];
			let previousMessage: InboundSequencedContainerRuntimeMessage | undefined;

			// Helper that processes the previous bunch of messages.
			const sendBunchedMessages = () => {
				assert(previousMessage !== undefined, 0xa67 /* previous message must exist */);
				this.ensureNoDataModelChanges(() => {
					this.validateAndProcessRuntimeMessages(
						// eslint-disable-next-line @typescript-eslint/no-non-null-assertion
						previousMessage!,
						bunchedMessagesContent,
						local,
						savedOp,
					);
				});
				bunchedMessagesContent = [];
			};

			/**
			 * For grouped batch messages, bunch contiguous messages of the same type and process them together.
			 * This is an optimization mainly for DDSes, where it can process a bunch of ops together. DDSes
			 * like merge tree or shared tree can process ops more efficiently when they are bunched together.
			 */
			for (const { message, localOpMetadata } of messagesWithMetadata) {
				const currentMessage = updateSequenceNumbers(message);
				if (previousMessage && previousMessage.type !== currentMessage.type) {
					sendBunchedMessages();
				}
				previousMessage = currentMessage;
				bunchedMessagesContent.push({
					contents: message.contents,
					localOpMetadata,
					clientSequenceNumber: message.clientSequenceNumber,
				});
			}

			// Process the last bunch of messages.
			sendBunchedMessages();

			// Send the "op" events for the messages now that the ops have been processed.
			for (const { message } of messagesWithMetadata) {
				this.emit("op", message, true /* runtimeMessage */);
			}
		} catch (e) {
			error = e;
			throw error;
		} finally {
			if (locationInBatch.batchEnd) {
				const lastMessage = messagesWithMetadata[messagesWithMetadata.length - 1]?.message;
				assert(lastMessage !== undefined, 0xa32 /* Batch must have at least one message */);
				this.emit("batchEnd", error, lastMessage);
			}
		}
	}

	/**
	 * Observes messages that are not intended for the runtime layer, updating/notifying Runtime systems as needed.
	 * @param message - non-runtime message to process.
	 */
	private observeNonRuntimeMessage(message: ISequencedDocumentMessage) {
		// Set the minimum sequence number to the containerRuntime's understanding of minimum sequence number.
		if (this.deltaManager.minimumSequenceNumber < message.minimumSequenceNumber) {
			message.minimumSequenceNumber = this.deltaManager.minimumSequenceNumber;
		}

		this._processedClientSequenceNumber = message.clientSequenceNumber;

		// If there are no more pending messages after processing a local message,
		// the document is no longer dirty.
		if (!this.hasPendingMessages()) {
			this.updateDocumentDirtyState(false);
		}

		// The DeltaManager used to do this, but doesn't anymore as of Loader v2.4
		// Anyone listening to our "op" event would expect the contents to be parsed per this same logic
		if (
			typeof message.contents === "string" &&
			message.contents !== "" &&
			message.type !== MessageType.ClientLeave
		) {
			message.contents = JSON.parse(message.contents);
		}

		this.emit("op", message, false /* runtimeMessage */);
	}

	/**
	 * Process runtime messages. The messages here are contiguous messages in a batch.
	 * Assuming the messages in the given bunch are also a TypedContainerRuntimeMessage, checks its type and dispatch
	 * the messages to the appropriate handler in the runtime.
	 * Throws a DataProcessingError if the message looks like but doesn't conform to a known TypedContainerRuntimeMessage type.
	 * @param message - The core message with common properties for all the messages.
	 * @param messageContents - The contents, local metadata and clientSequenceNumbers of the messages.
	 * @param local - true if the messages were originally generated by the client receiving it.
	 * @param savedOp - true if the message is a replayed saved op.
	 *
	 */
	private validateAndProcessRuntimeMessages(
		message: Omit<InboundSequencedContainerRuntimeMessage, "contents">,
		messagesContent: IRuntimeMessagesContent[],
		local: boolean,
		savedOp?: boolean,
	): void {
		// If there are no more pending messages after processing a local message,
		// the document is no longer dirty.
		if (!this.hasPendingMessages()) {
			this.updateDocumentDirtyState(false);
		}

		// Get the contents without the localOpMetadata because not all message types know about localOpMetadata.
		const contents = messagesContent.map((c) => c.contents);

		switch (message.type) {
			// eslint-disable-next-line import/no-deprecated
			case ContainerMessageType.FluidDataStoreOp:
			// eslint-disable-next-line import/no-deprecated
			case ContainerMessageType.Attach:
			// eslint-disable-next-line import/no-deprecated
			case ContainerMessageType.Alias:
				// Remove the metadata from the message before sending it to the channel collection. The metadata
				// is added by the container runtime and is not part of the message that the channel collection and
				// layers below it expect.
				this.channelCollection.processMessages({ envelope: message, messagesContent, local });
				break;
			// eslint-disable-next-line import/no-deprecated
			case ContainerMessageType.BlobAttach:
				this.blobManager.processBlobAttachMessage(message, local);
				break;
			// eslint-disable-next-line import/no-deprecated
			case ContainerMessageType.IdAllocation:
				this.processIdCompressorMessages(contents as IdCreationRange[], savedOp);
				break;
			// eslint-disable-next-line import/no-deprecated
			case ContainerMessageType.GC:
				this.garbageCollector.processMessages(
					contents as GarbageCollectionMessage[],
					message.timestamp,
					local,
				);
				break;
			// eslint-disable-next-line import/no-deprecated
			case ContainerMessageType.ChunkedOp:
				// From observability POV, we should not expose the rest of the system (including "op" events on object) to these messages.
				// Also resetReconnectCount() would be wrong - see comment that was there before this change was made.
				assert(false, 0x93d /* should not even get here */);
			// eslint-disable-next-line import/no-deprecated
			case ContainerMessageType.Rejoin:
				break;
			// eslint-disable-next-line import/no-deprecated
			case ContainerMessageType.DocumentSchemaChange:
				this.documentsSchemaController.processDocumentSchemaMessages(
					// eslint-disable-next-line import/no-deprecated
					contents as IDocumentSchemaChangeMessage[],
					local,
					message.sequenceNumber,
				);
				break;
			default: {
				const error = getUnknownMessageTypeError(
					message.type,
					"validateAndProcessRuntimeMessage" /* codePath */,
					message as ISequencedDocumentMessage,
				);
				this.closeFn(error);
				throw error;
			}
		}
	}

	private processIdCompressorMessages(messageContents: IdCreationRange[], savedOp?: boolean) {
		for (const range of messageContents) {
			// Don't re-finalize the range if we're processing a "savedOp" in
			// stashed ops flow. The compressor is stashed with these ops already processed.
			// That said, in idCompressorMode === "delayed", we might not serialize ID compressor, and
			// thus we need to process all the ops.
			if (!(this.skipSavedCompressorOps && savedOp === true)) {
				// Some other client turned on the id compressor. If we have not turned it on,
				// put it in a pending queue and delay finalization.
				if (this._idCompressor === undefined) {
					assert(
						this.idCompressorMode !== undefined,
						0x93c /* id compressor should be enabled */,
					);
					this.pendingIdCompressorOps.push(range);
				} else {
					assert(
						this.pendingIdCompressorOps.length === 0,
						0x979 /* there should be no pending ops! */,
					);
					this._idCompressor.finalizeCreationRange(range);
				}
			}
		}
	}

	/**
	 * Emits the Signal event and update the perf signal data.
	 */
	private sendSignalTelemetryEvent() {
		const duration = Date.now() - this._signalTracking.signalTimestamp;
		this.mc.logger.sendPerformanceEvent({
			eventName: "SignalLatency",
			details: {
				duration, // Roundtrip duration of the tracked signal in milliseconds.
				sent: this._signalTracking.totalSignalsSentInLatencyWindow, // Signals sent since the last logged SignalLatency event.
				lost: this._signalTracking.signalsLost, // Signals lost since the last logged SignalLatency event.
				outOfOrder: this._signalTracking.signalsOutOfOrder, // Out of order signals since the last logged SignalLatency event.
				reconnectCount: this.consecutiveReconnects, // Container reconnect count.
			},
		});
		this._signalTracking.signalsLost = 0;
		this._signalTracking.signalsOutOfOrder = 0;
		this._signalTracking.signalTimestamp = 0;
		this._signalTracking.totalSignalsSentInLatencyWindow = 0;
	}

	/**
	 * Updates signal telemetry including emitting telemetry events.
	 */
	private processSignalForTelemetry(envelope: ISignalEnvelope): void {
		const { clientBroadcastSignalSequenceNumber } = envelope;
		if (clientBroadcastSignalSequenceNumber === undefined) {
			return;
		}

		if (
			this._signalTracking.trackingSignalSequenceNumber === undefined ||
			this._signalTracking.minimumTrackingSignalSequenceNumber === undefined
		) {
			return;
		}

		if (
			clientBroadcastSignalSequenceNumber >= this._signalTracking.trackingSignalSequenceNumber
		) {
			// Calculate the number of signals lost and log the event.
			const signalsLost =
				clientBroadcastSignalSequenceNumber -
				this._signalTracking.trackingSignalSequenceNumber;
			if (signalsLost > 0) {
				this._signalTracking.signalsLost += signalsLost;
				this.mc.logger.sendErrorEvent({
					eventName: "SignalLost",
					details: {
						signalsLost, // Number of lost signals detected.
						expectedSequenceNumber: this._signalTracking.trackingSignalSequenceNumber, // The next expected signal sequence number.
						clientBroadcastSignalSequenceNumber, // Actual signal sequence number received.
					},
				});
			}
			// Update the tracking signal sequence number to the next expected signal in the sequence.
			this._signalTracking.trackingSignalSequenceNumber =
				clientBroadcastSignalSequenceNumber + 1;
		} else if (
			// Check if this is a signal in range of interest.
			clientBroadcastSignalSequenceNumber >=
			this._signalTracking.minimumTrackingSignalSequenceNumber
		) {
			this._signalTracking.signalsOutOfOrder++;
			const details: TelemetryEventPropertyTypeExt = {
				expectedSequenceNumber: this._signalTracking.trackingSignalSequenceNumber, // The next expected signal sequence number.
				clientBroadcastSignalSequenceNumber, // Sequence number of the out of order signal.
			};
			// Only log `contents.type` when address is for container to avoid
			// chance that contents type is customer data.
			if (envelope.address === undefined) {
				details.contentsType = envelope.contents.type; // Type of signal that was received out of order.
			}
			this.mc.logger.sendTelemetryEvent({
				eventName: "SignalOutOfOrder",
				details,
			});
		}
		if (
			this._signalTracking.roundTripSignalSequenceNumber !== undefined &&
			clientBroadcastSignalSequenceNumber >= this._signalTracking.roundTripSignalSequenceNumber
		) {
			if (
				clientBroadcastSignalSequenceNumber ===
				this._signalTracking.roundTripSignalSequenceNumber
			) {
				// Latency tracked signal has been received.
				// We now log the roundtrip duration of the tracked signal.
				// This telemetry event also logs metrics for broadcast signals
				// sent, lost, and out of order.
				// These metrics are reset after logging the telemetry event.
				this.sendSignalTelemetryEvent();
			}
			this._signalTracking.roundTripSignalSequenceNumber = undefined;
		}
	}

	public processSignal(message: ISignalMessage, local: boolean): void {
		const envelope = message.content as ISignalEnvelope;
		const transformed: IInboundSignalMessage = {
			clientId: message.clientId,
			content: envelope.contents.content,
			type: envelope.contents.type,
			targetClientId: message.targetClientId,
		};

		// Only collect signal telemetry for broadcast messages sent by the current client.
		if (message.clientId === this.clientId) {
			this.processSignalForTelemetry(envelope);
		}

		if (envelope.address === undefined) {
			// No address indicates a container signal message.
			this.emit("signal", transformed, local);
			return;
		}

		// Due to a mismatch between different layers in terms of
		// what is the interface of passing signals, we need to adjust
		// the signal envelope before sending it to the datastores to be processed
		const envelope2: IEnvelope = {
			address: envelope.address,
			contents: transformed.content,
		};
		transformed.content = envelope2;

		this.channelCollection.processSignal(transformed, local);
	}

	/**
	 * Flush the pending ops manually.
	 * This method is expected to be called at the end of a batch.
	 * @param resubmittingBatchId - If defined, indicates this is a resubmission of a batch
	 * with the given Batch ID, which must be preserved
	 */
	private flush(resubmittingBatchId?: BatchId): void {
		assert(
			this._orderSequentiallyCalls === 0,
			0x24c /* "Cannot call `flush()` from `orderSequentially`'s callback" */,
		);

		this.outbox.flush(resubmittingBatchId);
		assert(this.outbox.isEmpty, 0x3cf /* reentrancy */);
	}

	/**
	 * {@inheritDoc @fluidframework/runtime-definitions#IContainerRuntimeBase.orderSequentially}
	 */
	public orderSequentially<T>(callback: () => T): T {
		let checkpoint: IBatchCheckpoint | undefined;
		let result: T;
		if (this.mc.config.getBoolean("Fluid.ContainerRuntime.EnableRollback")) {
			// Note: we are not touching any batches other than mainBatch here, for two reasons:
			// 1. It would not help, as other batches are flushed independently from main batch.
			// 2. There is no way to undo process of data store creation, blob creation, ID compressor ops, or other things tracked by other batches.
			checkpoint = this.outbox.getBatchCheckpoints().mainBatch;
		}
		try {
			this._orderSequentiallyCalls++;
			result = callback();
		} catch (error) {
			if (checkpoint) {
				// This will throw and close the container if rollback fails
				try {
					checkpoint.rollback((message: BatchMessage) =>
						this.rollback(message.contents, message.localOpMetadata),
					);
				} catch (err) {
					const error2 = wrapError(err, (message) => {
						return DataProcessingError.create(
							`RollbackError: ${message}`,
							"checkpointRollback",
							undefined,
						) as DataProcessingError;
					});
					this.closeFn(error2);
					throw error2;
				}
			} else {
				this.closeFn(
					wrapError(
						error,
						(errorMessage) =>
							new GenericError(
								`orderSequentially callback exception: ${errorMessage}`,
								error,
								{
									orderSequentiallyCalls: this._orderSequentiallyCalls,
								},
							),
					),
				);
			}

			throw error; // throw the original error for the consumer of the runtime
		} finally {
			this._orderSequentiallyCalls--;
		}

		// We don't flush on TurnBased since we expect all messages in the same JS turn to be part of the same batch
		if (this.flushMode !== FlushMode.TurnBased && this._orderSequentiallyCalls === 0) {
			this.flush();
		}
		return result;
	}

	/**
	 * Returns the aliased data store's entryPoint, given the alias.
	 * @param alias - The alias for the data store.
	 * @returns The data store's entry point ({@link @fluidframework/core-interfaces#IFluidHandle}) if it exists and is aliased.
	 * Returns undefined if no data store has been assigned the given alias.
	 */
	public async getAliasedDataStoreEntryPoint(
		alias: string,
	): Promise<IFluidHandle<FluidObject> | undefined> {
		// Back-comapatibility:
		// There are old files that were created without using data store aliasing feature, but
		// used createRoot*DataStore*() (already removed) API. Such data stores will have isRoot = true,
		// and internalID provided by user. The expectation is that such files behave as new files, where
		// same data store instances created using aliasing feature.
		// Please also see note on name collisions in DataStores.createDataStoreId()
		await this.channelCollection.waitIfPendingAlias(alias);
		const internalId = this.internalId(alias);
		const context = await this.channelCollection.getDataStoreIfAvailable(internalId, {
			wait: false,
		});
		// If the data store is not available or not an alias, return undefined.
		if (context === undefined || !(await context.isRoot())) {
			return undefined;
		}

		const channel = await context.realize();
		if (channel.entryPoint === undefined) {
			throw new UsageError(
				"entryPoint must be defined on data store runtime for using getAliasedDataStoreEntryPoint",
			);
		}
		this.garbageCollector.nodeUpdated({
			node: { type: "DataStore", path: `/${internalId}` },
			reason: "Loaded",
			packagePath: context.packagePath,
			timestampMs: this.getCurrentReferenceTimestampMs(),
		});
		return channel.entryPoint;
	}

	public createDetachedDataStore(
		pkg: Readonly<string[]>,
		loadingGroupId?: string,
	): IFluidDataStoreContextDetached {
		return this.channelCollection.createDetachedDataStore(pkg, loadingGroupId);
	}

	public async createDataStore(
		pkg: Readonly<string | string[]>,
		loadingGroupId?: string,
	): Promise<IDataStore> {
		const context = this.channelCollection.createDataStoreContext(
			Array.isArray(pkg) ? pkg : [pkg],
			loadingGroupId,
		);
		return channelToDataStore(
			await context.realize(),
			context.id,
			this.channelCollection,
			this.mc.logger,
		);
	}

	private canSendOps() {
		// Note that the real (non-proxy) delta manager is needed here to get the readonly info. This is because
		// container runtime's ability to send ops depend on the actual readonly state of the delta manager.
		return (
			this.connected && !this.innerDeltaManager.readOnlyInfo.readonly && !this.imminentClosure
		);
	}

	/**
	 * Typically ops are batched and later flushed together, but in some cases we want to flush immediately.
	 */
	private currentlyBatching() {
		return this.flushMode !== FlushMode.Immediate || this._orderSequentiallyCalls !== 0;
	}

	private readonly _quorum: IQuorumClients;
	public getQuorum(): IQuorumClients {
		return this._quorum;
	}

	private readonly _audience: IAudience;
	public getAudience(): IAudience {
		return this._audience;
	}

	/**
	 * Returns true of container is dirty, i.e. there are some pending local changes that
	 * either were not sent out to delta stream or were not yet acknowledged.
	 */
	public get isDirty(): boolean {
		return this.dirtyContainer;
	}

	private isContainerMessageDirtyable({ type, contents }: OutboundContainerRuntimeMessage) {
		// Certain container runtime messages should not mark the container dirty such as the old built-in
		// AgentScheduler and Garbage collector messages.
		switch (type) {
			// eslint-disable-next-line import/no-deprecated
			case ContainerMessageType.Attach: {
				const attachMessage = contents as InboundAttachMessage;
				if (attachMessage.id === agentSchedulerId) {
					return false;
				}
				break;
			}
			// eslint-disable-next-line import/no-deprecated
			case ContainerMessageType.FluidDataStoreOp: {
				const envelope = contents;
				if (envelope.address === agentSchedulerId) {
					return false;
				}
				break;
			}
			// eslint-disable-next-line import/no-deprecated
			case ContainerMessageType.IdAllocation:
			// eslint-disable-next-line import/no-deprecated
			case ContainerMessageType.DocumentSchemaChange:
			// eslint-disable-next-line import/no-deprecated
			case ContainerMessageType.GC: {
				return false;
			}
			default:
				break;
		}
		return true;
	}

	private createNewSignalEnvelope(
		address: string | undefined,
		type: string,
		content: unknown,
	): Omit<ISignalEnvelope, "broadcastSignalSequenceNumber"> {
		const newEnvelope: Omit<ISignalEnvelope, "broadcastSignalSequenceNumber"> = {
			address,
			contents: { type, content },
		};

		return newEnvelope;
	}

	private submitEnvelopedSignal(envelope: ISignalEnvelope, targetClientId?: string) {
		const isBroadcastSignal = targetClientId === undefined;

		if (isBroadcastSignal) {
			const clientBroadcastSignalSequenceNumber = ++this._signalTracking
				.broadcastSignalSequenceNumber;
			// Stamp with the broadcast signal sequence number.
			envelope.clientBroadcastSignalSequenceNumber = clientBroadcastSignalSequenceNumber;

			this._signalTracking.signalsSentSinceLastLatencyMeasurement++;

			if (
				this._signalTracking.minimumTrackingSignalSequenceNumber === undefined ||
				this._signalTracking.trackingSignalSequenceNumber === undefined
			) {
				// Signal monitoring window is undefined
				// Initialize tracking to expect the next signal sent by the connected client.
				this._signalTracking.minimumTrackingSignalSequenceNumber =
					clientBroadcastSignalSequenceNumber;
				this._signalTracking.trackingSignalSequenceNumber =
					clientBroadcastSignalSequenceNumber;
			}

			// We should not track the round trip of a new signal in the case we are already tracking one.
			if (
				clientBroadcastSignalSequenceNumber % this.defaultTelemetrySignalSampleCount === 1 &&
				this._signalTracking.roundTripSignalSequenceNumber === undefined
			) {
				this._signalTracking.signalTimestamp = Date.now();
				this._signalTracking.roundTripSignalSequenceNumber =
					clientBroadcastSignalSequenceNumber;
				this._signalTracking.totalSignalsSentInLatencyWindow +=
					this._signalTracking.signalsSentSinceLastLatencyMeasurement;
				this._signalTracking.signalsSentSinceLastLatencyMeasurement = 0;
			}
		}

		this.submitSignalFn(envelope, targetClientId);
	}

	/**
	 * Submits the signal to be sent to other clients.
	 * @param type - Type of the signal.
	 * @param content - Content of the signal. Should be a JSON serializable object or primitive.
	 * @param targetClientId - When specified, the signal is only sent to the provided client id.
	 *
	 * @remarks
	 *
	 * The `targetClientId` parameter here is currently intended for internal testing purposes only.
	 * Support for this option at container runtime is planned to be deprecated in the future.
	 *
	 */
	public submitSignal(type: string, content: unknown, targetClientId?: string): void {
		this.verifyNotClosed();
		const envelope = this.createNewSignalEnvelope(undefined /* address */, type, content);
		return this.submitEnvelopedSignal(envelope, targetClientId);
	}

	public setAttachState(attachState: AttachState.Attaching | AttachState.Attached): void {
		if (attachState === AttachState.Attaching) {
			assert(
				this.attachState === AttachState.Attaching,
				0x12d /* "Container Context should already be in attaching state" */,
			);
		} else {
			assert(
				this.attachState === AttachState.Attached,
				0x12e /* "Container Context should already be in attached state" */,
			);
			this.emit("attached");
		}

		if (attachState === AttachState.Attached && !this.hasPendingMessages()) {
			this.updateDocumentDirtyState(false);
		}
		this.channelCollection.setAttachState(attachState);
	}

	/**
	 * Create a summary. Used when attaching or serializing a detached container.
	 *
	 * @param blobRedirectTable - A table passed during the attach process. While detached, blob upload is supported
	 * using IDs generated locally. After attach, these IDs cannot be used, so this table maps the old local IDs to the
	 * new storage IDs so requests can be redirected.
	 * @param telemetryContext - summary data passed through the layers for telemetry purposes
	 */
	public createSummary(
		blobRedirectTable?: Map<string, string>,
		telemetryContext?: ITelemetryContext,
	): ISummaryTree {
		if (blobRedirectTable) {
			this.blobManager.setRedirectTable(blobRedirectTable);
		}

		// We can finalize any allocated IDs since we're the only client
		const idRange = this._idCompressor?.takeNextCreationRange();
		if (idRange !== undefined) {
			assert(
				idRange.ids === undefined || idRange.ids.firstGenCount === 1,
				0x93e /* No other ranges should be taken while container is detached. */,
			);
			this._idCompressor?.finalizeCreationRange(idRange);
		}

		const summarizeResult = this.channelCollection.getAttachSummary(telemetryContext);
		// Wrap data store summaries in .channels subtree.

		wrapSummaryInChannelsTree(summarizeResult);

		this.addContainerStateToSummary(
			summarizeResult,
			true /* fullTree */,
			false /* trackState */,
			telemetryContext,
		);

		return summarizeResult.summary;
	}

	public readonly getAbsoluteUrl: (relativeUrl: string) => Promise<string | undefined>;

	private async summarizeInternal(
		fullTree: boolean,
		trackState: boolean,
		telemetryContext?: ITelemetryContext,
	): Promise<ISummarizeInternalResult> {
		const summarizeResult = await this.channelCollection.summarize(
			fullTree,
			trackState,
			telemetryContext,
		);

		// Wrap data store summaries in .channels subtree.

		wrapSummaryInChannelsTree(summarizeResult);
		const pathPartsForChildren = [channelsTreeName];

		// Ensure that ID compressor had a chance to load, if we are using delayed mode.
		await this.loadIdCompressor();

		this.addContainerStateToSummary(summarizeResult, fullTree, trackState, telemetryContext);
		return {
			...summarizeResult,
			id: "",
			pathPartsForChildren,
		};
	}

	/**
	 * Returns a summary of the runtime at the current sequence number.
	 */
	public async summarize(options: {
		/**
		 * True to generate the full tree with no handle reuse optimizations; defaults to false
		 */
		fullTree?: boolean;
		/**
		 * True to track the state for this summary in the SummarizerNodes; defaults to true
		 */
		trackState?: boolean;
		/**
		 * Logger to use for correlated summary events
		 */
		summaryLogger?: ITelemetryLoggerExt;
		/**
		 * True to run garbage collection before summarizing; defaults to true
		 */
		runGC?: boolean;
		/**
		 * True to generate full GC data
		 */
		fullGC?: boolean;
		/**
		 * True to run GC sweep phase after the mark phase
		 */
		runSweep?: boolean;
	}): Promise<ISummaryTreeWithStats> {
		this.verifyNotClosed();

		const {
			fullTree = false,
			trackState = true,
			summaryLogger = this.mc.logger,
			runGC = this.garbageCollector.shouldRunGC,
			runSweep,
			fullGC,
		} = options;

		const telemetryContext = new TelemetryContext();
		// Add the options that are used to generate this summary to the telemetry context.
		telemetryContext.setMultiple("fluid_Summarize", "Options", {
			fullTree,
			trackState,
			runGC,
			fullGC,
			runSweep,
		});

		try {
			if (runGC) {
				await this.collectGarbage(
					{ logger: summaryLogger, runSweep, fullGC },
					telemetryContext,
				);
			}

			const { stats, summary } = await this.summarizerNode.summarize(
				fullTree,
				trackState,
				telemetryContext,
			);

			assert(
				summary.type === SummaryType.Tree,
				0x12f /* "Container Runtime's summarize should always return a tree" */,
			);

			return { stats, summary };
		} finally {
			summaryLogger.sendTelemetryEvent({
				eventName: "SummarizeTelemetry",
				details: telemetryContext.serialize(),
			});
		}
	}

	private async getGCDataInternal(fullGC?: boolean): Promise<IGarbageCollectionData> {
		return this.channelCollection.getGCData(fullGC);
	}

	/**
	 * Generates and returns the GC data for this container.
	 * @param fullGC - true to bypass optimizations and force full generation of GC data.
	 * @see IGarbageCollectionRuntime.getGCData
	 */
	public async getGCData(fullGC?: boolean): Promise<IGarbageCollectionData> {
		const builder = new GCDataBuilder();

		const dsGCData = await this.summarizerNode.getGCData(fullGC);
		builder.addNodes(dsGCData.gcNodes);

		const blobsGCData = this.blobManager.getGCData(fullGC);
		builder.addNodes(blobsGCData.gcNodes);
		return builder.getGCData();
	}

	/**
	 * After GC has run, called to notify this container's nodes of routes that are used in it.
	 * @param usedRoutes - The routes that are used in all nodes in this Container.
	 * @see IGarbageCollectionRuntime.updateUsedRoutes
	 */
	public updateUsedRoutes(usedRoutes: readonly string[]): void {
		// Update our summarizer node's used routes. Updating used routes in summarizer node before

		// summarizing is required and asserted by the the summarizer node. We are the root and are
		// always referenced, so the used routes is only self-route (empty string).

		this.summarizerNode.updateUsedRoutes([""]);

		const { dataStoreRoutes } = this.getDataStoreAndBlobManagerRoutes(usedRoutes);
		this.channelCollection.updateUsedRoutes(dataStoreRoutes);
	}

	/**
	 * After GC has run and identified nodes that are sweep ready, this is called to delete the sweep ready nodes.
	 * @param sweepReadyRoutes - The routes of nodes that are sweep ready and should be deleted.
	 * @returns The routes of nodes that were deleted.
	 */
	public deleteSweepReadyNodes(sweepReadyRoutes: readonly string[]): readonly string[] {
		const { dataStoreRoutes, blobManagerRoutes } =
			this.getDataStoreAndBlobManagerRoutes(sweepReadyRoutes);

		const deletedRoutes = this.channelCollection.deleteSweepReadyNodes(dataStoreRoutes);
		return deletedRoutes.concat(this.blobManager.deleteSweepReadyNodes(blobManagerRoutes));
	}

	/**
	 * This is called to update objects that are tombstones.
	 *
	 * A Tombstoned object has been unreferenced long enough that GC knows it won't be referenced again.
	 * Tombstoned objects are eventually deleted by GC.
	 *
	 * @param tombstonedRoutes - Data store and attachment blob routes that are tombstones in this Container.
	 */
	public updateTombstonedRoutes(tombstonedRoutes: readonly string[]): void {
		const { dataStoreRoutes } = this.getDataStoreAndBlobManagerRoutes(tombstonedRoutes);
		this.channelCollection.updateTombstonedRoutes(dataStoreRoutes);
	}

	/**
	 * Returns a server generated referenced timestamp to be used to track unreferenced nodes by GC.
	 */
	public getCurrentReferenceTimestampMs(): number | undefined {
		// Use the timestamp of the last message seen by this client as that is server generated. If no messages have
		// been processed, use the timestamp of the message from the last summary.
		return this.deltaManager.lastMessage?.timestamp ?? this.messageAtLastSummary?.timestamp;
	}

	/**
	 * Returns the type of the GC node. Currently, there are nodes that belong to the root ("/"), data stores or
	 * blob manager.
	 */
	// eslint-disable-next-line import/no-deprecated
	public getNodeType(nodePath: string): GCNodeType {
		if (isBlobPath(nodePath)) {
			// eslint-disable-next-line import/no-deprecated
			return GCNodeType.Blob;
		}
		// eslint-disable-next-line import/no-deprecated
		return this.channelCollection.getGCNodeType(nodePath) ?? GCNodeType.Other;
	}

	/**
	 * Called by GC to retrieve the package path of the node with the given path. The node should belong to a
	 * data store or an attachment blob.
	 */
	public async getGCNodePackagePath(nodePath: string): Promise<readonly string[] | undefined> {
		// GC uses "/" when adding "root" references, e.g. for Aliasing or as part of Tombstone Auto-Recovery.
		// These have no package path so return a special value.
		if (nodePath === "/") {
			return ["_gcRoot"];
		}

		switch (this.getNodeType(nodePath)) {
			// eslint-disable-next-line import/no-deprecated
			case GCNodeType.Blob:
				return [blobManagerBasePath];
			// eslint-disable-next-line import/no-deprecated
			case GCNodeType.DataStore:
			// eslint-disable-next-line import/no-deprecated
			case GCNodeType.SubDataStore:
				return this.channelCollection.getDataStorePackagePath(nodePath);
			default:
				assert(false, 0x2de /* "Package path requested for unsupported node type." */);
		}
	}

	/**
	 * From a given list of routes, separate and return routes that belong to blob manager and data stores.
	 * @param routes - A list of routes that can belong to data stores or blob manager.
	 * @returns Two route lists - One that contains routes for blob manager and another one that contains routes
	 * for data stores.
	 */
	private getDataStoreAndBlobManagerRoutes(routes: readonly string[]) {
		const blobManagerRoutes: string[] = [];
		const dataStoreRoutes: string[] = [];
		for (const route of routes) {
			if (isBlobPath(route)) {
				blobManagerRoutes.push(route);
			} else {
				dataStoreRoutes.push(route);
			}
		}
		return { blobManagerRoutes, dataStoreRoutes };
	}

	/**
	 * Runs garbage collection and updates the reference / used state of the nodes in the container.
	 * @returns the statistics of the garbage collection run; undefined if GC did not run.
	 */
	public async collectGarbage(
		options: {
			/**
			 * Logger to use for logging GC events
			 */
			logger?: ITelemetryLoggerExt;
			/**
			 * True to run GC sweep phase after the mark phase
			 */
			runSweep?: boolean;
			/**
			 * True to generate full GC data
			 */
			fullGC?: boolean;
		},
		telemetryContext?: ITelemetryContext,
		// eslint-disable-next-line import/no-deprecated
	): Promise<IGCStats | undefined> {
		return this.garbageCollector.collectGarbage(options, telemetryContext);
	}

	/**
	 * Called when a new outbound route is added to another node. This is used by garbage collection to identify
	 * all references added in the system.
	 * @param fromPath - The absolute path of the node that added the reference.
	 * @param toPath - The absolute path of the outbound node that is referenced.
	 * @param messageTimestampMs - The timestamp of the message that added the reference.
	 */
	public addedGCOutboundRoute(
		fromPath: string,
		toPath: string,
		messageTimestampMs?: number,
	): void {
		// This is always called when processing an op so messageTimestampMs should exist. Due to back-compat
		// across the data store runtime / container runtime boundary, this may be undefined and if so, get
		// the timestamp from the last processed message which should exist.
		// If a timestamp doesn't exist, log so we can learn about these cases and return.
		const timestampMs = messageTimestampMs ?? this.getCurrentReferenceTimestampMs();
		if (timestampMs === undefined) {
			this.mc.logger.sendTelemetryEvent({
				eventName: "NoTimestampInGCOutboundRoute",
				...tagCodeArtifacts({
					id: toPath,
					fromId: fromPath,
				}),
			});
			return;
		}
		this.garbageCollector.addedOutboundReference(fromPath, toPath, timestampMs);
	}

	/**
	 * Generates the summary tree, uploads it to storage, and then submits the summarize op.
	 * This is intended to be called by the summarizer, since it is the implementation of
	 * ISummarizerInternalsProvider.submitSummary.
	 * It takes care of state management at the container level, including pausing inbound
	 * op processing, updating SummarizerNode state tracking, and garbage collection.
	 * @param options - options controlling how the summary is generated or submitted
	 */

	// eslint-disable-next-line import/no-deprecated
	public async submitSummary(options: ISubmitSummaryOptions): Promise<SubmitSummaryResult> {
		const {
			fullTree = false,
			finalAttempt = false,
			summaryLogger,
			latestSummaryRefSeqNum,
		} = options;
		// The summary number for this summary. This will be updated during the summary process, so get it now and
		// use it for all events logged during this summary.
		const summaryNumber = this.nextSummaryNumber;
		let summaryRefSeqNum: number | undefined;
		const summaryNumberLogger = createChildLogger({
			logger: summaryLogger,
			properties: {
				all: {
					summaryNumber,
					referenceSequenceNumber: () => summaryRefSeqNum,
				},
			},
		});

		// legacy: assert 0x3d1
		if (!this.outbox.isEmpty) {
			throw DataProcessingError.create(
				"Can't trigger summary in the middle of a batch",
				"submitSummary",
				undefined,
				{
					summaryNumber,
					pendingMessages: this.pendingMessagesCount,
					outboxLength: this.outbox.messageCount,
					mainBatchLength: this.outbox.mainBatchMessageCount,
					blobAttachBatchLength: this.outbox.blobAttachBatchMessageCount,
					idAllocationBatchLength: this.outbox.idAllocationBatchMessageCount,
				},
			);
		}

		// If the container is dirty, i.e., there are pending unacked ops, the summary will not be eventual consistent
		// and it may even be incorrect. So, wait for the container to be saved with a timeout. If the container is not
		// saved within the timeout, check if it should be failed or can continue.
		if (this.isDirty) {
			const countBefore = this.pendingMessagesCount;
			// The timeout for waiting for pending ops can be overridden via configurations.
			const pendingOpsTimeout =
				this.mc.config.getNumber("Fluid.Summarizer.waitForPendingOpsTimeoutMs") ??
				defaultPendingOpsWaitTimeoutMs;
			await new Promise<void>((resolve, reject) => {
				const timeoutId = setTimeout(() => resolve(), pendingOpsTimeout);
				this.once("saved", () => {
					clearTimeout(timeoutId);
					resolve();
				});
				this.once("dispose", () => {
					clearTimeout(timeoutId);
					reject(new Error("Runtime is disposed while summarizing"));
				});
			});

			// Log that there are pending ops while summarizing. This will help us gather data on how often this
			// happens, whether we attempted to wait for these ops to be acked and what was the result.
			summaryNumberLogger.sendTelemetryEvent({
				eventName: "PendingOpsWhileSummarizing",
				saved: !this.isDirty,
				timeout: pendingOpsTimeout,
				countBefore,
				countAfter: this.pendingMessagesCount,
			});

			// There could still be pending ops. Check if summary should fail or continue.
			const pendingMessagesFailResult = await this.shouldFailSummaryOnPendingOps(
				summaryNumberLogger,
				this.deltaManager.lastSequenceNumber,
				this.deltaManager.minimumSequenceNumber,
				finalAttempt,
				true /* beforeSummaryGeneration */,
			);
			if (pendingMessagesFailResult !== undefined) {
				return pendingMessagesFailResult;
			}
		}

		const shouldPauseInboundSignal =
			this.mc.config.getBoolean(
				"Fluid.ContainerRuntime.SubmitSummary.disableInboundSignalPause",
			) !== true;
		const shouldValidatePreSummaryState =
			this.mc.config.getBoolean(
				"Fluid.ContainerRuntime.SubmitSummary.shouldValidatePreSummaryState",
			) === true;

		try {
			await this._deltaManager.inbound.pause();
			if (shouldPauseInboundSignal) {
				await this.deltaManager.inboundSignal.pause();
			}

			summaryRefSeqNum = this.deltaManager.lastSequenceNumber;
			const minimumSequenceNumber = this.deltaManager.minimumSequenceNumber;
			const message = `Summary @${summaryRefSeqNum}:${this.deltaManager.minimumSequenceNumber}`;
			const lastAckedContext = this.lastAckedSummaryContext;

			const startSummaryResult = this.summarizerNode.startSummary(
				summaryRefSeqNum,
				summaryNumberLogger,
				latestSummaryRefSeqNum,
			);

			/**
			 * This was added to validate that the summarizer node tree has the same reference sequence number from the
			 * top running summarizer down to the lowest summarizer node.
			 *
			 * The order of mismatch numbers goes (validate sequence number)-(node sequence number).
			 * Generally the validate sequence number comes from the running summarizer and the node sequence number comes from the
			 * summarizer nodes.
			 */
			if (startSummaryResult.invalidNodes > 0 || startSummaryResult.mismatchNumbers.size > 0) {
				summaryLogger.sendTelemetryEvent({
					eventName: "LatestSummaryRefSeqNumMismatch",
					details: {
						...startSummaryResult,
						mismatchNumbers: Array.from(startSummaryResult.mismatchNumbers),
					},
				});

				if (shouldValidatePreSummaryState && !finalAttempt) {
					return {
						stage: "base",
						referenceSequenceNumber: summaryRefSeqNum,
						minimumSequenceNumber,
						error: new RetriableSummaryError(
							`Summarizer node state inconsistent with summarizer state.`,
						),
					};
				}
			}

			// Helper function to check whether we should still continue between each async step.
			const checkContinue = (): { continue: true } | { continue: false; error: string } => {
				// Do not check for loss of connectivity directly! Instead leave it up to
				// RunWhileConnectedCoordinator to control policy in a single place.
				// This will allow easier change of design if we chose to. For example, we may chose to allow

				// summarizer to reconnect in the future.
				// Also checking for cancellation is a must as summary process may be abandoned for other reasons,
				// like loss of connectivity for main (interactive) client.
				if (options.cancellationToken.cancelled) {
					return { continue: false, error: "disconnected" };
				}
				// That said, we rely on submitSystemMessage() that today only works in connected state.
				// So if we fail here, it either means that RunWhileConnectedCoordinator does not work correctly,
				// OR that design changed and we need to remove this check and fix submitSystemMessage.
				assert(this.connected, 0x258 /* "connected" */);

				// Ensure that lastSequenceNumber has not changed after pausing.
				// We need the summary op's reference sequence number to match our summary sequence number,
				// otherwise we'll get the wrong sequence number stamped on the summary's .protocol attributes.
				if (this.deltaManager.lastSequenceNumber !== summaryRefSeqNum) {
					return {
						continue: false,
						error: `lastSequenceNumber changed before uploading to storage. ${this.deltaManager.lastSequenceNumber} !== ${summaryRefSeqNum}`,
					};
				}
				assert(
					summaryRefSeqNum === this.deltaManager.lastMessage?.sequenceNumber,
					0x395 /* it's one and the same thing */,
				);

				if (lastAckedContext !== this.lastAckedSummaryContext) {
					return {
						continue: false,
						error: `Last summary changed while summarizing. ${this.lastAckedSummaryContext} !== ${lastAckedContext}`,
					};
				}
				return { continue: true };
			};

			let continueResult = checkContinue();
			if (!continueResult.continue) {
				return {
					stage: "base",
					referenceSequenceNumber: summaryRefSeqNum,
					minimumSequenceNumber,
					error: new RetriableSummaryError(continueResult.error),
				};
			}

			const trace = Trace.start();

			let summarizeResult: ISummaryTreeWithStats;
			try {
				summarizeResult = await this.summarize({
					fullTree,
					trackState: true,
					summaryLogger: summaryNumberLogger,
					runGC: this.garbageCollector.shouldRunGC,
				});
			} catch (error) {
				return {
					stage: "base",
					referenceSequenceNumber: summaryRefSeqNum,
					minimumSequenceNumber,
					error: wrapError(error, (msg) => new RetriableSummaryError(msg)),
				};
			}

			// Validate that the summary generated by summarizer nodes is correct before uploading.

			const validateResult = this.summarizerNode.validateSummary();
			if (!validateResult.success) {
				const { success, ...loggingProps } = validateResult;
				const error = new RetriableSummaryError(
					validateResult.reason,
					validateResult.retryAfterSeconds,
					{ ...loggingProps },
				);
				return {
					stage: "base",
					referenceSequenceNumber: summaryRefSeqNum,
					minimumSequenceNumber,
					error,
				};
			}

			// If there are pending unacked ops, this summary attempt may fail as the uploaded
			// summary would be eventually inconsistent.
			const pendingMessagesFailResult = await this.shouldFailSummaryOnPendingOps(
				summaryNumberLogger,
				summaryRefSeqNum,
				minimumSequenceNumber,
				finalAttempt,
				false /* beforeSummaryGeneration */,
			);
			if (pendingMessagesFailResult !== undefined) {
				return pendingMessagesFailResult;
			}

			const { summary: summaryTree, stats: partialStats } = summarizeResult;

			// Now that we have generated the summary, update the message at last summary to the last message processed.
			this.messageAtLastSummary = this.deltaManager.lastMessage;

			// Counting dataStores and handles
			// Because handles are unchanged dataStores in the current logic,
			// summarized dataStore count is total dataStore count minus handle count
			const dataStoreTree = summaryTree.tree[channelsTreeName];

			assert(dataStoreTree.type === SummaryType.Tree, 0x1fc /* "summary is not a tree" */);
			const handleCount = Object.values(dataStoreTree.tree).filter(
				(value) => value.type === SummaryType.Handle,
			).length;
			const gcSummaryTreeStats = summaryTree.tree[gcTreeKey]
				? calculateStats(summaryTree.tree[gcTreeKey])
				: undefined;

			// eslint-disable-next-line import/no-deprecated
			const summaryStats: IGeneratedSummaryStats = {
				dataStoreCount: this.channelCollection.size,
				summarizedDataStoreCount: this.channelCollection.size - handleCount,
				gcStateUpdatedDataStoreCount: this.garbageCollector.updatedDSCountSinceLastSummary,
				gcBlobNodeCount: gcSummaryTreeStats?.blobNodeCount,
				gcTotalBlobsSize: gcSummaryTreeStats?.totalBlobSize,
				summaryNumber,
				...partialStats,
			};
			// eslint-disable-next-line import/no-deprecated
			const generateSummaryData: Omit<IGenerateSummaryTreeResult, "stage" | "error"> = {
				referenceSequenceNumber: summaryRefSeqNum,
				minimumSequenceNumber,
				summaryTree,
				summaryStats,
				generateDuration: trace.trace().duration,
			} as const;

			continueResult = checkContinue();
			if (!continueResult.continue) {
				return {
					stage: "generate",
					...generateSummaryData,
					error: new RetriableSummaryError(continueResult.error),
				};
			}

			const summaryContext: ISummaryContext = {
				proposalHandle: this.lastAckedSummaryContext?.proposalHandle ?? undefined,
				ackHandle: this.lastAckedSummaryContext?.ackHandle ?? this.loadedFromVersionId,
				referenceSequenceNumber: summaryRefSeqNum,
			};

			let handle: string;
			try {
				handle = await this.storage.uploadSummaryWithContext(
					summarizeResult.summary,
					summaryContext,
				);
			} catch (error) {
				return {
					stage: "generate",
					...generateSummaryData,
					error: wrapError(error, (msg) => new RetriableSummaryError(msg)),
				};
			}

			const parent = summaryContext.ackHandle;
			const summaryMessage: ISummaryContent = {
				handle,
				// eslint-disable-next-line @typescript-eslint/no-non-null-assertion
				head: parent!,
				message,
				parents: parent ? [parent] : [],
			};
			const uploadData = {
				...generateSummaryData,
				handle,
				uploadDuration: trace.trace().duration,
			} as const;

			continueResult = checkContinue();
			if (!continueResult.continue) {
				return {
					stage: "upload",
					...uploadData,
					error: new RetriableSummaryError(continueResult.error),
				};
			}

			let clientSequenceNumber: number;
			try {
				clientSequenceNumber = this.submitSummaryMessage(summaryMessage, summaryRefSeqNum);
			} catch (error) {
				return {
					stage: "upload",
					...uploadData,
					error: wrapError(error, (msg) => new RetriableSummaryError(msg)),
				};
			}

			const submitData = {
				stage: "submit",
				...uploadData,
				clientSequenceNumber,
				submitOpDuration: trace.trace().duration,
			} as const;

			try {
				this.summarizerNode.completeSummary(handle);
			} catch (error) {
				return {
					stage: "upload",
					...uploadData,
					error: wrapError(error, (msg) => new RetriableSummaryError(msg)),
				};
			}
			return submitData;
		} finally {
			// Cleanup wip summary in case of failure

			this.summarizerNode.clearSummary();

			// ! This needs to happen before we resume inbound queues to ensure heuristics are tracked correctly

			this._summarizer?.recordSummaryAttempt?.(summaryRefSeqNum);

			// Restart the delta manager
			this._deltaManager.inbound.resume();
			if (shouldPauseInboundSignal) {
				this.deltaManager.inboundSignal.resume();
			}
		}
	}

	/**
	 * This helper is called during summarization. If the container is dirty, it will return a failed summarize result
	 * (IBaseSummarizeResult) unless this is the final summarize attempt and SkipFailingIncorrectSummary option is set.
	 * @param logger - The logger to be used for sending telemetry.
	 * @param referenceSequenceNumber - The reference sequence number of the summary attempt.
	 * @param minimumSequenceNumber - The minimum sequence number of the summary attempt.
	 * @param finalAttempt - Whether this is the final summary attempt.
	 * @param beforeSummaryGeneration - Whether this is called before summary generation or after.
	 * @returns failed summarize result (IBaseSummarizeResult) if summary should be failed, undefined otherwise.
	 */
	private async shouldFailSummaryOnPendingOps(
		logger: ITelemetryLoggerExt,
		referenceSequenceNumber: number,
		minimumSequenceNumber: number,
		finalAttempt: boolean,
		beforeSummaryGeneration: boolean,

		// eslint-disable-next-line import/no-deprecated
	): Promise<IBaseSummarizeResult | undefined> {
		if (!this.isDirty) {
			return;
		}

		// If "SkipFailingIncorrectSummary" option is true, don't fail the summary in the last attempt.
		// This is a fallback to make progress in documents where there are consistently pending ops in

		// the summarizer.
		if (
			finalAttempt &&
			this.mc.config.getBoolean("Fluid.Summarizer.SkipFailingIncorrectSummary")
		) {
			const error = DataProcessingError.create(
				"Pending ops during summarization",
				"submitSummary",
				undefined,
				{ pendingMessages: this.pendingMessagesCount },
			);
			logger.sendErrorEvent(
				{
					eventName: "SkipFailingIncorrectSummary",
					referenceSequenceNumber,
					minimumSequenceNumber,
					beforeGenerate: beforeSummaryGeneration,
				},
				error,
			);
		} else {
			// The retry delay when there are pending ops can be overridden via config so that we can adjust it
			// based on telemetry while we decide on a stable number.
			const retryDelayMs =
				this.mc.config.getNumber("Fluid.Summarizer.PendingOpsRetryDelayMs") ??
				defaultPendingOpsRetryDelayMs;
			const error = new RetriableSummaryError(
				"PendingOpsWhileSummarizing",
				retryDelayMs / 1000,
				{
					count: this.pendingMessagesCount,
					beforeGenerate: beforeSummaryGeneration,
				},
			);
			return {
				stage: "base",
				referenceSequenceNumber,
				minimumSequenceNumber,
				error,
			};
		}
	}

	private get pendingMessagesCount(): number {
		return this.pendingStateManager.pendingMessagesCount + this.outbox.messageCount;
	}

	private hasPendingMessages() {
		return this.pendingMessagesCount !== 0;
	}

	private updateDocumentDirtyState(dirty: boolean) {
		if (this.attachState !== AttachState.Attached) {
			assert(dirty, 0x3d2 /* Non-attached container is dirty */);
		} else {
			// Other way is not true = see this.isContainerMessageDirtyable()
			assert(
				!dirty || this.hasPendingMessages(),
				0x3d3 /* if doc is dirty, there has to be pending ops */,
			);
		}

		if (this.dirtyContainer === dirty) {
			return;
		}

		this.dirtyContainer = dirty;
		if (this.emitDirtyDocumentEvent) {
			this.emit(dirty ? "dirty" : "saved");
		}
	}

	public submitMessage(
		type: // eslint-disable-next-line import/no-deprecated
			| ContainerMessageType.FluidDataStoreOp
			// eslint-disable-next-line import/no-deprecated
			| ContainerMessageType.Alias
			// eslint-disable-next-line import/no-deprecated
			| ContainerMessageType.Attach,
		// TODO: better typing
		// eslint-disable-next-line @typescript-eslint/explicit-module-boundary-types, @typescript-eslint/no-explicit-any
		contents: any,
		localOpMetadata: unknown = undefined,
	): void {
		// eslint-disable-next-line @typescript-eslint/no-unsafe-assignment
		this.submit({ type, contents }, localOpMetadata);
	}

	public async uploadBlob(
		blob: ArrayBufferLike,
		signal?: AbortSignal,
	): Promise<IFluidHandleInternal<ArrayBufferLike>> {
		this.verifyNotClosed();
		return this.blobManager.createBlob(blob, signal);
	}

	private submitIdAllocationOpIfNeeded(resubmitOutstandingRanges: boolean): void {
		if (this._idCompressor) {
			const idRange = resubmitOutstandingRanges
				? this._idCompressor.takeUnfinalizedCreationRange()
				: this._idCompressor.takeNextCreationRange();
			// Don't include the idRange if there weren't any Ids allocated
			if (idRange.ids !== undefined) {
				const idAllocationMessage: ContainerRuntimeIdAllocationMessage = {
					// eslint-disable-next-line import/no-deprecated
					type: ContainerMessageType.IdAllocation,
					contents: idRange,
				};
				const idAllocationBatchMessage: BatchMessage = {
					contents: serializeOpContents(idAllocationMessage),
					referenceSequenceNumber: this.deltaManager.lastSequenceNumber,
				};
				this.outbox.submitIdAllocation(idAllocationBatchMessage);
			}
		}
	}

	private submit(
		containerRuntimeMessage: OutboundContainerRuntimeMessage,
		localOpMetadata: unknown = undefined,
		metadata?: { localId: string; blobId?: string },
	): void {
		this.verifyNotClosed();

		// There should be no ops in detached container state!
		assert(
			this.attachState !== AttachState.Detached,
			0x132 /* "sending ops in detached container" */,
		);

		assert(
			metadata === undefined ||
				// eslint-disable-next-line import/no-deprecated
				containerRuntimeMessage.type === ContainerMessageType.BlobAttach,
			0x93f /* metadata */,
		);

		// Note that the real (non-proxy) delta manager is used here to get the readonly info. This is because
		// container runtime's ability to submit ops depend on the actual readonly state of the delta manager.
		if (this.innerDeltaManager.readOnlyInfo.readonly) {
			this.mc.logger.sendTelemetryEvent({
				eventName: "SubmitOpInReadonly",
				connected: this.connected,
			});
		}

		const type = containerRuntimeMessage.type;
		assert(
			// eslint-disable-next-line import/no-deprecated
			type !== ContainerMessageType.IdAllocation,
			0x9a5 /* IdAllocation should be submitted directly to outbox. */,
		);

		try {
			this.submitIdAllocationOpIfNeeded(false);

			// Allow document schema controller to send a message if it needs to propose change in document schema.
			// If it needs to send a message, it will call provided callback with payload of such message and rely
			// on this callback to do actual sending.

			const schemaChangeMessage = this.documentsSchemaController.maybeSendSchemaMessage();
			if (schemaChangeMessage) {
				this.logger.sendTelemetryEvent({
					eventName: "SchemaChangeProposal",
					refSeq: schemaChangeMessage.refSeq,
					version: schemaChangeMessage.version,
					newRuntimeSchema: JSON.stringify(schemaChangeMessage.runtime),
					sessionRuntimeSchema: JSON.stringify(this.sessionSchema),
					oldRuntimeSchema: JSON.stringify(this.metadata?.documentSchema?.runtime),
				});
				const msg: ContainerRuntimeDocumentSchemaMessage = {
					// eslint-disable-next-line import/no-deprecated
					type: ContainerMessageType.DocumentSchemaChange,
					contents: schemaChangeMessage,
				};
				this.outbox.submit({
					contents: serializeOpContents(msg),
					referenceSequenceNumber: this.deltaManager.lastSequenceNumber,
				});
			}

			const message: BatchMessage = {
				contents: serializeOpContents(containerRuntimeMessage),
				metadata,
				localOpMetadata,
				referenceSequenceNumber: this.deltaManager.lastSequenceNumber,
			};
			// eslint-disable-next-line import/no-deprecated
			if (type === ContainerMessageType.BlobAttach) {
				// BlobAttach ops must have their metadata visible and cannot be grouped (see opGroupingManager.ts)
				this.outbox.submitBlobAttach(message);
			} else {
				this.outbox.submit(message);
			}

			// Note: Technically, the system "always" batches - if this case is true we'll just have a single-message batch.
			const flushImmediatelyOnSubmit = !this.currentlyBatching();
			if (flushImmediatelyOnSubmit) {
				this.flush();
			} else {
				this.scheduleFlush();
			}
		} catch (error) {
			this.closeFn(error as GenericError);
			throw error;
		}

		if (this.isContainerMessageDirtyable(containerRuntimeMessage)) {
			this.updateDocumentDirtyState(true);
		}
	}

	private scheduleFlush() {
		if (this.flushTaskExists) {
			return;
		}

		this.flushTaskExists = true;
		const flush = () => {
			this.flushTaskExists = false;
			try {
				this.flush();
			} catch (error) {
				this.closeFn(error as GenericError);
			}
		};

		switch (this.flushMode) {
			case FlushMode.TurnBased:
				// When in TurnBased flush mode the runtime will buffer operations in the current turn and send them as a single
				// batch at the end of the turn
				// eslint-disable-next-line @typescript-eslint/no-floating-promises
				Promise.resolve().then(flush);
				break;

			// FlushModeExperimental is experimental and not exposed directly in the runtime APIs
			case FlushModeExperimental.Async as unknown as FlushMode:
				// When in Async flush mode, the runtime will accumulate all operations across JS turns and send them as a single
				// batch when all micro-tasks are complete.
				// Compared to TurnBased, this flush mode will capture more ops into the same batch.
				setTimeout(flush, 0);
				break;

			default:
				assert(
					this._orderSequentiallyCalls > 0,
					0x587 /* Unreachable unless running under orderSequentially */,
				);
				break;
		}
	}

	private submitSummaryMessage(contents: ISummaryContent, referenceSequenceNumber: number) {
		this.verifyNotClosed();
		assert(
			this.connected,
			0x133 /* "Container disconnected when trying to submit system message" */,
		);

		// System message should not be sent in the middle of the batch.
		assert(this.outbox.isEmpty, 0x3d4 /* System op in the middle of a batch */);

		// back-compat: ADO #1385: Make this call unconditional in the future
		return this.submitSummaryFn !== undefined
			? this.submitSummaryFn(contents, referenceSequenceNumber)
			: this.submitFn(MessageType.Summarize, contents, false);
	}

	/**
	 * Throw an error if the runtime is closed.  Methods that are expected to potentially
	 * be called after dispose due to asynchrony should not call this.
	 */
	private verifyNotClosed() {
		if (this._disposed) {
			throw new Error("Runtime is closed");
		}
	}

	/**
	 * Resubmits each message in the batch, and then flushes the outbox.
	 *
	 * @remarks - If the "Offline Load" feature is enabled, the batchId is included in the resubmitted messages,
	 * for correlation to detect container forking.
	 */
	private reSubmitBatch(batch: PendingMessageResubmitData[], batchId: BatchId) {
		this.orderSequentially(() => {
			for (const message of batch) {
				this.reSubmit(message);
			}
		});

		// Only include Batch ID if "Offline Load" feature is enabled
		// It's only needed to identify batches across container forks arising from misuse of offline load.
		this.flush(this.offlineEnabled ? batchId : undefined);
	}

	private reSubmit(message: PendingMessageResubmitData) {
		// Need to parse from string for back-compat
		const containerRuntimeMessage = this.parseLocalOpContent(message.content);
		this.reSubmitCore(containerRuntimeMessage, message.localOpMetadata, message.opMetadata);
	}

	/**
	 * Finds the right store and asks it to resubmit the message. This typically happens when we
	 * reconnect and there are pending messages.
	 * ! Note: successfully resubmitting an op that has been successfully sequenced is not possible due to checks in the ConnectionStateHandler (Loader layer)
	 * @param message - The original LocalContainerRuntimeMessage.
	 * @param localOpMetadata - The local metadata associated with the original message.
	 */
	private reSubmitCore(
		message: LocalContainerRuntimeMessage,
		localOpMetadata: unknown,
		opMetadata: Record<string, unknown> | undefined,
	) {
		assert(
			!this.isSummarizerClient,

			0x8f2 /* Summarizer never reconnects so should never resubmit */,
		);
		switch (message.type) {
			// eslint-disable-next-line import/no-deprecated
			case ContainerMessageType.FluidDataStoreOp:
			// eslint-disable-next-line import/no-deprecated
			case ContainerMessageType.Attach:
			// eslint-disable-next-line import/no-deprecated
			case ContainerMessageType.Alias:
				// For Operations, call resubmitDataStoreOp which will find the right store
				// and trigger resubmission on it.
				this.channelCollection.reSubmit(message.type, message.contents, localOpMetadata);
				break;
			// eslint-disable-next-line import/no-deprecated
			case ContainerMessageType.IdAllocation: {
				// Allocation ops are never resubmitted/rebased. This is because they require special handling to
				// avoid being submitted out of order. For example, if the pending state manager contained
				// [idOp1, dataOp1, idOp2, dataOp2] and the resubmission of dataOp1 generated idOp3, that would be
				// placed into the outbox in the same batch as idOp1, but before idOp2 is resubmitted.
				// To avoid this, allocation ops are simply never resubmitted. Prior to invoking the pending state
				// manager to replay pending ops, the runtime will always submit a new allocation range that includes
				// all pending IDs. The resubmitted allocation ops are then ignored here.
				break;
			}
			// eslint-disable-next-line import/no-deprecated
			case ContainerMessageType.BlobAttach:
				this.blobManager.reSubmit(opMetadata);
				break;
			// eslint-disable-next-line import/no-deprecated
			case ContainerMessageType.Rejoin:
				this.submit(message);
				break;
			// eslint-disable-next-line import/no-deprecated
			case ContainerMessageType.GC:
				this.submit(message);
				break;
			// eslint-disable-next-line import/no-deprecated
			case ContainerMessageType.DocumentSchemaChange:
				// There is no need to resend this message. Document schema controller will properly resend it again (if needed)
				// on a first occasion (any ops sent after reconnect). There is a good chance, though, that it will not want to
				// send any ops, as some other client already changed schema.
				break;
			default: {
				const error = getUnknownMessageTypeError(message.type, "reSubmitCore" /* codePath */);
				this.closeFn(error);
				throw error;
			}
		}
	}

	private rollback(content: string | undefined, localOpMetadata: unknown) {
		// Need to parse from string for back-compat
		const { type, contents } = this.parseLocalOpContent(content);
		switch (type) {
			// eslint-disable-next-line import/no-deprecated
			case ContainerMessageType.FluidDataStoreOp:
				// For operations, call rollbackDataStoreOp which will find the right store
				// and trigger rollback on it.
				this.channelCollection.rollback(type, contents, localOpMetadata);
				break;
			default:
				throw new Error(`Can't rollback ${type}`);
		}
	}

	/**
	 * Implementation of ISummarizerInternalsProvider.refreshLatestSummaryAck
	 */
<<<<<<< HEAD
	// eslint-disable-next-line import/no-deprecated
	public async refreshLatestSummaryAck(options: IRefreshSummaryAckOptions) {
=======
	public async refreshLatestSummaryAck(options: IRefreshSummaryAckOptions): Promise<void> {
>>>>>>> ee7d253d
		const { proposalHandle, ackHandle, summaryRefSeq, summaryLogger } = options;

		// proposalHandle is always passed from RunningSummarizer.
		assert(proposalHandle !== undefined, 0x766 /* proposalHandle should be available */);

		const result = await this.summarizerNode.refreshLatestSummary(
			proposalHandle,
			summaryRefSeq,
		);

		/* eslint-disable jsdoc/check-indentation */
		/**
		 * If the snapshot corresponding to the ack is not tracked by this client, it was submitted by another client.
		 * Take action as per the following scenarios:
		 * 1. If that snapshot is older than the one tracked by this client, ignore the ack because only the latest
		 *    snapshot is tracked.
		 * 2. If that snapshot is newer, attempt to fetch the latest snapshot and do one of the following:
		 *    2.1. If the fetched snapshot is same or newer than the one for which ack was received, close this client.
		 *         The next summarizer client will likely start from this snapshot and get out of this state. Fetching
		 *         the snapshot updates the cache for this client so if it's re-elected as summarizer, this will prevent
		 *         any thrashing.
		 *    2.2. If the fetched snapshot is older than the one for which ack was received, ignore the ack. This can
		 *         happen in scenarios where the snapshot for the ack was lost in storage (in scenarios like DB rollback,
		 *         etc.) but the summary ack is still there because it's tracked a different service. In such cases,
		 *         ignoring the ack is the correct thing to do because the latest snapshot in storage is not the one for
		 *         the ack but is still the one tracked by this client. If we were to close the summarizer like in the
		 *         previous scenario, it will result in this document stuck in this state in a loop.
		 */
		/* eslint-enable jsdoc/check-indentation */
		if (!result.isSummaryTracked) {
			if (result.isSummaryNewer) {
				await this.fetchLatestSnapshotAndMaybeClose(summaryRefSeq, ackHandle, summaryLogger);
			}
			return;
		}

		// Notify the garbage collector so it can update its latest summary state.
		await this.garbageCollector.refreshLatestSummary(result);

		// If we here, the ack was tracked by this client. Update the summary context of the last ack.
		this.lastAckedSummaryContext = {
			proposalHandle,
			ackHandle,
			referenceSequenceNumber: summaryRefSeq,
		};
	}

	/**
	 * Fetches the latest snapshot from storage. If the fetched snapshot is same or newer than the one for which ack
	 * was received, close this client. Fetching the snapshot will update the cache for this client so if it's
	 * re-elected as summarizer, this will prevent any thrashing.
	 * If the fetched snapshot is older than the one for which ack was received, ignore the ack and return. This can
	 * happen in scenarios where the snapshot for the ack was lost in storage in scenarios like DB rollback, etc.
	 */
	private async fetchLatestSnapshotAndMaybeClose(
		targetRefSeq: number,
		targetAckHandle: string,
		logger: ITelemetryLoggerExt,
	) {
		const fetchedSnapshotRefSeq = await PerformanceEvent.timedExecAsync(
			logger,
			{ eventName: "RefreshLatestSummaryAckFetch" },
			async (perfEvent: {
				end: (arg0: {
					details: {
						getVersionDuration?: number | undefined;
						getSnapshotDuration?: number | undefined;
						snapshotRefSeq?: number | undefined;
						snapshotVersion?: string | undefined;
						newerSnapshotPresent?: boolean | undefined;
						targetRefSeq?: number | undefined;
						targetAckHandle?: string | undefined;
					};
				}) => void;
			}) => {
				const props: {
					getVersionDuration?: number;
					getSnapshotDuration?: number;
					snapshotRefSeq?: number;
					snapshotVersion?: string;
					newerSnapshotPresent?: boolean | undefined;
					targetRefSeq?: number | undefined;
					targetAckHandle?: string | undefined;
				} = { targetRefSeq, targetAckHandle };
				const trace = Trace.start();

				let snapshotTree: ISnapshotTree | null;
				const scenarioName = "RefreshLatestSummaryAckFetch";
				// If loader supplied us the ISnapshot when loading, the new getSnapshotApi is supported and feature gate is ON, then use the
				// new API, otherwise it will reduce the service performance because the service will need to recalculate the full snapshot
				// in case previously getSnapshotApi was used and now we use the getVersions API.
				if (
					this.isSnapshotInstanceOfISnapshot &&
					this.storage.getSnapshot !== undefined &&
					this.mc.config.getBoolean("Fluid.Container.UseLoadingGroupIdForSnapshotFetch2") ===
						true
				) {
					const snapshot = await this.storage.getSnapshot({
						scenarioName,
						fetchSource: FetchSource.noCache,
					});
					const id = snapshot.snapshotTree.id;
					assert(id !== undefined, 0x9d0 /* id of the fetched snapshot should be defined */);
					props.snapshotVersion = id;
					snapshotTree = snapshot.snapshotTree;
				} else {
					const versions = await this.storage.getVersions(
						null,
						1,
						scenarioName,
						FetchSource.noCache,
					);
					assert(
						!!versions && !!versions[0],
						0x137 /* "Failed to get version from storage" */,
					);
					snapshotTree = await this.storage.getSnapshotTree(versions[0]);
					assert(!!snapshotTree, 0x138 /* "Failed to get snapshot from storage" */);
					props.snapshotVersion = versions[0].id;
				}

				props.getSnapshotDuration = trace.trace().duration;
				const readAndParseBlob = async <T>(id: string) => readAndParse<T>(this.storage, id);
				const snapshotRefSeq = await seqFromTree(snapshotTree, readAndParseBlob);
				props.snapshotRefSeq = snapshotRefSeq;
				props.newerSnapshotPresent = snapshotRefSeq >= targetRefSeq;

				perfEvent.end({ details: props });
				return snapshotRefSeq;
			},
		);

		// If the snapshot that was fetched is older than the target snapshot, return. The summarizer will not be closed

		// because the snapshot is likely deleted from storage and it so, closing the summarizer will result in the
		// document being stuck in this state.
		if (fetchedSnapshotRefSeq < targetRefSeq) {
			return;
		}

		await delay(this.closeSummarizerDelayMs);

		this._summarizer?.stop("latestSummaryStateStale");
		this.disposeFn();
	}

	public getPendingLocalState(props?: IGetPendingLocalStateProps): unknown {
		this.verifyNotClosed();

		if (this._orderSequentiallyCalls !== 0) {
			throw new UsageError("can't get state during orderSequentially");
		}
		this.imminentClosure ||= props?.notifyImminentClosure ?? false;

		const getSyncState = (
			pendingAttachmentBlobs?: IPendingBlobs,
		): IPendingRuntimeState | undefined => {
			const pending = this.pendingStateManager.getLocalState(props?.snapshotSequenceNumber);
			const sessionExpiryTimerStarted =
				props?.sessionExpiryTimerStarted ?? this.garbageCollector.sessionExpiryTimerStarted;

			const pendingIdCompressorState = this._idCompressor?.serialize(true);

			return {
				pending,
				pendingIdCompressorState,
				pendingAttachmentBlobs,
				sessionExpiryTimerStarted,
			};
		};
		const perfEvent = {
			eventName: "getPendingLocalState",
			notifyImminentClosure: props?.notifyImminentClosure,
		};
		const logAndReturnPendingState = (
			event: PerformanceEvent,
			pendingState?: IPendingRuntimeState,
		) => {
			event.end({
				attachmentBlobsSize: Object.keys(pendingState?.pendingAttachmentBlobs ?? {}).length,
				pendingOpsSize: pendingState?.pending?.pendingStates.length,
			});
			return pendingState;
		};

		// Flush pending batch.
		// getPendingLocalState() is only exposed through Container.closeAndGetPendingLocalState(), so it's safe
		// to close current batch.
		this.flush();

		return props?.notifyImminentClosure === true
			? PerformanceEvent.timedExecAsync(this.mc.logger, perfEvent, async (event) =>
					logAndReturnPendingState(
						event,
						getSyncState(
							await this.blobManager.attachAndGetPendingBlobs(props?.stopBlobAttachingSignal),
						),
					),
				)
			: PerformanceEvent.timedExec(this.mc.logger, perfEvent, (event) =>
					logAndReturnPendingState(event, getSyncState()),
				);
	}

	// eslint-disable-next-line import/no-deprecated
	public summarizeOnDemand(options: IOnDemandSummarizeOptions): ISummarizeResults {
		if (this.isSummarizerClient) {
			return this.summarizer.summarizeOnDemand(options);
		} else if (this.summaryManager !== undefined) {
			return this.summaryManager.summarizeOnDemand(options);
		} else {
			// If we're not the summarizer, and we don't have a summaryManager, we expect that
			// disableSummaries is turned on. We are throwing instead of returning a failure here,
			// because it is a misuse of the API rather than an expected failure.
			throw new UsageError(`Can't summarize, disableSummaries: ${this.summariesDisabled}`);
		}
	}

	// eslint-disable-next-line import/no-deprecated
	public enqueueSummarize(options: IEnqueueSummarizeOptions): EnqueueSummarizeResult {
		if (this.isSummarizerClient) {
			return this.summarizer.enqueueSummarize(options);
		} else if (this.summaryManager !== undefined) {
			return this.summaryManager.enqueueSummarize(options);
		} else {
			// If we're not the summarizer, and we don't have a summaryManager, we expect that
			// generateSummaries is turned off. We are throwing instead of returning a failure here,
			// because it is a misuse of the API rather than an expected failure.
			throw new UsageError(`Can't summarize, disableSummaries: ${this.summariesDisabled}`);
		}
	}

	/**
	 * Forms a function that will create and retrieve a Summarizer.
	 */

	private formCreateSummarizerFn(loader: ILoader) {
		return async () => {
			return createSummarizer(loader, `/${summarizerRequestUrl}`);
		};
	}

	private validateSummaryHeuristicConfiguration(
		configuration: ISummaryConfigurationHeuristics,
	) {
		// eslint-disable-next-line no-restricted-syntax
		for (const prop in configuration) {
			if (typeof configuration[prop] === "number" && configuration[prop] < 0) {
				throw new UsageError(
					`Summary heuristic configuration property "${prop}" cannot be less than 0`,
				);
			}
		}
		if (configuration.minIdleTime > configuration.maxIdleTime) {
			throw new UsageError(
				`"minIdleTime" [${configuration.minIdleTime}] cannot be greater than "maxIdleTime" [${configuration.maxIdleTime}]`,
			);
		}
	}

	private get groupedBatchingEnabled(): boolean {
		return this.sessionSchema.opGroupingEnabled === true;
	}
}<|MERGE_RESOLUTION|>--- conflicted
+++ resolved
@@ -172,7 +172,6 @@
 } from "./gc/index.js";
 import { InboundBatchAggregator } from "./inboundBatchAggregator.js";
 import {
-	// eslint-disable-next-line import/no-deprecated
 	ContainerMessageType,
 	type ContainerRuntimeDocumentSchemaMessage,
 	ContainerRuntimeGCMessage,
@@ -257,7 +256,6 @@
 	// eslint-disable-next-line import/no-deprecated
 	Summarizer,
 	SummarizerClientElection,
-	// eslint-disable-next-line import/no-deprecated
 	SummaryCollection,
 	SummaryManager,
 	aliasBlobName,
@@ -724,7 +722,6 @@
  * Checks whether a message.type is one of the values in ContainerMessageType
  */
 export function isUnpackedRuntimeMessage(message: ISequencedDocumentMessage): boolean {
-	// eslint-disable-next-line import/no-deprecated
 	return (Object.values(ContainerMessageType) as string[]).includes(message.type);
 }
 
@@ -1397,7 +1394,7 @@
 	 * do not create it (see SummarizerClientElection.clientDetailsPermitElection() for details)
 	 */
 	private readonly summaryManager?: SummaryManager;
-	// eslint-disable-next-line import/no-deprecated
+
 	private readonly summaryCollection: SummaryCollection;
 
 	private readonly summarizerNode: IRootSummarizerNodeWithGC;
@@ -1977,7 +1974,6 @@
 			sendBlobAttachOp: (localId: string, blobId?: string) => {
 				if (!this.disposed) {
 					this.submit(
-						// eslint-disable-next-line import/no-deprecated
 						{ type: ContainerMessageType.BlobAttach, contents: undefined },
 						undefined,
 						{
@@ -2078,7 +2074,7 @@
 
 		this.closeSummarizerDelayMs =
 			closeSummarizerDelayOverride ?? defaultCloseSummarizerDelayMs;
-		// eslint-disable-next-line import/no-deprecated
+
 		this.summaryCollection = new SummaryCollection(this.deltaManager, this.logger);
 
 		this.dirtyContainer =
@@ -2258,12 +2254,8 @@
 		this.skipSavedCompressorOps = pendingRuntimeState?.pendingIdCompressorState !== undefined;
 	}
 
-<<<<<<< HEAD
 	// eslint-disable-next-line import/no-deprecated
-	public onSchemaChange(schema: IDocumentSchemaCurrent) {
-=======
 	public onSchemaChange(schema: IDocumentSchemaCurrent): void {
->>>>>>> ee7d253d
 		this.logger.sendTelemetryEvent({
 			eventName: "SchemaChangeAccept",
 			sessionRuntimeSchema: JSON.stringify(schema),
@@ -2752,14 +2744,13 @@
 		// Need to parse from string for back-compat
 		const opContents = this.parseLocalOpContent(serializedOpContent);
 		switch (opContents.type) {
-			// eslint-disable-next-line import/no-deprecated
 			case ContainerMessageType.FluidDataStoreOp:
-			// eslint-disable-next-line import/no-deprecated
+
 			case ContainerMessageType.Attach:
-			// eslint-disable-next-line import/no-deprecated
+
 			case ContainerMessageType.Alias:
 				return this.channelCollection.applyStashedOp(opContents);
-			// eslint-disable-next-line import/no-deprecated
+
 			case ContainerMessageType.IdAllocation:
 				// IDs allocation ops in stashed state are ignored because the tip state of the compressor
 				// is serialized into the pending state. This is done because generation of new IDs during
@@ -2775,16 +2766,16 @@
 					0x8f1 /* ID compressor should be in use */,
 				);
 				return;
-			// eslint-disable-next-line import/no-deprecated
+
 			case ContainerMessageType.DocumentSchemaChange:
 				return;
-			// eslint-disable-next-line import/no-deprecated
+
 			case ContainerMessageType.BlobAttach:
 				return;
-			// eslint-disable-next-line import/no-deprecated
+
 			case ContainerMessageType.Rejoin:
 				throw new Error("rejoin not expected here");
-			// eslint-disable-next-line import/no-deprecated
+
 			case ContainerMessageType.GC:
 				// GC op is only sent in summarizer which should never have stashed ops.
 
@@ -3270,26 +3261,25 @@
 		const contents = messagesContent.map((c) => c.contents);
 
 		switch (message.type) {
-			// eslint-disable-next-line import/no-deprecated
 			case ContainerMessageType.FluidDataStoreOp:
-			// eslint-disable-next-line import/no-deprecated
+
 			case ContainerMessageType.Attach:
-			// eslint-disable-next-line import/no-deprecated
+
 			case ContainerMessageType.Alias:
 				// Remove the metadata from the message before sending it to the channel collection. The metadata
 				// is added by the container runtime and is not part of the message that the channel collection and
 				// layers below it expect.
 				this.channelCollection.processMessages({ envelope: message, messagesContent, local });
 				break;
-			// eslint-disable-next-line import/no-deprecated
+
 			case ContainerMessageType.BlobAttach:
 				this.blobManager.processBlobAttachMessage(message, local);
 				break;
-			// eslint-disable-next-line import/no-deprecated
+
 			case ContainerMessageType.IdAllocation:
 				this.processIdCompressorMessages(contents as IdCreationRange[], savedOp);
 				break;
-			// eslint-disable-next-line import/no-deprecated
+
 			case ContainerMessageType.GC:
 				this.garbageCollector.processMessages(
 					contents as GarbageCollectionMessage[],
@@ -3297,15 +3287,15 @@
 					local,
 				);
 				break;
-			// eslint-disable-next-line import/no-deprecated
+
 			case ContainerMessageType.ChunkedOp:
 				// From observability POV, we should not expose the rest of the system (including "op" events on object) to these messages.
 				// Also resetReconnectCount() would be wrong - see comment that was there before this change was made.
 				assert(false, 0x93d /* should not even get here */);
-			// eslint-disable-next-line import/no-deprecated
+
 			case ContainerMessageType.Rejoin:
 				break;
-			// eslint-disable-next-line import/no-deprecated
+
 			case ContainerMessageType.DocumentSchemaChange:
 				this.documentsSchemaController.processDocumentSchemaMessages(
 					// eslint-disable-next-line import/no-deprecated
@@ -3658,7 +3648,6 @@
 		// Certain container runtime messages should not mark the container dirty such as the old built-in
 		// AgentScheduler and Garbage collector messages.
 		switch (type) {
-			// eslint-disable-next-line import/no-deprecated
 			case ContainerMessageType.Attach: {
 				const attachMessage = contents as InboundAttachMessage;
 				if (attachMessage.id === agentSchedulerId) {
@@ -3666,7 +3655,7 @@
 				}
 				break;
 			}
-			// eslint-disable-next-line import/no-deprecated
+
 			case ContainerMessageType.FluidDataStoreOp: {
 				const envelope = contents;
 				if (envelope.address === agentSchedulerId) {
@@ -3674,11 +3663,11 @@
 				}
 				break;
 			}
-			// eslint-disable-next-line import/no-deprecated
+
 			case ContainerMessageType.IdAllocation:
-			// eslint-disable-next-line import/no-deprecated
+
 			case ContainerMessageType.DocumentSchemaChange:
-			// eslint-disable-next-line import/no-deprecated
+
 			case ContainerMessageType.GC: {
 				return false;
 			}
@@ -4592,11 +4581,9 @@
 	}
 
 	public submitMessage(
-		type: // eslint-disable-next-line import/no-deprecated
+		type:
 			| ContainerMessageType.FluidDataStoreOp
-			// eslint-disable-next-line import/no-deprecated
 			| ContainerMessageType.Alias
-			// eslint-disable-next-line import/no-deprecated
 			| ContainerMessageType.Attach,
 		// TODO: better typing
 		// eslint-disable-next-line @typescript-eslint/explicit-module-boundary-types, @typescript-eslint/no-explicit-any
@@ -4623,7 +4610,6 @@
 			// Don't include the idRange if there weren't any Ids allocated
 			if (idRange.ids !== undefined) {
 				const idAllocationMessage: ContainerRuntimeIdAllocationMessage = {
-					// eslint-disable-next-line import/no-deprecated
 					type: ContainerMessageType.IdAllocation,
 					contents: idRange,
 				};
@@ -4651,7 +4637,6 @@
 
 		assert(
 			metadata === undefined ||
-				// eslint-disable-next-line import/no-deprecated
 				containerRuntimeMessage.type === ContainerMessageType.BlobAttach,
 			0x93f /* metadata */,
 		);
@@ -4667,7 +4652,6 @@
 
 		const type = containerRuntimeMessage.type;
 		assert(
-			// eslint-disable-next-line import/no-deprecated
 			type !== ContainerMessageType.IdAllocation,
 			0x9a5 /* IdAllocation should be submitted directly to outbox. */,
 		);
@@ -4690,7 +4674,6 @@
 					oldRuntimeSchema: JSON.stringify(this.metadata?.documentSchema?.runtime),
 				});
 				const msg: ContainerRuntimeDocumentSchemaMessage = {
-					// eslint-disable-next-line import/no-deprecated
 					type: ContainerMessageType.DocumentSchemaChange,
 					contents: schemaChangeMessage,
 				};
@@ -4706,7 +4689,7 @@
 				localOpMetadata,
 				referenceSequenceNumber: this.deltaManager.lastSequenceNumber,
 			};
-			// eslint-disable-next-line import/no-deprecated
+
 			if (type === ContainerMessageType.BlobAttach) {
 				// BlobAttach ops must have their metadata visible and cannot be grouped (see opGroupingManager.ts)
 				this.outbox.submitBlobAttach(message);
@@ -4839,17 +4822,16 @@
 			0x8f2 /* Summarizer never reconnects so should never resubmit */,
 		);
 		switch (message.type) {
-			// eslint-disable-next-line import/no-deprecated
 			case ContainerMessageType.FluidDataStoreOp:
-			// eslint-disable-next-line import/no-deprecated
+
 			case ContainerMessageType.Attach:
-			// eslint-disable-next-line import/no-deprecated
+
 			case ContainerMessageType.Alias:
 				// For Operations, call resubmitDataStoreOp which will find the right store
 				// and trigger resubmission on it.
 				this.channelCollection.reSubmit(message.type, message.contents, localOpMetadata);
 				break;
-			// eslint-disable-next-line import/no-deprecated
+
 			case ContainerMessageType.IdAllocation: {
 				// Allocation ops are never resubmitted/rebased. This is because they require special handling to
 				// avoid being submitted out of order. For example, if the pending state manager contained
@@ -4860,19 +4842,19 @@
 				// all pending IDs. The resubmitted allocation ops are then ignored here.
 				break;
 			}
-			// eslint-disable-next-line import/no-deprecated
+
 			case ContainerMessageType.BlobAttach:
 				this.blobManager.reSubmit(opMetadata);
 				break;
-			// eslint-disable-next-line import/no-deprecated
+
 			case ContainerMessageType.Rejoin:
 				this.submit(message);
 				break;
-			// eslint-disable-next-line import/no-deprecated
+
 			case ContainerMessageType.GC:
 				this.submit(message);
 				break;
-			// eslint-disable-next-line import/no-deprecated
+
 			case ContainerMessageType.DocumentSchemaChange:
 				// There is no need to resend this message. Document schema controller will properly resend it again (if needed)
 				// on a first occasion (any ops sent after reconnect). There is a good chance, though, that it will not want to
@@ -4890,7 +4872,6 @@
 		// Need to parse from string for back-compat
 		const { type, contents } = this.parseLocalOpContent(content);
 		switch (type) {
-			// eslint-disable-next-line import/no-deprecated
 			case ContainerMessageType.FluidDataStoreOp:
 				// For operations, call rollbackDataStoreOp which will find the right store
 				// and trigger rollback on it.
@@ -4904,12 +4885,8 @@
 	/**
 	 * Implementation of ISummarizerInternalsProvider.refreshLatestSummaryAck
 	 */
-<<<<<<< HEAD
 	// eslint-disable-next-line import/no-deprecated
-	public async refreshLatestSummaryAck(options: IRefreshSummaryAckOptions) {
-=======
 	public async refreshLatestSummaryAck(options: IRefreshSummaryAckOptions): Promise<void> {
->>>>>>> ee7d253d
 		const { proposalHandle, ackHandle, summaryRefSeq, summaryLogger } = options;
 
 		// proposalHandle is always passed from RunningSummarizer.
