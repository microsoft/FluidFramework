/*!
 * Copyright (c) Microsoft Corporation and contributors. All rights reserved.
 * Licensed under the MIT License.
 */

import { Trace, TypedEventEmitter } from "@fluid-internal/client-utils";
import {
	AttachState,
	IAudience,
	ISelf,
	ICriticalContainerError,
	IDeltaManager,
} from "@fluidframework/container-definitions";
import {
	IBatchMessage,
	IContainerContext,
	IGetPendingLocalStateProps,
	ILoader,
	IRuntime,
	LoaderHeader,
	type IAudienceEvents,
} from "@fluidframework/container-definitions/internal";
import {
	IContainerRuntime,
	IContainerRuntimeEvents,
} from "@fluidframework/container-runtime-definitions/internal";
import {
	FluidObject,
	IFluidHandle,
	IFluidHandleContext,
	type IFluidHandleInternal,
	IProvideFluidHandleContext,
	IRequest,
	IResponse,
	ITelemetryBaseLogger,
} from "@fluidframework/core-interfaces/internal";
import { ISignalEnvelope } from "@fluidframework/core-interfaces/internal";
import {
	assert,
	Deferred,
	LazyPromise,
	PromiseCache,
	delay,
} from "@fluidframework/core-utils/internal";
import {
	DriverHeader,
	FetchSource,
	IDocumentStorageService,
	type ISnapshot,
} from "@fluidframework/driver-definitions/internal";
import { readAndParse } from "@fluidframework/driver-utils/internal";
import type { IIdCompressor } from "@fluidframework/id-compressor";
import type {
	IIdCompressorCore,
	IdCreationRange,
	SerializedIdCompressorWithNoSession,
	SerializedIdCompressorWithOngoingSession,
} from "@fluidframework/id-compressor/internal";
import {
	IClientDetails,
	IDocumentMessage,
	IQuorumClients,
	ISequencedDocumentMessage,
	ISignalMessage,
	ISnapshotTree,
	ISummaryContent,
	ISummaryTree,
	MessageType,
	SummaryType,
} from "@fluidframework/protocol-definitions";
import {
	IGarbageCollectionData,
	IInboundSignalMessage,
	ISummaryTreeWithStats,
	ITelemetryContext,
} from "@fluidframework/runtime-definitions";
import {
	CreateChildSummarizerNodeParam,
	FlushMode,
	FlushModeExperimental,
	IDataStore,
	IEnvelope,
	IFluidDataStoreContextDetached,
	IFluidDataStoreRegistry,
	ISummarizeInternalResult,
	InboundAttachMessage,
	NamedFluidDataStoreRegistryEntries,
	SummarizeInternalFn,
	channelsTreeName,
	gcTreeKey,
} from "@fluidframework/runtime-definitions/internal";
import {
	GCDataBuilder,
	ReadAndParseBlob,
	RequestParser,
	TelemetryContext,
	addBlobToSummary,
	addSummarizeResultToSummary,
	calculateStats,
	create404Response,
	exceptionToResponse,
	responseToException,
	seqFromTree,
} from "@fluidframework/runtime-utils/internal";
import type { ITelemetryGenericEventExt } from "@fluidframework/telemetry-utils/internal";
import {
	ITelemetryLoggerExt,
	DataCorruptionError,
	DataProcessingError,
	GenericError,
	IEventSampler,
	LoggingError,
	MonitoringContext,
	PerformanceEvent,
	// eslint-disable-next-line import/no-deprecated
	TaggedLoggerAdapter,
	UsageError,
	createChildLogger,
	createChildMonitoringContext,
	createSampledLogger,
	loggerToMonitoringContext,
	raiseConnectedEvent,
	wrapError,
} from "@fluidframework/telemetry-utils/internal";
import { v4 as uuid } from "uuid";

import { BindBatchTracker } from "./batchTracker.js";
import { BlobManager, IBlobManagerLoadInfo, IPendingBlobs } from "./blobManager.js";
import { ChannelCollection, getSummaryForDatastores, wrapContext } from "./channelCollection.js";
import { IPerfSignalReport, ReportOpPerfTelemetry } from "./connectionTelemetry.js";
import { ContainerFluidHandleContext } from "./containerHandleContext.js";
import { channelToDataStore } from "./dataStore.js";
import { FluidDataStoreRegistry } from "./dataStoreRegistry.js";
import { DeltaManagerPendingOpsProxy, DeltaManagerSummarizerProxy } from "./deltaManagerProxies.js";
import {
	GCNodeType,
	GarbageCollector,
	IGCRuntimeOptions,
	IGCStats,
	IGarbageCollector,
	gcGenerationOptionName,
} from "./gc/index.js";
import {
	ContainerMessageType,
	type ContainerRuntimeDocumentSchemaMessage,
	ContainerRuntimeGCMessage,
	type ContainerRuntimeIdAllocationMessage,
	type InboundSequencedContainerRuntimeMessage,
	type InboundSequencedContainerRuntimeMessageOrSystemMessage,
	type LocalContainerRuntimeMessage,
	type OutboundContainerRuntimeMessage,
	type UnknownContainerRuntimeMessage,
} from "./messageTypes.js";
import { IBatchMetadata, ISavedOpMetadata } from "./metadata.js";
import {
	BatchMessage,
	IBatch,
	IBatchCheckpoint,
	OpCompressor,
	OpDecompressor,
	OpGroupingManager,
	OpSplitter,
	Outbox,
	RemoteMessageProcessor,
} from "./opLifecycle/index.js";
import { pkgVersion } from "./packageVersion.js";
import {
	IPendingBatchMessage,
	IPendingLocalState,
	PendingStateManager,
} from "./pendingStateManager.js";
import { ScheduleManager } from "./scheduleManager.js";
import {
	DocumentsSchemaController,
	EnqueueSummarizeResult,
	IBaseSummarizeResult,
	IConnectableRuntime,
	IContainerRuntimeMetadata,
	ICreateContainerMetadata,
	type IDocumentSchemaCurrent,
	IEnqueueSummarizeOptions,
	IGenerateSummaryTreeResult,
	IGeneratedSummaryStats,
	IOnDemandSummarizeOptions,
	IRefreshSummaryAckOptions,
	IRootSummarizerNodeWithGC,
	ISerializedElection,
	ISubmitSummaryOptions,
	ISummarizeResults,
	ISummarizer,
	ISummarizerEvents,
	ISummarizerInternalsProvider,
	ISummarizerRuntime,
	ISummaryMetadataMessage,
	IdCompressorMode,
	OrderedClientCollection,
	OrderedClientElection,
	RetriableSummaryError,
	RunWhileConnectedCoordinator,
	SubmitSummaryResult,
	Summarizer,
	SummarizerClientElection,
	SummaryCollection,
	SummaryManager,
	aliasBlobName,
	blobsTreeName,
	chunksBlobName,
	createRootSummarizerNodeWithGC,
	electedSummarizerBlobName,
	extractSummaryMetadataMessage,
	idCompressorBlobName,
	metadataBlobName,
	rootHasIsolatedChannels,
	summarizerClientType,
	wrapSummaryInChannelsTree,
} from "./summary/index.js";
import { Throttler, formExponentialFn } from "./throttler.js";

/**
 * Utility to implement compat behaviors given an unknown message type
 * The parameters are typed to support compile-time enforcement of handling all known types/behaviors
 *
 * @param _unknownContainerRuntimeMessageType - Typed as something unexpected, to ensure all known types have been
 * handled before calling this function (e.g. in a switch statement).
 * @param compatBehavior - Typed redundantly with CompatModeBehavior to ensure handling is added when updating that type
 */
function compatBehaviorAllowsMessageType(
	_unknownContainerRuntimeMessageType: UnknownContainerRuntimeMessage["type"],
	compatBehavior: "Ignore" | "FailToProcess" | undefined,
): boolean {
	// undefined defaults to same behavior as "FailToProcess"
	return compatBehavior === "Ignore";
}

/**
 * @alpha
 */
export interface ISummaryBaseConfiguration {
	/**
	 * Delay before first attempt to spawn summarizing container.
	 */
	initialSummarizerDelayMs: number;

	/**
	 * Defines the maximum allowed time to wait for a pending summary ack.
	 * The maximum amount of time client will wait for a summarize is the minimum of
	 * maxSummarizeAckWaitTime (currently 3 * 60 * 1000) and maxAckWaitTime.
	 */
	maxAckWaitTime: number;
	/**
	 * Defines the maximum number of Ops in between Summaries that can be
	 * allowed before forcibly electing a new summarizer client.
	 */
	maxOpsSinceLastSummary: number;
}

/**
 * @alpha
 */
export interface ISummaryConfigurationHeuristics extends ISummaryBaseConfiguration {
	state: "enabled";
	/**
	 * Defines the maximum allowed time, since the last received Ack, before running the summary
	 * with reason maxTime.
	 * For example, say we receive ops one by one just before the idle time is triggered.
	 * In this case, we still want to run a summary since it's been a while since the last summary.
	 */
	maxTime: number;
	/**
	 * Defines the maximum number of Ops, since the last received Ack, that can be allowed
	 * before running the summary with reason maxOps.
	 */
	maxOps: number;
	/**
	 * Defines the minimum number of Ops, since the last received Ack, that can be allowed
	 * before running the last summary.
	 */
	minOpsForLastSummaryAttempt: number;
	/**
	 * Defines the lower boundary for the allowed time in between summarizations.
	 * Pairs with maxIdleTime to form a range.
	 * For example, if we only receive 1 op, we don't want to have the same idle time as say 100 ops.
	 * Based on the boundaries we set in minIdleTime and maxIdleTime, the idle time will change
	 * linearly depending on the number of ops we receive.
	 */
	minIdleTime: number;
	/**
	 * Defines the upper boundary for the allowed time in between summarizations.
	 * Pairs with minIdleTime to form a range.
	 * For example, if we only receive 1 op, we don't want to have the same idle time as say 100 ops.
	 * Based on the boundaries we set in minIdleTime and maxIdleTime, the idle time will change
	 * linearly depending on the number of ops we receive.
	 */
	maxIdleTime: number;
	/**
	 * Runtime op weight to use in heuristic summarizing.
	 * This number is a multiplier on the number of runtime ops we process when running summarize heuristics.
	 * For example: (multiplier) * (number of runtime ops) = weighted number of runtime ops
	 */
	runtimeOpWeight: number;
	/**
	 * Non-runtime op weight to use in heuristic summarizing
	 * This number is a multiplier on the number of non-runtime ops we process when running summarize heuristics.
	 * For example: (multiplier) * (number of non-runtime ops) = weighted number of non-runtime ops
	 */
	nonRuntimeOpWeight: number;

	/**
	 * Number of ops since last summary needed before a non-runtime op can trigger running summary heuristics.
	 *
	 * Note: Any runtime ops sent before the threshold is reached will trigger heuristics normally.
	 * This threshold ONLY applies to non-runtime ops triggering summaries.
	 *
	 * For example: Say the threshold is 20. Sending 19 non-runtime ops will not trigger any heuristic checks.
	 * Sending the 20th non-runtime op will trigger the heuristic checks for summarizing.
	 */
	nonRuntimeHeuristicThreshold?: number;
}

/**
 * @alpha
 */
export interface ISummaryConfigurationDisableSummarizer {
	state: "disabled";
}

/**
 * @alpha
 */
export interface ISummaryConfigurationDisableHeuristics extends ISummaryBaseConfiguration {
	state: "disableHeuristics";
}

/**
 * @alpha
 */
export type ISummaryConfiguration =
	| ISummaryConfigurationDisableSummarizer
	| ISummaryConfigurationDisableHeuristics
	| ISummaryConfigurationHeuristics;

/**
 * @alpha
 */
export const DefaultSummaryConfiguration: ISummaryConfiguration = {
	state: "enabled",

	minIdleTime: 0,

	maxIdleTime: 30 * 1000, // 30 secs.

	maxTime: 60 * 1000, // 1 min.

	maxOps: 100, // Summarize if 100 weighted ops received since last snapshot.

	minOpsForLastSummaryAttempt: 10,

	maxAckWaitTime: 3 * 60 * 1000, // 3 mins.

	maxOpsSinceLastSummary: 7000,

	initialSummarizerDelayMs: 5 * 1000, // 5 secs.

	nonRuntimeOpWeight: 0.1,

	runtimeOpWeight: 1.0,

	nonRuntimeHeuristicThreshold: 20,
};

/**
 * @alpha
 */
export interface ISummaryRuntimeOptions {
	/** Override summary configurations set by the server. */
	summaryConfigOverrides?: ISummaryConfiguration;

	/**
	 * Delay before first attempt to spawn summarizing container.
	 *
	 * @deprecated Use {@link ISummaryRuntimeOptions.summaryConfigOverrides}'s
	 * {@link ISummaryBaseConfiguration.initialSummarizerDelayMs} instead.
	 */
	initialSummarizerDelayMs?: number;
}

/**
 * Options for op compression.
 * @alpha
 */
export interface ICompressionRuntimeOptions {
	/**
	 * The value the batch's content size must exceed for the batch to be compressed.
	 * By default the value is 600 * 1024 = 614400 bytes. If the value is set to `Infinity`, compression will be disabled.
	 */
	readonly minimumBatchSizeInBytes: number;

	/**
	 * The compression algorithm that will be used to compress the op.
	 * By default the value is `lz4` which is the only compression algorithm currently supported.
	 */
	readonly compressionAlgorithm: CompressionAlgorithms;
}

/**
 * Options for container runtime.
 * @alpha
 */
export interface IContainerRuntimeOptions {
	readonly summaryOptions?: ISummaryRuntimeOptions;
	readonly gcOptions?: IGCRuntimeOptions;
	/**
	 * Affects the behavior while loading the runtime when the data verification check which
	 * compares the DeltaManager sequence number (obtained from protocol in summary) to the
	 * runtime sequence number (obtained from runtime metadata in summary) finds a mismatch.
	 * 1. "close" (default) will close the container with an assertion.
	 * 2. "log" will log an error event to telemetry, but still continue to load.
	 * 3. "bypass" will skip the check entirely. This is not recommended.
	 */
	readonly loadSequenceNumberVerification?: "close" | "log" | "bypass";
	/**
	 * Sets the flush mode for the runtime. In Immediate flush mode the runtime will immediately
	 * send all operations to the driver layer, while in TurnBased the operations will be buffered
	 * and then sent them as a single batch at the end of the turn.
	 * By default, flush mode is TurnBased.
	 */
	readonly flushMode?: FlushMode;
	/**
	 * Enables the runtime to compress ops. See {@link ICompressionRuntimeOptions}.
	 */
	readonly compressionOptions?: ICompressionRuntimeOptions;
	/**
	 * If specified, when in FlushMode.TurnBased, if the size of the ops between JS turns exceeds this value,
	 * an error will be thrown and the container will close.
	 *
	 * If unspecified, the limit is 700Kb.
	 *
	 * 'Infinity' will disable any limit.
	 *
	 * @experimental This config should be driven by the connection with the service and will be moved in the future.
	 */
	readonly maxBatchSizeInBytes?: number;
	/**
	 * If the op payload needs to be chunked in order to work around the maximum size of the batch, this value represents
	 * how large the individual chunks will be. This is only supported when compression is enabled. If after compression, the
	 * batch content size exceeds this value, it will be chunked into smaller ops of this exact size.
	 *
	 * This value is a trade-off between having many small chunks vs fewer larger chunks and by default, the runtime is configured to use
	 * 200 * 1024 = 204800 bytes. This default value ensures that no compressed payload's content is able to exceed {@link IContainerRuntimeOptions.maxBatchSizeInBytes}
	 * regardless of the overhead of an individual op.
	 *
	 * Any value of `chunkSizeInBytes` exceeding {@link IContainerRuntimeOptions.maxBatchSizeInBytes} will disable this feature, therefore if a compressed batch's content
	 * size exceeds {@link IContainerRuntimeOptions.maxBatchSizeInBytes} after compression, the container will close with an instance of `GenericError` with
	 * the `BatchTooLarge` message.
	 */
	readonly chunkSizeInBytes?: number;

	/**
	 * Enable the IdCompressor in the runtime.
	 * @experimental Not ready for use.
	 */
	readonly enableRuntimeIdCompressor?: IdCompressorMode;

	/**
	 * If enabled, the runtime will group messages within a batch into a single
	 * message to be sent to the service.
	 * The grouping an ungrouping of such messages is handled by the "OpGroupingManager".
	 *
	 * By default, the feature is enabled.
	 */
	readonly enableGroupedBatching?: boolean;

	/**
	 * When this property is set to true, it requires runtime to control is document schema properly through ops
	 * The benefit of this mode is that clients who do not understand schema will fail in predictable way, with predictable message,
	 * and will not attempt to limp along, which could cause data corruptions and crashes in random places.
	 * When this property is not set (or set to false), runtime operates in legacy mode, where new features (modifying document schema)
	 * are engaged as they become available, without giving legacy clients any chance to fail predictably.
	 */
	readonly explicitSchemaControl?: boolean;
}

/**
 * Error responses when requesting a deleted object will have this header set to true
 * @alpha
 */
export const DeletedResponseHeaderKey = "wasDeleted";
/**
 * Tombstone error responses will have this header set to true
 * @alpha
 */
export const TombstoneResponseHeaderKey = "isTombstoned";
/**
 * Inactive error responses will have this header set to true
 * @alpha
 */
export const InactiveResponseHeaderKey = "isInactive";

/**
 * The full set of parsed header data that may be found on Runtime requests
 * @internal
 */
export interface RuntimeHeaderData {
	wait?: boolean;
	viaHandle?: boolean;
	allowTombstone?: boolean;
	allowInactive?: boolean;
}

/** Default values for Runtime Headers */
export const defaultRuntimeHeaderData: Required<RuntimeHeaderData> = {
	wait: true,
	viaHandle: false,
	allowTombstone: false,
	allowInactive: false,
};

/**
 * Available compression algorithms for op compression.
 * @alpha
 */
export enum CompressionAlgorithms {
	lz4 = "lz4",
}

/** @alpha */
export const disabledCompressionConfig: ICompressionRuntimeOptions = {
	minimumBatchSizeInBytes: Infinity,
	compressionAlgorithm: CompressionAlgorithms.lz4,
};

/**
 * @deprecated
 * Untagged logger is unsupported going forward. There are old loaders with old ContainerContexts that only
 * have the untagged logger, so to accommodate that scenario the below interface is used. It can be removed once
 * its usage is removed from TaggedLoggerAdapter fallback.
 */
interface OldContainerContextWithLogger extends Omit<IContainerContext, "taggedLogger"> {
	logger: ITelemetryBaseLogger;
	taggedLogger: undefined;
}

/**
 * State saved when the container closes, to be given back to a newly
 * instantiated runtime in a new instance of the container, so it can load to the
 * same state
 */
export interface IPendingRuntimeState {
	/**
	 * Pending ops from PendingStateManager
	 */
	pending?: IPendingLocalState;
	/**
	 * Pending blobs from BlobManager
	 */
	pendingAttachmentBlobs?: IPendingBlobs;
	/**
	 * Pending idCompressor state
	 */
	pendingIdCompressorState?: SerializedIdCompressorWithOngoingSession;

	/**
	 * Time at which session expiry timer started.
	 */
	sessionExpiryTimerStarted?: number | undefined;
}

const maxConsecutiveReconnectsKey = "Fluid.ContainerRuntime.MaxConsecutiveReconnects";

const defaultFlushMode = FlushMode.TurnBased;

// The actual limit is 1Mb (socket.io and Kafka limits)
// We can't estimate it fully, as we
// - do not know what properties relay service will add
// - we do not stringify final op, thus we do not know how much escaping will be added.
const defaultMaxBatchSizeInBytes = 700 * 1024;

const defaultCompressionConfig = {
	// Batches with content size exceeding this value will be compressed
	minimumBatchSizeInBytes: 614400,
	compressionAlgorithm: CompressionAlgorithms.lz4,
};

const defaultChunkSizeInBytes = 204800;

/** The default time to wait for pending ops to be processed during summarization */
export const defaultPendingOpsWaitTimeoutMs = 1000;
/** The default time to delay a summarization retry attempt when there are pending ops */
export const defaultPendingOpsRetryDelayMs = 1000;

/**
 * Instead of refreshing from latest because we do not have 100% confidence in the state
 * of the current system, we should close the summarizer and let it recover.
 * This delay's goal is to prevent tight restart loops
 */
const defaultCloseSummarizerDelayMs = 5000; // 5 seconds

/**
 * @deprecated please use version in driver-utils
 * @internal
 */
export function isRuntimeMessage(message: ISequencedDocumentMessage): boolean {
	return (Object.values(ContainerMessageType) as string[]).includes(message.type);
}

/**
 * Legacy ID for the built-in AgentScheduler.  To minimize disruption while removing it, retaining this as a
 * special-case for document dirty state.  Ultimately we should have no special-cases from the
 * ContainerRuntime's perspective.
 * @internal
 */
export const agentSchedulerId = "_scheduler";

// safely check navigator and get the hardware spec value
export function getDeviceSpec() {
	try {
		if (typeof navigator === "object" && navigator !== null) {
			return {
				deviceMemory: (navigator as any).deviceMemory,
				hardwareConcurrency: navigator.hardwareConcurrency,
			};
		}
	} catch {}
	return {};
}

/**
 * Older loader doesn't have a submitBatchFn member, this is the older way of submitting a batch.
 * Rather than exposing the submitFn (now deprecated) and IDeltaManager (dangerous to hand out) to the Outbox,
 * we can provide a partially-applied function to keep those items private to the ContainerRuntime.
 */
export const makeLegacySendBatchFn =
	(
		submitFn: (type: MessageType, contents: any, batch: boolean, appData?: any) => number,
		deltaManager: Pick<IDeltaManager<unknown, unknown>, "flush">,
	) =>
	(batch: IBatch) => {
		for (const message of batch.content) {
			submitFn(
				MessageType.Operation,
				// For back-compat (submitFn only works on deserialized content)
				message.contents === undefined ? undefined : JSON.parse(message.contents),
				true, // batch
				message.metadata,
			);
		}

		deltaManager.flush();
	};

/** Helper type for type constraints passed through several functions.
 * message - The unpacked message. Likely a TypedContainerRuntimeMessage, but could also be a system op
 * modernRuntimeMessage - Does this appear like a current TypedContainerRuntimeMessage?
 * local - Did this client send the op?
 */
type MessageWithContext =
	| {
			message: InboundSequencedContainerRuntimeMessage;
			modernRuntimeMessage: true;
			local: boolean;
			savedOp?: boolean;
	  }
	| {
			message: InboundSequencedContainerRuntimeMessageOrSystemMessage;
			modernRuntimeMessage: false;
			local: boolean;
			savedOp?: boolean;
	  };

const summarizerRequestUrl = "_summarizer";

/**
 * Create and retrieve the summmarizer
 */
async function createSummarizer(loader: ILoader, url: string): Promise<ISummarizer> {
	const request: IRequest = {
		headers: {
			[LoaderHeader.cache]: false,
			[LoaderHeader.clientDetails]: {
				capabilities: { interactive: false },
				type: summarizerClientType,
			},
			[DriverHeader.summarizingClient]: true,
			[LoaderHeader.reconnect]: false,
		},
		url,
	};

	const resolvedContainer = await loader.resolve(request);
	let fluidObject: FluidObject<ISummarizer> | undefined;

	// Older containers may not have the "getEntryPoint" API
	// ! This check will need to stay until LTS of loader moves past 2.0.0-internal.7.0.0
	if (resolvedContainer.getEntryPoint !== undefined) {
		fluidObject = await resolvedContainer.getEntryPoint();
	} else {
		const response = await (resolvedContainer as any).request({
			url: `/${summarizerRequestUrl}`,
		});
		if (response.status !== 200 || response.mimeType !== "fluid/object") {
			throw responseToException(response, request);
		}
		fluidObject = response.value;
	}

	if (fluidObject?.ISummarizer === undefined) {
		throw new UsageError("Fluid object does not implement ISummarizer");
	}
	return fluidObject.ISummarizer;
}

/**
 * Extract last message from the snapshot metadata.
 * Uses legacy property if not using explicit schema control, otherwise uses the new property.
 * This allows new runtime to make documents not openable for old runtimes, one explicit document schema control is enabled.
 * Please see addMetadataToSummary() as well
 */
function lastMessageFromMetadata(metadata: IContainerRuntimeMetadata | undefined) {
	return metadata?.documentSchema?.runtime?.explicitSchemaControl
		? metadata?.lastMessage
		: metadata?.message;
}

/**
 * Represents the runtime of the container. Contains helper functions/state of the container.
 * It will define the store level mappings.
 * @alpha
 */
export class ContainerRuntime
	extends TypedEventEmitter<IContainerRuntimeEvents & ISummarizerEvents>
	implements
		IContainerRuntime,
		IRuntime,
		ISummarizerRuntime,
		ISummarizerInternalsProvider,
		IProvideFluidHandleContext
{
	/**
	 * Load the stores from a snapshot and returns the runtime.
	 * @param params - An object housing the runtime properties:
	 * - context - Context of the container.
	 * - registryEntries - Mapping from data store types to their corresponding factories.
	 * - existing - Pass 'true' if loading from an existing snapshot.
	 * - requestHandler - (optional) Request handler for the request() method of the container runtime.
	 * Only relevant for back-compat while we remove the request() method and move fully to entryPoint as the main pattern.
	 * - runtimeOptions - Additional options to be passed to the runtime
	 * - containerScope - runtime services provided with context
	 * - containerRuntimeCtor - Constructor to use to create the ContainerRuntime instance.
	 * This allows mixin classes to leverage this method to define their own async initializer.
	 * - provideEntryPoint - Promise that resolves to an object which will act as entryPoint for the Container.
	 * This object should provide all the functionality that the Container is expected to provide to the loader layer.
	 */
	public static async loadRuntime(params: {
		context: IContainerContext;
		registryEntries: NamedFluidDataStoreRegistryEntries;
		existing: boolean;
		runtimeOptions?: IContainerRuntimeOptions;
		containerScope?: FluidObject;
		containerRuntimeCtor?: typeof ContainerRuntime;
		/** @deprecated Will be removed once Loader LTS version is "2.0.0-internal.7.0.0". Migrate all usage of IFluidRouter to the "entryPoint" pattern. Refer to Removing-IFluidRouter.md */
		requestHandler?: (request: IRequest, runtime: IContainerRuntime) => Promise<IResponse>;
		provideEntryPoint: (containerRuntime: IContainerRuntime) => Promise<FluidObject>;
	}): Promise<ContainerRuntime> {
		const {
			context,
			registryEntries,
			existing,
			requestHandler,
			provideEntryPoint,
			runtimeOptions = {} satisfies IContainerRuntimeOptions,
			containerScope = {},
			containerRuntimeCtor = ContainerRuntime,
		} = params;

		// If taggedLogger exists, use it. Otherwise, wrap the vanilla logger:
		// back-compat: Remove the TaggedLoggerAdapter fallback once all the host are using loader > 0.45
		const backCompatContext: IContainerContext | OldContainerContextWithLogger = context;
		const passLogger =
			backCompatContext.taggedLogger ??
			// eslint-disable-next-line import/no-deprecated
			new TaggedLoggerAdapter((backCompatContext as OldContainerContextWithLogger).logger);
		const logger = createChildLogger({
			logger: passLogger,
			properties: {
				all: {
					runtimeVersion: pkgVersion,
				},
			},
		});

		const mc = loggerToMonitoringContext(logger);

		const {
			summaryOptions = {},
			gcOptions = {},
			loadSequenceNumberVerification = "close",
			flushMode = defaultFlushMode,
			compressionOptions = defaultCompressionConfig,
			maxBatchSizeInBytes = defaultMaxBatchSizeInBytes,
			enableRuntimeIdCompressor,
			chunkSizeInBytes = defaultChunkSizeInBytes,
<<<<<<< HEAD
			enableOpReentryCheck = false,
			enableGroupedBatching = true,
=======
			enableGroupedBatching = false,
>>>>>>> bd751ec7
			explicitSchemaControl = false,
		} = runtimeOptions;

		const registry = new FluidDataStoreRegistry(registryEntries);

		const tryFetchBlob = async <T>(blobName: string): Promise<T | undefined> => {
			const blobId = context.baseSnapshot?.blobs[blobName];
			if (context.baseSnapshot && blobId) {
				// IContainerContext storage api return type still has undefined in 0.39 package version.
				// So once we release 0.40 container-defn package we can remove this check.
				assert(
					context.storage !== undefined,
					0x1f5 /* "Attached state should have storage" */,
				);
				return readAndParse<T>(context.storage, blobId);
			}
		};

		const [chunks, metadata, electedSummarizerData, aliases, serializedIdCompressor] =
			await Promise.all([
				tryFetchBlob<[string, string[]][]>(chunksBlobName),
				tryFetchBlob<IContainerRuntimeMetadata>(metadataBlobName),
				tryFetchBlob<ISerializedElection>(electedSummarizerBlobName),
				tryFetchBlob<[string, string][]>(aliasBlobName),
				tryFetchBlob<SerializedIdCompressorWithNoSession>(idCompressorBlobName),
			]);

		// read snapshot blobs needed for BlobManager to load
		const blobManagerSnapshot = await BlobManager.load(
			context.baseSnapshot?.trees[blobsTreeName],
			async (id) => {
				// IContainerContext storage api return type still has undefined in 0.39 package version.
				// So once we release 0.40 container-defn package we can remove this check.
				assert(
					context.storage !== undefined,
					0x256 /* "storage undefined in attached container" */,
				);
				return readAndParse(context.storage, id);
			},
		);

		const messageAtLastSummary = lastMessageFromMetadata(metadata);

		// Verify summary runtime sequence number matches protocol sequence number.
		const runtimeSequenceNumber = messageAtLastSummary?.sequenceNumber;
		const protocolSequenceNumber = context.deltaManager.initialSequenceNumber;
		// When we load with pending state, we reuse an old snapshot so we don't expect these numbers to match
		if (!context.pendingLocalState && runtimeSequenceNumber !== undefined) {
			// Unless bypass is explicitly set, then take action when sequence numbers mismatch.
			if (
				loadSequenceNumberVerification !== "bypass" &&
				runtimeSequenceNumber !== protocolSequenceNumber
			) {
				// Message to OCEs:
				// You can hit this error with runtimeSequenceNumber === -1 in < 2.0 RC3 builds.
				// This would indicate that explicit schema control is enabled in current (2.0 RC3+) builds and it
				// results in addMetadataToSummary() creating a poison pill for older runtimes in the form of a -1 sequence number.
				// Older runtimes do not understand new schema, and thus could corrupt document if they proceed, thus we are using
				// this poison pill to prevent them from proceeding.

				// "Load from summary, runtime metadata sequenceNumber !== initialSequenceNumber"
				const error = new DataCorruptionError(
					// pre-0.58 error message: SummaryMetadataMismatch
					"Summary metadata mismatch",
					{ runtimeVersion: pkgVersion, runtimeSequenceNumber, protocolSequenceNumber },
				);

				if (loadSequenceNumberVerification === "log") {
					logger.sendErrorEvent({ eventName: "SequenceNumberMismatch" }, error);
				} else {
					context.closeFn(error);
				}
			}
		}

		let desiredIdCompressorMode: IdCompressorMode;
		switch (mc.config.getBoolean("Fluid.ContainerRuntime.IdCompressorEnabled")) {
			case true:
				desiredIdCompressorMode = "on";
				break;
			case false:
				desiredIdCompressorMode = undefined;
				break;
			default:
				desiredIdCompressorMode = enableRuntimeIdCompressor;
				break;
		}

		// Enabling the IdCompressor is a one-way operation and we only want to
		// allow new containers to turn it on.
		let idCompressorMode: IdCompressorMode;
		if (existing) {
			// This setting has to be sticky for correctness:
			// 1) if compressior is OFF, it can't be enabled, as already running clients (in given document session) do not know
			//    how to process compressor ops
			// 2) if it's ON, then all sessions should load compressor right away
			// 3) Same logic applies for "delayed" mode
			// Maybe in the future we will need to enabled (and figure how to do it safely) "delayed" -> "on" change.
			// We could do "off" -> "on" transition too, if all clients start loading compressor (but not using it initially) and
			// do so for a while - this will allow clients to eventually disregard "off" setting (when it's safe so) and start
			// using compressor in future sessions.
			// Everyting is possible, but it needs to be designed and executed carefully, when such need arises.
			idCompressorMode = metadata?.documentSchema?.runtime
				?.idCompressorMode as IdCompressorMode;

			// This is the only exception to the rule above - we have proper plumbing to load ID compressor on schema change
			// event. It is loaded async (relative to op processing), so this conversion is only safe for off -> delayed conversion!
			// Clients do not expect ID compressor ops unless ID compressor is On for them, and that could be achieved only through
			// explicit schema change, i.e. only if explicitSchemaControl is on.
			// Note: it would be better if we throw on combination of options (explicitSchemaControl = off, desiredIdCompressorMode === "delayed")
			// that is not supported. But our service tests are oblivious to these problems and throwing here will cause a ton of failures
			// We ignored incompatible ID compressor changes from the start (they were sticky), so that's not a new problem being introduced...
			if (
				idCompressorMode === undefined &&
				desiredIdCompressorMode === "delayed" &&
				explicitSchemaControl
			) {
				idCompressorMode = desiredIdCompressorMode;
			}
		} else {
			idCompressorMode = desiredIdCompressorMode;
		}

		const createIdCompressorFn = async () => {
			const { createIdCompressor, deserializeIdCompressor, createSessionId } = await import(
				"@fluidframework/id-compressor/internal"
			);

			/**
			 * Because the IdCompressor emits so much telemetry, this function is used to sample
			 * approximately 5% of all clients. Only the given percentage of sessions will emit telemetry.
			 */
			const idCompressorEventSampler: IEventSampler = (() => {
				const isIdCompressorTelemetryEnabled = Math.random() < 0.05;
				return {
					sample: () => {
						return isIdCompressorTelemetryEnabled;
					},
				};
			})();

			const compressorLogger = createSampledLogger(logger, idCompressorEventSampler);
			const pendingLocalState = context.pendingLocalState as IPendingRuntimeState;

			if (pendingLocalState?.pendingIdCompressorState !== undefined) {
				return deserializeIdCompressor(
					pendingLocalState.pendingIdCompressorState,
					compressorLogger,
				);
			} else if (serializedIdCompressor !== undefined) {
				return deserializeIdCompressor(
					serializedIdCompressor,
					createSessionId(),
					compressorLogger,
				);
			} else {
				return createIdCompressor(compressorLogger);
			}
		};

		const disableCompression = mc.config.getBoolean(
			"Fluid.ContainerRuntime.CompressionDisabled",
		);
		const compressionLz4 =
			disableCompression !== true &&
			compressionOptions.minimumBatchSizeInBytes !== Infinity &&
			compressionOptions.compressionAlgorithm === "lz4";

		const documentSchemaController = new DocumentsSchemaController(
			existing,
			protocolSequenceNumber,
			metadata?.documentSchema,
			{
				explicitSchemaControl,
				compressionLz4,
				idCompressorMode,
				opGroupingEnabled: enableGroupedBatching,
				disallowedVersions: [],
			},
			(schema) => {
				runtime.onSchemaChange(schema);
			},
		);

		const featureGatesForTelemetry: Record<string, boolean | number | undefined> = {
			disableCompression,
		};

		const runtime = new containerRuntimeCtor(
			context,
			registry,
			metadata,
			electedSummarizerData,
			chunks ?? [],
			aliases ?? [],
			{
				summaryOptions,
				gcOptions,
				loadSequenceNumberVerification,
				flushMode,
				compressionOptions,
				maxBatchSizeInBytes,
				chunkSizeInBytes,
				// Requires<> drops undefined from IdCompressorType
				enableRuntimeIdCompressor: enableRuntimeIdCompressor as "on" | "delayed",
				enableGroupedBatching,
				explicitSchemaControl,
			},
			containerScope,
			logger,
			existing,
			blobManagerSnapshot,
			context.storage,
			createIdCompressorFn,
			documentSchemaController,
			featureGatesForTelemetry,
			provideEntryPoint,
			requestHandler,
			undefined, // summaryConfiguration
		);

		runtime.blobManager.trackPendingStashedUploads().then(
			() => {
				// make sure we didn't reconnect before the promise resolved
				if (runtime.delayConnectClientId !== undefined && !runtime.disposed) {
					runtime.delayConnectClientId = undefined;
					runtime.setConnectionStateCore(true, runtime.delayConnectClientId);
				}
			},
			(error) => runtime.closeFn(error),
		);

		// Apply stashed ops with a reference sequence number equal to the sequence number of the snapshot,
		// or zero. This must be done before Container replays saved ops.
		await runtime.pendingStateManager.applyStashedOpsAt(runtimeSequenceNumber ?? 0);

		// Initialize the base state of the runtime before it's returned.
		await runtime.initializeBaseState();

		return runtime;
	}

	public readonly options: Record<string | number, any>;
	private imminentClosure: boolean = false;

	private readonly _getClientId: () => string | undefined;
	public get clientId(): string | undefined {
		return this._getClientId();
	}

	public readonly clientDetails: IClientDetails;

	public get storage(): IDocumentStorageService {
		return this._storage;
	}

	public get containerRuntime() {
		return this;
	}

	private readonly submitFn: (
		type: MessageType,
		contents: any,
		batch: boolean,
		appData?: any,
	) => number;
	/**
	 * Although current IContainerContext guarantees submitBatchFn, it is not available on older loaders.
	 */
	private readonly submitBatchFn:
		| ((batch: IBatchMessage[], referenceSequenceNumber?: number) => number)
		| undefined;
	private readonly submitSummaryFn: (
		summaryOp: ISummaryContent,
		referenceSequenceNumber?: number,
	) => number;
	private readonly submitSignalFn: (content: ISignalEnvelope, targetClientId?: string) => void;
	public readonly disposeFn: (error?: ICriticalContainerError) => void;
	public readonly closeFn: (error?: ICriticalContainerError) => void;

	public get flushMode(): FlushMode {
		return this._flushMode;
	}

	public get scope(): FluidObject {
		return this.containerScope;
	}

	public get IFluidDataStoreRegistry(): IFluidDataStoreRegistry {
		return this.registry;
	}

	private readonly _getAttachState: () => AttachState;
	public get attachState(): AttachState {
		return this._getAttachState();
	}

	/**
	 * Current session schema - defines what options are on & off.
	 * It's overlap of document schema (controlled by summary & ops) and options controlling this session.
	 * For example, document schema might have compression ON, but feature gates / runtime options turn it Off.
	 * In such case it will be off in session schema (i.e. this session should not use compression), but this client
	 * has to deal with compressed ops as other clients might send them.
	 * And in reverse, session schema can have compression Off, but feature gates / runtime options want it On.
	 * In such case it will be off in session schema, however this client will propose change to schema, and once / if
	 * this op rountrips, compression will be On. Client can't send compressed ops until it's change in schema.
	 */
	public get sessionSchema() {
		return this.documentsSchemaController.sessionSchema.runtime;
	}

	private _idCompressor: (IIdCompressor & IIdCompressorCore) | undefined;

	// We accumulate Id compressor Ops while Id compressor is not loaded yet (only for "delayed" mode)
	// Once it loads, it will process all such ops and we will stop accumulating further ops - ops will be processes as they come in.
	private pendingIdCompressorOps: IdCreationRange[] = [];

	// Id Compressor serializes final state (see getPendingLocalState()). As result, it needs to skip all ops that preceeded that state
	// (such ops will be marked by Loader layer as savedOp === true)
	// That said, in "delayed" mode it's possible that Id Compressor was never initialized before getPendingLocalState() is called.
	// In such case we have to process all ops, including those marked with savedOp === true.
	private readonly skipSavedCompressorOps: boolean;

	public get idCompressorMode() {
		return this.sessionSchema.idCompressorMode;
	}
	/**
	 * See IContainerRuntimeBase.idCompressor() for details.
	 */
	public get idCompressor() {
		// Expose ID Compressor only if it's On from the start.
		// If container uses delayed mode, then we can only expose generateDocumentUniqueId() and nothing else.
		// That's because any other usage will require immidiate loading of ID Compressor in next sessions in order
		// to reason over such things as session ID space.
		if (this.idCompressorMode === "on") {
			assert(
				this._idCompressor !== undefined,
				0x8ea /* compressor should have been loaded */,
			);
			return this._idCompressor;
		}
	}

	/**
	 * True if we have ID compressor loading in-flight (async operation). Useful only for
	 * this.idCompressorMode === "delayed" mode
	 */
	protected _loadIdCompressor: Promise<void> | undefined;

	/**
	 * See IContainerRuntimeBase.generateDocumentUniqueId() for details.
	 */
	public generateDocumentUniqueId() {
		return this._idCompressor?.generateDocumentUniqueId() ?? uuid();
	}

	public get IFluidHandleContext(): IFluidHandleContext {
		return this.handleContext;
	}
	private readonly handleContext: ContainerFluidHandleContext;

	/**
	 * This is a proxy to the delta manager provided by the container context (innerDeltaManager). It restricts certain
	 * accesses such as sets "read-only" mode for the summarizer client. This is the default delta manager that should
	 * be used unless the innerDeltaManager is required.
	 */
	public readonly deltaManager: IDeltaManager<ISequencedDocumentMessage, IDocumentMessage>;
	/**
	 * The delta manager provided by the container context. By default, using the default delta manager (proxy)
	 * should be sufficient. This should be used only if necessary. For example, for validating and propagating connected
	 * events which requires access to the actual real only info, this is needed.
	 */
	private readonly innerDeltaManager: IDeltaManager<ISequencedDocumentMessage, IDocumentMessage>;

	// internal logger for ContainerRuntime. Use this.logger for stores, summaries, etc.
	private readonly mc: MonitoringContext;

	private readonly summarizerClientElection?: SummarizerClientElection;
	/**
	 * summaryManager will only be created if this client is permitted to spawn a summarizing client
	 * It is created only by interactive client, i.e. summarizer client, as well as non-interactive bots
	 * do not create it (see SummarizerClientElection.clientDetailsPermitElection() for details)
	 */
	private readonly summaryManager?: SummaryManager;
	private readonly summaryCollection: SummaryCollection;

	private readonly summarizerNode: IRootSummarizerNodeWithGC;

	private readonly maxConsecutiveReconnects: number;
	private readonly defaultMaxConsecutiveReconnects = 7;

	private _orderSequentiallyCalls: number = 0;
	private readonly _flushMode: FlushMode;
	private flushTaskExists = false;

	private _connected: boolean;

	private consecutiveReconnects = 0;

	/**
	 * Used to delay transition to "connected" state while we upload
	 * attachment blobs that were added while disconnected
	 */
	private delayConnectClientId?: string;

	private ensureNoDataModelChangesCalls = 0;

	/**
	 * Invokes the given callback and expects that no ops are submitted
	 * until execution finishes. If an op is submitted, an error will be raised.
	 *
	 * Can be disabled by feature gate `Fluid.ContainerRuntime.DisableOpReentryCheck`
	 *
	 * @param callback - the callback to be invoked
	 */
	public ensureNoDataModelChanges<T>(callback: () => T): T {
		this.ensureNoDataModelChangesCalls++;
		try {
			return callback();
		} finally {
			this.ensureNoDataModelChangesCalls--;
		}
	}

	public get connected(): boolean {
		return this._connected;
	}

	/** clientId of parent (non-summarizing) container that owns summarizer container */
	public get summarizerClientId(): string | undefined {
		return this.summarizerClientElection?.electedClientId;
	}

	private _disposed = false;
	public get disposed() {
		return this._disposed;
	}

	private dirtyContainer: boolean;
	private emitDirtyDocumentEvent = true;
	private readonly disableAttachReorder: boolean | undefined;
	private readonly closeSummarizerDelayMs: number;
	private readonly defaultTelemetrySignalSampleCount = 100;
	private readonly _perfSignalData: IPerfSignalReport = {
		signalsLost: 0,
		signalSequenceNumber: 0,
		signalTimestamp: 0,
		trackingSignalSequenceNumber: undefined,
	};

	/**
	 * Summarizer is responsible for coordinating when to send generate and send summaries.
	 * It is the main entry point for summary work.
	 * It is created only by summarizing container (i.e. one with clientType === "summarizer")
	 */
	private readonly _summarizer?: Summarizer;
	private readonly scheduleManager: ScheduleManager;
	private readonly blobManager: BlobManager;
	private readonly pendingStateManager: PendingStateManager;
	private readonly outbox: Outbox;
	private readonly garbageCollector: IGarbageCollector;

	private readonly channelCollection: ChannelCollection;
	private readonly remoteMessageProcessor: RemoteMessageProcessor;

	/** The last message processed at the time of the last summary. */
	private messageAtLastSummary: ISummaryMetadataMessage | undefined;

	private get summarizer(): Summarizer {
		assert(this._summarizer !== undefined, 0x257 /* "This is not summarizing container" */);
		return this._summarizer;
	}

	private readonly summariesDisabled: boolean;
	private isSummariesDisabled(): boolean {
		return this.summaryConfiguration.state === "disabled";
	}

	private readonly maxOpsSinceLastSummary: number;
	private getMaxOpsSinceLastSummary(): number {
		return this.summaryConfiguration.state !== "disabled"
			? this.summaryConfiguration.maxOpsSinceLastSummary
			: 0;
	}

	private readonly initialSummarizerDelayMs: number;
	private getInitialSummarizerDelayMs(): number {
		// back-compat: initialSummarizerDelayMs was moved from ISummaryRuntimeOptions
		//   to ISummaryConfiguration in 0.60.
		if (this.runtimeOptions.summaryOptions.initialSummarizerDelayMs !== undefined) {
			return this.runtimeOptions.summaryOptions.initialSummarizerDelayMs;
		}
		return this.summaryConfiguration.state !== "disabled"
			? this.summaryConfiguration.initialSummarizerDelayMs
			: 0;
	}

	private readonly createContainerMetadata: ICreateContainerMetadata;
	/**
	 * The summary number of the next summary that will be generated for this container. This is incremented every time
	 * a summary is generated.
	 */
	private nextSummaryNumber: number;

	/** If false, loading or using a Tombstoned object should merely log, not fail */
	public get gcTombstoneEnforcementAllowed(): boolean {
		return this.garbageCollector.tombstoneEnforcementAllowed;
	}

	/** If true, throw an error when a tombstone data store is used. */
	public get gcThrowOnTombstoneUsage(): boolean {
		return this.garbageCollector.throwOnTombstoneUsage;
	}

	/**
	 * GUID to identify a document in telemetry
	 * ! Note: should not be used for anything other than telemetry and is not considered a stable GUID
	 */
	private readonly telemetryDocumentId: string;

	/**
	 * Whether this client is the summarizer client itself (type is summarizerClientType)
	 */
	private readonly isSummarizerClient: boolean;

	/**
	 * The id of the version used to initially load this runtime, or undefined if it's newly created.
	 */
	private readonly loadedFromVersionId: string | undefined;

	/**
	 * It a cache for holding mapping for loading groupIds with its snapshot from the service. Add expiry policy of 1 minute.
	 * Starting with 1 min and based on recorded usage we can tweak it later on.
	 */
	private readonly snapshotCacheForLoadingGroupIds = new PromiseCache<string, ISnapshot>({
		expiry: { policy: "absolute", durationMs: 60000 },
	});

	/***/
	protected constructor(
		context: IContainerContext,
		private readonly registry: IFluidDataStoreRegistry,
		private readonly metadata: IContainerRuntimeMetadata | undefined,
		electedSummarizerData: ISerializedElection | undefined,
		chunks: [string, string[]][],
		dataStoreAliasMap: [string, string][],
		private readonly runtimeOptions: Readonly<Required<IContainerRuntimeOptions>>,
		private readonly containerScope: FluidObject,
		public readonly logger: ITelemetryLoggerExt,
		existing: boolean,
		blobManagerSnapshot: IBlobManagerLoadInfo,
		private readonly _storage: IDocumentStorageService,
		private readonly createIdCompressor: () => Promise<IIdCompressor & IIdCompressorCore>,
		private readonly documentsSchemaController: DocumentsSchemaController,
		featureGatesForTelemetry: Record<string, boolean | number | undefined>,
		provideEntryPoint: (containerRuntime: IContainerRuntime) => Promise<FluidObject>,
		private readonly requestHandler?: (
			request: IRequest,
			runtime: IContainerRuntime,
		) => Promise<IResponse>,
		private readonly summaryConfiguration: ISummaryConfiguration = {
			// the defaults
			...DefaultSummaryConfiguration,
			// the runtime configuration overrides
			...runtimeOptions.summaryOptions?.summaryConfigOverrides,
		},
	) {
		super();

		const {
			options,
			clientDetails,
			connected,
			baseSnapshot,
			submitFn,
			submitBatchFn,
			submitSummaryFn,
			submitSignalFn,
			disposeFn,
			closeFn,
			deltaManager,
			quorum,
			audience,
			loader,
			pendingLocalState,
			supportedFeatures,
			snapshotWithContents,
		} = context;

		this.mc = createChildMonitoringContext({
			logger: this.logger,
			namespace: "ContainerRuntime",
		});

		// If we support multiple algorithms in the future, then we would need to manage it here carefully.
		// We can use runtimeOptions.compressionOptions.compressionAlgorithm, but only if it's in the schema list!
		// If it's not in the list, then we will need to either use no compression, or fallback to some other (supported by format)
		// compression.
		const compressionOptions: ICompressionRuntimeOptions = {
			minimumBatchSizeInBytes: this.sessionSchema.compressionLz4
				? runtimeOptions.compressionOptions.minimumBatchSizeInBytes
				: Number.POSITIVE_INFINITY,
			compressionAlgorithm: CompressionAlgorithms.lz4,
		};

		this.innerDeltaManager = deltaManager;

		// Here we could wrap/intercept on these functions to block/modify outgoing messages if needed.
		// This makes ContainerRuntime the final gatekeeper for outgoing messages.
		this.submitFn = submitFn;
		this.submitBatchFn = submitBatchFn;
		this.submitSummaryFn = submitSummaryFn;
		this.submitSignalFn = submitSignalFn;

		// TODO: After IContainerContext.options is removed, we'll just create a new blank object {} here.
		// Values are generally expected to be set from the runtime side.
		this.options = options ?? {};
		this.clientDetails = clientDetails;
		this.isSummarizerClient = this.clientDetails.type === summarizerClientType;
		this.loadedFromVersionId = context.getLoadedFromVersion()?.id;
		this._getClientId = () => context.clientId;
		this._getAttachState = () => context.attachState;
		this.getAbsoluteUrl = async (relativeUrl: string) => {
			if (context.getAbsoluteUrl === undefined) {
				throw new Error("Driver does not implement getAbsoluteUrl");
			}
			if (this.attachState !== AttachState.Attached) {
				return undefined;
			}
			return context.getAbsoluteUrl(relativeUrl);
		};
		// TODO: Consider that the Container could just listen to these events itself, or even more appropriately maybe the
		// customer should observe dirty state on the runtime (the owner of dirty state) directly, rather than on the IContainer.
		this.on("dirty", () => context.updateDirtyContainerState(true));
		this.on("saved", () => context.updateDirtyContainerState(false));

		// In old loaders without dispose functionality, closeFn is equivalent but will also switch container to readonly mode
		this.disposeFn = disposeFn ?? closeFn;
		// In cases of summarizer, we want to dispose instead since consumer doesn't interact with this container
		this.closeFn = this.isSummarizerClient ? this.disposeFn : closeFn;

		let loadSummaryNumber: number;
		// Get the container creation metadata. For new container, we initialize these. For existing containers,
		// get the values from the metadata blob.
		if (existing) {
			this.createContainerMetadata = {
				createContainerRuntimeVersion: metadata?.createContainerRuntimeVersion,
				createContainerTimestamp: metadata?.createContainerTimestamp,
			};
			// summaryNumber was renamed from summaryCount. For older docs that haven't been opened for a long time,
			// the count is reset to 0.
			loadSummaryNumber = metadata?.summaryNumber ?? 0;
		} else {
			this.createContainerMetadata = {
				createContainerRuntimeVersion: pkgVersion,
				createContainerTimestamp: Date.now(),
			};
			loadSummaryNumber = 0;
		}
		this.nextSummaryNumber = loadSummaryNumber + 1;

		this.messageAtLastSummary = lastMessageFromMetadata(metadata);

		// Note that we only need to pull the *initial* connected state from the context.
		// Later updates come through calls to setConnectionState.
		this._connected = connected;

		this.mc.logger.sendTelemetryEvent({
			eventName: "GCFeatureMatrix",
			metadataValue: JSON.stringify(metadata?.gcFeatureMatrix),
			inputs: JSON.stringify({
				gcOptions_gcGeneration: this.runtimeOptions.gcOptions[gcGenerationOptionName],
			}),
		});

		this.telemetryDocumentId = metadata?.telemetryDocumentId ?? uuid();

		this.disableAttachReorder = this.mc.config.getBoolean(
			"Fluid.ContainerRuntime.disableAttachOpReorder",
		);
		const disableChunking = this.mc.config.getBoolean(
			"Fluid.ContainerRuntime.CompressionChunkingDisabled",
		);

		const opGroupingManager = new OpGroupingManager(
			{
				groupedBatchingEnabled: this.groupedBatchingEnabled,
				opCountThreshold:
					this.mc.config.getNumber("Fluid.ContainerRuntime.GroupedBatchingOpCount") ?? 2,
				reentrantBatchGroupingEnabled:
					this.mc.config.getBoolean("Fluid.ContainerRuntime.GroupedBatchingReentrancy") ??
					true,
			},
			this.mc.logger,
		);

		const opSplitter = new OpSplitter(
			chunks,
			this.submitBatchFn,
			disableChunking === true ? Number.POSITIVE_INFINITY : runtimeOptions.chunkSizeInBytes,
			runtimeOptions.maxBatchSizeInBytes,
			this.mc.logger,
		);

		this.remoteMessageProcessor = new RemoteMessageProcessor(
			opSplitter,
			new OpDecompressor(this.mc.logger),
			opGroupingManager,
		);

		const pendingRuntimeState = pendingLocalState as IPendingRuntimeState | undefined;
		this.pendingStateManager = new PendingStateManager(
			{
				applyStashedOp: this.applyStashedOp.bind(this),
				clientId: () => this.clientId,
				close: this.closeFn,
				connected: () => this.connected,
				reSubmit: (message: IPendingBatchMessage) => {
					this.reSubmit(message);
					this.flush();
				},
				reSubmitBatch: this.reSubmitBatch.bind(this),
				isActiveConnection: () => this.innerDeltaManager.active,
				isAttached: () => this.attachState !== AttachState.Detached,
			},
			pendingRuntimeState?.pending,
			this.logger,
		);

		let outerDeltaManager: IDeltaManager<ISequencedDocumentMessage, IDocumentMessage>;
		const useDeltaManagerOpsProxy =
			this.mc.config.getBoolean("Fluid.ContainerRuntime.DeltaManagerOpsProxy") !== false;
		// The summarizerDeltaManager Proxy is used to lie to the summarizer to convince it is in the right state as a summarizer client.
		const summarizerDeltaManagerProxy = new DeltaManagerSummarizerProxy(this.innerDeltaManager);
		outerDeltaManager = summarizerDeltaManagerProxy;

		// The DeltaManagerPendingOpsProxy is used to control the minimum sequence number
		// It allows us to lie to the layers below so that they can maintain enough local state for rebasing ops.
		if (useDeltaManagerOpsProxy) {
			const pendingOpsDeltaManagerProxy = new DeltaManagerPendingOpsProxy(
				summarizerDeltaManagerProxy,
				this.pendingStateManager,
			);
			outerDeltaManager = pendingOpsDeltaManagerProxy;
		}

		this.deltaManager = outerDeltaManager;

		this.handleContext = new ContainerFluidHandleContext("", this);

		if (this.summaryConfiguration.state === "enabled") {
			this.validateSummaryHeuristicConfiguration(this.summaryConfiguration);
		}

		this.summariesDisabled = this.isSummariesDisabled();
		this.maxOpsSinceLastSummary = this.getMaxOpsSinceLastSummary();
		this.initialSummarizerDelayMs = this.getInitialSummarizerDelayMs();

		this.maxConsecutiveReconnects =
			this.mc.config.getNumber(maxConsecutiveReconnectsKey) ??
			this.defaultMaxConsecutiveReconnects;

		if (
			runtimeOptions.flushMode === (FlushModeExperimental.Async as unknown as FlushMode) &&
			supportedFeatures?.get("referenceSequenceNumbers") !== true
		) {
			// The loader does not support reference sequence numbers, falling back on FlushMode.TurnBased
			this.mc.logger.sendErrorEvent({ eventName: "FlushModeFallback" });
			this._flushMode = FlushMode.TurnBased;
		} else {
			this._flushMode = runtimeOptions.flushMode;
		}

		if (context.attachState === AttachState.Attached) {
			const maxSnapshotCacheDurationMs = this._storage?.policies?.maximumCacheDurationMs;
			if (
				maxSnapshotCacheDurationMs !== undefined &&
				maxSnapshotCacheDurationMs > 5 * 24 * 60 * 60 * 1000
			) {
				// This is a runtime enforcement of what's already explicit in the policy's type itself,
				// which dictates the value is either undefined or exactly 5 days in ms.
				// As long as the actual value is less than 5 days, the assumptions GC makes here are valid.
				throw new UsageError("Driver's maximumCacheDurationMs policy cannot exceed 5 days");
			}
		}

		this.garbageCollector = GarbageCollector.create({
			runtime: this,
			gcOptions: this.runtimeOptions.gcOptions,
			baseSnapshot,
			baseLogger: this.mc.logger,
			existing,
			metadata,
			createContainerMetadata: this.createContainerMetadata,
			isSummarizerClient: this.isSummarizerClient,
			getNodePackagePath: async (nodePath: string) => this.getGCNodePackagePath(nodePath),
			getLastSummaryTimestampMs: () => this.messageAtLastSummary?.timestamp,
			readAndParseBlob: async <T>(id: string) => readAndParse<T>(this.storage, id),
			submitMessage: (message: ContainerRuntimeGCMessage) => this.submit(message),
			sessionExpiryTimerStarted: pendingRuntimeState?.sessionExpiryTimerStarted,
		});

		const loadedFromSequenceNumber = this.deltaManager.initialSequenceNumber;
		this.summarizerNode = createRootSummarizerNodeWithGC(
			createChildLogger({ logger: this.logger, namespace: "SummarizerNode" }),
			// Summarize function to call when summarize is called. Summarizer node always tracks summary state.
			async (fullTree: boolean, trackState: boolean, telemetryContext?: ITelemetryContext) =>
				this.summarizeInternal(fullTree, trackState, telemetryContext),
			// Latest change sequence number, no changes since summary applied yet
			loadedFromSequenceNumber,
			// Summary reference sequence number, undefined if no summary yet
			baseSnapshot !== undefined ? loadedFromSequenceNumber : undefined,
			{
				// Must set to false to prevent sending summary handle which would be pointing to
				// a summary with an older protocol state.
				canReuseHandle: false,
				// If GC should not run, let the summarizer node know so that it does not track GC state.
				gcDisabled: !this.garbageCollector.shouldRunGC,
			},
			// Function to get GC data if needed. This will always be called by the root summarizer node to get GC data.
			async (fullGC?: boolean) => this.getGCDataInternal(fullGC),
			// Function to get the GC details from the base snapshot we loaded from.
			async () => this.garbageCollector.getBaseGCDetails(),
		);

		if (baseSnapshot) {
			this.summarizerNode.updateBaseSummaryState(baseSnapshot);
		}

		const parentContext = wrapContext(this);

		// Due to a mismatch between different layers in terms of
		// what is the interface of passing signals, we need the
		// downstream stores to wrap the signal.
		parentContext.submitSignal = (type: string, content: unknown, targetClientId?: string) => {
			const envelope1 = content as IEnvelope;
			const envelope2 = this.createNewSignalEnvelope(
				envelope1.address,
				type,
				envelope1.contents,
			);
			return this.submitSignalFn(envelope2, targetClientId);
		};

		let snapshot: ISnapshot | ISnapshotTree | undefined = getSummaryForDatastores(
			baseSnapshot,
			metadata,
		);
		if (snapshot !== undefined && snapshotWithContents !== undefined) {
			snapshot = {
				...snapshotWithContents,
				snapshotTree: snapshot,
			};
		}

		this.channelCollection = new ChannelCollection(
			snapshot,
			parentContext,
			this.mc.logger,
			(props) => this.garbageCollector.nodeUpdated(props),
			(path: string) => this.garbageCollector.isNodeDeleted(path),
			new Map<string, string>(dataStoreAliasMap),
			async (runtime: ChannelCollection) => provideEntryPoint,
		);

		this.blobManager = new BlobManager({
			routeContext: this.handleContext,
			snapshot: blobManagerSnapshot,
			getStorage: () => this.storage,
			sendBlobAttachOp: (localId: string, blobId?: string) => {
				if (!this.disposed) {
					this.submit(
						{ type: ContainerMessageType.BlobAttach, contents: undefined },
						undefined,
						{
							localId,
							blobId,
						},
					);
				}
			},
			blobRequested: (blobPath: string) =>
				this.garbageCollector.nodeUpdated({
					node: { type: "Blob", path: blobPath },
					reason: "Loaded",
				}),
			isBlobDeleted: (blobPath: string) => this.garbageCollector.isNodeDeleted(blobPath),
			runtime: this,
			stashedBlobs: pendingRuntimeState?.pendingAttachmentBlobs,
			closeContainer: (error?: ICriticalContainerError) => this.closeFn(error),
		});

		this.scheduleManager = new ScheduleManager(
			this.innerDeltaManager,
			this,
			() => this.clientId,
			createChildLogger({ logger: this.logger, namespace: "ScheduleManager" }),
		);

		const disablePartialFlush = this.mc.config.getBoolean(
			"Fluid.ContainerRuntime.DisablePartialFlush",
		);

		const legacySendBatchFn = makeLegacySendBatchFn(this.submitFn, this.innerDeltaManager);

		this.outbox = new Outbox({
			shouldSend: () => this.canSendOps(),
			pendingStateManager: this.pendingStateManager,
			submitBatchFn: this.submitBatchFn,
			legacySendBatchFn,
			compressor: new OpCompressor(this.mc.logger),
			splitter: opSplitter,
			config: {
				compressionOptions,
				maxBatchSizeInBytes: runtimeOptions.maxBatchSizeInBytes,
				disablePartialFlush: disablePartialFlush === true,
			},
			logger: this.mc.logger,
			groupingManager: opGroupingManager,
			getCurrentSequenceNumbers: () => ({
				referenceSequenceNumber: this.deltaManager.lastSequenceNumber,
				clientSequenceNumber: this._processedClientSequenceNumber,
			}),
			reSubmit: this.reSubmit.bind(this),
			opReentrancy: () => this.ensureNoDataModelChangesCalls > 0,
			closeContainer: this.closeFn,
		});

		this._quorum = quorum;
		this._quorum.on("removeMember", (clientId: string) => {
			this.remoteMessageProcessor.clearPartialMessagesFor(clientId);
		});

		this._audience = audience;
		if (audience.getSelf === undefined) {
			// back-compat, added in 2.0 RC3.
			// Purpose: deal with cases when we run against old loader that does not have newly added capabilities
			audience.getSelf = () => {
				const clientId = this._getClientId();
				return clientId === undefined
					? undefined
					: ({
							clientId,
							client: audience.getMember(clientId),
					  } satisfies ISelf);
			};

			let oldClientId = this.clientId;
			this.on("connected", () => {
				const clientId = this.clientId;
				assert(clientId !== undefined, "can't be undefined");
				(audience as unknown as TypedEventEmitter<IAudienceEvents>).emit(
					"selfChanged",
					{ clientId: oldClientId },
					{ clientId, client: audience.getMember(clientId) },
				);
				oldClientId = clientId;
			});
		}

		const closeSummarizerDelayOverride = this.mc.config.getNumber(
			"Fluid.ContainerRuntime.Test.CloseSummarizerDelayOverrideMs",
		);
		this.closeSummarizerDelayMs = closeSummarizerDelayOverride ?? defaultCloseSummarizerDelayMs;
		this.summaryCollection = new SummaryCollection(this.deltaManager, this.logger);

		this.dirtyContainer =
			this.attachState !== AttachState.Attached || this.hasPendingMessages();
		context.updateDirtyContainerState(this.dirtyContainer);

		if (this.summariesDisabled) {
			this.mc.logger.sendTelemetryEvent({ eventName: "SummariesDisabled" });
		} else {
			const orderedClientLogger = createChildLogger({
				logger: this.logger,
				namespace: "OrderedClientElection",
			});
			const orderedClientCollection = new OrderedClientCollection(
				orderedClientLogger,
				this.innerDeltaManager,
				this._quorum,
			);
			const orderedClientElectionForSummarizer = new OrderedClientElection(
				orderedClientLogger,
				orderedClientCollection,
				electedSummarizerData ?? this.innerDeltaManager.lastSequenceNumber,
				SummarizerClientElection.isClientEligible,
			);

			this.summarizerClientElection = new SummarizerClientElection(
				orderedClientLogger,
				this.summaryCollection,
				orderedClientElectionForSummarizer,
				this.maxOpsSinceLastSummary,
			);

			if (this.isSummarizerClient) {
				this._summarizer = new Summarizer(
					this /* ISummarizerRuntime */,
					() => this.summaryConfiguration,
					this /* ISummarizerInternalsProvider */,
					this.handleContext,
					this.summaryCollection,
					async (runtime: IConnectableRuntime) =>
						RunWhileConnectedCoordinator.create(
							runtime,
							// Summarization runs in summarizer client and needs access to the real (non-proxy) active
							// information. The proxy delta manager would always return false for summarizer client.
							() => this.innerDeltaManager.active,
						),
				);
			} else if (SummarizerClientElection.clientDetailsPermitElection(this.clientDetails)) {
				// Only create a SummaryManager and SummarizerClientElection
				// if summaries are enabled and we are not the summarizer client.
				const defaultAction = () => {
					if (this.summaryCollection.opsSinceLastAck > this.maxOpsSinceLastSummary) {
						this.mc.logger.sendTelemetryEvent({ eventName: "SummaryStatus:Behind" });
						// unregister default to no log on every op after falling behind
						// and register summary ack handler to re-register this handler
						// after successful summary
						this.summaryCollection.once(MessageType.SummaryAck, () => {
							this.mc.logger.sendTelemetryEvent({
								eventName: "SummaryStatus:CaughtUp",
							});
							// we've caught up, so re-register the default action to monitor for
							// falling behind, and unregister ourself
							this.summaryCollection.on("default", defaultAction);
						});
						this.summaryCollection.off("default", defaultAction);
					}
				};

				this.summaryCollection.on("default", defaultAction);

				// Create the SummaryManager and mark the initial state
				this.summaryManager = new SummaryManager(
					this.summarizerClientElection,
					this, // IConnectedState
					this.summaryCollection,
					this.logger,
					this.formCreateSummarizerFn(loader),
					new Throttler(
						60 * 1000, // 60 sec delay window
						30 * 1000, // 30 sec max delay
						// throttling function increases exponentially (0ms, 40ms, 80ms, 160ms, etc)
						formExponentialFn({ coefficient: 20, initialDelay: 0 }),
					),
					{
						initialDelayMs: this.initialSummarizerDelayMs,
					},
				);
				this.summaryManager.on("summarize", (eventProps) => {
					this.emit("summarize", eventProps);
				});
				this.summaryManager.start();
			}
		}

		// logging hardware telemetry
		logger.sendTelemetryEvent({
			eventName: "DeviceSpec",
			...getDeviceSpec(),
		});

		this.mc.logger.sendTelemetryEvent({
			eventName: "ContainerLoadStats",
			...this.createContainerMetadata,
			...this.channelCollection.containerLoadStats,
			summaryNumber: loadSummaryNumber,
			summaryFormatVersion: metadata?.summaryFormatVersion,
			disableIsolatedChannels: metadata?.disableIsolatedChannels,
			gcVersion: metadata?.gcFeature,
			options: JSON.stringify(runtimeOptions),
			idCompressorModeMetadata: metadata?.documentSchema?.runtime?.idCompressorMode,
			idCompressorMode: this.idCompressorMode,
			sessionRuntimeSchema: JSON.stringify(this.sessionSchema),
			featureGates: JSON.stringify({
				...featureGatesForTelemetry,
				disableChunking,
				disableAttachReorder: this.disableAttachReorder,
				disablePartialFlush,
				closeSummarizerDelayOverride,
			}),
			telemetryDocumentId: this.telemetryDocumentId,
			groupedBatchingEnabled: this.groupedBatchingEnabled,
			initialSequenceNumber: this.deltaManager.initialSequenceNumber,
		});

		ReportOpPerfTelemetry(this.clientId, this.deltaManager, this, this.logger);
		BindBatchTracker(this, this.logger);

		this.entryPoint = new LazyPromise(async () => {
			if (this.isSummarizerClient) {
				assert(
					this._summarizer !== undefined,
					0x5bf /* Summarizer object is undefined in a summarizer client */,
				);
				return this._summarizer;
			}
			return provideEntryPoint(this);
		});

		// If we loaded from pending state, then we need to skip any ops that are already accounted in such
		// saved state, i.e. all the ops marked by Loader layer sa savedOp === true.
		this.skipSavedCompressorOps = pendingRuntimeState?.pendingIdCompressorState !== undefined;
	}

	public onSchemaChange(schema: IDocumentSchemaCurrent) {
		this.logger.sendTelemetryEvent({
			eventName: "SchemaChangeAccept",
			sessionRuntimeSchema: JSON.stringify(schema),
		});

		// Most of the settings will be picked up only by new sessions (i.e. after reload).
		// We can make it better in the future (i.e. start to use op compression right away), but for simplicity
		// this is not done.
		// But ID compressor is special. It's possible, that in future, we will remove "stickiness" of ID compressor setting
		// and will allow to start using it. If that were to happen, we want to ensure that we do not break eventual consistency
		// promises. To do so, we need to initialize id compressor right away.
		// As it's implemented right now (with async initialization), this will only work for "off" -> "delayed" transitions.
		// Anything else is too risky, and requires ability to initialize ID compressor synchronously!
		if (schema.runtime.idCompressorMode !== undefined) {
			// eslint-disable-next-line @typescript-eslint/no-floating-promises
			this.loadIdCompressor();
		}
	}

	public getCreateChildSummarizerNodeFn(id: string, createParam: CreateChildSummarizerNodeParam) {
		return (
			summarizeInternal: SummarizeInternalFn,
			getGCDataFn: (fullGC?: boolean) => Promise<IGarbageCollectionData>,
		) =>
			this.summarizerNode.createChild(
				summarizeInternal,
				id,
				createParam,
				undefined,
				getGCDataFn,
			);
	}

	public deleteChildSummarizerNode(id: string) {
		return this.summarizerNode.deleteChild(id);
	}

	/* IFluidParentContext APIs that should not be called on Root */
	public makeLocallyVisible() {
		assert(false, 0x8eb /* should not be called */);
	}

	public setChannelDirty(address: string) {
		assert(false, 0x909 /* should not be called */);
	}

	/**
	 * Initializes the state from the base snapshot this container runtime loaded from.
	 */
	private async initializeBaseState(): Promise<void> {
		if (
			this.idCompressorMode === "on" ||
			(this.idCompressorMode === "delayed" && this.connected)
		) {
			this._idCompressor = await this.createIdCompressor();
			// This is called from loadRuntime(), long before we process any ops, so there should be no ops accumulated yet.
			assert(this.pendingIdCompressorOps.length === 0, 0x8ec /* no pending ops */);
		}

		await this.garbageCollector.initializeBaseState();
	}

	public dispose(error?: Error): void {
		if (this._disposed) {
			return;
		}
		this._disposed = true;

		this.mc.logger.sendTelemetryEvent(
			{
				eventName: "ContainerRuntimeDisposed",
				isDirty: this.isDirty,
				lastSequenceNumber: this.deltaManager.lastSequenceNumber,
				attachState: this.attachState,
			},
			error,
		);

		if (this.summaryManager !== undefined) {
			this.summaryManager.dispose();
		}
		this.garbageCollector.dispose();
		this._summarizer?.dispose();
		this.channelCollection.dispose();
		this.pendingStateManager.dispose();
		this.emit("dispose");
		this.removeAllListeners();
	}

	/**
	 * Api to fetch the snapshot from the service for a loadingGroupIds.
	 * @param loadingGroupIds - LoadingGroupId for which the snapshot is asked for.
	 * @param pathParts - Parts of the path, which we want to extract from the snapshot tree.
	 * @returns - snapshotTree and the sequence number of the snapshot.
	 */
	public async getSnapshotForLoadingGroupId(
		loadingGroupIds: string[],
		pathParts: string[],
	): Promise<{ snapshotTree: ISnapshotTree; sequenceNumber: number }> {
		const sortedLoadingGroupIds = loadingGroupIds.sort();
		assert(
			this.storage.getSnapshot !== undefined,
			0x8ed /* getSnapshot api should be defined if used */,
		);
		let loadedFromCache = true;
		// Lookup up in the cache, if not present then make the network call as multiple datastores could
		// be in same loading group. So, once we have fetched the snapshot for that loading group on
		// any request, then cache that as same group could be requested in future too.
		const snapshot = await this.snapshotCacheForLoadingGroupIds.addOrGet(
			sortedLoadingGroupIds.join(),
			async () => {
				assert(
					this.storage.getSnapshot !== undefined,
					0x8ee /* getSnapshot api should be defined if used */,
				);
				loadedFromCache = false;
				return this.storage.getSnapshot({
					cacheSnapshot: false,
					scenarioName: "snapshotForLoadingGroupId",
					loadingGroupIds: sortedLoadingGroupIds,
				});
			},
		);

		this.logger.sendTelemetryEvent({
			eventName: "GroupIdSnapshotFetched",
			details: JSON.stringify({
				fromCache: loadedFromCache,
				loadingGroupIds: loadingGroupIds.join(","),
			}),
		});
		// Find the snapshotTree inside the returned snapshot based on the path as given in the request.
		const hasIsolatedChannels = rootHasIsolatedChannels(this.metadata);
		const snapshotTreeForPath = this.getSnapshotTreeForPath(
			snapshot.snapshotTree,
			pathParts,
			hasIsolatedChannels,
		);
		assert(snapshotTreeForPath !== undefined, 0x8ef /* no snapshotTree for the path */);
		const snapshotSeqNumber = snapshot.sequenceNumber;
		assert(snapshotSeqNumber !== undefined, 0x8f0 /* snapshotSeqNumber should be present */);

		// This assert fires if we get a snapshot older than the snapshot we loaded from. This is a service issue.
		// Snapshots should only move forward. If we observe an older snapshot than the one we loaded from, then likely
		// the file has been overwritten or service lost data.
		if (snapshotSeqNumber < this.deltaManager.initialSequenceNumber) {
			throw DataProcessingError.create(
				"Downloaded snapshot older than snapshot we loaded from",
				"getSnapshotForLoadingGroupId",
				undefined,
				{
					loadingGroupIds: sortedLoadingGroupIds.join(","),
					snapshotSeqNumber,
					initialSequenceNumber: this.deltaManager.initialSequenceNumber,
				},
			);
		}

		// If the snapshot is ahead of the last seq number of the delta manager, then catch up before
		// returning the snapshot.
		if (snapshotSeqNumber > this.deltaManager.lastSequenceNumber) {
			// If this is a summarizer client, which is trying to load a group and it finds that there is
			// another snapshot from which the summarizer loaded and it is behind, then just give up as
			// the summarizer state is not up to date.
			// This should be a recoverable scenario and shouldn't happen as we should process the ack first.
			if (this.isSummarizerClient) {
				throw new Error(
					"Summarizer client behind, loaded newer snapshot with loadingGroupId",
				);
			}

			// We want to catchup from sequenceNumber to targetSequenceNumber
			const props: ITelemetryGenericEventExt = {
				eventName: "GroupIdSnapshotCatchup",
				loadingGroupIds: sortedLoadingGroupIds.join(","),
				targetSequenceNumber: snapshotSeqNumber, // This is so we reuse some columns in telemetry
				sequenceNumber: this.deltaManager.lastSequenceNumber, // This is so we reuse some columns in telemetry
			};

			const event = PerformanceEvent.start(this.mc.logger, {
				...props,
			});
			// If the inbound deltas queue is paused or disconnected, we expect a reconnect and unpause
			// as long as it's not a summarizer client.
			if (this.deltaManager.inbound.paused) {
				props.inboundPaused = this.deltaManager.inbound.paused; // reusing telemetry
			}
			const defP = new Deferred<boolean>();
			this.deltaManager.on("op", (message: ISequencedDocumentMessage) => {
				if (message.sequenceNumber >= snapshotSeqNumber) {
					defP.resolve(true);
				}
			});
			await defP.promise;
			event.end(props);
		}
		return { snapshotTree: snapshotTreeForPath, sequenceNumber: snapshotSeqNumber };
	}

	/**
	 * Api to find a snapshot tree inside a bigger snapshot tree based on the path in the pathParts array.
	 * @param snapshotTree - snapshot tree to look into.
	 * @param pathParts - Part of the path, which we want to extract from the snapshot tree.
	 * @param hasIsolatedChannels - whether the channels are present inside ".channels" subtree. Older
	 * snapshots will not have trees inside ".channels", so check that.
	 * @returns - requested snapshot tree based on the path parts.
	 */
	private getSnapshotTreeForPath(
		snapshotTree: ISnapshotTree,
		pathParts: string[],
		hasIsolatedChannels: boolean,
	): ISnapshotTree | undefined {
		let childTree = snapshotTree;
		for (const part of pathParts) {
			if (hasIsolatedChannels) {
				childTree = childTree?.trees[channelsTreeName];
			}
			childTree = childTree?.trees[part];
		}
		return childTree;
	}

	/**
	 * Notifies this object about the request made to the container.
	 * @param request - Request made to the handler.
	 * @deprecated Will be removed in future major release. This method needs to stay private until LTS version of Loader moves to "2.0.0-internal.7.0.0".
	 */
	// @ts-expect-error expected to be used by LTS Loaders and Containers
	private async request(request: IRequest): Promise<IResponse> {
		try {
			const parser = RequestParser.create(request);
			const id = parser.pathParts[0];

			if (id === summarizerRequestUrl && parser.pathParts.length === 1) {
				if (this._summarizer !== undefined) {
					return {
						status: 200,
						mimeType: "fluid/object",
						value: this.summarizer,
					};
				}
				return create404Response(request);
			}
			if (this.requestHandler !== undefined) {
				// eslint-disable-next-line @typescript-eslint/return-await -- Adding an await here causes test failures
				return this.requestHandler(parser, this);
			}

			return create404Response(request);
		} catch (error) {
			return exceptionToResponse(error);
		}
	}

	/**
	 * Resolves URI representing handle
	 * @param request - Request made to the handler.
	 */
	public async resolveHandle(request: IRequest): Promise<IResponse> {
		try {
			const requestParser = RequestParser.create(request);
			const id = requestParser.pathParts[0];

			if (id === "_channels") {
				// eslint-disable-next-line @typescript-eslint/return-await -- Adding an await here causes test failures
				return this.resolveHandle(requestParser.createSubRequest(1));
			}

			if (id === BlobManager.basePath && requestParser.isLeaf(2)) {
				const blob = await this.blobManager.getBlob(requestParser.pathParts[1]);
				return blob
					? {
							status: 200,
							mimeType: "fluid/object",
							value: blob,
					  }
					: create404Response(request);
			} else if (requestParser.pathParts.length > 0) {
				return await this.channelCollection.request(request);
			}

			return create404Response(request);
		} catch (error) {
			return exceptionToResponse(error);
		}
	}

	/**
	 * {@inheritDoc @fluidframework/container-definitions#IRuntime.getEntryPoint}
	 */
	public async getEntryPoint(): Promise<FluidObject> {
		return this.entryPoint;
	}
	private readonly entryPoint: LazyPromise<FluidObject>;

	private internalId(maybeAlias: string): string {
		return this.channelCollection.internalId(maybeAlias);
	}

	/** Adds the container's metadata to the given summary tree. */
	private addMetadataToSummary(summaryTree: ISummaryTreeWithStats) {
		// The last message processed at the time of summary. If there are no new messages, use the message from the
		// last summary.
		const message =
			extractSummaryMetadataMessage(this.deltaManager.lastMessage) ??
			this.messageAtLastSummary;

		const documentSchema = this.documentsSchemaController.summarizeDocumentSchema(
			this.deltaManager.lastSequenceNumber,
		);

		// Is document schema explicit control on?
		const explitiSchemaControl = documentSchema?.runtime.explicitSchemaControl;

		const metadata: IContainerRuntimeMetadata = {
			...this.createContainerMetadata,
			// Increment the summary number for the next summary that will be generated.
			summaryNumber: this.nextSummaryNumber++,
			summaryFormatVersion: 1,
			...this.garbageCollector.getMetadata(),
			telemetryDocumentId: this.telemetryDocumentId,
			// If explicit document schema control is not on, use legacy way to supply last message (using 'message' property).
			// Otherwise use new 'lastMessage' property, but also put content into the 'message' property that cases old
			// runtimes (that preceed document schema control capabilities) to close container on load due to mismatch in
			// last message's sequence number.
			// See also lastMessageFromMetadata()
			message: explitiSchemaControl
				? ({ sequenceNumber: -1 } as any as ISummaryMetadataMessage)
				: message,
			lastMessage: explitiSchemaControl ? message : undefined,
			documentSchema,
		};

		addBlobToSummary(summaryTree, metadataBlobName, JSON.stringify(metadata));
	}

	protected addContainerStateToSummary(
		summaryTree: ISummaryTreeWithStats,
		fullTree: boolean,
		trackState: boolean,
		telemetryContext?: ITelemetryContext,
	) {
		this.addMetadataToSummary(summaryTree);

		if (this._idCompressor) {
			const idCompressorState = JSON.stringify(this._idCompressor.serialize(false));
			addBlobToSummary(summaryTree, idCompressorBlobName, idCompressorState);
		}

		if (this.remoteMessageProcessor.partialMessages.size > 0) {
			const content = JSON.stringify([...this.remoteMessageProcessor.partialMessages]);
			addBlobToSummary(summaryTree, chunksBlobName, content);
		}

		const dataStoreAliases = this.channelCollection.aliases;
		if (dataStoreAliases.size > 0) {
			addBlobToSummary(summaryTree, aliasBlobName, JSON.stringify([...dataStoreAliases]));
		}

		if (this.summarizerClientElection) {
			const electedSummarizerContent = JSON.stringify(
				this.summarizerClientElection?.serialize(),
			);
			addBlobToSummary(summaryTree, electedSummarizerBlobName, electedSummarizerContent);
		}

		const blobManagerSummary = this.blobManager.summarize();
		// Some storage (like git) doesn't allow empty tree, so we can omit it.
		// and the blob manager can handle the tree not existing when loading
		if (Object.keys(blobManagerSummary.summary.tree).length > 0) {
			addSummarizeResultToSummary(summaryTree, blobsTreeName, blobManagerSummary);
		}

		const gcSummary = this.garbageCollector.summarize(fullTree, trackState, telemetryContext);
		if (gcSummary !== undefined) {
			addSummarizeResultToSummary(summaryTree, gcTreeKey, gcSummary);
		}
	}

	// Track how many times the container tries to reconnect with pending messages.
	// This happens when the connection state is changed and we reset the counter
	// when we are able to process a local op or when there are no pending messages.
	// If this counter reaches a max, it's a good indicator that the container
	// is not making progress and it is stuck in a retry loop.
	private shouldContinueReconnecting(): boolean {
		if (this.maxConsecutiveReconnects <= 0) {
			// Feature disabled, we never stop reconnecting
			return true;
		}

		if (!this.hasPendingMessages()) {
			// If there are no pending messages, we can always reconnect
			this.resetReconnectCount();
			return true;
		}

		if (this.consecutiveReconnects === Math.floor(this.maxConsecutiveReconnects / 2)) {
			// If we're halfway through the max reconnects, send an event in order
			// to better identify false positives, if any. If the rate of this event
			// matches Container Close count below, we can safely cut down
			// maxConsecutiveReconnects to half.
			this.mc.logger.sendTelemetryEvent({
				eventName: "ReconnectsWithNoProgress",
				attempts: this.consecutiveReconnects,
				pendingMessages: this.pendingMessagesCount,
			});
		}

		return this.consecutiveReconnects < this.maxConsecutiveReconnects;
	}

	private resetReconnectCount() {
		this.consecutiveReconnects = 0;
	}

	private replayPendingStates() {
		// We need to be able to send ops to replay states
		if (!this.canSendOps()) {
			return;
		}

		// We need to temporary clear the dirty flags and disable
		// dirty state change events to detect whether replaying ops
		// has any effect.

		// Save the old state, reset to false, disable event emit
		const oldState = this.dirtyContainer;
		this.dirtyContainer = false;

		assert(this.emitDirtyDocumentEvent, 0x127 /* "dirty document event not set on replay" */);
		this.emitDirtyDocumentEvent = false;
		let newState: boolean;

		try {
			// replay the ops
			this.pendingStateManager.replayPendingStates();
		} finally {
			// Save the new start and restore the old state, re-enable event emit
			newState = this.dirtyContainer;
			this.dirtyContainer = oldState;
			this.emitDirtyDocumentEvent = true;
		}

		// Officially transition from the old state to the new state.
		this.updateDocumentDirtyState(newState);
	}

	/**
	 * Parse an op's type and actual content from given serialized content
	 * ! Note: this format needs to be in-line with what is set in the "ContainerRuntime.submit(...)" method
	 */
	// TODO: markfields: confirm Local- versus Outbound- ContainerRuntimeMessage typing
	private parseLocalOpContent(serializedContents?: string): LocalContainerRuntimeMessage {
		assert(serializedContents !== undefined, 0x6d5 /* content must be defined */);
		const message: LocalContainerRuntimeMessage = JSON.parse(serializedContents);
		assert(message.type !== undefined, 0x6d6 /* incorrect op content format */);
		return message;
	}

	private async applyStashedOp(serializedOpContent: string): Promise<unknown> {
		// Need to parse from string for back-compat
		const opContents = this.parseLocalOpContent(serializedOpContent);
		switch (opContents.type) {
			case ContainerMessageType.FluidDataStoreOp:
			case ContainerMessageType.Attach:
			case ContainerMessageType.Alias:
				return this.channelCollection.applyStashedOp(opContents);
			case ContainerMessageType.IdAllocation:
				// IDs allocation ops in stashed state are ignored because the tip state of the compressor
				// is serialized into the pending state. This is done because generation of new IDs during
				// stashed op application (or, later, resubmit) must generate new IDs and if the compressor
				// was loaded from a state serialized at the same time as the summary tree in the stashed state
				// then it would generate IDs that collide with any in later stashed ops.
				// In the future, IdCompressor could be extended to have an "applyStashedOp" or similar method
				// and the runtime could filter out all ID allocation ops from the stashed state and apply them
				// before applying the rest of the stashed ops. This would accomplish the same thing but with
				// better performance in future incremental stashed state creation.
				assert(
					this.idCompressorMode !== undefined,
					0x8f1 /* ID compressor should be in use */,
				);
				return;
			case ContainerMessageType.DocumentSchemaChange:
				return;
			case ContainerMessageType.BlobAttach:
				return;
			case ContainerMessageType.Rejoin:
				throw new Error("rejoin not expected here");
			case ContainerMessageType.GC:
				// GC op is only sent in summarizer which should never have stashed ops.
				throw new LoggingError("GC op not expected to be stashed in summarizer");
			default: {
				// This should be extremely rare for stashed ops.
				// It would require a newer runtime stashing ops and then an older one applying them,
				// e.g. if an app rolled back its container version
				const compatBehavior = opContents.compatDetails?.behavior;
				if (!compatBehaviorAllowsMessageType(opContents.type, compatBehavior)) {
					const error = DataProcessingError.create(
						"Stashed runtime message of unexpected type",
						"applyStashedOp",
						undefined /* sequencedMessage */,
						{
							messageDetails: JSON.stringify({
								type: opContents.type,
								compatBehavior,
							}),
						},
					);
					this.closeFn(error);
					throw error;
				}
				// Note: Even if its compat behavior allows it, we don't know how to apply this stashed op.
				// All we can do is ignore it (similar to on process).
			}
		}
	}

	private async loadIdCompressor() {
		if (
			this._idCompressor === undefined &&
			this.idCompressorMode !== undefined &&
			this._loadIdCompressor === undefined
		) {
			this._loadIdCompressor = this.createIdCompressor()
				.then((compressor) => {
					// Finalize any ranges we received while the compressor was turned off.
					const ops = this.pendingIdCompressorOps;
					this.pendingIdCompressorOps = [];
					for (const range of ops) {
						compressor.finalizeCreationRange(range);
					}
					assert(this.pendingIdCompressorOps.length === 0, "No new ops added");
					this._idCompressor = compressor;
				})
				.catch((error) => {
					this.logger.sendErrorEvent({ eventName: "IdCompressorDelayedLoad" }, error);
					throw error;
				});
		}
		return this._loadIdCompressor;
	}

	public setConnectionState(connected: boolean, clientId?: string) {
		// Validate we have consistent state
		const currentClientId = this._audience.getSelf()?.clientId;
		assert(clientId === currentClientId, "input clientId does not match Audience");
		assert(this.clientId === currentClientId, "this.clientId does not match Audience");

		if (connected && this.idCompressorMode === "delayed") {
			// eslint-disable-next-line @typescript-eslint/no-floating-promises
			this.loadIdCompressor();
		}
		if (connected === false && this.delayConnectClientId !== undefined) {
			this.delayConnectClientId = undefined;
			this.mc.logger.sendTelemetryEvent({
				eventName: "UnsuccessfulConnectedTransition",
			});
			// Don't propagate "disconnected" event because we didn't propagate the previous "connected" event
			return;
		}

		if (!connected) {
			this.documentsSchemaController.onDisconnect();
		}

		// If there are stashed blobs in the pending state, we need to delay
		// propagation of the "connected" event until we have uploaded them to
		// ensure we don't submit ops referencing a blob that has not been uploaded
		const connecting = connected && !this._connected;
		if (connecting && this.blobManager.hasPendingStashedUploads()) {
			assert(
				!this.delayConnectClientId,
				0x791 /* Connect event delay must be canceled before subsequent connect event */,
			);
			assert(!!clientId, 0x792 /* Must have clientId when connecting */);
			this.delayConnectClientId = clientId;
			return;
		}

		this.setConnectionStateCore(connected, clientId);
	}

	private setConnectionStateCore(connected: boolean, clientId?: string) {
		assert(
			!this.delayConnectClientId,
			0x394 /* connect event delay must be cleared before propagating connect event */,
		);
		this.verifyNotClosed();

		// There might be no change of state due to Container calling this API after loading runtime.
		const changeOfState = this._connected !== connected;
		const reconnection = changeOfState && !connected;

		// We need to flush the ops currently collected by Outbox to preserve original order.
		// This flush NEEDS to happen before we set the ContainerRuntime to "connected".
		// We want these ops to get to the PendingStateManager without sending to service and have them return to the Outbox upon calling "replayPendingStates".
		if (changeOfState && connected) {
			this.flush();
		}

		this._connected = connected;

		if (!connected) {
			this._perfSignalData.signalsLost = 0;
			this._perfSignalData.signalTimestamp = 0;
			this._perfSignalData.trackingSignalSequenceNumber = undefined;
		} else {
			assert(
				this.attachState === AttachState.Attached,
				0x3cd /* Connection is possible only if container exists in storage */,
			);
		}

		// Fail while disconnected
		if (reconnection) {
			this.consecutiveReconnects++;

			if (!this.shouldContinueReconnecting()) {
				this.closeFn(
					DataProcessingError.create(
						"Runtime detected too many reconnects with no progress syncing local ops.",
						"setConnectionState",
						undefined,
						{
							dataLoss: 1,
							attempts: this.consecutiveReconnects,
							pendingMessages: this.pendingMessagesCount,
						},
					),
				);
				return;
			}
		}

		if (changeOfState) {
			this.replayPendingStates();
		}

		this.channelCollection.setConnectionState(connected, clientId);
		this.garbageCollector.setConnectionState(connected, clientId);

		raiseConnectedEvent(this.mc.logger, this, connected, clientId);
	}

	public async notifyOpReplay(message: ISequencedDocumentMessage) {
		await this.pendingStateManager.applyStashedOpsAt(message.sequenceNumber);
	}

	public process(messageArg: ISequencedDocumentMessage, local: boolean) {
		this.verifyNotClosed();

		// Whether or not the message appears to be a runtime message from an up-to-date client.
		// It may be a legacy runtime message (ie already unpacked and ContainerMessageType)
		// or something different, like a system message.
		const modernRuntimeMessage = messageArg.type === MessageType.Operation;

		// Do shallow copy of message, as the processing flow will modify it.
		// There might be multiple container instances receiving the same message.
		// We do not need to make a deep copy. Each layer will just replace message.contents itself,
		// but will not modify the contents object (likely it will replace it on the message).
		const messageCopy = { ...messageArg };
		const savedOp = (messageCopy.metadata as ISavedOpMetadata)?.savedOp;
		for (const message of this.remoteMessageProcessor.process(messageCopy)) {
			const msg: MessageWithContext = modernRuntimeMessage
				? {
						// Cast it since we expect it to be this based on modernRuntimeMessage computation above.
						// There is nothing really ensuring that anytime original message.type is Operation that
						// the result messages will be so. In the end modern bool being true only directs to
						// throw error if ultimately unrecognized without compat details saying otherwise.
						message: message as InboundSequencedContainerRuntimeMessage,
						local,
						modernRuntimeMessage,
				  }
				: // Unrecognized message will be ignored.
				  {
						message,
						local,
						modernRuntimeMessage,
				  };
			msg.savedOp = savedOp;

			// ensure that we observe any re-entrancy, and if needed, rebase ops
			this.ensureNoDataModelChanges(() => this.processCore(msg));
		}
	}

	private _processedClientSequenceNumber: number | undefined;

	/**
	 * Direct the message to the correct subsystem for processing, and implement other side effects
	 */
	private processCore(messageWithContext: MessageWithContext) {
		const { message, local } = messageWithContext;

		// Intercept to reduce minimum sequence number to the delta manager's minimum sequence number.
		// Sequence numbers are not guaranteed to follow any sort of order. Re-entrancy is one of those situations
		if (
			this.deltaManager.minimumSequenceNumber <
			messageWithContext.message.minimumSequenceNumber
		) {
			messageWithContext.message.minimumSequenceNumber =
				this.deltaManager.minimumSequenceNumber;
		}

		// Surround the actual processing of the operation with messages to the schedule manager indicating
		// the beginning and end. This allows it to emit appropriate events and/or pause the processing of new
		// messages once a batch has been fully processed.
		this.scheduleManager.beforeOpProcessing(message);

		this._processedClientSequenceNumber = message.clientSequenceNumber;

		try {
			// See commit that added this assert for more details.
			// These calls should be made for all but chunked ops:
			// 1) this.pendingStateManager.processPendingLocalMessage() below
			// 2) this.resetReconnectCount() below
			assert(
				message.type !== ContainerMessageType.ChunkedOp,
				0x93b /* we should never get here with chunked ops */,
			);

			let localOpMetadata: unknown;
			if (local && messageWithContext.modernRuntimeMessage) {
				localOpMetadata = this.pendingStateManager.processPendingLocalMessage(
					messageWithContext.message,
				);
			}

			// If there are no more pending messages after processing a local message,
			// the document is no longer dirty.
			if (!this.hasPendingMessages()) {
				this.updateDocumentDirtyState(false);
			}

			this.validateAndProcessRuntimeMessage(messageWithContext, localOpMetadata);

			this.emit("op", message, messageWithContext.modernRuntimeMessage);

			this.scheduleManager.afterOpProcessing(undefined, message);

			if (local) {
				// If we have processed a local op, this means that the container is
				// making progress and we can reset the counter for how many times
				// we have consecutively replayed the pending states
				this.resetReconnectCount();
			}
		} catch (e) {
			this.scheduleManager.afterOpProcessing(e, message);
			throw e;
		}
	}
	/**
	 * Assuming the given message is also a TypedContainerRuntimeMessage,
	 * checks its type and dispatches the message to the appropriate handler in the runtime.
	 * Throws a DataProcessingError if the message looks like but doesn't conform to a known TypedContainerRuntimeMessage type.
	 */
	private validateAndProcessRuntimeMessage(
		messageWithContext: MessageWithContext,
		localOpMetadata: unknown,
	): void {
		// TODO: destructure message and modernRuntimeMessage once using typescript 5.2.2+
		const { local } = messageWithContext;
		switch (messageWithContext.message.type) {
			case ContainerMessageType.Attach:
			case ContainerMessageType.Alias:
			case ContainerMessageType.FluidDataStoreOp:
				this.channelCollection.process(
					messageWithContext.message,
					local,
					localOpMetadata,
					(from, to) => this.garbageCollector.addedOutboundReference(from, to),
				);
				break;
			case ContainerMessageType.BlobAttach:
				this.blobManager.processBlobAttachOp(messageWithContext.message, local);
				break;
			case ContainerMessageType.IdAllocation:
				// Don't re-finalize the range if we're processing a "savedOp" in
				// stashed ops flow. The compressor is stashed with these ops already processed.
				// That said, in idCompressorMode === "delayed", we might not serialize ID compressor, and
				// thus we need to process all the ops.
				if (!(this.skipSavedCompressorOps && messageWithContext.savedOp === true)) {
					const range = messageWithContext.message.contents;
					// Some other client turned on the id compressor. If we have not turned it on,
					// put it in a pending queue and delay finalization.
					if (this._idCompressor === undefined) {
						assert(
							this.idCompressorMode !== undefined,
							0x93c /* id compressor should be enabled */,
						);
						this.pendingIdCompressorOps.push(range);
					} else {
						assert(
							this.pendingIdCompressorOps.length === 0,
							"there should be no pending ops!",
						);
						this._idCompressor.finalizeCreationRange(range);
					}
				}
				break;
			case ContainerMessageType.GC:
				this.garbageCollector.processMessage(messageWithContext.message, local);
				break;
			case ContainerMessageType.ChunkedOp:
				// From observability POV, we should not exppse the rest of the system (including "op" events on object) to these messages.
				// Also resetReconnectCount() would be wrong - see comment that was there before this change was made.
				assert(false, 0x93d /* should not even get here */);
			case ContainerMessageType.Rejoin:
				break;
			case ContainerMessageType.DocumentSchemaChange:
				this.documentsSchemaController.processDocumentSchemaOp(
					messageWithContext.message.contents,
					messageWithContext.local,
					messageWithContext.message.sequenceNumber,
				);
				break;
			default: {
				// If we didn't necessarily expect a runtime message type, then no worries - just return
				// e.g. this case applies to system ops, or legacy ops that would have fallen into the above cases anyway.
				if (!messageWithContext.modernRuntimeMessage) {
					return;
				}

				const compatBehavior = messageWithContext.message.compatDetails?.behavior;
				if (
					!compatBehaviorAllowsMessageType(
						messageWithContext.message.type,
						compatBehavior,
					)
				) {
					const { message } = messageWithContext;
					const error = DataProcessingError.create(
						// Former assert 0x3ce
						"Runtime message of unknown type",
						"OpProcessing",
						message,
						{
							local,
							messageDetails: JSON.stringify({
								type: message.type,
								contentType: typeof message.contents,
								compatBehavior,
								batch: (message.metadata as IBatchMetadata | undefined)?.batch,
								compression: message.compression,
							}),
						},
					);
					this.closeFn(error);
					throw error;
				}
			}
		}
	}

	/**
	 * Emits the Signal event and update the perf signal data.
	 * @param clientSignalSequenceNumber - is the client signal sequence number to be uploaded.
	 */
	private sendSignalTelemetryEvent(clientSignalSequenceNumber: number) {
		const duration = Date.now() - this._perfSignalData.signalTimestamp;
		this.mc.logger.sendPerformanceEvent({
			eventName: "SignalLatency",
			duration,
			signalsLost: this._perfSignalData.signalsLost,
		});

		this._perfSignalData.signalsLost = 0;
		this._perfSignalData.signalTimestamp = 0;
	}

	public processSignal(message: ISignalMessage, local: boolean) {
		const envelope = message.content as ISignalEnvelope;
		const transformed: IInboundSignalMessage = {
			clientId: message.clientId,
			content: envelope.contents.content,
			type: envelope.contents.type,
		};

		// Only collect signal telemetry for messages sent by the current client.
		if (message.clientId === this.clientId && this.connected) {
			// Check to see if the signal was lost.
			if (
				this._perfSignalData.trackingSignalSequenceNumber !== undefined &&
				envelope.clientSignalSequenceNumber >
					this._perfSignalData.trackingSignalSequenceNumber
			) {
				this._perfSignalData.signalsLost++;
				this._perfSignalData.trackingSignalSequenceNumber = undefined;
				this.mc.logger.sendErrorEvent({
					eventName: "SignalLost",
					type: envelope.contents.type,
					signalsLost: this._perfSignalData.signalsLost,
					trackingSequenceNumber: this._perfSignalData.trackingSignalSequenceNumber,
					clientSignalSequenceNumber: envelope.clientSignalSequenceNumber,
				});
			} else if (
				envelope.clientSignalSequenceNumber ===
				this._perfSignalData.trackingSignalSequenceNumber
			) {
				// only logging for the first connection and the trackingSignalSequenceNUmber.
				if (this.consecutiveReconnects === 0) {
					this.sendSignalTelemetryEvent(envelope.clientSignalSequenceNumber);
				}
				this._perfSignalData.trackingSignalSequenceNumber = undefined;
			}
		}

		if (envelope.address === undefined) {
			// No address indicates a container signal message.
			this.emit("signal", transformed, local);
			return;
		}

		// Due to a mismatch between different layers in terms of
		// what is the interface of passing signals, we need to adjust
		// the signal envelope before sending it to the datastores to be processed
		const envelope2: IEnvelope = {
			address: envelope.address,
			contents: transformed.content,
		};
		transformed.content = envelope2;

		this.channelCollection.processSignal(transformed, local);
	}

	/**
	 * Flush the pending ops manually.
	 * This method is expected to be called at the end of a batch.
	 */
	private flush(): void {
		assert(
			this._orderSequentiallyCalls === 0,
			0x24c /* "Cannot call `flush()` from `orderSequentially`'s callback" */,
		);

		this.outbox.flush();
		assert(this.outbox.isEmpty, 0x3cf /* reentrancy */);
	}

	/**
	 * {@inheritDoc @fluidframework/runtime-definitions#IContainerRuntimeBase.orderSequentially}
	 */
	public orderSequentially<T>(callback: () => T): T {
		let checkpoint: IBatchCheckpoint | undefined;
		let result: T;
		if (this.mc.config.getBoolean("Fluid.ContainerRuntime.EnableRollback")) {
			// Note: we are not touching any batches other than mainBatch here, for two reasons:
			// 1. It would not help, as other batches are flushed independently from main batch.
			// 2. There is no way to undo process of data store creation, blob creation, ID compressor ops, or other things tracked by other batches.
			checkpoint = this.outbox.checkpoint().mainBatch;
		}
		try {
			this._orderSequentiallyCalls++;
			result = callback();
		} catch (error) {
			if (checkpoint) {
				// This will throw and close the container if rollback fails
				try {
					checkpoint.rollback((message: BatchMessage) =>
						this.rollback(message.contents, message.localOpMetadata),
					);
				} catch (err) {
					const error2 = wrapError(err, (message) => {
						return DataProcessingError.create(
							`RollbackError: ${message}`,
							"checkpointRollback",
							undefined,
						) as DataProcessingError;
					});
					this.closeFn(error2);
					throw error2;
				}
			} else {
				this.closeFn(
					wrapError(
						error,
						(errorMessage) =>
							new GenericError(
								`orderSequentially callback exception: ${errorMessage}`,
								error,
								{
									orderSequentiallyCalls: this._orderSequentiallyCalls,
								},
							),
					),
				);
			}

			throw error; // throw the original error for the consumer of the runtime
		} finally {
			this._orderSequentiallyCalls--;
		}

		// We don't flush on TurnBased since we expect all messages in the same JS turn to be part of the same batch
		if (this.flushMode !== FlushMode.TurnBased && this._orderSequentiallyCalls === 0) {
			this.flush();
		}
		return result;
	}

	/**
	 * Returns the aliased data store's entryPoint, given the alias.
	 * @param alias - The alias for the data store.
	 * @returns The data store's entry point ({@link @fluidframework/core-interfaces#IFluidHandle}) if it exists and is aliased.
	 * Returns undefined if no data store has been assigned the given alias.
	 */
	public async getAliasedDataStoreEntryPoint(
		alias: string,
	): Promise<IFluidHandle<FluidObject> | undefined> {
		// Back-comapatibility:
		// There are old files that were created without using data store aliasing feature, but
		// used createRoot*DataStore*() (already removed) API. Such data stores will have isRoot = true,
		// and internalID provided by user. The expectation is that such files behave as new files, where
		// same data store instances created using aliasing feature.
		// Please also see note on name collisions in DataStores.createDataStoreId()
		await this.channelCollection.waitIfPendingAlias(alias);
		const internalId = this.internalId(alias);
		const context = await this.channelCollection.getDataStoreIfAvailable(internalId, {
			wait: false,
		});
		// If the data store is not available or not an alias, return undefined.
		if (context === undefined || !(await context.isRoot())) {
			return undefined;
		}

		const channel = await context.realize();
		if (channel.entryPoint === undefined) {
			throw new UsageError(
				"entryPoint must be defined on data store runtime for using getAliasedDataStoreEntryPoint",
			);
		}
		this.garbageCollector.nodeUpdated({
			node: { type: "DataStore", path: `/${internalId}` },
			reason: "Loaded",
			packagePath: context.packagePath,
		});
		return channel.entryPoint;
	}

	public createDetachedDataStore(
		pkg: Readonly<string[]>,
		loadingGroupId?: string,
	): IFluidDataStoreContextDetached {
		return this.channelCollection.createDetachedDataStore(pkg, loadingGroupId);
	}

	public async createDataStore(
		pkg: Readonly<string | string[]>,
		loadingGroupId?: string,
	): Promise<IDataStore> {
		const context = this.channelCollection.createDataStoreContext(
			Array.isArray(pkg) ? pkg : [pkg],
			undefined, // props
			loadingGroupId,
		);
		return channelToDataStore(
			await context.realize(),
			context.id,
			this.channelCollection,
			this.mc.logger,
		);
	}

	/**
	 * @deprecated 0.16 Issue #1537, #3631
	 */
	public async _createDataStoreWithProps(
		pkg: Readonly<string | string[]>,
		props?: any,
	): Promise<IDataStore> {
		const context = this.channelCollection.createDataStoreContext(
			Array.isArray(pkg) ? pkg : [pkg],
			props,
		);
		return channelToDataStore(
			await context.realize(),
			context.id,
			this.channelCollection,
			this.mc.logger,
		);
	}

	private canSendOps() {
		// Note that the real (non-proxy) delta manager is needed here to get the readonly info. This is because
		// container runtime's ability to send ops depend on the actual readonly state of the delta manager.
		return (
			this.connected && !this.innerDeltaManager.readOnlyInfo.readonly && !this.imminentClosure
		);
	}

	/**
	 * Are we in the middle of batching ops together?
	 */
	private currentlyBatching() {
		return this.flushMode !== FlushMode.Immediate || this._orderSequentiallyCalls !== 0;
	}

	private readonly _quorum: IQuorumClients;
	public getQuorum(): IQuorumClients {
		return this._quorum;
	}

	private readonly _audience: IAudience;
	public getAudience(): IAudience {
		return this._audience;
	}

	/**
	 * Returns true of container is dirty, i.e. there are some pending local changes that
	 * either were not sent out to delta stream or were not yet acknowledged.
	 */
	public get isDirty(): boolean {
		return this.dirtyContainer;
	}

	private isContainerMessageDirtyable({ type, contents }: OutboundContainerRuntimeMessage) {
		// Certain container runtime messages should not mark the container dirty such as the old built-in
		// AgentScheduler and Garbage collector messages.
		switch (type) {
			case ContainerMessageType.Attach: {
				const attachMessage = contents as InboundAttachMessage;
				if (attachMessage.id === agentSchedulerId) {
					return false;
				}
				break;
			}
			case ContainerMessageType.FluidDataStoreOp: {
				const envelope = contents;
				if (envelope.address === agentSchedulerId) {
					return false;
				}
				break;
			}
			case ContainerMessageType.IdAllocation:
			case ContainerMessageType.DocumentSchemaChange:
			case ContainerMessageType.GC: {
				return false;
			}
			default:
				break;
		}
		return true;
	}

	private createNewSignalEnvelope(
		address: string | undefined,
		type: string,
		content: any,
	): ISignalEnvelope {
		const newSequenceNumber = ++this._perfSignalData.signalSequenceNumber;
		const newEnvelope: ISignalEnvelope = {
			address,
			clientSignalSequenceNumber: newSequenceNumber,
			contents: { type, content },
		};

		// We should not track any signals in case we already have a tracking number.
		if (
			newSequenceNumber % this.defaultTelemetrySignalSampleCount === 1 &&
			this._perfSignalData.trackingSignalSequenceNumber === undefined
		) {
			this._perfSignalData.signalTimestamp = Date.now();
			this._perfSignalData.trackingSignalSequenceNumber = newSequenceNumber;
		}

		return newEnvelope;
	}

	/**
	 * Submits the signal to be sent to other clients.
	 * @param type - Type of the signal.
	 * @param content - Content of the signal. Should be a JSON serializable object or primitive.
	 * @param targetClientId - When specified, the signal is only sent to the provided client id.
	 */
	public submitSignal(type: string, content: unknown, targetClientId?: string) {
		this.verifyNotClosed();
		const envelope = this.createNewSignalEnvelope(undefined /* address */, type, content);
		return this.submitSignalFn(envelope, targetClientId);
	}

	public setAttachState(attachState: AttachState.Attaching | AttachState.Attached): void {
		if (attachState === AttachState.Attaching) {
			assert(
				this.attachState === AttachState.Attaching,
				0x12d /* "Container Context should already be in attaching state" */,
			);
		} else {
			assert(
				this.attachState === AttachState.Attached,
				0x12e /* "Container Context should already be in attached state" */,
			);
			this.emit("attached");
		}

		if (attachState === AttachState.Attached && !this.hasPendingMessages()) {
			this.updateDocumentDirtyState(false);
		}
		this.channelCollection.setAttachState(attachState);
	}

	/**
	 * Create a summary. Used when attaching or serializing a detached container.
	 *
	 * @param blobRedirectTable - A table passed during the attach process. While detached, blob upload is supported
	 * using IDs generated locally. After attach, these IDs cannot be used, so this table maps the old local IDs to the
	 * new storage IDs so requests can be redirected.
	 * @param telemetryContext - summary data passed through the layers for telemetry purposes
	 */
	public createSummary(
		blobRedirectTable?: Map<string, string>,
		telemetryContext?: ITelemetryContext,
	): ISummaryTree {
		if (blobRedirectTable) {
			this.blobManager.setRedirectTable(blobRedirectTable);
		}

		// We can finalize any allocated IDs since we're the only client
		const idRange = this._idCompressor?.takeNextCreationRange();
		if (idRange !== undefined) {
			assert(
				idRange.ids === undefined || idRange.ids.firstGenCount === 1,
				0x93e /* No other ranges should be taken while container is detached. */,
			);
			this._idCompressor?.finalizeCreationRange(idRange);
		}

		const summarizeResult = this.channelCollection.getAttachSummary(telemetryContext);
		// Wrap data store summaries in .channels subtree.
		wrapSummaryInChannelsTree(summarizeResult);

		this.addContainerStateToSummary(
			summarizeResult,
			true /* fullTree */,
			false /* trackState */,
			telemetryContext,
		);
		return summarizeResult.summary;
	}

	public readonly getAbsoluteUrl: (relativeUrl: string) => Promise<string | undefined>;

	private async summarizeInternal(
		fullTree: boolean,
		trackState: boolean,
		telemetryContext?: ITelemetryContext,
	): Promise<ISummarizeInternalResult> {
		const summarizeResult = await this.channelCollection.summarize(
			fullTree,
			trackState,
			telemetryContext,
		);

		// Wrap data store summaries in .channels subtree.
		wrapSummaryInChannelsTree(summarizeResult);
		const pathPartsForChildren = [channelsTreeName];

		// Ensure that ID compressor had a chance to load, if we are using delayed mode.
		await this.loadIdCompressor();

		this.addContainerStateToSummary(summarizeResult, fullTree, trackState, telemetryContext);
		return {
			...summarizeResult,
			id: "",
			pathPartsForChildren,
		};
	}

	/**
	 * Returns a summary of the runtime at the current sequence number.
	 */
	public async summarize(options: {
		/** True to generate the full tree with no handle reuse optimizations; defaults to false */
		fullTree?: boolean;
		/** True to track the state for this summary in the SummarizerNodes; defaults to true */
		trackState?: boolean;
		/** Logger to use for correlated summary events */
		summaryLogger?: ITelemetryLoggerExt;
		/** True to run garbage collection before summarizing; defaults to true */
		runGC?: boolean;
		/** True to generate full GC data */
		fullGC?: boolean;
		/** True to run GC sweep phase after the mark phase */
		runSweep?: boolean;
	}): Promise<ISummaryTreeWithStats> {
		this.verifyNotClosed();

		const {
			fullTree = false,
			trackState = true,
			summaryLogger = this.mc.logger,
			runGC = this.garbageCollector.shouldRunGC,
			runSweep,
			fullGC,
		} = options;

		const telemetryContext = new TelemetryContext();
		// Add the options that are used to generate this summary to the telemetry context.
		telemetryContext.setMultiple("fluid_Summarize", "Options", {
			fullTree,
			trackState,
			runGC,
			fullGC,
			runSweep,
		});

		try {
			if (runGC) {
				await this.collectGarbage(
					{ logger: summaryLogger, runSweep, fullGC },
					telemetryContext,
				);
			}

			const { stats, summary } = await this.summarizerNode.summarize(
				fullTree,
				trackState,
				telemetryContext,
			);

			assert(
				summary.type === SummaryType.Tree,
				0x12f /* "Container Runtime's summarize should always return a tree" */,
			);

			return { stats, summary };
		} finally {
			this.mc.logger.sendTelemetryEvent({
				eventName: "SummarizeTelemetry",
				details: telemetryContext.serialize(),
			});
		}
	}

	/**
	 * Before GC runs, called by the garbage collector to update any pending GC state. This is mainly used to notify
	 * the garbage collector of references detected since the last GC run. Most references are notified immediately
	 * but there can be some for which async operation is required (such as detecting new root data stores).
	 * @see IGarbageCollectionRuntime.updateStateBeforeGC
	 */
	public async updateStateBeforeGC() {
		return this.channelCollection.updateStateBeforeGC();
	}

	private async getGCDataInternal(fullGC?: boolean): Promise<IGarbageCollectionData> {
		return this.channelCollection.getGCData(fullGC);
	}

	/**
	 * Generates and returns the GC data for this container.
	 * @param fullGC - true to bypass optimizations and force full generation of GC data.
	 * @see IGarbageCollectionRuntime.getGCData
	 */
	public async getGCData(fullGC?: boolean): Promise<IGarbageCollectionData> {
		const builder = new GCDataBuilder();
		const dsGCData = await this.summarizerNode.getGCData(fullGC);
		builder.addNodes(dsGCData.gcNodes);

		const blobsGCData = this.blobManager.getGCData(fullGC);
		builder.addNodes(blobsGCData.gcNodes);
		return builder.getGCData();
	}

	/**
	 * After GC has run, called to notify this container's nodes of routes that are used in it.
	 * @param usedRoutes - The routes that are used in all nodes in this Container.
	 * @see IGarbageCollectionRuntime.updateUsedRoutes
	 */
	public updateUsedRoutes(usedRoutes: readonly string[]) {
		// Update our summarizer node's used routes. Updating used routes in summarizer node before
		// summarizing is required and asserted by the the summarizer node. We are the root and are
		// always referenced, so the used routes is only self-route (empty string).
		this.summarizerNode.updateUsedRoutes([""]);

		const { dataStoreRoutes } = this.getDataStoreAndBlobManagerRoutes(usedRoutes);
		this.channelCollection.updateUsedRoutes(dataStoreRoutes);
	}

	/**
	 * After GC has run and identified nodes that are sweep ready, this is called to delete the sweep ready nodes.
	 * @param sweepReadyRoutes - The routes of nodes that are sweep ready and should be deleted.
	 * @returns The routes of nodes that were deleted.
	 */
	public deleteSweepReadyNodes(sweepReadyRoutes: readonly string[]): readonly string[] {
		const { dataStoreRoutes, blobManagerRoutes } =
			this.getDataStoreAndBlobManagerRoutes(sweepReadyRoutes);

		const deletedRoutes = this.channelCollection.deleteSweepReadyNodes(dataStoreRoutes);
		return deletedRoutes.concat(this.blobManager.deleteSweepReadyNodes(blobManagerRoutes));
	}

	/**
	 * This is called to update objects that are tombstones.
	 *
	 * A Tombstoned object has been unreferenced long enough that GC knows it won't be referenced again.
	 * Tombstoned objects are eventually deleted by GC.
	 *
	 * @param tombstonedRoutes - Data store and attachment blob routes that are tombstones in this Container.
	 */
	public updateTombstonedRoutes(tombstonedRoutes: readonly string[]) {
		const { blobManagerRoutes, dataStoreRoutes } =
			this.getDataStoreAndBlobManagerRoutes(tombstonedRoutes);
		this.blobManager.updateTombstonedRoutes(blobManagerRoutes);
		this.channelCollection.updateTombstonedRoutes(dataStoreRoutes);
	}

	/**
	 * Returns a server generated referenced timestamp to be used to track unreferenced nodes by GC.
	 */
	public getCurrentReferenceTimestampMs(): number | undefined {
		// Use the timestamp of the last message seen by this client as that is server generated. If no messages have
		// been processed, use the timestamp of the message from the last summary.
		return this.deltaManager.lastMessage?.timestamp ?? this.messageAtLastSummary?.timestamp;
	}

	/**
	 * Returns the type of the GC node. Currently, there are nodes that belong to the root ("/"), data stores or
	 * blob manager.
	 */
	public getNodeType(nodePath: string): GCNodeType {
		if (this.isBlobPath(nodePath)) {
			return GCNodeType.Blob;
		}
		return this.channelCollection.getGCNodeType(nodePath) ?? GCNodeType.Other;
	}

	/**
	 * Called by GC to retrieve the package path of the node with the given path. The node should belong to a
	 * data store or an attachment blob.
	 */
	public async getGCNodePackagePath(nodePath: string): Promise<readonly string[] | undefined> {
		// GC uses "/" when adding "root" references, e.g. for Aliasing or as part of Tombstone Auto-Recovery.
		// These have no package path so return a special value.
		if (nodePath === "/") {
			return ["_gcRoot"];
		}

		switch (this.getNodeType(nodePath)) {
			case GCNodeType.Blob:
				return [BlobManager.basePath];
			case GCNodeType.DataStore:
			case GCNodeType.SubDataStore:
				return this.channelCollection.getDataStorePackagePath(nodePath);
			default:
				assert(false, 0x2de /* "Package path requested for unsupported node type." */);
		}
	}

	/**
	 * Returns whether a given path is for attachment blobs that are in the format - "/BlobManager.basePath/...".
	 */
	private isBlobPath(path: string): boolean {
		const pathParts = path.split("/");
		if (pathParts.length < 2 || pathParts[1] !== BlobManager.basePath) {
			return false;
		}
		return true;
	}

	/**
	 * From a given list of routes, separate and return routes that belong to blob manager and data stores.
	 * @param routes - A list of routes that can belong to data stores or blob manager.
	 * @returns Two route lists - One that contains routes for blob manager and another one that contains routes
	 * for data stores.
	 */
	private getDataStoreAndBlobManagerRoutes(routes: readonly string[]) {
		const blobManagerRoutes: string[] = [];
		const dataStoreRoutes: string[] = [];
		for (const route of routes) {
			if (this.isBlobPath(route)) {
				blobManagerRoutes.push(route);
			} else {
				dataStoreRoutes.push(route);
			}
		}
		return { blobManagerRoutes, dataStoreRoutes };
	}

	/**
	 * Runs garbage collection and updates the reference / used state of the nodes in the container.
	 * @returns the statistics of the garbage collection run; undefined if GC did not run.
	 */
	public async collectGarbage(
		options: {
			/** Logger to use for logging GC events */
			logger?: ITelemetryLoggerExt;
			/** True to run GC sweep phase after the mark phase */
			runSweep?: boolean;
			/** True to generate full GC data */
			fullGC?: boolean;
		},
		telemetryContext?: ITelemetryContext,
	): Promise<IGCStats | undefined> {
		return this.garbageCollector.collectGarbage(options, telemetryContext);
	}

	/**
	 * Called when a new outbound reference is added to another node. This is used by garbage collection to identify
	 * all references added in the system.
	 * @param srcHandle - The handle of the node that added the reference.
	 * @param outboundHandle - The handle of the outbound node that is referenced.
	 */
	public addedGCOutboundReference(
		srcHandle: { absolutePath: string },
		outboundHandle: { absolutePath: string },
	) {
		this.garbageCollector.addedOutboundReference(
			srcHandle.absolutePath,
			outboundHandle.absolutePath,
		);
	}

	/**
	 * Generates the summary tree, uploads it to storage, and then submits the summarize op.
	 * This is intended to be called by the summarizer, since it is the implementation of
	 * ISummarizerInternalsProvider.submitSummary.
	 * It takes care of state management at the container level, including pausing inbound
	 * op processing, updating SummarizerNode state tracking, and garbage collection.
	 * @param options - options controlling how the summary is generated or submitted
	 */
	public async submitSummary(options: ISubmitSummaryOptions): Promise<SubmitSummaryResult> {
		const {
			fullTree = false,
			finalAttempt = false,
			refreshLatestAck,
			summaryLogger,
			latestSummaryRefSeqNum,
		} = options;
		// The summary number for this summary. This will be updated during the summary process, so get it now and
		// use it for all events logged during this summary.
		const summaryNumber = this.nextSummaryNumber;
		let summaryRefSeqNum: number | undefined;
		const summaryNumberLogger = createChildLogger({
			logger: summaryLogger,
			properties: {
				all: {
					summaryNumber,
					referenceSequenceNumber: () => summaryRefSeqNum,
				},
			},
		});

		assert(this.outbox.isEmpty, 0x3d1 /* Can't trigger summary in the middle of a batch */);

		// We close the summarizer and download a new snapshot and reload the container
		if (refreshLatestAck === true) {
			return this.prefetchLatestSummaryThenClose(
				createChildLogger({
					logger: summaryNumberLogger,
					properties: { all: { safeSummary: true } },
				}),
			);
		}

		// If the container is dirty, i.e., there are pending unacked ops, the summary will not be eventual consistent
		// and it may even be incorrect. So, wait for the container to be saved with a timeout. If the container is not
		// saved within the timeout, check if it should be failed or can continue.
		if (this.isDirty) {
			const countBefore = this.pendingMessagesCount;
			// The timeout for waiting for pending ops can be overridden via configurations.
			const pendingOpsTimeout =
				this.mc.config.getNumber("Fluid.Summarizer.waitForPendingOpsTimeoutMs") ??
				defaultPendingOpsWaitTimeoutMs;
			await new Promise<void>((resolve, reject) => {
				const timeoutId = setTimeout(() => resolve(), pendingOpsTimeout);
				this.once("saved", () => {
					clearTimeout(timeoutId);
					resolve();
				});
				this.once("dispose", () => {
					clearTimeout(timeoutId);
					reject(new Error("Runtime is disposed while summarizing"));
				});
			});

			// Log that there are pending ops while summarizing. This will help us gather data on how often this
			// happens, whether we attempted to wait for these ops to be acked and what was the result.
			summaryNumberLogger.sendTelemetryEvent({
				eventName: "PendingOpsWhileSummarizing",
				saved: !this.isDirty,
				timeout: pendingOpsTimeout,
				countBefore,
				countAfter: this.pendingMessagesCount,
			});

			// There could still be pending ops. Check if summary should fail or continue.
			const pendingMessagesFailResult = await this.shouldFailSummaryOnPendingOps(
				summaryNumberLogger,
				this.deltaManager.lastSequenceNumber,
				this.deltaManager.minimumSequenceNumber,
				finalAttempt,
				true /* beforeSummaryGeneration */,
			);
			if (pendingMessagesFailResult !== undefined) {
				return pendingMessagesFailResult;
			}
		}

		const shouldPauseInboundSignal =
			this.mc.config.getBoolean(
				"Fluid.ContainerRuntime.SubmitSummary.disableInboundSignalPause",
			) !== true;
		const shouldValidatePreSummaryState =
			this.mc.config.getBoolean(
				"Fluid.ContainerRuntime.SubmitSummary.shouldValidatePreSummaryState",
			) === true;

		try {
			await this.deltaManager.inbound.pause();
			if (shouldPauseInboundSignal) {
				await this.deltaManager.inboundSignal.pause();
			}

			summaryRefSeqNum = this.deltaManager.lastSequenceNumber;
			const minimumSequenceNumber = this.deltaManager.minimumSequenceNumber;
			const message = `Summary @${summaryRefSeqNum}:${this.deltaManager.minimumSequenceNumber}`;
			const lastAck = this.summaryCollection.latestAck;

			const startSummaryResult = this.summarizerNode.startSummary(
				summaryRefSeqNum,
				summaryNumberLogger,
				latestSummaryRefSeqNum,
			);

			/**
			 * This was added to validate that the summarizer node tree has the same reference sequence number from the
			 * top running summarizer down to the lowest summarizer node.
			 *
			 * The order of mismatch numbers goes (validate sequence number)-(node sequence number).
			 * Generally the validate sequence number comes from the running summarizer and the node sequence number comes from the
			 * summarizer nodes.
			 */
			if (
				startSummaryResult.invalidNodes > 0 ||
				startSummaryResult.mismatchNumbers.size > 0
			) {
				summaryLogger.sendTelemetryEvent({
					eventName: "LatestSummaryRefSeqNumMismatch",
					details: {
						...startSummaryResult,
						mismatchNumbers: Array.from(startSummaryResult.mismatchNumbers),
					},
				});

				if (shouldValidatePreSummaryState && !finalAttempt) {
					return {
						stage: "base",
						referenceSequenceNumber: summaryRefSeqNum,
						minimumSequenceNumber,
						error: new LoggingError(
							`Summarizer node state inconsistent with summarizer state.`,
						),
					};
				}
			}

			// Helper function to check whether we should still continue between each async step.
			const checkContinue = (): { continue: true } | { continue: false; error: string } => {
				// Do not check for loss of connectivity directly! Instead leave it up to
				// RunWhileConnectedCoordinator to control policy in a single place.
				// This will allow easier change of design if we chose to. For example, we may chose to allow
				// summarizer to reconnect in the future.
				// Also checking for cancellation is a must as summary process may be abandoned for other reasons,
				// like loss of connectivity for main (interactive) client.
				if (options.cancellationToken.cancelled) {
					return { continue: false, error: "disconnected" };
				}
				// That said, we rely on submitSystemMessage() that today only works in connected state.
				// So if we fail here, it either means that RunWhileConnectedCoordinator does not work correctly,
				// OR that design changed and we need to remove this check and fix submitSystemMessage.
				assert(this.connected, 0x258 /* "connected" */);

				// Ensure that lastSequenceNumber has not changed after pausing.
				// We need the summary op's reference sequence number to match our summary sequence number,
				// otherwise we'll get the wrong sequence number stamped on the summary's .protocol attributes.
				if (this.deltaManager.lastSequenceNumber !== summaryRefSeqNum) {
					return {
						continue: false,
						error: `lastSequenceNumber changed before uploading to storage. ${this.deltaManager.lastSequenceNumber} !== ${summaryRefSeqNum}`,
					};
				}
				assert(
					summaryRefSeqNum === this.deltaManager.lastMessage?.sequenceNumber,
					0x395 /* it's one and the same thing */,
				);

				if (lastAck !== this.summaryCollection.latestAck) {
					return {
						continue: false,
						error: `Last summary changed while summarizing. ${this.summaryCollection.latestAck} !== ${lastAck}`,
					};
				}
				return { continue: true };
			};

			let continueResult = checkContinue();
			if (!continueResult.continue) {
				return {
					stage: "base",
					referenceSequenceNumber: summaryRefSeqNum,
					minimumSequenceNumber,
					error: new LoggingError(continueResult.error),
				};
			}

			const trace = Trace.start();
			let summarizeResult: ISummaryTreeWithStats;
			// If the GC state needs to be reset, we need to force a full tree summary and update the unreferenced
			// state of all the nodes.
			const forcedFullTree = this.garbageCollector.summaryStateNeedsReset;
			try {
				summarizeResult = await this.summarize({
					fullTree: fullTree || forcedFullTree,
					trackState: true,
					summaryLogger: summaryNumberLogger,
					runGC: this.garbageCollector.shouldRunGC,
				});
			} catch (error) {
				return {
					stage: "base",
					referenceSequenceNumber: summaryRefSeqNum,
					minimumSequenceNumber,
					error: wrapError(error, (msg) => new LoggingError(msg)),
				};
			}

			// Validate that the summary generated by summarizer nodes is correct before uploading.
			const validateResult = this.summarizerNode.validateSummary();
			if (!validateResult.success) {
				const { success, ...loggingProps } = validateResult;
				const error = new RetriableSummaryError(
					validateResult.reason,
					validateResult.retryAfterSeconds,
					{ ...loggingProps },
				);
				return {
					stage: "base",
					referenceSequenceNumber: summaryRefSeqNum,
					minimumSequenceNumber,
					error,
				};
			}

			// If there are pending unacked ops, this summary attempt may fail as the uploaded
			// summary would be eventually inconsistent.
			const pendingMessagesFailResult = await this.shouldFailSummaryOnPendingOps(
				summaryNumberLogger,
				summaryRefSeqNum,
				minimumSequenceNumber,
				finalAttempt,
				false /* beforeSummaryGeneration */,
			);
			if (pendingMessagesFailResult !== undefined) {
				return pendingMessagesFailResult;
			}

			const { summary: summaryTree, stats: partialStats } = summarizeResult;

			// Now that we have generated the summary, update the message at last summary to the last message processed.
			this.messageAtLastSummary = this.deltaManager.lastMessage;

			// Counting dataStores and handles
			// Because handles are unchanged dataStores in the current logic,
			// summarized dataStore count is total dataStore count minus handle count
			const dataStoreTree = summaryTree.tree[channelsTreeName];

			assert(dataStoreTree.type === SummaryType.Tree, 0x1fc /* "summary is not a tree" */);
			const handleCount = Object.values(dataStoreTree.tree).filter(
				(value) => value.type === SummaryType.Handle,
			).length;
			const gcSummaryTreeStats = summaryTree.tree[gcTreeKey]
				? calculateStats(summaryTree.tree[gcTreeKey])
				: undefined;

			const summaryStats: IGeneratedSummaryStats = {
				dataStoreCount: this.channelCollection.size,
				summarizedDataStoreCount: this.channelCollection.size - handleCount,
				gcStateUpdatedDataStoreCount: this.garbageCollector.updatedDSCountSinceLastSummary,
				gcBlobNodeCount: gcSummaryTreeStats?.blobNodeCount,
				gcTotalBlobsSize: gcSummaryTreeStats?.totalBlobSize,
				summaryNumber,
				...partialStats,
			};
			const generateSummaryData: Omit<IGenerateSummaryTreeResult, "stage" | "error"> = {
				referenceSequenceNumber: summaryRefSeqNum,
				minimumSequenceNumber,
				summaryTree,
				summaryStats,
				generateDuration: trace.trace().duration,
				forcedFullTree,
			} as const;

			continueResult = checkContinue();
			if (!continueResult.continue) {
				return {
					stage: "generate",
					...generateSummaryData,
					error: new LoggingError(continueResult.error),
				};
			}

			const summaryContext =
				lastAck === undefined
					? {
							proposalHandle: undefined,
							ackHandle: this.loadedFromVersionId,
							referenceSequenceNumber: summaryRefSeqNum,
					  }
					: {
							proposalHandle: lastAck.summaryOp.contents.handle,
							ackHandle: lastAck.summaryAck.contents.handle,
							referenceSequenceNumber: summaryRefSeqNum,
					  };

			let handle: string;
			try {
				handle = await this.storage.uploadSummaryWithContext(
					summarizeResult.summary,
					summaryContext,
				);
			} catch (error) {
				return {
					stage: "generate",
					...generateSummaryData,
					error: wrapError(error, (msg) => new LoggingError(msg)),
				};
			}

			const parent = summaryContext.ackHandle;
			const summaryMessage: ISummaryContent = {
				handle,
				// eslint-disable-next-line @typescript-eslint/no-non-null-assertion
				head: parent!,
				message,
				parents: parent ? [parent] : [],
			};
			const uploadData = {
				...generateSummaryData,
				handle,
				uploadDuration: trace.trace().duration,
			} as const;

			continueResult = checkContinue();
			if (!continueResult.continue) {
				return {
					stage: "upload",
					...uploadData,
					error: new LoggingError(continueResult.error),
				};
			}

			let clientSequenceNumber: number;
			try {
				clientSequenceNumber = this.submitSummaryMessage(summaryMessage, summaryRefSeqNum);
			} catch (error) {
				return {
					stage: "upload",
					...uploadData,
					error: wrapError(error, (msg) => new LoggingError(msg)),
				};
			}

			const submitData = {
				stage: "submit",
				...uploadData,
				clientSequenceNumber,
				submitOpDuration: trace.trace().duration,
			} as const;

			try {
				this.summarizerNode.completeSummary(handle);
			} catch (error) {
				return {
					stage: "upload",
					...uploadData,
					error: wrapError(error, (msg) => new LoggingError(msg)),
				};
			}
			return submitData;
		} finally {
			// Cleanup wip summary in case of failure
			this.summarizerNode.clearSummary();

			// ! This needs to happen before we resume inbound queues to ensure heuristics are tracked correctly
			this._summarizer?.recordSummaryAttempt?.(summaryRefSeqNum);

			// Restart the delta manager
			this.deltaManager.inbound.resume();
			if (shouldPauseInboundSignal) {
				this.deltaManager.inboundSignal.resume();
			}
		}
	}

	/**
	 * This helper is called during summarization. If the container is dirty, it will return a failed summarize result
	 * (IBaseSummarizeResult) unless this is the final summarize attempt and SkipFailingIncorrectSummary option is set.
	 * @param logger - The logger to be used for sending telemetry.
	 * @param referenceSequenceNumber - The reference sequence number of the summary attempt.
	 * @param minimumSequenceNumber - The minimum sequence number of the summary attempt.
	 * @param finalAttempt - Whether this is the final summary attempt.
	 * @param beforeSummaryGeneration - Whether this is called before summary generation or after.
	 * @returns failed summarize result (IBaseSummarizeResult) if summary should be failed, undefined otherwise.
	 */
	private async shouldFailSummaryOnPendingOps(
		logger: ITelemetryLoggerExt,
		referenceSequenceNumber: number,
		minimumSequenceNumber: number,
		finalAttempt: boolean,
		beforeSummaryGeneration: boolean,
	): Promise<IBaseSummarizeResult | undefined> {
		if (!this.isDirty) {
			return;
		}

		// If "SkipFailingIncorrectSummary" option is true, don't fail the summary in the last attempt.
		// This is a fallback to make progress in documents where there are consistently pending ops in
		// the summarizer.
		if (
			finalAttempt &&
			this.mc.config.getBoolean("Fluid.Summarizer.SkipFailingIncorrectSummary")
		) {
			const error = DataProcessingError.create(
				"Pending ops during summarization",
				"submitSummary",
				undefined,
				{ pendingMessages: this.pendingMessagesCount },
			);
			logger.sendErrorEvent(
				{
					eventName: "SkipFailingIncorrectSummary",
					referenceSequenceNumber,
					minimumSequenceNumber,
					beforeGenerate: beforeSummaryGeneration,
				},
				error,
			);
		} else {
			// The retry delay when there are pending ops can be overridden via config so that we can adjust it
			// based on telemetry while we decide on a stable number.
			const retryDelayMs =
				this.mc.config.getNumber("Fluid.Summarizer.PendingOpsRetryDelayMs") ??
				defaultPendingOpsRetryDelayMs;
			const error = new RetriableSummaryError(
				"PendingOpsWhileSummarizing",
				retryDelayMs / 1000,
				{
					count: this.pendingMessagesCount,
					beforeGenerate: beforeSummaryGeneration,
				},
			);
			return {
				stage: "base",
				referenceSequenceNumber,
				minimumSequenceNumber,
				error,
			};
		}
	}

	private get pendingMessagesCount(): number {
		return this.pendingStateManager.pendingMessagesCount + this.outbox.messageCount;
	}

	private hasPendingMessages() {
		return this.pendingMessagesCount !== 0;
	}

	private updateDocumentDirtyState(dirty: boolean) {
		if (this.attachState !== AttachState.Attached) {
			assert(dirty, 0x3d2 /* Non-attached container is dirty */);
		} else {
			// Other way is not true = see this.isContainerMessageDirtyable()
			assert(
				!dirty || this.hasPendingMessages(),
				0x3d3 /* if doc is dirty, there has to be pending ops */,
			);
		}

		if (this.dirtyContainer === dirty) {
			return;
		}

		this.dirtyContainer = dirty;
		if (this.emitDirtyDocumentEvent) {
			this.emit(dirty ? "dirty" : "saved");
		}
	}

	public submitMessage(
		type:
			| ContainerMessageType.FluidDataStoreOp
			| ContainerMessageType.Alias
			| ContainerMessageType.Attach,
		contents: any,
		localOpMetadata: unknown = undefined,
	): void {
		this.submit({ type, contents }, localOpMetadata);
	}

	public async uploadBlob(
		blob: ArrayBufferLike,
		signal?: AbortSignal,
	): Promise<IFluidHandleInternal<ArrayBufferLike>> {
		this.verifyNotClosed();
		return this.blobManager.createBlob(blob, signal);
	}

	private submitIdAllocationOpIfNeeded(): void {
		if (this._idCompressor) {
			const idRange = this._idCompressor.takeNextCreationRange();
			// Don't include the idRange if there weren't any Ids allocated
			if (idRange?.ids !== undefined) {
				const idAllocationMessage: ContainerRuntimeIdAllocationMessage = {
					type: ContainerMessageType.IdAllocation,
					contents: idRange,
				};
				const idAllocationBatchMessage: BatchMessage = {
					contents: JSON.stringify(idAllocationMessage),
					referenceSequenceNumber: this.deltaManager.lastSequenceNumber,
				};
				this.outbox.submitIdAllocation(idAllocationBatchMessage);
			}
		}
	}

	private submit(
		containerRuntimeMessage: OutboundContainerRuntimeMessage,
		localOpMetadata: unknown = undefined,
		metadata?: { localId: string; blobId?: string },
	): void {
		this.verifyNotClosed();

		// There should be no ops in detached container state!
		assert(
			this.attachState !== AttachState.Detached,
			0x132 /* "sending ops in detached container" */,
		);

		assert(
			metadata === undefined ||
				containerRuntimeMessage.type === ContainerMessageType.BlobAttach,
			0x93f /* metadata */,
		);

		const serializedContent = JSON.stringify(containerRuntimeMessage);

		// Note that the real (non-proxy) delta manager is used here to get the readonly info. This is because
		// container runtime's ability to submit ops depend on the actual readonly state of the delta manager.
		if (this.innerDeltaManager.readOnlyInfo.readonly) {
			this.mc.logger.sendTelemetryEvent({
				eventName: "SubmitOpInReadonly",
				connected: this.connected,
			});
		}

		const type = containerRuntimeMessage.type;
		const message: BatchMessage = {
			contents: serializedContent,
			metadata,
			localOpMetadata,
			referenceSequenceNumber: this.deltaManager.lastSequenceNumber,
		};

		try {
			// If `message` is an allocation op, then we are in the resubmit path and we must redirect the allocation
			// op into the correct batch to avoid ranges being finalized out of order.
			// Otherwise, submit an IdAllocation op if any IDs have been generated since the last op was submitted, as
			// any of the other op types may contain those IDs and thus depend on the allocation op being sent first.
			if (type === ContainerMessageType.IdAllocation) {
				this.outbox.submitIdAllocation(message);
			} else {
				this.submitIdAllocationOpIfNeeded();

				// Allow document schema controller to send a message if it needs to propose change in document schema.
				// If it needs to send a message, it will call provided callback with payload of such message and rely
				// on this callback to do actual sending.
				const contents = this.documentsSchemaController.maybeSendSchemaMessage();
				if (contents) {
					this.logger.sendTelemetryEvent({
						eventName: "SchemaChangeProposal",
						refSeq: contents.refSeq,
						version: contents.version,
						newRuntimeSchema: JSON.stringify(contents.runtime),
						sessionRuntimeSchema: JSON.stringify(this.sessionSchema),
						oldRuntimeSchema: JSON.stringify(this.metadata?.documentSchema?.runtime),
					});
					const msg: ContainerRuntimeDocumentSchemaMessage = {
						type: ContainerMessageType.DocumentSchemaChange,
						contents,
					};
					this.outbox.submit({
						contents: JSON.stringify(msg),
						referenceSequenceNumber: this.deltaManager.lastSequenceNumber,
					});
				}

				if (type === ContainerMessageType.BlobAttach) {
					// BlobAttach ops must have their metadata visible and cannot be grouped (see opGroupingManager.ts)
					this.outbox.submitBlobAttach(message);
				} else {
					this.outbox.submit(message);
				}
			}

			if (!this.currentlyBatching()) {
				this.flush();
			} else {
				this.scheduleFlush();
			}
		} catch (error) {
			this.closeFn(error as GenericError);
			throw error;
		}

		if (this.isContainerMessageDirtyable(containerRuntimeMessage)) {
			this.updateDocumentDirtyState(true);
		}
	}

	private scheduleFlush() {
		if (this.flushTaskExists) {
			return;
		}

		this.flushTaskExists = true;
		const flush = () => {
			this.flushTaskExists = false;
			try {
				this.flush();
			} catch (error) {
				this.closeFn(error as GenericError);
			}
		};

		switch (this.flushMode) {
			case FlushMode.TurnBased:
				// When in TurnBased flush mode the runtime will buffer operations in the current turn and send them as a single
				// batch at the end of the turn
				// eslint-disable-next-line @typescript-eslint/no-floating-promises
				Promise.resolve().then(flush);
				break;

			// FlushModeExperimental is experimental and not exposed directly in the runtime APIs
			case FlushModeExperimental.Async as unknown as FlushMode:
				// When in Async flush mode, the runtime will accumulate all operations across JS turns and send them as a single
				// batch when all micro-tasks are complete.
				// Compared to TurnBased, this flush mode will capture more ops into the same batch.
				setTimeout(flush, 0);
				break;

			default:
				assert(
					this._orderSequentiallyCalls > 0,
					0x587 /* Unreachable unless running under orderSequentially */,
				);
				break;
		}
	}

	private submitSummaryMessage(contents: ISummaryContent, referenceSequenceNumber: number) {
		this.verifyNotClosed();
		assert(
			this.connected,
			0x133 /* "Container disconnected when trying to submit system message" */,
		);

		// System message should not be sent in the middle of the batch.
		assert(this.outbox.isEmpty, 0x3d4 /* System op in the middle of a batch */);

		// back-compat: ADO #1385: Make this call unconditional in the future
		return this.submitSummaryFn !== undefined
			? this.submitSummaryFn(contents, referenceSequenceNumber)
			: this.submitFn(MessageType.Summarize, contents, false);
	}

	/**
	 * Throw an error if the runtime is closed.  Methods that are expected to potentially
	 * be called after dispose due to asynchrony should not call this.
	 */
	private verifyNotClosed() {
		if (this._disposed) {
			throw new Error("Runtime is closed");
		}
	}

	private reSubmitBatch(batch: IPendingBatchMessage[]) {
		this.orderSequentially(() => {
			for (const message of batch) {
				this.reSubmit(message);
			}
		});
		this.flush();
	}

	private reSubmit(message: IPendingBatchMessage) {
		// Need to parse from string for back-compat
		const containerRuntimeMessage = this.parseLocalOpContent(message.content);
		this.reSubmitCore(containerRuntimeMessage, message.localOpMetadata, message.opMetadata);
	}

	/**
	 * Finds the right store and asks it to resubmit the message. This typically happens when we
	 * reconnect and there are pending messages.
	 * ! Note: successfully resubmitting an op that has been successfully sequenced is not possible due to checks in the ConnectionStateHandler (Loader layer)
	 * @param message - The original LocalContainerRuntimeMessage.
	 * @param localOpMetadata - The local metadata associated with the original message.
	 */
	private reSubmitCore(
		message: LocalContainerRuntimeMessage,
		localOpMetadata: unknown,
		opMetadata: Record<string, unknown> | undefined,
	) {
		assert(
			!this.isSummarizerClient,
			0x8f2 /* Summarizer never reconnects so should never resubmit */,
		);
		switch (message.type) {
			case ContainerMessageType.FluidDataStoreOp:
			case ContainerMessageType.Attach:
			case ContainerMessageType.Alias:
				// For Operations, call resubmitDataStoreOp which will find the right store
				// and trigger resubmission on it.
				this.channelCollection.reSubmit(message.type, message.contents, localOpMetadata);
				break;
			case ContainerMessageType.IdAllocation: {
				this.submit(message, localOpMetadata);
				break;
			}
			case ContainerMessageType.BlobAttach:
				this.blobManager.reSubmit(opMetadata);
				break;
			case ContainerMessageType.Rejoin:
				this.submit(message);
				break;
			case ContainerMessageType.GC:
				this.submit(message);
				break;
			case ContainerMessageType.DocumentSchemaChange:
				// There is no need to resend this message. Document schema controller will properly resend it again (if needed)
				// on a first occasion (any ops sent after reconnect). There is a good chance, though, that it will not want to
				// send any ops, as some other client already changed schema.
				break;
			default: {
				// This case should be very rare - it would imply an op was stashed from a
				// future version of runtime code and now is being applied on an older version.
				const compatBehavior = message.compatDetails?.behavior;
				if (compatBehaviorAllowsMessageType(message.type, compatBehavior)) {
					// We do not ultimately resubmit it, to be consistent with this version of the code.
					this.logger.sendTelemetryEvent({
						eventName: "resubmitUnrecognizedMessageTypeAllowed",
						messageDetails: { type: message.type, compatBehavior },
					});
				} else {
					const error = DataProcessingError.create(
						"Resubmitting runtime message of unexpected type",
						"reSubmitCore",
						undefined /* sequencedMessage */,
						{
							messageDetails: JSON.stringify({
								type: message.type,
								compatBehavior,
							}),
						},
					);
					this.closeFn(error);
					throw error;
				}
			}
		}
	}

	private rollback(content: string | undefined, localOpMetadata: unknown) {
		// Need to parse from string for back-compat
		const { type, contents } = this.parseLocalOpContent(content);
		switch (type) {
			case ContainerMessageType.FluidDataStoreOp:
				// For operations, call rollbackDataStoreOp which will find the right store
				// and trigger rollback on it.
				this.channelCollection.rollback(type, contents, localOpMetadata);
				break;
			default:
				// Don't check message.compatDetails because this is for rolling back a local op so the type will be known
				throw new Error(`Can't rollback ${type}`);
		}
	}

	/** Implementation of ISummarizerInternalsProvider.refreshLatestSummaryAck */
	public async refreshLatestSummaryAck(options: IRefreshSummaryAckOptions) {
		const { proposalHandle, ackHandle, summaryRefSeq, summaryLogger } = options;
		// proposalHandle is always passed from RunningSummarizer.
		assert(proposalHandle !== undefined, 0x766 /* proposalHandle should be available */);
		const readAndParseBlob = async <T>(id: string) => readAndParse<T>(this.storage, id);
		const result = await this.summarizerNode.refreshLatestSummary(
			proposalHandle,
			summaryRefSeq,
		);

		/**
		 * When refreshing a summary ack, this check indicates a new ack of a summary that is newer than the
		 * current summary that is tracked, but this summarizer runtime did not produce/track that summary. Thus
		 * it needs to refresh its state. Today refresh is done by fetching the latest snapshot to update the cache
		 * and then close as the current main client is likely to be re-elected as the parent summarizer again.
		 */
		if (!result.isSummaryTracked && result.isSummaryNewer) {
			await this.fetchLatestSnapshotFromStorage(
				summaryLogger,
				{
					eventName: "RefreshLatestSummaryAckFetch",
					ackHandle,
					targetSequenceNumber: summaryRefSeq,
				},
				readAndParseBlob,
			);

			await this.closeStaleSummarizer();
			return;
		}

		// Notify the garbage collector so it can update its latest summary state.
		await this.garbageCollector.refreshLatestSummary(result);
	}

	/**
	 * Fetches the latest snapshot from storage to refresh the cache as a performance optimization and closes the
	 * summarizer to reload from new state.
	 * @param summaryLogger - logger to use when fetching snapshot from storage
	 * @returns a generic summarization error
	 */
	private async prefetchLatestSummaryThenClose(
		summaryLogger: ITelemetryLoggerExt,
	): Promise<IBaseSummarizeResult> {
		const readAndParseBlob = async <T>(id: string) => readAndParse<T>(this.storage, id);

		// This is a performance optimization as the same parent is likely to be elected again, and would use its
		// cache to fetch the snapshot instead of the network.
		await this.fetchLatestSnapshotFromStorage(
			summaryLogger,
			{
				eventName: "RefreshLatestSummaryFromServerFetch",
			},
			readAndParseBlob,
		);

		await this.closeStaleSummarizer();

		return {
			stage: "base",
			error: new LoggingError("summary state stale - Unsupported option 'refreshLatestAck'"),
			referenceSequenceNumber: this.deltaManager.lastSequenceNumber,
			minimumSequenceNumber: this.deltaManager.minimumSequenceNumber,
		};
	}

	private async closeStaleSummarizer(): Promise<void> {
		// Delay before restarting summarizer to prevent the summarizer from restarting too frequently.
		await delay(this.closeSummarizerDelayMs);
		this._summarizer?.stop("latestSummaryStateStale");
		this.disposeFn();
	}

	/**
	 * Downloads the latest snapshot from storage.
	 * By default, it also closes the container after downloading the snapshot. However, this may be
	 * overridden via options.
	 */
	private async fetchLatestSnapshotFromStorage(
		logger: ITelemetryLoggerExt,
		event: ITelemetryGenericEventExt,
		readAndParseBlob: ReadAndParseBlob,
	): Promise<{ snapshotTree: ISnapshotTree; versionId: string; latestSnapshotRefSeq: number }> {
		return PerformanceEvent.timedExecAsync(
			logger,
			event,
			async (perfEvent: {
				end: (arg0: {
					getVersionDuration?: number | undefined;
					getSnapshotDuration?: number | undefined;
					snapshotRefSeq?: number | undefined;
					snapshotVersion?: string | undefined;
				}) => void;
			}) => {
				const stats: {
					getVersionDuration?: number;
					getSnapshotDuration?: number;
					snapshotRefSeq?: number;
					snapshotVersion?: string;
				} = {};
				const trace = Trace.start();

				const versions = await this.storage.getVersions(
					null,
					1,
					"prefetchLatestSummaryBeforeClose",
					FetchSource.noCache,
				);
				assert(
					!!versions && !!versions[0],
					0x137 /* "Failed to get version from storage" */,
				);
				stats.getVersionDuration = trace.trace().duration;

				const maybeSnapshot = await this.storage.getSnapshotTree(versions[0]);
				assert(!!maybeSnapshot, 0x138 /* "Failed to get snapshot from storage" */);
				stats.getSnapshotDuration = trace.trace().duration;
				const latestSnapshotRefSeq = await seqFromTree(maybeSnapshot, readAndParseBlob);
				stats.snapshotRefSeq = latestSnapshotRefSeq;
				stats.snapshotVersion = versions[0].id;

				perfEvent.end(stats);
				return {
					snapshotTree: maybeSnapshot,
					versionId: versions[0].id,
					latestSnapshotRefSeq,
				};
			},
		);
	}

	public getPendingLocalState(props?: IGetPendingLocalStateProps): unknown {
		this.verifyNotClosed();

		if (this._orderSequentiallyCalls !== 0) {
			throw new UsageError("can't get state during orderSequentially");
		}
		this.imminentClosure ||= props?.notifyImminentClosure ?? false;

		const getSyncState = (
			pendingAttachmentBlobs?: IPendingBlobs,
		): IPendingRuntimeState | undefined => {
			const pending = this.pendingStateManager.getLocalState(props?.snapshotSequenceNumber);
			const sessionExpiryTimerStarted =
				props?.sessionExpiryTimerStarted ?? this.garbageCollector.sessionExpiryTimerStarted;

			const pendingIdCompressorState = this._idCompressor?.serialize(true);

			return {
				pending,
				pendingIdCompressorState,
				pendingAttachmentBlobs,
				sessionExpiryTimerStarted,
			};
		};
		const perfEvent = {
			eventName: "getPendingLocalState",
			notifyImminentClosure: props?.notifyImminentClosure,
		};
		const logAndReturnPendingState = (
			event: PerformanceEvent,
			pendingState?: IPendingRuntimeState,
		) => {
			event.end({
				attachmentBlobsSize: Object.keys(pendingState?.pendingAttachmentBlobs ?? {}).length,
				pendingOpsSize: pendingState?.pending?.pendingStates.length,
			});
			return pendingState;
		};

		// Flush pending batch.
		// getPendingLocalState() is only exposed through Container.closeAndGetPendingLocalState(), so it's safe
		// to close current batch.
		this.flush();

		return props?.notifyImminentClosure === true
			? PerformanceEvent.timedExecAsync(this.mc.logger, perfEvent, async (event) =>
					logAndReturnPendingState(
						event,
						getSyncState(
							await this.blobManager.attachAndGetPendingBlobs(
								props?.stopBlobAttachingSignal,
							),
						),
					),
			  )
			: PerformanceEvent.timedExec(this.mc.logger, perfEvent, (event) =>
					logAndReturnPendingState(event, getSyncState()),
			  );
	}

	public summarizeOnDemand(options: IOnDemandSummarizeOptions): ISummarizeResults {
		if (this.isSummarizerClient) {
			return this.summarizer.summarizeOnDemand(options);
		} else if (this.summaryManager !== undefined) {
			return this.summaryManager.summarizeOnDemand(options);
		} else {
			// If we're not the summarizer, and we don't have a summaryManager, we expect that
			// disableSummaries is turned on. We are throwing instead of returning a failure here,
			// because it is a misuse of the API rather than an expected failure.
			throw new UsageError(`Can't summarize, disableSummaries: ${this.summariesDisabled}`);
		}
	}

	public enqueueSummarize(options: IEnqueueSummarizeOptions): EnqueueSummarizeResult {
		if (this.isSummarizerClient) {
			return this.summarizer.enqueueSummarize(options);
		} else if (this.summaryManager !== undefined) {
			return this.summaryManager.enqueueSummarize(options);
		} else {
			// If we're not the summarizer, and we don't have a summaryManager, we expect that
			// generateSummaries is turned off. We are throwing instead of returning a failure here,
			// because it is a misuse of the API rather than an expected failure.
			throw new UsageError(`Can't summarize, disableSummaries: ${this.summariesDisabled}`);
		}
	}

	/**
	 * Forms a function that will create and retrieve a Summarizer.
	 */
	private formCreateSummarizerFn(loader: ILoader) {
		return async () => {
			return createSummarizer(loader, `/${summarizerRequestUrl}`);
		};
	}

	private validateSummaryHeuristicConfiguration(configuration: ISummaryConfigurationHeuristics) {
		// eslint-disable-next-line no-restricted-syntax
		for (const prop in configuration) {
			if (typeof configuration[prop] === "number" && configuration[prop] < 0) {
				throw new UsageError(
					`Summary heuristic configuration property "${prop}" cannot be less than 0`,
				);
			}
		}
		if (configuration.minIdleTime > configuration.maxIdleTime) {
			throw new UsageError(
				`"minIdleTime" [${configuration.minIdleTime}] cannot be greater than "maxIdleTime" [${configuration.maxIdleTime}]`,
			);
		}
	}

	private get groupedBatchingEnabled(): boolean {
		return this.sessionSchema.opGroupingEnabled === true;
	}
}<|MERGE_RESOLUTION|>--- conflicted
+++ resolved
@@ -799,12 +799,7 @@
 			maxBatchSizeInBytes = defaultMaxBatchSizeInBytes,
 			enableRuntimeIdCompressor,
 			chunkSizeInBytes = defaultChunkSizeInBytes,
-<<<<<<< HEAD
-			enableOpReentryCheck = false,
 			enableGroupedBatching = true,
-=======
-			enableGroupedBatching = false,
->>>>>>> bd751ec7
 			explicitSchemaControl = false,
 		} = runtimeOptions;
 
