--- conflicted
+++ resolved
@@ -90,12 +90,9 @@
 import {
     FluidSerializer,
     SummaryTracker,
-<<<<<<< HEAD
-=======
     SummaryTreeBuilder,
     SummarizerNode,
     convertToSummaryTree,
->>>>>>> 5e91168f
     RequestParser,
 } from "@fluidframework/runtime-utils";
 import { v4 as uuid } from "uuid";
@@ -755,7 +752,6 @@
 
         // Create a context for each of them
         for (const [key, value] of components) {
-<<<<<<< HEAD
             let componentContext: FluidDataStoreContext;
             // If it is loaded from a snapshot but in detached state, then create a local component.
             if (this.attachState === AttachState.Detached) {
@@ -783,6 +779,7 @@
                     this.storage,
                     this.containerScope,
                     this.summaryTracker.createOrGetChild(key, this.deltaManager.lastSequenceNumber),
+                    this.summarizerNode.getCreateChildFn(key, { type: CreateSummarizerNodeSource.FromSummary }),
                     (cr: IFluidDataStoreChannel) => this.bindComponent(cr),
                     snapshotTree);
             } else {
@@ -792,18 +789,9 @@
                     this,
                     this.storage,
                     this.containerScope,
-                    this.summaryTracker.createOrGetChild(key, this.summaryTracker.referenceSequenceNumber));
-            }
-=======
-            const componentContext = new RemotedFluidDataStoreContext(
-                key,
-                typeof value === "string" ? value : Promise.resolve(value),
-                this,
-                this.storage,
-                this.containerScope,
-                this.summaryTracker.createOrGetChild(key, this.summaryTracker.referenceSequenceNumber),
-                this.summarizerNode.getCreateChildFn(key, { type: CreateSummarizerNodeSource.FromSummary }));
->>>>>>> 5e91168f
+                    this.summaryTracker.createOrGetChild(key, this.summaryTracker.referenceSequenceNumber),
+                    this.summarizerNode.getCreateChildFn(key, { type: CreateSummarizerNodeSource.FromSummary }));
+            }
             this.setNewContext(key, componentContext);
         }
 
@@ -1289,12 +1277,7 @@
             this.summaryTracker.createOrGetChild(id, this.deltaManager.lastSequenceNumber),
             this.summarizerNode.getCreateChildFn(id, { type: CreateSummarizerNodeSource.Local }),
             (cr: IFluidDataStoreChannel) => this.bindComponent(cr),
-<<<<<<< HEAD
-            undefined,
             undefined);
-=======
-        );
->>>>>>> 5e91168f
 
         const deferred = new Deferred<FluidDataStoreContext>();
         this.contextsDeferred.set(id, deferred);
@@ -1319,12 +1302,7 @@
             this.summaryTracker.createOrGetChild(id, this.deltaManager.lastSequenceNumber),
             this.summarizerNode.getCreateChildFn(id, { type: CreateSummarizerNodeSource.Local }),
             (cr: IFluidDataStoreChannel) => this.bindComponent(cr),
-<<<<<<< HEAD
-            undefined,
-            undefined /* #1635: Remove LocalFluidDataStoreContext createProps */);
-=======
-        );
->>>>>>> 5e91168f
+            undefined);
 
         const deferred = new Deferred<FluidDataStoreContext>();
         this.contextsDeferred.set(id, deferred);
@@ -1593,27 +1571,17 @@
                     !(this.notBoundedComponentContexts.has(key) || builderTree[key]),
                 )
                 .map(([key, value]) => {
-<<<<<<< HEAD
                     if (this.unRealizedComponents.has(key)) {
                         // If this component is not yet loaded, then there should be no changes in the snapshot from
                         // which it was created as it is detached container. So just use the previous snapshot.
                         assert(this.context.baseSnapshot,
                             "BaseSnapshot should be there as detached container loaded from snapshot");
-                        summaryTree.tree[key] = convertSnapshotToSummaryTree(this.context.baseSnapshot.trees[key]);
+                        builder.addWithStats(key, convertSnapshotToSummaryTree(this.context.baseSnapshot.trees[key]));
                     } else {
                         const snapshot = value.generateAttachMessage().snapshot;
-                        const treeWithStats = this.summaryTreeConverter.convertToSummaryTree(
-                            snapshot,
-                            `/${encodeURIComponent(key)}`,
-                            true,
-                        );
-                        summaryTree.tree[key] = treeWithStats.summaryTree;
+                        const treeWithStats = convertToSummaryTree(snapshot, true);
+                        builder.addWithStats(key, treeWithStats.summaryTree);
                     }
-=======
-                    const snapshot = value.generateAttachMessage().snapshot;
-                    const componentSummary = convertToSummaryTree(snapshot, true);
-                    builder.addWithStats(key, componentSummary);
->>>>>>> 5e91168f
                 });
         } while (notBoundedComponentContextsLength !== this.notBoundedComponentContexts.size);
 
