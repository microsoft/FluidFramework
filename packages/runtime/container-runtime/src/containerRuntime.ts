/*!
 * Copyright (c) Microsoft Corporation. All rights reserved.
 * Licensed under the MIT License.
 */

import assert from "assert";
import { EventEmitter } from "events";
import { AgentSchedulerFactory } from "@fluidframework/agent-scheduler";
import { ITelemetryLogger } from "@fluidframework/common-definitions";
import {
    IFluidObject,
    IFluidRouter,
    IFluidHandleContext,
    IFluidSerializer,
    IRequest,
    IResponse,
} from "@fluidframework/core-interfaces";
import {
    IAudience,
    IBlobManager,
    IFluidTokenProvider,
    IContainerContext,
    IDeltaManager,
    IDeltaSender,
    ILoader,
    IRuntime,
    IRuntimeState,
    ContainerWarning,
    ICriticalContainerError,
    AttachState,
} from "@fluidframework/container-definitions";
import { IContainerRuntime, IContainerRuntimeDirtyable } from "@fluidframework/container-runtime-definitions";
import {
    Deferred,
    Trace,
    unreachableCase,
} from "@fluidframework/common-utils";
import {
    ChildLogger,
    raiseConnectedEvent,
    PerformanceEvent,
} from "@fluidframework/telemetry-utils";
import { IDocumentStorageService, ISummaryContext } from "@fluidframework/driver-definitions";
import {
    BlobCacheStorageService,
    buildSnapshotTree,
    readAndParse,
} from "@fluidframework/driver-utils";
import { CreateContainerError } from "@fluidframework/container-utils";
import {
    BlobTreeEntry,
    TreeTreeEntry,
} from "@fluidframework/protocol-base";
import {
    ConnectionState,
    IClientDetails,
    IDocumentMessage,
    IHelpMessage,
    IQuorum,
    ISequencedDocumentMessage,
    ISignalMessage,
    ISnapshotTree,
    ISummaryConfiguration,
    ISummaryContent,
    ISummaryTree,
    ITree,
    MessageType,
    IVersion,
} from "@fluidframework/protocol-definitions";
import {
    FlushMode,
    IAttachMessage,
    InboundAttachMessage,
    IFluidDataStoreContext,
    IFluidDataStoreContextDetached,
    IFluidDataStoreRegistry,
    IFluidDataStoreChannel,
    IEnvelope,
    IInboundSignalMessage,
    ISignalEnvelop,
    NamedFluidDataStoreRegistryEntries,
    SchedulerType,
    ISummaryTreeWithStats,
    ISummaryStats,
    ISummarizeInternalResult,
    SummarizeInternalFn,
    CreateChildSummarizerNodeFn,
    CreateChildSummarizerNodeParam,
    CreateSummarizerNodeSource,
} from "@fluidframework/runtime-definitions";
import {
    FluidSerializer,
    SummaryTracker,
    SummaryTreeBuilder,
    SummarizerNode,
    convertToSummaryTree,
    RequestParser,
} from "@fluidframework/runtime-utils";
import { v4 as uuid } from "uuid";
import {
    FluidDataStoreContext,
    LocalFluidDataStoreContext,
<<<<<<< HEAD
    LocalDetachedFluidDataStoreContext,
    RemotedFluidDataStoreContext,
=======
    RemotedFluidDataStoreContext,
    createAttributesBlob,
>>>>>>> d14736bc
} from "./dataStoreContext";
import { FluidHandleContext } from "./dataStoreHandleContext";
import { FluidDataStoreRegistry } from "./dataStoreRegistry";
import { debug } from "./debug";
import { ISummarizerRuntime, Summarizer } from "./summarizer";
import { SummaryManager, summarizerClientType } from "./summaryManager";
import { analyzeTasks } from "./taskAnalyzer";
import { DeltaScheduler } from "./deltaScheduler";
import { ReportOpPerfTelemetry } from "./connectionTelemetry";
import { SummaryCollection } from "./summaryCollection";
import { PendingStateManager } from "./pendingStateManager";
import { pkgVersion } from "./packageVersion";

const chunksBlobName = ".chunks";

export enum ContainerMessageType {
    // An op to be delivered to store
    FluidDataStoreOp = "component",

    // Creates a new store
    Attach = "attach",

    // Chunked operation.
    ChunkedOp = "chunkedOp",
}

export interface IChunkedOp {
    chunkId: number;

    totalChunks: number;

    contents: string;

    originalType: MessageType | ContainerMessageType;
}

export interface ContainerRuntimeMessage {
    contents: any;
    type: ContainerMessageType;
}

export interface IPreviousState {
    summaryCollection?: SummaryCollection,
    reload?: boolean,

    // only one (or zero) of these will be defined. the summarizing Summarizer will resolve the deferred promise, and
    // the SummaryManager that spawned it will have that deferred's promise
    nextSummarizerP?: Promise<Summarizer>,
    nextSummarizerD?: Deferred<Summarizer>,
}

export interface IGeneratedSummaryData {
    readonly summaryStats: ISummaryStats;
    readonly generateDuration?: number;
}

export interface IUploadedSummaryData {
    readonly handle: string;
    readonly uploadDuration?: number;
}

export interface IUnsubmittedSummaryData extends Partial<IGeneratedSummaryData>, Partial<IUploadedSummaryData> {
    readonly referenceSequenceNumber: number;
    readonly submitted: false;
}

export interface ISubmittedSummaryData extends IGeneratedSummaryData, IUploadedSummaryData {
    readonly referenceSequenceNumber: number;
    readonly submitted: true;
    readonly clientSequenceNumber: number;
    readonly submitOpDuration?: number;
}

export type GenerateSummaryData = IUnsubmittedSummaryData | ISubmittedSummaryData;

// Consider idle 5s of no activity. And snapshot if a minute has gone by with no snapshot.
const IdleDetectionTime = 5000;

const DefaultSummaryConfiguration: ISummaryConfiguration = {
    idleTime: IdleDetectionTime,

    maxTime: IdleDetectionTime * 12,

    // Snapshot if 1000 ops received since last snapshot.
    maxOps: 1000,

    // Wait 10 minutes for summary ack
    maxAckWaitTime: 600000,
};

/**
 * Options for container runtime.
 */
export interface IContainerRuntimeOptions {
    // Flag that will generate summaries if connected to a service that supports them.
    // This defaults to true and must be explicitly set to false to disable.
    generateSummaries?: boolean;

    // Experimental flag that will execute tasks in web worker if connected to a service that supports them.
    enableWorker?: boolean;

    // Delay before first attempt to spawn summarizing container
    initialSummarizerDelayMs?: number;

    // Flag to enable summarizing with new SummarizerNode strategy.
    // Enabling this feature will allow components that fail to summarize to
    // try to still summarize based on previous successful summary + ops since.
    // Enabled by default.
    enableSummarizerNode?: boolean;
}

interface IRuntimeMessageMetadata {
    batch?: boolean;
}

export function isRuntimeMessage(message: ISequencedDocumentMessage): boolean {
    switch (message.type) {
        case ContainerMessageType.FluidDataStoreOp:
        case ContainerMessageType.ChunkedOp:
        case ContainerMessageType.Attach:
        case MessageType.Operation:
            return true;
        default:
            return false;
    }
}

export function unpackRuntimeMessage(message: ISequencedDocumentMessage) {
    if (message.type === MessageType.Operation) {
        // legacy op format?
        if (message.contents.address !== undefined && message.contents.type === undefined) {
            message.type = ContainerMessageType.FluidDataStoreOp;
        } else {
            // new format
            const innerContents = message.contents as ContainerRuntimeMessage;
            assert(innerContents.type !== undefined);
            message.type = innerContents.type;
            message.contents = innerContents.contents;
        }
        assert(isRuntimeMessage(message));
    } else {
        // Legacy format, but it's already "unpacked",
        // i.e. message.type is actually ContainerMessageType.
        // Nothing to do in such case.
    }
    return message;
}

export class ScheduleManager {
    private readonly deltaScheduler: DeltaScheduler;
    private pauseSequenceNumber: number | undefined;
    private pauseClientId: string | undefined;

    private paused = false;
    private localPaused = false;
    private batchClientId: string | undefined;

    constructor(
        private readonly deltaManager: IDeltaManager<ISequencedDocumentMessage, IDocumentMessage>,
        private readonly emitter: EventEmitter,
        private readonly logger: ITelemetryLogger,
    ) {
        this.deltaScheduler = new DeltaScheduler(
            this.deltaManager,
            ChildLogger.create(this.logger, "DeltaScheduler"),
        );

        // Listen for delta manager sends and add batch metadata to messages
        this.deltaManager.on("prepareSend", (messages: IDocumentMessage[]) => {
            if (messages.length === 0) {
                return;
            }

            // First message will have the batch flag set to true if doing a batched send
            const firstMessageMetadata = messages[0].metadata as IRuntimeMessageMetadata;
            if (!firstMessageMetadata || !firstMessageMetadata.batch) {
                return;
            }

            // If only length one then clear
            if (messages.length === 1) {
                delete messages[0].metadata;
                return;
            }

            // Set the batch flag to false on the last message to indicate the end of the send batch
            const lastMessage = messages[messages.length - 1];
            lastMessage.metadata = { ...lastMessage.metadata, ...{ batch: false } };
        });

        // Listen for updates and peek at the inbound
        this.deltaManager.inbound.on(
            "push",
            (message: ISequencedDocumentMessage) => {
                this.trackPending(message);
                this.updatePauseState(message.sequenceNumber);
            });

        const allPending = this.deltaManager.inbound.toArray();
        for (const pending of allPending) {
            this.trackPending(pending);
        }

        // Based on track pending update the pause state
        this.updatePauseState(this.deltaManager.lastSequenceNumber);
    }

    public beginOperation(message: ISequencedDocumentMessage) {
        if (this.batchClientId !== message.clientId) {
            // As a back stop for any bugs marking the end of a batch - if the client ID flipped, we
            // consider the previous batch over.
            if (this.batchClientId) {
                this.emitter.emit("batchEnd", "Did not receive real batchEnd message", undefined);
                this.deltaScheduler.batchEnd();

                this.logger.sendTelemetryEvent({
                    eventName: "BatchEndNotReceived",
                    clientId: this.batchClientId,
                    sequenceNumber: message.sequenceNumber,
                });
            }

            // This could be the beginning of a new batch or an individual message.
            this.emitter.emit("batchBegin", message);
            this.deltaScheduler.batchBegin();

            const batch = (message?.metadata as IRuntimeMessageMetadata)?.batch;
            if (batch) {
                this.batchClientId = message.clientId;
            } else {
                this.batchClientId = undefined;
            }
        }
    }

    public endOperation(error: any | undefined, message: ISequencedDocumentMessage) {
        if (error) {
            this.batchClientId = undefined;
            this.emitter.emit("batchEnd", error, message);
            this.deltaScheduler.batchEnd();
            return;
        }

        this.updatePauseState(message.sequenceNumber);

        const batch = (message?.metadata as IRuntimeMessageMetadata)?.batch;
        // If no batchClientId has been set then we're in an individual batch. Else, if we get
        // batch end metadata, this is end of the current batch.
        if (!this.batchClientId || batch === false) {
            this.batchClientId = undefined;
            this.emitter.emit("batchEnd", undefined, message);
            this.deltaScheduler.batchEnd();
            return;
        }
    }

    // eslint-disable-next-line @typescript-eslint/promise-function-async
    public pause(): Promise<void> {
        this.paused = true;
        return this.deltaManager.inbound.systemPause();
    }

    public resume() {
        this.paused = false;
        if (!this.localPaused) {
            this.deltaManager.inbound.systemResume();
        }
    }

    private setPaused(localPaused: boolean) {
        // Return early if no change in value
        if (this.localPaused === localPaused) {
            return;
        }

        this.localPaused = localPaused;
        if (localPaused || this.paused) {
            // eslint-disable-next-line @typescript-eslint/no-floating-promises
            this.deltaManager.inbound.systemPause();
        } else {
            this.deltaManager.inbound.systemResume();
        }
    }

    private updatePauseState(sequenceNumber: number) {
        // If the inbound queue is ever empty we pause it and wait for new events
        if (this.deltaManager.inbound.length === 0) {
            this.setPaused(true);
            return;
        }

        // If no message has caused the pause flag to be set, or the next message up is not the one we need to pause at
        // then we simply continue processing
        if (!this.pauseSequenceNumber || sequenceNumber + 1 < this.pauseSequenceNumber) {
            this.setPaused(false);
        } else {
            // Otherwise the next message requires us to pause
            this.setPaused(true);
        }
    }

    private trackPending(message: ISequencedDocumentMessage) {
        const metadata = message.metadata as IRuntimeMessageMetadata | undefined;

        // Protocol messages are never part of a runtime batch of messages
        if (!isRuntimeMessage(message)) {
            this.pauseSequenceNumber = undefined;
            this.pauseClientId = undefined;
            return;
        }

        const batchMetadata = metadata ? metadata.batch : undefined;

        // If the client ID changes then we can move the pause point. If it stayed the same then we need to check.
        if (this.pauseClientId === message.clientId) {
            if (batchMetadata !== undefined) {
                // If batchMetadata is not undefined then if it's true we've begun a new batch - if false we've ended
                // the previous one
                this.pauseSequenceNumber = batchMetadata ? message.sequenceNumber : undefined;
                this.pauseClientId = batchMetadata ? this.pauseClientId : undefined;
            }
        } else {
            // We check the batch flag for the new clientID - if true we pause otherwise we reset the tracking data
            this.pauseSequenceNumber = batchMetadata ? message.sequenceNumber : undefined;
            this.pauseClientId = batchMetadata ? message.clientId : undefined;
        }
    }
}

export const schedulerId = SchedulerType;

// Wraps the provided list of packages and augments with some system level services.
class ContainerRuntimeDataStoreRegistry extends FluidDataStoreRegistry {
    constructor(namedEntries: NamedFluidDataStoreRegistryEntries) {
        super([
            ...namedEntries,
            [schedulerId, Promise.resolve(new AgentSchedulerFactory())],
        ]);
    }
}

/**
 * Represents the runtime of the container. Contains helper functions/state of the container.
 * It will define the store level mappings.
 */
export class ContainerRuntime extends EventEmitter
    implements IContainerRuntime, IContainerRuntimeDirtyable, IRuntime, ISummarizerRuntime {
    public get IContainerRuntime() { return this; }
    public get IContainerRuntimeDirtyable() { return this; }
    public get IFluidRouter() { return this; }

    /**
     * Load the stores from a snapshot and returns the runtime.
     * @param context - Context of the container.
     * @param registry - Mapping to the stores.
     * @param requestHandlers - Request handlers for the container runtime
     * @param runtimeOptions - Additional options to be passed to the runtime
     */
    public static async load(
        context: IContainerContext,
        registryEntries: NamedFluidDataStoreRegistryEntries,
        requestHandler?: (request: IRequest, runtime: IContainerRuntime) => Promise<IResponse>,
        runtimeOptions?: IContainerRuntimeOptions,
        containerScope: IFluidObject = context.scope,
    ): Promise<ContainerRuntime> {
        // Back-compat: <= 0.18 loader
        if (context.deltaManager.lastSequenceNumber === undefined) {
            Object.defineProperty(context.deltaManager, "lastSequenceNumber", {
                get: () => (context.deltaManager as any).referenceSequenceNumber,
            });
        }

        const registry = new ContainerRuntimeDataStoreRegistry(registryEntries);

        const chunkId = context.baseSnapshot?.blobs[chunksBlobName];
        const chunks = chunkId
            // eslint-disable-next-line @typescript-eslint/no-non-null-assertion
            ? await readAndParse<[string, string[]][]>(context.storage!, chunkId)
            : [];

        const runtime = new ContainerRuntime(
            context,
            registry,
            chunks,
            runtimeOptions,
            containerScope,
            requestHandler);

        // Create all internal stores in first load.
        if (!context.existing) {
            await runtime.createRootDataStore(schedulerId, schedulerId);
        }

        runtime.subscribeToLeadership();

        return runtime;
    }

    public get id(): string {
        return this.context.id;
    }

    public get parentBranch(): string | null {
        return this.context.parentBranch;
    }

    public get existing(): boolean {
        // eslint-disable-next-line @typescript-eslint/no-non-null-assertion
        return this.context.existing!;
    }

    public get options(): any {
        return this.context.options;
    }

    public get clientId(): string | undefined {
        return this.context.clientId;
    }

    public get clientDetails(): IClientDetails {
        return this.context.clientDetails;
    }

    public get blobManager(): IBlobManager {
        // eslint-disable-next-line @typescript-eslint/no-non-null-assertion
        return this.context.blobManager!;
    }

    public get deltaManager(): IDeltaManager<ISequencedDocumentMessage, IDocumentMessage> {
        return this.context.deltaManager;
    }

    public get storage(): IDocumentStorageService {
        // eslint-disable-next-line @typescript-eslint/no-non-null-assertion
        return this.context.storage!;
    }

    public get branch(): string {
        return this.context.branch;
    }

    public get snapshotFn(): (message: string) => Promise<void> {
        return this.context.snapshotFn;
    }

    public get reSubmitFn(): (type: ContainerMessageType, content: any, localOpMetadata: unknown) => void {
        // eslint-disable-next-line @typescript-eslint/unbound-method
        return this.reSubmit;
    }

    public get closeFn(): (error?: ICriticalContainerError) => void {
        return this.context.closeFn;
    }

    public get loader(): ILoader {
        return this.context.loader;
    }

    public get flushMode(): FlushMode {
        return this._flushMode;
    }

    public get scope(): IFluidObject {
        return this.containerScope;
    }

    public get IFluidDataStoreRegistry(): IFluidDataStoreRegistry {
        return this.registry;
    }

    public get attachState(): AttachState {
        if (this.context.attachState !== undefined) {
            return this.context.attachState;
        }
        // 0.21 back-compat isAttached
        return (this.context as any).isAttached() ? AttachState.Attached : AttachState.Detached;
    }

    public nextSummarizerP?: Promise<Summarizer>;
    public nextSummarizerD?: Deferred<Summarizer>;

    public readonly IFluidSerializer: IFluidSerializer = new FluidSerializer();

    public readonly IFluidHandleContext: IFluidHandleContext;

    // internal logger for ContainerRuntime
    private readonly _logger: ITelemetryLogger;
    // publicly visible logger, to be used by stores, summarize, etc.
    public readonly logger: ITelemetryLogger;
    public readonly previousState: IPreviousState;
    private readonly summaryManager: SummaryManager;
    private latestSummaryAck: ISummaryContext;
    // back-compat: summarizerNode - remove all summary trackers
    private readonly summaryTracker: SummaryTracker;

    private readonly summarizerNode: {
        readonly referenceSequenceNumber: number;
        readonly getCreateChildFn: (
            id: string,
            createParam: CreateChildSummarizerNodeParam,
        ) => CreateChildSummarizerNodeFn;
    } & ({ readonly enabled: true; readonly node: SummarizerNode } | { readonly enabled: false });
    private readonly notBoundContexts = new Set<string>();

    private tasks: string[] = [];

    // Back-compat: version decides between loading document and chaincode.
    private version: string | undefined;

    private _flushMode = FlushMode.Automatic;
    private needsFlush = false;
    private flushTrigger = false;

    // Always matched IAgentScheduler.leader property
    private _leader = false;

    private _connected: boolean;

    public get connected(): boolean {
        return this._connected;
    }

    public get leader(): boolean {
        return this._leader;
    }

    public get summarizerClientId(): string | undefined {
        return this.summaryManager.summarizer;
    }

    private get summaryConfiguration() {
        return this.context.serviceConfiguration
            ? { ...DefaultSummaryConfiguration, ...this.context.serviceConfiguration.summary }
            : DefaultSummaryConfiguration;
    }

    private _disposed = false;
    public get disposed() { return this._disposed; }

    // Stores tracked by the Domain
    private readonly pendingAttach = new Map<string, IAttachMessage>();
    private dirtyDocument = false;
    private readonly summarizer: Summarizer;
    private readonly deltaSender: IDeltaSender | undefined;
    private readonly scheduleManager: ScheduleManager;
    private readonly pendingStateManager: PendingStateManager;

    // Local copy of incomplete received chunks.
    private readonly chunkMap: Map<string, string[]>;

    // Attached and loaded context proxies
    private readonly contexts = new Map<string, FluidDataStoreContext>();
    // List of pending contexts (for the case where a client knows a store will exist and is waiting
    // on its creation). This is a superset of contexts.
    private readonly contextsDeferred = new Map<string, Deferred<FluidDataStoreContext>>();

    private constructor(
        private readonly context: IContainerContext,
        private readonly registry: IFluidDataStoreRegistry,
        chunks: [string, string[]][],
        private readonly runtimeOptions: IContainerRuntimeOptions = {
            generateSummaries: true,
            enableWorker: false,
        },
        private readonly containerScope: IFluidObject,
        private readonly requestHandler?: (request: IRequest, runtime: IContainerRuntime) => Promise<IResponse>,
    ) {
        super();

        this._connected = this.context.connected;
        this.chunkMap = new Map<string, string[]>(chunks);

        this.IFluidHandleContext = new FluidHandleContext("", this);

        this.logger = ChildLogger.create(context.logger, undefined, {
            runtimeVersion: pkgVersion,
        });

        this._logger = ChildLogger.create(this.logger, "ContainerRuntime");

        this.latestSummaryAck = {
            proposalHandle: undefined,
            ackHandle: this.context.getLoadedFromVersion()?.id,
        };
        this.summaryTracker = new SummaryTracker(
            "", // fullPath - the root is unnamed
            this.deltaManager.initialSequenceNumber, // referenceSequenceNumber - last acked summary ref seq number
            this.deltaManager.initialSequenceNumber, // latestSequenceNumber - latest sequence number seen
        );

        const loadedFromSequenceNumber = this.deltaManager.initialSequenceNumber;
        const isSummarizerClient = this.clientDetails.type === summarizerClientType;
        // Use runtimeOptions if provided, otherwise check localStorage, defaulting to true/enabled.
        const enableSummarizerNode = this.runtimeOptions.enableSummarizerNode
            ?? (typeof localStorage === "object" && localStorage?.fluidDisableSummarizerNode ? false : true);
        const summarizerNode = SummarizerNode.createRoot(
            this.logger,
            // Summarize function to call when summarize is called
            async (fullTree: boolean) => this.summarizeInternal(fullTree),
            // Latest change sequence number, no changes since summary applied yet
            loadedFromSequenceNumber,
            // Summary reference sequence number, undefined if no summary yet
            context.baseSnapshot ? loadedFromSequenceNumber : undefined,
            // Disable calls to summarize if not summarizer client, or if runtimeOption is disabled
            !isSummarizerClient || !enableSummarizerNode,
            {
                // Must set to false to prevent sending summary handle which would be pointing to
                // a summary with an older protocol state.
                canReuseHandle: false,
                // Must set to true to throw on any component failure that was too severe to be handled.
                // We also are not decoding the base summaries at the root.
                throwOnFailure: true,
            },
        );

        const getCreateChildFn = (id: string, createParam: CreateChildSummarizerNodeParam) =>
            (summarizeInternal: SummarizeInternalFn) =>
                summarizerNode.createChild(summarizeInternal, id, createParam);
        if (enableSummarizerNode) {
            this.summarizerNode = {
                enabled: true,
                node: summarizerNode,
                get referenceSequenceNumber() { return this.node.referenceSequenceNumber; },
                getCreateChildFn,
            };
        } else {
            this.summarizerNode = {
                enabled: false,
                get referenceSequenceNumber() { return summarizerNode.referenceSequenceNumber; },
                getCreateChildFn,
            };
        }

        // Extract stores stored inside the snapshot
        const fluidDataStores = new Map<string, ISnapshotTree | string>();

        if (context.baseSnapshot) {
            const baseSnapshot = context.baseSnapshot;
            Object.keys(baseSnapshot.trees).forEach((value) => {
                if (value !== ".protocol" && value !== ".logTail" && value !== ".serviceProtocol") {
                    const tree = baseSnapshot.trees[value];
                    fluidDataStores.set(value, tree);
                }
            });
        }

        // Create a context for each of them
        for (const [key, value] of fluidDataStores) {
            const remoteContext = new RemotedFluidDataStoreContext(
                key,
                typeof value === "string" ? value : Promise.resolve(value),
                this,
                this.storage,
                this.containerScope,
                this.summaryTracker.createOrGetChild(key, this.summaryTracker.referenceSequenceNumber),
                this.summarizerNode.getCreateChildFn(key, { type: CreateSummarizerNodeSource.FromSummary }));
            this.setNewContext(key, remoteContext);
        }

        this.scheduleManager = new ScheduleManager(
            context.deltaManager,
            this,
            ChildLogger.create(this.logger, "ScheduleManager"),
        );

        this.deltaSender = this.deltaManager;

        this.pendingStateManager = new PendingStateManager(this);

        this.context.quorum.on("removeMember", (clientId: string) => {
            this.clearPartialChunks(clientId);
        });

        if (this.context.previousRuntimeState === undefined || this.context.previousRuntimeState.state === undefined) {
            this.previousState = {};
        } else {
            this.previousState = this.context.previousRuntimeState.state as IPreviousState;
        }

        // We always create the summarizer in the case that we are asked to generate summaries. But this may
        // want to be on demand instead.
        // Don't use optimizations when generating summaries with a document loaded using snapshots.
        // This will ensure we correctly convert old documents.
        this.summarizer = new Summarizer(
            "/_summarizer",
            this,
            () => this.summaryConfiguration,
            async (full: boolean, safe: boolean) => this.generateSummary(full, safe),
            async (propHandle, ackHandle, refSeq) => this.refreshLatestSummaryAck(propHandle, ackHandle, refSeq),
            this.IFluidHandleContext,
            this.previousState.summaryCollection);

        // Create the SummaryManager and mark the initial state
        this.summaryManager = new SummaryManager(
            context,
            this.runtimeOptions.generateSummaries !== false,
            !!this.runtimeOptions.enableWorker,
            this.logger,
            (summarizer) => { this.nextSummarizerP = summarizer; },
            this.previousState.nextSummarizerP,
            !!this.previousState.reload,
            this.runtimeOptions.initialSummarizerDelayMs);

        if (this.connected) {
            // eslint-disable-next-line @typescript-eslint/no-non-null-assertion
            this.summaryManager.setConnected(this.context.clientId!);
        }

        this.deltaManager.on("readonly", (readonly: boolean) => {
            // we accumulate ops while being in read-only state.
            // once user gets write permissions and we have active connection, flush all pending ops.
            assert(readonly === this.deltaManager.readonly, "inconsistent readonly property/event state");

            // We need to be very careful with when we (re)send pending ops, to ensure that we only send ops
            // when we either never send an op, or attempted to send it but we know for sure it was not
            // sequenced by server and will never be sequenced (i.e. was lost)
            // For loss of connection, we wait for our own "join" op and use it a a barrier to know all the
            // ops that maid it from previous connection, before switching clientId and raising "connected" event
            // But with read-only permissions, if we transition between read-only and r/w states while on same
            // connection, then we have no good signal to tell us when it's safe to send ops we accumulated while
            // being in read-only state.
            // For that reason, we support getting to read-only state only when disconnected. This ensures that we
            // can reply on same safety mechanism and resend ops only when we establish new connection.
            // This is applicable for read-only permissions (event is raised before connection is properly registered),
            // but it's an extra requirement for Container.forceReadonly() API
            assert(!readonly || !this.connected, "Unsafe to transition to read-only state!");

            if (this.canSendOps()) {
                this.pendingStateManager.replayPendingStates();
            }
        });

        ReportOpPerfTelemetry(this.context.clientId, this.deltaManager, this.logger);
    }

    public dispose(): void {
        if (this._disposed) {
            return;
        }
        this._disposed = true;

        this.summaryManager.dispose();
        this.summarizer.dispose();

        // close/stop all store contexts
        for (const [fluidDataStoreId, contextD] of this.contextsDeferred) {
            contextD.promise.then((context) => {
                context.dispose();
            }).catch((contextError) => {
                this._logger.sendErrorEvent({
                    eventName: "FluidDataStoreContextDisposeError",
                    fluidDataStoreId,
                },
                    contextError);
            });
        }

        this.emit("dispose");
        this.removeAllListeners();
    }

    public get IFluidTokenProvider() {
        if (this.options && this.options.intelligence) {
            // eslint-disable-next-line @typescript-eslint/consistent-type-assertions
            return {
                intelligence: this.options.intelligence,
            } as IFluidTokenProvider;
        }
        return undefined;
    }

    public get IFluidConfiguration() {
        return this.context.configuration;
    }

    /**
     * Notifies this object about the request made to the container.
     * @param request - Request made to the handler.
     */
    public async request(request: IRequest): Promise<IResponse> {
        if (request.url === "_summarizer" || request.url === "/_summarizer") {
            return {
                status: 200,
                mimeType: "fluid/object",
                value: this.summarizer,
            };
        }
        if (this.requestHandler !== undefined) {
            return this.requestHandler(request, this);
        }

        return {
            status: 404,
            mimeType: "text/plain",
            value: "resource not found",
        };
    }

    /**
     * Resolves URI representing handle
     * @param request - Request made to the handler.
     */
    public async resolveHandle(request: IRequest): Promise<IResponse> {
        const requestParser = new RequestParser(request);

        if (requestParser.pathParts.length > 0) {
            const wait =
                typeof request.headers?.wait === "boolean" ? request.headers.wait : undefined;

            const component = await this.getDataStore(requestParser.pathParts[0], wait);
            const subRequest = requestParser.createSubRequest(1);
            if (subRequest !== undefined) {
                return component.IFluidRouter.request(subRequest);
            } else {
                return {
                    status: 200,
                    mimeType: "fluid/object",
                    value: component,
                };
            }
        }

        return {
            status: 404,
            mimeType: "text/plain",
            value: "resource not found",
        };
    }

    /**
     * Notifies this object to take the snapshot of the container.
     * @param tagMessage - Message to supply to storage service for writing the snapshot.
     */
    public async snapshot(tagMessage: string, fullTree: boolean = false): Promise<ITree> {
        // Iterate over each store and ask it to snapshot
        const fluidDataStoreSnapshotsP = Array.from(this.contexts).map(async ([fluidDataStoreId, value]) => {
            const snapshot = await value.snapshot(fullTree);

            // If ID exists then previous commit is still valid
            return {
                fluidDataStoreId,
                snapshot,
            };
        });

        const root: ITree = { entries: [], id: null };

        // Add in module references to the store snapshots
        const fluidDataStoreSnapshots = await Promise.all(fluidDataStoreSnapshotsP);

        // Sort for better diffing of snapshots (in replay tool, used to find bugs in snapshotting logic)
        if (fullTree) {
            fluidDataStoreSnapshots.sort((a, b) => a.fluidDataStoreId.localeCompare(b.fluidDataStoreId));
        }

        for (const fluidDataStoreSnapshot of fluidDataStoreSnapshots) {
            root.entries.push(new TreeTreeEntry(
                fluidDataStoreSnapshot.fluidDataStoreId,
                fluidDataStoreSnapshot.snapshot,
            ));
        }

        if (this.chunkMap.size > 0) {
            root.entries.push(new BlobTreeEntry(chunksBlobName, JSON.stringify([...this.chunkMap])));
        }

        return root;
    }

    protected serializeContainerBlobs(summaryTreeBuilder: SummaryTreeBuilder) {
        if (this.chunkMap.size > 0) {
            const content = JSON.stringify([...this.chunkMap]);
            summaryTreeBuilder.addBlob(chunksBlobName, content);
        }
    }

    public async requestSnapshot(tagMessage: string): Promise<void> {
        return this.context.requestSnapshot(tagMessage);
    }

    public async stop(): Promise<IRuntimeState> {
        this.verifyNotClosed();

        const snapshot = await this.snapshot("", true);
        const state: IPreviousState = {
            reload: true,
            summaryCollection: this.summarizer.summaryCollection,
            nextSummarizerP: this.nextSummarizerP,
            nextSummarizerD: this.nextSummarizerD,
        };

        this.dispose();

        return { snapshot, state };
    }

    // Back-compat: <= 0.17
    public changeConnectionState(state: ConnectionState, clientId?: string) {
        if (state !== ConnectionState.Connecting) {
            this.setConnectionState(state === ConnectionState.Connected, clientId);
        }
    }

    public setConnectionState(connected: boolean, clientId?: string) {
        this.verifyNotClosed();

        // There might be no change of state due to Container calling this API after loading runtime.
        const changeOfState = this._connected !== connected;
        this._connected = connected;

        if (connected) {
            // Once we are connected, all acks are accounted.
            // If there are any pending ops, DDSs will resubmit them right away (below) and
            // we will switch back to dirty state in such case.
            this.updateDocumentDirtyState(false);
        }

        if (changeOfState && this.canSendOps()) {
            this.pendingStateManager.replayPendingStates();
        }

        for (const [fluidDataStore, context] of this.contexts) {
            try {
                context.setConnectionState(connected, clientId);
            } catch (error) {
                this._logger.sendErrorEvent({
                    eventName: "ChangeConnectionStateError",
                    clientId,
                    fluidDataStore,
                }, error);
            }
        }

        raiseConnectedEvent(this._logger, this, connected, clientId);

        if (connected) {
            assert(clientId);
            this.summaryManager.setConnected(clientId);
        } else {
            this.summaryManager.setDisconnected();
        }
    }

    public process(messageArg: ISequencedDocumentMessage, local: boolean) {
        this.verifyNotClosed();

        // If it's not message for runtime, bail out right away.
        if (!isRuntimeMessage(messageArg)) {
            return;
        }

        // Do shallow copy of message, as methods below will modify it.
        // There might be multiple container instances receiving same message
        // We do not need to make deep copy, as each layer will just replace message.content itself,
        // but would not modify contents details
        let message = { ...messageArg };

        let error: any | undefined;

        // Surround the actual processing of the operation with messages to the schedule manager indicating
        // the beginning and end. This allows it to emit appropriate events and/or pause the processing of new
        // messages once a batch has been fully processed.
        this.scheduleManager.beginOperation(message);

        try {
            message = unpackRuntimeMessage(message);

            // Chunk processing must come first given that we will transform the message to the unchunked version
            // once all pieces are available
            message = this.processRemoteChunkedMessage(message);

            let localMessageMetadata: unknown;
            if (local) {
                // Call the PendingStateManager to process local messages.
                // Do not process local chunked ops until all pieces are available.
                if (message.type !== ContainerMessageType.ChunkedOp) {
                    localMessageMetadata = this.pendingStateManager.processPendingLocalMessage(message);
                }

                // If there are no more pending messages after processing a local message,
                // the document is no longer dirty.
                if (!this.pendingStateManager.hasPendingMessages()) {
                    this.updateDocumentDirtyState(false);
                }
            }

            switch (message.type) {
                case ContainerMessageType.Attach:
                    this.processAttachMessage(message, local, localMessageMetadata);
                    break;
                case ContainerMessageType.FluidDataStoreOp:
                    this.processFluidDataStoreOp(message, local, localMessageMetadata);
                    break;
                default:
            }

            this.emit("op", message);
        } catch (e) {
            error = e;
            throw e;
        } finally {
            this.scheduleManager.endOperation(error, message);
        }
    }

    public processSignal(message: ISignalMessage, local: boolean) {
        const envelope = message.content as ISignalEnvelop;
        const transformed: IInboundSignalMessage = {
            clientId: message.clientId,
            content: envelope.contents.content,
            type: envelope.contents.type,
        };

        if (envelope.address === undefined) {
            // No address indicates a container signal message.
            this.emit("signal", transformed, local);
            return;
        }

        const context = this.contexts.get(envelope.address);
        if (!context) {
            // Attach message may not have been processed yet
            assert(!local);
            this._logger.sendTelemetryEvent({
                eventName: "SignalFluidDataStoreNotFound",
                fluidDataStoreId: envelope.address,
            });
            return;
        }

        context.processSignal(transformed, local);
    }

    public async getRootDataStore(id: string, wait = true): Promise<IFluidRouter> {
        return this.getDataStore(id, wait);
    }

    protected async getDataStore(id: string, wait = true): Promise<IFluidRouter> {
        // Ensure deferred if it doesn't exist which will resolve once the process ID arrives
        const deferredContext = this.ensureContextDeferred(id);

        if (!wait && !deferredContext.isCompleted) {
            return Promise.reject(`Process ${id} does not exist`);
        }

        const context = await deferredContext.promise;
        return context.realize();
    }

    public notifyDataStoreInstantiated(context: IFluidDataStoreContext) {
        const fluidDataStorePkgName = context.packagePath[context.packagePath.length - 1];
        const registryPath =
            `/${context.packagePath.slice(0, context.packagePath.length - 1).join("/")}`;
        this.emit("fluidDataStoreInstantiated", fluidDataStorePkgName, registryPath, !context.existing);
    }

    public setFlushMode(mode: FlushMode): void {
        if (mode === this._flushMode) {
            return;
        }

        // If switching to manual mode add a warning trace indicating the underlying loader does not support
        // this feature yet. Can remove in 0.9.
        if (!this.deltaSender && mode === FlushMode.Manual) {
            debug("DeltaManager does not yet support flush modes");
            return;
        }

        // Flush any pending batches if switching back to automatic
        if (mode === FlushMode.Automatic) {
            this.flush();
        }

        this._flushMode = mode;

        // Let the PendingStateManager know that FlushMode has been updated.
        this.pendingStateManager.onFlushModeUpdated(mode);
    }

    public flush(): void {
        if (!this.deltaSender) {
            debug("DeltaManager does not yet support flush modes");
            return;
        }

        // Let the PendingStateManager know that there was an attempt to flush messages.
        // Note that this should happen before the `this.needsFlush` check below because in the scenario where we are
        // not connected, `this.needsFlush` will be false but the PendingStateManager might have pending messages and
        // hence needs to track this.
        this.pendingStateManager.onFlush();

        // If flush has already been called then exit early
        if (!this.needsFlush) {
            return;
        }

        this.needsFlush = false;
        return this.deltaSender.flush();
    }

    public orderSequentially(callback: () => void): void {
        // If flush mode is already manual we are either
        // nested in another orderSequentially, or
        // the app is flushing manually, in which
        // case this invocation doesn't own
        // flushing.
        if (this.flushMode === FlushMode.Manual) {
            callback();
        } else {
            const savedFlushMode = this.flushMode;

            this.setFlushMode(FlushMode.Manual);

            try {
                callback();
            } finally {
                this.flush();
                this.setFlushMode(savedFlushMode);
            }
        }
    }

    public async createDataStore(pkg: string | string[]): Promise<IFluidRouter>
    {
        return this._createDataStore(pkg);
    }

    public async createRootDataStore(pkg: string | string[], rootDataStoreId: string): Promise<IFluidRouter>
    {
        const fluidDataStore = await this._createDataStore(pkg, rootDataStoreId);
        fluidDataStore.bindToContext();
        return fluidDataStore;
    }

    public createDetachedDataStore(): IFluidDataStoreContextDetached {
        const id = uuid();
        const context = new LocalDetachedFluidDataStoreContext(
            id,
            this,
            this.storage,
            this.containerScope,
            this.summaryTracker.createOrGetChild(id, this.deltaManager.lastSequenceNumber),
            this.summarizerNode.getCreateChildFn(id, { type: CreateSummarizerNodeSource.Local }),
            (cr: IFluidDataStoreChannel) => this.bindFluidDataStore(cr),
        );
        this.setupNewContext(context);
        return context;
    }

    private async _createDataStore(pkg: string | string[], id = uuid()): Promise<IFluidDataStoreChannel>
    {
        return this._createFluidDataStoreContext(Array.isArray(pkg) ? pkg : [pkg], id).realize();
    }

    private canSendOps() {
        return this.connected && !this.deltaManager.readonly;
    }

    private _createFluidDataStoreContext(pkg: string[], id) {
        const context = new LocalFluidDataStoreContext(
            id,
            pkg,
            this,
            this.storage,
            this.containerScope,
            this.summaryTracker.createOrGetChild(id, this.deltaManager.lastSequenceNumber),
            this.summarizerNode.getCreateChildFn(id, { type: CreateSummarizerNodeSource.Local }),
            (cr: IFluidDataStoreChannel) => this.bindFluidDataStore(cr),
        );
        this.setupNewContext(context);
        return context;
    }

    private setupNewContext(context) {
        this.verifyNotClosed();
        const id = context.id;
        assert(!this.contexts.has(id), "Creating store with existing ID");
        this.notBoundContexts.add(id);
        const deferred = new Deferred<FluidDataStoreContext>();
        this.contextsDeferred.set(id, deferred);
        this.contexts.set(id, context);
    }

    public getQuorum(): IQuorum {
        return this.context.quorum;
    }

    public getAudience(): IAudience {
        // eslint-disable-next-line @typescript-eslint/no-non-null-assertion
        return this.context.audience!;
    }

    public raiseContainerWarning(warning: ContainerWarning) {
        this.context.raiseContainerWarning(warning);
    }

    /**
     * Notifies this object to register tasks to be performed.
     * @param tasks - List of tasks.
     * @param version - Version of the fluid package.
     */
    public registerTasks(tasks: string[], version?: string) {
        this.verifyNotClosed();
        this.tasks = tasks;
        this.version = version;
        if (this.leader) {
            this.runTaskAnalyzer();
        }
    }

    public on(event: string | symbol, listener: (...args: any[]) => void): this {
        return super.on(event, listener);
    }

    /**
     * Returns true of document is dirty, i.e. there are some pending local changes that
     * either were not sent out to delta stream or were not yet acknowledged.
     */
    public isDocumentDirty(): boolean {
        return this.dirtyDocument;
    }

    /**
     * Will return true for any message that affect the dirty state of this document
     * This function can be used to filter out any runtime operations that should not be affecting whether or not
     * the IFluidDataStoreRuntime.isDocumentDirty call returns true/false
     * @param type - The type of ContainerRuntime message that is being checked
     * @param contents - The contents of the message that is being verified
     */
    public isMessageDirtyable(message: ISequencedDocumentMessage) {
        assert(
            isRuntimeMessage(message) === true,
            "Message passed for dirtyable check should be a container runtime message",
        );
        return this.isContainerMessageDirtyable(message.type as ContainerMessageType, message.contents);
    }

    private isContainerMessageDirtyable(type: ContainerMessageType, contents: any) {
        if (type === ContainerMessageType.Attach) {
            const attachMessage = contents as InboundAttachMessage;
            if (attachMessage.id === SchedulerType) {
                return false;
            }
        } else if (type === ContainerMessageType.FluidDataStoreOp) {
            const envelope = contents as IEnvelope;
            if (envelope.address === SchedulerType) {
                return false;
            }
        }
        return true;
    }

    /**
     * Submits the signal to be sent to other clients.
     * @param type - Type of the signal.
     * @param content - Content of the signal.
     */
    public submitSignal(type: string, content: any) {
        this.verifyNotClosed();
        const envelope: ISignalEnvelop = { address: undefined, contents: { type, content } };
        return this.context.submitSignalFn(envelope);
    }

    public submitDataStoreSignal(address: string, type: string, content: any) {
        const envelope: ISignalEnvelop = { address, contents: { type, content } };
        return this.context.submitSignalFn(envelope);
    }

    /**
     * Returns a summary of the runtime at the current sequence number.
     */
    private async summarize(fullTree = false): Promise<ISummaryTreeWithStats> {
        return this.summarizerNode.enabled
            ? await this.summarizerNode.node.summarize(fullTree) as ISummaryTreeWithStats
            : await this.summarizeInternal(fullTree ?? false) as ISummaryTreeWithStats;
    }

    private async summarizeInternal(fullTree: boolean): Promise<ISummarizeInternalResult> {
        const builder = new SummaryTreeBuilder();

        // Iterate over each store and ask it to snapshot
        await Promise.all(Array.from(this.contexts)
            .filter(([_, value]) => {
                // Summarizer works only with clients with no local changes!
                assert(value.attachState !== AttachState.Attaching);
                return value.attachState === AttachState.Attached;
            }).map(async ([key, value]) => {
                const componentSummary = this.summarizerNode.enabled
                    ? await value.summarize(fullTree)
                    : convertToSummaryTree(await value.snapshot(fullTree), fullTree);
                builder.addWithStats(key, componentSummary);
            }));

        this.serializeContainerBlobs(builder);
        const summary = builder.getSummaryTree();
        return { ...summary, id: "" };
    }

    private processAttachMessage(message: ISequencedDocumentMessage, local: boolean, localMessageMetadata: unknown) {
        const attachMessage = message.contents as InboundAttachMessage;
        // The local object has already been attached
        if (local) {
            assert(this.pendingAttach.has(attachMessage.id));
            this.contexts.get(attachMessage.id)?.emit("attached");
            this.pendingAttach.delete(attachMessage.id);
            return;
        }

        const flatBlobs = new Map<string, string>();
        let flatBlobsP = Promise.resolve(flatBlobs);
        let snapshotTreeP: Promise<ISnapshotTree> | null = null;
        if (attachMessage.snapshot) {
            snapshotTreeP = buildSnapshotTree(attachMessage.snapshot.entries, flatBlobs);
            // flatBlobs' validity is contingent on snapshotTreeP's resolution
            flatBlobsP = snapshotTreeP.then((snapshotTree) => { return flatBlobs; });
        }

        // Include the type of attach message which is the pkg of the store to be
        // used by RemotedFluidDataStoreContext in case it is not in the snapshot.
        const pkg = [attachMessage.type];
        const remotedFluidDataStoreContext = new RemotedFluidDataStoreContext(
            attachMessage.id,
            snapshotTreeP,
            this,
            new BlobCacheStorageService(this.storage, flatBlobsP),
            this.containerScope,
            this.summaryTracker.createOrGetChild(attachMessage.id, message.sequenceNumber),
            this.summarizerNode.getCreateChildFn(
                attachMessage.id,
                {
                    type: CreateSummarizerNodeSource.FromAttach,
                    sequenceNumber: message.sequenceNumber,
                    snapshot: attachMessage.snapshot ?? {
                        id: null,
                        entries: [createAttributesBlob(pkg)],
                    },
                }),
            pkg);

        // If a non-local operation then go and create the object, otherwise mark it as officially attached.
        assert(!this.contexts.has(attachMessage.id), "Store attached with existing ID");

        // Resolve pending gets and store off any new ones
        this.setNewContext(attachMessage.id, remotedFluidDataStoreContext);

        // Equivalent of nextTick() - Prefetch once all current ops have completed
        // eslint-disable-next-line @typescript-eslint/no-floating-promises
        Promise.resolve().then(async () => remotedFluidDataStoreContext.realize());
    }

    private processFluidDataStoreOp(message: ISequencedDocumentMessage, local: boolean, localMessageMetadata: unknown) {
        const envelope = message.contents as IEnvelope;
        const transformed = { ...message, contents: envelope.contents };
        const context = this.getContext(envelope.address);
        context.process(transformed, local, localMessageMetadata);
    }

    private bindFluidDataStore(fluidDataStoreRuntime: IFluidDataStoreChannel): void {
        this.verifyNotClosed();
        assert(this.notBoundContexts.has(fluidDataStoreRuntime.id),
            "Store to be bound should be in not bounded set");
        this.notBoundContexts.delete(fluidDataStoreRuntime.id);
        const context = this.getContext(fluidDataStoreRuntime.id) as LocalFluidDataStoreContext;
        // If the container is detached, we don't need to send OP or add to pending attach because
        // we will summarize it while uploading the create new summary and make it known to other
        // clients but we do need to submit op if container forced us to do so.
        if (this.attachState !== AttachState.Detached) {
            context.emit("attaching");
            const message = context.generateAttachMessage();

            this.pendingAttach.set(fluidDataStoreRuntime.id, message);
            this.submit(ContainerMessageType.Attach, message);
        }

        // Resolve the deferred so other local stores can access it.
        const deferred = this.getContextDeferred(fluidDataStoreRuntime.id);
        deferred.resolve(context);
    }

    private ensureContextDeferred(id: string): Deferred<FluidDataStoreContext> {
        const deferred = this.contextsDeferred.get(id);
        if (deferred) { return deferred; }
        const newDeferred = new Deferred<FluidDataStoreContext>();
        this.contextsDeferred.set(id, newDeferred);
        return newDeferred;
    }

    private getContextDeferred(id: string): Deferred<FluidDataStoreContext> {
        // eslint-disable-next-line @typescript-eslint/no-non-null-assertion
        const deferred = this.contextsDeferred.get(id)!;
        assert(deferred);
        return deferred;
    }

    private setNewContext(id: string, context?: FluidDataStoreContext) {
        assert(context);
        assert(!this.contexts.has(id));
        this.contexts.set(id, context);
        const deferred = this.ensureContextDeferred(id);
        deferred.resolve(context);
    }

    private getContext(id: string): FluidDataStoreContext {
        // eslint-disable-next-line @typescript-eslint/no-non-null-assertion
        const context = this.contexts.get(id)!;
        assert(context);
        return context;
    }

    public setAttachState(attachState: AttachState.Attaching | AttachState.Attached): void {
        let eventName: string;
        if (attachState === AttachState.Attaching) {
            assert(this.attachState === AttachState.Attaching,
                "Container Context should already be in attaching state");
            eventName = "attaching";
        } else {
            assert(this.attachState === AttachState.Attached, "Container Context should already be in attached state");
            eventName = "attached";
        }
        for (const context of this.contexts.values()) {
            // Fire only for bounded stores.
            if (!this.notBoundContexts.has(context.id)) {
                context.emit(eventName);
            }
        }
    }

    public createSummary(): ISummaryTree {
        const builder = new SummaryTreeBuilder();

        // Attaching graph of some stores can cause other stores to get bound too.
        // So keep taking summary until no new stores get bound.
        let notBoundContextsLength: number;
        do {
            const builderTree = builder.summary.tree;
            notBoundContextsLength = this.notBoundContexts.size;
            // Iterate over each component and ask it to snapshot
            Array.from(this.contexts)
                .filter(([key, _]) =>
                    // Take summary of bounded components only and make sure we haven't summarized them already.
                    !(this.notBoundContexts.has(key) || builderTree[key]),
                )
                .map(([key, value]) => {
                    const snapshot = value.generateAttachMessage().snapshot;
                    const componentSummary = convertToSummaryTree(snapshot, true);
                    builder.addWithStats(key, componentSummary);
                });
        } while (notBoundContextsLength !== this.notBoundContexts.size);

        this.serializeContainerBlobs(builder);

        return builder.summary;
    }

    public async getAbsoluteUrl(relativeUrl: string): Promise<string | undefined> {
        if (this.context.getAbsoluteUrl === undefined) {
            throw new Error("Driver does not implement getAbsoluteUrl");
        }
        if (this.attachState !== AttachState.Attached) {
            return undefined;
        }
        return this.context.getAbsoluteUrl(relativeUrl);
    }

    private async generateSummary(
        fullTree: boolean = false,
        safe: boolean = false,
    ): Promise<GenerateSummaryData | undefined> {
        const summaryRefSeqNum = this.deltaManager.lastSequenceNumber;
        const message =
            `Summary @${summaryRefSeqNum}:${this.deltaManager.minimumSequenceNumber}`;

        // TODO: Issue-2171 Support for Branch Snapshots
        if (this.parentBranch) {
            this._logger.sendTelemetryEvent({
                eventName: "SkipGenerateSummaryParentBranch",
                parentBranch: this.parentBranch,
            });
            return;
        }

        if (this.summarizerNode.enabled) {
            this.summarizerNode.node.startSummary(summaryRefSeqNum);
        }
        try {
            await this.scheduleManager.pause();

            const attemptData: IUnsubmittedSummaryData = {
                referenceSequenceNumber: summaryRefSeqNum,
                submitted: false,
            };

            if (!this.connected) {
                // If summarizer loses connection it will never reconnect
                return attemptData;
            }

            const trace = Trace.start();
            const treeWithStats = await this.summarize(fullTree || safe);

            const generateData: IGeneratedSummaryData = {
                summaryStats: treeWithStats.stats,
                generateDuration: trace.trace().duration,
            };

            if (!this.connected) {
                return { ...attemptData, ...generateData };
            }

            const handle = await this.storage.uploadSummaryWithContext(
                treeWithStats.summary,
                this.latestSummaryAck);

            // safe mode refreshes the latest summary ack
            if (safe) {
                const version = await this.getVersionFromStorage(this.id);
                await this.refreshLatestSummaryAck(
                    undefined,
                    version.id,
                    this.summaryTracker.referenceSequenceNumber,
                    version,
                );
            }

            // eslint-disable-next-line @typescript-eslint/no-non-null-assertion
            const parent = this.latestSummaryAck.ackHandle!;
            const summaryMessage: ISummaryContent = {
                handle,
                head: parent,
                message,
                parents: parent ? [parent] : [],
            };
            const uploadData: IUploadedSummaryData = {
                handle,
                uploadDuration: trace.trace().duration,
            };

            if (!this.connected) {
                return { ...attemptData, ...generateData, ...uploadData };
            }

            const clientSequenceNumber =
                this.submitSystemMessage(MessageType.Summarize, summaryMessage);

            if (this.summarizerNode.enabled) {
                this.summarizerNode.node.completeSummary(handle);
            }

            return {
                ...attemptData,
                ...generateData,
                ...uploadData,
                submitted: true,
                clientSequenceNumber,
                submitOpDuration: trace.trace().duration,
            };
        } finally {
            // Cleanup wip summary in case of failure
            if (this.summarizerNode.enabled) {
                this.summarizerNode.node.clearSummary();
            }
            // Restart the delta manager
            this.scheduleManager.resume();
        }
    }

    private processRemoteChunkedMessage(message: ISequencedDocumentMessage) {
        if (message.type !== ContainerMessageType.ChunkedOp) {
            return message;
        }

        const clientId = message.clientId;
        const chunkedContent = message.contents as IChunkedOp;
        this.addChunk(clientId, chunkedContent);
        if (chunkedContent.chunkId === chunkedContent.totalChunks) {
            const newMessage = { ...message };
            // eslint-disable-next-line @typescript-eslint/no-non-null-assertion
            const serializedContent = this.chunkMap.get(clientId)!.join("");
            newMessage.contents = JSON.parse(serializedContent);
            newMessage.type = chunkedContent.originalType;
            this.clearPartialChunks(clientId);
            return newMessage;
        }
        return message;
    }

    private addChunk(clientId: string, chunkedContent: IChunkedOp) {
        let map = this.chunkMap.get(clientId);
        if (map === undefined) {
            map = [];
            this.chunkMap.set(clientId, map);
        }
        assert(chunkedContent.chunkId === map.length + 1); // 1-based indexing
        map.push(chunkedContent.contents);
    }

    private clearPartialChunks(clientId: string) {
        if (this.chunkMap.has(clientId)) {
            this.chunkMap.delete(clientId);
        }
    }

    private updateDocumentDirtyState(dirty: boolean) {
        if (this.dirtyDocument === dirty) {
            return;
        }

        this.dirtyDocument = dirty;
        this.emit(dirty ? "dirtyDocument" : "savedDocument");
    }

    public submitDataStoreOp(
        id: string,
        contents: any,
        localOpMetadata: unknown = undefined): void {
        const envelope: IEnvelope = {
            address: id,
            contents,
        };
        this.submit(ContainerMessageType.FluidDataStoreOp, envelope, localOpMetadata);
    }

    private submit(
        type: ContainerMessageType,
        content: any,
        localOpMetadata: unknown = undefined): void {
        this.verifyNotClosed();

        let clientSequenceNumber: number = -1;

        if (this.canSendOps()) {
            const serializedContent = JSON.stringify(content);
            const maxOpSize = this.context.deltaManager.maxMessageSize;

            // If in manual flush mode we will trigger a flush at the next turn break
            let batchBegin = false;
            if (this.flushMode === FlushMode.Manual && !this.needsFlush) {
                batchBegin = true;
                this.needsFlush = true;

                // Use Promise.resolve().then() to queue a microtask to detect the end of the turn and force a flush.
                if (!this.flushTrigger) {
                    // eslint-disable-next-line @typescript-eslint/no-floating-promises
                    Promise.resolve().then(() => {
                        this.flushTrigger = false;
                        this.flush();
                    });
                }
            }

            // Note: Chunking will increase content beyond maxOpSize because we JSON'ing JSON payload -
            // there will be a lot of escape characters that can make it up to 2x bigger!
            // This is Ok, because DeltaManager.shouldSplit() will have 2 * maxMessageSize limit
            if (serializedContent.length <= maxOpSize) {
                clientSequenceNumber = this.submitRuntimeMessage(
                    type,
                    content,
                    this._flushMode === FlushMode.Manual,
                    batchBegin ? { batch: true } : undefined);
            } else {
                clientSequenceNumber = this.submitChunkedMessage(type, serializedContent, maxOpSize);
            }
        }

        // Let the PendingStateManager know that a message was submitted.
        this.pendingStateManager.onSubmitMessage(type, clientSequenceNumber, content, localOpMetadata);
        if (this.isContainerMessageDirtyable(type, content)) {
            this.updateDocumentDirtyState(true);
        }
    }

    private submitChunkedMessage(type: ContainerMessageType, content: string, maxOpSize: number): number {
        const contentLength = content.length;
        const chunkN = Math.floor((contentLength - 1) / maxOpSize) + 1;
        let offset = 0;
        let clientSequenceNumber: number = 0;
        for (let i = 1; i <= chunkN; i = i + 1) {
            const chunkedOp: IChunkedOp = {
                chunkId: i,
                contents: content.substr(offset, maxOpSize),
                originalType: type,
                totalChunks: chunkN,
            };
            offset += maxOpSize;
            clientSequenceNumber = this.submitRuntimeMessage(
                ContainerMessageType.ChunkedOp,
                chunkedOp,
                false);
        }
        return clientSequenceNumber;
    }

    private submitSystemMessage(
        type: MessageType,
        contents: any) {
        this.verifyNotClosed();
        assert(this.connected);

        // System message should not be sent in the middle of the batch.
        // That said, we can preserve existing behavior by not flushing existing buffer.
        // That might be not what caller hopes to get, but we can look deeper if telemetry tells us it's a problem.
        const middleOfBatch = this.flushMode === FlushMode.Manual && this.needsFlush;
        if (middleOfBatch) {
            this._logger.sendErrorEvent({ eventName: "submitSystemMessageError", type });
        }

        return this.context.submitFn(
            type,
            contents,
            middleOfBatch);
    }

    private submitRuntimeMessage(
        type: ContainerMessageType,
        contents: any,
        batch: boolean,
        appData?: any) {
        const payload: ContainerRuntimeMessage = { type, contents };
        return this.context.submitFn(
            MessageType.Operation,
            payload,
            batch,
            appData);
    }

    /**
     * Throw an error if the runtime is closed.  Methods that are expected to potentially
     * be called after dispose due to asynchrony should not call this.
     */
    private verifyNotClosed() {
        if (this._disposed) {
            throw new Error("Runtime is closed");
        }
    }

    /**
     * Finds the right store and asks it to resubmit the message. This typically happens when we
     * reconnect and there are pending messages.
     * @param content - The content of the original message.
     * @param localOpMetadata - The local metadata associated with the original message.
     */
    private reSubmit(type: ContainerMessageType, content: any, localOpMetadata: unknown) {
        switch (type) {
            case ContainerMessageType.FluidDataStoreOp:
                // For Operations, call resubmitDataStoreOp which will find the right store
                // and trigger resubmission on it.
                this.resubmitDataStoreOp(content, localOpMetadata);
                break;
            case ContainerMessageType.Attach:
                this.submit(type, content, localOpMetadata);
                break;
            case ContainerMessageType.ChunkedOp:
                throw new Error(`chunkedOp not expected here`);
            default:
                unreachableCase(type, `Unknown ContainerMessageType: ${type}`);
        }
    }

    private resubmitDataStoreOp(content: any, localOpMetadata: unknown) {
        const envelope = content as IEnvelope;
        const context = this.getContext(envelope.address);
        assert(context, "There should be a store context for the op");
        context.reSubmit(envelope.contents, localOpMetadata);
    }

    private subscribeToLeadership() {
        if (this.context.clientDetails.capabilities.interactive) {
            this.getScheduler().then((scheduler) => {
                const LeaderTaskId = "leader";

                // Each client expresses interest to be a leader.
                // eslint-disable-next-line @typescript-eslint/no-floating-promises
                scheduler.pick(LeaderTaskId, async () => {
                    assert(!this._leader);
                    this.updateLeader(true);
                });

                scheduler.on("lost", (key) => {
                    if (key === LeaderTaskId) {
                        assert(this._leader);
                        this._leader = false;
                        this.updateLeader(false);
                    }
                });
            }).catch((err) => {
                this.closeFn(CreateContainerError(err));
            });

            this.context.quorum.on("removeMember", (clientId: string) => {
                if (this.leader) {
                    this.runTaskAnalyzer();
                }
            });
        }
    }

    private async getScheduler() {
        const schedulerRuntime = await this.getDataStore(schedulerId, true);
        const schedulerResponse = await schedulerRuntime.request({ url: "" });
        const schedulerFluidDataStore = schedulerResponse.value as IFluidObject;
        // eslint-disable-next-line @typescript-eslint/no-non-null-assertion
        return schedulerFluidDataStore.IAgentScheduler!;
    }

    private updateLeader(leadership: boolean) {
        this._leader = leadership;
        if (this.leader) {
            assert(this.clientId === undefined || this.connected && this.deltaManager && this.deltaManager.active);
            this.emit("leader");
        } else {
            this.emit("notleader");
        }

        for (const [, context] of this.contexts) {
            context.updateLeader(this.leader);
        }

        if (this.leader) {
            this.runTaskAnalyzer();
        }
    }

    /**
     * On a client joining/departure, decide whether this client is the new leader.
     * If so, calculate if there are any unhandled tasks for browsers and remote agents.
     * Emit local help message for this browser and submits a remote help message for agents.
     */
    private runTaskAnalyzer() {
        // Analyze the current state and ask for local and remote help separately.
        // If called for detached container, the clientId would not be assigned and it is disconnected. In this
        // case, all tasks are run by the detached container. Called only if a leader. If we have a clientId,
        // then we should be connected as leadership is lost on losing connection.
        const helpTasks = this.clientId === undefined ?
            { browser: this.tasks, robot: [] } :
            analyzeTasks(this.clientId, this.getQuorum().getMembers(), this.tasks);

        if (helpTasks && (helpTasks.browser.length > 0 || helpTasks.robot.length > 0)) {
            if (helpTasks.browser.length > 0) {
                const localHelpMessage: IHelpMessage = {
                    tasks: helpTasks.browser,
                    version: this.version,   // Back-compat
                };
                debug(`Requesting local help for ${helpTasks.browser}`);
                this.emit("localHelp", localHelpMessage);
            }
            if (helpTasks.robot.length > 0) {
                const remoteHelpMessage: IHelpMessage = {
                    tasks: helpTasks.robot,
                    version: this.version,   // Back-compat
                };
                debug(`Requesting remote help for ${helpTasks.robot}`);
                this.submitSystemMessage(MessageType.RemoteHelp, remoteHelpMessage);
            }
        }
    }

    private async refreshLatestSummaryAck(
        proposalHandle: string | undefined,
        ackHandle: string,
        trackerRefSeqNum: number, // back-compat summarizerNode - remove when fully enabled
        version?: IVersion,
    ) {
        if (trackerRefSeqNum < this.summaryTracker.referenceSequenceNumber) {
            return;
        }

        this.latestSummaryAck = { proposalHandle, ackHandle };

        // back-compat summarizerNode - remove all summary trackers when fully enabled
        this.summaryTracker.refreshLatestSummary(trackerRefSeqNum);

        if (this.summarizerNode.enabled) {
            const getSnapshot = async () => {
                const perfEvent = PerformanceEvent.start(this.logger, {
                    eventName: "RefreshLatestSummaryGetSnapshot",
                    hasVersion: !!version, // expected in this case
                });
                const stats: { getVersionDuration?: number; getSnapshotDuration?: number } = {};
                let snapshot: ISnapshotTree | undefined;
                try {
                    const trace = Trace.start();

                    const versionToUse = version ?? await this.getVersionFromStorage(ackHandle);
                    stats.getVersionDuration = trace.trace().duration;

                    snapshot = await this.getSnapshotFromStorage(versionToUse);
                    stats.getSnapshotDuration = trace.trace().duration;
                } catch (error) {
                    perfEvent.cancel(stats, error);
                    throw error;
                }

                perfEvent.end(stats);
                return snapshot;
            };

            await this.summarizerNode.node.refreshLatestSummary(
                proposalHandle,
                getSnapshot,
                async <T>(id: string) => readAndParse<T>(this.storage, id),
            );
        }
    }

    private async getVersionFromStorage(versionId: string): Promise<IVersion> {
        const versions = await this.storage.getVersions(versionId, 1);
        assert(versions && versions[0], "Failed to get version from storage");
        return versions[0];
    }

    private async getSnapshotFromStorage(version: IVersion): Promise<ISnapshotTree> {
        const snapshot = await this.storage.getSnapshotTree(version);
        assert(snapshot, "Failed to get snapshot from storage");
        return snapshot;
    }
}<|MERGE_RESOLUTION|>--- conflicted
+++ resolved
@@ -100,13 +100,9 @@
 import {
     FluidDataStoreContext,
     LocalFluidDataStoreContext,
-<<<<<<< HEAD
     LocalDetachedFluidDataStoreContext,
     RemotedFluidDataStoreContext,
-=======
-    RemotedFluidDataStoreContext,
     createAttributesBlob,
->>>>>>> d14736bc
 } from "./dataStoreContext";
 import { FluidHandleContext } from "./dataStoreHandleContext";
 import { FluidDataStoreRegistry } from "./dataStoreRegistry";
