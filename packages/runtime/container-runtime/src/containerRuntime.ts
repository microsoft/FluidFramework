/*!
 * Copyright (c) Microsoft Corporation and contributors. All rights reserved.
 * Licensed under the MIT License.
 */
import {
	ITelemetryBaseLogger,
	ITelemetryGenericEvent,
	FluidObject,
	IFluidHandle,
	IFluidHandleContext,
	IFluidRouter,
	IRequest,
	IResponse,
} from "@fluidframework/core-interfaces";
import {
	IAudience,
	IBatchMessage,
	IContainerContext,
	IDeltaManager,
	IRuntime,
	ICriticalContainerError,
	AttachState,
	ILoaderOptions,
	LoaderHeader,
} from "@fluidframework/container-definitions";
import {
	IContainerRuntime,
	IContainerRuntimeEvents,
} from "@fluidframework/container-runtime-definitions";
import { assert, delay, Trace, TypedEventEmitter } from "@fluidframework/common-utils";
import { LazyPromise } from "@fluidframework/core-utils";
import {
	createChildLogger,
	createChildMonitoringContext,
	DataCorruptionError,
	DataProcessingError,
	GenericError,
	raiseConnectedEvent,
	PerformanceEvent,
	// eslint-disable-next-line import/no-deprecated
	TaggedLoggerAdapter,
	MonitoringContext,
	wrapError,
	ITelemetryLoggerExt,
	UsageError,
} from "@fluidframework/telemetry-utils";
import {
	DriverHeader,
	FetchSource,
	IDocumentStorageService,
	ISummaryContext,
} from "@fluidframework/driver-definitions";
import { readAndParse } from "@fluidframework/driver-utils";
import {
	IClientDetails,
	IDocumentMessage,
	IQuorumClients,
	ISequencedDocumentMessage,
	ISignalMessage,
	ISnapshotTree,
	ISummaryContent,
	ISummaryTree,
	MessageType,
	SummaryType,
} from "@fluidframework/protocol-definitions";
import {
	FlushMode,
	FlushModeExperimental,
	gcTreeKey,
	InboundAttachMessage,
	IFluidDataStoreContextDetached,
	IFluidDataStoreRegistry,
	IFluidDataStoreChannel,
	IGarbageCollectionData,
	IEnvelope,
	IInboundSignalMessage,
	ISignalEnvelope,
	NamedFluidDataStoreRegistryEntries,
	ISummaryTreeWithStats,
	ISummarizeInternalResult,
	CreateChildSummarizerNodeParam,
	SummarizeInternalFn,
	channelsTreeName,
	IDataStore,
	ITelemetryContext,
	SerializedIdCompressorWithNoSession,
	IIdCompressor,
	IIdCompressorCore,
	IdCreationRange,
	IdCreationRangeWithStashedState,
	IAttachMessage,
} from "@fluidframework/runtime-definitions";
import {
	addBlobToSummary,
	addSummarizeResultToSummary,
	addTreeToSummary,
	RequestParser,
	create404Response,
	exceptionToResponse,
	GCDataBuilder,
	requestFluidObject,
	seqFromTree,
	calculateStats,
	TelemetryContext,
	ReadAndParseBlob,
} from "@fluidframework/runtime-utils";
import { v4 as uuid } from "uuid";
import { ContainerFluidHandleContext } from "./containerHandleContext";
import { FluidDataStoreRegistry } from "./dataStoreRegistry";
import { ReportOpPerfTelemetry, IPerfSignalReport } from "./connectionTelemetry";
import {
	IPendingBatchMessage,
	IPendingLocalState,
	PendingStateManager,
} from "./pendingStateManager";
import { pkgVersion } from "./packageVersion";
import { BlobManager, IBlobManagerLoadInfo, IPendingBlobs } from "./blobManager";
import { DataStores, getSummaryForDatastores } from "./dataStores";
import {
	aliasBlobName,
	blobsTreeName,
	chunksBlobName,
	createRootSummarizerNodeWithGC,
	electedSummarizerBlobName,
	extractSummaryMetadataMessage,
	IContainerRuntimeMetadata,
	ICreateContainerMetadata,
	idCompressorBlobName,
	IRootSummarizerNodeWithGC,
	ISummaryMetadataMessage,
	metadataBlobName,
	Summarizer,
	SummaryManager,
	wrapSummaryInChannelsTree,
	SummaryCollection,
	ISerializedElection,
	OrderedClientCollection,
	OrderedClientElection,
	SummarizerClientElection,
	summarizerClientType,
	SubmitSummaryResult,
	IConnectableRuntime,
	IGeneratedSummaryStats,
	ISubmitSummaryOptions,
	ISummarizer,
	ISummarizerInternalsProvider,
	ISummarizerRuntime,
	IRefreshSummaryAckOptions,
	RunWhileConnectedCoordinator,
	IGenerateSummaryTreeResult,
	RetriableSummaryError,
	IOnDemandSummarizeOptions,
	ISummarizeResults,
	IEnqueueSummarizeOptions,
	EnqueueSummarizeResult,
	ISummarizerEvents,
} from "./summary";
import { formExponentialFn, Throttler } from "./throttler";
import {
	GarbageCollector,
	GCNodeType,
	gcTombstoneGenerationOptionName,
	IGarbageCollector,
	IGCRuntimeOptions,
	IGCStats,
	shouldAllowGcTombstoneEnforcement,
	trimLeadingAndTrailingSlashes,
} from "./gc";
import { channelToDataStore, IDataStoreAliasMessage, isDataStoreAliasMessage } from "./dataStore";
import { BindBatchTracker } from "./batchTracker";
import { ScheduleManager } from "./scheduleManager";
import {
	BatchMessage,
	IBatch,
	IBatchCheckpoint,
	OpCompressor,
	OpDecompressor,
	Outbox,
	OpSplitter,
	RemoteMessageProcessor,
	OpGroupingManager,
	getLongStack,
} from "./opLifecycle";
import { DeltaManagerSummarizerProxy } from "./deltaManagerSummarizerProxy";
import { IBatchMetadata } from "./metadata";

export enum ContainerMessageType {
	// An op to be delivered to store
	FluidDataStoreOp = "component",

	// Creates a new store
	Attach = "attach",

	// Chunked operation.
	ChunkedOp = "chunkedOp",

	// Signifies that a blob has been attached and should not be garbage collected by storage
	BlobAttach = "blobAttach",

	// Ties our new clientId to our old one on reconnect
	Rejoin = "rejoin",

	// Sets the alias of a root data store
	Alias = "alias",

	/**
	 * An op containing an IdRange of Ids allocated using the runtime's IdCompressor since
	 * the last allocation op was sent.
	 * See the [IdCompressor README](./id-compressor/README.md) for more details.
	 */
	IdAllocation = "idAllocation",
}

/**
 * How should an older client handle an unrecognized remote op type?
 *
 * @internal
 */
export type CompatModeBehavior =
	/** Ignore the op. It won't be persisted if this client summarizes */
	| "Ignore"
	/** Fail processing immediately. (The container will close) */
	| "FailToProcess";

/**
 * All the info an older client would need to know how to handle an unrecognized remote op type
 *
 * @internal
 */
export interface IContainerRuntimeMessageCompatDetails {
	/** How should an older client handle an unrecognized remote op type? */
	behavior: CompatModeBehavior;
}

/**
 * Utility to implement compat behaviors given an unknown message type
 * The parameters are typed to support compile-time enforcement of handling all known types/behaviors
 *
 * @param _unknownContainerRuntimeMessageType - Typed as never, to ensure all known types have been
 * handled before calling this function (e.g. in a switch statement).
 * @param compatBehavior - Typed redundantly with CompatModeBehavior to ensure handling is added when updating that type
 */
function compatBehaviorAllowsMessageType(
	_unknownContainerRuntimeMessageType: never,
	compatBehavior: "Ignore" | "FailToProcess" | undefined,
): boolean {
	// undefined defaults to same behavior as "FailToProcess"
	return compatBehavior === "Ignore";
}

/**
 * The unpacked runtime message / details to be handled or dispatched by the ContainerRuntime
 *
 * IMPORTANT: when creating one to be serialized, set the properties in the order they appear here.
 * This way stringified values can be compared.
 */
export interface ContainerRuntimeMessage {
	/** Type of the op, within the ContainerRuntime's domain */
	type: ContainerMessageType;
	/** Domain-specific contents, interpreted according to the type */
	contents: any;
	/** Info describing how to handle this op in case the type is unrecognized (default: fail to process) */
	compatDetails?: IContainerRuntimeMessageCompatDetails;
}

/**
 * An unpacked ISequencedDocumentMessage with the inner ContainerRuntimeMessage type/contents/etc
 * promoted up to the outer object
 */
export type SequencedContainerRuntimeMessage = ISequencedDocumentMessage & ContainerRuntimeMessage;

export interface ISummaryBaseConfiguration {
	/**
	 * Delay before first attempt to spawn summarizing container.
	 */
	initialSummarizerDelayMs: number;

	/**
	 * Defines the maximum allowed time to wait for a pending summary ack.
	 * The maximum amount of time client will wait for a summarize is the minimum of
	 * maxSummarizeAckWaitTime (currently 3 * 60 * 1000) and maxAckWaitTime.
	 */
	maxAckWaitTime: number;
	/**
	 * Defines the maximum number of Ops in between Summaries that can be
	 * allowed before forcibly electing a new summarizer client.
	 */
	maxOpsSinceLastSummary: number;
}

export interface ISummaryConfigurationHeuristics extends ISummaryBaseConfiguration {
	state: "enabled";
	/**
	 * Defines the maximum allowed time, since the last received Ack, before running the summary
	 * with reason maxTime.
	 * For example, say we receive ops one by one just before the idle time is triggered.
	 * In this case, we still want to run a summary since it's been a while since the last summary.
	 */
	maxTime: number;
	/**
	 * Defines the maximum number of Ops, since the last received Ack, that can be allowed
	 * before running the summary with reason maxOps.
	 */
	maxOps: number;
	/**
	 * Defines the minimum number of Ops, since the last received Ack, that can be allowed
	 * before running the last summary.
	 */
	minOpsForLastSummaryAttempt: number;
	/**
	 * Defines the lower boundary for the allowed time in between summarizations.
	 * Pairs with maxIdleTime to form a range.
	 * For example, if we only receive 1 op, we don't want to have the same idle time as say 100 ops.
	 * Based on the boundaries we set in minIdleTime and maxIdleTime, the idle time will change
	 * linearly depending on the number of ops we receive.
	 */
	minIdleTime: number;
	/**
	 * Defines the upper boundary for the allowed time in between summarizations.
	 * Pairs with minIdleTime to form a range.
	 * For example, if we only receive 1 op, we don't want to have the same idle time as say 100 ops.
	 * Based on the boundaries we set in minIdleTime and maxIdleTime, the idle time will change
	 * linearly depending on the number of ops we receive.
	 */
	maxIdleTime: number;
	/**
	 * Runtime op weight to use in heuristic summarizing.
	 * This number is a multiplier on the number of runtime ops we process when running summarize heuristics.
	 * For example: (multiplier) * (number of runtime ops) = weighted number of runtime ops
	 */
	runtimeOpWeight: number;
	/**
	 * Non-runtime op weight to use in heuristic summarizing
	 * This number is a multiplier on the number of non-runtime ops we process when running summarize heuristics.
	 * For example: (multiplier) * (number of non-runtime ops) = weighted number of non-runtime ops
	 */
	nonRuntimeOpWeight: number;

	/**
	 * Number of ops since last summary needed before a non-runtime op can trigger running summary heuristics.
	 *
	 * Note: Any runtime ops sent before the threshold is reached will trigger heuristics normally.
	 * This threshold ONLY applies to non-runtime ops triggering summaries.
	 *
	 * For example: Say the threshold is 20. Sending 19 non-runtime ops will not trigger any heuristic checks.
	 * Sending the 20th non-runtime op will trigger the heuristic checks for summarizing.
	 */
	nonRuntimeHeuristicThreshold?: number;
}

export interface ISummaryConfigurationDisableSummarizer {
	state: "disabled";
}

export interface ISummaryConfigurationDisableHeuristics extends ISummaryBaseConfiguration {
	state: "disableHeuristics";
}

export type ISummaryConfiguration =
	| ISummaryConfigurationDisableSummarizer
	| ISummaryConfigurationDisableHeuristics
	| ISummaryConfigurationHeuristics;

export const DefaultSummaryConfiguration: ISummaryConfiguration = {
	state: "enabled",

	minIdleTime: 0,

	maxIdleTime: 30 * 1000, // 30 secs.

	maxTime: 60 * 1000, // 1 min.

	maxOps: 100, // Summarize if 100 weighted ops received since last snapshot.

	minOpsForLastSummaryAttempt: 10,

	maxAckWaitTime: 3 * 60 * 1000, // 3 mins.

	maxOpsSinceLastSummary: 7000,

	initialSummarizerDelayMs: 5 * 1000, // 5 secs.

	nonRuntimeOpWeight: 0.1,

	runtimeOpWeight: 1.0,

	nonRuntimeHeuristicThreshold: 20,
};

export interface ISummaryRuntimeOptions {
	/** Override summary configurations set by the server. */
	summaryConfigOverrides?: ISummaryConfiguration;

	/**
	 * Delay before first attempt to spawn summarizing container.
	 *
	 * @deprecated Use {@link ISummaryRuntimeOptions.summaryConfigOverrides}'s
	 * {@link ISummaryBaseConfiguration.initialSummarizerDelayMs} instead.
	 */
	initialSummarizerDelayMs?: number;
}

/**
 * Options for op compression.
 * @experimental - Not ready for use
 */
export interface ICompressionRuntimeOptions {
	/**
	 * The minimum size the batch's payload must exceed before the batch's contents will be compressed.
	 */
	readonly minimumBatchSizeInBytes: number;

	/**
	 * The compression algorithm that will be used to compress the op.
	 */
	readonly compressionAlgorithm: CompressionAlgorithms;
}

/**
 * Options for container runtime.
 */
export interface IContainerRuntimeOptions {
	readonly summaryOptions?: ISummaryRuntimeOptions;
	readonly gcOptions?: IGCRuntimeOptions;
	/**
	 * Affects the behavior while loading the runtime when the data verification check which
	 * compares the DeltaManager sequence number (obtained from protocol in summary) to the
	 * runtime sequence number (obtained from runtime metadata in summary) finds a mismatch.
	 * 1. "close" (default) will close the container with an assertion.
	 * 2. "log" will log an error event to telemetry, but still continue to load.
	 * 3. "bypass" will skip the check entirely. This is not recommended.
	 */
	readonly loadSequenceNumberVerification?: "close" | "log" | "bypass";
	/**
	 * Sets the flush mode for the runtime. In Immediate flush mode the runtime will immediately
	 * send all operations to the driver layer, while in TurnBased the operations will be buffered
	 * and then sent them as a single batch at the end of the turn.
	 * By default, flush mode is TurnBased.
	 */
	readonly flushMode?: FlushMode;
	/**
	 * Enables the runtime to compress ops. Compression is disabled when undefined.
	 * @experimental Not ready for use.
	 */
	readonly compressionOptions?: ICompressionRuntimeOptions;
	/**
	 * If specified, when in FlushMode.TurnBased, if the size of the ops between JS turns exceeds this value,
	 * an error will be thrown and the container will close.
	 *
	 * If unspecified, the limit is 950 * 1024.
	 *
	 * 'Infinity' will disable any limit.
	 *
	 * @experimental This config should be driven by the connection with the service and will be moved in the future.
	 */
	readonly maxBatchSizeInBytes?: number;
	/**
	 * If the op payload needs to be chunked in order to work around the maximum size of the batch, this value represents
	 * how large the individual chunks will be. This is only supported when compression is enabled. If after compression, the
	 * batch size exceeds this value, it will be chunked into smaller ops of this size.
	 *
	 * If unspecified, if a batch exceeds `maxBatchSizeInBytes` after compression, the container will close with an instance
	 * of `GenericError` with the `BatchTooLarge` message.
	 *
	 * @experimental Not ready for use.
	 */
	readonly chunkSizeInBytes?: number;

	/**
	 * Enable the IdCompressor in the runtime.
	 * @experimental Not ready for use.
	 */
	readonly enableRuntimeIdCompressor?: boolean;

	/**
	 * If enabled, the runtime will block all attempts to send an op inside the
	 * {@link ContainerRuntime#ensureNoDataModelChanges} callback. The callback is used by
	 * {@link @fluidframework/shared-object-base#SharedObjectCore} for event handlers so enabling this
	 * will disallow modifying DDSes while handling DDS events.
	 *
	 * By default, the feature is disabled. If enabled from options, the `Fluid.ContainerRuntime.DisableOpReentryCheck`
	 * can be used to disable it at runtime.
	 */
	readonly enableOpReentryCheck?: boolean;
	/**
	 * If enabled, the runtime will group messages within a batch into a single
	 * message to be sent to the service.
	 * The grouping an ungrouping of such messages is handled by the "OpGroupingManager".
	 *
	 * By default, the feature is disabled. If enabled from options, the `Fluid.ContainerRuntime.DisableGroupedBatching`
	 * flag can be used to disable it at runtime.
	 *
	 * @experimental Not ready for use.
	 */
	readonly enableGroupedBatching?: boolean;
}

/**
 * Accepted header keys for requests coming to the runtime.
 */
export enum RuntimeHeaders {
	/** True to wait for a data store to be created and loaded before returning it. */
	wait = "wait",
	/** True if the request is coming from an IFluidHandle. */
	viaHandle = "viaHandle",
}

/** True if a tombstoned object should be returned without erroring */
export const AllowTombstoneRequestHeaderKey = "allowTombstone"; // Belongs in the enum above, but avoiding the breaking change
/** [IRRELEVANT IF throwOnInactiveLoad OPTION NOT SET] True if an inactive object should be returned without erroring */
export const AllowInactiveRequestHeaderKey = "allowInactive"; // Belongs in the enum above, but avoiding the breaking change

/** Tombstone error responses will have this header set to true */
export const TombstoneResponseHeaderKey = "isTombstoned";
/** Inactive error responses will have this header set to true */
export const InactiveResponseHeaderKey = "isInactive";

/**
 * The full set of parsed header data that may be found on Runtime requests
 */
export interface RuntimeHeaderData {
	wait?: boolean;
	viaHandle?: boolean;
	allowTombstone?: boolean;
}

/** Default values for Runtime Headers */
export const defaultRuntimeHeaderData: Required<RuntimeHeaderData> = {
	wait: true,
	viaHandle: false,
	allowTombstone: false,
};

/**
 * Available compression algorithms for op compression.
 */
export enum CompressionAlgorithms {
	lz4 = "lz4",
}

/**
 * @deprecated
 * Untagged logger is unsupported going forward. There are old loaders with old ContainerContexts that only
 * have the untagged logger, so to accommodate that scenario the below interface is used. It can be removed once
 * its usage is removed from TaggedLoggerAdapter fallback.
 */
interface OldContainerContextWithLogger extends Omit<IContainerContext, "taggedLogger"> {
	logger: ITelemetryBaseLogger;
	taggedLogger: undefined;
}

/**
 * State saved when the container closes, to be given back to a newly
 * instantiated runtime in a new instance of the container, so it can load to the
 * same state
 */
export interface IPendingRuntimeState {
	/**
	 * Pending ops from PendingStateManager
	 */
	pending?: IPendingLocalState;
	/**
	 * Pending blobs from BlobManager
	 */
	pendingAttachmentBlobs?: IPendingBlobs;
}

const maxConsecutiveReconnectsKey = "Fluid.ContainerRuntime.MaxConsecutiveReconnects";

const defaultFlushMode = FlushMode.TurnBased;

// The actual limit is 1Mb (socket.io and Kafka limits)
// We can't estimate it fully, as we
// - do not know what properties relay service will add
// - we do not stringify final op, thus we do not know how much escaping will be added.
const defaultMaxBatchSizeInBytes = 700 * 1024;

const defaultCompressionConfig = {
	// Batches with content size exceeding this value will be compressed
	minimumBatchSizeInBytes: 614400,
	compressionAlgorithm: CompressionAlgorithms.lz4,
};

const defaultChunkSizeInBytes = 204800;

/**
 * Instead of refreshing from latest because we do not have 100% confidence in the state
 * of the current system, we should close the summarizer and let it recover.
 * This delay's goal is to prevent tight restart loops
 */
const defaultCloseSummarizerDelayMs = 5000; // 5 seconds

/**
 * @deprecated - use ContainerRuntimeMessage instead
 */
export enum RuntimeMessage {
	FluidDataStoreOp = "component",
	Attach = "attach",
	ChunkedOp = "chunkedOp",
	BlobAttach = "blobAttach",
	Rejoin = "rejoin",
	Alias = "alias",
	Operation = "op",
}

/**
 * @deprecated - please use version in driver-utils
 */
export function isRuntimeMessage(message: ISequencedDocumentMessage): boolean {
	return (Object.values(RuntimeMessage) as string[]).includes(message.type);
}

/**
 * Legacy ID for the built-in AgentScheduler.  To minimize disruption while removing it, retaining this as a
 * special-case for document dirty state.  Ultimately we should have no special-cases from the
 * ContainerRuntime's perspective.
 */
export const agentSchedulerId = "_scheduler";

// safely check navigator and get the hardware spec value
export function getDeviceSpec() {
	try {
		if (typeof navigator === "object" && navigator !== null) {
			return {
				deviceMemory: (navigator as any).deviceMemory,
				hardwareConcurrency: navigator.hardwareConcurrency,
			};
		}
	} catch {}
	return {};
}

/**
 * Older loader doesn't have a submitBatchFn member, this is the older way of submitting a batch.
 * Rather than exposing the submitFn (now deprecated) and IDeltaManager (dangerous to hand out) to the Outbox,
 * we can provide a partially-applied function to keep those items private to the ContainerRuntime.
 */
export const makeLegacySendBatchFn =
	(
		submitFn: (type: MessageType, contents: any, batch: boolean, appData?: any) => number,
		deltaManager: Pick<IDeltaManager<unknown, unknown>, "flush">,
	) =>
	(batch: IBatch) => {
		for (const message of batch.content) {
			submitFn(
				MessageType.Operation,
				// For back-compat (submitFn only works on deserialized content)
				message.contents === undefined ? undefined : JSON.parse(message.contents),
				true, // batch
				message.metadata,
			);
		}

		deltaManager.flush();
	};

/**
 * Represents the runtime of the container. Contains helper functions/state of the container.
 * It will define the store level mappings.
 */
export class ContainerRuntime
	extends TypedEventEmitter<IContainerRuntimeEvents & ISummarizerEvents>
	implements IContainerRuntime, IRuntime, ISummarizerRuntime, ISummarizerInternalsProvider
{
	/**
	 * @deprecated - Will be removed in future major release. Migrate all usage of IFluidRouter to the "entryPoint" pattern. Refer to Removing-IFluidRouter.md
	 */
	public get IFluidRouter() {
		return this;
	}

	/**
	 * @deprecated - use loadRuntime instead.
	 * Load the stores from a snapshot and returns the runtime.
	 * @param context - Context of the container.
	 * @param registryEntries - Mapping to the stores.
	 * @param requestHandler - Request handlers for the container runtime
	 * @param runtimeOptions - Additional options to be passed to the runtime
	 * @param existing - (optional) When loading from an existing snapshot. Precedes context.existing if provided
	 * @param containerRuntimeCtor - (optional) Constructor to use to create the ContainerRuntime instance. This
	 * allows mixin classes to leverage this method to define their own async initializer.
	 */
	public static async load(
		context: IContainerContext,
		registryEntries: NamedFluidDataStoreRegistryEntries,
		requestHandler?: (request: IRequest, runtime: IContainerRuntime) => Promise<IResponse>,
		runtimeOptions: IContainerRuntimeOptions = {},
		containerScope: FluidObject = context.scope,
		existing?: boolean,
		containerRuntimeCtor: typeof ContainerRuntime = ContainerRuntime,
	): Promise<ContainerRuntime> {
		let existingFlag = true;
		if (!existing) {
			existingFlag = false;
		}
		return this.loadRuntime({
			context,
			registryEntries,
			existing: existingFlag,
			requestHandler,
			runtimeOptions,
			containerScope,
			containerRuntimeCtor,
		});
	}

	/**
	 * Load the stores from a snapshot and returns the runtime.
	 * @param params - An object housing the runtime properties:
	 * - context - Context of the container.
	 * - registryEntries - Mapping from data store types to their corresponding factories.
	 * - existing - Pass 'true' if loading from an existing snapshot.
	 * - requestHandler - (optional) Request handler for the request() method of the container runtime.
	 * Only relevant for back-compat while we remove the request() method and move fully to entryPoint as the main pattern.
	 * - runtimeOptions - Additional options to be passed to the runtime
	 * - containerScope - runtime services provided with context
	 * - containerRuntimeCtor - Constructor to use to create the ContainerRuntime instance.
	 * This allows mixin classes to leverage this method to define their own async initializer.
	 * - initializeEntryPoint - Promise that resolves to an object which will act as entryPoint for the Container.
	 * This object should provide all the functionality that the Container is expected to provide to the loader layer.
	 */
	public static async loadRuntime(
		params: {
			context: IContainerContext;
			registryEntries: NamedFluidDataStoreRegistryEntries;
			existing: boolean;
			runtimeOptions?: IContainerRuntimeOptions;
			containerScope?: FluidObject;
			containerRuntimeCtor?: typeof ContainerRuntime;
		} & (
			| {
					requestHandler?: (
						request: IRequest,
						runtime: IContainerRuntime,
					) => Promise<IResponse>;
					initializeEntryPoint?: undefined;
			  }
			| {
					requestHandler?: undefined;
					initializeEntryPoint: (
						containerRuntime: IContainerRuntime,
					) => Promise<FluidObject>;
			  }
		),
	): Promise<ContainerRuntime> {
		const {
			context,
			registryEntries,
			existing,
			requestHandler,
			runtimeOptions = {},
			containerScope = {},
			containerRuntimeCtor = ContainerRuntime,
		} = params;

		const initializeEntryPoint =
			params.initializeEntryPoint ??
			(async (containerRuntime: IContainerRuntime) => ({
				get IFluidRouter() {
					return this;
				},
				async request(req) {
					return containerRuntime.request(req);
				},
			}));

		// If taggedLogger exists, use it. Otherwise, wrap the vanilla logger:
		// back-compat: Remove the TaggedLoggerAdapter fallback once all the host are using loader > 0.45
		const backCompatContext: IContainerContext | OldContainerContextWithLogger = context;
		const passLogger =
			backCompatContext.taggedLogger ??
			// eslint-disable-next-line import/no-deprecated
			new TaggedLoggerAdapter((backCompatContext as OldContainerContextWithLogger).logger);
		const logger = createChildLogger({
			logger: passLogger,
			properties: {
				all: {
					runtimeVersion: pkgVersion,
				},
			},
		});

		const {
			summaryOptions = {},
			gcOptions = {},
			loadSequenceNumberVerification = "close",
			flushMode = defaultFlushMode,
			compressionOptions = defaultCompressionConfig,
			maxBatchSizeInBytes = defaultMaxBatchSizeInBytes,
			enableRuntimeIdCompressor = false,
			chunkSizeInBytes = defaultChunkSizeInBytes,
			enableOpReentryCheck = false,
			enableGroupedBatching = false,
		} = runtimeOptions;

		const registry = new FluidDataStoreRegistry(registryEntries);

		const tryFetchBlob = async <T>(blobName: string): Promise<T | undefined> => {
			const blobId = context.baseSnapshot?.blobs[blobName];
			if (context.baseSnapshot && blobId) {
				// IContainerContext storage api return type still has undefined in 0.39 package version.
				// So once we release 0.40 container-defn package we can remove this check.
				assert(
					context.storage !== undefined,
					0x1f5 /* "Attached state should have storage" */,
				);
				return readAndParse<T>(context.storage, blobId);
			}
		};

		const [chunks, metadata, electedSummarizerData, aliases, serializedIdCompressor] =
			await Promise.all([
				tryFetchBlob<[string, string[]][]>(chunksBlobName),
				tryFetchBlob<IContainerRuntimeMetadata>(metadataBlobName),
				tryFetchBlob<ISerializedElection>(electedSummarizerBlobName),
				tryFetchBlob<[string, string][]>(aliasBlobName),
				tryFetchBlob<SerializedIdCompressorWithNoSession>(idCompressorBlobName),
			]);

		// read snapshot blobs needed for BlobManager to load
		const blobManagerSnapshot = await BlobManager.load(
			context.baseSnapshot?.trees[blobsTreeName],
			async (id) => {
				// IContainerContext storage api return type still has undefined in 0.39 package version.
				// So once we release 0.40 container-defn package we can remove this check.
				assert(
					context.storage !== undefined,
					0x256 /* "storage undefined in attached container" */,
				);
				return readAndParse(context.storage, id);
			},
		);

		// Verify summary runtime sequence number matches protocol sequence number.
		const runtimeSequenceNumber = metadata?.message?.sequenceNumber;
		// When we load with pending state, we reuse an old snapshot so we don't expect these numbers to match
		if (!context.pendingLocalState && runtimeSequenceNumber !== undefined) {
			const protocolSequenceNumber = context.deltaManager.initialSequenceNumber;
			// Unless bypass is explicitly set, then take action when sequence numbers mismatch.
			if (
				loadSequenceNumberVerification !== "bypass" &&
				runtimeSequenceNumber !== protocolSequenceNumber
			) {
				// "Load from summary, runtime metadata sequenceNumber !== initialSequenceNumber"
				const error = new DataCorruptionError(
					// pre-0.58 error message: SummaryMetadataMismatch
					"Summary metadata mismatch",
					{ runtimeVersion: pkgVersion, runtimeSequenceNumber, protocolSequenceNumber },
				);

				if (loadSequenceNumberVerification === "log") {
					logger.sendErrorEvent({ eventName: "SequenceNumberMismatch" }, error);
				} else {
					context.closeFn(error);
				}
			}
		}

		const idCompressorEnabled =
			metadata?.idCompressorEnabled ?? runtimeOptions.enableRuntimeIdCompressor ?? false;
		let idCompressor: (IIdCompressor & IIdCompressorCore) | undefined;
		if (idCompressorEnabled) {
			const { IdCompressor, createSessionId } = await import("./id-compressor");
			idCompressor =
				serializedIdCompressor !== undefined
					? IdCompressor.deserialize(serializedIdCompressor, createSessionId())
					: IdCompressor.create(logger);
		}

		const runtime = new containerRuntimeCtor(
			context,
			registry,
			metadata,
			electedSummarizerData,
			chunks ?? [],
			aliases ?? [],
			{
				summaryOptions,
				gcOptions,
				loadSequenceNumberVerification,
				flushMode,
				compressionOptions,
				maxBatchSizeInBytes,
				chunkSizeInBytes,
				enableRuntimeIdCompressor,
				enableOpReentryCheck,
				enableGroupedBatching,
			},
			containerScope,
			logger,
			existing,
			blobManagerSnapshot,
			context.storage,
			idCompressor,
			requestHandler,
			undefined, // summaryConfiguration
			initializeEntryPoint,
		);

		await runtime.blobManager.processStashedChanges();
		// It's possible to have ops with a reference sequence number of 0. Op sequence numbers start
		// at 1, so we won't see a replayed saved op with a sequence number of 0.
		await runtime.pendingStateManager.applyStashedOpsAt(0);

		// Initialize the base state of the runtime before it's returned.
		await runtime.initializeBaseState();

		return runtime;
	}

	public readonly options: ILoaderOptions;

	private readonly _getClientId: () => string | undefined;
	public get clientId(): string | undefined {
		return this._getClientId();
	}

	public readonly clientDetails: IClientDetails;

	public get storage(): IDocumentStorageService {
		return this._storage;
	}

	/** @deprecated - The functionality is no longer exposed publicly */
	public get reSubmitFn() {
		return (
			type: ContainerMessageType,
			contents: any,
			localOpMetadata: unknown,
			opMetadata: Record<string, unknown> | undefined,
		) => this.reSubmitCore({ type, contents }, localOpMetadata, opMetadata);
		// Note: compatDetails is not included in this deprecated API
	}

	private readonly submitFn: (
		type: MessageType,
		contents: any,
		batch: boolean,
		appData?: any,
	) => number;
	/**
	 * Although current IContainerContext guarantees submitBatchFn, it is not available on older loaders.
	 */
	private readonly submitBatchFn:
		| ((batch: IBatchMessage[], referenceSequenceNumber?: number) => number)
		| undefined;
	private readonly submitSummaryFn: (
		summaryOp: ISummaryContent,
		referenceSequenceNumber?: number,
	) => number;
	private readonly submitSignalFn: (contents: any) => void;
	public readonly disposeFn: (error?: ICriticalContainerError) => void;
	public readonly closeFn: (error?: ICriticalContainerError) => void;

	public get flushMode(): FlushMode {
		return this._flushMode;
	}

	public get scope(): FluidObject {
		return this.containerScope;
	}

	public get IFluidDataStoreRegistry(): IFluidDataStoreRegistry {
		return this.registry;
	}

	private readonly _getAttachState: () => AttachState;
	public get attachState(): AttachState {
		return this._getAttachState();
	}

	public idCompressor: (IIdCompressor & IIdCompressorCore) | undefined;

	public get IFluidHandleContext(): IFluidHandleContext {
		return this.handleContext;
	}
	private readonly handleContext: ContainerFluidHandleContext;

	/**
	 * This is a proxy to the delta manager provided by the container context (innerDeltaManager). It restricts certain
	 * accesses such as sets "read-only" mode for the summarizer client. This is the default delta manager that should
	 * be used unless the innerDeltaManager is required.
	 */
	public readonly deltaManager: IDeltaManager<ISequencedDocumentMessage, IDocumentMessage>;
	/**
	 * The delta manager provided by the container context. By default, using the default delta manager (proxy)
	 * should be sufficient. This should be used only if necessary. For example, for validating and propagating connected
	 * events which requires access to the actual real only info, this is needed.
	 */
	private readonly innerDeltaManager: IDeltaManager<ISequencedDocumentMessage, IDocumentMessage>;

	// internal logger for ContainerRuntime. Use this.logger for stores, summaries, etc.
	private readonly mc: MonitoringContext;

	private readonly summarizerClientElection?: SummarizerClientElection;
	/**
	 * summaryManager will only be created if this client is permitted to spawn a summarizing client
	 * It is created only by interactive client, i.e. summarizer client, as well as non-interactive bots
	 * do not create it (see SummarizerClientElection.clientDetailsPermitElection() for details)
	 */
	private readonly summaryManager?: SummaryManager;
	private readonly summaryCollection: SummaryCollection;

	private readonly summarizerNode: IRootSummarizerNodeWithGC;

	private readonly maxConsecutiveReconnects: number;
	private readonly defaultMaxConsecutiveReconnects = 7;

	private _orderSequentiallyCalls: number = 0;
	private readonly _flushMode: FlushMode;
	private flushTaskExists = false;

	private _connected: boolean;

	private consecutiveReconnects = 0;

	/**
	 * Used to delay transition to "connected" state while we upload
	 * attachment blobs that were added while disconnected
	 */
	private delayConnectClientId?: string;

	private ensureNoDataModelChangesCalls = 0;

	/**
	 * Tracks the number of detected reentrant ops to report,
	 * in order to self-throttle the telemetry events.
	 *
	 * This should be removed as part of ADO:2322
	 */
	private opReentryCallsToReport = 5;

	/**
	 * Invokes the given callback and expects that no ops are submitted
	 * until execution finishes. If an op is submitted, an error will be raised.
	 *
	 * Can be disabled by feature gate `Fluid.ContainerRuntime.DisableOpReentryCheck`
	 *
	 * @param callback - the callback to be invoked
	 */
	public ensureNoDataModelChanges<T>(callback: () => T): T {
		this.ensureNoDataModelChangesCalls++;
		try {
			return callback();
		} finally {
			this.ensureNoDataModelChangesCalls--;
		}
	}

	public get connected(): boolean {
		return this._connected;
	}

	/** clientId of parent (non-summarizing) container that owns summarizer container */
	public get summarizerClientId(): string | undefined {
		return this.summarizerClientElection?.electedClientId;
	}

	private _disposed = false;
	public get disposed() {
		return this._disposed;
	}

	private dirtyContainer: boolean;
	private emitDirtyDocumentEvent = true;
	private readonly enableOpReentryCheck: boolean;
	private readonly disableAttachReorder: boolean | undefined;
	private readonly closeSummarizerDelayMs: number;
	/**
	 * If true, summary generated is validate before uploading it to the server. With single commit summaries,
	 * summaries will be accepted once uploaded, so they should be validated before upload. However, this can
	 * currently be controlled via a feature flag as its a new functionality.
	 */
	private readonly validateSummaryBeforeUpload: boolean;

	private readonly defaultTelemetrySignalSampleCount = 100;
	private readonly _perfSignalData: IPerfSignalReport = {
		signalsLost: 0,
		signalSequenceNumber: 0,
		signalTimestamp: 0,
		trackingSignalSequenceNumber: undefined,
	};

	/**
	 * Summarizer is responsible for coordinating when to send generate and send summaries.
	 * It is the main entry point for summary work.
	 * It is created only by summarizing container (i.e. one with clientType === "summarizer")
	 */
	private readonly _summarizer?: Summarizer;
	private readonly scheduleManager: ScheduleManager;
	private readonly blobManager: BlobManager;
	private readonly pendingStateManager: PendingStateManager;
	private readonly outbox: Outbox;
	private readonly garbageCollector: IGarbageCollector;

	private readonly dataStores: DataStores;
	private readonly remoteMessageProcessor: RemoteMessageProcessor;

	/** The last message processed at the time of the last summary. */
	private messageAtLastSummary: ISummaryMetadataMessage | undefined;

	private get summarizer(): Summarizer {
		assert(this._summarizer !== undefined, 0x257 /* "This is not summarizing container" */);
		return this._summarizer;
	}

	private readonly summariesDisabled: boolean;
	private isSummariesDisabled(): boolean {
		return this.summaryConfiguration.state === "disabled";
	}

	private readonly heuristicsDisabled: boolean;
	private isHeuristicsDisabled(): boolean {
		return this.summaryConfiguration.state === "disableHeuristics";
	}

	private readonly maxOpsSinceLastSummary: number;
	private getMaxOpsSinceLastSummary(): number {
		return this.summaryConfiguration.state !== "disabled"
			? this.summaryConfiguration.maxOpsSinceLastSummary
			: 0;
	}

	private readonly initialSummarizerDelayMs: number;
	private getInitialSummarizerDelayMs(): number {
		// back-compat: initialSummarizerDelayMs was moved from ISummaryRuntimeOptions
		//   to ISummaryConfiguration in 0.60.
		if (this.runtimeOptions.summaryOptions.initialSummarizerDelayMs !== undefined) {
			return this.runtimeOptions.summaryOptions.initialSummarizerDelayMs;
		}
		return this.summaryConfiguration.state !== "disabled"
			? this.summaryConfiguration.initialSummarizerDelayMs
			: 0;
	}

	private readonly createContainerMetadata: ICreateContainerMetadata;
	/**
	 * The summary number of the next summary that will be generated for this container. This is incremented every time
	 * a summary is generated.
	 */
	private nextSummaryNumber: number;

	/**
	 * If false, loading or using a Tombstoned object should merely log, not fail
	 */
	public readonly gcTombstoneEnforcementAllowed: boolean;

	/**
	 * GUID to identify a document in telemetry
	 * ! Note: should not be used for anything other than telemetry and is not considered a stable GUID
	 */
	private readonly telemetryDocumentId: string;

	/**
	 * If true, the runtime has access to an IdCompressor
	 */
	private readonly idCompressorEnabled: boolean;

	/**
	 * Whether this client is the summarizer client itself (type is summarizerClientType)
	 */
	private readonly isSummarizerClient: boolean;

	/**
	 * The id of the version used to initially load this runtime, or undefined if it's newly created.
	 */
	private readonly loadedFromVersionId: string | undefined;

	/**
	 * @internal
	 */
	protected constructor(
		context: IContainerContext,
		private readonly registry: IFluidDataStoreRegistry,
		metadata: IContainerRuntimeMetadata | undefined,
		electedSummarizerData: ISerializedElection | undefined,
		chunks: [string, string[]][],
		dataStoreAliasMap: [string, string][],
		private readonly runtimeOptions: Readonly<Required<IContainerRuntimeOptions>>,
		private readonly containerScope: FluidObject,
		public readonly logger: ITelemetryLoggerExt,
		existing: boolean,
		blobManagerSnapshot: IBlobManagerLoadInfo,
		private readonly _storage: IDocumentStorageService,
		idCompressor: (IIdCompressor & IIdCompressorCore) | undefined,
		private readonly requestHandler?: (
			request: IRequest,
			runtime: IContainerRuntime,
		) => Promise<IResponse>,
		private readonly summaryConfiguration: ISummaryConfiguration = {
			// the defaults
			...DefaultSummaryConfiguration,
			// the runtime configuration overrides
			...runtimeOptions.summaryOptions?.summaryConfigOverrides,
		},
		initializeEntryPoint?: (containerRuntime: IContainerRuntime) => Promise<FluidObject>,
	) {
		super();

		const {
			options,
			clientDetails,
			connected,
			baseSnapshot,
			submitFn,
			submitBatchFn,
			submitSummaryFn,
			submitSignalFn,
			disposeFn,
			closeFn,
			deltaManager,
			quorum,
			audience,
			loader,
			pendingLocalState,
			supportedFeatures,
		} = context;

		this.innerDeltaManager = deltaManager;
		this.deltaManager = new DeltaManagerSummarizerProxy(this.innerDeltaManager);

		// Here we could wrap/intercept on these functions to block/modify outgoing messages if needed.
		// This makes ContainerRuntime the final gatekeeper for outgoing messages.
		this.submitFn = submitFn;
		this.submitBatchFn = submitBatchFn;
		this.submitSummaryFn = submitSummaryFn;
		this.submitSignalFn = submitSignalFn;

		this.options = options;
		this.clientDetails = clientDetails;
		this.isSummarizerClient = this.clientDetails.type === summarizerClientType;
		this.loadedFromVersionId = context.getLoadedFromVersion()?.id;
		this._getClientId = () => context.clientId;
		this._getAttachState = () => context.attachState;
		this.getAbsoluteUrl = async (relativeUrl: string) => {
			if (context.getAbsoluteUrl === undefined) {
				throw new Error("Driver does not implement getAbsoluteUrl");
			}
			if (this.attachState !== AttachState.Attached) {
				return undefined;
			}
			return context.getAbsoluteUrl(relativeUrl);
		};
		// TODO: Consider that the Container could just listen to these events itself, or even more appropriately maybe the
		// customer should observe dirty state on the runtime (the owner of dirty state) directly, rather than on the IContainer.
		this.on("dirty", () => context.updateDirtyContainerState(true));
		this.on("saved", () => context.updateDirtyContainerState(false));

		// In old loaders without dispose functionality, closeFn is equivalent but will also switch container to readonly mode
		this.disposeFn = disposeFn ?? closeFn;
		// In cases of summarizer, we want to dispose instead since consumer doesn't interact with this container
		this.closeFn = this.isSummarizerClient ? this.disposeFn : closeFn;

		this.mc = createChildMonitoringContext({
			logger: this.logger,
			namespace: "ContainerRuntime",
		});

		let loadSummaryNumber: number;
		// Get the container creation metadata. For new container, we initialize these. For existing containers,
		// get the values from the metadata blob.
		if (existing) {
			this.createContainerMetadata = {
				createContainerRuntimeVersion: metadata?.createContainerRuntimeVersion,
				createContainerTimestamp: metadata?.createContainerTimestamp,
			};
			// summaryNumber was renamed from summaryCount. For older docs that haven't been opened for a long time,
			// the count is reset to 0.
			loadSummaryNumber = metadata?.summaryNumber ?? 0;

			// Enabling the IdCompressor is a one-way operation and we only want to
			// allow new containers to turn it on
			this.idCompressorEnabled = metadata?.idCompressorEnabled ?? false;
		} else {
			this.createContainerMetadata = {
				createContainerRuntimeVersion: pkgVersion,
				createContainerTimestamp: Date.now(),
			};
			loadSummaryNumber = 0;

			this.idCompressorEnabled =
				this.mc.config.getBoolean("Fluid.ContainerRuntime.IdCompressorEnabled") ??
				idCompressor !== undefined;
		}
		this.nextSummaryNumber = loadSummaryNumber + 1;

		this.messageAtLastSummary = metadata?.message;

		// Note that we only need to pull the *initial* connected state from the context.
		// Later updates come through calls to setConnectionState.
		this._connected = connected;

		this.gcTombstoneEnforcementAllowed = shouldAllowGcTombstoneEnforcement(
			metadata?.gcFeatureMatrix?.tombstoneGeneration /* persisted */,
			this.runtimeOptions.gcOptions[gcTombstoneGenerationOptionName] /* current */,
		);

		this.mc.logger.sendTelemetryEvent({
			eventName: "GCFeatureMatrix",
			metadataValue: JSON.stringify(metadata?.gcFeatureMatrix),
			inputs: JSON.stringify({
				gcOptions_gcTombstoneGeneration:
					this.runtimeOptions.gcOptions[gcTombstoneGenerationOptionName],
			}),
		});

		this.telemetryDocumentId = metadata?.telemetryDocumentId ?? uuid();

		this.disableAttachReorder = this.mc.config.getBoolean(
			"Fluid.ContainerRuntime.disableAttachOpReorder",
		);
		const disableChunking = this.mc.config.getBoolean(
			"Fluid.ContainerRuntime.CompressionChunkingDisabled",
		);

		const opGroupingManager = new OpGroupingManager(this.groupedBatchingEnabled);

		const opSplitter = new OpSplitter(
			chunks,
			this.submitBatchFn,
			disableChunking === true ? Number.POSITIVE_INFINITY : runtimeOptions.chunkSizeInBytes,
			runtimeOptions.maxBatchSizeInBytes,
			this.mc.logger,
		);

		this.remoteMessageProcessor = new RemoteMessageProcessor(
			opSplitter,
			new OpDecompressor(this.mc.logger),
			opGroupingManager,
		);

		this.handleContext = new ContainerFluidHandleContext("", this);

		if (this.summaryConfiguration.state === "enabled") {
			this.validateSummaryHeuristicConfiguration(this.summaryConfiguration);
		}

		const disableOpReentryCheck = this.mc.config.getBoolean(
			"Fluid.ContainerRuntime.DisableOpReentryCheck",
		);
		this.enableOpReentryCheck =
			runtimeOptions.enableOpReentryCheck === true &&
			// Allow for a break-glass config to override the options
			disableOpReentryCheck !== true;

		this.summariesDisabled = this.isSummariesDisabled();
		this.heuristicsDisabled = this.isHeuristicsDisabled();
		this.maxOpsSinceLastSummary = this.getMaxOpsSinceLastSummary();
		this.initialSummarizerDelayMs = this.getInitialSummarizerDelayMs();

		if (this.idCompressorEnabled) {
			this.idCompressor = idCompressor;
		}

		this.maxConsecutiveReconnects =
			this.mc.config.getNumber(maxConsecutiveReconnectsKey) ??
			this.defaultMaxConsecutiveReconnects;

		if (
			runtimeOptions.flushMode === (FlushModeExperimental.Async as unknown as FlushMode) &&
			supportedFeatures?.get("referenceSequenceNumbers") !== true
		) {
			// The loader does not support reference sequence numbers, falling back on FlushMode.TurnBased
			this.mc.logger.sendErrorEvent({ eventName: "FlushModeFallback" });
			this._flushMode = FlushMode.TurnBased;
		} else {
			this._flushMode = runtimeOptions.flushMode;
		}

		const pendingRuntimeState = pendingLocalState as IPendingRuntimeState | undefined;

		const maxSnapshotCacheDurationMs = this._storage?.policies?.maximumCacheDurationMs;
		if (
			maxSnapshotCacheDurationMs !== undefined &&
			maxSnapshotCacheDurationMs > 5 * 24 * 60 * 60 * 1000
		) {
			// This is a runtime enforcement of what's already explicit in the policy's type itself,
			// which dictates the value is either undefined or exactly 5 days in ms.
			// As long as the actual value is less than 5 days, the assumptions GC makes here are valid.
			throw new UsageError("Driver's maximumCacheDurationMs policy cannot exceed 5 days");
		}

		this.garbageCollector = GarbageCollector.create({
			runtime: this,
			gcOptions: this.runtimeOptions.gcOptions,
			baseSnapshot,
			baseLogger: this.mc.logger,
			existing,
			metadata,
			createContainerMetadata: this.createContainerMetadata,
			isSummarizerClient: this.isSummarizerClient,
			getNodePackagePath: async (nodePath: string) => this.getGCNodePackagePath(nodePath),
			getLastSummaryTimestampMs: () => this.messageAtLastSummary?.timestamp,
			readAndParseBlob: async <T>(id: string) => readAndParse<T>(this.storage, id),
			// GC runs in summarizer client and needs access to the real (non-proxy) active information. The proxy
			// delta manager would always return false for summarizer client.
			activeConnection: () => this.innerDeltaManager.active,
		});

		const loadedFromSequenceNumber = this.deltaManager.initialSequenceNumber;
		this.summarizerNode = createRootSummarizerNodeWithGC(
			createChildLogger({ logger: this.logger, namespace: "SummarizerNode" }),
			// Summarize function to call when summarize is called. Summarizer node always tracks summary state.
			async (fullTree: boolean, trackState: boolean, telemetryContext?: ITelemetryContext) =>
				this.summarizeInternal(fullTree, trackState, telemetryContext),
			// Latest change sequence number, no changes since summary applied yet
			loadedFromSequenceNumber,
			// Summary reference sequence number, undefined if no summary yet
			baseSnapshot !== undefined ? loadedFromSequenceNumber : undefined,
			{
				// Must set to false to prevent sending summary handle which would be pointing to
				// a summary with an older protocol state.
				canReuseHandle: false,
				// Must set to true to throw on any data stores failure that was too severe to be handled.
				// We also are not decoding the base summaries at the root.
				throwOnFailure: true,
				// If GC should not run, let the summarizer node know so that it does not track GC state.
				gcDisabled: !this.garbageCollector.shouldRunGC,
			},
			// Function to get GC data if needed. This will always be called by the root summarizer node to get GC data.
			async (fullGC?: boolean) => this.getGCDataInternal(fullGC),
			// Function to get the GC details from the base snapshot we loaded from.
			async () => this.garbageCollector.getBaseGCDetails(),
		);

		if (baseSnapshot) {
			this.summarizerNode.updateBaseSummaryState(baseSnapshot);
		}

		this.dataStores = new DataStores(
			getSummaryForDatastores(baseSnapshot, metadata),
			this,
			(attachMsg) => this.submit({ type: ContainerMessageType.Attach, contents: attachMsg }),
			(id: string, createParam: CreateChildSummarizerNodeParam) =>
				(
					summarizeInternal: SummarizeInternalFn,
					getGCDataFn: (fullGC?: boolean) => Promise<IGarbageCollectionData>,
				) =>
					this.summarizerNode.createChild(
						summarizeInternal,
						id,
						createParam,
						undefined,
						getGCDataFn,
					),
			(id: string) => this.summarizerNode.deleteChild(id),
			this.mc.logger,
			(path: string, timestampMs: number, packagePath?: readonly string[]) =>
				this.garbageCollector.nodeUpdated(path, "Changed", timestampMs, packagePath),
			(path: string) => this.garbageCollector.isNodeDeleted(path),
			new Map<string, string>(dataStoreAliasMap),
		);

		this.blobManager = new BlobManager(
			this.handleContext,
			blobManagerSnapshot,
			() => this.storage,
			(localId: string, blobId?: string) => {
				if (!this.disposed) {
					this.submit(
						{ type: ContainerMessageType.BlobAttach, contents: undefined },
						undefined,
						{
							localId,
							blobId,
						},
					);
				}
			},
			(blobPath: string) => this.garbageCollector.nodeUpdated(blobPath, "Loaded"),
			(blobPath: string) => this.garbageCollector.isNodeDeleted(blobPath),
			this,
			pendingRuntimeState?.pendingAttachmentBlobs,
			(error?: ICriticalContainerError) => this.closeFn(error),
		);

		this.scheduleManager = new ScheduleManager(
			this.innerDeltaManager,
			this,
			() => this.clientId,
			createChildLogger({ logger: this.logger, namespace: "ScheduleManager" }),
		);

		this.pendingStateManager = new PendingStateManager(
			{
				applyStashedOp: this.applyStashedOp.bind(this),
				rollback: this.rollbackOp.bind(this),
				clientId: () => this.clientId,
				close: this.closeFn,
				connected: () => this.connected,
				reSubmit: this.reSubmit.bind(this),
				reSubmitBatch: this.reSubmitBatch.bind(this),
				isActiveConnection: () => this.innerDeltaManager.active,
			},
			pendingRuntimeState?.pending,
			this.logger,
		);

		const disableCompression = this.mc.config.getBoolean(
			"Fluid.ContainerRuntime.CompressionDisabled",
		);
		const compressionOptions =
			disableCompression === true
				? {
						minimumBatchSizeInBytes: Number.POSITIVE_INFINITY,
						compressionAlgorithm: CompressionAlgorithms.lz4,
				  }
				: runtimeOptions.compressionOptions;

		const disablePartialFlush = this.mc.config.getBoolean(
			"Fluid.ContainerRuntime.DisablePartialFlush",
		);

		const legacySendBatchFn = makeLegacySendBatchFn(this.submitFn, this.innerDeltaManager);

		this.outbox = new Outbox({
			shouldSend: () => this.canSendOps(),
			pendingStateManager: this.pendingStateManager,
			submitBatchFn: this.submitBatchFn,
			legacySendBatchFn,
			compressor: new OpCompressor(this.mc.logger),
			splitter: opSplitter,
			config: {
				compressionOptions,
				maxBatchSizeInBytes: runtimeOptions.maxBatchSizeInBytes,
				disablePartialFlush: disablePartialFlush === true,
				enableGroupedBatching: this.groupedBatchingEnabled,
			},
			logger: this.mc.logger,
			groupingManager: opGroupingManager,
			getCurrentSequenceNumbers: () => ({
				referenceSequenceNumber: this.deltaManager.lastSequenceNumber,
				clientSequenceNumber: this._processedClientSequenceNumber,
			}),
			reSubmit: this.reSubmit.bind(this),
			opReentrancy: () => this.ensureNoDataModelChangesCalls > 0,
			closeContainer: this.closeFn,
			currentResubmitId: () => this.pendingStateManager.currentResubmittingId,
		});

		this._quorum = quorum;
		this._quorum.on("removeMember", (clientId: string) => {
			this.remoteMessageProcessor.clearPartialMessagesFor(clientId);
		});

		// eslint-disable-next-line @typescript-eslint/no-non-null-assertion
		this._audience = audience!;

		const closeSummarizerDelayOverride = this.mc.config.getNumber(
			"Fluid.ContainerRuntime.Test.CloseSummarizerDelayOverrideMs",
		);
		this.closeSummarizerDelayMs = closeSummarizerDelayOverride ?? defaultCloseSummarizerDelayMs;
		this.validateSummaryBeforeUpload =
			this.mc.config.getBoolean("Fluid.ContainerRuntime.Test.ValidateSummaryBeforeUpload") ??
			false;

		this.summaryCollection = new SummaryCollection(this.deltaManager, this.logger);

		this.dirtyContainer =
			this.attachState !== AttachState.Attached || this.hasPendingMessages();
		context.updateDirtyContainerState(this.dirtyContainer);

		if (this.summariesDisabled) {
			this.mc.logger.sendTelemetryEvent({ eventName: "SummariesDisabled" });
		} else {
			const orderedClientLogger = createChildLogger({
				logger: this.logger,
				namespace: "OrderedClientElection",
			});
			const orderedClientCollection = new OrderedClientCollection(
				orderedClientLogger,
				this.innerDeltaManager,
				this._quorum,
			);
			const orderedClientElectionForSummarizer = new OrderedClientElection(
				orderedClientLogger,
				orderedClientCollection,
				electedSummarizerData ?? this.innerDeltaManager.lastSequenceNumber,
				SummarizerClientElection.isClientEligible,
			);

			this.summarizerClientElection = new SummarizerClientElection(
				orderedClientLogger,
				this.summaryCollection,
				orderedClientElectionForSummarizer,
				this.maxOpsSinceLastSummary,
			);

			if (this.isSummarizerClient) {
				this._summarizer = new Summarizer(
					this /* ISummarizerRuntime */,
					() => this.summaryConfiguration,
					this /* ISummarizerInternalsProvider */,
					this.handleContext,
					this.summaryCollection,
					async (runtime: IConnectableRuntime) =>
						RunWhileConnectedCoordinator.create(
							runtime,
							// Summarization runs in summarizer client and needs access to the real (non-proxy) active
							// information. The proxy delta manager would always return false for summarizer client.
							() => this.innerDeltaManager.active,
						),
				);
			} else if (SummarizerClientElection.clientDetailsPermitElection(this.clientDetails)) {
				// Only create a SummaryManager and SummarizerClientElection
				// if summaries are enabled and we are not the summarizer client.
				const defaultAction = () => {
					if (this.summaryCollection.opsSinceLastAck > this.maxOpsSinceLastSummary) {
						this.mc.logger.sendTelemetryEvent({ eventName: "SummaryStatus:Behind" });
						// unregister default to no log on every op after falling behind
						// and register summary ack handler to re-register this handler
						// after successful summary
						this.summaryCollection.once(MessageType.SummaryAck, () => {
							this.mc.logger.sendTelemetryEvent({
								eventName: "SummaryStatus:CaughtUp",
							});
							// we've caught up, so re-register the default action to monitor for
							// falling behind, and unregister ourself
							this.summaryCollection.on("default", defaultAction);
						});
						this.summaryCollection.off("default", defaultAction);
					}
				};

				this.summaryCollection.on("default", defaultAction);

				// Create the SummaryManager and mark the initial state
				this.summaryManager = new SummaryManager(
					this.summarizerClientElection,
					this, // IConnectedState
					this.summaryCollection,
					this.logger,
					this.formRequestSummarizerFn(loader),
					new Throttler(
						60 * 1000, // 60 sec delay window
						30 * 1000, // 30 sec max delay
						// throttling function increases exponentially (0ms, 40ms, 80ms, 160ms, etc)
						formExponentialFn({ coefficient: 20, initialDelay: 0 }),
					),
					{
						initialDelayMs: this.initialSummarizerDelayMs,
					},
					this.heuristicsDisabled,
				);
				this.summaryManager.on("summarize", (eventProps) => {
					this.emit("summarize", eventProps);
				});
				this.summaryManager.start();
			}
		}

		this.deltaManager.on("readonly", (readonly: boolean) => {
			// we accumulate ops while being in read-only state.
			// once user gets write permissions and we have active connection, flush all pending ops.
			// Note that the inner (non-proxy) delta manager is needed here to get the readonly information.
			assert(
				readonly === this.innerDeltaManager.readOnlyInfo.readonly,
				0x124 /* "inconsistent readonly property/event state" */,
			);

			// We need to be very careful with when we (re)send pending ops, to ensure that we only send ops
			// when we either never send an op, or attempted to send it but we know for sure it was not
			// sequenced by server and will never be sequenced (i.e. was lost)
			// For loss of connection, we wait for our own "join" op and use it a a barrier to know all the
			// ops that made it from previous connection, before switching clientId and raising "connected" event
			// But with read-only permissions, if we transition between read-only and r/w states while on same
			// connection, then we have no good signal to tell us when it's safe to send ops we accumulated while
			// being in read-only state.
			// For that reason, we support getting to read-only state only when disconnected. This ensures that we
			// can rely on same safety mechanism and resend ops only when we establish new connection.
			// This is applicable for read-only permissions (event is raised before connection is properly registered),
			// but it's an extra requirement for Container.forceReadonly() API
			assert(
				!readonly || !this.connected,
				0x125 /* "Unsafe to transition to read-only state!" */,
			);

			this.replayPendingStates();
		});

		// logging hardware telemetry
		logger.sendTelemetryEvent({
			eventName: "DeviceSpec",
			...getDeviceSpec(),
		});

		this.mc.logger.sendTelemetryEvent({
			eventName: "ContainerLoadStats",
			...this.createContainerMetadata,
			...this.dataStores.containerLoadStats,
			summaryNumber: loadSummaryNumber,
			summaryFormatVersion: metadata?.summaryFormatVersion,
			disableIsolatedChannels: metadata?.disableIsolatedChannels,
			gcVersion: metadata?.gcFeature,
			options: JSON.stringify(runtimeOptions),
			featureGates: JSON.stringify({
				disableCompression,
				disableOpReentryCheck,
				disableChunking,
				disableAttachReorder: this.disableAttachReorder,
				disablePartialFlush,
				idCompressorEnabled: this.idCompressorEnabled,
				closeSummarizerDelayOverride,
			}),
			telemetryDocumentId: this.telemetryDocumentId,
			groupedBatchingEnabled: this.groupedBatchingEnabled,
		});

		ReportOpPerfTelemetry(this.clientId, this.deltaManager, this.logger);
		BindBatchTracker(this, this.logger);

		this.entryPoint = new LazyPromise(async () => {
			if (this.isSummarizerClient) {
				assert(
					this._summarizer !== undefined,
					0x5bf /* Summarizer object is undefined in a summarizer client */,
				);
				return this._summarizer;
			}
			return initializeEntryPoint?.(this);
		});
	}

	/**
	 * Initializes the state from the base snapshot this container runtime loaded from.
	 */
	private async initializeBaseState(): Promise<void> {
		await this.garbageCollector.initializeBaseState();
	}

	public dispose(error?: Error): void {
		if (this._disposed) {
			return;
		}
		this._disposed = true;

		this.mc.logger.sendTelemetryEvent(
			{
				eventName: "ContainerRuntimeDisposed",
				isDirty: this.isDirty,
				lastSequenceNumber: this.deltaManager.lastSequenceNumber,
				attachState: this.attachState,
			},
			error,
		);

		if (this.summaryManager !== undefined) {
			this.summaryManager.dispose();
		}
		this.garbageCollector.dispose();
		this._summarizer?.dispose();
		this.dataStores.dispose();
		this.pendingStateManager.dispose();
		this.emit("dispose");
		this.removeAllListeners();
	}

	/**
	 * Notifies this object about the request made to the container.
	 * @param request - Request made to the handler.
	 * @deprecated - Will be removed in future major release. Migrate all usage of IFluidRouter to the "entryPoint" pattern. Refer to Removing-IFluidRouter.md
	 */
	public async request(request: IRequest): Promise<IResponse> {
		try {
			const parser = RequestParser.create(request);
			const id = parser.pathParts[0];

			if (id === "_summarizer" && parser.pathParts.length === 1) {
				if (this._summarizer !== undefined) {
					return {
						status: 200,
						mimeType: "fluid/object",
						value: this.summarizer,
					};
				}
				return create404Response(request);
			}
			if (this.requestHandler !== undefined) {
				return this.requestHandler(parser, this);
			}

			return create404Response(request);
		} catch (error) {
			return exceptionToResponse(error);
		}
	}

	/**
	 * Resolves URI representing handle
	 * @param request - Request made to the handler.
	 */
	public async resolveHandle(request: IRequest): Promise<IResponse> {
		try {
			const requestParser = RequestParser.create(request);
			const id = requestParser.pathParts[0];

			if (id === "_channels") {
				return this.resolveHandle(requestParser.createSubRequest(1));
			}

			if (id === BlobManager.basePath && requestParser.isLeaf(2)) {
				const blob = await this.blobManager.getBlob(requestParser.pathParts[1]);
				return blob
					? {
							status: 200,
							mimeType: "fluid/object",
							value: blob,
					  }
					: create404Response(request);
			} else if (requestParser.pathParts.length > 0) {
				const dataStore = await this.getDataStoreFromRequest(id, request);
				const subRequest = requestParser.createSubRequest(1);
				// We always expect createSubRequest to include a leading slash, but asserting here to protect against
				// unintentionally modifying the url if that changes.
				assert(
					subRequest.url.startsWith("/"),
					0x126 /* "Expected createSubRequest url to include a leading slash" */,
				);
				return dataStore.request(subRequest);
			}

			return create404Response(request);
		} catch (error) {
			return exceptionToResponse(error);
		}
	}

	/**
	 * {@inheritDoc @fluidframework/container-definitions#IRuntime.getEntryPoint}
	 */
	public async getEntryPoint?(): Promise<FluidObject | undefined> {
		return this.entryPoint;
	}
	private readonly entryPoint: LazyPromise<FluidObject | undefined>;

	private internalId(maybeAlias: string): string {
		return this.dataStores.aliases.get(maybeAlias) ?? maybeAlias;
	}

	private async getDataStoreFromRequest(id: string, request: IRequest): Promise<IFluidRouter> {
		const headerData: RuntimeHeaderData = {};
		if (typeof request.headers?.[RuntimeHeaders.wait] === "boolean") {
			headerData.wait = request.headers[RuntimeHeaders.wait];
		}
		if (typeof request.headers?.[RuntimeHeaders.viaHandle] === "boolean") {
			headerData.viaHandle = request.headers[RuntimeHeaders.viaHandle];
		}
		if (typeof request.headers?.[AllowTombstoneRequestHeaderKey] === "boolean") {
			headerData.allowTombstone = request.headers[AllowTombstoneRequestHeaderKey];
		}

		await this.dataStores.waitIfPendingAlias(id);
		const internalId = this.internalId(id);
		const dataStoreContext = await this.dataStores.getDataStore(internalId, headerData);
		const dataStoreChannel = await dataStoreContext.realize();

		// Remove query params, leading and trailing slashes from the url. This is done to make sure the format is
		// the same as GC nodes id.
		const urlWithoutQuery = trimLeadingAndTrailingSlashes(request.url.split("?")[0]);
		this.garbageCollector.nodeUpdated(
			`/${urlWithoutQuery}`,
			"Loaded",
			undefined /* timestampMs */,
			dataStoreContext.packagePath,
			request?.headers,
		);

		return dataStoreChannel;
	}

	/** Adds the container's metadata to the given summary tree. */
	private addMetadataToSummary(summaryTree: ISummaryTreeWithStats) {
		const metadata: IContainerRuntimeMetadata = {
			...this.createContainerMetadata,
			// Increment the summary number for the next summary that will be generated.
			summaryNumber: this.nextSummaryNumber++,
			summaryFormatVersion: 1,
			...this.garbageCollector.getMetadata(),
			// The last message processed at the time of summary. If there are no new messages, use the message from the
			// last summary.
			message:
				extractSummaryMetadataMessage(this.deltaManager.lastMessage) ??
				this.messageAtLastSummary,
			telemetryDocumentId: this.telemetryDocumentId,
			idCompressorEnabled: this.idCompressorEnabled ? true : undefined,
		};
		addBlobToSummary(summaryTree, metadataBlobName, JSON.stringify(metadata));
	}

	protected addContainerStateToSummary(
		summaryTree: ISummaryTreeWithStats,
		fullTree: boolean,
		trackState: boolean,
		telemetryContext?: ITelemetryContext,
	) {
		this.addMetadataToSummary(summaryTree);

		if (this.idCompressorEnabled) {
			assert(
				this.idCompressor !== undefined,
				0x67a /* IdCompressor should be defined if enabled */,
			);
			const idCompressorState = JSON.stringify(this.idCompressor.serialize(false));
			addBlobToSummary(summaryTree, idCompressorBlobName, idCompressorState);
		}

		if (this.remoteMessageProcessor.partialMessages.size > 0) {
			const content = JSON.stringify([...this.remoteMessageProcessor.partialMessages]);
			addBlobToSummary(summaryTree, chunksBlobName, content);
		}

		const dataStoreAliases = this.dataStores.aliases;
		if (dataStoreAliases.size > 0) {
			addBlobToSummary(summaryTree, aliasBlobName, JSON.stringify([...dataStoreAliases]));
		}

		if (this.summarizerClientElection) {
			const electedSummarizerContent = JSON.stringify(
				this.summarizerClientElection?.serialize(),
			);
			addBlobToSummary(summaryTree, electedSummarizerBlobName, electedSummarizerContent);
		}

		const blobManagerSummary = this.blobManager.summarize();
		// Some storage (like git) doesn't allow empty tree, so we can omit it.
		// and the blob manager can handle the tree not existing when loading
		if (Object.keys(blobManagerSummary.summary.tree).length > 0) {
			addTreeToSummary(summaryTree, blobsTreeName, blobManagerSummary);
		}

		const gcSummary = this.garbageCollector.summarize(fullTree, trackState, telemetryContext);
		if (gcSummary !== undefined) {
			addSummarizeResultToSummary(summaryTree, gcTreeKey, gcSummary);
		}
	}

	// Track how many times the container tries to reconnect with pending messages.
	// This happens when the connection state is changed and we reset the counter
	// when we are able to process a local op or when there are no pending messages.
	// If this counter reaches a max, it's a good indicator that the container
	// is not making progress and it is stuck in a retry loop.
	private shouldContinueReconnecting(): boolean {
		if (this.maxConsecutiveReconnects <= 0) {
			// Feature disabled, we never stop reconnecting
			return true;
		}

		if (!this.hasPendingMessages()) {
			// If there are no pending messages, we can always reconnect
			this.resetReconnectCount();
			return true;
		}

		if (this.consecutiveReconnects === Math.floor(this.maxConsecutiveReconnects / 2)) {
			// If we're halfway through the max reconnects, send an event in order
			// to better identify false positives, if any. If the rate of this event
			// matches Container Close count below, we can safely cut down
			// maxConsecutiveReconnects to half.
			this.mc.logger.sendTelemetryEvent({
				eventName: "ReconnectsWithNoProgress",
				attempts: this.consecutiveReconnects,
				pendingMessages: this.pendingMessagesCount,
			});
		}

		return this.consecutiveReconnects < this.maxConsecutiveReconnects;
	}

	private resetReconnectCount(message?: ISequencedDocumentMessage) {
		// Chunked ops don't count towards making progress as they are sent
		// in their own batches before the originating batch is sent.
		// Therefore, receiving them while attempting to send the originating batch
		// does not mean that the container is making any progress.
		if (message?.type !== ContainerMessageType.ChunkedOp) {
			this.consecutiveReconnects = 0;
		}
	}

	private replayPendingStates() {
		// We need to be able to send ops to replay states
		if (!this.canSendOps()) {
			return;
		}

		// We need to temporary clear the dirty flags and disable
		// dirty state change events to detect whether replaying ops
		// has any effect.

		// Save the old state, reset to false, disable event emit
		const oldState = this.dirtyContainer;
		this.dirtyContainer = false;

		assert(this.emitDirtyDocumentEvent, 0x127 /* "dirty document event not set on replay" */);
		this.emitDirtyDocumentEvent = false;
		let newState: boolean;

		try {
			// replay the ops
			this.pendingStateManager.replayPendingStates();
		} finally {
			// Save the new start and restore the old state, re-enable event emit
			newState = this.dirtyContainer;
			this.dirtyContainer = oldState;
			this.emitDirtyDocumentEvent = true;
		}

		// Officially transition from the old state to the new state.
		this.updateDocumentDirtyState(newState);
	}

	/**
	 * Updates the runtime's IdCompressor with the stashed state present in the given op. This is a bit of a
	 * hack and is unnecessarily expensive. As it stands, every locally stashed op (all ops that get stored in
	 * the PendingStateManager) will store their serialized representation locally until ack'd. Upon receiving
	 * this stashed state, the IdCompressor blindly deserializes to the stashed state and assumes the session.
	 * Technically only the last stashed state is needed to do this correctly, but we would have to write some
	 * more hacky code to modify the batch before it gets sent out.
	 * @param content - An IdAllocationOp with "stashedState", which is a representation of un-ack'd local state.
	 */
	private async applyStashedIdAllocationOp(op: IdCreationRangeWithStashedState) {
		const { IdCompressor } = await import("./id-compressor");
		this.idCompressor = IdCompressor.deserialize(op.stashedState);
	}

	/**
	 * Parse an op's type and actual content from given serialized content
	 * ! Note: this format needs to be in-line with what is set in the "ContainerRuntime.submit(...)" method
	 */
	private parseOpContent(serializedContent?: string): ContainerRuntimeMessage {
		assert(serializedContent !== undefined, 0x6d5 /* content must be defined */);
		const { type, contents, compatDetails }: ContainerRuntimeMessage =
			JSON.parse(serializedContent);
		assert(type !== undefined, 0x6d6 /* incorrect op content format */);
		return { type, contents, compatDetails };
	}

	private async applyStashedOp(op: string): Promise<unknown> {
		// Need to parse from string for back-compat
		const { type, contents, compatDetails } = this.parseOpContent(op);
		switch (type) {
			case ContainerMessageType.FluidDataStoreOp:
				return this.dataStores.applyStashedOp(contents as IEnvelope);
			case ContainerMessageType.Attach:
				return this.dataStores.applyStashedAttachOp(contents as IAttachMessage);
			case ContainerMessageType.IdAllocation:
				assert(
					this.idCompressor !== undefined,
					0x67b /* IdCompressor should be defined if enabled */,
				);
				return this.applyStashedIdAllocationOp(contents as IdCreationRangeWithStashedState);
			case ContainerMessageType.Alias:
			case ContainerMessageType.BlobAttach:
				return;
			case ContainerMessageType.ChunkedOp:
				throw new Error("chunkedOp not expected here");
			case ContainerMessageType.Rejoin:
				throw new Error("rejoin not expected here");
			default: {
				// This should be extremely rare for stashed ops.
				// It would require a newer runtime stashing ops and then an older one applying them,
				// e.g. if an app rolled back its container version
				const compatBehavior = compatDetails?.behavior;
				if (!compatBehaviorAllowsMessageType(type, compatBehavior)) {
					const error = DataProcessingError.create(
						"Stashed runtime message of unknown type",
						"applyStashedOp",
						undefined /* sequencedMessage */,
						{
							messageDetails: JSON.stringify({
								type,
								compatBehavior,
							}),
						},
					);
					this.closeFn(error);
					throw error;
				}
			}
		}
	}

	private rollbackOp(op: string, localOpMetadata): void {
		// Need to parse from string for back-compat
		const { type, contents } = this.parseOpContent(op);
		switch (type) {
			case ContainerMessageType.FluidDataStoreOp:
				this.dataStores.rollbackDataStoreOp(contents as IEnvelope, localOpMetadata);
				break;

			// TODO: support these ops somehow
			case ContainerMessageType.Attach:
			case ContainerMessageType.IdAllocation:
				throw new Error(`rollback not supported on ${type}`);

			// applyStashedOp() does nothing with these ops, so there is nothing to roll back
			case ContainerMessageType.Alias:
			case ContainerMessageType.BlobAttach:
				return;
			case ContainerMessageType.ChunkedOp:
				throw new Error("chunkedOp not expected here");
			case ContainerMessageType.Rejoin:
				throw new Error("rejoin not expected here");
			default:
				unreachableCase(type, `Unknown ContainerMessageType: ${type}`);
		}
	}

	public setConnectionState(connected: boolean, clientId?: string) {
		if (connected === false && this.delayConnectClientId !== undefined) {
			this.delayConnectClientId = undefined;
			this.mc.logger.sendTelemetryEvent({
				eventName: "UnsuccessfulConnectedTransition",
			});
			// Don't propagate "disconnected" event because we didn't propagate the previous "connected" event
			return;
		}

		this.setConnectionStateCore(connected, clientId);
	}

	private setConnectionStateCore(connected: boolean, clientId?: string) {
		assert(
			!this.delayConnectClientId,
			0x394 /* connect event delay must be cleared before propagating connect event */,
		);
		this.verifyNotClosed();

		// There might be no change of state due to Container calling this API after loading runtime.
		const changeOfState = this._connected !== connected;
		const reconnection = changeOfState && !connected;

		// We need to flush the ops currently collected by Outbox to preserve original order.
		// This flush NEEDS to happen before we set the ContainerRuntime to "connected".
		// We want these ops to get to the PendingStateManager without sending to service and have them return to the Outbox upon calling "replayPendingStates".
		if (changeOfState && connected) {
			this.flush();
		}

		this._connected = connected;

		if (!connected) {
			this._perfSignalData.signalsLost = 0;
			this._perfSignalData.signalTimestamp = 0;
			this._perfSignalData.trackingSignalSequenceNumber = undefined;
		} else {
			assert(
				this.attachState === AttachState.Attached,
				0x3cd /* Connection is possible only if container exists in storage */,
			);
		}

		// Fail while disconnected
		if (reconnection) {
			this.consecutiveReconnects++;

			if (!this.shouldContinueReconnecting()) {
				this.closeFn(
					DataProcessingError.create(
						"Runtime detected too many reconnects with no progress syncing local ops.",
						"setConnectionState",
						undefined,
						{
							dataLoss: 1,
							attempts: this.consecutiveReconnects,
							pendingMessages: this.pendingMessagesCount,
						},
					),
				);
				return;
			}
		}

		if (changeOfState) {
			this.replayPendingStates();
		}

		this.dataStores.setConnectionState(connected, clientId);
		this.garbageCollector.setConnectionState(connected, clientId);

		raiseConnectedEvent(this.mc.logger, this, connected, clientId);
	}

	public async notifyOpReplay(message: ISequencedDocumentMessage) {
		await this.pendingStateManager.applyStashedOpsAt(message.sequenceNumber);
	}

	public process(messageArg: ISequencedDocumentMessage, local: boolean) {
		this.verifyNotClosed();

		// Whether or not the message appears to be a runtime message from an up-to-date client.
		// It may be a legacy runtime message (ie already unpacked and ContainerMessageType)
		// or something different, like a system message.
		const modernRuntimeMessage = messageArg.type === MessageType.Operation;

		// Do shallow copy of message, as the processing flow will modify it.
		const messageCopy = { ...messageArg };
		for (const message of this.remoteMessageProcessor.process(messageCopy)) {
<<<<<<< HEAD
			this.pendingStateManager.rollbackSuccessfulPendingOps(message, local);
			this.processCore(message, local, runtimeMessage);
=======
			this.processCore(message, local, modernRuntimeMessage);
>>>>>>> 95597068
		}
	}

	private _processedClientSequenceNumber: number | undefined;

	/**
	 * Direct the message to the correct subsystem for processing, and implement other side effects
	 * @param message - The unpacked message. Likely a ContainerRuntimeMessage, but could also be a system op
	 * @param local - Did this client send the op?
	 * @param modernRuntimeMessage - Does this appear like a current ContainerRuntimeMessage?
	 */
	private processCore(
		message: ISequencedDocumentMessage | SequencedContainerRuntimeMessage,
		local: boolean,
		modernRuntimeMessage: boolean,
	) {
		// Surround the actual processing of the operation with messages to the schedule manager indicating
		// the beginning and end. This allows it to emit appropriate events and/or pause the processing of new
		// messages once a batch has been fully processed.
		this.scheduleManager.beforeOpProcessing(message);

		this._processedClientSequenceNumber = message.clientSequenceNumber;

		try {
			let localOpMetadata: unknown;
			if (local && modernRuntimeMessage && message.type !== ContainerMessageType.ChunkedOp) {
				localOpMetadata = this.pendingStateManager.processPendingLocalMessage(
					message as SequencedContainerRuntimeMessage,
				);
			}

			// If there are no more pending messages after processing a local message,
			// the document is no longer dirty.
			if (!this.hasPendingMessages()) {
				this.updateDocumentDirtyState(false);
			}

			this.validateAndProcessRuntimeMessage(
				message,
				localOpMetadata,
				local,
				modernRuntimeMessage,
			);

			this.emit("op", message, modernRuntimeMessage);

			this.scheduleManager.afterOpProcessing(undefined, message);

			if (local) {
				// If we have processed a local op, this means that the container is
				// making progress and we can reset the counter for how many times
				// we have consecutively replayed the pending states
				this.resetReconnectCount(message);
			}
		} catch (e) {
			this.scheduleManager.afterOpProcessing(e, message);
			throw e;
		}
	}
	/**
	 * Assuming the given message is also a ContainerRuntimeMessage,
	 * checks its type and dispatches the message to the appropriate handler in the runtime.
	 * Throws a DataProcessingError if the message doesn't conform to the ContainerRuntimeMessage type.
	 */
	private validateAndProcessRuntimeMessage(
		message: ISequencedDocumentMessage,
		localOpMetadata: unknown,
		local: boolean,
		expectRuntimeMessageType: boolean,
	): asserts message is SequencedContainerRuntimeMessage {
		// Optimistically extract ContainerRuntimeMessage-specific props from the message
		const { type: maybeContainerMessageType, compatDetails } =
			message as ContainerRuntimeMessage;

		switch (maybeContainerMessageType) {
			case ContainerMessageType.Attach:
				this.dataStores.processAttachMessage(message, local);
				break;
			case ContainerMessageType.Alias:
				this.dataStores.processAliasMessage(message, localOpMetadata, local);
				break;
			case ContainerMessageType.FluidDataStoreOp:
				this.dataStores.processFluidDataStoreOp(message, local, localOpMetadata);
				break;
			case ContainerMessageType.BlobAttach:
				this.blobManager.processBlobAttachOp(message, local);
				break;
			case ContainerMessageType.IdAllocation:
				assert(
					this.idCompressor !== undefined,
					0x67c /* IdCompressor should be defined if enabled */,
				);
				this.idCompressor.finalizeCreationRange(message.contents as IdCreationRange);
				break;
			case ContainerMessageType.ChunkedOp:
			case ContainerMessageType.Rejoin:
				break;
			default: {
				// If we didn't necessarily expect a runtime message type, then no worries - just return
				// e.g. this case applies to system ops, or legacy ops that would have fallen into the above cases anyway.
				if (!expectRuntimeMessageType) {
					return;
				}

				const compatBehavior = compatDetails?.behavior;
				if (!compatBehaviorAllowsMessageType(maybeContainerMessageType, compatBehavior)) {
					const error = DataProcessingError.create(
						// Former assert 0x3ce
						"Runtime message of unknown type",
						"OpProcessing",
						message,
						{
							local,
							messageDetails: JSON.stringify({
								type: message.type,
								contentType: typeof message.contents,
								compatBehavior,
								batch: (message.metadata as IBatchMetadata | undefined)?.batch,
								compression: message.compression,
							}),
						},
					);
					this.closeFn(error);
					throw error;
				}
			}
		}
	}

	/**
	 * Emits the Signal event and update the perf signal data.
	 * @param clientSignalSequenceNumber - is the client signal sequence number to be uploaded.
	 */
	private sendSignalTelemetryEvent(clientSignalSequenceNumber: number) {
		const duration = Date.now() - this._perfSignalData.signalTimestamp;
		this.mc.logger.sendPerformanceEvent({
			eventName: "SignalLatency",
			duration,
			signalsLost: this._perfSignalData.signalsLost,
		});

		this._perfSignalData.signalsLost = 0;
		this._perfSignalData.signalTimestamp = 0;
	}

	public processSignal(message: ISignalMessage, local: boolean) {
		const envelope = message.content as ISignalEnvelope;
		const transformed: IInboundSignalMessage = {
			clientId: message.clientId,
			content: envelope.contents.content,
			type: envelope.contents.type,
		};

		// Only collect signal telemetry for messages sent by the current client.
		if (message.clientId === this.clientId && this.connected) {
			// Check to see if the signal was lost.
			if (
				this._perfSignalData.trackingSignalSequenceNumber !== undefined &&
				envelope.clientSignalSequenceNumber >
					this._perfSignalData.trackingSignalSequenceNumber
			) {
				this._perfSignalData.signalsLost++;
				this._perfSignalData.trackingSignalSequenceNumber = undefined;
				this.mc.logger.sendErrorEvent({
					eventName: "SignalLost",
					type: envelope.contents.type,
					signalsLost: this._perfSignalData.signalsLost,
					trackingSequenceNumber: this._perfSignalData.trackingSignalSequenceNumber,
					clientSignalSequenceNumber: envelope.clientSignalSequenceNumber,
				});
			} else if (
				envelope.clientSignalSequenceNumber ===
				this._perfSignalData.trackingSignalSequenceNumber
			) {
				// only logging for the first connection and the trackingSignalSequenceNUmber.
				if (this.consecutiveReconnects === 0) {
					this.sendSignalTelemetryEvent(envelope.clientSignalSequenceNumber);
				}
				this._perfSignalData.trackingSignalSequenceNumber = undefined;
			}
		}

		if (envelope.address === undefined) {
			// No address indicates a container signal message.
			this.emit("signal", transformed, local);
			return;
		}

		this.dataStores.processSignal(envelope.address, transformed, local);
	}

	/**
	 * Returns the runtime of the data store.
	 * @param id - Id supplied during creating the data store.
	 * @param wait - True if you want to wait for it.
	 * @deprecated - Use getAliasedDataStoreEntryPoint instead to get an aliased data store's entry point.
	 */
	public async getRootDataStore(id: string, wait = true): Promise<IFluidRouter> {
		return this.getRootDataStoreChannel(id, wait);
	}

	private async getRootDataStoreChannel(
		id: string,
		wait = true,
	): Promise<IFluidDataStoreChannel> {
		await this.dataStores.waitIfPendingAlias(id);
		const internalId = this.internalId(id);
		const context = await this.dataStores.getDataStore(internalId, { wait });
		assert(await context.isRoot(), 0x12b /* "did not get root data store" */);
		return context.realize();
	}

	/**
	 * Flush the pending ops manually.
	 * This method is expected to be called at the end of a batch.
	 */
	private flush(): void {
		assert(
			this._orderSequentiallyCalls === 0,
			0x24c /* "Cannot call `flush()` from `orderSequentially`'s callback" */,
		);

		this.outbox.flush();
		assert(this.outbox.isEmpty, 0x3cf /* reentrancy */);
	}

	public orderSequentially<T>(callback: () => T): T {
		let checkpoint: IBatchCheckpoint | undefined;
		let result: T;
		if (this.mc.config.getBoolean("Fluid.ContainerRuntime.EnableRollback")) {
			// Note: we are not touching this.pendingAttachBatch here, for two reasons:
			// 1. It would not help, as we flush attach ops as they become available.
			// 2. There is no way to undo process of data store creation.
			checkpoint = this.outbox.checkpoint().mainBatch;
		}
		try {
			this._orderSequentiallyCalls++;
			result = callback();
		} catch (error) {
			if (checkpoint) {
				// This will throw and close the container if rollback fails
				try {
					checkpoint.rollback((message: BatchMessage) =>
						this.rollback(message.contents, message.localOpMetadata),
					);
				} catch (err) {
					const error2 = wrapError(err, (message) => {
						return DataProcessingError.create(
							`RollbackError: ${message}`,
							"checkpointRollback",
							undefined,
						) as DataProcessingError;
					});
					this.closeFn(error2);
					throw error2;
				}
			} else {
				// pre-0.58 error message: orderSequentiallyCallbackException
				this.closeFn(new GenericError("orderSequentially callback exception", error));
			}
			throw error; // throw the original error for the consumer of the runtime
		} finally {
			this._orderSequentiallyCalls--;
		}

		// We don't flush on TurnBased since we expect all messages in the same JS turn to be part of the same batch
		if (this.flushMode !== FlushMode.TurnBased && this._orderSequentiallyCalls === 0) {
			this.flush();
		}
		return result;
	}

	/**
	 * Returns the aliased data store's entryPoint, given the alias.
	 * @param alias - The alias for the data store.
	 * @returns - The data store's entry point (IFluidHandle) if it exists and is aliased. Returns undefined if no
	 * data store has been assigned the given alias.
	 */
	public async getAliasedDataStoreEntryPoint(
		alias: string,
	): Promise<IFluidHandle<FluidObject> | undefined> {
		await this.dataStores.waitIfPendingAlias(alias);
		const internalId = this.internalId(alias);
		const context = await this.dataStores.getDataStoreIfAvailable(internalId, { wait: false });
		// If the data store is not available or not an alias, return undefined.
		if (context === undefined || !(await context.isRoot())) {
			return undefined;
		}

		const channel = await context.realize();
		if (channel.entryPoint === undefined) {
			throw new UsageError(
				"entryPoint must be defined on data store runtime for using getAliasedDataStoreEntryPoint",
			);
		}
		return channel.entryPoint;
	}

	public createDetachedRootDataStore(
		pkg: Readonly<string[]>,
		rootDataStoreId: string,
	): IFluidDataStoreContextDetached {
		if (rootDataStoreId.includes("/")) {
			throw new UsageError(`Id cannot contain slashes: '${rootDataStoreId}'`);
		}
		return this.dataStores.createDetachedDataStoreCore(pkg, true, rootDataStoreId);
	}

	public createDetachedDataStore(pkg: Readonly<string[]>): IFluidDataStoreContextDetached {
		return this.dataStores.createDetachedDataStoreCore(pkg, false);
	}

	public async createDataStore(pkg: string | string[]): Promise<IDataStore> {
		const id = uuid();
		return channelToDataStore(
			await this.dataStores
				._createFluidDataStoreContext(Array.isArray(pkg) ? pkg : [pkg], id)
				.realize(),
			id,
			this,
			this.dataStores,
			this.mc.logger,
		);
	}

	/**
	 * @deprecated 0.16 Issue #1537, #3631
	 * @internal
	 */
	public async _createDataStoreWithProps(
		pkg: string | string[],
		props?: any,
		id = uuid(),
	): Promise<IDataStore> {
		return channelToDataStore(
			await this.dataStores
				._createFluidDataStoreContext(Array.isArray(pkg) ? pkg : [pkg], id, props)
				.realize(),
			id,
			this,
			this.dataStores,
			this.mc.logger,
		);
	}

	private canSendOps() {
		// Note that the real (non-proxy) delta manager is needed here to get the readonly info. This is because
		// container runtime's ability to send ops depend on the actual readonly state of the delta manager.
		return this.connected && !this.innerDeltaManager.readOnlyInfo.readonly;
	}

	/**
	 * Are we in the middle of batching ops together?
	 */
	private currentlyBatching() {
		return this.flushMode !== FlushMode.Immediate || this._orderSequentiallyCalls !== 0;
	}

	private readonly _quorum: IQuorumClients;
	public getQuorum(): IQuorumClients {
		return this._quorum;
	}

	private readonly _audience: IAudience;
	public getAudience(): IAudience {
		return this._audience;
	}

	/**
	 * Returns true of container is dirty, i.e. there are some pending local changes that
	 * either were not sent out to delta stream or were not yet acknowledged.
	 */
	public get isDirty(): boolean {
		return this.dirtyContainer;
	}

	private isContainerMessageDirtyable({ type, contents }: ContainerRuntimeMessage) {
		// For legacy purposes, exclude the old built-in AgentScheduler from dirty consideration as a special-case.
		// Ultimately we should have no special-cases from the ContainerRuntime's perspective.
		if (type === ContainerMessageType.Attach) {
			const attachMessage = contents as InboundAttachMessage;
			if (attachMessage.id === agentSchedulerId) {
				return false;
			}
		} else if (type === ContainerMessageType.FluidDataStoreOp) {
			const envelope = contents as IEnvelope;
			if (envelope.address === agentSchedulerId) {
				return false;
			}
		}
		return true;
	}

	private createNewSignalEnvelope(
		address: string | undefined,
		type: string,
		content: any,
	): ISignalEnvelope {
		const newSequenceNumber = ++this._perfSignalData.signalSequenceNumber;
		const newEnvelope: ISignalEnvelope = {
			address,
			clientSignalSequenceNumber: newSequenceNumber,
			contents: { type, content },
		};

		// We should not track any signals in case we already have a tracking number.
		if (
			newSequenceNumber % this.defaultTelemetrySignalSampleCount === 1 &&
			this._perfSignalData.trackingSignalSequenceNumber === undefined
		) {
			this._perfSignalData.signalTimestamp = Date.now();
			this._perfSignalData.trackingSignalSequenceNumber = newSequenceNumber;
		}

		return newEnvelope;
	}

	/**
	 * Submits the signal to be sent to other clients.
	 * @param type - Type of the signal.
	 * @param content - Content of the signal.
	 */
	public submitSignal(type: string, content: any) {
		this.verifyNotClosed();
		const envelope = this.createNewSignalEnvelope(undefined /* address */, type, content);
		return this.submitSignalFn(envelope);
	}

	public submitDataStoreSignal(address: string, type: string, content: any) {
		const envelope = this.createNewSignalEnvelope(address, type, content);
		return this.submitSignalFn(envelope);
	}

	public setAttachState(attachState: AttachState.Attaching | AttachState.Attached): void {
		if (attachState === AttachState.Attaching) {
			assert(
				this.attachState === AttachState.Attaching,
				0x12d /* "Container Context should already be in attaching state" */,
			);
		} else {
			assert(
				this.attachState === AttachState.Attached,
				0x12e /* "Container Context should already be in attached state" */,
			);
			this.emit("attached");
		}

		if (attachState === AttachState.Attached && !this.hasPendingMessages()) {
			this.updateDocumentDirtyState(false);
		}
		this.dataStores.setAttachState(attachState);
	}

	/**
	 * Create a summary. Used when attaching or serializing a detached container.
	 *
	 * @param blobRedirectTable - A table passed during the attach process. While detached, blob upload is supported
	 * using IDs generated locally. After attach, these IDs cannot be used, so this table maps the old local IDs to the
	 * new storage IDs so requests can be redirected.
	 * @param telemetryContext - summary data passed through the layers for telemetry purposes
	 */
	public createSummary(
		blobRedirectTable?: Map<string, string>,
		telemetryContext?: ITelemetryContext,
	): ISummaryTree {
		if (blobRedirectTable) {
			this.blobManager.setRedirectTable(blobRedirectTable);
		}

		const summarizeResult = this.dataStores.createSummary(telemetryContext);
		// Wrap data store summaries in .channels subtree.
		wrapSummaryInChannelsTree(summarizeResult);

		this.addContainerStateToSummary(
			summarizeResult,
			true /* fullTree */,
			false /* trackState */,
			telemetryContext,
		);
		return summarizeResult.summary;
	}

	public readonly getAbsoluteUrl: (relativeUrl: string) => Promise<string | undefined>;

	private async summarizeInternal(
		fullTree: boolean,
		trackState: boolean,
		telemetryContext?: ITelemetryContext,
	): Promise<ISummarizeInternalResult> {
		const summarizeResult = await this.dataStores.summarize(
			fullTree,
			trackState,
			telemetryContext,
		);

		// Wrap data store summaries in .channels subtree.
		wrapSummaryInChannelsTree(summarizeResult);
		const pathPartsForChildren = [channelsTreeName];

		this.addContainerStateToSummary(summarizeResult, fullTree, trackState, telemetryContext);
		return {
			...summarizeResult,
			id: "",
			pathPartsForChildren,
		};
	}

	/**
	 * Returns a summary of the runtime at the current sequence number.
	 */
	public async summarize(options: {
		/** True to generate the full tree with no handle reuse optimizations; defaults to false */
		fullTree?: boolean;
		/** True to track the state for this summary in the SummarizerNodes; defaults to true */
		trackState?: boolean;
		/** Logger to use for correlated summary events */
		summaryLogger?: ITelemetryLoggerExt;
		/** True to run garbage collection before summarizing; defaults to true */
		runGC?: boolean;
		/** True to generate full GC data */
		fullGC?: boolean;
		/** True to run GC sweep phase after the mark phase */
		runSweep?: boolean;
	}): Promise<ISummaryTreeWithStats> {
		this.verifyNotClosed();

		const {
			fullTree = false,
			trackState = true,
			summaryLogger = this.mc.logger,
			runGC = this.garbageCollector.shouldRunGC,
			runSweep,
			fullGC,
		} = options;

		const telemetryContext = new TelemetryContext();
		// Add the options that are used to generate this summary to the telemetry context.
		telemetryContext.setMultiple("fluid_Summarize", "Options", {
			fullTree,
			trackState,
			runGC,
			fullGC,
			runSweep,
		});

		try {
			if (runGC) {
				await this.collectGarbage(
					{ logger: summaryLogger, runSweep, fullGC },
					telemetryContext,
				);
			}

			const { stats, summary } = await this.summarizerNode.summarize(
				fullTree,
				trackState,
				telemetryContext,
			);

			assert(
				summary.type === SummaryType.Tree,
				0x12f /* "Container Runtime's summarize should always return a tree" */,
			);

			return { stats, summary };
		} finally {
			this.mc.logger.sendTelemetryEvent({
				eventName: "SummarizeTelemetry",
				details: telemetryContext.serialize(),
			});
		}
	}

	/**
	 * Before GC runs, called by the garbage collector to update any pending GC state. This is mainly used to notify
	 * the garbage collector of references detected since the last GC run. Most references are notified immediately
	 * but there can be some for which async operation is required (such as detecting new root data stores).
	 * @see IGarbageCollectionRuntime.updateStateBeforeGC
	 */
	public async updateStateBeforeGC() {
		return this.dataStores.updateStateBeforeGC();
	}

	private async getGCDataInternal(fullGC?: boolean): Promise<IGarbageCollectionData> {
		return this.dataStores.getGCData(fullGC);
	}

	/**
	 * Generates and returns the GC data for this container.
	 * @param fullGC - true to bypass optimizations and force full generation of GC data.
	 * @see IGarbageCollectionRuntime.getGCData
	 */
	public async getGCData(fullGC?: boolean): Promise<IGarbageCollectionData> {
		const builder = new GCDataBuilder();
		const dsGCData = await this.summarizerNode.getGCData(fullGC);
		builder.addNodes(dsGCData.gcNodes);

		const blobsGCData = this.blobManager.getGCData(fullGC);
		builder.addNodes(blobsGCData.gcNodes);
		return builder.getGCData();
	}

	/**
	 * After GC has run, called to notify this container's nodes of routes that are used in it.
	 * @param usedRoutes - The routes that are used in all nodes in this Container.
	 * @see IGarbageCollectionRuntime.updateUsedRoutes
	 */
	public updateUsedRoutes(usedRoutes: string[]) {
		// Update our summarizer node's used routes. Updating used routes in summarizer node before
		// summarizing is required and asserted by the the summarizer node. We are the root and are
		// always referenced, so the used routes is only self-route (empty string).
		this.summarizerNode.updateUsedRoutes([""]);

		const { dataStoreRoutes } = this.getDataStoreAndBlobManagerRoutes(usedRoutes);
		this.dataStores.updateUsedRoutes(dataStoreRoutes);
	}

	/**
	 * This is called to update objects whose routes are unused.
	 * @param unusedRoutes - Data store and attachment blob routes that are unused in this Container.
	 */
	public updateUnusedRoutes(unusedRoutes: string[]) {
		const { blobManagerRoutes, dataStoreRoutes } =
			this.getDataStoreAndBlobManagerRoutes(unusedRoutes);
		this.blobManager.updateUnusedRoutes(blobManagerRoutes);
		this.dataStores.updateUnusedRoutes(dataStoreRoutes);
	}

	/**
	 * @deprecated - Replaced by deleteSweepReadyNodes.
	 */
	public deleteUnusedNodes(unusedRoutes: string[]): string[] {
		throw new Error("deleteUnusedRoutes should not be called");
	}

	/**
	 * After GC has run and identified nodes that are sweep ready, this is called to delete the sweep ready nodes.
	 * @param sweepReadyRoutes - The routes of nodes that are sweep ready and should be deleted.
	 * @returns - The routes of nodes that were deleted.
	 */
	public deleteSweepReadyNodes(sweepReadyRoutes: string[]): string[] {
		const { dataStoreRoutes, blobManagerRoutes } =
			this.getDataStoreAndBlobManagerRoutes(sweepReadyRoutes);

		const deletedRoutes = this.dataStores.deleteSweepReadyNodes(dataStoreRoutes);
		return deletedRoutes.concat(this.blobManager.deleteSweepReadyNodes(blobManagerRoutes));
	}

	/**
	 * This is called to update objects that are tombstones.
	 * @param tombstonedRoutes - Data store and attachment blob routes that are tombstones in this Container.
	 */
	public updateTombstonedRoutes(tombstonedRoutes: string[]) {
		const { blobManagerRoutes, dataStoreRoutes } =
			this.getDataStoreAndBlobManagerRoutes(tombstonedRoutes);
		this.blobManager.updateTombstonedRoutes(blobManagerRoutes);
		this.dataStores.updateTombstonedRoutes(dataStoreRoutes);
	}

	/**
	 * Returns a server generated referenced timestamp to be used to track unreferenced nodes by GC.
	 */
	public getCurrentReferenceTimestampMs(): number | undefined {
		// Use the timestamp of the last message seen by this client as that is server generated. If no messages have
		// been processed, use the timestamp of the message from the last summary.
		return this.deltaManager.lastMessage?.timestamp ?? this.messageAtLastSummary?.timestamp;
	}

	/**
	 * Returns the type of the GC node. Currently, there are nodes that belong to the root ("/"), data stores or
	 * blob manager.
	 */
	public getNodeType(nodePath: string): GCNodeType {
		if (this.isBlobPath(nodePath)) {
			return GCNodeType.Blob;
		}
		return this.dataStores.getGCNodeType(nodePath) ?? GCNodeType.Other;
	}

	/**
	 * Called by GC to retrieve the package path of the node with the given path. The node should belong to a
	 * data store or an attachment blob.
	 */
	public async getGCNodePackagePath(nodePath: string): Promise<readonly string[] | undefined> {
		switch (this.getNodeType(nodePath)) {
			case GCNodeType.Blob:
				return [BlobManager.basePath];
			case GCNodeType.DataStore:
			case GCNodeType.SubDataStore:
				return this.dataStores.getDataStorePackagePath(nodePath);
			default:
				assert(false, 0x2de /* "Package path requested for unsupported node type." */);
		}
	}

	/**
	 * Returns whether a given path is for attachment blobs that are in the format - "/BlobManager.basePath/...".
	 */
	private isBlobPath(path: string): boolean {
		const pathParts = path.split("/");
		if (pathParts.length < 2 || pathParts[1] !== BlobManager.basePath) {
			return false;
		}
		return true;
	}

	/**
	 * From a given list of routes, separate and return routes that belong to blob manager and data stores.
	 * @param routes - A list of routes that can belong to data stores or blob manager.
	 * @returns - Two route lists - One that contains routes for blob manager and another one that contains routes
	 * for data stores.
	 */
	private getDataStoreAndBlobManagerRoutes(routes: string[]) {
		const blobManagerRoutes: string[] = [];
		const dataStoreRoutes: string[] = [];
		for (const route of routes) {
			if (this.isBlobPath(route)) {
				blobManagerRoutes.push(route);
			} else {
				dataStoreRoutes.push(route);
			}
		}
		return { blobManagerRoutes, dataStoreRoutes };
	}

	/**
	 * Runs garbage collection and updates the reference / used state of the nodes in the container.
	 * @returns the statistics of the garbage collection run; undefined if GC did not run.
	 */
	public async collectGarbage(
		options: {
			/** Logger to use for logging GC events */
			logger?: ITelemetryLoggerExt;
			/** True to run GC sweep phase after the mark phase */
			runSweep?: boolean;
			/** True to generate full GC data */
			fullGC?: boolean;
		},
		telemetryContext?: ITelemetryContext,
	): Promise<IGCStats | undefined> {
		return this.garbageCollector.collectGarbage(options, telemetryContext);
	}

	/**
	 * Called when a new outbound reference is added to another node. This is used by garbage collection to identify
	 * all references added in the system.
	 * @param srcHandle - The handle of the node that added the reference.
	 * @param outboundHandle - The handle of the outbound node that is referenced.
	 */
	public addedGCOutboundReference(srcHandle: IFluidHandle, outboundHandle: IFluidHandle) {
		this.garbageCollector.addedOutboundReference(
			srcHandle.absolutePath,
			outboundHandle.absolutePath,
		);
	}

	/**
	 * Generates the summary tree, uploads it to storage, and then submits the summarize op.
	 * This is intended to be called by the summarizer, since it is the implementation of
	 * ISummarizerInternalsProvider.submitSummary.
	 * It takes care of state management at the container level, including pausing inbound
	 * op processing, updating SummarizerNode state tracking, and garbage collection.
	 * @param options - options controlling how the summary is generated or submitted
	 */
	public async submitSummary(options: ISubmitSummaryOptions): Promise<SubmitSummaryResult> {
		const { fullTree = false, finalAttempt = false, refreshLatestAck, summaryLogger } = options;
		// The summary number for this summary. This will be updated during the summary process, so get it now and
		// use it for all events logged during this summary.
		const summaryNumber = this.nextSummaryNumber;
		const summaryNumberLogger = createChildLogger({
			logger: summaryLogger,
			properties: {
				all: { summaryNumber },
			},
		});

		assert(this.outbox.isEmpty, 0x3d1 /* Can't trigger summary in the middle of a batch */);

		let latestSnapshotVersionId: string | undefined;
		if (refreshLatestAck) {
			const latestSnapshotInfo = await this.refreshLatestSummaryAckFromServer(
				createChildLogger({
					logger: summaryNumberLogger,
					properties: { all: { safeSummary: true } },
				}),
			);
			const latestSnapshotRefSeq = latestSnapshotInfo.latestSnapshotRefSeq;
			latestSnapshotVersionId = latestSnapshotInfo.latestSnapshotVersionId;

			// We might need to catch up to the latest summary's reference sequence number before pausing.
			await this.waitForDeltaManagerToCatchup(latestSnapshotRefSeq, summaryNumberLogger);
		}

		const shouldPauseInboundSignal =
			this.mc.config.getBoolean(
				"Fluid.ContainerRuntime.SubmitSummary.disableInboundSignalPause",
			) !== true;

		let summaryRefSeqNum: number | undefined;

		try {
			await this.deltaManager.inbound.pause();
			if (shouldPauseInboundSignal) {
				await this.deltaManager.inboundSignal.pause();
			}

			summaryRefSeqNum = this.deltaManager.lastSequenceNumber;
			const minimumSequenceNumber = this.deltaManager.minimumSequenceNumber;
			const message = `Summary @${summaryRefSeqNum}:${this.deltaManager.minimumSequenceNumber}`;
			const lastAck = this.summaryCollection.latestAck;

			this.summarizerNode.startSummary(summaryRefSeqNum, summaryNumberLogger);

			// Helper function to check whether we should still continue between each async step.
			const checkContinue = (): { continue: true } | { continue: false; error: string } => {
				// Do not check for loss of connectivity directly! Instead leave it up to
				// RunWhileConnectedCoordinator to control policy in a single place.
				// This will allow easier change of design if we chose to. For example, we may chose to allow
				// summarizer to reconnect in the future.
				// Also checking for cancellation is a must as summary process may be abandoned for other reasons,
				// like loss of connectivity for main (interactive) client.
				if (options.cancellationToken.cancelled) {
					return { continue: false, error: "disconnected" };
				}
				// That said, we rely on submitSystemMessage() that today only works in connected state.
				// So if we fail here, it either means that RunWhileConnectedCoordinator does not work correctly,
				// OR that design changed and we need to remove this check and fix submitSystemMessage.
				assert(this.connected, 0x258 /* "connected" */);

				// Ensure that lastSequenceNumber has not changed after pausing.
				// We need the summary op's reference sequence number to match our summary sequence number,
				// otherwise we'll get the wrong sequence number stamped on the summary's .protocol attributes.
				if (this.deltaManager.lastSequenceNumber !== summaryRefSeqNum) {
					return {
						continue: false,
						error: `lastSequenceNumber changed before uploading to storage. ${this.deltaManager.lastSequenceNumber} !== ${summaryRefSeqNum}`,
					};
				}
				assert(
					summaryRefSeqNum === this.deltaManager.lastMessage?.sequenceNumber,
					0x395 /* it's one and the same thing */,
				);

				if (lastAck !== this.summaryCollection.latestAck) {
					return {
						continue: false,
						error: `Last summary changed while summarizing. ${this.summaryCollection.latestAck} !== ${lastAck}`,
					};
				}
				return { continue: true };
			};

			let continueResult = checkContinue();
			if (!continueResult.continue) {
				return {
					stage: "base",
					referenceSequenceNumber: summaryRefSeqNum,
					minimumSequenceNumber,
					error: continueResult.error,
				};
			}

			const trace = Trace.start();
			let summarizeResult: ISummaryTreeWithStats;
			// If the GC state needs to be reset, we need to force a full tree summary and update the unreferenced
			// state of all the nodes.
			const forcedFullTree = this.garbageCollector.summaryStateNeedsReset;
			try {
				summarizeResult = await this.summarize({
					fullTree: fullTree || forcedFullTree,
					trackState: true,
					summaryLogger: summaryNumberLogger,
					runGC: this.garbageCollector.shouldRunGC,
				});
			} catch (error) {
				return {
					stage: "base",
					referenceSequenceNumber: summaryRefSeqNum,
					minimumSequenceNumber,
					error,
				};
			}

			// If validateSummaryBeforeUpload is true, validate that the summary generated is correct before uploading.
			if (this.validateSummaryBeforeUpload) {
				// Validate that the summaries generated by summarize nodes is correct.
				const validateResult = this.summarizerNode.validateSummary();
				if (!validateResult.success) {
					const { success, ...loggingProps } = validateResult;
					const error = new RetriableSummaryError(
						validateResult.reason,
						validateResult.retryAfterSeconds,
						{ ...loggingProps },
					);
					return {
						stage: "base",
						referenceSequenceNumber: summaryRefSeqNum,
						minimumSequenceNumber,
						error,
					};
				}

				// If there are pending messages, the summary has more data than at the summaryRefSeqNum.
				if (this.hasPendingMessages()) {
					// If "SkipFailingIncorrectSummary" option is true, don't fail the summary in the last attempt.
					// This is a fallback to make progress in documents where there are consistently pending ops in
					// the summarizer.
					if (
						finalAttempt &&
						this.mc.config.getBoolean("Fluid.Summarizer.SkipFailingIncorrectSummary")
					) {
						const error = DataProcessingError.create(
							"Pending ops during summarization",
							"submitSummary",
							undefined,
							{ pendingMessages: this.pendingMessagesCount },
						);
						summaryNumberLogger.sendErrorEvent(
							{
								eventName: "SkipFailingIncorrectSummary",
								referenceSequenceNumber: summaryRefSeqNum,
								minimumSequenceNumber,
							},
							error,
						);
					} else {
						// Default retry delay is 1 second. This can be overridden via config so that we can adjust it
						// based on telemetry while we decide on a stable number.
						const retryDelayMs =
							this.mc.config.getNumber("Fluid.Summarizer.PendingOpsRetryDelayMs") ??
							1000;
						const error = new RetriableSummaryError(
							"PendingMessagesInSummary",
							retryDelayMs / 1000,
							{ count: this.pendingMessagesCount },
						);
						return {
							stage: "base",
							referenceSequenceNumber: summaryRefSeqNum,
							minimumSequenceNumber,
							error,
						};
					}
				}
			}

			const { summary: summaryTree, stats: partialStats } = summarizeResult;

			// Now that we have generated the summary, update the message at last summary to the last message processed.
			this.messageAtLastSummary = this.deltaManager.lastMessage;

			// Counting dataStores and handles
			// Because handles are unchanged dataStores in the current logic,
			// summarized dataStore count is total dataStore count minus handle count
			const dataStoreTree = summaryTree.tree[channelsTreeName];

			assert(dataStoreTree.type === SummaryType.Tree, 0x1fc /* "summary is not a tree" */);
			const handleCount = Object.values(dataStoreTree.tree).filter(
				(value) => value.type === SummaryType.Handle,
			).length;
			const gcSummaryTreeStats = summaryTree.tree[gcTreeKey]
				? calculateStats(summaryTree.tree[gcTreeKey])
				: undefined;

			const summaryStats: IGeneratedSummaryStats = {
				dataStoreCount: this.dataStores.size,
				summarizedDataStoreCount: this.dataStores.size - handleCount,
				gcStateUpdatedDataStoreCount: this.garbageCollector.updatedDSCountSinceLastSummary,
				gcBlobNodeCount: gcSummaryTreeStats?.blobNodeCount,
				gcTotalBlobsSize: gcSummaryTreeStats?.totalBlobSize,
				summaryNumber,
				...partialStats,
			};
			const generateSummaryData: Omit<IGenerateSummaryTreeResult, "stage" | "error"> = {
				referenceSequenceNumber: summaryRefSeqNum,
				minimumSequenceNumber,
				summaryTree,
				summaryStats,
				generateDuration: trace.trace().duration,
				forcedFullTree,
			} as const;

			continueResult = checkContinue();
			if (!continueResult.continue) {
				return { stage: "generate", ...generateSummaryData, error: continueResult.error };
			}

			// It may happen that the lastAck it not correct due to missing summaryAck in case of single commit
			// summary. So if the previous summarizer closes just after submitting the summary and before
			// submitting the summaryOp then we can't rely on summaryAck. So in case we have
			// latestSnapshotVersionId from storage and it does not match with the lastAck ackHandle, then use
			// the one fetched from storage as parent as that is the latest.
			let summaryContext: ISummaryContext;
			if (
				lastAck?.summaryAck.contents.handle !== latestSnapshotVersionId &&
				latestSnapshotVersionId !== undefined
			) {
				summaryContext = {
					proposalHandle: undefined,
					ackHandle: latestSnapshotVersionId,
					referenceSequenceNumber: summaryRefSeqNum,
				};
			} else if (lastAck === undefined) {
				summaryContext = {
					proposalHandle: undefined,
					ackHandle: this.loadedFromVersionId,
					referenceSequenceNumber: summaryRefSeqNum,
				};
			} else {
				summaryContext = {
					proposalHandle: lastAck.summaryOp.contents.handle,
					ackHandle: lastAck.summaryAck.contents.handle,
					referenceSequenceNumber: summaryRefSeqNum,
				};
			}

			let handle: string;
			try {
				handle = await this.storage.uploadSummaryWithContext(
					summarizeResult.summary,
					summaryContext,
				);
			} catch (error) {
				return { stage: "generate", ...generateSummaryData, error };
			}

			const parent = summaryContext.ackHandle;
			const summaryMessage: ISummaryContent = {
				handle,
				// eslint-disable-next-line @typescript-eslint/no-non-null-assertion
				head: parent!,
				message,
				parents: parent ? [parent] : [],
			};
			const uploadData = {
				...generateSummaryData,
				handle,
				uploadDuration: trace.trace().duration,
			} as const;

			continueResult = checkContinue();
			if (!continueResult.continue) {
				return { stage: "upload", ...uploadData, error: continueResult.error };
			}

			let clientSequenceNumber: number;
			try {
				clientSequenceNumber = this.submitSummaryMessage(summaryMessage, summaryRefSeqNum);
			} catch (error) {
				return { stage: "upload", ...uploadData, error };
			}

			const submitData = {
				stage: "submit",
				...uploadData,
				clientSequenceNumber,
				submitOpDuration: trace.trace().duration,
			} as const;

			try {
				// If validateSummaryBeforeUpload is false, the summary should be validated in this step.
				this.summarizerNode.completeSummary(
					handle,
					!this.validateSummaryBeforeUpload /* validate */,
				);
			} catch (error) {
				return { stage: "upload", ...uploadData, error };
			}
			return submitData;
		} finally {
			// Cleanup wip summary in case of failure
			this.summarizerNode.clearSummary();

			// ! This needs to happen before we resume inbound queues to ensure heuristics are tracked correctly
			this._summarizer?.recordSummaryAttempt?.(summaryRefSeqNum);

			// Restart the delta manager
			this.deltaManager.inbound.resume();
			if (shouldPauseInboundSignal) {
				this.deltaManager.inboundSignal.resume();
			}
		}
	}

	private get pendingMessagesCount(): number {
		return this.pendingStateManager.pendingMessagesCount + this.outbox.messageCount;
	}

	private hasPendingMessages() {
		return this.pendingMessagesCount !== 0;
	}

	private updateDocumentDirtyState(dirty: boolean) {
		if (this.attachState !== AttachState.Attached) {
			assert(dirty, 0x3d2 /* Non-attached container is dirty */);
		} else {
			// Other way is not true = see this.isContainerMessageDirtyable()
			assert(
				!dirty || this.hasPendingMessages(),
				0x3d3 /* if doc is dirty, there has to be pending ops */,
			);
		}

		if (this.dirtyContainer === dirty) {
			return;
		}

		this.dirtyContainer = dirty;
		if (this.emitDirtyDocumentEvent) {
			this.emit(dirty ? "dirty" : "saved");
		}
	}

	public submitDataStoreOp(
		id: string,
		contents: any,
		localOpMetadata: unknown = undefined,
	): void {
		const envelope: IEnvelope = {
			address: id,
			contents,
		};
		this.submit(
			{ type: ContainerMessageType.FluidDataStoreOp, contents: envelope },
			localOpMetadata,
		);
	}

	public submitDataStoreAliasOp(contents: any, localOpMetadata: unknown): void {
		const aliasMessage = contents as IDataStoreAliasMessage;
		if (!isDataStoreAliasMessage(aliasMessage)) {
			throw new UsageError("malformedDataStoreAliasMessage");
		}

		this.submit({ type: ContainerMessageType.Alias, contents }, localOpMetadata);
	}

	public async uploadBlob(
		blob: ArrayBufferLike,
		signal?: AbortSignal,
	): Promise<IFluidHandle<ArrayBufferLike>> {
		this.verifyNotClosed();
		return this.blobManager.createBlob(blob, signal);
	}

	private maybeSubmitIdAllocationOp(type: ContainerMessageType) {
		if (type !== ContainerMessageType.IdAllocation) {
			let idAllocationBatchMessage: BatchMessage | undefined;
			let idRange: IdCreationRange | undefined;
			if (this.idCompressorEnabled) {
				assert(
					this.idCompressor !== undefined,
					0x67d /* IdCompressor should be defined if enabled */,
				);
				idRange = this.idCompressor.takeNextCreationRange();
				// Don't include the idRange if there weren't any Ids allocated
				idRange = idRange?.ids !== undefined ? idRange : undefined;
			}

			if (idRange !== undefined) {
				const idAllocationMessage: ContainerRuntimeMessage = {
					type: ContainerMessageType.IdAllocation,
					contents: idRange,
				};
				idAllocationBatchMessage = {
					contents: JSON.stringify(idAllocationMessage),
					referenceSequenceNumber: this.deltaManager.lastSequenceNumber,
					metadata: undefined,
					localOpMetadata: this.idCompressor?.serialize(true),
					type: ContainerMessageType.IdAllocation,
				};
			}

			if (idAllocationBatchMessage !== undefined) {
				this.outbox.submit(idAllocationBatchMessage);
			}
		}
	}

	private submit(
		containerRuntimeMessage: ContainerRuntimeMessage,
		localOpMetadata: unknown = undefined,
		metadata: Record<string, unknown> | undefined = undefined,
	): void {
		this.verifyNotClosed();
		this.verifyCanSubmitOps();

		// There should be no ops in detached container state!
		assert(
			this.attachState !== AttachState.Detached,
			0x132 /* "sending ops in detached container" */,
		);

		const serializedContent = JSON.stringify(containerRuntimeMessage);

		// Note that the real (non-proxy) delta manager is used here to get the readonly info. This is because
		// container runtime's ability to submit ops depend on the actual readonly state of the delta manager.
		if (this.innerDeltaManager.readOnlyInfo.readonly) {
			this.mc.logger.sendTelemetryEvent({
				eventName: "SubmitOpInReadonly",
				connected: this.connected,
			});
		}

		const type = containerRuntimeMessage.type;
		const message: BatchMessage = {
			contents: serializedContent,
			type,
			metadata,
			localOpMetadata,
			referenceSequenceNumber: this.deltaManager.lastSequenceNumber,
		};

		try {
			// Submit an IdAllocation op if any Ids have been generated since
			// the last op was submitted. Don't submit another if it's an IdAllocation
			// op as that means we're in resubmission flow and we don't want to send
			// IdRanges out of order.
			this.maybeSubmitIdAllocationOp(type);

			// If this is attach message for new data store, and we are in a batch, send this op out of order
			// Is it safe:
			//    Yes, this should be safe reordering. Newly created data stores are not visible through API surface.
			//    They become visible only when aliased, or handle to some sub-element of newly created datastore
			//    is stored in some DDS, i.e. only after some other op.
			// Why:
			//    Attach ops are large, and expensive to process. Plus there are scenarios where a lot of new data
			//    stores are created, causing issues like relay service throttling (too many ops) and catastrophic
			//    failure (batch is too large). Pushing them earlier and outside of main batch should alleviate
			//    these issues.
			// Cons:
			//    1. With large batches, relay service may throttle clients. Clients may disconnect while throttled.
			//    This change creates new possibility of a lot of newly created data stores never being referenced
			//    because client died before it had a change to submit the rest of the ops. This will create more
			//    garbage that needs to be collected leveraging GC (Garbage Collection) feature.
			//    2. Sending ops out of order means they are excluded from rollback functionality. This is not an issue
			//    today as rollback can't undo creation of data store. To some extent not sending them is a bigger
			//    issue than sending.
			// Please note that this does not change file format, so it can be disabled in the future if this
			// optimization no longer makes sense (for example, batch compression may make it less appealing).
			if (
				this.currentlyBatching() &&
				type === ContainerMessageType.Attach &&
				this.disableAttachReorder !== true
			) {
				this.outbox.submitAttach(message);
			} else if (type === ContainerMessageType.BlobAttach) {
				// BlobAttach ops must have their metadata visible and cannot be grouped (see opGroupingManager.ts)
				this.outbox.submitBlobAttach(message);
			} else {
				this.outbox.submit(message);
			}

			if (!this.currentlyBatching()) {
				this.flush();
			} else {
				this.scheduleFlush();
			}
		} catch (error) {
			this.closeFn(error as GenericError);
			throw error;
		}

		if (this.isContainerMessageDirtyable(containerRuntimeMessage)) {
			this.updateDocumentDirtyState(true);
		}
	}

	private scheduleFlush() {
		if (this.flushTaskExists) {
			return;
		}

		this.flushTaskExists = true;
		const flush = () => {
			this.flushTaskExists = false;
			try {
				this.flush();
			} catch (error) {
				this.closeFn(error as GenericError);
			}
		};

		switch (this.flushMode) {
			case FlushMode.TurnBased:
				// When in TurnBased flush mode the runtime will buffer operations in the current turn and send them as a single
				// batch at the end of the turn
				// eslint-disable-next-line @typescript-eslint/no-floating-promises
				Promise.resolve().then(flush);
				break;

			// FlushModeExperimental is experimental and not exposed directly in the runtime APIs
			case FlushModeExperimental.Async as unknown as FlushMode:
				// When in Async flush mode, the runtime will accumulate all operations across JS turns and send them as a single
				// batch when all micro-tasks are complete.
				// Compared to TurnBased, this flush mode will capture more ops into the same batch.
				setTimeout(flush, 0);
				break;

			default:
				assert(
					this._orderSequentiallyCalls > 0,
					0x587 /* Unreachable unless running under orderSequentially */,
				);
				break;
		}
	}

	private submitSummaryMessage(contents: ISummaryContent, referenceSequenceNumber: number) {
		this.verifyNotClosed();
		assert(
			this.connected,
			0x133 /* "Container disconnected when trying to submit system message" */,
		);

		// System message should not be sent in the middle of the batch.
		assert(this.outbox.isEmpty, 0x3d4 /* System op in the middle of a batch */);

		// back-compat: ADO #1385: Make this call unconditional in the future
		return this.submitSummaryFn !== undefined
			? this.submitSummaryFn(contents, referenceSequenceNumber)
			: this.submitFn(MessageType.Summarize, contents, false);
	}

	/**
	 * Throw an error if the runtime is closed.  Methods that are expected to potentially
	 * be called after dispose due to asynchrony should not call this.
	 */
	private verifyNotClosed() {
		if (this._disposed) {
			throw new Error("Runtime is closed");
		}
	}

	private verifyCanSubmitOps() {
		if (this.ensureNoDataModelChangesCalls > 0) {
			const errorMessage =
				"Op was submitted from within a `ensureNoDataModelChanges` callback";
			if (this.opReentryCallsToReport > 0) {
				this.mc.logger.sendTelemetryEvent(
					{ eventName: "OpReentry" },
					// We need to capture the call stack in order to inspect the source of this usage pattern
					getLongStack(() => new UsageError(errorMessage)),
				);
				this.opReentryCallsToReport--;
			}

			// Creating ops while processing ops can lead
			// to undefined behavior and events observed in the wrong order.
			// For example, we have two callbacks registered for a DDS, A and B.
			// Then if on change #1 callback A creates change #2, the invocation flow will be:
			//
			// A because of #1
			// A because of #2
			// B because of #2
			// B because of #1
			//
			// The runtime must enforce op coherence by not allowing ops to be submitted
			// while ops are being processed.
			if (this.enableOpReentryCheck) {
				throw new UsageError(errorMessage);
			}
		}
	}

	private reSubmitBatch(batch: IPendingBatchMessage[]) {
		// NOTE: a call to this.flush() here would make batch boundaries stable through resubmit

		this.orderSequentially(() => {
			for (const message of batch) {
				// since resubmitted ops may not match 1:1, we need to be able to identify each op in the batch
				this.pendingStateManager.notifyBatchOpResubmit();
				this.reSubmit(message);
			}
		});
		this.flush();
	}

	private reSubmit(message: IPendingBatchMessage) {
		// Need to parse from string for back-compat
		const containerRuntimeMessage = this.parseOpContent(message.content);
		this.reSubmitCore(containerRuntimeMessage, message.localOpMetadata, message.opMetadata);
	}

	/**
	 * Finds the right store and asks it to resubmit the message. This typically happens when we
	 * reconnect and there are pending messages.
	 * @param message - The original ContainerRuntimeMessage.
	 * @param localOpMetadata - The local metadata associated with the original message.
	 */
	private reSubmitCore(
		message: ContainerRuntimeMessage,
		localOpMetadata: unknown,
		opMetadata: Record<string, unknown> | undefined,
	) {
		const contents = message.contents;
		switch (message.type) {
			case ContainerMessageType.FluidDataStoreOp:
				// For Operations, call resubmitDataStoreOp which will find the right store
				// and trigger resubmission on it.
				this.dataStores.resubmitDataStoreOp(contents, localOpMetadata);
				break;
			case ContainerMessageType.Attach:
			case ContainerMessageType.Alias:
				this.submit(message, localOpMetadata);
				break;
			case ContainerMessageType.IdAllocation:
				// Remove the stashedState from the op if it's a stashed op
				if (contents.stashedState !== undefined) {
					delete contents.stashedState;
				}
				this.submit(message, localOpMetadata);
				break;
			case ContainerMessageType.ChunkedOp:
				throw new Error(`chunkedOp not expected here`);
			case ContainerMessageType.BlobAttach:
				this.blobManager.reSubmit(opMetadata);
				break;
			case ContainerMessageType.Rejoin:
				this.submit(message);
				break;
			default: {
				// This case should be very rare - it would imply an op was stashed from a
				// future version of runtime code and now is being applied on an older version
				const compatBehavior = message.compatDetails?.behavior;
				if (compatBehaviorAllowsMessageType(message.type, compatBehavior)) {
					this.logger.sendTelemetryEvent({
						eventName: "resubmitUnrecognizedMessageTypeAllowed",
						messageDetails: { type: message.type, compatBehavior },
					});
				} else {
					const error = DataProcessingError.create(
						"Resubmitting runtime message of unknown type",
						"reSubmitCore",
						undefined /* sequencedMessage */,
						{
							messageDetails: JSON.stringify({
								type: message.type,
								compatBehavior,
							}),
						},
					);
					this.closeFn(error);
					throw error;
				}
			}
		}
	}

	private rollback(content: string | undefined, localOpMetadata: unknown) {
		// Need to parse from string for back-compat
		const { type, contents } = this.parseOpContent(content);
		switch (type) {
			case ContainerMessageType.FluidDataStoreOp:
				// For operations, call rollbackDataStoreOp which will find the right store
				// and trigger rollback on it.
				this.dataStores.rollbackDataStoreOp(contents as IEnvelope, localOpMetadata);
				break;
			default:
				// Don't check message.compatDetails because this is for rolling back a local op so the type will be known
				throw new Error(`Can't rollback ${type}`);
		}
	}

	private async waitForDeltaManagerToCatchup(
		latestSnapshotRefSeq: number,
		summaryLogger: ITelemetryLoggerExt,
	): Promise<void> {
		if (latestSnapshotRefSeq > this.deltaManager.lastSequenceNumber) {
			// We need to catch up to the latest summary's reference sequence number before proceeding.
			await PerformanceEvent.timedExecAsync(
				summaryLogger,
				{
					eventName: "WaitingForSeq",
					lastSequenceNumber: this.deltaManager.lastSequenceNumber,
					targetSequenceNumber: latestSnapshotRefSeq,
					lastKnownSeqNumber: this.deltaManager.lastKnownSeqNumber,
				},
				async () => waitForSeq(this.deltaManager, latestSnapshotRefSeq),
				{ start: true, end: true, cancel: "error" }, // definitely want start event
			);
		}
	}

	/** Implementation of ISummarizerInternalsProvider.refreshLatestSummaryAck */
	public async refreshLatestSummaryAck(options: IRefreshSummaryAckOptions) {
		const { proposalHandle, ackHandle, summaryRefSeq, summaryLogger } = options;
		const readAndParseBlob = async <T>(id: string) => readAndParse<T>(this.storage, id);
		const result = await this.summarizerNode.refreshLatestSummary(
			proposalHandle,
			summaryRefSeq,
		);

		/**
		 * When refreshing a summary ack, this check indicates a new ack of a summary that was newer than the
		 * current summary that is tracked, but this summarizer runtime did not produce/track that summary. Thus
		 * it needs to refresh its state. Today refresh is done by fetching the latest snapshot to update the cache
		 * and then close as the current main client is likely to be re-elected as the parent summarizer again.
		 */
		if (result.latestSummaryUpdated && !result.wasSummaryTracked) {
			const fetchResult = await this.fetchSnapshotFromStorage(
				summaryLogger,
				{
					eventName: "RefreshLatestSummaryAckFetch",
					ackHandle,
					targetSequenceNumber: summaryRefSeq,
				},
				readAndParseBlob,
				null,
			);

			/**
			 * If the fetched snapshot is older than the one for which the ack was received, close the container.
			 * This should never happen because an ack should be sent after the latest summary is updated in the server.
			 * However, there are couple of scenarios where it's possible:
			 * 1. A file was modified externally resulting in modifying the snapshot's sequence number. This can lead to
			 * the document being unusable and we should not proceed.
			 * 2. The server DB failed after the ack was sent which may delete the corresponding snapshot. Ideally, in
			 * such cases, the file will be rolled back along with the ack and we will eventually reach a consistent
			 * state.
			 */
			if (fetchResult.latestSnapshotRefSeq < summaryRefSeq) {
				const error = DataProcessingError.create(
					"Fetched snapshot is older than the received ack",
					"RefreshLatestSummaryAck",
					undefined /* sequencedMessage */,
					{
						ackHandle,
						summaryRefSeq,
						fetchedSnapshotRefSeq: fetchResult.latestSnapshotRefSeq,
					},
				);
				this.disposeFn(error);
				throw error;
			}

			await this.closeStaleSummarizer("RefreshLatestSummaryAckFetch");
			return;
		}

		// Notify the garbage collector so it can update its latest summary state.
		await this.garbageCollector.refreshLatestSummary(result);
	}

	/**
	 * Fetches the latest snapshot from storage and uses it to refresh SummarizerNode's
	 * internal state as it should be considered the latest summary ack.
	 * @param summaryLogger - logger to use when fetching snapshot from storage
	 * @returns downloaded snapshot's reference sequence number
	 */
	private async refreshLatestSummaryAckFromServer(
		summaryLogger: ITelemetryLoggerExt,
	): Promise<{ latestSnapshotRefSeq: number; latestSnapshotVersionId: string | undefined }> {
		const readAndParseBlob = async <T>(id: string) => readAndParse<T>(this.storage, id);
		const { versionId, latestSnapshotRefSeq } = await this.fetchSnapshotFromStorage(
			summaryLogger,
			{
				eventName: "RefreshLatestSummaryFromServerFetch",
			},
			readAndParseBlob,
			null,
		);

		await this.closeStaleSummarizer("RefreshLatestSummaryFromServerFetch");

		return { latestSnapshotRefSeq, latestSnapshotVersionId: versionId };
	}

	private async closeStaleSummarizer(codePath: string): Promise<void> {
		this.mc.logger.sendTelemetryEvent(
			{
				eventName: "ClosingSummarizerOnSummaryStale",
				codePath,
				message: "Stopping fetch from storage",
				closeSummarizerDelayMs: this.closeSummarizerDelayMs,
			},
			new GenericError("Restarting summarizer instead of refreshing"),
		);

		// Delay before restarting summarizer to prevent the summarizer from restarting too frequently.
		await delay(this.closeSummarizerDelayMs);
		this._summarizer?.stop("latestSummaryStateStale");
		this.disposeFn();
	}

	/**
	 * Downloads snapshot from storage with the given versionId or latest if versionId is null.
	 * By default, it also closes the container after downloading the snapshot. However, this may be
	 * overridden via options.
	 */
	private async fetchSnapshotFromStorage(
		logger: ITelemetryLoggerExt,
		event: ITelemetryGenericEvent,
		readAndParseBlob: ReadAndParseBlob,
		versionId: string | null,
	): Promise<{ snapshotTree: ISnapshotTree; versionId: string; latestSnapshotRefSeq: number }> {
		return PerformanceEvent.timedExecAsync(
			logger,
			event,
			async (perfEvent: {
				end: (arg0: {
					getVersionDuration?: number | undefined;
					getSnapshotDuration?: number | undefined;
					snapshotRefSeq?: number | undefined;
					snapshotVersion?: string | undefined;
				}) => void;
			}) => {
				const stats: {
					getVersionDuration?: number;
					getSnapshotDuration?: number;
					snapshotRefSeq?: number;
					snapshotVersion?: string;
				} = {};
				const trace = Trace.start();

				const versions = await this.storage.getVersions(
					versionId,
					1,
					"refreshLatestSummaryAckFromServer",
					versionId === null ? FetchSource.noCache : undefined,
				);
				assert(
					!!versions && !!versions[0],
					0x137 /* "Failed to get version from storage" */,
				);
				stats.getVersionDuration = trace.trace().duration;

				const maybeSnapshot = await this.storage.getSnapshotTree(versions[0]);
				assert(!!maybeSnapshot, 0x138 /* "Failed to get snapshot from storage" */);
				stats.getSnapshotDuration = trace.trace().duration;
				const latestSnapshotRefSeq = await seqFromTree(maybeSnapshot, readAndParseBlob);
				stats.snapshotRefSeq = latestSnapshotRefSeq;
				stats.snapshotVersion = versions[0].id;

				perfEvent.end(stats);
				return {
					snapshotTree: maybeSnapshot,
					versionId: versions[0].id,
					latestSnapshotRefSeq,
				};
			},
		);
	}

	public notifyAttaching() {} // do nothing (deprecated method)

	public async getPendingLocalState(props?: {
		notifyImminentClosure: boolean;
	}): Promise<unknown> {
		return PerformanceEvent.timedExecAsync(
			this.mc.logger,
			{
				eventName: "getPendingLocalState",
				notifyImminentClosure: props?.notifyImminentClosure,
			},
			async (event) => {
				this.verifyNotClosed();
				const waitBlobsToAttach = props?.notifyImminentClosure;
				if (this._orderSequentiallyCalls !== 0) {
					throw new UsageError("can't get state during orderSequentially");
				}
				const pendingAttachmentBlobs = await this.blobManager.getPendingBlobs(
					waitBlobsToAttach,
				);
				const pending = this.pendingStateManager.getLocalState();
				if (!pendingAttachmentBlobs && !this.hasPendingMessages()) {
					return; // no pending state to save
				}
				// Flush pending batch.
				// getPendingLocalState() is only exposed through Container.closeAndGetPendingLocalState(), so it's safe
				// to close current batch.
				this.flush();

				const pendingState: IPendingRuntimeState = {
					pending,
					pendingAttachmentBlobs,
				};
				event.end({
					attachmentBlobsSize: Object.keys(pendingAttachmentBlobs ?? {}).length,
					pendingOpsSize: pending?.pendingStates.length,
				});
				return pendingState;
			},
		);
	}

	public summarizeOnDemand(options: IOnDemandSummarizeOptions): ISummarizeResults {
		if (this.isSummarizerClient) {
			return this.summarizer.summarizeOnDemand(options);
		} else if (this.summaryManager !== undefined) {
			return this.summaryManager.summarizeOnDemand(options);
		} else {
			// If we're not the summarizer, and we don't have a summaryManager, we expect that
			// disableSummaries is turned on. We are throwing instead of returning a failure here,
			// because it is a misuse of the API rather than an expected failure.
			throw new UsageError(`Can't summarize, disableSummaries: ${this.summariesDisabled}`);
		}
	}

	public enqueueSummarize(options: IEnqueueSummarizeOptions): EnqueueSummarizeResult {
		if (this.isSummarizerClient) {
			return this.summarizer.enqueueSummarize(options);
		} else if (this.summaryManager !== undefined) {
			return this.summaryManager.enqueueSummarize(options);
		} else {
			// If we're not the summarizer, and we don't have a summaryManager, we expect that
			// generateSummaries is turned off. We are throwing instead of returning a failure here,
			// because it is a misuse of the API rather than an expected failure.
			throw new UsageError(`Can't summarize, disableSummaries: ${this.summariesDisabled}`);
		}
	}

	/**
	 * * Forms a function that will request a Summarizer.
	 * @param loaderRouter - the loader acting as an IFluidRouter
	 * */
	private formRequestSummarizerFn(loaderRouter: IFluidRouter) {
		return async () => {
			const request: IRequest = {
				headers: {
					[LoaderHeader.cache]: false,
					[LoaderHeader.clientDetails]: {
						capabilities: { interactive: false },
						type: summarizerClientType,
					},
					[DriverHeader.summarizingClient]: true,
					[LoaderHeader.reconnect]: false,
				},
				url: "/_summarizer",
			};

			const fluidObject = await requestFluidObject<FluidObject<ISummarizer>>(
				loaderRouter,
				request,
			);
			const summarizer = fluidObject.ISummarizer;

			if (!summarizer) {
				throw new UsageError("Fluid object does not implement ISummarizer");
			}

			return summarizer;
		};
	}

	private validateSummaryHeuristicConfiguration(configuration: ISummaryConfigurationHeuristics) {
		// eslint-disable-next-line no-restricted-syntax
		for (const prop in configuration) {
			if (typeof configuration[prop] === "number" && configuration[prop] < 0) {
				throw new UsageError(
					`Summary heuristic configuration property "${prop}" cannot be less than 0`,
				);
			}
		}
		if (configuration.minIdleTime > configuration.maxIdleTime) {
			throw new UsageError(
				`"minIdleTime" [${configuration.minIdleTime}] cannot be greater than "maxIdleTime" [${configuration.maxIdleTime}]`,
			);
		}
	}

	private get groupedBatchingEnabled(): boolean {
		const killSwitch = this.mc.config.getBoolean(
			"Fluid.ContainerRuntime.DisableGroupedBatching",
		);
		return killSwitch !== true && this.runtimeOptions.enableGroupedBatching;
	}
}

/**
 * Wait for a specific sequence number. Promise should resolve when we reach that number,
 * or reject if closed.
 */
const waitForSeq = async (
	deltaManager: IDeltaManager<Pick<ISequencedDocumentMessage, "sequenceNumber">, unknown>,
	targetSeq: number,
): Promise<void> =>
	new Promise<void>((resolve, reject) => {
		// TODO: remove cast to any when actual event is determined
		deltaManager.on("closed" as any, reject);
		deltaManager.on("disposed" as any, reject);

		// If we already reached target sequence number, simply resolve the promise.
		if (deltaManager.lastSequenceNumber >= targetSeq) {
			resolve();
		} else {
			const handleOp = (message: Pick<ISequencedDocumentMessage, "sequenceNumber">) => {
				if (message.sequenceNumber >= targetSeq) {
					resolve();
					deltaManager.off("op", handleOp);
				}
			};
			deltaManager.on("op", handleOp);
		}
	});<|MERGE_RESOLUTION|>--- conflicted
+++ resolved
@@ -27,7 +27,7 @@
 	IContainerRuntime,
 	IContainerRuntimeEvents,
 } from "@fluidframework/container-runtime-definitions";
-import { assert, delay, Trace, TypedEventEmitter } from "@fluidframework/common-utils";
+import { assert, delay, Trace, TypedEventEmitter, unreachableCase } from "@fluidframework/common-utils";
 import { LazyPromise } from "@fluidframework/core-utils";
 import {
 	createChildLogger,
@@ -2195,12 +2195,8 @@
 		// Do shallow copy of message, as the processing flow will modify it.
 		const messageCopy = { ...messageArg };
 		for (const message of this.remoteMessageProcessor.process(messageCopy)) {
-<<<<<<< HEAD
 			this.pendingStateManager.rollbackSuccessfulPendingOps(message, local);
-			this.processCore(message, local, runtimeMessage);
-=======
 			this.processCore(message, local, modernRuntimeMessage);
->>>>>>> 95597068
 		}
 	}
 
