/*!
 * Copyright (c) Microsoft Corporation. All rights reserved.
 * Licensed under the MIT License.
 */

import assert from "assert";
import { EventEmitter } from "events";
import { AgentSchedulerFactory } from "@fluidframework/agent-scheduler";
import { ITelemetryLogger } from "@fluidframework/common-definitions";
import {
    IFluidObject,
    IFluidRouter,
    IFluidHandleContext,
    IFluidSerializer,
    IRequest,
    IResponse,
} from "@fluidframework/core-interfaces";
import {
    IAudience,
    IBlobManager,
    IFluidTokenProvider,
    IContainerContext,
    IDeltaManager,
    IDeltaSender,
    ILoader,
    IRuntime,
    IRuntimeState,
    ContainerWarning,
    ICriticalContainerError,
    AttachState,
} from "@fluidframework/container-definitions";
import { IContainerRuntime, IContainerRuntimeDirtyable } from "@fluidframework/container-runtime-definitions";
import {
    Deferred,
    Trace,
    unreachableCase,
} from "@fluidframework/common-utils";
import {
    ChildLogger,
    raiseConnectedEvent,
    PerformanceEvent,
} from "@fluidframework/telemetry-utils";
import { IDocumentStorageService, ISummaryContext } from "@fluidframework/driver-definitions";
import {
    BlobCacheStorageService,
    buildSnapshotTree,
    readAndParse,
} from "@fluidframework/driver-utils";
import { CreateContainerError } from "@fluidframework/container-utils";
import {
    BlobTreeEntry,
    TreeTreeEntry,
} from "@fluidframework/protocol-base";
import {
    ConnectionState,
    IClientDetails,
    IDocumentMessage,
    IHelpMessage,
    IQuorum,
    ISequencedDocumentMessage,
    ISignalMessage,
    ISnapshotTree,
    ISummaryConfiguration,
    ISummaryContent,
    ISummaryTree,
    ITree,
    MessageType,
    IVersion,
} from "@fluidframework/protocol-definitions";
import {
    FlushMode,
    IAttachMessage,
    InboundAttachMessage,
    IFluidDataStoreContext,
    IFluidDataStoreRegistry,
    IFluidDataStoreChannel,
    IEnvelope,
    IInboundSignalMessage,
    ISignalEnvelop,
    NamedFluidDataStoreRegistryEntries,
    SchedulerType,
    ISummaryTreeWithStats,
    ISummaryStats,
    ISummarizeInternalResult,
    SummarizeInternalFn,
    CreateChildSummarizerNodeFn,
    CreateChildSummarizerNodeParam,
    CreateSummarizerNodeSource,
    IAgentScheduler,
    ITaskManager,
} from "@fluidframework/runtime-definitions";
import {
    FluidSerializer,
    SummaryTracker,
    SummaryTreeBuilder,
    SummarizerNode,
    convertToSummaryTree,
    RequestParser,
    requestFluidObject,
} from "@fluidframework/runtime-utils";
import { v4 as uuid } from "uuid";
<<<<<<< HEAD
import { FluidDataStoreContext, LocalFluidDataStoreContext, RemotedFluidDataStoreContext } from "./dataStoreContext";
import { ContainerFluidHandleContext } from "./containerHandleContext";
=======
import {
    FluidDataStoreContext,
    LocalFluidDataStoreContext,
    RemotedFluidDataStoreContext,
    createAttributesBlob,
} from "./dataStoreContext";
import { FluidHandleContext } from "./dataStoreHandleContext";
>>>>>>> c1bfe2f7
import { FluidDataStoreRegistry } from "./dataStoreRegistry";
import { debug } from "./debug";
import { ISummarizerRuntime, Summarizer } from "./summarizer";
import { SummaryManager, summarizerClientType } from "./summaryManager";
import { analyzeTasks } from "./taskAnalyzer";
import { DeltaScheduler } from "./deltaScheduler";
import { ReportOpPerfTelemetry } from "./connectionTelemetry";
import { SummaryCollection } from "./summaryCollection";
import { PendingStateManager } from "./pendingStateManager";
import { pkgVersion } from "./packageVersion";

const chunksBlobName = ".chunks";

export enum ContainerMessageType {
    // An op to be delivered to store
    FluidDataStoreOp = "component",

    // Creates a new store
    Attach = "attach",

    // Chunked operation.
    ChunkedOp = "chunkedOp",
}

export interface IChunkedOp {
    chunkId: number;

    totalChunks: number;

    contents: string;

    originalType: MessageType | ContainerMessageType;
}

export interface ContainerRuntimeMessage {
    contents: any;
    type: ContainerMessageType;
}

export interface IPreviousState {
    summaryCollection?: SummaryCollection,
    reload?: boolean,

    // only one (or zero) of these will be defined. the summarizing Summarizer will resolve the deferred promise, and
    // the SummaryManager that spawned it will have that deferred's promise
    nextSummarizerP?: Promise<Summarizer>,
    nextSummarizerD?: Deferred<Summarizer>,
}

export interface IGeneratedSummaryData {
    readonly summaryStats: ISummaryStats;
    readonly generateDuration?: number;
}

export interface IUploadedSummaryData {
    readonly handle: string;
    readonly uploadDuration?: number;
}

export interface IUnsubmittedSummaryData extends Partial<IGeneratedSummaryData>, Partial<IUploadedSummaryData> {
    readonly referenceSequenceNumber: number;
    readonly submitted: false;
}

export interface ISubmittedSummaryData extends IGeneratedSummaryData, IUploadedSummaryData {
    readonly referenceSequenceNumber: number;
    readonly submitted: true;
    readonly clientSequenceNumber: number;
    readonly submitOpDuration?: number;
}

export type GenerateSummaryData = IUnsubmittedSummaryData | ISubmittedSummaryData;

// Consider idle 5s of no activity. And snapshot if a minute has gone by with no snapshot.
const IdleDetectionTime = 5000;

const DefaultSummaryConfiguration: ISummaryConfiguration = {
    idleTime: IdleDetectionTime,

    maxTime: IdleDetectionTime * 12,

    // Snapshot if 1000 ops received since last snapshot.
    maxOps: 1000,

    // Wait 10 minutes for summary ack
    maxAckWaitTime: 600000,
};

/**
 * Options for container runtime.
 */
export interface IContainerRuntimeOptions {
    // Flag that will generate summaries if connected to a service that supports them.
    // This defaults to true and must be explicitly set to false to disable.
    generateSummaries?: boolean;

    // Experimental flag that will execute tasks in web worker if connected to a service that supports them.
    enableWorker?: boolean;

    // Delay before first attempt to spawn summarizing container
    initialSummarizerDelayMs?: number;

    // Flag to enable summarizing with new SummarizerNode strategy.
    // Enabling this feature will allow components that fail to summarize to
    // try to still summarize based on previous successful summary + ops since.
    // Enabled by default.
    enableSummarizerNode?: boolean;
}

interface IRuntimeMessageMetadata {
    batch?: boolean;
}

export function isRuntimeMessage(message: ISequencedDocumentMessage): boolean {
    switch (message.type) {
        case ContainerMessageType.FluidDataStoreOp:
        case ContainerMessageType.ChunkedOp:
        case ContainerMessageType.Attach:
        case MessageType.Operation:
            return true;
        default:
            return false;
    }
}

export function unpackRuntimeMessage(message: ISequencedDocumentMessage) {
    if (message.type === MessageType.Operation) {
        // legacy op format?
        if (message.contents.address !== undefined && message.contents.type === undefined) {
            message.type = ContainerMessageType.FluidDataStoreOp;
        } else {
            // new format
            const innerContents = message.contents as ContainerRuntimeMessage;
            assert(innerContents.type !== undefined);
            message.type = innerContents.type;
            message.contents = innerContents.contents;
        }
        assert(isRuntimeMessage(message));
    } else {
        // Legacy format, but it's already "unpacked",
        // i.e. message.type is actually ContainerMessageType.
        // Nothing to do in such case.
    }
    return message;
}

export class ScheduleManager {
    private readonly deltaScheduler: DeltaScheduler;
    private pauseSequenceNumber: number | undefined;
    private pauseClientId: string | undefined;

    private paused = false;
    private localPaused = false;
    private batchClientId: string | undefined;

    constructor(
        private readonly deltaManager: IDeltaManager<ISequencedDocumentMessage, IDocumentMessage>,
        private readonly emitter: EventEmitter,
        private readonly logger: ITelemetryLogger,
    ) {
        this.deltaScheduler = new DeltaScheduler(
            this.deltaManager,
            ChildLogger.create(this.logger, "DeltaScheduler"),
        );

        // Listen for delta manager sends and add batch metadata to messages
        this.deltaManager.on("prepareSend", (messages: IDocumentMessage[]) => {
            if (messages.length === 0) {
                return;
            }

            // First message will have the batch flag set to true if doing a batched send
            const firstMessageMetadata = messages[0].metadata as IRuntimeMessageMetadata;
            if (!firstMessageMetadata || !firstMessageMetadata.batch) {
                return;
            }

            // If only length one then clear
            if (messages.length === 1) {
                delete messages[0].metadata;
                return;
            }

            // Set the batch flag to false on the last message to indicate the end of the send batch
            const lastMessage = messages[messages.length - 1];
            lastMessage.metadata = { ...lastMessage.metadata, ...{ batch: false } };
        });

        // Listen for updates and peek at the inbound
        this.deltaManager.inbound.on(
            "push",
            (message: ISequencedDocumentMessage) => {
                this.trackPending(message);
                this.updatePauseState(message.sequenceNumber);
            });

        const allPending = this.deltaManager.inbound.toArray();
        for (const pending of allPending) {
            this.trackPending(pending);
        }

        // Based on track pending update the pause state
        this.updatePauseState(this.deltaManager.lastSequenceNumber);
    }

    public beginOperation(message: ISequencedDocumentMessage) {
        if (this.batchClientId !== message.clientId) {
            // As a back stop for any bugs marking the end of a batch - if the client ID flipped, we
            // consider the previous batch over.
            if (this.batchClientId) {
                this.emitter.emit("batchEnd", "Did not receive real batchEnd message", undefined);
                this.deltaScheduler.batchEnd();

                this.logger.sendTelemetryEvent({
                    eventName: "BatchEndNotReceived",
                    clientId: this.batchClientId,
                    sequenceNumber: message.sequenceNumber,
                });
            }

            // This could be the beginning of a new batch or an individual message.
            this.emitter.emit("batchBegin", message);
            this.deltaScheduler.batchBegin();

            const batch = (message?.metadata as IRuntimeMessageMetadata)?.batch;
            if (batch) {
                this.batchClientId = message.clientId;
            } else {
                this.batchClientId = undefined;
            }
        }
    }

    public endOperation(error: any | undefined, message: ISequencedDocumentMessage) {
        if (error) {
            this.batchClientId = undefined;
            this.emitter.emit("batchEnd", error, message);
            this.deltaScheduler.batchEnd();
            return;
        }

        this.updatePauseState(message.sequenceNumber);

        const batch = (message?.metadata as IRuntimeMessageMetadata)?.batch;
        // If no batchClientId has been set then we're in an individual batch. Else, if we get
        // batch end metadata, this is end of the current batch.
        if (!this.batchClientId || batch === false) {
            this.batchClientId = undefined;
            this.emitter.emit("batchEnd", undefined, message);
            this.deltaScheduler.batchEnd();
            return;
        }
    }

    // eslint-disable-next-line @typescript-eslint/promise-function-async
    public pause(): Promise<void> {
        this.paused = true;
        return this.deltaManager.inbound.systemPause();
    }

    public resume() {
        this.paused = false;
        if (!this.localPaused) {
            this.deltaManager.inbound.systemResume();
        }
    }

    private setPaused(localPaused: boolean) {
        // Return early if no change in value
        if (this.localPaused === localPaused) {
            return;
        }

        this.localPaused = localPaused;
        if (localPaused || this.paused) {
            // eslint-disable-next-line @typescript-eslint/no-floating-promises
            this.deltaManager.inbound.systemPause();
        } else {
            this.deltaManager.inbound.systemResume();
        }
    }

    private updatePauseState(sequenceNumber: number) {
        // If the inbound queue is ever empty we pause it and wait for new events
        if (this.deltaManager.inbound.length === 0) {
            this.setPaused(true);
            return;
        }

        // If no message has caused the pause flag to be set, or the next message up is not the one we need to pause at
        // then we simply continue processing
        if (!this.pauseSequenceNumber || sequenceNumber + 1 < this.pauseSequenceNumber) {
            this.setPaused(false);
        } else {
            // Otherwise the next message requires us to pause
            this.setPaused(true);
        }
    }

    private trackPending(message: ISequencedDocumentMessage) {
        const metadata = message.metadata as IRuntimeMessageMetadata | undefined;

        // Protocol messages are never part of a runtime batch of messages
        if (!isRuntimeMessage(message)) {
            this.pauseSequenceNumber = undefined;
            this.pauseClientId = undefined;
            return;
        }

        const batchMetadata = metadata ? metadata.batch : undefined;

        // If the client ID changes then we can move the pause point. If it stayed the same then we need to check.
        if (this.pauseClientId === message.clientId) {
            if (batchMetadata !== undefined) {
                // If batchMetadata is not undefined then if it's true we've begun a new batch - if false we've ended
                // the previous one
                this.pauseSequenceNumber = batchMetadata ? message.sequenceNumber : undefined;
                this.pauseClientId = batchMetadata ? this.pauseClientId : undefined;
            }
        } else {
            // We check the batch flag for the new clientID - if true we pause otherwise we reset the tracking data
            this.pauseSequenceNumber = batchMetadata ? message.sequenceNumber : undefined;
            this.pauseClientId = batchMetadata ? message.clientId : undefined;
        }
    }
}

export const schedulerId = SchedulerType;

// Wraps the provided list of packages and augments with some system level services.
class ContainerRuntimeDataStoreRegistry extends FluidDataStoreRegistry {
    constructor(namedEntries: NamedFluidDataStoreRegistryEntries) {
        super([
            ...namedEntries,
            [schedulerId, Promise.resolve(new AgentSchedulerFactory())],
        ]);
    }
}

/**
 * Represents the runtime of the container. Contains helper functions/state of the container.
 * It will define the store level mappings.
 */
export class ContainerRuntime extends EventEmitter
    implements IContainerRuntime, IContainerRuntimeDirtyable, IRuntime, ISummarizerRuntime {
    public get IContainerRuntime() { return this; }
    public get IContainerRuntimeDirtyable() { return this; }
    public get IFluidRouter() { return this; }

    /**
     * Load the stores from a snapshot and returns the runtime.
     * @param context - Context of the container.
     * @param registry - Mapping to the stores.
     * @param requestHandlers - Request handlers for the container runtime
     * @param runtimeOptions - Additional options to be passed to the runtime
     */
    public static async load(
        context: IContainerContext,
        registryEntries: NamedFluidDataStoreRegistryEntries,
        requestHandler?: (request: IRequest, runtime: IContainerRuntime) => Promise<IResponse>,
        runtimeOptions?: IContainerRuntimeOptions,
        containerScope: IFluidObject = context.scope,
    ): Promise<ContainerRuntime> {
        // Back-compat: <= 0.18 loader
        if (context.deltaManager.lastSequenceNumber === undefined) {
            Object.defineProperty(context.deltaManager, "lastSequenceNumber", {
                get: () => (context.deltaManager as any).referenceSequenceNumber,
            });
        }

        const registry = new ContainerRuntimeDataStoreRegistry(registryEntries);

        const chunkId = context.baseSnapshot?.blobs[chunksBlobName];
        const chunks = chunkId
            // eslint-disable-next-line @typescript-eslint/no-non-null-assertion
            ? await readAndParse<[string, string[]][]>(context.storage!, chunkId)
            : [];

        const runtime = new ContainerRuntime(
            context,
            registry,
            chunks,
            runtimeOptions,
            containerScope,
            requestHandler);

        // Create all internal stores in first load.
        if (!context.existing) {
            await runtime.createRootDataStore(schedulerId, schedulerId);
        }

        runtime.subscribeToLeadership();

        return runtime;
    }

    public get id(): string {
        return this.context.id;
    }

    public get parentBranch(): string | null {
        return this.context.parentBranch;
    }

    public get existing(): boolean {
        // eslint-disable-next-line @typescript-eslint/no-non-null-assertion
        return this.context.existing!;
    }

    public get options(): any {
        return this.context.options;
    }

    public get clientId(): string | undefined {
        return this.context.clientId;
    }

    public get clientDetails(): IClientDetails {
        return this.context.clientDetails;
    }

    public get blobManager(): IBlobManager {
        // eslint-disable-next-line @typescript-eslint/no-non-null-assertion
        return this.context.blobManager!;
    }

    public get deltaManager(): IDeltaManager<ISequencedDocumentMessage, IDocumentMessage> {
        return this.context.deltaManager;
    }

    public get storage(): IDocumentStorageService {
        // eslint-disable-next-line @typescript-eslint/no-non-null-assertion
        return this.context.storage!;
    }

    public get branch(): string {
        return this.context.branch;
    }

    public get snapshotFn(): (message: string) => Promise<void> {
        return this.context.snapshotFn;
    }

    public get reSubmitFn(): (type: ContainerMessageType, content: any, localOpMetadata: unknown) => void {
        // eslint-disable-next-line @typescript-eslint/unbound-method
        return this.reSubmit;
    }

    public get closeFn(): (error?: ICriticalContainerError) => void {
        return this.context.closeFn;
    }

    public get loader(): ILoader {
        return this.context.loader;
    }

    public get flushMode(): FlushMode {
        return this._flushMode;
    }

    public get scope(): IFluidObject {
        return this.containerScope;
    }

    public get IFluidDataStoreRegistry(): IFluidDataStoreRegistry {
        return this.registry;
    }

    public get attachState(): AttachState {
        if (this.context.attachState !== undefined) {
            return this.context.attachState;
        }
        // 0.21 back-compat isAttached
        return (this.context as any).isAttached() ? AttachState.Attached : AttachState.Detached;
    }

    public nextSummarizerP?: Promise<Summarizer>;
    public nextSummarizerD?: Deferred<Summarizer>;

    public readonly IFluidSerializer: IFluidSerializer = new FluidSerializer();

    public readonly IFluidHandleContext: IFluidHandleContext;

    // internal logger for ContainerRuntime
    private readonly _logger: ITelemetryLogger;
    // publicly visible logger, to be used by stores, summarize, etc.
    public readonly logger: ITelemetryLogger;
    public readonly previousState: IPreviousState;
    private readonly summaryManager: SummaryManager;
    private latestSummaryAck: ISummaryContext;
    // back-compat: summarizerNode - remove all summary trackers
    private readonly summaryTracker: SummaryTracker;

    private readonly summarizerNode: {
        readonly referenceSequenceNumber: number;
        readonly getCreateChildFn: (
            id: string,
            createParam: CreateChildSummarizerNodeParam,
        ) => CreateChildSummarizerNodeFn;
    } & ({ readonly enabled: true; readonly node: SummarizerNode } | { readonly enabled: false });
    private readonly notBoundContexts = new Set<string>();

    private tasks: string[] = [];

    // Back-compat: version decides between loading document and chaincode.
    private version: string | undefined;

    private _flushMode = FlushMode.Automatic;
    private needsFlush = false;
    private flushTrigger = false;

    // Always matched IAgentScheduler.leader property
    private _leader = false;

    private _connected: boolean;

    public get connected(): boolean {
        return this._connected;
    }

    public get leader(): boolean {
        return this._leader;
    }

    public get summarizerClientId(): string | undefined {
        return this.summaryManager.summarizer;
    }

    private get summaryConfiguration() {
        return this.context.serviceConfiguration
            ? { ...DefaultSummaryConfiguration, ...this.context.serviceConfiguration.summary }
            : DefaultSummaryConfiguration;
    }

    private _disposed = false;
    public get disposed() { return this._disposed; }

    // Stores tracked by the Domain
    private readonly pendingAttach = new Map<string, IAttachMessage>();
    private dirtyDocument = false;
    private readonly summarizer: Summarizer;
    private readonly deltaSender: IDeltaSender | undefined;
    private readonly scheduleManager: ScheduleManager;
    private readonly pendingStateManager: PendingStateManager;

    // Local copy of incomplete received chunks.
    private readonly chunkMap: Map<string, string[]>;

    // Attached and loaded context proxies
    private readonly contexts = new Map<string, FluidDataStoreContext>();
    // List of pending contexts (for the case where a client knows a store will exist and is waiting
    // on its creation). This is a superset of contexts.
    private readonly contextsDeferred = new Map<string, Deferred<FluidDataStoreContext>>();

    private constructor(
        private readonly context: IContainerContext,
        private readonly registry: IFluidDataStoreRegistry,
        chunks: [string, string[]][],
        private readonly runtimeOptions: IContainerRuntimeOptions = {
            generateSummaries: true,
            enableWorker: false,
        },
        private readonly containerScope: IFluidObject,
        private readonly requestHandler?: (request: IRequest, runtime: IContainerRuntime) => Promise<IResponse>,
    ) {
        super();

        this._connected = this.context.connected;
        this.chunkMap = new Map<string, string[]>(chunks);

        this.IFluidHandleContext = new ContainerFluidHandleContext("", this);

        this.logger = ChildLogger.create(context.logger, undefined, {
            runtimeVersion: pkgVersion,
        });

        this._logger = ChildLogger.create(this.logger, "ContainerRuntime");

        this.latestSummaryAck = {
            proposalHandle: undefined,
            ackHandle: this.context.getLoadedFromVersion()?.id,
        };
        this.summaryTracker = new SummaryTracker(
            "", // fullPath - the root is unnamed
            this.deltaManager.initialSequenceNumber, // referenceSequenceNumber - last acked summary ref seq number
            this.deltaManager.initialSequenceNumber, // latestSequenceNumber - latest sequence number seen
        );

        const loadedFromSequenceNumber = this.deltaManager.initialSequenceNumber;
        const isSummarizerClient = this.clientDetails.type === summarizerClientType;
        // Use runtimeOptions if provided, otherwise check localStorage, defaulting to true/enabled.
        const enableSummarizerNode = this.runtimeOptions.enableSummarizerNode
            ?? (typeof localStorage === "object" && localStorage?.fluidDisableSummarizerNode ? false : true);
        const summarizerNode = SummarizerNode.createRoot(
            this.logger,
            // Summarize function to call when summarize is called
            async (fullTree: boolean) => this.summarizeInternal(fullTree),
            // Latest change sequence number, no changes since summary applied yet
            loadedFromSequenceNumber,
            // Summary reference sequence number, undefined if no summary yet
            context.baseSnapshot ? loadedFromSequenceNumber : undefined,
            // Disable calls to summarize if not summarizer client, or if runtimeOption is disabled
            !isSummarizerClient || !enableSummarizerNode,
            {
                // Must set to false to prevent sending summary handle which would be pointing to
                // a summary with an older protocol state.
                canReuseHandle: false,
                // Must set to true to throw on any component failure that was too severe to be handled.
                // We also are not decoding the base summaries at the root.
                throwOnFailure: true,
            },
        );

        const getCreateChildFn = (id: string, createParam: CreateChildSummarizerNodeParam) =>
            (summarizeInternal: SummarizeInternalFn) =>
                summarizerNode.createChild(summarizeInternal, id, createParam);
        if (enableSummarizerNode) {
            this.summarizerNode = {
                enabled: true,
                node: summarizerNode,
                get referenceSequenceNumber() { return this.node.referenceSequenceNumber; },
                getCreateChildFn,
            };
        } else {
            this.summarizerNode = {
                enabled: false,
                get referenceSequenceNumber() { return summarizerNode.referenceSequenceNumber; },
                getCreateChildFn,
            };
        }

        // Extract stores stored inside the snapshot
        const fluidDataStores = new Map<string, ISnapshotTree | string>();

        if (context.baseSnapshot) {
            const baseSnapshot = context.baseSnapshot;
            Object.keys(baseSnapshot.trees).forEach((value) => {
                if (value !== ".protocol" && value !== ".logTail" && value !== ".serviceProtocol") {
                    const tree = baseSnapshot.trees[value];
                    fluidDataStores.set(value, tree);
                }
            });
        }

        // Create a context for each of them
        for (const [key, value] of fluidDataStores) {
            const remoteContext = new RemotedFluidDataStoreContext(
                key,
                typeof value === "string" ? value : Promise.resolve(value),
                this,
                this.storage,
                this.containerScope,
                this.summaryTracker.createOrGetChild(key, this.summaryTracker.referenceSequenceNumber),
                this.summarizerNode.getCreateChildFn(key, { type: CreateSummarizerNodeSource.FromSummary }));
            this.setNewContext(key, remoteContext);
        }

        this.scheduleManager = new ScheduleManager(
            context.deltaManager,
            this,
            ChildLogger.create(this.logger, "ScheduleManager"),
        );

        this.deltaSender = this.deltaManager;

        this.pendingStateManager = new PendingStateManager(this);

        this.context.quorum.on("removeMember", (clientId: string) => {
            this.clearPartialChunks(clientId);
        });

        if (this.context.previousRuntimeState === undefined || this.context.previousRuntimeState.state === undefined) {
            this.previousState = {};
        } else {
            this.previousState = this.context.previousRuntimeState.state as IPreviousState;
        }

        // We always create the summarizer in the case that we are asked to generate summaries. But this may
        // want to be on demand instead.
        // Don't use optimizations when generating summaries with a document loaded using snapshots.
        // This will ensure we correctly convert old documents.
        this.summarizer = new Summarizer(
            "/_summarizer",
            this,
            () => this.summaryConfiguration,
            async (full: boolean, safe: boolean) => this.generateSummary(full, safe),
            async (propHandle, ackHandle, refSeq) => this.refreshLatestSummaryAck(propHandle, ackHandle, refSeq),
            this.IFluidHandleContext,
            this.previousState.summaryCollection);

        // Create the SummaryManager and mark the initial state
        this.summaryManager = new SummaryManager(
            context,
            this.runtimeOptions.generateSummaries !== false,
            !!this.runtimeOptions.enableWorker,
            this.logger,
            (summarizer) => { this.nextSummarizerP = summarizer; },
            this.previousState.nextSummarizerP,
            !!this.previousState.reload,
            this.runtimeOptions.initialSummarizerDelayMs);

        if (this.connected) {
            // eslint-disable-next-line @typescript-eslint/no-non-null-assertion
            this.summaryManager.setConnected(this.context.clientId!);
        }

        this.deltaManager.on("readonly", (readonly: boolean) => {
            // we accumulate ops while being in read-only state.
            // once user gets write permissions and we have active connection, flush all pending ops.
            assert(readonly === this.deltaManager.readonly, "inconsistent readonly property/event state");

            // We need to be very careful with when we (re)send pending ops, to ensure that we only send ops
            // when we either never send an op, or attempted to send it but we know for sure it was not
            // sequenced by server and will never be sequenced (i.e. was lost)
            // For loss of connection, we wait for our own "join" op and use it a a barrier to know all the
            // ops that maid it from previous connection, before switching clientId and raising "connected" event
            // But with read-only permissions, if we transition between read-only and r/w states while on same
            // connection, then we have no good signal to tell us when it's safe to send ops we accumulated while
            // being in read-only state.
            // For that reason, we support getting to read-only state only when disconnected. This ensures that we
            // can reply on same safety mechanism and resend ops only when we establish new connection.
            // This is applicable for read-only permissions (event is raised before connection is properly registered),
            // but it's an extra requirement for Container.forceReadonly() API
            assert(!readonly || !this.connected, "Unsafe to transition to read-only state!");

            if (this.canSendOps()) {
                this.pendingStateManager.replayPendingStates();
            }
        });

        ReportOpPerfTelemetry(this.context.clientId, this.deltaManager, this.logger);
    }

    public dispose(): void {
        if (this._disposed) {
            return;
        }
        this._disposed = true;

        this.summaryManager.dispose();
        this.summarizer.dispose();

        // close/stop all store contexts
        for (const [fluidDataStoreId, contextD] of this.contextsDeferred) {
            contextD.promise.then((context) => {
                context.dispose();
            }).catch((contextError) => {
                this._logger.sendErrorEvent({
                    eventName: "FluidDataStoreContextDisposeError",
                    fluidDataStoreId,
                },
                    contextError);
            });
        }

        this.emit("dispose");
        this.removeAllListeners();
    }

    public get IFluidTokenProvider() {
        if (this.options && this.options.intelligence) {
            // eslint-disable-next-line @typescript-eslint/consistent-type-assertions
            return {
                intelligence: this.options.intelligence,
            } as IFluidTokenProvider;
        }
        return undefined;
    }

    public get IFluidConfiguration() {
        return this.context.configuration;
    }

    /**
     * Notifies this object about the request made to the container.
     * @param request - Request made to the handler.
     */
    public async request(request: IRequest): Promise<IResponse> {
        if (request.url === "_summarizer" || request.url === "/_summarizer") {
            return {
                status: 200,
                mimeType: "fluid/object",
                value: this.summarizer,
            };
        }
        if (this.requestHandler !== undefined) {
            return this.requestHandler(request, this);
        }

        return {
            status: 404,
            mimeType: "text/plain",
            value: "resource not found",
        };
    }

    /**
     * Resolves URI representing handle
     * @param request - Request made to the handler.
     */
    public async resolveHandle(request: IRequest): Promise<IResponse> {
        const requestParser = new RequestParser(request);

        if (requestParser.pathParts.length > 0) {
            const wait =
                typeof request.headers?.wait === "boolean" ? request.headers.wait : undefined;

            const component = await this.getDataStore(requestParser.pathParts[0], wait);
            const subRequest = requestParser.createSubRequest(1);
            if (subRequest !== undefined) {
                return component.IFluidRouter.request(subRequest);
            } else {
                return {
                    status: 200,
                    mimeType: "fluid/object",
                    value: component,
                };
            }
        }

        return {
            status: 404,
            mimeType: "text/plain",
            value: "resource not found",
        };
    }

    /**
     * Notifies this object to take the snapshot of the container.
     * @param tagMessage - Message to supply to storage service for writing the snapshot.
     */
    public async snapshot(tagMessage: string, fullTree: boolean = false): Promise<ITree> {
        // Iterate over each store and ask it to snapshot
        const fluidDataStoreSnapshotsP = Array.from(this.contexts).map(async ([fluidDataStoreId, value]) => {
            const snapshot = await value.snapshot(fullTree);

            // If ID exists then previous commit is still valid
            return {
                fluidDataStoreId,
                snapshot,
            };
        });

        const root: ITree = { entries: [], id: null };

        // Add in module references to the store snapshots
        const fluidDataStoreSnapshots = await Promise.all(fluidDataStoreSnapshotsP);

        // Sort for better diffing of snapshots (in replay tool, used to find bugs in snapshotting logic)
        if (fullTree) {
            fluidDataStoreSnapshots.sort((a, b) => a.fluidDataStoreId.localeCompare(b.fluidDataStoreId));
        }

        for (const fluidDataStoreSnapshot of fluidDataStoreSnapshots) {
            root.entries.push(new TreeTreeEntry(
                fluidDataStoreSnapshot.fluidDataStoreId,
                fluidDataStoreSnapshot.snapshot,
            ));
        }

        if (this.chunkMap.size > 0) {
            root.entries.push(new BlobTreeEntry(chunksBlobName, JSON.stringify([...this.chunkMap])));
        }

        return root;
    }

    protected serializeContainerBlobs(summaryTreeBuilder: SummaryTreeBuilder) {
        if (this.chunkMap.size > 0) {
            const content = JSON.stringify([...this.chunkMap]);
            summaryTreeBuilder.addBlob(chunksBlobName, content);
        }
    }

    public async requestSnapshot(tagMessage: string): Promise<void> {
        return this.context.requestSnapshot(tagMessage);
    }

    public async stop(): Promise<IRuntimeState> {
        this.verifyNotClosed();

        const snapshot = await this.snapshot("", true);
        const state: IPreviousState = {
            reload: true,
            summaryCollection: this.summarizer.summaryCollection,
            nextSummarizerP: this.nextSummarizerP,
            nextSummarizerD: this.nextSummarizerD,
        };

        this.dispose();

        return { snapshot, state };
    }

    // Back-compat: <= 0.17
    public changeConnectionState(state: ConnectionState, clientId?: string) {
        if (state !== ConnectionState.Connecting) {
            this.setConnectionState(state === ConnectionState.Connected, clientId);
        }
    }

    public setConnectionState(connected: boolean, clientId?: string) {
        this.verifyNotClosed();

        // There might be no change of state due to Container calling this API after loading runtime.
        const changeOfState = this._connected !== connected;
        this._connected = connected;

        if (connected) {
            // Once we are connected, all acks are accounted.
            // If there are any pending ops, DDSs will resubmit them right away (below) and
            // we will switch back to dirty state in such case.
            this.updateDocumentDirtyState(false);
        }

        if (changeOfState && this.canSendOps()) {
            this.pendingStateManager.replayPendingStates();
        }

        for (const [fluidDataStore, context] of this.contexts) {
            try {
                context.setConnectionState(connected, clientId);
            } catch (error) {
                this._logger.sendErrorEvent({
                    eventName: "ChangeConnectionStateError",
                    clientId,
                    fluidDataStore,
                }, error);
            }
        }

        raiseConnectedEvent(this._logger, this, connected, clientId);

        if (connected) {
            assert(clientId);
            this.summaryManager.setConnected(clientId);
        } else {
            this.summaryManager.setDisconnected();
        }
    }

    public process(messageArg: ISequencedDocumentMessage, local: boolean) {
        this.verifyNotClosed();

        // If it's not message for runtime, bail out right away.
        if (!isRuntimeMessage(messageArg)) {
            return;
        }

        // Do shallow copy of message, as methods below will modify it.
        // There might be multiple container instances receiving same message
        // We do not need to make deep copy, as each layer will just replace message.content itself,
        // but would not modify contents details
        let message = { ...messageArg };

        let error: any | undefined;

        // Surround the actual processing of the operation with messages to the schedule manager indicating
        // the beginning and end. This allows it to emit appropriate events and/or pause the processing of new
        // messages once a batch has been fully processed.
        this.scheduleManager.beginOperation(message);

        try {
            message = unpackRuntimeMessage(message);

            // Chunk processing must come first given that we will transform the message to the unchunked version
            // once all pieces are available
            message = this.processRemoteChunkedMessage(message);

            let localMessageMetadata: unknown;
            if (local) {
                // Call the PendingStateManager to process local messages.
                // Do not process local chunked ops until all pieces are available.
                if (message.type !== ContainerMessageType.ChunkedOp) {
                    localMessageMetadata = this.pendingStateManager.processPendingLocalMessage(message);
                }

                // If there are no more pending messages after processing a local message,
                // the document is no longer dirty.
                if (!this.pendingStateManager.hasPendingMessages()) {
                    this.updateDocumentDirtyState(false);
                }
            }

            switch (message.type) {
                case ContainerMessageType.Attach:
                    this.processAttachMessage(message, local, localMessageMetadata);
                    break;
                case ContainerMessageType.FluidDataStoreOp:
                    this.processFluidDataStoreOp(message, local, localMessageMetadata);
                    break;
                default:
            }

            this.emit("op", message);
        } catch (e) {
            error = e;
            throw e;
        } finally {
            this.scheduleManager.endOperation(error, message);
        }
    }

    public processSignal(message: ISignalMessage, local: boolean) {
        const envelope = message.content as ISignalEnvelop;
        const transformed: IInboundSignalMessage = {
            clientId: message.clientId,
            content: envelope.contents.content,
            type: envelope.contents.type,
        };

        if (envelope.address === undefined) {
            // No address indicates a container signal message.
            this.emit("signal", transformed, local);
            return;
        }

        const context = this.contexts.get(envelope.address);
        if (!context) {
            // Attach message may not have been processed yet
            assert(!local);
            this._logger.sendTelemetryEvent({
                eventName: "SignalFluidDataStoreNotFound",
                fluidDataStoreId: envelope.address,
            });
            return;
        }

        context.processSignal(transformed, local);
    }

    public async getDataStore(id: string, wait = true): Promise<IFluidDataStoreChannel> {
        // Ensure deferred if it doesn't exist which will resolve once the process ID arrives
        const deferredContext = this.ensureContextDeferred(id);

        if (!wait && !deferredContext.isCompleted) {
            return Promise.reject(`Process ${id} does not exist`);
        }

        const context = await deferredContext.promise;
        return context.realize();
    }

    public notifyDataStoreInstantiated(context: IFluidDataStoreContext) {
        const fluidDataStorePkgName = context.packagePath[context.packagePath.length - 1];
        const registryPath =
            `/${context.packagePath.slice(0, context.packagePath.length - 1).join("/")}`;
        this.emit("fluidDataStoreInstantiated", fluidDataStorePkgName, registryPath, !context.existing);
    }

    public setFlushMode(mode: FlushMode): void {
        if (mode === this._flushMode) {
            return;
        }

        // If switching to manual mode add a warning trace indicating the underlying loader does not support
        // this feature yet. Can remove in 0.9.
        if (!this.deltaSender && mode === FlushMode.Manual) {
            debug("DeltaManager does not yet support flush modes");
            return;
        }

        // Flush any pending batches if switching back to automatic
        if (mode === FlushMode.Automatic) {
            this.flush();
        }

        this._flushMode = mode;

        // Let the PendingStateManager know that FlushMode has been updated.
        this.pendingStateManager.onFlushModeUpdated(mode);
    }

    public flush(): void {
        if (!this.deltaSender) {
            debug("DeltaManager does not yet support flush modes");
            return;
        }

        // Let the PendingStateManager know that there was an attempt to flush messages.
        // Note that this should happen before the `this.needsFlush` check below because in the scenario where we are
        // not connected, `this.needsFlush` will be false but the PendingStateManager might have pending messages and
        // hence needs to track this.
        this.pendingStateManager.onFlush();

        // If flush has already been called then exit early
        if (!this.needsFlush) {
            return;
        }

        this.needsFlush = false;
        return this.deltaSender.flush();
    }

    public orderSequentially(callback: () => void): void {
        // If flush mode is already manual we are either
        // nested in another orderSequentially, or
        // the app is flushing manually, in which
        // case this invocation doesn't own
        // flushing.
        if (this.flushMode === FlushMode.Manual) {
            callback();
        } else {
            const savedFlushMode = this.flushMode;

            this.setFlushMode(FlushMode.Manual);

            try {
                callback();
            } finally {
                this.flush();
                this.setFlushMode(savedFlushMode);
            }
        }
    }

    public async createDataStore(pkg: string | string[]): Promise<IFluidRouter> {
        return this._createFluidDataStoreContext(Array.isArray(pkg) ? pkg : [pkg]).realize();
    }

    public async createRootDataStore(pkg: string | string[], rootDataStoreId: string): Promise<IFluidRouter> {
        const context = this._createFluidDataStoreContext(Array.isArray(pkg) ? pkg : [pkg], rootDataStoreId);
        const fluidDataStore = await context.realize();
        fluidDataStore.bindToContext();
        return fluidDataStore;
    }

    private canSendOps() {
        return this.connected && !this.deltaManager.readonly;
    }

    private _createFluidDataStoreContext(pkg: string[], id = uuid()) {
        this.verifyNotClosed();

        assert(!this.contexts.has(id), "Creating store with existing ID");
        this.notBoundContexts.add(id);
        const context = new LocalFluidDataStoreContext(
            id,
            pkg,
            this,
            this.storage,
            this.containerScope,
            this.summaryTracker.createOrGetChild(id, this.deltaManager.lastSequenceNumber),
            this.summarizerNode.getCreateChildFn(id, { type: CreateSummarizerNodeSource.Local }),
            (cr: IFluidDataStoreChannel) => this.bindFluidDataStore(cr),
        );

        const deferred = new Deferred<FluidDataStoreContext>();
        this.contextsDeferred.set(id, deferred);
        this.contexts.set(id, context);

        return context;
    }

    public async createDataStoreWithRealizationFn(
        pkg: string[],
        realizationFn?: (context: IFluidDataStoreContext) => void,
    ): Promise<IFluidDataStoreChannel> {
        this.verifyNotClosed();
        const id: string = uuid();
        this.notBoundContexts.add(id);
        const context = new LocalFluidDataStoreContext(
            id,
            pkg,
            this,
            this.storage,
            this.containerScope,
            this.summaryTracker.createOrGetChild(id, this.deltaManager.lastSequenceNumber),
            this.summarizerNode.getCreateChildFn(id, { type: CreateSummarizerNodeSource.Local }),
            (cr: IFluidDataStoreChannel) => this.bindFluidDataStore(cr),
        );

        const deferred = new Deferred<FluidDataStoreContext>();
        this.contextsDeferred.set(id, deferred);
        this.contexts.set(id, context);

        if (realizationFn) {
            return context.realizeWithFn(realizationFn);
        } else {
            return context.realize();
        }
    }

    public getQuorum(): IQuorum {
        return this.context.quorum;
    }

    public getAudience(): IAudience {
        // eslint-disable-next-line @typescript-eslint/no-non-null-assertion
        return this.context.audience!;
    }

    public raiseContainerWarning(warning: ContainerWarning) {
        this.context.raiseContainerWarning(warning);
    }

    /**
     * Notifies this object to register tasks to be performed.
     * @param tasks - List of tasks.
     * @param version - Version of the fluid package.
     */
    public registerTasks(tasks: string[], version?: string) {
        this.verifyNotClosed();
        this.tasks = tasks;
        this.version = version;
        if (this.leader) {
            this.runTaskAnalyzer();
        }
    }

    public on(event: string | symbol, listener: (...args: any[]) => void): this {
        return super.on(event, listener);
    }

    /**
     * Returns true of document is dirty, i.e. there are some pending local changes that
     * either were not sent out to delta stream or were not yet acknowledged.
     */
    public isDocumentDirty(): boolean {
        return this.dirtyDocument;
    }

    /**
     * Will return true for any message that affect the dirty state of this document
     * This function can be used to filter out any runtime operations that should not be affecting whether or not
     * the IFluidDataStoreRuntime.isDocumentDirty call returns true/false
     * @param type - The type of ContainerRuntime message that is being checked
     * @param contents - The contents of the message that is being verified
     */
    public isMessageDirtyable(message: ISequencedDocumentMessage) {
        assert(
            isRuntimeMessage(message) === true,
            "Message passed for dirtyable check should be a container runtime message",
        );
        return this.isContainerMessageDirtyable(message.type as ContainerMessageType, message.contents);
    }

    private isContainerMessageDirtyable(type: ContainerMessageType, contents: any) {
        if (type === ContainerMessageType.Attach) {
<<<<<<< HEAD
            const attachMessage = contents as IAttachMessage;
            if (attachMessage.id === schedulerId) {
=======
            const attachMessage = contents as InboundAttachMessage;
            if (attachMessage.id === SchedulerType) {
>>>>>>> c1bfe2f7
                return false;
            }
        } else if (type === ContainerMessageType.FluidDataStoreOp) {
            const envelope = contents as IEnvelope;
            if (envelope.address === schedulerId) {
                return false;
            }
        }
        return true;
    }

    /**
     * Submits the signal to be sent to other clients.
     * @param type - Type of the signal.
     * @param content - Content of the signal.
     */
    public submitSignal(type: string, content: any) {
        this.verifyNotClosed();
        const envelope: ISignalEnvelop = { address: undefined, contents: { type, content } };
        return this.context.submitSignalFn(envelope);
    }

    public submitDataStoreSignal(address: string, type: string, content: any) {
        const envelope: ISignalEnvelop = { address, contents: { type, content } };
        return this.context.submitSignalFn(envelope);
    }

    /**
     * Returns a summary of the runtime at the current sequence number.
     */
    private async summarize(fullTree = false): Promise<ISummaryTreeWithStats> {
        return this.summarizerNode.enabled
            ? await this.summarizerNode.node.summarize(fullTree) as ISummaryTreeWithStats
            : await this.summarizeInternal(fullTree ?? false) as ISummaryTreeWithStats;
    }

    private async summarizeInternal(fullTree: boolean): Promise<ISummarizeInternalResult> {
        const builder = new SummaryTreeBuilder();

        // Iterate over each store and ask it to snapshot
        await Promise.all(Array.from(this.contexts)
            .filter(([_, value]) => {
                // Summarizer works only with clients with no local changes!
                assert(value.attachState !== AttachState.Attaching);
                return value.attachState === AttachState.Attached;
            }).map(async ([key, value]) => {
                const componentSummary = this.summarizerNode.enabled
                    ? await value.summarize(fullTree)
                    : convertToSummaryTree(await value.snapshot(fullTree), fullTree);
                builder.addWithStats(key, componentSummary);
            }));

        this.serializeContainerBlobs(builder);
        const summary = builder.getSummaryTree();
        return { ...summary, id: "" };
    }

    private processAttachMessage(message: ISequencedDocumentMessage, local: boolean, localMessageMetadata: unknown) {
        const attachMessage = message.contents as InboundAttachMessage;
        // The local object has already been attached
        if (local) {
            assert(this.pendingAttach.has(attachMessage.id));
            this.contexts.get(attachMessage.id)?.emit("attached");
            this.pendingAttach.delete(attachMessage.id);
            return;
        }

        const flatBlobs = new Map<string, string>();
        let flatBlobsP = Promise.resolve(flatBlobs);
        let snapshotTreeP: Promise<ISnapshotTree> | null = null;
        if (attachMessage.snapshot) {
            snapshotTreeP = buildSnapshotTree(attachMessage.snapshot.entries, flatBlobs);
            // flatBlobs' validity is contingent on snapshotTreeP's resolution
            flatBlobsP = snapshotTreeP.then((snapshotTree) => { return flatBlobs; });
        }

        // Include the type of attach message which is the pkg of the store to be
        // used by RemotedFluidDataStoreContext in case it is not in the snapshot.
        const pkg = [attachMessage.type];
        const remotedFluidDataStoreContext = new RemotedFluidDataStoreContext(
            attachMessage.id,
            snapshotTreeP,
            this,
            new BlobCacheStorageService(this.storage, flatBlobsP),
            this.containerScope,
            this.summaryTracker.createOrGetChild(attachMessage.id, message.sequenceNumber),
            this.summarizerNode.getCreateChildFn(
                attachMessage.id,
                {
                    type: CreateSummarizerNodeSource.FromAttach,
                    sequenceNumber: message.sequenceNumber,
                    snapshot: attachMessage.snapshot ?? {
                        id: null,
                        entries: [createAttributesBlob(pkg)],
                    },
                }),
            pkg);

        // If a non-local operation then go and create the object, otherwise mark it as officially attached.
        assert(!this.contexts.has(attachMessage.id), "Store attached with existing ID");

        // Resolve pending gets and store off any new ones
        this.setNewContext(attachMessage.id, remotedFluidDataStoreContext);

        // Equivalent of nextTick() - Prefetch once all current ops have completed
        // eslint-disable-next-line @typescript-eslint/no-floating-promises
        Promise.resolve().then(async () => remotedFluidDataStoreContext.realize());
    }

    private processFluidDataStoreOp(message: ISequencedDocumentMessage, local: boolean, localMessageMetadata: unknown) {
        const envelope = message.contents as IEnvelope;
        const transformed = { ...message, contents: envelope.contents };
        const context = this.getContext(envelope.address);
        context.process(transformed, local, localMessageMetadata);
    }

    private bindFluidDataStore(fluidDataStoreRuntime: IFluidDataStoreChannel): void {
        this.verifyNotClosed();
        assert(this.notBoundContexts.has(fluidDataStoreRuntime.id),
            "Store to be bound should be in not bounded set");
        this.notBoundContexts.delete(fluidDataStoreRuntime.id);
        const context = this.getContext(fluidDataStoreRuntime.id) as LocalFluidDataStoreContext;
        // If the container is detached, we don't need to send OP or add to pending attach because
        // we will summarize it while uploading the create new summary and make it known to other
        // clients but we do need to submit op if container forced us to do so.
        if (this.attachState !== AttachState.Detached) {
            context.emit("attaching");
            const message = context.generateAttachMessage();

            this.pendingAttach.set(fluidDataStoreRuntime.id, message);
            this.submit(ContainerMessageType.Attach, message);
        }

        // Resolve the deferred so other local stores can access it.
        const deferred = this.getContextDeferred(fluidDataStoreRuntime.id);
        deferred.resolve(context);
    }

    private ensureContextDeferred(id: string): Deferred<FluidDataStoreContext> {
        const deferred = this.contextsDeferred.get(id);
        if (deferred) { return deferred; }
        const newDeferred = new Deferred<FluidDataStoreContext>();
        this.contextsDeferred.set(id, newDeferred);
        return newDeferred;
    }

    private getContextDeferred(id: string): Deferred<FluidDataStoreContext> {
        // eslint-disable-next-line @typescript-eslint/no-non-null-assertion
        const deferred = this.contextsDeferred.get(id)!;
        assert(deferred);
        return deferred;
    }

    private setNewContext(id: string, context?: FluidDataStoreContext) {
        assert(context);
        assert(!this.contexts.has(id));
        this.contexts.set(id, context);
        const deferred = this.ensureContextDeferred(id);
        deferred.resolve(context);
    }

    private getContext(id: string): FluidDataStoreContext {
        // eslint-disable-next-line @typescript-eslint/no-non-null-assertion
        const context = this.contexts.get(id)!;
        assert(context);
        return context;
    }

    public setAttachState(attachState: AttachState.Attaching | AttachState.Attached): void {
        let eventName: string;
        if (attachState === AttachState.Attaching) {
            assert(this.attachState === AttachState.Attaching,
                "Container Context should already be in attaching state");
            eventName = "attaching";
        } else {
            assert(this.attachState === AttachState.Attached, "Container Context should already be in attached state");
            eventName = "attached";
        }
        for (const context of this.contexts.values()) {
            // Fire only for bounded stores.
            if (!this.notBoundContexts.has(context.id)) {
                context.emit(eventName);
            }
        }
    }

    public createSummary(): ISummaryTree {
        const builder = new SummaryTreeBuilder();

        // Attaching graph of some stores can cause other stores to get bound too.
        // So keep taking summary until no new stores get bound.
        let notBoundContextsLength: number;
        do {
            const builderTree = builder.summary.tree;
            notBoundContextsLength = this.notBoundContexts.size;
            // Iterate over each component and ask it to snapshot
            Array.from(this.contexts)
                .filter(([key, _]) =>
                    // Take summary of bounded components only and make sure we haven't summarized them already.
                    !(this.notBoundContexts.has(key) || builderTree[key]),
                )
                .map(([key, value]) => {
                    const snapshot = value.generateAttachMessage().snapshot;
                    const componentSummary = convertToSummaryTree(snapshot, true);
                    builder.addWithStats(key, componentSummary);
                });
        } while (notBoundContextsLength !== this.notBoundContexts.size);

        this.serializeContainerBlobs(builder);

        return builder.summary;
    }

    public async getAbsoluteUrl(relativeUrl: string): Promise<string | undefined> {
        if (this.context.getAbsoluteUrl === undefined) {
            throw new Error("Driver does not implement getAbsoluteUrl");
        }
        if (this.attachState !== AttachState.Attached) {
            return undefined;
        }
        return this.context.getAbsoluteUrl(relativeUrl);
    }

    private async generateSummary(
        fullTree: boolean = false,
        safe: boolean = false,
    ): Promise<GenerateSummaryData | undefined> {
        const summaryRefSeqNum = this.deltaManager.lastSequenceNumber;
        const message =
            `Summary @${summaryRefSeqNum}:${this.deltaManager.minimumSequenceNumber}`;

        // TODO: Issue-2171 Support for Branch Snapshots
        if (this.parentBranch) {
            this._logger.sendTelemetryEvent({
                eventName: "SkipGenerateSummaryParentBranch",
                parentBranch: this.parentBranch,
            });
            return;
        }

        if (this.summarizerNode.enabled) {
            this.summarizerNode.node.startSummary(summaryRefSeqNum);
        }
        try {
            await this.scheduleManager.pause();

            const attemptData: IUnsubmittedSummaryData = {
                referenceSequenceNumber: summaryRefSeqNum,
                submitted: false,
            };

            if (!this.connected) {
                // If summarizer loses connection it will never reconnect
                return attemptData;
            }

            const trace = Trace.start();
            const treeWithStats = await this.summarize(fullTree || safe);

            const generateData: IGeneratedSummaryData = {
                summaryStats: treeWithStats.stats,
                generateDuration: trace.trace().duration,
            };

            if (!this.connected) {
                return { ...attemptData, ...generateData };
            }

            const handle = await this.storage.uploadSummaryWithContext(
                treeWithStats.summary,
                this.latestSummaryAck);

            // safe mode refreshes the latest summary ack
            if (safe) {
                const version = await this.getVersionFromStorage(this.id);
                await this.refreshLatestSummaryAck(
                    undefined,
                    version.id,
                    this.summaryTracker.referenceSequenceNumber,
                    version,
                );
            }

            // eslint-disable-next-line @typescript-eslint/no-non-null-assertion
            const parent = this.latestSummaryAck.ackHandle!;
            const summaryMessage: ISummaryContent = {
                handle,
                head: parent,
                message,
                parents: parent ? [parent] : [],
            };
            const uploadData: IUploadedSummaryData = {
                handle,
                uploadDuration: trace.trace().duration,
            };

            if (!this.connected) {
                return { ...attemptData, ...generateData, ...uploadData };
            }

            const clientSequenceNumber =
                this.submitSystemMessage(MessageType.Summarize, summaryMessage);

            if (this.summarizerNode.enabled) {
                this.summarizerNode.node.completeSummary(handle);
            }

            return {
                ...attemptData,
                ...generateData,
                ...uploadData,
                submitted: true,
                clientSequenceNumber,
                submitOpDuration: trace.trace().duration,
            };
        } finally {
            // Cleanup wip summary in case of failure
            if (this.summarizerNode.enabled) {
                this.summarizerNode.node.clearSummary();
            }
            // Restart the delta manager
            this.scheduleManager.resume();
        }
    }

    private processRemoteChunkedMessage(message: ISequencedDocumentMessage) {
        if (message.type !== ContainerMessageType.ChunkedOp) {
            return message;
        }

        const clientId = message.clientId;
        const chunkedContent = message.contents as IChunkedOp;
        this.addChunk(clientId, chunkedContent);
        if (chunkedContent.chunkId === chunkedContent.totalChunks) {
            const newMessage = { ...message };
            // eslint-disable-next-line @typescript-eslint/no-non-null-assertion
            const serializedContent = this.chunkMap.get(clientId)!.join("");
            newMessage.contents = JSON.parse(serializedContent);
            newMessage.type = chunkedContent.originalType;
            this.clearPartialChunks(clientId);
            return newMessage;
        }
        return message;
    }

    private addChunk(clientId: string, chunkedContent: IChunkedOp) {
        let map = this.chunkMap.get(clientId);
        if (map === undefined) {
            map = [];
            this.chunkMap.set(clientId, map);
        }
        assert(chunkedContent.chunkId === map.length + 1); // 1-based indexing
        map.push(chunkedContent.contents);
    }

    private clearPartialChunks(clientId: string) {
        if (this.chunkMap.has(clientId)) {
            this.chunkMap.delete(clientId);
        }
    }

    private updateDocumentDirtyState(dirty: boolean) {
        if (this.dirtyDocument === dirty) {
            return;
        }

        this.dirtyDocument = dirty;
        this.emit(dirty ? "dirtyDocument" : "savedDocument");
    }

    public submitDataStoreOp(
        id: string,
        contents: any,
        localOpMetadata: unknown = undefined): void {
        const envelope: IEnvelope = {
            address: id,
            contents,
        };
        this.submit(ContainerMessageType.FluidDataStoreOp, envelope, localOpMetadata);
    }

    private submit(
        type: ContainerMessageType,
        content: any,
        localOpMetadata: unknown = undefined): void {
        this.verifyNotClosed();

        let clientSequenceNumber: number = -1;

        if (this.canSendOps()) {
            const serializedContent = JSON.stringify(content);
            const maxOpSize = this.context.deltaManager.maxMessageSize;

            // If in manual flush mode we will trigger a flush at the next turn break
            let batchBegin = false;
            if (this.flushMode === FlushMode.Manual && !this.needsFlush) {
                batchBegin = true;
                this.needsFlush = true;

                // Use Promise.resolve().then() to queue a microtask to detect the end of the turn and force a flush.
                if (!this.flushTrigger) {
                    // eslint-disable-next-line @typescript-eslint/no-floating-promises
                    Promise.resolve().then(() => {
                        this.flushTrigger = false;
                        this.flush();
                    });
                }
            }

            // Note: Chunking will increase content beyond maxOpSize because we JSON'ing JSON payload -
            // there will be a lot of escape characters that can make it up to 2x bigger!
            // This is Ok, because DeltaManager.shouldSplit() will have 2 * maxMessageSize limit
            if (serializedContent.length <= maxOpSize) {
                clientSequenceNumber = this.submitRuntimeMessage(
                    type,
                    content,
                    this._flushMode === FlushMode.Manual,
                    batchBegin ? { batch: true } : undefined);
            } else {
                clientSequenceNumber = this.submitChunkedMessage(type, serializedContent, maxOpSize);
            }
        }

        // Let the PendingStateManager know that a message was submitted.
        this.pendingStateManager.onSubmitMessage(type, clientSequenceNumber, content, localOpMetadata);
        if (this.isContainerMessageDirtyable(type, content)) {
            this.updateDocumentDirtyState(true);
        }
    }

    private submitChunkedMessage(type: ContainerMessageType, content: string, maxOpSize: number): number {
        const contentLength = content.length;
        const chunkN = Math.floor((contentLength - 1) / maxOpSize) + 1;
        let offset = 0;
        let clientSequenceNumber: number = 0;
        for (let i = 1; i <= chunkN; i = i + 1) {
            const chunkedOp: IChunkedOp = {
                chunkId: i,
                contents: content.substr(offset, maxOpSize),
                originalType: type,
                totalChunks: chunkN,
            };
            offset += maxOpSize;
            clientSequenceNumber = this.submitRuntimeMessage(
                ContainerMessageType.ChunkedOp,
                chunkedOp,
                false);
        }
        return clientSequenceNumber;
    }

    private submitSystemMessage(
        type: MessageType,
        contents: any) {
        this.verifyNotClosed();
        assert(this.connected);

        // System message should not be sent in the middle of the batch.
        // That said, we can preserve existing behavior by not flushing existing buffer.
        // That might be not what caller hopes to get, but we can look deeper if telemetry tells us it's a problem.
        const middleOfBatch = this.flushMode === FlushMode.Manual && this.needsFlush;
        if (middleOfBatch) {
            this._logger.sendErrorEvent({ eventName: "submitSystemMessageError", type });
        }

        return this.context.submitFn(
            type,
            contents,
            middleOfBatch);
    }

    private submitRuntimeMessage(
        type: ContainerMessageType,
        contents: any,
        batch: boolean,
        appData?: any) {
        const payload: ContainerRuntimeMessage = { type, contents };
        return this.context.submitFn(
            MessageType.Operation,
            payload,
            batch,
            appData);
    }

    /**
     * Throw an error if the runtime is closed.  Methods that are expected to potentially
     * be called after dispose due to asynchrony should not call this.
     */
    private verifyNotClosed() {
        if (this._disposed) {
            throw new Error("Runtime is closed");
        }
    }

    /**
     * Finds the right store and asks it to resubmit the message. This typically happens when we
     * reconnect and there are pending messages.
     * @param content - The content of the original message.
     * @param localOpMetadata - The local metadata associated with the original message.
     */
    private reSubmit(type: ContainerMessageType, content: any, localOpMetadata: unknown) {
        switch (type) {
            case ContainerMessageType.FluidDataStoreOp:
                // For Operations, call resubmitDataStoreOp which will find the right store
                // and trigger resubmission on it.
                this.resubmitDataStoreOp(content, localOpMetadata);
                break;
            case ContainerMessageType.Attach:
                this.submit(type, content, localOpMetadata);
                break;
            case ContainerMessageType.ChunkedOp:
                throw new Error(`chunkedOp not expected here`);
            default:
                unreachableCase(type, `Unknown ContainerMessageType: ${type}`);
        }
    }

    private resubmitDataStoreOp(content: any, localOpMetadata: unknown) {
        const envelope = content as IEnvelope;
        const context = this.getContext(envelope.address);
        assert(context, "There should be a store context for the op");
        context.reSubmit(envelope.contents, localOpMetadata);
    }

    private subscribeToLeadership() {
        if (this.context.clientDetails.capabilities.interactive) {
            this.getScheduler().then((scheduler) => {
                const LeaderTaskId = "leader";

                // Each client expresses interest to be a leader.
                // eslint-disable-next-line @typescript-eslint/no-floating-promises
                scheduler.pick(LeaderTaskId, async () => {
                    assert(!this._leader);
                    this.updateLeader(true);
                });

                scheduler.on("lost", (key) => {
                    if (key === LeaderTaskId) {
                        assert(this._leader);
                        this._leader = false;
                        this.updateLeader(false);
                    }
                });
            }).catch((err) => {
                this.closeFn(CreateContainerError(err));
            });

            this.context.quorum.on("removeMember", (clientId: string) => {
                if (this.leader) {
                    this.runTaskAnalyzer();
                }
            });
        }
    }

    public async getTaskManager(): Promise<ITaskManager> {
        return requestFluidObject<ITaskManager>(
            await this.getDataStore(schedulerId, true),
            "");
    }

    public async getScheduler(): Promise<IAgentScheduler> {
        const taskManager = await this.getTaskManager();
        return taskManager.IAgentScheduler;
    }

    private updateLeader(leadership: boolean) {
        this._leader = leadership;
        if (this.leader) {
            assert(this.clientId === undefined || this.connected && this.deltaManager && this.deltaManager.active);
            this.emit("leader");
        } else {
            this.emit("notleader");
        }

        for (const [, context] of this.contexts) {
            context.updateLeader(this.leader);
        }

        if (this.leader) {
            this.runTaskAnalyzer();
        }
    }

    /**
     * On a client joining/departure, decide whether this client is the new leader.
     * If so, calculate if there are any unhandled tasks for browsers and remote agents.
     * Emit local help message for this browser and submits a remote help message for agents.
     */
    private runTaskAnalyzer() {
        // Analyze the current state and ask for local and remote help separately.
        // If called for detached container, the clientId would not be assigned and it is disconnected. In this
        // case, all tasks are run by the detached container. Called only if a leader. If we have a clientId,
        // then we should be connected as leadership is lost on losing connection.
        const helpTasks = this.clientId === undefined ?
            { browser: this.tasks, robot: [] } :
            analyzeTasks(this.clientId, this.getQuorum().getMembers(), this.tasks);

        if (helpTasks && (helpTasks.browser.length > 0 || helpTasks.robot.length > 0)) {
            if (helpTasks.browser.length > 0) {
                const localHelpMessage: IHelpMessage = {
                    tasks: helpTasks.browser,
                    version: this.version,   // Back-compat
                };
                debug(`Requesting local help for ${helpTasks.browser}`);
                this.emit("localHelp", localHelpMessage);
            }
            if (helpTasks.robot.length > 0) {
                const remoteHelpMessage: IHelpMessage = {
                    tasks: helpTasks.robot,
                    version: this.version,   // Back-compat
                };
                debug(`Requesting remote help for ${helpTasks.robot}`);
                this.submitSystemMessage(MessageType.RemoteHelp, remoteHelpMessage);
            }
        }
    }

    private async refreshLatestSummaryAck(
        proposalHandle: string | undefined,
        ackHandle: string,
        trackerRefSeqNum: number, // back-compat summarizerNode - remove when fully enabled
        version?: IVersion,
    ) {
        if (trackerRefSeqNum < this.summaryTracker.referenceSequenceNumber) {
            return;
        }

        this.latestSummaryAck = { proposalHandle, ackHandle };

        // back-compat summarizerNode - remove all summary trackers when fully enabled
        this.summaryTracker.refreshLatestSummary(trackerRefSeqNum);

        if (this.summarizerNode.enabled) {
            const getSnapshot = async () => {
                const perfEvent = PerformanceEvent.start(this.logger, {
                    eventName: "RefreshLatestSummaryGetSnapshot",
                    hasVersion: !!version, // expected in this case
                });
                const stats: { getVersionDuration?: number; getSnapshotDuration?: number } = {};
                let snapshot: ISnapshotTree | undefined;
                try {
                    const trace = Trace.start();

                    const versionToUse = version ?? await this.getVersionFromStorage(ackHandle);
                    stats.getVersionDuration = trace.trace().duration;

                    snapshot = await this.getSnapshotFromStorage(versionToUse);
                    stats.getSnapshotDuration = trace.trace().duration;
                } catch (error) {
                    perfEvent.cancel(stats, error);
                    throw error;
                }

                perfEvent.end(stats);
                return snapshot;
            };

            await this.summarizerNode.node.refreshLatestSummary(
                proposalHandle,
                getSnapshot,
                async <T>(id: string) => readAndParse<T>(this.storage, id),
            );
        }
    }

    private async getVersionFromStorage(versionId: string): Promise<IVersion> {
        const versions = await this.storage.getVersions(versionId, 1);
        assert(versions && versions[0], "Failed to get version from storage");
        return versions[0];
    }

    private async getSnapshotFromStorage(version: IVersion): Promise<ISnapshotTree> {
        const snapshot = await this.storage.getSnapshotTree(version);
        assert(snapshot, "Failed to get snapshot from storage");
        return snapshot;
    }
}<|MERGE_RESOLUTION|>--- conflicted
+++ resolved
@@ -99,18 +99,13 @@
     requestFluidObject,
 } from "@fluidframework/runtime-utils";
 import { v4 as uuid } from "uuid";
-<<<<<<< HEAD
-import { FluidDataStoreContext, LocalFluidDataStoreContext, RemotedFluidDataStoreContext } from "./dataStoreContext";
-import { ContainerFluidHandleContext } from "./containerHandleContext";
-=======
 import {
     FluidDataStoreContext,
     LocalFluidDataStoreContext,
     RemotedFluidDataStoreContext,
     createAttributesBlob,
 } from "./dataStoreContext";
-import { FluidHandleContext } from "./dataStoreHandleContext";
->>>>>>> c1bfe2f7
+import { ContainerFluidHandleContext } from "./containerHandleContext";
 import { FluidDataStoreRegistry } from "./dataStoreRegistry";
 import { debug } from "./debug";
 import { ISummarizerRuntime, Summarizer } from "./summarizer";
@@ -1350,13 +1345,8 @@
 
     private isContainerMessageDirtyable(type: ContainerMessageType, contents: any) {
         if (type === ContainerMessageType.Attach) {
-<<<<<<< HEAD
-            const attachMessage = contents as IAttachMessage;
+            const attachMessage = contents as InboundAttachMessage;
             if (attachMessage.id === schedulerId) {
-=======
-            const attachMessage = contents as InboundAttachMessage;
-            if (attachMessage.id === SchedulerType) {
->>>>>>> c1bfe2f7
                 return false;
             }
         } else if (type === ContainerMessageType.FluidDataStoreOp) {
