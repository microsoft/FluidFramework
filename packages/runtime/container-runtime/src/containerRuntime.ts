/*!
 * Copyright (c) Microsoft Corporation. All rights reserved.
 * Licensed under the MIT License.
 */

import { EventEmitter } from "events";
import { TaskManagerFactory } from "@fluidframework/agent-scheduler";
import { ITelemetryLogger } from "@fluidframework/common-definitions";
import {
    IFluidObject,
    IFluidRouter,
    IFluidHandleContext,
    IFluidSerializer,
    IRequest,
    IResponse,
    IFluidHandle,
} from "@fluidframework/core-interfaces";
import {
    IAudience,
    IFluidTokenProvider,
    IContainerContext,
    IDeltaManager,
    IDeltaSender,
    ILoader,
    IRuntime,
    IRuntimeState,
    ContainerWarning,
    ICriticalContainerError,
    AttachState,
} from "@fluidframework/container-definitions";
import {
    IContainerRuntime,
    IContainerRuntimeDirtyable,
    IContainerRuntimeEvents,
} from "@fluidframework/container-runtime-definitions";
import {
    assert,
    Deferred,
    Trace,
    TypedEventEmitter,
    unreachableCase,
} from "@fluidframework/common-utils";
import {
    ChildLogger,
    raiseConnectedEvent,
    PerformanceEvent,
} from "@fluidframework/telemetry-utils";
import { IDocumentStorageService, ISummaryContext } from "@fluidframework/driver-definitions";
import {
    readAndParse,
    readAndParseFromBlobs,
} from "@fluidframework/driver-utils";
import { CreateContainerError } from "@fluidframework/container-utils";
import { runGarbageCollection } from "@fluidframework/garbage-collector";
import {
    BlobTreeEntry,
} from "@fluidframework/protocol-base";
import {
    IClientDetails,
    IDocumentMessage,
    IHelpMessage,
    IQuorum,
    ISequencedDocumentMessage,
    ISignalMessage,
    ISnapshotTree,
    ISummaryConfiguration,
    ISummaryContent,
    ISummaryTree,
    ITree,
    MessageType,
    IVersion,
    SummaryType,
} from "@fluidframework/protocol-definitions";
import {
    FlushMode,
    InboundAttachMessage,
    IFluidDataStoreContext,
    IFluidDataStoreContextDetached,
    IFluidDataStoreRegistry,
    IFluidDataStoreChannel,
    IGCData,
    IEnvelope,
    IInboundSignalMessage,
    ISignalEnvelop,
    NamedFluidDataStoreRegistryEntries,
    ISummaryStats,
    ISummaryTreeWithStats,
    ISummarizeInternalResult,
    IAgentScheduler,
    ITaskManager,
    IChannelSummarizeResult,
    CreateChildSummarizerNodeParam,
    SummarizeInternalFn,
} from "@fluidframework/runtime-definitions";
import {
    addBlobToSummary,
    addTreeToSummary,
    convertToSummaryTree,
    createRootSummarizerNodeWithGC,
    FluidSerializer,
    IRootSummarizerNodeWithGC,
    requestFluidObject,
    RequestParser,
} from "@fluidframework/runtime-utils";
import { v4 as uuid } from "uuid";
import { ContainerFluidHandleContext } from "./containerHandleContext";
import { FluidDataStoreRegistry } from "./dataStoreRegistry";
import { debug } from "./debug";
import { ISummarizerRuntime, ISummarizerInternalsProvider, Summarizer } from "./summarizer";
import { SummaryManager } from "./summaryManager";
import { analyzeTasks } from "./taskAnalyzer";
import { DeltaScheduler } from "./deltaScheduler";
import { ReportOpPerfTelemetry } from "./connectionTelemetry";
import { SummaryCollection } from "./summaryCollection";
import { PendingStateManager } from "./pendingStateManager";
import { pkgVersion } from "./packageVersion";
import { BlobManager } from "./blobManager";
import { DataStores } from "./dataStores";

const chunksBlobName = ".chunks";
const blobsTreeName = ".blobs";
export const nonDataStorePaths = [".protocol", ".logTail", ".serviceProtocol", blobsTreeName];

export enum ContainerMessageType {
    // An op to be delivered to store
    FluidDataStoreOp = "component",

    // Creates a new store
    Attach = "attach",

    // Chunked operation.
    ChunkedOp = "chunkedOp",

    BlobAttach = "blobAttach",
}

export interface IChunkedOp {
    chunkId: number;

    totalChunks: number;

    contents: string;

    originalType: MessageType | ContainerMessageType;
}

export interface ContainerRuntimeMessage {
    contents: any;
    type: ContainerMessageType;
}

export interface IPreviousState {
    summaryCollection?: SummaryCollection,
    reload?: boolean,

    // only one (or zero) of these will be defined. the summarizing Summarizer will resolve the deferred promise, and
    // the SummaryManager that spawned it will have that deferred's promise
    nextSummarizerP?: Promise<Summarizer>,
    nextSummarizerD?: Deferred<Summarizer>,
}

export interface IGeneratedSummaryData {
    readonly summaryStats: ISummaryStats;
    readonly generateDuration?: number;
}

export interface IUploadedSummaryData {
    readonly handle: string;
    readonly uploadDuration?: number;
}

export interface IUnsubmittedSummaryData extends Partial<IGeneratedSummaryData>, Partial<IUploadedSummaryData> {
    readonly referenceSequenceNumber: number;
    readonly submitted: false;
    readonly reason: "disconnected";
}

export interface ISubmittedSummaryData extends IGeneratedSummaryData, IUploadedSummaryData {
    readonly referenceSequenceNumber: number;
    readonly submitted: true;
    readonly clientSequenceNumber: number;
    readonly submitOpDuration?: number;
}

export type GenerateSummaryData = IUnsubmittedSummaryData | ISubmittedSummaryData;

// Consider idle 5s of no activity. And snapshot if a minute has gone by with no snapshot.
const IdleDetectionTime = 5000;

const DefaultSummaryConfiguration: ISummaryConfiguration = {
    idleTime: IdleDetectionTime,

    maxTime: IdleDetectionTime * 12,

    // Snapshot if 1000 ops received since last snapshot.
    maxOps: 1000,

    // Wait 2 minutes for summary ack
    maxAckWaitTime: 120000,
};

/**
 * Options for container runtime.
 */
export interface IContainerRuntimeOptions {
    // Flag that will generate summaries if connected to a service that supports them.
    // This defaults to true and must be explicitly set to false to disable.
    generateSummaries?: boolean;

    // Experimental flag that will execute tasks in web worker if connected to a service that supports them.
    enableWorker?: boolean;

    // Delay before first attempt to spawn summarizing container
    initialSummarizerDelayMs?: number;

    // Flag that enables running garbage collection to delete unused Fluid objects.
    runGC?: boolean;
}

interface IRuntimeMessageMetadata {
    batch?: boolean;
}

export function isRuntimeMessage(message: ISequencedDocumentMessage): boolean {
    switch (message.type) {
        case ContainerMessageType.FluidDataStoreOp:
        case ContainerMessageType.ChunkedOp:
        case ContainerMessageType.Attach:
        case ContainerMessageType.BlobAttach:
        case MessageType.Operation:
            return true;
        default:
            return false;
    }
}

export function unpackRuntimeMessage(message: ISequencedDocumentMessage) {
    if (message.type === MessageType.Operation) {
        // legacy op format?
        if (message.contents.address !== undefined && message.contents.type === undefined) {
            message.type = ContainerMessageType.FluidDataStoreOp;
        } else {
            // new format
            const innerContents = message.contents as ContainerRuntimeMessage;
            assert(innerContents.type !== undefined);
            message.type = innerContents.type;
            message.contents = innerContents.contents;
        }
        assert(isRuntimeMessage(message));
    } else {
        // Legacy format, but it's already "unpacked",
        // i.e. message.type is actually ContainerMessageType.
        // Nothing to do in such case.
    }
    return message;
}

export class ScheduleManager {
    private readonly deltaScheduler: DeltaScheduler;
    private pauseSequenceNumber: number | undefined;
    private pauseClientId: string | undefined;
    private localPaused = false;
    private batchClientId: string | undefined;

    constructor(
        private readonly deltaManager: IDeltaManager<ISequencedDocumentMessage, IDocumentMessage>,
        private readonly emitter: EventEmitter,
        private readonly logger: ITelemetryLogger,
    ) {
        this.deltaScheduler = new DeltaScheduler(
            this.deltaManager,
            ChildLogger.create(this.logger, "DeltaScheduler"),
        );

        // Listen for delta manager sends and add batch metadata to messages
        this.deltaManager.on("prepareSend", (messages: IDocumentMessage[]) => {
            if (messages.length === 0) {
                return;
            }

            // First message will have the batch flag set to true if doing a batched send
            const firstMessageMetadata = messages[0].metadata as IRuntimeMessageMetadata;
            if (!firstMessageMetadata || !firstMessageMetadata.batch) {
                return;
            }

            // If the batch contains only a single op, clear the batch flag.
            if (messages.length === 1) {
                delete firstMessageMetadata.batch;
                return;
            }

            // Set the batch flag to false on the last message to indicate the end of the send batch
            const lastMessage = messages[messages.length - 1];
            lastMessage.metadata = { ...lastMessage.metadata, batch: false };
        });

        // Listen for updates and peek at the inbound
        this.deltaManager.inbound.on(
            "push",
            (message: ISequencedDocumentMessage) => {
                this.trackPending(message);
                this.updatePauseState(message.sequenceNumber);
            });

        const allPending = this.deltaManager.inbound.toArray();
        for (const pending of allPending) {
            this.trackPending(pending);
        }

        // Based on track pending update the pause state
        this.updatePauseState(this.deltaManager.lastSequenceNumber);
    }

    public beginOperation(message: ISequencedDocumentMessage) {
        if (this.batchClientId !== message.clientId) {
            // As a back stop for any bugs marking the end of a batch - if the client ID flipped, we
            // consider the previous batch over.
            if (this.batchClientId) {
                this.emitter.emit("batchEnd", "Did not receive real batchEnd message", undefined);
                this.deltaScheduler.batchEnd();

                this.logger.sendTelemetryEvent({
                    eventName: "BatchEndNotReceived",
                    clientId: this.batchClientId,
                    sequenceNumber: message.sequenceNumber,
                });
            }

            // This could be the beginning of a new batch or an individual message.
            this.emitter.emit("batchBegin", message);
            this.deltaScheduler.batchBegin();

            const batch = (message?.metadata as IRuntimeMessageMetadata)?.batch;
            if (batch) {
                this.batchClientId = message.clientId;
            } else {
                this.batchClientId = undefined;
            }
        }
    }

    public endOperation(error: any | undefined, message: ISequencedDocumentMessage) {
        if (error) {
            this.batchClientId = undefined;
            this.emitter.emit("batchEnd", error, message);
            this.deltaScheduler.batchEnd();
            return;
        }

        this.updatePauseState(message.sequenceNumber);

        const batch = (message?.metadata as IRuntimeMessageMetadata)?.batch;
        // If no batchClientId has been set then we're in an individual batch. Else, if we get
        // batch end metadata, this is end of the current batch.
        if (!this.batchClientId || batch === false) {
            this.batchClientId = undefined;
            this.emitter.emit("batchEnd", undefined, message);
            this.deltaScheduler.batchEnd();
            return;
        }
    }

    private setPaused(localPaused: boolean) {
        // Return early if no change in value
        if (this.localPaused === localPaused) {
            return;
        }

        this.localPaused = localPaused;
        if (localPaused) {
            // eslint-disable-next-line @typescript-eslint/no-floating-promises
            this.deltaManager.inbound.systemPause();
        } else {
            this.deltaManager.inbound.systemResume();
        }
    }

    private updatePauseState(sequenceNumber: number) {
        // If the inbound queue is ever empty we pause it and wait for new events
        if (this.deltaManager.inbound.length === 0) {
            this.setPaused(true);
            return;
        }

        // If no message has caused the pause flag to be set, or the next message up is not the one we need to pause at
        // then we simply continue processing
        if (!this.pauseSequenceNumber || sequenceNumber + 1 < this.pauseSequenceNumber) {
            this.setPaused(false);
        } else {
            // Otherwise the next message requires us to pause
            this.setPaused(true);
        }
    }

    private trackPending(message: ISequencedDocumentMessage) {
        const metadata = message.metadata as IRuntimeMessageMetadata | undefined;

        // Protocol messages are never part of a runtime batch of messages
        if (!isRuntimeMessage(message)) {
            this.pauseSequenceNumber = undefined;
            this.pauseClientId = undefined;
            return;
        }

        const batchMetadata = metadata ? metadata.batch : undefined;

        // If the client ID changes then we can move the pause point. If it stayed the same then we need to check.
        if (this.pauseClientId === message.clientId) {
            if (batchMetadata !== undefined) {
                // If batchMetadata is not undefined then if it's true we've begun a new batch - if false we've ended
                // the previous one
                this.pauseSequenceNumber = batchMetadata ? message.sequenceNumber : undefined;
                this.pauseClientId = batchMetadata ? this.pauseClientId : undefined;
            }
        } else {
            // We check the batch flag for the new clientID - if true we pause otherwise we reset the tracking data
            this.pauseSequenceNumber = batchMetadata ? message.sequenceNumber : undefined;
            this.pauseClientId = batchMetadata ? message.clientId : undefined;
        }
    }
}

export const taskSchedulerId = "_scheduler";

// Wraps the provided list of packages and augments with some system level services.
class ContainerRuntimeDataStoreRegistry extends FluidDataStoreRegistry {
    constructor(namedEntries: NamedFluidDataStoreRegistryEntries) {
        super([
            ...namedEntries,
            TaskManagerFactory.registryEntry,
        ]);
    }
}

/**
 * Represents the runtime of the container. Contains helper functions/state of the container.
 * It will define the store level mappings.
 */
export class ContainerRuntime extends TypedEventEmitter<IContainerRuntimeEvents>
    implements
        IContainerRuntime,
        IContainerRuntimeDirtyable,
        IRuntime,
        ISummarizerRuntime,
        ISummarizerInternalsProvider
{
    public get IContainerRuntime() { return this; }
    public get IContainerRuntimeDirtyable() { return this; }
    public get IFluidRouter() { return this; }

    // 0.24 back-compat attachingBeforeSummary
    public readonly runtimeVersion = pkgVersion;

    /**
     * Load the stores from a snapshot and returns the runtime.
     * @param context - Context of the container.
     * @param registry - Mapping to the stores.
     * @param requestHandlers - Request handlers for the container runtime
     * @param runtimeOptions - Additional options to be passed to the runtime
     */
    public static async load(
        context: IContainerContext,
        registryEntries: NamedFluidDataStoreRegistryEntries,
        requestHandler?: (request: IRequest, runtime: IContainerRuntime) => Promise<IResponse>,
        runtimeOptions?: IContainerRuntimeOptions,
        containerScope: IFluidObject = context.scope,
    ): Promise<ContainerRuntime> {
        // Back-compat: <= 0.18 loader
        if (context.deltaManager.lastSequenceNumber === undefined) {
            Object.defineProperty(context.deltaManager, "lastSequenceNumber", {
                // eslint-disable-next-line @typescript-eslint/no-unsafe-return
                get: () => (context.deltaManager as any).referenceSequenceNumber,
            });
        }

        const registry = new ContainerRuntimeDataStoreRegistry(registryEntries);

        const chunkId = context.baseSnapshot?.blobs[chunksBlobName];
        const chunks = context.baseSnapshot && chunkId ? context.storage ?
            await readAndParse<[string, string[]][]>(context.storage, chunkId) :
            readAndParseFromBlobs<[string, string[]][]>(context.baseSnapshot.blobs, chunkId) : [];

        const runtime = new ContainerRuntime(
            context,
            registry,
            chunks,
            runtimeOptions,
            containerScope,
            requestHandler);

        // Create all internal data stores if not already existing on storage or loaded a detached
        // container from snapshot(ex. draft mode).
        if (!context.existing) {
            await runtime.createRootDataStore(TaskManagerFactory.type, taskSchedulerId);
        }

        runtime.subscribeToLeadership();

        return runtime;
    }

    public get id(): string {
        return this.context.id;
    }

    public get existing(): boolean {
        // eslint-disable-next-line @typescript-eslint/no-non-null-assertion
        return this.context.existing!;
    }

    public get options(): any {
        // eslint-disable-next-line @typescript-eslint/no-unsafe-return
        return this.context.options;
    }

    public get clientId(): string | undefined {
        return this.context.clientId;
    }

    public get clientDetails(): IClientDetails {
        return this.context.clientDetails;
    }

    public get deltaManager(): IDeltaManager<ISequencedDocumentMessage, IDocumentMessage> {
        return this.context.deltaManager;
    }

    public get storage(): IDocumentStorageService {
        // eslint-disable-next-line @typescript-eslint/no-non-null-assertion
        return this.context.storage!;
    }

    public get branch(): string {
        return this.context.branch;
    }

    public get snapshotFn(): (message: string) => Promise<void> {
        return this.context.snapshotFn;
    }

    public get reSubmitFn(): (
        type: ContainerMessageType,
        content: any,
        localOpMetadata: unknown,
        opMetadata: Record<string, unknown> | undefined,
    ) => void {
        // eslint-disable-next-line @typescript-eslint/unbound-method
        return this.reSubmit;
    }

    public get closeFn(): (error?: ICriticalContainerError) => void {
        return this.context.closeFn;
    }

    public get loader(): ILoader {
        return this.context.loader;
    }

    public get flushMode(): FlushMode {
        return this._flushMode;
    }

    public get scope(): IFluidObject {
        return this.containerScope;
    }

    public get IFluidDataStoreRegistry(): IFluidDataStoreRegistry {
        return this.registry;
    }

    public get attachState(): AttachState {
        if (this.context.attachState !== undefined) {
            return this.context.attachState;
        }
        // 0.21 back-compat isAttached
        return (this.context as any).isAttached() ? AttachState.Attached : AttachState.Detached;
    }

    public nextSummarizerP?: Promise<Summarizer>;
    public nextSummarizerD?: Deferred<Summarizer>;

    // Back compat: 0.28, can be removed in 0.29
    public readonly IFluidSerializer: IFluidSerializer;

    public readonly IFluidHandleContext: IFluidHandleContext;

    // internal logger for ContainerRuntime
    private readonly _logger: ITelemetryLogger;
    // publicly visible logger, to be used by stores, summarize, etc.
    public readonly logger: ITelemetryLogger;
    public readonly previousState: IPreviousState;
    private readonly summaryManager: SummaryManager;
    private latestSummaryAck: ISummaryContext;

    private readonly summarizerNode: IRootSummarizerNodeWithGC;

    private tasks: string[] = [];

    // Back-compat: version decides between loading document and chaincode.
    private version: string | undefined;

    private _flushMode = FlushMode.Automatic;
    private needsFlush = false;
    private flushTrigger = false;

    // Always matched IAgentScheduler.leader property
    private _leader = false;

    private _connected: boolean;

    public get connected(): boolean {
        return this._connected;
    }

    public get leader(): boolean {
        return this._leader;
    }

    public get summarizerClientId(): string | undefined {
        return this.summaryManager.summarizer;
    }

    private get summaryConfiguration() {
        return this.context.serviceConfiguration
            ? { ...DefaultSummaryConfiguration, ...this.context.serviceConfiguration.summary }
            : DefaultSummaryConfiguration;
    }

    private _disposed = false;
    public get disposed() { return this._disposed; }

    private dirtyDocument = false;
    private emitDirtyDocumentEvent = true;
    private readonly summarizer: Summarizer;
    private readonly deltaSender: IDeltaSender | undefined;
    private readonly scheduleManager: ScheduleManager;
    private readonly blobManager: BlobManager;
    private readonly pendingStateManager: PendingStateManager;

    // Local copy of incomplete received chunks.
    private readonly chunkMap: Map<string, string[]>;

    private readonly dataStores: DataStores;

    private constructor(
        private readonly context: IContainerContext,
        private readonly registry: IFluidDataStoreRegistry,
        chunks: [string, string[]][],
        private readonly runtimeOptions: IContainerRuntimeOptions = {
            generateSummaries: true,
            enableWorker: false,
            runGC: true,
        },
        private readonly containerScope: IFluidObject,
        private readonly requestHandler?: (request: IRequest, runtime: IContainerRuntime) => Promise<IResponse>,
    ) {
        super();

        this._connected = this.context.connected;
        this.chunkMap = new Map<string, string[]>(chunks);

        this.IFluidHandleContext = new ContainerFluidHandleContext("", this);
        this.IFluidSerializer = new FluidSerializer(this.IFluidHandleContext);

        this.logger = ChildLogger.create(context.logger, undefined, {
            runtimeVersion: pkgVersion,
        });

        this._logger = ChildLogger.create(this.logger, "ContainerRuntime");

        this.latestSummaryAck = {
            proposalHandle: undefined,
            ackHandle: this.context.getLoadedFromVersion()?.id,
        };

        const loadedFromSequenceNumber = this.deltaManager.initialSequenceNumber;
        this.summarizerNode = createRootSummarizerNodeWithGC(
            this.logger,
            // Summarize function to call when summarize is called. Summarizer node always tracks summary state.
            async (fullTree: boolean, trackState: boolean) => this.summarizeInternal(fullTree, trackState),
            // Latest change sequence number, no changes since summary applied yet
            loadedFromSequenceNumber,
            // Summary reference sequence number, undefined if no summary yet
            context.baseSnapshot ? loadedFromSequenceNumber : undefined,
            {
                // Must set to false to prevent sending summary handle which would be pointing to
                // a summary with an older protocol state.
                canReuseHandle: false,
                // Must set to true to throw on any data stores failure that was too severe to be handled.
                // We also are not decoding the base summaries at the root.
                throwOnFailure: true,
            },
        );

        this.dataStores = new DataStores(
            context.baseSnapshot,
            this,
            (attachMsg) => this.submit(ContainerMessageType.Attach, attachMsg),
            (id: string, createParam: CreateChildSummarizerNodeParam) => (
                    summarizeInternal: SummarizeInternalFn,
                    getGCDataFn: () => Promise<IGCData>,
                    getInitialGCDataFn: () => Promise<IGCData | undefined>,
                ) => this.summarizerNode.createChild(
                    summarizeInternal,
                    id,
                    createParam,
                    undefined,
                    getGCDataFn,
                    getInitialGCDataFn,
                ),
            this._logger);

        this.blobManager = new BlobManager(
            this.IFluidHandleContext,
            () => this.storage,
            (blobId) => this.submit(ContainerMessageType.BlobAttach, undefined, undefined, { blobId }),
        );
        this.blobManager.load(context.baseSnapshot?.trees[blobsTreeName]);

        this.scheduleManager = new ScheduleManager(
            context.deltaManager,
            this,
            ChildLogger.create(this.logger, "ScheduleManager"),
        );

        this.deltaSender = this.deltaManager;

        this.pendingStateManager = new PendingStateManager(this, context.pendingOps);

        this.context.quorum.on("removeMember", (clientId: string) => {
            this.clearPartialChunks(clientId);
        });

        this.context.quorum.on("addProposal", (proposal) => {
            if (proposal.key === "code" || proposal.key === "code2") {
                this.emit("codeDetailsProposed", proposal.value, proposal);
            }
        });

        if (this.context.previousRuntimeState === undefined || this.context.previousRuntimeState.state === undefined) {
            this.previousState = {};
        } else {
            this.previousState = this.context.previousRuntimeState.state as IPreviousState;
        }

        // We always create the summarizer in the case that we are asked to generate summaries. But this may
        // want to be on demand instead.
        // Don't use optimizations when generating summaries with a document loaded using snapshots.
        // This will ensure we correctly convert old documents.
        this.summarizer = new Summarizer(
            "/_summarizer",
            this /* ISummarizerRuntime */,
            () => this.summaryConfiguration,
            this /* ISummarizerInternalsProvider */,
            this.IFluidHandleContext,
            this.previousState.summaryCollection);

        // Create the SummaryManager and mark the initial state
        this.summaryManager = new SummaryManager(
            context,
            this.runtimeOptions.generateSummaries !== false,
            !!this.runtimeOptions.enableWorker,
            this.logger,
            (summarizer) => { this.nextSummarizerP = summarizer; },
            this.previousState.nextSummarizerP,
            !!this.previousState.reload,
            this.runtimeOptions.initialSummarizerDelayMs);

        if (this.connected) {
            // eslint-disable-next-line @typescript-eslint/no-non-null-assertion
            this.summaryManager.setConnected(this.context.clientId!);
        }

        this.deltaManager.on("readonly", (readonly: boolean) => {
            // we accumulate ops while being in read-only state.
            // once user gets write permissions and we have active connection, flush all pending ops.
            assert(readonly === this.deltaManager.readonly, "inconsistent readonly property/event state");

            // We need to be very careful with when we (re)send pending ops, to ensure that we only send ops
            // when we either never send an op, or attempted to send it but we know for sure it was not
            // sequenced by server and will never be sequenced (i.e. was lost)
            // For loss of connection, we wait for our own "join" op and use it a a barrier to know all the
            // ops that made it from previous connection, before switching clientId and raising "connected" event
            // But with read-only permissions, if we transition between read-only and r/w states while on same
            // connection, then we have no good signal to tell us when it's safe to send ops we accumulated while
            // being in read-only state.
            // For that reason, we support getting to read-only state only when disconnected. This ensures that we
            // can rely on same safety mechanism and resend ops only when we establish new connection.
            // This is applicable for read-only permissions (event is raised before connection is properly registered),
            // but it's an extra requirement for Container.forceReadonly() API
            assert(!readonly || !this.connected, "Unsafe to transition to read-only state!");

            this.replayPendingStates();
        });

        ReportOpPerfTelemetry(this.context.clientId, this.deltaManager, this.logger);
    }

    public dispose(error?: Error): void {
        if (this._disposed) {
            return;
        }
        this._disposed = true;

        this.logger.sendTelemetryEvent({
            eventName: "ContainerRuntimeDisposed",
            category: "generic",
            isDirty: this.isDocumentDirty(),
            lastSequenceNumber: this.deltaManager.lastSequenceNumber,
            attachState: this.attachState,
            message: error?.message,
        });

        this.summaryManager.dispose();
        this.summarizer.dispose();

        this.dataStores.dispose();

        this.emit("dispose");
        this.removeAllListeners();
    }

    public get IFluidTokenProvider() {
        if (this.options && this.options.intelligence) {
            // eslint-disable-next-line @typescript-eslint/consistent-type-assertions
            return {
                intelligence: this.options.intelligence,
            } as IFluidTokenProvider;
        }
        return undefined;
    }

    public get IFluidConfiguration() {
        return this.context.configuration;
    }

    /**
     * Notifies this object about the request made to the container.
     * @param request - Request made to the handler.
     */
    public async request(request: IRequest): Promise<IResponse> {
        const parser = RequestParser.create(request);
        const id = parser.pathParts[0];

        if (id === "_summarizer" && parser.pathParts.length === 1) {
            return {
                status: 200,
                mimeType: "fluid/object",
                value: this.summarizer,
            };
        }
        if (this.requestHandler !== undefined) {
            return this.requestHandler(parser, this);
        }

        return {
            status: 404,
            mimeType: "text/plain",
            value: "resource not found",
        };
    }

    /**
     * Resolves URI representing handle
     * @param request - Request made to the handler.
     */
    public async resolveHandle(request: IRequest): Promise<IResponse> {
        const requestParser = RequestParser.create(request);
        const id = requestParser.pathParts[0];

        if (id === "_channels") {
            return this.resolveHandle(requestParser.createSubRequest(1));
        }

        if (id === BlobManager.basePath && requestParser.isLeaf(2)) {
            const handle = await this.blobManager.getBlob(requestParser.pathParts[1]);
            if (handle) {
                return {
                    status: 200,
                    mimeType: "fluid/object",
                    value: handle.get(),
                };
            } else {
                return {
                    status: 404,
                    mimeType: "text/plain",
                    value: "blob not found",
                };
            }
        } else if (requestParser.pathParts.length > 0) {
            const wait =
                typeof request.headers?.wait === "boolean" ? request.headers.wait : undefined;

            const dataStore = await this.getDataStore(id, wait);
            const subRequest = requestParser.createSubRequest(1);
            // We always expect createSubRequest to include a leading slash, but asserting here to protect against
            // unintentionally modifying the url if that changes.
            assert(subRequest.url.startsWith("/"), "Expected createSubRequest url to include a leading slash");
            subRequest.url = subRequest.url.slice(1);
            return dataStore.IFluidRouter.request(subRequest);
        }

        return {
            status: 404,
            mimeType: "text/plain",
            value: "resource not found",
        };
    }

    /**
     * Notifies this object to take the snapshot of the container.
     * @deprecated - Use summarize to get summary of the container runtime.
     */
    public async snapshot(): Promise<ITree> {
        const root: ITree = { entries: await this.dataStores.snapshot(), id: null };

        if (this.chunkMap.size > 0) {
            root.entries.push(new BlobTreeEntry(chunksBlobName, JSON.stringify([...this.chunkMap])));
        }

        return root;
    }

    private addContainerBlobsToSummary(summaryTree: ISummaryTreeWithStats) {
        if (this.chunkMap.size > 0) {
            const content = JSON.stringify([...this.chunkMap]);
            addBlobToSummary(summaryTree, chunksBlobName, content);
        }
        const blobsTree = convertToSummaryTree(this.blobManager.snapshot(), false);
        addTreeToSummary(summaryTree, blobsTreeName, blobsTree);
    }

    public async requestSnapshot(tagMessage: string): Promise<void> {
        return this.context.requestSnapshot(tagMessage);
    }

    public async stop(): Promise<IRuntimeState> {
        this.verifyNotClosed();

        const snapshot = await this.snapshot();
        const state: IPreviousState = {
            reload: true,
            summaryCollection: this.summarizer.summaryCollection,
            nextSummarizerP: this.nextSummarizerP,
            nextSummarizerD: this.nextSummarizerD,
        };

        this.dispose(new Error("ContainerRuntimeStopped"));

        return { snapshot, state };
    }

    private replayPendingStates() {
        // We need to be able to send ops to replay states
        if (!this.canSendOps()) { return; }

        // We need to temporary clear the dirty flags and disable
        // dirty state change events to detect whether replaying ops
        // has any effect.

        // Save the old state, reset to false, disable event emit
        const oldState = this.dirtyDocument;
        this.dirtyDocument = false;
        this.emitDirtyDocumentEvent = false;

        // replay the ops
        this.pendingStateManager.replayPendingStates();

        // Save the new start and restore the old state, re-enable event emit
        const newState = this.dirtyDocument;
        this.dirtyDocument = oldState;
        this.emitDirtyDocumentEvent = true;

        // Officially transition from the old state to the new state.
        this.updateDocumentDirtyState(newState);
    }

    public setConnectionState(connected: boolean, clientId?: string) {
        this.verifyNotClosed();

        // There might be no change of state due to Container calling this API after loading runtime.
        const changeOfState = this._connected !== connected;
        this._connected = connected;

        if (changeOfState) {
            this.pendingStateManager.replayInitialStates();
            this.replayPendingStates();
        }

        this.dataStores.setConnectionState(connected, clientId);

        raiseConnectedEvent(this._logger, this, connected, clientId);

        if (connected) {
            assert(!!clientId);
            this.summaryManager.setConnected(clientId);
        } else {
            this.summaryManager.setDisconnected();
        }
    }

    public process(messageArg: ISequencedDocumentMessage, local: boolean) {
        this.verifyNotClosed();

        // If it's not message for runtime, bail out right away.
        if (!isRuntimeMessage(messageArg)) {
            return;
        }

        // Do shallow copy of message, as methods below will modify it.
        // There might be multiple container instances receiving same message
        // We do not need to make deep copy, as each layer will just replace message.content itself,
        // but would not modify contents details
        let message = { ...messageArg };

        let error: any | undefined;

        // Surround the actual processing of the operation with messages to the schedule manager indicating
        // the beginning and end. This allows it to emit appropriate events and/or pause the processing of new
        // messages once a batch has been fully processed.
        this.scheduleManager.beginOperation(message);

        try {
            message = unpackRuntimeMessage(message);

            // Chunk processing must come first given that we will transform the message to the unchunked version
            // once all pieces are available
            message = this.processRemoteChunkedMessage(message);

            let localMessageMetadata: unknown;
            if (local) {
                // Call the PendingStateManager to process local messages.
                // Do not process local chunked ops until all pieces are available.
                if (message.type !== ContainerMessageType.ChunkedOp) {
                    localMessageMetadata = this.pendingStateManager.processPendingLocalMessage(message);
                }

                // If there are no more pending messages after processing a local message,
                // the document is no longer dirty.
                if (!this.pendingStateManager.hasPendingMessages()) {
                    this.updateDocumentDirtyState(false);
                }
            }

            const pending = this.pendingStateManager.processRemoteMessage(message);

            switch (message.type) {
                case ContainerMessageType.Attach:
                    this.dataStores.processAttachMessage(message, local);
                    break;
                case ContainerMessageType.FluidDataStoreOp:
<<<<<<< HEAD
                    if (pending.localAck) {
                        // treat this as a local op because it's one we sent on a previous container
                        this.processFluidDataStoreOp(message, true, pending.localOpMetadata);
                    } else {
                        this.processFluidDataStoreOp(message, local, localMessageMetadata);
                    }
=======
                    this.dataStores.processFluidDataStoreOp(message, local, localMessageMetadata);
>>>>>>> de41f50b
                    break;
                case ContainerMessageType.BlobAttach:
                    assert(message?.metadata?.blobId);
                    this.blobManager.addBlobId(message.metadata.blobId);
                    break;
                default:
            }

            this.emit("op", message);
        } catch (e) {
            error = e;
            throw e;
        } finally {
            this.scheduleManager.endOperation(error, message);
        }
    }

    public processSignal(message: ISignalMessage, local: boolean) {
        const envelope = message.content as ISignalEnvelop;
        const transformed: IInboundSignalMessage = {
            clientId: message.clientId,
            content: envelope.contents.content,
            type: envelope.contents.type,
        };

        if (envelope.address === undefined) {
            // No address indicates a container signal message.
            this.emit("signal", transformed, local);
            return;
        }

        this.dataStores.processSignal(envelope.address, transformed, local);
    }

    public async getRootDataStore(id: string, wait = true): Promise<IFluidRouter> {
        return this.dataStores.getDataStore(id, wait);
    }

    protected async getDataStore(id: string, wait = true): Promise<IFluidRouter> {
        return this.dataStores.getDataStore(id, wait);
    }

    public notifyDataStoreInstantiated(context: IFluidDataStoreContext) {
        const fluidDataStorePkgName = context.packagePath[context.packagePath.length - 1];
        const registryPath =
            `/${context.packagePath.slice(0, context.packagePath.length - 1).join("/")}`;
        this.emit("fluidDataStoreInstantiated", fluidDataStorePkgName, registryPath, !context.existing);
    }

    public setFlushMode(mode: FlushMode): void {
        if (mode === this._flushMode) {
            return;
        }

        // If switching to manual mode add a warning trace indicating the underlying loader does not support
        // this feature yet. Can remove in 0.9.
        if (!this.deltaSender && mode === FlushMode.Manual) {
            debug("DeltaManager does not yet support flush modes");
            return;
        }

        // Flush any pending batches if switching back to automatic
        if (mode === FlushMode.Automatic) {
            this.flush();
        }

        this._flushMode = mode;

        // Let the PendingStateManager know that FlushMode has been updated.
        this.pendingStateManager.onFlushModeUpdated(mode);
    }

    public flush(): void {
        if (!this.deltaSender) {
            debug("DeltaManager does not yet support flush modes");
            return;
        }

        // Let the PendingStateManager know that there was an attempt to flush messages.
        // Note that this should happen before the `this.needsFlush` check below because in the scenario where we are
        // not connected, `this.needsFlush` will be false but the PendingStateManager might have pending messages and
        // hence needs to track this.
        this.pendingStateManager.onFlush();

        // If flush has already been called then exit early
        if (!this.needsFlush) {
            return;
        }

        this.needsFlush = false;
        return this.deltaSender.flush();
    }

    public orderSequentially(callback: () => void): void {
        // If flush mode is already manual we are either
        // nested in another orderSequentially, or
        // the app is flushing manually, in which
        // case this invocation doesn't own
        // flushing.
        if (this.flushMode === FlushMode.Manual) {
            callback();
        } else {
            const savedFlushMode = this.flushMode;

            this.setFlushMode(FlushMode.Manual);

            try {
                callback();
            } finally {
                this.flush();
                this.setFlushMode(savedFlushMode);
            }
        }
    }

    public async createDataStore(pkg: string | string[]): Promise<IFluidRouter> {
        return this._createDataStore(pkg, false /* isRoot */);
    }

    public async createRootDataStore(pkg: string | string[], rootDataStoreId: string): Promise<IFluidRouter> {
        const fluidDataStore = await this._createDataStore(pkg, true /* isRoot */, rootDataStoreId);
        fluidDataStore.bindToContext();
        return fluidDataStore;
    }

    public createDetachedRootDataStore(
        pkg: Readonly<string[]>,
        rootDataStoreId: string): IFluidDataStoreContextDetached
    {
        return this.dataStores.createDetachedDataStoreCore(pkg, true, rootDataStoreId);
    }

    public createDetachedDataStore(pkg: Readonly<string[]>): IFluidDataStoreContextDetached {
        return this.dataStores.createDetachedDataStoreCore(pkg, false);
    }

    public async _createDataStoreWithProps(pkg: string | string[], props?: any, id = uuid()):
        Promise<IFluidDataStoreChannel> {
        return this.dataStores._createFluidDataStoreContext(
            Array.isArray(pkg) ? pkg : [pkg], id, false /* isRoot */, props).realize();
    }

    private async _createDataStore(
        pkg: string | string[],
        isRoot: boolean,
        id = uuid(),
    ): Promise<IFluidDataStoreChannel> {
        return this.dataStores._createFluidDataStoreContext(Array.isArray(pkg) ? pkg : [pkg], id, isRoot).realize();
    }

    private canSendOps() {
        return this.connected && !this.deltaManager.readonly;
    }

    public getQuorum(): IQuorum {
        return this.context.quorum;
    }

    public getAudience(): IAudience {
        // eslint-disable-next-line @typescript-eslint/no-non-null-assertion
        return this.context.audience!;
    }

    public raiseContainerWarning(warning: ContainerWarning) {
        this.context.raiseContainerWarning(warning);
    }

    /**
     * Notifies this object to register tasks to be performed.
     * @param tasks - List of tasks.
     * @param version - Version of the Fluid package.
     */
    public registerTasks(tasks: string[], version?: string) {
        this.verifyNotClosed();
        this.tasks = tasks;
        this.version = version;
        if (this.leader) {
            this.runTaskAnalyzer();
        }
    }

    /**
     * Returns true of document is dirty, i.e. there are some pending local changes that
     * either were not sent out to delta stream or were not yet acknowledged.
     */
    public isDocumentDirty(): boolean {
        return this.dirtyDocument;
    }

    /**
     * Will return true for any message that affect the dirty state of this document
     * This function can be used to filter out any runtime operations that should not be affecting whether or not
     * the IFluidDataStoreRuntime.isDocumentDirty call returns true/false
     * @param type - The type of ContainerRuntime message that is being checked
     * @param contents - The contents of the message that is being verified
     */
    public isMessageDirtyable(message: ISequencedDocumentMessage) {
        assert(
            isRuntimeMessage(message) === true,
            "Message passed for dirtyable check should be a container runtime message",
        );
        return this.isContainerMessageDirtyable(message.type as ContainerMessageType, message.contents);
    }

    private isContainerMessageDirtyable(type: ContainerMessageType, contents: any) {
        if (type === ContainerMessageType.Attach) {
            const attachMessage = contents as InboundAttachMessage;
            if (attachMessage.id === taskSchedulerId) {
                return false;
            }
        } else if (type === ContainerMessageType.FluidDataStoreOp) {
            const envelope = contents as IEnvelope;
            if (envelope.address === taskSchedulerId) {
                return false;
            }
        }
        return true;
    }

    /**
     * Submits the signal to be sent to other clients.
     * @param type - Type of the signal.
     * @param content - Content of the signal.
     */
    public submitSignal(type: string, content: any) {
        this.verifyNotClosed();
        const envelope: ISignalEnvelop = { address: undefined, contents: { type, content } };
        return this.context.submitSignalFn(envelope);
    }

    public submitDataStoreSignal(address: string, type: string, content: any) {
        const envelope: ISignalEnvelop = { address, contents: { type, content } };
        return this.context.submitSignalFn(envelope);
    }

    /**
     * Returns a summary of the runtime at the current sequence number.
     * @param fullTree - true to bypass optimizations and force a full summary tree.
     * @param trackState - This tells whether we should track state from this summary.
     */
    private async summarize(fullTree: boolean = false, trackState: boolean = true): Promise<IChannelSummarizeResult> {
        const summarizeResult = await this.summarizerNode.summarize(fullTree, trackState);
        assert(summarizeResult.summary.type === SummaryType.Tree,
            "Container Runtime's summarize should always return a tree");
        return summarizeResult as IChannelSummarizeResult;
    }

    private async summarizeInternal(fullTree: boolean, trackState: boolean): Promise<ISummarizeInternalResult> {
        const summarizeResult = await this.dataStores.summarize(fullTree, trackState);
        this.addContainerBlobsToSummary(summarizeResult);
        return {
            ...summarizeResult,
            id: "",
        };
    }

    public setAttachState(attachState: AttachState.Attaching | AttachState.Attached): void {
        if (attachState === AttachState.Attaching) {
            assert(this.attachState === AttachState.Attaching,
                "Container Context should already be in attaching state");
        } else {
            assert(this.attachState === AttachState.Attached, "Container Context should already be in attached state");
        }
        this.dataStores.setAttachState(attachState);
    }

    public createSummary(): ISummaryTree {
        const summaryTree = this.dataStores.createSummary();
        this.addContainerBlobsToSummary(summaryTree);
        return summaryTree.summary;
    }

    public async getAbsoluteUrl(relativeUrl: string): Promise<string | undefined> {
        if (this.context.getAbsoluteUrl === undefined) {
            throw new Error("Driver does not implement getAbsoluteUrl");
        }
        if (this.attachState !== AttachState.Attached) {
            return undefined;
        }
        return this.context.getAbsoluteUrl(relativeUrl);
    }

    /** Implementation of ISummarizerInternalsProvider.generateSummary */
    public async generateSummary(
        fullTree: boolean = false,
        safe: boolean = false,
        summaryLogger: ITelemetryLogger,
    ): Promise<GenerateSummaryData | undefined> {
        const summaryRefSeqNum = this.deltaManager.lastSequenceNumber;
        const message =
            `Summary @${summaryRefSeqNum}:${this.deltaManager.minimumSequenceNumber}`;

        this.summarizerNode.startSummary(summaryRefSeqNum, summaryLogger);

        try {
            await this.deltaManager.inbound.pause();

            const attemptData: Omit<IUnsubmittedSummaryData, "reason"> = {
                referenceSequenceNumber: summaryRefSeqNum,
                submitted: false,
            };

            if (!this.connected) {
                // If summarizer loses connection it will never reconnect
                return { ...attemptData, reason: "disconnected" };
            }

            if (this.runtimeOptions.runGC) {
                // Get the container's GC data and run GC on the reference graph in the GC data.
                const gcData = await this.dataStores.getGCData();
                runGarbageCollection(gcData.gcNodes, [ "/" ], this.logger);
            }

            const trace = Trace.start();
            const summarizeResult = await this.summarize(fullTree || safe, true /* trackState */);

            const generateData: IGeneratedSummaryData = {
                summaryStats: summarizeResult.stats,
                generateDuration: trace.trace().duration,
            };

            if (!this.connected) {
                return { ...attemptData, ...generateData, reason: "disconnected" };
            }

            // Ensure that lastSequenceNumber has not changed after pausing
            const lastSequenceNumber = this.deltaManager.lastSequenceNumber;
            assert(
                lastSequenceNumber === summaryRefSeqNum,
                `lastSequenceNumber changed while paused. ${lastSequenceNumber} !== ${summaryRefSeqNum}`,
            );

            const handle = await this.storage.uploadSummaryWithContext(
                summarizeResult.summary,
                this.latestSummaryAck);

            // safe mode refreshes the latest summary ack
            if (safe) {
                const version = await this.getVersionFromStorage(this.id);
                await this.refreshLatestSummaryAck(
                    undefined,
                    version.id,
                    new ChildLogger(summaryLogger, undefined, { safeSummary: true }),
                    version,
                );
            }

            // eslint-disable-next-line @typescript-eslint/no-non-null-assertion
            const parent = this.latestSummaryAck.ackHandle!;
            const summaryMessage: ISummaryContent = {
                handle,
                head: parent,
                message,
                parents: parent ? [parent] : [],
            };
            const uploadData: IUploadedSummaryData = {
                handle,
                uploadDuration: trace.trace().duration,
            };

            if (!this.connected) {
                return { ...attemptData, ...generateData, ...uploadData, reason: "disconnected" };
            }

            // We need the summary op's reference sequence number to match our summary sequence number
            // Otherwise we'll get the wrong sequence number stamped on the summary's .protocol attributes
            assert(
                this.deltaManager.lastSequenceNumber === summaryRefSeqNum,
                `lastSequenceNumber changed before the summary op could be submitted. `
                + `${this.deltaManager.lastSequenceNumber} !== ${summaryRefSeqNum}`,
            );

            const clientSequenceNumber =
                this.submitSystemMessage(MessageType.Summarize, summaryMessage);

            this.summarizerNode.completeSummary(handle);

            return {
                ...attemptData,
                ...generateData,
                ...uploadData,
                submitted: true,
                clientSequenceNumber,
                submitOpDuration: trace.trace().duration,
            };
        } finally {
            // Cleanup wip summary in case of failure
            this.summarizerNode.clearSummary();
            // Restart the delta manager
            this.deltaManager.inbound.resume();
        }
    }

    private processRemoteChunkedMessage(message: ISequencedDocumentMessage) {
        if (message.type !== ContainerMessageType.ChunkedOp) {
            return message;
        }

        const clientId = message.clientId;
        const chunkedContent = message.contents as IChunkedOp;
        this.addChunk(clientId, chunkedContent);
        if (chunkedContent.chunkId === chunkedContent.totalChunks) {
            const newMessage = { ...message };
            // eslint-disable-next-line @typescript-eslint/no-non-null-assertion
            const serializedContent = this.chunkMap.get(clientId)!.join("");
            newMessage.contents = JSON.parse(serializedContent);
            newMessage.type = chunkedContent.originalType;
            this.clearPartialChunks(clientId);
            return newMessage;
        }
        return message;
    }

    private addChunk(clientId: string, chunkedContent: IChunkedOp) {
        let map = this.chunkMap.get(clientId);
        if (map === undefined) {
            map = [];
            this.chunkMap.set(clientId, map);
        }
        assert(chunkedContent.chunkId === map.length + 1); // 1-based indexing
        map.push(chunkedContent.contents);
    }

    private clearPartialChunks(clientId: string) {
        if (this.chunkMap.has(clientId)) {
            this.chunkMap.delete(clientId);
        }
    }

    private updateDocumentDirtyState(dirty: boolean) {
        if (this.dirtyDocument === dirty) {
            return;
        }

        this.dirtyDocument = dirty;
        if (this.emitDirtyDocumentEvent) {
            this.emit(dirty ? "dirtyDocument" : "savedDocument");
        }
    }

    public submitDataStoreOp(
        id: string,
        contents: any,
        localOpMetadata: unknown = undefined): void {
        const envelope: IEnvelope = {
            address: id,
            contents,
        };
        this.submit(ContainerMessageType.FluidDataStoreOp, envelope, localOpMetadata);
    }

    public async uploadBlob(blob: ArrayBufferLike): Promise<IFluidHandle<ArrayBufferLike>> {
        return this.blobManager.createBlob(blob);
    }

    private submit(
        type: ContainerMessageType,
        content: any,
        localOpMetadata: unknown = undefined,
        opMetadata: Record<string, unknown> | undefined = undefined,
    ): void {
        this.verifyNotClosed();

        let clientSequenceNumber: number = -1;

        if (this.canSendOps()) {
            const serializedContent = JSON.stringify(content);
            const maxOpSize = this.context.deltaManager.maxMessageSize;

            // If in manual flush mode we will trigger a flush at the next turn break
            if (this.flushMode === FlushMode.Manual && !this.needsFlush) {
                // eslint-disable-next-line no-param-reassign
                opMetadata = { ...opMetadata, batch: true };
                this.needsFlush = true;

                // Use Promise.resolve().then() to queue a microtask to detect the end of the turn and force a flush.
                if (!this.flushTrigger) {
                    // eslint-disable-next-line @typescript-eslint/no-floating-promises
                    Promise.resolve().then(() => {
                        this.flushTrigger = false;
                        this.flush();
                    });
                }
            }

            // Note: Chunking will increase content beyond maxOpSize because we JSON'ing JSON payload -
            // there will be a lot of escape characters that can make it up to 2x bigger!
            // This is Ok, because DeltaManager.shouldSplit() will have 2 * maxMessageSize limit
            if (!serializedContent || serializedContent.length <= maxOpSize) {
                clientSequenceNumber = this.submitRuntimeMessage(
                    type,
                    content,
                    /* batch: */ this._flushMode === FlushMode.Manual,
                    opMetadata);
            } else {
                clientSequenceNumber = this.submitChunkedMessage(type, serializedContent, maxOpSize);
            }
        }

        // Let the PendingStateManager know that a message was submitted.
        this.pendingStateManager.onSubmitMessage(
            type,
            clientSequenceNumber,
            this.deltaManager.lastSequenceNumber,
            content,
            localOpMetadata,
            opMetadata,
        );
        if (this.isContainerMessageDirtyable(type, content)) {
            this.updateDocumentDirtyState(true);
        }
    }

    private submitChunkedMessage(type: ContainerMessageType, content: string, maxOpSize: number): number {
        const contentLength = content.length;
        const chunkN = Math.floor((contentLength - 1) / maxOpSize) + 1;
        let offset = 0;
        let clientSequenceNumber: number = 0;
        for (let i = 1; i <= chunkN; i = i + 1) {
            const chunkedOp: IChunkedOp = {
                chunkId: i,
                contents: content.substr(offset, maxOpSize),
                originalType: type,
                totalChunks: chunkN,
            };
            offset += maxOpSize;
            clientSequenceNumber = this.submitRuntimeMessage(
                ContainerMessageType.ChunkedOp,
                chunkedOp,
                false);
        }
        return clientSequenceNumber;
    }

    private submitSystemMessage(
        type: MessageType,
        contents: any) {
        this.verifyNotClosed();
        assert(this.connected);

        // System message should not be sent in the middle of the batch.
        // That said, we can preserve existing behavior by not flushing existing buffer.
        // That might be not what caller hopes to get, but we can look deeper if telemetry tells us it's a problem.
        const middleOfBatch = this.flushMode === FlushMode.Manual && this.needsFlush;
        if (middleOfBatch) {
            this._logger.sendErrorEvent({ eventName: "submitSystemMessageError", type });
        }

        return this.context.submitFn(
            type,
            contents,
            middleOfBatch);
    }

    private submitRuntimeMessage(
        type: ContainerMessageType,
        contents: any,
        batch: boolean,
        appData?: any) {
        const payload: ContainerRuntimeMessage = { type, contents };
        return this.context.submitFn(
            MessageType.Operation,
            payload,
            batch,
            appData);
    }

    /**
     * Throw an error if the runtime is closed.  Methods that are expected to potentially
     * be called after dispose due to asynchrony should not call this.
     */
    private verifyNotClosed() {
        if (this._disposed) {
            throw new Error("Runtime is closed");
        }
    }

    /**
     * Finds the right store and asks it to resubmit the message. This typically happens when we
     * reconnect and there are pending messages.
     * @param content - The content of the original message.
     * @param localOpMetadata - The local metadata associated with the original message.
     */
    private reSubmit(
        type: ContainerMessageType,
        content: any,
        localOpMetadata: unknown,
        opMetadata: Record<string, unknown> | undefined,
    ) {
        switch (type) {
            case ContainerMessageType.FluidDataStoreOp:
                // For Operations, call resubmitDataStoreOp which will find the right store
                // and trigger resubmission on it.
                this.dataStores.resubmitDataStoreOp(content, localOpMetadata);
                break;
            case ContainerMessageType.Attach:
                this.submit(type, content, localOpMetadata);
                break;
            case ContainerMessageType.ChunkedOp:
                throw new Error(`chunkedOp not expected here`);
            case ContainerMessageType.BlobAttach:
                this.submit(type, content, localOpMetadata, opMetadata);
                break;
            default:
                unreachableCase(type, `Unknown ContainerMessageType: ${type}`);
        }
    }

    private subscribeToLeadership() {
        if (this.context.clientDetails.capabilities.interactive) {
            this.getScheduler().then((scheduler) => {
                const LeaderTaskId = "leader";

                // Each client expresses interest to be a leader.
                // eslint-disable-next-line @typescript-eslint/no-floating-promises
                scheduler.pick(LeaderTaskId, async () => {
                    assert(!this._leader);
                    this.updateLeader(true);
                });

                scheduler.on("lost", (key) => {
                    if (key === LeaderTaskId) {
                        assert(this._leader);
                        this._leader = false;
                        this.updateLeader(false);
                    }
                });
            }).catch((err) => {
                this.closeFn(CreateContainerError(err));
            });

            this.context.quorum.on("removeMember", () => {
                if (this.leader) {
                    this.runTaskAnalyzer();
                }
            });
        }
    }

    public async getTaskManager(): Promise<ITaskManager> {
        return requestFluidObject<ITaskManager>(
            await this.getDataStore(taskSchedulerId, true),
            "");
    }

    public async getScheduler(): Promise<IAgentScheduler> {
        const taskManager = await this.getTaskManager();
        return taskManager.IAgentScheduler;
    }

    private updateLeader(leadership: boolean) {
        this._leader = leadership;
        if (this.leader) {
            assert(this.clientId === undefined || this.connected && this.deltaManager && this.deltaManager.active);
            this.emit("leader");
        } else {
            this.emit("notleader");
        }

        this.dataStores.updateLeader();

        if (this.leader) {
            this.runTaskAnalyzer();
        }
    }

    /**
     * On a client joining/departure, decide whether this client is the new leader.
     * If so, calculate if there are any unhandled tasks for browsers and remote agents.
     * Emit local help message for this browser and submits a remote help message for agents.
     */
    private runTaskAnalyzer() {
        // Analyze the current state and ask for local and remote help separately.
        // If called for detached container, the clientId would not be assigned and it is disconnected. In this
        // case, all tasks are run by the detached container. Called only if a leader. If we have a clientId,
        // then we should be connected as leadership is lost on losing connection.
        const helpTasks = this.clientId === undefined ?
            { browser: this.tasks, robot: [] } :
            analyzeTasks(this.clientId, this.getQuorum().getMembers(), this.tasks);

        if (helpTasks && (helpTasks.browser.length > 0 || helpTasks.robot.length > 0)) {
            if (helpTasks.browser.length > 0) {
                const localHelpMessage: IHelpMessage = {
                    tasks: helpTasks.browser,
                    version: this.version,   // Back-compat
                };
                debug(`Requesting local help for ${helpTasks.browser}`);
                this.emit("localHelp", localHelpMessage);
            }
            if (helpTasks.robot.length > 0) {
                const remoteHelpMessage: IHelpMessage = {
                    tasks: helpTasks.robot,
                    version: this.version,   // Back-compat
                };
                debug(`Requesting remote help for ${helpTasks.robot}`);
                this.submitSystemMessage(MessageType.RemoteHelp, remoteHelpMessage);
            }
        }
    }

    /** Implementation of ISummarizerInternalsProvider.refreshLatestSummaryAck */
    public async refreshLatestSummaryAck(
        proposalHandle: string | undefined,
        ackHandle: string,
        summaryLogger: ITelemetryLogger,
        version?: IVersion,
    ) {
        this.latestSummaryAck = { proposalHandle, ackHandle };

        const getSnapshot = async () => {
            const perfEvent = PerformanceEvent.start(summaryLogger, {
                eventName: "RefreshLatestSummaryGetSnapshot",
                hasVersion: !!version, // expected in this case
            });
            const stats: { getVersionDuration?: number; getSnapshotDuration?: number } = {};
            let snapshot: ISnapshotTree | undefined;
            try {
                const trace = Trace.start();

                const versionToUse = version ?? await this.getVersionFromStorage(ackHandle);
                stats.getVersionDuration = trace.trace().duration;

                snapshot = await this.getSnapshotFromStorage(versionToUse);
                stats.getSnapshotDuration = trace.trace().duration;
            } catch (error) {
                perfEvent.cancel(stats, error);
                throw error;
            }

            perfEvent.end(stats);
            return snapshot;
        };

        await this.summarizerNode.refreshLatestSummary(
                proposalHandle,
                getSnapshot,
                async <T>(id: string) => readAndParse<T>(this.storage, id),
                summaryLogger,
            );
        }

    private async getVersionFromStorage(versionId: string): Promise<IVersion> {
        const versions = await this.storage.getVersions(versionId, 1);
        assert(!!versions && !!versions[0], "Failed to get version from storage");
        return versions[0];
    }

    private async getSnapshotFromStorage(version: IVersion): Promise<ISnapshotTree> {
        const snapshot = await this.storage.getSnapshotTree(version);
        assert(!!snapshot, "Failed to get snapshot from storage");
        return snapshot;
    }
}<|MERGE_RESOLUTION|>--- conflicted
+++ resolved
@@ -1050,16 +1050,12 @@
                     this.dataStores.processAttachMessage(message, local);
                     break;
                 case ContainerMessageType.FluidDataStoreOp:
-<<<<<<< HEAD
                     if (pending.localAck) {
                         // treat this as a local op because it's one we sent on a previous container
-                        this.processFluidDataStoreOp(message, true, pending.localOpMetadata);
+                        this.dataStores.processFluidDataStoreOp(message, true, pending.localOpMetadata);
                     } else {
-                        this.processFluidDataStoreOp(message, local, localMessageMetadata);
+                        this.dataStores.processFluidDataStoreOp(message, local, localMessageMetadata);
                     }
-=======
-                    this.dataStores.processFluidDataStoreOp(message, local, localMessageMetadata);
->>>>>>> de41f50b
                     break;
                 case ContainerMessageType.BlobAttach:
                     assert(message?.metadata?.blobId);
