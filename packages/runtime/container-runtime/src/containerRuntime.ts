/*!
 * Copyright (c) Microsoft Corporation and contributors. All rights reserved.
 * Licensed under the MIT License.
 */
import {
	ITelemetryBaseLogger,
	ITelemetryGenericEvent,
	FluidObject,
	IFluidHandle,
	IFluidHandleContext,
	IFluidRouter,
	IRequest,
	IResponse,
} from "@fluidframework/core-interfaces";
import {
	IAudience,
	IBatchMessage,
	IContainerContext,
	IDeltaManager,
	IRuntime,
	ICriticalContainerError,
	AttachState,
	ILoaderOptions,
	LoaderHeader,
} from "@fluidframework/container-definitions";
import {
	IContainerRuntime,
	IContainerRuntimeEvents,
} from "@fluidframework/container-runtime-definitions";
import { assert, delay, LazyPromise } from "@fluidframework/core-utils";
import { Trace, TypedEventEmitter } from "@fluid-internal/client-utils";
import {
	createChildLogger,
	createChildMonitoringContext,
	DataCorruptionError,
	DataProcessingError,
	GenericError,
	raiseConnectedEvent,
	PerformanceEvent,
	// eslint-disable-next-line import/no-deprecated
	TaggedLoggerAdapter,
	MonitoringContext,
	wrapError,
	ITelemetryLoggerExt,
	UsageError,
} from "@fluidframework/telemetry-utils";
import {
	DriverHeader,
	FetchSource,
	IDocumentStorageService,
	ISummaryContext,
} from "@fluidframework/driver-definitions";
import { readAndParse } from "@fluidframework/driver-utils";
import {
	IClientDetails,
	IDocumentMessage,
	IQuorumClients,
	ISequencedDocumentMessage,
	ISignalMessage,
	ISnapshotTree,
	ISummaryContent,
	ISummaryTree,
	MessageType,
	SummaryType,
} from "@fluidframework/protocol-definitions";
import {
	FlushMode,
	FlushModeExperimental,
	gcTreeKey,
	InboundAttachMessage,
	IFluidDataStoreContextDetached,
	IFluidDataStoreRegistry,
	IFluidDataStoreChannel,
	IGarbageCollectionData,
	IEnvelope,
	IInboundSignalMessage,
	ISignalEnvelope,
	NamedFluidDataStoreRegistryEntries,
	ISummaryTreeWithStats,
	ISummarizeInternalResult,
	CreateChildSummarizerNodeParam,
	SummarizeInternalFn,
	channelsTreeName,
	IDataStore,
	ITelemetryContext,
	SerializedIdCompressorWithNoSession,
	IIdCompressor,
	IIdCompressorCore,
	IdCreationRange,
	IdCreationRangeWithStashedState,
} from "@fluidframework/runtime-definitions";
import {
	addBlobToSummary,
	addSummarizeResultToSummary,
	addTreeToSummary,
	RequestParser,
	create404Response,
	exceptionToResponse,
	GCDataBuilder,
	requestFluidObject,
	seqFromTree,
	calculateStats,
	TelemetryContext,
	ReadAndParseBlob,
} from "@fluidframework/runtime-utils";
import { v4 as uuid } from "uuid";
import { ContainerFluidHandleContext } from "./containerHandleContext";
import { FluidDataStoreRegistry } from "./dataStoreRegistry";
import { ReportOpPerfTelemetry, IPerfSignalReport } from "./connectionTelemetry";
import {
	IPendingBatchMessage,
	IPendingLocalState,
	PendingStateManager,
} from "./pendingStateManager";
import { pkgVersion } from "./packageVersion";
import { BlobManager, IBlobManagerLoadInfo, IPendingBlobs } from "./blobManager";
import { DataStores, getSummaryForDatastores } from "./dataStores";
import {
	aliasBlobName,
	blobsTreeName,
	chunksBlobName,
	createRootSummarizerNodeWithGC,
	electedSummarizerBlobName,
	extractSummaryMetadataMessage,
	IContainerRuntimeMetadata,
	ICreateContainerMetadata,
	idCompressorBlobName,
	IRootSummarizerNodeWithGC,
	ISummaryMetadataMessage,
	metadataBlobName,
	Summarizer,
	SummaryManager,
	wrapSummaryInChannelsTree,
	SummaryCollection,
	ISerializedElection,
	OrderedClientCollection,
	OrderedClientElection,
	SummarizerClientElection,
	summarizerClientType,
	SubmitSummaryResult,
	IConnectableRuntime,
	IGeneratedSummaryStats,
	ISubmitSummaryOptions,
	ISummarizer,
	ISummarizerInternalsProvider,
	ISummarizerRuntime,
	IRefreshSummaryAckOptions,
	RunWhileConnectedCoordinator,
	IGenerateSummaryTreeResult,
	RetriableSummaryError,
	IOnDemandSummarizeOptions,
	ISummarizeResults,
	IEnqueueSummarizeOptions,
	EnqueueSummarizeResult,
	ISummarizerEvents,
	IBaseSummarizeResult,
} from "./summary";
import { formExponentialFn, Throttler } from "./throttler";
import {
	GarbageCollector,
	GCNodeType,
	gcTombstoneGenerationOptionName,
	IGarbageCollector,
	IGCRuntimeOptions,
	IGCStats,
	shouldAllowGcTombstoneEnforcement,
	trimLeadingAndTrailingSlashes,
} from "./gc";
import { channelToDataStore, IDataStoreAliasMessage, isDataStoreAliasMessage } from "./dataStore";
import { BindBatchTracker } from "./batchTracker";
import { ScheduleManager } from "./scheduleManager";
import {
	BatchMessage,
	IBatch,
	IBatchCheckpoint,
	OpCompressor,
	OpDecompressor,
	Outbox,
	OpSplitter,
	RemoteMessageProcessor,
	OpGroupingManager,
	getLongStack,
} from "./opLifecycle";
import { DeltaManagerSummarizerProxy } from "./deltaManagerSummarizerProxy";
import { IBatchMetadata } from "./metadata";
import {
	ContainerMessageType,
	type InboundSequencedContainerRuntimeMessage,
	type InboundSequencedContainerRuntimeMessageOrSystemMessage,
	type ContainerRuntimeIdAllocationMessage,
	type LocalContainerRuntimeIdAllocationMessage,
	type LocalContainerRuntimeMessage,
	type OutboundContainerRuntimeMessage,
	type UnknownContainerRuntimeMessage,
} from "./messageTypes";

/**
 * Utility to implement compat behaviors given an unknown message type
 * The parameters are typed to support compile-time enforcement of handling all known types/behaviors
 *
 * @param _unknownContainerRuntimeMessageType - Typed as something unexpected, to ensure all known types have been
 * handled before calling this function (e.g. in a switch statement).
 * @param compatBehavior - Typed redundantly with CompatModeBehavior to ensure handling is added when updating that type
 */
function compatBehaviorAllowsMessageType(
	_unknownContainerRuntimeMessageType: UnknownContainerRuntimeMessage["type"],
	compatBehavior: "Ignore" | "FailToProcess" | undefined,
): boolean {
	// undefined defaults to same behavior as "FailToProcess"
	return compatBehavior === "Ignore";
}

function prepareLocalContainerRuntimeIdAllocationMessageForTransit(
	message: LocalContainerRuntimeIdAllocationMessage | ContainerRuntimeIdAllocationMessage,
): asserts message is ContainerRuntimeIdAllocationMessage {
	// Remove the stashedState from the op if it's a stashed op
	if ("stashedState" in message.contents) {
		delete message.contents.stashedState;
	}
}

export interface ISummaryBaseConfiguration {
	/**
	 * Delay before first attempt to spawn summarizing container.
	 */
	initialSummarizerDelayMs: number;

	/**
	 * Defines the maximum allowed time to wait for a pending summary ack.
	 * The maximum amount of time client will wait for a summarize is the minimum of
	 * maxSummarizeAckWaitTime (currently 3 * 60 * 1000) and maxAckWaitTime.
	 */
	maxAckWaitTime: number;
	/**
	 * Defines the maximum number of Ops in between Summaries that can be
	 * allowed before forcibly electing a new summarizer client.
	 */
	maxOpsSinceLastSummary: number;
}

export interface ISummaryConfigurationHeuristics extends ISummaryBaseConfiguration {
	state: "enabled";
	/**
	 * Defines the maximum allowed time, since the last received Ack, before running the summary
	 * with reason maxTime.
	 * For example, say we receive ops one by one just before the idle time is triggered.
	 * In this case, we still want to run a summary since it's been a while since the last summary.
	 */
	maxTime: number;
	/**
	 * Defines the maximum number of Ops, since the last received Ack, that can be allowed
	 * before running the summary with reason maxOps.
	 */
	maxOps: number;
	/**
	 * Defines the minimum number of Ops, since the last received Ack, that can be allowed
	 * before running the last summary.
	 */
	minOpsForLastSummaryAttempt: number;
	/**
	 * Defines the lower boundary for the allowed time in between summarizations.
	 * Pairs with maxIdleTime to form a range.
	 * For example, if we only receive 1 op, we don't want to have the same idle time as say 100 ops.
	 * Based on the boundaries we set in minIdleTime and maxIdleTime, the idle time will change
	 * linearly depending on the number of ops we receive.
	 */
	minIdleTime: number;
	/**
	 * Defines the upper boundary for the allowed time in between summarizations.
	 * Pairs with minIdleTime to form a range.
	 * For example, if we only receive 1 op, we don't want to have the same idle time as say 100 ops.
	 * Based on the boundaries we set in minIdleTime and maxIdleTime, the idle time will change
	 * linearly depending on the number of ops we receive.
	 */
	maxIdleTime: number;
	/**
	 * Runtime op weight to use in heuristic summarizing.
	 * This number is a multiplier on the number of runtime ops we process when running summarize heuristics.
	 * For example: (multiplier) * (number of runtime ops) = weighted number of runtime ops
	 */
	runtimeOpWeight: number;
	/**
	 * Non-runtime op weight to use in heuristic summarizing
	 * This number is a multiplier on the number of non-runtime ops we process when running summarize heuristics.
	 * For example: (multiplier) * (number of non-runtime ops) = weighted number of non-runtime ops
	 */
	nonRuntimeOpWeight: number;

	/**
	 * Number of ops since last summary needed before a non-runtime op can trigger running summary heuristics.
	 *
	 * Note: Any runtime ops sent before the threshold is reached will trigger heuristics normally.
	 * This threshold ONLY applies to non-runtime ops triggering summaries.
	 *
	 * For example: Say the threshold is 20. Sending 19 non-runtime ops will not trigger any heuristic checks.
	 * Sending the 20th non-runtime op will trigger the heuristic checks for summarizing.
	 */
	nonRuntimeHeuristicThreshold?: number;
}

export interface ISummaryConfigurationDisableSummarizer {
	state: "disabled";
}

export interface ISummaryConfigurationDisableHeuristics extends ISummaryBaseConfiguration {
	state: "disableHeuristics";
}

export type ISummaryConfiguration =
	| ISummaryConfigurationDisableSummarizer
	| ISummaryConfigurationDisableHeuristics
	| ISummaryConfigurationHeuristics;

export const DefaultSummaryConfiguration: ISummaryConfiguration = {
	state: "enabled",

	minIdleTime: 0,

	maxIdleTime: 30 * 1000, // 30 secs.

	maxTime: 60 * 1000, // 1 min.

	maxOps: 100, // Summarize if 100 weighted ops received since last snapshot.

	minOpsForLastSummaryAttempt: 10,

	maxAckWaitTime: 3 * 60 * 1000, // 3 mins.

	maxOpsSinceLastSummary: 7000,

	initialSummarizerDelayMs: 5 * 1000, // 5 secs.

	nonRuntimeOpWeight: 0.1,

	runtimeOpWeight: 1.0,

	nonRuntimeHeuristicThreshold: 20,
};

export interface ISummaryRuntimeOptions {
	/** Override summary configurations set by the server. */
	summaryConfigOverrides?: ISummaryConfiguration;

	/**
	 * Delay before first attempt to spawn summarizing container.
	 *
	 * @deprecated Use {@link ISummaryRuntimeOptions.summaryConfigOverrides}'s
	 * {@link ISummaryBaseConfiguration.initialSummarizerDelayMs} instead.
	 */
	initialSummarizerDelayMs?: number;
}

/**
 * Options for op compression.
 * @experimental - Not ready for use
 */
export interface ICompressionRuntimeOptions {
	/**
	 * The minimum size the batch's payload must exceed before the batch's contents will be compressed.
	 */
	readonly minimumBatchSizeInBytes: number;

	/**
	 * The compression algorithm that will be used to compress the op.
	 */
	readonly compressionAlgorithm: CompressionAlgorithms;
}

/**
 * Options for container runtime.
 */
export interface IContainerRuntimeOptions {
	readonly summaryOptions?: ISummaryRuntimeOptions;
	readonly gcOptions?: IGCRuntimeOptions;
	/**
	 * Affects the behavior while loading the runtime when the data verification check which
	 * compares the DeltaManager sequence number (obtained from protocol in summary) to the
	 * runtime sequence number (obtained from runtime metadata in summary) finds a mismatch.
	 * 1. "close" (default) will close the container with an assertion.
	 * 2. "log" will log an error event to telemetry, but still continue to load.
	 * 3. "bypass" will skip the check entirely. This is not recommended.
	 */
	readonly loadSequenceNumberVerification?: "close" | "log" | "bypass";
	/**
	 * Sets the flush mode for the runtime. In Immediate flush mode the runtime will immediately
	 * send all operations to the driver layer, while in TurnBased the operations will be buffered
	 * and then sent them as a single batch at the end of the turn.
	 * By default, flush mode is TurnBased.
	 */
	readonly flushMode?: FlushMode;
	/**
	 * Enables the runtime to compress ops. Compression is disabled when undefined.
	 * @experimental Not ready for use.
	 */
	readonly compressionOptions?: ICompressionRuntimeOptions;
	/**
	 * If specified, when in FlushMode.TurnBased, if the size of the ops between JS turns exceeds this value,
	 * an error will be thrown and the container will close.
	 *
	 * If unspecified, the limit is 950 * 1024.
	 *
	 * 'Infinity' will disable any limit.
	 *
	 * @experimental This config should be driven by the connection with the service and will be moved in the future.
	 */
	readonly maxBatchSizeInBytes?: number;
	/**
	 * If the op payload needs to be chunked in order to work around the maximum size of the batch, this value represents
	 * how large the individual chunks will be. This is only supported when compression is enabled. If after compression, the
	 * batch size exceeds this value, it will be chunked into smaller ops of this size.
	 *
	 * If unspecified, if a batch exceeds `maxBatchSizeInBytes` after compression, the container will close with an instance
	 * of `GenericError` with the `BatchTooLarge` message.
	 *
	 * @experimental Not ready for use.
	 */
	readonly chunkSizeInBytes?: number;

	/**
	 * Enable the IdCompressor in the runtime.
	 * @experimental Not ready for use.
	 */
	readonly enableRuntimeIdCompressor?: boolean;

	/**
	 * If enabled, the runtime will block all attempts to send an op inside the
	 * {@link ContainerRuntime#ensureNoDataModelChanges} callback. The callback is used by
	 * {@link @fluidframework/shared-object-base#SharedObjectCore} for event handlers so enabling this
	 * will disallow modifying DDSes while handling DDS events.
	 *
	 * By default, the feature is disabled. If enabled from options, the `Fluid.ContainerRuntime.DisableOpReentryCheck`
	 * can be used to disable it at runtime.
	 */
	readonly enableOpReentryCheck?: boolean;
	/**
	 * If enabled, the runtime will group messages within a batch into a single
	 * message to be sent to the service.
	 * The grouping an ungrouping of such messages is handled by the "OpGroupingManager".
	 *
	 * By default, the feature is disabled. If enabled from options, the `Fluid.ContainerRuntime.DisableGroupedBatching`
	 * flag can be used to disable it at runtime.
	 *
	 * @experimental Not ready for use.
	 */
	readonly enableGroupedBatching?: boolean;
}

/**
 * Accepted header keys for requests coming to the runtime.
 */
export enum RuntimeHeaders {
	/** True to wait for a data store to be created and loaded before returning it. */
	wait = "wait",
	/** True if the request is coming from an IFluidHandle. */
	viaHandle = "viaHandle",
}

/** True if a tombstoned object should be returned without erroring */
export const AllowTombstoneRequestHeaderKey = "allowTombstone"; // Belongs in the enum above, but avoiding the breaking change
/** [IRRELEVANT IF throwOnInactiveLoad OPTION NOT SET] True if an inactive object should be returned without erroring */
export const AllowInactiveRequestHeaderKey = "allowInactive"; // Belongs in the enum above, but avoiding the breaking change

/** Tombstone error responses will have this header set to true */
export const TombstoneResponseHeaderKey = "isTombstoned";
/** Inactive error responses will have this header set to true */
export const InactiveResponseHeaderKey = "isInactive";

/**
 * The full set of parsed header data that may be found on Runtime requests
 */
export interface RuntimeHeaderData {
	wait?: boolean;
	viaHandle?: boolean;
	allowTombstone?: boolean;
}

/** Default values for Runtime Headers */
export const defaultRuntimeHeaderData: Required<RuntimeHeaderData> = {
	wait: true,
	viaHandle: false,
	allowTombstone: false,
};

/**
 * Available compression algorithms for op compression.
 */
export enum CompressionAlgorithms {
	lz4 = "lz4",
}

/**
 * @deprecated
 * Untagged logger is unsupported going forward. There are old loaders with old ContainerContexts that only
 * have the untagged logger, so to accommodate that scenario the below interface is used. It can be removed once
 * its usage is removed from TaggedLoggerAdapter fallback.
 */
interface OldContainerContextWithLogger extends Omit<IContainerContext, "taggedLogger"> {
	logger: ITelemetryBaseLogger;
	taggedLogger: undefined;
}

/**
 * State saved when the container closes, to be given back to a newly
 * instantiated runtime in a new instance of the container, so it can load to the
 * same state
 */
export interface IPendingRuntimeState {
	/**
	 * Pending ops from PendingStateManager
	 */
	pending?: IPendingLocalState;
	/**
	 * Pending blobs from BlobManager
	 */
	pendingAttachmentBlobs?: IPendingBlobs;
}

const maxConsecutiveReconnectsKey = "Fluid.ContainerRuntime.MaxConsecutiveReconnects";

const defaultFlushMode = FlushMode.TurnBased;

// The actual limit is 1Mb (socket.io and Kafka limits)
// We can't estimate it fully, as we
// - do not know what properties relay service will add
// - we do not stringify final op, thus we do not know how much escaping will be added.
const defaultMaxBatchSizeInBytes = 700 * 1024;

const defaultCompressionConfig = {
	// Batches with content size exceeding this value will be compressed
	minimumBatchSizeInBytes: 614400,
	compressionAlgorithm: CompressionAlgorithms.lz4,
};

const defaultChunkSizeInBytes = 204800;

/** The default time to wait for pending ops to be processed during summarization */
export const defaultPendingOpsWaitTimeoutMs = 1000;
/** The default time to delay a summarization retry attempt when there are pending ops */
export const defaultPendingOpsRetryDelayMs = 1000;

/**
 * Instead of refreshing from latest because we do not have 100% confidence in the state
 * of the current system, we should close the summarizer and let it recover.
 * This delay's goal is to prevent tight restart loops
 */
const defaultCloseSummarizerDelayMs = 5000; // 5 seconds

/**
 * @deprecated - use ContainerRuntimeMessageType instead
 */
export enum RuntimeMessage {
	FluidDataStoreOp = "component",
	Attach = "attach",
	ChunkedOp = "chunkedOp",
	BlobAttach = "blobAttach",
	Rejoin = "rejoin",
	Alias = "alias",
	Operation = "op",
}

/**
 * @deprecated - please use version in driver-utils
 */
export function isRuntimeMessage(message: ISequencedDocumentMessage): boolean {
	return (Object.values(RuntimeMessage) as string[]).includes(message.type);
}

/**
 * Legacy ID for the built-in AgentScheduler.  To minimize disruption while removing it, retaining this as a
 * special-case for document dirty state.  Ultimately we should have no special-cases from the
 * ContainerRuntime's perspective.
 */
export const agentSchedulerId = "_scheduler";

// safely check navigator and get the hardware spec value
export function getDeviceSpec() {
	try {
		if (typeof navigator === "object" && navigator !== null) {
			return {
				deviceMemory: (navigator as any).deviceMemory,
				hardwareConcurrency: navigator.hardwareConcurrency,
			};
		}
	} catch {}
	return {};
}

/**
 * Older loader doesn't have a submitBatchFn member, this is the older way of submitting a batch.
 * Rather than exposing the submitFn (now deprecated) and IDeltaManager (dangerous to hand out) to the Outbox,
 * we can provide a partially-applied function to keep those items private to the ContainerRuntime.
 */
export const makeLegacySendBatchFn =
	(
		submitFn: (type: MessageType, contents: any, batch: boolean, appData?: any) => number,
		deltaManager: Pick<IDeltaManager<unknown, unknown>, "flush">,
	) =>
	(batch: IBatch) => {
		for (const message of batch.content) {
			submitFn(
				MessageType.Operation,
				// For back-compat (submitFn only works on deserialized content)
				message.contents === undefined ? undefined : JSON.parse(message.contents),
				true, // batch
				message.metadata,
			);
		}

		deltaManager.flush();
	};

/** Helper type for type constraints passed through several functions.
 * message - The unpacked message. Likely a TypedContainerRuntimeMessage, but could also be a system op
 * modernRuntimeMessage - Does this appear like a current TypedContainerRuntimeMessage?
 * local - Did this client send the op?
 */
type MessageWithContext =
	| {
			message: InboundSequencedContainerRuntimeMessage;
			modernRuntimeMessage: true;
			local: boolean;
	  }
	| {
			message: InboundSequencedContainerRuntimeMessageOrSystemMessage;
			modernRuntimeMessage: false;
			local: boolean;
	  };

/**
 * Represents the runtime of the container. Contains helper functions/state of the container.
 * It will define the store level mappings.
 */
export class ContainerRuntime
	extends TypedEventEmitter<IContainerRuntimeEvents & ISummarizerEvents>
	implements IContainerRuntime, IRuntime, ISummarizerRuntime, ISummarizerInternalsProvider
{
	/**
	 * @deprecated - Will be removed in future major release. Migrate all usage of IFluidRouter to the "entryPoint" pattern. Refer to Removing-IFluidRouter.md
	 */
	public get IFluidRouter() {
		return this;
	}

	/**
	 * @deprecated - use loadRuntime instead.
	 * Load the stores from a snapshot and returns the runtime.
	 * @param context - Context of the container.
	 * @param registryEntries - Mapping to the stores.
	 * @param requestHandler - Request handlers for the container runtime
	 * @param runtimeOptions - Additional options to be passed to the runtime
	 * @param existing - (optional) When loading from an existing snapshot. Precedes context.existing if provided
	 * @param containerRuntimeCtor - (optional) Constructor to use to create the ContainerRuntime instance. This
	 * allows mixin classes to leverage this method to define their own async initializer.
	 */
	public static async load(
		context: IContainerContext,
		registryEntries: NamedFluidDataStoreRegistryEntries,
		requestHandler?: (request: IRequest, runtime: IContainerRuntime) => Promise<IResponse>,
		runtimeOptions: IContainerRuntimeOptions = {},
		containerScope: FluidObject = context.scope,
		existing?: boolean,
		containerRuntimeCtor: typeof ContainerRuntime = ContainerRuntime,
	): Promise<ContainerRuntime> {
		let existingFlag = true;
		if (!existing) {
			existingFlag = false;
		}
		return this.loadRuntime({
			context,
			registryEntries,
			existing: existingFlag,
			requestHandler,
			runtimeOptions,
			containerScope,
			containerRuntimeCtor,
		});
	}

	/**
	 * Load the stores from a snapshot and returns the runtime.
	 * @param params - An object housing the runtime properties:
	 * - context - Context of the container.
	 * - registryEntries - Mapping from data store types to their corresponding factories.
	 * - existing - Pass 'true' if loading from an existing snapshot.
	 * - requestHandler - (optional) Request handler for the request() method of the container runtime.
	 * Only relevant for back-compat while we remove the request() method and move fully to entryPoint as the main pattern.
	 * - runtimeOptions - Additional options to be passed to the runtime
	 * - containerScope - runtime services provided with context
	 * - containerRuntimeCtor - Constructor to use to create the ContainerRuntime instance.
	 * This allows mixin classes to leverage this method to define their own async initializer.
	 * - initializeEntryPoint - Promise that resolves to an object which will act as entryPoint for the Container.
	 * This object should provide all the functionality that the Container is expected to provide to the loader layer.
	 */
	public static async loadRuntime(params: {
		context: IContainerContext;
		registryEntries: NamedFluidDataStoreRegistryEntries;
		existing: boolean;
		runtimeOptions?: IContainerRuntimeOptions;
		containerScope?: FluidObject;
		containerRuntimeCtor?: typeof ContainerRuntime;
		requestHandler?: (request: IRequest, runtime: IContainerRuntime) => Promise<IResponse>;
		initializeEntryPoint?: (containerRuntime: IContainerRuntime) => Promise<FluidObject>;
	}): Promise<ContainerRuntime> {
		const {
			context,
			registryEntries,
			existing,
			requestHandler,
			runtimeOptions = {},
			containerScope = {},
			containerRuntimeCtor = ContainerRuntime,
		} = params;

		const initializeEntryPoint =
			params.initializeEntryPoint ??
			(async (containerRuntime: IContainerRuntime) => ({
				get IFluidRouter() {
					return this;
				},
				async request(req) {
					return containerRuntime.request(req);
				},
			}));

		// If taggedLogger exists, use it. Otherwise, wrap the vanilla logger:
		// back-compat: Remove the TaggedLoggerAdapter fallback once all the host are using loader > 0.45
		const backCompatContext: IContainerContext | OldContainerContextWithLogger = context;
		const passLogger =
			backCompatContext.taggedLogger ??
			// eslint-disable-next-line import/no-deprecated
			new TaggedLoggerAdapter((backCompatContext as OldContainerContextWithLogger).logger);
		const logger = createChildLogger({
			logger: passLogger,
			properties: {
				all: {
					runtimeVersion: pkgVersion,
				},
			},
		});

		const {
			summaryOptions = {},
			gcOptions = {},
			loadSequenceNumberVerification = "close",
			flushMode = defaultFlushMode,
			compressionOptions = defaultCompressionConfig,
			maxBatchSizeInBytes = defaultMaxBatchSizeInBytes,
			enableRuntimeIdCompressor = false,
			chunkSizeInBytes = defaultChunkSizeInBytes,
			enableOpReentryCheck = false,
			enableGroupedBatching = false,
		} = runtimeOptions;

		const registry = new FluidDataStoreRegistry(registryEntries);

		const tryFetchBlob = async <T>(blobName: string): Promise<T | undefined> => {
			const blobId = context.baseSnapshot?.blobs[blobName];
			if (context.baseSnapshot && blobId) {
				// IContainerContext storage api return type still has undefined in 0.39 package version.
				// So once we release 0.40 container-defn package we can remove this check.
				assert(
					context.storage !== undefined,
					0x1f5 /* "Attached state should have storage" */,
				);
				return readAndParse<T>(context.storage, blobId);
			}
		};

		const [chunks, metadata, electedSummarizerData, aliases, serializedIdCompressor] =
			await Promise.all([
				tryFetchBlob<[string, string[]][]>(chunksBlobName),
				tryFetchBlob<IContainerRuntimeMetadata>(metadataBlobName),
				tryFetchBlob<ISerializedElection>(electedSummarizerBlobName),
				tryFetchBlob<[string, string][]>(aliasBlobName),
				tryFetchBlob<SerializedIdCompressorWithNoSession>(idCompressorBlobName),
			]);

		// read snapshot blobs needed for BlobManager to load
		const blobManagerSnapshot = await BlobManager.load(
			context.baseSnapshot?.trees[blobsTreeName],
			async (id) => {
				// IContainerContext storage api return type still has undefined in 0.39 package version.
				// So once we release 0.40 container-defn package we can remove this check.
				assert(
					context.storage !== undefined,
					0x256 /* "storage undefined in attached container" */,
				);
				return readAndParse(context.storage, id);
			},
		);

		// Verify summary runtime sequence number matches protocol sequence number.
		const runtimeSequenceNumber = metadata?.message?.sequenceNumber;
		// When we load with pending state, we reuse an old snapshot so we don't expect these numbers to match
		if (!context.pendingLocalState && runtimeSequenceNumber !== undefined) {
			const protocolSequenceNumber = context.deltaManager.initialSequenceNumber;
			// Unless bypass is explicitly set, then take action when sequence numbers mismatch.
			if (
				loadSequenceNumberVerification !== "bypass" &&
				runtimeSequenceNumber !== protocolSequenceNumber
			) {
				// "Load from summary, runtime metadata sequenceNumber !== initialSequenceNumber"
				const error = new DataCorruptionError(
					// pre-0.58 error message: SummaryMetadataMismatch
					"Summary metadata mismatch",
					{ runtimeVersion: pkgVersion, runtimeSequenceNumber, protocolSequenceNumber },
				);

				if (loadSequenceNumberVerification === "log") {
					logger.sendErrorEvent({ eventName: "SequenceNumberMismatch" }, error);
				} else {
					context.closeFn(error);
				}
			}
		}

		const idCompressorEnabled =
			metadata?.idCompressorEnabled ?? runtimeOptions.enableRuntimeIdCompressor ?? false;
		let idCompressor: (IIdCompressor & IIdCompressorCore) | undefined;
		if (idCompressorEnabled) {
			const { IdCompressor, createSessionId } = await import("./id-compressor");
			idCompressor =
				serializedIdCompressor !== undefined
					? IdCompressor.deserialize(serializedIdCompressor, createSessionId())
					: IdCompressor.create(logger);
		}

		const runtime = new containerRuntimeCtor(
			context,
			registry,
			metadata,
			electedSummarizerData,
			chunks ?? [],
			aliases ?? [],
			{
				summaryOptions,
				gcOptions,
				loadSequenceNumberVerification,
				flushMode,
				compressionOptions,
				maxBatchSizeInBytes,
				chunkSizeInBytes,
				enableRuntimeIdCompressor,
				enableOpReentryCheck,
				enableGroupedBatching,
			},
			containerScope,
			logger,
			existing,
			blobManagerSnapshot,
			context.storage,
			idCompressor,
			requestHandler,
			undefined, // summaryConfiguration
			initializeEntryPoint,
		);

<<<<<<< HEAD
		// It's possible to have ops with a reference sequence number of 0. Op sequence numbers start
		// at 1, so we won't see a replayed saved op with a sequence number of 0.
		await runtime.pendingStateManager.applyStashedOpsAt(0);
=======
		await runtime.blobManager.processStashedChanges();

		// Apply stashed ops with a reference sequence number equal to the sequence number of the snapshot,
		// or zero. This must be done before Container replays saved ops.
		await runtime.pendingStateManager.applyStashedOpsAt(runtimeSequenceNumber ?? 0);
>>>>>>> 0b9dd4c1

		// Initialize the base state of the runtime before it's returned.
		await runtime.initializeBaseState();

		return runtime;
	}

	public readonly options: ILoaderOptions;

	private readonly _getClientId: () => string | undefined;
	public get clientId(): string | undefined {
		return this._getClientId();
	}

	public readonly clientDetails: IClientDetails;

	public get storage(): IDocumentStorageService {
		return this._storage;
	}

	/** @deprecated - The functionality is no longer exposed publicly */
	public get reSubmitFn() {
		return (
			type: ContainerMessageType,
			contents: any,
			localOpMetadata: unknown,
			opMetadata: Record<string, unknown> | undefined,
		) => this.reSubmitCore({ type, contents }, localOpMetadata, opMetadata);
		// Note: compatDetails is not included in this deprecated API
	}

	private readonly submitFn: (
		type: MessageType,
		contents: any,
		batch: boolean,
		appData?: any,
	) => number;
	/**
	 * Although current IContainerContext guarantees submitBatchFn, it is not available on older loaders.
	 */
	private readonly submitBatchFn:
		| ((batch: IBatchMessage[], referenceSequenceNumber?: number) => number)
		| undefined;
	private readonly submitSummaryFn: (
		summaryOp: ISummaryContent,
		referenceSequenceNumber?: number,
	) => number;
	private readonly submitSignalFn: (contents: any) => void;
	public readonly disposeFn: (error?: ICriticalContainerError) => void;
	public readonly closeFn: (error?: ICriticalContainerError) => void;

	public get flushMode(): FlushMode {
		return this._flushMode;
	}

	public get scope(): FluidObject {
		return this.containerScope;
	}

	public get IFluidDataStoreRegistry(): IFluidDataStoreRegistry {
		return this.registry;
	}

	private readonly _getAttachState: () => AttachState;
	public get attachState(): AttachState {
		return this._getAttachState();
	}

	public idCompressor: (IIdCompressor & IIdCompressorCore) | undefined;

	public get IFluidHandleContext(): IFluidHandleContext {
		return this.handleContext;
	}
	private readonly handleContext: ContainerFluidHandleContext;

	/**
	 * This is a proxy to the delta manager provided by the container context (innerDeltaManager). It restricts certain
	 * accesses such as sets "read-only" mode for the summarizer client. This is the default delta manager that should
	 * be used unless the innerDeltaManager is required.
	 */
	public readonly deltaManager: IDeltaManager<ISequencedDocumentMessage, IDocumentMessage>;
	/**
	 * The delta manager provided by the container context. By default, using the default delta manager (proxy)
	 * should be sufficient. This should be used only if necessary. For example, for validating and propagating connected
	 * events which requires access to the actual real only info, this is needed.
	 */
	private readonly innerDeltaManager: IDeltaManager<ISequencedDocumentMessage, IDocumentMessage>;

	// internal logger for ContainerRuntime. Use this.logger for stores, summaries, etc.
	private readonly mc: MonitoringContext;

	private readonly summarizerClientElection?: SummarizerClientElection;
	/**
	 * summaryManager will only be created if this client is permitted to spawn a summarizing client
	 * It is created only by interactive client, i.e. summarizer client, as well as non-interactive bots
	 * do not create it (see SummarizerClientElection.clientDetailsPermitElection() for details)
	 */
	private readonly summaryManager?: SummaryManager;
	private readonly summaryCollection: SummaryCollection;

	private readonly summarizerNode: IRootSummarizerNodeWithGC;

	private readonly maxConsecutiveReconnects: number;
	private readonly defaultMaxConsecutiveReconnects = 7;

	private _orderSequentiallyCalls: number = 0;
	private readonly _flushMode: FlushMode;
	private flushTaskExists = false;

	private _connected: boolean;

	private consecutiveReconnects = 0;

	/**
	 * Used to delay transition to "connected" state while we upload
	 * attachment blobs that were added while disconnected
	 */
	private delayConnectClientId?: string;

	private ensureNoDataModelChangesCalls = 0;

	/**
	 * Tracks the number of detected reentrant ops to report,
	 * in order to self-throttle the telemetry events.
	 *
	 * This should be removed as part of ADO:2322
	 */
	private opReentryCallsToReport = 5;

	/**
	 * Invokes the given callback and expects that no ops are submitted
	 * until execution finishes. If an op is submitted, an error will be raised.
	 *
	 * Can be disabled by feature gate `Fluid.ContainerRuntime.DisableOpReentryCheck`
	 *
	 * @param callback - the callback to be invoked
	 */
	public ensureNoDataModelChanges<T>(callback: () => T): T {
		this.ensureNoDataModelChangesCalls++;
		try {
			return callback();
		} finally {
			this.ensureNoDataModelChangesCalls--;
		}
	}

	public get connected(): boolean {
		return this._connected;
	}

	/** clientId of parent (non-summarizing) container that owns summarizer container */
	public get summarizerClientId(): string | undefined {
		return this.summarizerClientElection?.electedClientId;
	}

	private _disposed = false;
	public get disposed() {
		return this._disposed;
	}

	private dirtyContainer: boolean;
	private emitDirtyDocumentEvent = true;
	private readonly enableOpReentryCheck: boolean;
	private readonly disableAttachReorder: boolean | undefined;
	private readonly closeSummarizerDelayMs: number;
	/**
	 * If true, summary generated is validate before uploading it to the server. With single commit summaries,
	 * summaries will be accepted once uploaded, so they should be validated before upload. However, this can
	 * currently be controlled via a feature flag as its a new functionality.
	 */
	private readonly validateSummaryBeforeUpload: boolean;

	private readonly defaultTelemetrySignalSampleCount = 100;
	private readonly _perfSignalData: IPerfSignalReport = {
		signalsLost: 0,
		signalSequenceNumber: 0,
		signalTimestamp: 0,
		trackingSignalSequenceNumber: undefined,
	};

	/**
	 * Summarizer is responsible for coordinating when to send generate and send summaries.
	 * It is the main entry point for summary work.
	 * It is created only by summarizing container (i.e. one with clientType === "summarizer")
	 */
	private readonly _summarizer?: Summarizer;
	private readonly scheduleManager: ScheduleManager;
	private readonly blobManager: BlobManager;
	private readonly pendingStateManager: PendingStateManager;
	private readonly outbox: Outbox;
	private readonly garbageCollector: IGarbageCollector;

	private readonly dataStores: DataStores;
	private readonly remoteMessageProcessor: RemoteMessageProcessor;

	/** The last message processed at the time of the last summary. */
	private messageAtLastSummary: ISummaryMetadataMessage | undefined;

	private get summarizer(): Summarizer {
		assert(this._summarizer !== undefined, 0x257 /* "This is not summarizing container" */);
		return this._summarizer;
	}

	private readonly summariesDisabled: boolean;
	private isSummariesDisabled(): boolean {
		return this.summaryConfiguration.state === "disabled";
	}

	private readonly heuristicsDisabled: boolean;
	private isHeuristicsDisabled(): boolean {
		return this.summaryConfiguration.state === "disableHeuristics";
	}

	private readonly maxOpsSinceLastSummary: number;
	private getMaxOpsSinceLastSummary(): number {
		return this.summaryConfiguration.state !== "disabled"
			? this.summaryConfiguration.maxOpsSinceLastSummary
			: 0;
	}

	private readonly initialSummarizerDelayMs: number;
	private getInitialSummarizerDelayMs(): number {
		// back-compat: initialSummarizerDelayMs was moved from ISummaryRuntimeOptions
		//   to ISummaryConfiguration in 0.60.
		if (this.runtimeOptions.summaryOptions.initialSummarizerDelayMs !== undefined) {
			return this.runtimeOptions.summaryOptions.initialSummarizerDelayMs;
		}
		return this.summaryConfiguration.state !== "disabled"
			? this.summaryConfiguration.initialSummarizerDelayMs
			: 0;
	}

	private readonly createContainerMetadata: ICreateContainerMetadata;
	/**
	 * The summary number of the next summary that will be generated for this container. This is incremented every time
	 * a summary is generated.
	 */
	private nextSummaryNumber: number;

	/**
	 * If false, loading or using a Tombstoned object should merely log, not fail
	 */
	public readonly gcTombstoneEnforcementAllowed: boolean;

	/**
	 * GUID to identify a document in telemetry
	 * ! Note: should not be used for anything other than telemetry and is not considered a stable GUID
	 */
	private readonly telemetryDocumentId: string;

	/**
	 * If true, the runtime has access to an IdCompressor
	 */
	private readonly idCompressorEnabled: boolean;

	/**
	 * Whether this client is the summarizer client itself (type is summarizerClientType)
	 */
	private readonly isSummarizerClient: boolean;

	/**
	 * The id of the version used to initially load this runtime, or undefined if it's newly created.
	 */
	private readonly loadedFromVersionId: string | undefined;

	/**
	 * @internal
	 */
	protected constructor(
		context: IContainerContext,
		private readonly registry: IFluidDataStoreRegistry,
		metadata: IContainerRuntimeMetadata | undefined,
		electedSummarizerData: ISerializedElection | undefined,
		chunks: [string, string[]][],
		dataStoreAliasMap: [string, string][],
		private readonly runtimeOptions: Readonly<Required<IContainerRuntimeOptions>>,
		private readonly containerScope: FluidObject,
		public readonly logger: ITelemetryLoggerExt,
		existing: boolean,
		blobManagerSnapshot: IBlobManagerLoadInfo,
		private readonly _storage: IDocumentStorageService,
		idCompressor: (IIdCompressor & IIdCompressorCore) | undefined,
		private readonly requestHandler?: (
			request: IRequest,
			runtime: IContainerRuntime,
		) => Promise<IResponse>,
		private readonly summaryConfiguration: ISummaryConfiguration = {
			// the defaults
			...DefaultSummaryConfiguration,
			// the runtime configuration overrides
			...runtimeOptions.summaryOptions?.summaryConfigOverrides,
		},
		initializeEntryPoint?: (containerRuntime: IContainerRuntime) => Promise<FluidObject>,
	) {
		super();

		const {
			options,
			clientDetails,
			connected,
			baseSnapshot,
			submitFn,
			submitBatchFn,
			submitSummaryFn,
			submitSignalFn,
			disposeFn,
			closeFn,
			deltaManager,
			quorum,
			audience,
			loader,
			pendingLocalState,
			supportedFeatures,
		} = context;

		this.innerDeltaManager = deltaManager;
		this.deltaManager = new DeltaManagerSummarizerProxy(this.innerDeltaManager);

		// Here we could wrap/intercept on these functions to block/modify outgoing messages if needed.
		// This makes ContainerRuntime the final gatekeeper for outgoing messages.
		this.submitFn = submitFn;
		this.submitBatchFn = submitBatchFn;
		this.submitSummaryFn = submitSummaryFn;
		this.submitSignalFn = submitSignalFn;

		this.options = options;
		this.clientDetails = clientDetails;
		this.isSummarizerClient = this.clientDetails.type === summarizerClientType;
		this.loadedFromVersionId = context.getLoadedFromVersion()?.id;
		this._getClientId = () => context.clientId;
		this._getAttachState = () => context.attachState;
		this.getAbsoluteUrl = async (relativeUrl: string) => {
			if (context.getAbsoluteUrl === undefined) {
				throw new Error("Driver does not implement getAbsoluteUrl");
			}
			if (this.attachState !== AttachState.Attached) {
				return undefined;
			}
			return context.getAbsoluteUrl(relativeUrl);
		};
		// TODO: Consider that the Container could just listen to these events itself, or even more appropriately maybe the
		// customer should observe dirty state on the runtime (the owner of dirty state) directly, rather than on the IContainer.
		this.on("dirty", () => context.updateDirtyContainerState(true));
		this.on("saved", () => context.updateDirtyContainerState(false));

		// In old loaders without dispose functionality, closeFn is equivalent but will also switch container to readonly mode
		this.disposeFn = disposeFn ?? closeFn;
		// In cases of summarizer, we want to dispose instead since consumer doesn't interact with this container
		this.closeFn = this.isSummarizerClient ? this.disposeFn : closeFn;

		this.mc = createChildMonitoringContext({
			logger: this.logger,
			namespace: "ContainerRuntime",
		});

		let loadSummaryNumber: number;
		// Get the container creation metadata. For new container, we initialize these. For existing containers,
		// get the values from the metadata blob.
		if (existing) {
			this.createContainerMetadata = {
				createContainerRuntimeVersion: metadata?.createContainerRuntimeVersion,
				createContainerTimestamp: metadata?.createContainerTimestamp,
			};
			// summaryNumber was renamed from summaryCount. For older docs that haven't been opened for a long time,
			// the count is reset to 0.
			loadSummaryNumber = metadata?.summaryNumber ?? 0;

			// Enabling the IdCompressor is a one-way operation and we only want to
			// allow new containers to turn it on
			this.idCompressorEnabled = metadata?.idCompressorEnabled ?? false;
		} else {
			this.createContainerMetadata = {
				createContainerRuntimeVersion: pkgVersion,
				createContainerTimestamp: Date.now(),
			};
			loadSummaryNumber = 0;

			this.idCompressorEnabled =
				this.mc.config.getBoolean("Fluid.ContainerRuntime.IdCompressorEnabled") ??
				idCompressor !== undefined;
		}
		this.nextSummaryNumber = loadSummaryNumber + 1;

		this.messageAtLastSummary = metadata?.message;

		// Note that we only need to pull the *initial* connected state from the context.
		// Later updates come through calls to setConnectionState.
		this._connected = connected;

		this.gcTombstoneEnforcementAllowed = shouldAllowGcTombstoneEnforcement(
			metadata?.gcFeatureMatrix?.tombstoneGeneration /* persisted */,
			this.runtimeOptions.gcOptions[gcTombstoneGenerationOptionName] /* current */,
		);

		this.mc.logger.sendTelemetryEvent({
			eventName: "GCFeatureMatrix",
			metadataValue: JSON.stringify(metadata?.gcFeatureMatrix),
			inputs: JSON.stringify({
				gcOptions_gcTombstoneGeneration:
					this.runtimeOptions.gcOptions[gcTombstoneGenerationOptionName],
			}),
		});

		this.telemetryDocumentId = metadata?.telemetryDocumentId ?? uuid();

		this.disableAttachReorder = this.mc.config.getBoolean(
			"Fluid.ContainerRuntime.disableAttachOpReorder",
		);
		const disableChunking = this.mc.config.getBoolean(
			"Fluid.ContainerRuntime.CompressionChunkingDisabled",
		);

		const opGroupingManager = new OpGroupingManager(this.groupedBatchingEnabled);

		const opSplitter = new OpSplitter(
			chunks,
			this.submitBatchFn,
			disableChunking === true ? Number.POSITIVE_INFINITY : runtimeOptions.chunkSizeInBytes,
			runtimeOptions.maxBatchSizeInBytes,
			this.mc.logger,
		);

		this.remoteMessageProcessor = new RemoteMessageProcessor(
			opSplitter,
			new OpDecompressor(this.mc.logger),
			opGroupingManager,
		);

		this.handleContext = new ContainerFluidHandleContext("", this);

		if (this.summaryConfiguration.state === "enabled") {
			this.validateSummaryHeuristicConfiguration(this.summaryConfiguration);
		}

		const disableOpReentryCheck = this.mc.config.getBoolean(
			"Fluid.ContainerRuntime.DisableOpReentryCheck",
		);
		this.enableOpReentryCheck =
			runtimeOptions.enableOpReentryCheck === true &&
			// Allow for a break-glass config to override the options
			disableOpReentryCheck !== true;

		this.summariesDisabled = this.isSummariesDisabled();
		this.heuristicsDisabled = this.isHeuristicsDisabled();
		this.maxOpsSinceLastSummary = this.getMaxOpsSinceLastSummary();
		this.initialSummarizerDelayMs = this.getInitialSummarizerDelayMs();

		if (this.idCompressorEnabled) {
			this.idCompressor = idCompressor;
		}

		this.maxConsecutiveReconnects =
			this.mc.config.getNumber(maxConsecutiveReconnectsKey) ??
			this.defaultMaxConsecutiveReconnects;

		if (
			runtimeOptions.flushMode === (FlushModeExperimental.Async as unknown as FlushMode) &&
			supportedFeatures?.get("referenceSequenceNumbers") !== true
		) {
			// The loader does not support reference sequence numbers, falling back on FlushMode.TurnBased
			this.mc.logger.sendErrorEvent({ eventName: "FlushModeFallback" });
			this._flushMode = FlushMode.TurnBased;
		} else {
			this._flushMode = runtimeOptions.flushMode;
		}

		const pendingRuntimeState = pendingLocalState as IPendingRuntimeState | undefined;

		const maxSnapshotCacheDurationMs = this._storage?.policies?.maximumCacheDurationMs;
		if (
			maxSnapshotCacheDurationMs !== undefined &&
			maxSnapshotCacheDurationMs > 5 * 24 * 60 * 60 * 1000
		) {
			// This is a runtime enforcement of what's already explicit in the policy's type itself,
			// which dictates the value is either undefined or exactly 5 days in ms.
			// As long as the actual value is less than 5 days, the assumptions GC makes here are valid.
			throw new UsageError("Driver's maximumCacheDurationMs policy cannot exceed 5 days");
		}

		this.garbageCollector = GarbageCollector.create({
			runtime: this,
			gcOptions: this.runtimeOptions.gcOptions,
			baseSnapshot,
			baseLogger: this.mc.logger,
			existing,
			metadata,
			createContainerMetadata: this.createContainerMetadata,
			isSummarizerClient: this.isSummarizerClient,
			getNodePackagePath: async (nodePath: string) => this.getGCNodePackagePath(nodePath),
			getLastSummaryTimestampMs: () => this.messageAtLastSummary?.timestamp,
			readAndParseBlob: async <T>(id: string) => readAndParse<T>(this.storage, id),
			// GC runs in summarizer client and needs access to the real (non-proxy) active information. The proxy
			// delta manager would always return false for summarizer client.
			activeConnection: () => this.innerDeltaManager.active,
		});

		const loadedFromSequenceNumber = this.deltaManager.initialSequenceNumber;
		this.summarizerNode = createRootSummarizerNodeWithGC(
			createChildLogger({ logger: this.logger, namespace: "SummarizerNode" }),
			// Summarize function to call when summarize is called. Summarizer node always tracks summary state.
			async (fullTree: boolean, trackState: boolean, telemetryContext?: ITelemetryContext) =>
				this.summarizeInternal(fullTree, trackState, telemetryContext),
			// Latest change sequence number, no changes since summary applied yet
			loadedFromSequenceNumber,
			// Summary reference sequence number, undefined if no summary yet
			baseSnapshot !== undefined ? loadedFromSequenceNumber : undefined,
			{
				// Must set to false to prevent sending summary handle which would be pointing to
				// a summary with an older protocol state.
				canReuseHandle: false,
				// Must set to true to throw on any data stores failure that was too severe to be handled.
				// We also are not decoding the base summaries at the root.
				throwOnFailure: true,
				// If GC should not run, let the summarizer node know so that it does not track GC state.
				gcDisabled: !this.garbageCollector.shouldRunGC,
			},
			// Function to get GC data if needed. This will always be called by the root summarizer node to get GC data.
			async (fullGC?: boolean) => this.getGCDataInternal(fullGC),
			// Function to get the GC details from the base snapshot we loaded from.
			async () => this.garbageCollector.getBaseGCDetails(),
		);

		if (baseSnapshot) {
			this.summarizerNode.updateBaseSummaryState(baseSnapshot);
		}

		this.dataStores = new DataStores(
			getSummaryForDatastores(baseSnapshot, metadata),
			this,
			(attachMsg) => this.submit({ type: ContainerMessageType.Attach, contents: attachMsg }),
			(id: string, createParam: CreateChildSummarizerNodeParam) =>
				(
					summarizeInternal: SummarizeInternalFn,
					getGCDataFn: (fullGC?: boolean) => Promise<IGarbageCollectionData>,
				) =>
					this.summarizerNode.createChild(
						summarizeInternal,
						id,
						createParam,
						undefined,
						getGCDataFn,
					),
			(id: string) => this.summarizerNode.deleteChild(id),
			this.mc.logger,
			(path: string, timestampMs: number, packagePath?: readonly string[]) =>
				this.garbageCollector.nodeUpdated(path, "Changed", timestampMs, packagePath),
			(path: string) => this.garbageCollector.isNodeDeleted(path),
			new Map<string, string>(dataStoreAliasMap),
		);

		this.blobManager = new BlobManager(
			this.handleContext,
			blobManagerSnapshot,
			() => this.storage,
			(localId: string, blobId?: string) => {
				if (!this.disposed) {
					this.submit(
						{ type: ContainerMessageType.BlobAttach, contents: undefined },
						undefined,
						{
							localId,
							blobId,
						},
					);
				}
			},
			(blobPath: string) => this.garbageCollector.nodeUpdated(blobPath, "Loaded"),
			(blobPath: string) => this.garbageCollector.isNodeDeleted(blobPath),
			this,
			pendingRuntimeState?.pendingAttachmentBlobs,
			(error?: ICriticalContainerError) => this.closeFn(error),
		);

		this.scheduleManager = new ScheduleManager(
			this.innerDeltaManager,
			this,
			() => this.clientId,
			createChildLogger({ logger: this.logger, namespace: "ScheduleManager" }),
		);

		this.pendingStateManager = new PendingStateManager(
			{
				applyStashedOp: this.applyStashedOp.bind(this),
				clientId: () => this.clientId,
				close: this.closeFn,
				connected: () => this.connected,
				reSubmit: this.reSubmit.bind(this),
				reSubmitBatch: this.reSubmitBatch.bind(this),
				isActiveConnection: () => this.innerDeltaManager.active,
			},
			pendingRuntimeState?.pending,
			this.logger,
		);

		const disableCompression = this.mc.config.getBoolean(
			"Fluid.ContainerRuntime.CompressionDisabled",
		);
		const compressionOptions =
			disableCompression === true
				? {
						minimumBatchSizeInBytes: Number.POSITIVE_INFINITY,
						compressionAlgorithm: CompressionAlgorithms.lz4,
				  }
				: runtimeOptions.compressionOptions;

		const disablePartialFlush = this.mc.config.getBoolean(
			"Fluid.ContainerRuntime.DisablePartialFlush",
		);

		const legacySendBatchFn = makeLegacySendBatchFn(this.submitFn, this.innerDeltaManager);

		this.outbox = new Outbox({
			shouldSend: () => this.canSendOps(),
			pendingStateManager: this.pendingStateManager,
			submitBatchFn: this.submitBatchFn,
			legacySendBatchFn,
			compressor: new OpCompressor(this.mc.logger),
			splitter: opSplitter,
			config: {
				compressionOptions,
				maxBatchSizeInBytes: runtimeOptions.maxBatchSizeInBytes,
				disablePartialFlush: disablePartialFlush === true,
				enableGroupedBatching: this.groupedBatchingEnabled,
			},
			logger: this.mc.logger,
			groupingManager: opGroupingManager,
			getCurrentSequenceNumbers: () => ({
				referenceSequenceNumber: this.deltaManager.lastSequenceNumber,
				clientSequenceNumber: this._processedClientSequenceNumber,
			}),
			reSubmit: this.reSubmit.bind(this),
			opReentrancy: () => this.ensureNoDataModelChangesCalls > 0,
			closeContainer: this.closeFn,
		});

		this._quorum = quorum;
		this._quorum.on("removeMember", (clientId: string) => {
			this.remoteMessageProcessor.clearPartialMessagesFor(clientId);
		});

		// eslint-disable-next-line @typescript-eslint/no-non-null-assertion
		this._audience = audience!;

		const closeSummarizerDelayOverride = this.mc.config.getNumber(
			"Fluid.ContainerRuntime.Test.CloseSummarizerDelayOverrideMs",
		);
		this.closeSummarizerDelayMs = closeSummarizerDelayOverride ?? defaultCloseSummarizerDelayMs;
		this.validateSummaryBeforeUpload =
			this.mc.config.getBoolean("Fluid.Summarizer.ValidateSummaryBeforeUpload") ?? false;

		this.summaryCollection = new SummaryCollection(this.deltaManager, this.logger);

		this.dirtyContainer =
			this.attachState !== AttachState.Attached || this.hasPendingMessages();
		context.updateDirtyContainerState(this.dirtyContainer);

		if (this.summariesDisabled) {
			this.mc.logger.sendTelemetryEvent({ eventName: "SummariesDisabled" });
		} else {
			const orderedClientLogger = createChildLogger({
				logger: this.logger,
				namespace: "OrderedClientElection",
			});
			const orderedClientCollection = new OrderedClientCollection(
				orderedClientLogger,
				this.innerDeltaManager,
				this._quorum,
			);
			const orderedClientElectionForSummarizer = new OrderedClientElection(
				orderedClientLogger,
				orderedClientCollection,
				electedSummarizerData ?? this.innerDeltaManager.lastSequenceNumber,
				SummarizerClientElection.isClientEligible,
			);

			this.summarizerClientElection = new SummarizerClientElection(
				orderedClientLogger,
				this.summaryCollection,
				orderedClientElectionForSummarizer,
				this.maxOpsSinceLastSummary,
			);

			if (this.isSummarizerClient) {
				this._summarizer = new Summarizer(
					this /* ISummarizerRuntime */,
					() => this.summaryConfiguration,
					this /* ISummarizerInternalsProvider */,
					this.handleContext,
					this.summaryCollection,
					async (runtime: IConnectableRuntime) =>
						RunWhileConnectedCoordinator.create(
							runtime,
							// Summarization runs in summarizer client and needs access to the real (non-proxy) active
							// information. The proxy delta manager would always return false for summarizer client.
							() => this.innerDeltaManager.active,
						),
				);
			} else if (SummarizerClientElection.clientDetailsPermitElection(this.clientDetails)) {
				// Only create a SummaryManager and SummarizerClientElection
				// if summaries are enabled and we are not the summarizer client.
				const defaultAction = () => {
					if (this.summaryCollection.opsSinceLastAck > this.maxOpsSinceLastSummary) {
						this.mc.logger.sendTelemetryEvent({ eventName: "SummaryStatus:Behind" });
						// unregister default to no log on every op after falling behind
						// and register summary ack handler to re-register this handler
						// after successful summary
						this.summaryCollection.once(MessageType.SummaryAck, () => {
							this.mc.logger.sendTelemetryEvent({
								eventName: "SummaryStatus:CaughtUp",
							});
							// we've caught up, so re-register the default action to monitor for
							// falling behind, and unregister ourself
							this.summaryCollection.on("default", defaultAction);
						});
						this.summaryCollection.off("default", defaultAction);
					}
				};

				this.summaryCollection.on("default", defaultAction);

				// Create the SummaryManager and mark the initial state
				this.summaryManager = new SummaryManager(
					this.summarizerClientElection,
					this, // IConnectedState
					this.summaryCollection,
					this.logger,
					this.formRequestSummarizerFn(loader),
					new Throttler(
						60 * 1000, // 60 sec delay window
						30 * 1000, // 30 sec max delay
						// throttling function increases exponentially (0ms, 40ms, 80ms, 160ms, etc)
						formExponentialFn({ coefficient: 20, initialDelay: 0 }),
					),
					{
						initialDelayMs: this.initialSummarizerDelayMs,
					},
					this.heuristicsDisabled,
				);
				this.summaryManager.on("summarize", (eventProps) => {
					this.emit("summarize", eventProps);
				});
				this.summaryManager.start();
			}
		}

		this.deltaManager.on("readonly", (readonly: boolean) => {
			// we accumulate ops while being in read-only state.
			// once user gets write permissions and we have active connection, flush all pending ops.
			// Note that the inner (non-proxy) delta manager is needed here to get the readonly information.
			assert(
				readonly === this.innerDeltaManager.readOnlyInfo.readonly,
				0x124 /* "inconsistent readonly property/event state" */,
			);

			// We need to be very careful with when we (re)send pending ops, to ensure that we only send ops
			// when we either never send an op, or attempted to send it but we know for sure it was not
			// sequenced by server and will never be sequenced (i.e. was lost)
			// For loss of connection, we wait for our own "join" op and use it a a barrier to know all the
			// ops that made it from previous connection, before switching clientId and raising "connected" event
			// But with read-only permissions, if we transition between read-only and r/w states while on same
			// connection, then we have no good signal to tell us when it's safe to send ops we accumulated while
			// being in read-only state.
			// For that reason, we support getting to read-only state only when disconnected. This ensures that we
			// can rely on same safety mechanism and resend ops only when we establish new connection.
			// This is applicable for read-only permissions (event is raised before connection is properly registered),
			// but it's an extra requirement for Container.forceReadonly() API
			assert(
				!readonly || !this.connected,
				0x125 /* "Unsafe to transition to read-only state!" */,
			);

			this.replayPendingStates();
		});

		// logging hardware telemetry
		logger.sendTelemetryEvent({
			eventName: "DeviceSpec",
			...getDeviceSpec(),
		});

		this.mc.logger.sendTelemetryEvent({
			eventName: "ContainerLoadStats",
			...this.createContainerMetadata,
			...this.dataStores.containerLoadStats,
			summaryNumber: loadSummaryNumber,
			summaryFormatVersion: metadata?.summaryFormatVersion,
			disableIsolatedChannels: metadata?.disableIsolatedChannels,
			gcVersion: metadata?.gcFeature,
			options: JSON.stringify(runtimeOptions),
			featureGates: JSON.stringify({
				disableCompression,
				disableOpReentryCheck,
				disableChunking,
				disableAttachReorder: this.disableAttachReorder,
				disablePartialFlush,
				idCompressorEnabled: this.idCompressorEnabled,
				closeSummarizerDelayOverride,
			}),
			telemetryDocumentId: this.telemetryDocumentId,
			groupedBatchingEnabled: this.groupedBatchingEnabled,
		});

		ReportOpPerfTelemetry(this.clientId, this.deltaManager, this.logger);
		BindBatchTracker(this, this.logger);

		this.entryPoint = new LazyPromise(async () => {
			if (this.isSummarizerClient) {
				assert(
					this._summarizer !== undefined,
					0x5bf /* Summarizer object is undefined in a summarizer client */,
				);
				return this._summarizer;
			}
			return initializeEntryPoint?.(this);
		});
	}

	/**
	 * Initializes the state from the base snapshot this container runtime loaded from.
	 */
	private async initializeBaseState(): Promise<void> {
		await this.garbageCollector.initializeBaseState();
	}

	public dispose(error?: Error): void {
		if (this._disposed) {
			return;
		}
		this._disposed = true;

		this.mc.logger.sendTelemetryEvent(
			{
				eventName: "ContainerRuntimeDisposed",
				isDirty: this.isDirty,
				lastSequenceNumber: this.deltaManager.lastSequenceNumber,
				attachState: this.attachState,
			},
			error,
		);

		if (this.summaryManager !== undefined) {
			this.summaryManager.dispose();
		}
		this.garbageCollector.dispose();
		this._summarizer?.dispose();
		this.dataStores.dispose();
		this.pendingStateManager.dispose();
		this.emit("dispose");
		this.removeAllListeners();
	}

	/**
	 * Notifies this object about the request made to the container.
	 * @param request - Request made to the handler.
	 * @deprecated - Will be removed in future major release. Migrate all usage of IFluidRouter to the "entryPoint" pattern. Refer to Removing-IFluidRouter.md
	 */
	public async request(request: IRequest): Promise<IResponse> {
		try {
			const parser = RequestParser.create(request);
			const id = parser.pathParts[0];

			if (id === "_summarizer" && parser.pathParts.length === 1) {
				if (this._summarizer !== undefined) {
					return {
						status: 200,
						mimeType: "fluid/object",
						value: this.summarizer,
					};
				}
				return create404Response(request);
			}
			if (this.requestHandler !== undefined) {
				return this.requestHandler(parser, this);
			}

			return create404Response(request);
		} catch (error) {
			return exceptionToResponse(error);
		}
	}

	/**
	 * Resolves URI representing handle
	 * @param request - Request made to the handler.
	 */
	public async resolveHandle(request: IRequest): Promise<IResponse> {
		try {
			const requestParser = RequestParser.create(request);
			const id = requestParser.pathParts[0];

			if (id === "_channels") {
				return this.resolveHandle(requestParser.createSubRequest(1));
			}

			if (id === BlobManager.basePath && requestParser.isLeaf(2)) {
				const blob = await this.blobManager.getBlob(requestParser.pathParts[1]);
				return blob
					? {
							status: 200,
							mimeType: "fluid/object",
							value: blob,
					  }
					: create404Response(request);
			} else if (requestParser.pathParts.length > 0) {
				const dataStore = await this.getDataStoreFromRequest(id, request);
				const subRequest = requestParser.createSubRequest(1);
				// We always expect createSubRequest to include a leading slash, but asserting here to protect against
				// unintentionally modifying the url if that changes.
				assert(
					subRequest.url.startsWith("/"),
					0x126 /* "Expected createSubRequest url to include a leading slash" */,
				);
				return dataStore.request(subRequest);
			}

			return create404Response(request);
		} catch (error) {
			return exceptionToResponse(error);
		}
	}

	/**
	 * {@inheritDoc @fluidframework/container-definitions#IRuntime.getEntryPoint}
	 */
	public async getEntryPoint?(): Promise<FluidObject | undefined> {
		return this.entryPoint;
	}
	private readonly entryPoint: LazyPromise<FluidObject | undefined>;

	private internalId(maybeAlias: string): string {
		return this.dataStores.aliases.get(maybeAlias) ?? maybeAlias;
	}

	private async getDataStoreFromRequest(
		id: string,
		request: IRequest,
	): Promise<IFluidDataStoreChannel> {
		const headerData: RuntimeHeaderData = {};
		if (typeof request.headers?.[RuntimeHeaders.wait] === "boolean") {
			headerData.wait = request.headers[RuntimeHeaders.wait];
		}
		if (typeof request.headers?.[RuntimeHeaders.viaHandle] === "boolean") {
			headerData.viaHandle = request.headers[RuntimeHeaders.viaHandle];
		}
		if (typeof request.headers?.[AllowTombstoneRequestHeaderKey] === "boolean") {
			headerData.allowTombstone = request.headers[AllowTombstoneRequestHeaderKey];
		}

		await this.dataStores.waitIfPendingAlias(id);
		const internalId = this.internalId(id);
		const dataStoreContext = await this.dataStores.getDataStore(internalId, headerData);
		const dataStoreChannel = await dataStoreContext.realize();

		// Remove query params, leading and trailing slashes from the url. This is done to make sure the format is
		// the same as GC nodes id.
		const urlWithoutQuery = trimLeadingAndTrailingSlashes(request.url.split("?")[0]);
		this.garbageCollector.nodeUpdated(
			`/${urlWithoutQuery}`,
			"Loaded",
			undefined /* timestampMs */,
			dataStoreContext.packagePath,
			request?.headers,
		);

		return dataStoreChannel;
	}

	/** Adds the container's metadata to the given summary tree. */
	private addMetadataToSummary(summaryTree: ISummaryTreeWithStats) {
		const metadata: IContainerRuntimeMetadata = {
			...this.createContainerMetadata,
			// Increment the summary number for the next summary that will be generated.
			summaryNumber: this.nextSummaryNumber++,
			summaryFormatVersion: 1,
			...this.garbageCollector.getMetadata(),
			// The last message processed at the time of summary. If there are no new messages, use the message from the
			// last summary.
			message:
				extractSummaryMetadataMessage(this.deltaManager.lastMessage) ??
				this.messageAtLastSummary,
			telemetryDocumentId: this.telemetryDocumentId,
			idCompressorEnabled: this.idCompressorEnabled ? true : undefined,
		};
		addBlobToSummary(summaryTree, metadataBlobName, JSON.stringify(metadata));
	}

	protected addContainerStateToSummary(
		summaryTree: ISummaryTreeWithStats,
		fullTree: boolean,
		trackState: boolean,
		telemetryContext?: ITelemetryContext,
	) {
		this.addMetadataToSummary(summaryTree);

		if (this.idCompressorEnabled) {
			assert(
				this.idCompressor !== undefined,
				0x67a /* IdCompressor should be defined if enabled */,
			);
			const idCompressorState = JSON.stringify(this.idCompressor.serialize(false));
			addBlobToSummary(summaryTree, idCompressorBlobName, idCompressorState);
		}

		if (this.remoteMessageProcessor.partialMessages.size > 0) {
			const content = JSON.stringify([...this.remoteMessageProcessor.partialMessages]);
			addBlobToSummary(summaryTree, chunksBlobName, content);
		}

		const dataStoreAliases = this.dataStores.aliases;
		if (dataStoreAliases.size > 0) {
			addBlobToSummary(summaryTree, aliasBlobName, JSON.stringify([...dataStoreAliases]));
		}

		if (this.summarizerClientElection) {
			const electedSummarizerContent = JSON.stringify(
				this.summarizerClientElection?.serialize(),
			);
			addBlobToSummary(summaryTree, electedSummarizerBlobName, electedSummarizerContent);
		}

		const blobManagerSummary = this.blobManager.summarize();
		// Some storage (like git) doesn't allow empty tree, so we can omit it.
		// and the blob manager can handle the tree not existing when loading
		if (Object.keys(blobManagerSummary.summary.tree).length > 0) {
			addTreeToSummary(summaryTree, blobsTreeName, blobManagerSummary);
		}

		const gcSummary = this.garbageCollector.summarize(fullTree, trackState, telemetryContext);
		if (gcSummary !== undefined) {
			addSummarizeResultToSummary(summaryTree, gcTreeKey, gcSummary);
		}
	}

	// Track how many times the container tries to reconnect with pending messages.
	// This happens when the connection state is changed and we reset the counter
	// when we are able to process a local op or when there are no pending messages.
	// If this counter reaches a max, it's a good indicator that the container
	// is not making progress and it is stuck in a retry loop.
	private shouldContinueReconnecting(): boolean {
		if (this.maxConsecutiveReconnects <= 0) {
			// Feature disabled, we never stop reconnecting
			return true;
		}

		if (!this.hasPendingMessages()) {
			// If there are no pending messages, we can always reconnect
			this.resetReconnectCount();
			return true;
		}

		if (this.consecutiveReconnects === Math.floor(this.maxConsecutiveReconnects / 2)) {
			// If we're halfway through the max reconnects, send an event in order
			// to better identify false positives, if any. If the rate of this event
			// matches Container Close count below, we can safely cut down
			// maxConsecutiveReconnects to half.
			this.mc.logger.sendTelemetryEvent({
				eventName: "ReconnectsWithNoProgress",
				attempts: this.consecutiveReconnects,
				pendingMessages: this.pendingMessagesCount,
			});
		}

		return this.consecutiveReconnects < this.maxConsecutiveReconnects;
	}

	private resetReconnectCount(message?: ISequencedDocumentMessage) {
		// Chunked ops don't count towards making progress as they are sent
		// in their own batches before the originating batch is sent.
		// Therefore, receiving them while attempting to send the originating batch
		// does not mean that the container is making any progress.
		if (message?.type !== ContainerMessageType.ChunkedOp) {
			this.consecutiveReconnects = 0;
		}
	}

	private replayPendingStates() {
		// We need to be able to send ops to replay states
		if (!this.canSendOps()) {
			return;
		}

		// We need to temporary clear the dirty flags and disable
		// dirty state change events to detect whether replaying ops
		// has any effect.

		// Save the old state, reset to false, disable event emit
		const oldState = this.dirtyContainer;
		this.dirtyContainer = false;

		assert(this.emitDirtyDocumentEvent, 0x127 /* "dirty document event not set on replay" */);
		this.emitDirtyDocumentEvent = false;
		let newState: boolean;

		try {
			// replay the ops
			this.pendingStateManager.replayPendingStates();
		} finally {
			// Save the new start and restore the old state, re-enable event emit
			newState = this.dirtyContainer;
			this.dirtyContainer = oldState;
			this.emitDirtyDocumentEvent = true;
		}

		// Officially transition from the old state to the new state.
		this.updateDocumentDirtyState(newState);
	}

	/**
	 * Updates the runtime's IdCompressor with the stashed state present in the given op. This is a bit of a
	 * hack and is unnecessarily expensive. As it stands, every locally stashed op (all ops that get stored in
	 * the PendingStateManager) will store their serialized representation locally until ack'd. Upon receiving
	 * this stashed state, the IdCompressor blindly deserializes to the stashed state and assumes the session.
	 * Technically only the last stashed state is needed to do this correctly, but we would have to write some
	 * more hacky code to modify the batch before it gets sent out.
	 * @param content - An IdAllocationOp with "stashedState", which is a representation of un-ack'd local state.
	 */
	private async applyStashedIdAllocationOp(op: IdCreationRangeWithStashedState) {
		const { IdCompressor } = await import("./id-compressor");
		this.idCompressor = IdCompressor.deserialize(op.stashedState);
	}

	/**
	 * Parse an op's type and actual content from given serialized content
	 * ! Note: this format needs to be in-line with what is set in the "ContainerRuntime.submit(...)" method
	 */
	// TODO: markfields: confirm Local- versus Outbound- ContainerRuntimeMessage typing
	private parseLocalOpContent(serializedContents?: string): LocalContainerRuntimeMessage {
		assert(serializedContents !== undefined, 0x6d5 /* content must be defined */);
		const message: LocalContainerRuntimeMessage = JSON.parse(serializedContents);
		assert(message.type !== undefined, 0x6d6 /* incorrect op content format */);
		return message;
	}

	private async applyStashedOp(serializedOpContent: string): Promise<unknown> {
		// Need to parse from string for back-compat
		const opContents = this.parseLocalOpContent(serializedOpContent);
		switch (opContents.type) {
			case ContainerMessageType.FluidDataStoreOp:
				return this.dataStores.applyStashedOp(opContents.contents);
			case ContainerMessageType.Attach:
				return this.dataStores.applyStashedAttachOp(opContents.contents);
			case ContainerMessageType.IdAllocation:
				assert(
					this.idCompressor !== undefined,
					0x67b /* IdCompressor should be defined if enabled */,
				);
				return this.applyStashedIdAllocationOp(opContents.contents);
			case ContainerMessageType.Alias:
			case ContainerMessageType.BlobAttach:
				return;
			case ContainerMessageType.ChunkedOp:
				throw new Error("chunkedOp not expected here");
			case ContainerMessageType.Rejoin:
				throw new Error("rejoin not expected here");
			default: {
				// This should be extremely rare for stashed ops.
				// It would require a newer runtime stashing ops and then an older one applying them,
				// e.g. if an app rolled back its container version
				const compatBehavior = opContents.compatDetails?.behavior;
				if (!compatBehaviorAllowsMessageType(opContents.type, compatBehavior)) {
					const error = DataProcessingError.create(
						"Stashed runtime message of unknown type",
						"applyStashedOp",
						undefined /* sequencedMessage */,
						{
							messageDetails: JSON.stringify({
								type: opContents.type,
								compatBehavior,
							}),
						},
					);
					this.closeFn(error);
					throw error;
				}
			}
		}
	}

	public setConnectionState(connected: boolean, clientId?: string) {
		if (connected === false && this.delayConnectClientId !== undefined) {
			this.delayConnectClientId = undefined;
			this.mc.logger.sendTelemetryEvent({
				eventName: "UnsuccessfulConnectedTransition",
			});
			// Don't propagate "disconnected" event because we didn't propagate the previous "connected" event
			return;
		}

		// If there are stashed blobs in the pending state, we need to delay
		// propagation of the "connected" event until we have uploaded them to
		// ensure we don't submit ops referencing a blob that has not been uploaded
		const connecting = connected && !this._connected;
		if (connecting && this.blobManager.hasPendingStashedBlobs()) {
			assert(
				!this.delayConnectClientId,
				"Connect event delay must be canceled before subsequent connect event",
			);
			assert(!!clientId, "Must have clientId when connecting");
			this.delayConnectClientId = clientId;
			this.blobManager.processStashedChanges().then(
				() => {
					// make sure we didn't reconnect before the promise resolved
					if (this.delayConnectClientId === clientId && !this.disposed) {
						this.delayConnectClientId = undefined;
						this.setConnectionStateCore(connected, clientId);
					}
				},
				(error) => this.closeFn(error),
			);
			return;
		}

		this.setConnectionStateCore(connected, clientId);
	}

	private setConnectionStateCore(connected: boolean, clientId?: string) {
		assert(
			!this.delayConnectClientId,
			0x394 /* connect event delay must be cleared before propagating connect event */,
		);
		this.verifyNotClosed();

		// There might be no change of state due to Container calling this API after loading runtime.
		const changeOfState = this._connected !== connected;
		const reconnection = changeOfState && !connected;

		// We need to flush the ops currently collected by Outbox to preserve original order.
		// This flush NEEDS to happen before we set the ContainerRuntime to "connected".
		// We want these ops to get to the PendingStateManager without sending to service and have them return to the Outbox upon calling "replayPendingStates".
		if (changeOfState && connected) {
			this.flush();
		}

		this._connected = connected;

		if (!connected) {
			this._perfSignalData.signalsLost = 0;
			this._perfSignalData.signalTimestamp = 0;
			this._perfSignalData.trackingSignalSequenceNumber = undefined;
		} else {
			assert(
				this.attachState === AttachState.Attached,
				0x3cd /* Connection is possible only if container exists in storage */,
			);
		}

		// Fail while disconnected
		if (reconnection) {
			this.consecutiveReconnects++;

			if (!this.shouldContinueReconnecting()) {
				this.closeFn(
					DataProcessingError.create(
						"Runtime detected too many reconnects with no progress syncing local ops.",
						"setConnectionState",
						undefined,
						{
							dataLoss: 1,
							attempts: this.consecutiveReconnects,
							pendingMessages: this.pendingMessagesCount,
						},
					),
				);
				return;
			}
		}

		if (changeOfState) {
			this.replayPendingStates();
		}

		this.dataStores.setConnectionState(connected, clientId);
		this.garbageCollector.setConnectionState(connected, clientId);

		raiseConnectedEvent(this.mc.logger, this, connected, clientId);
	}

	public async notifyOpReplay(message: ISequencedDocumentMessage) {
		await this.pendingStateManager.applyStashedOpsAt(message.sequenceNumber);
	}

	public process(messageArg: ISequencedDocumentMessage, local: boolean) {
		this.verifyNotClosed();

		// Whether or not the message appears to be a runtime message from an up-to-date client.
		// It may be a legacy runtime message (ie already unpacked and ContainerMessageType)
		// or something different, like a system message.
		const modernRuntimeMessage = messageArg.type === MessageType.Operation;

		// Do shallow copy of message, as the processing flow will modify it.
		// There might be multiple container instances receiving the same message.
		// We do not need to make a deep copy. Each layer will just replace message.contents itself,
		// but will not modify the contents object (likely it will replace it on the message).
		const messageCopy = { ...messageArg };
		for (const message of this.remoteMessageProcessor.process(messageCopy)) {
			if (modernRuntimeMessage) {
				this.processCore({
					// Cast it since we expect it to be this based on modernRuntimeMessage computation above.
					// There is nothing really ensuring that anytime original message.type is Operation that
					// the result messages will be so. In the end modern bool being true only directs to
					// throw error if ultimately unrecognized without compat details saying otherwise.
					message: message as InboundSequencedContainerRuntimeMessage,
					local,
					modernRuntimeMessage,
				});
			} else {
				// Unrecognized message will be ignored.
				this.processCore({ message, local, modernRuntimeMessage });
			}
		}
	}

	private _processedClientSequenceNumber: number | undefined;

	/**
	 * Direct the message to the correct subsystem for processing, and implement other side effects
	 */
	private processCore(messageWithContext: MessageWithContext) {
		const { message, local } = messageWithContext;
		// Surround the actual processing of the operation with messages to the schedule manager indicating
		// the beginning and end. This allows it to emit appropriate events and/or pause the processing of new
		// messages once a batch has been fully processed.
		this.scheduleManager.beforeOpProcessing(message);

		this._processedClientSequenceNumber = message.clientSequenceNumber;

		try {
			let localOpMetadata: unknown;
			if (
				local &&
				messageWithContext.modernRuntimeMessage &&
				message.type !== ContainerMessageType.ChunkedOp
			) {
				localOpMetadata = this.pendingStateManager.processPendingLocalMessage(
					messageWithContext.message,
				);
			}

			// If there are no more pending messages after processing a local message,
			// the document is no longer dirty.
			if (!this.hasPendingMessages()) {
				this.updateDocumentDirtyState(false);
			}

			this.validateAndProcessRuntimeMessage(messageWithContext, localOpMetadata);

			this.emit("op", message, messageWithContext.modernRuntimeMessage);

			this.scheduleManager.afterOpProcessing(undefined, message);

			if (local) {
				// If we have processed a local op, this means that the container is
				// making progress and we can reset the counter for how many times
				// we have consecutively replayed the pending states
				this.resetReconnectCount(message);
			}
		} catch (e) {
			this.scheduleManager.afterOpProcessing(e, message);
			throw e;
		}
	}
	/**
	 * Assuming the given message is also a TypedContainerRuntimeMessage,
	 * checks its type and dispatches the message to the appropriate handler in the runtime.
	 * Throws a DataProcessingError if the message looks like but doesn't conform to a known TypedContainerRuntimeMessage type.
	 */
	private validateAndProcessRuntimeMessage(
		messageWithContext: MessageWithContext,
		localOpMetadata: unknown,
	): void {
		// TODO: destructure message and modernRuntimeMessage once using typescript 5.2.2+
		const { local } = messageWithContext;
		switch (messageWithContext.message.type) {
			case ContainerMessageType.Attach:
				this.dataStores.processAttachMessage(messageWithContext.message, local);
				break;
			case ContainerMessageType.Alias:
				this.dataStores.processAliasMessage(
					messageWithContext.message,
					localOpMetadata,
					local,
				);
				break;
			case ContainerMessageType.FluidDataStoreOp:
				this.dataStores.processFluidDataStoreOp(
					messageWithContext.message,
					local,
					localOpMetadata,
				);
				break;
			case ContainerMessageType.BlobAttach:
				this.blobManager.processBlobAttachOp(messageWithContext.message, local);
				break;
			case ContainerMessageType.IdAllocation:
				assert(
					this.idCompressor !== undefined,
					0x67c /* IdCompressor should be defined if enabled */,
				);
				this.idCompressor.finalizeCreationRange(messageWithContext.message.contents);
				break;
			case ContainerMessageType.ChunkedOp:
			case ContainerMessageType.Rejoin:
				break;
			default: {
				// If we didn't necessarily expect a runtime message type, then no worries - just return
				// e.g. this case applies to system ops, or legacy ops that would have fallen into the above cases anyway.
				if (!messageWithContext.modernRuntimeMessage) {
					return;
				}

				const compatBehavior = messageWithContext.message.compatDetails?.behavior;
				if (
					!compatBehaviorAllowsMessageType(
						messageWithContext.message.type,
						compatBehavior,
					)
				) {
					const { message } = messageWithContext;
					const error = DataProcessingError.create(
						// Former assert 0x3ce
						"Runtime message of unknown type",
						"OpProcessing",
						message,
						{
							local,
							messageDetails: JSON.stringify({
								type: message.type,
								contentType: typeof message.contents,
								compatBehavior,
								batch: (message.metadata as IBatchMetadata | undefined)?.batch,
								compression: message.compression,
							}),
						},
					);
					this.closeFn(error);
					throw error;
				}
			}
		}
	}

	/**
	 * Emits the Signal event and update the perf signal data.
	 * @param clientSignalSequenceNumber - is the client signal sequence number to be uploaded.
	 */
	private sendSignalTelemetryEvent(clientSignalSequenceNumber: number) {
		const duration = Date.now() - this._perfSignalData.signalTimestamp;
		this.mc.logger.sendPerformanceEvent({
			eventName: "SignalLatency",
			duration,
			signalsLost: this._perfSignalData.signalsLost,
		});

		this._perfSignalData.signalsLost = 0;
		this._perfSignalData.signalTimestamp = 0;
	}

	public processSignal(message: ISignalMessage, local: boolean) {
		const envelope = message.content as ISignalEnvelope;
		const transformed: IInboundSignalMessage = {
			clientId: message.clientId,
			content: envelope.contents.content,
			type: envelope.contents.type,
		};

		// Only collect signal telemetry for messages sent by the current client.
		if (message.clientId === this.clientId && this.connected) {
			// Check to see if the signal was lost.
			if (
				this._perfSignalData.trackingSignalSequenceNumber !== undefined &&
				envelope.clientSignalSequenceNumber >
					this._perfSignalData.trackingSignalSequenceNumber
			) {
				this._perfSignalData.signalsLost++;
				this._perfSignalData.trackingSignalSequenceNumber = undefined;
				this.mc.logger.sendErrorEvent({
					eventName: "SignalLost",
					type: envelope.contents.type,
					signalsLost: this._perfSignalData.signalsLost,
					trackingSequenceNumber: this._perfSignalData.trackingSignalSequenceNumber,
					clientSignalSequenceNumber: envelope.clientSignalSequenceNumber,
				});
			} else if (
				envelope.clientSignalSequenceNumber ===
				this._perfSignalData.trackingSignalSequenceNumber
			) {
				// only logging for the first connection and the trackingSignalSequenceNUmber.
				if (this.consecutiveReconnects === 0) {
					this.sendSignalTelemetryEvent(envelope.clientSignalSequenceNumber);
				}
				this._perfSignalData.trackingSignalSequenceNumber = undefined;
			}
		}

		if (envelope.address === undefined) {
			// No address indicates a container signal message.
			this.emit("signal", transformed, local);
			return;
		}

		this.dataStores.processSignal(envelope.address, transformed, local);
	}

	/**
	 * Returns the runtime of the data store.
	 * @param id - Id supplied during creating the data store.
	 * @param wait - True if you want to wait for it.
	 * @deprecated - Use getAliasedDataStoreEntryPoint instead to get an aliased data store's entry point.
	 */
	public async getRootDataStore(id: string, wait = true): Promise<IFluidRouter> {
		return this.getRootDataStoreChannel(id, wait);
	}

	private async getRootDataStoreChannel(
		id: string,
		wait = true,
	): Promise<IFluidDataStoreChannel> {
		await this.dataStores.waitIfPendingAlias(id);
		const internalId = this.internalId(id);
		const context = await this.dataStores.getDataStore(internalId, { wait });
		assert(await context.isRoot(), 0x12b /* "did not get root data store" */);
		return context.realize();
	}

	/**
	 * Flush the pending ops manually.
	 * This method is expected to be called at the end of a batch.
	 */
	private flush(): void {
		assert(
			this._orderSequentiallyCalls === 0,
			0x24c /* "Cannot call `flush()` from `orderSequentially`'s callback" */,
		);

		this.outbox.flush();
		assert(this.outbox.isEmpty, 0x3cf /* reentrancy */);
	}

	public orderSequentially<T>(callback: () => T): T {
		let checkpoint: IBatchCheckpoint | undefined;
		let result: T;
		if (this.mc.config.getBoolean("Fluid.ContainerRuntime.EnableRollback")) {
			// Note: we are not touching this.pendingAttachBatch here, for two reasons:
			// 1. It would not help, as we flush attach ops as they become available.
			// 2. There is no way to undo process of data store creation.
			checkpoint = this.outbox.checkpoint().mainBatch;
		}
		try {
			this._orderSequentiallyCalls++;
			result = callback();
		} catch (error) {
			if (checkpoint) {
				// This will throw and close the container if rollback fails
				try {
					checkpoint.rollback((message: BatchMessage) =>
						this.rollback(message.contents, message.localOpMetadata),
					);
				} catch (err) {
					const error2 = wrapError(err, (message) => {
						return DataProcessingError.create(
							`RollbackError: ${message}`,
							"checkpointRollback",
							undefined,
						) as DataProcessingError;
					});
					this.closeFn(error2);
					throw error2;
				}
			} else {
				// pre-0.58 error message: orderSequentiallyCallbackException
				this.closeFn(new GenericError("orderSequentially callback exception", error));
			}
			throw error; // throw the original error for the consumer of the runtime
		} finally {
			this._orderSequentiallyCalls--;
		}

		// We don't flush on TurnBased since we expect all messages in the same JS turn to be part of the same batch
		if (this.flushMode !== FlushMode.TurnBased && this._orderSequentiallyCalls === 0) {
			this.flush();
		}
		return result;
	}

	/**
	 * Returns the aliased data store's entryPoint, given the alias.
	 * @param alias - The alias for the data store.
	 * @returns The data store's entry point ({@link @fluidframework/core-interfaces#IFluidHandle}) if it exists and is aliased.
	 * Returns undefined if no data store has been assigned the given alias.
	 */
	public async getAliasedDataStoreEntryPoint(
		alias: string,
	): Promise<IFluidHandle<FluidObject> | undefined> {
		await this.dataStores.waitIfPendingAlias(alias);
		const internalId = this.internalId(alias);
		const context = await this.dataStores.getDataStoreIfAvailable(internalId, { wait: false });
		// If the data store is not available or not an alias, return undefined.
		if (context === undefined || !(await context.isRoot())) {
			return undefined;
		}

		const channel = await context.realize();
		if (channel.entryPoint === undefined) {
			throw new UsageError(
				"entryPoint must be defined on data store runtime for using getAliasedDataStoreEntryPoint",
			);
		}
		return channel.entryPoint;
	}

	public createDetachedRootDataStore(
		pkg: Readonly<string[]>,
		rootDataStoreId: string,
	): IFluidDataStoreContextDetached {
		if (rootDataStoreId.includes("/")) {
			throw new UsageError(`Id cannot contain slashes: '${rootDataStoreId}'`);
		}
		return this.dataStores.createDetachedDataStoreCore(pkg, true, rootDataStoreId);
	}

	public createDetachedDataStore(pkg: Readonly<string[]>): IFluidDataStoreContextDetached {
		return this.dataStores.createDetachedDataStoreCore(pkg, false);
	}

	public async createDataStore(pkg: string | string[]): Promise<IDataStore> {
		const id = uuid();
		return channelToDataStore(
			await this.dataStores
				._createFluidDataStoreContext(Array.isArray(pkg) ? pkg : [pkg], id)
				.realize(),
			id,
			this,
			this.dataStores,
			this.mc.logger,
		);
	}

	/**
	 * @deprecated 0.16 Issue #1537, #3631
	 * @internal
	 */
	public async _createDataStoreWithProps(
		pkg: string | string[],
		props?: any,
		id = uuid(),
	): Promise<IDataStore> {
		return channelToDataStore(
			await this.dataStores
				._createFluidDataStoreContext(Array.isArray(pkg) ? pkg : [pkg], id, props)
				.realize(),
			id,
			this,
			this.dataStores,
			this.mc.logger,
		);
	}

	private canSendOps() {
		// Note that the real (non-proxy) delta manager is needed here to get the readonly info. This is because
		// container runtime's ability to send ops depend on the actual readonly state of the delta manager.
		return this.connected && !this.innerDeltaManager.readOnlyInfo.readonly;
	}

	/**
	 * Are we in the middle of batching ops together?
	 */
	private currentlyBatching() {
		return this.flushMode !== FlushMode.Immediate || this._orderSequentiallyCalls !== 0;
	}

	private readonly _quorum: IQuorumClients;
	public getQuorum(): IQuorumClients {
		return this._quorum;
	}

	private readonly _audience: IAudience;
	public getAudience(): IAudience {
		return this._audience;
	}

	/**
	 * Returns true of container is dirty, i.e. there are some pending local changes that
	 * either were not sent out to delta stream or were not yet acknowledged.
	 */
	public get isDirty(): boolean {
		return this.dirtyContainer;
	}

	private isContainerMessageDirtyable({ type, contents }: OutboundContainerRuntimeMessage) {
		// For legacy purposes, exclude the old built-in AgentScheduler from dirty consideration as a special-case.
		// Ultimately we should have no special-cases from the ContainerRuntime's perspective.
		if (type === ContainerMessageType.Attach) {
			const attachMessage = contents as InboundAttachMessage;
			if (attachMessage.id === agentSchedulerId) {
				return false;
			}
		} else if (type === ContainerMessageType.FluidDataStoreOp) {
			const envelope = contents as IEnvelope;
			if (envelope.address === agentSchedulerId) {
				return false;
			}
		}
		return true;
	}

	private createNewSignalEnvelope(
		address: string | undefined,
		type: string,
		content: any,
	): ISignalEnvelope {
		const newSequenceNumber = ++this._perfSignalData.signalSequenceNumber;
		const newEnvelope: ISignalEnvelope = {
			address,
			clientSignalSequenceNumber: newSequenceNumber,
			contents: { type, content },
		};

		// We should not track any signals in case we already have a tracking number.
		if (
			newSequenceNumber % this.defaultTelemetrySignalSampleCount === 1 &&
			this._perfSignalData.trackingSignalSequenceNumber === undefined
		) {
			this._perfSignalData.signalTimestamp = Date.now();
			this._perfSignalData.trackingSignalSequenceNumber = newSequenceNumber;
		}

		return newEnvelope;
	}

	/**
	 * Submits the signal to be sent to other clients.
	 * @param type - Type of the signal.
	 * @param content - Content of the signal.
	 */
	public submitSignal(type: string, content: any) {
		this.verifyNotClosed();
		const envelope = this.createNewSignalEnvelope(undefined /* address */, type, content);
		return this.submitSignalFn(envelope);
	}

	public submitDataStoreSignal(address: string, type: string, content: any) {
		const envelope = this.createNewSignalEnvelope(address, type, content);
		return this.submitSignalFn(envelope);
	}

	public setAttachState(attachState: AttachState.Attaching | AttachState.Attached): void {
		if (attachState === AttachState.Attaching) {
			assert(
				this.attachState === AttachState.Attaching,
				0x12d /* "Container Context should already be in attaching state" */,
			);
		} else {
			assert(
				this.attachState === AttachState.Attached,
				0x12e /* "Container Context should already be in attached state" */,
			);
			this.emit("attached");
		}

		if (attachState === AttachState.Attached && !this.hasPendingMessages()) {
			this.updateDocumentDirtyState(false);
		}
		this.dataStores.setAttachState(attachState);
	}

	/**
	 * Create a summary. Used when attaching or serializing a detached container.
	 *
	 * @param blobRedirectTable - A table passed during the attach process. While detached, blob upload is supported
	 * using IDs generated locally. After attach, these IDs cannot be used, so this table maps the old local IDs to the
	 * new storage IDs so requests can be redirected.
	 * @param telemetryContext - summary data passed through the layers for telemetry purposes
	 */
	public createSummary(
		blobRedirectTable?: Map<string, string>,
		telemetryContext?: ITelemetryContext,
	): ISummaryTree {
		if (blobRedirectTable) {
			this.blobManager.setRedirectTable(blobRedirectTable);
		}

		const summarizeResult = this.dataStores.createSummary(telemetryContext);
		// Wrap data store summaries in .channels subtree.
		wrapSummaryInChannelsTree(summarizeResult);

		this.addContainerStateToSummary(
			summarizeResult,
			true /* fullTree */,
			false /* trackState */,
			telemetryContext,
		);
		return summarizeResult.summary;
	}

	public readonly getAbsoluteUrl: (relativeUrl: string) => Promise<string | undefined>;

	private async summarizeInternal(
		fullTree: boolean,
		trackState: boolean,
		telemetryContext?: ITelemetryContext,
	): Promise<ISummarizeInternalResult> {
		const summarizeResult = await this.dataStores.summarize(
			fullTree,
			trackState,
			telemetryContext,
		);

		// Wrap data store summaries in .channels subtree.
		wrapSummaryInChannelsTree(summarizeResult);
		const pathPartsForChildren = [channelsTreeName];

		this.addContainerStateToSummary(summarizeResult, fullTree, trackState, telemetryContext);
		return {
			...summarizeResult,
			id: "",
			pathPartsForChildren,
		};
	}

	/**
	 * Returns a summary of the runtime at the current sequence number.
	 */
	public async summarize(options: {
		/** True to generate the full tree with no handle reuse optimizations; defaults to false */
		fullTree?: boolean;
		/** True to track the state for this summary in the SummarizerNodes; defaults to true */
		trackState?: boolean;
		/** Logger to use for correlated summary events */
		summaryLogger?: ITelemetryLoggerExt;
		/** True to run garbage collection before summarizing; defaults to true */
		runGC?: boolean;
		/** True to generate full GC data */
		fullGC?: boolean;
		/** True to run GC sweep phase after the mark phase */
		runSweep?: boolean;
	}): Promise<ISummaryTreeWithStats> {
		this.verifyNotClosed();

		const {
			fullTree = false,
			trackState = true,
			summaryLogger = this.mc.logger,
			runGC = this.garbageCollector.shouldRunGC,
			runSweep,
			fullGC,
		} = options;

		const telemetryContext = new TelemetryContext();
		// Add the options that are used to generate this summary to the telemetry context.
		telemetryContext.setMultiple("fluid_Summarize", "Options", {
			fullTree,
			trackState,
			runGC,
			fullGC,
			runSweep,
		});

		try {
			if (runGC) {
				await this.collectGarbage(
					{ logger: summaryLogger, runSweep, fullGC },
					telemetryContext,
				);
			}

			const { stats, summary } = await this.summarizerNode.summarize(
				fullTree,
				trackState,
				telemetryContext,
			);

			assert(
				summary.type === SummaryType.Tree,
				0x12f /* "Container Runtime's summarize should always return a tree" */,
			);

			return { stats, summary };
		} finally {
			this.mc.logger.sendTelemetryEvent({
				eventName: "SummarizeTelemetry",
				details: telemetryContext.serialize(),
			});
		}
	}

	/**
	 * Before GC runs, called by the garbage collector to update any pending GC state. This is mainly used to notify
	 * the garbage collector of references detected since the last GC run. Most references are notified immediately
	 * but there can be some for which async operation is required (such as detecting new root data stores).
	 * @see IGarbageCollectionRuntime.updateStateBeforeGC
	 */
	public async updateStateBeforeGC() {
		return this.dataStores.updateStateBeforeGC();
	}

	private async getGCDataInternal(fullGC?: boolean): Promise<IGarbageCollectionData> {
		return this.dataStores.getGCData(fullGC);
	}

	/**
	 * Generates and returns the GC data for this container.
	 * @param fullGC - true to bypass optimizations and force full generation of GC data.
	 * @see IGarbageCollectionRuntime.getGCData
	 */
	public async getGCData(fullGC?: boolean): Promise<IGarbageCollectionData> {
		const builder = new GCDataBuilder();
		const dsGCData = await this.summarizerNode.getGCData(fullGC);
		builder.addNodes(dsGCData.gcNodes);

		const blobsGCData = this.blobManager.getGCData(fullGC);
		builder.addNodes(blobsGCData.gcNodes);
		return builder.getGCData();
	}

	/**
	 * After GC has run, called to notify this container's nodes of routes that are used in it.
	 * @param usedRoutes - The routes that are used in all nodes in this Container.
	 * @see IGarbageCollectionRuntime.updateUsedRoutes
	 */
	public updateUsedRoutes(usedRoutes: string[]) {
		// Update our summarizer node's used routes. Updating used routes in summarizer node before
		// summarizing is required and asserted by the the summarizer node. We are the root and are
		// always referenced, so the used routes is only self-route (empty string).
		this.summarizerNode.updateUsedRoutes([""]);

		const { dataStoreRoutes } = this.getDataStoreAndBlobManagerRoutes(usedRoutes);
		this.dataStores.updateUsedRoutes(dataStoreRoutes);
	}

	/**
	 * This is called to update objects whose routes are unused.
	 * @param unusedRoutes - Data store and attachment blob routes that are unused in this Container.
	 */
	public updateUnusedRoutes(unusedRoutes: string[]) {
		const { blobManagerRoutes, dataStoreRoutes } =
			this.getDataStoreAndBlobManagerRoutes(unusedRoutes);
		this.blobManager.updateUnusedRoutes(blobManagerRoutes);
		this.dataStores.updateUnusedRoutes(dataStoreRoutes);
	}

	/**
	 * @deprecated - Replaced by deleteSweepReadyNodes.
	 */
	public deleteUnusedNodes(unusedRoutes: string[]): string[] {
		throw new Error("deleteUnusedRoutes should not be called");
	}

	/**
	 * After GC has run and identified nodes that are sweep ready, this is called to delete the sweep ready nodes.
	 * @param sweepReadyRoutes - The routes of nodes that are sweep ready and should be deleted.
	 * @returns The routes of nodes that were deleted.
	 */
	public deleteSweepReadyNodes(sweepReadyRoutes: string[]): string[] {
		const { dataStoreRoutes, blobManagerRoutes } =
			this.getDataStoreAndBlobManagerRoutes(sweepReadyRoutes);

		const deletedRoutes = this.dataStores.deleteSweepReadyNodes(dataStoreRoutes);
		return deletedRoutes.concat(this.blobManager.deleteSweepReadyNodes(blobManagerRoutes));
	}

	/**
	 * This is called to update objects that are tombstones.
	 * @param tombstonedRoutes - Data store and attachment blob routes that are tombstones in this Container.
	 */
	public updateTombstonedRoutes(tombstonedRoutes: string[]) {
		const { blobManagerRoutes, dataStoreRoutes } =
			this.getDataStoreAndBlobManagerRoutes(tombstonedRoutes);
		this.blobManager.updateTombstonedRoutes(blobManagerRoutes);
		this.dataStores.updateTombstonedRoutes(dataStoreRoutes);
	}

	/**
	 * Returns a server generated referenced timestamp to be used to track unreferenced nodes by GC.
	 */
	public getCurrentReferenceTimestampMs(): number | undefined {
		// Use the timestamp of the last message seen by this client as that is server generated. If no messages have
		// been processed, use the timestamp of the message from the last summary.
		return this.deltaManager.lastMessage?.timestamp ?? this.messageAtLastSummary?.timestamp;
	}

	/**
	 * Returns the type of the GC node. Currently, there are nodes that belong to the root ("/"), data stores or
	 * blob manager.
	 */
	public getNodeType(nodePath: string): GCNodeType {
		if (this.isBlobPath(nodePath)) {
			return GCNodeType.Blob;
		}
		return this.dataStores.getGCNodeType(nodePath) ?? GCNodeType.Other;
	}

	/**
	 * Called by GC to retrieve the package path of the node with the given path. The node should belong to a
	 * data store or an attachment blob.
	 */
	public async getGCNodePackagePath(nodePath: string): Promise<readonly string[] | undefined> {
		switch (this.getNodeType(nodePath)) {
			case GCNodeType.Blob:
				return [BlobManager.basePath];
			case GCNodeType.DataStore:
			case GCNodeType.SubDataStore:
				return this.dataStores.getDataStorePackagePath(nodePath);
			default:
				assert(false, 0x2de /* "Package path requested for unsupported node type." */);
		}
	}

	/**
	 * Returns whether a given path is for attachment blobs that are in the format - "/BlobManager.basePath/...".
	 */
	private isBlobPath(path: string): boolean {
		const pathParts = path.split("/");
		if (pathParts.length < 2 || pathParts[1] !== BlobManager.basePath) {
			return false;
		}
		return true;
	}

	/**
	 * From a given list of routes, separate and return routes that belong to blob manager and data stores.
	 * @param routes - A list of routes that can belong to data stores or blob manager.
	 * @returns Two route lists - One that contains routes for blob manager and another one that contains routes
	 * for data stores.
	 */
	private getDataStoreAndBlobManagerRoutes(routes: string[]) {
		const blobManagerRoutes: string[] = [];
		const dataStoreRoutes: string[] = [];
		for (const route of routes) {
			if (this.isBlobPath(route)) {
				blobManagerRoutes.push(route);
			} else {
				dataStoreRoutes.push(route);
			}
		}
		return { blobManagerRoutes, dataStoreRoutes };
	}

	/**
	 * Runs garbage collection and updates the reference / used state of the nodes in the container.
	 * @returns the statistics of the garbage collection run; undefined if GC did not run.
	 */
	public async collectGarbage(
		options: {
			/** Logger to use for logging GC events */
			logger?: ITelemetryLoggerExt;
			/** True to run GC sweep phase after the mark phase */
			runSweep?: boolean;
			/** True to generate full GC data */
			fullGC?: boolean;
		},
		telemetryContext?: ITelemetryContext,
	): Promise<IGCStats | undefined> {
		return this.garbageCollector.collectGarbage(options, telemetryContext);
	}

	/**
	 * Called when a new outbound reference is added to another node. This is used by garbage collection to identify
	 * all references added in the system.
	 * @param srcHandle - The handle of the node that added the reference.
	 * @param outboundHandle - The handle of the outbound node that is referenced.
	 */
	public addedGCOutboundReference(srcHandle: IFluidHandle, outboundHandle: IFluidHandle) {
		this.garbageCollector.addedOutboundReference(
			srcHandle.absolutePath,
			outboundHandle.absolutePath,
		);
	}

	/**
	 * Generates the summary tree, uploads it to storage, and then submits the summarize op.
	 * This is intended to be called by the summarizer, since it is the implementation of
	 * ISummarizerInternalsProvider.submitSummary.
	 * It takes care of state management at the container level, including pausing inbound
	 * op processing, updating SummarizerNode state tracking, and garbage collection.
	 * @param options - options controlling how the summary is generated or submitted
	 */
	public async submitSummary(options: ISubmitSummaryOptions): Promise<SubmitSummaryResult> {
		const { fullTree = false, finalAttempt = false, refreshLatestAck, summaryLogger } = options;
		// The summary number for this summary. This will be updated during the summary process, so get it now and
		// use it for all events logged during this summary.
		const summaryNumber = this.nextSummaryNumber;
		const summaryNumberLogger = createChildLogger({
			logger: summaryLogger,
			properties: {
				all: { summaryNumber },
			},
		});

		assert(this.outbox.isEmpty, 0x3d1 /* Can't trigger summary in the middle of a batch */);

		let latestSnapshotVersionId: string | undefined;
		if (refreshLatestAck) {
			const latestSnapshotInfo = await this.refreshLatestSummaryAckFromServer(
				createChildLogger({
					logger: summaryNumberLogger,
					properties: { all: { safeSummary: true } },
				}),
			);
			const latestSnapshotRefSeq = latestSnapshotInfo.latestSnapshotRefSeq;
			latestSnapshotVersionId = latestSnapshotInfo.latestSnapshotVersionId;

			// We might need to catch up to the latest summary's reference sequence number before pausing.
			await this.waitForDeltaManagerToCatchup(latestSnapshotRefSeq, summaryNumberLogger);
		}

		// If there are pending (unacked ops), the summary will not be eventual consistent and it may even be
		// incorrect. So, wait for the container to be saved with a timeout. If the container is not saved
		// within the timeout, check if it should be failed or can continue.
		if (this.validateSummaryBeforeUpload && this.hasPendingMessages()) {
			const countBefore = this.pendingMessagesCount;
			// The timeout for waiting for pending ops can be overridden via configurations.
			const pendingOpsTimeout =
				this.mc.config.getNumber("Fluid.Summarizer.waitForPendingOpsTimeoutMs") ??
				defaultPendingOpsWaitTimeoutMs;
			await new Promise<void>((resolve, reject) => {
				const timeoutId = setTimeout(() => resolve(), pendingOpsTimeout);
				this.once("saved", () => {
					clearTimeout(timeoutId);
					resolve();
				});
				this.once("dispose", () => {
					clearTimeout(timeoutId);
					reject(new Error("Runtime is disposed while summarizing"));
				});
			});

			// Log that there are pending ops while summarizing. This will help us gather data on how often this
			// happens, whether we attempted to wait for these ops to be acked and what was the result.
			summaryNumberLogger.sendTelemetryEvent({
				eventName: "PendingOpsWhileSummarizing",
				saved: this.hasPendingMessages() ? false : true,
				timeout: pendingOpsTimeout,
				countBefore,
				countAfter: this.pendingMessagesCount,
			});

			// There could still be pending ops. Check if summary should fail or continue.
			const pendingMessagesFailResult = await this.shouldFailSummaryOnPendingOps(
				summaryNumberLogger,
				this.deltaManager.lastSequenceNumber,
				this.deltaManager.minimumSequenceNumber,
				finalAttempt,
				true /* beforeSummaryGeneration */,
			);
			if (pendingMessagesFailResult !== undefined) {
				return pendingMessagesFailResult;
			}
		}

		const shouldPauseInboundSignal =
			this.mc.config.getBoolean(
				"Fluid.ContainerRuntime.SubmitSummary.disableInboundSignalPause",
			) !== true;

		let summaryRefSeqNum: number | undefined;

		try {
			await this.deltaManager.inbound.pause();
			if (shouldPauseInboundSignal) {
				await this.deltaManager.inboundSignal.pause();
			}

			summaryRefSeqNum = this.deltaManager.lastSequenceNumber;
			const minimumSequenceNumber = this.deltaManager.minimumSequenceNumber;
			const message = `Summary @${summaryRefSeqNum}:${this.deltaManager.minimumSequenceNumber}`;
			const lastAck = this.summaryCollection.latestAck;

			this.summarizerNode.startSummary(summaryRefSeqNum, summaryNumberLogger);

			// Helper function to check whether we should still continue between each async step.
			const checkContinue = (): { continue: true } | { continue: false; error: string } => {
				// Do not check for loss of connectivity directly! Instead leave it up to
				// RunWhileConnectedCoordinator to control policy in a single place.
				// This will allow easier change of design if we chose to. For example, we may chose to allow
				// summarizer to reconnect in the future.
				// Also checking for cancellation is a must as summary process may be abandoned for other reasons,
				// like loss of connectivity for main (interactive) client.
				if (options.cancellationToken.cancelled) {
					return { continue: false, error: "disconnected" };
				}
				// That said, we rely on submitSystemMessage() that today only works in connected state.
				// So if we fail here, it either means that RunWhileConnectedCoordinator does not work correctly,
				// OR that design changed and we need to remove this check and fix submitSystemMessage.
				assert(this.connected, 0x258 /* "connected" */);

				// Ensure that lastSequenceNumber has not changed after pausing.
				// We need the summary op's reference sequence number to match our summary sequence number,
				// otherwise we'll get the wrong sequence number stamped on the summary's .protocol attributes.
				if (this.deltaManager.lastSequenceNumber !== summaryRefSeqNum) {
					return {
						continue: false,
						error: `lastSequenceNumber changed before uploading to storage. ${this.deltaManager.lastSequenceNumber} !== ${summaryRefSeqNum}`,
					};
				}
				assert(
					summaryRefSeqNum === this.deltaManager.lastMessage?.sequenceNumber,
					0x395 /* it's one and the same thing */,
				);

				if (lastAck !== this.summaryCollection.latestAck) {
					return {
						continue: false,
						error: `Last summary changed while summarizing. ${this.summaryCollection.latestAck} !== ${lastAck}`,
					};
				}
				return { continue: true };
			};

			let continueResult = checkContinue();
			if (!continueResult.continue) {
				return {
					stage: "base",
					referenceSequenceNumber: summaryRefSeqNum,
					minimumSequenceNumber,
					error: continueResult.error,
				};
			}

			const trace = Trace.start();
			let summarizeResult: ISummaryTreeWithStats;
			// If the GC state needs to be reset, we need to force a full tree summary and update the unreferenced
			// state of all the nodes.
			const forcedFullTree = this.garbageCollector.summaryStateNeedsReset;
			try {
				summarizeResult = await this.summarize({
					fullTree: fullTree || forcedFullTree,
					trackState: true,
					summaryLogger: summaryNumberLogger,
					runGC: this.garbageCollector.shouldRunGC,
				});
			} catch (error) {
				return {
					stage: "base",
					referenceSequenceNumber: summaryRefSeqNum,
					minimumSequenceNumber,
					error,
				};
			}

			// If validateSummaryBeforeUpload is true, validate that the summary generated is correct before uploading.
			if (this.validateSummaryBeforeUpload) {
				// Validate that the summaries generated by summarize nodes is correct.
				const validateResult = this.summarizerNode.validateSummary();
				if (!validateResult.success) {
					const { success, ...loggingProps } = validateResult;
					const error = new RetriableSummaryError(
						validateResult.reason,
						validateResult.retryAfterSeconds,
						{ ...loggingProps },
					);
					return {
						stage: "base",
						referenceSequenceNumber: summaryRefSeqNum,
						minimumSequenceNumber,
						error,
					};
				}

				const pendingMessagesFailResult = await this.shouldFailSummaryOnPendingOps(
					summaryNumberLogger,
					summaryRefSeqNum,
					minimumSequenceNumber,
					finalAttempt,
					false /* beforeSummaryGeneration */,
				);
				if (pendingMessagesFailResult !== undefined) {
					return pendingMessagesFailResult;
				}
			}

			const { summary: summaryTree, stats: partialStats } = summarizeResult;

			// Now that we have generated the summary, update the message at last summary to the last message processed.
			this.messageAtLastSummary = this.deltaManager.lastMessage;

			// Counting dataStores and handles
			// Because handles are unchanged dataStores in the current logic,
			// summarized dataStore count is total dataStore count minus handle count
			const dataStoreTree = summaryTree.tree[channelsTreeName];

			assert(dataStoreTree.type === SummaryType.Tree, 0x1fc /* "summary is not a tree" */);
			const handleCount = Object.values(dataStoreTree.tree).filter(
				(value) => value.type === SummaryType.Handle,
			).length;
			const gcSummaryTreeStats = summaryTree.tree[gcTreeKey]
				? calculateStats(summaryTree.tree[gcTreeKey])
				: undefined;

			const summaryStats: IGeneratedSummaryStats = {
				dataStoreCount: this.dataStores.size,
				summarizedDataStoreCount: this.dataStores.size - handleCount,
				gcStateUpdatedDataStoreCount: this.garbageCollector.updatedDSCountSinceLastSummary,
				gcBlobNodeCount: gcSummaryTreeStats?.blobNodeCount,
				gcTotalBlobsSize: gcSummaryTreeStats?.totalBlobSize,
				summaryNumber,
				...partialStats,
			};
			const generateSummaryData: Omit<IGenerateSummaryTreeResult, "stage" | "error"> = {
				referenceSequenceNumber: summaryRefSeqNum,
				minimumSequenceNumber,
				summaryTree,
				summaryStats,
				generateDuration: trace.trace().duration,
				forcedFullTree,
			} as const;

			continueResult = checkContinue();
			if (!continueResult.continue) {
				return { stage: "generate", ...generateSummaryData, error: continueResult.error };
			}

			// It may happen that the lastAck it not correct due to missing summaryAck in case of single commit
			// summary. So if the previous summarizer closes just after submitting the summary and before
			// submitting the summaryOp then we can't rely on summaryAck. So in case we have
			// latestSnapshotVersionId from storage and it does not match with the lastAck ackHandle, then use
			// the one fetched from storage as parent as that is the latest.
			let summaryContext: ISummaryContext;
			if (
				lastAck?.summaryAck.contents.handle !== latestSnapshotVersionId &&
				latestSnapshotVersionId !== undefined
			) {
				summaryContext = {
					proposalHandle: undefined,
					ackHandle: latestSnapshotVersionId,
					referenceSequenceNumber: summaryRefSeqNum,
				};
			} else if (lastAck === undefined) {
				summaryContext = {
					proposalHandle: undefined,
					ackHandle: this.loadedFromVersionId,
					referenceSequenceNumber: summaryRefSeqNum,
				};
			} else {
				summaryContext = {
					proposalHandle: lastAck.summaryOp.contents.handle,
					ackHandle: lastAck.summaryAck.contents.handle,
					referenceSequenceNumber: summaryRefSeqNum,
				};
			}

			let handle: string;
			try {
				handle = await this.storage.uploadSummaryWithContext(
					summarizeResult.summary,
					summaryContext,
				);
			} catch (error) {
				return { stage: "generate", ...generateSummaryData, error };
			}

			const parent = summaryContext.ackHandle;
			const summaryMessage: ISummaryContent = {
				handle,
				// eslint-disable-next-line @typescript-eslint/no-non-null-assertion
				head: parent!,
				message,
				parents: parent ? [parent] : [],
			};
			const uploadData = {
				...generateSummaryData,
				handle,
				uploadDuration: trace.trace().duration,
			} as const;

			continueResult = checkContinue();
			if (!continueResult.continue) {
				return { stage: "upload", ...uploadData, error: continueResult.error };
			}

			let clientSequenceNumber: number;
			try {
				clientSequenceNumber = this.submitSummaryMessage(summaryMessage, summaryRefSeqNum);
			} catch (error) {
				return { stage: "upload", ...uploadData, error };
			}

			const submitData = {
				stage: "submit",
				...uploadData,
				clientSequenceNumber,
				submitOpDuration: trace.trace().duration,
			} as const;

			try {
				// If validateSummaryBeforeUpload is false, the summary should be validated in this step.
				this.summarizerNode.completeSummary(
					handle,
					!this.validateSummaryBeforeUpload /* validate */,
				);
			} catch (error) {
				return { stage: "upload", ...uploadData, error };
			}
			return submitData;
		} finally {
			// Cleanup wip summary in case of failure
			this.summarizerNode.clearSummary();

			// ! This needs to happen before we resume inbound queues to ensure heuristics are tracked correctly
			this._summarizer?.recordSummaryAttempt?.(summaryRefSeqNum);

			// Restart the delta manager
			this.deltaManager.inbound.resume();
			if (shouldPauseInboundSignal) {
				this.deltaManager.inboundSignal.resume();
			}
		}
	}

	/**
	 * This helper is called during summarization. If there are pending ops, it will return a failed summarize result
	 * (IBaseSummarizeResult) unless this is the final summarize attempt and SkipFailingIncorrectSummary option is set.
	 * @param logger - The logger to be used for sending telemetry.
	 * @param referenceSequenceNumber - The reference sequence number of the summary attempt.
	 * @param minimumSequenceNumber - The minimum sequence number of the summary attempt.
	 * @param finalAttempt - Whether this is the final summary attempt.
	 * @param beforeSummaryGeneration - Whether this is called before summary generation or after.
	 * @returns failed summarize result (IBaseSummarizeResult) if summary should be failed, undefined otherwise.
	 */
	private async shouldFailSummaryOnPendingOps(
		logger: ITelemetryLoggerExt,
		referenceSequenceNumber: number,
		minimumSequenceNumber: number,
		finalAttempt: boolean,
		beforeSummaryGeneration: boolean,
	): Promise<IBaseSummarizeResult | undefined> {
		if (!this.hasPendingMessages()) {
			return;
		}

		// If "SkipFailingIncorrectSummary" option is true, don't fail the summary in the last attempt.
		// This is a fallback to make progress in documents where there are consistently pending ops in
		// the summarizer.
		if (
			finalAttempt &&
			this.mc.config.getBoolean("Fluid.Summarizer.SkipFailingIncorrectSummary")
		) {
			const error = DataProcessingError.create(
				"Pending ops during summarization",
				"submitSummary",
				undefined,
				{ pendingMessages: this.pendingMessagesCount },
			);
			logger.sendErrorEvent(
				{
					eventName: "SkipFailingIncorrectSummary",
					referenceSequenceNumber,
					minimumSequenceNumber,
					beforeGenerate: beforeSummaryGeneration,
				},
				error,
			);
		} else {
			// The retry delay when there are pending ops can be overridden via config so that we can adjust it
			// based on telemetry while we decide on a stable number.
			const retryDelayMs =
				this.mc.config.getNumber("Fluid.Summarizer.PendingOpsRetryDelayMs") ??
				defaultPendingOpsRetryDelayMs;
			const error = new RetriableSummaryError(
				"PendingOpsWhileSummarizing",
				retryDelayMs / 1000,
				{
					count: this.pendingMessagesCount,
					beforeGenerate: beforeSummaryGeneration,
				},
			);
			return {
				stage: "base",
				referenceSequenceNumber,
				minimumSequenceNumber,
				error,
			};
		}
	}

	private get pendingMessagesCount(): number {
		return this.pendingStateManager.pendingMessagesCount + this.outbox.messageCount;
	}

	private hasPendingMessages() {
		return this.pendingMessagesCount !== 0;
	}

	private updateDocumentDirtyState(dirty: boolean) {
		if (this.attachState !== AttachState.Attached) {
			assert(dirty, 0x3d2 /* Non-attached container is dirty */);
		} else {
			// Other way is not true = see this.isContainerMessageDirtyable()
			assert(
				!dirty || this.hasPendingMessages(),
				0x3d3 /* if doc is dirty, there has to be pending ops */,
			);
		}

		if (this.dirtyContainer === dirty) {
			return;
		}

		this.dirtyContainer = dirty;
		if (this.emitDirtyDocumentEvent) {
			this.emit(dirty ? "dirty" : "saved");
		}
	}

	public submitDataStoreOp(
		id: string,
		contents: any,
		localOpMetadata: unknown = undefined,
	): void {
		const envelope: IEnvelope = {
			address: id,
			contents,
		};
		this.submit(
			{ type: ContainerMessageType.FluidDataStoreOp, contents: envelope },
			localOpMetadata,
		);
	}

	public submitDataStoreAliasOp(contents: any, localOpMetadata: unknown): void {
		const aliasMessage = contents as IDataStoreAliasMessage;
		if (!isDataStoreAliasMessage(aliasMessage)) {
			throw new UsageError("malformedDataStoreAliasMessage");
		}

		this.submit({ type: ContainerMessageType.Alias, contents }, localOpMetadata);
	}

	public async uploadBlob(
		blob: ArrayBufferLike,
		signal?: AbortSignal,
	): Promise<IFluidHandle<ArrayBufferLike>> {
		this.verifyNotClosed();
		return this.blobManager.createBlob(blob, signal);
	}

	private maybeSubmitIdAllocationOp(type: ContainerMessageType) {
		if (type !== ContainerMessageType.IdAllocation) {
			let idAllocationBatchMessage: BatchMessage | undefined;
			let idRange: IdCreationRange | undefined;
			if (this.idCompressorEnabled) {
				assert(
					this.idCompressor !== undefined,
					0x67d /* IdCompressor should be defined if enabled */,
				);
				idRange = this.idCompressor.takeNextCreationRange();
				// Don't include the idRange if there weren't any Ids allocated
				idRange = idRange?.ids !== undefined ? idRange : undefined;
			}

			if (idRange !== undefined) {
				const idAllocationMessage: ContainerRuntimeIdAllocationMessage = {
					type: ContainerMessageType.IdAllocation,
					contents: idRange,
				};
				idAllocationBatchMessage = {
					contents: JSON.stringify(idAllocationMessage),
					referenceSequenceNumber: this.deltaManager.lastSequenceNumber,
					metadata: undefined,
					localOpMetadata: this.idCompressor?.serialize(true),
					type: ContainerMessageType.IdAllocation,
				};
			}

			if (idAllocationBatchMessage !== undefined) {
				this.outbox.submit(idAllocationBatchMessage);
			}
		}
	}

	private submit(
		containerRuntimeMessage: OutboundContainerRuntimeMessage,
		localOpMetadata: unknown = undefined,
		metadata: Record<string, unknown> | undefined = undefined,
	): void {
		this.verifyNotClosed();
		this.verifyCanSubmitOps();

		// There should be no ops in detached container state!
		assert(
			this.attachState !== AttachState.Detached,
			0x132 /* "sending ops in detached container" */,
		);

		const serializedContent = JSON.stringify(containerRuntimeMessage);

		// Note that the real (non-proxy) delta manager is used here to get the readonly info. This is because
		// container runtime's ability to submit ops depend on the actual readonly state of the delta manager.
		if (this.innerDeltaManager.readOnlyInfo.readonly) {
			this.mc.logger.sendTelemetryEvent({
				eventName: "SubmitOpInReadonly",
				connected: this.connected,
			});
		}

		const type = containerRuntimeMessage.type;
		const message: BatchMessage = {
			contents: serializedContent,
			type,
			metadata,
			localOpMetadata,
			referenceSequenceNumber: this.deltaManager.lastSequenceNumber,
		};

		try {
			// Submit an IdAllocation op if any Ids have been generated since
			// the last op was submitted. Don't submit another if it's an IdAllocation
			// op as that means we're in resubmission flow and we don't want to send
			// IdRanges out of order.
			this.maybeSubmitIdAllocationOp(type);

			// If this is attach message for new data store, and we are in a batch, send this op out of order
			// Is it safe:
			//    Yes, this should be safe reordering. Newly created data stores are not visible through API surface.
			//    They become visible only when aliased, or handle to some sub-element of newly created datastore
			//    is stored in some DDS, i.e. only after some other op.
			// Why:
			//    Attach ops are large, and expensive to process. Plus there are scenarios where a lot of new data
			//    stores are created, causing issues like relay service throttling (too many ops) and catastrophic
			//    failure (batch is too large). Pushing them earlier and outside of main batch should alleviate
			//    these issues.
			// Cons:
			//    1. With large batches, relay service may throttle clients. Clients may disconnect while throttled.
			//    This change creates new possibility of a lot of newly created data stores never being referenced
			//    because client died before it had a change to submit the rest of the ops. This will create more
			//    garbage that needs to be collected leveraging GC (Garbage Collection) feature.
			//    2. Sending ops out of order means they are excluded from rollback functionality. This is not an issue
			//    today as rollback can't undo creation of data store. To some extent not sending them is a bigger
			//    issue than sending.
			// Please note that this does not change file format, so it can be disabled in the future if this
			// optimization no longer makes sense (for example, batch compression may make it less appealing).
			if (
				this.currentlyBatching() &&
				type === ContainerMessageType.Attach &&
				this.disableAttachReorder !== true
			) {
				this.outbox.submitAttach(message);
			} else if (type === ContainerMessageType.BlobAttach) {
				// BlobAttach ops must have their metadata visible and cannot be grouped (see opGroupingManager.ts)
				this.outbox.submitBlobAttach(message);
			} else {
				this.outbox.submit(message);
			}

			if (!this.currentlyBatching()) {
				this.flush();
			} else {
				this.scheduleFlush();
			}
		} catch (error) {
			this.closeFn(error as GenericError);
			throw error;
		}

		if (this.isContainerMessageDirtyable(containerRuntimeMessage)) {
			this.updateDocumentDirtyState(true);
		}
	}

	private scheduleFlush() {
		if (this.flushTaskExists) {
			return;
		}

		this.flushTaskExists = true;
		const flush = () => {
			this.flushTaskExists = false;
			try {
				this.flush();
			} catch (error) {
				this.closeFn(error as GenericError);
			}
		};

		switch (this.flushMode) {
			case FlushMode.TurnBased:
				// When in TurnBased flush mode the runtime will buffer operations in the current turn and send them as a single
				// batch at the end of the turn
				// eslint-disable-next-line @typescript-eslint/no-floating-promises
				Promise.resolve().then(flush);
				break;

			// FlushModeExperimental is experimental and not exposed directly in the runtime APIs
			case FlushModeExperimental.Async as unknown as FlushMode:
				// When in Async flush mode, the runtime will accumulate all operations across JS turns and send them as a single
				// batch when all micro-tasks are complete.
				// Compared to TurnBased, this flush mode will capture more ops into the same batch.
				setTimeout(flush, 0);
				break;

			default:
				assert(
					this._orderSequentiallyCalls > 0,
					0x587 /* Unreachable unless running under orderSequentially */,
				);
				break;
		}
	}

	private submitSummaryMessage(contents: ISummaryContent, referenceSequenceNumber: number) {
		this.verifyNotClosed();
		assert(
			this.connected,
			0x133 /* "Container disconnected when trying to submit system message" */,
		);

		// System message should not be sent in the middle of the batch.
		assert(this.outbox.isEmpty, 0x3d4 /* System op in the middle of a batch */);

		// back-compat: ADO #1385: Make this call unconditional in the future
		return this.submitSummaryFn !== undefined
			? this.submitSummaryFn(contents, referenceSequenceNumber)
			: this.submitFn(MessageType.Summarize, contents, false);
	}

	/**
	 * Throw an error if the runtime is closed.  Methods that are expected to potentially
	 * be called after dispose due to asynchrony should not call this.
	 */
	private verifyNotClosed() {
		if (this._disposed) {
			throw new Error("Runtime is closed");
		}
	}

	private verifyCanSubmitOps() {
		if (this.ensureNoDataModelChangesCalls > 0) {
			const errorMessage =
				"Op was submitted from within a `ensureNoDataModelChanges` callback";
			if (this.opReentryCallsToReport > 0) {
				this.mc.logger.sendTelemetryEvent(
					{ eventName: "OpReentry" },
					// We need to capture the call stack in order to inspect the source of this usage pattern
					getLongStack(() => new UsageError(errorMessage)),
				);
				this.opReentryCallsToReport--;
			}

			// Creating ops while processing ops can lead
			// to undefined behavior and events observed in the wrong order.
			// For example, we have two callbacks registered for a DDS, A and B.
			// Then if on change #1 callback A creates change #2, the invocation flow will be:
			//
			// A because of #1
			// A because of #2
			// B because of #2
			// B because of #1
			//
			// The runtime must enforce op coherence by not allowing ops to be submitted
			// while ops are being processed.
			if (this.enableOpReentryCheck) {
				throw new UsageError(errorMessage);
			}
		}
	}

	private reSubmitBatch(batch: IPendingBatchMessage[]) {
		this.orderSequentially(() => {
			for (const message of batch) {
				this.reSubmit(message);
			}
		});
		this.flush();
	}

	private reSubmit(message: IPendingBatchMessage) {
		// Need to parse from string for back-compat
		const containerRuntimeMessage = this.parseLocalOpContent(message.content);
		this.reSubmitCore(containerRuntimeMessage, message.localOpMetadata, message.opMetadata);
	}

	/**
	 * Finds the right store and asks it to resubmit the message. This typically happens when we
	 * reconnect and there are pending messages.
	 * @param message - The original LocalContainerRuntimeMessage.
	 * @param localOpMetadata - The local metadata associated with the original message.
	 */
	private reSubmitCore(
		message: LocalContainerRuntimeMessage,
		localOpMetadata: unknown,
		opMetadata: Record<string, unknown> | undefined,
	) {
		switch (message.type) {
			case ContainerMessageType.FluidDataStoreOp:
				// For Operations, call resubmitDataStoreOp which will find the right store
				// and trigger resubmission on it.
				this.dataStores.resubmitDataStoreOp(message.contents, localOpMetadata);
				break;
			case ContainerMessageType.Attach:
			case ContainerMessageType.Alias:
				this.submit(message, localOpMetadata);
				break;
			case ContainerMessageType.IdAllocation: {
				prepareLocalContainerRuntimeIdAllocationMessageForTransit(message);
				this.submit(message, localOpMetadata);
				break;
			}
			case ContainerMessageType.ChunkedOp:
				throw new Error(`chunkedOp not expected here`);
			case ContainerMessageType.BlobAttach:
				this.blobManager.reSubmit(opMetadata);
				break;
			case ContainerMessageType.Rejoin:
				this.submit(message);
				break;
			default: {
				// This case should be very rare - it would imply an op was stashed from a
				// future version of runtime code and now is being applied on an older version
				const compatBehavior = message.compatDetails?.behavior;
				if (compatBehaviorAllowsMessageType(message.type, compatBehavior)) {
					this.logger.sendTelemetryEvent({
						eventName: "resubmitUnrecognizedMessageTypeAllowed",
						messageDetails: { type: message.type, compatBehavior },
					});
				} else {
					const error = DataProcessingError.create(
						"Resubmitting runtime message of unknown type",
						"reSubmitCore",
						undefined /* sequencedMessage */,
						{
							messageDetails: JSON.stringify({
								type: message.type,
								compatBehavior,
							}),
						},
					);
					this.closeFn(error);
					throw error;
				}
			}
		}
	}

	private rollback(content: string | undefined, localOpMetadata: unknown) {
		// Need to parse from string for back-compat
		const { type, contents } = this.parseLocalOpContent(content);
		switch (type) {
			case ContainerMessageType.FluidDataStoreOp:
				// For operations, call rollbackDataStoreOp which will find the right store
				// and trigger rollback on it.
				this.dataStores.rollbackDataStoreOp(contents as IEnvelope, localOpMetadata);
				break;
			default:
				// Don't check message.compatDetails because this is for rolling back a local op so the type will be known
				throw new Error(`Can't rollback ${type}`);
		}
	}

	private async waitForDeltaManagerToCatchup(
		latestSnapshotRefSeq: number,
		summaryLogger: ITelemetryLoggerExt,
	): Promise<void> {
		if (latestSnapshotRefSeq > this.deltaManager.lastSequenceNumber) {
			// We need to catch up to the latest summary's reference sequence number before proceeding.
			await PerformanceEvent.timedExecAsync(
				summaryLogger,
				{
					eventName: "WaitingForSeq",
					lastSequenceNumber: this.deltaManager.lastSequenceNumber,
					targetSequenceNumber: latestSnapshotRefSeq,
					lastKnownSeqNumber: this.deltaManager.lastKnownSeqNumber,
				},
				async () => waitForSeq(this.deltaManager, latestSnapshotRefSeq),
				{ start: true, end: true, cancel: "error" }, // definitely want start event
			);
		}
	}

	/** Implementation of ISummarizerInternalsProvider.refreshLatestSummaryAck */
	public async refreshLatestSummaryAck(options: IRefreshSummaryAckOptions) {
		const { proposalHandle, ackHandle, summaryRefSeq, summaryLogger } = options;
		// proposalHandle is always passed from RunningSummarizer.
		assert(proposalHandle !== undefined, 0x766 /* proposalHandle should be available */);
		const readAndParseBlob = async <T>(id: string) => readAndParse<T>(this.storage, id);
		const result = await this.summarizerNode.refreshLatestSummary(
			proposalHandle,
			summaryRefSeq,
		);

		/**
		 * When refreshing a summary ack, this check indicates a new ack of a summary that is newer than the
		 * current summary that is tracked, but this summarizer runtime did not produce/track that summary. Thus
		 * it needs to refresh its state. Today refresh is done by fetching the latest snapshot to update the cache
		 * and then close as the current main client is likely to be re-elected as the parent summarizer again.
		 */
		if (!result.isSummaryTracked && result.isSummaryNewer) {
			const fetchResult = await this.fetchSnapshotFromStorage(
				summaryLogger,
				{
					eventName: "RefreshLatestSummaryAckFetch",
					ackHandle,
					targetSequenceNumber: summaryRefSeq,
				},
				readAndParseBlob,
				null,
			);

			/**
			 * If the fetched snapshot is older than the one for which the ack was received, close the container.
			 * This should never happen because an ack should be sent after the latest summary is updated in the server.
			 * However, there are couple of scenarios where it's possible:
			 * 1. A file was modified externally resulting in modifying the snapshot's sequence number. This can lead to
			 * the document being unusable and we should not proceed.
			 * 2. The server DB failed after the ack was sent which may delete the corresponding snapshot. Ideally, in
			 * such cases, the file will be rolled back along with the ack and we will eventually reach a consistent
			 * state.
			 */
			if (fetchResult.latestSnapshotRefSeq < summaryRefSeq) {
				const error = DataProcessingError.create(
					"Fetched snapshot is older than the received ack",
					"RefreshLatestSummaryAck",
					undefined /* sequencedMessage */,
					{
						ackHandle,
						summaryRefSeq,
						fetchedSnapshotRefSeq: fetchResult.latestSnapshotRefSeq,
					},
				);
				this.disposeFn(error);
				throw error;
			}

			await this.closeStaleSummarizer("RefreshLatestSummaryAckFetch");
			return;
		}

		// Notify the garbage collector so it can update its latest summary state.
		await this.garbageCollector.refreshLatestSummary(result);
	}

	/**
	 * Fetches the latest snapshot from storage and uses it to refresh SummarizerNode's
	 * internal state as it should be considered the latest summary ack.
	 * @param summaryLogger - logger to use when fetching snapshot from storage
	 * @returns downloaded snapshot's reference sequence number
	 */
	private async refreshLatestSummaryAckFromServer(
		summaryLogger: ITelemetryLoggerExt,
	): Promise<{ latestSnapshotRefSeq: number; latestSnapshotVersionId: string | undefined }> {
		const readAndParseBlob = async <T>(id: string) => readAndParse<T>(this.storage, id);
		const { versionId, latestSnapshotRefSeq } = await this.fetchSnapshotFromStorage(
			summaryLogger,
			{
				eventName: "RefreshLatestSummaryFromServerFetch",
			},
			readAndParseBlob,
			null,
		);

		await this.closeStaleSummarizer("RefreshLatestSummaryFromServerFetch");

		return { latestSnapshotRefSeq, latestSnapshotVersionId: versionId };
	}

	private async closeStaleSummarizer(codePath: string): Promise<void> {
		this.mc.logger.sendTelemetryEvent(
			{
				eventName: "ClosingSummarizerOnSummaryStale",
				codePath,
				message: "Stopping fetch from storage",
				closeSummarizerDelayMs: this.closeSummarizerDelayMs,
			},
			new GenericError("Restarting summarizer instead of refreshing"),
		);

		// Delay before restarting summarizer to prevent the summarizer from restarting too frequently.
		await delay(this.closeSummarizerDelayMs);
		this._summarizer?.stop("latestSummaryStateStale");
		this.disposeFn();
	}

	/**
	 * Downloads snapshot from storage with the given versionId or latest if versionId is null.
	 * By default, it also closes the container after downloading the snapshot. However, this may be
	 * overridden via options.
	 */
	private async fetchSnapshotFromStorage(
		logger: ITelemetryLoggerExt,
		event: ITelemetryGenericEvent,
		readAndParseBlob: ReadAndParseBlob,
		versionId: string | null,
	): Promise<{ snapshotTree: ISnapshotTree; versionId: string; latestSnapshotRefSeq: number }> {
		return PerformanceEvent.timedExecAsync(
			logger,
			event,
			async (perfEvent: {
				end: (arg0: {
					getVersionDuration?: number | undefined;
					getSnapshotDuration?: number | undefined;
					snapshotRefSeq?: number | undefined;
					snapshotVersion?: string | undefined;
				}) => void;
			}) => {
				const stats: {
					getVersionDuration?: number;
					getSnapshotDuration?: number;
					snapshotRefSeq?: number;
					snapshotVersion?: string;
				} = {};
				const trace = Trace.start();

				const versions = await this.storage.getVersions(
					versionId,
					1,
					"refreshLatestSummaryAckFromServer",
					versionId === null ? FetchSource.noCache : undefined,
				);
				assert(
					!!versions && !!versions[0],
					0x137 /* "Failed to get version from storage" */,
				);
				stats.getVersionDuration = trace.trace().duration;

				const maybeSnapshot = await this.storage.getSnapshotTree(versions[0]);
				assert(!!maybeSnapshot, 0x138 /* "Failed to get snapshot from storage" */);
				stats.getSnapshotDuration = trace.trace().duration;
				const latestSnapshotRefSeq = await seqFromTree(maybeSnapshot, readAndParseBlob);
				stats.snapshotRefSeq = latestSnapshotRefSeq;
				stats.snapshotVersion = versions[0].id;

				perfEvent.end(stats);
				return {
					snapshotTree: maybeSnapshot,
					versionId: versions[0].id,
					latestSnapshotRefSeq,
				};
			},
		);
	}

	public notifyAttaching() {} // do nothing (deprecated method)

	public async getPendingLocalState(props?: {
		notifyImminentClosure: boolean;
	}): Promise<unknown> {
		return PerformanceEvent.timedExecAsync(
			this.mc.logger,
			{
				eventName: "getPendingLocalState",
				notifyImminentClosure: props?.notifyImminentClosure,
			},
			async (event) => {
				this.verifyNotClosed();
				const waitBlobsToAttach = props?.notifyImminentClosure;
				if (this._orderSequentiallyCalls !== 0) {
					throw new UsageError("can't get state during orderSequentially");
				}
				// Flush pending batch.
				// getPendingLocalState() is only exposed through Container.closeAndGetPendingLocalState(), so it's safe
				// to close current batch.
				this.flush();
				const pendingAttachmentBlobs = waitBlobsToAttach
					? await this.blobManager.attachAndGetPendingBlobs()
					: undefined;
				const pending = this.pendingStateManager.getLocalState();
				if (!pendingAttachmentBlobs && !this.hasPendingMessages()) {
					return; // no pending state to save
				}

				const pendingState: IPendingRuntimeState = {
					pending,
					pendingAttachmentBlobs,
				};
				event.end({
					attachmentBlobsSize: Object.keys(pendingAttachmentBlobs ?? {}).length,
					pendingOpsSize: pending?.pendingStates.length,
				});
				return pendingState;
			},
		);
	}

	public summarizeOnDemand(options: IOnDemandSummarizeOptions): ISummarizeResults {
		if (this.isSummarizerClient) {
			return this.summarizer.summarizeOnDemand(options);
		} else if (this.summaryManager !== undefined) {
			return this.summaryManager.summarizeOnDemand(options);
		} else {
			// If we're not the summarizer, and we don't have a summaryManager, we expect that
			// disableSummaries is turned on. We are throwing instead of returning a failure here,
			// because it is a misuse of the API rather than an expected failure.
			throw new UsageError(`Can't summarize, disableSummaries: ${this.summariesDisabled}`);
		}
	}

	public enqueueSummarize(options: IEnqueueSummarizeOptions): EnqueueSummarizeResult {
		if (this.isSummarizerClient) {
			return this.summarizer.enqueueSummarize(options);
		} else if (this.summaryManager !== undefined) {
			return this.summaryManager.enqueueSummarize(options);
		} else {
			// If we're not the summarizer, and we don't have a summaryManager, we expect that
			// generateSummaries is turned off. We are throwing instead of returning a failure here,
			// because it is a misuse of the API rather than an expected failure.
			throw new UsageError(`Can't summarize, disableSummaries: ${this.summariesDisabled}`);
		}
	}

	/**
	 * * Forms a function that will request a Summarizer.
	 * @param loaderRouter - the loader acting as an IFluidRouter
	 * */
	private formRequestSummarizerFn(loaderRouter: IFluidRouter) {
		return async () => {
			const request: IRequest = {
				headers: {
					[LoaderHeader.cache]: false,
					[LoaderHeader.clientDetails]: {
						capabilities: { interactive: false },
						type: summarizerClientType,
					},
					[DriverHeader.summarizingClient]: true,
					[LoaderHeader.reconnect]: false,
				},
				url: "/_summarizer",
			};

			const fluidObject = await requestFluidObject<FluidObject<ISummarizer>>(
				loaderRouter,
				request,
			);
			const summarizer = fluidObject.ISummarizer;

			if (!summarizer) {
				throw new UsageError("Fluid object does not implement ISummarizer");
			}

			return summarizer;
		};
	}

	private validateSummaryHeuristicConfiguration(configuration: ISummaryConfigurationHeuristics) {
		// eslint-disable-next-line no-restricted-syntax
		for (const prop in configuration) {
			if (typeof configuration[prop] === "number" && configuration[prop] < 0) {
				throw new UsageError(
					`Summary heuristic configuration property "${prop}" cannot be less than 0`,
				);
			}
		}
		if (configuration.minIdleTime > configuration.maxIdleTime) {
			throw new UsageError(
				`"minIdleTime" [${configuration.minIdleTime}] cannot be greater than "maxIdleTime" [${configuration.maxIdleTime}]`,
			);
		}
	}

	private get groupedBatchingEnabled(): boolean {
		const killSwitch = this.mc.config.getBoolean(
			"Fluid.ContainerRuntime.DisableGroupedBatching",
		);
		return killSwitch !== true && this.runtimeOptions.enableGroupedBatching;
	}
}

/**
 * Wait for a specific sequence number. Promise should resolve when we reach that number,
 * or reject if closed.
 */
const waitForSeq = async (
	deltaManager: IDeltaManager<Pick<ISequencedDocumentMessage, "sequenceNumber">, unknown>,
	targetSeq: number,
): Promise<void> =>
	new Promise<void>((resolve, reject) => {
		// TODO: remove cast to any when actual event is determined
		deltaManager.on("closed" as any, reject);
		deltaManager.on("disposed" as any, reject);

		// If we already reached target sequence number, simply resolve the promise.
		if (deltaManager.lastSequenceNumber >= targetSeq) {
			resolve();
		} else {
			const handleOp = (message: Pick<ISequencedDocumentMessage, "sequenceNumber">) => {
				if (message.sequenceNumber >= targetSeq) {
					resolve();
					deltaManager.off("op", handleOp);
				}
			};
			deltaManager.on("op", handleOp);
		}
	});<|MERGE_RESOLUTION|>--- conflicted
+++ resolved
@@ -855,17 +855,9 @@
 			initializeEntryPoint,
 		);
 
-<<<<<<< HEAD
-		// It's possible to have ops with a reference sequence number of 0. Op sequence numbers start
-		// at 1, so we won't see a replayed saved op with a sequence number of 0.
-		await runtime.pendingStateManager.applyStashedOpsAt(0);
-=======
-		await runtime.blobManager.processStashedChanges();
-
 		// Apply stashed ops with a reference sequence number equal to the sequence number of the snapshot,
 		// or zero. This must be done before Container replays saved ops.
 		await runtime.pendingStateManager.applyStashedOpsAt(runtimeSequenceNumber ?? 0);
->>>>>>> 0b9dd4c1
 
 		// Initialize the base state of the runtime before it's returned.
 		await runtime.initializeBaseState();
