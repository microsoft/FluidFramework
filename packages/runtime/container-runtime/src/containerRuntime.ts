--- conflicted
+++ resolved
@@ -3485,31 +3485,23 @@
 	}
 
 	enterStagingMode = (): StageControls => {
-<<<<<<< HEAD
-		this.outbox.doNotSend = true;
-		const branchInfo = {
-			discardChanges: () => {
-				this.outbox.flush();
-				//* TODO: Tell PSM to discard pending states
-				this.outbox.doNotSend = false;
-			},
-			commitChanges: () => {
-				this.outbox.flush();
-				//* TODO: Rebase (like resubmit) pending states
-				this.outbox.doNotSend = false;
-			},
-=======
 		if (this.stageControls !== undefined) {
 			throw new Error("already in staging mode");
 		}
+		//* Is this flush still right?
 		this.outbox.flush();
+		this.outbox.doNotSend = true;
 		this.ensureNoDataModelChangesCalls++;
 
 		const exitStagingMode = (act: () => void) => (): void => {
 			this.ensureNoDataModelChangesCalls--;
 			this.stageControls = undefined;
 
+			this.outbox.flush();
+
 			act();
+
+			this.outbox.doNotSend = false;
 
 			if (this.lastStagingSetConnectionState !== undefined) {
 				this.setConnectionState(
@@ -3520,23 +3512,15 @@
 			}
 		};
 
-		const checkpoint = this.outbox.getBatchCheckpoints(true);
 		const stageControls = {
 			discardChanges: exitStagingMode(() => {
-				assert(
-					checkpoint.blobAttachBatch.isEmpty() && checkpoint.idAllocationBatch.isEmpty(),
-					"other batches must be empty",
-				);
-
-				checkpoint.mainBatch.rollback();
-				checkpoint.unblockFlush();
+				//* TODO: Tell PSM to discard pending states
 			}),
 			commitChanges: exitStagingMode(() => {
 				this.stageControls = undefined;
-				checkpoint.unblockFlush();
-				this.outbox.flush();
+
+				//* TODO: Rebase (like resubmit) pending states
 			}),
->>>>>>> 720b2f61
 		};
 
 		return (this.stageControls = stageControls);
