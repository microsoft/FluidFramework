--- conflicted
+++ resolved
@@ -1815,8 +1815,6 @@
 			this.attachState !== AttachState.Attached || this.hasPendingMessages();
 		context.updateDirtyContainerState(this.dirtyContainer);
 
-<<<<<<< HEAD
-=======
 		if (!this.skipSafetyFlushDuringProcessStack) {
 			// Reference Sequence Number may have just changed, and it must be consistent across a batch,
 			// so we should flush now to clear the way for the next ops.
@@ -1928,7 +1926,6 @@
 			}
 		}
 
->>>>>>> 7ba81ea4
 		// logging hardware telemetry
 		this.baseLogger.send({
 			category: "generic",
