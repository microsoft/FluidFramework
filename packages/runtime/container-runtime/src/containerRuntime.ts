/*!
 * Copyright (c) Microsoft Corporation and contributors. All rights reserved.
 * Licensed under the MIT License.
 */

import { Trace, TypedEventEmitter } from "@fluid-internal/client-utils";
import {
	AttachState,
	IAudience,
	ISelf,
	ICriticalContainerError,
	type IAudienceEvents,
} from "@fluidframework/container-definitions";
import {
	IContainerContext,
	IGetPendingLocalStateProps,
	ILoader,
	IRuntime,
	LoaderHeader,
	IDeltaManager,
	IDeltaManagerFull,
	isIDeltaManagerFull,
} from "@fluidframework/container-definitions/internal";
import {
	IContainerRuntime,
	IContainerRuntimeEvents,
} from "@fluidframework/container-runtime-definitions/internal";
import {
	FluidObject,
	IFluidHandle,
	IRequest,
	IResponse,
	ITelemetryBaseLogger,
} from "@fluidframework/core-interfaces";
import {
	IFluidHandleContext,
	type IFluidHandleInternal,
	IProvideFluidHandleContext,
} from "@fluidframework/core-interfaces/internal";
import { ISignalEnvelope } from "@fluidframework/core-interfaces/internal";
import {
	assert,
	Deferred,
	LazyPromise,
	PromiseCache,
	delay,
} from "@fluidframework/core-utils/internal";
import {
	IClientDetails,
	IQuorumClients,
	ISummaryTree,
	SummaryType,
} from "@fluidframework/driver-definitions";
import {
	DriverHeader,
	FetchSource,
	IDocumentStorageService,
	type ISnapshot,
	IDocumentMessage,
	ISnapshotTree,
	ISummaryContent,
	MessageType,
	ISequencedDocumentMessage,
	ISignalMessage,
	type ISummaryContext,
} from "@fluidframework/driver-definitions/internal";
import { readAndParse } from "@fluidframework/driver-utils/internal";
import type { IIdCompressor } from "@fluidframework/id-compressor";
import type {
	IIdCompressorCore,
	IdCreationRange,
	SerializedIdCompressorWithNoSession,
	SerializedIdCompressorWithOngoingSession,
} from "@fluidframework/id-compressor/internal";
import {
	ISummaryTreeWithStats,
	ITelemetryContext,
	IGarbageCollectionData,
	CreateChildSummarizerNodeParam,
	FlushMode,
	FlushModeExperimental,
	IDataStore,
	IEnvelope,
	IFluidDataStoreContextDetached,
	IFluidDataStoreRegistry,
	ISummarizeInternalResult,
	InboundAttachMessage,
	NamedFluidDataStoreRegistryEntries,
	SummarizeInternalFn,
	channelsTreeName,
	gcTreeKey,
	IInboundSignalMessage,
	type IRuntimeMessagesContent,
	type ISummarizerNodeWithGC,
} from "@fluidframework/runtime-definitions/internal";
import {
	GCDataBuilder,
	RequestParser,
	TelemetryContext,
	addBlobToSummary,
	addSummarizeResultToSummary,
	calculateStats,
	create404Response,
	exceptionToResponse,
	responseToException,
	seqFromTree,
} from "@fluidframework/runtime-utils/internal";
import type {
	IFluidErrorBase,
	ITelemetryGenericEventExt,
	TelemetryEventPropertyTypeExt,
} from "@fluidframework/telemetry-utils/internal";
import {
	ITelemetryLoggerExt,
	DataCorruptionError,
	DataProcessingError,
	extractSafePropertiesFromMessage,
	GenericError,
	IEventSampler,
	LoggingError,
	MonitoringContext,
	PerformanceEvent,
	// eslint-disable-next-line import/no-deprecated
	TaggedLoggerAdapter,
	UsageError,
	createChildLogger,
	createChildMonitoringContext,
	createSampledLogger,
	loggerToMonitoringContext,
	raiseConnectedEvent,
	wrapError,
	tagCodeArtifacts,
} from "@fluidframework/telemetry-utils/internal";
import { v4 as uuid } from "uuid";

import { BindBatchTracker } from "./batchTracker.js";
import {
	BlobManager,
	IPendingBlobs,
	blobManagerBasePath,
	blobsTreeName,
	isBlobPath,
	loadBlobManagerLoadInfo,
	// eslint-disable-next-line import/no-deprecated
	type IBlobManagerLoadInfo,
} from "./blobManager/index.js";
import {
	ChannelCollection,
	getSummaryForDatastores,
	wrapContext,
} from "./channelCollection.js";
import { IPerfSignalReport, ReportOpPerfTelemetry } from "./connectionTelemetry.js";
import { ContainerFluidHandleContext } from "./containerHandleContext.js";
import { channelToDataStore } from "./dataStore.js";
import { FluidDataStoreRegistry } from "./dataStoreRegistry.js";
import {
	DeltaManagerPendingOpsProxy,
	DeltaManagerSummarizerProxy,
} from "./deltaManagerProxies.js";
import { DeltaScheduler } from "./deltaScheduler.js";
import {
	// eslint-disable-next-line import/no-deprecated
	GCNodeType,
	GarbageCollector,
	IGCRuntimeOptions,
	// eslint-disable-next-line import/no-deprecated
	IGCStats,
	IGarbageCollector,
	gcGenerationOptionName,
	type GarbageCollectionMessage,
} from "./gc/index.js";
import { InboundBatchAggregator } from "./inboundBatchAggregator.js";
import {
	ContainerMessageType,
	type ContainerRuntimeDocumentSchemaMessage,
	ContainerRuntimeGCMessage,
	type ContainerRuntimeIdAllocationMessage,
	type InboundSequencedContainerRuntimeMessage,
	type LocalContainerRuntimeMessage,
	type OutboundContainerRuntimeMessage,
	type UnknownContainerRuntimeMessage,
} from "./messageTypes.js";
import { ISavedOpMetadata } from "./metadata.js";
import {
	BatchId,
	BatchMessage,
	BatchStartInfo,
	DuplicateBatchDetector,
	ensureContentsDeserialized,
	IBatch,
	IBatchCheckpoint,
	OpCompressor,
	OpDecompressor,
	OpGroupingManager,
	OpSplitter,
	Outbox,
	RemoteMessageProcessor,
	serializeOpContents,
} from "./opLifecycle/index.js";
import { pkgVersion } from "./packageVersion.js";
import {
	PendingMessageResubmitData,
	IPendingLocalState,
	PendingStateManager,
} from "./pendingStateManager.js";
import {
	// eslint-disable-next-line import/no-deprecated
	DocumentsSchemaController,
	EnqueueSummarizeResult,
	IBaseSummarizeResult,
	// eslint-disable-next-line import/no-deprecated
	IConnectableRuntime,
	// eslint-disable-next-line import/no-deprecated
	IContainerRuntimeMetadata,
	// eslint-disable-next-line import/no-deprecated
	ICreateContainerMetadata,
	// eslint-disable-next-line import/no-deprecated
	type IDocumentSchemaChangeMessage,
	// eslint-disable-next-line import/no-deprecated
	type IDocumentSchemaCurrent,
	IEnqueueSummarizeOptions,
	IGenerateSummaryTreeResult,
	IGeneratedSummaryStats,
	IOnDemandSummarizeOptions,
	// eslint-disable-next-line import/no-deprecated
	IRefreshSummaryAckOptions,
	IRootSummarizerNodeWithGC,
	// eslint-disable-next-line import/no-deprecated
	ISerializedElection,
	// eslint-disable-next-line import/no-deprecated
	ISubmitSummaryOptions,
	ISummarizeResults,
	ISummarizer,
	// eslint-disable-next-line import/no-deprecated
	ISummarizerInternalsProvider,
	// eslint-disable-next-line import/no-deprecated
	ISummarizerRuntime,
	// eslint-disable-next-line import/no-deprecated
	ISummaryMetadataMessage,
	IdCompressorMode,
	OrderedClientCollection,
	OrderedClientElection,
	RetriableSummaryError,
	RunWhileConnectedCoordinator,
	SubmitSummaryResult,
	// eslint-disable-next-line import/no-deprecated
	Summarizer,
	SummarizerClientElection,
	SummaryCollection,
	SummaryManager,
	aliasBlobName,
	chunksBlobName,
	recentBatchInfoBlobName,
	createRootSummarizerNodeWithGC,
	electedSummarizerBlobName,
	extractSummaryMetadataMessage,
	idCompressorBlobName,
	metadataBlobName,
	rootHasIsolatedChannels,
	summarizerClientType,
	wrapSummaryInChannelsTree,
	// eslint-disable-next-line import/no-deprecated
	type IDocumentSchemaFeatures,
} from "./summary/index.js";
import { Throttler, formExponentialFn } from "./throttler.js";

/**
 * Creates an error object to be thrown / passed to Container's close fn in case of an unknown message type.
 * The parameters are typed to support compile-time enforcement of handling all known types/behaviors
 *
 * @param unknownContainerRuntimeMessageType - Typed as something unexpected, to ensure all known types have been
 * handled before calling this function (e.g. in a switch statement).
 *
 * @param codePath - The code path where the unexpected message type was encountered.
 *
 * @param sequencedMessage - The sequenced message that contained the unexpected message type.
 *
 */
function getUnknownMessageTypeError(
	unknownContainerRuntimeMessageType: UnknownContainerRuntimeMessage["type"],
	codePath: string,
	sequencedMessage?: ISequencedDocumentMessage,
): IFluidErrorBase {
	return DataProcessingError.create(
		"Runtime message of unknown type",
		codePath,
		sequencedMessage,
		{
			messageDetails: {
				type: unknownContainerRuntimeMessageType,
			},
		},
	);
}

/**
 * @legacy
 * @alpha
 */
export interface ISummaryBaseConfiguration {
	/**
	 * Delay before first attempt to spawn summarizing container.
	 */
	initialSummarizerDelayMs: number;

	/**
	 * Defines the maximum allowed time to wait for a pending summary ack.
	 * The maximum amount of time client will wait for a summarize is the minimum of
	 * maxSummarizeAckWaitTime (currently 3 * 60 * 1000) and maxAckWaitTime.
	 */
	maxAckWaitTime: number;
	/**
	 * Defines the maximum number of Ops in between Summaries that can be
	 * allowed before forcibly electing a new summarizer client.
	 */
	maxOpsSinceLastSummary: number;
}

/**
 * @legacy
 * @alpha
 */
export interface ISummaryConfigurationHeuristics extends ISummaryBaseConfiguration {
	state: "enabled";
	/**
	 * Defines the maximum allowed time, since the last received Ack, before running the summary
	 * with reason maxTime.
	 * For example, say we receive ops one by one just before the idle time is triggered.
	 * In this case, we still want to run a summary since it's been a while since the last summary.
	 */
	maxTime: number;
	/**
	 * Defines the maximum number of Ops, since the last received Ack, that can be allowed
	 * before running the summary with reason maxOps.
	 */
	maxOps: number;
	/**
	 * Defines the minimum number of Ops, since the last received Ack, that can be allowed
	 * before running the last summary.
	 */
	minOpsForLastSummaryAttempt: number;
	/**
	 * Defines the lower boundary for the allowed time in between summarizations.
	 * Pairs with maxIdleTime to form a range.
	 * For example, if we only receive 1 op, we don't want to have the same idle time as say 100 ops.
	 * Based on the boundaries we set in minIdleTime and maxIdleTime, the idle time will change
	 * linearly depending on the number of ops we receive.
	 */
	minIdleTime: number;
	/**
	 * Defines the upper boundary for the allowed time in between summarizations.
	 * Pairs with minIdleTime to form a range.
	 * For example, if we only receive 1 op, we don't want to have the same idle time as say 100 ops.
	 * Based on the boundaries we set in minIdleTime and maxIdleTime, the idle time will change
	 * linearly depending on the number of ops we receive.
	 */
	maxIdleTime: number;
	/**
	 * Runtime op weight to use in heuristic summarizing.
	 * This number is a multiplier on the number of runtime ops we process when running summarize heuristics.
	 * For example: (multiplier) * (number of runtime ops) = weighted number of runtime ops
	 */
	runtimeOpWeight: number;
	/**
	 * Non-runtime op weight to use in heuristic summarizing
	 * This number is a multiplier on the number of non-runtime ops we process when running summarize heuristics.
	 * For example: (multiplier) * (number of non-runtime ops) = weighted number of non-runtime ops
	 */
	nonRuntimeOpWeight: number;

	/**
	 * Number of ops since last summary needed before a non-runtime op can trigger running summary heuristics.
	 *
	 * Note: Any runtime ops sent before the threshold is reached will trigger heuristics normally.
	 * This threshold ONLY applies to non-runtime ops triggering summaries.
	 *
	 * For example: Say the threshold is 20. Sending 19 non-runtime ops will not trigger any heuristic checks.
	 * Sending the 20th non-runtime op will trigger the heuristic checks for summarizing.
	 */
	nonRuntimeHeuristicThreshold?: number;
}

/**
 * @legacy
 * @alpha
 */
export interface ISummaryConfigurationDisableSummarizer {
	state: "disabled";
}

/**
 * @legacy
 * @alpha
 */
export interface ISummaryConfigurationDisableHeuristics extends ISummaryBaseConfiguration {
	state: "disableHeuristics";
}

/**
 * @legacy
 * @alpha
 */
export type ISummaryConfiguration =
	| ISummaryConfigurationDisableSummarizer
	| ISummaryConfigurationDisableHeuristics
	| ISummaryConfigurationHeuristics;

export function isSummariesDisabled(
	config: ISummaryConfiguration,
): config is ISummaryConfigurationDisableSummarizer {
	return config.state === "disabled";
}

/**
 * @legacy
 * @alpha
 */
export const DefaultSummaryConfiguration: ISummaryConfiguration = {
	state: "enabled",

	minIdleTime: 0,

	maxIdleTime: 30 * 1000, // 30 secs.

	maxTime: 60 * 1000, // 1 min.

	maxOps: 100, // Summarize if 100 weighted ops received since last snapshot.

	minOpsForLastSummaryAttempt: 10,

	maxAckWaitTime: 3 * 60 * 1000, // 3 mins.

	maxOpsSinceLastSummary: 7000,

	initialSummarizerDelayMs: 5 * 1000, // 5 secs.

	nonRuntimeOpWeight: 0.1,

	runtimeOpWeight: 1,

	nonRuntimeHeuristicThreshold: 20,
};

/**
 * @legacy
 * @alpha
 */
export interface ISummaryRuntimeOptions {
	/**
	 * Override summary configurations set by the server.
	 */
	summaryConfigOverrides?: ISummaryConfiguration;

	/**
	 * Delay before first attempt to spawn summarizing container.
	 *
	 * @deprecated Use {@link ISummaryRuntimeOptions.summaryConfigOverrides}'s
	 * {@link ISummaryBaseConfiguration.initialSummarizerDelayMs} instead.
	 */
	initialSummarizerDelayMs?: number;
}

/**
 * Options for op compression.
 * @legacy
 * @alpha
 */
export interface ICompressionRuntimeOptions {
	/**
	 * The value the batch's content size must exceed for the batch to be compressed.
	 * By default the value is 600 * 1024 = 614400 bytes. If the value is set to `Infinity`, compression will be disabled.
	 */
	readonly minimumBatchSizeInBytes: number;

	/**
	 * The compression algorithm that will be used to compress the op.
	 * By default the value is `lz4` which is the only compression algorithm currently supported.
	 */
	readonly compressionAlgorithm: CompressionAlgorithms;
}

/**
 * Options for container runtime.
 * @legacy
 * @alpha
 */
export interface IContainerRuntimeOptions {
	readonly summaryOptions?: ISummaryRuntimeOptions;
	readonly gcOptions?: IGCRuntimeOptions;
	/**
	 * Affects the behavior while loading the runtime when the data verification check which
	 * compares the DeltaManager sequence number (obtained from protocol in summary) to the
	 * runtime sequence number (obtained from runtime metadata in summary) finds a mismatch.
	 * 1. "close" (default) will close the container with an assertion.
	 * 2. "log" will log an error event to telemetry, but still continue to load.
	 * 3. "bypass" will skip the check entirely. This is not recommended.
	 */
	readonly loadSequenceNumberVerification?: "close" | "log" | "bypass";

	/**
	 * Enables the runtime to compress ops. See {@link ICompressionRuntimeOptions}.
	 */
	readonly compressionOptions?: ICompressionRuntimeOptions;
	/**
	 * If specified, when in FlushMode.TurnBased, if the size of the ops between JS turns exceeds this value,
	 * an error will be thrown and the container will close.
	 *
	 * If unspecified, the limit is 700Kb.
	 *
	 * 'Infinity' will disable any limit.
	 *
	 * @experimental This config should be driven by the connection with the service and will be moved in the future.
	 */
	readonly maxBatchSizeInBytes?: number;
	/**
	 * If the op payload needs to be chunked in order to work around the maximum size of the batch, this value represents
	 * how large the individual chunks will be. This is only supported when compression is enabled. If after compression, the
	 * batch content size exceeds this value, it will be chunked into smaller ops of this exact size.
	 *
	 * This value is a trade-off between having many small chunks vs fewer larger chunks and by default, the runtime is configured to use
	 * 200 * 1024 = 204800 bytes. This default value ensures that no compressed payload's content is able to exceed {@link IContainerRuntimeOptions.maxBatchSizeInBytes}
	 * regardless of the overhead of an individual op.
	 *
	 * Any value of `chunkSizeInBytes` exceeding {@link IContainerRuntimeOptions.maxBatchSizeInBytes} will disable this feature, therefore if a compressed batch's content
	 * size exceeds {@link IContainerRuntimeOptions.maxBatchSizeInBytes} after compression, the container will close with an instance of `GenericError` with
	 * the `BatchTooLarge` message.
	 */
	readonly chunkSizeInBytes?: number;

	/**
	 * Enable the IdCompressor in the runtime.
	 * @experimental Not ready for use.
	 */
	readonly enableRuntimeIdCompressor?: IdCompressorMode;

	/**
	 * If enabled, the runtime will group messages within a batch into a single
	 * message to be sent to the service.
	 * The grouping and ungrouping of such messages is handled by the "OpGroupingManager".
	 *
	 * By default, the feature is enabled. This feature can only be disabled when compression is also disabled.
	 * @deprecated  The ability to disable Grouped Batching is deprecated and will be removed in a future release. This feature is required for the proper functioning of the Fluid Framework.
	 */
	readonly enableGroupedBatching?: boolean;

	/**
	 * When this property is set to true, it requires runtime to control is document schema properly through ops
	 * The benefit of this mode is that clients who do not understand schema will fail in predictable way, with predictable message,
	 * and will not attempt to limp along, which could cause data corruptions and crashes in random places.
	 * When this property is not set (or set to false), runtime operates in legacy mode, where new features (modifying document schema)
	 * are engaged as they become available, without giving legacy clients any chance to fail predictably.
	 */
	readonly explicitSchemaControl?: boolean;
}

/**
 * Internal extension of @see IContainerRuntimeOptions
 *
 * These options are not available to consumers when creating a new container runtime,
 * but we do need to expose them for internal use, e.g. when configuring the container runtime
 * to ensure compability with older versions.
 *
 * @internal
 */
export interface IContainerRuntimeOptionsInternal extends IContainerRuntimeOptions {
	/**
	 * Sets the flush mode for the runtime. In Immediate flush mode the runtime will immediately
	 * send all operations to the driver layer, while in TurnBased the operations will be buffered
	 * and then sent them as a single batch at the end of the turn.
	 * By default, flush mode is TurnBased.
	 */
	readonly flushMode?: FlushMode;

	/**
	 * Allows Grouped Batching to be disabled by setting to false (default is true).
	 * In that case, batched messages will be sent individually (but still all at the same time).
	 */
	readonly enableGroupedBatching?: boolean;
}

/**
 * Error responses when requesting a deleted object will have this header set to true
<<<<<<< HEAD
 * @internal
=======
 * @legacy
 * @alpha
 * @deprecated This type will be moved to internal in 2.30. External usage is not necessary or supported.
>>>>>>> 3da5b427
 */
export const DeletedResponseHeaderKey = "wasDeleted";
/**
 * Tombstone error responses will have this header set to true
 * @legacy
 * @alpha
 */
export const TombstoneResponseHeaderKey = "isTombstoned";
/**
 * Inactive error responses will have this header set to true
 * @legacy
 * @alpha
 *
 * @deprecated this header is deprecated and will be removed in the future. The functionality corresponding
 * to this was experimental and is no longer supported.
 */
export const InactiveResponseHeaderKey = "isInactive";

/**
 * The full set of parsed header data that may be found on Runtime requests
 * @internal
 */
export interface RuntimeHeaderData {
	wait?: boolean;
	viaHandle?: boolean;
	allowTombstone?: boolean;
}

/**
 * Default values for Runtime Headers
 */
export const defaultRuntimeHeaderData: Required<RuntimeHeaderData> = {
	wait: true,
	viaHandle: false,
	allowTombstone: false,
};

/**
 * Available compression algorithms for op compression.
 * @legacy
 * @alpha
 */
export enum CompressionAlgorithms {
	lz4 = "lz4",
}

/**
 * @legacy
 * @alpha
 */
export const disabledCompressionConfig: ICompressionRuntimeOptions = {
	minimumBatchSizeInBytes: Number.POSITIVE_INFINITY,
	compressionAlgorithm: CompressionAlgorithms.lz4,
};

/**
 * @deprecated
 * Untagged logger is unsupported going forward. There are old loaders with old ContainerContexts that only
 * have the untagged logger, so to accommodate that scenario the below interface is used. It can be removed once
 * its usage is removed from TaggedLoggerAdapter fallback.
 */
interface OldContainerContextWithLogger extends Omit<IContainerContext, "taggedLogger"> {
	logger: ITelemetryBaseLogger;
	taggedLogger: undefined;
}

/**
 * State saved when the container closes, to be given back to a newly
 * instantiated runtime in a new instance of the container, so it can load to the
 * same state
 */
export interface IPendingRuntimeState {
	/**
	 * Pending ops from PendingStateManager
	 */
	pending?: IPendingLocalState;
	/**
	 * Pending blobs from BlobManager
	 */
	pendingAttachmentBlobs?: IPendingBlobs;
	/**
	 * Pending idCompressor state
	 */
	pendingIdCompressorState?: SerializedIdCompressorWithOngoingSession;

	/**
	 * Time at which session expiry timer started.
	 */
	sessionExpiryTimerStarted?: number | undefined;
}

const maxConsecutiveReconnectsKey = "Fluid.ContainerRuntime.MaxConsecutiveReconnects";

const defaultFlushMode = FlushMode.TurnBased;

// The actual limit is 1Mb (socket.io and Kafka limits)
// We can't estimate it fully, as we
// - do not know what properties relay service will add
// - we do not stringify final op, thus we do not know how much escaping will be added.
const defaultMaxBatchSizeInBytes = 700 * 1024;

const defaultCompressionConfig = {
	// Batches with content size exceeding this value will be compressed
	minimumBatchSizeInBytes: 614400,
	compressionAlgorithm: CompressionAlgorithms.lz4,
};

const defaultChunkSizeInBytes = 204800;

/**
 * The default time to wait for pending ops to be processed during summarization
 */
export const defaultPendingOpsWaitTimeoutMs = 1000;
/**
 * The default time to delay a summarization retry attempt when there are pending ops
 */
export const defaultPendingOpsRetryDelayMs = 1000;

/**
 * Instead of refreshing from latest because we do not have 100% confidence in the state
 * of the current system, we should close the summarizer and let it recover.
 * This delay's goal is to prevent tight restart loops
 */
const defaultCloseSummarizerDelayMs = 5000; // 5 seconds

/**
 * Checks whether a message.type is one of the values in ContainerMessageType
 */
export function isUnpackedRuntimeMessage(message: ISequencedDocumentMessage): boolean {
	return (Object.values(ContainerMessageType) as string[]).includes(message.type);
}

/**
 * Legacy ID for the built-in AgentScheduler.  To minimize disruption while removing it, retaining this as a
 * special-case for document dirty state.  Ultimately we should have no special-cases from the
 * ContainerRuntime's perspective.
 * @internal
 */
export const agentSchedulerId = "_scheduler";

// safely check navigator and get the hardware spec value
export function getDeviceSpec(): {
	deviceMemory?: number | undefined;
	hardwareConcurrency?: number | undefined;
} {
	try {
		if (typeof navigator === "object" && navigator !== null) {
			return {
				// eslint-disable-next-line @typescript-eslint/no-explicit-any, @typescript-eslint/no-unsafe-member-access, @typescript-eslint/no-unsafe-assignment
				deviceMemory: (navigator as any).deviceMemory,
				hardwareConcurrency: navigator.hardwareConcurrency,
			};
		}
	} catch {}
	return {};
}

/**
 * Older loader doesn't have a submitBatchFn member, this is the older way of submitting a batch.
 * Rather than exposing the submitFn (now deprecated) and IDeltaManager (dangerous to hand out) to the Outbox,
 * we can provide a partially-applied function to keep those items private to the ContainerRuntime.
 */
export const makeLegacySendBatchFn =
	(
		submitFn: (
			type: MessageType,
			contents: unknown,
			batch: boolean,
			appData?: unknown,
		) => number,
		deltaManager: Pick<IDeltaManager<unknown, unknown>, "flush">,
	) =>
	(batch: IBatch): number => {
		// Default to negative one to match Container.submitBatch behavior
		let clientSequenceNumber: number = -1;
		for (const message of batch.messages) {
			clientSequenceNumber = submitFn(
				MessageType.Operation,
				// For back-compat (submitFn only works on deserialized content)
				message.contents === undefined ? undefined : JSON.parse(message.contents),
				true, // batch
				message.metadata,
			);
		}

		deltaManager.flush();

		return clientSequenceNumber;
	};

const summarizerRequestUrl = "_summarizer";

/**
 * Create and retrieve the summmarizer
 */
async function createSummarizer(loader: ILoader, url: string): Promise<ISummarizer> {
	const request: IRequest = {
		headers: {
			[LoaderHeader.cache]: false,
			[LoaderHeader.clientDetails]: {
				capabilities: { interactive: false },
				type: summarizerClientType,
			},
			[DriverHeader.summarizingClient]: true,
			[LoaderHeader.reconnect]: false,
		},
		url,
	};

	const resolvedContainer = await loader.resolve(request);
	let fluidObject: FluidObject<ISummarizer> | undefined;

	// Older containers may not have the "getEntryPoint" API
	// ! This check will need to stay until LTS of loader moves past 2.0.0-internal.7.0.0
	if (resolvedContainer.getEntryPoint !== undefined) {
		fluidObject = await resolvedContainer.getEntryPoint();
	} else {
		// eslint-disable-next-line @typescript-eslint/no-explicit-any, @typescript-eslint/no-unsafe-member-access, @typescript-eslint/no-unsafe-call, @typescript-eslint/no-unsafe-assignment
		const response = await (resolvedContainer as any).request({
			url: `/${summarizerRequestUrl}`,
		});
		// eslint-disable-next-line @typescript-eslint/no-unsafe-member-access
		if (response.status !== 200 || response.mimeType !== "fluid/object") {
			throw responseToException(response, request);
		}
		// eslint-disable-next-line @typescript-eslint/no-unsafe-member-access, @typescript-eslint/no-unsafe-assignment
		fluidObject = response.value;
	}

	if (fluidObject?.ISummarizer === undefined) {
		throw new UsageError("Fluid object does not implement ISummarizer");
	}
	return fluidObject.ISummarizer;
}

/**
 * Extract last message from the snapshot metadata.
 * Uses legacy property if not using explicit schema control, otherwise uses the new property.
 * This allows new runtime to make documents not openable for old runtimes, one explicit document schema control is enabled.
 * Please see addMetadataToSummary() as well
 */
function lastMessageFromMetadata(
	// eslint-disable-next-line import/no-deprecated
	metadata: IContainerRuntimeMetadata | undefined,
	// eslint-disable-next-line import/no-deprecated
): ISummaryMetadataMessage | undefined {
	return metadata?.documentSchema?.runtime?.explicitSchemaControl
		? metadata?.lastMessage
		: metadata?.message;
}

/**
 * There is some ancient back-compat code that we'd like to instrument
 * to understand if/when it is hit.
 * We only want to log this once, to avoid spamming telemetry if we are wrong and these cases are hit commonly.
 */
export let getSingleUseLegacyLogCallback = (logger: ITelemetryLoggerExt, type: string) => {
	return (codePath: string): void => {
		logger.sendTelemetryEvent({
			eventName: "LegacyMessageFormat",
			details: { codePath, type },
		});

		// Now that we've logged, prevent future logging (globally).
		getSingleUseLegacyLogCallback = () => () => {};
	};
};

/**
 * This object holds the parameters necessary for the {@link loadContainerRuntime} function.
 * @legacy
 * @alpha
 */
export interface LoadContainerRuntimeParams {
	/**
	 * Context of the container.
	 */
	context: IContainerContext;
	/**
	 * Mapping from data store types to their corresponding factories
	 */
	registryEntries: NamedFluidDataStoreRegistryEntries;
	/**
	 * Pass 'true' if loading from an existing snapshot.
	 */
	existing: boolean;
	/**
	 * Additional options to be passed to the runtime
	 */
	runtimeOptions?: IContainerRuntimeOptions;
	/**
	 * runtime services provided with context
	 */
	containerScope?: FluidObject;
	/**
	 * Promise that resolves to an object which will act as entryPoint for the Container.
	 */
	provideEntryPoint: (containerRuntime: IContainerRuntime) => Promise<FluidObject>;

	/**
	 * Request handler for the request() method of the container runtime.
	 * Only relevant for back-compat while we remove the request() method and move fully to entryPoint as the main pattern.
	 * @deprecated Will be removed once Loader LTS version is "2.0.0-internal.7.0.0". Migrate all usage of IFluidRouter to the "entryPoint" pattern. Refer to Removing-IFluidRouter.md
	 * */
	requestHandler?: (request: IRequest, runtime: IContainerRuntime) => Promise<IResponse>;
}
/**
 * This is meant to be used by a {@link @fluidframework/container-definitions#IRuntimeFactory} to instantiate a container runtime.
 * @param params - An object which specifies all required and optional params necessary to instantiate a runtime.
 * @returns A runtime which provides all the functionality necessary to bind with the loader layer via the {@link @fluidframework/container-definitions#IRuntime} interface and provide a runtime environment via the {@link @fluidframework/container-runtime-definitions#IContainerRuntime} interface.
 * @legacy
 * @alpha
 */
export async function loadContainerRuntime(
	params: LoadContainerRuntimeParams,
): Promise<IContainerRuntime & IRuntime> {
	return ContainerRuntime.loadRuntime(params);
}

const defaultMaxConsecutiveReconnects = 7;

const defaultTelemetrySignalSampleCount = 100;

/**
 * Represents the runtime of the container. Contains helper functions/state of the container.
 * It will define the store level mappings.
 *
 * @internal
 */
export class ContainerRuntime
	extends TypedEventEmitter<IContainerRuntimeEvents>
	implements
		IContainerRuntime,
		IRuntime,
		// eslint-disable-next-line import/no-deprecated
		ISummarizerRuntime,
		// eslint-disable-next-line import/no-deprecated
		ISummarizerInternalsProvider,
		IProvideFluidHandleContext
{
	/**
	 * Load the stores from a snapshot and returns the runtime.
	 * @param params - An object housing the runtime properties:
	 * - context - Context of the container.
	 * - registryEntries - Mapping from data store types to their corresponding factories.
	 * - existing - Pass 'true' if loading from an existing snapshot.
	 * - requestHandler - (optional) Request handler for the request() method of the container runtime.
	 * Only relevant for back-compat while we remove the request() method and move fully to entryPoint as the main pattern.
	 * - runtimeOptions - Additional options to be passed to the runtime
	 * - containerScope - runtime services provided with context
	 * - containerRuntimeCtor - Constructor to use to create the ContainerRuntime instance.
	 * This allows mixin classes to leverage this method to define their own async initializer.
	 * - provideEntryPoint - Promise that resolves to an object which will act as entryPoint for the Container.
	 * This object should provide all the functionality that the Container is expected to provide to the loader layer.
	 */
	public static async loadRuntime(params: {
		context: IContainerContext;
		registryEntries: NamedFluidDataStoreRegistryEntries;
		existing: boolean;
		runtimeOptions?: IContainerRuntimeOptions; // May also include options from IContainerRuntimeOptionsInternal
		containerScope?: FluidObject;
		containerRuntimeCtor?: typeof ContainerRuntime;
		/**
		 * @deprecated Will be removed once Loader LTS version is "2.0.0-internal.7.0.0". Migrate all usage of IFluidRouter to the "entryPoint" pattern. Refer to Removing-IFluidRouter.md
		 */
		requestHandler?: (request: IRequest, runtime: IContainerRuntime) => Promise<IResponse>;
		provideEntryPoint: (containerRuntime: IContainerRuntime) => Promise<FluidObject>;
	}): Promise<ContainerRuntime> {
		const {
			context,
			registryEntries,
			existing,
			requestHandler,
			provideEntryPoint,
			runtimeOptions = {} satisfies IContainerRuntimeOptions,
			containerScope = {},
			containerRuntimeCtor = ContainerRuntime,
		} = params;

		// If taggedLogger exists, use it. Otherwise, wrap the vanilla logger:
		// back-compat: Remove the TaggedLoggerAdapter fallback once all the host are using loader > 0.45
		const backCompatContext: IContainerContext | OldContainerContextWithLogger = context;
		const passLogger =
			backCompatContext.taggedLogger ??
			// eslint-disable-next-line import/no-deprecated
			new TaggedLoggerAdapter((backCompatContext as OldContainerContextWithLogger).logger);
		const logger = createChildLogger({
			logger: passLogger,
			properties: {
				all: {
					runtimeVersion: pkgVersion,
				},
			},
		});

		const mc = loggerToMonitoringContext(logger);

		const {
			summaryOptions = {},
			gcOptions = {},
			loadSequenceNumberVerification = "close",
			flushMode = defaultFlushMode,
			compressionOptions = runtimeOptions.enableGroupedBatching === false
				? disabledCompressionConfig // Compression must be disabled if Grouping is disabled
				: defaultCompressionConfig,
			maxBatchSizeInBytes = defaultMaxBatchSizeInBytes,
			enableRuntimeIdCompressor,
			chunkSizeInBytes = defaultChunkSizeInBytes,
			enableGroupedBatching = true,
			explicitSchemaControl = false,
		}: IContainerRuntimeOptionsInternal = runtimeOptions;

		const registry = new FluidDataStoreRegistry(registryEntries);

		const tryFetchBlob = async <T>(blobName: string): Promise<T | undefined> => {
			const blobId = context.baseSnapshot?.blobs[blobName];
			if (context.baseSnapshot && blobId) {
				// IContainerContext storage api return type still has undefined in 0.39 package version.
				// So once we release 0.40 container-defn package we can remove this check.
				assert(
					context.storage !== undefined,
					0x1f5 /* "Attached state should have storage" */,
				);
				return readAndParse<T>(context.storage, blobId);
			}
		};

		const [
			chunks,
			recentBatchInfo,
			metadata,
			electedSummarizerData,
			aliases,
			serializedIdCompressor,
		] = await Promise.all([
			tryFetchBlob<[string, string[]][]>(chunksBlobName),
			tryFetchBlob<ReturnType<DuplicateBatchDetector["getRecentBatchInfoForSummary"]>>(
				recentBatchInfoBlobName,
			),
			// eslint-disable-next-line import/no-deprecated
			tryFetchBlob<IContainerRuntimeMetadata>(metadataBlobName),
			// eslint-disable-next-line import/no-deprecated
			tryFetchBlob<ISerializedElection>(electedSummarizerBlobName),
			tryFetchBlob<[string, string][]>(aliasBlobName),
			tryFetchBlob<SerializedIdCompressorWithNoSession>(idCompressorBlobName),
		]);

		// read snapshot blobs needed for BlobManager to load
		const blobManagerSnapshot = await loadBlobManagerLoadInfo(context);

		const messageAtLastSummary = lastMessageFromMetadata(metadata);

		// Verify summary runtime sequence number matches protocol sequence number.
		const runtimeSequenceNumber = messageAtLastSummary?.sequenceNumber;
		const protocolSequenceNumber = context.deltaManager.initialSequenceNumber;
		// When we load with pending state, we reuse an old snapshot so we don't expect these numbers to match
		if (!context.pendingLocalState && runtimeSequenceNumber !== undefined) {
			// Unless bypass is explicitly set, then take action when sequence numbers mismatch.
			if (
				loadSequenceNumberVerification !== "bypass" &&
				runtimeSequenceNumber !== protocolSequenceNumber
			) {
				// Message to OCEs:
				// You can hit this error with runtimeSequenceNumber === -1 in < 2.0 RC3 builds.
				// This would indicate that explicit schema control is enabled in current (2.0 RC3+) builds and it
				// results in addMetadataToSummary() creating a poison pill for older runtimes in the form of a -1 sequence number.
				// Older runtimes do not understand new schema, and thus could corrupt document if they proceed, thus we are using
				// this poison pill to prevent them from proceeding.

				// "Load from summary, runtime metadata sequenceNumber !== initialSequenceNumber"
				const error = new DataCorruptionError(
					// pre-0.58 error message: SummaryMetadataMismatch
					"Summary metadata mismatch",
					{ runtimeVersion: pkgVersion, runtimeSequenceNumber, protocolSequenceNumber },
				);

				if (loadSequenceNumberVerification === "log") {
					logger.sendErrorEvent({ eventName: "SequenceNumberMismatch" }, error);
				} else {
					context.closeFn(error);
				}
			}
		}

		let desiredIdCompressorMode: IdCompressorMode;
		switch (mc.config.getBoolean("Fluid.ContainerRuntime.IdCompressorEnabled")) {
			case true: {
				desiredIdCompressorMode = "on";
				break;
			}
			case false: {
				desiredIdCompressorMode = undefined;
				break;
			}
			default: {
				desiredIdCompressorMode = enableRuntimeIdCompressor;
				break;
			}
		}

		// Enabling the IdCompressor is a one-way operation and we only want to
		// allow new containers to turn it on.
		let idCompressorMode: IdCompressorMode;
		if (existing) {
			// This setting has to be sticky for correctness:
			// 1) if compressior is OFF, it can't be enabled, as already running clients (in given document session) do not know
			//    how to process compressor ops
			// 2) if it's ON, then all sessions should load compressor right away
			// 3) Same logic applies for "delayed" mode
			// Maybe in the future we will need to enabled (and figure how to do it safely) "delayed" -> "on" change.
			// We could do "off" -> "on" transition too, if all clients start loading compressor (but not using it initially) and
			// do so for a while - this will allow clients to eventually disregard "off" setting (when it's safe so) and start
			// using compressor in future sessions.
			// Everyting is possible, but it needs to be designed and executed carefully, when such need arises.
			idCompressorMode = metadata?.documentSchema?.runtime
				?.idCompressorMode as IdCompressorMode;

			// This is the only exception to the rule above - we have proper plumbing to load ID compressor on schema change
			// event. It is loaded async (relative to op processing), so this conversion is only safe for off -> delayed conversion!
			// Clients do not expect ID compressor ops unless ID compressor is On for them, and that could be achieved only through
			// explicit schema change, i.e. only if explicitSchemaControl is on.
			// Note: it would be better if we throw on combination of options (explicitSchemaControl = off, desiredIdCompressorMode === "delayed")
			// that is not supported. But our service tests are oblivious to these problems and throwing here will cause a ton of failures
			// We ignored incompatible ID compressor changes from the start (they were sticky), so that's not a new problem being introduced...
			if (
				idCompressorMode === undefined &&
				desiredIdCompressorMode === "delayed" &&
				explicitSchemaControl
			) {
				idCompressorMode = desiredIdCompressorMode;
			}
		} else {
			idCompressorMode = desiredIdCompressorMode;
		}

		const createIdCompressorFn = async (): Promise<IIdCompressor & IIdCompressorCore> => {
			const { createIdCompressor, deserializeIdCompressor, createSessionId } = await import(
				"@fluidframework/id-compressor/internal"
			);

			/**
			 * Because the IdCompressor emits so much telemetry, this function is used to sample
			 * approximately 5% of all clients. Only the given percentage of sessions will emit telemetry.
			 */
			const idCompressorEventSampler: IEventSampler = (() => {
				const isIdCompressorTelemetryEnabled = Math.random() < 0.05;
				return {
					sample: () => {
						return isIdCompressorTelemetryEnabled;
					},
				};
			})();

			const compressorLogger = createSampledLogger(logger, idCompressorEventSampler);
			const pendingLocalState = context.pendingLocalState as IPendingRuntimeState;

			if (pendingLocalState?.pendingIdCompressorState !== undefined) {
				return deserializeIdCompressor(
					pendingLocalState.pendingIdCompressorState,
					compressorLogger,
				);
			} else if (serializedIdCompressor !== undefined) {
				return deserializeIdCompressor(
					serializedIdCompressor,
					createSessionId(),
					compressorLogger,
				);
			} else {
				return createIdCompressor(compressorLogger);
			}
		};

		const compressionLz4 =
			compressionOptions.minimumBatchSizeInBytes !== Number.POSITIVE_INFINITY &&
			compressionOptions.compressionAlgorithm === "lz4";

		// eslint-disable-next-line import/no-deprecated
		const documentSchemaController = new DocumentsSchemaController(
			existing,
			protocolSequenceNumber,
			metadata?.documentSchema,
			{
				explicitSchemaControl,
				compressionLz4,
				idCompressorMode,
				opGroupingEnabled: enableGroupedBatching,
				disallowedVersions: [],
			},
			(schema) => {
				runtime.onSchemaChange(schema);
			},
		);

		if (compressionLz4 && !enableGroupedBatching) {
			throw new UsageError("If compression is enabled, op grouping must be enabled too");
		}

		const featureGatesForTelemetry: Record<string, boolean | number | undefined> = {};

		// Make sure we've got all the options including internal ones
		const internalRuntimeOptions: Readonly<Required<IContainerRuntimeOptionsInternal>> = {
			summaryOptions,
			gcOptions,
			loadSequenceNumberVerification,
			flushMode,
			compressionOptions,
			maxBatchSizeInBytes,
			chunkSizeInBytes,
			// Requires<> drops undefined from IdCompressorType
			enableRuntimeIdCompressor: enableRuntimeIdCompressor as "on" | "delayed",
			enableGroupedBatching,
			explicitSchemaControl,
		};

		const runtime = new containerRuntimeCtor(
			context,
			registry,
			metadata,
			electedSummarizerData,
			chunks ?? [],
			aliases ?? [],
			internalRuntimeOptions,
			containerScope,
			logger,
			existing,
			blobManagerSnapshot,
			context.storage,
			createIdCompressorFn,
			documentSchemaController,
			featureGatesForTelemetry,
			provideEntryPoint,
			requestHandler,
			undefined, // summaryConfiguration
			recentBatchInfo,
		);

		runtime.blobManager.stashedBlobsUploadP.then(
			() => {
				// make sure we didn't reconnect before the promise resolved
				if (runtime.delayConnectClientId !== undefined && !runtime.disposed) {
					runtime.delayConnectClientId = undefined;
					runtime.setConnectionStateCore(true, runtime.delayConnectClientId);
				}
			},
			(error) => runtime.closeFn(error),
		);

		// Apply stashed ops with a reference sequence number equal to the sequence number of the snapshot,
		// or zero. This must be done before Container replays saved ops.
		await runtime.pendingStateManager.applyStashedOpsAt(runtimeSequenceNumber ?? 0);

		// Initialize the base state of the runtime before it's returned.
		await runtime.initializeBaseState();

		return runtime;
	}

	public readonly options: Record<string | number, unknown>;
	private imminentClosure: boolean = false;

	private readonly _getClientId: () => string | undefined;
	public get clientId(): string | undefined {
		return this._getClientId();
	}

	public readonly clientDetails: IClientDetails;

	public get storage(): IDocumentStorageService {
		return this._storage;
	}

	public get containerRuntime(): ContainerRuntime {
		return this;
	}

	private readonly submitSummaryFn: (
		summaryOp: ISummaryContent,
		referenceSequenceNumber?: number,
	) => number;
	/**
	 * Do not call directly - use submitAddressesSignal
	 */
	private readonly submitSignalFn: (content: ISignalEnvelope, targetClientId?: string) => void;
	public readonly disposeFn: (error?: ICriticalContainerError) => void;
	public readonly closeFn: (error?: ICriticalContainerError) => void;

	public get flushMode(): FlushMode {
		return this._flushMode;
	}

	public get scope(): FluidObject {
		return this.containerScope;
	}

	public get IFluidDataStoreRegistry(): IFluidDataStoreRegistry {
		return this.registry;
	}

	private readonly _getAttachState: () => AttachState;
	public get attachState(): AttachState {
		return this._getAttachState();
	}

	/**
	 * Current session schema - defines what options are on & off.
	 * It's overlap of document schema (controlled by summary & ops) and options controlling this session.
	 * For example, document schema might have compression ON, but feature gates / runtime options turn it Off.
	 * In such case it will be off in session schema (i.e. this session should not use compression), but this client
	 * has to deal with compressed ops as other clients might send them.
	 * And in reverse, session schema can have compression Off, but feature gates / runtime options want it On.
	 * In such case it will be off in session schema, however this client will propose change to schema, and once / if
	 * this op roundtrips, compression will be On. Client can't send compressed ops until it's change in schema.
	 */
	public get sessionSchema(): {
		// eslint-disable-next-line import/no-deprecated
		[P in keyof IDocumentSchemaFeatures]?: IDocumentSchemaFeatures[P] extends boolean
			? true
			: // eslint-disable-next-line import/no-deprecated
				IDocumentSchemaFeatures[P];
	} {
		return this.documentsSchemaController.sessionSchema.runtime;
	}

	private _idCompressor: (IIdCompressor & IIdCompressorCore) | undefined;

	// We accumulate Id compressor Ops while Id compressor is not loaded yet (only for "delayed" mode)
	// Once it loads, it will process all such ops and we will stop accumulating further ops - ops will be processes as they come in.
	private pendingIdCompressorOps: IdCreationRange[] = [];

	// Id Compressor serializes final state (see getPendingLocalState()). As result, it needs to skip all ops that preceeded that state
	// (such ops will be marked by Loader layer as savedOp === true)
	// That said, in "delayed" mode it's possible that Id Compressor was never initialized before getPendingLocalState() is called.
	// In such case we have to process all ops, including those marked with savedOp === true.
	private readonly skipSavedCompressorOps: boolean;

	/**
	 * {@inheritDoc @fluidframework/runtime-definitions#IContainerRuntimeBase.idCompressor}
	 */
	public get idCompressor(): (IIdCompressor & IIdCompressorCore) | undefined {
		// Expose ID Compressor only if it's On from the start.
		// If container uses delayed mode, then we can only expose generateDocumentUniqueId() and nothing else.
		// That's because any other usage will require immidiate loading of ID Compressor in next sessions in order
		// to reason over such things as session ID space.
		if (this.sessionSchema.idCompressorMode === "on") {
			assert(this._idCompressor !== undefined, 0x8ea /* compressor should have been loaded */);
			return this._idCompressor;
		}
	}

	/**
	 * True if we have ID compressor loading in-flight (async operation). Useful only for
	 * this.sessionSchema.idCompressorMode === "delayed" mode
	 */
	protected _loadIdCompressor: Promise<void> | undefined;

	/**
	 * {@inheritDoc @fluidframework/runtime-definitions#IContainerRuntimeBase.generateDocumentUniqueId}
	 */
	public generateDocumentUniqueId(): string | number {
		return this._idCompressor?.generateDocumentUniqueId() ?? uuid();
	}

	public get IFluidHandleContext(): IFluidHandleContext {
		return this.handleContext;
	}
	private readonly handleContext: ContainerFluidHandleContext;

	/**
	 * This is a proxy to the delta manager provided by the container context (innerDeltaManager). It restricts certain
	 * accesses such as sets "read-only" mode for the summarizer client. This is the default delta manager that should
	 * be used unless the innerDeltaManager is required.
	 */
	public get deltaManager(): IDeltaManager<ISequencedDocumentMessage, IDocumentMessage> {
		return this._deltaManager;
	}

	private readonly _deltaManager: IDeltaManagerFull;

	/**
	 * The delta manager provided by the container context. By default, using the default delta manager (proxy)
	 * should be sufficient. This should be used only if necessary. For example, for validating and propagating connected
	 * events which requires access to the actual real only info, this is needed.
	 */
	private readonly innerDeltaManager: IDeltaManagerFull;

	// internal logger for ContainerRuntime. Use this.logger for stores, summaries, etc.
	private readonly mc: MonitoringContext;

	private readonly summarizerClientElection?: SummarizerClientElection;
	/**
	 * summaryManager will only be created if this client is permitted to spawn a summarizing client
	 * It is created only by interactive client, i.e. summarizer client, as well as non-interactive bots
	 * do not create it (see SummarizerClientElection.clientDetailsPermitElection() for details)
	 */
	private readonly summaryManager?: SummaryManager;

	private readonly summarizerNode: IRootSummarizerNodeWithGC;

	private readonly maxConsecutiveReconnects: number;

	private _orderSequentiallyCalls: number = 0;
	private readonly _flushMode: FlushMode;
	private readonly offlineEnabled: boolean;
	private flushTaskExists = false;

	private _connected: boolean;

	private consecutiveReconnects = 0;

	/**
	 * Used to delay transition to "connected" state while we upload
	 * attachment blobs that were added while disconnected
	 */
	private delayConnectClientId?: string;

	private ensureNoDataModelChangesCalls = 0;

	/**
	 * Invokes the given callback and expects that no ops are submitted
	 * until execution finishes. If an op is submitted, an error will be raised.
	 *
	 * Can be disabled by feature gate `Fluid.ContainerRuntime.DisableOpReentryCheck`
	 *
	 * @param callback - the callback to be invoked
	 */
	public ensureNoDataModelChanges<T>(callback: () => T): T {
		this.ensureNoDataModelChangesCalls++;
		try {
			return callback();
		} finally {
			this.ensureNoDataModelChangesCalls--;
		}
	}

	public get connected(): boolean {
		return this._connected;
	}

	/**
	 * clientId of parent (non-summarizing) container that owns summarizer container
	 */
	public get summarizerClientId(): string | undefined {
		return this.summarizerClientElection?.electedClientId;
	}

	private _disposed = false;
	public get disposed(): boolean {
		return this._disposed;
	}

	private dirtyContainer: boolean;
	private emitDirtyDocumentEvent = true;
	private readonly useDeltaManagerOpsProxy: boolean;
	private readonly closeSummarizerDelayMs: number;
	private readonly _signalTracking: IPerfSignalReport = {
		totalSignalsSentInLatencyWindow: 0,
		signalsLost: 0,
		signalsOutOfOrder: 0,
		signalsSentSinceLastLatencyMeasurement: 0,
		broadcastSignalSequenceNumber: 0,
		signalTimestamp: 0,
		roundTripSignalSequenceNumber: undefined,
		trackingSignalSequenceNumber: undefined,
		minimumTrackingSignalSequenceNumber: undefined,
	};

	/**
	 * Summarizer is responsible for coordinating when to send generate and send summaries.
	 * It is the main entry point for summary work.
	 * It is created only by summarizing container (i.e. one with clientType === "summarizer")
	 */
	// eslint-disable-next-line import/no-deprecated
	private readonly _summarizer?: Summarizer;
	private readonly deltaScheduler: DeltaScheduler;
	private readonly inboundBatchAggregator: InboundBatchAggregator;
	private readonly blobManager: BlobManager;
	private readonly pendingStateManager: PendingStateManager;
	private readonly duplicateBatchDetector: DuplicateBatchDetector | undefined;
	private readonly outbox: Outbox;
	private readonly garbageCollector: IGarbageCollector;

	private readonly channelCollection: ChannelCollection;
	private readonly remoteMessageProcessor: RemoteMessageProcessor;

	/**
	 * The last message processed at the time of the last summary.
	 */
	// eslint-disable-next-line import/no-deprecated
	private messageAtLastSummary: ISummaryMetadataMessage | undefined;

	private readonly summariesDisabled: boolean;

	// eslint-disable-next-line import/no-deprecated
	private readonly createContainerMetadata: ICreateContainerMetadata;
	/**
	 * The summary number of the next summary that will be generated for this container. This is incremented every time
	 * a summary is generated.
	 */
	private nextSummaryNumber: number;

	/**
	 * If false, loading or using a Tombstoned object should merely log, not fail.
	 * @deprecated NOT SUPPORTED - hardcoded to return false since it's deprecated.
	 */
	// eslint-disable-next-line @typescript-eslint/class-literal-property-style
	public get gcTombstoneEnforcementAllowed(): boolean {
		return false;
	}

	/**
	 * If true, throw an error when a tombstone data store is used.
	 * @deprecated NOT SUPPORTED - hardcoded to return false since it's deprecated.
	 */
	// eslint-disable-next-line @typescript-eslint/class-literal-property-style
	public get gcThrowOnTombstoneUsage(): boolean {
		return false;
	}

	/**
	 * GUID to identify a document in telemetry
	 * ! Note: should not be used for anything other than telemetry and is not considered a stable GUID
	 */
	private readonly telemetryDocumentId: string;

	/**
	 * The id of the version used to initially load this runtime, or undefined if it's newly created.
	 */
	private readonly loadedFromVersionId: string | undefined;

	private readonly isSnapshotInstanceOfISnapshot: boolean | undefined;

	/**
	 * The summary context of the last acked summary. The properties from this as used when uploading a summary.
	 */
	private lastAckedSummaryContext: ISummaryContext | undefined;

	/**
	 * It a cache for holding mapping for loading groupIds with its snapshot from the service. Add expiry policy of 1 minute.
	 * Starting with 1 min and based on recorded usage we can tweak it later on.
	 */
	private readonly snapshotCacheForLoadingGroupIds = new PromiseCache<string, ISnapshot>({
		expiry: { policy: "absolute", durationMs: 60000 },
	});

	/***/
	protected constructor(
		context: IContainerContext,
		private readonly registry: IFluidDataStoreRegistry,
		// eslint-disable-next-line import/no-deprecated
		private readonly metadata: IContainerRuntimeMetadata | undefined,
		// eslint-disable-next-line import/no-deprecated
		electedSummarizerData: ISerializedElection | undefined,
		chunks: [string, string[]][],
		dataStoreAliasMap: [string, string][],
		baseRuntimeOptions: Readonly<Required<IContainerRuntimeOptions>>,
		private readonly containerScope: FluidObject,
		// Create a custom ITelemetryBaseLogger to output telemetry events.
		public readonly baseLogger: ITelemetryBaseLogger,
		existing: boolean,
		// eslint-disable-next-line import/no-deprecated
		blobManagerSnapshot: IBlobManagerLoadInfo,
		private readonly _storage: IDocumentStorageService,
		private readonly createIdCompressor: () => Promise<IIdCompressor & IIdCompressorCore>,
		// eslint-disable-next-line import/no-deprecated
		private readonly documentsSchemaController: DocumentsSchemaController,
		featureGatesForTelemetry: Record<string, boolean | number | undefined>,
		provideEntryPoint: (containerRuntime: IContainerRuntime) => Promise<FluidObject>,
		private readonly requestHandler?: (
			request: IRequest,
			runtime: IContainerRuntime,
		) => Promise<IResponse>,
		summaryConfiguration: ISummaryConfiguration = {
			// the defaults
			...DefaultSummaryConfiguration,
			// the runtime configuration overrides
			...baseRuntimeOptions.summaryOptions?.summaryConfigOverrides,
		},
		recentBatchInfo?: [number, string][],
	) {
		super();

		const {
			options,
			clientDetails,
			connected,
			baseSnapshot,
			submitFn,
			submitBatchFn,
			submitSummaryFn,
			submitSignalFn,
			disposeFn,
			closeFn,
			deltaManager,
			quorum,
			audience,
			loader,
			pendingLocalState,
			supportedFeatures,
			snapshotWithContents,
		} = context;

		// Backfill in defaults for the internal runtimeOptions, since they may not be present on the provided runtimeOptions object
		const runtimeOptions = {
			flushMode: defaultFlushMode,
			...baseRuntimeOptions,
		};
		this.mc = createChildMonitoringContext({
			logger: this.baseLogger,
			namespace: "ContainerRuntime",
		});

		// If we support multiple algorithms in the future, then we would need to manage it here carefully.
		// We can use runtimeOptions.compressionOptions.compressionAlgorithm, but only if it's in the schema list!
		// If it's not in the list, then we will need to either use no compression, or fallback to some other (supported by format)
		// compression.
		const compressionOptions: ICompressionRuntimeOptions = {
			minimumBatchSizeInBytes: this.sessionSchema.compressionLz4
				? runtimeOptions.compressionOptions.minimumBatchSizeInBytes
				: Number.POSITIVE_INFINITY,
			compressionAlgorithm: CompressionAlgorithms.lz4,
		};

		assert(isIDeltaManagerFull(deltaManager), 0xa80 /* Invalid delta manager */);
		this.innerDeltaManager = deltaManager;

		// Here we could wrap/intercept on these functions to block/modify outgoing messages if needed.
		// This makes ContainerRuntime the final gatekeeper for outgoing messages.
		// back-compat: ADO #1385: Make this call unconditional in the future
		this.submitSummaryFn =
			submitSummaryFn ??
			((summaryOp, refseq) => submitFn(MessageType.Summarize, summaryOp, false));
		this.submitSignalFn = submitSignalFn;

		// TODO: After IContainerContext.options is removed, we'll just create a new blank object {} here.
		// Values are generally expected to be set from the runtime side.
		this.options = options ?? {};
		this.clientDetails = clientDetails;
		const isSummarizerClient = this.clientDetails.type === summarizerClientType;
		this.loadedFromVersionId = context.getLoadedFromVersion()?.id;
		// eslint-disable-next-line unicorn/consistent-destructuring
		this._getClientId = () => context.clientId;
		// eslint-disable-next-line unicorn/consistent-destructuring
		this._getAttachState = () => context.attachState;
		this.getAbsoluteUrl = async (relativeUrl: string) => {
			// eslint-disable-next-line unicorn/consistent-destructuring
			if (context.getAbsoluteUrl === undefined) {
				throw new Error("Driver does not implement getAbsoluteUrl");
			}
			if (this.attachState !== AttachState.Attached) {
				return undefined;
			}
			return context.getAbsoluteUrl(relativeUrl);
		};
		// TODO: Consider that the Container could just listen to these events itself, or even more appropriately maybe the
		// customer should observe dirty state on the runtime (the owner of dirty state) directly, rather than on the IContainer.
		this.on("dirty", () => context.updateDirtyContainerState(true));
		this.on("saved", () => context.updateDirtyContainerState(false));

		// In old loaders without dispose functionality, closeFn is equivalent but will also switch container to readonly mode
		this.disposeFn = disposeFn ?? closeFn;
		// In cases of summarizer, we want to dispose instead since consumer doesn't interact with this container
		this.closeFn = isSummarizerClient ? this.disposeFn : closeFn;

		let loadSummaryNumber: number;
		// Get the container creation metadata. For new container, we initialize these. For existing containers,
		// get the values from the metadata blob.
		if (existing) {
			this.createContainerMetadata = {
				createContainerRuntimeVersion: metadata?.createContainerRuntimeVersion,
				createContainerTimestamp: metadata?.createContainerTimestamp,
			};
			// summaryNumber was renamed from summaryCount. For older docs that haven't been opened for a long time,
			// the count is reset to 0.
			loadSummaryNumber = metadata?.summaryNumber ?? 0;
		} else {
			this.createContainerMetadata = {
				createContainerRuntimeVersion: pkgVersion,
				createContainerTimestamp: Date.now(),
			};
			loadSummaryNumber = 0;
		}
		this.nextSummaryNumber = loadSummaryNumber + 1;

		this.messageAtLastSummary = lastMessageFromMetadata(metadata);

		// Note that we only need to pull the *initial* connected state from the context.
		// Later updates come through calls to setConnectionState.
		this._connected = connected;

		this.mc.logger.sendTelemetryEvent({
			eventName: "GCFeatureMatrix",
			metadataValue: JSON.stringify(metadata?.gcFeatureMatrix),
			inputs: JSON.stringify({
				// eslint-disable-next-line @typescript-eslint/no-unsafe-assignment
				gcOptions_gcGeneration: runtimeOptions.gcOptions[gcGenerationOptionName],
			}),
		});

		this.telemetryDocumentId = metadata?.telemetryDocumentId ?? uuid();

		const opGroupingManager = new OpGroupingManager(
			{
				groupedBatchingEnabled: this.groupedBatchingEnabled,
				opCountThreshold:
					this.mc.config.getNumber("Fluid.ContainerRuntime.GroupedBatchingOpCount") ?? 2,
			},
			this.mc.logger,
		);

		const opSplitter = new OpSplitter(
			chunks,
			submitBatchFn,
			runtimeOptions.chunkSizeInBytes,
			runtimeOptions.maxBatchSizeInBytes,
			this.mc.logger,
		);

		this.remoteMessageProcessor = new RemoteMessageProcessor(
			opSplitter,
			new OpDecompressor(this.mc.logger),
			opGroupingManager,
		);

		const pendingRuntimeState = pendingLocalState as IPendingRuntimeState | undefined;
		this.pendingStateManager = new PendingStateManager(
			{
				applyStashedOp: this.applyStashedOp.bind(this),
				clientId: () => this.clientId,
				connected: () => this.connected,
				reSubmitBatch: this.reSubmitBatch.bind(this),
				isActiveConnection: () => this.innerDeltaManager.active,
				isAttached: () => this.attachState !== AttachState.Detached,
			},
			pendingRuntimeState?.pending,
			this.baseLogger,
		);

		let outerDeltaManager: IDeltaManagerFull;
		this.useDeltaManagerOpsProxy =
			this.mc.config.getBoolean("Fluid.ContainerRuntime.DeltaManagerOpsProxy") === true;
		// The summarizerDeltaManager Proxy is used to lie to the summarizer to convince it is in the right state as a summarizer client.
		const summarizerDeltaManagerProxy = new DeltaManagerSummarizerProxy(
			this.innerDeltaManager,
		);
		outerDeltaManager = summarizerDeltaManagerProxy;

		// The DeltaManagerPendingOpsProxy is used to control the minimum sequence number
		// It allows us to lie to the layers below so that they can maintain enough local state for rebasing ops.
		if (this.useDeltaManagerOpsProxy) {
			const pendingOpsDeltaManagerProxy = new DeltaManagerPendingOpsProxy(
				summarizerDeltaManagerProxy,
				this.pendingStateManager,
			);
			outerDeltaManager = pendingOpsDeltaManagerProxy;
		}

		this._deltaManager = outerDeltaManager;

		this.handleContext = new ContainerFluidHandleContext("", this);

		if (summaryConfiguration.state === "enabled") {
			this.validateSummaryHeuristicConfiguration(summaryConfiguration);
		}

		this.summariesDisabled = isSummariesDisabled(summaryConfiguration);
		const { maxOpsSinceLastSummary = 0, initialSummarizerDelayMs = 0 } = isSummariesDisabled(
			summaryConfiguration,
		)
			? {}
			: {
					...summaryConfiguration,
					initialSummarizerDelayMs:
						// back-compat: initialSummarizerDelayMs was moved from ISummaryRuntimeOptions
						//   to ISummaryConfiguration in 0.60.
						runtimeOptions.summaryOptions.initialSummarizerDelayMs ??
						summaryConfiguration.initialSummarizerDelayMs,
				};

		this.maxConsecutiveReconnects =
			this.mc.config.getNumber(maxConsecutiveReconnectsKey) ?? defaultMaxConsecutiveReconnects;

		if (
			runtimeOptions.flushMode === (FlushModeExperimental.Async as unknown as FlushMode) &&
			supportedFeatures?.get("referenceSequenceNumbers") !== true
		) {
			// The loader does not support reference sequence numbers, falling back on FlushMode.TurnBased
			this.mc.logger.sendErrorEvent({ eventName: "FlushModeFallback" });
			this._flushMode = FlushMode.TurnBased;
		} else {
			this._flushMode = runtimeOptions.flushMode;
		}
		this.offlineEnabled =
			this.mc.config.getBoolean("Fluid.Container.enableOfflineLoad") ?? false;

		if (this.offlineEnabled && this._flushMode !== FlushMode.TurnBased) {
			const error = new UsageError("Offline mode is only supported in turn-based mode");
			this.closeFn(error);
			throw error;
		}

		// DuplicateBatchDetection is only enabled if Offline Load is enabled
		// It maintains a cache of all batchIds/sequenceNumbers within the collab window.
		// Don't waste resources doing so if not needed.
		if (this.offlineEnabled) {
			this.duplicateBatchDetector = new DuplicateBatchDetector(recentBatchInfo);
		}

		// eslint-disable-next-line unicorn/consistent-destructuring
		if (context.attachState === AttachState.Attached) {
			const maxSnapshotCacheDurationMs = this._storage?.policies?.maximumCacheDurationMs;
			if (
				maxSnapshotCacheDurationMs !== undefined &&
				maxSnapshotCacheDurationMs > 5 * 24 * 60 * 60 * 1000
			) {
				// This is a runtime enforcement of what's already explicit in the policy's type itself,
				// which dictates the value is either undefined or exactly 5 days in ms.
				// As long as the actual value is less than 5 days, the assumptions GC makes here are valid.
				throw new UsageError("Driver's maximumCacheDurationMs policy cannot exceed 5 days");
			}
		}

		this.garbageCollector = GarbageCollector.create({
			runtime: this,
			gcOptions: runtimeOptions.gcOptions,
			baseSnapshot,
			baseLogger: this.mc.logger,
			existing,
			metadata,
			createContainerMetadata: this.createContainerMetadata,
			isSummarizerClient,
			getNodePackagePath: async (nodePath: string) => this.getGCNodePackagePath(nodePath),
			getLastSummaryTimestampMs: () => this.messageAtLastSummary?.timestamp,
			readAndParseBlob: async <T>(id: string) => readAndParse<T>(this.storage, id),
			submitMessage: (message: ContainerRuntimeGCMessage) => this.submit(message),
			sessionExpiryTimerStarted: pendingRuntimeState?.sessionExpiryTimerStarted,
		});

		const loadedFromSequenceNumber = this.deltaManager.initialSequenceNumber;
		// If the base snapshot was generated when isolated channels were disabled, set the summary reference
		// sequence to undefined so that this snapshot will not be used for incremental summaries. This is for
		// back-compat and will rarely happen so its okay to re-summarize everything in the first summary.
		const summaryReferenceSequenceNumber =
			baseSnapshot === undefined || metadata?.disableIsolatedChannels === true
				? undefined
				: loadedFromSequenceNumber;
		this.summarizerNode = createRootSummarizerNodeWithGC(
			createChildLogger({ logger: this.baseLogger, namespace: "SummarizerNode" }),
			// Summarize function to call when summarize is called. Summarizer node always tracks summary state.
			async (fullTree: boolean, trackState: boolean, telemetryContext?: ITelemetryContext) =>
				this.summarizeInternal(fullTree, trackState, telemetryContext),
			// Latest change sequence number, no changes since summary applied yet
			loadedFromSequenceNumber,
			summaryReferenceSequenceNumber,
			{
				// Must set to false to prevent sending summary handle which would be pointing to
				// a summary with an older protocol state.
				canReuseHandle: false,
				// If GC should not run, let the summarizer node know so that it does not track GC state.
				gcDisabled: !this.garbageCollector.shouldRunGC,
			},
			// Function to get GC data if needed. This will always be called by the root summarizer node to get GC data.
			async (fullGC?: boolean) => this.getGCDataInternal(fullGC),
			// Function to get the GC details from the base snapshot we loaded from.
			async () => this.garbageCollector.getBaseGCDetails(),
		);

		const parentContext = wrapContext(this);

		if (snapshotWithContents !== undefined) {
			this.isSnapshotInstanceOfISnapshot = true;
		}

		// Due to a mismatch between different layers in terms of
		// what is the interface of passing signals, we need the
		// downstream stores to wrap the signal.
		parentContext.submitSignal = (type: string, content: unknown, targetClientId?: string) => {
			const envelope1 = content as IEnvelope;
			const envelope2 = this.createNewSignalEnvelope(
				envelope1.address,
				type,
				envelope1.contents,
			);
			return this.submitEnvelopedSignal(envelope2, targetClientId);
		};

		let snapshot: ISnapshot | ISnapshotTree | undefined = getSummaryForDatastores(
			baseSnapshot,
			metadata,
		);
		if (snapshot !== undefined && snapshotWithContents !== undefined) {
			snapshot = {
				...snapshotWithContents,
				snapshotTree: snapshot,
			};
		}

		this.channelCollection = new ChannelCollection(
			snapshot,
			parentContext,
			this.mc.logger,
			(props) =>
				this.garbageCollector.nodeUpdated({
					...props,
					timestampMs: props.timestampMs ?? this.getCurrentReferenceTimestampMs(),
				}),
			(path: string) => this.garbageCollector.isNodeDeleted(path),
			new Map<string, string>(dataStoreAliasMap),
			async (runtime: ChannelCollection) => provideEntryPoint,
		);

		this.blobManager = new BlobManager({
			routeContext: this.handleContext,
			snapshot: blobManagerSnapshot,
			getStorage: () => this.storage,
			sendBlobAttachOp: (localId: string, blobId?: string) => {
				if (!this.disposed) {
					this.submit(
						{ type: ContainerMessageType.BlobAttach, contents: undefined },
						undefined,
						{
							localId,
							blobId,
						},
					);
				}
			},
			blobRequested: (blobPath: string) =>
				this.garbageCollector.nodeUpdated({
					node: { type: "Blob", path: blobPath },
					reason: "Loaded",
					timestampMs: this.getCurrentReferenceTimestampMs(),
				}),
			isBlobDeleted: (blobPath: string) => this.garbageCollector.isNodeDeleted(blobPath),
			runtime: this,
			stashedBlobs: pendingRuntimeState?.pendingAttachmentBlobs,
			closeContainer: (error?: ICriticalContainerError) => this.closeFn(error),
		});

		this.deltaScheduler = new DeltaScheduler(
			this.innerDeltaManager,
			this,
			createChildLogger({ logger: this.baseLogger, namespace: "DeltaScheduler" }),
		);

		this.inboundBatchAggregator = new InboundBatchAggregator(
			this.innerDeltaManager,
			() => this.clientId,
			createChildLogger({ logger: this.baseLogger, namespace: "InboundBatchAggregator" }),
		);

		const disablePartialFlush = this.mc.config.getBoolean(
			"Fluid.ContainerRuntime.DisablePartialFlush",
		);

		const legacySendBatchFn = makeLegacySendBatchFn(submitFn, this.innerDeltaManager);

		this.outbox = new Outbox({
			shouldSend: () => this.canSendOps(),
			pendingStateManager: this.pendingStateManager,
			submitBatchFn,
			legacySendBatchFn,
			compressor: new OpCompressor(this.mc.logger),
			splitter: opSplitter,
			config: {
				compressionOptions,
				maxBatchSizeInBytes: runtimeOptions.maxBatchSizeInBytes,
				disablePartialFlush: disablePartialFlush === true,
			},
			logger: this.mc.logger,
			groupingManager: opGroupingManager,
			getCurrentSequenceNumbers: () => ({
				referenceSequenceNumber: this.deltaManager.lastSequenceNumber,
				clientSequenceNumber: this._processedClientSequenceNumber,
			}),
			reSubmit: this.reSubmit.bind(this),
			opReentrancy: () => this.ensureNoDataModelChangesCalls > 0,
			closeContainer: this.closeFn,
		});

		this._quorum = quorum;
		this._quorum.on("removeMember", (clientId: string) => {
			this.remoteMessageProcessor.clearPartialMessagesFor(clientId);
		});

		this._audience = audience;
		if (audience.getSelf === undefined) {
			// back-compat, added in 2.0 RC3.
			// Purpose: deal with cases when we run against old loader that does not have newly added capabilities
			audience.getSelf = () => {
				const clientId = this._getClientId();
				return clientId === undefined
					? undefined
					: ({
							clientId,
							client: audience.getMember(clientId),
						} satisfies ISelf);
			};

			let oldClientId = this.clientId;
			this.on("connected", () => {
				const clientId = this.clientId;
				assert(clientId !== undefined, 0x975 /* can't be undefined */);
				(audience as unknown as TypedEventEmitter<IAudienceEvents>).emit(
					"selfChanged",
					{ clientId: oldClientId },
					{ clientId, client: audience.getMember(clientId) },
				);
				oldClientId = clientId;
			});
		}

		const closeSummarizerDelayOverride = this.mc.config.getNumber(
			"Fluid.ContainerRuntime.Test.CloseSummarizerDelayOverrideMs",
		);
		this.closeSummarizerDelayMs =
			closeSummarizerDelayOverride ?? defaultCloseSummarizerDelayMs;
		const summaryCollection = new SummaryCollection(this.deltaManager, this.baseLogger);

		this.dirtyContainer =
			this.attachState !== AttachState.Attached || this.hasPendingMessages();
		context.updateDirtyContainerState(this.dirtyContainer);

		if (this.summariesDisabled) {
			this.mc.logger.sendTelemetryEvent({ eventName: "SummariesDisabled" });
		} else {
			const orderedClientLogger = createChildLogger({
				logger: this.baseLogger,
				namespace: "OrderedClientElection",
			});
			const orderedClientCollection = new OrderedClientCollection(
				orderedClientLogger,
				this.innerDeltaManager,
				this._quorum,
			);
			const orderedClientElectionForSummarizer = new OrderedClientElection(
				orderedClientLogger,
				orderedClientCollection,
				electedSummarizerData ?? this.innerDeltaManager.lastSequenceNumber,
				SummarizerClientElection.isClientEligible,
				this.mc.config.getBoolean(
					"Fluid.ContainerRuntime.OrderedClientElection.EnablePerformanceEvents",
				),
			);

			this.summarizerClientElection = new SummarizerClientElection(
				orderedClientLogger,
				summaryCollection,
				orderedClientElectionForSummarizer,
				maxOpsSinceLastSummary,
			);

			if (isSummarizerClient) {
				// eslint-disable-next-line import/no-deprecated
				this._summarizer = new Summarizer(
					this /* ISummarizerRuntime */,
					() => summaryConfiguration,
					this /* ISummarizerInternalsProvider */,
					this.handleContext,
					summaryCollection,
					// eslint-disable-next-line import/no-deprecated
					async (runtime: IConnectableRuntime) =>
						RunWhileConnectedCoordinator.create(
							runtime,
							// Summarization runs in summarizer client and needs access to the real (non-proxy) active
							// information. The proxy delta manager would always return false for summarizer client.
							() => this.innerDeltaManager.active,
						),
				);
			} else if (SummarizerClientElection.clientDetailsPermitElection(this.clientDetails)) {
				// Only create a SummaryManager and SummarizerClientElection
				// if summaries are enabled and we are not the summarizer client.
				const defaultAction = (): void => {
					if (summaryCollection.opsSinceLastAck > maxOpsSinceLastSummary) {
						this.mc.logger.sendTelemetryEvent({ eventName: "SummaryStatus:Behind" });
						// unregister default to no log on every op after falling behind
						// and register summary ack handler to re-register this handler
						// after successful summary
						summaryCollection.once(MessageType.SummaryAck, () => {
							this.mc.logger.sendTelemetryEvent({
								eventName: "SummaryStatus:CaughtUp",
							});
							// we've caught up, so re-register the default action to monitor for
							// falling behind, and unregister ourself
							summaryCollection.on("default", defaultAction);
						});
						summaryCollection.off("default", defaultAction);
					}
				};

				summaryCollection.on("default", defaultAction);

				// Create the SummaryManager and mark the initial state
				this.summaryManager = new SummaryManager(
					this.summarizerClientElection,
					this, // IConnectedState
					summaryCollection,
					this.baseLogger,
					this.formCreateSummarizerFn(loader),
					new Throttler(
						60 * 1000, // 60 sec delay window
						30 * 1000, // 30 sec max delay
						// throttling function increases exponentially (0ms, 40ms, 80ms, 160ms, etc)
						formExponentialFn({ coefficient: 20, initialDelay: 0 }),
					),
					{
						initialDelayMs: initialSummarizerDelayMs,
					},
				);
				// Forward events from SummaryManager
				for (const eventName of [
					"summarize",
					"summarizeAllAttemptsFailed",
					"summarizerStop",
					"summarizerStart",
					"summarizerStartupFailed",
				]) {
					this.summaryManager?.on(eventName, (...args: any[]) => {
						this.emit(eventName, ...args);
					});
				}

				this.summaryManager.start();
			}
		}

		// logging hardware telemetry
		this.baseLogger.send({
			category: "generic",
			eventName: "DeviceSpec",
			...getDeviceSpec(),
		});

		this.mc.logger.sendTelemetryEvent({
			eventName: "ContainerLoadStats",
			...this.createContainerMetadata,
			...this.channelCollection.containerLoadStats,
			summaryNumber: loadSummaryNumber,
			summaryFormatVersion: metadata?.summaryFormatVersion,
			disableIsolatedChannels: metadata?.disableIsolatedChannels,
			gcVersion: metadata?.gcFeature,
			options: JSON.stringify(baseRuntimeOptions),
			idCompressorModeMetadata: metadata?.documentSchema?.runtime?.idCompressorMode,
			idCompressorMode: this.sessionSchema.idCompressorMode,
			sessionRuntimeSchema: JSON.stringify(this.sessionSchema),
			featureGates: JSON.stringify({
				...featureGatesForTelemetry,
				disablePartialFlush,
				closeSummarizerDelayOverride,
			}),
			telemetryDocumentId: this.telemetryDocumentId,
			groupedBatchingEnabled: this.groupedBatchingEnabled,
			initialSequenceNumber: this.deltaManager.initialSequenceNumber,
		});

		ReportOpPerfTelemetry(this.clientId, this._deltaManager, this, this.baseLogger);
		BindBatchTracker(this, this.baseLogger);

		this.entryPoint = new LazyPromise(async () => {
			if (this._summarizer !== undefined) {
				return this._summarizer;
			}
			return provideEntryPoint(this);
		});

		// If we loaded from pending state, then we need to skip any ops that are already accounted in such
		// saved state, i.e. all the ops marked by Loader layer sa savedOp === true.
		this.skipSavedCompressorOps = pendingRuntimeState?.pendingIdCompressorState !== undefined;
	}

	// eslint-disable-next-line import/no-deprecated
	public onSchemaChange(schema: IDocumentSchemaCurrent): void {
		this.mc.logger.sendTelemetryEvent({
			eventName: "SchemaChangeAccept",
			sessionRuntimeSchema: JSON.stringify(schema),
		});

		// Most of the settings will be picked up only by new sessions (i.e. after reload).
		// We can make it better in the future (i.e. start to use op compression right away), but for simplicity
		// this is not done.
		// But ID compressor is special. It's possible, that in future, we will remove "stickiness" of ID compressor setting
		// and will allow to start using it. If that were to happen, we want to ensure that we do not break eventual consistency
		// promises. To do so, we need to initialize id compressor right away.
		// As it's implemented right now (with async initialization), this will only work for "off" -> "delayed" transitions.
		// Anything else is too risky, and requires ability to initialize ID compressor synchronously!
		if (schema.runtime.idCompressorMode !== undefined) {
			// eslint-disable-next-line @typescript-eslint/no-floating-promises
			this.loadIdCompressor();
		}
	}

	public getCreateChildSummarizerNodeFn(
		id: string,
		createParam: CreateChildSummarizerNodeParam,
	) {
		return (
			summarizeInternal: SummarizeInternalFn,
			getGCDataFn: (fullGC?: boolean) => Promise<IGarbageCollectionData>,
		): ISummarizerNodeWithGC =>
			this.summarizerNode.createChild(
				summarizeInternal,
				id,
				createParam,
				undefined,
				getGCDataFn,
			);
	}

	public deleteChildSummarizerNode(id: string): void {
		return this.summarizerNode.deleteChild(id);
	}

	// #region `IFluidParentContext` APIs that should not be called on Root

	public makeLocallyVisible(): void {
		assert(false, 0x8eb /* should not be called */);
	}

	public setChannelDirty(address: string): void {
		assert(false, 0x909 /* should not be called */);
	}

	// #endregion

	/**
	 * Initializes the state from the base snapshot this container runtime loaded from.
	 */
	private async initializeBaseState(): Promise<void> {
		if (
			this.sessionSchema.idCompressorMode === "on" ||
			(this.sessionSchema.idCompressorMode === "delayed" && this.connected)
		) {
			this._idCompressor = await this.createIdCompressor();
			// This is called from loadRuntime(), long before we process any ops, so there should be no ops accumulated yet.
			assert(this.pendingIdCompressorOps.length === 0, 0x8ec /* no pending ops */);
		}

		await this.garbageCollector.initializeBaseState();
	}

	public dispose(error?: Error): void {
		if (this._disposed) {
			return;
		}
		this._disposed = true;

		this.mc.logger.sendTelemetryEvent(
			{
				eventName: "ContainerRuntimeDisposed",
				isDirty: this.isDirty,
				lastSequenceNumber: this.deltaManager.lastSequenceNumber,
				attachState: this.attachState,
			},
			error,
		);

		if (this.summaryManager !== undefined) {
			this.summaryManager.dispose();
		}
		this.garbageCollector.dispose();
		this._summarizer?.dispose();
		this.channelCollection.dispose();
		this.pendingStateManager.dispose();
		this.inboundBatchAggregator.dispose();
		this.deltaScheduler.dispose();
		this.emit("dispose");
		this.removeAllListeners();
	}

	/**
	 * Api to fetch the snapshot from the service for a loadingGroupIds.
	 * @param loadingGroupIds - LoadingGroupId for which the snapshot is asked for.
	 * @param pathParts - Parts of the path, which we want to extract from the snapshot tree.
	 * @returns - snapshotTree and the sequence number of the snapshot.
	 */
	public async getSnapshotForLoadingGroupId(
		loadingGroupIds: string[],
		pathParts: string[],
	): Promise<{ snapshotTree: ISnapshotTree; sequenceNumber: number }> {
		const sortedLoadingGroupIds = loadingGroupIds.sort();
		assert(
			this.storage.getSnapshot !== undefined,
			0x8ed /* getSnapshot api should be defined if used */,
		);
		let loadedFromCache = true;
		// Lookup up in the cache, if not present then make the network call as multiple datastores could
		// be in same loading group. So, once we have fetched the snapshot for that loading group on
		// any request, then cache that as same group could be requested in future too.
		const snapshot = await this.snapshotCacheForLoadingGroupIds.addOrGet(
			sortedLoadingGroupIds.join(),
			async () => {
				assert(
					this.storage.getSnapshot !== undefined,
					0x8ee /* getSnapshot api should be defined if used */,
				);
				loadedFromCache = false;
				return this.storage.getSnapshot({
					cacheSnapshot: false,
					scenarioName: "snapshotForLoadingGroupId",
					loadingGroupIds: sortedLoadingGroupIds,
				});
			},
		);

		this.mc.logger.sendTelemetryEvent({
			eventName: "GroupIdSnapshotFetched",
			details: JSON.stringify({
				fromCache: loadedFromCache,
				loadingGroupIds: loadingGroupIds.join(","),
			}),
		});
		// Find the snapshotTree inside the returned snapshot based on the path as given in the request.
		const hasIsolatedChannels = rootHasIsolatedChannels(this.metadata);
		const snapshotTreeForPath = this.getSnapshotTreeForPath(
			snapshot.snapshotTree,
			pathParts,
			hasIsolatedChannels,
		);
		assert(snapshotTreeForPath !== undefined, 0x8ef /* no snapshotTree for the path */);
		const snapshotSeqNumber = snapshot.sequenceNumber;
		assert(snapshotSeqNumber !== undefined, 0x8f0 /* snapshotSeqNumber should be present */);

		// This assert fires if we get a snapshot older than the snapshot we loaded from. This is a service issue.
		// Snapshots should only move forward. If we observe an older snapshot than the one we loaded from, then likely
		// the file has been overwritten or service lost data.
		if (snapshotSeqNumber < this.deltaManager.initialSequenceNumber) {
			throw DataProcessingError.create(
				"Downloaded snapshot older than snapshot we loaded from",
				"getSnapshotForLoadingGroupId",
				undefined,
				{
					loadingGroupIds: sortedLoadingGroupIds.join(","),
					snapshotSeqNumber,
					initialSequenceNumber: this.deltaManager.initialSequenceNumber,
				},
			);
		}

		// If the snapshot is ahead of the last seq number of the delta manager, then catch up before
		// returning the snapshot.
		if (snapshotSeqNumber > this.deltaManager.lastSequenceNumber) {
			// If this is a summarizer client, which is trying to load a group and it finds that there is
			// another snapshot from which the summarizer loaded and it is behind, then just give up as
			// the summarizer state is not up to date.
			// This should be a recoverable scenario and shouldn't happen as we should process the ack first.
			if (this._summarizer !== undefined) {
				throw new Error("Summarizer client behind, loaded newer snapshot with loadingGroupId");
			}

			// We want to catchup from sequenceNumber to targetSequenceNumber
			const props: ITelemetryGenericEventExt = {
				eventName: "GroupIdSnapshotCatchup",
				loadingGroupIds: sortedLoadingGroupIds.join(","),
				targetSequenceNumber: snapshotSeqNumber, // This is so we reuse some columns in telemetry
				sequenceNumber: this.deltaManager.lastSequenceNumber, // This is so we reuse some columns in telemetry
			};

			const event = PerformanceEvent.start(this.mc.logger, {
				...props,
			});
			// If the inbound deltas queue is paused or disconnected, we expect a reconnect and unpause
			// as long as it's not a summarizer client.
			if (this._deltaManager.inbound.paused) {
				props.inboundPaused = this._deltaManager.inbound.paused; // reusing telemetry
			}
			const defP = new Deferred<boolean>();
			this.deltaManager.on("op", (message: ISequencedDocumentMessage) => {
				if (message.sequenceNumber >= snapshotSeqNumber) {
					defP.resolve(true);
				}
			});
			await defP.promise;
			event.end(props);
		}
		return { snapshotTree: snapshotTreeForPath, sequenceNumber: snapshotSeqNumber };
	}

	/**
	 * Api to find a snapshot tree inside a bigger snapshot tree based on the path in the pathParts array.
	 * @param snapshotTree - snapshot tree to look into.
	 * @param pathParts - Part of the path, which we want to extract from the snapshot tree.
	 * @param hasIsolatedChannels - whether the channels are present inside ".channels" subtree. Older
	 * snapshots will not have trees inside ".channels", so check that.
	 * @returns - requested snapshot tree based on the path parts.
	 */
	private getSnapshotTreeForPath(
		snapshotTree: ISnapshotTree,
		pathParts: string[],
		hasIsolatedChannels: boolean,
	): ISnapshotTree | undefined {
		let childTree = snapshotTree;
		for (const part of pathParts) {
			if (hasIsolatedChannels) {
				childTree = childTree?.trees[channelsTreeName];
			}
			childTree = childTree?.trees[part];
		}
		return childTree;
	}

	/**
	 * Notifies this object about the request made to the container.
	 * @param request - Request made to the handler.
	 * @deprecated Will be removed in future major release. This method needs to stay private until LTS version of Loader moves to "2.0.0-internal.7.0.0".
	 */
	// @ts-expect-error expected to be used by LTS Loaders and Containers
	private async request(request: IRequest): Promise<IResponse> {
		try {
			const parser = RequestParser.create(request);
			const id = parser.pathParts[0];

			if (id === summarizerRequestUrl && parser.pathParts.length === 1) {
				if (this._summarizer !== undefined) {
					return {
						status: 200,
						mimeType: "fluid/object",
						value: this._summarizer,
					};
				}
				return create404Response(request);
			}
			if (this.requestHandler !== undefined) {
				// eslint-disable-next-line @typescript-eslint/return-await -- Adding an await here causes test failures
				return this.requestHandler(parser, this);
			}

			return create404Response(request);
		} catch (error) {
			return exceptionToResponse(error);
		}
	}

	/**
	 * Resolves URI representing handle
	 * @param request - Request made to the handler.
	 */
	public async resolveHandle(request: IRequest): Promise<IResponse> {
		try {
			const requestParser = RequestParser.create(request);
			const id = requestParser.pathParts[0];

			if (id === "_channels") {
				// eslint-disable-next-line @typescript-eslint/return-await -- Adding an await here causes test failures
				return this.resolveHandle(requestParser.createSubRequest(1));
			}

			if (id === blobManagerBasePath && requestParser.isLeaf(2)) {
				const blob = await this.blobManager.getBlob(requestParser.pathParts[1]);
				return blob
					? {
							status: 200,
							mimeType: "fluid/object",
							value: blob,
						}
					: create404Response(request);
			} else if (requestParser.pathParts.length > 0) {
				return await this.channelCollection.request(request);
			}

			return create404Response(request);
		} catch (error) {
			return exceptionToResponse(error);
		}
	}

	/**
	 * {@inheritDoc @fluidframework/container-definitions#IRuntime.getEntryPoint}
	 */
	public async getEntryPoint(): Promise<FluidObject> {
		return this.entryPoint;
	}
	private readonly entryPoint: LazyPromise<FluidObject>;

	private internalId(maybeAlias: string): string {
		return this.channelCollection.internalId(maybeAlias);
	}

	/**
	 * Adds the container's metadata to the given summary tree.
	 */
	private addMetadataToSummary(summaryTree: ISummaryTreeWithStats): void {
		// The last message processed at the time of summary. If there are no new messages, use the message from the
		// last summary.
		const message =
			extractSummaryMetadataMessage(this.deltaManager.lastMessage) ??
			this.messageAtLastSummary;

		const documentSchema = this.documentsSchemaController.summarizeDocumentSchema(
			this.deltaManager.lastSequenceNumber,
		);

		// Is document schema explicit control on?
		const explicitSchemaControl = documentSchema?.runtime.explicitSchemaControl;

		// eslint-disable-next-line import/no-deprecated
		const metadata: IContainerRuntimeMetadata = {
			...this.createContainerMetadata,
			// Increment the summary number for the next summary that will be generated.
			summaryNumber: this.nextSummaryNumber++,
			summaryFormatVersion: 1,
			...this.garbageCollector.getMetadata(),
			telemetryDocumentId: this.telemetryDocumentId,
			// If explicit document schema control is not on, use legacy way to supply last message (using 'message' property).
			// Otherwise use new 'lastMessage' property, but also put content into the 'message' property that cases old
			// runtimes (that preceed document schema control capabilities) to close container on load due to mismatch in
			// last message's sequence number.
			// See also lastMessageFromMetadata()
			message: explicitSchemaControl
				? // eslint-disable-next-line import/no-deprecated
					({ sequenceNumber: -1 } as unknown as ISummaryMetadataMessage)
				: message,
			lastMessage: explicitSchemaControl ? message : undefined,
			documentSchema,
		};

		addBlobToSummary(summaryTree, metadataBlobName, JSON.stringify(metadata));
	}

	protected addContainerStateToSummary(
		summaryTree: ISummaryTreeWithStats,
		fullTree: boolean,
		trackState: boolean,
		telemetryContext?: ITelemetryContext,
	): void {
		this.addMetadataToSummary(summaryTree);

		if (this._idCompressor) {
			const idCompressorState = JSON.stringify(this._idCompressor.serialize(false));
			addBlobToSummary(summaryTree, idCompressorBlobName, idCompressorState);
		}

		if (this.remoteMessageProcessor.partialMessages.size > 0) {
			const content = JSON.stringify([...this.remoteMessageProcessor.partialMessages]);
			addBlobToSummary(summaryTree, chunksBlobName, content);
		}

		const recentBatchInfo =
			this.duplicateBatchDetector?.getRecentBatchInfoForSummary(telemetryContext);
		if (recentBatchInfo !== undefined) {
			addBlobToSummary(summaryTree, recentBatchInfoBlobName, JSON.stringify(recentBatchInfo));
		}

		const dataStoreAliases = this.channelCollection.aliases;
		if (dataStoreAliases.size > 0) {
			addBlobToSummary(summaryTree, aliasBlobName, JSON.stringify([...dataStoreAliases]));
		}

		if (this.summarizerClientElection) {
			const electedSummarizerContent = JSON.stringify(
				this.summarizerClientElection?.serialize(),
			);
			addBlobToSummary(summaryTree, electedSummarizerBlobName, electedSummarizerContent);
		}

		const blobManagerSummary = this.blobManager.summarize();
		// Some storage (like git) doesn't allow empty tree, so we can omit it.
		// and the blob manager can handle the tree not existing when loading
		if (Object.keys(blobManagerSummary.summary.tree).length > 0) {
			addSummarizeResultToSummary(summaryTree, blobsTreeName, blobManagerSummary);
		}

		const gcSummary = this.garbageCollector.summarize(fullTree, trackState, telemetryContext);
		if (gcSummary !== undefined) {
			addSummarizeResultToSummary(summaryTree, gcTreeKey, gcSummary);
		}
	}

	// Track how many times the container tries to reconnect with pending messages.
	// This happens when the connection state is changed and we reset the counter
	// when we are able to process a local op or when there are no pending messages.
	// If this counter reaches a max, it's a good indicator that the container
	// is not making progress and it is stuck in a retry loop.
	private shouldContinueReconnecting(): boolean {
		if (this.maxConsecutiveReconnects <= 0) {
			// Feature disabled, we never stop reconnecting
			return true;
		}

		if (!this.hasPendingMessages()) {
			// If there are no pending messages, we can always reconnect
			this.resetReconnectCount();
			return true;
		}

		if (this.consecutiveReconnects === Math.floor(this.maxConsecutiveReconnects / 2)) {
			// If we're halfway through the max reconnects, send an event in order
			// to better identify false positives, if any. If the rate of this event
			// matches Container Close count below, we can safely cut down
			// maxConsecutiveReconnects to half.
			this.mc.logger.sendTelemetryEvent({
				eventName: "ReconnectsWithNoProgress",
				attempts: this.consecutiveReconnects,
				pendingMessages: this.pendingMessagesCount,
			});
		}

		return this.consecutiveReconnects < this.maxConsecutiveReconnects;
	}

	private resetReconnectCount(): void {
		this.consecutiveReconnects = 0;
	}

	private replayPendingStates(): void {
		// We need to be able to send ops to replay states
		if (!this.canSendOps()) {
			return;
		}

		// We need to temporary clear the dirty flags and disable
		// dirty state change events to detect whether replaying ops
		// has any effect.

		// Save the old state, reset to false, disable event emit
		const oldState = this.dirtyContainer;
		this.dirtyContainer = false;

		assert(this.emitDirtyDocumentEvent, 0x127 /* "dirty document event not set on replay" */);
		this.emitDirtyDocumentEvent = false;
		let newState: boolean;

		try {
			this.submitIdAllocationOpIfNeeded(true);
			// replay the ops
			this.pendingStateManager.replayPendingStates();
		} finally {
			// Save the new start and restore the old state, re-enable event emit
			newState = this.dirtyContainer;
			this.dirtyContainer = oldState;
			this.emitDirtyDocumentEvent = true;
		}

		// Officially transition from the old state to the new state.
		this.updateDocumentDirtyState(newState);
	}

	/**
	 * Parse an op's type and actual content from given serialized content
	 * ! Note: this format needs to be in-line with what is set in the "ContainerRuntime.submit(...)" method
	 */
	// TODO: markfields: confirm Local- versus Outbound- ContainerRuntimeMessage typing
	private parseLocalOpContent(serializedContents?: string): LocalContainerRuntimeMessage {
		assert(serializedContents !== undefined, 0x6d5 /* content must be defined */);
		const message = JSON.parse(serializedContents) as LocalContainerRuntimeMessage;
		assert(message.type !== undefined, 0x6d6 /* incorrect op content format */);
		return message;
	}

	private async applyStashedOp(serializedOpContent: string): Promise<unknown> {
		// Need to parse from string for back-compat
		const opContents = this.parseLocalOpContent(serializedOpContent);
		switch (opContents.type) {
			case ContainerMessageType.FluidDataStoreOp:
			case ContainerMessageType.Attach:
			case ContainerMessageType.Alias: {
				return this.channelCollection.applyStashedOp(opContents);
			}
			case ContainerMessageType.IdAllocation: {
				// IDs allocation ops in stashed state are ignored because the tip state of the compressor
				// is serialized into the pending state. This is done because generation of new IDs during
				// stashed op application (or, later, resubmit) must generate new IDs and if the compressor
				// was loaded from a state serialized at the same time as the summary tree in the stashed state
				// then it would generate IDs that collide with any in later stashed ops.
				// In the future, IdCompressor could be extended to have an "applyStashedOp" or similar method
				// and the runtime could filter out all ID allocation ops from the stashed state and apply them
				// before applying the rest of the stashed ops. This would accomplish the same thing but with
				// better performance in future incremental stashed state creation.
				assert(
					this.sessionSchema.idCompressorMode !== undefined,
					0x8f1 /* ID compressor should be in use */,
				);
				return;
			}
			case ContainerMessageType.DocumentSchemaChange: {
				return;
			}
			case ContainerMessageType.BlobAttach: {
				return;
			}
			case ContainerMessageType.Rejoin: {
				throw new Error("rejoin not expected here");
			}
			case ContainerMessageType.GC: {
				// GC op is only sent in summarizer which should never have stashed ops.
				throw new LoggingError("GC op not expected to be stashed in summarizer");
			}
			default: {
				const error = getUnknownMessageTypeError(
					opContents.type,
					"applyStashedOp" /* codePath */,
				);
				this.closeFn(error);
				throw error;
			}
		}
	}

	private async loadIdCompressor(): Promise<void | undefined> {
		if (
			this._idCompressor === undefined &&
			this.sessionSchema.idCompressorMode !== undefined &&
			this._loadIdCompressor === undefined
		) {
			this._loadIdCompressor = this.createIdCompressor()
				.then((compressor) => {
					// Finalize any ranges we received while the compressor was turned off.
					const ops = this.pendingIdCompressorOps;
					this.pendingIdCompressorOps = [];
					for (const range of ops) {
						compressor.finalizeCreationRange(range);
					}
					assert(this.pendingIdCompressorOps.length === 0, 0x976 /* No new ops added */);
					this._idCompressor = compressor;
				})
				.catch((error) => {
					this.mc.logger.sendErrorEvent({ eventName: "IdCompressorDelayedLoad" }, error);
					throw error;
				});
		}
		return this._loadIdCompressor;
	}

	public setConnectionState(connected: boolean, clientId?: string): void {
		// Validate we have consistent state
		const currentClientId = this._audience.getSelf()?.clientId;
		assert(clientId === currentClientId, 0x977 /* input clientId does not match Audience */);
		assert(
			this.clientId === currentClientId,
			0x978 /* this.clientId does not match Audience */,
		);

		if (connected && this.sessionSchema.idCompressorMode === "delayed") {
			// eslint-disable-next-line @typescript-eslint/no-floating-promises
			this.loadIdCompressor();
		}
		if (connected === false && this.delayConnectClientId !== undefined) {
			this.delayConnectClientId = undefined;
			this.mc.logger.sendTelemetryEvent({
				eventName: "UnsuccessfulConnectedTransition",
			});
			// Don't propagate "disconnected" event because we didn't propagate the previous "connected" event
			return;
		}

		if (!connected) {
			this.documentsSchemaController.onDisconnect();
		}

		// If there are stashed blobs in the pending state, we need to delay
		// propagation of the "connected" event until we have uploaded them to
		// ensure we don't submit ops referencing a blob that has not been uploaded
		const connecting = connected && !this._connected;
		if (connecting && this.blobManager.hasPendingStashedUploads()) {
			assert(
				!this.delayConnectClientId,
				0x791 /* Connect event delay must be canceled before subsequent connect event */,
			);
			assert(!!clientId, 0x792 /* Must have clientId when connecting */);
			this.delayConnectClientId = clientId;
			return;
		}

		this.setConnectionStateCore(connected, clientId);
	}

	private setConnectionStateCore(connected: boolean, clientId?: string): void {
		assert(
			!this.delayConnectClientId,
			0x394 /* connect event delay must be cleared before propagating connect event */,
		);
		this.verifyNotClosed();

		// There might be no change of state due to Container calling this API after loading runtime.
		const changeOfState = this._connected !== connected;
		const reconnection = changeOfState && !connected;

		// We need to flush the ops currently collected by Outbox to preserve original order.
		// This flush NEEDS to happen before we set the ContainerRuntime to "connected".
		// We want these ops to get to the PendingStateManager without sending to service and have them return to the Outbox upon calling "replayPendingStates".
		if (changeOfState && connected) {
			this.flush();
		}

		this._connected = connected;

		if (connected) {
			assert(
				this.attachState === AttachState.Attached,
				0x3cd /* Connection is possible only if container exists in storage */,
			);
			if (changeOfState) {
				this._signalTracking.signalsLost = 0;
				this._signalTracking.signalsOutOfOrder = 0;
				this._signalTracking.signalTimestamp = 0;
				this._signalTracking.signalsSentSinceLastLatencyMeasurement = 0;
				this._signalTracking.totalSignalsSentInLatencyWindow = 0;
				this._signalTracking.roundTripSignalSequenceNumber = undefined;
				this._signalTracking.trackingSignalSequenceNumber = undefined;
				this._signalTracking.minimumTrackingSignalSequenceNumber = undefined;
			}
		}

		// Fail while disconnected
		if (reconnection) {
			this.consecutiveReconnects++;

			if (!this.shouldContinueReconnecting()) {
				this.closeFn(
					DataProcessingError.create(
						"Runtime detected too many reconnects with no progress syncing local ops.",
						"setConnectionState",
						undefined,
						{
							dataLoss: 1,
							attempts: this.consecutiveReconnects,
							pendingMessages: this.pendingMessagesCount,
						},
					),
				);
				return;
			}
		}

		if (changeOfState) {
			this.replayPendingStates();
		}

		this.channelCollection.setConnectionState(connected, clientId);
		this.garbageCollector.setConnectionState(connected, clientId);

		raiseConnectedEvent(this.mc.logger, this, connected, clientId);
	}

	public async notifyOpReplay(message: ISequencedDocumentMessage): Promise<void> {
		await this.pendingStateManager.applyStashedOpsAt(message.sequenceNumber);
	}

	/**
	 * Processes the op.
	 * @param messageCopy - Sequenced message for a distributed document.
	 * @param local - true if the message was originally generated by the client receiving it.
	 */
	public process({ ...messageCopy }: ISequencedDocumentMessage, local: boolean): void {
		// spread operator above ensure we make a shallow copy of message, as the processing flow will modify it.
		// There might be multiple container instances receiving the same message.

		this.verifyNotClosed();

		// Whether or not the message appears to be a runtime message from an up-to-date client.
		// It may be a legacy runtime message (ie already unpacked and ContainerMessageType)
		// or something different, like a system message.
		const hasModernRuntimeMessageEnvelope = messageCopy.type === MessageType.Operation;
		const savedOp = (messageCopy.metadata as ISavedOpMetadata)?.savedOp;
		const logLegacyCase = getSingleUseLegacyLogCallback(this.mc.logger, messageCopy.type);

		let runtimeBatch: boolean =
			hasModernRuntimeMessageEnvelope || isUnpackedRuntimeMessage(messageCopy);
		if (runtimeBatch) {
			// We expect runtime messages to have JSON contents - deserialize it in place.
			ensureContentsDeserialized(messageCopy);
		}

		if (hasModernRuntimeMessageEnvelope) {
			// If the message has the modern message envelope, then process it here.
			// Here we unpack the message (decompress, unchunk, and/or ungroup) into a batch of messages with ContainerMessageType
			const inboundResult = this.remoteMessageProcessor.process(messageCopy, logLegacyCase);
			if (inboundResult === undefined) {
				// This means the incoming message is an incomplete part of a message or batch
				// and we need to process more messages before the rest of the system can understand it.
				return;
			}

			if ("batchStart" in inboundResult) {
				const batchStart: BatchStartInfo = inboundResult.batchStart;
				const result = this.duplicateBatchDetector?.processInboundBatch(batchStart);
				if (result?.duplicate) {
					const error = new DataCorruptionError(
						"Duplicate batch - The same batch was sequenced twice",
						{ batchId: batchStart.batchId },
					);

					this.mc.logger.sendTelemetryEvent(
						{
							eventName: "DuplicateBatch",
							details: {
								batchId: batchStart.batchId,
								clientId: batchStart.clientId,
								batchStartCsn: batchStart.batchStartCsn,
								size: inboundResult.length,
								duplicateBatchSequenceNumber: result.otherSequenceNumber,
								...extractSafePropertiesFromMessage(batchStart.keyMessage),
							},
						},
						error,
					);
					throw error;
				}
			}

			// Reach out to PendingStateManager, either to zip localOpMetadata into the *local* message list,
			// or to check to ensure the *remote* messages don't match the batchId of a pending local batch.
			// This latter case would indicate that the container has forked - two copies are trying to persist the same local changes.
			let messagesWithPendingState: {
				message: ISequencedDocumentMessage;
				localOpMetadata?: unknown;
			}[] = this.pendingStateManager.processInboundMessages(inboundResult, local);

			if (inboundResult.type !== "fullBatch") {
				assert(
					messagesWithPendingState.length === 1,
					0xa3d /* Partial batch should have exactly one message */,
				);
			}

			if (messagesWithPendingState.length === 0) {
				assert(
					inboundResult.type === "fullBatch",
					0xa3e /* Empty batch is always considered a full batch */,
				);
				/**
				 * We need to process an empty batch, which will execute expected actions while processing even if there
				 * are no inner runtime messages.
				 *
				 * Empty batches are produced by the outbox on resubmit when the resubmit flow resulted in no runtime
				 * messages.
				 * This can happen if changes from a remote client "cancel out" the pending changes being resubmitted by
				 * this client.  We submit an empty batch if "offline load" (aka rehydrating from stashed state) is
				 * enabled, to ensure we account for this batch when comparing batchIds, checking for a forked container.
				 * Otherwise, we would not realize this container has forked in the case where it did fork, and a batch
				 * became empty but wasn't submitted as such.
				 */
				messagesWithPendingState = [
					{
						message: inboundResult.batchStart.keyMessage,
						localOpMetadata: undefined,
					},
				];
				// Empty batch message is a non-runtime message as it was generated by the op grouping manager.
				runtimeBatch = false;
			}

			const locationInBatch: { batchStart: boolean; batchEnd: boolean } =
				inboundResult.type === "fullBatch"
					? { batchStart: true, batchEnd: true }
					: inboundResult.type === "batchStartingMessage"
						? { batchStart: true, batchEnd: false }
						: { batchStart: false, batchEnd: inboundResult.batchEnd === true };

			this.processInboundMessages(
				messagesWithPendingState,
				locationInBatch,
				local,
				savedOp,
				runtimeBatch,
				inboundResult.type === "fullBatch"
					? inboundResult.groupedBatch
					: false /* groupedBatch */,
			);
		} else {
			this.processInboundMessages(
				[{ message: messageCopy, localOpMetadata: undefined }],
				{ batchStart: true, batchEnd: true }, // Single message
				local,
				savedOp,
				runtimeBatch,
				false /* groupedBatch */,
			);
		}

		if (local) {
			// If we have processed a local op, this means that the container is
			// making progress and we can reset the counter for how many times
			// we have consecutively replayed the pending states
			this.resetReconnectCount();
		}
	}

	private _processedClientSequenceNumber: number | undefined;

	/**
	 * Processes inbound message(s). It calls delta scheduler according to the messages' location in the batch.
	 * @param messagesWithMetadata - messages to process along with their metadata.
	 * @param locationInBatch - Are we processing the start and/or end of a batch?
	 * @param local - true if the messages were originally generated by the client receiving it.
	 * @param savedOp - true if the message is a replayed saved op.
	 * @param runtimeBatch - true if these are runtime messages.
	 * @param groupedBatch - true if these messages are part of a grouped op batch.
	 */
	private processInboundMessages(
		messagesWithMetadata: {
			message: ISequencedDocumentMessage;
			localOpMetadata?: unknown;
		}[],
		locationInBatch: { batchStart: boolean; batchEnd: boolean },
		local: boolean,
		savedOp: boolean | undefined,
		runtimeBatch: boolean,
		groupedBatch: boolean,
	): void {
		if (locationInBatch.batchStart) {
			const firstMessage = messagesWithMetadata[0]?.message;
			assert(firstMessage !== undefined, 0xa31 /* Batch must have at least one message */);
			this.emit("batchBegin", firstMessage);
		}

		let error: unknown;
		try {
			if (!runtimeBatch) {
				for (const { message } of messagesWithMetadata) {
					this.ensureNoDataModelChanges(() => {
						this.observeNonRuntimeMessage(message);
					});
				}
				return;
			}

			// Updates a message's minimum sequence number to the minimum sequence number that container
			// runtime is tracking and sets _processedClientSequenceNumber. It returns the updated message.
			const updateSequenceNumbers = (
				message: ISequencedDocumentMessage,
			): InboundSequencedContainerRuntimeMessage => {
				// Set the minimum sequence number to the containerRuntime's understanding of minimum sequence number.
				message.minimumSequenceNumber =
					this.useDeltaManagerOpsProxy &&
					this.deltaManager.minimumSequenceNumber < message.minimumSequenceNumber
						? this.deltaManager.minimumSequenceNumber
						: message.minimumSequenceNumber;
				this._processedClientSequenceNumber = message.clientSequenceNumber;
				return message as InboundSequencedContainerRuntimeMessage;
			};

			// Non-grouped batch messages are processed one at a time.
			if (!groupedBatch) {
				for (const { message, localOpMetadata } of messagesWithMetadata) {
					updateSequenceNumbers(message);
					this.ensureNoDataModelChanges(() => {
						this.validateAndProcessRuntimeMessages(
							message as InboundSequencedContainerRuntimeMessage,
							[
								{
									contents: message.contents,
									localOpMetadata,
									clientSequenceNumber: message.clientSequenceNumber,
								},
							],
							local,
							savedOp,
						);
						this.emit("op", message, true /* runtimeMessage */);
					});
				}
				return;
			}

			let bunchedMessagesContent: IRuntimeMessagesContent[] = [];
			let previousMessage: InboundSequencedContainerRuntimeMessage | undefined;

			// Process the previous bunch of messages.
			const sendBunchedMessages = (): void => {
				assert(previousMessage !== undefined, 0xa67 /* previous message must exist */);
				this.ensureNoDataModelChanges(() => {
					this.validateAndProcessRuntimeMessages(
						// eslint-disable-next-line @typescript-eslint/no-non-null-assertion
						previousMessage!,
						bunchedMessagesContent,
						local,
						savedOp,
					);
				});
				bunchedMessagesContent = [];
			};

			/**
			 * For grouped batch messages, bunch contiguous messages of the same type and process them together.
			 * This is an optimization mainly for DDSes, where it can process a bunch of ops together. DDSes
			 * like merge tree or shared tree can process ops more efficiently when they are bunched together.
			 */
			for (const { message, localOpMetadata } of messagesWithMetadata) {
				const currentMessage = updateSequenceNumbers(message);
				if (previousMessage && previousMessage.type !== currentMessage.type) {
					sendBunchedMessages();
				}
				previousMessage = currentMessage;
				bunchedMessagesContent.push({
					contents: message.contents,
					localOpMetadata,
					clientSequenceNumber: message.clientSequenceNumber,
				});
			}

			// Process the last bunch of messages.
			sendBunchedMessages();

			// Send the "op" events for the messages now that the ops have been processed.
			for (const { message } of messagesWithMetadata) {
				this.emit("op", message, true /* runtimeMessage */);
			}
		} catch (error_) {
			error = error_;
			throw error;
		} finally {
			if (locationInBatch.batchEnd) {
				const lastMessage = messagesWithMetadata[messagesWithMetadata.length - 1]?.message;
				assert(lastMessage !== undefined, 0xa32 /* Batch must have at least one message */);
				this.emit("batchEnd", error, lastMessage);
			}
		}
	}

	/**
	 * Observes messages that are not intended for the runtime layer, updating/notifying Runtime systems as needed.
	 * @param message - non-runtime message to process.
	 */
	private observeNonRuntimeMessage(message: ISequencedDocumentMessage): void {
		// Set the minimum sequence number to the containerRuntime's understanding of minimum sequence number.
		if (this.deltaManager.minimumSequenceNumber < message.minimumSequenceNumber) {
			message.minimumSequenceNumber = this.deltaManager.minimumSequenceNumber;
		}

		this._processedClientSequenceNumber = message.clientSequenceNumber;

		// If there are no more pending messages after processing a local message,
		// the document is no longer dirty.
		if (!this.hasPendingMessages()) {
			this.updateDocumentDirtyState(false);
		}

		// The DeltaManager used to do this, but doesn't anymore as of Loader v2.4
		// Anyone listening to our "op" event would expect the contents to be parsed per this same logic
		if (
			typeof message.contents === "string" &&
			message.contents !== "" &&
			message.type !== MessageType.ClientLeave
		) {
			message.contents = JSON.parse(message.contents);
		}

		this.emit("op", message, false /* runtimeMessage */);
	}

	/**
	 * Process runtime messages. The messages here are contiguous messages in a batch.
	 * Assuming the messages in the given bunch are also a TypedContainerRuntimeMessage, checks its type and dispatch
	 * the messages to the appropriate handler in the runtime.
	 * Throws a DataProcessingError if the message looks like but doesn't conform to a known TypedContainerRuntimeMessage type.
	 * @param message - The core message with common properties for all the messages.
	 * @param messageContents - The contents, local metadata and clientSequenceNumbers of the messages.
	 * @param local - true if the messages were originally generated by the client receiving it.
	 * @param savedOp - true if the message is a replayed saved op.
	 *
	 */
	private validateAndProcessRuntimeMessages(
		message: Omit<InboundSequencedContainerRuntimeMessage, "contents">,
		messagesContent: IRuntimeMessagesContent[],
		local: boolean,
		savedOp?: boolean,
	): void {
		// If there are no more pending messages after processing a local message,
		// the document is no longer dirty.
		if (!this.hasPendingMessages()) {
			this.updateDocumentDirtyState(false);
		}

		// Get the contents without the localOpMetadata because not all message types know about localOpMetadata.
		const contents = messagesContent.map((c) => c.contents);

		switch (message.type) {
			case ContainerMessageType.FluidDataStoreOp:
			case ContainerMessageType.Attach:
			case ContainerMessageType.Alias: {
				// Remove the metadata from the message before sending it to the channel collection. The metadata
				// is added by the container runtime and is not part of the message that the channel collection and
				// layers below it expect.
				this.channelCollection.processMessages({ envelope: message, messagesContent, local });
				break;
			}
			case ContainerMessageType.BlobAttach: {
				this.blobManager.processBlobAttachMessage(message, local);
				break;
			}
			case ContainerMessageType.IdAllocation: {
				this.processIdCompressorMessages(contents as IdCreationRange[], savedOp);
				break;
			}
			case ContainerMessageType.GC: {
				this.garbageCollector.processMessages(
					contents as GarbageCollectionMessage[],
					message.timestamp,
					local,
				);
				break;
			}
			case ContainerMessageType.ChunkedOp: {
				// From observability POV, we should not expose the rest of the system (including "op" events on object) to these messages.
				// Also resetReconnectCount() would be wrong - see comment that was there before this change was made.
				assert(false, 0x93d /* should not even get here */);
			}
			case ContainerMessageType.Rejoin: {
				break;
			}
			case ContainerMessageType.DocumentSchemaChange: {
				this.documentsSchemaController.processDocumentSchemaMessages(
					// eslint-disable-next-line import/no-deprecated
					contents as IDocumentSchemaChangeMessage[],
					local,
					message.sequenceNumber,
				);
				break;
			}
			default: {
				const error = getUnknownMessageTypeError(
					message.type,
					"validateAndProcessRuntimeMessage" /* codePath */,
					message as ISequencedDocumentMessage,
				);
				this.closeFn(error);
				throw error;
			}
		}
	}

	private processIdCompressorMessages(
		messageContents: IdCreationRange[],
		savedOp?: boolean,
	): void {
		for (const range of messageContents) {
			// Don't re-finalize the range if we're processing a "savedOp" in
			// stashed ops flow. The compressor is stashed with these ops already processed.
			// That said, in idCompressorMode === "delayed", we might not serialize ID compressor, and
			// thus we need to process all the ops.
			if (!(this.skipSavedCompressorOps && savedOp === true)) {
				// Some other client turned on the id compressor. If we have not turned it on,
				// put it in a pending queue and delay finalization.
				if (this._idCompressor === undefined) {
					assert(
						this.sessionSchema.idCompressorMode !== undefined,
						0x93c /* id compressor should be enabled */,
					);
					this.pendingIdCompressorOps.push(range);
				} else {
					assert(
						this.pendingIdCompressorOps.length === 0,
						0x979 /* there should be no pending ops! */,
					);
					this._idCompressor.finalizeCreationRange(range);
				}
			}
		}
	}

	/**
	 * Emits the Signal event and update the perf signal data.
	 */
	private sendSignalTelemetryEvent(): void {
		const duration = Date.now() - this._signalTracking.signalTimestamp;
		this.mc.logger.sendPerformanceEvent({
			eventName: "SignalLatency",
			details: {
				duration, // Roundtrip duration of the tracked signal in milliseconds.
				sent: this._signalTracking.totalSignalsSentInLatencyWindow, // Signals sent since the last logged SignalLatency event.
				lost: this._signalTracking.signalsLost, // Signals lost since the last logged SignalLatency event.
				outOfOrder: this._signalTracking.signalsOutOfOrder, // Out of order signals since the last logged SignalLatency event.
				reconnectCount: this.consecutiveReconnects, // Container reconnect count.
			},
		});
		this._signalTracking.signalsLost = 0;
		this._signalTracking.signalsOutOfOrder = 0;
		this._signalTracking.signalTimestamp = 0;
		this._signalTracking.totalSignalsSentInLatencyWindow = 0;
	}

	/**
	 * Updates signal telemetry including emitting telemetry events.
	 */
	private processSignalForTelemetry(envelope: ISignalEnvelope): void {
		const {
			clientBroadcastSignalSequenceNumber,
			contents: envelopeContents,
			address: envelopeAddress,
		} = envelope;
		if (clientBroadcastSignalSequenceNumber === undefined) {
			return;
		}

		if (
			this._signalTracking.trackingSignalSequenceNumber === undefined ||
			this._signalTracking.minimumTrackingSignalSequenceNumber === undefined
		) {
			return;
		}

		if (
			clientBroadcastSignalSequenceNumber >= this._signalTracking.trackingSignalSequenceNumber
		) {
			// Calculate the number of signals lost and log the event.
			const signalsLost =
				clientBroadcastSignalSequenceNumber -
				this._signalTracking.trackingSignalSequenceNumber;
			if (signalsLost > 0) {
				this._signalTracking.signalsLost += signalsLost;
				this.mc.logger.sendErrorEvent({
					eventName: "SignalLost",
					details: {
						signalsLost, // Number of lost signals detected.
						expectedSequenceNumber: this._signalTracking.trackingSignalSequenceNumber, // The next expected signal sequence number.
						clientBroadcastSignalSequenceNumber, // Actual signal sequence number received.
					},
				});
			}
			// Update the tracking signal sequence number to the next expected signal in the sequence.
			this._signalTracking.trackingSignalSequenceNumber =
				clientBroadcastSignalSequenceNumber + 1;
		} else if (
			// Check if this is a signal in range of interest.
			clientBroadcastSignalSequenceNumber >=
			this._signalTracking.minimumTrackingSignalSequenceNumber
		) {
			this._signalTracking.signalsOutOfOrder++;
			const details: TelemetryEventPropertyTypeExt = {
				expectedSequenceNumber: this._signalTracking.trackingSignalSequenceNumber, // The next expected signal sequence number.
				clientBroadcastSignalSequenceNumber, // Sequence number of the out of order signal.
			};
			// Only log `contents.type` when address is for container to avoid
			// chance that contents type is customer data.
			if (envelopeAddress === undefined) {
				details.contentsType = envelopeContents.type; // Type of signal that was received out of order.
			}
			this.mc.logger.sendTelemetryEvent({
				eventName: "SignalOutOfOrder",
				details,
			});
		}
		if (
			this._signalTracking.roundTripSignalSequenceNumber !== undefined &&
			clientBroadcastSignalSequenceNumber >= this._signalTracking.roundTripSignalSequenceNumber
		) {
			if (
				clientBroadcastSignalSequenceNumber ===
				this._signalTracking.roundTripSignalSequenceNumber
			) {
				// Latency tracked signal has been received.
				// We now log the roundtrip duration of the tracked signal.
				// This telemetry event also logs metrics for broadcast signals
				// sent, lost, and out of order.
				// These metrics are reset after logging the telemetry event.
				this.sendSignalTelemetryEvent();
			}
			this._signalTracking.roundTripSignalSequenceNumber = undefined;
		}
	}

	public processSignal(message: ISignalMessage, local: boolean): void {
		const envelope = message.content as ISignalEnvelope;
		const transformed: IInboundSignalMessage = {
			clientId: message.clientId,
			content: envelope.contents.content,
			type: envelope.contents.type,
			targetClientId: message.targetClientId,
		};

		// Only collect signal telemetry for broadcast messages sent by the current client.
		if (message.clientId === this.clientId) {
			this.processSignalForTelemetry(envelope);
		}

		if (envelope.address === undefined) {
			// No address indicates a container signal message.
			this.emit("signal", transformed, local);
			return;
		}

		// Due to a mismatch between different layers in terms of
		// what is the interface of passing signals, we need to adjust
		// the signal envelope before sending it to the datastores to be processed
		const envelope2: IEnvelope = {
			address: envelope.address,
			contents: transformed.content,
		};
		transformed.content = envelope2;

		this.channelCollection.processSignal(transformed, local);
	}

	/**
	 * Flush the pending ops manually.
	 * This method is expected to be called at the end of a batch.
	 * @param resubmittingBatchId - If defined, indicates this is a resubmission of a batch
	 * with the given Batch ID, which must be preserved
	 */
	private flush(resubmittingBatchId?: BatchId): void {
		assert(
			this._orderSequentiallyCalls === 0,
			0x24c /* "Cannot call `flush()` from `orderSequentially`'s callback" */,
		);

		this.outbox.flush(resubmittingBatchId);
		assert(this.outbox.isEmpty, 0x3cf /* reentrancy */);
	}

	/**
	 * {@inheritDoc @fluidframework/runtime-definitions#IContainerRuntimeBase.orderSequentially}
	 */
	public orderSequentially<T>(callback: () => T): T {
		let checkpoint: IBatchCheckpoint | undefined;
		let result: T;
		if (this.mc.config.getBoolean("Fluid.ContainerRuntime.EnableRollback")) {
			// Note: we are not touching any batches other than mainBatch here, for two reasons:
			// 1. It would not help, as other batches are flushed independently from main batch.
			// 2. There is no way to undo process of data store creation, blob creation, ID compressor ops, or other things tracked by other batches.
			checkpoint = this.outbox.getBatchCheckpoints().mainBatch;
		}
		try {
			this._orderSequentiallyCalls++;
			result = callback();
		} catch (error) {
			if (checkpoint) {
				// This will throw and close the container if rollback fails
				try {
					checkpoint.rollback((message: BatchMessage) =>
						this.rollback(message.contents, message.localOpMetadata),
					);
				} catch (error_) {
					const error2 = wrapError(error_, (message) => {
						return DataProcessingError.create(
							`RollbackError: ${message}`,
							"checkpointRollback",
							undefined,
						) as DataProcessingError;
					});
					this.closeFn(error2);
					throw error2;
				}
			} else {
				this.closeFn(
					wrapError(
						error,
						(errorMessage) =>
							new GenericError(
								`orderSequentially callback exception: ${errorMessage}`,
								error,
								{
									orderSequentiallyCalls: this._orderSequentiallyCalls,
								},
							),
					),
				);
			}

			throw error; // throw the original error for the consumer of the runtime
		} finally {
			this._orderSequentiallyCalls--;
		}

		// We don't flush on TurnBased since we expect all messages in the same JS turn to be part of the same batch
		if (this.flushMode !== FlushMode.TurnBased && this._orderSequentiallyCalls === 0) {
			this.flush();
		}
		return result;
	}

	/**
	 * Returns the aliased data store's entryPoint, given the alias.
	 * @param alias - The alias for the data store.
	 * @returns The data store's entry point ({@link @fluidframework/core-interfaces#IFluidHandle}) if it exists and is aliased.
	 * Returns undefined if no data store has been assigned the given alias.
	 */
	public async getAliasedDataStoreEntryPoint(
		alias: string,
	): Promise<IFluidHandle<FluidObject> | undefined> {
		// Back-comapatibility:
		// There are old files that were created without using data store aliasing feature, but
		// used createRoot*DataStore*() (already removed) API. Such data stores will have isRoot = true,
		// and internalID provided by user. The expectation is that such files behave as new files, where
		// same data store instances created using aliasing feature.
		// Please also see note on name collisions in DataStores.createDataStoreId()
		await this.channelCollection.waitIfPendingAlias(alias);
		const internalId = this.internalId(alias);
		const context = await this.channelCollection.getDataStoreIfAvailable(internalId, {
			wait: false,
		});
		// If the data store is not available or not an alias, return undefined.
		if (context === undefined || !(await context.isRoot())) {
			return undefined;
		}

		const channel = await context.realize();
		if (channel.entryPoint === undefined) {
			throw new UsageError(
				"entryPoint must be defined on data store runtime for using getAliasedDataStoreEntryPoint",
			);
		}
		this.garbageCollector.nodeUpdated({
			node: { type: "DataStore", path: `/${internalId}` },
			reason: "Loaded",
			packagePath: context.packagePath,
			timestampMs: this.getCurrentReferenceTimestampMs(),
		});
		return channel.entryPoint;
	}

	public createDetachedDataStore(
		pkg: Readonly<string[]>,
		loadingGroupId?: string,
	): IFluidDataStoreContextDetached {
		return this.channelCollection.createDetachedDataStore(pkg, loadingGroupId);
	}

	public async createDataStore(
		pkg: Readonly<string | string[]>,
		loadingGroupId?: string,
	): Promise<IDataStore> {
		const context = this.channelCollection.createDataStoreContext(
			Array.isArray(pkg) ? pkg : [pkg],
			loadingGroupId,
		);
		return channelToDataStore(
			await context.realize(),
			context.id,
			this.channelCollection,
			this.mc.logger,
		);
	}

	private canSendOps(): boolean {
		// Note that the real (non-proxy) delta manager is needed here to get the readonly info. This is because
		// container runtime's ability to send ops depend on the actual readonly state of the delta manager.
		return (
			this.connected && !this.innerDeltaManager.readOnlyInfo.readonly && !this.imminentClosure
		);
	}

	/**
	 * Typically ops are batched and later flushed together, but in some cases we want to flush immediately.
	 */
	private currentlyBatching(): boolean {
		return this.flushMode !== FlushMode.Immediate || this._orderSequentiallyCalls !== 0;
	}

	private readonly _quorum: IQuorumClients;
	public getQuorum(): IQuorumClients {
		return this._quorum;
	}

	private readonly _audience: IAudience;
	public getAudience(): IAudience {
		return this._audience;
	}

	/**
	 * Returns true of container is dirty, i.e. there are some pending local changes that
	 * either were not sent out to delta stream or were not yet acknowledged.
	 */
	public get isDirty(): boolean {
		return this.dirtyContainer;
	}

	private isContainerMessageDirtyable({
		type,
		contents,
	}: OutboundContainerRuntimeMessage): boolean {
		// Certain container runtime messages should not mark the container dirty such as the old built-in
		// AgentScheduler and Garbage collector messages.
		switch (type) {
			case ContainerMessageType.Attach: {
				const attachMessage = contents as InboundAttachMessage;
				if (attachMessage.id === agentSchedulerId) {
					return false;
				}
				break;
			}
			case ContainerMessageType.FluidDataStoreOp: {
				const envelope = contents;
				if (envelope.address === agentSchedulerId) {
					return false;
				}
				break;
			}
			case ContainerMessageType.IdAllocation:
			case ContainerMessageType.DocumentSchemaChange:
			case ContainerMessageType.GC: {
				return false;
			}
			default: {
				break;
			}
		}
		return true;
	}

	private createNewSignalEnvelope(
		address: string | undefined,
		type: string,
		content: unknown,
	): Omit<ISignalEnvelope, "broadcastSignalSequenceNumber"> {
		const newEnvelope: Omit<ISignalEnvelope, "broadcastSignalSequenceNumber"> = {
			address,
			contents: { type, content },
		};

		return newEnvelope;
	}

	private submitEnvelopedSignal(envelope: ISignalEnvelope, targetClientId?: string): void {
		const isBroadcastSignal = targetClientId === undefined;

		if (isBroadcastSignal) {
			const clientBroadcastSignalSequenceNumber = ++this._signalTracking
				.broadcastSignalSequenceNumber;
			// Stamp with the broadcast signal sequence number.
			envelope.clientBroadcastSignalSequenceNumber = clientBroadcastSignalSequenceNumber;

			this._signalTracking.signalsSentSinceLastLatencyMeasurement++;

			if (
				this._signalTracking.minimumTrackingSignalSequenceNumber === undefined ||
				this._signalTracking.trackingSignalSequenceNumber === undefined
			) {
				// Signal monitoring window is undefined
				// Initialize tracking to expect the next signal sent by the connected client.
				this._signalTracking.minimumTrackingSignalSequenceNumber =
					clientBroadcastSignalSequenceNumber;
				this._signalTracking.trackingSignalSequenceNumber =
					clientBroadcastSignalSequenceNumber;
			}

			// We should not track the round trip of a new signal in the case we are already tracking one.
			if (
				clientBroadcastSignalSequenceNumber % defaultTelemetrySignalSampleCount === 1 &&
				this._signalTracking.roundTripSignalSequenceNumber === undefined
			) {
				this._signalTracking.signalTimestamp = Date.now();
				this._signalTracking.roundTripSignalSequenceNumber =
					clientBroadcastSignalSequenceNumber;
				this._signalTracking.totalSignalsSentInLatencyWindow +=
					this._signalTracking.signalsSentSinceLastLatencyMeasurement;
				this._signalTracking.signalsSentSinceLastLatencyMeasurement = 0;
			}
		}

		this.submitSignalFn(envelope, targetClientId);
	}

	/**
	 * Submits the signal to be sent to other clients.
	 * @param type - Type of the signal.
	 * @param content - Content of the signal. Should be a JSON serializable object or primitive.
	 * @param targetClientId - When specified, the signal is only sent to the provided client id.
	 *
	 * @remarks
	 *
	 * The `targetClientId` parameter here is currently intended for internal testing purposes only.
	 * Support for this option at container runtime is planned to be deprecated in the future.
	 *
	 */
	public submitSignal(type: string, content: unknown, targetClientId?: string): void {
		this.verifyNotClosed();
		const envelope = this.createNewSignalEnvelope(undefined /* address */, type, content);
		return this.submitEnvelopedSignal(envelope, targetClientId);
	}

	public setAttachState(attachState: AttachState.Attaching | AttachState.Attached): void {
		if (attachState === AttachState.Attaching) {
			assert(
				this.attachState === AttachState.Attaching,
				0x12d /* "Container Context should already be in attaching state" */,
			);
		} else {
			assert(
				this.attachState === AttachState.Attached,
				0x12e /* "Container Context should already be in attached state" */,
			);
			this.emit("attached");
		}

		if (attachState === AttachState.Attached && !this.hasPendingMessages()) {
			this.updateDocumentDirtyState(false);
		}
		this.channelCollection.setAttachState(attachState);
	}

	/**
	 * Create a summary. Used when attaching or serializing a detached container.
	 *
	 * @param blobRedirectTable - A table passed during the attach process. While detached, blob upload is supported
	 * using IDs generated locally. After attach, these IDs cannot be used, so this table maps the old local IDs to the
	 * new storage IDs so requests can be redirected.
	 * @param telemetryContext - summary data passed through the layers for telemetry purposes
	 */
	public createSummary(
		blobRedirectTable?: Map<string, string>,
		telemetryContext?: ITelemetryContext,
	): ISummaryTree {
		if (blobRedirectTable) {
			this.blobManager.setRedirectTable(blobRedirectTable);
		}

		// We can finalize any allocated IDs since we're the only client
		const idRange = this._idCompressor?.takeNextCreationRange();
		if (idRange !== undefined) {
			assert(
				idRange.ids === undefined || idRange.ids.firstGenCount === 1,
				0x93e /* No other ranges should be taken while container is detached. */,
			);
			this._idCompressor?.finalizeCreationRange(idRange);
		}

		const summarizeResult = this.channelCollection.getAttachSummary(telemetryContext);
		// Wrap data store summaries in .channels subtree.
		wrapSummaryInChannelsTree(summarizeResult);

		this.addContainerStateToSummary(
			summarizeResult,
			true /* fullTree */,
			false /* trackState */,
			telemetryContext,
		);
		return summarizeResult.summary;
	}

	public readonly getAbsoluteUrl: (relativeUrl: string) => Promise<string | undefined>;

	private async summarizeInternal(
		fullTree: boolean,
		trackState: boolean,
		telemetryContext?: ITelemetryContext,
	): Promise<ISummarizeInternalResult> {
		const summarizeResult = await this.channelCollection.summarize(
			fullTree,
			trackState,
			telemetryContext,
		);

		// Wrap data store summaries in .channels subtree.
		wrapSummaryInChannelsTree(summarizeResult);
		const pathPartsForChildren = [channelsTreeName];

		// Ensure that ID compressor had a chance to load, if we are using delayed mode.
		await this.loadIdCompressor();

		this.addContainerStateToSummary(summarizeResult, fullTree, trackState, telemetryContext);
		return {
			...summarizeResult,
			id: "",
			pathPartsForChildren,
		};
	}

	/**
	 * Returns a summary of the runtime at the current sequence number.
	 */
	public async summarize(options: {
		/**
		 * True to generate the full tree with no handle reuse optimizations; defaults to false
		 */
		fullTree?: boolean;
		/**
		 * True to track the state for this summary in the SummarizerNodes; defaults to true
		 */
		trackState?: boolean;
		/**
		 * Logger to use for correlated summary events
		 */
		summaryLogger?: ITelemetryLoggerExt;
		/**
		 * True to run garbage collection before summarizing; defaults to true
		 */
		runGC?: boolean;
		/**
		 * True to generate full GC data
		 */
		fullGC?: boolean;
		/**
		 * True to run GC sweep phase after the mark phase
		 */
		runSweep?: boolean;
	}): Promise<ISummaryTreeWithStats> {
		this.verifyNotClosed();

		const {
			fullTree = false,
			trackState = true,
			summaryLogger = this.mc.logger,
			runGC = this.garbageCollector.shouldRunGC,
			runSweep,
			fullGC,
		} = options;

		const telemetryContext = new TelemetryContext();
		// Add the options that are used to generate this summary to the telemetry context.
		telemetryContext.setMultiple("fluid_Summarize", "Options", {
			fullTree,
			trackState,
			runGC,
			fullGC,
			runSweep,
		});

		try {
			if (runGC) {
				await this.collectGarbage(
					{ logger: summaryLogger, runSweep, fullGC },
					telemetryContext,
				);
			}

			const { stats, summary } = await this.summarizerNode.summarize(
				fullTree,
				trackState,
				telemetryContext,
			);

			assert(
				summary.type === SummaryType.Tree,
				0x12f /* "Container Runtime's summarize should always return a tree" */,
			);

			return { stats, summary };
		} finally {
			summaryLogger.sendTelemetryEvent({
				eventName: "SummarizeTelemetry",
				details: telemetryContext.serialize(),
			});
		}
	}

	private async getGCDataInternal(fullGC?: boolean): Promise<IGarbageCollectionData> {
		return this.channelCollection.getGCData(fullGC);
	}

	/**
	 * Generates and returns the GC data for this container.
	 * @param fullGC - true to bypass optimizations and force full generation of GC data.
	 * @see IGarbageCollectionRuntime.getGCData
	 */
	public async getGCData(fullGC?: boolean): Promise<IGarbageCollectionData> {
		const builder = new GCDataBuilder();
		const dsGCData = await this.summarizerNode.getGCData(fullGC);
		builder.addNodes(dsGCData.gcNodes);

		const blobsGCData = this.blobManager.getGCData(fullGC);
		builder.addNodes(blobsGCData.gcNodes);
		return builder.getGCData();
	}

	/**
	 * After GC has run, called to notify this container's nodes of routes that are used in it.
	 * @param usedRoutes - The routes that are used in all nodes in this Container.
	 * @see IGarbageCollectionRuntime.updateUsedRoutes
	 */
	public updateUsedRoutes(usedRoutes: readonly string[]): void {
		// Update our summarizer node's used routes. Updating used routes in summarizer node before
		// summarizing is required and asserted by the the summarizer node. We are the root and are
		// always referenced, so the used routes is only self-route (empty string).
		this.summarizerNode.updateUsedRoutes([""]);

		const { dataStoreRoutes } = this.getDataStoreAndBlobManagerRoutes(usedRoutes);
		this.channelCollection.updateUsedRoutes(dataStoreRoutes);
	}

	/**
	 * After GC has run and identified nodes that are sweep ready, this is called to delete the sweep ready nodes.
	 * @param sweepReadyRoutes - The routes of nodes that are sweep ready and should be deleted.
	 * @returns The routes of nodes that were deleted.
	 */
	public deleteSweepReadyNodes(sweepReadyRoutes: readonly string[]): readonly string[] {
		const { dataStoreRoutes, blobManagerRoutes } =
			this.getDataStoreAndBlobManagerRoutes(sweepReadyRoutes);

		return [
			...this.channelCollection.deleteSweepReadyNodes(dataStoreRoutes),
			...this.blobManager.deleteSweepReadyNodes(blobManagerRoutes),
		];
	}

	/**
	 * This is called to update objects that are tombstones.
	 *
	 * A Tombstoned object has been unreferenced long enough that GC knows it won't be referenced again.
	 * Tombstoned objects are eventually deleted by GC.
	 *
	 * @param tombstonedRoutes - Data store and attachment blob routes that are tombstones in this Container.
	 */
	public updateTombstonedRoutes(tombstonedRoutes: readonly string[]): void {
		const { dataStoreRoutes } = this.getDataStoreAndBlobManagerRoutes(tombstonedRoutes);
		this.channelCollection.updateTombstonedRoutes(dataStoreRoutes);
	}

	/**
	 * Returns a server generated referenced timestamp to be used to track unreferenced nodes by GC.
	 */
	public getCurrentReferenceTimestampMs(): number | undefined {
		// Use the timestamp of the last message seen by this client as that is server generated. If no messages have
		// been processed, use the timestamp of the message from the last summary.
		return this.deltaManager.lastMessage?.timestamp ?? this.messageAtLastSummary?.timestamp;
	}

	/**
	 * Returns the type of the GC node. Currently, there are nodes that belong to the root ("/"), data stores or
	 * blob manager.
	 */
	// eslint-disable-next-line import/no-deprecated
	public getNodeType(nodePath: string): GCNodeType {
		if (isBlobPath(nodePath)) {
			// eslint-disable-next-line import/no-deprecated
			return GCNodeType.Blob;
		}
		// eslint-disable-next-line import/no-deprecated
		return this.channelCollection.getGCNodeType(nodePath) ?? GCNodeType.Other;
	}

	/**
	 * Called by GC to retrieve the package path of the node with the given path. The node should belong to a
	 * data store or an attachment blob.
	 */
	public async getGCNodePackagePath(nodePath: string): Promise<readonly string[] | undefined> {
		// GC uses "/" when adding "root" references, e.g. for Aliasing or as part of Tombstone Auto-Recovery.
		// These have no package path so return a special value.
		if (nodePath === "/") {
			return ["_gcRoot"];
		}

		switch (this.getNodeType(nodePath)) {
			// eslint-disable-next-line import/no-deprecated
			case GCNodeType.Blob: {
				return [blobManagerBasePath];
			}
			// eslint-disable-next-line import/no-deprecated
			case GCNodeType.DataStore:
			// eslint-disable-next-line import/no-deprecated
			case GCNodeType.SubDataStore: {
				return this.channelCollection.getDataStorePackagePath(nodePath);
			}
			default: {
				assert(false, 0x2de /* "Package path requested for unsupported node type." */);
			}
		}
	}

	/**
	 * From a given list of routes, separate and return routes that belong to blob manager and data stores.
	 * @param routes - A list of routes that can belong to data stores or blob manager.
	 * @returns Two route lists - One that contains routes for blob manager and another one that contains routes
	 * for data stores.
	 */
	private getDataStoreAndBlobManagerRoutes(routes: readonly string[]): {
		blobManagerRoutes: string[];
		dataStoreRoutes: string[];
	} {
		const blobManagerRoutes: string[] = [];
		const dataStoreRoutes: string[] = [];
		for (const route of routes) {
			if (isBlobPath(route)) {
				blobManagerRoutes.push(route);
			} else {
				dataStoreRoutes.push(route);
			}
		}
		return { blobManagerRoutes, dataStoreRoutes };
	}

	/**
	 * Runs garbage collection and updates the reference / used state of the nodes in the container.
	 * @returns the statistics of the garbage collection run; undefined if GC did not run.
	 */
	public async collectGarbage(
		options: {
			/**
			 * Logger to use for logging GC events
			 */
			logger?: ITelemetryLoggerExt;
			/**
			 * True to run GC sweep phase after the mark phase
			 */
			runSweep?: boolean;
			/**
			 * True to generate full GC data
			 */
			fullGC?: boolean;
		},
		telemetryContext?: ITelemetryContext,
		// eslint-disable-next-line import/no-deprecated
	): Promise<IGCStats | undefined> {
		return this.garbageCollector.collectGarbage(options, telemetryContext);
	}

	/**
	 * Called when a new outbound route is added to another node. This is used by garbage collection to identify
	 * all references added in the system.
	 * @param fromPath - The absolute path of the node that added the reference.
	 * @param toPath - The absolute path of the outbound node that is referenced.
	 * @param messageTimestampMs - The timestamp of the message that added the reference.
	 */
	public addedGCOutboundRoute(
		fromPath: string,
		toPath: string,
		messageTimestampMs?: number,
	): void {
		// This is always called when processing an op so messageTimestampMs should exist. Due to back-compat
		// across the data store runtime / container runtime boundary, this may be undefined and if so, get
		// the timestamp from the last processed message which should exist.
		// If a timestamp doesn't exist, log so we can learn about these cases and return.
		const timestampMs = messageTimestampMs ?? this.getCurrentReferenceTimestampMs();
		if (timestampMs === undefined) {
			this.mc.logger.sendTelemetryEvent({
				eventName: "NoTimestampInGCOutboundRoute",
				...tagCodeArtifacts({
					id: toPath,
					fromId: fromPath,
				}),
			});
			return;
		}
		this.garbageCollector.addedOutboundReference(fromPath, toPath, timestampMs);
	}

	/**
	 * Generates the summary tree, uploads it to storage, and then submits the summarize op.
	 * This is intended to be called by the summarizer, since it is the implementation of
	 * ISummarizerInternalsProvider.submitSummary.
	 * It takes care of state management at the container level, including pausing inbound
	 * op processing, updating SummarizerNode state tracking, and garbage collection.
	 * @param options - options controlling how the summary is generated or submitted
	 */
	// eslint-disable-next-line import/no-deprecated
	public async submitSummary(options: ISubmitSummaryOptions): Promise<SubmitSummaryResult> {
		const {
			cancellationToken,
			fullTree = false,
			finalAttempt = false,
			summaryLogger,
			latestSummaryRefSeqNum,
		} = options;
		// The summary number for this summary. This will be updated during the summary process, so get it now and
		// use it for all events logged during this summary.
		const summaryNumber = this.nextSummaryNumber;
		let summaryRefSeqNum: number | undefined;
		const summaryNumberLogger = createChildLogger({
			logger: summaryLogger,
			properties: {
				all: {
					summaryNumber,
					referenceSequenceNumber: () => summaryRefSeqNum,
				},
			},
		});

		// legacy: assert 0x3d1
		if (!this.outbox.isEmpty) {
			throw DataProcessingError.create(
				"Can't trigger summary in the middle of a batch",
				"submitSummary",
				undefined,
				{
					summaryNumber,
					pendingMessages: this.pendingMessagesCount,
					outboxLength: this.outbox.messageCount,
					mainBatchLength: this.outbox.mainBatchMessageCount,
					blobAttachBatchLength: this.outbox.blobAttachBatchMessageCount,
					idAllocationBatchLength: this.outbox.idAllocationBatchMessageCount,
				},
			);
		}

		// If the container is dirty, i.e., there are pending unacked ops, the summary will not be eventual consistent
		// and it may even be incorrect. So, wait for the container to be saved with a timeout. If the container is not
		// saved within the timeout, check if it should be failed or can continue.
		if (this.isDirty) {
			const countBefore = this.pendingMessagesCount;
			// The timeout for waiting for pending ops can be overridden via configurations.
			const pendingOpsTimeout =
				this.mc.config.getNumber("Fluid.Summarizer.waitForPendingOpsTimeoutMs") ??
				defaultPendingOpsWaitTimeoutMs;
			await new Promise<void>((resolve, reject) => {
				const timeoutId = setTimeout(() => resolve(), pendingOpsTimeout);
				this.once("saved", () => {
					clearTimeout(timeoutId);
					resolve();
				});
				this.once("dispose", () => {
					clearTimeout(timeoutId);
					reject(new Error("Runtime is disposed while summarizing"));
				});
			});

			// Log that there are pending ops while summarizing. This will help us gather data on how often this
			// happens, whether we attempted to wait for these ops to be acked and what was the result.
			summaryNumberLogger.sendTelemetryEvent({
				eventName: "PendingOpsWhileSummarizing",
				saved: !this.isDirty,
				timeout: pendingOpsTimeout,
				countBefore,
				countAfter: this.pendingMessagesCount,
			});

			// There could still be pending ops. Check if summary should fail or continue.
			const pendingMessagesFailResult = await this.shouldFailSummaryOnPendingOps(
				summaryNumberLogger,
				this.deltaManager.lastSequenceNumber,
				this.deltaManager.minimumSequenceNumber,
				finalAttempt,
				true /* beforeSummaryGeneration */,
			);
			if (pendingMessagesFailResult !== undefined) {
				return pendingMessagesFailResult;
			}
		}

		const shouldPauseInboundSignal =
			this.mc.config.getBoolean(
				"Fluid.ContainerRuntime.SubmitSummary.disableInboundSignalPause",
			) !== true;
		const shouldValidatePreSummaryState =
			this.mc.config.getBoolean(
				"Fluid.ContainerRuntime.SubmitSummary.shouldValidatePreSummaryState",
			) === true;

		try {
			await this._deltaManager.inbound.pause();
			if (shouldPauseInboundSignal) {
				await this.deltaManager.inboundSignal.pause();
			}

			summaryRefSeqNum = this.deltaManager.lastSequenceNumber;
			const minimumSequenceNumber = this.deltaManager.minimumSequenceNumber;
			const message = `Summary @${summaryRefSeqNum}:${this.deltaManager.minimumSequenceNumber}`;
			const lastAckedContext = this.lastAckedSummaryContext;

			const startSummaryResult = this.summarizerNode.startSummary(
				summaryRefSeqNum,
				summaryNumberLogger,
				latestSummaryRefSeqNum,
			);

			/**
			 * This was added to validate that the summarizer node tree has the same reference sequence number from the
			 * top running summarizer down to the lowest summarizer node.
			 *
			 * The order of mismatch numbers goes (validate sequence number)-(node sequence number).
			 * Generally the validate sequence number comes from the running summarizer and the node sequence number comes from the
			 * summarizer nodes.
			 */
			if (startSummaryResult.invalidNodes > 0 || startSummaryResult.mismatchNumbers.size > 0) {
				summaryLogger.sendTelemetryEvent({
					eventName: "LatestSummaryRefSeqNumMismatch",
					details: {
						...startSummaryResult,
						mismatchNumbers: [...startSummaryResult.mismatchNumbers],
					},
				});

				if (shouldValidatePreSummaryState && !finalAttempt) {
					return {
						stage: "base",
						referenceSequenceNumber: summaryRefSeqNum,
						minimumSequenceNumber,
						error: new RetriableSummaryError(
							`Summarizer node state inconsistent with summarizer state.`,
						),
					};
				}
			}

			// Helper function to check whether we should still continue between each async step.
			const checkContinue = (): { continue: true } | { continue: false; error: string } => {
				// Do not check for loss of connectivity directly! Instead leave it up to
				// RunWhileConnectedCoordinator to control policy in a single place.
				// This will allow easier change of design if we chose to. For example, we may chose to allow
				// summarizer to reconnect in the future.
				// Also checking for cancellation is a must as summary process may be abandoned for other reasons,
				// like loss of connectivity for main (interactive) client.
				if (cancellationToken.cancelled) {
					return { continue: false, error: "disconnected" };
				}
				// That said, we rely on submitSystemMessage() that today only works in connected state.
				// So if we fail here, it either means that RunWhileConnectedCoordinator does not work correctly,
				// OR that design changed and we need to remove this check and fix submitSystemMessage.
				assert(this.connected, 0x258 /* "connected" */);

				// Ensure that lastSequenceNumber has not changed after pausing.
				// We need the summary op's reference sequence number to match our summary sequence number,
				// otherwise we'll get the wrong sequence number stamped on the summary's .protocol attributes.
				if (this.deltaManager.lastSequenceNumber !== summaryRefSeqNum) {
					return {
						continue: false,
						error: `lastSequenceNumber changed before uploading to storage. ${this.deltaManager.lastSequenceNumber} !== ${summaryRefSeqNum}`,
					};
				}
				assert(
					summaryRefSeqNum === this.deltaManager.lastMessage?.sequenceNumber,
					0x395 /* it's one and the same thing */,
				);

				if (lastAckedContext !== this.lastAckedSummaryContext) {
					return {
						continue: false,
						error: `Last summary changed while summarizing. ${this.lastAckedSummaryContext} !== ${lastAckedContext}`,
					};
				}
				return { continue: true };
			};

			let continueResult = checkContinue();
			if (!continueResult.continue) {
				return {
					stage: "base",
					referenceSequenceNumber: summaryRefSeqNum,
					minimumSequenceNumber,
					error: new RetriableSummaryError(continueResult.error),
				};
			}

			const trace = Trace.start();
			let summarizeResult: ISummaryTreeWithStats;
			try {
				summarizeResult = await this.summarize({
					fullTree,
					trackState: true,
					summaryLogger: summaryNumberLogger,
					runGC: this.garbageCollector.shouldRunGC,
				});
			} catch (error) {
				return {
					stage: "base",
					referenceSequenceNumber: summaryRefSeqNum,
					minimumSequenceNumber,
					error: wrapError(error, (msg) => new RetriableSummaryError(msg)),
				};
			}

			// Validate that the summary generated by summarizer nodes is correct before uploading.
			const validateResult = this.summarizerNode.validateSummary();
			if (!validateResult.success) {
				const { success, ...loggingProps } = validateResult;
				const error = new RetriableSummaryError(
					validateResult.reason,
					validateResult.retryAfterSeconds,
					{ ...loggingProps },
				);
				return {
					stage: "base",
					referenceSequenceNumber: summaryRefSeqNum,
					minimumSequenceNumber,
					error,
				};
			}

			// If there are pending unacked ops, this summary attempt may fail as the uploaded
			// summary would be eventually inconsistent.
			const pendingMessagesFailResult = await this.shouldFailSummaryOnPendingOps(
				summaryNumberLogger,
				summaryRefSeqNum,
				minimumSequenceNumber,
				finalAttempt,
				false /* beforeSummaryGeneration */,
			);
			if (pendingMessagesFailResult !== undefined) {
				return pendingMessagesFailResult;
			}

			const { summary: summaryTree, stats: partialStats } = summarizeResult;

			// Now that we have generated the summary, update the message at last summary to the last message processed.
			this.messageAtLastSummary = this.deltaManager.lastMessage;

			// Counting dataStores and handles
			// Because handles are unchanged dataStores in the current logic,
			// summarized dataStore count is total dataStore count minus handle count
			const dataStoreTree = summaryTree.tree[channelsTreeName];

			assert(dataStoreTree.type === SummaryType.Tree, 0x1fc /* "summary is not a tree" */);
			const handleCount = Object.values(dataStoreTree.tree).filter(
				(value) => value.type === SummaryType.Handle,
			).length;
			const gcSummaryTreeStats = summaryTree.tree[gcTreeKey]
				? calculateStats(summaryTree.tree[gcTreeKey])
				: undefined;

			const summaryStats: IGeneratedSummaryStats = {
				dataStoreCount: this.channelCollection.size,
				summarizedDataStoreCount: this.channelCollection.size - handleCount,
				gcStateUpdatedDataStoreCount: this.garbageCollector.updatedDSCountSinceLastSummary,
				gcBlobNodeCount: gcSummaryTreeStats?.blobNodeCount,
				gcTotalBlobsSize: gcSummaryTreeStats?.totalBlobSize,
				summaryNumber,
				...partialStats,
			};
			const generateSummaryData: Omit<IGenerateSummaryTreeResult, "stage" | "error"> = {
				referenceSequenceNumber: summaryRefSeqNum,
				minimumSequenceNumber,
				summaryTree,
				summaryStats,
				generateDuration: trace.trace().duration,
			} as const;

			continueResult = checkContinue();
			if (!continueResult.continue) {
				return {
					stage: "generate",
					...generateSummaryData,
					error: new RetriableSummaryError(continueResult.error),
				};
			}

			const summaryContext: ISummaryContext = {
				proposalHandle: this.lastAckedSummaryContext?.proposalHandle ?? undefined,
				ackHandle: this.lastAckedSummaryContext?.ackHandle ?? this.loadedFromVersionId,
				referenceSequenceNumber: summaryRefSeqNum,
			};

			let handle: string;
			try {
				handle = await this.storage.uploadSummaryWithContext(summaryTree, summaryContext);
			} catch (error) {
				return {
					stage: "generate",
					...generateSummaryData,
					error: wrapError(error, (msg) => new RetriableSummaryError(msg)),
				};
			}

			const parent = summaryContext.ackHandle;
			const summaryMessage: ISummaryContent = {
				handle,
				// eslint-disable-next-line @typescript-eslint/no-non-null-assertion
				head: parent!,
				message,
				parents: parent ? [parent] : [],
			};
			const uploadData = {
				...generateSummaryData,
				handle,
				uploadDuration: trace.trace().duration,
			} as const;

			continueResult = checkContinue();
			if (!continueResult.continue) {
				return {
					stage: "upload",
					...uploadData,
					error: new RetriableSummaryError(continueResult.error),
				};
			}

			let clientSequenceNumber: number;
			try {
				clientSequenceNumber = this.submitSummaryMessage(summaryMessage, summaryRefSeqNum);
			} catch (error) {
				return {
					stage: "upload",
					...uploadData,
					error: wrapError(error, (msg) => new RetriableSummaryError(msg)),
				};
			}

			const submitData = {
				stage: "submit",
				...uploadData,
				clientSequenceNumber,
				submitOpDuration: trace.trace().duration,
			} as const;

			try {
				this.summarizerNode.completeSummary(handle);
			} catch (error) {
				return {
					stage: "upload",
					...uploadData,
					error: wrapError(error, (msg) => new RetriableSummaryError(msg)),
				};
			}
			return submitData;
		} finally {
			// Cleanup wip summary in case of failure
			this.summarizerNode.clearSummary();

			// ! This needs to happen before we resume inbound queues to ensure heuristics are tracked correctly
			this._summarizer?.recordSummaryAttempt?.(summaryRefSeqNum);

			// Restart the delta manager
			this._deltaManager.inbound.resume();
			if (shouldPauseInboundSignal) {
				this.deltaManager.inboundSignal.resume();
			}
		}
	}

	/**
	 * This helper is called during summarization. If the container is dirty, it will return a failed summarize result
	 * (IBaseSummarizeResult) unless this is the final summarize attempt and SkipFailingIncorrectSummary option is set.
	 * @param logger - The logger to be used for sending telemetry.
	 * @param referenceSequenceNumber - The reference sequence number of the summary attempt.
	 * @param minimumSequenceNumber - The minimum sequence number of the summary attempt.
	 * @param finalAttempt - Whether this is the final summary attempt.
	 * @param beforeSummaryGeneration - Whether this is called before summary generation or after.
	 * @returns failed summarize result (IBaseSummarizeResult) if summary should be failed, undefined otherwise.
	 */
	private async shouldFailSummaryOnPendingOps(
		logger: ITelemetryLoggerExt,
		referenceSequenceNumber: number,
		minimumSequenceNumber: number,
		finalAttempt: boolean,
		beforeSummaryGeneration: boolean,
	): Promise<IBaseSummarizeResult | undefined> {
		if (!this.isDirty) {
			return;
		}

		// If "SkipFailingIncorrectSummary" option is true, don't fail the summary in the last attempt.
		// This is a fallback to make progress in documents where there are consistently pending ops in
		// the summarizer.
		if (
			finalAttempt &&
			this.mc.config.getBoolean("Fluid.Summarizer.SkipFailingIncorrectSummary")
		) {
			const error = DataProcessingError.create(
				"Pending ops during summarization",
				"submitSummary",
				undefined,
				{ pendingMessages: this.pendingMessagesCount },
			);
			logger.sendErrorEvent(
				{
					eventName: "SkipFailingIncorrectSummary",
					referenceSequenceNumber,
					minimumSequenceNumber,
					beforeGenerate: beforeSummaryGeneration,
				},
				error,
			);
		} else {
			// The retry delay when there are pending ops can be overridden via config so that we can adjust it
			// based on telemetry while we decide on a stable number.
			const retryDelayMs =
				this.mc.config.getNumber("Fluid.Summarizer.PendingOpsRetryDelayMs") ??
				defaultPendingOpsRetryDelayMs;
			const error = new RetriableSummaryError(
				"PendingOpsWhileSummarizing",
				retryDelayMs / 1000,
				{
					count: this.pendingMessagesCount,
					beforeGenerate: beforeSummaryGeneration,
				},
			);
			return {
				stage: "base",
				referenceSequenceNumber,
				minimumSequenceNumber,
				error,
			};
		}
	}

	private get pendingMessagesCount(): number {
		return this.pendingStateManager.pendingMessagesCount + this.outbox.messageCount;
	}

	private hasPendingMessages(): boolean {
		return this.pendingMessagesCount !== 0;
	}

	private updateDocumentDirtyState(dirty: boolean): void {
		if (this.attachState !== AttachState.Attached) {
			assert(dirty, 0x3d2 /* Non-attached container is dirty */);
		} else {
			// Other way is not true = see this.isContainerMessageDirtyable()
			assert(
				!dirty || this.hasPendingMessages(),
				0x3d3 /* if doc is dirty, there has to be pending ops */,
			);
		}

		if (this.dirtyContainer === dirty) {
			return;
		}

		this.dirtyContainer = dirty;
		if (this.emitDirtyDocumentEvent) {
			this.emit(dirty ? "dirty" : "saved");
		}
	}

	public submitMessage(
		type:
			| ContainerMessageType.FluidDataStoreOp
			| ContainerMessageType.Alias
			| ContainerMessageType.Attach,
		// TODO: better typing
		// eslint-disable-next-line @typescript-eslint/explicit-module-boundary-types, @typescript-eslint/no-explicit-any
		contents: any,
		localOpMetadata: unknown = undefined,
	): void {
		// eslint-disable-next-line @typescript-eslint/no-unsafe-assignment
		this.submit({ type, contents }, localOpMetadata);
	}

	public async uploadBlob(
		blob: ArrayBufferLike,
		signal?: AbortSignal,
	): Promise<IFluidHandleInternal<ArrayBufferLike>> {
		this.verifyNotClosed();
		return this.blobManager.createBlob(blob, signal);
	}

	private submitIdAllocationOpIfNeeded(resubmitOutstandingRanges: boolean): void {
		if (this._idCompressor) {
			const idRange = resubmitOutstandingRanges
				? this._idCompressor.takeUnfinalizedCreationRange()
				: this._idCompressor.takeNextCreationRange();
			// Don't include the idRange if there weren't any Ids allocated
			if (idRange.ids !== undefined) {
				const idAllocationMessage: ContainerRuntimeIdAllocationMessage = {
					type: ContainerMessageType.IdAllocation,
					contents: idRange,
				};
				const idAllocationBatchMessage: BatchMessage = {
					contents: serializeOpContents(idAllocationMessage),
					referenceSequenceNumber: this.deltaManager.lastSequenceNumber,
				};
				this.outbox.submitIdAllocation(idAllocationBatchMessage);
			}
		}
	}

	private submit(
		containerRuntimeMessage: OutboundContainerRuntimeMessage,
		localOpMetadata: unknown = undefined,
		metadata?: { localId: string; blobId?: string },
	): void {
		this.verifyNotClosed();

		// There should be no ops in detached container state!
		assert(
			this.attachState !== AttachState.Detached,
			0x132 /* "sending ops in detached container" */,
		);

		assert(
			metadata === undefined ||
				containerRuntimeMessage.type === ContainerMessageType.BlobAttach,
			0x93f /* metadata */,
		);

		// Note that the real (non-proxy) delta manager is used here to get the readonly info. This is because
		// container runtime's ability to submit ops depend on the actual readonly state of the delta manager.
		if (this.innerDeltaManager.readOnlyInfo.readonly) {
			this.mc.logger.sendTelemetryEvent({
				eventName: "SubmitOpInReadonly",
				connected: this.connected,
			});
		}

		const type = containerRuntimeMessage.type;
		assert(
			type !== ContainerMessageType.IdAllocation,
			0x9a5 /* IdAllocation should be submitted directly to outbox. */,
		);

		try {
			this.submitIdAllocationOpIfNeeded(false);

			// Allow document schema controller to send a message if it needs to propose change in document schema.
			// If it needs to send a message, it will call provided callback with payload of such message and rely
			// on this callback to do actual sending.
			const schemaChangeMessage = this.documentsSchemaController.maybeSendSchemaMessage();
			if (schemaChangeMessage) {
				this.mc.logger.sendTelemetryEvent({
					eventName: "SchemaChangeProposal",
					refSeq: schemaChangeMessage.refSeq,
					version: schemaChangeMessage.version,
					newRuntimeSchema: JSON.stringify(schemaChangeMessage.runtime),
					sessionRuntimeSchema: JSON.stringify(this.sessionSchema),
					oldRuntimeSchema: JSON.stringify(this.metadata?.documentSchema?.runtime),
				});
				const msg: ContainerRuntimeDocumentSchemaMessage = {
					type: ContainerMessageType.DocumentSchemaChange,
					contents: schemaChangeMessage,
				};
				this.outbox.submit({
					contents: serializeOpContents(msg),
					referenceSequenceNumber: this.deltaManager.lastSequenceNumber,
				});
			}

			const message: BatchMessage = {
				contents: serializeOpContents(containerRuntimeMessage),
				metadata,
				localOpMetadata,
				referenceSequenceNumber: this.deltaManager.lastSequenceNumber,
			};
			if (type === ContainerMessageType.BlobAttach) {
				// BlobAttach ops must have their metadata visible and cannot be grouped (see opGroupingManager.ts)
				this.outbox.submitBlobAttach(message);
			} else {
				this.outbox.submit(message);
			}

			// Note: Technically, the system "always" batches - if this case is true we'll just have a single-message batch.
			const flushImmediatelyOnSubmit = !this.currentlyBatching();
			if (flushImmediatelyOnSubmit) {
				this.flush();
			} else {
				this.scheduleFlush();
			}
		} catch (error) {
			this.closeFn(error as GenericError);
			throw error;
		}

		if (this.isContainerMessageDirtyable(containerRuntimeMessage)) {
			this.updateDocumentDirtyState(true);
		}
	}

	private scheduleFlush(): void {
		if (this.flushTaskExists) {
			return;
		}

		this.flushTaskExists = true;
		const flush = (): void => {
			this.flushTaskExists = false;
			try {
				this.flush();
			} catch (error) {
				this.closeFn(error as GenericError);
			}
		};

		switch (this.flushMode) {
			case FlushMode.TurnBased: {
				// When in TurnBased flush mode the runtime will buffer operations in the current turn and send them as a single
				// batch at the end of the turn
				// eslint-disable-next-line @typescript-eslint/no-floating-promises
				Promise.resolve().then(flush);
				break;
			}

			// FlushModeExperimental is experimental and not exposed directly in the runtime APIs
			case FlushModeExperimental.Async as unknown as FlushMode: {
				// When in Async flush mode, the runtime will accumulate all operations across JS turns and send them as a single
				// batch when all micro-tasks are complete.
				// Compared to TurnBased, this flush mode will capture more ops into the same batch.
				setTimeout(flush, 0);
				break;
			}

			default: {
				assert(
					this._orderSequentiallyCalls > 0,
					0x587 /* Unreachable unless running under orderSequentially */,
				);
				break;
			}
		}
	}

	private submitSummaryMessage(
		contents: ISummaryContent,
		referenceSequenceNumber: number,
	): number {
		this.verifyNotClosed();
		assert(
			this.connected,
			0x133 /* "Container disconnected when trying to submit system message" */,
		);

		// System message should not be sent in the middle of the batch.
		assert(this.outbox.isEmpty, 0x3d4 /* System op in the middle of a batch */);

		return this.submitSummaryFn(contents, referenceSequenceNumber);
	}

	/**
	 * Throw an error if the runtime is closed.  Methods that are expected to potentially
	 * be called after dispose due to asynchrony should not call this.
	 */
	private verifyNotClosed(): void {
		if (this._disposed) {
			throw new Error("Runtime is closed");
		}
	}

	/**
	 * Resubmits each message in the batch, and then flushes the outbox.
	 *
	 * @remarks - If the "Offline Load" feature is enabled, the batchId is included in the resubmitted messages,
	 * for correlation to detect container forking.
	 */
	private reSubmitBatch(batch: PendingMessageResubmitData[], batchId: BatchId): void {
		this.orderSequentially(() => {
			for (const message of batch) {
				this.reSubmit(message);
			}
		});

		// Only include Batch ID if "Offline Load" feature is enabled
		// It's only needed to identify batches across container forks arising from misuse of offline load.
		this.flush(this.offlineEnabled ? batchId : undefined);
	}

	private reSubmit(message: PendingMessageResubmitData): void {
		// Need to parse from string for back-compat
		const containerRuntimeMessage = this.parseLocalOpContent(message.content);
		this.reSubmitCore(containerRuntimeMessage, message.localOpMetadata, message.opMetadata);
	}

	/**
	 * Finds the right store and asks it to resubmit the message. This typically happens when we
	 * reconnect and there are pending messages.
	 * ! Note: successfully resubmitting an op that has been successfully sequenced is not possible due to checks in the ConnectionStateHandler (Loader layer)
	 * @param message - The original LocalContainerRuntimeMessage.
	 * @param localOpMetadata - The local metadata associated with the original message.
	 */
	private reSubmitCore(
		message: LocalContainerRuntimeMessage,
		localOpMetadata: unknown,
		opMetadata: Record<string, unknown> | undefined,
	): void {
		assert(
			this._summarizer === undefined,
			0x8f2 /* Summarizer never reconnects so should never resubmit */,
		);
		switch (message.type) {
			case ContainerMessageType.FluidDataStoreOp:
			case ContainerMessageType.Attach:
			case ContainerMessageType.Alias: {
				// For Operations, call resubmitDataStoreOp which will find the right store
				// and trigger resubmission on it.
				this.channelCollection.reSubmit(message.type, message.contents, localOpMetadata);
				break;
			}
			case ContainerMessageType.IdAllocation: {
				// Allocation ops are never resubmitted/rebased. This is because they require special handling to
				// avoid being submitted out of order. For example, if the pending state manager contained
				// [idOp1, dataOp1, idOp2, dataOp2] and the resubmission of dataOp1 generated idOp3, that would be
				// placed into the outbox in the same batch as idOp1, but before idOp2 is resubmitted.
				// To avoid this, allocation ops are simply never resubmitted. Prior to invoking the pending state
				// manager to replay pending ops, the runtime will always submit a new allocation range that includes
				// all pending IDs. The resubmitted allocation ops are then ignored here.
				break;
			}
			case ContainerMessageType.BlobAttach: {
				this.blobManager.reSubmit(opMetadata);
				break;
			}
			case ContainerMessageType.Rejoin: {
				this.submit(message);
				break;
			}
			case ContainerMessageType.GC: {
				this.submit(message);
				break;
			}
			case ContainerMessageType.DocumentSchemaChange: {
				// There is no need to resend this message. Document schema controller will properly resend it again (if needed)
				// on a first occasion (any ops sent after reconnect). There is a good chance, though, that it will not want to
				// send any ops, as some other client already changed schema.
				break;
			}
			default: {
				const error = getUnknownMessageTypeError(message.type, "reSubmitCore" /* codePath */);
				this.closeFn(error);
				throw error;
			}
		}
	}

	private rollback(content: string | undefined, localOpMetadata: unknown): void {
		// Need to parse from string for back-compat
		const { type, contents } = this.parseLocalOpContent(content);
		switch (type) {
			case ContainerMessageType.FluidDataStoreOp: {
				// For operations, call rollbackDataStoreOp which will find the right store
				// and trigger rollback on it.
				this.channelCollection.rollback(type, contents, localOpMetadata);
				break;
			}
			default: {
				throw new Error(`Can't rollback ${type}`);
			}
		}
	}

	/**
	 * Implementation of ISummarizerInternalsProvider.refreshLatestSummaryAck
	 */
	// eslint-disable-next-line import/no-deprecated
	public async refreshLatestSummaryAck(options: IRefreshSummaryAckOptions): Promise<void> {
		const { proposalHandle, ackHandle, summaryRefSeq, summaryLogger } = options;
		// proposalHandle is always passed from RunningSummarizer.
		assert(proposalHandle !== undefined, 0x766 /* proposalHandle should be available */);
		const result = await this.summarizerNode.refreshLatestSummary(
			proposalHandle,
			summaryRefSeq,
		);

		/* eslint-disable jsdoc/check-indentation */
		/**
		 * If the snapshot corresponding to the ack is not tracked by this client, it was submitted by another client.
		 * Take action as per the following scenarios:
		 * 1. If that snapshot is older than the one tracked by this client, ignore the ack because only the latest
		 *    snapshot is tracked.
		 * 2. If that snapshot is newer, attempt to fetch the latest snapshot and do one of the following:
		 *    2.1. If the fetched snapshot is same or newer than the one for which ack was received, close this client.
		 *         The next summarizer client will likely start from this snapshot and get out of this state. Fetching
		 *         the snapshot updates the cache for this client so if it's re-elected as summarizer, this will prevent
		 *         any thrashing.
		 *    2.2. If the fetched snapshot is older than the one for which ack was received, ignore the ack. This can
		 *         happen in scenarios where the snapshot for the ack was lost in storage (in scenarios like DB rollback,
		 *         etc.) but the summary ack is still there because it's tracked a different service. In such cases,
		 *         ignoring the ack is the correct thing to do because the latest snapshot in storage is not the one for
		 *         the ack but is still the one tracked by this client. If we were to close the summarizer like in the
		 *         previous scenario, it will result in this document stuck in this state in a loop.
		 */
		/* eslint-enable jsdoc/check-indentation */
		if (!result.isSummaryTracked) {
			if (result.isSummaryNewer) {
				await this.fetchLatestSnapshotAndMaybeClose(summaryRefSeq, ackHandle, summaryLogger);
			}
			return;
		}

		// Notify the garbage collector so it can update its latest summary state.
		await this.garbageCollector.refreshLatestSummary(result);

		// If we here, the ack was tracked by this client. Update the summary context of the last ack.
		this.lastAckedSummaryContext = {
			proposalHandle,
			ackHandle,
			referenceSequenceNumber: summaryRefSeq,
		};
	}

	/**
	 * Fetches the latest snapshot from storage. If the fetched snapshot is same or newer than the one for which ack
	 * was received, close this client. Fetching the snapshot will update the cache for this client so if it's
	 * re-elected as summarizer, this will prevent any thrashing.
	 * If the fetched snapshot is older than the one for which ack was received, ignore the ack and return. This can
	 * happen in scenarios where the snapshot for the ack was lost in storage in scenarios like DB rollback, etc.
	 */
	private async fetchLatestSnapshotAndMaybeClose(
		targetRefSeq: number,
		targetAckHandle: string,
		logger: ITelemetryLoggerExt,
	): Promise<void> {
		const fetchedSnapshotRefSeq = await PerformanceEvent.timedExecAsync(
			logger,
			{ eventName: "RefreshLatestSummaryAckFetch" },
			async (perfEvent: {
				end: (arg0: {
					details: {
						getVersionDuration?: number | undefined;
						getSnapshotDuration?: number | undefined;
						snapshotRefSeq?: number | undefined;
						snapshotVersion?: string | undefined;
						newerSnapshotPresent?: boolean | undefined;
						targetRefSeq?: number | undefined;
						targetAckHandle?: string | undefined;
					};
				}) => void;
			}) => {
				const props: {
					getVersionDuration?: number;
					getSnapshotDuration?: number;
					snapshotRefSeq?: number;
					snapshotVersion?: string;
					newerSnapshotPresent?: boolean | undefined;
					targetRefSeq?: number | undefined;
					targetAckHandle?: string | undefined;
				} = { targetRefSeq, targetAckHandle };
				const trace = Trace.start();

				let snapshotTree: ISnapshotTree | null;
				const scenarioName = "RefreshLatestSummaryAckFetch";
				// If loader supplied us the ISnapshot when loading, the new getSnapshotApi is supported and feature gate is ON, then use the
				// new API, otherwise it will reduce the service performance because the service will need to recalculate the full snapshot
				// in case previously getSnapshotApi was used and now we use the getVersions API.
				if (
					this.isSnapshotInstanceOfISnapshot &&
					this.storage.getSnapshot !== undefined &&
					this.mc.config.getBoolean("Fluid.Container.UseLoadingGroupIdForSnapshotFetch2") ===
						true
				) {
					const snapshot = await this.storage.getSnapshot({
						scenarioName,
						fetchSource: FetchSource.noCache,
					});
					const id = snapshot.snapshotTree.id;
					assert(id !== undefined, 0x9d0 /* id of the fetched snapshot should be defined */);
					props.snapshotVersion = id;
					snapshotTree = snapshot.snapshotTree;
				} else {
					const versions = await this.storage.getVersions(
						// eslint-disable-next-line unicorn/no-null
						null,
						1,
						scenarioName,
						FetchSource.noCache,
					);
					assert(
						!!versions && !!versions[0],
						0x137 /* "Failed to get version from storage" */,
					);
					snapshotTree = await this.storage.getSnapshotTree(versions[0]);
					assert(!!snapshotTree, 0x138 /* "Failed to get snapshot from storage" */);
					props.snapshotVersion = versions[0].id;
				}

				props.getSnapshotDuration = trace.trace().duration;
				const readAndParseBlob = async <T>(id: string): Promise<T> =>
					readAndParse<T>(this.storage, id);
				const snapshotRefSeq = await seqFromTree(snapshotTree, readAndParseBlob);
				props.snapshotRefSeq = snapshotRefSeq;
				props.newerSnapshotPresent = snapshotRefSeq >= targetRefSeq;

				perfEvent.end({ details: props });
				return snapshotRefSeq;
			},
		);

		// If the snapshot that was fetched is older than the target snapshot, return. The summarizer will not be closed
		// because the snapshot is likely deleted from storage and it so, closing the summarizer will result in the
		// document being stuck in this state.
		if (fetchedSnapshotRefSeq < targetRefSeq) {
			return;
		}

		await delay(this.closeSummarizerDelayMs);
		this._summarizer?.stop("latestSummaryStateStale");
		this.disposeFn();
	}

	public getPendingLocalState(props?: IGetPendingLocalStateProps): unknown {
		this.verifyNotClosed();

		if (this._orderSequentiallyCalls !== 0) {
			throw new UsageError("can't get state during orderSequentially");
		}
		this.imminentClosure ||= props?.notifyImminentClosure ?? false;

		const getSyncState = (
			pendingAttachmentBlobs?: IPendingBlobs,
		): IPendingRuntimeState | undefined => {
			const pending = this.pendingStateManager.getLocalState(props?.snapshotSequenceNumber);
			const sessionExpiryTimerStarted =
				props?.sessionExpiryTimerStarted ?? this.garbageCollector.sessionExpiryTimerStarted;

			const pendingIdCompressorState = this._idCompressor?.serialize(true);

			return {
				pending,
				pendingIdCompressorState,
				pendingAttachmentBlobs,
				sessionExpiryTimerStarted,
			};
		};
		const perfEvent = {
			eventName: "getPendingLocalState",
			notifyImminentClosure: props?.notifyImminentClosure,
		};
		const logAndReturnPendingState = (
			event: PerformanceEvent,
			pendingState?: IPendingRuntimeState,
		): IPendingRuntimeState | undefined => {
			event.end({
				attachmentBlobsSize: Object.keys(pendingState?.pendingAttachmentBlobs ?? {}).length,
				pendingOpsSize: pendingState?.pending?.pendingStates.length,
			});
			return pendingState;
		};

		// Flush pending batch.
		// getPendingLocalState() is only exposed through Container.closeAndGetPendingLocalState(), so it's safe
		// to close current batch.
		this.flush();

		return props?.notifyImminentClosure === true
			? PerformanceEvent.timedExecAsync(this.mc.logger, perfEvent, async (event) =>
					logAndReturnPendingState(
						event,
						getSyncState(
							await this.blobManager.attachAndGetPendingBlobs(props?.stopBlobAttachingSignal),
						),
					),
				)
			: PerformanceEvent.timedExec(this.mc.logger, perfEvent, (event) =>
					logAndReturnPendingState(event, getSyncState()),
				);
	}

	public summarizeOnDemand(options: IOnDemandSummarizeOptions): ISummarizeResults {
		if (this._summarizer !== undefined) {
			return this._summarizer.summarizeOnDemand(options);
		} else if (this.summaryManager !== undefined) {
			return this.summaryManager.summarizeOnDemand(options);
		} else {
			// If we're not the summarizer, and we don't have a summaryManager, we expect that
			// disableSummaries is turned on. We are throwing instead of returning a failure here,
			// because it is a misuse of the API rather than an expected failure.
			throw new UsageError(`Can't summarize, disableSummaries: ${this.summariesDisabled}`);
		}
	}

	public enqueueSummarize(options: IEnqueueSummarizeOptions): EnqueueSummarizeResult {
		if (this._summarizer !== undefined) {
			return this._summarizer.enqueueSummarize(options);
		} else if (this.summaryManager !== undefined) {
			return this.summaryManager.enqueueSummarize(options);
		} else {
			// If we're not the summarizer, and we don't have a summaryManager, we expect that
			// generateSummaries is turned off. We are throwing instead of returning a failure here,
			// because it is a misuse of the API rather than an expected failure.
			throw new UsageError(`Can't summarize, disableSummaries: ${this.summariesDisabled}`);
		}
	}

	/**
	 * Forms a function that will create and retrieve a Summarizer.
	 */
	private formCreateSummarizerFn(loader: ILoader) {
		return async () => {
			return createSummarizer(loader, `/${summarizerRequestUrl}`);
		};
	}

	private validateSummaryHeuristicConfiguration(
		configuration: ISummaryConfigurationHeuristics,
	): void {
		// eslint-disable-next-line no-restricted-syntax
		for (const prop in configuration) {
			if (typeof configuration[prop] === "number" && configuration[prop] < 0) {
				throw new UsageError(
					`Summary heuristic configuration property "${prop}" cannot be less than 0`,
				);
			}
		}
		if (configuration.minIdleTime > configuration.maxIdleTime) {
			throw new UsageError(
				`"minIdleTime" [${configuration.minIdleTime}] cannot be greater than "maxIdleTime" [${configuration.maxIdleTime}]`,
			);
		}
	}

	private get groupedBatchingEnabled(): boolean {
		return this.sessionSchema.opGroupingEnabled === true;
	}
}<|MERGE_RESOLUTION|>--- conflicted
+++ resolved
@@ -580,13 +580,7 @@
 
 /**
  * Error responses when requesting a deleted object will have this header set to true
-<<<<<<< HEAD
  * @internal
-=======
- * @legacy
- * @alpha
- * @deprecated This type will be moved to internal in 2.30. External usage is not necessary or supported.
->>>>>>> 3da5b427
  */
 export const DeletedResponseHeaderKey = "wasDeleted";
 /**
