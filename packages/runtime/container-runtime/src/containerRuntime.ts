/*!
 * Copyright (c) Microsoft Corporation. All rights reserved.
 * Licensed under the MIT License.
 */

import { AgentSchedulerFactory } from "@microsoft/fluid-agent-scheduler";
import {
    IComponent,
    IComponentHandleContext,
    IComponentSerializer,
    IRequest,
    IResponse } from "@microsoft/fluid-component-core-interfaces";
import {
    ConnectionState,
    IAudience,
    IBlobManager,
    IComponentTokenProvider,
    IContainerContext,
    IDeltaManager,
    IDeltaSender,
    ILoader,
    IMessageScheduler,
    IQuorum,
    IRuntime,
    ITelemetryLogger,
} from "@microsoft/fluid-container-definitions";
import {
    BlobTreeEntry,
    buildHierarchy,
    CommitTreeEntry,
    ComponentSerializer,
    Deferred,
    flatten,
    isSystemType,
    raiseConnectedEvent,
    readAndParse,
} from "@microsoft/fluid-core-utils";
import {
    Browser,
    IChunkedOp,
    IDocumentMessage,
    IDocumentStorageService,
    ISequencedDocumentMessage,
    ISignalMessage,
    ISnapshotTree,
    ISummaryConfiguration,
    ISummaryContent,
    ISummaryTree,
    ITree,
    MessageType,
    SummaryType,
} from "@microsoft/fluid-protocol-definitions";
import {
    FlushMode,
    IAttachMessage,
    IComponentRegistry,
    IComponentRuntime,
    IEnvelope,
    IHelpMessage,
    IHostRuntime,
    IInboundSignalMessage,
    NamedComponentRegistryEntries,
} from "@microsoft/fluid-runtime-definitions";
import * as assert from "assert";
import { EventEmitter } from "events";
// tslint:disable-next-line:no-submodule-imports
import * as uuid from "uuid/v4";
import { ComponentContext, LocalComponentContext, RemotedComponentContext } from "./componentContext";
import { ComponentHandleContext } from "./componentHandleContext";
import { ComponentRegistry } from "./componentRegistry";
import { debug } from "./debug";
import { DocumentStorageServiceProxy } from "./documentStorageServiceProxy";
import {
    componentRuntimeRequestHandler,
    createLoadableComponentRuntimeRequestHandler,
    RuntimeRequestHandler,
} from "./requestHandlers";
import { RequestParser } from "./requestParser";
import { RuntimeRequestHandlerBuilder } from "./runtimeRequestHandlerBuilder";
import { Summarizer } from "./summarizer";
import { SummaryManager } from "./summaryManager";
import { ISummaryStats, SummaryTreeConverter } from "./summaryTreeConverter";
import { analyzeTasks } from "./taskAnalyzer";

interface ISummaryTreeWithStats {
    summaryStats: ISummaryStats;
    summaryTree: ISummaryTree;
}

<<<<<<< HEAD
interface IBufferedChunk {
    type: MessageType;

    content: string;
}

/**
 * Base interface for all possible results of generate summary attempt.
 */
=======
>>>>>>> 93014a5b
export interface IGeneratedSummaryData {
    referenceSequenceNumber: number;

    /**
     * true if the summary op was submitted
     */
    submitted: boolean;

    summaryMessage?: ISummaryContent;

    /**
     * computed stats of generated summary tree
     */
    summaryStats?: ISummaryStats;

    /**
     * only set if uploaded to storage
     */
    handle?: string;

    /**
     * only set if submitted summary op
     */
    clientSequenceNumber?: number;
}

// Consider idle 5s of no activity. And snapshot if a minute has gone by with no snapshot.
const IdleDetectionTime = 5000;

const DefaultSummaryConfiguration: ISummaryConfiguration = {
    idleTime: IdleDetectionTime,

    maxTime: IdleDetectionTime * 12,

    // Snapshot if 1000 ops received since last snapshot.
    maxOps: 1000,

    // Wait 10 minutes for summary ack
    maxAckWaitTime: 600000,
};

/**
 * Options for container runtime.
 */
export interface IContainerRuntimeOptions {
    // Experimental flag that will generate summaries if connected to a service that supports them.
    // This defaults to true and must be explicitly set to false to disable.
    generateSummaries: boolean;

    // Experimental flag that will execute tasks in web worker if connected to a service that supports them.
    enableWorker?: boolean;
}

interface IRuntimeMessageMetadata {
    batch?: boolean;
}

class ScheduleManager {
    private readonly messageScheduler: IMessageScheduler | undefined;
    private readonly deltaManager: IDeltaManager<ISequencedDocumentMessage, IDocumentMessage>;
    private pauseSequenceNumber: number | undefined;
    private pauseClientId: string | undefined;

    private paused = false;
    private localPaused = false;
    private batchClientId: string;

    constructor(
        messageScheduler: IMessageScheduler | undefined,
        private readonly emitter: EventEmitter,
        legacyDeltaManager: IDeltaManager<ISequencedDocumentMessage, IDocumentMessage>,
    ) {
        if (!messageScheduler || !("toArray" in messageScheduler.deltaManager.inbound as any)) {
            this.deltaManager = legacyDeltaManager;
            return;
        }

        this.messageScheduler = messageScheduler;
        this.deltaManager = this.messageScheduler.deltaManager;

        // listen for delta manager sends and add batch metadata to messages
        this.deltaManager.on("prepareSend", (messages: IDocumentMessage[]) => {
            if (messages.length === 0) {
                return;
            }

            // First message will have the batch flag set to true if doing a batched send
            const firstMessageMetadata = messages[0].metadata as IRuntimeMessageMetadata;
            if (!firstMessageMetadata || !firstMessageMetadata.batch) {
                return;
            }

            // if only length one then clear
            if (messages.length === 1) {
                delete messages[0].metadata;
                return;
            }

            // set the batch flag to false on the last message to indicate the end of the send batch
            const lastMessage = messages[messages.length - 1];
            lastMessage.metadata = { ...lastMessage.metadata, ...{ batch: false } };
        });

        // Listen for updates and peek at the inbound
        this.deltaManager.inbound.on(
            "push",
            (message: ISequencedDocumentMessage) => {
                this.trackPending(message);
                this.updatePauseState(message.sequenceNumber);
            });

        const allPending = this.deltaManager.inbound.toArray();
        for (const pending of allPending) {
            this.trackPending(pending);
        }

        // Based on track pending update the pause state
        this.updatePauseState(this.deltaManager.referenceSequenceNumber);
    }

    public beginOperation(message: ISequencedDocumentMessage) {
        // If in legacy mode every operation is a batch
        if (!this.messageScheduler) {
            this.emitter.emit("batchBegin", message);
            return;
        }

        if (message.metadata === undefined) {
            // If there is no metadata, and no client ID set, then this is an individual batch. Otherwise it's a
            // message in the middle of a batch
            if (!this.batchClientId) {
                this.emitter.emit("batchBegin", message);
            }

            return;
        }

        // Otherwise we need to check for the metadata flag
        const metadata = message.metadata as IRuntimeMessageMetadata;
        if (metadata.batch === true) {
            this.batchClientId = message.clientId;
            this.emitter.emit("batchBegin", message);
        }
    }

    public endOperation(error: any | undefined, message: ISequencedDocumentMessage) {
        if (!this.messageScheduler || error) {
            this.batchClientId = undefined;
            this.emitter.emit("batchEnd", error, message);
            return;
        }

        this.updatePauseState(message.sequenceNumber);

        // If no batchClientId has been set then we're in an individual batch
        if (!this.batchClientId) {
            this.emitter.emit("batchEnd", undefined, message);
            return;
        }

        // As a back stop for any bugs marking the end of a batch - if the client ID flipped we consider the batch over
        if (this.batchClientId !== message.clientId) {
            this.emitter.emit("batchEnd", undefined, message);
            this.batchClientId = undefined;
            return;
        }

        // Otherwise need to check the metadata flag
        const batch = message.metadata ? (message.metadata as IRuntimeMessageMetadata).batch : undefined;
        if (batch === false) {
            this.batchClientId = undefined;
            this.emitter.emit("batchEnd", undefined, message);
        }
    }

    public pause(): Promise<void> {
        this.paused = true;
        return this.deltaManager.inbound.systemPause();
    }

    public resume() {
        this.paused = false;
        if (!this.localPaused) {
            // resume is only flipping the state but isn't concerned with the promise result
            // tslint:disable-next-line:no-floating-promises
            this.deltaManager.inbound.systemResume();
        }
    }

    private setPaused(localPaused: boolean) {
        // return early if no change in value
        if (this.localPaused === localPaused) {
            return;
        }

        this.localPaused = localPaused;
        const promise = localPaused || this.paused
            ? this.deltaManager.inbound.systemPause()
            : this.deltaManager.inbound.systemResume();

        // we do not care about "Resumed while waiting to pause" rejections.
        promise.catch((err) => {});
    }

    private updatePauseState(sequenceNumber: number) {
        // If the inbound queue is ever empty we pause it and wait for new events
        if (this.deltaManager.inbound.length === 0) {
            this.setPaused(true);
            return;
        }

        // If no message has caused the pause flag to be set, or the next message up is not the one we need to pause at
        // then we simply continue processing
        if (!this.pauseSequenceNumber || sequenceNumber + 1 < this.pauseSequenceNumber) {
            this.setPaused(false);
        } else {
            // Otherwise the next message requires us to pause
            this.setPaused(true);
        }
    }

    private trackPending(message: ISequencedDocumentMessage) {
        const metadata = message.metadata as IRuntimeMessageMetadata | undefined;

        // Protocol messages are never part of a runtime batch of messages
        if (!isRuntimeMessage(message)) {
            this.pauseSequenceNumber = undefined;
            this.pauseClientId = undefined;
            return;
        }

        const batchMetadata = metadata ? metadata.batch : undefined;

        // If the client ID changes then we can move the pause point. If it stayed the same then we need to check.
        if (this.pauseClientId === message.clientId) {
            if (batchMetadata !== undefined) {
                // If batchMetadata is not undefined then if it's true we've begun a new batch - if false we've ended
                // the previous one
                this.pauseSequenceNumber = batchMetadata ? message.sequenceNumber : undefined;
                this.pauseClientId = batchMetadata ? this.pauseClientId : undefined;
            }
        } else {
            // We check the batch flag for the new clientID - if true we pause otherwise we reset the tracking data
            this.pauseSequenceNumber = batchMetadata ? message.sequenceNumber : undefined;
            this.pauseClientId = batchMetadata ? message.clientId : undefined;
        }
    }
}

function isRuntimeMessage(message: ISequencedDocumentMessage): boolean {
    switch (message.type) {
        case MessageType.ChunkedOp:
        case MessageType.Attach:
        case MessageType.Operation:
            return true;
        default:
            return false;
    }
}

export const schedulerId = "_scheduler";
const schedulerRuntimeRequestHandler: RuntimeRequestHandler =
    async (request: RequestParser, runtime: IHostRuntime) => {
        if (request.pathParts.length > 0 && request.pathParts[0] === schedulerId) {
            return componentRuntimeRequestHandler(request, runtime);
        }
        return undefined;
    };

/**
 * Represents the runtime of the container. Contains helper functions/state of the container.
 * It will define the component level mappings.
 */
export class ContainerRuntime extends EventEmitter implements IHostRuntime, IRuntime {
    /**
     * Load the components from a snapshot and returns the runtime.
     * @param context - Context of the container.
     * @param registry - Mapping to the components.
     * @param requestHandlers - Request handlers for the container runtime
     * @param runtimeOptions - Additional options to be passed to the runtime
     */
    public static async load(
        context: IContainerContext,
        registryEntries: NamedComponentRegistryEntries,
        requestHandlers: RuntimeRequestHandler[] = [],
        runtimeOptions?: IContainerRuntimeOptions,
    ): Promise<ContainerRuntime> {
        const componentRegistry = new ContainerRuntimeComponentRegistry(registryEntries);

        const chunkId = context.baseSnapshot.blobs[".chunks"];
        const chunks = chunkId
            ? await readAndParse<[string, string[]][]>(context.storage, chunkId)
            : [];

        const runtime = new ContainerRuntime(context, componentRegistry, chunks, runtimeOptions);
        runtime.requestHandler = new RuntimeRequestHandlerBuilder();
        runtime.requestHandler.pushHandler(
            createLoadableComponentRuntimeRequestHandler(runtime.summarizer),
            schedulerRuntimeRequestHandler,
            ...requestHandlers);

        // Create all internal components in first load.
        if (!context.existing) {
            await runtime.createComponent(schedulerId, schedulerId)
                .then((componentRuntime) => componentRuntime.attach());
        }

        runtime.subscribeToLeadership();

        return runtime;
    }

    public get connectionState(): ConnectionState {
        return this.context.connectionState;
    }

    public get id(): string {
        return this.context.id;
    }

    public get parentBranch(): string {
        return this.context.parentBranch;
    }

    public get existing(): boolean {
        return this.context.existing;
    }

    // tslint:disable-next-line:no-unsafe-any
    public get options(): any {
        return this.context.options;
    }

    public get clientId(): string {
        return this.context.clientId;
    }

    public get clientType(): string {
        return this.context.clientType;
    }

    public get blobManager(): IBlobManager {
        return this.context.blobManager;
    }

    public get deltaManager(): IDeltaManager<ISequencedDocumentMessage, IDocumentMessage> {
        return this.context.deltaManager;
    }

    public get storage(): IDocumentStorageService {
        return this.context.storage;
    }

    public get branch(): string {
        return this.context.branch;
    }

    public get submitFn(): (type: MessageType, contents: any) => number {
        return this.submit;
    }

    public get submitSignalFn(): (contents: any) => void {
        return this.context.submitSignalFn;
    }

    public get snapshotFn(): (message: string) => Promise<void> {
        return this.context.snapshotFn;
    }

    public get closeFn(): () => void {
        return this.context.closeFn;
    }

    public get loader(): ILoader {
        return this.context.loader;
    }

    public get flushMode(): FlushMode {
        return this._flushMode;
    }

    public get IComponentRegistry(): IComponentRegistry {
        return this.registry;
    }

    public readonly IComponentSerializer: IComponentSerializer = new ComponentSerializer();

    public readonly IComponentHandleContext: IComponentHandleContext;

    public readonly logger: ITelemetryLogger;
    private readonly summaryManager: SummaryManager;
    private readonly summaryTreeConverter = new SummaryTreeConverter();

    private tasks: string[] = [];

    // back-compat: version decides between loading document and chaincode.
    private version: string;

    private _flushMode = FlushMode.Automatic;
    private needsFlush = false;
    private flushTrigger = false;

    private _leader = false;

    public get connected(): boolean {
        return this.connectionState === ConnectionState.Connected;
    }

    public get leader(): boolean {
        if (this.connected && this.deltaManager && this.deltaManager.active) {
            return this._leader;
        }
        return false;
    }

    public get summarizerClientId(): string {
        return this.summaryManager.summarizer;
    }

    private get summaryConfiguration() {
        return this.context.serviceConfiguration
            ? { ...DefaultSummaryConfiguration, ...this.context.serviceConfiguration.summary }
            : DefaultSummaryConfiguration;
    }

    // Components tracked by the Domain
    private closed = false;
    private readonly pendingAttach = new Map<string, IAttachMessage>();
    private dirtyDocument = false;
    private readonly summarizer: Summarizer;
    private readonly deltaSender: IDeltaSender | undefined;
    private readonly scheduleManager: ScheduleManager;
    private requestHandler: RuntimeRequestHandlerBuilder;

    // Local copy of incomplete received chunks.
    private readonly chunkMap: Map<string, string[]>;

    // Attached and loaded context proxies
    private readonly contexts = new Map<string, ComponentContext>();
    // List of pending contexts (for the case where a client knows a component will exist and is waiting
    // on its creation). This is a superset of contexts.
    private readonly contextsDeferred = new Map<string, Deferred<ComponentContext>>();

    private loadedFromSummary: boolean;

    private constructor(
        private readonly context: IContainerContext,
        private readonly registry: IComponentRegistry,
        readonly chunks: [string, string[]][],
        private readonly runtimeOptions: IContainerRuntimeOptions = { generateSummaries: true, enableWorker: false },
    ) {
        super();

        this.chunkMap = new Map<string, string[]>(chunks);

        this.IComponentHandleContext = new ComponentHandleContext("", this);

        // Extract components stored inside the snapshot
        this.loadedFromSummary = context.baseSnapshot.trees[".protocol"] ? true : false;
        const components = new Map<string, ISnapshotTree | string>();
        if (this.loadedFromSummary) {
            Object.keys(context.baseSnapshot.trees).forEach((value) => {
                if (value !== ".protocol") {
                    const tree = context.baseSnapshot.trees[value];
                    components.set(value, tree);
                }
            });
        } else {
            Object.keys(context.baseSnapshot.commits).forEach((key) => {
                const moduleId = context.baseSnapshot.commits[key];
                components.set(key, moduleId);
            });
        }

        // Create a context for each of them
        for (const [key, value] of components) {
            const componentContext = new RemotedComponentContext(key, value, this, this.storage, this.context.scope);
            const deferred = new Deferred<ComponentContext>();
            deferred.resolve(componentContext);

            this.contexts.set(key, componentContext);
            this.contextsDeferred.set(key, deferred);
        }

        this.scheduleManager = new ScheduleManager(context.IMessageScheduler, this, context.deltaManager);
        this.deltaSender = this.deltaManager;

        this.logger = context.logger;

        this.deltaManager.on("allSentOpsAckd", () => {
            this.updateDocumentDirtyState(false);
        });

        this.deltaManager.on("submitOp", (message: IDocumentMessage) => {
            if (!isSystemType(message.type) && message.type !== MessageType.NoOp) {
                this.logger.debugAssert(this.connected, { eventName: "submitOp in disconnected state" });
                this.updateDocumentDirtyState(true);
            }
        });

        this.context.quorum.on("removeMember", (clientId: string) => {
            this.clearPartialChunks(clientId);
        });

        this.context.on("refreshBaseSummary",
            (snapshot: ISnapshotTree) => this.refreshBaseSummary(snapshot));

        // We always create the summarizer in the case that we are asked to generate summaries. But this may
        // want to be on demand instead.
        // Don't use optimizations when generating summaries with a document loaded using snapshots.
        // This will ensure we correctly convert old documents.
        this.summarizer = new Summarizer(
            "/_summarizer",
            this,
            () => this.summaryConfiguration,
            () => this.generateSummary(!this.loadedFromSummary),
            (snapshot) => this.context.refreshBaseSummary(snapshot));

        // Create the SummaryManager and mark the initial state
        this.summaryManager = new SummaryManager(
            context,
            this.runtimeOptions.generateSummaries !== false || this.loadedFromSummary,
            this.runtimeOptions.enableWorker,
            this.logger);
        if (this.context.connectionState === ConnectionState.Connected) {
            this.summaryManager.setConnected(this.context.clientId);
        }
    }
    public get IComponentTokenProvider() {

        // tslint:disable-next-line: no-unsafe-any
        if (this.options && this.options.intelligence) {
            return  {
                // tslint:disable-next-line: no-unsafe-any
                intelligence: this.options.intelligence,
            } as IComponentTokenProvider;
        }
        return undefined;
    }

    public get IComponentConfiguration() {
        return this.context.configuration;
    }

    /**
     * Notifies this object about the request made to the container.
     * @param request - Request made to the handler.
     */
    public async request(request: IRequest): Promise<IResponse> {
        // Otherwise defer to the app to handle the request
        return this.requestHandler.handleRequest(request, this);
    }

    /**
     * Notifies this object to take the snapshot of the container.
     * @param tagMessage - Message to supply to storage service for writing the snapshot.
     */
    public async snapshot(tagMessage: string, fullTree: boolean = false): Promise<ITree> {
        // Pull in the prior version and snapshot tree to store against
        const lastVersion = fullTree ? [] : await this.storage.getVersions(this.id, 1);
        const tree = lastVersion.length > 0
            ? await this.storage.getSnapshotTree(lastVersion[0])
            : { blobs: {}, commits: {}, trees: {} };

        // Iterate over each component and ask it to snapshot
        const componentVersionsP = Array.from(this.contexts).map(async ([componentId, value]) => {
            const snapshot = await value.snapshot();

            // If ID exists then previous commit is still valid
            const commit = tree.commits[componentId] as string;
            if (snapshot.id && commit && !fullTree) {
                return {
                    id: componentId,
                    version: commit,
                };
            } else {
                if (snapshot.id && !commit && !fullTree) {
                    this.logger.sendErrorEvent({
                        componentId,
                        eventName: "MissingCommit",
                        id: snapshot.id,
                    });
                }
                const parent = commit ? [commit] : [];
                const version = await this.storage.write(
                    snapshot, parent, `${componentId} commit ${tagMessage}`, componentId);

                return {
                    id: componentId,
                    version: version.id,
                };
            }
        });

        const root: ITree = { entries: [], id: null };

        // Add in module references to the component snapshots
        const componentVersions = await Promise.all(componentVersionsP);

        // Sort for better diffing of snapshots (in replay tool, used to find bugs in snapshotting logic)
        if (fullTree) {
            componentVersions.sort((a, b) => {
                return a.id.localeCompare(b.id);
            });
        }

        let gitModules = "";
        for (const componentVersion of componentVersions) {
            root.entries.push(new CommitTreeEntry(componentVersion.id, componentVersion.version));

            const repoUrl = "https://github.com/kurtb/praguedocs.git"; // this.storageService.repositoryUrl
            // tslint:disable-next-line: max-line-length
            gitModules += `[submodule "${componentVersion.id}"]\n\tpath = ${componentVersion.id}\n\turl = ${repoUrl}\n\n`;
        }

        if (this.chunkMap.size > 0) {
            root.entries.push(new BlobTreeEntry(".chunks", JSON.stringify([...this.chunkMap])));
        }

        // Write the module lookup details
        root.entries.push(new BlobTreeEntry(".gitmodules", gitModules));

        return root;
    }

    public async requestSnapshot(tagMessage: string): Promise<void> {
        return this.context.requestSnapshot(tagMessage);
    }

    public async stop(): Promise<void> {
        this.verifyNotClosed();
        this.closed = true;
    }

    public changeConnectionState(value: ConnectionState, clientId: string, version: string) {
        this.verifyNotClosed();

        assert(this.connectionState === value);

        if (value === ConnectionState.Connected) {
            // Resend all pending attach messages prior to notifying clients
            for (const [, message] of this.pendingAttach) {
                this.submit(MessageType.Attach, message);
            }

        }

        for (const [, componentContext] of this.contexts) {
            componentContext.changeConnectionState(value, clientId);
        }

        raiseConnectedEvent(this, value, clientId);

        if (value === ConnectionState.Connected) {
            this.summaryManager.setConnected(clientId);
        } else {
            if (this._leader) {
                this.updateLeader(false);
            }
            this.summaryManager.setDisconnected();
        }
    }

    public process(message: ISequencedDocumentMessage, local: boolean) {
        this.verifyNotClosed();

        let error: any | undefined;

        // Surround the actual processing of the operation with messages to the schedule manager indicating
        // the beginning and end. This allows it to emit appropriate events and/or pause the processing of new
        // messages once a batch has been fully processed.
        this.scheduleManager.beginOperation(message);
        try {
            this.processCore(message, local);
        } catch (e) {
            error = e;
            throw e;
        } finally {
            this.scheduleManager.endOperation(error, message);
        }
    }

    public postProcess(message: ISequencedDocumentMessage, local: boolean, context: any) {
        return this.context.IMessageScheduler
            ? Promise.reject("Scheduler assumes only process")
            : Promise.resolve();
    }

    public processSignal(message: ISignalMessage, local: boolean) {
        const envelope = message.content as IEnvelope;
        const context = this.contexts.get(envelope.address);
        assert(context);

        const innerContent = envelope.contents as { content: any, type: string };
        const transformed: IInboundSignalMessage = {
            clientId: message.clientId,
            content: innerContent.content,
            type: innerContent.type,
        };

        context.processSignal(transformed, local);
    }

    public async getComponentRuntime(id: string, wait = true): Promise<IComponentRuntime> {
        this.verifyNotClosed();

        if (!this.contextsDeferred.has(id)) {
            if (!wait) {
                return Promise.reject(`Process ${id} does not exist`);
            }

            // Add in a deferred that will resolve once the process ID arrives
            this.contextsDeferred.set(id, new Deferred<ComponentContext>());
        }

        const componentContext = await this.contextsDeferred.get(id).promise;
        return componentContext.realize();
    }

    public setFlushMode(mode: FlushMode): void {
        if (mode === this._flushMode) {
            return;
        }

        // If switching to manual mode add a warning trace indicating the underlying loader does not support
        // this feature yet. Can remove in 0.9.
        if (!this.deltaSender && mode === FlushMode.Manual) {
            debug("DeltaManager does not yet support flush modes");
            return;
        }

        // Flush any pending batches if switching back to automatic
        if (mode === FlushMode.Automatic) {
            this.flush();
        }

        this._flushMode = mode;
    }

    public flush(): void {
        if (!this.deltaSender) {
            debug("DeltaManager does not yet support flush modes");
            return;
        }

        // If flush has already been called then exit early
        if (!this.needsFlush) {
            return;
        }

        this.needsFlush = false;
        return this.deltaSender.flush();
    }

    public orderSequentially(callback: () => void): void {
        // If flush mode is already manual we are either
        // nested in another orderSequentially, or
        // the app is flushing manually, in which
        // case this invokation doesn't own
        // flushing.
        if (this.flushMode === FlushMode.Manual) {
            callback();
        } else {
            const savedFlushMode = this.flushMode;

            this.setFlushMode(FlushMode.Manual);

            try {
                callback();
            } finally {
                this.flush();
                this.setFlushMode(savedFlushMode);
            }
        }
    }

    public async createComponent(idOrPkg: string, maybePkg?: string | string[]) {
        const id = maybePkg === undefined ? uuid() : idOrPkg;
        const pkg = maybePkg === undefined ? idOrPkg : maybePkg;
        return this._createComponentWithProps(pkg, undefined, id);
    }

    // tslint:disable-next-line: function-name
    public async _createComponentWithProps(pkg: string | string[], props: any, id: string): Promise<IComponentRuntime> {
        this.verifyNotClosed();

        const context = new LocalComponentContext(
            id,
            Array.isArray(pkg) ? pkg : [pkg],
            this,
            this.storage,
            this.context.scope,
            (cr: IComponentRuntime) => this.attachComponent(cr),
            props);

        const deferred = new Deferred<ComponentContext>();
        this.contextsDeferred.set(id, deferred);
        this.contexts.set(id, context);

        return context.realize();
    }

    public getQuorum(): IQuorum {
        return this.context.quorum;
    }

    public getAudience(): IAudience {
        return this.context.audience;
    }

    public error(error: any) {
        this.context.error(error);
    }

    /**
     * Notifies this object to register tasks to be performed.
     * @param tasks - List of tasks.
     * @param version - Version of the fluid package.
     */
    public registerTasks(tasks: string[], version?: string) {
        this.verifyNotClosed();
        this.tasks = tasks;
        this.version = version;
        if (this.leader) {
            this.runTaskAnalyzer();
        }
    }

    /* tslint:disable:no-unnecessary-override */
    public on(event: string | symbol, listener: (...args: any[]) => void): this {
        return super.on(event, listener);
    }

    /**
     * Called by IComponentRuntime (on behalf of distributed data structure) in disconnected state to notify about
     * local changes. All pending changes are automatically flushed by shared objects on connection.
     */
    public notifyPendingMessages(): void {
        assert(!this.connected);
        this.updateDocumentDirtyState(true);
    }

    /**
     * Returns true of document is dirty, i.e. there are some pending local changes that
     * either were not sent out to delta stream or were not yet acknowledged.
     */
    public isDocumentDirty(): boolean {
        return this.dirtyDocument;
    }

    private refreshBaseSummary(snapshot: ISnapshotTree) {
        // currently only is called from summaries
        this.loadedFromSummary = true;
        // propogate updated tree to all components
        for (const key of Object.keys(snapshot.trees)) {
            if (this.contexts.has(key)) {
                const component = this.contexts.get(key);
                component.refreshBaseSummary(snapshot.trees[key]);
            }
        }
    }

    /**
     * Returns a summary of the runtime at the current sequence number.
     */
    private async summarize(fullTree: boolean = false): Promise<ISummaryTreeWithStats> {
        const summaryTree: ISummaryTree = {
            tree: {},
            type: SummaryType.Tree,
        };
        let summaryStats = this.summaryTreeConverter.mergeStats();

        // Iterate over each component and ask it to snapshot
        await Promise.all(Array.from(this.contexts).map(async ([key, value]) => {
            const snapshot = await value.snapshot(fullTree);
            const treeWithStats = this.summaryTreeConverter.convertToSummaryTree(
                snapshot,
                fullTree);
            summaryTree.tree[key] = treeWithStats.summaryTree;
            summaryStats = this.summaryTreeConverter.mergeStats(summaryStats, treeWithStats.summaryStats);
        }));

        if (this.chunkMap.size > 0) {
            summaryTree.tree[".chunks"] = {
                content: JSON.stringify([...this.chunkMap]),
                type: SummaryType.Blob,
            };
        }

        summaryStats.treeNodeCount++; // add this root tree node
        return { summaryStats, summaryTree };
    }

    private processCore(message: ISequencedDocumentMessage, local: boolean) {
        let remotedComponentContext: RemotedComponentContext;

        // Chunk processing must come first given that we will transform the message to the unchunked version
        // once all pieces are available
        if (message.type === MessageType.ChunkedOp) {
            this.processRemoteChunkedMessage(message);
        }

        // Old prepare part
        switch (message.type) {
            case MessageType.Attach:
                // the local object has already been attached
                if (local) {
                    break;
                }

                const attachMessage = message.contents as IAttachMessage;
                const flatBlobs = new Map<string, string>();
                let snapshotTree: ISnapshotTree = null;
                if (attachMessage.snapshot) {
                    const flattened = flatten(attachMessage.snapshot.entries, flatBlobs);
                    snapshotTree = buildHierarchy(flattened);
                }

                // Include the type of attach message which is the pkg of the component to be
                // used by RemotedComponentContext in case it is not in the snapshot.
                remotedComponentContext = new RemotedComponentContext(
                    attachMessage.id,
                    snapshotTree,
                    this,
                    new DocumentStorageServiceProxy(this.storage, flatBlobs),
                    this.context.scope,
                    [attachMessage.type]);

                break;

            default:
        }

        // Process part
        switch (message.type) {
            case MessageType.Operation:
                this.processOperation(message, local);
                break;

            default:
        }

        this.emit("op", message);

        // Post-process part
        switch (message.type) {
            case MessageType.Attach:
                const attachMessage = message.contents as IAttachMessage;

                // If a non-local operation then go and create the object - otherwise mark it as officially attached.
                if (local) {
                    assert(this.pendingAttach.has(attachMessage.id));
                    this.pendingAttach.delete(attachMessage.id);
                } else {
                    // Resolve pending gets and store off any new ones
                    if (this.contextsDeferred.has(attachMessage.id)) {
                        this.contextsDeferred.get(attachMessage.id).resolve(remotedComponentContext);
                    } else {
                        const deferred = new Deferred<ComponentContext>();
                        deferred.resolve(remotedComponentContext);
                        this.contextsDeferred.set(attachMessage.id, deferred);
                    }
                    this.contexts.set(attachMessage.id, remotedComponentContext);

                    // equivalent of nextTick() - Prefetch once all current ops have completed
                    // tslint:disable-next-line:no-floating-promises
                    Promise.resolve().then(() => remotedComponentContext.realize());
                }

            default:
        }
    }

    private attachComponent(componentRuntime: IComponentRuntime): void {
        this.verifyNotClosed();

        const context = this.contexts.get(componentRuntime.id);
        const message = context.generateAttachMessage();

        this.pendingAttach.set(componentRuntime.id, message);
        if (this.connected) {
            this.submit(MessageType.Attach, message);
        }

        // Resolve the deferred so other local components can access it.
        const deferred = this.contextsDeferred.get(componentRuntime.id);
        deferred.resolve(context);
    }

    private async generateSummary(fullTree: boolean = false): Promise<IGeneratedSummaryData> {
        const message =
            `Summary @${this.deltaManager.referenceSequenceNumber}:${this.deltaManager.minimumSequenceNumber}`;

        // TODO: Issue-2171 Support for Branch Snapshots
        if (this.parentBranch) {
            this.logger.sendTelemetryEvent({
                eventName: "SkipGenerateSummaryParentBranch",
                parentBranch: this.parentBranch,
            });
            return;
        }

        if (!("uploadSummary" in this.context.storage)) {
            this.logger.sendTelemetryEvent({ eventName: "SkipGenerateSummaryNotSupported" });
            return;
        }

        try {
            await this.scheduleManager.pause();

            const ret: IGeneratedSummaryData = {
                referenceSequenceNumber: this.deltaManager.referenceSequenceNumber,
                submitted: false,
            };

            if (!this.connected) {
                // if summarizer loses connection it will never reconnect
                return ret;
            }

            // TODO in the future we can have stored the latest summary by listening to the summary ack message
            // after loading from the beginning of the snapshot
            const versions = await this.context.storage.getVersions(this.id, 1);
            const parents = versions.map((version) => version.id);
            const parent = parents[0];

            const treeWithStats = await this.summarize(fullTree);
            ret.summaryStats = treeWithStats.summaryStats;

            if (!this.connected) {
                return ret;
            }

            const handle = await this.context.storage.uploadSummary(treeWithStats.summaryTree);
            const summaryMessage: ISummaryContent = {
                handle: handle.handle,
                head: parent,
                message,
                parents,
            };
            ret.handle = handle.handle;

            if (!this.connected) {
                return ret;
            }

            ret.clientSequenceNumber = this.submit(MessageType.Summarize, summaryMessage);
            ret.summaryMessage = summaryMessage;
            ret.submitted = true;

            return ret;
        } finally {
            // Restart the delta manager
            this.scheduleManager.resume();
        }
    }

    private processRemoteChunkedMessage(message: ISequencedDocumentMessage): boolean {
        const clientId = message.clientId;
        const chunkedContent = message.contents as IChunkedOp;
        this.addChunk(clientId, chunkedContent.contents);
        if (chunkedContent.chunkId === chunkedContent.totalChunks) {
            const serializedContent = this.chunkMap.get(clientId).join("");
            message.contents = JSON.parse(serializedContent);
            message.type = chunkedContent.originalType;
            this.clearPartialChunks(clientId);
            return true;
        }
        return false;
    }

    private addChunk(clientId: string, chunkedContent: string) {
        if (!this.chunkMap.has(clientId)) {
            this.chunkMap.set(clientId, []);
        }
        this.chunkMap.get(clientId).push(chunkedContent);
    }

    private clearPartialChunks(clientId: string) {
        if (this.chunkMap.has(clientId)) {
            this.chunkMap.delete(clientId);
        }
    }

    private updateDocumentDirtyState(dirty: boolean) {
        if (this.dirtyDocument === dirty) {
            return;
        }

        this.dirtyDocument = dirty;
        this.emit(dirty ? "dirtyDocument" : "savedDocument");
    }

    private submit(type: MessageType, content: any): number {
        this.verifyNotClosed();

        // Can't submit messages in disconnected state!
        // It's usually a bug that needs to be addressed in the code
        // (as callers should have logic to retain messages in disconnected state and resubmit on connection)
        // It's possible to remove this check -  we would need to skip deltaManager.maxMessageSize call below.
        if (!this.connected) {
            this.logger.sendErrorEvent({ eventName: "submitInDisconnectedState", type });
        }

        const serializedContent = JSON.stringify(content);
        const maxOpSize = this.context.deltaManager.maxMessageSize;

        let clientSequenceNumber: number;

        // If in manual flush mode we will trigger a flush at the next turn break
        let batchBegin = false;
        if (this.flushMode === FlushMode.Manual && !this.needsFlush) {
            batchBegin = true;
            this.needsFlush = true;

            // Use Promise.resolve().then() to queue a microtask to detect the end of the turn and force a flush.
            if (!this.flushTrigger) {
                // tslint:disable-next-line:no-floating-promises
                Promise.resolve().then(() => {
                    this.flushTrigger = false;
                    this.flush();
                });
            }
        }

        // Note: Chunking will increase content beyond maxOpSize because we JSON'ing JSON payload -
        // there will be a lot of escape characters that can make it up to 2x bigger!
        // This is Ok, because DeltaManager.shouldSplit() will have 2 * maxMessageSize limit
        if (serializedContent.length <= maxOpSize) {
            clientSequenceNumber = this.context.submitFn(
                type,
                content,
                this._flushMode === FlushMode.Manual,
                batchBegin ? { batch: true } : undefined);
        } else {
            clientSequenceNumber = this.submitChunkedMessage(type, serializedContent, maxOpSize);
        }

        return clientSequenceNumber;
    }

    private submitChunkedMessage(type: MessageType, content: string, maxOpSize: number): number {
        const contentLength = content.length;
        const chunkN = Math.floor((contentLength - 1) / maxOpSize) + 1;
        let offset = 0;
        let clientSequenceNumber: number = 0;
        for (let i = 1; i <= chunkN; i = i + 1) {
            const chunkedOp: IChunkedOp = {
                chunkId: i,
                contents: content.substr(offset, maxOpSize),
                originalType: type,
                totalChunks: chunkN,
            };
            offset += maxOpSize;
            clientSequenceNumber = this.context.submitFn(MessageType.ChunkedOp, chunkedOp, false);
        }
        return clientSequenceNumber;
    }

    private verifyNotClosed() {
        if (this.closed) {
            throw new Error("Runtime is closed");
        }
    }

    private processOperation(message: ISequencedDocumentMessage, local: boolean) {
        const envelope = message.contents as IEnvelope;
        const componentContext = this.contexts.get(envelope.address);
        assert(componentContext);
        const innerContents = envelope.contents as { content: any, type: string };

        const transformed: ISequencedDocumentMessage = {
            clientId: message.clientId,
            clientSequenceNumber: message.clientSequenceNumber,
            contents: innerContents.content,
            metadata: message.metadata,
            minimumSequenceNumber: message.minimumSequenceNumber,
            origin: message.origin,
            referenceSequenceNumber: message.referenceSequenceNumber,
            sequenceNumber: message.sequenceNumber,
            timestamp: message.timestamp,
            traces: message.traces,
            type: innerContents.type,
        };

        componentContext.process(transformed, local);
    }

    private subscribeToLeadership() {
        if (this.context.clientType === Browser) {
            this.getScheduler().then((scheduler) => {
                if (scheduler.leader) {
                    this.updateLeader(true);
                } else {
                    scheduler.on("leader", () => {
                        this.updateLeader(true);
                    });
                }
            }, (err) => {
                debug(err);
            });
            this.context.quorum.on("removeMember", (clientId: string) => {
                if (clientId === this.clientId && this._leader) {
                    this.updateLeader(false);
                } else if (this.leader) {
                    this.runTaskAnalyzer();
                }
            });
        }
    }

    private async getScheduler() {
        const schedulerRuntime = await this.getComponentRuntime(schedulerId, true);
        const schedulerResponse = await schedulerRuntime.request({ url: "" });
        const schedulerComponent = schedulerResponse.value as IComponent;
        return schedulerComponent.IAgentScheduler;
    }

    private updateLeader(leadership: boolean) {
        this._leader = leadership;
        if (this._leader) {
            this.emit("leader", this.clientId);
        } else {
            this.emit("noleader", this.clientId);
        }

        for (const [, context] of this.contexts) {
            context.updateLeader(this._leader);
        }
        if (this.leader) {
            this.runTaskAnalyzer();
        }
    }

    /**
     * On a client joining/departure, decide whether this client is the new leader.
     * If so, calculate if there are any unhandled tasks for browsers and remote agents.
     * Emit local help message for this browser and submits a remote help message for agents.
     */
    private runTaskAnalyzer() {
        // Analyze the current state and ask for local and remote help separately.
        if (this.clientId === undefined) {
            this.logger.sendErrorEvent({ eventName: "runTasksAnalyzerWithoutClientId" });
            return;
        }

        const helpTasks = analyzeTasks(this.clientId, this.getQuorum().getMembers(), this.tasks);
        if (helpTasks && (helpTasks.browser.length > 0 || helpTasks.robot.length > 0)) {
            if (helpTasks.browser.length > 0) {
                const localHelpMessage: IHelpMessage = {
                    tasks: helpTasks.browser,
                    version: this.version,   // back-compat
                };
                debug(`Requesting local help for ${helpTasks.browser}`);
                this.emit("localHelp", localHelpMessage);
            }
            if (helpTasks.robot.length > 0) {
                const remoteHelpMessage: IHelpMessage = {
                    tasks: helpTasks.robot,
                    version: this.version,   // back-compat
                };
                debug(`Requesting remote help for ${helpTasks.robot}`);
                this.submit(MessageType.RemoteHelp, remoteHelpMessage);
            }
        }
    }
}

// Wraps the provided list of packages and augments with some system level services.
class ContainerRuntimeComponentRegistry extends ComponentRegistry {

    constructor(namedEntries: NamedComponentRegistryEntries) {

        super([
            ...namedEntries,
            [schedulerId, Promise.resolve(new AgentSchedulerFactory())],
        ]);
    }

}<|MERGE_RESOLUTION|>--- conflicted
+++ resolved
@@ -87,18 +87,9 @@
     summaryTree: ISummaryTree;
 }
 
-<<<<<<< HEAD
-interface IBufferedChunk {
-    type: MessageType;
-
-    content: string;
-}
-
 /**
  * Base interface for all possible results of generate summary attempt.
  */
-=======
->>>>>>> 93014a5b
 export interface IGeneratedSummaryData {
     referenceSequenceNumber: number;
 
