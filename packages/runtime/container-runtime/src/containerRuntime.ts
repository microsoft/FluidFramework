/*!
 * Copyright (c) Microsoft Corporation. All rights reserved.
 * Licensed under the MIT License.
 */

import { AgentSchedulerFactory } from "@microsoft/fluid-agent-scheduler";
import {
    IComponent,
    IComponentHandleContext,
    IComponentSerializer,
    IRequest,
    IResponse } from "@microsoft/fluid-component-core-interfaces";
import {
    ConnectionState,
    IAudience,
    IBlobManager,
    IComponentTokenProvider,
    IContainerContext,
    IDeltaManager,
    IDeltaSender,
    ILoader,
    IMessageScheduler,
    IQuorum,
    IRuntime,
    ITelemetryLogger,
} from "@microsoft/fluid-container-definitions";
import {
    BlobTreeEntry,
    buildHierarchy,
    CommitTreeEntry,
    ComponentSerializer,
    Deferred,
    flatten,
    isSystemType,
    PerformanceEvent,
    raiseConnectedEvent,
    readAndParse,
} from "@microsoft/fluid-core-utils";
import {
    IChunkedOp,
    IDocumentMessage,
    IDocumentStorageService,
    ISequencedDocumentMessage,
    ISignalMessage,
    ISnapshotTree,
    ISummaryConfiguration,
    ISummaryContent,
    ISummaryTree,
    ITree,
    MessageType,
    SummaryType,
} from "@microsoft/fluid-protocol-definitions";
import {
    ComponentFactoryTypes,
    ComponentRegistryTypes,
    FlushMode,
    IAttachMessage,
    IComponentRegistry,
    IComponentRuntime,
    IEnvelope,
    IHelpMessage,
    IHostRuntime,
    IInboundSignalMessage,
} from "@microsoft/fluid-runtime-definitions";
import * as assert from "assert";
import { EventEmitter } from "events";
// tslint:disable-next-line:no-submodule-imports
import * as uuid from "uuid/v4";
import { ComponentContext, LocalComponentContext, RemotedComponentContext } from "./componentContext";
import { ComponentHandleContext } from "./componentHandleContext";
import { debug } from "./debug";
import { DocumentStorageServiceProxy } from "./documentStorageServiceProxy";
import {
    componentRuntimeRequestHandler,
    createLoadableComponentRuntimeRequestHandler,
    RuntimeRequestHandler,
} from "./requestHandlers";
import { RequestParser } from "./requestParser";
import { RuntimeRequestHandlerBuilder } from "./runtimeRequestHandlerBuilder";
import { Summarizer } from "./summarizer";
import { SummaryManager } from "./summaryManager";
import { ISummaryStats, SummaryTreeConverter } from "./summaryTreeConverter";
import { analyzeTasks } from "./taskAnalyzer";

interface ISummaryTreeWithStats {
    summaryStats: ISummaryStats;
    summaryTree: ISummaryTree;
}

interface IBufferedChunk {
    type: MessageType;

    content: string;
}

export interface IGeneratedSummaryData {
    sequenceNumber: number;

    /**
     * true if the summary op was submitted
     */
    submitted: boolean;

<<<<<<< HEAD
=======
    summaryMessage?: ISummaryContent;

>>>>>>> 7a2702e6
    summaryStats?: ISummaryStats;
}

// Consider idle 5s of no activity. And snapshot if a minute has gone by with no snapshot.
const IdleDetectionTime = 5000;

const DefaultSummaryConfiguration: ISummaryConfiguration = {
    idleTime: IdleDetectionTime,

    maxTime: IdleDetectionTime * 12,

    // Snapshot if 1000 ops received since last snapshot.
    maxOps: 1000,

    // Wait 10 minutes for summary ack
    maxAckWaitTime: 600000,
};

/**
 * Options for container runtime.
 */
export interface IContainerRuntimeOptions {
    // Experimental flag that will generate summaries if connected to a service that supports them.
    // Will eventually become the default and snapshots will be deprecated
    generateSummaries: boolean;

    // Experimental flag that will execute tasks in web worker if connected to a service that supports them.
    enableWorker?: boolean;
}

interface IRuntimeMessageMetadata {
    batch?: boolean;
}

class ScheduleManager {
    private readonly messageScheduler: IMessageScheduler | undefined;
    private readonly deltaManager: IDeltaManager<ISequencedDocumentMessage, IDocumentMessage>;
    private pauseSequenceNumber: number | undefined;
    private pauseClientId: string | undefined;

    private paused = false;
    private localPaused = false;
    private batchClientId: string;

    constructor(
        messageScheduler: IMessageScheduler | undefined,
        private readonly emitter: EventEmitter,
        legacyDeltaManager: IDeltaManager<ISequencedDocumentMessage, IDocumentMessage>,
    ) {
        if (!messageScheduler || !("toArray" in messageScheduler.deltaManager.inbound as any)) {
            this.deltaManager = legacyDeltaManager;
            return;
        }

        this.messageScheduler = messageScheduler;
        this.deltaManager = this.messageScheduler.deltaManager;

        // listen for delta manager sends and add batch metadata to messages
        this.deltaManager.on("prepareSend", (messages: IDocumentMessage[]) => {
            if (messages.length === 0) {
                return;
            }

            // First message will have the batch flag set to true if doing a batched send
            const firstMessageMetadata = messages[0].metadata as IRuntimeMessageMetadata;
            if (!firstMessageMetadata || !firstMessageMetadata.batch) {
                return;
            }

            // if only length one then clear
            if (messages.length === 1) {
                delete messages[0].metadata;
                return;
            }

            // set the batch flag to false on the last message to indicate the end of the send batch
            const lastMessage = messages[messages.length - 1];
            lastMessage.metadata = { ...lastMessage.metadata, ...{ batch: false } };
        });

        // Listen for updates and peek at the inbound
        this.deltaManager.inbound.on(
            "push",
            (message: ISequencedDocumentMessage) => {
                this.trackPending(message);
                this.updatePauseState(message.sequenceNumber);
            });

        const allPending = this.deltaManager.inbound.toArray();
        for (const pending of allPending) {
            this.trackPending(pending);
        }

        // Based on track pending update the pause state
        this.updatePauseState(this.deltaManager.referenceSequenceNumber);
    }

    public beginOperation(message: ISequencedDocumentMessage) {
        // If in legacy mode every operation is a batch
        if (!this.messageScheduler) {
            this.emitter.emit("batchBegin", message);
            return;
        }

        if (message.metadata === undefined) {
            // If there is no metadata, and no client ID set, then this is an individual batch. Otherwise it's a
            // message in the middle of a batch
            if (!this.batchClientId) {
                this.emitter.emit("batchBegin", message);
            }

            return;
        }

        // Otherwise we need to check for the metadata flag
        const metadata = message.metadata as IRuntimeMessageMetadata;
        if (metadata.batch === true) {
            this.batchClientId = message.clientId;
            this.emitter.emit("batchBegin", message);
        }
    }

    public endOperation(error: any | undefined, message: ISequencedDocumentMessage) {
        if (!this.messageScheduler || error) {
            this.batchClientId = undefined;
            this.emitter.emit("batchEnd", error, message);
            return;
        }

        this.updatePauseState(message.sequenceNumber);

        // If no batchClientId has been set then we're in an individual batch
        if (!this.batchClientId) {
            this.emitter.emit("batchEnd", undefined, message);
            return;
        }

        // As a back stop for any bugs marking the end of a batch - if the client ID flipped we consider the batch over
        if (this.batchClientId !== message.clientId) {
            this.emitter.emit("batchEnd", undefined, message);
            this.batchClientId = undefined;
            return;
        }

        // Otherwise need to check the metadata flag
        const batch = message.metadata ? (message.metadata as IRuntimeMessageMetadata).batch : undefined;
        if (batch === false) {
            this.batchClientId = undefined;
            this.emitter.emit("batchEnd", undefined, message);
        }
    }

    public pause(): Promise<void> {
        this.paused = true;
        return this.deltaManager.inbound.systemPause();
    }

    public resume() {
        this.paused = false;
        if (!this.localPaused) {
            // resume is only flipping the state but isn't concerned with the promise result
            // tslint:disable-next-line:no-floating-promises
            this.deltaManager.inbound.systemResume();
        }
    }

    private setPaused(localPaused: boolean) {
        // return early if no change in value
        if (this.localPaused === localPaused) {
            return;
        }

        this.localPaused = localPaused;
        const promise = localPaused || this.paused
            ? this.deltaManager.inbound.systemPause()
            : this.deltaManager.inbound.systemResume();

        // we do not care about "Resumed while waiting to pause" rejections.
        promise.catch((err) => {});
    }

    private updatePauseState(sequenceNumber: number) {
        // If the inbound queue is ever empty we pause it and wait for new events
        if (this.deltaManager.inbound.length === 0) {
            this.setPaused(true);
            return;
        }

        // If no message has caused the pause flag to be set, or the next message up is not the one we need to pause at
        // then we simply continue processing
        if (!this.pauseSequenceNumber || sequenceNumber + 1 < this.pauseSequenceNumber) {
            this.setPaused(false);
        } else {
            // Otherwise the next message requires us to pause
            this.setPaused(true);
        }
    }

    private trackPending(message: ISequencedDocumentMessage) {
        const metadata = message.metadata as IRuntimeMessageMetadata | undefined;

        // Protocol messages are never part of a runtime batch of messages
        if (!isRuntimeMessage(message)) {
            this.pauseSequenceNumber = undefined;
            this.pauseClientId = undefined;
            return;
        }

        const batchMetadata = metadata ? metadata.batch : undefined;

        // If the client ID changes then we can move the pause point. If it stayed the same then we need to check.
        if (this.pauseClientId === message.clientId) {
            if (batchMetadata !== undefined) {
                // If batchMetadata is not undefined then if it's true we've begun a new batch - if false we've ended
                // the previous one
                this.pauseSequenceNumber = batchMetadata ? message.sequenceNumber : undefined;
                this.pauseClientId = batchMetadata ? this.pauseClientId : undefined;
            }
        } else {
            // We check the batch flag for the new clientID - if true we pause otherwise we reset the tracking data
            this.pauseSequenceNumber = batchMetadata ? message.sequenceNumber : undefined;
            this.pauseClientId = batchMetadata ? message.clientId : undefined;
        }
    }
}

function isRuntimeMessage(message: ISequencedDocumentMessage): boolean {
    switch (message.type) {
        case MessageType.ChunkedOp:
        case MessageType.Attach:
        case MessageType.Operation:
            return true;
        default:
            return false;
    }
}

export const schedulerId = "_scheduler";
const schedulerRuntimeRequestHandler: RuntimeRequestHandler =
    async (request: RequestParser, runtime: IHostRuntime) => {
        if (request.pathParts.length > 0 && request.pathParts[0] === schedulerId) {
            return componentRuntimeRequestHandler(request, runtime);
        }
        return undefined;
    };

/**
 * Represents the runtime of the container. Contains helper functions/state of the container.
 * It will define the component level mappings.
 */
export class ContainerRuntime extends EventEmitter implements IHostRuntime, IRuntime {
    /**
     * Load the components from a snapshot and returns the runtime.
     * @param context - Context of the container.
     * @param registry - Mapping to the components.
     * @param requestHandlers - Request handlers for the container runtime
     * @param runtimeOptions - Additional options to be passed to the runtime
     */
    public static async load(
        context: IContainerContext,
        registry: ComponentRegistryTypes,
        requestHandlers: RuntimeRequestHandler[] = [],
        runtimeOptions?: IContainerRuntimeOptions,
    ): Promise<ContainerRuntime> {
        const componentRegistry = new WrappedComponentRegistry(registry);

        const chunkId = context.baseSnapshot.blobs[".chunks"];
        const chunks = chunkId
            ? await readAndParse<[string, string[]][]>(context.storage, chunkId)
            : [];

        const runtime = new ContainerRuntime(context, componentRegistry, chunks, runtimeOptions);
        runtime.requestHandler = new RuntimeRequestHandlerBuilder();
        runtime.requestHandler.pushHandler(
            createLoadableComponentRuntimeRequestHandler(runtime.summarizer),
            schedulerRuntimeRequestHandler,
            ...requestHandlers);

        // Create all internal components in first load.
        if (!context.existing) {
            await runtime.createComponent(schedulerId, schedulerId)
                .then((componentRuntime) => componentRuntime.attach());
        }

        runtime.subscribeToLeadership();

        return runtime;
    }

    public get connectionState(): ConnectionState {
        return this.context.connectionState;
    }

    public get id(): string {
        return this.context.id;
    }

    public get parentBranch(): string {
        return this.context.parentBranch;
    }

    public get existing(): boolean {
        return this.context.existing;
    }

    // tslint:disable-next-line:no-unsafe-any
    public get options(): any {
        return this.context.options;
    }

    public get clientId(): string {
        return this.context.clientId;
    }

    public get clientType(): string {
        return this.context.clientType;
    }

    public get blobManager(): IBlobManager {
        return this.context.blobManager;
    }

    public get deltaManager(): IDeltaManager<ISequencedDocumentMessage, IDocumentMessage> {
        return this.context.deltaManager;
    }

    public get storage(): IDocumentStorageService {
        return this.context.storage;
    }

    public get branch(): string {
        return this.context.branch;
    }

    public get submitFn(): (type: MessageType, contents: any) => number {
        return this.submit;
    }

    public get submitSignalFn(): (contents: any) => void {
        return this.context.submitSignalFn;
    }

    public get snapshotFn(): (message: string) => Promise<void> {
        return this.context.snapshotFn;
    }

    public get closeFn(): () => void {
        return this.context.closeFn;
    }

    public get loader(): ILoader {
        return this.context.loader;
    }

    public get flushMode(): FlushMode {
        return this._flushMode;
    }

    public get IComponentRegistry(): IComponentRegistry {
        return this.registry;
    }

    public readonly IComponentSerializer: IComponentSerializer = new ComponentSerializer();

    public readonly IComponentHandleContext: IComponentHandleContext;

    public readonly logger: ITelemetryLogger;
    private readonly summaryManager: SummaryManager;
    private readonly summaryTreeConverter = new SummaryTreeConverter();

    private tasks: string[] = [];

    // back-compat: version decides between loading document and chaincode.
    private version: string;

    private _flushMode = FlushMode.Automatic;
    private needsFlush = false;
    private flushTrigger = false;

    private _leader = false;

    public get connected(): boolean {
        return this.connectionState === ConnectionState.Connected;
    }

    public get leader(): boolean {
        if (this.connected && this.deltaManager && this.deltaManager.active) {
            return this._leader;
        }
        return false;
    }

    public get summarizerClientId(): string {
        return this.summaryManager.summarizer;
    }

    private get summaryConfiguration() {
        return this.context.serviceConfiguration
            ? { ...DefaultSummaryConfiguration, ...this.context.serviceConfiguration.summary }
            : DefaultSummaryConfiguration;
    }

    // Components tracked by the Domain
    private closed = false;
    private readonly pendingAttach = new Map<string, IAttachMessage>();
    private dirtyDocument = false;
    private readonly summarizer: Summarizer;
    private readonly deltaSender: IDeltaSender | undefined;
    private readonly scheduleManager: ScheduleManager;
    private requestHandler: RuntimeRequestHandlerBuilder;

    // Local copy of incomplete received chunks.
    private readonly chunkMap: Map<string, string[]>;

    // Attached and loaded context proxies
    private readonly contexts = new Map<string, ComponentContext>();
    // List of pending contexts (for the case where a client knows a component will exist and is waiting
    // on its creation). This is a superset of contexts.
    private readonly contextsDeferred = new Map<string, Deferred<ComponentContext>>();

    // Local copy of sent but unacknowledged chunks.
    private readonly unackedChunkedMessages: Map<number, IBufferedChunk> = new Map<number, IBufferedChunk>();

    private loadedFromSummary: boolean;

    private constructor(
        private readonly context: IContainerContext,
        private readonly registry: IComponentRegistry,
        readonly chunks: [string, string[]][],
        private readonly runtimeOptions: IContainerRuntimeOptions = { generateSummaries: false, enableWorker: false },
    ) {
        super();

        this.chunkMap = new Map<string, string[]>(chunks);

        this.IComponentHandleContext = new ComponentHandleContext("", this);

        // Extract components stored inside the snapshot
        this.loadedFromSummary = context.baseSnapshot.trees[".protocol"] ? true : false;
        const components = new Map<string, ISnapshotTree | string>();
        if (this.loadedFromSummary) {
            Object.keys(context.baseSnapshot.trees).forEach((value) => {
                if (value !== ".protocol") {
                    const tree = context.baseSnapshot.trees[value];
                    components.set(value, tree);
                }
            });
        } else {
            Object.keys(context.baseSnapshot.commits).forEach((key) => {
                const moduleId = context.baseSnapshot.commits[key];
                components.set(key, moduleId);
            });
        }

        // Create a context for each of them
        for (const [key, value] of components) {
            const componentContext = new RemotedComponentContext(key, value, this, this.storage, this.context.scope);
            const deferred = new Deferred<ComponentContext>();
            deferred.resolve(componentContext);

            this.contexts.set(key, componentContext);
            this.contextsDeferred.set(key, deferred);
        }

        this.scheduleManager = new ScheduleManager(context.IMessageScheduler, this, context.deltaManager);
        this.deltaSender = this.deltaManager;

        this.logger = context.logger;

        this.deltaManager.on("allSentOpsAckd", () => {
            this.updateDocumentDirtyState(false);
        });

        this.deltaManager.on("submitOp", (message: IDocumentMessage) => {
            if (!isSystemType(message.type) && message.type !== MessageType.NoOp) {
                this.logger.debugAssert(this.connected, { eventName: "submitOp in disconnected state" });
                this.updateDocumentDirtyState(true);
            }
        });

        this.context.quorum.on("removeMember", (clientId: string) => {
            this.clearPartialChunks(clientId);
        });

        this.context.on("refreshBaseSummary",
            (snapshot: ISnapshotTree) => this.refreshBaseSummary(snapshot));

        // We always create the summarizer in the case that we are asked to generate summaries. But this may
        // want to be on demand instead.
        // Don't use optimizations when generating summaries with a document loaded using snapshots.
        // This will ensure we correctly convert old documents.
        this.summarizer = new Summarizer(
            "/_summarizer",
            this,
            () => this.summaryConfiguration,
            () => this.generateSummary(!this.loadedFromSummary),
            (snapshot) => this.context.refreshBaseSummary(snapshot));

        // Create the SummaryManager and mark the initial state
        this.summaryManager = new SummaryManager(
            context,
            this.runtimeOptions.generateSummaries || this.loadedFromSummary,
<<<<<<< HEAD
            this.runtimeOptions.enableWorker,
=======
>>>>>>> 7a2702e6
            this.logger);
        if (this.context.connectionState === ConnectionState.Connected) {
            this.summaryManager.setConnected(this.context.clientId);
        }
    }
    public get IComponentTokenProvider() {

        // tslint:disable-next-line: no-unsafe-any
        if (this.options && this.options.intelligence) {
            return  {
                // tslint:disable-next-line: no-unsafe-any
                intelligence: this.options.intelligence,
            } as IComponentTokenProvider;
        }
        return undefined;
    }

    public get IComponentConfiguration() {
        return this.context.configuration;
    }

    /**
     * Notifies this object about the request made to the container.
     * @param request - Request made to the handler.
     */
    public async request(request: IRequest): Promise<IResponse> {
        // Otherwise defer to the app to handle the request
        return this.requestHandler.handleRequest(request, this);
    }

    /**
     * Notifies this object to take the snapshot of the container.
     * @param tagMessage - Message to supply to storage service for writing the snapshot.
     */
    public async snapshot(tagMessage: string, fullTree: boolean = false): Promise<ITree> {
        // Pull in the prior version and snapshot tree to store against
        const lastVersion = fullTree ? [] : await this.storage.getVersions(this.id, 1);
        const tree = lastVersion.length > 0
            ? await this.storage.getSnapshotTree(lastVersion[0])
            : { blobs: {}, commits: {}, trees: {} };

        // Iterate over each component and ask it to snapshot
        const componentVersionsP = Array.from(this.contexts).map(async ([componentId, value]) => {
            const snapshot = await value.snapshot();

            // If ID exists then previous commit is still valid
            const commit = tree.commits[componentId] as string;
            if (snapshot.id && commit && !fullTree) {
                return {
                    id: componentId,
                    version: commit,
                };
            } else {
                if (snapshot.id && !commit && !fullTree) {
                    this.logger.sendErrorEvent({
                        componentId,
                        eventName: "MissingCommit",
                        id: snapshot.id,
                    });
                }
                const parent = commit ? [commit] : [];
                const version = await this.storage.write(
                    snapshot, parent, `${componentId} commit ${tagMessage}`, componentId);

                return {
                    id: componentId,
                    version: version.id,
                };
            }
        });

        const root: ITree = { entries: [], id: null };

        // Add in module references to the component snapshots
        const componentVersions = await Promise.all(componentVersionsP);

        // Sort for better diffing of snapshots (in replay tool, used to find bugs in snapshotting logic)
        if (fullTree) {
            componentVersions.sort((a, b) => {
                return a.id.localeCompare(b.id);
            });
        }

        let gitModules = "";
        for (const componentVersion of componentVersions) {
            root.entries.push(new CommitTreeEntry(componentVersion.id, componentVersion.version));

            const repoUrl = "https://github.com/kurtb/praguedocs.git"; // this.storageService.repositoryUrl
            // tslint:disable-next-line: max-line-length
            gitModules += `[submodule "${componentVersion.id}"]\n\tpath = ${componentVersion.id}\n\turl = ${repoUrl}\n\n`;
        }

        if (this.chunkMap.size > 0) {
            root.entries.push(new BlobTreeEntry(".chunks", JSON.stringify([...this.chunkMap])));
        }

        // Write the module lookup details
        root.entries.push(new BlobTreeEntry(".gitmodules", gitModules));

        return root;
    }

    public async requestSnapshot(tagMessage: string): Promise<void> {
        return this.context.requestSnapshot(tagMessage);
    }

    public async stop(): Promise<void> {
        this.verifyNotClosed();
        this.closed = true;
    }

    public changeConnectionState(value: ConnectionState, clientId: string, version: string) {
        this.verifyNotClosed();

        assert(this.connectionState === value);

        if (value === ConnectionState.Connected) {
            // Resend all pending attach messages prior to notifying clients
            for (const [, message] of this.pendingAttach) {
                this.submit(MessageType.Attach, message);
            }

            // Also send any unacked chunk messages
            this.sendUnackedChunks();
        }

        for (const [, componentContext] of this.contexts) {
            componentContext.changeConnectionState(value, clientId);
        }

        raiseConnectedEvent(this, value, clientId);

        if (value === ConnectionState.Connected) {
            this.summaryManager.setConnected(clientId);
        } else {
            if (this._leader) {
                this.updateLeader(false);
            }
            this.summaryManager.setDisconnected();
        }
    }

    public process(message: ISequencedDocumentMessage, local: boolean) {
        this.verifyNotClosed();

        let error: any | undefined;

        // Surround the actual processing of the operation with messages to the schedule manager indicating
        // the beginning and end. This allows it to emit appropriate events and/or pause the processing of new
        // messages once a batch has been fully processed.
        this.scheduleManager.beginOperation(message);
        try {
            this.processCore(message, local);
        } catch (e) {
            error = e;
            throw e;
        } finally {
            this.scheduleManager.endOperation(error, message);
        }
    }

    public postProcess(message: ISequencedDocumentMessage, local: boolean, context: any) {
        return this.context.IMessageScheduler
            ? Promise.reject("Scheduler assumes only process")
            : Promise.resolve();
    }

    public processSignal(message: ISignalMessage, local: boolean) {
        const envelope = message.content as IEnvelope;
        const context = this.contexts.get(envelope.address);
        assert(context);

        const innerContent = envelope.contents as { content: any, type: string };
        const transformed: IInboundSignalMessage = {
            clientId: message.clientId,
            content: innerContent.content,
            type: innerContent.type,
        };

        context.processSignal(transformed, local);
    }

    public async getComponentRuntime(id: string, wait = true): Promise<IComponentRuntime> {
        this.verifyNotClosed();

        if (!this.contextsDeferred.has(id)) {
            if (!wait) {
                return Promise.reject(`Process ${id} does not exist`);
            }

            // Add in a deferred that will resolve once the process ID arrives
            this.contextsDeferred.set(id, new Deferred<ComponentContext>());
        }

        const componentContext = await this.contextsDeferred.get(id).promise;
        return componentContext.realize();
    }

    public setFlushMode(mode: FlushMode): void {
        if (mode === this._flushMode) {
            return;
        }

        // If switching to manual mode add a warning trace indicating the underlying loader does not support
        // this feature yet. Can remove in 0.9.
        if (!this.deltaSender && mode === FlushMode.Manual) {
            debug("DeltaManager does not yet support flush modes");
            return;
        }

        // Flush any pending batches if switching back to automatic
        if (mode === FlushMode.Automatic) {
            this.flush();
        }

        this._flushMode = mode;
    }

    public flush(): void {
        if (!this.deltaSender) {
            debug("DeltaManager does not yet support flush modes");
            return;
        }

        // If flush has already been called then exit early
        if (!this.needsFlush) {
            return;
        }

        this.needsFlush = false;
        return this.deltaSender.flush();
    }

    public orderSequentially(callback: () => void): void {
        // If flush mode is already manual we are either
        // nested in another orderSequentially, or
        // the app is flushing manually, in which
        // case this invokation doesn't own
        // flushing.
        if (this.flushMode === FlushMode.Manual) {
            callback();
        } else {
            const savedFlushMode = this.flushMode;

            this.setFlushMode(FlushMode.Manual);

            try {
                callback();
            } finally {
                this.flush();
                this.setFlushMode(savedFlushMode);
            }
        }
    }

    public async createComponent(idOrPkg: string, maybePkg?: string | string[]) {
        const id = maybePkg === undefined ? uuid() : idOrPkg;
        const pkg = maybePkg === undefined ? idOrPkg : maybePkg;
        return this._createComponentWithProps(pkg, undefined, id);
    }

    // tslint:disable-next-line: function-name
    public async _createComponentWithProps(pkg: string | string[], props: any, id: string): Promise<IComponentRuntime> {
        this.verifyNotClosed();

        const context = new LocalComponentContext(
            id,
            Array.isArray(pkg) ? pkg : [pkg],
            this,
            this.storage,
            this.context.scope,
            (cr: IComponentRuntime) => this.attachComponent(cr),
            props);

        const deferred = new Deferred<ComponentContext>();
        this.contextsDeferred.set(id, deferred);
        this.contexts.set(id, context);

        return context.realize();
    }

    public getQuorum(): IQuorum {
        return this.context.quorum;
    }

    public getAudience(): IAudience {
        return this.context.audience;
    }

    public error(error: any) {
        this.context.error(error);
    }

    /**
     * Notifies this object to register tasks to be performed.
     * @param tasks - List of tasks.
     * @param version - Version of the fluid package.
     */
    public registerTasks(tasks: string[], version?: string) {
        this.verifyNotClosed();
        this.tasks = tasks;
        this.version = version;
        if (this.leader) {
            this.runTaskAnalyzer();
        }
    }

    /* tslint:disable:no-unnecessary-override */
    public on(event: string | symbol, listener: (...args: any[]) => void): this {
        return super.on(event, listener);
    }

    /**
     * Called by IComponentRuntime (on behalf of distributed data structure) in disconnected state to notify about
     * local changes. All pending changes are automatically flushed by shared objects on connection.
     */
    public notifyPendingMessages(): void {
        assert(!this.connected);
        this.updateDocumentDirtyState(true);
    }

    /**
     * Returns true of document is dirty, i.e. there are some pending local changes that
     * either were not sent out to delta stream or were not yet acknowledged.
     */
    public isDocumentDirty(): boolean {
        return this.dirtyDocument;
    }

    private refreshBaseSummary(snapshot: ISnapshotTree) {
        // currently only is called from summaries
        this.loadedFromSummary = true;
        // propogate updated tree to all components
        for (const key of Object.keys(snapshot.trees)) {
            if (this.contexts.has(key)) {
                const component = this.contexts.get(key);
                component.refreshBaseSummary(snapshot.trees[key]);
            }
        }
    }

    /**
     * Returns a summary of the runtime at the current sequence number.
     */
    private async summarize(fullTree: boolean = false): Promise<ISummaryTreeWithStats> {
        const summaryTree: ISummaryTree = {
            tree: {},
            type: SummaryType.Tree,
        };
        let summaryStats = this.summaryTreeConverter.mergeStats();

        // Iterate over each component and ask it to snapshot
        await Promise.all(Array.from(this.contexts).map(async ([key, value]) => {
            const snapshot = await value.snapshot(fullTree);
            const treeWithStats = this.summaryTreeConverter.convertToSummaryTree(
                snapshot,
                fullTree);
            summaryTree.tree[key] = treeWithStats.summaryTree;
            summaryStats = this.summaryTreeConverter.mergeStats(summaryStats, treeWithStats.summaryStats);
        }));

        if (this.chunkMap.size > 0) {
            summaryTree.tree[".chunks"] = {
                content: JSON.stringify([...this.chunkMap]),
                type: SummaryType.Blob,
            };
        }

        summaryStats.treeNodeCount++; // add this root tree node
        return { summaryStats, summaryTree };
    }

    private processCore(message: ISequencedDocumentMessage, local: boolean) {
        let remotedComponentContext: RemotedComponentContext;

        // Chunk processing must come first given that we will transform the message to the unchunked version
        // once all pieces are available
        if (message.type === MessageType.ChunkedOp) {
            const chunkComplete = this.processRemoteChunkedMessage(message);
            if (chunkComplete && local) {
                const clientSeqNumber = message.clientSequenceNumber;
                if (this.unackedChunkedMessages.has(clientSeqNumber)) {
                    this.unackedChunkedMessages.delete(clientSeqNumber);
                }
            }
        }

        // Old prepare part
        switch (message.type) {
            case MessageType.Attach:
                // the local object has already been attached
                if (local) {
                    break;
                }

                const attachMessage = message.contents as IAttachMessage;
                const flatBlobs = new Map<string, string>();
                let snapshotTree: ISnapshotTree = null;
                if (attachMessage.snapshot) {
                    const flattened = flatten(attachMessage.snapshot.entries, flatBlobs);
                    snapshotTree = buildHierarchy(flattened);
                }

                // Include the type of attach message which is the pkg of the component to be
                // used by RemotedComponentContext in case it is not in the snapshot.
                remotedComponentContext = new RemotedComponentContext(
                    attachMessage.id,
                    snapshotTree,
                    this,
                    new DocumentStorageServiceProxy(this.storage, flatBlobs),
                    this.context.scope,
                    [attachMessage.type]);

                break;

            default:
        }

        // Process part
        switch (message.type) {
            case MessageType.Operation:
                this.processOperation(message, local);
                break;

            default:
        }

        this.emit("op", message);

        // Post-process part
        switch (message.type) {
            case MessageType.Attach:
                const attachMessage = message.contents as IAttachMessage;

                // If a non-local operation then go and create the object - otherwise mark it as officially attached.
                if (local) {
                    assert(this.pendingAttach.has(attachMessage.id));
                    this.pendingAttach.delete(attachMessage.id);
                } else {
                    // Resolve pending gets and store off any new ones
                    if (this.contextsDeferred.has(attachMessage.id)) {
                        this.contextsDeferred.get(attachMessage.id).resolve(remotedComponentContext);
                    } else {
                        const deferred = new Deferred<ComponentContext>();
                        deferred.resolve(remotedComponentContext);
                        this.contextsDeferred.set(attachMessage.id, deferred);
                    }
                    this.contexts.set(attachMessage.id, remotedComponentContext);

                    // equivalent of nextTick() - Prefetch once all current ops have completed
                    // tslint:disable-next-line:no-floating-promises
                    Promise.resolve().then(() => remotedComponentContext.realize());
                }

            default:
        }
    }

    private attachComponent(componentRuntime: IComponentRuntime): void {
        this.verifyNotClosed();

        const context = this.contexts.get(componentRuntime.id);
        const message = context.generateAttachMessage();

        this.pendingAttach.set(componentRuntime.id, message);
        if (this.connected) {
            this.submit(MessageType.Attach, message);
        }

        // Resolve the deferred so other local components can access it.
        const deferred = this.contextsDeferred.get(componentRuntime.id);
        deferred.resolve(context);
    }

    private async generateSummary(fullTree: boolean = false): Promise<IGeneratedSummaryData> {
        const message =
            `Summary @${this.deltaManager.referenceSequenceNumber}:${this.deltaManager.minimumSequenceNumber}`;

        // TODO: Issue-2171 Support for Branch Snapshots
        if (this.parentBranch) {
            this.logger.sendTelemetryEvent({
                eventName: "SkipGenerateSummaryParentBranch",
                parentBranch: this.parentBranch,
            });
            return;
        }

        if (!("uploadSummary" in this.context.storage)) {
            this.logger.sendTelemetryEvent({ eventName: "SkipGenerateSummaryNotSupported" });
            return;
        }

        const generateSummaryEvent = PerformanceEvent.start(this.logger, {
            eventName: "GenerateSummary",
            fullTree,
        });

        try {
            await this.scheduleManager.pause();
            const sequenceNumber = this.deltaManager.referenceSequenceNumber;

            const ret: IGeneratedSummaryData = {
                sequenceNumber,
                submitted: false,
                summaryStats: undefined,
            };

            if (!this.connected) {
<<<<<<< HEAD
=======
                generateSummaryEvent.cancel({reason: "disconnected"});
>>>>>>> 7a2702e6
                return ret;
            }
            // TODO in the future we can have stored the latest summary by listening to the summary ack message
            // after loading from the beginning of the snapshot
            const versions = await this.context.storage.getVersions(this.id, 1);
            const parents = versions.map((version) => version.id);
<<<<<<< HEAD
=======
            const parent = parents[0];
>>>>>>> 7a2702e6
            generateSummaryEvent.reportProgress({}, "loadedVersions");

            const treeWithStats = await this.summarize(fullTree);
            ret.summaryStats = treeWithStats.summaryStats;
            generateSummaryEvent.reportProgress({}, "generatedTree");

            if (!this.connected) {
<<<<<<< HEAD
                return ret;
            }
            const handle = await this.context.storage.uploadSummary(treeWithStats.summaryTree);
            const summary: ISummaryContent = {
=======
                generateSummaryEvent.cancel({reason: "disconnected"});
                return ret;
            }
            const handle = await this.context.storage.uploadSummary(treeWithStats.summaryTree);
            const summaryMessage: ISummaryContent = {
>>>>>>> 7a2702e6
                handle: handle.handle,
                head: parent,
                message,
                parents,
            };
            generateSummaryEvent.reportProgress({}, "uploadedTree");

            if (!this.connected) {
<<<<<<< HEAD
                return ret;
            }
            // if summarizer loses connection it will never reconnect
            this.submit(MessageType.Summarize, summary);
=======
                generateSummaryEvent.cancel({reason: "disconnected"});
                return ret;
            }
            // if summarizer loses connection it will never reconnect
            this.submit(MessageType.Summarize, summaryMessage);
            ret.summaryMessage = summaryMessage;
>>>>>>> 7a2702e6
            ret.submitted = true;

            generateSummaryEvent.end({
                sequenceNumber,
                submitted: ret.submitted,
                handle: handle.handle,
<<<<<<< HEAD
=======
                parent,
>>>>>>> 7a2702e6
                ...ret.summaryStats,
            });
            return ret;
        } catch (ex) {
<<<<<<< HEAD
            generateSummaryEvent.cancel({}, ex);
=======
            generateSummaryEvent.cancel({reason: "exception"}, ex);
>>>>>>> 7a2702e6
            throw ex;
        } finally {
            // Restart the delta manager
            this.scheduleManager.resume();
        }
    }

    private sendUnackedChunks() {
        for (const message of this.unackedChunkedMessages) {
            debug(`Resending unacked chunks!`);
            this.submitChunkedMessage(
                message[1].type,
                message[1].content,
                this.context.deltaManager.maxMessageSize);
        }
    }

    private processRemoteChunkedMessage(message: ISequencedDocumentMessage): boolean {
        const clientId = message.clientId;
        const chunkedContent = message.contents as IChunkedOp;
        this.addChunk(clientId, chunkedContent.contents);
        if (chunkedContent.chunkId === chunkedContent.totalChunks) {
            const serializedContent = this.chunkMap.get(clientId).join("");
            message.contents = JSON.parse(serializedContent);
            message.type = chunkedContent.originalType;
            this.clearPartialChunks(clientId);
            return true;
        }
        return false;
    }

    private addChunk(clientId: string, chunkedContent: string) {
        if (!this.chunkMap.has(clientId)) {
            this.chunkMap.set(clientId, []);
        }
        this.chunkMap.get(clientId).push(chunkedContent);
    }

    private clearPartialChunks(clientId: string) {
        if (this.chunkMap.has(clientId)) {
            this.chunkMap.delete(clientId);
        }
    }

    private updateDocumentDirtyState(dirty: boolean) {
        if (this.dirtyDocument === dirty) {
            return;
        }

        this.dirtyDocument = dirty;
        this.emit(dirty ? "dirtyDocument" : "savedDocument");
    }

    private submit(type: MessageType, content: any): number {
        this.verifyNotClosed();

        // Can't submit messages in disconnected state!
        // It's usually a bug that needs to be addressed in the code
        // (as callers should have logic to retain messages in disconnected state and resubmit on connection)
        // It's possible to remove this check -  we would need to skip deltaManager.maxMessageSize call below.
        if (!this.connected) {
            this.logger.sendErrorEvent({ eventName: "submitInDisconnectedState", type });
        }

        const serializedContent = JSON.stringify(content);
        const maxOpSize = this.context.deltaManager.maxMessageSize;

        let clientSequenceNumber: number;

        // If in manual flush mode we will trigger a flush at the next turn break
        let batchBegin = false;
        if (this.flushMode === FlushMode.Manual && !this.needsFlush) {
            batchBegin = true;
            this.needsFlush = true;

            // Use Promise.resolve().then() to queue a microtask to detect the end of the turn and force a flush.
            if (!this.flushTrigger) {
                // tslint:disable-next-line:no-floating-promises
                Promise.resolve().then(() => {
                    this.flushTrigger = false;
                    this.flush();
                });
            }
        }

        // Note: Chunking will increase content beyond maxOpSize because we JSON'ing JSON payload -
        // there will be a lot of escape characters that can make it up to 2x bigger!
        // This is Ok, because DeltaManager.shouldSplit() will have 2 * maxMessageSize limit
        if (serializedContent.length <= maxOpSize) {
            clientSequenceNumber = this.context.submitFn(
                type,
                content,
                this._flushMode === FlushMode.Manual,
                batchBegin ? { batch: true } : undefined);
        } else {
            clientSequenceNumber = this.submitChunkedMessage(type, serializedContent, maxOpSize);
            this.unackedChunkedMessages.set(clientSequenceNumber,
                {
                    content: serializedContent,
                    type,
                });
        }

        return clientSequenceNumber;
    }

    private submitChunkedMessage(type: MessageType, content: string, maxOpSize: number): number {
        const contentLength = content.length;
        const chunkN = Math.floor((contentLength - 1) / maxOpSize) + 1;
        let offset = 0;
        let clientSequenceNumber: number = 0;
        for (let i = 1; i <= chunkN; i = i + 1) {
            const chunkedOp: IChunkedOp = {
                chunkId: i,
                contents: content.substr(offset, maxOpSize),
                originalType: type,
                totalChunks: chunkN,
            };
            offset += maxOpSize;
            clientSequenceNumber = this.context.submitFn(MessageType.ChunkedOp, chunkedOp, false);
        }
        return clientSequenceNumber;
    }

    private verifyNotClosed() {
        if (this.closed) {
            throw new Error("Runtime is closed");
        }
    }

    private processOperation(message: ISequencedDocumentMessage, local: boolean) {
        const envelope = message.contents as IEnvelope;
        const componentContext = this.contexts.get(envelope.address);
        assert(componentContext);
        const innerContents = envelope.contents as { content: any, type: string };

        const transformed: ISequencedDocumentMessage = {
            clientId: message.clientId,
            clientSequenceNumber: message.clientSequenceNumber,
            contents: innerContents.content,
            metadata: message.metadata,
            minimumSequenceNumber: message.minimumSequenceNumber,
            origin: message.origin,
            referenceSequenceNumber: message.referenceSequenceNumber,
            sequenceNumber: message.sequenceNumber,
            timestamp: message.timestamp,
            traces: message.traces,
            type: innerContents.type,
        };

        componentContext.process(transformed, local);
    }

    private subscribeToLeadership() {
        if (this.context.clientType !== "summarizer") {
            this.getScheduler().then((scheduler) => {
                if (scheduler.leader) {
                    this.updateLeader(true);
                } else {
                    scheduler.on("leader", () => {
                        this.updateLeader(true);
                    });
                }
            }, (err) => {
                debug(err);
            });
            this.context.quorum.on("removeMember", (clientId: string) => {
                if (clientId === this.clientId && this._leader) {
                    this.updateLeader(false);
                } else if (this.leader) {
                    this.runTaskAnalyzer();
                }
            });
        }
    }

    private async getScheduler() {
        const schedulerRuntime = await this.getComponentRuntime(schedulerId, true);
        const schedulerResponse = await schedulerRuntime.request({ url: "" });
        const schedulerComponent = schedulerResponse.value as IComponent;
        return schedulerComponent.IAgentScheduler;
    }

    private updateLeader(leadership: boolean) {
        this._leader = leadership;
        if (this._leader) {
            this.emit("leader", this.clientId);
        } else {
            this.emit("noleader", this.clientId);
        }

        for (const [, context] of this.contexts) {
            context.updateLeader(this._leader);
        }
        if (this.leader) {
            this.runTaskAnalyzer();
        }
    }

    /**
     * On a client joining/departure, decide whether this client is the new leader.
     * If so, calculate if there are any unhandled tasks for browsers and remote agents.
     * Emit local help message for this browser and submits a remote help message for agents.
     */
    private runTaskAnalyzer() {
        // Analyze the current state and ask for local and remote help separately.
        if (this.clientId === undefined) {
            this.logger.sendErrorEvent({ eventName: "runTasksAnalyzerWithoutClientId" });
            return;
        }

        const helpTasks = analyzeTasks(this.clientId, this.getQuorum().getMembers(), this.tasks);
        if (helpTasks && (helpTasks.browser.length > 0 || helpTasks.robot.length > 0)) {
            if (helpTasks.browser.length > 0) {
                const localHelpMessage: IHelpMessage = {
                    tasks: helpTasks.browser,
                    version: this.version,   // back-compat
                };
                debug(`Requesting local help for ${helpTasks.browser}`);
                this.emit("localHelp", localHelpMessage);
            }
            if (helpTasks.robot.length > 0) {
                const remoteHelpMessage: IHelpMessage = {
                    tasks: helpTasks.robot,
                    version: this.version,   // back-compat
                };
                debug(`Requesting remote help for ${helpTasks.robot}`);
                this.submit(MessageType.RemoteHelp, remoteHelpMessage);
            }
        }
    }
}

// Wraps the provided list of packages and augments with some system level services.
export class WrappedComponentRegistry implements IComponentRegistry {

    private readonly agentScheduler: AgentSchedulerFactory;

    constructor(private readonly registry: ComponentRegistryTypes,
                private readonly extraRegistries?: Map<string, Promise<ComponentFactoryTypes>>) {
        this.agentScheduler = new AgentSchedulerFactory();
    }

    public get IComponentRegistry() { return this; }

    public async get(name: string): Promise<ComponentFactoryTypes> {
<<<<<<< HEAD
        if (name === schedulerId) {
=======
        // This change is not supposed to reach in next release. It is just a fix
        // for already corrupted documents in bohemia due to sub registry changes.
        // The name could be a jsonified array so we parse it accordingly.
        let pkgName: string = name;
        try {
            if (name.startsWith("[")) {
                const pkgArray = JSON.parse(name) as string[];
                if (pkgArray && pkgArray.length > 0) {
                    pkgName = pkgArray[pkgArray.length - 1];
                }
            }
        } catch (error) { }
        if (pkgName === "_scheduler") {
>>>>>>> 7a2702e6
            return this.agentScheduler;
        } else if (this.extraRegistries && this.extraRegistries.has(pkgName)) {
            return this.extraRegistries.get(pkgName);
        } else {
            return this.registry.get(pkgName);
        }
    }
}<|MERGE_RESOLUTION|>--- conflicted
+++ resolved
@@ -101,11 +101,8 @@
      */
     submitted: boolean;
 
-<<<<<<< HEAD
-=======
     summaryMessage?: ISummaryContent;
 
->>>>>>> 7a2702e6
     summaryStats?: ISummaryStats;
 }
 
@@ -608,10 +605,7 @@
         this.summaryManager = new SummaryManager(
             context,
             this.runtimeOptions.generateSummaries || this.loadedFromSummary,
-<<<<<<< HEAD
             this.runtimeOptions.enableWorker,
-=======
->>>>>>> 7a2702e6
             this.logger);
         if (this.context.connectionState === ConnectionState.Connected) {
             this.summaryManager.setConnected(this.context.clientId);
@@ -1120,20 +1114,14 @@
             };
 
             if (!this.connected) {
-<<<<<<< HEAD
-=======
                 generateSummaryEvent.cancel({reason: "disconnected"});
->>>>>>> 7a2702e6
                 return ret;
             }
             // TODO in the future we can have stored the latest summary by listening to the summary ack message
             // after loading from the beginning of the snapshot
             const versions = await this.context.storage.getVersions(this.id, 1);
             const parents = versions.map((version) => version.id);
-<<<<<<< HEAD
-=======
             const parent = parents[0];
->>>>>>> 7a2702e6
             generateSummaryEvent.reportProgress({}, "loadedVersions");
 
             const treeWithStats = await this.summarize(fullTree);
@@ -1141,18 +1129,11 @@
             generateSummaryEvent.reportProgress({}, "generatedTree");
 
             if (!this.connected) {
-<<<<<<< HEAD
-                return ret;
-            }
-            const handle = await this.context.storage.uploadSummary(treeWithStats.summaryTree);
-            const summary: ISummaryContent = {
-=======
                 generateSummaryEvent.cancel({reason: "disconnected"});
                 return ret;
             }
             const handle = await this.context.storage.uploadSummary(treeWithStats.summaryTree);
             const summaryMessage: ISummaryContent = {
->>>>>>> 7a2702e6
                 handle: handle.handle,
                 head: parent,
                 message,
@@ -1161,38 +1142,24 @@
             generateSummaryEvent.reportProgress({}, "uploadedTree");
 
             if (!this.connected) {
-<<<<<<< HEAD
-                return ret;
-            }
-            // if summarizer loses connection it will never reconnect
-            this.submit(MessageType.Summarize, summary);
-=======
                 generateSummaryEvent.cancel({reason: "disconnected"});
                 return ret;
             }
             // if summarizer loses connection it will never reconnect
             this.submit(MessageType.Summarize, summaryMessage);
             ret.summaryMessage = summaryMessage;
->>>>>>> 7a2702e6
             ret.submitted = true;
 
             generateSummaryEvent.end({
                 sequenceNumber,
                 submitted: ret.submitted,
                 handle: handle.handle,
-<<<<<<< HEAD
-=======
                 parent,
->>>>>>> 7a2702e6
                 ...ret.summaryStats,
             });
             return ret;
         } catch (ex) {
-<<<<<<< HEAD
-            generateSummaryEvent.cancel({}, ex);
-=======
             generateSummaryEvent.cancel({reason: "exception"}, ex);
->>>>>>> 7a2702e6
             throw ex;
         } finally {
             // Restart the delta manager
@@ -1438,24 +1405,8 @@
 
     public get IComponentRegistry() { return this; }
 
-    public async get(name: string): Promise<ComponentFactoryTypes> {
-<<<<<<< HEAD
-        if (name === schedulerId) {
-=======
-        // This change is not supposed to reach in next release. It is just a fix
-        // for already corrupted documents in bohemia due to sub registry changes.
-        // The name could be a jsonified array so we parse it accordingly.
-        let pkgName: string = name;
-        try {
-            if (name.startsWith("[")) {
-                const pkgArray = JSON.parse(name) as string[];
-                if (pkgArray && pkgArray.length > 0) {
-                    pkgName = pkgArray[pkgArray.length - 1];
-                }
-            }
-        } catch (error) { }
-        if (pkgName === "_scheduler") {
->>>>>>> 7a2702e6
+    public async get(pkgName: string): Promise<ComponentFactoryTypes> {
+        if (pkgName === schedulerId) {
             return this.agentScheduler;
         } else if (this.extraRegistries && this.extraRegistries.has(pkgName)) {
             return this.extraRegistries.get(pkgName);
