--- conflicted
+++ resolved
@@ -1133,13 +1133,8 @@
         this.deltaManager.on("readonly", (readonly: boolean) => {
             // we accumulate ops while being in read-only state.
             // once user gets write permissions and we have active connection, flush all pending ops.
-<<<<<<< HEAD
             assert(readonly === this.deltaManager.readOnlyInfo.readonly,
                 0x124 /* "inconsistent readonly property/event state" */);
-=======
-            // eslint-disable-next-line max-len
-            assert(readonly === this.deltaManager.readOnlyInfo.readonly, 0x124 /* "inconsistent readonly property/event state" */);
->>>>>>> 22e9f54f
 
             // We need to be very careful with when we (re)send pending ops, to ensure that we only send ops
             // when we either never send an op, or attempted to send it but we know for sure it was not
