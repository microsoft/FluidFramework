--- conflicted
+++ resolved
@@ -589,9 +589,7 @@
     private latestSummaryAck: ISummaryContext;
     // back-compat: summarizerNode - remove all summary trackers
     private readonly summaryTracker: SummaryTracker;
-<<<<<<< HEAD
-    private readonly notBoundFluidDataStoreContexts = new Set<string>();
-=======
+
     private readonly summarizerNode: {
         readonly referenceSequenceNumber: number;
         readonly getCreateChildFn: (
@@ -599,8 +597,7 @@
             createParam: CreateChildSummarizerNodeParam,
         ) => CreateChildSummarizerNodeFn;
     } & ({ readonly enabled: true; readonly node: SummarizerNode } | { readonly enabled: false });
-    private readonly notBoundedComponentContexts = new Set<string>();
->>>>>>> 50bee20b
+    private readonly notBoundFluidDataStoreContexts = new Set<string>();
 
     private tasks: string[] = [];
 
@@ -687,11 +684,6 @@
             this.deltaManager.initialSequenceNumber, // referenceSequenceNumber - last acked summary ref seq number
             this.deltaManager.initialSequenceNumber, // latestSequenceNumber - latest sequence number seen
         );
-<<<<<<< HEAD
-        this.summaryTreeConverter = new SummaryTreeConverter(true);
-        // Extract Fluid data stores stored inside the snapshot
-        const fluidDataStores = new Map<string, ISnapshotTree | string>();
-=======
 
         const loadedFromSequenceNumber = this.deltaManager.initialSequenceNumber;
         const isSummarizerClient = this.clientDetails.type === summarizerClientType;
@@ -736,9 +728,9 @@
             };
         }
 
-        // Extract components stored inside the snapshot
-        const components = new Map<string, ISnapshotTree | string>();
->>>>>>> 50bee20b
+         // Extract Fluid data stores stored inside the snapshot
+         const fluidDataStores = new Map<string, ISnapshotTree | string>();
+
         if (context.baseSnapshot) {
             const baseSnapshot = context.baseSnapshot;
             Object.keys(baseSnapshot.trees).forEach((value) => {
@@ -757,14 +749,9 @@
                 this,
                 this.storage,
                 this.containerScope,
-<<<<<<< HEAD
-                this.summaryTracker.createOrGetChild(key, this.summaryTracker.referenceSequenceNumber));
-            this.setNewContext(key, fluidDataStoreContext);
-=======
                 this.summaryTracker.createOrGetChild(key, this.summaryTracker.referenceSequenceNumber),
                 this.summarizerNode.getCreateChildFn(key, { type: CreateSummarizerNodeSource.FromSummary }));
-            this.setNewContext(key, componentContext);
->>>>>>> 50bee20b
+            this.setNewContext(key, fluidDataStoreContext);
         }
 
         this.scheduleManager = new ScheduleManager(
@@ -1251,12 +1238,8 @@
             this.storage,
             this.containerScope,
             this.summaryTracker.createOrGetChild(id, this.deltaManager.lastSequenceNumber),
-<<<<<<< HEAD
+            this.summarizerNode.getCreateChildFn(id, { type: CreateSummarizerNodeSource.Local }),
             (cr: IFluidDataStoreChannel) => this.bindFluidDataStore(cr),
-=======
-            this.summarizerNode.getCreateChildFn(id, { type: CreateSummarizerNodeSource.Local }),
-            (cr: IFluidDataStoreChannel) => this.bindComponent(cr),
->>>>>>> 50bee20b
         );
 
         const deferred = new Deferred<FluidDataStoreContext>();
@@ -1282,12 +1265,8 @@
             this.storage,
             this.containerScope,
             this.summaryTracker.createOrGetChild(id, this.deltaManager.lastSequenceNumber),
-<<<<<<< HEAD
+            this.summarizerNode.getCreateChildFn(id, { type: CreateSummarizerNodeSource.Local }),
             (cr: IFluidDataStoreChannel) => this.bindFluidDataStore(cr),
-=======
-            this.summarizerNode.getCreateChildFn(id, { type: CreateSummarizerNodeSource.Local }),
-            (cr: IFluidDataStoreChannel) => this.bindComponent(cr),
->>>>>>> 50bee20b
         );
 
         const deferred = new Deferred<FluidDataStoreContext>();
@@ -1548,22 +1527,13 @@
         // So keep taking summary until no new Fluid data stores get bound.
         let notBoundFluidDataStoreContextsLength: number;
         do {
-<<<<<<< HEAD
+            const builderTree = builder.summary.tree;
             notBoundFluidDataStoreContextsLength = this.notBoundFluidDataStoreContexts.size;
-            // Iterate over each Fluid data store and ask it to snapshot
-            Array.from(this.contexts)
-                .filter(([key, value]) =>
-                    // Take summary of bounded Fluid data stores only and make sure we haven't summarized them already.
-                    !(this.notBoundFluidDataStoreContexts.has(key) || summaryTree.tree[key]),
-=======
-            const builderTree = builder.summary.tree;
-            notBoundedComponentContextsLength = this.notBoundedComponentContexts.size;
             // Iterate over each component and ask it to snapshot
             Array.from(this.contexts)
                 .filter(([key, _]) =>
                     // Take summary of bounded components only and make sure we haven't summarized them already.
-                    !(this.notBoundedComponentContexts.has(key) || builderTree[key]),
->>>>>>> 50bee20b
+                    !(this.notBoundFluidDataStoreContexts.has(key) || builderTree[key]),
                 )
                 .map(([key, value]) => {
                     const snapshot = value.generateAttachMessage().snapshot;
