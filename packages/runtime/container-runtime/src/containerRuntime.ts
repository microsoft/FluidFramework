/*!
 * Copyright (c) Microsoft Corporation and contributors. All rights reserved.
 * Licensed under the MIT License.
 */
import { ITelemetryBaseLogger, ITelemetryGenericEvent, ITelemetryLogger } from "@fluidframework/common-definitions";
import {
    FluidObject,
    IFluidHandle,
    IFluidHandleContext,
    IFluidRouter,
    IRequest,
    IResponse,
} from "@fluidframework/core-interfaces";
import {
    IAudience,
    IFluidTokenProvider,
    IContainerContext,
    IDeltaManager,
    IDeltaSender,
    IRuntime,
    ICriticalContainerError,
    AttachState,
    ILoaderOptions,
    LoaderHeader,
    ISnapshotTreeWithBlobContents,
    IBatchMessage,
} from "@fluidframework/container-definitions";
import {
    IContainerRuntime,
    IContainerRuntimeEvents,
} from "@fluidframework/container-runtime-definitions";
import {
    assert,
    Trace,
    TypedEventEmitter,
    unreachableCase,
} from "@fluidframework/common-utils";
import {
    ChildLogger,
    raiseConnectedEvent,
    PerformanceEvent,
    TaggedLoggerAdapter,
    MonitoringContext,
    loggerToMonitoringContext,
    wrapError,
} from "@fluidframework/telemetry-utils";
import {
    DriverHeader,
    FetchSource,
    IDocumentStorageService,
    ISummaryContext,
} from "@fluidframework/driver-definitions";
import { readAndParse } from "@fluidframework/driver-utils";
import {
    DataCorruptionError,
    DataProcessingError,
    extractSafePropertiesFromMessage,
    GenericError,
    UsageError,
} from "@fluidframework/container-utils";
import {
    IClientDetails,
    IDocumentMessage,
    IQuorumClients,
    ISequencedDocumentMessage,
    ISignalMessage,
    ISnapshotTree,
    ISummaryContent,
    ISummaryTree,
    MessageType,
    SummaryType,
} from "@fluidframework/protocol-definitions";
import {
    FlushMode,
    InboundAttachMessage,
    IFluidDataStoreContextDetached,
    IFluidDataStoreRegistry,
    IFluidDataStoreChannel,
    IGarbageCollectionData,
    IGarbageCollectionDetailsBase,
    IEnvelope,
    IInboundSignalMessage,
    ISignalEnvelope,
    NamedFluidDataStoreRegistryEntries,
    ISummaryTreeWithStats,
    ISummarizeInternalResult,
    CreateChildSummarizerNodeParam,
    SummarizeInternalFn,
    channelsTreeName,
    IAttachMessage,
    IDataStore,
    ITelemetryContext,
} from "@fluidframework/runtime-definitions";
import {
    addBlobToSummary,
    addSummarizeResultToSummary,
    addTreeToSummary,
    createRootSummarizerNodeWithGC,
    IRootSummarizerNodeWithGC,
    RequestParser,
    create404Response,
    exceptionToResponse,
    requestFluidObject,
    responseToException,
    seqFromTree,
    calculateStats,
    TelemetryContext,
} from "@fluidframework/runtime-utils";
import { GCDataBuilder, trimLeadingAndTrailingSlashes } from "@fluidframework/garbage-collector";
import { v4 as uuid } from "uuid";
import { ContainerFluidHandleContext } from "./containerHandleContext";
import { FluidDataStoreRegistry } from "./dataStoreRegistry";
import { Summarizer } from "./summarizer";
import { SummaryManager } from "./summaryManager";
import {
    ReportOpPerfTelemetry,
    IPerfSignalReport,
} from "./connectionTelemetry";
import {
    IPendingLocalState,
    PendingStateManager,
} from "./pendingStateManager";
import { BatchManager, BatchMessage } from "./batchManager";
import { pkgVersion } from "./packageVersion";
import { BlobManager, IBlobManagerLoadInfo, IPendingBlobs } from "./blobManager";
import { DataStores, getSummaryForDatastores } from "./dataStores";
import {
    aliasBlobName,
    blobsTreeName,
    chunksBlobName,
    electedSummarizerBlobName,
    extractSummaryMetadataMessage,
    IContainerRuntimeMetadata,
    ICreateContainerMetadata,
    ISummaryMetadataMessage,
    metadataBlobName,
    wrapSummaryInChannelsTree,
} from "./summaryFormat";
import { SummaryCollection } from "./summaryCollection";
import { ISerializedElection, OrderedClientCollection, OrderedClientElection } from "./orderedClientElection";
import { SummarizerClientElection, summarizerClientType } from "./summarizerClientElection";
import {
    SubmitSummaryResult,
    IConnectableRuntime,
    IGeneratedSummaryStats,
    ISubmitSummaryOptions,
    ISummarizer,
    ISummarizerInternalsProvider,
    ISummarizerOptions,
    ISummarizerRuntime,
} from "./summarizerTypes";
import { formExponentialFn, Throttler } from "./throttler";
import { RunWhileConnectedCoordinator } from "./runWhileConnectedCoordinator";
import {
    GarbageCollector,
    GCNodeType,
    gcTreeKey,
    IGarbageCollectionRuntime,
    IGarbageCollector,
    IGCStats,
} from "./garbageCollection";
import {
    channelToDataStore,
    IDataStoreAliasMessage,
    isDataStoreAliasMessage,
} from "./dataStore";
import { BindBatchTracker } from "./batchTracker";
import { ISerializedBaseSnapshotBlobs, SerializedSnapshotStorage } from "./serializedSnapshotStorage";
import { ScheduleManager } from "./scheduleManager";

export enum ContainerMessageType {
    // An op to be delivered to store
    FluidDataStoreOp = "component",

    // Creates a new store
    Attach = "attach",

    // Chunked operation.
    ChunkedOp = "chunkedOp",

    // Signifies that a blob has been attached and should not be garbage collected by storage
    BlobAttach = "blobAttach",

    // Ties our new clientId to our old one on reconnect
    Rejoin = "rejoin",

    // Sets the alias of a root data store
    Alias = "alias",
}

export interface IChunkedOp {
    chunkId: number;

    totalChunks: number;

    contents: string;

    originalType: MessageType | ContainerMessageType;
}

export interface ContainerRuntimeMessage {
    contents: any;
    type: ContainerMessageType;
}

export interface ISummaryBaseConfiguration {
    /**
     * Delay before first attempt to spawn summarizing container.
     */
    initialSummarizerDelayMs: number;

    /**
     * Flag that will enable changing elected summarizer client after maxOpsSinceLastSummary.
     * This defaults to false (disabled) and must be explicitly set to true to enable.
     */
    summarizerClientElection: boolean;

    /**
     * Defines the maximum allowed time to wait for a pending summary ack.
     * The maximum amount of time client will wait for a summarize is the minimum of
     * maxSummarizeAckWaitTime (currently 10 * 60 * 1000) and maxAckWaitTime.
     */
    maxAckWaitTime: number;
    /**
     * Defines the maximum number of Ops in between Summaries that can be
     * allowed before forcibly electing a new summarizer client.
     */
    maxOpsSinceLastSummary: number;
}

export interface ISummaryConfigurationHeuristics extends ISummaryBaseConfiguration {
    state: "enabled";
    /**
     * @deprecated Please move all implementations to {@link ISummaryConfigurationHeuristics.minIdleTime} and
     * {@link ISummaryConfigurationHeuristics.maxIdleTime} instead.
     */
    idleTime: number;
    /**
     * Defines the maximum allowed time, since the last received Ack, before running the summary
     * with reason maxTime.
     * For example, say we receive ops one by one just before the idle time is triggered.
     * In this case, we still want to run a summary since it's been a while since the last summary.
     */
    maxTime: number;
    /**
     * Defines the maximum number of Ops, since the last received Ack, that can be allowed
     * before running the summary with reason maxOps.
     */
    maxOps: number;
    /**
     * Defines the minimum number of Ops, since the last received Ack, that can be allowed
     * before running the last summary.
     */
    minOpsForLastSummaryAttempt: number;
    /**
     * Defines the lower boundary for the allowed time in between summarizations.
     * Pairs with maxIdleTime to form a range.
     * For example, if we only receive 1 op, we don't want to have the same idle time as say 100 ops.
     * Based on the boundaries we set in minIdleTime and maxIdleTime, the idle time will change
     * linearly depending on the number of ops we receive.
     */
    minIdleTime: number;
    /**
     * Defines the upper boundary for the allowed time in between summarizations.
     * Pairs with minIdleTime to form a range.
     * For example, if we only receive 1 op, we don't want to have the same idle time as say 100 ops.
     * Based on the boundaries we set in minIdleTime and maxIdleTime, the idle time will change
     * linearly depending on the number of ops we receive.
     */
    maxIdleTime: number;
    /**
     * Runtime op weight to use in heuristic summarizing.
     * This number is a multiplier on the number of runtime ops we process when running summarize heuristics.
     * For example: (multiplier) * (number of runtime ops) = weighted number of runtime ops
     */
    runtimeOpWeight: number;
    /**
     * Non-runtime op weight to use in heuristic summarizing
     * This number is a multiplier on the number of non-runtime ops we process when running summarize heuristics.
     * For example: (multiplier) * (number of non-runtime ops) = weighted number of non-runtime ops
     */
    nonRuntimeOpWeight: number;
}

export interface ISummaryConfigurationDisableSummarizer {
    state: "disabled";
}

export interface ISummaryConfigurationDisableHeuristics extends ISummaryBaseConfiguration {
    state: "disableHeuristics";
}

export type ISummaryConfiguration =
    | ISummaryConfigurationDisableSummarizer
    | ISummaryConfigurationDisableHeuristics
    | ISummaryConfigurationHeuristics;

export const DefaultSummaryConfiguration: ISummaryConfiguration = {
    state: "enabled",

    idleTime: 15 * 1000, // 15 secs.

    minIdleTime: 0,

    maxIdleTime: 30 * 1000, // 30 secs.

    maxTime: 60 * 1000, // 1 min.

    maxOps: 100, // Summarize if 100 weighted ops received since last snapshot.

    minOpsForLastSummaryAttempt: 10,

    maxAckWaitTime: 10 * 60 * 1000, // 10 mins.

    maxOpsSinceLastSummary: 7000,

    initialSummarizerDelayMs: 5 * 1000, // 5 secs.

    summarizerClientElection: false,

    nonRuntimeOpWeight: 0.1,

    runtimeOpWeight: 1.0,
};

export interface IGCRuntimeOptions {
    /**
     * Flag that if true, will enable running garbage collection (GC) for a new container.
     *
     * GC has mark phase and sweep phase. In mark phase, unreferenced objects are identified
     * and marked as such in the summary. This option enables the mark phase.
     * In sweep phase, unreferenced objects are eventually deleted from the container if they meet certain conditions.
     * Sweep phase can be enabled via the "sweepAllowed" option.
     *
     * Note: This setting is persisted in the container's summary and cannot be changed.
     */
    gcAllowed?: boolean;

    /**
     * Flag that if true, enables GC's sweep phase for a new container.
     *
     * This will allow GC to eventually delete unreferenced objects from the container.
     * This flag should only be set to true if "gcAllowed" is true.
     *
     * Note: This setting is persisted in the container's summary and cannot be changed.
     */
    sweepAllowed?: boolean;

    /**
     * Flag that if true, will disable garbage collection for the session.
     * Can be used to disable running GC on containers where it is allowed via the gcAllowed option.
     */
    disableGC?: boolean;

    /**
     * Flag that will bypass optimizations and generate GC data for all nodes irrespective of whether a node
     * changed or not.
     */
    runFullGC?: boolean;

    /**
     * Maximum session duration for a new container. If not present, a default value will be used.
     *
     * Note: This setting is persisted in the container's summary and cannot be changed.
     */
    sessionExpiryTimeoutMs?: number;

    /**
     * Allows additional GC options to be passed.
     */
    [key: string]: any;
}

export interface ISummaryRuntimeOptions {

    /** Override summary configurations set by the server. */
    summaryConfigOverrides?: ISummaryConfiguration;

    /**
     * Delay before first attempt to spawn summarizing container.
     *
     * @deprecated Use {@link ISummaryRuntimeOptions.summaryConfigOverrides}'s
     * {@link ISummaryBaseConfiguration.initialSummarizerDelayMs} instead.
     */
    initialSummarizerDelayMs?: number;

    /**
     * Flag that disables summaries if it is set to true.
     *
     * @deprecated Use {@link ISummaryRuntimeOptions.summaryConfigOverrides}'s
     * {@link ISummaryConfigurationDisableSummarizer.state} instead.
     */
    disableSummaries?: boolean;

    /**
     * @defaultValue 7000 operations (ops)
     *
     * @deprecated Use {@link ISummaryRuntimeOptions.summaryConfigOverrides}'s
     * {@link ISummaryBaseConfiguration.maxOpsSinceLastSummary} instead.
     */
    maxOpsSinceLastSummary?: number;

    /**
     * Flag that will enable changing elected summarizer client after maxOpsSinceLastSummary.
     *
     * @defaultValue `false` (disabled) and must be explicitly set to true to enable.
     *
     * @deprecated Use {@link ISummaryRuntimeOptions.summaryConfigOverrides}'s
     * {@link ISummaryBaseConfiguration.summarizerClientElection} instead.
     */
    summarizerClientElection?: boolean;

    /**
     * Options that control the running summarizer behavior.
     *
     * @deprecated Use {@link ISummaryRuntimeOptions.summaryConfigOverrides}'s
     * `{@link ISummaryConfiguration.state} = "DisableHeuristics"` instead.
     * */
    summarizerOptions?: Readonly<Partial<ISummarizerOptions>>;
}

/**
 * Options for container runtime.
 */
export interface IContainerRuntimeOptions {
    readonly summaryOptions?: ISummaryRuntimeOptions;
    readonly gcOptions?: IGCRuntimeOptions;
    /**
     * Affects the behavior while loading the runtime when the data verification check which
     * compares the DeltaManager sequence number (obtained from protocol in summary) to the
     * runtime sequence number (obtained from runtime metadata in summary) finds a mismatch.
     * 1. "close" (default) will close the container with an assertion.
     * 2. "log" will log an error event to telemetry, but still continue to load.
     * 3. "bypass" will skip the check entirely. This is not recommended.
     */
    readonly loadSequenceNumberVerification?: "close" | "log" | "bypass";
    /**
     * Sets the flush mode for the runtime. In Immediate flush mode the runtime will immediately
     * send all operations to the driver layer, while in TurnBased the operations will be buffered
     * and then sent them as a single batch at the end of the turn.
     * By default, flush mode is TurnBased.
     */
    readonly flushMode?: FlushMode;
    /**
     * Save enough runtime state to be able to serialize upon request and load to the same state in a new container.
     */
    readonly enableOfflineLoad?: boolean;
}

/**
 * The summary tree returned by the root node. It adds state relevant to the root of the tree.
 */
export interface IRootSummaryTreeWithStats extends ISummaryTreeWithStats {
    /** The garbage collection stats if GC ran, undefined otherwise. */
    gcStats?: IGCStats;
}

/**
 * Accepted header keys for requests coming to the runtime.
 */
export enum RuntimeHeaders {
    /** True to wait for a data store to be created and loaded before returning it. */
    wait = "wait",
    /**
     * True if the request is from an external app. Used for GC to handle scenarios where a data store
     * is deleted and requested via an external app.
     */
    externalRequest = "externalRequest",
    /** True if the request is coming from an IFluidHandle. */
    viaHandle = "viaHandle",
}

/**
 * @deprecated
 * Untagged logger is unsupported going forward. There are old loaders with old ContainerContexts that only
 * have the untagged logger, so to accommodate that scenario the below interface is used. It can be removed once
 * its usage is removed from TaggedLoggerAdapter fallback.
 */
interface OldContainerContextWithLogger extends Omit<IContainerContext, "taggedLogger"> {
    logger: ITelemetryBaseLogger;
    taggedLogger: undefined;
}

/**
 * State saved when the container closes, to be given back to a newly
 * instantiated runtime in a new instance of the container, so it can load to the
 * same state
 */
interface IPendingRuntimeState {
    /**
     * Pending ops from PendingStateManager
     */
    pending?: IPendingLocalState;
    /**
     * Pending blobs from BlobManager
     */
    pendingAttachmentBlobs?: IPendingBlobs;
    /**
     * A base snapshot at a sequence number prior to the first pending op
     */
    baseSnapshot: ISnapshotTree;
    /**
     * Serialized blobs from the base snapshot. Used to load offline since
     * storage is not available.
     */
    snapshotBlobs: ISerializedBaseSnapshotBlobs;
    /**
     * All runtime ops since base snapshot sequence number up to the latest op
     * seen when the container was closed. Used to apply stashed (saved pending)
     * ops at the same sequence number at which they were made.
     */
    savedOps: ISequencedDocumentMessage[];
}

const maxConsecutiveReconnectsKey = "Fluid.ContainerRuntime.MaxConsecutiveReconnects";
const disableBatchBaselineCheckKey = "Fluid.ContainerRuntime.DisableBatchBaselineCheck";

const defaultFlushMode = FlushMode.TurnBased;

/**
 * @deprecated - use ContainerRuntimeMessage instead
 */
export enum RuntimeMessage {
    FluidDataStoreOp = "component",
    Attach = "attach",
    ChunkedOp = "chunkedOp",
    BlobAttach = "blobAttach",
    Rejoin = "rejoin",
    Alias = "alias",
    Operation = "op",
}

/**
 * @deprecated - please use version in driver-utils
 */
export function isRuntimeMessage(message: ISequencedDocumentMessage): boolean {
    if ((Object.values(RuntimeMessage) as string[]).includes(message.type)) {
        return true;
    }
    return false;
}

/**
 * Unpacks runtime messages
 *
 * @remarks This API makes no promises regarding backward-compatability. This is internal API.
 * @param message - message (as it observed in storage / service)
 * @returns unpacked runtime message
 *
 * @internal
 */
export function unpackRuntimeMessage(message: ISequencedDocumentMessage) {
    if (message.type === MessageType.Operation) {
        // legacy op format?
        if (message.contents.address !== undefined && message.contents.type === undefined) {
            message.type = ContainerMessageType.FluidDataStoreOp;
        } else {
            // new format
            const innerContents = message.contents as ContainerRuntimeMessage;
            assert(innerContents.type !== undefined, 0x121 /* "Undefined inner contents type!" */);
            message.type = innerContents.type;
            message.contents = innerContents.contents;
        }
        return true;
    } else {
        // Legacy format, but it's already "unpacked",
        // i.e. message.type is actually ContainerMessageType.
        // Or it's non-runtime message.
        // Nothing to do in such case.
        return false;
    }
}

/**
 * Legacy ID for the built-in AgentScheduler.  To minimize disruption while removing it, retaining this as a
 * special-case for document dirty state.  Ultimately we should have no special-cases from the
 * ContainerRuntime's perspective.
 */
export const agentSchedulerId = "_scheduler";

// safely check navigator and get the hardware spec value
export function getDeviceSpec() {
    try {
        if (typeof navigator === "object" && navigator !== null) {
            return {
                deviceMemory: (navigator as any).deviceMemory,
                hardwareConcurrency: navigator.hardwareConcurrency,
            };
        }
    } catch {
    }
    return {};
}

/**
 * Represents the runtime of the container. Contains helper functions/state of the container.
 * It will define the store level mappings.
 */
export class ContainerRuntime extends TypedEventEmitter<IContainerRuntimeEvents>
    implements
    IContainerRuntime,
    IGarbageCollectionRuntime,
    IRuntime,
    ISummarizerRuntime,
    ISummarizerInternalsProvider {
    public get IContainerRuntime() { return this; }
    public get IFluidRouter() { return this; }

    /**
     * Load the stores from a snapshot and returns the runtime.
     * @param context - Context of the container.
     * @param registryEntries - Mapping to the stores.
     * @param requestHandler - Request handlers for the container runtime
     * @param runtimeOptions - Additional options to be passed to the runtime
     * @param existing - (optional) When loading from an existing snapshot. Precedes context.existing if provided
     */
    public static async load(
        context: IContainerContext,
        registryEntries: NamedFluidDataStoreRegistryEntries,
        requestHandler?: (request: IRequest, runtime: IContainerRuntime) => Promise<IResponse>,
        runtimeOptions: IContainerRuntimeOptions = {},
        containerScope: FluidObject = context.scope,
        existing?: boolean,
    ): Promise<ContainerRuntime> {
        // If taggedLogger exists, use it. Otherwise, wrap the vanilla logger:
        // back-compat: Remove the TaggedLoggerAdapter fallback once all the host are using loader > 0.45
        const backCompatContext: IContainerContext | OldContainerContextWithLogger = context;
        const passLogger = backCompatContext.taggedLogger ??
            new TaggedLoggerAdapter((backCompatContext as OldContainerContextWithLogger).logger);
        const logger = ChildLogger.create(passLogger, undefined, {
            all: {
                runtimeVersion: pkgVersion,
            },
        });

        const {
            summaryOptions = {},
            gcOptions = {},
            loadSequenceNumberVerification = "close",
            flushMode = defaultFlushMode,
            enableOfflineLoad = false,
        } = runtimeOptions;

        const pendingRuntimeState = context.pendingLocalState as IPendingRuntimeState | undefined;
        const baseSnapshot: ISnapshotTree | undefined = pendingRuntimeState?.baseSnapshot ?? context.baseSnapshot;
        const storage = !pendingRuntimeState ?
            context.storage :
            new SerializedSnapshotStorage(() => { return context.storage; }, pendingRuntimeState.snapshotBlobs);

        const registry = new FluidDataStoreRegistry(registryEntries);

        const tryFetchBlob = async <T>(blobName: string): Promise<T | undefined> => {
            const blobId = baseSnapshot?.blobs[blobName];
            if (baseSnapshot && blobId) {
                // IContainerContext storage api return type still has undefined in 0.39 package version.
                // So once we release 0.40 container-defn package we can remove this check.
                assert(storage !== undefined, 0x1f5 /* "Attached state should have storage" */);
                return readAndParse<T>(storage, blobId);
            }
        };

        const [chunks, metadata, electedSummarizerData, aliases] = await Promise.all([
            tryFetchBlob<[string, string[]][]>(chunksBlobName),
            tryFetchBlob<IContainerRuntimeMetadata>(metadataBlobName),
            tryFetchBlob<ISerializedElection>(electedSummarizerBlobName),
            tryFetchBlob<[string, string][]>(aliasBlobName),
        ]);

        const loadExisting = existing === true || context.existing === true;

        // read snapshot blobs needed for BlobManager to load
        const blobManagerSnapshot = await BlobManager.load(
            baseSnapshot?.trees[blobsTreeName],
            async (id) => {
                // IContainerContext storage api return type still has undefined in 0.39 package version.
                // So once we release 0.40 container-defn package we can remove this check.
                assert(storage !== undefined, 0x256 /* "storage undefined in attached container" */);
                return readAndParse(storage, id);
            },
        );

        // Verify summary runtime sequence number matches protocol sequence number.
        const runtimeSequenceNumber = metadata?.message?.sequenceNumber;
        // When we load with pending state, we reuse an old snapshot so we don't expect these numbers to match
        if (!pendingRuntimeState && runtimeSequenceNumber !== undefined) {
            const protocolSequenceNumber = context.deltaManager.initialSequenceNumber;
            // Unless bypass is explicitly set, then take action when sequence numbers mismatch.
            if (loadSequenceNumberVerification !== "bypass" && runtimeSequenceNumber !== protocolSequenceNumber) {
                // "Load from summary, runtime metadata sequenceNumber !== initialSequenceNumber"
                const error = new DataCorruptionError(
                    // pre-0.58 error message: SummaryMetadataMismatch
                    "Summary metadata mismatch",
                    { runtimeVersion: pkgVersion, runtimeSequenceNumber, protocolSequenceNumber },
                );

                if (loadSequenceNumberVerification === "log") {
                    logger.sendErrorEvent({ eventName: "SequenceNumberMismatch" }, error);
                } else {
                    context.closeFn(error);
                }
            }
        }

        const runtime = new ContainerRuntime(
            context,
            registry,
            metadata,
            electedSummarizerData,
            chunks ?? [],
            aliases ?? [],
            {
                summaryOptions,
                gcOptions,
                loadSequenceNumberVerification,
                flushMode,
                enableOfflineLoad,
            },
            containerScope,
            logger,
            loadExisting,
            blobManagerSnapshot,
            storage,
            requestHandler,
        );

        if (pendingRuntimeState) {
            await runtime.processSavedOps(pendingRuntimeState);
            // delete these once runtime has seen them to save space
            pendingRuntimeState.savedOps = [];
        }

        await runtime.getSnapshotBlobs();

        return runtime;
    }

    public get options(): ILoaderOptions {
        return this.context.options;
    }

    public get clientId(): string | undefined {
        return this.context.clientId;
    }

    public get clientDetails(): IClientDetails {
        return this.context.clientDetails;
    }

    public get deltaManager(): IDeltaManager<ISequencedDocumentMessage, IDocumentMessage> {
        return this.context.deltaManager;
    }

    public get storage(): IDocumentStorageService {
        return this._storage;
    }

    public get reSubmitFn(): (
        type: ContainerMessageType,
        content: any,
        localOpMetadata: unknown,
        opMetadata: Record<string, unknown> | undefined,
    ) => void {
        // eslint-disable-next-line @typescript-eslint/unbound-method
        return this.reSubmit;
    }

    public get closeFn(): (error?: ICriticalContainerError) => void {
        return this.context.closeFn;
    }

    public get flushMode(): FlushMode {
        return this._flushMode;
    }

    public get scope(): FluidObject {
        return this.containerScope;
    }

    public get IFluidDataStoreRegistry(): IFluidDataStoreRegistry {
        return this.registry;
    }

    public get attachState(): AttachState {
        return this.context.attachState;
    }

    public get IFluidHandleContext(): IFluidHandleContext {
        return this.handleContext;
    }
    private readonly handleContext: ContainerFluidHandleContext;

    // internal logger for ContainerRuntime. Use this.logger for stores, summaries, etc.
    private readonly mc: MonitoringContext;
    private readonly summarizerClientElection?: SummarizerClientElection;
    /**
     * summaryManager will only be created if this client is permitted to spawn a summarizing client
     * It is created only by interactive client, i.e. summarizer client, as well as non-interactive bots
     * do not create it (see SummarizerClientElection.clientDetailsPermitElection() for details)
     */
    private readonly summaryManager?: SummaryManager;
    private readonly summaryCollection: SummaryCollection;

    private readonly summarizerNode: IRootSummarizerNodeWithGC;

    private readonly maxConsecutiveReconnects: number;
    private readonly defaultMaxConsecutiveReconnects = 7;

    private _orderSequentiallyCalls: number = 0;
    private _flushMode: FlushMode;
    private flushTrigger = false;

    private _connected: boolean;

    private readonly savedOps: ISequencedDocumentMessage[] = [];
    private baseSnapshotBlobs?: ISerializedBaseSnapshotBlobs;

    private consecutiveReconnects = 0;

    /**
     * Used to delay transition to "connected" state while we upload
     * attachment blobs that were added while disconnected
     */
    private delayConnectClientId?: string;

    public get connected(): boolean {
        return this._connected;
    }

    /** clientId of parent (non-summarizing) container that owns summarizer container */
    public get summarizerClientId(): string | undefined {
        return this.summarizerClientElection?.electedClientId;
    }

    private _disposed = false;
    public get disposed() { return this._disposed; }

    private dirtyContainer: boolean;
    private emitDirtyDocumentEvent = true;

    private readonly defaultTelemetrySignalSampleCount = 100;
    private _perfSignalData: IPerfSignalReport = {
        signalsLost: 0,
        signalSequenceNumber: 0,
        signalTimestamp: 0,
        trackingSignalSequenceNumber: undefined,
    };

    /**
     * Summarizer is responsible for coordinating when to send generate and send summaries.
     * It is the main entry point for summary work.
     * It is created only by summarizing container (i.e. one with clientType === "summarizer")
     */
    private readonly _summarizer?: Summarizer;
    private readonly deltaSender: IDeltaSender;
    private readonly scheduleManager: ScheduleManager;
    private readonly blobManager: BlobManager;
    private readonly pendingStateManager: PendingStateManager;

    // Provide lower soft limit - we want to have some number of ops to get efficiency in compression & bandwidth usage,
    // but at the same time we want to send these ops sooner, to reduce overall latency of processing a batch.
    // So there is some ballance here, that depends on compression algorithm and its efficiency working with smaller
    // payloads. That number represents final (compressed) bits (once compression is implemented).
    private readonly pendingAttachBatch = new BatchManager(64 * 1024);
    private readonly pendingBatch = new BatchManager();

    private readonly garbageCollector: IGarbageCollector;

    // Local copy of incomplete received chunks.
    private readonly chunkMap: Map<string, string[]>;

    private readonly dataStores: DataStores;

    /** The last message processed at the time of the last summary. */
    private messageAtLastSummary: ISummaryMetadataMessage | undefined;

    private get emptyBatch() {
        return this.pendingBatch.empty && this.pendingAttachBatch.empty;
    }

    private get summarizer(): Summarizer {
        assert(this._summarizer !== undefined, 0x257 /* "This is not summarizing container" */);
        return this._summarizer;
    }

    private readonly summariesDisabled: boolean;
    private isSummariesDisabled(): boolean {
        // back-compat: disableSummaries was moved from ISummaryRuntimeOptions
        //   to ISummaryConfiguration in 0.60.
        if (this.runtimeOptions.summaryOptions.disableSummaries === true) {
            return true;
        }
        return this.summaryConfiguration.state === "disabled";
    }

    private readonly heuristicsDisabled: boolean;
    private isHeuristicsDisabled(): boolean {
        // back-compat: disableHeuristics was moved from ISummarizerOptions
        //   to ISummaryConfiguration in 0.60.
        if (this.runtimeOptions.summaryOptions.summarizerOptions?.disableHeuristics === true) {
            return true;
        }
        return this.summaryConfiguration.state === "disableHeuristics";
    }

    private readonly summarizerClientElectionEnabled: boolean;
    private isSummarizerClientElectionEnabled(): boolean {
        if (this.mc.config.getBoolean("Fluid.ContainerRuntime.summarizerClientElection")) {
            return this.mc.config.getBoolean("Fluid.ContainerRuntime.summarizerClientElection") ?? true;
        }
        // back-compat: summarizerClientElection was moved from ISummaryRuntimeOptions
        //   to ISummaryConfiguration in 0.60.
        if (this.runtimeOptions.summaryOptions.summarizerClientElection === true) {
            return true;
        }
        return this.summaryConfiguration.state !== "disabled"
            ? this.summaryConfiguration.summarizerClientElection === true
            : false;
    }
    private readonly maxOpsSinceLastSummary: number;
    private getMaxOpsSinceLastSummary(): number {
        // back-compat: maxOpsSinceLastSummary was moved from ISummaryRuntimeOptions
        //   to ISummaryConfiguration in 0.60.
        if (this.runtimeOptions.summaryOptions.maxOpsSinceLastSummary !== undefined) {
            return this.runtimeOptions.summaryOptions.maxOpsSinceLastSummary;
        }
        return this.summaryConfiguration.state !== "disabled"
            ? this.summaryConfiguration.maxOpsSinceLastSummary
            : 0;
    }

    private readonly initialSummarizerDelayMs: number;
    private getInitialSummarizerDelayMs(): number {
        // back-compat: initialSummarizerDelayMs was moved from ISummaryRuntimeOptions
        //   to ISummaryConfiguration in 0.60.
        if (this.runtimeOptions.summaryOptions.initialSummarizerDelayMs !== undefined) {
            return this.runtimeOptions.summaryOptions.initialSummarizerDelayMs;
        }
        return this.summaryConfiguration.state !== "disabled"
            ? this.summaryConfiguration.initialSummarizerDelayMs
            : 0;
    }

    private readonly createContainerMetadata: ICreateContainerMetadata;
    /**
     * The summary number of the next summary that will be generated for this container. This is incremented every time
     * a summary is generated.
     */
    private nextSummaryNumber: number;

    private constructor(
        private readonly context: IContainerContext,
        private readonly registry: IFluidDataStoreRegistry,
        metadata: IContainerRuntimeMetadata | undefined,
        electedSummarizerData: ISerializedElection | undefined,
        chunks: [string, string[]][],
        dataStoreAliasMap: [string, string][],
        private readonly runtimeOptions: Readonly<Required<IContainerRuntimeOptions>>,
        private readonly containerScope: FluidObject,
        public readonly logger: ITelemetryLogger,
        existing: boolean,
        blobManagerSnapshot: IBlobManagerLoadInfo,
        private readonly _storage: IDocumentStorageService,
        private readonly requestHandler?: (request: IRequest, runtime: IContainerRuntime) => Promise<IResponse>,
        private readonly summaryConfiguration: ISummaryConfiguration = {
            // the defaults
            ...DefaultSummaryConfiguration,
            // the runtime configuration overrides
            ...runtimeOptions.summaryOptions?.summaryConfigOverrides,
        },
    ) {
        super();
        this.messageAtLastSummary = metadata?.message;

        this._connected = this.context.connected;
        this.chunkMap = new Map<string, string[]>(chunks);

        this.handleContext = new ContainerFluidHandleContext("", this);

        this.mc = loggerToMonitoringContext(
            ChildLogger.create(this.logger, "ContainerRuntime"));

        if (this.summaryConfiguration.state === "enabled") {
            this.validateSummaryHeuristicConfiguration(this.summaryConfiguration);
        }

        this.summariesDisabled = this.isSummariesDisabled();
        this.heuristicsDisabled = this.isHeuristicsDisabled();
        this.summarizerClientElectionEnabled = this.isSummarizerClientElectionEnabled();
        this.maxOpsSinceLastSummary = this.getMaxOpsSinceLastSummary();
        this.initialSummarizerDelayMs = this.getInitialSummarizerDelayMs();

        this.maxConsecutiveReconnects =
            this.mc.config.getNumber(maxConsecutiveReconnectsKey) ?? this.defaultMaxConsecutiveReconnects;

        this._flushMode = runtimeOptions.flushMode;

        const pendingRuntimeState = context.pendingLocalState as IPendingRuntimeState | undefined;
        const baseSnapshot: ISnapshotTree | undefined = pendingRuntimeState?.baseSnapshot ?? context.baseSnapshot;

        this.garbageCollector = GarbageCollector.create({
            runtime: this,
            gcOptions: this.runtimeOptions.gcOptions,
            baseSnapshot,
            baseLogger: this.mc.logger,
            existing,
            metadata,
            isSummarizerClient: this.context.clientDetails.type === summarizerClientType,
            getNodePackagePath: async (nodePath: string) => this.getGCNodePackagePath(nodePath),
            getLastSummaryTimestampMs: () => this.messageAtLastSummary?.timestamp,
            readAndParseBlob: async <T>(id: string) => readAndParse<T>(this.storage, id),
            getContainerDiagnosticId: () => this.context.id,
            activeConnection: () => this.deltaManager.active,
        });

        const loadedFromSequenceNumber = this.deltaManager.initialSequenceNumber;
        this.summarizerNode = createRootSummarizerNodeWithGC(
            ChildLogger.create(this.logger, "SummarizerNode"),
            // Summarize function to call when summarize is called. Summarizer node always tracks summary state.
            async (fullTree: boolean, trackState: boolean, telemetryContext?: ITelemetryContext) =>
                this.summarizeInternal(fullTree, trackState, telemetryContext),
            // Latest change sequence number, no changes since summary applied yet
            loadedFromSequenceNumber,
            // Summary reference sequence number, undefined if no summary yet
            baseSnapshot ? loadedFromSequenceNumber : undefined,
            {
                // Must set to false to prevent sending summary handle which would be pointing to
                // a summary with an older protocol state.
                canReuseHandle: false,
                // Must set to true to throw on any data stores failure that was too severe to be handled.
                // We also are not decoding the base summaries at the root.
                throwOnFailure: true,
                // If GC should not run, let the summarizer node know so that it does not track GC state.
                gcDisabled: !this.garbageCollector.shouldRunGC,
            },
        );

        if (baseSnapshot) {
            this.summarizerNode.loadBaseSummaryWithoutDifferential(baseSnapshot);
        }

        this.dataStores = new DataStores(
            getSummaryForDatastores(baseSnapshot, metadata),
            this,
            (attachMsg) => this.submit(ContainerMessageType.Attach, attachMsg),
            (id: string, createParam: CreateChildSummarizerNodeParam) => (
                summarizeInternal: SummarizeInternalFn,
                getGCDataFn: (fullGC?: boolean) => Promise<IGarbageCollectionData>,
                getBaseGCDetailsFn: () => Promise<IGarbageCollectionDetailsBase>,
            ) => this.summarizerNode.createChild(
                summarizeInternal,
                id,
                createParam,
                undefined,
                getGCDataFn,
                getBaseGCDetailsFn,
            ),
            (id: string) => this.summarizerNode.deleteChild(id),
            this.mc.logger,
            async () => this.garbageCollector.getBaseGCDetails(),
            (path: string, timestampMs: number, packagePath?: readonly string[]) => this.garbageCollector.nodeUpdated(
                path,
                "Changed",
                timestampMs,
                packagePath,
            ),
            new Map<string, string>(dataStoreAliasMap),
            this.garbageCollector.writeDataAtRoot,
        );

        this.blobManager = new BlobManager(
            this.handleContext,
            blobManagerSnapshot,
            () => this.storage,
            (blobId, localId) => {
                if (!this.disposed) {
                    this.submit(ContainerMessageType.BlobAttach, undefined, undefined, { blobId, localId });
                }
            },
            (blobPath: string) => this.garbageCollector.nodeUpdated(blobPath, "Loaded"),
            this,
            pendingRuntimeState?.pendingAttachmentBlobs,
        );

        this.scheduleManager = new ScheduleManager(
            context.deltaManager,
            this,
            () => this.clientId,
            ChildLogger.create(this.logger, "ScheduleManager"),
        );

        this.deltaSender = this.deltaManager;

        this.pendingStateManager = new PendingStateManager(
            {
                applyStashedOp: this.applyStashedOp.bind(this),
                clientId: () => this.clientId,
                close: this.closeFn,
                connected: () => this.connected,
                flush: this.flush.bind(this),
                flushMode: () => this.flushMode,
                reSubmit: this.reSubmit.bind(this),
                setFlushMode: (mode) => this.setFlushMode(mode),
            },
            this._flushMode,
            pendingRuntimeState?.pending);

        this.context.quorum.on("removeMember", (clientId: string) => {
            this.clearPartialChunks(clientId);
        });

        this.summaryCollection = new SummaryCollection(this.deltaManager, this.logger);

        this.dirtyContainer = this.context.attachState !== AttachState.Attached
            || this.pendingStateManager.hasPendingMessages();
        this.context.updateDirtyContainerState(this.dirtyContainer);

        if (this.summariesDisabled) {
            this.mc.logger.sendTelemetryEvent({ eventName: "SummariesDisabled" });
        } else {
            const orderedClientLogger = ChildLogger.create(this.logger, "OrderedClientElection");
            const orderedClientCollection = new OrderedClientCollection(
                orderedClientLogger,
                this.context.deltaManager,
                this.context.quorum,
            );
            const orderedClientElectionForSummarizer = new OrderedClientElection(

                orderedClientLogger,
                orderedClientCollection,
                electedSummarizerData ?? this.context.deltaManager.lastSequenceNumber,
                SummarizerClientElection.isClientEligible,
            );

            this.summarizerClientElection = new SummarizerClientElection(
                orderedClientLogger,
                this.summaryCollection,
                orderedClientElectionForSummarizer,
                this.maxOpsSinceLastSummary,
                this.summarizerClientElectionEnabled,
            );

            if (this.context.clientDetails.type === summarizerClientType) {
                this._summarizer = new Summarizer(
                    "/_summarizer",
                    this /* ISummarizerRuntime */,
                    () => this.summaryConfiguration,
                    this /* ISummarizerInternalsProvider */,
                    this.handleContext,
                    this.summaryCollection,
                    async (runtime: IConnectableRuntime) => RunWhileConnectedCoordinator.create(runtime),
                );
            } else if (SummarizerClientElection.clientDetailsPermitElection(this.context.clientDetails)) {
                // Only create a SummaryManager and SummarizerClientElection
                // if summaries are enabled and we are not the summarizer client.
                const defaultAction = () => {
                    if (this.summaryCollection.opsSinceLastAck > this.maxOpsSinceLastSummary) {
                        this.logger.sendErrorEvent({ eventName: "SummaryStatus:Behind" });
                        // unregister default to no log on every op after falling behind
                        // and register summary ack handler to re-register this handler
                        // after successful summary
                        this.summaryCollection.once(MessageType.SummaryAck, () => {
                            this.logger.sendTelemetryEvent({ eventName: "SummaryStatus:CaughtUp" });
                            // we've caught up, so re-register the default action to monitor for
                            // falling behind, and unregister ourself
                            this.summaryCollection.on("default", defaultAction);
                        });
                        this.summaryCollection.off("default", defaultAction);
                    }
                };

                this.summaryCollection.on("default", defaultAction);

                // Create the SummaryManager and mark the initial state
                this.summaryManager = new SummaryManager(
                    this.summarizerClientElection,
                    this, // IConnectedState
                    this.summaryCollection,
                    this.logger,
                    this.formRequestSummarizerFn(this.context.loader),
                    new Throttler(
                        60 * 1000, // 60 sec delay window
                        30 * 1000, // 30 sec max delay
                        // throttling function increases exponentially (0ms, 40ms, 80ms, 160ms, etc)
                        formExponentialFn({ coefficient: 20, initialDelay: 0 }),
                    ),
                    {
                        initialDelayMs: this.initialSummarizerDelayMs,
                    },
                    this.heuristicsDisabled,
                );
                this.summaryManager.start();
            }
        }

        this.deltaManager.on("readonly", (readonly: boolean) => {
            // we accumulate ops while being in read-only state.
            // once user gets write permissions and we have active connection, flush all pending ops.
            assert(readonly === this.deltaManager.readOnlyInfo.readonly,
                0x124 /* "inconsistent readonly property/event state" */);

            // We need to be very careful with when we (re)send pending ops, to ensure that we only send ops
            // when we either never send an op, or attempted to send it but we know for sure it was not
            // sequenced by server and will never be sequenced (i.e. was lost)
            // For loss of connection, we wait for our own "join" op and use it a a barrier to know all the
            // ops that made it from previous connection, before switching clientId and raising "connected" event
            // But with read-only permissions, if we transition between read-only and r/w states while on same
            // connection, then we have no good signal to tell us when it's safe to send ops we accumulated while
            // being in read-only state.
            // For that reason, we support getting to read-only state only when disconnected. This ensures that we
            // can rely on same safety mechanism and resend ops only when we establish new connection.
            // This is applicable for read-only permissions (event is raised before connection is properly registered),
            // but it's an extra requirement for Container.forceReadonly() API
            assert(!readonly || !this.connected, 0x125 /* "Unsafe to transition to read-only state!" */);

            this.replayPendingStates();
        });

        // logging hardware telemetry
        logger.sendTelemetryEvent({
            eventName: "DeviceSpec",
            ...getDeviceSpec(),
        });

        let loadSummaryNumber: number;
        // Get the container creation metadata. For new container, we initialize these. For existing containers,
        // get the values from the metadata blob.
        if (existing) {
            this.createContainerMetadata = {
                createContainerRuntimeVersion: metadata?.createContainerRuntimeVersion,
                createContainerTimestamp: metadata?.createContainerTimestamp,
            };
            // summaryNumber was renamed from summaryCount. For older docs that haven't been opened for a long time,
            // the count is reset to 0.
            loadSummaryNumber = metadata?.summaryNumber ?? 0;
        } else {
            this.createContainerMetadata = {
                createContainerRuntimeVersion: pkgVersion,
                createContainerTimestamp: Date.now(),
            };
            loadSummaryNumber = 0;
        }
        this.nextSummaryNumber = loadSummaryNumber + 1;

        this.logger.sendTelemetryEvent({
            eventName: "ContainerLoadStats",
            ...this.createContainerMetadata,
            ...this.dataStores.containerLoadStats,
            summaryNumber: loadSummaryNumber,
            summaryFormatVersion: metadata?.summaryFormatVersion,
            disableIsolatedChannels: metadata?.disableIsolatedChannels,
            gcVersion: metadata?.gcFeature,
        });

        ReportOpPerfTelemetry(this.context.clientId, this.deltaManager, this.logger);
        BindBatchTracker(this, this.logger);
    }

    public dispose(error?: Error): void {
        if (this._disposed) {
            return;
        }
        this._disposed = true;

        this.logger.sendTelemetryEvent({
            eventName: "ContainerRuntimeDisposed",
            isDirty: this.isDirty,
            lastSequenceNumber: this.deltaManager.lastSequenceNumber,
            attachState: this.attachState,
        }, error);

        if (this.summaryManager !== undefined) {
            this.summaryManager.dispose();
        }
        this.garbageCollector.dispose();
        this._summarizer?.dispose();
        this.dataStores.dispose();
        this.pendingStateManager.dispose();
        this.emit("dispose");
        this.removeAllListeners();
    }

    public get IFluidTokenProvider() {
        if (this.options?.intelligence) {
            // eslint-disable-next-line @typescript-eslint/consistent-type-assertions
            return {
                intelligence: this.options.intelligence,
            } as IFluidTokenProvider;
        }
        return undefined;
    }

    /**
     * Notifies this object about the request made to the container.
     * @param request - Request made to the handler.
     */
    public async request(request: IRequest): Promise<IResponse> {
        try {
            const parser = RequestParser.create(request);
            const id = parser.pathParts[0];

            if (id === "_summarizer" && parser.pathParts.length === 1) {
                if (this._summarizer !== undefined) {
                    return {
                        status: 200,
                        mimeType: "fluid/object",
                        value: this.summarizer,
                    };
                }
                return create404Response(request);
            }
            if (this.requestHandler !== undefined) {
                return this.requestHandler(parser, this);
            }

            return create404Response(request);
        } catch (error) {
            return exceptionToResponse(error);
        }
    }

    /**
     * Resolves URI representing handle
     * @param request - Request made to the handler.
     */
    public async resolveHandle(request: IRequest): Promise<IResponse> {
        try {
            const requestParser = RequestParser.create(request);
            const id = requestParser.pathParts[0];

            if (id === "_channels") {
                return this.resolveHandle(requestParser.createSubRequest(1));
            }

            if (id === BlobManager.basePath && requestParser.isLeaf(2)) {
                const blob = await this.blobManager.getBlob(requestParser.pathParts[1]);
                return blob
                    ? {
                        status: 200,
                        mimeType: "fluid/object",
                        value: blob,
                    } : create404Response(request);
            } else if (requestParser.pathParts.length > 0) {
                const dataStore = await this.getDataStoreFromRequest(id, request);
                const subRequest = requestParser.createSubRequest(1);
                // We always expect createSubRequest to include a leading slash, but asserting here to protect against
                // unintentionally modifying the url if that changes.
                assert(subRequest.url.startsWith("/"),
                    0x126 /* "Expected createSubRequest url to include a leading slash" */);
                return dataStore.IFluidRouter.request(subRequest);
            }

            return create404Response(request);
        } catch (error) {
            return exceptionToResponse(error);
        }
    }

    private internalId(maybeAlias: string): string {
        return this.dataStores.aliases.get(maybeAlias) ?? maybeAlias;
    }

    private async getDataStoreFromRequest(id: string, request: IRequest): Promise<IFluidRouter> {
        const wait = typeof request.headers?.[RuntimeHeaders.wait] === "boolean"
            ? request.headers?.[RuntimeHeaders.wait]
            : true;

        await this.dataStores.waitIfPendingAlias(id);
        const internalId = this.internalId(id);
        const dataStoreContext = await this.dataStores.getDataStore(internalId, wait);

        /**
         * If GC should run and this an external app request with "externalRequest" header, we need to return
         * an error if the data store being requested is marked as unreferenced as per the data store's base
         * GC data.
         *
         * This is a workaround to handle scenarios where a data store shared with an external app is deleted
         * and marked as unreferenced by GC. Returning an error will fail to load the data store for the app.
         */
        if (request.headers?.[RuntimeHeaders.externalRequest] && this.garbageCollector.shouldRunGC) {
            // The data store is referenced if used routes in the base summary has a route to self.
            // Older documents may not have used routes in the summary. They are considered referenced.
            const usedRoutes = (await dataStoreContext.getBaseGCDetails()).usedRoutes;
            if (!(usedRoutes === undefined || usedRoutes.includes("") || usedRoutes.includes("/"))) {
                throw responseToException(create404Response(request), request);
            }
        }

        const dataStoreChannel = await dataStoreContext.realize();

        // Remove query params, leading and trailing slashes from the url. This is done to make sure the format is
        // the same as GC nodes id.
        const urlWithoutQuery = trimLeadingAndTrailingSlashes(request.url.split("?")[0]);
        this.garbageCollector.nodeUpdated(
            `/${urlWithoutQuery}`,
            "Loaded",
            undefined /* timestampMs */,
            dataStoreContext.packagePath,
            request?.headers,
        );
        return dataStoreChannel;
    }

    /** Adds the container's metadata to the given summary tree. */
    private addMetadataToSummary(summaryTree: ISummaryTreeWithStats) {
        const metadata: IContainerRuntimeMetadata = {
            ...this.createContainerMetadata,
            // Increment the summary number for the next summary that will be generated.
            summaryNumber: this.nextSummaryNumber++,
            summaryFormatVersion: 1,
            ...this.garbageCollector.getMetadata(),
            // The last message processed at the time of summary. If there are no new messages, use the message from the
            // last summary.
            message: extractSummaryMetadataMessage(this.deltaManager.lastMessage) ?? this.messageAtLastSummary,
        };
        addBlobToSummary(summaryTree, metadataBlobName, JSON.stringify(metadata));
    }

    private addContainerStateToSummary(
        summaryTree: ISummaryTreeWithStats,
        fullTree: boolean,
        trackState: boolean,
        telemetryContext?: ITelemetryContext,
    ) {
        this.addMetadataToSummary(summaryTree);

        if (this.chunkMap.size > 0) {
            const content = JSON.stringify([...this.chunkMap]);
            addBlobToSummary(summaryTree, chunksBlobName, content);
        }

        const dataStoreAliases = this.dataStores.aliases;
        if (dataStoreAliases.size > 0) {
            addBlobToSummary(summaryTree, aliasBlobName, JSON.stringify([...dataStoreAliases]));
        }

        if (this.summarizerClientElection) {
            const electedSummarizerContent = JSON.stringify(this.summarizerClientElection?.serialize());
            addBlobToSummary(summaryTree, electedSummarizerBlobName, electedSummarizerContent);
        }

        const blobManagerSummary = this.blobManager.summarize();
        // Some storage (like git) doesn't allow empty tree, so we can omit it.
        // and the blob manager can handle the tree not existing when loading
        if (Object.keys(blobManagerSummary.summary.tree).length > 0) {
            addTreeToSummary(summaryTree, blobsTreeName, blobManagerSummary);
        }

        if (this.garbageCollector.writeDataAtRoot) {
            const gcSummary = this.garbageCollector.summarize(fullTree, trackState, telemetryContext);
            if (gcSummary !== undefined) {
                addSummarizeResultToSummary(summaryTree, gcTreeKey, gcSummary);
            }
        }
    }

    // Track how many times the container tries to reconnect with pending messages.
    // This happens when the connection state is changed and we reset the counter
    // when we are able to process a local op or when there are no pending messages.
    // If this counter reaches a max, it's a good indicator that the container
    // is not making progress and it is stuck in a retry loop.
    private shouldContinueReconnecting(): boolean {
        if (this.maxConsecutiveReconnects <= 0) {
            // Feature disabled, we never stop reconnecting
            return true;
        }

        if (!this.hasPendingMessages()) {
            // If there are no pending messages, we can always reconnect
            this.resetReconnectCount();
            return true;
        }

        if (this.consecutiveReconnects === Math.floor(this.maxConsecutiveReconnects / 2)) {
            // If we're halfway through the max reconnects, send an event in order
            // to better identify false positives, if any. If the rate of this event
            // matches Container Close count below, we can safely cut down
            // maxConsecutiveReconnects to half.
            this.mc.logger.sendTelemetryEvent({
                eventName: "ReconnectsWithNoProgress",
                attempts: this.consecutiveReconnects,
                pendingMessages: this.pendingStateManager.pendingMessagesCount,
            });
        }

        return this.consecutiveReconnects < this.maxConsecutiveReconnects;
    }

    private resetReconnectCount() {
        this.consecutiveReconnects = 0;
    }

    private replayPendingStates() {
        // We need to be able to send ops to replay states
        if (!this.canSendOps()) { return; }

        // We need to temporary clear the dirty flags and disable
        // dirty state change events to detect whether replaying ops
        // has any effect.

        // Save the old state, reset to false, disable event emit
        const oldState = this.dirtyContainer;
        this.dirtyContainer = false;

        assert(this.emitDirtyDocumentEvent, 0x127 /* "dirty document event not set on replay" */);
        this.emitDirtyDocumentEvent = false;
        let newState: boolean;

        try {
            // replay the ops
            this.pendingStateManager.replayPendingStates();
        } finally {
            // Save the new start and restore the old state, re-enable event emit
            newState = this.dirtyContainer;
            this.dirtyContainer = oldState;
            this.emitDirtyDocumentEvent = true;
        }

        // Officially transition from the old state to the new state.
        this.updateDocumentDirtyState(newState);
    }

    private async applyStashedOp(type: ContainerMessageType, op: ISequencedDocumentMessage): Promise<unknown> {
        switch (type) {
            case ContainerMessageType.FluidDataStoreOp:
                return this.dataStores.applyStashedOp(op);
            case ContainerMessageType.Attach:
                return this.dataStores.applyStashedAttachOp(op as unknown as IAttachMessage);
            case ContainerMessageType.Alias:
            case ContainerMessageType.BlobAttach:
                return;
            case ContainerMessageType.ChunkedOp:
                throw new Error("chunkedOp not expected here");
            case ContainerMessageType.Rejoin:
                throw new Error("rejoin not expected here");
            default:
                unreachableCase(type, `Unknown ContainerMessageType: ${type}`);
        }
    }

    public setConnectionState(connected: boolean, clientId?: string) {
        if (connected === false && this.delayConnectClientId !== undefined) {
            this.delayConnectClientId = undefined;
            this.mc.logger.sendTelemetryEvent({
                eventName: "UnsuccessfulConnectedTransition",
            });
            // Don't propagate "disconnected" event because we didn't propagate the previous "connected" event
            return;
        }

        // If attachment blobs were added while disconnected, we need to delay
        // propagation of the "connected" event until we have uploaded them to
        // ensure we don't submit ops referencing a blob that has not been uploaded
        const connecting = connected && !this._connected && !this.deltaManager.readOnlyInfo.readonly;
        if (connecting && this.blobManager.hasPendingOfflineUploads) {
            assert(!this.delayConnectClientId,
                0x392 /* Connect event delay must be canceled before subsequent connect event */);
            assert(!!clientId, 0x393 /* Must have clientId when connecting */);
            this.delayConnectClientId = clientId;
            this.blobManager.onConnected().then(() => {
                // make sure we didn't reconnect before the promise resolved
                if (this.delayConnectClientId === clientId && !this.disposed) {
                    this.delayConnectClientId = undefined;
                    this.setConnectionStateCore(connected, clientId);
                }
            }, (error) => this.closeFn(error));
            return;
        }

        this.setConnectionStateCore(connected, clientId);
    }

    private setConnectionStateCore(connected: boolean, clientId?: string) {
        assert(!this.delayConnectClientId,
            0x394 /* connect event delay must be cleared before propagating connect event */);
        this.verifyNotClosed();

        // There might be no change of state due to Container calling this API after loading runtime.
        const changeOfState = this._connected !== connected;
        const reconnection = changeOfState && !connected;
        this._connected = connected;

        if (!connected) {
            this._perfSignalData.signalsLost = 0;
            this._perfSignalData.signalTimestamp = 0;
            this._perfSignalData.trackingSignalSequenceNumber = undefined;
        } else {
            assert(this.attachState === AttachState.Attached,
                0x3cd /* Connection is possible only if container exists in storage */);
        }

        // Fail while disconnected
        if (reconnection) {
            this.consecutiveReconnects++;

            if (!this.shouldContinueReconnecting()) {
                this.closeFn(
                    DataProcessingError.create(
                        // eslint-disable-next-line max-len
                        "Runtime detected too many reconnects with no progress syncing local ops. Batch of ops is likely too large (over 1Mb)",
                        "setConnectionState",
                        undefined,
                        {
                            dataLoss: 1,
                            attempts: this.consecutiveReconnects,
                            pendingMessages: this.pendingStateManager.pendingMessagesCount,
                        }));
                return;
            }
        }

        if (changeOfState) {
            this.replayPendingStates();
        }

        this.dataStores.setConnectionState(connected, clientId);
        this.garbageCollector.setConnectionState(connected, clientId);

        raiseConnectedEvent(this.mc.logger, this, connected, clientId);
    }

    public process(messageArg: ISequencedDocumentMessage, local: boolean) {
        this.verifyNotClosed();

        // Do shallow copy of message, as methods below will modify it.
        // There might be multiple container instances receiving same message
        // We do not need to make deep copy, as each layer will just replace message.content itself,
        // but would not modify contents details
        let message = { ...messageArg };

        // back-compat: ADO #1385: eventually should become unconditional, but only for runtime messages!
        // System message may have no contents, or in some cases (mostly for back-compat) they may have actual objects.
        // Old ops may contain empty string (I assume noops).
        if (typeof message.contents === "string" && message.contents !== "") {
            message.contents = JSON.parse(message.contents);
        }

        // Caveat: This will return false for runtime message in very old format, that are used in snapshot tests
        // This format was not shipped to production workflows.
        const runtimeMessage = unpackRuntimeMessage(message);

        if (this.mc.config.getBoolean("enableOfflineLoad") ?? this.runtimeOptions.enableOfflineLoad) {
            this.savedOps.push(messageArg);
        }

        // Surround the actual processing of the operation with messages to the schedule manager indicating
        // the beginning and end. This allows it to emit appropriate events and/or pause the processing of new
        // messages once a batch has been fully processed.
        this.scheduleManager.beforeOpProcessing(message);

        try {
            // Chunk processing must come first given that we will transform the message to the unchunked version
            // once all pieces are available
            message = this.processRemoteChunkedMessage(message);

            let localOpMetadata: unknown;
            if (local && runtimeMessage) {
                localOpMetadata = this.pendingStateManager.processPendingLocalMessage(message);
            }

            // If there are no more pending messages after processing a local message,
            // the document is no longer dirty.
            if (!this.hasPendingMessages()) {
                this.updateDocumentDirtyState(false);
            }

            const type = message.type as ContainerMessageType;
            switch (type) {
                case ContainerMessageType.Attach:
                    this.dataStores.processAttachMessage(message, local);
                    break;
                case ContainerMessageType.Alias:
                    this.processAliasMessage(message, localOpMetadata, local);
                    break;
                case ContainerMessageType.FluidDataStoreOp:
                    this.dataStores.processFluidDataStoreOp(message, local, localOpMetadata);
                    break;
                case ContainerMessageType.BlobAttach:
                    this.blobManager.processBlobAttachOp(message, local);
                    break;
                case ContainerMessageType.ChunkedOp:
                case ContainerMessageType.Rejoin:
                    break;
                default:
                    assert(!runtimeMessage, 0x3ce /* Runtime message of unknown type */);
            }

            // For back-compat, notify only about runtime messages for now.
            if (runtimeMessage) {
                this.emit("op", message, runtimeMessage);
            }

            this.scheduleManager.afterOpProcessing(undefined, message);

            if (local) {
                // If we have processed a local op, this means that the container is
                // making progress and we can reset the counter for how many times
                // we have consecutively replayed the pending states
                this.resetReconnectCount();
            }
        } catch (e) {
            this.scheduleManager.afterOpProcessing(e, message);
            throw e;
        }
    }

    private processAliasMessage(
        message: ISequencedDocumentMessage,
        localOpMetadata: unknown,
        local: boolean,
    ) {
        this.dataStores.processAliasMessage(message, localOpMetadata, local);
    }

    /**
     * Emits the Signal event and update the perf signal data.
     * @param clientSignalSequenceNumber - is the client signal sequence number to be uploaded.
     */
    private sendSignalTelemetryEvent(clientSignalSequenceNumber: number) {
        const duration = Date.now() - this._perfSignalData.signalTimestamp;
        this.logger.sendPerformanceEvent({
            eventName: "SignalLatency",
            duration,
            signalsLost: this._perfSignalData.signalsLost,
        });

        this._perfSignalData.signalsLost = 0;
        this._perfSignalData.signalTimestamp = 0;
    }

    public processSignal(message: ISignalMessage, local: boolean) {
        const envelope = message.content as ISignalEnvelope;
        const transformed: IInboundSignalMessage = {
            clientId: message.clientId,
            content: envelope.contents.content,
            type: envelope.contents.type,
        };

        // Only collect signal telemetry for messages sent by the current client.
        if (message.clientId === this.clientId && this.connected) {
            // Check to see if the signal was lost.
            if (this._perfSignalData.trackingSignalSequenceNumber !== undefined &&
                envelope.clientSignalSequenceNumber > this._perfSignalData.trackingSignalSequenceNumber) {
                this._perfSignalData.signalsLost++;
                this._perfSignalData.trackingSignalSequenceNumber = undefined;
                this.logger.sendErrorEvent({
                    eventName: "SignalLost",
                    type: envelope.contents.type,
                    signalsLost: this._perfSignalData.signalsLost,
                    trackingSequenceNumber: this._perfSignalData.trackingSignalSequenceNumber,
                    clientSignalSequenceNumber: envelope.clientSignalSequenceNumber,
                });
            } else if (envelope.clientSignalSequenceNumber === this._perfSignalData.trackingSignalSequenceNumber) {
                this.sendSignalTelemetryEvent(envelope.clientSignalSequenceNumber);
                this._perfSignalData.trackingSignalSequenceNumber = undefined;
            }
        }

        if (envelope.address === undefined) {
            // No address indicates a container signal message.
            this.emit("signal", transformed, local);
            return;
        }

        this.dataStores.processSignal(envelope.address, transformed, local);
    }

    public async getRootDataStore(id: string, wait = true): Promise<IFluidRouter> {
        return this.getRootDataStoreChannel(id, wait);
    }

    private async getRootDataStoreChannel(id: string, wait = true): Promise<IFluidDataStoreChannel> {
        await this.dataStores.waitIfPendingAlias(id);
        const internalId = this.internalId(id);
        const context = await this.dataStores.getDataStore(internalId, wait);
        assert(await context.isRoot(), 0x12b /* "did not get root data store" */);
        return context.realize();
    }

    public setFlushMode(mode: FlushMode): void {
        if (mode === this._flushMode) {
            return;
        }

        this.mc.logger.sendTelemetryEvent({
            eventName: "FlushMode Updated",
            old: this._flushMode,
            new: mode,
        });

        // Flush any pending batches if switching to immediate
        if (mode === FlushMode.Immediate) {
            this.flush();
        }

        this._flushMode = mode;

        // Let the PendingStateManager know that FlushMode has been updated.
        this.pendingStateManager.onFlushModeUpdated(mode);
    }

    public flush(): void {
        assert(this._orderSequentiallyCalls === 0,
            0x24c /* "Cannot call `flush()` from `orderSequentially`'s callback" */);

        this.flushBatch(this.pendingAttachBatch.popBatch());
        this.flushBatch(this.pendingBatch.popBatch());

        assert(this.emptyBatch, 0x3cf /* reentrancy */);
    }

    protected flushBatch(batch: BatchMessage[]): void {
        const length = batch.length;

        if (length > 1) {
            batch[0].metadata = { ...batch[0].metadata, batch: true };
            batch[length - 1].metadata = { ...batch[length - 1].metadata, batch: false };
<<<<<<< HEAD
=======

            // This assert fires for the following reason (there might be more cases like that):
            // AgentScheduler will send ops in response to ConsensusRegisterCollection's "atomicChanged" event handler,
            // i.e. in the middle of op processing!
            // Sending ops while processing ops is not good idea - it's not defined when
            // referenceSequenceNumber changes in op processing sequence (at the beginning or end of op processing),
            // If we send ops in response to processing multiple ops, then we for sure hit this assert!
            // Tracked via ADO #1834
            assert(batch[0].referenceSequenceNumber === batch[length - 1].referenceSequenceNumber,
                "Batch should be generated synchronously, without processing ops in the middle!");
>>>>>>> 18761f2a
        }

        let clientSequenceNumber: number = -1;

        // Did we disconnect in the middle of turn-based batch?
        // If so, do nothing, as pending state manager will resubmit it correctly on reconnect.
        if (this.canSendOps()) {
            if (this.context.submitBatchFn !== undefined) {
                const batchToSend: IBatchMessage[] = [];
                for (const message of batch) {
                    batchToSend.push({ contents: message.contents, metadata: message.metadata });
                }
                // returns clientSequenceNumber of last message in a batch
                clientSequenceNumber = this.context.submitBatchFn(batchToSend);
            } else {
                // Legacy path - supporting old loader versions. Can be removed only when LTS moves above
                // version that has support for batches (submitBatchFn)
                for (const message of batch) {
                    clientSequenceNumber = this.context.submitFn(
                        MessageType.Operation,
                        message.deserializedContent,
                        true, // batch
                        message.metadata);
                }

                this.deltaSender.flush();
            }

            // Convert from clientSequenceNumber of last message in the batch to clientSequenceNumber of first message.
            clientSequenceNumber -= batch.length - 1;
            assert(clientSequenceNumber >= 0, 0x3d0 /* clientSequenceNumber can't be negative */);
        }

        // Let the PendingStateManager know that a message was submitted.
        // In future, need to shift toward keeping batch as a whole!
        for (const message of batch) {
            this.pendingStateManager.onSubmitMessage(
                message.deserializedContent.type,
                clientSequenceNumber,
                message.referenceSequenceNumber,
                message.deserializedContent.contents,
                message.localOpMetadata,
                message.metadata,
            );
            clientSequenceNumber++;
        }

        this.pendingStateManager.onFlush();
    }

    public orderSequentially(callback: () => void): void {
        // If flush mode is already TurnBased we are either
        // nested in another orderSequentially, or
        // the app is flushing manually, in which
        // case this invocation doesn't own
        // flushing.
        if (this.flushMode === FlushMode.TurnBased) {
            this.trackOrderSequentiallyCalls(callback);
            return;
        }

        const savedFlushMode = this.flushMode;
        this.setFlushMode(FlushMode.TurnBased);

        try {
            this.trackOrderSequentiallyCalls(callback);
            this.flush();
        } finally {
            this.setFlushMode(savedFlushMode);
        }
    }

    private trackOrderSequentiallyCalls(callback: () => void): void {
        let checkpoint: { rollback: (action: (message: BatchMessage) => void) => void; } | undefined;
        if (this.mc.config.getBoolean("Fluid.ContainerRuntime.EnableRollback")) {
            // Note: we are not touching this.pendingAttachBatch here, for two reasons:
            // 1. It would not help, as we flush attach ops as they become available.
            // 2. There is no way to undo process of data store creation.
            checkpoint = this.pendingBatch.checkpoint();
        }

        try {
            this._orderSequentiallyCalls++;
            callback();
        } catch (error) {
            if (checkpoint) {
                // This will throw and close the container if rollback fails
                try {
                    checkpoint.rollback((message: BatchMessage) =>
                        this.rollback(
                            message.deserializedContent.type,
                            message.deserializedContent.contents,
                            message.localOpMetadata));
                } catch (err) {
                    const error2 = wrapError(err, (message) => {
                        return DataProcessingError.create(
                            `RollbackError: ${message}`,
                            "checkpointRollback",
                            undefined) as DataProcessingError;
                    });
                    this.closeFn(error2);
                    throw error2;
                }
            } else {
                // pre-0.58 error message: orderSequentiallyCallbackException
                this.closeFn(new GenericError("orderSequentially callback exception", error));
            }
            throw error; // throw the original error for the consumer of the runtime
        } finally {
            this._orderSequentiallyCalls--;
        }
    }

    public async createDataStore(pkg: string | string[]): Promise<IDataStore> {
        const internalId = uuid();
        return channelToDataStore(
            await this._createDataStore(pkg, internalId),
            internalId,
            this,
            this.dataStores,
            this.mc.logger);
    }

    public createDetachedRootDataStore(
        pkg: Readonly<string[]>,
        rootDataStoreId: string): IFluidDataStoreContextDetached {
        if (rootDataStoreId.includes("/")) {
            throw new UsageError(`Id cannot contain slashes: '${rootDataStoreId}'`);
        }
        return this.dataStores.createDetachedDataStoreCore(pkg, true, rootDataStoreId);
    }

    public createDetachedDataStore(pkg: Readonly<string[]>): IFluidDataStoreContextDetached {
        return this.dataStores.createDetachedDataStoreCore(pkg, false);
    }

    public async _createDataStoreWithProps(
        pkg: string | string[],
        props?: any,
        id = uuid(),
    ): Promise<IDataStore> {
        const fluidDataStore = await this.dataStores._createFluidDataStoreContext(
            Array.isArray(pkg) ? pkg : [pkg], id, props).realize();
        return channelToDataStore(fluidDataStore, id, this, this.dataStores, this.mc.logger);
    }

    private async _createDataStore(
        pkg: string | string[],
        id = uuid(),
        props?: any,
    ): Promise<IFluidDataStoreChannel> {
        return this.dataStores
            ._createFluidDataStoreContext(Array.isArray(pkg) ? pkg : [pkg], id, props)
            .realize();
    }

    private canSendOps() {
        return this.connected && !this.deltaManager.readOnlyInfo.readonly;
    }

    public getQuorum(): IQuorumClients {
        return this.context.quorum;
    }

    public getAudience(): IAudience {
        // eslint-disable-next-line @typescript-eslint/no-non-null-assertion
        return this.context.audience!;
    }

    /**
     * Returns true of container is dirty, i.e. there are some pending local changes that
     * either were not sent out to delta stream or were not yet acknowledged.
     */
    public get isDirty(): boolean {
        return this.dirtyContainer;
    }

    private isContainerMessageDirtyable(type: ContainerMessageType, contents: any) {
        // For legacy purposes, exclude the old built-in AgentScheduler from dirty consideration as a special-case.
        // Ultimately we should have no special-cases from the ContainerRuntime's perspective.
        if (type === ContainerMessageType.Attach) {
            const attachMessage = contents as InboundAttachMessage;
            if (attachMessage.id === agentSchedulerId) {
                return false;
            }
        } else if (type === ContainerMessageType.FluidDataStoreOp) {
            const envelope = contents as IEnvelope;
            if (envelope.address === agentSchedulerId) {
                return false;
            }
        }
        return true;
    }

    private createNewSignalEnvelope(address: string | undefined, type: string, content: any): ISignalEnvelope {
        const newSequenceNumber = ++this._perfSignalData.signalSequenceNumber;
        const newEnvelope: ISignalEnvelope = {
            address,
            clientSignalSequenceNumber: newSequenceNumber,
            contents: { type, content },
        };

        // We should not track any signals in case we already have a tracking number.
        if (newSequenceNumber % this.defaultTelemetrySignalSampleCount === 1 &&
            this._perfSignalData.trackingSignalSequenceNumber === undefined) {
            this._perfSignalData.signalTimestamp = Date.now();
            this._perfSignalData.trackingSignalSequenceNumber = newSequenceNumber;
        }

        return newEnvelope;
    }

    /**
     * Submits the signal to be sent to other clients.
     * @param type - Type of the signal.
     * @param content - Content of the signal.
     */
    public submitSignal(type: string, content: any) {
        this.verifyNotClosed();
        const envelope = this.createNewSignalEnvelope(undefined /* address */, type, content);
        return this.context.submitSignalFn(envelope);
    }

    public submitDataStoreSignal(address: string, type: string, content: any) {
        const envelope = this.createNewSignalEnvelope(address, type, content);
        return this.context.submitSignalFn(envelope);
    }

    public setAttachState(attachState: AttachState.Attaching | AttachState.Attached): void {
        if (attachState === AttachState.Attaching) {
            assert(this.attachState === AttachState.Attaching,
                0x12d /* "Container Context should already be in attaching state" */);
        } else {
            assert(this.attachState === AttachState.Attached,
                0x12e /* "Container Context should already be in attached state" */);
            this.emit("attached");
        }

        if (attachState === AttachState.Attached && !this.hasPendingMessages()) {
            this.updateDocumentDirtyState(false);
        }
        this.dataStores.setAttachState(attachState);
    }

    /**
     * Create a summary. Used when attaching or serializing a detached container.
     *
     * @param blobRedirectTable - A table passed during the attach process. While detached, blob upload is supported
     * using IDs generated locally. After attach, these IDs cannot be used, so this table maps the old local IDs to the
     * new storage IDs so requests can be redirected.
     * @param telemetryContext - summary data passed through the layers for telemetry purposes
     */
    public createSummary(blobRedirectTable?: Map<string, string>, telemetryContext?: ITelemetryContext): ISummaryTree {
        if (blobRedirectTable) {
            this.blobManager.setRedirectTable(blobRedirectTable);
        }

        const summarizeResult = this.dataStores.createSummary(telemetryContext);
        // Wrap data store summaries in .channels subtree.
        wrapSummaryInChannelsTree(summarizeResult);

        this.addContainerStateToSummary(
            summarizeResult,
            true /* fullTree */,
            false /* trackState */,
            telemetryContext,
        );
        return summarizeResult.summary;
    }

    public async getAbsoluteUrl(relativeUrl: string): Promise<string | undefined> {
        if (this.context.getAbsoluteUrl === undefined) {
            throw new Error("Driver does not implement getAbsoluteUrl");
        }
        if (this.attachState !== AttachState.Attached) {
            return undefined;
        }
        return this.context.getAbsoluteUrl(relativeUrl);
    }

    private async summarizeInternal(
        fullTree: boolean,
        trackState: boolean,
        telemetryContext?: ITelemetryContext,
    ): Promise<ISummarizeInternalResult> {
        const summarizeResult = await this.dataStores.summarize(fullTree, trackState, telemetryContext);

        // Wrap data store summaries in .channels subtree.
        wrapSummaryInChannelsTree(summarizeResult);
        const pathPartsForChildren = [channelsTreeName];

        this.addContainerStateToSummary(summarizeResult, fullTree, trackState, telemetryContext);
        return {
            ...summarizeResult,
            id: "",
            pathPartsForChildren,
        };
    }

    /**
     * Returns a summary of the runtime at the current sequence number.
     */
    public async summarize(options: {
        /** True to generate the full tree with no handle reuse optimizations; defaults to false */
        fullTree?: boolean;
        /** True to track the state for this summary in the SummarizerNodes; defaults to true */
        trackState?: boolean;
        /** Logger to use for correlated summary events */
        summaryLogger?: ITelemetryLogger;
        /** True to run garbage collection before summarizing; defaults to true */
        runGC?: boolean;
        /** True to generate full GC data */
        fullGC?: boolean;
        /** True to run GC sweep phase after the mark phase */
        runSweep?: boolean;
    }): Promise<IRootSummaryTreeWithStats> {
        this.verifyNotClosed();

        const {
            fullTree = false,
            trackState = true,
            summaryLogger = this.mc.logger,
            runGC = this.garbageCollector.shouldRunGC,
            runSweep,
            fullGC,
        } = options;

        let gcStats: IGCStats | undefined;
        if (runGC) {
            gcStats = await this.collectGarbage({ logger: summaryLogger, runSweep, fullGC });
        }

        const telemetryContext = new TelemetryContext();
        const { stats, summary } = await this.summarizerNode.summarize(fullTree, trackState, telemetryContext);

        this.logger.sendTelemetryEvent({ eventName: "SummarizeTelemetry", details: telemetryContext.serialize() });

        assert(summary.type === SummaryType.Tree,
            0x12f /* "Container Runtime's summarize should always return a tree" */);

        return { stats, summary, gcStats };
    }

    /**
     * Implementation of IGarbageCollectionRuntime::updateStateBeforeGC.
     * Before GC runs, called by the garbage collector to update any pending GC state. This is mainly used to notify
     * the garbage collector of references detected since the last GC run. Most references are notified immediately
     * but there can be some for which async operation is required (such as detecting new root data stores).
     */
    public async updateStateBeforeGC() {
        return this.dataStores.updateStateBeforeGC();
    }

    /**
     * Implementation of IGarbageCollectionRuntime::getGCData.
     * Generates and returns the GC data for this container.
     * @param fullGC - true to bypass optimizations and force full generation of GC data.
     */
    public async getGCData(fullGC?: boolean): Promise<IGarbageCollectionData> {
        const builder = new GCDataBuilder();
        const dsGCData = await this.dataStores.getGCData(fullGC);
        builder.addNodes(dsGCData.gcNodes);

        const blobsGCData = this.blobManager.getGCData(fullGC);
        builder.addNodes(blobsGCData.gcNodes);
        return builder.getGCData();
    }

    /**
     * Implementation of IGarbageCollectionRuntime::updateUsedRoutes.
     * After GC has run, called to notify this container's nodes of routes that are used in it.
     * @param usedRoutes - The routes that are used in all nodes in this Container.
     * @param gcTimestamp - The time when GC was run that generated these used routes. If any node node becomes
     * unreferenced as part of this GC run, this should be used to update the time when it happens.
     */
    public updateUsedRoutes(usedRoutes: string[], gcTimestamp?: number) {
        // Update our summarizer node's used routes. Updating used routes in summarizer node before
        // summarizing is required and asserted by the the summarizer node. We are the root and are
        // always referenced, so the used routes is only self-route (empty string).
        this.summarizerNode.updateUsedRoutes([""]);

        const dataStoreUsedRoutes: string[] = [];
        for (const route of usedRoutes) {
            if (route.split("/")[1] !== BlobManager.basePath) {
                dataStoreUsedRoutes.push(route);
            }
        }

        return this.dataStores.updateUsedRoutes(dataStoreUsedRoutes, gcTimestamp);
    }

    /**
     * When running GC in test mode, this is called to delete objects whose routes are unused. This enables testing
     * scenarios with accessing deleted content.
     * @param unusedRoutes - The routes that are unused in all data stores in this Container.
     */
    public deleteUnusedRoutes(unusedRoutes: string[]) {
        const blobManagerUnusedRoutes: string[] = [];
        const dataStoreUnusedRoutes: string[] = [];
        for (const route of unusedRoutes) {
            if (this.isBlobPath(route)) {
                blobManagerUnusedRoutes.push(route);
            } else {
                dataStoreUnusedRoutes.push(route);
            }
        }

        this.blobManager.deleteUnusedRoutes(blobManagerUnusedRoutes);
        this.dataStores.deleteUnusedRoutes(dataStoreUnusedRoutes);
    }

    /**
     * Returns a server generated referenced timestamp to be used to track unreferenced nodes by GC.
     */
    public getCurrentReferenceTimestampMs(): number | undefined {
        // Use the timestamp of the last message seen by this client as that is server generated. If no messages have
        // been processed, use the timestamp of the message from the last summary.
        return this.deltaManager.lastMessage?.timestamp ?? this.messageAtLastSummary?.timestamp;
    }

    /**
     * Returns the type of the GC node. Currently, there are nodes that belong to the root ("/"), data stores or
     * blob manager.
     */
    public getNodeType(nodePath: string): GCNodeType {
        if (this.isBlobPath(nodePath)) {
            return GCNodeType.Blob;
        }
        return this.dataStores.getGCNodeType(nodePath) ?? GCNodeType.Other;
    }

    /**
     * Called by GC to retrieve the package path of the node with the given path. The node should belong to a
     * data store or an attachment blob.
     */
    public async getGCNodePackagePath(nodePath: string): Promise<readonly string[] | undefined> {
        switch (this.getNodeType(nodePath)) {
            case GCNodeType.Blob:
                return ["_blobs"];
            case GCNodeType.DataStore:
            case GCNodeType.SubDataStore:
                return this.dataStores.getDataStorePackagePath(nodePath);
            default:
                assert(false, 0x2de /* "Package path requested for unsupported node type." */);
        }
    }

    /**
     * Returns whether a given path is for attachment blobs that are in the format - "/BlobManager.basePath/...".
     */
    private isBlobPath(path: string): boolean {
        const pathParts = path.split("/");
        if (pathParts.length < 2 || pathParts[1] !== BlobManager.basePath) {
            return false;
        }
        return true;
    }

    /**
     * Runs garbage collection and updates the reference / used state of the nodes in the container.
     * @returns the statistics of the garbage collection run; undefined if GC did not run.
     */
    public async collectGarbage(
        options: {
            /** Logger to use for logging GC events */
            logger?: ITelemetryLogger;
            /** True to run GC sweep phase after the mark phase */
            runSweep?: boolean;
            /** True to generate full GC data */
            fullGC?: boolean;
        },
    ): Promise<IGCStats | undefined> {
        return this.garbageCollector.collectGarbage(options);
    }

    /**
     * Called when a new outbound reference is added to another node. This is used by garbage collection to identify
     * all references added in the system.
     * @param srcHandle - The handle of the node that added the reference.
     * @param outboundHandle - The handle of the outbound node that is referenced.
     */
    public addedGCOutboundReference(srcHandle: IFluidHandle, outboundHandle: IFluidHandle) {
        this.garbageCollector.addedOutboundReference(srcHandle.absolutePath, outboundHandle.absolutePath);
    }

    /**
     * Generates the summary tree, uploads it to storage, and then submits the summarize op.
     * This is intended to be called by the summarizer, since it is the implementation of
     * ISummarizerInternalsProvider.submitSummary.
     * It takes care of state management at the container level, including pausing inbound
     * op processing, updating SummarizerNode state tracking, and garbage collection.
     * @param options - options controlling how the summary is generated or submitted
     */
    public async submitSummary(options: ISubmitSummaryOptions): Promise<SubmitSummaryResult> {
        const { fullTree, refreshLatestAck, summaryLogger } = options;
        // The summary number for this summary. This will be updated during the summary process, so get it now and
        // use it for all events logged during this summary.
        const summaryNumber = this.nextSummaryNumber;
        const summaryNumberLogger = ChildLogger.create(
            summaryLogger,
            undefined,
            {
                all: { summaryNumber },
            },
        );

        assert(this.emptyBatch, 0x3d1 /* Can't trigger summary in the middle of a batch */);

        let latestSnapshotVersionId: string | undefined;
        if (refreshLatestAck) {
            const latestSnapshotInfo = await this.refreshLatestSummaryAckFromServer(
                ChildLogger.create(summaryNumberLogger, undefined, { all: { safeSummary: true } }));
            const latestSnapshotRefSeq = latestSnapshotInfo.latestSnapshotRefSeq;
            latestSnapshotVersionId = latestSnapshotInfo.latestSnapshotVersionId;

            if (latestSnapshotRefSeq > this.deltaManager.lastSequenceNumber) {
                // We need to catch up to the latest summary's reference sequence number before pausing.
                await PerformanceEvent.timedExecAsync(
                    summaryNumberLogger,
                    {
                        eventName: "WaitingForSeq",
                        lastSequenceNumber: this.deltaManager.lastSequenceNumber,
                        targetSequenceNumber: latestSnapshotRefSeq,
                        lastKnownSeqNumber: this.deltaManager.lastKnownSeqNumber,
                    },
                    async () => waitForSeq(this.deltaManager, latestSnapshotRefSeq),
                    { start: true, end: true, cancel: "error" }, // definitely want start event
                );
            }
        }

        try {
            await this.deltaManager.inbound.pause();

            const summaryRefSeqNum = this.deltaManager.lastSequenceNumber;
            const minimumSequenceNumber = this.deltaManager.minimumSequenceNumber;
            const message = `Summary @${summaryRefSeqNum}:${this.deltaManager.minimumSequenceNumber}`;
            const lastAck = this.summaryCollection.latestAck;

            this.summarizerNode.startSummary(summaryRefSeqNum, summaryNumberLogger);

            // Helper function to check whether we should still continue between each async step.
            const checkContinue = (): { continue: true; } | { continue: false; error: string; } => {
                // Do not check for loss of connectivity directly! Instead leave it up to
                // RunWhileConnectedCoordinator to control policy in a single place.
                // This will allow easier change of design if we chose to. For example, we may chose to allow
                // summarizer to reconnect in the future.
                // Also checking for cancellation is a must as summary process may be abandoned for other reasons,
                // like loss of connectivity for main (interactive) client.
                if (options.cancellationToken.cancelled) {
                    return { continue: false, error: "disconnected" };
                }
                // That said, we rely on submitSystemMessage() that today only works in connected state.
                // So if we fail here, it either means that RunWhileConnectedCoordinator does not work correctly,
                // OR that design changed and we need to remove this check and fix submitSystemMessage.
                assert(this.connected, 0x258 /* "connected" */);

                // Ensure that lastSequenceNumber has not changed after pausing.
                // We need the summary op's reference sequence number to match our summary sequence number,
                // otherwise we'll get the wrong sequence number stamped on the summary's .protocol attributes.
                if (this.deltaManager.lastSequenceNumber !== summaryRefSeqNum) {
                    return {
                        continue: false,
                        // eslint-disable-next-line max-len
                        error: `lastSequenceNumber changed before uploading to storage. ${this.deltaManager.lastSequenceNumber} !== ${summaryRefSeqNum}`,
                    };
                }
                assert(summaryRefSeqNum === this.deltaManager.lastMessage?.sequenceNumber,
                    0x395 /* it's one and the same thing */);

                if (lastAck !== this.summaryCollection.latestAck) {
                    return {
                        continue: false,
                        // eslint-disable-next-line max-len
                        error: `Last summary changed while summarizing. ${this.summaryCollection.latestAck} !== ${lastAck}`,
                    };
                }
                return { continue: true };
            };

            let continueResult = checkContinue();
            if (!continueResult.continue) {
                return {
                    stage: "base",
                    referenceSequenceNumber: summaryRefSeqNum,
                    minimumSequenceNumber,
                    error: continueResult.error,
                };
            }

            const trace = Trace.start();
            let summarizeResult: IRootSummaryTreeWithStats;
            // If the GC state needs to be reset, we need to force a full tree summary and update the unreferenced
            // state of all the nodes.
            const forcedFullTree = this.garbageCollector.summaryStateNeedsReset;
            try {
                summarizeResult = await this.summarize({
                    fullTree: fullTree ?? forcedFullTree,
                    trackState: true,
                    summaryLogger: summaryNumberLogger,
                    runGC: this.garbageCollector.shouldRunGC,
                });
            } catch (error) {
                return {
                    stage: "base",
                    referenceSequenceNumber: summaryRefSeqNum,
                    minimumSequenceNumber,
                    error,
                };
            }
            const { summary: summaryTree, stats: partialStats } = summarizeResult;

            // Now that we have generated the summary, update the message at last summary to the last message processed.
            this.messageAtLastSummary = this.deltaManager.lastMessage;

            // Counting dataStores and handles
            // Because handles are unchanged dataStores in the current logic,
            // summarized dataStore count is total dataStore count minus handle count
            const dataStoreTree = summaryTree.tree[channelsTreeName];

            assert(dataStoreTree.type === SummaryType.Tree, 0x1fc /* "summary is not a tree" */);
            const handleCount = Object.values(dataStoreTree.tree).filter(
                (value) => value.type === SummaryType.Handle).length;
            const gcSummaryTreeStats = summaryTree.tree[gcTreeKey]
                ? calculateStats(summaryTree.tree[gcTreeKey])
                : undefined;

            const summaryStats: IGeneratedSummaryStats = {
                dataStoreCount: this.dataStores.size,
                summarizedDataStoreCount: this.dataStores.size - handleCount,
                gcStateUpdatedDataStoreCount: summarizeResult.gcStats?.updatedDataStoreCount,
                gcBlobNodeCount: gcSummaryTreeStats?.blobNodeCount,
                gcTotalBlobsSize: gcSummaryTreeStats?.totalBlobSize,
                summaryNumber,
                ...partialStats,
            };
            const generateSummaryData = {
                referenceSequenceNumber: summaryRefSeqNum,
                minimumSequenceNumber,
                summaryTree,
                summaryStats,
                generateDuration: trace.trace().duration,
                forcedFullTree,
            } as const;

            continueResult = checkContinue();
            if (!continueResult.continue) {
                return { stage: "generate", ...generateSummaryData, error: continueResult.error };
            }

            // It may happen that the lastAck it not correct due to missing summaryAck in case of single commit
            // summary. So if the previous summarizer closes just after submitting the summary and before
            // submitting the summaryOp then we can't rely on summaryAck. So in case we have
            // latestSnapshotVersionId from storage and it does not match with the lastAck ackHandle, then use
            // the one fetched from storage as parent as that is the latest.
            let summaryContext: ISummaryContext;
            if (lastAck?.summaryAck.contents.handle !== latestSnapshotVersionId
                && latestSnapshotVersionId !== undefined) {
                summaryContext = {
                    proposalHandle: undefined,
                    ackHandle: latestSnapshotVersionId,
                    referenceSequenceNumber: summaryRefSeqNum,
                };
            } else if (lastAck === undefined) {
                summaryContext = {
                    proposalHandle: undefined,
                    ackHandle: this.context.getLoadedFromVersion()?.id,
                    referenceSequenceNumber: summaryRefSeqNum,
                };
            } else {
                summaryContext = {
                    proposalHandle: lastAck.summaryOp.contents.handle,
                    ackHandle: lastAck.summaryAck.contents.handle,
                    referenceSequenceNumber: summaryRefSeqNum,
                };
            }

            let handle: string;
            try {
                handle = await this.storage.uploadSummaryWithContext(summarizeResult.summary, summaryContext);
            } catch (error) {
                return { stage: "generate", ...generateSummaryData, error };
            }

            const parent = summaryContext.ackHandle;
            const summaryMessage: ISummaryContent = {
                handle,
                // eslint-disable-next-line @typescript-eslint/no-non-null-assertion
                head: parent!,
                message,
                parents: parent ? [parent] : [],
            };
            const uploadData = {
                ...generateSummaryData,
                handle,
                uploadDuration: trace.trace().duration,
            } as const;

            continueResult = checkContinue();
            if (!continueResult.continue) {
                return { stage: "upload", ...uploadData, error: continueResult.error };
            }

            let clientSequenceNumber: number;
            try {
                clientSequenceNumber = this.submitSummaryMessage(summaryMessage);
            } catch (error) {
                return { stage: "upload", ...uploadData, error };
            }

            const submitData = {
                stage: "submit",
                ...uploadData,
                clientSequenceNumber,
                submitOpDuration: trace.trace().duration,
            } as const;

            this.summarizerNode.completeSummary(handle);
            return submitData;
        } finally {
            // Cleanup wip summary in case of failure
            this.summarizerNode.clearSummary();
            // Restart the delta manager
            this.deltaManager.inbound.resume();
        }
    }

    private processRemoteChunkedMessage(message: ISequencedDocumentMessage) {
        if (message.type !== ContainerMessageType.ChunkedOp) {
            return message;
        }

        const clientId = message.clientId;
        const chunkedContent = message.contents as IChunkedOp;
        this.addChunk(clientId, chunkedContent);
        if (chunkedContent.chunkId === chunkedContent.totalChunks) {
            const newMessage = { ...message };
            // eslint-disable-next-line @typescript-eslint/no-non-null-assertion
            const serializedContent = this.chunkMap.get(clientId)!.join("");
            newMessage.contents = JSON.parse(serializedContent);
            newMessage.type = chunkedContent.originalType;
            this.clearPartialChunks(clientId);
            return newMessage;
        }
        return message;
    }

    private addChunk(clientId: string, chunkedContent: IChunkedOp) {
        let map = this.chunkMap.get(clientId);
        if (map === undefined) {
            map = [];
            this.chunkMap.set(clientId, map);
        }
        assert(chunkedContent.chunkId === map.length + 1,
            0x131 /* "Mismatch between new chunkId and expected chunkMap" */); // 1-based indexing
        map.push(chunkedContent.contents);
    }

    private clearPartialChunks(clientId: string) {
        if (this.chunkMap.has(clientId)) {
            this.chunkMap.delete(clientId);
        }
    }

    private hasPendingMessages() {
        return this.pendingStateManager.hasPendingMessages() || !this.emptyBatch;
    }

    private updateDocumentDirtyState(dirty: boolean) {
        if (this.attachState !== AttachState.Attached) {
            assert(dirty, 0x3d2 /* Non-attached container is dirty */);
        } else {
            // Other way is not true = see this.isContainerMessageDirtyable()
            assert(!dirty || this.hasPendingMessages(),
                0x3d3 /* if doc is dirty, there has to be pending ops */);
        }

        if (this.dirtyContainer === dirty) {
            return;
        }

        this.dirtyContainer = dirty;
        if (this.emitDirtyDocumentEvent) {
            this.emit(dirty ? "dirty" : "saved");
            this.context.updateDirtyContainerState(dirty);
        }
    }

    public submitDataStoreOp(
        id: string,
        contents: any,
        localOpMetadata: unknown = undefined): void {
        const envelope: IEnvelope = {
            address: id,
            contents,
        };
        this.submit(ContainerMessageType.FluidDataStoreOp, envelope, localOpMetadata);
    }

    public submitDataStoreAliasOp(contents: any, localOpMetadata: unknown): void {
        const aliasMessage = contents as IDataStoreAliasMessage;
        if (!isDataStoreAliasMessage(aliasMessage)) {
            throw new UsageError("malformedDataStoreAliasMessage");
        }

        this.submit(ContainerMessageType.Alias, contents, localOpMetadata);
    }

    public async uploadBlob(blob: ArrayBufferLike): Promise<IFluidHandle<ArrayBufferLike>> {
        this.verifyNotClosed();
        return this.blobManager.createBlob(blob);
    }

    private submit(
        type: ContainerMessageType,
        contents: any,
        localOpMetadata: unknown = undefined,
        metadata: Record<string, unknown> | undefined = undefined,
    ): void {
        this.verifyNotClosed();

        // There should be no ops in detached container state!
        assert(this.attachState !== AttachState.Detached, 0x132 /* "sending ops in detached container" */);

        const deserializedContent: ContainerRuntimeMessage = { type, contents };
        const serializedContent = JSON.stringify(deserializedContent);

        if (this.deltaManager.readOnlyInfo.readonly) {
            this.logger.sendErrorEvent({ eventName: "SubmitOpInReadonly" });
        }

        const message: BatchMessage = {
            contents: serializedContent,
            deserializedContent,
            metadata,
            localOpMetadata,
            referenceSequenceNumber: this.deltaManager.lastSequenceNumber,
        };

        try {
            // If this is attach message for new data store, and we are in a batch, send this op out of order
            // Is it safe:
            //    Yes, this should be safe reordering. Newly created data stores are not visible through API surface.
            //    They become visible only when aliased, or handle to some sub-element of newly created datastore
            //    is stored in some DDS, i.e. only after some other op.
            // Why:
            //    Attach ops are large, and expensive to process. Plus there are scenarios where a lot of new data
            //    stores are created, causing issues like relay service throttling (too many ops) and catastrophic
            //    failure (batch is too large). Pushing them earlier and outside of main batch should alleviate
            //    these issues.
            // Cons:
            //    1. With large batches, relay service may throttle clients. Clients may disconnect while throttled.
            //    This change creates new possibility of a lot of newly created data stores never being referenced
            //    because client died before it had a change to submit the rest of the ops. This will create more
            //    garbage that needs to be collected leveraging GC (Garbage Collection) feature.
            //    2. Sending ops out of order means they are excluded from rollback functionality. This is not an issue
            //    today as rollback can't undo creation of data store. To some extent not sending them is a bigger
            //    issue than sending.
            // Please note that this does not change file format, so it can be disabled in the future if this
            // optimization no longer makes sense (for example, batch compression may make it less appealing).
            if (type === ContainerMessageType.Attach &&
                this.mc.config.getBoolean("Fluid.ContainerRuntime.disableAttachOpReorder") !== true) {
                if (!this.submitToBatch(this.pendingAttachBatch, message)) {
                    // BatchManager has two limits - soft limit & hard limit. Soft limit is only engaged
                    // when queue is not empty.
                    // Flush queue & retry. Failure on retry would mean - single message is bigger than hard limit
                    this.flushBatch(this.pendingAttachBatch.popBatch());
                    if (!this.submitToBatch(this.pendingAttachBatch, message)) {
                        throw new GenericError(
                            "BatchTooLarge",
                            /* error */ undefined,
                            {
                                opSize: message.contents.length,
                                count: this.pendingAttachBatch.length,
                                limit: this.pendingAttachBatch.limit,
                            });
                    }
                }
            } else {
                if (!this.submitToBatch(this.pendingBatch, message)) {
                    throw new GenericError(
                        "BatchTooLarge",
                        /* error */ undefined,
                        {
                            opSize: message.contents.length,
                            count: this.pendingBatch.length,
                            limit: this.pendingBatch.limit,
                        });
                }
            }

            if (this._flushMode !== FlushMode.TurnBased) {
                this.flush();
            } else if (!this.flushTrigger) {
                this.flushTrigger = true;
                // Queue a microtask to detect the end of the turn and force a flush.
                // eslint-disable-next-line @typescript-eslint/no-floating-promises
                Promise.resolve().then(() => {
                    this.flushTrigger = false;
                    this.flush();
                });
            }
        } catch (error) {
            this.closeFn(error as GenericError);
            throw error;
        }

        if (this.isContainerMessageDirtyable(type, contents)) {
            this.updateDocumentDirtyState(true);
        }
    }

    private submitToBatch(batchManager: BatchManager, message: BatchMessage) {
        const baseLine = batchManager.pendingBatchBaseline;
        if (this.mc.config.getBoolean(disableBatchBaselineCheckKey) !== true
            && baseLine !== undefined
            && baseLine !== message.referenceSequenceNumber) {
            throw new GenericError(
                "Submission of an out of order message",
                /* error */ undefined,
                {
                    ...extractSafePropertiesFromMessage(message),
                    referenceSequenceNumber: baseLine,
                });
        }

        return batchManager.push(message);
    }

    private submitSummaryMessage(contents: ISummaryContent) {
        this.verifyNotClosed();
        assert(this.connected, 0x133 /* "Container disconnected when trying to submit system message" */);

        // System message should not be sent in the middle of the batch.
        assert(this.emptyBatch, 0x3d4 /* System op in the middle of a batch */);

        // back-compat: ADO #1385: Make this call unconditional in the future
        return this.context.submitSummaryFn !== undefined
            ? this.context.submitSummaryFn(contents)
            : this.context.submitFn(
                MessageType.Summarize,
                contents,
                false);
    }

    /**
     * Throw an error if the runtime is closed.  Methods that are expected to potentially
     * be called after dispose due to asynchrony should not call this.
     */
    private verifyNotClosed() {
        if (this._disposed) {
            throw new Error("Runtime is closed");
        }
    }

    /**
     * Finds the right store and asks it to resubmit the message. This typically happens when we
     * reconnect and there are pending messages.
     * @param content - The content of the original message.
     * @param localOpMetadata - The local metadata associated with the original message.
     */
    private reSubmit(
        type: ContainerMessageType,
        content: any,
        localOpMetadata: unknown,
        opMetadata: Record<string, unknown> | undefined,
    ) {
        switch (type) {
            case ContainerMessageType.FluidDataStoreOp:
                // For Operations, call resubmitDataStoreOp which will find the right store
                // and trigger resubmission on it.
                this.dataStores.resubmitDataStoreOp(content, localOpMetadata);
                break;
            case ContainerMessageType.Attach:
            case ContainerMessageType.Alias:
                this.submit(type, content, localOpMetadata);
                break;
            case ContainerMessageType.ChunkedOp:
                throw new Error(`chunkedOp not expected here`);
            case ContainerMessageType.BlobAttach:
                this.blobManager.reSubmit(opMetadata);
                break;
            case ContainerMessageType.Rejoin:
                this.submit(type, content);
                break;
            default:
                unreachableCase(type, `Unknown ContainerMessageType: ${type}`);
        }
    }

    private rollback(
        type: ContainerMessageType,
        content: any,
        localOpMetadata: unknown,
    ) {
        switch (type) {
            case ContainerMessageType.FluidDataStoreOp:
                // For operations, call rollbackDataStoreOp which will find the right store
                // and trigger rollback on it.
                this.dataStores.rollbackDataStoreOp(content, localOpMetadata);
                break;
            default:
                throw new Error(`Can't rollback ${type}`);
        }
    }

    /** Implementation of ISummarizerInternalsProvider.refreshLatestSummaryAck */
    public async refreshLatestSummaryAck(
        proposalHandle: string | undefined,
        ackHandle: string,
        summaryRefSeq: number,
        summaryLogger: ITelemetryLogger,
    ) {
        const readAndParseBlob = async <T>(id: string) => readAndParse<T>(this.storage, id);
        // The call to fetch the snapshot is very expensive and not always needed.
        // It should only be done by the summarizerNode, if required.
        const snapshotTreeFetcher = async () => {
            const fetchResult = await this.fetchSnapshotFromStorage(
                ackHandle,
                summaryLogger,
                {
                    eventName: "RefreshLatestSummaryGetSnapshot",
                    ackHandle,
                    summaryRefSeq,
                    fetchLatest: false,
                });
            return fetchResult.snapshotTree;
        };
        const result = await this.summarizerNode.refreshLatestSummary(
            proposalHandle,
            summaryRefSeq,
            snapshotTreeFetcher,
            readAndParseBlob,
            summaryLogger,
        );

        // Notify the garbage collector so it can update its latest summary state.
        await this.garbageCollector.latestSummaryStateRefreshed(result, readAndParseBlob);
    }

    /**
     * Fetches the latest snapshot from storage and uses it to refresh SummarizerNode's
     * internal state as it should be considered the latest summary ack.
     * @param summaryLogger - logger to use when fetching snapshot from storage
     * @returns downloaded snapshot's reference sequence number
     */
    private async refreshLatestSummaryAckFromServer(
        summaryLogger: ITelemetryLogger,
    ): Promise<{ latestSnapshotRefSeq: number; latestSnapshotVersionId: string | undefined; }> {
        const { snapshotTree, versionId } = await this.fetchSnapshotFromStorage(null, summaryLogger, {
            eventName: "RefreshLatestSummaryGetSnapshot",
            fetchLatest: true,
        },
            FetchSource.noCache,
        );

        const readAndParseBlob = async <T>(id: string) => readAndParse<T>(this.storage, id);
        const latestSnapshotRefSeq = await seqFromTree(snapshotTree, readAndParseBlob);

        const result = await this.summarizerNode.refreshLatestSummary(
            undefined,
            latestSnapshotRefSeq,
            async () => snapshotTree,
            readAndParseBlob,
            summaryLogger,
        );

        // Notify the garbage collector so it can update its latest summary state.
        await this.garbageCollector.latestSummaryStateRefreshed(result, readAndParseBlob);

        return { latestSnapshotRefSeq, latestSnapshotVersionId: versionId };
    }

    private async fetchSnapshotFromStorage(
        versionId: string | null,
        logger: ITelemetryLogger,
        event: ITelemetryGenericEvent,
        fetchSource?: FetchSource,
    ): Promise<{ snapshotTree: ISnapshotTree; versionId: string; }> {
        return PerformanceEvent.timedExecAsync(
            logger, event, async (perfEvent: {
                end: (arg0: {
                    getVersionDuration?: number | undefined;
                    getSnapshotDuration?: number | undefined;
                }) => void;
            }) => {
            const stats: { getVersionDuration?: number; getSnapshotDuration?: number; } = {};
            const trace = Trace.start();

            const versions = await this.storage.getVersions(
                versionId, 1, "refreshLatestSummaryAckFromServer", fetchSource);
            assert(!!versions && !!versions[0], 0x137 /* "Failed to get version from storage" */);
            stats.getVersionDuration = trace.trace().duration;

            const maybeSnapshot = await this.storage.getSnapshotTree(versions[0]);
            assert(!!maybeSnapshot, 0x138 /* "Failed to get snapshot from storage" */);
            stats.getSnapshotDuration = trace.trace().duration;

            perfEvent.end(stats);
            return { snapshotTree: maybeSnapshot, versionId: versions[0].id };
        });
    }

    public notifyAttaching(snapshot: ISnapshotTreeWithBlobContents) {
        if (this.mc.config.getBoolean("enableOfflineLoad") ?? this.runtimeOptions.enableOfflineLoad) {
            this.baseSnapshotBlobs = SerializedSnapshotStorage.serializeTreeWithBlobContents(snapshot);
        }
    }

    public async getSnapshotBlobs(): Promise<void> {
        if (!(this.mc.config.getBoolean("enableOfflineLoad") ?? this.runtimeOptions.enableOfflineLoad) ||
            this.attachState !== AttachState.Attached || this.context.pendingLocalState) {
            return;
        }
        assert(!!this.context.baseSnapshot, 0x2e5 /* "Must have a base snapshot" */);
        this.baseSnapshotBlobs = await SerializedSnapshotStorage.serializeTree(this.context.baseSnapshot, this.storage);
    }

    public getPendingLocalState(): unknown {
        if (!(this.mc.config.getBoolean("enableOfflineLoad") ?? this.runtimeOptions.enableOfflineLoad)) {
            throw new UsageError("can't get state when offline load disabled");
        }

        // Flush pending batch.
        // getPendingLocalState() is only exposed through Container.closeAndGetPendingLocalState(), so it's safe
        // to close current batch.
        this.flush();

        const previousPendingState = this.context.pendingLocalState as IPendingRuntimeState | undefined;
        if (previousPendingState) {
            return {
                pending: this.pendingStateManager.getLocalState(),
                pendingAttachmentBlobs: this.blobManager.getPendingBlobs(),
                snapshotBlobs: previousPendingState.snapshotBlobs,
                baseSnapshot: previousPendingState.baseSnapshot,
                savedOps: this.savedOps,
            };
        }
        assert(!!this.context.baseSnapshot, 0x2e6 /* "Must have a base snapshot" */);
        assert(!!this.baseSnapshotBlobs, 0x2e7 /* "Must serialize base snapshot blobs before getting runtime state" */);
        return {
            pending: this.pendingStateManager.getLocalState(),
            pendingAttachmentBlobs: this.blobManager.getPendingBlobs(),
            snapshotBlobs: this.baseSnapshotBlobs,
            baseSnapshot: this.context.baseSnapshot,
            savedOps: this.savedOps,
        };
    }

    public readonly summarizeOnDemand: ISummarizer["summarizeOnDemand"] = (...args) => {
        if (this.clientDetails.type === summarizerClientType) {
            return this.summarizer.summarizeOnDemand(...args);
        } else if (this.summaryManager !== undefined) {
            return this.summaryManager.summarizeOnDemand(...args);
        } else {
            // If we're not the summarizer, and we don't have a summaryManager, we expect that
            // disableSummaries is turned on. We are throwing instead of returning a failure here,
            // because it is a misuse of the API rather than an expected failure.
            throw new UsageError(
                `Can't summarize, disableSummaries: ${this.summariesDisabled}`,
            );
        }
    };

    public readonly enqueueSummarize: ISummarizer["enqueueSummarize"] = (...args) => {
        if (this.clientDetails.type === summarizerClientType) {
            return this.summarizer.enqueueSummarize(...args);
        } else if (this.summaryManager !== undefined) {
            return this.summaryManager.enqueueSummarize(...args);
        } else {
            // If we're not the summarizer, and we don't have a summaryManager, we expect that
            // generateSummaries is turned off. We are throwing instead of returning a failure here,
            // because it is a misuse of the API rather than an expected failure.
            throw new UsageError(
                `Can't summarize, disableSummaries: ${this.summariesDisabled}`,
            );
        }
    };

    /**
     * * Forms a function that will request a Summarizer.
     * @param loaderRouter - the loader acting as an IFluidRouter
     * */
    private formRequestSummarizerFn(loaderRouter: IFluidRouter) {
        return async () => {
            const request: IRequest = {
                headers: {
                    [LoaderHeader.cache]: false,
                    [LoaderHeader.clientDetails]: {
                        capabilities: { interactive: false },
                        type: summarizerClientType,
                    },
                    [DriverHeader.summarizingClient]: true,
                    [LoaderHeader.reconnect]: false,
                },
                url: "/_summarizer",
            };

            const fluidObject = await requestFluidObject<FluidObject<ISummarizer>>(loaderRouter, request);
            const summarizer = fluidObject.ISummarizer;

            if (!summarizer) {
                throw new UsageError("Fluid object does not implement ISummarizer");
            }

            return summarizer;
        };
    }

    private async processSavedOps(state: IPendingRuntimeState) {
        for (const op of state.savedOps) {
            this.process(op, false);
            await this.pendingStateManager.applyStashedOpsAt(op.sequenceNumber);
        }
        // we may not have seen every sequence number (because of system ops) so apply everything once we
        // don't have any more saved ops
        await this.pendingStateManager.applyStashedOpsAt();

        // If it's not the case, we should take it into account when calculating dirty state.
        assert(this.context.attachState === AttachState.Attached,
            0x3d5 /* this function is called for attached containers only */);
        if (!this.hasPendingMessages()) {
            this.updateDocumentDirtyState(false);
        }
    }

    private validateSummaryHeuristicConfiguration(configuration: ISummaryConfigurationHeuristics) {
        // eslint-disable-next-line no-restricted-syntax
        for (const prop in configuration) {
            if (typeof configuration[prop] === "number" && configuration[prop] < 0) {
                throw new UsageError(`Summary heuristic configuration property "${prop}" cannot be less than 0`);
            }
        }
    }
}

/**
 * Wait for a specific sequence number. Promise should resolve when we reach that number,
 * or reject if closed.
 */
const waitForSeq = async (
    deltaManager: IDeltaManager<Pick<ISequencedDocumentMessage, "sequenceNumber">, unknown>,
    targetSeq: number,
): Promise<void> => new Promise<void>((resolve, reject) => {
    // TODO: remove cast to any when actual event is determined
    deltaManager.on("closed" as any, reject);

    const handleOp = (message: Pick<ISequencedDocumentMessage, "sequenceNumber">) => {
        if (message.sequenceNumber >= targetSeq) {
            resolve();
            deltaManager.off("op", handleOp);
        }
    };
    deltaManager.on("op", handleOp);
});<|MERGE_RESOLUTION|>--- conflicted
+++ resolved
@@ -54,7 +54,6 @@
 import {
     DataCorruptionError,
     DataProcessingError,
-    extractSafePropertiesFromMessage,
     GenericError,
     UsageError,
 } from "@fluidframework/container-utils";
@@ -1814,19 +1813,6 @@
         if (length > 1) {
             batch[0].metadata = { ...batch[0].metadata, batch: true };
             batch[length - 1].metadata = { ...batch[length - 1].metadata, batch: false };
-<<<<<<< HEAD
-=======
-
-            // This assert fires for the following reason (there might be more cases like that):
-            // AgentScheduler will send ops in response to ConsensusRegisterCollection's "atomicChanged" event handler,
-            // i.e. in the middle of op processing!
-            // Sending ops while processing ops is not good idea - it's not defined when
-            // referenceSequenceNumber changes in op processing sequence (at the beginning or end of op processing),
-            // If we send ops in response to processing multiple ops, then we for sure hit this assert!
-            // Tracked via ADO #1834
-            assert(batch[0].referenceSequenceNumber === batch[length - 1].referenceSequenceNumber,
-                "Batch should be generated synchronously, without processing ops in the middle!");
->>>>>>> 18761f2a
         }
 
         let clientSequenceNumber: number = -1;
@@ -2744,13 +2730,15 @@
         if (this.mc.config.getBoolean(disableBatchBaselineCheckKey) !== true
             && baseLine !== undefined
             && baseLine !== message.referenceSequenceNumber) {
-            throw new GenericError(
+            const error = new GenericError(
                 "Submission of an out of order message",
                 /* error */ undefined,
                 {
-                    ...extractSafePropertiesFromMessage(message),
                     referenceSequenceNumber: baseLine,
+                    messageReferenceSequenceNumber: message.referenceSequenceNumber,
                 });
+            this.closeFn(error);
+            throw error;
         }
 
         return batchManager.push(message);
