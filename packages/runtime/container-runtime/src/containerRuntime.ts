/*!
 * Copyright (c) Microsoft Corporation and contributors. All rights reserved.
 * Licensed under the MIT License.
 */

import { Trace, TypedEventEmitter } from "@fluid-internal/client-utils";
import {
	AttachState,
	IAudience,
	ISelf,
	ICriticalContainerError,
	type IAudienceEvents,
} from "@fluidframework/container-definitions";
import {
	IBatchMessage,
	IContainerContext,
	IGetPendingLocalStateProps,
	ILoader,
	IRuntime,
	LoaderHeader,
	IDeltaManager,
} from "@fluidframework/container-definitions/internal";
import {
	IContainerRuntime,
	IContainerRuntimeEvents,
} from "@fluidframework/container-runtime-definitions/internal";
import {
	FluidObject,
	IFluidHandle,
	IRequest,
	IResponse,
	ITelemetryBaseLogger,
} from "@fluidframework/core-interfaces";
import {
	IFluidHandleContext,
	type IFluidHandleInternal,
	IProvideFluidHandleContext,
} from "@fluidframework/core-interfaces/internal";
import { ISignalEnvelope } from "@fluidframework/core-interfaces/internal";
import {
	assert,
	Deferred,
	LazyPromise,
	PromiseCache,
	delay,
} from "@fluidframework/core-utils/internal";
import {
	IClientDetails,
	IQuorumClients,
	ISummaryTree,
	SummaryType,
} from "@fluidframework/driver-definitions";
import {
	DriverHeader,
	FetchSource,
	IDocumentStorageService,
	type ISnapshot,
	IDocumentMessage,
	ISnapshotTree,
	ISummaryContent,
	MessageType,
	ISequencedDocumentMessage,
	ISignalMessage,
	type ISummaryContext,
} from "@fluidframework/driver-definitions/internal";
import { readAndParse } from "@fluidframework/driver-utils/internal";
import type { IIdCompressor } from "@fluidframework/id-compressor";
import type {
	IIdCompressorCore,
	IdCreationRange,
	SerializedIdCompressorWithNoSession,
	SerializedIdCompressorWithOngoingSession,
} from "@fluidframework/id-compressor/internal";
import {
	ISummaryTreeWithStats,
	ITelemetryContext,
	IGarbageCollectionData,
	CreateChildSummarizerNodeParam,
	FlushMode,
	FlushModeExperimental,
	IDataStore,
	IEnvelope,
	IFluidDataStoreContextDetached,
	IFluidDataStoreRegistry,
	ISummarizeInternalResult,
	InboundAttachMessage,
	NamedFluidDataStoreRegistryEntries,
	SummarizeInternalFn,
	channelsTreeName,
	gcTreeKey,
	IInboundSignalMessage,
} from "@fluidframework/runtime-definitions/internal";
import {
	GCDataBuilder,
	RequestParser,
	TelemetryContext,
	addBlobToSummary,
	addSummarizeResultToSummary,
	calculateStats,
	create404Response,
	exceptionToResponse,
	responseToException,
	seqFromTree,
} from "@fluidframework/runtime-utils/internal";
import type { ITelemetryGenericEventExt } from "@fluidframework/telemetry-utils/internal";
import {
	ITelemetryLoggerExt,
	DataCorruptionError,
	DataProcessingError,
	extractSafePropertiesFromMessage,
	GenericError,
	IEventSampler,
	LoggingError,
	MonitoringContext,
	PerformanceEvent,
	// eslint-disable-next-line import/no-deprecated
	TaggedLoggerAdapter,
	UsageError,
	createChildLogger,
	createChildMonitoringContext,
	createSampledLogger,
	loggerToMonitoringContext,
	raiseConnectedEvent,
	wrapError,
	tagCodeArtifacts,
} from "@fluidframework/telemetry-utils/internal";
import { v4 as uuid } from "uuid";

import { BindBatchTracker } from "./batchTracker.js";
import {
	BlobManager,
	IPendingBlobs,
	blobManagerBasePath,
	blobsTreeName,
	isBlobPath,
	loadBlobManagerLoadInfo,
	type IBlobManagerLoadInfo,
} from "./blobManager/index.js";
import {
	ChannelCollection,
	getSummaryForDatastores,
	wrapContext,
} from "./channelCollection.js";
import { IPerfSignalReport, ReportOpPerfTelemetry } from "./connectionTelemetry.js";
import { ContainerFluidHandleContext } from "./containerHandleContext.js";
import { channelToDataStore } from "./dataStore.js";
import { FluidDataStoreRegistry } from "./dataStoreRegistry.js";
import {
	DeltaManagerPendingOpsProxy,
	DeltaManagerSummarizerProxy,
} from "./deltaManagerProxies.js";
import {
	GCNodeType,
	GarbageCollector,
	IGCRuntimeOptions,
	IGCStats,
	IGarbageCollector,
	gcGenerationOptionName,
} from "./gc/index.js";
import {
	ContainerMessageType,
	type ContainerRuntimeDocumentSchemaMessage,
	ContainerRuntimeGCMessage,
	type ContainerRuntimeIdAllocationMessage,
	type InboundSequencedContainerRuntimeMessage,
	type LocalContainerRuntimeMessage,
	type OutboundContainerRuntimeMessage,
	type UnknownContainerRuntimeMessage,
} from "./messageTypes.js";
import { IBatchMetadata, ISavedOpMetadata } from "./metadata.js";
import {
	BatchId,
	BatchMessage,
	BatchStartInfo,
	DuplicateBatchDetector,
	ensureContentsDeserialized,
	IBatch,
	IBatchCheckpoint,
	OpCompressor,
	OpDecompressor,
	OpGroupingManager,
	OpSplitter,
	Outbox,
	RemoteMessageProcessor,
} from "./opLifecycle/index.js";
import { pkgVersion } from "./packageVersion.js";
import {
	PendingMessageResubmitData,
	IPendingLocalState,
	PendingStateManager,
} from "./pendingStateManager.js";
import { ScheduleManager } from "./scheduleManager.js";
import {
	DocumentsSchemaController,
	EnqueueSummarizeResult,
	IBaseSummarizeResult,
	IConnectableRuntime,
	IContainerRuntimeMetadata,
	ICreateContainerMetadata,
	type IDocumentSchemaCurrent,
	IEnqueueSummarizeOptions,
	IGenerateSummaryTreeResult,
	IGeneratedSummaryStats,
	IOnDemandSummarizeOptions,
	IRefreshSummaryAckOptions,
	IRootSummarizerNodeWithGC,
	ISerializedElection,
	ISubmitSummaryOptions,
	ISummarizeResults,
	ISummarizer,
	ISummarizerEvents,
	ISummarizerInternalsProvider,
	ISummarizerRuntime,
	ISummaryMetadataMessage,
	IdCompressorMode,
	OrderedClientCollection,
	OrderedClientElection,
	RetriableSummaryError,
	RunWhileConnectedCoordinator,
	SubmitSummaryResult,
	Summarizer,
	SummarizerClientElection,
	SummaryCollection,
	SummaryManager,
	aliasBlobName,
	chunksBlobName,
	recentBatchInfoBlobName,
	createRootSummarizerNodeWithGC,
	electedSummarizerBlobName,
	extractSummaryMetadataMessage,
	idCompressorBlobName,
	metadataBlobName,
	rootHasIsolatedChannels,
	summarizerClientType,
	wrapSummaryInChannelsTree,
} from "./summary/index.js";
import { Throttler, formExponentialFn } from "./throttler.js";

/**
 * Utility to implement compat behaviors given an unknown message type
 * The parameters are typed to support compile-time enforcement of handling all known types/behaviors
 *
 * @param _unknownContainerRuntimeMessageType - Typed as something unexpected, to ensure all known types have been
 * handled before calling this function (e.g. in a switch statement).
 * @param compatBehavior - Typed redundantly with CompatModeBehavior to ensure handling is added when updating that type
 */
function compatBehaviorAllowsMessageType(
	_unknownContainerRuntimeMessageType: UnknownContainerRuntimeMessage["type"],
	compatBehavior: "Ignore" | "FailToProcess" | undefined,
): boolean {
	// undefined defaults to same behavior as "FailToProcess"
	return compatBehavior === "Ignore";
}

/**
 * @legacy
 * @alpha
 */
export interface ISummaryBaseConfiguration {
	/**
	 * Delay before first attempt to spawn summarizing container.
	 */
	initialSummarizerDelayMs: number;

	/**
	 * Defines the maximum allowed time to wait for a pending summary ack.
	 * The maximum amount of time client will wait for a summarize is the minimum of
	 * maxSummarizeAckWaitTime (currently 3 * 60 * 1000) and maxAckWaitTime.
	 */
	maxAckWaitTime: number;
	/**
	 * Defines the maximum number of Ops in between Summaries that can be
	 * allowed before forcibly electing a new summarizer client.
	 */
	maxOpsSinceLastSummary: number;
}

/**
 * @legacy
 * @alpha
 */
export interface ISummaryConfigurationHeuristics extends ISummaryBaseConfiguration {
	state: "enabled";
	/**
	 * Defines the maximum allowed time, since the last received Ack, before running the summary
	 * with reason maxTime.
	 * For example, say we receive ops one by one just before the idle time is triggered.
	 * In this case, we still want to run a summary since it's been a while since the last summary.
	 */
	maxTime: number;
	/**
	 * Defines the maximum number of Ops, since the last received Ack, that can be allowed
	 * before running the summary with reason maxOps.
	 */
	maxOps: number;
	/**
	 * Defines the minimum number of Ops, since the last received Ack, that can be allowed
	 * before running the last summary.
	 */
	minOpsForLastSummaryAttempt: number;
	/**
	 * Defines the lower boundary for the allowed time in between summarizations.
	 * Pairs with maxIdleTime to form a range.
	 * For example, if we only receive 1 op, we don't want to have the same idle time as say 100 ops.
	 * Based on the boundaries we set in minIdleTime and maxIdleTime, the idle time will change
	 * linearly depending on the number of ops we receive.
	 */
	minIdleTime: number;
	/**
	 * Defines the upper boundary for the allowed time in between summarizations.
	 * Pairs with minIdleTime to form a range.
	 * For example, if we only receive 1 op, we don't want to have the same idle time as say 100 ops.
	 * Based on the boundaries we set in minIdleTime and maxIdleTime, the idle time will change
	 * linearly depending on the number of ops we receive.
	 */
	maxIdleTime: number;
	/**
	 * Runtime op weight to use in heuristic summarizing.
	 * This number is a multiplier on the number of runtime ops we process when running summarize heuristics.
	 * For example: (multiplier) * (number of runtime ops) = weighted number of runtime ops
	 */
	runtimeOpWeight: number;
	/**
	 * Non-runtime op weight to use in heuristic summarizing
	 * This number is a multiplier on the number of non-runtime ops we process when running summarize heuristics.
	 * For example: (multiplier) * (number of non-runtime ops) = weighted number of non-runtime ops
	 */
	nonRuntimeOpWeight: number;

	/**
	 * Number of ops since last summary needed before a non-runtime op can trigger running summary heuristics.
	 *
	 * Note: Any runtime ops sent before the threshold is reached will trigger heuristics normally.
	 * This threshold ONLY applies to non-runtime ops triggering summaries.
	 *
	 * For example: Say the threshold is 20. Sending 19 non-runtime ops will not trigger any heuristic checks.
	 * Sending the 20th non-runtime op will trigger the heuristic checks for summarizing.
	 */
	nonRuntimeHeuristicThreshold?: number;
}

/**
 * @legacy
 * @alpha
 */
export interface ISummaryConfigurationDisableSummarizer {
	state: "disabled";
}

/**
 * @legacy
 * @alpha
 */
export interface ISummaryConfigurationDisableHeuristics extends ISummaryBaseConfiguration {
	state: "disableHeuristics";
}

/**
 * @legacy
 * @alpha
 */
export type ISummaryConfiguration =
	| ISummaryConfigurationDisableSummarizer
	| ISummaryConfigurationDisableHeuristics
	| ISummaryConfigurationHeuristics;

/**
 * @legacy
 * @alpha
 */
export const DefaultSummaryConfiguration: ISummaryConfiguration = {
	state: "enabled",

	minIdleTime: 0,

	maxIdleTime: 30 * 1000, // 30 secs.

	maxTime: 60 * 1000, // 1 min.

	maxOps: 100, // Summarize if 100 weighted ops received since last snapshot.

	minOpsForLastSummaryAttempt: 10,

	maxAckWaitTime: 3 * 60 * 1000, // 3 mins.

	maxOpsSinceLastSummary: 7000,

	initialSummarizerDelayMs: 5 * 1000, // 5 secs.

	nonRuntimeOpWeight: 0.1,

	runtimeOpWeight: 1.0,

	nonRuntimeHeuristicThreshold: 20,
};

/**
 * @legacy
 * @alpha
 */
export interface ISummaryRuntimeOptions {
	/** Override summary configurations set by the server. */
	summaryConfigOverrides?: ISummaryConfiguration;

	/**
	 * Delay before first attempt to spawn summarizing container.
	 *
	 * @deprecated Use {@link ISummaryRuntimeOptions.summaryConfigOverrides}'s
	 * {@link ISummaryBaseConfiguration.initialSummarizerDelayMs} instead.
	 */
	initialSummarizerDelayMs?: number;
}

/**
 * Options for op compression.
 * @legacy
 * @alpha
 */
export interface ICompressionRuntimeOptions {
	/**
	 * The value the batch's content size must exceed for the batch to be compressed.
	 * By default the value is 600 * 1024 = 614400 bytes. If the value is set to `Infinity`, compression will be disabled.
	 */
	readonly minimumBatchSizeInBytes: number;

	/**
	 * The compression algorithm that will be used to compress the op.
	 * By default the value is `lz4` which is the only compression algorithm currently supported.
	 */
	readonly compressionAlgorithm: CompressionAlgorithms;
}

/**
 * Options for container runtime.
 * @legacy
 * @alpha
 */
export interface IContainerRuntimeOptions {
	readonly summaryOptions?: ISummaryRuntimeOptions;
	readonly gcOptions?: IGCRuntimeOptions;
	/**
	 * Affects the behavior while loading the runtime when the data verification check which
	 * compares the DeltaManager sequence number (obtained from protocol in summary) to the
	 * runtime sequence number (obtained from runtime metadata in summary) finds a mismatch.
	 * 1. "close" (default) will close the container with an assertion.
	 * 2. "log" will log an error event to telemetry, but still continue to load.
	 * 3. "bypass" will skip the check entirely. This is not recommended.
	 */
	readonly loadSequenceNumberVerification?: "close" | "log" | "bypass";
	/**
	 * Sets the flush mode for the runtime. In Immediate flush mode the runtime will immediately
	 * send all operations to the driver layer, while in TurnBased the operations will be buffered
	 * and then sent them as a single batch at the end of the turn.
	 * By default, flush mode is TurnBased.
	 */
	readonly flushMode?: FlushMode;
	/**
	 * Enables the runtime to compress ops. See {@link ICompressionRuntimeOptions}.
	 */
	readonly compressionOptions?: ICompressionRuntimeOptions;
	/**
	 * If specified, when in FlushMode.TurnBased, if the size of the ops between JS turns exceeds this value,
	 * an error will be thrown and the container will close.
	 *
	 * If unspecified, the limit is 700Kb.
	 *
	 * 'Infinity' will disable any limit.
	 *
	 * @experimental This config should be driven by the connection with the service and will be moved in the future.
	 */
	readonly maxBatchSizeInBytes?: number;
	/**
	 * If the op payload needs to be chunked in order to work around the maximum size of the batch, this value represents
	 * how large the individual chunks will be. This is only supported when compression is enabled. If after compression, the
	 * batch content size exceeds this value, it will be chunked into smaller ops of this exact size.
	 *
	 * This value is a trade-off between having many small chunks vs fewer larger chunks and by default, the runtime is configured to use
	 * 200 * 1024 = 204800 bytes. This default value ensures that no compressed payload's content is able to exceed {@link IContainerRuntimeOptions.maxBatchSizeInBytes}
	 * regardless of the overhead of an individual op.
	 *
	 * Any value of `chunkSizeInBytes` exceeding {@link IContainerRuntimeOptions.maxBatchSizeInBytes} will disable this feature, therefore if a compressed batch's content
	 * size exceeds {@link IContainerRuntimeOptions.maxBatchSizeInBytes} after compression, the container will close with an instance of `GenericError` with
	 * the `BatchTooLarge` message.
	 */
	readonly chunkSizeInBytes?: number;

	/**
	 * Enable the IdCompressor in the runtime.
	 * @experimental Not ready for use.
	 */
	readonly enableRuntimeIdCompressor?: IdCompressorMode;

	/**
	 * If enabled, the runtime will group messages within a batch into a single
	 * message to be sent to the service.
	 * The grouping an ungrouping of such messages is handled by the "OpGroupingManager".
	 *
	 * By default, the feature is enabled.
	 */
	readonly enableGroupedBatching?: boolean;

	/**
	 * When this property is set to true, it requires runtime to control is document schema properly through ops
	 * The benefit of this mode is that clients who do not understand schema will fail in predictable way, with predictable message,
	 * and will not attempt to limp along, which could cause data corruptions and crashes in random places.
	 * When this property is not set (or set to false), runtime operates in legacy mode, where new features (modifying document schema)
	 * are engaged as they become available, without giving legacy clients any chance to fail predictably.
	 */
	readonly explicitSchemaControl?: boolean;
}

/**
 * Error responses when requesting a deleted object will have this header set to true
 * @legacy
 * @alpha
 */
export const DeletedResponseHeaderKey = "wasDeleted";
/**
 * Tombstone error responses will have this header set to true
 * @legacy
 * @alpha
 */
export const TombstoneResponseHeaderKey = "isTombstoned";
/**
 * Inactive error responses will have this header set to true
 * @legacy
 * @alpha
 *
 * @deprecated this header is deprecated and will be removed in the future. The functionality corresponding
 * to this was experimental and is no longer supported.
 */
export const InactiveResponseHeaderKey = "isInactive";

/**
 * The full set of parsed header data that may be found on Runtime requests
 * @internal
 */
export interface RuntimeHeaderData {
	wait?: boolean;
	viaHandle?: boolean;
	allowTombstone?: boolean;
}

/** Default values for Runtime Headers */
export const defaultRuntimeHeaderData: Required<RuntimeHeaderData> = {
	wait: true,
	viaHandle: false,
	allowTombstone: false,
};

/**
 * Available compression algorithms for op compression.
 * @legacy
 * @alpha
 */
export enum CompressionAlgorithms {
	lz4 = "lz4",
}

/**
 * @legacy
 * @alpha
 */
export const disabledCompressionConfig: ICompressionRuntimeOptions = {
	minimumBatchSizeInBytes: Infinity,
	compressionAlgorithm: CompressionAlgorithms.lz4,
};

/**
 * @deprecated
 * Untagged logger is unsupported going forward. There are old loaders with old ContainerContexts that only
 * have the untagged logger, so to accommodate that scenario the below interface is used. It can be removed once
 * its usage is removed from TaggedLoggerAdapter fallback.
 */
interface OldContainerContextWithLogger extends Omit<IContainerContext, "taggedLogger"> {
	logger: ITelemetryBaseLogger;
	taggedLogger: undefined;
}

/**
 * State saved when the container closes, to be given back to a newly
 * instantiated runtime in a new instance of the container, so it can load to the
 * same state
 */
export interface IPendingRuntimeState {
	/**
	 * Pending ops from PendingStateManager
	 */
	pending?: IPendingLocalState;
	/**
	 * Pending blobs from BlobManager
	 */
	pendingAttachmentBlobs?: IPendingBlobs;
	/**
	 * Pending idCompressor state
	 */
	pendingIdCompressorState?: SerializedIdCompressorWithOngoingSession;

	/**
	 * Time at which session expiry timer started.
	 */
	sessionExpiryTimerStarted?: number | undefined;
}

const maxConsecutiveReconnectsKey = "Fluid.ContainerRuntime.MaxConsecutiveReconnects";

const defaultFlushMode = FlushMode.TurnBased;

// The actual limit is 1Mb (socket.io and Kafka limits)
// We can't estimate it fully, as we
// - do not know what properties relay service will add
// - we do not stringify final op, thus we do not know how much escaping will be added.
const defaultMaxBatchSizeInBytes = 700 * 1024;

const defaultCompressionConfig = {
	// Batches with content size exceeding this value will be compressed
	minimumBatchSizeInBytes: 614400,
	compressionAlgorithm: CompressionAlgorithms.lz4,
};

const defaultChunkSizeInBytes = 204800;

/** The default time to wait for pending ops to be processed during summarization */
export const defaultPendingOpsWaitTimeoutMs = 1000;
/** The default time to delay a summarization retry attempt when there are pending ops */
export const defaultPendingOpsRetryDelayMs = 1000;

/**
 * Instead of refreshing from latest because we do not have 100% confidence in the state
 * of the current system, we should close the summarizer and let it recover.
 * This delay's goal is to prevent tight restart loops
 */
const defaultCloseSummarizerDelayMs = 5000; // 5 seconds

/**
 * Checks whether a message.type is one of the values in ContainerMessageType
 */
export function isUnpackedRuntimeMessage(message: ISequencedDocumentMessage): boolean {
	return (Object.values(ContainerMessageType) as string[]).includes(message.type);
}

/**
 * Legacy ID for the built-in AgentScheduler.  To minimize disruption while removing it, retaining this as a
 * special-case for document dirty state.  Ultimately we should have no special-cases from the
 * ContainerRuntime's perspective.
 * @internal
 */
export const agentSchedulerId = "_scheduler";

// safely check navigator and get the hardware spec value
export function getDeviceSpec() {
	try {
		if (typeof navigator === "object" && navigator !== null) {
			return {
				deviceMemory: (navigator as any).deviceMemory,
				hardwareConcurrency: navigator.hardwareConcurrency,
			};
		}
	} catch {}
	return {};
}

/**
 * Older loader doesn't have a submitBatchFn member, this is the older way of submitting a batch.
 * Rather than exposing the submitFn (now deprecated) and IDeltaManager (dangerous to hand out) to the Outbox,
 * we can provide a partially-applied function to keep those items private to the ContainerRuntime.
 */
export const makeLegacySendBatchFn =
	(
		submitFn: (type: MessageType, contents: any, batch: boolean, appData?: any) => number,
		deltaManager: Pick<IDeltaManager<unknown, unknown>, "flush">,
	) =>
	(batch: IBatch) => {
		// Default to negative one to match Container.submitBatch behavior
		let clientSequenceNumber: number = -1;
		for (const message of batch.messages) {
			clientSequenceNumber = submitFn(
				MessageType.Operation,
				// For back-compat (submitFn only works on deserialized content)
				message.contents === undefined ? undefined : JSON.parse(message.contents),
				true, // batch
				message.metadata,
			);
		}

		deltaManager.flush();

		return clientSequenceNumber;
	};

const summarizerRequestUrl = "_summarizer";

/**
 * Create and retrieve the summmarizer
 */
async function createSummarizer(loader: ILoader, url: string): Promise<ISummarizer> {
	const request: IRequest = {
		headers: {
			[LoaderHeader.cache]: false,
			[LoaderHeader.clientDetails]: {
				capabilities: { interactive: false },
				type: summarizerClientType,
			},
			[DriverHeader.summarizingClient]: true,
			[LoaderHeader.reconnect]: false,
		},
		url,
	};

	const resolvedContainer = await loader.resolve(request);
	let fluidObject: FluidObject<ISummarizer> | undefined;

	// Older containers may not have the "getEntryPoint" API
	// ! This check will need to stay until LTS of loader moves past 2.0.0-internal.7.0.0
	if (resolvedContainer.getEntryPoint !== undefined) {
		fluidObject = await resolvedContainer.getEntryPoint();
	} else {
		const response = await (resolvedContainer as any).request({
			url: `/${summarizerRequestUrl}`,
		});
		if (response.status !== 200 || response.mimeType !== "fluid/object") {
			throw responseToException(response, request);
		}
		fluidObject = response.value;
	}

	if (fluidObject?.ISummarizer === undefined) {
		throw new UsageError("Fluid object does not implement ISummarizer");
	}
	return fluidObject.ISummarizer;
}

/**
 * Extract last message from the snapshot metadata.
 * Uses legacy property if not using explicit schema control, otherwise uses the new property.
 * This allows new runtime to make documents not openable for old runtimes, one explicit document schema control is enabled.
 * Please see addMetadataToSummary() as well
 */
function lastMessageFromMetadata(metadata: IContainerRuntimeMetadata | undefined) {
	return metadata?.documentSchema?.runtime?.explicitSchemaControl
		? metadata?.lastMessage
		: metadata?.message;
}

/**
 * There is some ancient back-compat code that we'd like to instrument
 * to understand if/when it is hit.
 * We only want to log this once, to avoid spamming telemetry if we are wrong and these cases are hit commonly.
 */
let getSingleUseLegacyLogCallback = (logger: ITelemetryLoggerExt, type: string) => {
	return (codePath: string) => {
		logger.sendTelemetryEvent({
			eventName: "LegacyMessageFormat",
			details: { codePath, type },
		});

		// Now that we've logged, prevent future logging (globally).
		getSingleUseLegacyLogCallback = () => () => {};
	};
};

/**
 * This object holds the parameters necessary for the {@link loadContainerRuntime} function.
 * @legacy
 * @alpha
 */
export interface LoadContainerRuntimeParams {
	/**
	 * Context of the container.
	 */
	context: IContainerContext;
	/**
	 * Mapping from data store types to their corresponding factories
	 */
	registryEntries: NamedFluidDataStoreRegistryEntries;
	/**
	 * Pass 'true' if loading from an existing snapshot.
	 */
	existing: boolean;
	/**
	 * Additional options to be passed to the runtime
	 */
	runtimeOptions?: IContainerRuntimeOptions;
	/**
	 * runtime services provided with context
	 */
	containerScope?: FluidObject;
	/**
	 * Promise that resolves to an object which will act as entryPoint for the Container.
	 */
	provideEntryPoint: (containerRuntime: IContainerRuntime) => Promise<FluidObject>;

	/**
	 * Request handler for the request() method of the container runtime.
	 * Only relevant for back-compat while we remove the request() method and move fully to entryPoint as the main pattern.
	 * @deprecated Will be removed once Loader LTS version is "2.0.0-internal.7.0.0". Migrate all usage of IFluidRouter to the "entryPoint" pattern. Refer to Removing-IFluidRouter.md
	 * */
	requestHandler?: (request: IRequest, runtime: IContainerRuntime) => Promise<IResponse>;
}
/**
 * This is meant to be used by a {@link @fluidframework/container-definitions#IRuntimeFactory} to instantiate a container runtime.
 * @param params - An object which specifies all required and optional params necessary to instantiate a runtime.
 * @returns A runtime which provides all the functionality necessary to bind with the loader layer via the {@link @fluidframework/container-definitions#IRuntime} interface and provide a runtime environment via the {@link @fluidframework/container-runtime-definitions#IContainerRuntime} interface.
 * @legacy
 * @alpha
 */
export async function loadContainerRuntime(
	params: LoadContainerRuntimeParams,
): Promise<IContainerRuntime & IRuntime> {
	return ContainerRuntime.loadRuntime(params);
}

/**
 * Represents the runtime of the container. Contains helper functions/state of the container.
 * It will define the store level mappings.
 * @legacy
 * @alpha
 */
export class ContainerRuntime
	extends TypedEventEmitter<IContainerRuntimeEvents & ISummarizerEvents>
	implements
		IContainerRuntime,
		IRuntime,
		ISummarizerRuntime,
		ISummarizerInternalsProvider,
		IProvideFluidHandleContext
{
	/**
	 * Load the stores from a snapshot and returns the runtime.
	 * @param params - An object housing the runtime properties:
	 * - context - Context of the container.
	 * - registryEntries - Mapping from data store types to their corresponding factories.
	 * - existing - Pass 'true' if loading from an existing snapshot.
	 * - requestHandler - (optional) Request handler for the request() method of the container runtime.
	 * Only relevant for back-compat while we remove the request() method and move fully to entryPoint as the main pattern.
	 * - runtimeOptions - Additional options to be passed to the runtime
	 * - containerScope - runtime services provided with context
	 * - containerRuntimeCtor - Constructor to use to create the ContainerRuntime instance.
	 * This allows mixin classes to leverage this method to define their own async initializer.
	 * - provideEntryPoint - Promise that resolves to an object which will act as entryPoint for the Container.
	 * This object should provide all the functionality that the Container is expected to provide to the loader layer.
	 */
	public static async loadRuntime(params: {
		context: IContainerContext;
		registryEntries: NamedFluidDataStoreRegistryEntries;
		existing: boolean;
		runtimeOptions?: IContainerRuntimeOptions;
		containerScope?: FluidObject;
		containerRuntimeCtor?: typeof ContainerRuntime;
		/** @deprecated Will be removed once Loader LTS version is "2.0.0-internal.7.0.0". Migrate all usage of IFluidRouter to the "entryPoint" pattern. Refer to Removing-IFluidRouter.md */
		requestHandler?: (request: IRequest, runtime: IContainerRuntime) => Promise<IResponse>;
		provideEntryPoint: (containerRuntime: IContainerRuntime) => Promise<FluidObject>;
	}): Promise<ContainerRuntime> {
		const {
			context,
			registryEntries,
			existing,
			requestHandler,
			provideEntryPoint,
			runtimeOptions = {} satisfies IContainerRuntimeOptions,
			containerScope = {},
			containerRuntimeCtor = ContainerRuntime,
		} = params;

		// If taggedLogger exists, use it. Otherwise, wrap the vanilla logger:
		// back-compat: Remove the TaggedLoggerAdapter fallback once all the host are using loader > 0.45
		const backCompatContext: IContainerContext | OldContainerContextWithLogger = context;
		const passLogger =
			backCompatContext.taggedLogger ??
			// eslint-disable-next-line import/no-deprecated
			new TaggedLoggerAdapter((backCompatContext as OldContainerContextWithLogger).logger);
		const logger = createChildLogger({
			logger: passLogger,
			properties: {
				all: {
					runtimeVersion: pkgVersion,
				},
			},
		});

		const mc = loggerToMonitoringContext(logger);

		const {
			summaryOptions = {},
			gcOptions = {},
			loadSequenceNumberVerification = "close",
			flushMode = defaultFlushMode,
			compressionOptions = defaultCompressionConfig,
			maxBatchSizeInBytes = defaultMaxBatchSizeInBytes,
			enableRuntimeIdCompressor,
			chunkSizeInBytes = defaultChunkSizeInBytes,
			enableGroupedBatching = true,
			explicitSchemaControl = false,
		} = runtimeOptions;

		const registry = new FluidDataStoreRegistry(registryEntries);

		const tryFetchBlob = async <T>(blobName: string): Promise<T | undefined> => {
			const blobId = context.baseSnapshot?.blobs[blobName];
			if (context.baseSnapshot && blobId) {
				// IContainerContext storage api return type still has undefined in 0.39 package version.
				// So once we release 0.40 container-defn package we can remove this check.
				assert(
					context.storage !== undefined,
					0x1f5 /* "Attached state should have storage" */,
				);
				return readAndParse<T>(context.storage, blobId);
			}
		};

		const [
			chunks,
			recentBatchInfo,
			metadata,
			electedSummarizerData,
			aliases,
			serializedIdCompressor,
		] = await Promise.all([
			tryFetchBlob<[string, string[]][]>(chunksBlobName),
			tryFetchBlob<ReturnType<DuplicateBatchDetector["getRecentBatchInfoForSummary"]>>(
				recentBatchInfoBlobName,
			),
			tryFetchBlob<IContainerRuntimeMetadata>(metadataBlobName),
			tryFetchBlob<ISerializedElection>(electedSummarizerBlobName),
			tryFetchBlob<[string, string][]>(aliasBlobName),
			tryFetchBlob<SerializedIdCompressorWithNoSession>(idCompressorBlobName),
		]);

		// read snapshot blobs needed for BlobManager to load
		const blobManagerSnapshot = await loadBlobManagerLoadInfo(context);

		const messageAtLastSummary = lastMessageFromMetadata(metadata);

		// Verify summary runtime sequence number matches protocol sequence number.
		const runtimeSequenceNumber = messageAtLastSummary?.sequenceNumber;
		const protocolSequenceNumber = context.deltaManager.initialSequenceNumber;
		// When we load with pending state, we reuse an old snapshot so we don't expect these numbers to match
		if (!context.pendingLocalState && runtimeSequenceNumber !== undefined) {
			// Unless bypass is explicitly set, then take action when sequence numbers mismatch.
			if (
				loadSequenceNumberVerification !== "bypass" &&
				runtimeSequenceNumber !== protocolSequenceNumber
			) {
				// Message to OCEs:
				// You can hit this error with runtimeSequenceNumber === -1 in < 2.0 RC3 builds.
				// This would indicate that explicit schema control is enabled in current (2.0 RC3+) builds and it
				// results in addMetadataToSummary() creating a poison pill for older runtimes in the form of a -1 sequence number.
				// Older runtimes do not understand new schema, and thus could corrupt document if they proceed, thus we are using
				// this poison pill to prevent them from proceeding.

				// "Load from summary, runtime metadata sequenceNumber !== initialSequenceNumber"
				const error = new DataCorruptionError(
					// pre-0.58 error message: SummaryMetadataMismatch
					"Summary metadata mismatch",
					{ runtimeVersion: pkgVersion, runtimeSequenceNumber, protocolSequenceNumber },
				);

				if (loadSequenceNumberVerification === "log") {
					logger.sendErrorEvent({ eventName: "SequenceNumberMismatch" }, error);
				} else {
					context.closeFn(error);
				}
			}
		}

		let desiredIdCompressorMode: IdCompressorMode;
		switch (mc.config.getBoolean("Fluid.ContainerRuntime.IdCompressorEnabled")) {
			case true:
				desiredIdCompressorMode = "on";
				break;
			case false:
				desiredIdCompressorMode = undefined;
				break;
			default:
				desiredIdCompressorMode = enableRuntimeIdCompressor;
				break;
		}

		// Enabling the IdCompressor is a one-way operation and we only want to
		// allow new containers to turn it on.
		let idCompressorMode: IdCompressorMode;
		if (existing) {
			// This setting has to be sticky for correctness:
			// 1) if compressior is OFF, it can't be enabled, as already running clients (in given document session) do not know
			//    how to process compressor ops
			// 2) if it's ON, then all sessions should load compressor right away
			// 3) Same logic applies for "delayed" mode
			// Maybe in the future we will need to enabled (and figure how to do it safely) "delayed" -> "on" change.
			// We could do "off" -> "on" transition too, if all clients start loading compressor (but not using it initially) and
			// do so for a while - this will allow clients to eventually disregard "off" setting (when it's safe so) and start
			// using compressor in future sessions.
			// Everyting is possible, but it needs to be designed and executed carefully, when such need arises.
			idCompressorMode = metadata?.documentSchema?.runtime
				?.idCompressorMode as IdCompressorMode;

			// This is the only exception to the rule above - we have proper plumbing to load ID compressor on schema change
			// event. It is loaded async (relative to op processing), so this conversion is only safe for off -> delayed conversion!
			// Clients do not expect ID compressor ops unless ID compressor is On for them, and that could be achieved only through
			// explicit schema change, i.e. only if explicitSchemaControl is on.
			// Note: it would be better if we throw on combination of options (explicitSchemaControl = off, desiredIdCompressorMode === "delayed")
			// that is not supported. But our service tests are oblivious to these problems and throwing here will cause a ton of failures
			// We ignored incompatible ID compressor changes from the start (they were sticky), so that's not a new problem being introduced...
			if (
				idCompressorMode === undefined &&
				desiredIdCompressorMode === "delayed" &&
				explicitSchemaControl
			) {
				idCompressorMode = desiredIdCompressorMode;
			}
		} else {
			idCompressorMode = desiredIdCompressorMode;
		}

		const createIdCompressorFn = async () => {
			const { createIdCompressor, deserializeIdCompressor, createSessionId } = await import(
				"@fluidframework/id-compressor/internal"
			);

			/**
			 * Because the IdCompressor emits so much telemetry, this function is used to sample
			 * approximately 5% of all clients. Only the given percentage of sessions will emit telemetry.
			 */
			const idCompressorEventSampler: IEventSampler = (() => {
				const isIdCompressorTelemetryEnabled = Math.random() < 0.05;
				return {
					sample: () => {
						return isIdCompressorTelemetryEnabled;
					},
				};
			})();

			const compressorLogger = createSampledLogger(logger, idCompressorEventSampler);
			const pendingLocalState = context.pendingLocalState as IPendingRuntimeState;

			if (pendingLocalState?.pendingIdCompressorState !== undefined) {
				return deserializeIdCompressor(
					pendingLocalState.pendingIdCompressorState,
					compressorLogger,
				);
			} else if (serializedIdCompressor !== undefined) {
				return deserializeIdCompressor(
					serializedIdCompressor,
					createSessionId(),
					compressorLogger,
				);
			} else {
				return createIdCompressor(compressorLogger);
			}
		};

		const compressionLz4 =
			compressionOptions.minimumBatchSizeInBytes !== Infinity &&
			compressionOptions.compressionAlgorithm === "lz4";

		const documentSchemaController = new DocumentsSchemaController(
			existing,
			protocolSequenceNumber,
			metadata?.documentSchema,
			{
				explicitSchemaControl,
				compressionLz4,
				idCompressorMode,
				opGroupingEnabled: enableGroupedBatching,
				disallowedVersions: [],
			},
			(schema) => {
				runtime.onSchemaChange(schema);
			},
		);

		const featureGatesForTelemetry: Record<string, boolean | number | undefined> = {};

		const runtime = new containerRuntimeCtor(
			context,
			registry,
			metadata,
			electedSummarizerData,
			chunks ?? [],
			recentBatchInfo,
			aliases ?? [],
			{
				summaryOptions,
				gcOptions,
				loadSequenceNumberVerification,
				flushMode,
				compressionOptions,
				maxBatchSizeInBytes,
				chunkSizeInBytes,
				// Requires<> drops undefined from IdCompressorType
				enableRuntimeIdCompressor: enableRuntimeIdCompressor as "on" | "delayed",
				enableGroupedBatching,
				explicitSchemaControl,
			},
			containerScope,
			logger,
			existing,
			blobManagerSnapshot,
			context.storage,
			createIdCompressorFn,
			documentSchemaController,
			featureGatesForTelemetry,
			provideEntryPoint,
			requestHandler,
			undefined, // summaryConfiguration
		);

		runtime.blobManager.trackPendingStashedUploads().then(
			() => {
				// make sure we didn't reconnect before the promise resolved
				if (runtime.delayConnectClientId !== undefined && !runtime.disposed) {
					runtime.delayConnectClientId = undefined;
					runtime.setConnectionStateCore(true, runtime.delayConnectClientId);
				}
			},
			(error) => runtime.closeFn(error),
		);

		// Apply stashed ops with a reference sequence number equal to the sequence number of the snapshot,
		// or zero. This must be done before Container replays saved ops.
		await runtime.pendingStateManager.applyStashedOpsAt(runtimeSequenceNumber ?? 0);

		// Initialize the base state of the runtime before it's returned.
		await runtime.initializeBaseState();

		return runtime;
	}

	public readonly options: Record<string | number, any>;
	private imminentClosure: boolean = false;

	private readonly _getClientId: () => string | undefined;
	public get clientId(): string | undefined {
		return this._getClientId();
	}

	public readonly clientDetails: IClientDetails;

	public get storage(): IDocumentStorageService {
		return this._storage;
	}

	public get containerRuntime() {
		return this;
	}

	private readonly submitFn: (
		type: MessageType,
		contents: any,
		batch: boolean,
		appData?: any,
	) => number;
	/**
	 * Although current IContainerContext guarantees submitBatchFn, it is not available on older loaders.
	 */
	private readonly submitBatchFn:
		| ((batch: IBatchMessage[], referenceSequenceNumber?: number) => number)
		| undefined;
	private readonly submitSummaryFn: (
		summaryOp: ISummaryContent,
		referenceSequenceNumber?: number,
	) => number;
	private readonly submitSignalFn: (content: ISignalEnvelope, targetClientId?: string) => void;
	public readonly disposeFn: (error?: ICriticalContainerError) => void;
	public readonly closeFn: (error?: ICriticalContainerError) => void;

	public get flushMode(): FlushMode {
		return this._flushMode;
	}

	public get scope(): FluidObject {
		return this.containerScope;
	}

	public get IFluidDataStoreRegistry(): IFluidDataStoreRegistry {
		return this.registry;
	}

	private readonly _getAttachState: () => AttachState;
	public get attachState(): AttachState {
		return this._getAttachState();
	}

	/**
	 * Current session schema - defines what options are on & off.
	 * It's overlap of document schema (controlled by summary & ops) and options controlling this session.
	 * For example, document schema might have compression ON, but feature gates / runtime options turn it Off.
	 * In such case it will be off in session schema (i.e. this session should not use compression), but this client
	 * has to deal with compressed ops as other clients might send them.
	 * And in reverse, session schema can have compression Off, but feature gates / runtime options want it On.
	 * In such case it will be off in session schema, however this client will propose change to schema, and once / if
	 * this op rountrips, compression will be On. Client can't send compressed ops until it's change in schema.
	 */
	public get sessionSchema() {
		return this.documentsSchemaController.sessionSchema.runtime;
	}

	private _idCompressor: (IIdCompressor & IIdCompressorCore) | undefined;

	// We accumulate Id compressor Ops while Id compressor is not loaded yet (only for "delayed" mode)
	// Once it loads, it will process all such ops and we will stop accumulating further ops - ops will be processes as they come in.
	private pendingIdCompressorOps: IdCreationRange[] = [];

	// Id Compressor serializes final state (see getPendingLocalState()). As result, it needs to skip all ops that preceeded that state
	// (such ops will be marked by Loader layer as savedOp === true)
	// That said, in "delayed" mode it's possible that Id Compressor was never initialized before getPendingLocalState() is called.
	// In such case we have to process all ops, including those marked with savedOp === true.
	private readonly skipSavedCompressorOps: boolean;

	public get idCompressorMode() {
		return this.sessionSchema.idCompressorMode;
	}
	/**
	 * See IContainerRuntimeBase.idCompressor() for details.
	 */
	public get idCompressor() {
		// Expose ID Compressor only if it's On from the start.
		// If container uses delayed mode, then we can only expose generateDocumentUniqueId() and nothing else.
		// That's because any other usage will require immidiate loading of ID Compressor in next sessions in order
		// to reason over such things as session ID space.
		if (this.idCompressorMode === "on") {
			assert(this._idCompressor !== undefined, 0x8ea /* compressor should have been loaded */);
			return this._idCompressor;
		}
	}

	/**
	 * True if we have ID compressor loading in-flight (async operation). Useful only for
	 * this.idCompressorMode === "delayed" mode
	 */
	protected _loadIdCompressor: Promise<void> | undefined;

	/**
	 * See IContainerRuntimeBase.generateDocumentUniqueId() for details.
	 */
	public generateDocumentUniqueId() {
		return this._idCompressor?.generateDocumentUniqueId() ?? uuid();
	}

	public get IFluidHandleContext(): IFluidHandleContext {
		return this.handleContext;
	}
	private readonly handleContext: ContainerFluidHandleContext;

	/**
	 * This is a proxy to the delta manager provided by the container context (innerDeltaManager). It restricts certain
	 * accesses such as sets "read-only" mode for the summarizer client. This is the default delta manager that should
	 * be used unless the innerDeltaManager is required.
	 */
	public readonly deltaManager: IDeltaManager<ISequencedDocumentMessage, IDocumentMessage>;
	/**
	 * The delta manager provided by the container context. By default, using the default delta manager (proxy)
	 * should be sufficient. This should be used only if necessary. For example, for validating and propagating connected
	 * events which requires access to the actual real only info, this is needed.
	 */
	private readonly innerDeltaManager: IDeltaManager<
		ISequencedDocumentMessage,
		IDocumentMessage
	>;

	// internal logger for ContainerRuntime. Use this.logger for stores, summaries, etc.
	private readonly mc: MonitoringContext;

	private readonly summarizerClientElection?: SummarizerClientElection;
	/**
	 * summaryManager will only be created if this client is permitted to spawn a summarizing client
	 * It is created only by interactive client, i.e. summarizer client, as well as non-interactive bots
	 * do not create it (see SummarizerClientElection.clientDetailsPermitElection() for details)
	 */
	private readonly summaryManager?: SummaryManager;
	private readonly summaryCollection: SummaryCollection;

	private readonly summarizerNode: IRootSummarizerNodeWithGC;

	private readonly logger: ITelemetryLoggerExt;

	private readonly maxConsecutiveReconnects: number;
	private readonly defaultMaxConsecutiveReconnects = 7;

	private _orderSequentiallyCalls: number = 0;
	private readonly _flushMode: FlushMode;
	private readonly offlineEnabled: boolean;
	private flushTaskExists = false;

	private _connected: boolean;

	private consecutiveReconnects = 0;

	/**
	 * Used to delay transition to "connected" state while we upload
	 * attachment blobs that were added while disconnected
	 */
	private delayConnectClientId?: string;

	private ensureNoDataModelChangesCalls = 0;

	/**
	 * Invokes the given callback and expects that no ops are submitted
	 * until execution finishes. If an op is submitted, an error will be raised.
	 *
	 * Can be disabled by feature gate `Fluid.ContainerRuntime.DisableOpReentryCheck`
	 *
	 * @param callback - the callback to be invoked
	 */
	public ensureNoDataModelChanges<T>(callback: () => T): T {
		this.ensureNoDataModelChangesCalls++;
		try {
			return callback();
		} finally {
			this.ensureNoDataModelChangesCalls--;
		}
	}

	public get connected(): boolean {
		return this._connected;
	}

	/** clientId of parent (non-summarizing) container that owns summarizer container */
	public get summarizerClientId(): string | undefined {
		return this.summarizerClientElection?.electedClientId;
	}

	private _disposed = false;
	public get disposed() {
		return this._disposed;
	}

	private dirtyContainer: boolean;
	private emitDirtyDocumentEvent = true;
	private readonly disableAttachReorder: boolean | undefined;
	private readonly useDeltaManagerOpsProxy: boolean;
	private readonly closeSummarizerDelayMs: number;
	private readonly defaultTelemetrySignalSampleCount = 100;
	private readonly _signalTracking: IPerfSignalReport = {
		totalSignalsSentInLatencyWindow: 0,
		signalsLost: 0,
		signalsOutOfOrder: 0,
		signalsSentSinceLastLatencyMeasurement: 0,
		broadcastSignalSequenceNumber: 0,
		signalTimestamp: 0,
		roundTripSignalSequenceNumber: undefined,
		trackingSignalSequenceNumber: undefined,
		minimumTrackingSignalSequenceNumber: undefined,
	};

	/**
	 * Summarizer is responsible for coordinating when to send generate and send summaries.
	 * It is the main entry point for summary work.
	 * It is created only by summarizing container (i.e. one with clientType === "summarizer")
	 */
	private readonly _summarizer?: Summarizer;
	private readonly scheduleManager: ScheduleManager;
	private readonly blobManager: BlobManager;
	private readonly pendingStateManager: PendingStateManager;
	private readonly duplicateBatchDetector: DuplicateBatchDetector | undefined;
	private readonly outbox: Outbox;
	private readonly garbageCollector: IGarbageCollector;

	private readonly channelCollection: ChannelCollection;
	private readonly remoteMessageProcessor: RemoteMessageProcessor;

	/** The last message processed at the time of the last summary. */
	private messageAtLastSummary: ISummaryMetadataMessage | undefined;

	private get summarizer(): Summarizer {
		assert(this._summarizer !== undefined, 0x257 /* "This is not summarizing container" */);
		return this._summarizer;
	}

	private readonly summariesDisabled: boolean;
	private isSummariesDisabled(): boolean {
		return this.summaryConfiguration.state === "disabled";
	}

	private readonly maxOpsSinceLastSummary: number;
	private getMaxOpsSinceLastSummary(): number {
		return this.summaryConfiguration.state !== "disabled"
			? this.summaryConfiguration.maxOpsSinceLastSummary
			: 0;
	}

	private readonly initialSummarizerDelayMs: number;
	private getInitialSummarizerDelayMs(): number {
		// back-compat: initialSummarizerDelayMs was moved from ISummaryRuntimeOptions
		//   to ISummaryConfiguration in 0.60.
		if (this.runtimeOptions.summaryOptions.initialSummarizerDelayMs !== undefined) {
			return this.runtimeOptions.summaryOptions.initialSummarizerDelayMs;
		}
		return this.summaryConfiguration.state !== "disabled"
			? this.summaryConfiguration.initialSummarizerDelayMs
			: 0;
	}

	private readonly createContainerMetadata: ICreateContainerMetadata;
	/**
	 * The summary number of the next summary that will be generated for this container. This is incremented every time
	 * a summary is generated.
	 */
	private nextSummaryNumber: number;

	/**
	 * If false, loading or using a Tombstoned object should merely log, not fail.
	 * @deprecated NOT SUPPORTED - hardcoded to return false since it's deprecated.
	 */
	// eslint-disable-next-line @typescript-eslint/class-literal-property-style
	public get gcTombstoneEnforcementAllowed(): boolean {
		return false;
	}

	/**
	 * If true, throw an error when a tombstone data store is used.
	 * @deprecated NOT SUPPORTED - hardcoded to return false since it's deprecated.
	 */
	// eslint-disable-next-line @typescript-eslint/class-literal-property-style
	public get gcThrowOnTombstoneUsage(): boolean {
		return false;
	}

	/**
	 * GUID to identify a document in telemetry
	 * ! Note: should not be used for anything other than telemetry and is not considered a stable GUID
	 */
	private readonly telemetryDocumentId: string;

	/**
	 * Whether this client is the summarizer client itself (type is summarizerClientType)
	 */
	private readonly isSummarizerClient: boolean;

	/**
	 * The id of the version used to initially load this runtime, or undefined if it's newly created.
	 */
	private readonly loadedFromVersionId: string | undefined;

	private readonly isSnapshotInstanceOfISnapshot: boolean | undefined;

	/**
	 * The summary context of the last acked summary. The properties from this as used when uploading a summary.
	 */
	private lastAckedSummaryContext: ISummaryContext | undefined;

	/**
	 * It a cache for holding mapping for loading groupIds with its snapshot from the service. Add expiry policy of 1 minute.
	 * Starting with 1 min and based on recorded usage we can tweak it later on.
	 */
	private readonly snapshotCacheForLoadingGroupIds = new PromiseCache<string, ISnapshot>({
		expiry: { policy: "absolute", durationMs: 60000 },
	});

	/***/
	protected constructor(
		context: IContainerContext,
		private readonly registry: IFluidDataStoreRegistry,
		private readonly metadata: IContainerRuntimeMetadata | undefined,
		electedSummarizerData: ISerializedElection | undefined,
		chunks: [string, string[]][],
		recentBatchInfo: [number, string][] | undefined,
		dataStoreAliasMap: [string, string][],
		private readonly runtimeOptions: Readonly<Required<IContainerRuntimeOptions>>,
		private readonly containerScope: FluidObject,
		// Create a custom ITelemetryBaseLogger to output telemetry events.
		public readonly baseLogger: ITelemetryBaseLogger,
		existing: boolean,
		blobManagerSnapshot: IBlobManagerLoadInfo,
		private readonly _storage: IDocumentStorageService,
		private readonly createIdCompressor: () => Promise<IIdCompressor & IIdCompressorCore>,
		private readonly documentsSchemaController: DocumentsSchemaController,
		featureGatesForTelemetry: Record<string, boolean | number | undefined>,
		provideEntryPoint: (containerRuntime: IContainerRuntime) => Promise<FluidObject>,
		private readonly requestHandler?: (
			request: IRequest,
			runtime: IContainerRuntime,
		) => Promise<IResponse>,
		private readonly summaryConfiguration: ISummaryConfiguration = {
			// the defaults
			...DefaultSummaryConfiguration,
			// the runtime configuration overrides
			...runtimeOptions.summaryOptions?.summaryConfigOverrides,
		},
	) {
		super();

		const {
			options,
			clientDetails,
			connected,
			baseSnapshot,
			submitFn,
			submitBatchFn,
			submitSummaryFn,
			submitSignalFn,
			disposeFn,
			closeFn,
			deltaManager,
			quorum,
			audience,
			loader,
			pendingLocalState,
			supportedFeatures,
			snapshotWithContents,
		} = context;

		this.logger = createChildLogger({ logger: this.baseLogger });
		this.mc = createChildMonitoringContext({
			logger: this.logger,
			namespace: "ContainerRuntime",
		});

		// If we support multiple algorithms in the future, then we would need to manage it here carefully.
		// We can use runtimeOptions.compressionOptions.compressionAlgorithm, but only if it's in the schema list!
		// If it's not in the list, then we will need to either use no compression, or fallback to some other (supported by format)
		// compression.
		const compressionOptions: ICompressionRuntimeOptions = {
			minimumBatchSizeInBytes: this.sessionSchema.compressionLz4
				? runtimeOptions.compressionOptions.minimumBatchSizeInBytes
				: Number.POSITIVE_INFINITY,
			compressionAlgorithm: CompressionAlgorithms.lz4,
		};

		this.innerDeltaManager = deltaManager;

		// Here we could wrap/intercept on these functions to block/modify outgoing messages if needed.
		// This makes ContainerRuntime the final gatekeeper for outgoing messages.
		this.submitFn = submitFn;
		this.submitBatchFn = submitBatchFn;
		this.submitSummaryFn = submitSummaryFn;
		this.submitSignalFn = submitSignalFn;

		// TODO: After IContainerContext.options is removed, we'll just create a new blank object {} here.
		// Values are generally expected to be set from the runtime side.
		this.options = options ?? {};
		this.clientDetails = clientDetails;
		this.isSummarizerClient = this.clientDetails.type === summarizerClientType;
		this.loadedFromVersionId = context.getLoadedFromVersion()?.id;
		this._getClientId = () => context.clientId;
		this._getAttachState = () => context.attachState;
		this.getAbsoluteUrl = async (relativeUrl: string) => {
			if (context.getAbsoluteUrl === undefined) {
				throw new Error("Driver does not implement getAbsoluteUrl");
			}
			if (this.attachState !== AttachState.Attached) {
				return undefined;
			}
			return context.getAbsoluteUrl(relativeUrl);
		};
		// TODO: Consider that the Container could just listen to these events itself, or even more appropriately maybe the
		// customer should observe dirty state on the runtime (the owner of dirty state) directly, rather than on the IContainer.
		this.on("dirty", () => context.updateDirtyContainerState(true));
		this.on("saved", () => context.updateDirtyContainerState(false));

		// In old loaders without dispose functionality, closeFn is equivalent but will also switch container to readonly mode
		this.disposeFn = disposeFn ?? closeFn;
		// In cases of summarizer, we want to dispose instead since consumer doesn't interact with this container
		this.closeFn = this.isSummarizerClient ? this.disposeFn : closeFn;

		let loadSummaryNumber: number;
		// Get the container creation metadata. For new container, we initialize these. For existing containers,
		// get the values from the metadata blob.
		if (existing) {
			this.createContainerMetadata = {
				createContainerRuntimeVersion: metadata?.createContainerRuntimeVersion,
				createContainerTimestamp: metadata?.createContainerTimestamp,
			};
			// summaryNumber was renamed from summaryCount. For older docs that haven't been opened for a long time,
			// the count is reset to 0.
			loadSummaryNumber = metadata?.summaryNumber ?? 0;
		} else {
			this.createContainerMetadata = {
				createContainerRuntimeVersion: pkgVersion,
				createContainerTimestamp: Date.now(),
			};
			loadSummaryNumber = 0;
		}
		this.nextSummaryNumber = loadSummaryNumber + 1;

		this.messageAtLastSummary = lastMessageFromMetadata(metadata);

		// Note that we only need to pull the *initial* connected state from the context.
		// Later updates come through calls to setConnectionState.
		this._connected = connected;

		this.mc.logger.sendTelemetryEvent({
			eventName: "GCFeatureMatrix",
			metadataValue: JSON.stringify(metadata?.gcFeatureMatrix),
			inputs: JSON.stringify({
				gcOptions_gcGeneration: this.runtimeOptions.gcOptions[gcGenerationOptionName],
			}),
		});

		this.telemetryDocumentId = metadata?.telemetryDocumentId ?? uuid();

		this.disableAttachReorder = this.mc.config.getBoolean(
			"Fluid.ContainerRuntime.disableAttachOpReorder",
		);

		const opGroupingManager = new OpGroupingManager(
			{
				groupedBatchingEnabled: this.groupedBatchingEnabled,
				opCountThreshold:
					this.mc.config.getNumber("Fluid.ContainerRuntime.GroupedBatchingOpCount") ?? 2,
				reentrantBatchGroupingEnabled:
					this.mc.config.getBoolean("Fluid.ContainerRuntime.GroupedBatchingReentrancy") ??
					true,
			},
			this.mc.logger,
		);

		const opSplitter = new OpSplitter(
			chunks,
			this.submitBatchFn,
			runtimeOptions.chunkSizeInBytes,
			runtimeOptions.maxBatchSizeInBytes,
			this.mc.logger,
		);

		this.remoteMessageProcessor = new RemoteMessageProcessor(
			opSplitter,
			new OpDecompressor(this.mc.logger),
			opGroupingManager,
		);

		const pendingRuntimeState = pendingLocalState as IPendingRuntimeState | undefined;
		this.pendingStateManager = new PendingStateManager(
			{
				applyStashedOp: this.applyStashedOp.bind(this),
				clientId: () => this.clientId,
				connected: () => this.connected,
				reSubmitBatch: this.reSubmitBatch.bind(this),
				isActiveConnection: () => this.innerDeltaManager.active,
				isAttached: () => this.attachState !== AttachState.Detached,
			},
			pendingRuntimeState?.pending,
			this.logger,
		);

<<<<<<< HEAD
		this.duplicateBatchDetector = new DuplicateBatchDetector(recentBatchInfo);

=======
>>>>>>> 2c9ff853
		let outerDeltaManager: IDeltaManager<ISequencedDocumentMessage, IDocumentMessage>;
		this.useDeltaManagerOpsProxy =
			this.mc.config.getBoolean("Fluid.ContainerRuntime.DeltaManagerOpsProxy") === true;
		// The summarizerDeltaManager Proxy is used to lie to the summarizer to convince it is in the right state as a summarizer client.
		const summarizerDeltaManagerProxy = new DeltaManagerSummarizerProxy(
			this.innerDeltaManager,
		);
		outerDeltaManager = summarizerDeltaManagerProxy;

		// The DeltaManagerPendingOpsProxy is used to control the minimum sequence number
		// It allows us to lie to the layers below so that they can maintain enough local state for rebasing ops.
		if (this.useDeltaManagerOpsProxy) {
			const pendingOpsDeltaManagerProxy = new DeltaManagerPendingOpsProxy(
				summarizerDeltaManagerProxy,
				this.pendingStateManager,
			);
			outerDeltaManager = pendingOpsDeltaManagerProxy;
		}

		this.deltaManager = outerDeltaManager;

		this.handleContext = new ContainerFluidHandleContext("", this);

		if (this.summaryConfiguration.state === "enabled") {
			this.validateSummaryHeuristicConfiguration(this.summaryConfiguration);
		}

		this.summariesDisabled = this.isSummariesDisabled();
		this.maxOpsSinceLastSummary = this.getMaxOpsSinceLastSummary();
		this.initialSummarizerDelayMs = this.getInitialSummarizerDelayMs();

		this.maxConsecutiveReconnects =
			this.mc.config.getNumber(maxConsecutiveReconnectsKey) ??
			this.defaultMaxConsecutiveReconnects;

		if (
			runtimeOptions.flushMode === (FlushModeExperimental.Async as unknown as FlushMode) &&
			supportedFeatures?.get("referenceSequenceNumbers") !== true
		) {
			// The loader does not support reference sequence numbers, falling back on FlushMode.TurnBased
			this.mc.logger.sendErrorEvent({ eventName: "FlushModeFallback" });
			this._flushMode = FlushMode.TurnBased;
		} else {
			this._flushMode = runtimeOptions.flushMode;
		}
		this.offlineEnabled =
			this.mc.config.getBoolean("Fluid.Container.enableOfflineLoad") ?? false;

		if (this.offlineEnabled && this._flushMode !== FlushMode.TurnBased) {
			const error = new UsageError("Offline mode is only supported in turn-based mode");
			this.closeFn(error);
			throw error;
		}

		// DuplicateBatchDetection is only enabled if Offline Load is enabled
		// It maintains a cache of all batchIds/sequenceNumbers within the collab window.
		// Don't waste resources doing so if not needed.
		if (this.offlineEnabled) {
			this.duplicateBatchDetector = new DuplicateBatchDetector();
		}

		if (context.attachState === AttachState.Attached) {
			const maxSnapshotCacheDurationMs = this._storage?.policies?.maximumCacheDurationMs;
			if (
				maxSnapshotCacheDurationMs !== undefined &&
				maxSnapshotCacheDurationMs > 5 * 24 * 60 * 60 * 1000
			) {
				// This is a runtime enforcement of what's already explicit in the policy's type itself,
				// which dictates the value is either undefined or exactly 5 days in ms.
				// As long as the actual value is less than 5 days, the assumptions GC makes here are valid.
				throw new UsageError("Driver's maximumCacheDurationMs policy cannot exceed 5 days");
			}
		}

		this.garbageCollector = GarbageCollector.create({
			runtime: this,
			gcOptions: this.runtimeOptions.gcOptions,
			baseSnapshot,
			baseLogger: this.mc.logger,
			existing,
			metadata,
			createContainerMetadata: this.createContainerMetadata,
			isSummarizerClient: this.isSummarizerClient,
			getNodePackagePath: async (nodePath: string) => this.getGCNodePackagePath(nodePath),
			getLastSummaryTimestampMs: () => this.messageAtLastSummary?.timestamp,
			readAndParseBlob: async <T>(id: string) => readAndParse<T>(this.storage, id),
			submitMessage: (message: ContainerRuntimeGCMessage) => this.submit(message),
			sessionExpiryTimerStarted: pendingRuntimeState?.sessionExpiryTimerStarted,
		});

		const loadedFromSequenceNumber = this.deltaManager.initialSequenceNumber;
		this.summarizerNode = createRootSummarizerNodeWithGC(
			createChildLogger({ logger: this.logger, namespace: "SummarizerNode" }),
			// Summarize function to call when summarize is called. Summarizer node always tracks summary state.
			async (fullTree: boolean, trackState: boolean, telemetryContext?: ITelemetryContext) =>
				this.summarizeInternal(fullTree, trackState, telemetryContext),
			// Latest change sequence number, no changes since summary applied yet
			loadedFromSequenceNumber,
			// Summary reference sequence number, undefined if no summary yet
			baseSnapshot !== undefined ? loadedFromSequenceNumber : undefined,
			{
				// Must set to false to prevent sending summary handle which would be pointing to
				// a summary with an older protocol state.
				canReuseHandle: false,
				// If GC should not run, let the summarizer node know so that it does not track GC state.
				gcDisabled: !this.garbageCollector.shouldRunGC,
			},
			// Function to get GC data if needed. This will always be called by the root summarizer node to get GC data.
			async (fullGC?: boolean) => this.getGCDataInternal(fullGC),
			// Function to get the GC details from the base snapshot we loaded from.
			async () => this.garbageCollector.getBaseGCDetails(),
		);

		if (baseSnapshot) {
			this.summarizerNode.updateBaseSummaryState(baseSnapshot);
		}

		const parentContext = wrapContext(this);

		if (snapshotWithContents !== undefined) {
			this.isSnapshotInstanceOfISnapshot = true;
		}

		// Due to a mismatch between different layers in terms of
		// what is the interface of passing signals, we need the
		// downstream stores to wrap the signal.
		parentContext.submitSignal = (type: string, content: unknown, targetClientId?: string) => {
			const envelope1 = content as IEnvelope;
			const envelope2 = this.createNewSignalEnvelope(
				envelope1.address,
				type,
				envelope1.contents,
			);
			return this.submitSignalFn(envelope2, targetClientId);
		};

		let snapshot: ISnapshot | ISnapshotTree | undefined = getSummaryForDatastores(
			baseSnapshot,
			metadata,
		);
		if (snapshot !== undefined && snapshotWithContents !== undefined) {
			snapshot = {
				...snapshotWithContents,
				snapshotTree: snapshot,
			};
		}

		this.channelCollection = new ChannelCollection(
			snapshot,
			parentContext,
			this.mc.logger,
			(props) =>
				this.garbageCollector.nodeUpdated({
					...props,
					timestampMs: props.timestampMs ?? this.getCurrentReferenceTimestampMs(),
				}),
			(path: string) => this.garbageCollector.isNodeDeleted(path),
			new Map<string, string>(dataStoreAliasMap),
			async (runtime: ChannelCollection) => provideEntryPoint,
		);

		this.blobManager = new BlobManager({
			routeContext: this.handleContext,
			snapshot: blobManagerSnapshot,
			getStorage: () => this.storage,
			sendBlobAttachOp: (localId: string, blobId?: string) => {
				if (!this.disposed) {
					this.submit(
						{ type: ContainerMessageType.BlobAttach, contents: undefined },
						undefined,
						{
							localId,
							blobId,
						},
					);
				}
			},
			blobRequested: (blobPath: string) =>
				this.garbageCollector.nodeUpdated({
					node: { type: "Blob", path: blobPath },
					reason: "Loaded",
					timestampMs: this.getCurrentReferenceTimestampMs(),
				}),
			isBlobDeleted: (blobPath: string) => this.garbageCollector.isNodeDeleted(blobPath),
			runtime: this,
			stashedBlobs: pendingRuntimeState?.pendingAttachmentBlobs,
			closeContainer: (error?: ICriticalContainerError) => this.closeFn(error),
		});

		this.scheduleManager = new ScheduleManager(
			this.innerDeltaManager,
			this,
			() => this.clientId,
			createChildLogger({ logger: this.logger, namespace: "ScheduleManager" }),
		);

		const disablePartialFlush = this.mc.config.getBoolean(
			"Fluid.ContainerRuntime.DisablePartialFlush",
		);

		const legacySendBatchFn = makeLegacySendBatchFn(this.submitFn, this.innerDeltaManager);

		this.outbox = new Outbox({
			shouldSend: () => this.canSendOps(),
			pendingStateManager: this.pendingStateManager,
			submitBatchFn: this.submitBatchFn,
			legacySendBatchFn,
			compressor: new OpCompressor(this.mc.logger),
			splitter: opSplitter,
			config: {
				compressionOptions,
				maxBatchSizeInBytes: runtimeOptions.maxBatchSizeInBytes,
				disablePartialFlush: disablePartialFlush === true,
			},
			logger: this.mc.logger,
			groupingManager: opGroupingManager,
			getCurrentSequenceNumbers: () => ({
				referenceSequenceNumber: this.deltaManager.lastSequenceNumber,
				clientSequenceNumber: this._processedClientSequenceNumber,
			}),
			reSubmit: this.reSubmit.bind(this),
			opReentrancy: () => this.ensureNoDataModelChangesCalls > 0,
			closeContainer: this.closeFn,
		});

		this._quorum = quorum;
		this._quorum.on("removeMember", (clientId: string) => {
			this.remoteMessageProcessor.clearPartialMessagesFor(clientId);
		});

		this._audience = audience;
		if (audience.getSelf === undefined) {
			// back-compat, added in 2.0 RC3.
			// Purpose: deal with cases when we run against old loader that does not have newly added capabilities
			audience.getSelf = () => {
				const clientId = this._getClientId();
				return clientId === undefined
					? undefined
					: ({
							clientId,
							client: audience.getMember(clientId),
						} satisfies ISelf);
			};

			let oldClientId = this.clientId;
			this.on("connected", () => {
				const clientId = this.clientId;
				assert(clientId !== undefined, 0x975 /* can't be undefined */);
				(audience as unknown as TypedEventEmitter<IAudienceEvents>).emit(
					"selfChanged",
					{ clientId: oldClientId },
					{ clientId, client: audience.getMember(clientId) },
				);
				oldClientId = clientId;
			});
		}

		const closeSummarizerDelayOverride = this.mc.config.getNumber(
			"Fluid.ContainerRuntime.Test.CloseSummarizerDelayOverrideMs",
		);
		this.closeSummarizerDelayMs =
			closeSummarizerDelayOverride ?? defaultCloseSummarizerDelayMs;
		this.summaryCollection = new SummaryCollection(this.deltaManager, this.logger);

		this.dirtyContainer =
			this.attachState !== AttachState.Attached || this.hasPendingMessages();
		context.updateDirtyContainerState(this.dirtyContainer);

		if (this.summariesDisabled) {
			this.mc.logger.sendTelemetryEvent({ eventName: "SummariesDisabled" });
		} else {
			const orderedClientLogger = createChildLogger({
				logger: this.logger,
				namespace: "OrderedClientElection",
			});
			const orderedClientCollection = new OrderedClientCollection(
				orderedClientLogger,
				this.innerDeltaManager,
				this._quorum,
			);
			const orderedClientElectionForSummarizer = new OrderedClientElection(
				orderedClientLogger,
				orderedClientCollection,
				electedSummarizerData ?? this.innerDeltaManager.lastSequenceNumber,
				SummarizerClientElection.isClientEligible,
				this.mc.config.getBoolean(
					"Fluid.ContainerRuntime.OrderedClientElection.EnablePerformanceEvents",
				),
			);

			this.summarizerClientElection = new SummarizerClientElection(
				orderedClientLogger,
				this.summaryCollection,
				orderedClientElectionForSummarizer,
				this.maxOpsSinceLastSummary,
			);

			if (this.isSummarizerClient) {
				this._summarizer = new Summarizer(
					this /* ISummarizerRuntime */,
					() => this.summaryConfiguration,
					this /* ISummarizerInternalsProvider */,
					this.handleContext,
					this.summaryCollection,
					async (runtime: IConnectableRuntime) =>
						RunWhileConnectedCoordinator.create(
							runtime,
							// Summarization runs in summarizer client and needs access to the real (non-proxy) active
							// information. The proxy delta manager would always return false for summarizer client.
							() => this.innerDeltaManager.active,
						),
				);
			} else if (SummarizerClientElection.clientDetailsPermitElection(this.clientDetails)) {
				// Only create a SummaryManager and SummarizerClientElection
				// if summaries are enabled and we are not the summarizer client.
				const defaultAction = () => {
					if (this.summaryCollection.opsSinceLastAck > this.maxOpsSinceLastSummary) {
						this.mc.logger.sendTelemetryEvent({ eventName: "SummaryStatus:Behind" });
						// unregister default to no log on every op after falling behind
						// and register summary ack handler to re-register this handler
						// after successful summary
						this.summaryCollection.once(MessageType.SummaryAck, () => {
							this.mc.logger.sendTelemetryEvent({
								eventName: "SummaryStatus:CaughtUp",
							});
							// we've caught up, so re-register the default action to monitor for
							// falling behind, and unregister ourself
							this.summaryCollection.on("default", defaultAction);
						});
						this.summaryCollection.off("default", defaultAction);
					}
				};

				this.summaryCollection.on("default", defaultAction);

				// Create the SummaryManager and mark the initial state
				this.summaryManager = new SummaryManager(
					this.summarizerClientElection,
					this, // IConnectedState
					this.summaryCollection,
					this.logger,
					this.formCreateSummarizerFn(loader),
					new Throttler(
						60 * 1000, // 60 sec delay window
						30 * 1000, // 30 sec max delay
						// throttling function increases exponentially (0ms, 40ms, 80ms, 160ms, etc)
						formExponentialFn({ coefficient: 20, initialDelay: 0 }),
					),
					{
						initialDelayMs: this.initialSummarizerDelayMs,
					},
				);
				this.summaryManager.on("summarize", (eventProps) => {
					this.emit("summarize", eventProps);
				});
				this.summaryManager.start();
			}
		}

		// logging hardware telemetry
		this.logger.sendTelemetryEvent({
			eventName: "DeviceSpec",
			...getDeviceSpec(),
		});

		this.mc.logger.sendTelemetryEvent({
			eventName: "ContainerLoadStats",
			...this.createContainerMetadata,
			...this.channelCollection.containerLoadStats,
			summaryNumber: loadSummaryNumber,
			summaryFormatVersion: metadata?.summaryFormatVersion,
			disableIsolatedChannels: metadata?.disableIsolatedChannels,
			gcVersion: metadata?.gcFeature,
			options: JSON.stringify(runtimeOptions),
			idCompressorModeMetadata: metadata?.documentSchema?.runtime?.idCompressorMode,
			idCompressorMode: this.idCompressorMode,
			sessionRuntimeSchema: JSON.stringify(this.sessionSchema),
			featureGates: JSON.stringify({
				...featureGatesForTelemetry,
				disableAttachReorder: this.disableAttachReorder,
				disablePartialFlush,
				closeSummarizerDelayOverride,
			}),
			telemetryDocumentId: this.telemetryDocumentId,
			groupedBatchingEnabled: this.groupedBatchingEnabled,
			initialSequenceNumber: this.deltaManager.initialSequenceNumber,
		});

		ReportOpPerfTelemetry(this.clientId, this.deltaManager, this, this.logger);
		BindBatchTracker(this, this.logger);

		this.entryPoint = new LazyPromise(async () => {
			if (this.isSummarizerClient) {
				assert(
					this._summarizer !== undefined,
					0x5bf /* Summarizer object is undefined in a summarizer client */,
				);
				return this._summarizer;
			}
			return provideEntryPoint(this);
		});

		// If we loaded from pending state, then we need to skip any ops that are already accounted in such
		// saved state, i.e. all the ops marked by Loader layer sa savedOp === true.
		this.skipSavedCompressorOps = pendingRuntimeState?.pendingIdCompressorState !== undefined;
	}

	public onSchemaChange(schema: IDocumentSchemaCurrent) {
		this.logger.sendTelemetryEvent({
			eventName: "SchemaChangeAccept",
			sessionRuntimeSchema: JSON.stringify(schema),
		});

		// Most of the settings will be picked up only by new sessions (i.e. after reload).
		// We can make it better in the future (i.e. start to use op compression right away), but for simplicity
		// this is not done.
		// But ID compressor is special. It's possible, that in future, we will remove "stickiness" of ID compressor setting
		// and will allow to start using it. If that were to happen, we want to ensure that we do not break eventual consistency
		// promises. To do so, we need to initialize id compressor right away.
		// As it's implemented right now (with async initialization), this will only work for "off" -> "delayed" transitions.
		// Anything else is too risky, and requires ability to initialize ID compressor synchronously!
		if (schema.runtime.idCompressorMode !== undefined) {
			// eslint-disable-next-line @typescript-eslint/no-floating-promises
			this.loadIdCompressor();
		}
	}

	public getCreateChildSummarizerNodeFn(
		id: string,
		createParam: CreateChildSummarizerNodeParam,
	) {
		return (
			summarizeInternal: SummarizeInternalFn,
			getGCDataFn: (fullGC?: boolean) => Promise<IGarbageCollectionData>,
		) =>
			this.summarizerNode.createChild(
				summarizeInternal,
				id,
				createParam,
				undefined,
				getGCDataFn,
			);
	}

	public deleteChildSummarizerNode(id: string) {
		return this.summarizerNode.deleteChild(id);
	}

	/* IFluidParentContext APIs that should not be called on Root */
	public makeLocallyVisible() {
		assert(false, 0x8eb /* should not be called */);
	}

	public setChannelDirty(address: string) {
		assert(false, 0x909 /* should not be called */);
	}

	/**
	 * Initializes the state from the base snapshot this container runtime loaded from.
	 */
	private async initializeBaseState(): Promise<void> {
		if (
			this.idCompressorMode === "on" ||
			(this.idCompressorMode === "delayed" && this.connected)
		) {
			this._idCompressor = await this.createIdCompressor();
			// This is called from loadRuntime(), long before we process any ops, so there should be no ops accumulated yet.
			assert(this.pendingIdCompressorOps.length === 0, 0x8ec /* no pending ops */);
		}

		await this.garbageCollector.initializeBaseState();
	}

	public dispose(error?: Error): void {
		if (this._disposed) {
			return;
		}
		this._disposed = true;

		this.mc.logger.sendTelemetryEvent(
			{
				eventName: "ContainerRuntimeDisposed",
				isDirty: this.isDirty,
				lastSequenceNumber: this.deltaManager.lastSequenceNumber,
				attachState: this.attachState,
			},
			error,
		);

		if (this.summaryManager !== undefined) {
			this.summaryManager.dispose();
		}
		this.garbageCollector.dispose();
		this._summarizer?.dispose();
		this.channelCollection.dispose();
		this.pendingStateManager.dispose();
		this.emit("dispose");
		this.removeAllListeners();
	}

	/**
	 * Api to fetch the snapshot from the service for a loadingGroupIds.
	 * @param loadingGroupIds - LoadingGroupId for which the snapshot is asked for.
	 * @param pathParts - Parts of the path, which we want to extract from the snapshot tree.
	 * @returns - snapshotTree and the sequence number of the snapshot.
	 */
	public async getSnapshotForLoadingGroupId(
		loadingGroupIds: string[],
		pathParts: string[],
	): Promise<{ snapshotTree: ISnapshotTree; sequenceNumber: number }> {
		const sortedLoadingGroupIds = loadingGroupIds.sort();
		assert(
			this.storage.getSnapshot !== undefined,
			0x8ed /* getSnapshot api should be defined if used */,
		);
		let loadedFromCache = true;
		// Lookup up in the cache, if not present then make the network call as multiple datastores could
		// be in same loading group. So, once we have fetched the snapshot for that loading group on
		// any request, then cache that as same group could be requested in future too.
		const snapshot = await this.snapshotCacheForLoadingGroupIds.addOrGet(
			sortedLoadingGroupIds.join(),
			async () => {
				assert(
					this.storage.getSnapshot !== undefined,
					0x8ee /* getSnapshot api should be defined if used */,
				);
				loadedFromCache = false;
				return this.storage.getSnapshot({
					cacheSnapshot: false,
					scenarioName: "snapshotForLoadingGroupId",
					loadingGroupIds: sortedLoadingGroupIds,
				});
			},
		);

		this.logger.sendTelemetryEvent({
			eventName: "GroupIdSnapshotFetched",
			details: JSON.stringify({
				fromCache: loadedFromCache,
				loadingGroupIds: loadingGroupIds.join(","),
			}),
		});
		// Find the snapshotTree inside the returned snapshot based on the path as given in the request.
		const hasIsolatedChannels = rootHasIsolatedChannels(this.metadata);
		const snapshotTreeForPath = this.getSnapshotTreeForPath(
			snapshot.snapshotTree,
			pathParts,
			hasIsolatedChannels,
		);
		assert(snapshotTreeForPath !== undefined, 0x8ef /* no snapshotTree for the path */);
		const snapshotSeqNumber = snapshot.sequenceNumber;
		assert(snapshotSeqNumber !== undefined, 0x8f0 /* snapshotSeqNumber should be present */);

		// This assert fires if we get a snapshot older than the snapshot we loaded from. This is a service issue.
		// Snapshots should only move forward. If we observe an older snapshot than the one we loaded from, then likely
		// the file has been overwritten or service lost data.
		if (snapshotSeqNumber < this.deltaManager.initialSequenceNumber) {
			throw DataProcessingError.create(
				"Downloaded snapshot older than snapshot we loaded from",
				"getSnapshotForLoadingGroupId",
				undefined,
				{
					loadingGroupIds: sortedLoadingGroupIds.join(","),
					snapshotSeqNumber,
					initialSequenceNumber: this.deltaManager.initialSequenceNumber,
				},
			);
		}

		// If the snapshot is ahead of the last seq number of the delta manager, then catch up before
		// returning the snapshot.
		if (snapshotSeqNumber > this.deltaManager.lastSequenceNumber) {
			// If this is a summarizer client, which is trying to load a group and it finds that there is
			// another snapshot from which the summarizer loaded and it is behind, then just give up as
			// the summarizer state is not up to date.
			// This should be a recoverable scenario and shouldn't happen as we should process the ack first.
			if (this.isSummarizerClient) {
				throw new Error("Summarizer client behind, loaded newer snapshot with loadingGroupId");
			}

			// We want to catchup from sequenceNumber to targetSequenceNumber
			const props: ITelemetryGenericEventExt = {
				eventName: "GroupIdSnapshotCatchup",
				loadingGroupIds: sortedLoadingGroupIds.join(","),
				targetSequenceNumber: snapshotSeqNumber, // This is so we reuse some columns in telemetry
				sequenceNumber: this.deltaManager.lastSequenceNumber, // This is so we reuse some columns in telemetry
			};

			const event = PerformanceEvent.start(this.mc.logger, {
				...props,
			});
			// If the inbound deltas queue is paused or disconnected, we expect a reconnect and unpause
			// as long as it's not a summarizer client.
			if (this.deltaManager.inbound.paused) {
				props.inboundPaused = this.deltaManager.inbound.paused; // reusing telemetry
			}
			const defP = new Deferred<boolean>();
			this.deltaManager.on("op", (message: ISequencedDocumentMessage) => {
				if (message.sequenceNumber >= snapshotSeqNumber) {
					defP.resolve(true);
				}
			});
			await defP.promise;
			event.end(props);
		}
		return { snapshotTree: snapshotTreeForPath, sequenceNumber: snapshotSeqNumber };
	}

	/**
	 * Api to find a snapshot tree inside a bigger snapshot tree based on the path in the pathParts array.
	 * @param snapshotTree - snapshot tree to look into.
	 * @param pathParts - Part of the path, which we want to extract from the snapshot tree.
	 * @param hasIsolatedChannels - whether the channels are present inside ".channels" subtree. Older
	 * snapshots will not have trees inside ".channels", so check that.
	 * @returns - requested snapshot tree based on the path parts.
	 */
	private getSnapshotTreeForPath(
		snapshotTree: ISnapshotTree,
		pathParts: string[],
		hasIsolatedChannels: boolean,
	): ISnapshotTree | undefined {
		let childTree = snapshotTree;
		for (const part of pathParts) {
			if (hasIsolatedChannels) {
				childTree = childTree?.trees[channelsTreeName];
			}
			childTree = childTree?.trees[part];
		}
		return childTree;
	}

	/**
	 * Notifies this object about the request made to the container.
	 * @param request - Request made to the handler.
	 * @deprecated Will be removed in future major release. This method needs to stay private until LTS version of Loader moves to "2.0.0-internal.7.0.0".
	 */
	// @ts-expect-error expected to be used by LTS Loaders and Containers
	private async request(request: IRequest): Promise<IResponse> {
		try {
			const parser = RequestParser.create(request);
			const id = parser.pathParts[0];

			if (id === summarizerRequestUrl && parser.pathParts.length === 1) {
				if (this._summarizer !== undefined) {
					return {
						status: 200,
						mimeType: "fluid/object",
						value: this.summarizer,
					};
				}
				return create404Response(request);
			}
			if (this.requestHandler !== undefined) {
				// eslint-disable-next-line @typescript-eslint/return-await -- Adding an await here causes test failures
				return this.requestHandler(parser, this);
			}

			return create404Response(request);
		} catch (error) {
			return exceptionToResponse(error);
		}
	}

	/**
	 * Resolves URI representing handle
	 * @param request - Request made to the handler.
	 */
	public async resolveHandle(request: IRequest): Promise<IResponse> {
		try {
			const requestParser = RequestParser.create(request);
			const id = requestParser.pathParts[0];

			if (id === "_channels") {
				// eslint-disable-next-line @typescript-eslint/return-await -- Adding an await here causes test failures
				return this.resolveHandle(requestParser.createSubRequest(1));
			}

			if (id === blobManagerBasePath && requestParser.isLeaf(2)) {
				const blob = await this.blobManager.getBlob(requestParser.pathParts[1]);
				return blob
					? {
							status: 200,
							mimeType: "fluid/object",
							value: blob,
						}
					: create404Response(request);
			} else if (requestParser.pathParts.length > 0) {
				return await this.channelCollection.request(request);
			}

			return create404Response(request);
		} catch (error) {
			return exceptionToResponse(error);
		}
	}

	/**
	 * {@inheritDoc @fluidframework/container-definitions#IRuntime.getEntryPoint}
	 */
	public async getEntryPoint(): Promise<FluidObject> {
		return this.entryPoint;
	}
	private readonly entryPoint: LazyPromise<FluidObject>;

	private internalId(maybeAlias: string): string {
		return this.channelCollection.internalId(maybeAlias);
	}

	/** Adds the container's metadata to the given summary tree. */
	private addMetadataToSummary(summaryTree: ISummaryTreeWithStats) {
		// The last message processed at the time of summary. If there are no new messages, use the message from the
		// last summary.
		const message =
			extractSummaryMetadataMessage(this.deltaManager.lastMessage) ??
			this.messageAtLastSummary;

		const documentSchema = this.documentsSchemaController.summarizeDocumentSchema(
			this.deltaManager.lastSequenceNumber,
		);

		// Is document schema explicit control on?
		const explicitSchemaControl = documentSchema?.runtime.explicitSchemaControl;

		const metadata: IContainerRuntimeMetadata = {
			...this.createContainerMetadata,
			// Increment the summary number for the next summary that will be generated.
			summaryNumber: this.nextSummaryNumber++,
			summaryFormatVersion: 1,
			...this.garbageCollector.getMetadata(),
			telemetryDocumentId: this.telemetryDocumentId,
			// If explicit document schema control is not on, use legacy way to supply last message (using 'message' property).
			// Otherwise use new 'lastMessage' property, but also put content into the 'message' property that cases old
			// runtimes (that preceed document schema control capabilities) to close container on load due to mismatch in
			// last message's sequence number.
			// See also lastMessageFromMetadata()
			message: explicitSchemaControl
				? ({ sequenceNumber: -1 } as any as ISummaryMetadataMessage)
				: message,
			lastMessage: explicitSchemaControl ? message : undefined,
			documentSchema,
		};

		addBlobToSummary(summaryTree, metadataBlobName, JSON.stringify(metadata));
	}

	protected addContainerStateToSummary(
		summaryTree: ISummaryTreeWithStats,
		fullTree: boolean,
		trackState: boolean,
		telemetryContext?: ITelemetryContext,
	) {
		this.addMetadataToSummary(summaryTree);

		if (this._idCompressor) {
			const idCompressorState = JSON.stringify(this._idCompressor.serialize(false));
			addBlobToSummary(summaryTree, idCompressorBlobName, idCompressorState);
		}

		if (this.remoteMessageProcessor.partialMessages.size > 0) {
			const content = JSON.stringify([...this.remoteMessageProcessor.partialMessages]);
			addBlobToSummary(summaryTree, chunksBlobName, content);
		}

		const recentBatchInfo =
			this.duplicateBatchDetector.getRecentBatchInfoForSummary(telemetryContext);
		if (recentBatchInfo !== undefined) {
			addBlobToSummary(summaryTree, recentBatchInfoBlobName, JSON.stringify(recentBatchInfo));
		}

		const dataStoreAliases = this.channelCollection.aliases;
		if (dataStoreAliases.size > 0) {
			addBlobToSummary(summaryTree, aliasBlobName, JSON.stringify([...dataStoreAliases]));
		}

		if (this.summarizerClientElection) {
			const electedSummarizerContent = JSON.stringify(
				this.summarizerClientElection?.serialize(),
			);
			addBlobToSummary(summaryTree, electedSummarizerBlobName, electedSummarizerContent);
		}

		const blobManagerSummary = this.blobManager.summarize();
		// Some storage (like git) doesn't allow empty tree, so we can omit it.
		// and the blob manager can handle the tree not existing when loading
		if (Object.keys(blobManagerSummary.summary.tree).length > 0) {
			addSummarizeResultToSummary(summaryTree, blobsTreeName, blobManagerSummary);
		}

		const gcSummary = this.garbageCollector.summarize(fullTree, trackState, telemetryContext);
		if (gcSummary !== undefined) {
			addSummarizeResultToSummary(summaryTree, gcTreeKey, gcSummary);
		}
	}

	// Track how many times the container tries to reconnect with pending messages.
	// This happens when the connection state is changed and we reset the counter
	// when we are able to process a local op or when there are no pending messages.
	// If this counter reaches a max, it's a good indicator that the container
	// is not making progress and it is stuck in a retry loop.
	private shouldContinueReconnecting(): boolean {
		if (this.maxConsecutiveReconnects <= 0) {
			// Feature disabled, we never stop reconnecting
			return true;
		}

		if (!this.hasPendingMessages()) {
			// If there are no pending messages, we can always reconnect
			this.resetReconnectCount();
			return true;
		}

		if (this.consecutiveReconnects === Math.floor(this.maxConsecutiveReconnects / 2)) {
			// If we're halfway through the max reconnects, send an event in order
			// to better identify false positives, if any. If the rate of this event
			// matches Container Close count below, we can safely cut down
			// maxConsecutiveReconnects to half.
			this.mc.logger.sendTelemetryEvent({
				eventName: "ReconnectsWithNoProgress",
				attempts: this.consecutiveReconnects,
				pendingMessages: this.pendingMessagesCount,
			});
		}

		return this.consecutiveReconnects < this.maxConsecutiveReconnects;
	}

	private resetReconnectCount() {
		this.consecutiveReconnects = 0;
	}

	private replayPendingStates() {
		// We need to be able to send ops to replay states
		if (!this.canSendOps()) {
			return;
		}

		// We need to temporary clear the dirty flags and disable
		// dirty state change events to detect whether replaying ops
		// has any effect.

		// Save the old state, reset to false, disable event emit
		const oldState = this.dirtyContainer;
		this.dirtyContainer = false;

		assert(this.emitDirtyDocumentEvent, 0x127 /* "dirty document event not set on replay" */);
		this.emitDirtyDocumentEvent = false;
		let newState: boolean;

		try {
			this.submitIdAllocationOpIfNeeded(true);
			// replay the ops
			this.pendingStateManager.replayPendingStates();
		} finally {
			// Save the new start and restore the old state, re-enable event emit
			newState = this.dirtyContainer;
			this.dirtyContainer = oldState;
			this.emitDirtyDocumentEvent = true;
		}

		// Officially transition from the old state to the new state.
		this.updateDocumentDirtyState(newState);
	}

	/**
	 * Parse an op's type and actual content from given serialized content
	 * ! Note: this format needs to be in-line with what is set in the "ContainerRuntime.submit(...)" method
	 */
	// TODO: markfields: confirm Local- versus Outbound- ContainerRuntimeMessage typing
	private parseLocalOpContent(serializedContents?: string): LocalContainerRuntimeMessage {
		assert(serializedContents !== undefined, 0x6d5 /* content must be defined */);
		const message: LocalContainerRuntimeMessage = JSON.parse(serializedContents);
		assert(message.type !== undefined, 0x6d6 /* incorrect op content format */);
		return message;
	}

	private async applyStashedOp(serializedOpContent: string): Promise<unknown> {
		// Need to parse from string for back-compat
		const opContents = this.parseLocalOpContent(serializedOpContent);
		switch (opContents.type) {
			case ContainerMessageType.FluidDataStoreOp:
			case ContainerMessageType.Attach:
			case ContainerMessageType.Alias:
				return this.channelCollection.applyStashedOp(opContents);
			case ContainerMessageType.IdAllocation:
				// IDs allocation ops in stashed state are ignored because the tip state of the compressor
				// is serialized into the pending state. This is done because generation of new IDs during
				// stashed op application (or, later, resubmit) must generate new IDs and if the compressor
				// was loaded from a state serialized at the same time as the summary tree in the stashed state
				// then it would generate IDs that collide with any in later stashed ops.
				// In the future, IdCompressor could be extended to have an "applyStashedOp" or similar method
				// and the runtime could filter out all ID allocation ops from the stashed state and apply them
				// before applying the rest of the stashed ops. This would accomplish the same thing but with
				// better performance in future incremental stashed state creation.
				assert(
					this.idCompressorMode !== undefined,
					0x8f1 /* ID compressor should be in use */,
				);
				return;
			case ContainerMessageType.DocumentSchemaChange:
				return;
			case ContainerMessageType.BlobAttach:
				return;
			case ContainerMessageType.Rejoin:
				throw new Error("rejoin not expected here");
			case ContainerMessageType.GC:
				// GC op is only sent in summarizer which should never have stashed ops.
				throw new LoggingError("GC op not expected to be stashed in summarizer");
			default: {
				// This should be extremely rare for stashed ops.
				// It would require a newer runtime stashing ops and then an older one applying them,
				// e.g. if an app rolled back its container version
				const compatBehavior = opContents.compatDetails?.behavior;
				if (!compatBehaviorAllowsMessageType(opContents.type, compatBehavior)) {
					const error = DataProcessingError.create(
						"Stashed runtime message of unexpected type",
						"applyStashedOp",
						undefined /* sequencedMessage */,
						{
							messageDetails: JSON.stringify({
								type: opContents.type,
								compatBehavior,
							}),
						},
					);
					this.closeFn(error);
					throw error;
				}
				// Note: Even if its compat behavior allows it, we don't know how to apply this stashed op.
				// All we can do is ignore it (similar to on process).
			}
		}
	}

	private async loadIdCompressor() {
		if (
			this._idCompressor === undefined &&
			this.idCompressorMode !== undefined &&
			this._loadIdCompressor === undefined
		) {
			this._loadIdCompressor = this.createIdCompressor()
				.then((compressor) => {
					// Finalize any ranges we received while the compressor was turned off.
					const ops = this.pendingIdCompressorOps;
					this.pendingIdCompressorOps = [];
					for (const range of ops) {
						compressor.finalizeCreationRange(range);
					}
					assert(this.pendingIdCompressorOps.length === 0, 0x976 /* No new ops added */);
					this._idCompressor = compressor;
				})
				.catch((error) => {
					this.logger.sendErrorEvent({ eventName: "IdCompressorDelayedLoad" }, error);
					throw error;
				});
		}
		return this._loadIdCompressor;
	}

	public setConnectionState(connected: boolean, clientId?: string) {
		// Validate we have consistent state
		const currentClientId = this._audience.getSelf()?.clientId;
		assert(clientId === currentClientId, 0x977 /* input clientId does not match Audience */);
		assert(
			this.clientId === currentClientId,
			0x978 /* this.clientId does not match Audience */,
		);

		if (connected && this.idCompressorMode === "delayed") {
			// eslint-disable-next-line @typescript-eslint/no-floating-promises
			this.loadIdCompressor();
		}
		if (connected === false && this.delayConnectClientId !== undefined) {
			this.delayConnectClientId = undefined;
			this.mc.logger.sendTelemetryEvent({
				eventName: "UnsuccessfulConnectedTransition",
			});
			// Don't propagate "disconnected" event because we didn't propagate the previous "connected" event
			return;
		}

		if (!connected) {
			this.documentsSchemaController.onDisconnect();
		}

		// If there are stashed blobs in the pending state, we need to delay
		// propagation of the "connected" event until we have uploaded them to
		// ensure we don't submit ops referencing a blob that has not been uploaded
		const connecting = connected && !this._connected;
		if (connecting && this.blobManager.hasPendingStashedUploads()) {
			assert(
				!this.delayConnectClientId,
				0x791 /* Connect event delay must be canceled before subsequent connect event */,
			);
			assert(!!clientId, 0x792 /* Must have clientId when connecting */);
			this.delayConnectClientId = clientId;
			return;
		}

		this.setConnectionStateCore(connected, clientId);
	}

	private setConnectionStateCore(connected: boolean, clientId?: string) {
		assert(
			!this.delayConnectClientId,
			0x394 /* connect event delay must be cleared before propagating connect event */,
		);
		this.verifyNotClosed();

		// There might be no change of state due to Container calling this API after loading runtime.
		const changeOfState = this._connected !== connected;
		const reconnection = changeOfState && !connected;

		// We need to flush the ops currently collected by Outbox to preserve original order.
		// This flush NEEDS to happen before we set the ContainerRuntime to "connected".
		// We want these ops to get to the PendingStateManager without sending to service and have them return to the Outbox upon calling "replayPendingStates".
		if (changeOfState && connected) {
			this.flush();
		}

		this._connected = connected;

		if (!connected) {
			this._signalTracking.signalsLost = 0;
			this._signalTracking.signalsOutOfOrder = 0;
			this._signalTracking.signalTimestamp = 0;
			this._signalTracking.signalsSentSinceLastLatencyMeasurement = 0;
			this._signalTracking.totalSignalsSentInLatencyWindow = 0;
			this._signalTracking.roundTripSignalSequenceNumber = undefined;
			this._signalTracking.trackingSignalSequenceNumber = undefined;
			this._signalTracking.minimumTrackingSignalSequenceNumber = undefined;
		} else {
			assert(
				this.attachState === AttachState.Attached,
				0x3cd /* Connection is possible only if container exists in storage */,
			);
		}

		// Fail while disconnected
		if (reconnection) {
			this.consecutiveReconnects++;

			if (!this.shouldContinueReconnecting()) {
				this.closeFn(
					DataProcessingError.create(
						"Runtime detected too many reconnects with no progress syncing local ops.",
						"setConnectionState",
						undefined,
						{
							dataLoss: 1,
							attempts: this.consecutiveReconnects,
							pendingMessages: this.pendingMessagesCount,
						},
					),
				);
				return;
			}
		}

		if (changeOfState) {
			this.replayPendingStates();
		}

		this.channelCollection.setConnectionState(connected, clientId);
		this.garbageCollector.setConnectionState(connected, clientId);

		raiseConnectedEvent(this.mc.logger, this, connected, clientId);
	}

	public async notifyOpReplay(message: ISequencedDocumentMessage) {
		await this.pendingStateManager.applyStashedOpsAt(message.sequenceNumber);
	}

	/**
	 * Processes the op.
	 * @param messageCopy - Sequenced message for a distributed document.
	 * @param local - true if the message was originally generated by the client receiving it.
	 */
	public process({ ...messageCopy }: ISequencedDocumentMessage, local: boolean) {
		// spread operator above ensure we make a shallow copy of message, as the processing flow will modify it.
		// There might be multiple container instances receiving the same message.

		this.verifyNotClosed();

		// Whether or not the message appears to be a runtime message from an up-to-date client.
		// It may be a legacy runtime message (ie already unpacked and ContainerMessageType)
		// or something different, like a system message.
		const hasModernRuntimeMessageEnvelope = messageCopy.type === MessageType.Operation;
		const savedOp = (messageCopy.metadata as ISavedOpMetadata)?.savedOp;
		const logLegacyCase = getSingleUseLegacyLogCallback(this.logger, messageCopy.type);

		// We expect runtime messages to have JSON contents - deserialize it in place.
		ensureContentsDeserialized(messageCopy, hasModernRuntimeMessageEnvelope, logLegacyCase);
		if (hasModernRuntimeMessageEnvelope) {
			// If the message has the modern message envelope, then process it here.
			// Here we unpack the message (decompress, unchunk, and/or ungroup) into a batch of messages with ContainerMessageType
			const inboundResult = this.remoteMessageProcessor.process(messageCopy, logLegacyCase);
			if (inboundResult === undefined) {
				// This means the incoming message is an incomplete part of a message or batch
				// and we need to process more messages before the rest of the system can understand it.
				return;
			}

			if ("batchStart" in inboundResult) {
				const batchStart: BatchStartInfo = inboundResult.batchStart;
				const result = this.duplicateBatchDetector?.processInboundBatch(batchStart);
				if (result?.duplicate) {
					const error = new DataCorruptionError(
						"Duplicate batch - The same batch was sequenced twice",
						{ batchId: batchStart.batchId },
					);

					this.mc.logger.sendTelemetryEvent(
						{
							eventName: "DuplicateBatch",
							details: {
								batchId: batchStart.batchId,
								clientId: batchStart.clientId,
								batchStartCsn: batchStart.batchStartCsn,
								size: inboundResult.length,
								duplicateBatchSequenceNumber: result.otherSequenceNumber,
								...extractSafePropertiesFromMessage(batchStart.keyMessage),
							},
						},
						error,
					);
					throw error;
				}
			}

			let runtimeBatch: boolean = true;
			// Reach out to PendingStateManager, either to zip localOpMetadata into the *local* message list,
			// or to check to ensure the *remote* messages don't match the batchId of a pending local batch.
			// This latter case would indicate that the container has forked - two copies are trying to persist the same local changes.
			let messagesWithPendingState: {
				message: ISequencedDocumentMessage;
				localOpMetadata?: unknown;
			}[] = this.pendingStateManager.processInboundMessages(inboundResult, local);

			if (inboundResult.type !== "fullBatch") {
				assert(
					messagesWithPendingState.length === 1,
					0xa3d /* Partial batch should have exactly one message */,
				);
			}

			if (messagesWithPendingState.length === 0) {
				assert(
					inboundResult.type === "fullBatch",
					0xa3e /* Empty batch is always considered a full batch */,
				);
				/**
				 * We need to process an empty batch, which will execute expected actions while processing even if there
				 * are no inner runtime messages.
				 *
				 * Empty batches are produced by the outbox on resubmit when the resubmit flow resulted in no runtime
				 * messages.
				 * This can happen if changes from a remote client "cancel out" the pending changes being resubmitted by
				 * this client.  We submit an empty batch if "offline load" (aka rehydrating from stashed state) is
				 * enabled, to ensure we account for this batch when comparing batchIds, checking for a forked container.
				 * Otherwise, we would not realize this container has forked in the case where it did fork, and a batch
				 * became empty but wasn't submitted as such.
				 */
				messagesWithPendingState = [
					{
						message: inboundResult.batchStart.keyMessage,
						localOpMetadata: undefined,
					},
				];
				// Empty batch message is a non-runtime message as it was generated by the op grouping manager.
				runtimeBatch = false;
			}

			const locationInBatch: { batchStart: boolean; batchEnd: boolean } =
				inboundResult.type === "fullBatch"
					? { batchStart: true, batchEnd: true }
					: inboundResult.type === "batchStartingMessage"
						? { batchStart: true, batchEnd: false }
						: { batchStart: false, batchEnd: inboundResult.batchEnd === true };

			this.processInboundMessages(
				messagesWithPendingState,
				locationInBatch,
				local,
				savedOp,
				runtimeBatch,
			);
		} else {
			this.processInboundMessages(
				[{ message: messageCopy, localOpMetadata: undefined }],
				{ batchStart: true, batchEnd: true }, // Single message
				local,
				savedOp,
				isUnpackedRuntimeMessage(messageCopy) /* runtimeBatch */,
			);
		}

		if (local) {
			// If we have processed a local op, this means that the container is
			// making progress and we can reset the counter for how many times
			// we have consecutively replayed the pending states
			this.resetReconnectCount();
		}
	}

	private _processedClientSequenceNumber: number | undefined;

	/**
	 * Processes inbound message(s). It calls schedule manager according to the messages' location in the batch.
	 * @param messages - messages to process.
	 * @param locationInBatch - Are we processing the start and/or end of a batch?
	 * @param local - true if the messages were originally generated by the client receiving it.
	 * @param savedOp - true if the message is a replayed saved op.
	 * @param runtimeBatch - true if these are runtime messages.
	 */
	private processInboundMessages(
		messages: {
			message: ISequencedDocumentMessage;
			localOpMetadata?: unknown;
		}[],
		locationInBatch: { batchStart: boolean; batchEnd: boolean },
		local: boolean,
		savedOp: boolean | undefined,
		runtimeBatch: boolean,
	) {
		if (locationInBatch.batchStart) {
			const firstMessage = messages[0]?.message;
			assert(firstMessage !== undefined, 0xa31 /* Batch must have at least one message */);
			this.scheduleManager.batchBegin(firstMessage);
		}

		let error: unknown;
		try {
			messages.forEach(({ message, localOpMetadata }) => {
				this.ensureNoDataModelChanges(() => {
					if (runtimeBatch) {
						this.validateAndProcessRuntimeMessage({
							message: message as InboundSequencedContainerRuntimeMessage,
							local,
							savedOp,
							localOpMetadata,
						});
					} else {
						this.observeNonRuntimeMessage(message);
					}
				});
			});
		} catch (e) {
			error = e;
			throw error;
		} finally {
			if (locationInBatch.batchEnd) {
				const lastMessage = messages[messages.length - 1]?.message;
				assert(lastMessage !== undefined, 0xa32 /* Batch must have at least one message */);
				this.scheduleManager.batchEnd(error, lastMessage);
			}
		}
	}

	/**
	 * Observes messages that are not intended for the runtime layer, updating/notifying Runtime systems as needed.
	 * @param message - non-runtime message to process.
	 */
	private observeNonRuntimeMessage(message: ISequencedDocumentMessage) {
		// Set the minimum sequence number to the containerRuntime's understanding of minimum sequence number.
		if (this.deltaManager.minimumSequenceNumber < message.minimumSequenceNumber) {
			message.minimumSequenceNumber = this.deltaManager.minimumSequenceNumber;
		}

		this._processedClientSequenceNumber = message.clientSequenceNumber;

		// If there are no more pending messages after processing a local message,
		// the document is no longer dirty.
		if (!this.hasPendingMessages()) {
			this.updateDocumentDirtyState(false);
		}

		this.emit("op", message, false /* runtimeMessage */);
	}

	/**
	 * Assuming the given message is also a TypedContainerRuntimeMessage,
	 * checks its type and dispatches the message to the appropriate handler in the runtime.
	 * Throws a DataProcessingError if the message looks like but doesn't conform to a known TypedContainerRuntimeMessage type.
	 */

	private validateAndProcessRuntimeMessage(messageWithContext: {
		message: InboundSequencedContainerRuntimeMessage;
		local: boolean;
		savedOp?: boolean;
		localOpMetadata?: unknown;
	}): void {
		const { local, message, savedOp, localOpMetadata } = messageWithContext;

		// Set the minimum sequence number to the containerRuntime's understanding of minimum sequence number.
		if (
			this.useDeltaManagerOpsProxy &&
			this.deltaManager.minimumSequenceNumber < message.minimumSequenceNumber
		) {
			message.minimumSequenceNumber = this.deltaManager.minimumSequenceNumber;
		}

		this._processedClientSequenceNumber = message.clientSequenceNumber;

		// If there are no more pending messages after processing a local message,
		// the document is no longer dirty.
		if (!this.hasPendingMessages()) {
			this.updateDocumentDirtyState(false);
		}

		switch (message.type) {
			case ContainerMessageType.Attach:
			case ContainerMessageType.Alias:
			case ContainerMessageType.FluidDataStoreOp:
				this.channelCollection.process(message, local, localOpMetadata);
				break;
			case ContainerMessageType.BlobAttach:
				this.blobManager.processBlobAttachOp(message, local);
				break;
			case ContainerMessageType.IdAllocation:
				// Don't re-finalize the range if we're processing a "savedOp" in
				// stashed ops flow. The compressor is stashed with these ops already processed.
				// That said, in idCompressorMode === "delayed", we might not serialize ID compressor, and
				// thus we need to process all the ops.
				if (!(this.skipSavedCompressorOps && savedOp === true)) {
					const range = message.contents;
					// Some other client turned on the id compressor. If we have not turned it on,
					// put it in a pending queue and delay finalization.
					if (this._idCompressor === undefined) {
						assert(
							this.idCompressorMode !== undefined,
							0x93c /* id compressor should be enabled */,
						);
						this.pendingIdCompressorOps.push(range);
					} else {
						assert(
							this.pendingIdCompressorOps.length === 0,
							0x979 /* there should be no pending ops! */,
						);
						this._idCompressor.finalizeCreationRange(range);
					}
				}
				break;
			case ContainerMessageType.GC:
				this.garbageCollector.processMessage(message, message.timestamp, local);
				break;
			case ContainerMessageType.ChunkedOp:
				// From observability POV, we should not exppse the rest of the system (including "op" events on object) to these messages.
				// Also resetReconnectCount() would be wrong - see comment that was there before this change was made.
				assert(false, 0x93d /* should not even get here */);
			case ContainerMessageType.Rejoin:
				break;
			case ContainerMessageType.DocumentSchemaChange:
				this.documentsSchemaController.processDocumentSchemaOp(
					message.contents,
					local,
					message.sequenceNumber,
				);
				break;
			default: {
				const compatBehavior = message.compatDetails?.behavior;
				if (!compatBehaviorAllowsMessageType(message.type, compatBehavior)) {
					const error = DataProcessingError.create(
						// Former assert 0x3ce
						"Runtime message of unknown type",
						"OpProcessing",
						message,
						{
							local,
							messageDetails: JSON.stringify({
								type: message.type,
								contentType: typeof message.contents,
								compatBehavior,
								batch: (message.metadata as IBatchMetadata | undefined)?.batch,
								compression: message.compression,
							}),
						},
					);
					this.closeFn(error);
					throw error;
				}
			}
		}

		this.emit("op", message, true /* runtimeMessage */);
	}

	/**
	 * Emits the Signal event and update the perf signal data.
	 */
	private sendSignalTelemetryEvent() {
		const duration = Date.now() - this._signalTracking.signalTimestamp;
		this.mc.logger.sendPerformanceEvent({
			eventName: "SignalLatency",
			duration, // Roundtrip duration of the tracked signal in milliseconds.
			signalsSent: this._signalTracking.totalSignalsSentInLatencyWindow, // Signals sent since the last logged SignalLatency event.
			signalsLost: this._signalTracking.signalsLost, // Signals lost since the last logged SignalLatency event.
			outOfOrderSignals: this._signalTracking.signalsOutOfOrder, // Out of order signals since the last logged SignalLatency event.
			reconnectCount: this.consecutiveReconnects, // Container reconnect count.
		});
		this._signalTracking.signalsLost = 0;
		this._signalTracking.signalsOutOfOrder = 0;
		this._signalTracking.signalTimestamp = 0;
		this._signalTracking.totalSignalsSentInLatencyWindow = 0;
	}

	public processSignal(message: ISignalMessage, local: boolean) {
		const envelope = message.content as ISignalEnvelope;
		const transformed: IInboundSignalMessage = {
			clientId: message.clientId,
			content: envelope.contents.content,
			type: envelope.contents.type,
			targetClientId: message.targetClientId,
		};

		// Only collect signal telemetry for broadcast messages sent by the current client.
		if (
			message.clientId === this.clientId &&
			this.connected &&
			envelope.clientBroadcastSignalSequenceNumber !== undefined
		) {
			if (
				this._signalTracking.trackingSignalSequenceNumber !== undefined &&
				this._signalTracking.minimumTrackingSignalSequenceNumber !== undefined
			) {
				if (
					envelope.clientBroadcastSignalSequenceNumber >=
					this._signalTracking.trackingSignalSequenceNumber
				) {
					// Calculate the number of signals lost and log the event.
					const signalsLost =
						envelope.clientBroadcastSignalSequenceNumber -
						this._signalTracking.trackingSignalSequenceNumber;
					if (signalsLost > 0) {
						this._signalTracking.signalsLost += signalsLost;
						this.mc.logger.sendErrorEvent({
							eventName: "SignalLost",
							signalsLost, // Number of lost signals detected.
							trackingSequenceNumber: this._signalTracking.trackingSignalSequenceNumber, // The next expected signal sequence number.
							clientBroadcastSignalSequenceNumber:
								envelope.clientBroadcastSignalSequenceNumber, // Actual signal sequence number received.
						});
					}
					// Update the tracking signal sequence number to the next expected signal in the sequence.
					this._signalTracking.trackingSignalSequenceNumber =
						envelope.clientBroadcastSignalSequenceNumber + 1;
				} else if (
					envelope.clientBroadcastSignalSequenceNumber >=
					this._signalTracking.minimumTrackingSignalSequenceNumber
				) {
					this._signalTracking.signalsOutOfOrder++;
					this.mc.logger.sendTelemetryEvent({
						eventName: "SignalOutOfOrder",
						type: envelope.contents.type, // Type of signal that was received out of order.
						trackingSequenceNumber: this._signalTracking.trackingSignalSequenceNumber, // The next expected signal sequence number.
						clientBroadcastSignalSequenceNumber: envelope.clientBroadcastSignalSequenceNumber, // Sequence number of the out of order signal.
					});
				}
				if (
					this._signalTracking.roundTripSignalSequenceNumber !== undefined &&
					envelope.clientBroadcastSignalSequenceNumber >=
						this._signalTracking.roundTripSignalSequenceNumber
				) {
					if (
						envelope.clientBroadcastSignalSequenceNumber ===
						this._signalTracking.roundTripSignalSequenceNumber
					) {
						// Latency tracked signal has been received.
						// We now log the roundtrip duration of the tracked signal.
						// This telemetry event also logs metrics for signals sent, signals lost, and out of order signals received.
						// These metrics are reset after logging the telemetry event.
						this.sendSignalTelemetryEvent();
					}
					this._signalTracking.roundTripSignalSequenceNumber = undefined;
				}
			}
		}

		if (envelope.address === undefined) {
			// No address indicates a container signal message.
			this.emit("signal", transformed, local);
			return;
		}

		// Due to a mismatch between different layers in terms of
		// what is the interface of passing signals, we need to adjust
		// the signal envelope before sending it to the datastores to be processed
		const envelope2: IEnvelope = {
			address: envelope.address,
			contents: transformed.content,
		};
		transformed.content = envelope2;

		this.channelCollection.processSignal(transformed, local);
	}

	/**
	 * Flush the pending ops manually.
	 * This method is expected to be called at the end of a batch.
	 * @param resubmittingBatchId - If defined, indicates this is a resubmission of a batch
	 * with the given Batch ID, which must be preserved
	 */
	private flush(resubmittingBatchId?: BatchId): void {
		assert(
			this._orderSequentiallyCalls === 0,
			0x24c /* "Cannot call `flush()` from `orderSequentially`'s callback" */,
		);

		this.outbox.flush(resubmittingBatchId);
		assert(this.outbox.isEmpty, 0x3cf /* reentrancy */);
	}

	/**
	 * {@inheritDoc @fluidframework/runtime-definitions#IContainerRuntimeBase.orderSequentially}
	 */
	public orderSequentially<T>(callback: () => T): T {
		let checkpoint: IBatchCheckpoint | undefined;
		let result: T;
		if (this.mc.config.getBoolean("Fluid.ContainerRuntime.EnableRollback")) {
			// Note: we are not touching any batches other than mainBatch here, for two reasons:
			// 1. It would not help, as other batches are flushed independently from main batch.
			// 2. There is no way to undo process of data store creation, blob creation, ID compressor ops, or other things tracked by other batches.
			checkpoint = this.outbox.getBatchCheckpoints().mainBatch;
		}
		try {
			this._orderSequentiallyCalls++;
			result = callback();
		} catch (error) {
			if (checkpoint) {
				// This will throw and close the container if rollback fails
				try {
					checkpoint.rollback((message: BatchMessage) =>
						this.rollback(message.contents, message.localOpMetadata),
					);
				} catch (err) {
					const error2 = wrapError(err, (message) => {
						return DataProcessingError.create(
							`RollbackError: ${message}`,
							"checkpointRollback",
							undefined,
						) as DataProcessingError;
					});
					this.closeFn(error2);
					throw error2;
				}
			} else {
				this.closeFn(
					wrapError(
						error,
						(errorMessage) =>
							new GenericError(
								`orderSequentially callback exception: ${errorMessage}`,
								error,
								{
									orderSequentiallyCalls: this._orderSequentiallyCalls,
								},
							),
					),
				);
			}

			throw error; // throw the original error for the consumer of the runtime
		} finally {
			this._orderSequentiallyCalls--;
		}

		// We don't flush on TurnBased since we expect all messages in the same JS turn to be part of the same batch
		if (this.flushMode !== FlushMode.TurnBased && this._orderSequentiallyCalls === 0) {
			this.flush();
		}
		return result;
	}

	/**
	 * Returns the aliased data store's entryPoint, given the alias.
	 * @param alias - The alias for the data store.
	 * @returns The data store's entry point ({@link @fluidframework/core-interfaces#IFluidHandle}) if it exists and is aliased.
	 * Returns undefined if no data store has been assigned the given alias.
	 */
	public async getAliasedDataStoreEntryPoint(
		alias: string,
	): Promise<IFluidHandle<FluidObject> | undefined> {
		// Back-comapatibility:
		// There are old files that were created without using data store aliasing feature, but
		// used createRoot*DataStore*() (already removed) API. Such data stores will have isRoot = true,
		// and internalID provided by user. The expectation is that such files behave as new files, where
		// same data store instances created using aliasing feature.
		// Please also see note on name collisions in DataStores.createDataStoreId()
		await this.channelCollection.waitIfPendingAlias(alias);
		const internalId = this.internalId(alias);
		const context = await this.channelCollection.getDataStoreIfAvailable(internalId, {
			wait: false,
		});
		// If the data store is not available or not an alias, return undefined.
		if (context === undefined || !(await context.isRoot())) {
			return undefined;
		}

		const channel = await context.realize();
		if (channel.entryPoint === undefined) {
			throw new UsageError(
				"entryPoint must be defined on data store runtime for using getAliasedDataStoreEntryPoint",
			);
		}
		this.garbageCollector.nodeUpdated({
			node: { type: "DataStore", path: `/${internalId}` },
			reason: "Loaded",
			packagePath: context.packagePath,
			timestampMs: this.getCurrentReferenceTimestampMs(),
		});
		return channel.entryPoint;
	}

	public createDetachedDataStore(
		pkg: Readonly<string[]>,
		loadingGroupId?: string,
	): IFluidDataStoreContextDetached {
		return this.channelCollection.createDetachedDataStore(pkg, loadingGroupId);
	}

	public async createDataStore(
		pkg: Readonly<string | string[]>,
		loadingGroupId?: string,
	): Promise<IDataStore> {
		const context = this.channelCollection.createDataStoreContext(
			Array.isArray(pkg) ? pkg : [pkg],
			undefined, // props
			loadingGroupId,
		);
		return channelToDataStore(
			await context.realize(),
			context.id,
			this.channelCollection,
			this.mc.logger,
		);
	}

	/**
	 * @deprecated 0.16 Issue #1537, #3631
	 */
	public async _createDataStoreWithProps(
		pkg: Readonly<string | string[]>,
		props?: any,
	): Promise<IDataStore> {
		const context = this.channelCollection.createDataStoreContext(
			Array.isArray(pkg) ? pkg : [pkg],
			props,
		);
		return channelToDataStore(
			await context.realize(),
			context.id,
			this.channelCollection,
			this.mc.logger,
		);
	}

	private canSendOps() {
		// Note that the real (non-proxy) delta manager is needed here to get the readonly info. This is because
		// container runtime's ability to send ops depend on the actual readonly state of the delta manager.
		return (
			this.connected && !this.innerDeltaManager.readOnlyInfo.readonly && !this.imminentClosure
		);
	}

	/**
	 * Typically ops are batched and later flushed together, but in some cases we want to flush immediately.
	 */
	private currentlyBatching() {
		return this.flushMode !== FlushMode.Immediate || this._orderSequentiallyCalls !== 0;
	}

	private readonly _quorum: IQuorumClients;
	public getQuorum(): IQuorumClients {
		return this._quorum;
	}

	private readonly _audience: IAudience;
	public getAudience(): IAudience {
		return this._audience;
	}

	/**
	 * Returns true of container is dirty, i.e. there are some pending local changes that
	 * either were not sent out to delta stream or were not yet acknowledged.
	 */
	public get isDirty(): boolean {
		return this.dirtyContainer;
	}

	private isContainerMessageDirtyable({ type, contents }: OutboundContainerRuntimeMessage) {
		// Certain container runtime messages should not mark the container dirty such as the old built-in
		// AgentScheduler and Garbage collector messages.
		switch (type) {
			case ContainerMessageType.Attach: {
				const attachMessage = contents as InboundAttachMessage;
				if (attachMessage.id === agentSchedulerId) {
					return false;
				}
				break;
			}
			case ContainerMessageType.FluidDataStoreOp: {
				const envelope = contents;
				if (envelope.address === agentSchedulerId) {
					return false;
				}
				break;
			}
			case ContainerMessageType.IdAllocation:
			case ContainerMessageType.DocumentSchemaChange:
			case ContainerMessageType.GC: {
				return false;
			}
			default:
				break;
		}
		return true;
	}

	private createNewSignalEnvelope(
		address: string | undefined,
		type: string,
		content: any,
		targetClientId?: string,
	): ISignalEnvelope {
		const newEnvelope: ISignalEnvelope = {
			address,
			contents: { type, content },
		};

		const isBroadcastSignal = targetClientId === undefined;

		if (isBroadcastSignal) {
			const clientBroadcastSignalSequenceNumber = ++this._signalTracking
				.broadcastSignalSequenceNumber;
			newEnvelope.clientBroadcastSignalSequenceNumber = clientBroadcastSignalSequenceNumber;
			this._signalTracking.signalsSentSinceLastLatencyMeasurement++;

			if (
				this._signalTracking.minimumTrackingSignalSequenceNumber === undefined ||
				this._signalTracking.trackingSignalSequenceNumber === undefined
			) {
				// Signal monitoring window is undefined
				// Initialize tracking to expect the next signal sent by the connected client.
				this._signalTracking.minimumTrackingSignalSequenceNumber =
					clientBroadcastSignalSequenceNumber;
				this._signalTracking.trackingSignalSequenceNumber =
					clientBroadcastSignalSequenceNumber;
			}

			// We should not track the round trip of a new signal in the case we are already tracking one.
			if (
				clientBroadcastSignalSequenceNumber % this.defaultTelemetrySignalSampleCount === 1 &&
				this._signalTracking.roundTripSignalSequenceNumber === undefined
			) {
				this._signalTracking.signalTimestamp = Date.now();
				this._signalTracking.roundTripSignalSequenceNumber =
					clientBroadcastSignalSequenceNumber;
				this._signalTracking.totalSignalsSentInLatencyWindow +=
					this._signalTracking.signalsSentSinceLastLatencyMeasurement;
				this._signalTracking.signalsSentSinceLastLatencyMeasurement = 0;
			}
		}

		return newEnvelope;
	}

	/**
	 * Submits the signal to be sent to other clients.
	 * @param type - Type of the signal.
	 * @param content - Content of the signal. Should be a JSON serializable object or primitive.
	 * @param targetClientId - When specified, the signal is only sent to the provided client id.
	 *
	 * @remarks
	 *
	 * The `targetClientId` parameter here is currently intended for internal testing purposes only.
	 * Support for this option at container runtime is planned to be deprecated in the future.
	 *
	 */
	public submitSignal(type: string, content: unknown, targetClientId?: string) {
		this.verifyNotClosed();
		const envelope = this.createNewSignalEnvelope(
			undefined /* address */,
			type,
			content,
			targetClientId,
		);
		return this.submitSignalFn(envelope, targetClientId);
	}

	public setAttachState(attachState: AttachState.Attaching | AttachState.Attached): void {
		if (attachState === AttachState.Attaching) {
			assert(
				this.attachState === AttachState.Attaching,
				0x12d /* "Container Context should already be in attaching state" */,
			);
		} else {
			assert(
				this.attachState === AttachState.Attached,
				0x12e /* "Container Context should already be in attached state" */,
			);
			this.emit("attached");
		}

		if (attachState === AttachState.Attached && !this.hasPendingMessages()) {
			this.updateDocumentDirtyState(false);
		}
		this.channelCollection.setAttachState(attachState);
	}

	/**
	 * Create a summary. Used when attaching or serializing a detached container.
	 *
	 * @param blobRedirectTable - A table passed during the attach process. While detached, blob upload is supported
	 * using IDs generated locally. After attach, these IDs cannot be used, so this table maps the old local IDs to the
	 * new storage IDs so requests can be redirected.
	 * @param telemetryContext - summary data passed through the layers for telemetry purposes
	 */
	public createSummary(
		blobRedirectTable?: Map<string, string>,
		telemetryContext?: ITelemetryContext,
	): ISummaryTree {
		if (blobRedirectTable) {
			this.blobManager.setRedirectTable(blobRedirectTable);
		}

		// We can finalize any allocated IDs since we're the only client
		const idRange = this._idCompressor?.takeNextCreationRange();
		if (idRange !== undefined) {
			assert(
				idRange.ids === undefined || idRange.ids.firstGenCount === 1,
				0x93e /* No other ranges should be taken while container is detached. */,
			);
			this._idCompressor?.finalizeCreationRange(idRange);
		}

		const summarizeResult = this.channelCollection.getAttachSummary(telemetryContext);
		// Wrap data store summaries in .channels subtree.
		wrapSummaryInChannelsTree(summarizeResult);

		this.addContainerStateToSummary(
			summarizeResult,
			true /* fullTree */,
			false /* trackState */,
			telemetryContext,
		);
		return summarizeResult.summary;
	}

	public readonly getAbsoluteUrl: (relativeUrl: string) => Promise<string | undefined>;

	private async summarizeInternal(
		fullTree: boolean,
		trackState: boolean,
		telemetryContext?: ITelemetryContext,
	): Promise<ISummarizeInternalResult> {
		const summarizeResult = await this.channelCollection.summarize(
			fullTree,
			trackState,
			telemetryContext,
		);

		// Wrap data store summaries in .channels subtree.
		wrapSummaryInChannelsTree(summarizeResult);
		const pathPartsForChildren = [channelsTreeName];

		// Ensure that ID compressor had a chance to load, if we are using delayed mode.
		await this.loadIdCompressor();

		this.addContainerStateToSummary(summarizeResult, fullTree, trackState, telemetryContext);
		return {
			...summarizeResult,
			id: "",
			pathPartsForChildren,
		};
	}

	/**
	 * Returns a summary of the runtime at the current sequence number.
	 */
	public async summarize(options: {
		/** True to generate the full tree with no handle reuse optimizations; defaults to false */
		fullTree?: boolean;
		/** True to track the state for this summary in the SummarizerNodes; defaults to true */
		trackState?: boolean;
		/** Logger to use for correlated summary events */
		summaryLogger?: ITelemetryLoggerExt;
		/** True to run garbage collection before summarizing; defaults to true */
		runGC?: boolean;
		/** True to generate full GC data */
		fullGC?: boolean;
		/** True to run GC sweep phase after the mark phase */
		runSweep?: boolean;
	}): Promise<ISummaryTreeWithStats> {
		this.verifyNotClosed();

		const {
			fullTree = false,
			trackState = true,
			summaryLogger = this.mc.logger,
			runGC = this.garbageCollector.shouldRunGC,
			runSweep,
			fullGC,
		} = options;

		const telemetryContext = new TelemetryContext();
		// Add the options that are used to generate this summary to the telemetry context.
		telemetryContext.setMultiple("fluid_Summarize", "Options", {
			fullTree,
			trackState,
			runGC,
			fullGC,
			runSweep,
		});

		try {
			if (runGC) {
				await this.collectGarbage(
					{ logger: summaryLogger, runSweep, fullGC },
					telemetryContext,
				);
			}

			const { stats, summary } = await this.summarizerNode.summarize(
				fullTree,
				trackState,
				telemetryContext,
			);

			assert(
				summary.type === SummaryType.Tree,
				0x12f /* "Container Runtime's summarize should always return a tree" */,
			);

			return { stats, summary };
		} finally {
			summaryLogger.sendTelemetryEvent({
				eventName: "SummarizeTelemetry",
				details: telemetryContext.serialize(),
			});
		}
	}

	private async getGCDataInternal(fullGC?: boolean): Promise<IGarbageCollectionData> {
		return this.channelCollection.getGCData(fullGC);
	}

	/**
	 * Generates and returns the GC data for this container.
	 * @param fullGC - true to bypass optimizations and force full generation of GC data.
	 * @see IGarbageCollectionRuntime.getGCData
	 */
	public async getGCData(fullGC?: boolean): Promise<IGarbageCollectionData> {
		const builder = new GCDataBuilder();
		const dsGCData = await this.summarizerNode.getGCData(fullGC);
		builder.addNodes(dsGCData.gcNodes);

		const blobsGCData = this.blobManager.getGCData(fullGC);
		builder.addNodes(blobsGCData.gcNodes);
		return builder.getGCData();
	}

	/**
	 * After GC has run, called to notify this container's nodes of routes that are used in it.
	 * @param usedRoutes - The routes that are used in all nodes in this Container.
	 * @see IGarbageCollectionRuntime.updateUsedRoutes
	 */
	public updateUsedRoutes(usedRoutes: readonly string[]) {
		// Update our summarizer node's used routes. Updating used routes in summarizer node before
		// summarizing is required and asserted by the the summarizer node. We are the root and are
		// always referenced, so the used routes is only self-route (empty string).
		this.summarizerNode.updateUsedRoutes([""]);

		const { dataStoreRoutes } = this.getDataStoreAndBlobManagerRoutes(usedRoutes);
		this.channelCollection.updateUsedRoutes(dataStoreRoutes);
	}

	/**
	 * After GC has run and identified nodes that are sweep ready, this is called to delete the sweep ready nodes.
	 * @param sweepReadyRoutes - The routes of nodes that are sweep ready and should be deleted.
	 * @returns The routes of nodes that were deleted.
	 */
	public deleteSweepReadyNodes(sweepReadyRoutes: readonly string[]): readonly string[] {
		const { dataStoreRoutes, blobManagerRoutes } =
			this.getDataStoreAndBlobManagerRoutes(sweepReadyRoutes);

		const deletedRoutes = this.channelCollection.deleteSweepReadyNodes(dataStoreRoutes);
		return deletedRoutes.concat(this.blobManager.deleteSweepReadyNodes(blobManagerRoutes));
	}

	/**
	 * This is called to update objects that are tombstones.
	 *
	 * A Tombstoned object has been unreferenced long enough that GC knows it won't be referenced again.
	 * Tombstoned objects are eventually deleted by GC.
	 *
	 * @param tombstonedRoutes - Data store and attachment blob routes that are tombstones in this Container.
	 */
	public updateTombstonedRoutes(tombstonedRoutes: readonly string[]) {
		const { dataStoreRoutes } = this.getDataStoreAndBlobManagerRoutes(tombstonedRoutes);
		this.channelCollection.updateTombstonedRoutes(dataStoreRoutes);
	}

	/**
	 * Returns a server generated referenced timestamp to be used to track unreferenced nodes by GC.
	 */
	public getCurrentReferenceTimestampMs(): number | undefined {
		// Use the timestamp of the last message seen by this client as that is server generated. If no messages have
		// been processed, use the timestamp of the message from the last summary.
		return this.deltaManager.lastMessage?.timestamp ?? this.messageAtLastSummary?.timestamp;
	}

	/**
	 * Returns the type of the GC node. Currently, there are nodes that belong to the root ("/"), data stores or
	 * blob manager.
	 */
	public getNodeType(nodePath: string): GCNodeType {
		if (isBlobPath(nodePath)) {
			return GCNodeType.Blob;
		}
		return this.channelCollection.getGCNodeType(nodePath) ?? GCNodeType.Other;
	}

	/**
	 * Called by GC to retrieve the package path of the node with the given path. The node should belong to a
	 * data store or an attachment blob.
	 */
	public async getGCNodePackagePath(nodePath: string): Promise<readonly string[] | undefined> {
		// GC uses "/" when adding "root" references, e.g. for Aliasing or as part of Tombstone Auto-Recovery.
		// These have no package path so return a special value.
		if (nodePath === "/") {
			return ["_gcRoot"];
		}

		switch (this.getNodeType(nodePath)) {
			case GCNodeType.Blob:
				return [blobManagerBasePath];
			case GCNodeType.DataStore:
			case GCNodeType.SubDataStore:
				return this.channelCollection.getDataStorePackagePath(nodePath);
			default:
				assert(false, 0x2de /* "Package path requested for unsupported node type." */);
		}
	}

	/**
	 * From a given list of routes, separate and return routes that belong to blob manager and data stores.
	 * @param routes - A list of routes that can belong to data stores or blob manager.
	 * @returns Two route lists - One that contains routes for blob manager and another one that contains routes
	 * for data stores.
	 */
	private getDataStoreAndBlobManagerRoutes(routes: readonly string[]) {
		const blobManagerRoutes: string[] = [];
		const dataStoreRoutes: string[] = [];
		for (const route of routes) {
			if (isBlobPath(route)) {
				blobManagerRoutes.push(route);
			} else {
				dataStoreRoutes.push(route);
			}
		}
		return { blobManagerRoutes, dataStoreRoutes };
	}

	/**
	 * Runs garbage collection and updates the reference / used state of the nodes in the container.
	 * @returns the statistics of the garbage collection run; undefined if GC did not run.
	 */
	public async collectGarbage(
		options: {
			/** Logger to use for logging GC events */
			logger?: ITelemetryLoggerExt;
			/** True to run GC sweep phase after the mark phase */
			runSweep?: boolean;
			/** True to generate full GC data */
			fullGC?: boolean;
		},
		telemetryContext?: ITelemetryContext,
	): Promise<IGCStats | undefined> {
		return this.garbageCollector.collectGarbage(options, telemetryContext);
	}

	/**
	 * Called when a new outbound route is added to another node. This is used by garbage collection to identify
	 * all references added in the system.
	 * @param fromPath - The absolute path of the node that added the reference.
	 * @param toPath - The absolute path of the outbound node that is referenced.
	 * @param messageTimestampMs - The timestamp of the message that added the reference.
	 */
	public addedGCOutboundRoute(fromPath: string, toPath: string, messageTimestampMs?: number) {
		// This is always called when processing an op so messageTimestampMs should exist. Due to back-compat
		// across the data store runtime / container runtime boundary, this may be undefined and if so, get
		// the timestamp from the last processed message which should exist.
		// If a timestamp doesn't exist, log so we can learn about these cases and return.
		const timestampMs = messageTimestampMs ?? this.getCurrentReferenceTimestampMs();
		if (timestampMs === undefined) {
			this.mc.logger.sendTelemetryEvent({
				eventName: "NoTimestampInGCOutboundRoute",
				...tagCodeArtifacts({
					id: toPath,
					fromId: fromPath,
				}),
			});
			return;
		}
		this.garbageCollector.addedOutboundReference(fromPath, toPath, timestampMs);
	}

	/**
	 * Generates the summary tree, uploads it to storage, and then submits the summarize op.
	 * This is intended to be called by the summarizer, since it is the implementation of
	 * ISummarizerInternalsProvider.submitSummary.
	 * It takes care of state management at the container level, including pausing inbound
	 * op processing, updating SummarizerNode state tracking, and garbage collection.
	 * @param options - options controlling how the summary is generated or submitted
	 */
	public async submitSummary(options: ISubmitSummaryOptions): Promise<SubmitSummaryResult> {
		const {
			fullTree = false,
			finalAttempt = false,
			summaryLogger,
			latestSummaryRefSeqNum,
		} = options;
		// The summary number for this summary. This will be updated during the summary process, so get it now and
		// use it for all events logged during this summary.
		const summaryNumber = this.nextSummaryNumber;
		let summaryRefSeqNum: number | undefined;
		const summaryNumberLogger = createChildLogger({
			logger: summaryLogger,
			properties: {
				all: {
					summaryNumber,
					referenceSequenceNumber: () => summaryRefSeqNum,
				},
			},
		});

		assert(this.outbox.isEmpty, 0x3d1 /* Can't trigger summary in the middle of a batch */);

		// If the container is dirty, i.e., there are pending unacked ops, the summary will not be eventual consistent
		// and it may even be incorrect. So, wait for the container to be saved with a timeout. If the container is not
		// saved within the timeout, check if it should be failed or can continue.
		if (this.isDirty) {
			const countBefore = this.pendingMessagesCount;
			// The timeout for waiting for pending ops can be overridden via configurations.
			const pendingOpsTimeout =
				this.mc.config.getNumber("Fluid.Summarizer.waitForPendingOpsTimeoutMs") ??
				defaultPendingOpsWaitTimeoutMs;
			await new Promise<void>((resolve, reject) => {
				const timeoutId = setTimeout(() => resolve(), pendingOpsTimeout);
				this.once("saved", () => {
					clearTimeout(timeoutId);
					resolve();
				});
				this.once("dispose", () => {
					clearTimeout(timeoutId);
					reject(new Error("Runtime is disposed while summarizing"));
				});
			});

			// Log that there are pending ops while summarizing. This will help us gather data on how often this
			// happens, whether we attempted to wait for these ops to be acked and what was the result.
			summaryNumberLogger.sendTelemetryEvent({
				eventName: "PendingOpsWhileSummarizing",
				saved: !this.isDirty,
				timeout: pendingOpsTimeout,
				countBefore,
				countAfter: this.pendingMessagesCount,
			});

			// There could still be pending ops. Check if summary should fail or continue.
			const pendingMessagesFailResult = await this.shouldFailSummaryOnPendingOps(
				summaryNumberLogger,
				this.deltaManager.lastSequenceNumber,
				this.deltaManager.minimumSequenceNumber,
				finalAttempt,
				true /* beforeSummaryGeneration */,
			);
			if (pendingMessagesFailResult !== undefined) {
				return pendingMessagesFailResult;
			}
		}

		const shouldPauseInboundSignal =
			this.mc.config.getBoolean(
				"Fluid.ContainerRuntime.SubmitSummary.disableInboundSignalPause",
			) !== true;
		const shouldValidatePreSummaryState =
			this.mc.config.getBoolean(
				"Fluid.ContainerRuntime.SubmitSummary.shouldValidatePreSummaryState",
			) === true;

		try {
			await this.deltaManager.inbound.pause();
			if (shouldPauseInboundSignal) {
				await this.deltaManager.inboundSignal.pause();
			}

			summaryRefSeqNum = this.deltaManager.lastSequenceNumber;
			const minimumSequenceNumber = this.deltaManager.minimumSequenceNumber;
			const message = `Summary @${summaryRefSeqNum}:${this.deltaManager.minimumSequenceNumber}`;
			const lastAckedContext = this.lastAckedSummaryContext;

			const startSummaryResult = this.summarizerNode.startSummary(
				summaryRefSeqNum,
				summaryNumberLogger,
				latestSummaryRefSeqNum,
			);

			/**
			 * This was added to validate that the summarizer node tree has the same reference sequence number from the
			 * top running summarizer down to the lowest summarizer node.
			 *
			 * The order of mismatch numbers goes (validate sequence number)-(node sequence number).
			 * Generally the validate sequence number comes from the running summarizer and the node sequence number comes from the
			 * summarizer nodes.
			 */
			if (startSummaryResult.invalidNodes > 0 || startSummaryResult.mismatchNumbers.size > 0) {
				summaryLogger.sendTelemetryEvent({
					eventName: "LatestSummaryRefSeqNumMismatch",
					details: {
						...startSummaryResult,
						mismatchNumbers: Array.from(startSummaryResult.mismatchNumbers),
					},
				});

				if (shouldValidatePreSummaryState && !finalAttempt) {
					return {
						stage: "base",
						referenceSequenceNumber: summaryRefSeqNum,
						minimumSequenceNumber,
						error: new RetriableSummaryError(
							`Summarizer node state inconsistent with summarizer state.`,
						),
					};
				}
			}

			// Helper function to check whether we should still continue between each async step.
			const checkContinue = (): { continue: true } | { continue: false; error: string } => {
				// Do not check for loss of connectivity directly! Instead leave it up to
				// RunWhileConnectedCoordinator to control policy in a single place.
				// This will allow easier change of design if we chose to. For example, we may chose to allow
				// summarizer to reconnect in the future.
				// Also checking for cancellation is a must as summary process may be abandoned for other reasons,
				// like loss of connectivity for main (interactive) client.
				if (options.cancellationToken.cancelled) {
					return { continue: false, error: "disconnected" };
				}
				// That said, we rely on submitSystemMessage() that today only works in connected state.
				// So if we fail here, it either means that RunWhileConnectedCoordinator does not work correctly,
				// OR that design changed and we need to remove this check and fix submitSystemMessage.
				assert(this.connected, 0x258 /* "connected" */);

				// Ensure that lastSequenceNumber has not changed after pausing.
				// We need the summary op's reference sequence number to match our summary sequence number,
				// otherwise we'll get the wrong sequence number stamped on the summary's .protocol attributes.
				if (this.deltaManager.lastSequenceNumber !== summaryRefSeqNum) {
					return {
						continue: false,
						error: `lastSequenceNumber changed before uploading to storage. ${this.deltaManager.lastSequenceNumber} !== ${summaryRefSeqNum}`,
					};
				}
				assert(
					summaryRefSeqNum === this.deltaManager.lastMessage?.sequenceNumber,
					0x395 /* it's one and the same thing */,
				);

				if (lastAckedContext !== this.lastAckedSummaryContext) {
					return {
						continue: false,
						error: `Last summary changed while summarizing. ${this.lastAckedSummaryContext} !== ${lastAckedContext}`,
					};
				}
				return { continue: true };
			};

			let continueResult = checkContinue();
			if (!continueResult.continue) {
				return {
					stage: "base",
					referenceSequenceNumber: summaryRefSeqNum,
					minimumSequenceNumber,
					error: new RetriableSummaryError(continueResult.error),
				};
			}

			const trace = Trace.start();
			let summarizeResult: ISummaryTreeWithStats;
			try {
				summarizeResult = await this.summarize({
					fullTree,
					trackState: true,
					summaryLogger: summaryNumberLogger,
					runGC: this.garbageCollector.shouldRunGC,
				});
			} catch (error) {
				return {
					stage: "base",
					referenceSequenceNumber: summaryRefSeqNum,
					minimumSequenceNumber,
					error: wrapError(error, (msg) => new RetriableSummaryError(msg)),
				};
			}

			// Validate that the summary generated by summarizer nodes is correct before uploading.
			const validateResult = this.summarizerNode.validateSummary();
			if (!validateResult.success) {
				const { success, ...loggingProps } = validateResult;
				const error = new RetriableSummaryError(
					validateResult.reason,
					validateResult.retryAfterSeconds,
					{ ...loggingProps },
				);
				return {
					stage: "base",
					referenceSequenceNumber: summaryRefSeqNum,
					minimumSequenceNumber,
					error,
				};
			}

			// If there are pending unacked ops, this summary attempt may fail as the uploaded
			// summary would be eventually inconsistent.
			const pendingMessagesFailResult = await this.shouldFailSummaryOnPendingOps(
				summaryNumberLogger,
				summaryRefSeqNum,
				minimumSequenceNumber,
				finalAttempt,
				false /* beforeSummaryGeneration */,
			);
			if (pendingMessagesFailResult !== undefined) {
				return pendingMessagesFailResult;
			}

			const { summary: summaryTree, stats: partialStats } = summarizeResult;

			// Now that we have generated the summary, update the message at last summary to the last message processed.
			this.messageAtLastSummary = this.deltaManager.lastMessage;

			// Counting dataStores and handles
			// Because handles are unchanged dataStores in the current logic,
			// summarized dataStore count is total dataStore count minus handle count
			const dataStoreTree = summaryTree.tree[channelsTreeName];

			assert(dataStoreTree.type === SummaryType.Tree, 0x1fc /* "summary is not a tree" */);
			const handleCount = Object.values(dataStoreTree.tree).filter(
				(value) => value.type === SummaryType.Handle,
			).length;
			const gcSummaryTreeStats = summaryTree.tree[gcTreeKey]
				? calculateStats(summaryTree.tree[gcTreeKey])
				: undefined;

			const summaryStats: IGeneratedSummaryStats = {
				dataStoreCount: this.channelCollection.size,
				summarizedDataStoreCount: this.channelCollection.size - handleCount,
				gcStateUpdatedDataStoreCount: this.garbageCollector.updatedDSCountSinceLastSummary,
				gcBlobNodeCount: gcSummaryTreeStats?.blobNodeCount,
				gcTotalBlobsSize: gcSummaryTreeStats?.totalBlobSize,
				summaryNumber,
				...partialStats,
			};
			const generateSummaryData: Omit<IGenerateSummaryTreeResult, "stage" | "error"> = {
				referenceSequenceNumber: summaryRefSeqNum,
				minimumSequenceNumber,
				summaryTree,
				summaryStats,
				generateDuration: trace.trace().duration,
			} as const;

			continueResult = checkContinue();
			if (!continueResult.continue) {
				return {
					stage: "generate",
					...generateSummaryData,
					error: new RetriableSummaryError(continueResult.error),
				};
			}

			const summaryContext: ISummaryContext = {
				proposalHandle: this.lastAckedSummaryContext?.proposalHandle ?? undefined,
				ackHandle: this.lastAckedSummaryContext?.ackHandle ?? this.loadedFromVersionId,
				referenceSequenceNumber: summaryRefSeqNum,
			};

			let handle: string;
			try {
				handle = await this.storage.uploadSummaryWithContext(
					summarizeResult.summary,
					summaryContext,
				);
			} catch (error) {
				return {
					stage: "generate",
					...generateSummaryData,
					error: wrapError(error, (msg) => new RetriableSummaryError(msg)),
				};
			}

			const parent = summaryContext.ackHandle;
			const summaryMessage: ISummaryContent = {
				handle,
				// eslint-disable-next-line @typescript-eslint/no-non-null-assertion
				head: parent!,
				message,
				parents: parent ? [parent] : [],
			};
			const uploadData = {
				...generateSummaryData,
				handle,
				uploadDuration: trace.trace().duration,
			} as const;

			continueResult = checkContinue();
			if (!continueResult.continue) {
				return {
					stage: "upload",
					...uploadData,
					error: new RetriableSummaryError(continueResult.error),
				};
			}

			let clientSequenceNumber: number;
			try {
				clientSequenceNumber = this.submitSummaryMessage(summaryMessage, summaryRefSeqNum);
			} catch (error) {
				return {
					stage: "upload",
					...uploadData,
					error: wrapError(error, (msg) => new RetriableSummaryError(msg)),
				};
			}

			const submitData = {
				stage: "submit",
				...uploadData,
				clientSequenceNumber,
				submitOpDuration: trace.trace().duration,
			} as const;

			try {
				this.summarizerNode.completeSummary(handle);
			} catch (error) {
				return {
					stage: "upload",
					...uploadData,
					error: wrapError(error, (msg) => new RetriableSummaryError(msg)),
				};
			}
			return submitData;
		} finally {
			// Cleanup wip summary in case of failure
			this.summarizerNode.clearSummary();

			// ! This needs to happen before we resume inbound queues to ensure heuristics are tracked correctly
			this._summarizer?.recordSummaryAttempt?.(summaryRefSeqNum);

			// Restart the delta manager
			this.deltaManager.inbound.resume();
			if (shouldPauseInboundSignal) {
				this.deltaManager.inboundSignal.resume();
			}
		}
	}

	/**
	 * This helper is called during summarization. If the container is dirty, it will return a failed summarize result
	 * (IBaseSummarizeResult) unless this is the final summarize attempt and SkipFailingIncorrectSummary option is set.
	 * @param logger - The logger to be used for sending telemetry.
	 * @param referenceSequenceNumber - The reference sequence number of the summary attempt.
	 * @param minimumSequenceNumber - The minimum sequence number of the summary attempt.
	 * @param finalAttempt - Whether this is the final summary attempt.
	 * @param beforeSummaryGeneration - Whether this is called before summary generation or after.
	 * @returns failed summarize result (IBaseSummarizeResult) if summary should be failed, undefined otherwise.
	 */
	private async shouldFailSummaryOnPendingOps(
		logger: ITelemetryLoggerExt,
		referenceSequenceNumber: number,
		minimumSequenceNumber: number,
		finalAttempt: boolean,
		beforeSummaryGeneration: boolean,
	): Promise<IBaseSummarizeResult | undefined> {
		if (!this.isDirty) {
			return;
		}

		// If "SkipFailingIncorrectSummary" option is true, don't fail the summary in the last attempt.
		// This is a fallback to make progress in documents where there are consistently pending ops in
		// the summarizer.
		if (
			finalAttempt &&
			this.mc.config.getBoolean("Fluid.Summarizer.SkipFailingIncorrectSummary")
		) {
			const error = DataProcessingError.create(
				"Pending ops during summarization",
				"submitSummary",
				undefined,
				{ pendingMessages: this.pendingMessagesCount },
			);
			logger.sendErrorEvent(
				{
					eventName: "SkipFailingIncorrectSummary",
					referenceSequenceNumber,
					minimumSequenceNumber,
					beforeGenerate: beforeSummaryGeneration,
				},
				error,
			);
		} else {
			// The retry delay when there are pending ops can be overridden via config so that we can adjust it
			// based on telemetry while we decide on a stable number.
			const retryDelayMs =
				this.mc.config.getNumber("Fluid.Summarizer.PendingOpsRetryDelayMs") ??
				defaultPendingOpsRetryDelayMs;
			const error = new RetriableSummaryError(
				"PendingOpsWhileSummarizing",
				retryDelayMs / 1000,
				{
					count: this.pendingMessagesCount,
					beforeGenerate: beforeSummaryGeneration,
				},
			);
			return {
				stage: "base",
				referenceSequenceNumber,
				minimumSequenceNumber,
				error,
			};
		}
	}

	private get pendingMessagesCount(): number {
		return this.pendingStateManager.pendingMessagesCount + this.outbox.messageCount;
	}

	private hasPendingMessages() {
		return this.pendingMessagesCount !== 0;
	}

	private updateDocumentDirtyState(dirty: boolean) {
		if (this.attachState !== AttachState.Attached) {
			assert(dirty, 0x3d2 /* Non-attached container is dirty */);
		} else {
			// Other way is not true = see this.isContainerMessageDirtyable()
			assert(
				!dirty || this.hasPendingMessages(),
				0x3d3 /* if doc is dirty, there has to be pending ops */,
			);
		}

		if (this.dirtyContainer === dirty) {
			return;
		}

		this.dirtyContainer = dirty;
		if (this.emitDirtyDocumentEvent) {
			this.emit(dirty ? "dirty" : "saved");
		}
	}

	public submitMessage(
		type:
			| ContainerMessageType.FluidDataStoreOp
			| ContainerMessageType.Alias
			| ContainerMessageType.Attach,
		contents: any,
		localOpMetadata: unknown = undefined,
	): void {
		this.submit({ type, contents }, localOpMetadata);
	}

	public async uploadBlob(
		blob: ArrayBufferLike,
		signal?: AbortSignal,
	): Promise<IFluidHandleInternal<ArrayBufferLike>> {
		this.verifyNotClosed();
		return this.blobManager.createBlob(blob, signal);
	}

	private submitIdAllocationOpIfNeeded(resubmitOutstandingRanges: boolean): void {
		if (this._idCompressor) {
			const idRange = resubmitOutstandingRanges
				? this._idCompressor.takeUnfinalizedCreationRange()
				: this._idCompressor.takeNextCreationRange();
			// Don't include the idRange if there weren't any Ids allocated
			if (idRange.ids !== undefined) {
				const idAllocationMessage: ContainerRuntimeIdAllocationMessage = {
					type: ContainerMessageType.IdAllocation,
					contents: idRange,
				};
				const idAllocationBatchMessage: BatchMessage = {
					contents: JSON.stringify(idAllocationMessage),
					referenceSequenceNumber: this.deltaManager.lastSequenceNumber,
				};
				this.outbox.submitIdAllocation(idAllocationBatchMessage);
			}
		}
	}

	private submit(
		containerRuntimeMessage: OutboundContainerRuntimeMessage,
		localOpMetadata: unknown = undefined,
		metadata?: { localId: string; blobId?: string },
	): void {
		this.verifyNotClosed();

		// There should be no ops in detached container state!
		assert(
			this.attachState !== AttachState.Detached,
			0x132 /* "sending ops in detached container" */,
		);

		assert(
			metadata === undefined ||
				containerRuntimeMessage.type === ContainerMessageType.BlobAttach,
			0x93f /* metadata */,
		);

		// Note that the real (non-proxy) delta manager is used here to get the readonly info. This is because
		// container runtime's ability to submit ops depend on the actual readonly state of the delta manager.
		if (this.innerDeltaManager.readOnlyInfo.readonly) {
			this.mc.logger.sendTelemetryEvent({
				eventName: "SubmitOpInReadonly",
				connected: this.connected,
			});
		}

		const type = containerRuntimeMessage.type;
		assert(
			type !== ContainerMessageType.IdAllocation,
			0x9a5 /* IdAllocation should be submitted directly to outbox. */,
		);

		try {
			this.submitIdAllocationOpIfNeeded(false);

			// Allow document schema controller to send a message if it needs to propose change in document schema.
			// If it needs to send a message, it will call provided callback with payload of such message and rely
			// on this callback to do actual sending.
			const schemaChangeMessage = this.documentsSchemaController.maybeSendSchemaMessage();
			if (schemaChangeMessage) {
				this.logger.sendTelemetryEvent({
					eventName: "SchemaChangeProposal",
					refSeq: schemaChangeMessage.refSeq,
					version: schemaChangeMessage.version,
					newRuntimeSchema: JSON.stringify(schemaChangeMessage.runtime),
					sessionRuntimeSchema: JSON.stringify(this.sessionSchema),
					oldRuntimeSchema: JSON.stringify(this.metadata?.documentSchema?.runtime),
				});
				const msg: ContainerRuntimeDocumentSchemaMessage = {
					type: ContainerMessageType.DocumentSchemaChange,
					contents: schemaChangeMessage,
				};
				this.outbox.submit({
					contents: JSON.stringify(msg),
					referenceSequenceNumber: this.deltaManager.lastSequenceNumber,
				});
			}

			const message: BatchMessage = {
				contents: JSON.stringify(containerRuntimeMessage) /* serialized content */,
				metadata,
				localOpMetadata,
				referenceSequenceNumber: this.deltaManager.lastSequenceNumber,
			};
			if (type === ContainerMessageType.BlobAttach) {
				// BlobAttach ops must have their metadata visible and cannot be grouped (see opGroupingManager.ts)
				this.outbox.submitBlobAttach(message);
			} else {
				this.outbox.submit(message);
			}

			// Note: Technically, the system "always" batches - if this case is true we'll just have a single-message batch.
			const flushImmediatelyOnSubmit = !this.currentlyBatching();
			if (flushImmediatelyOnSubmit) {
				this.flush();
			} else {
				this.scheduleFlush();
			}
		} catch (error) {
			this.closeFn(error as GenericError);
			throw error;
		}

		if (this.isContainerMessageDirtyable(containerRuntimeMessage)) {
			this.updateDocumentDirtyState(true);
		}
	}

	private scheduleFlush() {
		if (this.flushTaskExists) {
			return;
		}

		this.flushTaskExists = true;
		const flush = () => {
			this.flushTaskExists = false;
			try {
				this.flush();
			} catch (error) {
				this.closeFn(error as GenericError);
			}
		};

		switch (this.flushMode) {
			case FlushMode.TurnBased:
				// When in TurnBased flush mode the runtime will buffer operations in the current turn and send them as a single
				// batch at the end of the turn
				// eslint-disable-next-line @typescript-eslint/no-floating-promises
				Promise.resolve().then(flush);
				break;

			// FlushModeExperimental is experimental and not exposed directly in the runtime APIs
			case FlushModeExperimental.Async as unknown as FlushMode:
				// When in Async flush mode, the runtime will accumulate all operations across JS turns and send them as a single
				// batch when all micro-tasks are complete.
				// Compared to TurnBased, this flush mode will capture more ops into the same batch.
				setTimeout(flush, 0);
				break;

			default:
				assert(
					this._orderSequentiallyCalls > 0,
					0x587 /* Unreachable unless running under orderSequentially */,
				);
				break;
		}
	}

	private submitSummaryMessage(contents: ISummaryContent, referenceSequenceNumber: number) {
		this.verifyNotClosed();
		assert(
			this.connected,
			0x133 /* "Container disconnected when trying to submit system message" */,
		);

		// System message should not be sent in the middle of the batch.
		assert(this.outbox.isEmpty, 0x3d4 /* System op in the middle of a batch */);

		// back-compat: ADO #1385: Make this call unconditional in the future
		return this.submitSummaryFn !== undefined
			? this.submitSummaryFn(contents, referenceSequenceNumber)
			: this.submitFn(MessageType.Summarize, contents, false);
	}

	/**
	 * Throw an error if the runtime is closed.  Methods that are expected to potentially
	 * be called after dispose due to asynchrony should not call this.
	 */
	private verifyNotClosed() {
		if (this._disposed) {
			throw new Error("Runtime is closed");
		}
	}

	/**
	 * Resubmits each message in the batch, and then flushes the outbox.
	 *
	 * @remarks - If the "Offline Load" feature is enabled, the batchId is included in the resubmitted messages,
	 * for correlation to detect container forking.
	 */
	private reSubmitBatch(batch: PendingMessageResubmitData[], batchId: BatchId) {
		this.orderSequentially(() => {
			for (const message of batch) {
				this.reSubmit(message);
			}
		});

		// Only include Batch ID if "Offline Load" feature is enabled
		// It's only needed to identify batches across container forks arising from misuse of offline load.
		this.flush(this.offlineEnabled ? batchId : undefined);
	}

	private reSubmit(message: PendingMessageResubmitData) {
		// Need to parse from string for back-compat
		const containerRuntimeMessage = this.parseLocalOpContent(message.content);
		this.reSubmitCore(containerRuntimeMessage, message.localOpMetadata, message.opMetadata);
	}

	/**
	 * Finds the right store and asks it to resubmit the message. This typically happens when we
	 * reconnect and there are pending messages.
	 * ! Note: successfully resubmitting an op that has been successfully sequenced is not possible due to checks in the ConnectionStateHandler (Loader layer)
	 * @param message - The original LocalContainerRuntimeMessage.
	 * @param localOpMetadata - The local metadata associated with the original message.
	 */
	private reSubmitCore(
		message: LocalContainerRuntimeMessage,
		localOpMetadata: unknown,
		opMetadata: Record<string, unknown> | undefined,
	) {
		assert(
			!this.isSummarizerClient,
			0x8f2 /* Summarizer never reconnects so should never resubmit */,
		);
		switch (message.type) {
			case ContainerMessageType.FluidDataStoreOp:
			case ContainerMessageType.Attach:
			case ContainerMessageType.Alias:
				// For Operations, call resubmitDataStoreOp which will find the right store
				// and trigger resubmission on it.
				this.channelCollection.reSubmit(message.type, message.contents, localOpMetadata);
				break;
			case ContainerMessageType.IdAllocation: {
				// Allocation ops are never resubmitted/rebased. This is because they require special handling to
				// avoid being submitted out of order. For example, if the pending state manager contained
				// [idOp1, dataOp1, idOp2, dataOp2] and the resubmission of dataOp1 generated idOp3, that would be
				// placed into the outbox in the same batch as idOp1, but before idOp2 is resubmitted.
				// To avoid this, allocation ops are simply never resubmitted. Prior to invoking the pending state
				// manager to replay pending ops, the runtime will always submit a new allocation range that includes
				// all pending IDs. The resubmitted allocation ops are then ignored here.
				break;
			}
			case ContainerMessageType.BlobAttach:
				this.blobManager.reSubmit(opMetadata);
				break;
			case ContainerMessageType.Rejoin:
				this.submit(message);
				break;
			case ContainerMessageType.GC:
				this.submit(message);
				break;
			case ContainerMessageType.DocumentSchemaChange:
				// There is no need to resend this message. Document schema controller will properly resend it again (if needed)
				// on a first occasion (any ops sent after reconnect). There is a good chance, though, that it will not want to
				// send any ops, as some other client already changed schema.
				break;
			default: {
				// This case should be very rare - it would imply an op was stashed from a
				// future version of runtime code and now is being applied on an older version.
				const compatBehavior = message.compatDetails?.behavior;
				if (compatBehaviorAllowsMessageType(message.type, compatBehavior)) {
					// We do not ultimately resubmit it, to be consistent with this version of the code.
					this.logger.sendTelemetryEvent({
						eventName: "resubmitUnrecognizedMessageTypeAllowed",
						messageDetails: { type: message.type, compatBehavior },
					});
				} else {
					const error = DataProcessingError.create(
						"Resubmitting runtime message of unexpected type",
						"reSubmitCore",
						undefined /* sequencedMessage */,
						{
							messageDetails: JSON.stringify({
								type: message.type,
								compatBehavior,
							}),
						},
					);
					this.closeFn(error);
					throw error;
				}
			}
		}
	}

	private rollback(content: string | undefined, localOpMetadata: unknown) {
		// Need to parse from string for back-compat
		const { type, contents } = this.parseLocalOpContent(content);
		switch (type) {
			case ContainerMessageType.FluidDataStoreOp:
				// For operations, call rollbackDataStoreOp which will find the right store
				// and trigger rollback on it.
				this.channelCollection.rollback(type, contents, localOpMetadata);
				break;
			default:
				// Don't check message.compatDetails because this is for rolling back a local op so the type will be known
				throw new Error(`Can't rollback ${type}`);
		}
	}

	/** Implementation of ISummarizerInternalsProvider.refreshLatestSummaryAck */
	public async refreshLatestSummaryAck(options: IRefreshSummaryAckOptions) {
		const { proposalHandle, ackHandle, summaryRefSeq, summaryLogger } = options;
		// proposalHandle is always passed from RunningSummarizer.
		assert(proposalHandle !== undefined, 0x766 /* proposalHandle should be available */);
		const result = await this.summarizerNode.refreshLatestSummary(
			proposalHandle,
			summaryRefSeq,
		);

		/* eslint-disable jsdoc/check-indentation */
		/**
		 * If the snapshot corresponding to the ack is not tracked by this client, it was submitted by another client.
		 * Take action as per the following scenarios:
		 * 1. If that snapshot is older than the one tracked by this client, ignore the ack because only the latest
		 *    snapshot is tracked.
		 * 2. If that snapshot is newer, attempt to fetch the latest snapshot and do one of the following:
		 *    2.1. If the fetched snapshot is same or newer than the one for which ack was received, close this client.
		 *         The next summarizer client will likely start from this snapshot and get out of this state. Fetching
		 *         the snapshot updates the cache for this client so if it's re-elected as summarizer, this will prevent
		 *         any thrashing.
		 *    2.2. If the fetched snapshot is older than the one for which ack was received, ignore the ack. This can
		 *         happen in scenarios where the snapshot for the ack was lost in storage (in scenarios like DB rollback,
		 *         etc.) but the summary ack is still there because it's tracked a different service. In such cases,
		 *         ignoring the ack is the correct thing to do because the latest snapshot in storage is not the one for
		 *         the ack but is still the one tracked by this client. If we were to close the summarizer like in the
		 *         previous scenario, it will result in this document stuck in this state in a loop.
		 */
		/* eslint-enable jsdoc/check-indentation */
		if (!result.isSummaryTracked) {
			if (result.isSummaryNewer) {
				await this.fetchLatestSnapshotAndMaybeClose(summaryRefSeq, ackHandle, summaryLogger);
			}
			return;
		}

		// Notify the garbage collector so it can update its latest summary state.
		await this.garbageCollector.refreshLatestSummary(result);

		// If we here, the ack was tracked by this client. Update the summary context of the last ack.
		this.lastAckedSummaryContext = {
			proposalHandle,
			ackHandle,
			referenceSequenceNumber: summaryRefSeq,
		};
	}

	/**
	 * Fetches the latest snapshot from storage. If the fetched snapshot is same or newer than the one for which ack
	 * was received, close this client. Fetching the snapshot will update the cache for this client so if it's
	 * re-elected as summarizer, this will prevent any thrashing.
	 * If the fetched snapshot is older than the one for which ack was received, ignore the ack and return. This can
	 * happen in scenarios where the snapshot for the ack was lost in storage in scenarios like DB rollback, etc.
	 */
	private async fetchLatestSnapshotAndMaybeClose(
		targetRefSeq: number,
		targetAckHandle: string,
		logger: ITelemetryLoggerExt,
	) {
		const fetchedSnapshotRefSeq = await PerformanceEvent.timedExecAsync(
			logger,
			{ eventName: "RefreshLatestSummaryAckFetch" },
			async (perfEvent: {
				end: (arg0: {
					details: {
						getVersionDuration?: number | undefined;
						getSnapshotDuration?: number | undefined;
						snapshotRefSeq?: number | undefined;
						snapshotVersion?: string | undefined;
						newerSnapshotPresent?: boolean | undefined;
						targetRefSeq?: number | undefined;
						targetAckHandle?: string | undefined;
					};
				}) => void;
			}) => {
				const props: {
					getVersionDuration?: number;
					getSnapshotDuration?: number;
					snapshotRefSeq?: number;
					snapshotVersion?: string;
					newerSnapshotPresent?: boolean | undefined;
					targetRefSeq?: number | undefined;
					targetAckHandle?: string | undefined;
				} = { targetRefSeq, targetAckHandle };
				const trace = Trace.start();

				let snapshotTree: ISnapshotTree | null;
				const scenarioName = "RefreshLatestSummaryAckFetch";
				// If loader supplied us the ISnapshot when loading, the new getSnapshotApi is supported and feature gate is ON, then use the
				// new API, otherwise it will reduce the service performance because the service will need to recalculate the full snapshot
				// in case previously getSnapshotApi was used and now we use the getVersions API.
				if (
					this.isSnapshotInstanceOfISnapshot &&
					this.storage.getSnapshot !== undefined &&
					this.mc.config.getBoolean("Fluid.Container.UseLoadingGroupIdForSnapshotFetch2") ===
						true
				) {
					const snapshot = await this.storage.getSnapshot({
						scenarioName,
						fetchSource: FetchSource.noCache,
					});
					const id = snapshot.snapshotTree.id;
					assert(id !== undefined, 0x9d0 /* id of the fetched snapshot should be defined */);
					props.snapshotVersion = id;
					snapshotTree = snapshot.snapshotTree;
				} else {
					const versions = await this.storage.getVersions(
						null,
						1,
						scenarioName,
						FetchSource.noCache,
					);
					assert(
						!!versions && !!versions[0],
						0x137 /* "Failed to get version from storage" */,
					);
					snapshotTree = await this.storage.getSnapshotTree(versions[0]);
					assert(!!snapshotTree, 0x138 /* "Failed to get snapshot from storage" */);
					props.snapshotVersion = versions[0].id;
				}

				props.getSnapshotDuration = trace.trace().duration;
				const readAndParseBlob = async <T>(id: string) => readAndParse<T>(this.storage, id);
				const snapshotRefSeq = await seqFromTree(snapshotTree, readAndParseBlob);
				props.snapshotRefSeq = snapshotRefSeq;
				props.newerSnapshotPresent = snapshotRefSeq >= targetRefSeq;

				perfEvent.end({ details: props });
				return snapshotRefSeq;
			},
		);

		// If the snapshot that was fetched is older than the target snapshot, return. The summarizer will not be closed
		// because the snapshot is likely deleted from storage and it so, closing the summarizer will result in the
		// document being stuck in this state.
		if (fetchedSnapshotRefSeq < targetRefSeq) {
			return;
		}

		await delay(this.closeSummarizerDelayMs);
		this._summarizer?.stop("latestSummaryStateStale");
		this.disposeFn();
	}

	public getPendingLocalState(props?: IGetPendingLocalStateProps): unknown {
		this.verifyNotClosed();

		if (this._orderSequentiallyCalls !== 0) {
			throw new UsageError("can't get state during orderSequentially");
		}
		this.imminentClosure ||= props?.notifyImminentClosure ?? false;

		const getSyncState = (
			pendingAttachmentBlobs?: IPendingBlobs,
		): IPendingRuntimeState | undefined => {
			const pending = this.pendingStateManager.getLocalState(props?.snapshotSequenceNumber);
			const sessionExpiryTimerStarted =
				props?.sessionExpiryTimerStarted ?? this.garbageCollector.sessionExpiryTimerStarted;

			const pendingIdCompressorState = this._idCompressor?.serialize(true);

			return {
				pending,
				pendingIdCompressorState,
				pendingAttachmentBlobs,
				sessionExpiryTimerStarted,
			};
		};
		const perfEvent = {
			eventName: "getPendingLocalState",
			notifyImminentClosure: props?.notifyImminentClosure,
		};
		const logAndReturnPendingState = (
			event: PerformanceEvent,
			pendingState?: IPendingRuntimeState,
		) => {
			event.end({
				attachmentBlobsSize: Object.keys(pendingState?.pendingAttachmentBlobs ?? {}).length,
				pendingOpsSize: pendingState?.pending?.pendingStates.length,
			});
			return pendingState;
		};

		// Flush pending batch.
		// getPendingLocalState() is only exposed through Container.closeAndGetPendingLocalState(), so it's safe
		// to close current batch.
		this.flush();

		return props?.notifyImminentClosure === true
			? PerformanceEvent.timedExecAsync(this.mc.logger, perfEvent, async (event) =>
					logAndReturnPendingState(
						event,
						getSyncState(
							await this.blobManager.attachAndGetPendingBlobs(props?.stopBlobAttachingSignal),
						),
					),
				)
			: PerformanceEvent.timedExec(this.mc.logger, perfEvent, (event) =>
					logAndReturnPendingState(event, getSyncState()),
				);
	}

	public summarizeOnDemand(options: IOnDemandSummarizeOptions): ISummarizeResults {
		if (this.isSummarizerClient) {
			return this.summarizer.summarizeOnDemand(options);
		} else if (this.summaryManager !== undefined) {
			return this.summaryManager.summarizeOnDemand(options);
		} else {
			// If we're not the summarizer, and we don't have a summaryManager, we expect that
			// disableSummaries is turned on. We are throwing instead of returning a failure here,
			// because it is a misuse of the API rather than an expected failure.
			throw new UsageError(`Can't summarize, disableSummaries: ${this.summariesDisabled}`);
		}
	}

	public enqueueSummarize(options: IEnqueueSummarizeOptions): EnqueueSummarizeResult {
		if (this.isSummarizerClient) {
			return this.summarizer.enqueueSummarize(options);
		} else if (this.summaryManager !== undefined) {
			return this.summaryManager.enqueueSummarize(options);
		} else {
			// If we're not the summarizer, and we don't have a summaryManager, we expect that
			// generateSummaries is turned off. We are throwing instead of returning a failure here,
			// because it is a misuse of the API rather than an expected failure.
			throw new UsageError(`Can't summarize, disableSummaries: ${this.summariesDisabled}`);
		}
	}

	/**
	 * Forms a function that will create and retrieve a Summarizer.
	 */
	private formCreateSummarizerFn(loader: ILoader) {
		return async () => {
			return createSummarizer(loader, `/${summarizerRequestUrl}`);
		};
	}

	private validateSummaryHeuristicConfiguration(
		configuration: ISummaryConfigurationHeuristics,
	) {
		// eslint-disable-next-line no-restricted-syntax
		for (const prop in configuration) {
			if (typeof configuration[prop] === "number" && configuration[prop] < 0) {
				throw new UsageError(
					`Summary heuristic configuration property "${prop}" cannot be less than 0`,
				);
			}
		}
		if (configuration.minIdleTime > configuration.maxIdleTime) {
			throw new UsageError(
				`"minIdleTime" [${configuration.minIdleTime}] cannot be greater than "maxIdleTime" [${configuration.maxIdleTime}]`,
			);
		}
	}

	private get groupedBatchingEnabled(): boolean {
		return this.sessionSchema.opGroupingEnabled === true;
	}
}<|MERGE_RESOLUTION|>--- conflicted
+++ resolved
@@ -1632,11 +1632,6 @@
 			this.logger,
 		);
 
-<<<<<<< HEAD
-		this.duplicateBatchDetector = new DuplicateBatchDetector(recentBatchInfo);
-
-=======
->>>>>>> 2c9ff853
 		let outerDeltaManager: IDeltaManager<ISequencedDocumentMessage, IDocumentMessage>;
 		this.useDeltaManagerOpsProxy =
 			this.mc.config.getBoolean("Fluid.ContainerRuntime.DeltaManagerOpsProxy") === true;
