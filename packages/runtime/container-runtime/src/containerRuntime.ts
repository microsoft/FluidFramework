/*!
 * Copyright (c) Microsoft Corporation. All rights reserved.
 * Licensed under the MIT License.
 */

import assert from "assert";
import { EventEmitter } from "events";
import { AgentSchedulerFactory } from "@fluidframework/agent-scheduler";
import { ITelemetryLogger } from "@fluidframework/common-definitions";
import {
    IFluidObject,
    IFluidRouter,
    IFluidHandleContext,
    IFluidSerializer,
    IRequest,
    IResponse,
} from "@fluidframework/core-interfaces";
import {
    IAudience,
    IBlobManager,
    IFluidTokenProvider,
    IContainerContext,
    IDeltaManager,
    IDeltaSender,
    ILoader,
    IRuntime,
    IRuntimeState,
    ContainerWarning,
    ICriticalContainerError,
    AttachState,
} from "@fluidframework/container-definitions";
import { IContainerRuntime, IContainerRuntimeDirtyable } from "@fluidframework/container-runtime-definitions";
import {
    Deferred,
    Trace,
    unreachableCase,
} from "@fluidframework/common-utils";
import {
    ChildLogger,
    raiseConnectedEvent,
    PerformanceEvent,
} from "@fluidframework/telemetry-utils";
import { IDocumentStorageService, ISummaryContext } from "@fluidframework/driver-definitions";
import {
    BlobCacheStorageService,
    buildSnapshotTree,
    readAndParse,
    readAndParseFromBlobs,
} from "@fluidframework/driver-utils";
import { CreateContainerError } from "@fluidframework/container-utils";
import {
    BlobTreeEntry,
    TreeTreeEntry,
} from "@fluidframework/protocol-base";
import {
    ConnectionState,
    IClientDetails,
    IDocumentMessage,
    IHelpMessage,
    IQuorum,
    ISequencedDocumentMessage,
    ISignalMessage,
    ISnapshotTree,
    ISummaryConfiguration,
    ISummaryContent,
    ISummaryTree,
    ITree,
    MessageType,
    IVersion,
} from "@fluidframework/protocol-definitions";
import {
    FlushMode,
    IAttachMessage,
    IFluidDataStoreContext,
    IFluidDataStoreRegistry,
    IFluidDataStoreChannel,
    IEnvelope,
    IInboundSignalMessage,
    ISignalEnvelop,
    NamedFluidDataStoreRegistryEntries,
    SchedulerType,
    ISummaryTreeWithStats,
    ISummaryStats,
    ISummarizeInternalResult,
    SummarizeInternalFn,
    CreateChildSummarizerNodeFn,
    CreateChildSummarizerNodeParam,
    CreateSummarizerNodeSource,
    ISummarizeResult,
} from "@fluidframework/runtime-definitions";
import {
    FluidSerializer,
    SummaryTracker,
    SummaryTreeBuilder,
    SummarizerNode,
    convertToSummaryTree,
    RequestParser,
} from "@fluidframework/runtime-utils";
import { v4 as uuid } from "uuid";
import {
    FluidDataStoreContext,
    LocalFluidDataStoreContext,
    RemotedFluidDataStoreContext,
    currentSnapshotFormatVersion,
    IFluidDataStoreAttributes,
} from "./dataStoreContext";
import { FluidHandleContext } from "./dataStoreHandleContext";
import { FluidDataStoreRegistry } from "./dataStoreRegistry";
import { debug } from "./debug";
import { ISummarizerRuntime, Summarizer } from "./summarizer";
import { SummaryManager, summarizerClientType } from "./summaryManager";
import { analyzeTasks } from "./taskAnalyzer";
import { DeltaScheduler } from "./deltaScheduler";
import { ReportOpPerfTelemetry } from "./connectionTelemetry";
import { SummaryCollection } from "./summaryCollection";
import { PendingStateManager } from "./pendingStateManager";
import { pkgVersion } from "./packageVersion";
import { convertSnapshotToSummaryTree } from "./utils";

const chunksBlobName = ".chunks";

export enum ContainerMessageType {
    // An op to be delivered to store
    FluidDataStoreOp = "component",

    // Creates a new store
    Attach = "attach",

    // Chunked operation.
    ChunkedOp = "chunkedOp",
}

export interface IChunkedOp {
    chunkId: number;

    totalChunks: number;

    contents: string;

    originalType: MessageType | ContainerMessageType;
}

export interface ContainerRuntimeMessage {
    contents: any;
    type: ContainerMessageType;
}

export interface IPreviousState {
    summaryCollection?: SummaryCollection,
    reload?: boolean,

    // only one (or zero) of these will be defined. the summarizing Summarizer will resolve the deferred promise, and
    // the SummaryManager that spawned it will have that deferred's promise
    nextSummarizerP?: Promise<Summarizer>,
    nextSummarizerD?: Deferred<Summarizer>,
}

export interface IGeneratedSummaryData {
    readonly summaryStats: ISummaryStats;
    readonly generateDuration?: number;
}

export interface IUploadedSummaryData {
    readonly handle: string;
    readonly uploadDuration?: number;
}

export interface IUnsubmittedSummaryData extends Partial<IGeneratedSummaryData>, Partial<IUploadedSummaryData> {
    readonly referenceSequenceNumber: number;
    readonly submitted: false;
}

export interface ISubmittedSummaryData extends IGeneratedSummaryData, IUploadedSummaryData {
    readonly referenceSequenceNumber: number;
    readonly submitted: true;
    readonly clientSequenceNumber: number;
    readonly submitOpDuration?: number;
}

export type GenerateSummaryData = IUnsubmittedSummaryData | ISubmittedSummaryData;

// Consider idle 5s of no activity. And snapshot if a minute has gone by with no snapshot.
const IdleDetectionTime = 5000;

const DefaultSummaryConfiguration: ISummaryConfiguration = {
    idleTime: IdleDetectionTime,

    maxTime: IdleDetectionTime * 12,

    // Snapshot if 1000 ops received since last snapshot.
    maxOps: 1000,

    // Wait 10 minutes for summary ack
    maxAckWaitTime: 600000,
};

/**
 * Options for container runtime.
 */
export interface IContainerRuntimeOptions {
    // Flag that will generate summaries if connected to a service that supports them.
    // This defaults to true and must be explicitly set to false to disable.
    generateSummaries?: boolean;

    // Experimental flag that will execute tasks in web worker if connected to a service that supports them.
    enableWorker?: boolean;

    // Delay before first attempt to spawn summarizing container
    initialSummarizerDelayMs?: number;

    // Flag to enable summarizing with new SummarizerNode strategy.
    // Enabling this feature will allow components that fail to summarize to
    // try to still summarize based on previous successful summary + ops since.
    // Enabled by default.
    enableSummarizerNode?: boolean;
}

interface IRuntimeMessageMetadata {
    batch?: boolean;
}

export function isRuntimeMessage(message: ISequencedDocumentMessage): boolean {
    switch (message.type) {
        case ContainerMessageType.FluidDataStoreOp:
        case ContainerMessageType.ChunkedOp:
        case ContainerMessageType.Attach:
        case MessageType.Operation:
            return true;
        default:
            return false;
    }
}

export function unpackRuntimeMessage(message: ISequencedDocumentMessage) {
    if (message.type === MessageType.Operation) {
        // legacy op format?
        if (message.contents.address !== undefined && message.contents.type === undefined) {
            message.type = ContainerMessageType.FluidDataStoreOp;
        } else {
            // new format
            const innerContents = message.contents as ContainerRuntimeMessage;
            assert(innerContents.type !== undefined);
            message.type = innerContents.type;
            message.contents = innerContents.contents;
        }
        assert(isRuntimeMessage(message));
    } else {
        // Legacy format, but it's already "unpacked",
        // i.e. message.type is actually ContainerMessageType.
        // Nothing to do in such case.
    }
    return message;
}

export class ScheduleManager {
    private readonly deltaScheduler: DeltaScheduler;
    private pauseSequenceNumber: number | undefined;
    private pauseClientId: string | undefined;

    private paused = false;
    private localPaused = false;
    private batchClientId: string | undefined;

    constructor(
        private readonly deltaManager: IDeltaManager<ISequencedDocumentMessage, IDocumentMessage>,
        private readonly emitter: EventEmitter,
        private readonly logger: ITelemetryLogger,
    ) {
        this.deltaScheduler = new DeltaScheduler(
            this.deltaManager,
            ChildLogger.create(this.logger, "DeltaScheduler"),
        );

        // Listen for delta manager sends and add batch metadata to messages
        this.deltaManager.on("prepareSend", (messages: IDocumentMessage[]) => {
            if (messages.length === 0) {
                return;
            }

            // First message will have the batch flag set to true if doing a batched send
            const firstMessageMetadata = messages[0].metadata as IRuntimeMessageMetadata;
            if (!firstMessageMetadata || !firstMessageMetadata.batch) {
                return;
            }

            // If only length one then clear
            if (messages.length === 1) {
                delete messages[0].metadata;
                return;
            }

            // Set the batch flag to false on the last message to indicate the end of the send batch
            const lastMessage = messages[messages.length - 1];
            lastMessage.metadata = { ...lastMessage.metadata, ...{ batch: false } };
        });

        // Listen for updates and peek at the inbound
        this.deltaManager.inbound.on(
            "push",
            (message: ISequencedDocumentMessage) => {
                this.trackPending(message);
                this.updatePauseState(message.sequenceNumber);
            });

        const allPending = this.deltaManager.inbound.toArray();
        for (const pending of allPending) {
            this.trackPending(pending);
        }

        // Based on track pending update the pause state
        this.updatePauseState(this.deltaManager.lastSequenceNumber);
    }

    public beginOperation(message: ISequencedDocumentMessage) {
        if (this.batchClientId !== message.clientId) {
            // As a back stop for any bugs marking the end of a batch - if the client ID flipped, we
            // consider the previous batch over.
            if (this.batchClientId) {
                this.emitter.emit("batchEnd", "Did not receive real batchEnd message", undefined);
                this.deltaScheduler.batchEnd();

                this.logger.sendTelemetryEvent({
                    eventName: "BatchEndNotReceived",
                    clientId: this.batchClientId,
                    sequenceNumber: message.sequenceNumber,
                });
            }

            // This could be the beginning of a new batch or an individual message.
            this.emitter.emit("batchBegin", message);
            this.deltaScheduler.batchBegin();

            const batch = (message?.metadata as IRuntimeMessageMetadata)?.batch;
            if (batch) {
                this.batchClientId = message.clientId;
            } else {
                this.batchClientId = undefined;
            }
        }
    }

    public endOperation(error: any | undefined, message: ISequencedDocumentMessage) {
        if (error) {
            this.batchClientId = undefined;
            this.emitter.emit("batchEnd", error, message);
            this.deltaScheduler.batchEnd();
            return;
        }

        this.updatePauseState(message.sequenceNumber);

        const batch = (message?.metadata as IRuntimeMessageMetadata)?.batch;
        // If no batchClientId has been set then we're in an individual batch. Else, if we get
        // batch end metadata, this is end of the current batch.
        if (!this.batchClientId || batch === false) {
            this.batchClientId = undefined;
            this.emitter.emit("batchEnd", undefined, message);
            this.deltaScheduler.batchEnd();
            return;
        }
    }

    // eslint-disable-next-line @typescript-eslint/promise-function-async
    public pause(): Promise<void> {
        this.paused = true;
        return this.deltaManager.inbound.systemPause();
    }

    public resume() {
        this.paused = false;
        if (!this.localPaused) {
            this.deltaManager.inbound.systemResume();
        }
    }

    private setPaused(localPaused: boolean) {
        // Return early if no change in value
        if (this.localPaused === localPaused) {
            return;
        }

        this.localPaused = localPaused;
        if (localPaused || this.paused) {
            // eslint-disable-next-line @typescript-eslint/no-floating-promises
            this.deltaManager.inbound.systemPause();
        } else {
            this.deltaManager.inbound.systemResume();
        }
    }

    private updatePauseState(sequenceNumber: number) {
        // If the inbound queue is ever empty we pause it and wait for new events
        if (this.deltaManager.inbound.length === 0) {
            this.setPaused(true);
            return;
        }

        // If no message has caused the pause flag to be set, or the next message up is not the one we need to pause at
        // then we simply continue processing
        if (!this.pauseSequenceNumber || sequenceNumber + 1 < this.pauseSequenceNumber) {
            this.setPaused(false);
        } else {
            // Otherwise the next message requires us to pause
            this.setPaused(true);
        }
    }

    private trackPending(message: ISequencedDocumentMessage) {
        const metadata = message.metadata as IRuntimeMessageMetadata | undefined;

        // Protocol messages are never part of a runtime batch of messages
        if (!isRuntimeMessage(message)) {
            this.pauseSequenceNumber = undefined;
            this.pauseClientId = undefined;
            return;
        }

        const batchMetadata = metadata ? metadata.batch : undefined;

        // If the client ID changes then we can move the pause point. If it stayed the same then we need to check.
        if (this.pauseClientId === message.clientId) {
            if (batchMetadata !== undefined) {
                // If batchMetadata is not undefined then if it's true we've begun a new batch - if false we've ended
                // the previous one
                this.pauseSequenceNumber = batchMetadata ? message.sequenceNumber : undefined;
                this.pauseClientId = batchMetadata ? this.pauseClientId : undefined;
            }
        } else {
            // We check the batch flag for the new clientID - if true we pause otherwise we reset the tracking data
            this.pauseSequenceNumber = batchMetadata ? message.sequenceNumber : undefined;
            this.pauseClientId = batchMetadata ? message.clientId : undefined;
        }
    }
}

export const schedulerId = SchedulerType;

// Wraps the provided list of packages and augments with some system level services.
class ContainerRuntimeDataStoreRegistry extends FluidDataStoreRegistry {
    constructor(namedEntries: NamedFluidDataStoreRegistryEntries) {
        super([
            ...namedEntries,
            [schedulerId, Promise.resolve(new AgentSchedulerFactory())],
        ]);
    }
}

/**
 * Represents the runtime of the container. Contains helper functions/state of the container.
 * It will define the store level mappings.
 */
export class ContainerRuntime extends EventEmitter
    implements IContainerRuntime, IContainerRuntimeDirtyable, IRuntime, ISummarizerRuntime {
    public get IContainerRuntime() { return this; }
    public get IContainerRuntimeDirtyable() { return this; }
    public get IFluidRouter() { return this; }

    /**
     * Load the stores from a snapshot and returns the runtime.
     * @param context - Context of the container.
     * @param registry - Mapping to the stores.
     * @param requestHandlers - Request handlers for the container runtime
     * @param runtimeOptions - Additional options to be passed to the runtime
     */
    public static async load(
        context: IContainerContext,
        registryEntries: NamedFluidDataStoreRegistryEntries,
        requestHandler?: (request: IRequest, runtime: IContainerRuntime) => Promise<IResponse>,
        runtimeOptions?: IContainerRuntimeOptions,
        containerScope: IFluidObject = context.scope,
    ): Promise<ContainerRuntime> {
        // Back-compat: <= 0.18 loader
        if (context.deltaManager.lastSequenceNumber === undefined) {
            Object.defineProperty(context.deltaManager, "lastSequenceNumber", {
                get: () => (context.deltaManager as any).referenceSequenceNumber,
            });
        }

        const registry = new ContainerRuntimeDataStoreRegistry(registryEntries);

        const chunkId = context.baseSnapshot?.blobs[chunksBlobName];
        const chunks = context.baseSnapshot && chunkId ? context.storage ?
            await readAndParse<[string, string[]][]>(context.storage, chunkId) :
            readAndParseFromBlobs<[string, string[]][]>(context.baseSnapshot.blobs, chunkId) : [];

        const runtime = new ContainerRuntime(
            context,
            registry,
            chunks,
            runtimeOptions,
            containerScope,
            requestHandler);

        // Create all internal stores if not already existing on storage or loaded a detached
        // container from snapshot(ex. draft mode).
        if (!(context.existing || context.baseSnapshot)) {
            await runtime.createRootDataStore(schedulerId, schedulerId);
        }

        runtime.subscribeToLeadership();

        return runtime;
    }

    public get id(): string {
        return this.context.id;
    }

    public get parentBranch(): string | null {
        return this.context.parentBranch;
    }

    public get existing(): boolean {
        // eslint-disable-next-line @typescript-eslint/no-non-null-assertion
        return this.context.existing!;
    }

    public get options(): any {
        return this.context.options;
    }

    public get clientId(): string | undefined {
        return this.context.clientId;
    }

    public get clientDetails(): IClientDetails {
        return this.context.clientDetails;
    }

    public get blobManager(): IBlobManager {
        // eslint-disable-next-line @typescript-eslint/no-non-null-assertion
        return this.context.blobManager!;
    }

    public get deltaManager(): IDeltaManager<ISequencedDocumentMessage, IDocumentMessage> {
        return this.context.deltaManager;
    }

    public get storage(): IDocumentStorageService {
        // eslint-disable-next-line @typescript-eslint/no-non-null-assertion
        return this.context.storage!;
    }

    public get branch(): string {
        return this.context.branch;
    }

    public get snapshotFn(): (message: string) => Promise<void> {
        return this.context.snapshotFn;
    }

    public get reSubmitFn(): (type: ContainerMessageType, content: any, localOpMetadata: unknown) => void {
        // eslint-disable-next-line @typescript-eslint/unbound-method
        return this.reSubmit;
    }

    public get closeFn(): (error?: ICriticalContainerError) => void {
        return this.context.closeFn;
    }

    public get loader(): ILoader {
        return this.context.loader;
    }

    public get flushMode(): FlushMode {
        return this._flushMode;
    }

    public get scope(): IFluidObject {
        return this.containerScope;
    }

    public get IFluidDataStoreRegistry(): IFluidDataStoreRegistry {
        return this.registry;
    }

    public get attachState(): AttachState {
        if (this.context.attachState !== undefined) {
            return this.context.attachState;
        }
        // 0.21 back-compat isAttached
        return (this.context as any).isAttached() ? AttachState.Attached : AttachState.Detached;
    }

    public nextSummarizerP?: Promise<Summarizer>;
    public nextSummarizerD?: Deferred<Summarizer>;

    public readonly IFluidSerializer: IFluidSerializer = new FluidSerializer();

    public readonly IFluidHandleContext: IFluidHandleContext;

    // internal logger for ContainerRuntime
    private readonly _logger: ITelemetryLogger;
    // publicly visible logger, to be used by stores, summarize, etc.
    public readonly logger: ITelemetryLogger;
    public readonly previousState: IPreviousState;
    private readonly summaryManager: SummaryManager;
    private latestSummaryAck: ISummaryContext;
    // back-compat: summarizerNode - remove all summary trackers
    private readonly summaryTracker: SummaryTracker;

    private readonly summarizerNode: {
        readonly referenceSequenceNumber: number;
        readonly getCreateChildFn: (
            id: string,
            createParam: CreateChildSummarizerNodeParam,
        ) => CreateChildSummarizerNodeFn;
    } & ({ readonly enabled: true; readonly node: SummarizerNode } | { readonly enabled: false });
    private readonly notBoundContexts = new Set<string>();

    private tasks: string[] = [];

    // Back-compat: version decides between loading document and chaincode.
    private version: string | undefined;

    private _flushMode = FlushMode.Automatic;
    private needsFlush = false;
    private flushTrigger = false;

    // Always matched IAgentScheduler.leader property
    private _leader = false;

    private _connected: boolean;

    public get connected(): boolean {
        return this._connected;
    }

    public get leader(): boolean {
        return this._leader;
    }

    public get summarizerClientId(): string | undefined {
        return this.summaryManager.summarizer;
    }

    private get summaryConfiguration() {
        return this.context.serviceConfiguration
            ? { ...DefaultSummaryConfiguration, ...this.context.serviceConfiguration.summary }
            : DefaultSummaryConfiguration;
    }

    private _disposed = false;
    public get disposed() { return this._disposed; }

    // Stores tracked by the Domain
    private readonly pendingAttach = new Map<string, IAttachMessage>();
    private dirtyDocument = false;
    private readonly summarizer: Summarizer;
    private readonly deltaSender: IDeltaSender | undefined;
    private readonly scheduleManager: ScheduleManager;
    private readonly pendingStateManager: PendingStateManager;

    // Local copy of incomplete received chunks.
    private readonly chunkMap: Map<string, string[]>;

    // Attached and loaded context proxies
    private readonly contexts = new Map<string, FluidDataStoreContext>();
    // List of pending contexts (for the case where a client knows a store will exist and is waiting
    // on its creation). This is a superset of contexts.
    private readonly contextsDeferred = new Map<string, Deferred<FluidDataStoreContext>>();

    private constructor(
        private readonly context: IContainerContext,
        private readonly registry: IFluidDataStoreRegistry,
        chunks: [string, string[]][],
        private readonly runtimeOptions: IContainerRuntimeOptions = {
            generateSummaries: true,
            enableWorker: false,
        },
        private readonly containerScope: IFluidObject,
        private readonly requestHandler?: (request: IRequest, runtime: IContainerRuntime) => Promise<IResponse>,
    ) {
        super();

        this._connected = this.context.connected;
        this.chunkMap = new Map<string, string[]>(chunks);

        this.IFluidHandleContext = new FluidHandleContext("", this);

        this.logger = ChildLogger.create(context.logger, undefined, {
            runtimeVersion: pkgVersion,
        });

        this._logger = ChildLogger.create(this.logger, "ContainerRuntime");

        this.latestSummaryAck = {
            proposalHandle: undefined,
            ackHandle: this.context.getLoadedFromVersion()?.id,
        };
        this.summaryTracker = new SummaryTracker(
            "", // fullPath - the root is unnamed
            this.deltaManager.initialSequenceNumber, // referenceSequenceNumber - last acked summary ref seq number
            this.deltaManager.initialSequenceNumber, // latestSequenceNumber - latest sequence number seen
        );

        const loadedFromSequenceNumber = this.deltaManager.initialSequenceNumber;
        const isSummarizerClient = this.clientDetails.type === summarizerClientType;
        // Use runtimeOptions if provided, otherwise check localStorage, defaulting to true/enabled.
        const enableSummarizerNode = this.runtimeOptions.enableSummarizerNode
            ?? (typeof localStorage === "object" && localStorage?.fluidDisableSummarizerNode ? false : true);
        const summarizerNode = SummarizerNode.createRoot(
            this.logger,
            // Summarize function to call when summarize is called
            async (fullTree: boolean) => this.summarizeInternal(fullTree),
            // Latest change sequence number, no changes since summary applied yet
            loadedFromSequenceNumber,
            // Summary reference sequence number, undefined if no summary yet
            context.baseSnapshot ? loadedFromSequenceNumber : undefined,
            // Disable calls to summarize if not summarizer client, or if runtimeOption is disabled
            !isSummarizerClient || !enableSummarizerNode,
            {
                // Must set to false to prevent sending summary handle which would be pointing to
                // a summary with an older protocol state.
                canReuseHandle: false,
                // Must set to true to throw on any component failure that was too severe to be handled.
                // We also are not decoding the base summaries at the root.
                throwOnFailure: true,
            },
        );

        const getCreateChildFn = (id: string, createParam: CreateChildSummarizerNodeParam) =>
            (summarizeInternal: SummarizeInternalFn) =>
                summarizerNode.createChild(summarizeInternal, id, createParam);
        if (enableSummarizerNode) {
            this.summarizerNode = {
                enabled: true,
                node: summarizerNode,
                get referenceSequenceNumber() { return this.node.referenceSequenceNumber; },
                getCreateChildFn,
            };
        } else {
            this.summarizerNode = {
                enabled: false,
                get referenceSequenceNumber() { return summarizerNode.referenceSequenceNumber; },
                getCreateChildFn,
            };
        }

<<<<<<< HEAD
        // Extract fluidDataStores stored inside the snapshot
        const fluidDataStores = new Map<string, ISnapshotTree | string>();
        // back-compat 0.24 baseSnapshotCouldBeNull
        if (context.baseSnapshot !== undefined && context.baseSnapshot !== null) {
=======
        // Extract stores stored inside the snapshot
        const fluidDataStores = new Map<string, ISnapshotTree | string>();

        if (context.baseSnapshot) {
>>>>>>> 86724c9c
            const baseSnapshot = context.baseSnapshot;
            Object.keys(baseSnapshot.trees).forEach((value) => {
                if (value !== ".protocol" && value !== ".logTail" && value !== ".serviceProtocol") {
                    const tree = baseSnapshot.trees[value];
                    fluidDataStores.set(value, tree);
                }
            });
        }

        // Create a context for each of them
        for (const [key, value] of fluidDataStores) {
            let dataStoreContext: FluidDataStoreContext;
            // If it is loaded from a snapshot but in detached state, then create a local component.
            if (this.attachState === AttachState.Detached) {
                let pkgFromSnapshot: string[];
                // back-compat 0.24 baseSnapshotCouldBeNull
                if (context.baseSnapshot === null || context.baseSnapshot === undefined) {
                    throw new Error("Snapshot should be there to load from!!");
                }
                const snapshotTree = value as ISnapshotTree;
                // Need to rip through snapshot.
                const { pkg, snapshotFormatVersion } = readAndParseFromBlobs<IFluidDataStoreAttributes>(
                    snapshotTree.blobs,
                    snapshotTree.blobs[".component"]);
                // Use the snapshotFormatVersion to determine how the pkg is encoded in the snapshot.
                // For snapshotFormatVersion = "0.1", pkg is jsonified, otherwise it is just a string.
                if (snapshotFormatVersion === currentSnapshotFormatVersion) {
                    pkgFromSnapshot = JSON.parse(pkg) as string[];
                } else {
                    throw new Error(`Invalid snapshot format version ${snapshotFormatVersion}`);
                }
                dataStoreContext = new LocalFluidDataStoreContext(
                    key,
                    pkgFromSnapshot,
                    this,
                    this.storage,
                    this.containerScope,
                    this.summaryTracker.createOrGetChild(key, this.deltaManager.lastSequenceNumber),
                    this.summarizerNode.getCreateChildFn(key, { type: CreateSummarizerNodeSource.FromSummary }),
                    (cr: IFluidDataStoreChannel) => this.bindFluidDataStore(cr),
                    snapshotTree);
            } else {
                dataStoreContext = new RemotedFluidDataStoreContext(
                    key,
                    typeof value === "string" ? value : Promise.resolve(value),
                    this,
                    this.storage,
                    this.containerScope,
                    this.summaryTracker.createOrGetChild(key, this.summaryTracker.referenceSequenceNumber),
                    this.summarizerNode.getCreateChildFn(key, { type: CreateSummarizerNodeSource.FromSummary }));
            }
            this.setNewContext(key, dataStoreContext);
        }

        this.scheduleManager = new ScheduleManager(
            context.deltaManager,
            this,
            ChildLogger.create(this.logger, "ScheduleManager"),
        );

        this.deltaSender = this.deltaManager;

        this.pendingStateManager = new PendingStateManager(this);

        this.context.quorum.on("removeMember", (clientId: string) => {
            this.clearPartialChunks(clientId);
        });

        if (this.context.previousRuntimeState === undefined || this.context.previousRuntimeState.state === undefined) {
            this.previousState = {};
        } else {
            this.previousState = this.context.previousRuntimeState.state as IPreviousState;
        }

        // We always create the summarizer in the case that we are asked to generate summaries. But this may
        // want to be on demand instead.
        // Don't use optimizations when generating summaries with a document loaded using snapshots.
        // This will ensure we correctly convert old documents.
        this.summarizer = new Summarizer(
            "/_summarizer",
            this,
            () => this.summaryConfiguration,
            async (full: boolean, safe: boolean) => this.generateSummary(full, safe),
            async (propHandle, ackHandle, refSeq) => this.refreshLatestSummaryAck(propHandle, ackHandle, refSeq),
            this.IFluidHandleContext,
            this.previousState.summaryCollection);

        // Create the SummaryManager and mark the initial state
        this.summaryManager = new SummaryManager(
            context,
            this.runtimeOptions.generateSummaries !== false,
            !!this.runtimeOptions.enableWorker,
            this.logger,
            (summarizer) => { this.nextSummarizerP = summarizer; },
            this.previousState.nextSummarizerP,
            !!this.previousState.reload,
            this.runtimeOptions.initialSummarizerDelayMs);

        if (this.connected) {
            // eslint-disable-next-line @typescript-eslint/no-non-null-assertion
            this.summaryManager.setConnected(this.context.clientId!);
        }

        this.deltaManager.on("readonly", (readonly: boolean) => {
            // we accumulate ops while being in read-only state.
            // once user gets write permissions and we have active connection, flush all pending ops.
            assert(readonly === this.deltaManager.readonly, "inconsistent readonly property/event state");

            // We need to be very careful with when we (re)send pending ops, to ensure that we only send ops
            // when we either never send an op, or attempted to send it but we know for sure it was not
            // sequenced by server and will never be sequenced (i.e. was lost)
            // For loss of connection, we wait for our own "join" op and use it a a barrier to know all the
            // ops that maid it from previous connection, before switching clientId and raising "connected" event
            // But with read-only permissions, if we transition between read-only and r/w states while on same
            // connection, then we have no good signal to tell us when it's safe to send ops we accumulated while
            // being in read-only state.
            // For that reason, we support getting to read-only state only when disconnected. This ensures that we
            // can reply on same safety mechanism and resend ops only when we establish new connection.
            // This is applicable for read-only permissions (event is raised before connection is properly registered),
            // but it's an extra requirement for Container.forceReadonly() API
            assert(!readonly || !this.connected, "Unsafe to transition to read-only state!");

            if (this.canSendOps()) {
                this.pendingStateManager.replayPendingStates();
            }
        });

        ReportOpPerfTelemetry(this.context.clientId, this.deltaManager, this.logger);
    }

    public dispose(): void {
        if (this._disposed) {
            return;
        }
        this._disposed = true;

        this.summaryManager.dispose();
        this.summarizer.dispose();

        // close/stop all store contexts
        for (const [fluidDataStoreId, contextD] of this.contextsDeferred) {
            contextD.promise.then((context) => {
                context.dispose();
            }).catch((contextError) => {
                this._logger.sendErrorEvent({
                    eventName: "FluidDataStoreContextDisposeError",
                    fluidDataStoreId,
                },
                    contextError);
            });
        }

        this.emit("dispose");
        this.removeAllListeners();
    }

    public get IFluidTokenProvider() {
        if (this.options && this.options.intelligence) {
            // eslint-disable-next-line @typescript-eslint/consistent-type-assertions
            return {
                intelligence: this.options.intelligence,
            } as IFluidTokenProvider;
        }
        return undefined;
    }

    public get IFluidConfiguration() {
        return this.context.configuration;
    }

    /**
     * Notifies this object about the request made to the container.
     * @param request - Request made to the handler.
     */
    public async request(request: IRequest): Promise<IResponse> {
        if (request.url === "_summarizer" || request.url === "/_summarizer") {
            return {
                status: 200,
                mimeType: "fluid/object",
                value: this.summarizer,
            };
        }
        if (this.requestHandler !== undefined) {
            return this.requestHandler(request, this);
        }

        return {
            status: 404,
            mimeType: "text/plain",
            value: "resource not found",
        };
    }

    /**
     * Resolves URI representing handle
     * @param request - Request made to the handler.
     */
    public async resolveHandle(request: IRequest): Promise<IResponse> {
        const requestParser = new RequestParser(request);

        if (requestParser.pathParts.length > 0) {
            const wait =
                typeof request.headers?.wait === "boolean" ? request.headers.wait : undefined;

            const component = await this.getDataStore(requestParser.pathParts[0], wait);
            const subRequest = requestParser.createSubRequest(1);
            if (subRequest !== undefined) {
                return component.IFluidRouter.request(subRequest);
            } else {
                return {
                    status: 200,
                    mimeType: "fluid/object",
                    value: component,
                };
            }
        }

        return {
            status: 404,
            mimeType: "text/plain",
            value: "resource not found",
        };
    }

    /**
     * Notifies this object to take the snapshot of the container.
     * @param tagMessage - Message to supply to storage service for writing the snapshot.
     */
    public async snapshot(tagMessage: string, fullTree: boolean = false): Promise<ITree> {
        // Iterate over each store and ask it to snapshot
        const fluidDataStoreSnapshotsP = Array.from(this.contexts).map(async ([fluidDataStoreId, value]) => {
            const snapshot = await value.snapshot(fullTree);

            // If ID exists then previous commit is still valid
            return {
                fluidDataStoreId,
                snapshot,
            };
        });

        const root: ITree = { entries: [], id: null };

        // Add in module references to the store snapshots
        const fluidDataStoreSnapshots = await Promise.all(fluidDataStoreSnapshotsP);

        // Sort for better diffing of snapshots (in replay tool, used to find bugs in snapshotting logic)
        if (fullTree) {
            fluidDataStoreSnapshots.sort((a, b) => a.fluidDataStoreId.localeCompare(b.fluidDataStoreId));
        }

        for (const fluidDataStoreSnapshot of fluidDataStoreSnapshots) {
            root.entries.push(new TreeTreeEntry(
                fluidDataStoreSnapshot.fluidDataStoreId,
                fluidDataStoreSnapshot.snapshot,
            ));
        }

        if (this.chunkMap.size > 0) {
            root.entries.push(new BlobTreeEntry(chunksBlobName, JSON.stringify([...this.chunkMap])));
        }

        return root;
    }

    protected serializeContainerBlobs(summaryTreeBuilder: SummaryTreeBuilder) {
        if (this.chunkMap.size > 0) {
            const content = JSON.stringify([...this.chunkMap]);
            summaryTreeBuilder.addBlob(chunksBlobName, content);
        }
    }

    public async requestSnapshot(tagMessage: string): Promise<void> {
        return this.context.requestSnapshot(tagMessage);
    }

    public async stop(): Promise<IRuntimeState> {
        this.verifyNotClosed();

        const snapshot = await this.snapshot("", true);
        const state: IPreviousState = {
            reload: true,
            summaryCollection: this.summarizer.summaryCollection,
            nextSummarizerP: this.nextSummarizerP,
            nextSummarizerD: this.nextSummarizerD,
        };

        this.dispose();

        return { snapshot, state };
    }

    // Back-compat: <= 0.17
    public changeConnectionState(state: ConnectionState, clientId?: string) {
        if (state !== ConnectionState.Connecting) {
            this.setConnectionState(state === ConnectionState.Connected, clientId);
        }
    }

    public setConnectionState(connected: boolean, clientId?: string) {
        this.verifyNotClosed();

        // There might be no change of state due to Container calling this API after loading runtime.
        const changeOfState = this._connected !== connected;
        this._connected = connected;

        if (connected) {
            // Once we are connected, all acks are accounted.
            // If there are any pending ops, DDSs will resubmit them right away (below) and
            // we will switch back to dirty state in such case.
            this.updateDocumentDirtyState(false);
        }

        if (changeOfState && this.canSendOps()) {
            this.pendingStateManager.replayPendingStates();
        }

        for (const [fluidDataStore, context] of this.contexts) {
            try {
                context.setConnectionState(connected, clientId);
            } catch (error) {
                this._logger.sendErrorEvent({
                    eventName: "ChangeConnectionStateError",
                    clientId,
                    fluidDataStore,
                }, error);
            }
        }

        raiseConnectedEvent(this._logger, this, connected, clientId);

        if (connected) {
            assert(clientId);
            this.summaryManager.setConnected(clientId);
        } else {
            this.summaryManager.setDisconnected();
        }
    }

    public process(messageArg: ISequencedDocumentMessage, local: boolean) {
        this.verifyNotClosed();

        // If it's not message for runtime, bail out right away.
        if (!isRuntimeMessage(messageArg)) {
            return;
        }

        // Do shallow copy of message, as methods below will modify it.
        // There might be multiple container instances receiving same message
        // We do not need to make deep copy, as each layer will just replace message.content itself,
        // but would not modify contents details
        let message = { ...messageArg };

        let error: any | undefined;

        // Surround the actual processing of the operation with messages to the schedule manager indicating
        // the beginning and end. This allows it to emit appropriate events and/or pause the processing of new
        // messages once a batch has been fully processed.
        this.scheduleManager.beginOperation(message);

        try {
            message = unpackRuntimeMessage(message);

            // Chunk processing must come first given that we will transform the message to the unchunked version
            // once all pieces are available
            message = this.processRemoteChunkedMessage(message);

            let localMessageMetadata: unknown;
            if (local) {
                // Call the PendingStateManager to process local messages.
                // Do not process local chunked ops until all pieces are available.
                if (message.type !== ContainerMessageType.ChunkedOp) {
                    localMessageMetadata = this.pendingStateManager.processPendingLocalMessage(message);
                }

                // If there are no more pending messages after processing a local message,
                // the document is no longer dirty.
                if (!this.pendingStateManager.hasPendingMessages()) {
                    this.updateDocumentDirtyState(false);
                }
            }

            switch (message.type) {
                case ContainerMessageType.Attach:
                    this.processAttachMessage(message, local, localMessageMetadata);
                    break;
                case ContainerMessageType.FluidDataStoreOp:
                    this.processFluidDataStoreOp(message, local, localMessageMetadata);
                    break;
                default:
            }

            this.emit("op", message);
        } catch (e) {
            error = e;
            throw e;
        } finally {
            this.scheduleManager.endOperation(error, message);
        }
    }

    public processSignal(message: ISignalMessage, local: boolean) {
        const envelope = message.content as ISignalEnvelop;
        const transformed: IInboundSignalMessage = {
            clientId: message.clientId,
            content: envelope.contents.content,
            type: envelope.contents.type,
        };

        if (envelope.address === undefined) {
            // No address indicates a container signal message.
            this.emit("signal", transformed, local);
            return;
        }

        const context = this.contexts.get(envelope.address);
        if (!context) {
            // Attach message may not have been processed yet
            assert(!local);
            this._logger.sendTelemetryEvent({
                eventName: "SignalFluidDataStoreNotFound",
                fluidDataStoreId: envelope.address,
            });
            return;
        }

        context.processSignal(transformed, local);
    }

    public async getDataStore(id: string, wait = true): Promise<IFluidDataStoreChannel> {
        // Ensure deferred if it doesn't exist which will resolve once the process ID arrives
        const deferredContext = this.ensureContextDeferred(id);

        if (!wait && !deferredContext.isCompleted) {
            return Promise.reject(`Process ${id} does not exist`);
        }

        const context = await deferredContext.promise;
        return context.realize();
    }

    public notifyDataStoreInstantiated(context: IFluidDataStoreContext) {
        const fluidDataStorePkgName = context.packagePath[context.packagePath.length - 1];
        const registryPath =
            `/${context.packagePath.slice(0, context.packagePath.length - 1).join("/")}`;
        this.emit("fluidDataStoreInstantiated", fluidDataStorePkgName, registryPath, !context.existing);
    }

    public setFlushMode(mode: FlushMode): void {
        if (mode === this._flushMode) {
            return;
        }

        // If switching to manual mode add a warning trace indicating the underlying loader does not support
        // this feature yet. Can remove in 0.9.
        if (!this.deltaSender && mode === FlushMode.Manual) {
            debug("DeltaManager does not yet support flush modes");
            return;
        }

        // Flush any pending batches if switching back to automatic
        if (mode === FlushMode.Automatic) {
            this.flush();
        }

        this._flushMode = mode;

        // Let the PendingStateManager know that FlushMode has been updated.
        this.pendingStateManager.onFlushModeUpdated(mode);
    }

    public flush(): void {
        if (!this.deltaSender) {
            debug("DeltaManager does not yet support flush modes");
            return;
        }

        // Let the PendingStateManager know that there was an attempt to flush messages.
        // Note that this should happen before the `this.needsFlush` check below because in the scenario where we are
        // not connected, `this.needsFlush` will be false but the PendingStateManager might have pending messages and
        // hence needs to track this.
        this.pendingStateManager.onFlush();

        // If flush has already been called then exit early
        if (!this.needsFlush) {
            return;
        }

        this.needsFlush = false;
        return this.deltaSender.flush();
    }

    public orderSequentially(callback: () => void): void {
        // If flush mode is already manual we are either
        // nested in another orderSequentially, or
        // the app is flushing manually, in which
        // case this invocation doesn't own
        // flushing.
        if (this.flushMode === FlushMode.Manual) {
            callback();
        } else {
            const savedFlushMode = this.flushMode;

            this.setFlushMode(FlushMode.Manual);

            try {
                callback();
            } finally {
                this.flush();
                this.setFlushMode(savedFlushMode);
            }
        }
    }

    public async createDataStore(pkg: string | string[]): Promise<IFluidRouter> {
        return this._createFluidDataStoreContext(Array.isArray(pkg) ? pkg : [pkg]).realize();
    }

    public async createRootDataStore(pkg: string | string[], rootDataStoreId: string): Promise<IFluidRouter> {
        const context = this._createFluidDataStoreContext(Array.isArray(pkg) ? pkg : [pkg], rootDataStoreId);
        const fluidDataStore = await context.realize();
        fluidDataStore.bindToContext();
        return fluidDataStore;
    }

    private canSendOps() {
        return this.connected && !this.deltaManager.readonly;
    }

    private _createFluidDataStoreContext(pkg: string[], id = uuid()) {
        this.verifyNotClosed();

        assert(!this.contexts.has(id), "Creating store with existing ID");
        this.notBoundContexts.add(id);
        const context = new LocalFluidDataStoreContext(
            id,
            pkg,
            this,
            this.storage,
            this.containerScope,
            this.summaryTracker.createOrGetChild(id, this.deltaManager.lastSequenceNumber),
            this.summarizerNode.getCreateChildFn(id, { type: CreateSummarizerNodeSource.Local }),
            (cr: IFluidDataStoreChannel) => this.bindFluidDataStore(cr),
            undefined,
        );

        const deferred = new Deferred<FluidDataStoreContext>();
        this.contextsDeferred.set(id, deferred);
        this.contexts.set(id, context);

        return context;
    }

    public async createDataStoreWithRealizationFn(
        pkg: string[],
        realizationFn?: (context: IFluidDataStoreContext) => void,
    ): Promise<IFluidDataStoreChannel> {
        this.verifyNotClosed();
        const id: string = uuid();
        this.notBoundContexts.add(id);
        const context = new LocalFluidDataStoreContext(
            id,
            pkg,
            this,
            this.storage,
            this.containerScope,
            this.summaryTracker.createOrGetChild(id, this.deltaManager.lastSequenceNumber),
            this.summarizerNode.getCreateChildFn(id, { type: CreateSummarizerNodeSource.Local }),
            (cr: IFluidDataStoreChannel) => this.bindFluidDataStore(cr),
            undefined,
        );

        const deferred = new Deferred<FluidDataStoreContext>();
        this.contextsDeferred.set(id, deferred);
        this.contexts.set(id, context);

        if (realizationFn) {
            return context.realizeWithFn(realizationFn);
        } else {
            return context.realize();
        }
    }

    public getQuorum(): IQuorum {
        return this.context.quorum;
    }

    public getAudience(): IAudience {
        // eslint-disable-next-line @typescript-eslint/no-non-null-assertion
        return this.context.audience!;
    }

    public raiseContainerWarning(warning: ContainerWarning) {
        this.context.raiseContainerWarning(warning);
    }

    /**
     * Notifies this object to register tasks to be performed.
     * @param tasks - List of tasks.
     * @param version - Version of the fluid package.
     */
    public registerTasks(tasks: string[], version?: string) {
        this.verifyNotClosed();
        this.tasks = tasks;
        this.version = version;
        if (this.leader) {
            this.runTaskAnalyzer();
        }
    }

    public on(event: string | symbol, listener: (...args: any[]) => void): this {
        return super.on(event, listener);
    }

    /**
     * Returns true of document is dirty, i.e. there are some pending local changes that
     * either were not sent out to delta stream or were not yet acknowledged.
     */
    public isDocumentDirty(): boolean {
        return this.dirtyDocument;
    }

    /**
     * Will return true for any message that affect the dirty state of this document
     * This function can be used to filter out any runtime operations that should not be affecting whether or not
     * the IFluidDataStoreRuntime.isDocumentDirty call returns true/false
     * @param type - The type of ContainerRuntime message that is being checked
     * @param contents - The contents of the message that is being verified
     */
    public isMessageDirtyable(message: ISequencedDocumentMessage) {
        assert(
            isRuntimeMessage(message) === true,
            "Message passed for dirtyable check should be a container runtime message",
        );
        return this.isContainerMessageDirtyable(message.type as ContainerMessageType, message.contents);
    }

    private isContainerMessageDirtyable(type: ContainerMessageType, contents: any) {
        if (type === ContainerMessageType.Attach) {
            const attachMessage = contents as IAttachMessage;
            if (attachMessage.id === SchedulerType) {
                return false;
            }
        } else if (type === ContainerMessageType.FluidDataStoreOp) {
            const envelope = contents as IEnvelope;
            if (envelope.address === SchedulerType) {
                return false;
            }
        }
        return true;
    }

    /**
     * Submits the signal to be sent to other clients.
     * @param type - Type of the signal.
     * @param content - Content of the signal.
     */
    public submitSignal(type: string, content: any) {
        this.verifyNotClosed();
        const envelope: ISignalEnvelop = { address: undefined, contents: { type, content } };
        return this.context.submitSignalFn(envelope);
    }

    public submitDataStoreSignal(address: string, type: string, content: any) {
        const envelope: ISignalEnvelop = { address, contents: { type, content } };
        return this.context.submitSignalFn(envelope);
    }

    /**
     * Returns a summary of the runtime at the current sequence number.
     */
    private async summarize(fullTree = false): Promise<ISummaryTreeWithStats> {
        return this.summarizerNode.enabled
            ? await this.summarizerNode.node.summarize(fullTree) as ISummaryTreeWithStats
            : await this.summarizeInternal(fullTree ?? false) as ISummaryTreeWithStats;
    }

    private async summarizeInternal(fullTree: boolean): Promise<ISummarizeInternalResult> {
        const builder = new SummaryTreeBuilder();

        // Iterate over each store and ask it to snapshot
        await Promise.all(Array.from(this.contexts)
            .filter(([_, value]) => {
                // Summarizer works only with clients with no local changes!
                assert(value.attachState !== AttachState.Attaching);
                return value.attachState === AttachState.Attached;
            }).map(async ([key, value]) => {
                const componentSummary = this.summarizerNode.enabled
                    ? await value.summarize(fullTree)
                    : convertToSummaryTree(await value.snapshot(fullTree), fullTree);
                builder.addWithStats(key, componentSummary);
            }));

        this.serializeContainerBlobs(builder);
        const summary = builder.getSummaryTree();
        return { ...summary, id: "" };
    }

    private processAttachMessage(message: ISequencedDocumentMessage, local: boolean, localMessageMetadata: unknown) {
        const attachMessage = message.contents as IAttachMessage;
        // The local object has already been attached
        if (local) {
            assert(this.pendingAttach.has(attachMessage.id));
            this.contexts.get(attachMessage.id)?.emit("attached");
            this.pendingAttach.delete(attachMessage.id);
            return;
        }

        const flatBlobs = new Map<string, string>();
        let flatBlobsP = Promise.resolve(flatBlobs);
        let snapshotTreeP: Promise<ISnapshotTree> | null = null;
        if (attachMessage.snapshot) {
            snapshotTreeP = buildSnapshotTree(attachMessage.snapshot.entries, flatBlobs);
            // flatBlobs' validity is contingent on snapshotTreeP's resolution
            flatBlobsP = snapshotTreeP.then((snapshotTree) => { return flatBlobs; });
        }

        // Include the type of attach message which is the pkg of the store to be
        // used by RemotedFluidDataStoreContext  in case it is not in the snapshot.
        const remotedFluidDataStoreContext = new RemotedFluidDataStoreContext(
            attachMessage.id,
            snapshotTreeP,
            this,
            new BlobCacheStorageService(this.storage, flatBlobsP),
            this.containerScope,
            this.summaryTracker.createOrGetChild(attachMessage.id, message.sequenceNumber),
            this.summarizerNode.getCreateChildFn(
                attachMessage.id,
                {
                    type: CreateSummarizerNodeSource.FromAttach,
                    sequenceNumber: message.sequenceNumber,
                    snapshot: attachMessage.snapshot,
                }),
            [attachMessage.type]);

        // If a non-local operation then go and create the object, otherwise mark it as officially attached.
        assert(!this.contexts.has(attachMessage.id), "Store attached with existing ID");

        // Resolve pending gets and store off any new ones
        this.setNewContext(attachMessage.id, remotedFluidDataStoreContext);

        // Equivalent of nextTick() - Prefetch once all current ops have completed
        // eslint-disable-next-line @typescript-eslint/no-floating-promises
        Promise.resolve().then(async () => remotedFluidDataStoreContext.realize());
    }

    private processFluidDataStoreOp(message: ISequencedDocumentMessage, local: boolean, localMessageMetadata: unknown) {
        const envelope = message.contents as IEnvelope;
        const transformed = { ...message, contents: envelope.contents };
        const context = this.getContext(envelope.address);
        context.process(transformed, local, localMessageMetadata);
    }

    private bindFluidDataStore(fluidDataStoreRuntime: IFluidDataStoreChannel): void {
        this.verifyNotClosed();
        assert(this.notBoundContexts.has(fluidDataStoreRuntime.id),
            "Store to be bound should be in not bounded set");
        this.notBoundContexts.delete(fluidDataStoreRuntime.id);
        const context = this.getContext(fluidDataStoreRuntime.id) as LocalFluidDataStoreContext;
        // If the container is detached, we don't need to send OP or add to pending attach because
        // we will summarize it while uploading the create new summary and make it known to other
        // clients but we do need to submit op if container forced us to do so.
        if (this.attachState !== AttachState.Detached) {
            context.emit("attaching");
            const message = context.generateAttachMessage();

            this.pendingAttach.set(fluidDataStoreRuntime.id, message);
            this.submit(ContainerMessageType.Attach, message);
        }

        // Resolve the deferred so other local stores can access it.
        const deferred = this.getContextDeferred(fluidDataStoreRuntime.id);
        deferred.resolve(context);
    }

    private ensureContextDeferred(id: string): Deferred<FluidDataStoreContext> {
        const deferred = this.contextsDeferred.get(id);
        if (deferred) { return deferred; }
        const newDeferred = new Deferred<FluidDataStoreContext>();
        this.contextsDeferred.set(id, newDeferred);
        return newDeferred;
    }

    private getContextDeferred(id: string): Deferred<FluidDataStoreContext> {
        // eslint-disable-next-line @typescript-eslint/no-non-null-assertion
        const deferred = this.contextsDeferred.get(id)!;
        assert(deferred);
        return deferred;
    }

    private setNewContext(id: string, context?: FluidDataStoreContext) {
        assert(context);
        assert(!this.contexts.has(id));
        this.contexts.set(id, context);
        const deferred = this.ensureContextDeferred(id);
        deferred.resolve(context);
    }

    private getContext(id: string): FluidDataStoreContext {
        // eslint-disable-next-line @typescript-eslint/no-non-null-assertion
        const context = this.contexts.get(id)!;
        assert(context);
        return context;
    }

    public setAttachState(attachState: AttachState.Attaching | AttachState.Attached): void {
        let eventName: string;
        if (attachState === AttachState.Attaching) {
            assert(this.attachState === AttachState.Attaching,
                "Container Context should already be in attaching state");
            eventName = "attaching";
        } else {
            assert(this.attachState === AttachState.Attached, "Container Context should already be in attached state");
            eventName = "attached";
        }
        for (const context of this.contexts.values()) {
            // Fire only for bounded stores.
            if (!this.notBoundContexts.has(context.id)) {
                context.emit(eventName);
            }
        }
    }

    public createSummary(): ISummaryTree {
        const builder = new SummaryTreeBuilder();

        // Attaching graph of some stores can cause other stores to get bound too.
        // So keep taking summary until no new stores get bound.
        let notBoundContextsLength: number;
        do {
            const builderTree = builder.summary.tree;
            notBoundContextsLength = this.notBoundContexts.size;
            // Iterate over each component and ask it to snapshot
            Array.from(this.contexts)
                .filter(([key, _]) =>
                    // Take summary of bounded components only and make sure we haven't summarized them already.
                    !(this.notBoundContexts.has(key) || builderTree[key]),
                )
                .map(([key, value]) => {
                    if (value.isLoaded) {
                        const snapshot = value.generateAttachMessage().snapshot;
                        const treeWithStats = convertToSummaryTree(snapshot, true);
                        builder.addWithStats(key, treeWithStats);
                    } else {
                        // If this component is not yet loaded, then there should be no changes in the snapshot from
                        // which it was created as it is detached container. So just use the previous snapshot.
                        assert(this.context.baseSnapshot,
                            "BaseSnapshot should be there as detached container loaded from snapshot");
                        const summary: ISummarizeResult = {
                            summary: convertSnapshotToSummaryTree(this.context.baseSnapshot.trees[key]),
                            // No need to build stats, because we don't need them anyway here.
                            stats: {
                                treeNodeCount: 0,
                                blobNodeCount: 0,
                                handleNodeCount: 0,
                                totalBlobSize: 0,
                            },
                        };
                        builder.addWithStats(key, summary);
                    }
                });
        } while (notBoundContextsLength !== this.notBoundContexts.size);

        this.serializeContainerBlobs(builder);

        return builder.summary;
    }

    public async getAbsoluteUrl(relativeUrl: string): Promise<string | undefined> {
        if (this.context.getAbsoluteUrl === undefined) {
            throw new Error("Driver does not implement getAbsoluteUrl");
        }
        if (this.attachState !== AttachState.Attached) {
            return undefined;
        }
        return this.context.getAbsoluteUrl(relativeUrl);
    }

    private async generateSummary(
        fullTree: boolean = false,
        safe: boolean = false,
    ): Promise<GenerateSummaryData | undefined> {
        const summaryRefSeqNum = this.deltaManager.lastSequenceNumber;
        const message =
            `Summary @${summaryRefSeqNum}:${this.deltaManager.minimumSequenceNumber}`;

        // TODO: Issue-2171 Support for Branch Snapshots
        if (this.parentBranch) {
            this._logger.sendTelemetryEvent({
                eventName: "SkipGenerateSummaryParentBranch",
                parentBranch: this.parentBranch,
            });
            return;
        }

        if (this.summarizerNode.enabled) {
            this.summarizerNode.node.startSummary(summaryRefSeqNum);
        }
        try {
            await this.scheduleManager.pause();

            const attemptData: IUnsubmittedSummaryData = {
                referenceSequenceNumber: summaryRefSeqNum,
                submitted: false,
            };

            if (!this.connected) {
                // If summarizer loses connection it will never reconnect
                return attemptData;
            }

            const trace = Trace.start();
            const treeWithStats = await this.summarize(fullTree || safe);

            const generateData: IGeneratedSummaryData = {
                summaryStats: treeWithStats.stats,
                generateDuration: trace.trace().duration,
            };

            if (!this.connected) {
                return { ...attemptData, ...generateData };
            }

            const handle = await this.storage.uploadSummaryWithContext(
                treeWithStats.summary,
                this.latestSummaryAck);

            // safe mode refreshes the latest summary ack
            if (safe) {
                const version = await this.getVersionFromStorage(this.id);
                await this.refreshLatestSummaryAck(
                    undefined,
                    version.id,
                    this.summaryTracker.referenceSequenceNumber,
                    version,
                );
            }

            // eslint-disable-next-line @typescript-eslint/no-non-null-assertion
            const parent = this.latestSummaryAck.ackHandle!;
            const summaryMessage: ISummaryContent = {
                handle,
                head: parent,
                message,
                parents: parent ? [parent] : [],
            };
            const uploadData: IUploadedSummaryData = {
                handle,
                uploadDuration: trace.trace().duration,
            };

            if (!this.connected) {
                return { ...attemptData, ...generateData, ...uploadData };
            }

            const clientSequenceNumber =
                this.submitSystemMessage(MessageType.Summarize, summaryMessage);

            if (this.summarizerNode.enabled) {
                this.summarizerNode.node.completeSummary(handle);
            }

            return {
                ...attemptData,
                ...generateData,
                ...uploadData,
                submitted: true,
                clientSequenceNumber,
                submitOpDuration: trace.trace().duration,
            };
        } finally {
            // Cleanup wip summary in case of failure
            if (this.summarizerNode.enabled) {
                this.summarizerNode.node.clearSummary();
            }
            // Restart the delta manager
            this.scheduleManager.resume();
        }
    }

    private processRemoteChunkedMessage(message: ISequencedDocumentMessage) {
        if (message.type !== ContainerMessageType.ChunkedOp) {
            return message;
        }

        const clientId = message.clientId;
        const chunkedContent = message.contents as IChunkedOp;
        this.addChunk(clientId, chunkedContent);
        if (chunkedContent.chunkId === chunkedContent.totalChunks) {
            const newMessage = { ...message };
            // eslint-disable-next-line @typescript-eslint/no-non-null-assertion
            const serializedContent = this.chunkMap.get(clientId)!.join("");
            newMessage.contents = JSON.parse(serializedContent);
            newMessage.type = chunkedContent.originalType;
            this.clearPartialChunks(clientId);
            return newMessage;
        }
        return message;
    }

    private addChunk(clientId: string, chunkedContent: IChunkedOp) {
        let map = this.chunkMap.get(clientId);
        if (map === undefined) {
            map = [];
            this.chunkMap.set(clientId, map);
        }
        assert(chunkedContent.chunkId === map.length + 1); // 1-based indexing
        map.push(chunkedContent.contents);
    }

    private clearPartialChunks(clientId: string) {
        if (this.chunkMap.has(clientId)) {
            this.chunkMap.delete(clientId);
        }
    }

    private updateDocumentDirtyState(dirty: boolean) {
        if (this.dirtyDocument === dirty) {
            return;
        }

        this.dirtyDocument = dirty;
        this.emit(dirty ? "dirtyDocument" : "savedDocument");
    }

    public submitDataStoreOp(
        id: string,
        contents: any,
        localOpMetadata: unknown = undefined): void {
        const envelope: IEnvelope = {
            address: id,
            contents,
        };
        this.submit(ContainerMessageType.FluidDataStoreOp, envelope, localOpMetadata);
    }

    private submit(
        type: ContainerMessageType,
        content: any,
        localOpMetadata: unknown = undefined): void {
        this.verifyNotClosed();

        let clientSequenceNumber: number = -1;

        if (this.canSendOps()) {
            const serializedContent = JSON.stringify(content);
            const maxOpSize = this.context.deltaManager.maxMessageSize;

            // If in manual flush mode we will trigger a flush at the next turn break
            let batchBegin = false;
            if (this.flushMode === FlushMode.Manual && !this.needsFlush) {
                batchBegin = true;
                this.needsFlush = true;

                // Use Promise.resolve().then() to queue a microtask to detect the end of the turn and force a flush.
                if (!this.flushTrigger) {
                    // eslint-disable-next-line @typescript-eslint/no-floating-promises
                    Promise.resolve().then(() => {
                        this.flushTrigger = false;
                        this.flush();
                    });
                }
            }

            // Note: Chunking will increase content beyond maxOpSize because we JSON'ing JSON payload -
            // there will be a lot of escape characters that can make it up to 2x bigger!
            // This is Ok, because DeltaManager.shouldSplit() will have 2 * maxMessageSize limit
            if (serializedContent.length <= maxOpSize) {
                clientSequenceNumber = this.submitRuntimeMessage(
                    type,
                    content,
                    this._flushMode === FlushMode.Manual,
                    batchBegin ? { batch: true } : undefined);
            } else {
                clientSequenceNumber = this.submitChunkedMessage(type, serializedContent, maxOpSize);
            }
        }

        // Let the PendingStateManager know that a message was submitted.
        this.pendingStateManager.onSubmitMessage(type, clientSequenceNumber, content, localOpMetadata);
        if (this.isContainerMessageDirtyable(type, content)) {
            this.updateDocumentDirtyState(true);
        }
    }

    private submitChunkedMessage(type: ContainerMessageType, content: string, maxOpSize: number): number {
        const contentLength = content.length;
        const chunkN = Math.floor((contentLength - 1) / maxOpSize) + 1;
        let offset = 0;
        let clientSequenceNumber: number = 0;
        for (let i = 1; i <= chunkN; i = i + 1) {
            const chunkedOp: IChunkedOp = {
                chunkId: i,
                contents: content.substr(offset, maxOpSize),
                originalType: type,
                totalChunks: chunkN,
            };
            offset += maxOpSize;
            clientSequenceNumber = this.submitRuntimeMessage(
                ContainerMessageType.ChunkedOp,
                chunkedOp,
                false);
        }
        return clientSequenceNumber;
    }

    private submitSystemMessage(
        type: MessageType,
        contents: any) {
        this.verifyNotClosed();
        assert(this.connected);

        // System message should not be sent in the middle of the batch.
        // That said, we can preserve existing behavior by not flushing existing buffer.
        // That might be not what caller hopes to get, but we can look deeper if telemetry tells us it's a problem.
        const middleOfBatch = this.flushMode === FlushMode.Manual && this.needsFlush;
        if (middleOfBatch) {
            this._logger.sendErrorEvent({ eventName: "submitSystemMessageError", type });
        }

        return this.context.submitFn(
            type,
            contents,
            middleOfBatch);
    }

    private submitRuntimeMessage(
        type: ContainerMessageType,
        contents: any,
        batch: boolean,
        appData?: any) {
        const payload: ContainerRuntimeMessage = { type, contents };
        return this.context.submitFn(
            MessageType.Operation,
            payload,
            batch,
            appData);
    }

    /**
     * Throw an error if the runtime is closed.  Methods that are expected to potentially
     * be called after dispose due to asynchrony should not call this.
     */
    private verifyNotClosed() {
        if (this._disposed) {
            throw new Error("Runtime is closed");
        }
    }

    /**
     * Finds the right store and asks it to resubmit the message. This typically happens when we
     * reconnect and there are pending messages.
     * @param content - The content of the original message.
     * @param localOpMetadata - The local metadata associated with the original message.
     */
    private reSubmit(type: ContainerMessageType, content: any, localOpMetadata: unknown) {
        switch (type) {
            case ContainerMessageType.FluidDataStoreOp:
                // For Operations, call resubmitDataStoreOp which will find the right store
                // and trigger resubmission on it.
                this.resubmitDataStoreOp(content, localOpMetadata);
                break;
            case ContainerMessageType.Attach:
                this.submit(type, content, localOpMetadata);
                break;
            case ContainerMessageType.ChunkedOp:
                throw new Error(`chunkedOp not expected here`);
            default:
                unreachableCase(type, `Unknown ContainerMessageType: ${type}`);
        }
    }

    private resubmitDataStoreOp(content: any, localOpMetadata: unknown) {
        const envelope = content as IEnvelope;
        const context = this.getContext(envelope.address);
        assert(context, "There should be a store context for the op");
        context.reSubmit(envelope.contents, localOpMetadata);
    }

    private subscribeToLeadership() {
        if (this.context.clientDetails.capabilities.interactive) {
            this.getScheduler().then((scheduler) => {
                const LeaderTaskId = "leader";

                // Each client expresses interest to be a leader.
                // eslint-disable-next-line @typescript-eslint/no-floating-promises
                scheduler.pick(LeaderTaskId, async () => {
                    assert(!this._leader);
                    this.updateLeader(true);
                });

                scheduler.on("lost", (key) => {
                    if (key === LeaderTaskId) {
                        assert(this._leader);
                        this._leader = false;
                        this.updateLeader(false);
                    }
                });
            }).catch((err) => {
                this.closeFn(CreateContainerError(err));
            });

            this.context.quorum.on("removeMember", (clientId: string) => {
                if (this.leader) {
                    this.runTaskAnalyzer();
                }
            });
        }
    }

    private async getScheduler() {
        const schedulerRuntime = await this.getDataStore(schedulerId, true);
        const schedulerResponse = await schedulerRuntime.request({ url: "" });
        const schedulerFluidDataStore = schedulerResponse.value as IFluidObject;
        // eslint-disable-next-line @typescript-eslint/no-non-null-assertion
        return schedulerFluidDataStore.IAgentScheduler!;
    }

    private updateLeader(leadership: boolean) {
        this._leader = leadership;
        if (this.leader) {
            assert(this.clientId === undefined || this.connected && this.deltaManager && this.deltaManager.active);
            this.emit("leader");
        } else {
            this.emit("notleader");
        }

        for (const [, context] of this.contexts) {
            context.updateLeader(this.leader);
        }

        if (this.leader) {
            this.runTaskAnalyzer();
        }
    }

    /**
     * On a client joining/departure, decide whether this client is the new leader.
     * If so, calculate if there are any unhandled tasks for browsers and remote agents.
     * Emit local help message for this browser and submits a remote help message for agents.
     */
    private runTaskAnalyzer() {
        // Analyze the current state and ask for local and remote help separately.
        // If called for detached container, the clientId would not be assigned and it is disconnected. In this
        // case, all tasks are run by the detached container. Called only if a leader. If we have a clientId,
        // then we should be connected as leadership is lost on losing connection.
        const helpTasks = this.clientId === undefined ?
            { browser: this.tasks, robot: [] } :
            analyzeTasks(this.clientId, this.getQuorum().getMembers(), this.tasks);

        if (helpTasks && (helpTasks.browser.length > 0 || helpTasks.robot.length > 0)) {
            if (helpTasks.browser.length > 0) {
                const localHelpMessage: IHelpMessage = {
                    tasks: helpTasks.browser,
                    version: this.version,   // Back-compat
                };
                debug(`Requesting local help for ${helpTasks.browser}`);
                this.emit("localHelp", localHelpMessage);
            }
            if (helpTasks.robot.length > 0) {
                const remoteHelpMessage: IHelpMessage = {
                    tasks: helpTasks.robot,
                    version: this.version,   // Back-compat
                };
                debug(`Requesting remote help for ${helpTasks.robot}`);
                this.submitSystemMessage(MessageType.RemoteHelp, remoteHelpMessage);
            }
        }
    }

    private async refreshLatestSummaryAck(
        proposalHandle: string | undefined,
        ackHandle: string,
        trackerRefSeqNum: number, // back-compat summarizerNode - remove when fully enabled
        version?: IVersion,
    ) {
        if (trackerRefSeqNum < this.summaryTracker.referenceSequenceNumber) {
            return;
        }

        this.latestSummaryAck = { proposalHandle, ackHandle };

        // back-compat summarizerNode - remove all summary trackers when fully enabled
        this.summaryTracker.refreshLatestSummary(trackerRefSeqNum);

        if (this.summarizerNode.enabled) {
            const getSnapshot = async () => {
                const perfEvent = PerformanceEvent.start(this.logger, {
                    eventName: "RefreshLatestSummaryGetSnapshot",
                    hasVersion: !!version, // expected in this case
                });
                const stats: { getVersionDuration?: number; getSnapshotDuration?: number } = {};
                let snapshot: ISnapshotTree | undefined;
                try {
                    const trace = Trace.start();

                    const versionToUse = version ?? await this.getVersionFromStorage(ackHandle);
                    stats.getVersionDuration = trace.trace().duration;

                    snapshot = await this.getSnapshotFromStorage(versionToUse);
                    stats.getSnapshotDuration = trace.trace().duration;
                } catch (error) {
                    perfEvent.cancel(stats, error);
                    throw error;
                }

                perfEvent.end(stats);
                return snapshot;
            };

            await this.summarizerNode.node.refreshLatestSummary(
                proposalHandle,
                getSnapshot,
                async <T>(id: string) => readAndParse<T>(this.storage, id),
            );
        }
    }

    private async getVersionFromStorage(versionId: string): Promise<IVersion> {
        const versions = await this.storage.getVersions(versionId, 1);
        assert(versions && versions[0], "Failed to get version from storage");
        return versions[0];
    }

    private async getSnapshotFromStorage(version: IVersion): Promise<ISnapshotTree> {
        const snapshot = await this.storage.getSnapshotTree(version);
        assert(snapshot, "Failed to get snapshot from storage");
        return snapshot;
    }
}<|MERGE_RESOLUTION|>--- conflicted
+++ resolved
@@ -737,17 +737,11 @@
             };
         }
 
-<<<<<<< HEAD
-        // Extract fluidDataStores stored inside the snapshot
+        // Extract stores stored inside the snapshot
         const fluidDataStores = new Map<string, ISnapshotTree | string>();
+
         // back-compat 0.24 baseSnapshotCouldBeNull
         if (context.baseSnapshot !== undefined && context.baseSnapshot !== null) {
-=======
-        // Extract stores stored inside the snapshot
-        const fluidDataStores = new Map<string, ISnapshotTree | string>();
-
-        if (context.baseSnapshot) {
->>>>>>> 86724c9c
             const baseSnapshot = context.baseSnapshot;
             Object.keys(baseSnapshot.trees).forEach((value) => {
                 if (value !== ".protocol" && value !== ".logTail" && value !== ".serviceProtocol") {
