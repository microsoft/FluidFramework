--- conflicted
+++ resolved
@@ -86,11 +86,7 @@
     IEnvelope,
     IInboundSignalMessage,
     ISignalEnvelop,
-<<<<<<< HEAD
     ISummaryTreeWithStats,
-=======
-    NamedFluidDataStoreRegistryEntries,
->>>>>>> 8861ccd2
     ISummaryStats,
     ISummarizeInternalResult,
     SummarizeInternalFn,
