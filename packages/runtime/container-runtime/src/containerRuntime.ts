--- conflicted
+++ resolved
@@ -45,18 +45,8 @@
     loggerToMonitoringContext,
     TelemetryDataTag,
 } from "@fluidframework/telemetry-utils";
-<<<<<<< HEAD
-import {
-    DriverErrorType,
-    DriverHeader,
-    IDocumentStorageService,
-    ISummaryContext,
-} from "@fluidframework/driver-definitions";
-import { readAndParse } from "@fluidframework/driver-utils";
-=======
 import { DriverHeader, IDocumentStorageService, ISummaryContext } from "@fluidframework/driver-definitions";
 import { readAndParse, isUnpackedRuntimeMessage } from "@fluidframework/driver-utils";
->>>>>>> 635742bc
 import {
     DataCorruptionError,
     DataProcessingError,
