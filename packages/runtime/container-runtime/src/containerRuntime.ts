--- conflicted
+++ resolved
@@ -634,20 +634,7 @@
 	 * - initializeEntryPoint - Promise that resolves to an object which will act as entryPoint for the Container.
 	 * This object should provide all the functionality that the Container is expected to provide to the loader layer.
 	 */
-<<<<<<< HEAD
 	public static async loadRuntime(params: IContainerRuntimeParams): Promise<ContainerRuntime> {
-=======
-	public static async loadRuntime(params: {
-		context: IContainerContext;
-		registryEntries: NamedFluidDataStoreRegistryEntries;
-		existing: boolean;
-		requestHandler?: (request: IRequest, runtime: IContainerRuntime) => Promise<IResponse>;
-		runtimeOptions?: IContainerRuntimeOptions;
-		containerScope?: FluidObject;
-		containerRuntimeCtor?: typeof ContainerRuntime;
-		initializeEntryPoint?: (containerRuntime: IContainerRuntime) => Promise<FluidObject>;
-	}): Promise<ContainerRuntime> {
->>>>>>> df52eec6
 		const {
 			context,
 			registryEntries,
