--- conflicted
+++ resolved
@@ -406,17 +406,13 @@
 	 * When this property is not set (or set to false), runtime operates in legacy mode, where new features (modifying document schema)
 	 * are engaged as they become available, without giving legacy clients any chance to fail predictably.
 	 */
-<<<<<<< HEAD
-	readonly explicitSchemaControl?: boolean;
+	readonly explicitSchemaControl: boolean;
 
 	/**
 	 * Create blob placeholders when calling createBlob (default is false).
 	 * When enabled, createBlob will return a handle before the blob upload completes.
 	 */
-	readonly createBlobPlaceholders?: boolean;
-=======
-	readonly explicitSchemaControl: boolean;
->>>>>>> e835518c
+	readonly createBlobPlaceholders: boolean;
 }
 
 /**
