/*!
 * Copyright (c) Microsoft Corporation and contributors. All rights reserved.
 * Licensed under the MIT License.
 */
import {
	ITelemetryBaseLogger,
	FluidObject,
	IFluidHandle,
	IFluidHandleContext,
	IRequest,
	IResponse,
	IProvideFluidHandleContext,
	ISignalEnvelope,
} from "@fluidframework/core-interfaces";
import {
	IAudience,
	IBatchMessage,
	IContainerContext,
	IDeltaManager,
	IRuntime,
	ICriticalContainerError,
	AttachState,
	ILoader,
	LoaderHeader,
	IGetPendingLocalStateProps,
} from "@fluidframework/container-definitions";
import {
	IContainerRuntime,
	IContainerRuntimeEvents,
} from "@fluidframework/container-runtime-definitions";
import { assert, Deferred, delay, LazyPromise, PromiseCache } from "@fluidframework/core-utils";
import { Trace, TypedEventEmitter } from "@fluid-internal/client-utils";
import {
	createChildLogger,
	createChildMonitoringContext,
	DataCorruptionError,
	DataProcessingError,
	GenericError,
	raiseConnectedEvent,
	PerformanceEvent,
	TaggedLoggerAdapter,
	MonitoringContext,
	wrapError,
	ITelemetryLoggerExt,
	UsageError,
	LoggingError,
	createSampledLogger,
	IEventSampler,
	type ITelemetryGenericEventExt,
	loggerToMonitoringContext,
} from "@fluidframework/telemetry-utils";
import {
	DriverHeader,
	FetchSource,
	IDocumentStorageService,
	type ISnapshot,
} from "@fluidframework/driver-definitions";
import { readAndParse } from "@fluidframework/driver-utils";
import {
	IClientDetails,
	IDocumentMessage,
	IQuorumClients,
	ISequencedDocumentMessage,
	ISignalMessage,
	ISnapshotTree,
	ISummaryContent,
	ISummaryTree,
	MessageType,
	SummaryType,
} from "@fluidframework/protocol-definitions";
import {
	FlushMode,
	FlushModeExperimental,
	gcTreeKey,
	InboundAttachMessage,
	IFluidDataStoreContextDetached,
	IFluidDataStoreRegistry,
	IGarbageCollectionData,
	IInboundSignalMessage,
	NamedFluidDataStoreRegistryEntries,
	ISummaryTreeWithStats,
	ISummarizeInternalResult,
	CreateChildSummarizerNodeParam,
	SummarizeInternalFn,
	channelsTreeName,
	IDataStore,
	ITelemetryContext,
	IEnvelope,
} from "@fluidframework/runtime-definitions";
import type {
	SerializedIdCompressorWithNoSession,
	IIdCompressor,
	IIdCompressorCore,
	SerializedIdCompressorWithOngoingSession,
	IdCreationRange,
} from "@fluidframework/id-compressor";
import {
	addBlobToSummary,
	addSummarizeResultToSummary,
	RequestParser,
	create404Response,
	exceptionToResponse,
	GCDataBuilder,
	seqFromTree,
	calculateStats,
	TelemetryContext,
	ReadAndParseBlob,
	responseToException,
} from "@fluidframework/runtime-utils";
import { v4 as uuid } from "uuid";
import { ContainerFluidHandleContext } from "./containerHandleContext.js";
import { FluidDataStoreRegistry } from "./dataStoreRegistry.js";
import { ReportOpPerfTelemetry, IPerfSignalReport } from "./connectionTelemetry.js";
import {
	IPendingBatchMessage,
	IPendingLocalState,
	PendingStateManager,
} from "./pendingStateManager.js";
import { pkgVersion } from "./packageVersion.js";
import { BlobManager, IBlobManagerLoadInfo, IPendingBlobs } from "./blobManager.js";
import { DataStores, getSummaryForDatastores, wrapContext } from "./dataStores.js";
import {
	aliasBlobName,
	blobsTreeName,
	chunksBlobName,
	createRootSummarizerNodeWithGC,
	electedSummarizerBlobName,
	extractSummaryMetadataMessage,
	IContainerRuntimeMetadata,
	ICreateContainerMetadata,
	idCompressorBlobName,
	IRootSummarizerNodeWithGC,
	ISummaryMetadataMessage,
	metadataBlobName,
	Summarizer,
	SummaryManager,
	wrapSummaryInChannelsTree,
	SummaryCollection,
	ISerializedElection,
	OrderedClientCollection,
	OrderedClientElection,
	SummarizerClientElection,
	summarizerClientType,
	SubmitSummaryResult,
	IConnectableRuntime,
	IGeneratedSummaryStats,
	ISubmitSummaryOptions,
	ISummarizerInternalsProvider,
	ISummarizerRuntime,
	IRefreshSummaryAckOptions,
	RunWhileConnectedCoordinator,
	IGenerateSummaryTreeResult,
	RetriableSummaryError,
	IOnDemandSummarizeOptions,
	ISummarizeResults,
	IEnqueueSummarizeOptions,
	EnqueueSummarizeResult,
	ISummarizerEvents,
	IBaseSummarizeResult,
	ISummarizer,
	rootHasIsolatedChannels,
	IdCompressorMode,
} from "./summary/index.js";
import { formExponentialFn, Throttler } from "./throttler.js";
import {
	GarbageCollector,
	GCNodeType,
	gcGenerationOptionName,
	IGarbageCollector,
	IGCRuntimeOptions,
	IGCStats,
} from "./gc/index.js";
import { channelToDataStore } from "./dataStore.js";
import { BindBatchTracker } from "./batchTracker.js";
import { ScheduleManager } from "./scheduleManager.js";
import {
	BatchMessage,
	IBatch,
	IBatchCheckpoint,
	OpCompressor,
	OpDecompressor,
	Outbox,
	OpSplitter,
	RemoteMessageProcessor,
	OpGroupingManager,
	getLongStack,
} from "./opLifecycle/index.js";
import { DeltaManagerSummarizerProxy } from "./deltaManagerSummarizerProxy.js";
import { IBatchMetadata, IIdAllocationMetadata } from "./metadata.js";
import {
	ContainerMessageType,
	type InboundSequencedContainerRuntimeMessage,
	type InboundSequencedContainerRuntimeMessageOrSystemMessage,
	type ContainerRuntimeIdAllocationMessage,
	type LocalContainerRuntimeMessage,
	type OutboundContainerRuntimeMessage,
	type UnknownContainerRuntimeMessage,
	ContainerRuntimeGCMessage,
} from "./messageTypes.js";

/**
 * Utility to implement compat behaviors given an unknown message type
 * The parameters are typed to support compile-time enforcement of handling all known types/behaviors
 *
 * @param _unknownContainerRuntimeMessageType - Typed as something unexpected, to ensure all known types have been
 * handled before calling this function (e.g. in a switch statement).
 * @param compatBehavior - Typed redundantly with CompatModeBehavior to ensure handling is added when updating that type
 */
function compatBehaviorAllowsMessageType(
	_unknownContainerRuntimeMessageType: UnknownContainerRuntimeMessage["type"],
	compatBehavior: "Ignore" | "FailToProcess" | undefined,
): boolean {
	// undefined defaults to same behavior as "FailToProcess"
	return compatBehavior === "Ignore";
}

/**
 * @alpha
 */
export interface ISummaryBaseConfiguration {
	/**
	 * Delay before first attempt to spawn summarizing container.
	 */
	initialSummarizerDelayMs: number;

	/**
	 * Defines the maximum allowed time to wait for a pending summary ack.
	 * The maximum amount of time client will wait for a summarize is the minimum of
	 * maxSummarizeAckWaitTime (currently 3 * 60 * 1000) and maxAckWaitTime.
	 */
	maxAckWaitTime: number;
	/**
	 * Defines the maximum number of Ops in between Summaries that can be
	 * allowed before forcibly electing a new summarizer client.
	 */
	maxOpsSinceLastSummary: number;
}

/**
 * @alpha
 */
export interface ISummaryConfigurationHeuristics extends ISummaryBaseConfiguration {
	state: "enabled";
	/**
	 * Defines the maximum allowed time, since the last received Ack, before running the summary
	 * with reason maxTime.
	 * For example, say we receive ops one by one just before the idle time is triggered.
	 * In this case, we still want to run a summary since it's been a while since the last summary.
	 */
	maxTime: number;
	/**
	 * Defines the maximum number of Ops, since the last received Ack, that can be allowed
	 * before running the summary with reason maxOps.
	 */
	maxOps: number;
	/**
	 * Defines the minimum number of Ops, since the last received Ack, that can be allowed
	 * before running the last summary.
	 */
	minOpsForLastSummaryAttempt: number;
	/**
	 * Defines the lower boundary for the allowed time in between summarizations.
	 * Pairs with maxIdleTime to form a range.
	 * For example, if we only receive 1 op, we don't want to have the same idle time as say 100 ops.
	 * Based on the boundaries we set in minIdleTime and maxIdleTime, the idle time will change
	 * linearly depending on the number of ops we receive.
	 */
	minIdleTime: number;
	/**
	 * Defines the upper boundary for the allowed time in between summarizations.
	 * Pairs with minIdleTime to form a range.
	 * For example, if we only receive 1 op, we don't want to have the same idle time as say 100 ops.
	 * Based on the boundaries we set in minIdleTime and maxIdleTime, the idle time will change
	 * linearly depending on the number of ops we receive.
	 */
	maxIdleTime: number;
	/**
	 * Runtime op weight to use in heuristic summarizing.
	 * This number is a multiplier on the number of runtime ops we process when running summarize heuristics.
	 * For example: (multiplier) * (number of runtime ops) = weighted number of runtime ops
	 */
	runtimeOpWeight: number;
	/**
	 * Non-runtime op weight to use in heuristic summarizing
	 * This number is a multiplier on the number of non-runtime ops we process when running summarize heuristics.
	 * For example: (multiplier) * (number of non-runtime ops) = weighted number of non-runtime ops
	 */
	nonRuntimeOpWeight: number;

	/**
	 * Number of ops since last summary needed before a non-runtime op can trigger running summary heuristics.
	 *
	 * Note: Any runtime ops sent before the threshold is reached will trigger heuristics normally.
	 * This threshold ONLY applies to non-runtime ops triggering summaries.
	 *
	 * For example: Say the threshold is 20. Sending 19 non-runtime ops will not trigger any heuristic checks.
	 * Sending the 20th non-runtime op will trigger the heuristic checks for summarizing.
	 */
	nonRuntimeHeuristicThreshold?: number;
}

/**
 * @alpha
 */
export interface ISummaryConfigurationDisableSummarizer {
	state: "disabled";
}

/**
 * @alpha
 */
export interface ISummaryConfigurationDisableHeuristics extends ISummaryBaseConfiguration {
	state: "disableHeuristics";
}

/**
 * @alpha
 */
export type ISummaryConfiguration =
	| ISummaryConfigurationDisableSummarizer
	| ISummaryConfigurationDisableHeuristics
	| ISummaryConfigurationHeuristics;

/**
 * @alpha
 */
export const DefaultSummaryConfiguration: ISummaryConfiguration = {
	state: "enabled",

	minIdleTime: 0,

	maxIdleTime: 30 * 1000, // 30 secs.

	maxTime: 60 * 1000, // 1 min.

	maxOps: 100, // Summarize if 100 weighted ops received since last snapshot.

	minOpsForLastSummaryAttempt: 10,

	maxAckWaitTime: 3 * 60 * 1000, // 3 mins.

	maxOpsSinceLastSummary: 7000,

	initialSummarizerDelayMs: 5 * 1000, // 5 secs.

	nonRuntimeOpWeight: 0.1,

	runtimeOpWeight: 1.0,

	nonRuntimeHeuristicThreshold: 20,
};

/**
 * @alpha
 */
export interface ISummaryRuntimeOptions {
	/** Override summary configurations set by the server. */
	summaryConfigOverrides?: ISummaryConfiguration;

	/**
	 * Delay before first attempt to spawn summarizing container.
	 *
	 * @deprecated Use {@link ISummaryRuntimeOptions.summaryConfigOverrides}'s
	 * {@link ISummaryBaseConfiguration.initialSummarizerDelayMs} instead.
	 */
	initialSummarizerDelayMs?: number;
}

/**
 * Options for op compression.
 * @alpha
 */
export interface ICompressionRuntimeOptions {
	/**
	 * The value the batch's content size must exceed for the batch to be compressed.
	 * By default the value is 600 * 1024 = 614400 bytes. If the value is set to `Infinity`, compression will be disabled.
	 */
	readonly minimumBatchSizeInBytes: number;

	/**
	 * The compression algorithm that will be used to compress the op.
	 * By default the value is `lz4` which is the only compression algorithm currently supported.
	 */
	readonly compressionAlgorithm: CompressionAlgorithms;
}

/**
 * Options for container runtime.
 * @alpha
 */
export interface IContainerRuntimeOptions {
	readonly summaryOptions?: ISummaryRuntimeOptions;
	readonly gcOptions?: IGCRuntimeOptions;
	/**
	 * Affects the behavior while loading the runtime when the data verification check which
	 * compares the DeltaManager sequence number (obtained from protocol in summary) to the
	 * runtime sequence number (obtained from runtime metadata in summary) finds a mismatch.
	 * 1. "close" (default) will close the container with an assertion.
	 * 2. "log" will log an error event to telemetry, but still continue to load.
	 * 3. "bypass" will skip the check entirely. This is not recommended.
	 */
	readonly loadSequenceNumberVerification?: "close" | "log" | "bypass";
	/**
	 * Sets the flush mode for the runtime. In Immediate flush mode the runtime will immediately
	 * send all operations to the driver layer, while in TurnBased the operations will be buffered
	 * and then sent them as a single batch at the end of the turn.
	 * By default, flush mode is TurnBased.
	 */
	readonly flushMode?: FlushMode;
	/**
	 * Enables the runtime to compress ops. See {@link ICompressionRuntimeOptions}.
	 */
	readonly compressionOptions?: ICompressionRuntimeOptions;
	/**
	 * If specified, when in FlushMode.TurnBased, if the size of the ops between JS turns exceeds this value,
	 * an error will be thrown and the container will close.
	 *
	 * If unspecified, the limit is 950 * 1024.
	 *
	 * 'Infinity' will disable any limit.
	 *
	 * @experimental This config should be driven by the connection with the service and will be moved in the future.
	 */
	readonly maxBatchSizeInBytes?: number;
	/**
	 * If the op payload needs to be chunked in order to work around the maximum size of the batch, this value represents
	 * how large the individual chunks will be. This is only supported when compression is enabled. If after compression, the
	 * batch content size exceeds this value, it will be chunked into smaller ops of this exact size.
	 *
	 * This value is a trade-off between having many small chunks vs fewer larger chunks and by default, the runtime is configured to use
	 * 200 * 1024 = 204800 bytes. This default value ensures that no compressed payload's content is able to exceed {@link IContainerRuntimeOptions.maxBatchSizeInBytes}
	 * regardless of the overhead of an individual op.
	 *
	 * Any value of `chunkSizeInBytes` exceeding {@link IContainerRuntimeOptions.maxBatchSizeInBytes} will disable this feature, therefore if a compressed batch's content
	 * size exceeds {@link IContainerRuntimeOptions.maxBatchSizeInBytes} after compression, the container will close with an instance of `GenericError` with
	 * the `BatchTooLarge` message.
	 */
	readonly chunkSizeInBytes?: number;

	/**
	 * Enable the IdCompressor in the runtime.
	 * @experimental Not ready for use.
	 */
	readonly enableRuntimeIdCompressor?: IdCompressorMode;

	/**
	 * If enabled, the runtime will block all attempts to send an op inside the
	 * {@link ContainerRuntime#ensureNoDataModelChanges} callback. The callback is used by
	 * {@link @fluidframework/shared-object-base#SharedObjectCore} for event handlers so enabling this
	 * will disallow modifying DDSes while handling DDS events.
	 *
	 * By default, the feature is disabled. If enabled from options, the `Fluid.ContainerRuntime.DisableOpReentryCheck`
	 * can be used to disable it at runtime.
	 */
	readonly enableOpReentryCheck?: boolean;
	/**
	 * If enabled, the runtime will group messages within a batch into a single
	 * message to be sent to the service.
	 * The grouping an ungrouping of such messages is handled by the "OpGroupingManager".
	 *
	 * By default, the feature is disabled. If enabled from options, the `Fluid.ContainerRuntime.DisableGroupedBatching`
	 * flag can be used to disable it at runtime.
	 *
	 * @experimental Not ready for use.
	 */
	readonly enableGroupedBatching?: boolean;
}

/**
 * Tombstone error responses will have this header set to true
 * @alpha
 */
export const TombstoneResponseHeaderKey = "isTombstoned";
/**
 * Inactive error responses will have this header set to true
 * @alpha
 */
export const InactiveResponseHeaderKey = "isInactive";

/**
 * The full set of parsed header data that may be found on Runtime requests
 */
export interface RuntimeHeaderData {
	wait?: boolean;
	viaHandle?: boolean;
	allowTombstone?: boolean;
	allowInactive?: boolean;
}

/** Default values for Runtime Headers */
export const defaultRuntimeHeaderData: Required<RuntimeHeaderData> = {
	wait: true,
	viaHandle: false,
	allowTombstone: false,
	allowInactive: false,
};

/**
 * Available compression algorithms for op compression.
 * @alpha
 */
export enum CompressionAlgorithms {
	lz4 = "lz4",
}

/**
 * @deprecated
 * Untagged logger is unsupported going forward. There are old loaders with old ContainerContexts that only
 * have the untagged logger, so to accommodate that scenario the below interface is used. It can be removed once
 * its usage is removed from TaggedLoggerAdapter fallback.
 */
interface OldContainerContextWithLogger extends Omit<IContainerContext, "taggedLogger"> {
	logger: ITelemetryBaseLogger;
	taggedLogger: undefined;
}

/**
 * State saved when the container closes, to be given back to a newly
 * instantiated runtime in a new instance of the container, so it can load to the
 * same state
 */
export interface IPendingRuntimeState {
	/**
	 * Pending ops from PendingStateManager
	 */
	pending?: IPendingLocalState;
	/**
	 * Pending blobs from BlobManager
	 */
	pendingAttachmentBlobs?: IPendingBlobs;
	/**
	 * Pending idCompressor state
	 */
	pendingIdCompressorState?: SerializedIdCompressorWithOngoingSession;

	/**
	 * Time at which session expiry timer started.
	 */
	sessionExpiryTimerStarted?: number | undefined;
}

const maxConsecutiveReconnectsKey = "Fluid.ContainerRuntime.MaxConsecutiveReconnects";

const defaultFlushMode = FlushMode.TurnBased;

// The actual limit is 1Mb (socket.io and Kafka limits)
// We can't estimate it fully, as we
// - do not know what properties relay service will add
// - we do not stringify final op, thus we do not know how much escaping will be added.
const defaultMaxBatchSizeInBytes = 700 * 1024;

const defaultCompressionConfig = {
	// Batches with content size exceeding this value will be compressed
	minimumBatchSizeInBytes: 614400,
	compressionAlgorithm: CompressionAlgorithms.lz4,
};

const defaultChunkSizeInBytes = 204800;

/** The default time to wait for pending ops to be processed during summarization */
export const defaultPendingOpsWaitTimeoutMs = 1000;
/** The default time to delay a summarization retry attempt when there are pending ops */
export const defaultPendingOpsRetryDelayMs = 1000;

/**
 * Instead of refreshing from latest because we do not have 100% confidence in the state
 * of the current system, we should close the summarizer and let it recover.
 * This delay's goal is to prevent tight restart loops
 */
const defaultCloseSummarizerDelayMs = 5000; // 5 seconds

/**
 * @deprecated use ContainerRuntimeMessageType instead
 * @internal
 */
export enum RuntimeMessage {
	FluidDataStoreOp = "component",
	Attach = "attach",
	ChunkedOp = "chunkedOp",
	BlobAttach = "blobAttach",
	Rejoin = "rejoin",
	Alias = "alias",
	Operation = "op",
}

/**
 * @deprecated please use version in driver-utils
 * @internal
 */
export function isRuntimeMessage(message: ISequencedDocumentMessage): boolean {
	return (Object.values(RuntimeMessage) as string[]).includes(message.type);
}

/**
 * Legacy ID for the built-in AgentScheduler.  To minimize disruption while removing it, retaining this as a
 * special-case for document dirty state.  Ultimately we should have no special-cases from the
 * ContainerRuntime's perspective.
 * @internal
 */
export const agentSchedulerId = "_scheduler";

// safely check navigator and get the hardware spec value
export function getDeviceSpec() {
	try {
		if (typeof navigator === "object" && navigator !== null) {
			return {
				deviceMemory: (navigator as any).deviceMemory,
				hardwareConcurrency: navigator.hardwareConcurrency,
			};
		}
	} catch {}
	return {};
}

/**
 * Older loader doesn't have a submitBatchFn member, this is the older way of submitting a batch.
 * Rather than exposing the submitFn (now deprecated) and IDeltaManager (dangerous to hand out) to the Outbox,
 * we can provide a partially-applied function to keep those items private to the ContainerRuntime.
 */
export const makeLegacySendBatchFn =
	(
		submitFn: (type: MessageType, contents: any, batch: boolean, appData?: any) => number,
		deltaManager: Pick<IDeltaManager<unknown, unknown>, "flush">,
	) =>
	(batch: IBatch) => {
		for (const message of batch.content) {
			submitFn(
				MessageType.Operation,
				// For back-compat (submitFn only works on deserialized content)
				message.contents === undefined ? undefined : JSON.parse(message.contents),
				true, // batch
				message.metadata,
			);
		}

		deltaManager.flush();
	};

/** Helper type for type constraints passed through several functions.
 * message - The unpacked message. Likely a TypedContainerRuntimeMessage, but could also be a system op
 * modernRuntimeMessage - Does this appear like a current TypedContainerRuntimeMessage?
 * local - Did this client send the op?
 */
type MessageWithContext =
	| {
			message: InboundSequencedContainerRuntimeMessage;
			modernRuntimeMessage: true;
			local: boolean;
	  }
	| {
			message: InboundSequencedContainerRuntimeMessageOrSystemMessage;
			modernRuntimeMessage: false;
			local: boolean;
	  };

const summarizerRequestUrl = "_summarizer";

/**
 * Create and retrieve the summmarizer
 */
async function createSummarizer(loader: ILoader, url: string): Promise<ISummarizer> {
	const request: IRequest = {
		headers: {
			[LoaderHeader.cache]: false,
			[LoaderHeader.clientDetails]: {
				capabilities: { interactive: false },
				type: summarizerClientType,
			},
			[DriverHeader.summarizingClient]: true,
			[LoaderHeader.reconnect]: false,
		},
		url,
	};

	const resolvedContainer = await loader.resolve(request);
	let fluidObject: FluidObject<ISummarizer> | undefined;

	// Older containers may not have the "getEntryPoint" API
	// ! This check will need to stay until LTS of loader moves past 2.0.0-internal.7.0.0
	if (resolvedContainer.getEntryPoint !== undefined) {
		fluidObject = await resolvedContainer.getEntryPoint();
	} else {
		const response = await (resolvedContainer as any).request({
			url: `/${summarizerRequestUrl}`,
		});
		if (response.status !== 200 || response.mimeType !== "fluid/object") {
			throw responseToException(response, request);
		}
		fluidObject = response.value;
	}

	if (fluidObject?.ISummarizer === undefined) {
		throw new UsageError("Fluid object does not implement ISummarizer");
	}
	return fluidObject.ISummarizer;
}

/**
 * Represents the runtime of the container. Contains helper functions/state of the container.
 * It will define the store level mappings.
 * @alpha
 */
export class ContainerRuntime
	extends TypedEventEmitter<IContainerRuntimeEvents & ISummarizerEvents>
	implements
		IContainerRuntime,
		IRuntime,
		ISummarizerRuntime,
		ISummarizerInternalsProvider,
		IProvideFluidHandleContext
{
	/**
	 * Load the stores from a snapshot and returns the runtime.
	 * @param params - An object housing the runtime properties:
	 * - context - Context of the container.
	 * - registryEntries - Mapping from data store types to their corresponding factories.
	 * - existing - Pass 'true' if loading from an existing snapshot.
	 * - requestHandler - (optional) Request handler for the request() method of the container runtime.
	 * Only relevant for back-compat while we remove the request() method and move fully to entryPoint as the main pattern.
	 * - runtimeOptions - Additional options to be passed to the runtime
	 * - containerScope - runtime services provided with context
	 * - containerRuntimeCtor - Constructor to use to create the ContainerRuntime instance.
	 * This allows mixin classes to leverage this method to define their own async initializer.
	 * - provideEntryPoint - Promise that resolves to an object which will act as entryPoint for the Container.
	 * This object should provide all the functionality that the Container is expected to provide to the loader layer.
	 */
	public static async loadRuntime(params: {
		context: IContainerContext;
		registryEntries: NamedFluidDataStoreRegistryEntries;
		existing: boolean;
		runtimeOptions?: IContainerRuntimeOptions;
		containerScope?: FluidObject;
		containerRuntimeCtor?: typeof ContainerRuntime;
		/** @deprecated Will be removed once Loader LTS version is "2.0.0-internal.7.0.0". Migrate all usage of IFluidRouter to the "entryPoint" pattern. Refer to Removing-IFluidRouter.md */
		requestHandler?: (request: IRequest, runtime: IContainerRuntime) => Promise<IResponse>;
		provideEntryPoint: (containerRuntime: IContainerRuntime) => Promise<FluidObject>;
	}): Promise<ContainerRuntime> {
		const {
			context,
			registryEntries,
			existing,
			requestHandler,
			provideEntryPoint,
			runtimeOptions = {},
			containerScope = {},
			containerRuntimeCtor = ContainerRuntime,
		} = params;

		// If taggedLogger exists, use it. Otherwise, wrap the vanilla logger:
		// back-compat: Remove the TaggedLoggerAdapter fallback once all the host are using loader > 0.45
		const backCompatContext: IContainerContext | OldContainerContextWithLogger = context;
		const passLogger =
			backCompatContext.taggedLogger ??
			new TaggedLoggerAdapter((backCompatContext as OldContainerContextWithLogger).logger);
		const logger = createChildLogger({
			logger: passLogger,
			properties: {
				all: {
					runtimeVersion: pkgVersion,
				},
			},
		});

		const mc = loggerToMonitoringContext(logger);

		const {
			summaryOptions = {},
			gcOptions = {},
			loadSequenceNumberVerification = "close",
			flushMode = defaultFlushMode,
			compressionOptions = defaultCompressionConfig,
			maxBatchSizeInBytes = defaultMaxBatchSizeInBytes,
			enableRuntimeIdCompressor = "off",
			chunkSizeInBytes = defaultChunkSizeInBytes,
			enableOpReentryCheck = false,
			enableGroupedBatching = false,
		} = runtimeOptions;

		const registry = new FluidDataStoreRegistry(registryEntries);

		const tryFetchBlob = async <T>(blobName: string): Promise<T | undefined> => {
			const blobId = context.baseSnapshot?.blobs[blobName];
			if (context.baseSnapshot && blobId) {
				// IContainerContext storage api return type still has undefined in 0.39 package version.
				// So once we release 0.40 container-defn package we can remove this check.
				assert(
					context.storage !== undefined,
					0x1f5 /* "Attached state should have storage" */,
				);
				return readAndParse<T>(context.storage, blobId);
			}
		};

		const [chunks, metadata, electedSummarizerData, aliases, serializedIdCompressor] =
			await Promise.all([
				tryFetchBlob<[string, string[]][]>(chunksBlobName),
				tryFetchBlob<IContainerRuntimeMetadata>(metadataBlobName),
				tryFetchBlob<ISerializedElection>(electedSummarizerBlobName),
				tryFetchBlob<[string, string][]>(aliasBlobName),
				tryFetchBlob<SerializedIdCompressorWithNoSession>(idCompressorBlobName),
			]);

		// read snapshot blobs needed for BlobManager to load
		const blobManagerSnapshot = await BlobManager.load(
			context.baseSnapshot?.trees[blobsTreeName],
			async (id) => {
				// IContainerContext storage api return type still has undefined in 0.39 package version.
				// So once we release 0.40 container-defn package we can remove this check.
				assert(
					context.storage !== undefined,
					0x256 /* "storage undefined in attached container" */,
				);
				return readAndParse(context.storage, id);
			},
		);

		// Verify summary runtime sequence number matches protocol sequence number.
		const runtimeSequenceNumber = metadata?.message?.sequenceNumber;
		// When we load with pending state, we reuse an old snapshot so we don't expect these numbers to match
		if (!context.pendingLocalState && runtimeSequenceNumber !== undefined) {
			const protocolSequenceNumber = context.deltaManager.initialSequenceNumber;
			// Unless bypass is explicitly set, then take action when sequence numbers mismatch.
			if (
				loadSequenceNumberVerification !== "bypass" &&
				runtimeSequenceNumber !== protocolSequenceNumber
			) {
				// "Load from summary, runtime metadata sequenceNumber !== initialSequenceNumber"
				const error = new DataCorruptionError(
					// pre-0.58 error message: SummaryMetadataMismatch
					"Summary metadata mismatch",
					{ runtimeVersion: pkgVersion, runtimeSequenceNumber, protocolSequenceNumber },
				);

				if (loadSequenceNumberVerification === "log") {
					logger.sendErrorEvent({ eventName: "SequenceNumberMismatch" }, error);
				} else {
					context.closeFn(error);
				}
			}
		}

		// Enabling the IdCompressor is a one-way operation and we only want to
		// allow new containers to turn it on
		let idCompressorMode: IdCompressorMode;
		if (existing) {
			// This setting has to be sticky for correctness:
			// 1) if compressior is OFF, it can't be enabled, as already running clients (in given document session) do not know
			//    how to process compressor ops
			// 2) if it's ON, then all sessions should load compressor right away
			// 3) Same logic applies for "delayed" mode
			// Maybe in the future we will need to enabled (and figure how to do it safely) "delayed" -> "on" change.
			// We could do "off" -> "on" transtition too, if all clients start loading compressor (but not using it initially) and do so for a while -
			// this will allow clients to eventually to disregard "off" setting (when it's safe so) and start using compressor in future sessions.
			// Everyting is possible, but it needs to be designed and executed carefully, when such need arises.
			idCompressorMode = metadata?.idCompressorMode ?? "off";
		} else {
			// FG overwrite
			const enabled = mc.config.getBoolean("Fluid.ContainerRuntime.IdCompressorEnabled");
			switch (enabled) {
				case true:
					idCompressorMode = "on";
					break;
				case false:
					idCompressorMode = "off";
					break;
				default:
					idCompressorMode = enableRuntimeIdCompressor;
					break;
			}
		}

		const createIdCompressorFn = async () => {
			const { createIdCompressor, deserializeIdCompressor, createSessionId } = await import(
				"@fluidframework/id-compressor"
			);

			/**
			 * Because the IdCompressor emits so much telemetry, this function is used to sample
			 * approximately 5% of all clients. Only the given percentage of sessions will emit telemetry.
			 */
			const idCompressorEventSampler: IEventSampler = (() => {
				const isIdCompressorTelemetryEnabled = Math.random() < 0.05;
				return {
					sample: () => {
						return isIdCompressorTelemetryEnabled;
					},
				};
			})();

			const compressorLogger = createSampledLogger(logger, idCompressorEventSampler);
			const pendingLocalState = context.pendingLocalState as IPendingRuntimeState;

			if (pendingLocalState?.pendingIdCompressorState !== undefined) {
				return deserializeIdCompressor(
					pendingLocalState.pendingIdCompressorState,
					compressorLogger,
				);
			} else if (serializedIdCompressor !== undefined) {
				return deserializeIdCompressor(
					serializedIdCompressor,
					createSessionId(),
					compressorLogger,
				);
			} else {
				return createIdCompressor(compressorLogger);
			}
		};

		const runtime = new containerRuntimeCtor(
			context,
			registry,
			metadata,
			electedSummarizerData,
			chunks ?? [],
			aliases ?? [],
			{
				summaryOptions,
				gcOptions,
				loadSequenceNumberVerification,
				flushMode,
				compressionOptions,
				maxBatchSizeInBytes,
				chunkSizeInBytes,
				enableRuntimeIdCompressor,
				enableOpReentryCheck,
				enableGroupedBatching,
			},
			containerScope,
			logger,
			existing,
			blobManagerSnapshot,
			context.storage,
			createIdCompressorFn,
			idCompressorMode,
			provideEntryPoint,
			requestHandler,
			undefined, // summaryConfiguration
		);

		// Apply stashed ops with a reference sequence number equal to the sequence number of the snapshot,
		// or zero. This must be done before Container replays saved ops.
		await runtime.pendingStateManager.applyStashedOpsAt(runtimeSequenceNumber ?? 0);

		// Initialize the base state of the runtime before it's returned.
		await runtime.initializeBaseState();

		return runtime;
	}

	public readonly options: Record<string | number, any>;
	private imminentClosure: boolean = false;

	private readonly _getClientId: () => string | undefined;
	public get clientId(): string | undefined {
		return this._getClientId();
	}

	public readonly clientDetails: IClientDetails;

	public get storage(): IDocumentStorageService {
		return this._storage;
	}

	public get containerRuntime() {
		return this;
	}

	private readonly submitFn: (
		type: MessageType,
		contents: any,
		batch: boolean,
		appData?: any,
	) => number;
	/**
	 * Although current IContainerContext guarantees submitBatchFn, it is not available on older loaders.
	 */
	private readonly submitBatchFn:
		| ((batch: IBatchMessage[], referenceSequenceNumber?: number) => number)
		| undefined;
	private readonly submitSummaryFn: (
		summaryOp: ISummaryContent,
		referenceSequenceNumber?: number,
	) => number;
	private readonly submitSignalFn: (content: any, targetClientId?: string) => void;
	public readonly disposeFn: (error?: ICriticalContainerError) => void;
	public readonly closeFn: (error?: ICriticalContainerError) => void;

	public get flushMode(): FlushMode {
		return this._flushMode;
	}

	public get scope(): FluidObject {
		return this.containerScope;
	}

	public get IFluidDataStoreRegistry(): IFluidDataStoreRegistry {
		return this.registry;
	}

	private readonly _getAttachState: () => AttachState;
	public get attachState(): AttachState {
		return this._getAttachState();
	}

	private _idCompressor: (IIdCompressor & IIdCompressorCore) | undefined;

	// We accumulate Id compressor Ops while Id compressor is not loaded yet (only for "delayed" mode)
	// Once it loads, it will process all such ops and we will stop accumulating further ops - ops will be processes as they come in.
	private pendingIdCompressorOps: IdCreationRange[] = [];

	// Id Compressor serializes final state (see getPendingLocalState()). As result, it needs to skip all ops that preceeded that state
	// (such ops will be marked by Loader layer as savedOp === true)
	// That said, in "delayed" mode it's possible that Id Compressor was never initialized before we getPendingLocalState() is called.
	// In such case we have to process all ops, including those marked with saveOp === true.
	private readonly skipSavedCompressorOps: boolean;

	/**
	 * See IContainerRuntimeBase.idCompressor() for details.
	 */
	public get idCompressor() {
		// Expose ID Compressor only if it's On from the start.
		// If container uses delayed mode, then we can only expose generateDocumentUniqueId() and nothing else.
		// That's because any other usage will require immidiate loading of ID Compressor in next sessions in order
		// to reason over such things as session ID space.
		if (this.idCompressorMode === "on") {
			assert(this._idCompressor !== undefined, "compressor should have been loaded");
			return this._idCompressor;
		}
	}

	/**
	 * True if we have ID compressor loading in-flight (async operation). Useful only for
	 * this.idCompressorMode === "delayed" mode
	 */
	protected compressorLoadInitiated = false;

	/**
	 * See IContainerRuntimeBase.generateDocumentUniqueId() for details.
	 */
	public generateDocumentUniqueId() {
		return this._idCompressor?.generateDocumentUniqueId() ?? uuid();
	}

	public get IFluidHandleContext(): IFluidHandleContext {
		return this.handleContext;
	}
	private readonly handleContext: ContainerFluidHandleContext;

	/**
	 * This is a proxy to the delta manager provided by the container context (innerDeltaManager). It restricts certain
	 * accesses such as sets "read-only" mode for the summarizer client. This is the default delta manager that should
	 * be used unless the innerDeltaManager is required.
	 */
	public readonly deltaManager: IDeltaManager<ISequencedDocumentMessage, IDocumentMessage>;
	/**
	 * The delta manager provided by the container context. By default, using the default delta manager (proxy)
	 * should be sufficient. This should be used only if necessary. For example, for validating and propagating connected
	 * events which requires access to the actual real only info, this is needed.
	 */
	private readonly innerDeltaManager: IDeltaManager<ISequencedDocumentMessage, IDocumentMessage>;

	// internal logger for ContainerRuntime. Use this.logger for stores, summaries, etc.
	private readonly mc: MonitoringContext;

	private readonly summarizerClientElection?: SummarizerClientElection;
	/**
	 * summaryManager will only be created if this client is permitted to spawn a summarizing client
	 * It is created only by interactive client, i.e. summarizer client, as well as non-interactive bots
	 * do not create it (see SummarizerClientElection.clientDetailsPermitElection() for details)
	 */
	private readonly summaryManager?: SummaryManager;
	private readonly summaryCollection: SummaryCollection;

	private readonly summarizerNode: IRootSummarizerNodeWithGC;

	private readonly maxConsecutiveReconnects: number;
	private readonly defaultMaxConsecutiveReconnects = 7;

	private _orderSequentiallyCalls: number = 0;
	private readonly _flushMode: FlushMode;
	private flushTaskExists = false;

	private _connected: boolean;

	private consecutiveReconnects = 0;

	/**
	 * Used to delay transition to "connected" state while we upload
	 * attachment blobs that were added while disconnected
	 */
	private delayConnectClientId?: string;

	private ensureNoDataModelChangesCalls = 0;

	/**
	 * Tracks the number of detected reentrant ops to report,
	 * in order to self-throttle the telemetry events.
	 *
	 * This should be removed as part of ADO:2322
	 */
	private opReentryCallsToReport = 5;

	/**
	 * Invokes the given callback and expects that no ops are submitted
	 * until execution finishes. If an op is submitted, an error will be raised.
	 *
	 * Can be disabled by feature gate `Fluid.ContainerRuntime.DisableOpReentryCheck`
	 *
	 * @param callback - the callback to be invoked
	 */
	public ensureNoDataModelChanges<T>(callback: () => T): T {
		this.ensureNoDataModelChangesCalls++;
		try {
			return callback();
		} finally {
			this.ensureNoDataModelChangesCalls--;
		}
	}

	public get connected(): boolean {
		return this._connected;
	}

	/** clientId of parent (non-summarizing) container that owns summarizer container */
	public get summarizerClientId(): string | undefined {
		return this.summarizerClientElection?.electedClientId;
	}

	private _disposed = false;
	public get disposed() {
		return this._disposed;
	}

	private dirtyContainer: boolean;
	private emitDirtyDocumentEvent = true;
	private readonly enableOpReentryCheck: boolean;
	private readonly disableAttachReorder: boolean | undefined;
	private readonly closeSummarizerDelayMs: number;
	/**
	 * If true, summary generated is validate before uploading it to the server. With single commit summaries,
	 * summaries will be accepted once uploaded, so they should be validated before upload. However, this can
	 * currently be controlled via a feature flag as its a new functionality.
	 */
	private readonly validateSummaryBeforeUpload: boolean;

	private readonly defaultTelemetrySignalSampleCount = 100;
	private readonly _perfSignalData: IPerfSignalReport = {
		signalsLost: 0,
		signalSequenceNumber: 0,
		signalTimestamp: 0,
		trackingSignalSequenceNumber: undefined,
	};

	/**
	 * Summarizer is responsible for coordinating when to send generate and send summaries.
	 * It is the main entry point for summary work.
	 * It is created only by summarizing container (i.e. one with clientType === "summarizer")
	 */
	private readonly _summarizer?: Summarizer;
	private readonly scheduleManager: ScheduleManager;
	private readonly blobManager: BlobManager;
	private readonly pendingStateManager: PendingStateManager;
	private readonly outbox: Outbox;
	private readonly garbageCollector: IGarbageCollector;

	private readonly dataStores: DataStores;
	private readonly remoteMessageProcessor: RemoteMessageProcessor;

	/** The last message processed at the time of the last summary. */
	private messageAtLastSummary: ISummaryMetadataMessage | undefined;

	private get summarizer(): Summarizer {
		assert(this._summarizer !== undefined, 0x257 /* "This is not summarizing container" */);
		return this._summarizer;
	}

	private readonly summariesDisabled: boolean;
	private isSummariesDisabled(): boolean {
		return this.summaryConfiguration.state === "disabled";
	}

	private readonly maxOpsSinceLastSummary: number;
	private getMaxOpsSinceLastSummary(): number {
		return this.summaryConfiguration.state !== "disabled"
			? this.summaryConfiguration.maxOpsSinceLastSummary
			: 0;
	}

	private readonly initialSummarizerDelayMs: number;
	private getInitialSummarizerDelayMs(): number {
		// back-compat: initialSummarizerDelayMs was moved from ISummaryRuntimeOptions
		//   to ISummaryConfiguration in 0.60.
		if (this.runtimeOptions.summaryOptions.initialSummarizerDelayMs !== undefined) {
			return this.runtimeOptions.summaryOptions.initialSummarizerDelayMs;
		}
		return this.summaryConfiguration.state !== "disabled"
			? this.summaryConfiguration.initialSummarizerDelayMs
			: 0;
	}

	private readonly createContainerMetadata: ICreateContainerMetadata;
	/**
	 * The summary number of the next summary that will be generated for this container. This is incremented every time
	 * a summary is generated.
	 */
	private nextSummaryNumber: number;

	/** If false, loading or using a Tombstoned object should merely log, not fail */
	public get gcTombstoneEnforcementAllowed(): boolean {
		return this.garbageCollector.tombstoneEnforcementAllowed;
	}

	/** If true, throw an error when a tombstone data store is used. */
	public get gcThrowOnTombstoneUsage(): boolean {
		return this.garbageCollector.throwOnTombstoneUsage;
	}

	/**
	 * GUID to identify a document in telemetry
	 * ! Note: should not be used for anything other than telemetry and is not considered a stable GUID
	 */
	private readonly telemetryDocumentId: string;

	/**
	 * Whether this client is the summarizer client itself (type is summarizerClientType)
	 */
	private readonly isSummarizerClient: boolean;

	/**
	 * The id of the version used to initially load this runtime, or undefined if it's newly created.
	 */
	private readonly loadedFromVersionId: string | undefined;

	/**
	 * It a cache for holding mapping for loading groupIds with its snapshot from the service. Add expiry policy of 1 minute.
	 * Starting with 1 min and based on recorded usage we can tweak it later on.
	 */
	private readonly snapshotCacheForLoadingGroupIds = new PromiseCache<string, ISnapshot>({
		expiry: { policy: "absolute", durationMs: 60000 },
	});

	/***/
	protected constructor(
		context: IContainerContext,
		private readonly registry: IFluidDataStoreRegistry,
		private readonly metadata: IContainerRuntimeMetadata | undefined,
		electedSummarizerData: ISerializedElection | undefined,
		chunks: [string, string[]][],
		dataStoreAliasMap: [string, string][],
		private readonly runtimeOptions: Readonly<Required<IContainerRuntimeOptions>>,
		private readonly containerScope: FluidObject,
		public readonly logger: ITelemetryLoggerExt,
		existing: boolean,
		blobManagerSnapshot: IBlobManagerLoadInfo,
		private readonly _storage: IDocumentStorageService,
		private readonly createIdCompressor: () => Promise<IIdCompressor & IIdCompressorCore>,
		private readonly idCompressorMode: IdCompressorMode,
		provideEntryPoint: (containerRuntime: IContainerRuntime) => Promise<FluidObject>,
		private readonly requestHandler?: (
			request: IRequest,
			runtime: IContainerRuntime,
		) => Promise<IResponse>,
		private readonly summaryConfiguration: ISummaryConfiguration = {
			// the defaults
			...DefaultSummaryConfiguration,
			// the runtime configuration overrides
			...runtimeOptions.summaryOptions?.summaryConfigOverrides,
		},
	) {
		super();

		const {
			options,
			clientDetails,
			connected,
			baseSnapshot,
			submitFn,
			submitBatchFn,
			submitSummaryFn,
			submitSignalFn,
			disposeFn,
			closeFn,
			deltaManager,
			quorum,
			audience,
			loader,
			pendingLocalState,
			supportedFeatures,
		} = context;

		this.innerDeltaManager = deltaManager;
		this.deltaManager = new DeltaManagerSummarizerProxy(this.innerDeltaManager);

		// Here we could wrap/intercept on these functions to block/modify outgoing messages if needed.
		// This makes ContainerRuntime the final gatekeeper for outgoing messages.
		this.submitFn = submitFn;
		this.submitBatchFn = submitBatchFn;
		this.submitSummaryFn = submitSummaryFn;
		this.submitSignalFn = submitSignalFn;

		// TODO: After IContainerContext.options is removed, we'll just create a new blank object {} here.
		// Values are generally expected to be set from the runtime side.
		this.options = options ?? {};
		this.clientDetails = clientDetails;
		this.isSummarizerClient = this.clientDetails.type === summarizerClientType;
		this.loadedFromVersionId = context.getLoadedFromVersion()?.id;
		this._getClientId = () => context.clientId;
		this._getAttachState = () => context.attachState;
		this.getAbsoluteUrl = async (relativeUrl: string) => {
			if (context.getAbsoluteUrl === undefined) {
				throw new Error("Driver does not implement getAbsoluteUrl");
			}
			if (this.attachState !== AttachState.Attached) {
				return undefined;
			}
			return context.getAbsoluteUrl(relativeUrl);
		};
		// TODO: Consider that the Container could just listen to these events itself, or even more appropriately maybe the
		// customer should observe dirty state on the runtime (the owner of dirty state) directly, rather than on the IContainer.
		this.on("dirty", () => context.updateDirtyContainerState(true));
		this.on("saved", () => context.updateDirtyContainerState(false));

		// In old loaders without dispose functionality, closeFn is equivalent but will also switch container to readonly mode
		this.disposeFn = disposeFn ?? closeFn;
		// In cases of summarizer, we want to dispose instead since consumer doesn't interact with this container
		this.closeFn = this.isSummarizerClient ? this.disposeFn : closeFn;

		this.mc = createChildMonitoringContext({
			logger: this.logger,
			namespace: "ContainerRuntime",
		});

		let loadSummaryNumber: number;
		// Get the container creation metadata. For new container, we initialize these. For existing containers,
		// get the values from the metadata blob.
		if (existing) {
			this.createContainerMetadata = {
				createContainerRuntimeVersion: metadata?.createContainerRuntimeVersion,
				createContainerTimestamp: metadata?.createContainerTimestamp,
			};
			// summaryNumber was renamed from summaryCount. For older docs that haven't been opened for a long time,
			// the count is reset to 0.
			loadSummaryNumber = metadata?.summaryNumber ?? 0;
		} else {
			this.createContainerMetadata = {
				createContainerRuntimeVersion: pkgVersion,
				createContainerTimestamp: Date.now(),
			};
			loadSummaryNumber = 0;
		}
		this.nextSummaryNumber = loadSummaryNumber + 1;

		this.messageAtLastSummary = metadata?.message;

		// Note that we only need to pull the *initial* connected state from the context.
		// Later updates come through calls to setConnectionState.
		this._connected = connected;

		this.mc.logger.sendTelemetryEvent({
			eventName: "GCFeatureMatrix",
			metadataValue: JSON.stringify(metadata?.gcFeatureMatrix),
			inputs: JSON.stringify({
				gcOptions_gcGeneration: this.runtimeOptions.gcOptions[gcGenerationOptionName],
			}),
		});

		this.telemetryDocumentId = metadata?.telemetryDocumentId ?? uuid();

		this.disableAttachReorder = this.mc.config.getBoolean(
			"Fluid.ContainerRuntime.disableAttachOpReorder",
		);
		const disableChunking = this.mc.config.getBoolean(
			"Fluid.ContainerRuntime.CompressionChunkingDisabled",
		);

		const opGroupingManager = new OpGroupingManager(
			{
				groupedBatchingEnabled: this.groupedBatchingEnabled,
				opCountThreshold:
					this.mc.config.getNumber("Fluid.ContainerRuntime.GroupedBatchingOpCount") ?? 2,
				reentrantBatchGroupingEnabled:
					this.mc.config.getBoolean("Fluid.ContainerRuntime.GroupedBatchingReentrancy") ??
					true,
			},
			this.mc.logger,
		);

		const opSplitter = new OpSplitter(
			chunks,
			this.submitBatchFn,
			disableChunking === true ? Number.POSITIVE_INFINITY : runtimeOptions.chunkSizeInBytes,
			runtimeOptions.maxBatchSizeInBytes,
			this.mc.logger,
		);

		this.remoteMessageProcessor = new RemoteMessageProcessor(
			opSplitter,
			new OpDecompressor(this.mc.logger),
			opGroupingManager,
		);

		this.handleContext = new ContainerFluidHandleContext("", this);

		if (this.summaryConfiguration.state === "enabled") {
			this.validateSummaryHeuristicConfiguration(this.summaryConfiguration);
		}

		const disableOpReentryCheck = this.mc.config.getBoolean(
			"Fluid.ContainerRuntime.DisableOpReentryCheck",
		);
		this.enableOpReentryCheck =
			runtimeOptions.enableOpReentryCheck === true &&
			// Allow for a break-glass config to override the options
			disableOpReentryCheck !== true;

		this.summariesDisabled = this.isSummariesDisabled();
		this.maxOpsSinceLastSummary = this.getMaxOpsSinceLastSummary();
		this.initialSummarizerDelayMs = this.getInitialSummarizerDelayMs();

		this.maxConsecutiveReconnects =
			this.mc.config.getNumber(maxConsecutiveReconnectsKey) ??
			this.defaultMaxConsecutiveReconnects;

		if (
			runtimeOptions.flushMode === (FlushModeExperimental.Async as unknown as FlushMode) &&
			supportedFeatures?.get("referenceSequenceNumbers") !== true
		) {
			// The loader does not support reference sequence numbers, falling back on FlushMode.TurnBased
			this.mc.logger.sendErrorEvent({ eventName: "FlushModeFallback" });
			this._flushMode = FlushMode.TurnBased;
		} else {
			this._flushMode = runtimeOptions.flushMode;
		}

		const pendingRuntimeState = pendingLocalState as IPendingRuntimeState | undefined;

		if (context.attachState === AttachState.Attached) {
			const maxSnapshotCacheDurationMs = this._storage?.policies?.maximumCacheDurationMs;
			if (
				maxSnapshotCacheDurationMs !== undefined &&
				maxSnapshotCacheDurationMs > 5 * 24 * 60 * 60 * 1000
			) {
				// This is a runtime enforcement of what's already explicit in the policy's type itself,
				// which dictates the value is either undefined or exactly 5 days in ms.
				// As long as the actual value is less than 5 days, the assumptions GC makes here are valid.
				throw new UsageError("Driver's maximumCacheDurationMs policy cannot exceed 5 days");
			}
		}

		this.garbageCollector = GarbageCollector.create({
			runtime: this,
			gcOptions: this.runtimeOptions.gcOptions,
			baseSnapshot,
			baseLogger: this.mc.logger,
			existing,
			metadata,
			createContainerMetadata: this.createContainerMetadata,
			isSummarizerClient: this.isSummarizerClient,
			getNodePackagePath: async (nodePath: string) => this.getGCNodePackagePath(nodePath),
			getLastSummaryTimestampMs: () => this.messageAtLastSummary?.timestamp,
			readAndParseBlob: async <T>(id: string) => readAndParse<T>(this.storage, id),
			submitMessage: (message: ContainerRuntimeGCMessage) => this.submit(message),
			sessionExpiryTimerStarted: pendingRuntimeState?.sessionExpiryTimerStarted,
		});

		const loadedFromSequenceNumber = this.deltaManager.initialSequenceNumber;
		this.summarizerNode = createRootSummarizerNodeWithGC(
			createChildLogger({ logger: this.logger, namespace: "SummarizerNode" }),
			// Summarize function to call when summarize is called. Summarizer node always tracks summary state.
			async (fullTree: boolean, trackState: boolean, telemetryContext?: ITelemetryContext) =>
				this.summarizeInternal(fullTree, trackState, telemetryContext),
			// Latest change sequence number, no changes since summary applied yet
			loadedFromSequenceNumber,
			// Summary reference sequence number, undefined if no summary yet
			baseSnapshot !== undefined ? loadedFromSequenceNumber : undefined,
			{
				// Must set to false to prevent sending summary handle which would be pointing to
				// a summary with an older protocol state.
				canReuseHandle: false,
				// If GC should not run, let the summarizer node know so that it does not track GC state.
				gcDisabled: !this.garbageCollector.shouldRunGC,
			},
			// Function to get GC data if needed. This will always be called by the root summarizer node to get GC data.
			async (fullGC?: boolean) => this.getGCDataInternal(fullGC),
			// Function to get the GC details from the base snapshot we loaded from.
			async () => this.garbageCollector.getBaseGCDetails(),
		);

		if (baseSnapshot) {
			this.summarizerNode.updateBaseSummaryState(baseSnapshot);
		}

		const parentContext = wrapContext(this);

		// Due to a mismatch between different layers in terms of
		// what is the interface of passing signals, we need the
		// downstream stores to wrap the signal.
		parentContext.submitSignal = (type: string, content: any, targetClientId?: string) => {
			const envelope1 = content as IEnvelope;
			const envelope2 = this.createNewSignalEnvelope(
				envelope1.address,
				type,
				envelope1.contents,
			);
			return this.submitSignalFn(envelope2, targetClientId);
		};

		this.dataStores = new DataStores(
			getSummaryForDatastores(baseSnapshot, metadata),
			parentContext,
			this.mc.logger,
			(
				path: string,
				reason: "Loaded" | "Changed",
				timestampMs?: number,
				packagePath?: readonly string[],
				request?: IRequest,
				headerData?: RuntimeHeaderData,
			) =>
				this.garbageCollector.nodeUpdated(
					path,
					reason,
					timestampMs,
					packagePath,
					request,
					headerData,
				),
			(path: string) => this.garbageCollector.isNodeDeleted(path),
			new Map<string, string>(dataStoreAliasMap),
			async (runtime: DataStores) => provideEntryPoint,
		);

		this.blobManager = new BlobManager(
			this.handleContext,
			blobManagerSnapshot,
			() => this.storage,
			(localId: string, blobId?: string) => {
				if (!this.disposed) {
					this.submit(
						{ type: ContainerMessageType.BlobAttach, contents: undefined },
						undefined,
						{
							localId,
							blobId,
						},
					);
				}
			},
			(blobPath: string) => this.garbageCollector.nodeUpdated(blobPath, "Loaded"),
			(blobPath: string) => this.garbageCollector.isNodeDeleted(blobPath),
			this,
			pendingRuntimeState?.pendingAttachmentBlobs,
			(error?: ICriticalContainerError) => this.closeFn(error),
		);

		this.scheduleManager = new ScheduleManager(
			this.innerDeltaManager,
			this,
			() => this.clientId,
			createChildLogger({ logger: this.logger, namespace: "ScheduleManager" }),
		);

		this.pendingStateManager = new PendingStateManager(
			{
				applyStashedOp: this.applyStashedOp.bind(this),
				clientId: () => this.clientId,
				close: this.closeFn,
				connected: () => this.connected,
				reSubmit: this.reSubmit.bind(this),
				reSubmitBatch: this.reSubmitBatch.bind(this),
				isActiveConnection: () => this.innerDeltaManager.active,
				isAttached: () => this.attachState !== AttachState.Detached,
			},
			pendingRuntimeState?.pending,
			this.logger,
		);

		const disableCompression = this.mc.config.getBoolean(
			"Fluid.ContainerRuntime.CompressionDisabled",
		);
		const compressionOptions =
			disableCompression === true
				? {
						minimumBatchSizeInBytes: Number.POSITIVE_INFINITY,
						compressionAlgorithm: CompressionAlgorithms.lz4,
				  }
				: runtimeOptions.compressionOptions;

		const disablePartialFlush = this.mc.config.getBoolean(
			"Fluid.ContainerRuntime.DisablePartialFlush",
		);

		const legacySendBatchFn = makeLegacySendBatchFn(this.submitFn, this.innerDeltaManager);

		this.outbox = new Outbox({
			shouldSend: () => this.canSendOps(),
			pendingStateManager: this.pendingStateManager,
			submitBatchFn: this.submitBatchFn,
			legacySendBatchFn,
			compressor: new OpCompressor(this.mc.logger),
			splitter: opSplitter,
			config: {
				compressionOptions,
				maxBatchSizeInBytes: runtimeOptions.maxBatchSizeInBytes,
				disablePartialFlush: disablePartialFlush === true,
			},
			logger: this.mc.logger,
			groupingManager: opGroupingManager,
			getCurrentSequenceNumbers: () => ({
				referenceSequenceNumber: this.deltaManager.lastSequenceNumber,
				clientSequenceNumber: this._processedClientSequenceNumber,
			}),
			reSubmit: this.reSubmit.bind(this),
			opReentrancy: () => this.ensureNoDataModelChangesCalls > 0,
			closeContainer: this.closeFn,
		});

		this._quorum = quorum;
		this._quorum.on("removeMember", (clientId: string) => {
			this.remoteMessageProcessor.clearPartialMessagesFor(clientId);
		});

		// eslint-disable-next-line @typescript-eslint/no-non-null-assertion
		this._audience = audience!;

		const closeSummarizerDelayOverride = this.mc.config.getNumber(
			"Fluid.ContainerRuntime.Test.CloseSummarizerDelayOverrideMs",
		);
		this.closeSummarizerDelayMs = closeSummarizerDelayOverride ?? defaultCloseSummarizerDelayMs;
		this.validateSummaryBeforeUpload =
			this.mc.config.getBoolean("Fluid.Summarizer.ValidateSummaryBeforeUpload") ?? false;

		this.summaryCollection = new SummaryCollection(this.deltaManager, this.logger);

		this.dirtyContainer =
			this.attachState !== AttachState.Attached || this.hasPendingMessages();
		context.updateDirtyContainerState(this.dirtyContainer);

		if (this.summariesDisabled) {
			this.mc.logger.sendTelemetryEvent({ eventName: "SummariesDisabled" });
		} else {
			const orderedClientLogger = createChildLogger({
				logger: this.logger,
				namespace: "OrderedClientElection",
			});
			const orderedClientCollection = new OrderedClientCollection(
				orderedClientLogger,
				this.innerDeltaManager,
				this._quorum,
			);
			const orderedClientElectionForSummarizer = new OrderedClientElection(
				orderedClientLogger,
				orderedClientCollection,
				electedSummarizerData ?? this.innerDeltaManager.lastSequenceNumber,
				SummarizerClientElection.isClientEligible,
			);

			this.summarizerClientElection = new SummarizerClientElection(
				orderedClientLogger,
				this.summaryCollection,
				orderedClientElectionForSummarizer,
				this.maxOpsSinceLastSummary,
			);

			if (this.isSummarizerClient) {
				this._summarizer = new Summarizer(
					this /* ISummarizerRuntime */,
					() => this.summaryConfiguration,
					this /* ISummarizerInternalsProvider */,
					this.handleContext,
					this.summaryCollection,
					async (runtime: IConnectableRuntime) =>
						RunWhileConnectedCoordinator.create(
							runtime,
							// Summarization runs in summarizer client and needs access to the real (non-proxy) active
							// information. The proxy delta manager would always return false for summarizer client.
							() => this.innerDeltaManager.active,
						),
				);
			} else if (SummarizerClientElection.clientDetailsPermitElection(this.clientDetails)) {
				// Only create a SummaryManager and SummarizerClientElection
				// if summaries are enabled and we are not the summarizer client.
				const defaultAction = () => {
					if (this.summaryCollection.opsSinceLastAck > this.maxOpsSinceLastSummary) {
						this.mc.logger.sendTelemetryEvent({ eventName: "SummaryStatus:Behind" });
						// unregister default to no log on every op after falling behind
						// and register summary ack handler to re-register this handler
						// after successful summary
						this.summaryCollection.once(MessageType.SummaryAck, () => {
							this.mc.logger.sendTelemetryEvent({
								eventName: "SummaryStatus:CaughtUp",
							});
							// we've caught up, so re-register the default action to monitor for
							// falling behind, and unregister ourself
							this.summaryCollection.on("default", defaultAction);
						});
						this.summaryCollection.off("default", defaultAction);
					}
				};

				this.summaryCollection.on("default", defaultAction);

				// Create the SummaryManager and mark the initial state
				this.summaryManager = new SummaryManager(
					this.summarizerClientElection,
					this, // IConnectedState
					this.summaryCollection,
					this.logger,
					this.formCreateSummarizerFn(loader),
					new Throttler(
						60 * 1000, // 60 sec delay window
						30 * 1000, // 30 sec max delay
						// throttling function increases exponentially (0ms, 40ms, 80ms, 160ms, etc)
						formExponentialFn({ coefficient: 20, initialDelay: 0 }),
					),
					{
						initialDelayMs: this.initialSummarizerDelayMs,
					},
				);
				this.summaryManager.on("summarize", (eventProps) => {
					this.emit("summarize", eventProps);
				});
				this.summaryManager.start();
			}
		}

		// logging hardware telemetry
		logger.sendTelemetryEvent({
			eventName: "DeviceSpec",
			...getDeviceSpec(),
		});

		this.mc.logger.sendTelemetryEvent({
			eventName: "ContainerLoadStats",
			...this.createContainerMetadata,
			...this.dataStores.containerLoadStats,
			summaryNumber: loadSummaryNumber,
			summaryFormatVersion: metadata?.summaryFormatVersion,
			disableIsolatedChannels: metadata?.disableIsolatedChannels,
			gcVersion: metadata?.gcFeature,
			options: JSON.stringify(runtimeOptions),
			idCompressorModeMetadata: metadata?.idCompressorMode,
			idCompressorMode: this.idCompressorMode,
			featureGates: JSON.stringify({
				disableCompression,
				disableOpReentryCheck,
				disableChunking,
				disableAttachReorder: this.disableAttachReorder,
				disablePartialFlush,
				closeSummarizerDelayOverride,
			}),
			telemetryDocumentId: this.telemetryDocumentId,
			groupedBatchingEnabled: this.groupedBatchingEnabled,
		});

		ReportOpPerfTelemetry(this.clientId, this.deltaManager, this, this.logger);
		BindBatchTracker(this, this.logger);

		this.entryPoint = new LazyPromise(async () => {
			if (this.isSummarizerClient) {
				assert(
					this._summarizer !== undefined,
					0x5bf /* Summarizer object is undefined in a summarizer client */,
				);
				return this._summarizer;
			}
			return provideEntryPoint(this);
		});

		// If we loaded from pending state, then we need to skip any ops that are already accounted in such
		// saved state, i.e. all the ops marked by Loader layer sa savedOp === true.
		this.skipSavedCompressorOps = pendingRuntimeState?.pendingIdCompressorState !== undefined;
	}

	public getCreateChildSummarizerNodeFn(id: string, createParam: CreateChildSummarizerNodeParam) {
		return (
			summarizeInternal: SummarizeInternalFn,
			getGCDataFn: (fullGC?: boolean) => Promise<IGarbageCollectionData>,
		) =>
			this.summarizerNode.createChild(
				summarizeInternal,
				id,
				createParam,
				undefined,
				getGCDataFn,
			);
	}

	public deleteChildSummarizerNode(id: string) {
		return this.summarizerNode.deleteChild(id);
	}

	public makeLocallyVisible() {
		assert(false, "should not be called");
	}

	/**
	 * Initializes the state from the base snapshot this container runtime loaded from.
	 */
	private async initializeBaseState(): Promise<void> {
		if (
			this.idCompressorMode === "on" ||
			(this.idCompressorMode === "delayed" && this.connected)
		) {
			// This is called from loadRuntime(), long before we process any ops, so there should be no ops accumulated yet.
			assert(this.pendingIdCompressorOps.length === 0, "no pending ops");
			this._idCompressor = await this.createIdCompressor();
		}

		await this.garbageCollector.initializeBaseState();
	}

	public dispose(error?: Error): void {
		if (this._disposed) {
			return;
		}
		this._disposed = true;

		this.mc.logger.sendTelemetryEvent(
			{
				eventName: "ContainerRuntimeDisposed",
				isDirty: this.isDirty,
				lastSequenceNumber: this.deltaManager.lastSequenceNumber,
				attachState: this.attachState,
			},
			error,
		);

		if (this.summaryManager !== undefined) {
			this.summaryManager.dispose();
		}
		this.garbageCollector.dispose();
		this._summarizer?.dispose();
		this.dataStores.dispose();
		this.pendingStateManager.dispose();
		this.emit("dispose");
		this.removeAllListeners();
	}

	/**
	 * Api to fetch the snapshot from the service for a loadingGroupIds.
	 * @param loadingGroupIds - LoadingGroupId for which the snapshot is asked for.
	 * @param pathParts - Parts of the path, which we want to extract from the snapshot tree.
	 * @returns - snapshotTree and the sequence number of the snapshot.
	 */
	public async getSnapshotForLoadingGroupId(
		loadingGroupIds: string[],
		pathParts: string[],
	): Promise<{ snapshotTree: ISnapshotTree; sequenceNumber: number }> {
		const sortedLoadingGroupIds = loadingGroupIds.sort();
		assert(this.storage.getSnapshot !== undefined, "getSnapshot api should be defined if used");
		let loadedFromCache = true;
		// Lookup up in the cache, if not present then make the network call as multiple datastores could
		// be in same loading group. So, once we have fetched the snapshot for that loading group on
		// any request, then cache that as same group could be requested in future too.
		const snapshot = await this.snapshotCacheForLoadingGroupIds.addOrGet(
			sortedLoadingGroupIds.join(),
			async () => {
				assert(
					this.storage.getSnapshot !== undefined,
					"getSnapshot api should be defined if used",
				);
				loadedFromCache = false;
				return this.storage.getSnapshot({
					cacheSnapshot: false,
					scenarioName: "snapshotForLoadingGroupId",
					loadingGroupIds: sortedLoadingGroupIds,
				});
			},
		);

		this.logger.sendTelemetryEvent({
			eventName: "GroupIdSnapshotFetched",
			details: JSON.stringify({
				fromCache: loadedFromCache,
				loadingGroupIds: loadingGroupIds.join(","),
			}),
		});
		// Find the snapshotTree inside the returned snapshot based on the path as given in the request.
		const hasIsolatedChannels = rootHasIsolatedChannels(this.metadata);
		const snapshotTreeForPath = this.getSnapshotTreeForPath(
			snapshot.snapshotTree,
			pathParts,
			hasIsolatedChannels,
		);
		assert(snapshotTreeForPath !== undefined, "no snapshotTree for the path");
		const snapshotSeqNumber = snapshot.sequenceNumber;
		assert(snapshotSeqNumber !== undefined, "snapshotSeqNumber should be present");

		// This assert fires if we get a snapshot older than the snapshot we loaded from. This is a service issue.
		// Snapshots should only move forward. If we observe an older snapshot than the one we loaded from, then likely
		// the file has been overwritten or service lost data.
		if (snapshotSeqNumber < this.deltaManager.initialSequenceNumber) {
			throw DataProcessingError.create(
				"Downloaded snapshot older than snapshot we loaded from",
				"getSnapshotForLoadingGroupId",
				undefined,
				{
					loadingGroupIds: sortedLoadingGroupIds.join(","),
					snapshotSeqNumber,
					initialSequenceNumber: this.deltaManager.initialSequenceNumber,
				},
			);
		}

		// If the snapshot is ahead of the last seq number of the delta manager, then catch up before
		// returning the snapshot.
		if (snapshotSeqNumber > this.deltaManager.lastSequenceNumber) {
			// If this is a summarizer client, which is trying to load a group and it finds that there is
			// another snapshot from which the summarizer loaded and it is behind, then just give up as
			// the summarizer state is not up to date.
			// This should be a recoverable scenario and shouldn't happen as we should process the ack first.
			if (this.isSummarizerClient) {
				throw new Error(
					"Summarizer client behind, loaded newer snapshot with loadingGroupId",
				);
			}

			// We want to catchup from sequenceNumber to targetSequenceNumber
			const props: ITelemetryGenericEventExt = {
				eventName: "GroupIdSnapshotCatchup",
				loadingGroupIds: sortedLoadingGroupIds.join(","),
				targetSequenceNumber: snapshotSeqNumber, // This is so we reuse some columns in telemetry
				sequenceNumber: this.deltaManager.lastSequenceNumber, // This is so we reuse some columns in telemetry
			};

			const event = PerformanceEvent.start(this.mc.logger, {
				...props,
			});
			// If the inbound deltas queue is paused or disconnected, we expect a reconnect and unpause
			// as long as it's not a summarizer client.
			if (this.deltaManager.inbound.paused) {
				props.inboundPaused = this.deltaManager.inbound.paused; // reusing telemetry
			}
			const defP = new Deferred<boolean>();
			this.deltaManager.on("op", (message: ISequencedDocumentMessage) => {
				if (message.sequenceNumber >= snapshotSeqNumber) {
					defP.resolve(true);
				}
			});
			await defP.promise;
			event.end(props);
		}
		return { snapshotTree: snapshotTreeForPath, sequenceNumber: snapshotSeqNumber };
	}

	/**
	 * Api to find a snapshot tree inside a bigger snapshot tree based on the path in the pathParts array.
	 * @param snapshotTree - snapshot tree to look into.
	 * @param pathParts - Part of the path, which we want to extract from the snapshot tree.
	 * @param hasIsolatedChannels - whether the channels are present inside ".channels" subtree. Older
	 * snapshots will not have trees inside ".channels", so check that.
	 * @returns - requested snapshot tree based on the path parts.
	 */
	private getSnapshotTreeForPath(
		snapshotTree: ISnapshotTree,
		pathParts: string[],
		hasIsolatedChannels: boolean,
	): ISnapshotTree | undefined {
		let childTree = snapshotTree;
		for (const part of pathParts) {
			if (hasIsolatedChannels) {
				childTree = childTree?.trees[channelsTreeName];
			}
			childTree = childTree?.trees[part];
		}
		return childTree;
	}

	/**
	 * Notifies this object about the request made to the container.
	 * @param request - Request made to the handler.
	 * @deprecated Will be removed in future major release. This method needs to stay private until LTS version of Loader moves to "2.0.0-internal.7.0.0".
	 */
	// @ts-expect-error expected to be used by LTS Loaders and Containers
	private async request(request: IRequest): Promise<IResponse> {
		try {
			const parser = RequestParser.create(request);
			const id = parser.pathParts[0];

			if (id === summarizerRequestUrl && parser.pathParts.length === 1) {
				if (this._summarizer !== undefined) {
					return {
						status: 200,
						mimeType: "fluid/object",
						value: this.summarizer,
					};
				}
				return create404Response(request);
			}
			if (this.requestHandler !== undefined) {
				// eslint-disable-next-line @typescript-eslint/return-await -- Adding an await here causes test failures
				return this.requestHandler(parser, this);
			}

			return create404Response(request);
		} catch (error) {
			return exceptionToResponse(error);
		}
	}

	/**
	 * Resolves URI representing handle
	 * @param request - Request made to the handler.
	 */
	public async resolveHandle(request: IRequest): Promise<IResponse> {
		try {
			const requestParser = RequestParser.create(request);
			const id = requestParser.pathParts[0];

			if (id === "_channels") {
				// eslint-disable-next-line @typescript-eslint/return-await -- Adding an await here causes test failures
				return this.resolveHandle(requestParser.createSubRequest(1));
			}

			if (id === BlobManager.basePath && requestParser.isLeaf(2)) {
				const blob = await this.blobManager.getBlob(requestParser.pathParts[1]);
				return blob
					? {
							status: 200,
							mimeType: "fluid/object",
							value: blob,
					  }
					: create404Response(request);
			} else if (requestParser.pathParts.length > 0) {
				return await this.dataStores.request(request);
			}

			return create404Response(request);
		} catch (error) {
			return exceptionToResponse(error);
		}
	}

	/**
	 * {@inheritDoc @fluidframework/container-definitions#IRuntime.getEntryPoint}
	 */
	public async getEntryPoint(): Promise<FluidObject> {
		return this.entryPoint;
	}
	private readonly entryPoint: LazyPromise<FluidObject>;

	private internalId(maybeAlias: string): string {
<<<<<<< HEAD
		return this.dataStores.aliases.get(maybeAlias) ?? maybeAlias;
	}

	private async getDataStoreFromRequest(
		id: string,
		request: IRequest,
		requestForChild: boolean,
	): Promise<IFluidDataStoreChannel> {
		const headerData: RuntimeHeaderData = {};
		if (typeof request.headers?.[RuntimeHeaders.wait] === "boolean") {
			headerData.wait = request.headers[RuntimeHeaders.wait];
		}
		if (typeof request.headers?.[RuntimeHeaders.viaHandle] === "boolean") {
			headerData.viaHandle = request.headers[RuntimeHeaders.viaHandle];
		}
		if (typeof request.headers?.[AllowTombstoneRequestHeaderKey] === "boolean") {
			headerData.allowTombstone = request.headers[AllowTombstoneRequestHeaderKey];
		}
		if (typeof request.headers?.[AllowInactiveRequestHeaderKey] === "boolean") {
			headerData.allowInactive = request.headers[AllowInactiveRequestHeaderKey];
		}

		// We allow Tombstone requests for sub-DataStore objects
		if (requestForChild) {
			headerData.allowTombstone = true;
		}

		// Back-comapatibility:
		// New loader/hosts use entryPoint and would not get here for aliased data stores -
		// handles could only contain internalID!
		// But old loader/host would use request pattern to fetch aliased data store, as well as
		// old "root" data stores. Thus this function should consult both IDs.
		// Please also see note on name collisions in DataStores.createDataStoreId()
		await this.dataStores.waitIfPendingAlias(id);
		const internalId = this.internalId(id);
		const dataStoreContext = await this.dataStores.getDataStore(internalId, headerData);

		// Remove query params, leading and trailing slashes from the url. This is done to make sure the format is
		// the same as GC nodes id.
		const urlWithoutQuery = trimLeadingAndTrailingSlashes(request.url.split("?")[0]);
		// Get the initial snapshot details which contain the data store package path.
		const details = await dataStoreContext.getInitialSnapshotDetails();

		// Note that this will throw if the data store is inactive or tombstoned and throwing on incorrect usage
		// is configured.
		this.garbageCollector.nodeUpdated(
			`/${urlWithoutQuery}`,
			"Loaded",
			undefined /* timestampMs */,
			details.pkg,
			request,
			headerData,
		);
		return dataStoreContext.realize();
=======
		return this.dataStores.internalId(maybeAlias);
>>>>>>> 0bcb7f69
	}

	/** Adds the container's metadata to the given summary tree. */
	private addMetadataToSummary(summaryTree: ISummaryTreeWithStats) {
		const metadata: IContainerRuntimeMetadata = {
			...this.createContainerMetadata,
			// Increment the summary number for the next summary that will be generated.
			summaryNumber: this.nextSummaryNumber++,
			summaryFormatVersion: 1,
			...this.garbageCollector.getMetadata(),
			// The last message processed at the time of summary. If there are no new messages, use the message from the
			// last summary.
			message:
				extractSummaryMetadataMessage(this.deltaManager.lastMessage) ??
				this.messageAtLastSummary,
			telemetryDocumentId: this.telemetryDocumentId,
			idCompressorMode: this.idCompressorMode,
		};
		addBlobToSummary(summaryTree, metadataBlobName, JSON.stringify(metadata));
	}

	protected addContainerStateToSummary(
		summaryTree: ISummaryTreeWithStats,
		fullTree: boolean,
		trackState: boolean,
		telemetryContext?: ITelemetryContext,
	) {
		this.addMetadataToSummary(summaryTree);

		if (this._idCompressor) {
			const idCompressorState = JSON.stringify(this._idCompressor.serialize(false));
			addBlobToSummary(summaryTree, idCompressorBlobName, idCompressorState);
		}

		if (this.remoteMessageProcessor.partialMessages.size > 0) {
			const content = JSON.stringify([...this.remoteMessageProcessor.partialMessages]);
			addBlobToSummary(summaryTree, chunksBlobName, content);
		}

		const dataStoreAliases = this.dataStores.aliases;
		if (dataStoreAliases.size > 0) {
			addBlobToSummary(summaryTree, aliasBlobName, JSON.stringify([...dataStoreAliases]));
		}

		if (this.summarizerClientElection) {
			const electedSummarizerContent = JSON.stringify(
				this.summarizerClientElection?.serialize(),
			);
			addBlobToSummary(summaryTree, electedSummarizerBlobName, electedSummarizerContent);
		}

		const blobManagerSummary = this.blobManager.summarize();
		// Some storage (like git) doesn't allow empty tree, so we can omit it.
		// and the blob manager can handle the tree not existing when loading
		if (Object.keys(blobManagerSummary.summary.tree).length > 0) {
			addSummarizeResultToSummary(summaryTree, blobsTreeName, blobManagerSummary);
		}

		const gcSummary = this.garbageCollector.summarize(fullTree, trackState, telemetryContext);
		if (gcSummary !== undefined) {
			addSummarizeResultToSummary(summaryTree, gcTreeKey, gcSummary);
		}
	}

	// Track how many times the container tries to reconnect with pending messages.
	// This happens when the connection state is changed and we reset the counter
	// when we are able to process a local op or when there are no pending messages.
	// If this counter reaches a max, it's a good indicator that the container
	// is not making progress and it is stuck in a retry loop.
	private shouldContinueReconnecting(): boolean {
		if (this.maxConsecutiveReconnects <= 0) {
			// Feature disabled, we never stop reconnecting
			return true;
		}

		if (!this.hasPendingMessages()) {
			// If there are no pending messages, we can always reconnect
			this.resetReconnectCount();
			return true;
		}

		if (this.consecutiveReconnects === Math.floor(this.maxConsecutiveReconnects / 2)) {
			// If we're halfway through the max reconnects, send an event in order
			// to better identify false positives, if any. If the rate of this event
			// matches Container Close count below, we can safely cut down
			// maxConsecutiveReconnects to half.
			this.mc.logger.sendTelemetryEvent({
				eventName: "ReconnectsWithNoProgress",
				attempts: this.consecutiveReconnects,
				pendingMessages: this.pendingMessagesCount,
			});
		}

		return this.consecutiveReconnects < this.maxConsecutiveReconnects;
	}

	private resetReconnectCount(message?: ISequencedDocumentMessage) {
		// Chunked ops don't count towards making progress as they are sent
		// in their own batches before the originating batch is sent.
		// Therefore, receiving them while attempting to send the originating batch
		// does not mean that the container is making any progress.
		if (message?.type !== ContainerMessageType.ChunkedOp) {
			this.consecutiveReconnects = 0;
		}
	}

	private replayPendingStates() {
		// We need to be able to send ops to replay states
		if (!this.canSendOps()) {
			return;
		}

		// We need to temporary clear the dirty flags and disable
		// dirty state change events to detect whether replaying ops
		// has any effect.

		// Save the old state, reset to false, disable event emit
		const oldState = this.dirtyContainer;
		this.dirtyContainer = false;

		assert(this.emitDirtyDocumentEvent, 0x127 /* "dirty document event not set on replay" */);
		this.emitDirtyDocumentEvent = false;
		let newState: boolean;

		try {
			// replay the ops
			this.pendingStateManager.replayPendingStates();
		} finally {
			// Save the new start and restore the old state, re-enable event emit
			newState = this.dirtyContainer;
			this.dirtyContainer = oldState;
			this.emitDirtyDocumentEvent = true;
		}

		// Officially transition from the old state to the new state.
		this.updateDocumentDirtyState(newState);
	}

	/**
	 * Parse an op's type and actual content from given serialized content
	 * ! Note: this format needs to be in-line with what is set in the "ContainerRuntime.submit(...)" method
	 */
	// TODO: markfields: confirm Local- versus Outbound- ContainerRuntimeMessage typing
	private parseLocalOpContent(serializedContents?: string): LocalContainerRuntimeMessage {
		assert(serializedContents !== undefined, 0x6d5 /* content must be defined */);
		const message: LocalContainerRuntimeMessage = JSON.parse(serializedContents);
		assert(message.type !== undefined, 0x6d6 /* incorrect op content format */);
		return message;
	}

	private async applyStashedOp(serializedOpContent: string): Promise<unknown> {
		// Need to parse from string for back-compat
		const opContents = this.parseLocalOpContent(serializedOpContent);
		switch (opContents.type) {
			case ContainerMessageType.FluidDataStoreOp:
			case ContainerMessageType.Attach:
			case ContainerMessageType.Alias:
				return this.dataStores.applyStashedOp(opContents);
			case ContainerMessageType.IdAllocation:
				assert(this.idCompressorMode !== "off", "ID compressor should be in use");
				return;
			case ContainerMessageType.BlobAttach:
				return;
			case ContainerMessageType.ChunkedOp:
				throw new Error("chunkedOp not expected here");
			case ContainerMessageType.Rejoin:
				throw new Error("rejoin not expected here");
			case ContainerMessageType.GC:
				// GC op is only sent in summarizer which should never have stashed ops.
				throw new LoggingError("GC op not expected to be stashed in summarizer");
			default: {
				// This should be extremely rare for stashed ops.
				// It would require a newer runtime stashing ops and then an older one applying them,
				// e.g. if an app rolled back its container version
				const compatBehavior = opContents.compatDetails?.behavior;
				if (!compatBehaviorAllowsMessageType(opContents.type, compatBehavior)) {
					const error = DataProcessingError.create(
						"Stashed runtime message of unknown type",
						"applyStashedOp",
						undefined /* sequencedMessage */,
						{
							messageDetails: JSON.stringify({
								type: opContents.type,
								compatBehavior,
							}),
						},
					);
					this.closeFn(error);
					throw error;
				}
				// Note: Even if its compat behavior allows it, we don't know how to apply this stashed op.
				// All we can do is ignore it (similar to on process).
			}
		}
	}

	public setConnectionState(connected: boolean, clientId?: string) {
		if (connected && this.idCompressorMode === "delayed" && !this.compressorLoadInitiated) {
			this.compressorLoadInitiated = true;
			this.createIdCompressor()
				.then((compressor) => {
					this._idCompressor = compressor;
					for (const range of this.pendingIdCompressorOps) {
						this._idCompressor.finalizeCreationRange(range);
					}
					this.pendingIdCompressorOps = [];
				})
				.catch((error) => {
					this.logger.sendErrorEvent({ eventName: "IdCompressorDelayedLoad" }, error);
				});
		}
		if (connected === false && this.delayConnectClientId !== undefined) {
			this.delayConnectClientId = undefined;
			this.mc.logger.sendTelemetryEvent({
				eventName: "UnsuccessfulConnectedTransition",
			});
			// Don't propagate "disconnected" event because we didn't propagate the previous "connected" event
			return;
		}

		// If there are stashed blobs in the pending state, we need to delay
		// propagation of the "connected" event until we have uploaded them to
		// ensure we don't submit ops referencing a blob that has not been uploaded
		const connecting = connected && !this._connected;
		if (connecting && this.blobManager.hasPendingStashedBlobs()) {
			assert(
				!this.delayConnectClientId,
				0x791 /* Connect event delay must be canceled before subsequent connect event */,
			);
			assert(!!clientId, 0x792 /* Must have clientId when connecting */);
			this.delayConnectClientId = clientId;
			this.blobManager.processStashedChanges().then(
				() => {
					// make sure we didn't reconnect before the promise resolved
					if (this.delayConnectClientId === clientId && !this.disposed) {
						this.delayConnectClientId = undefined;
						this.setConnectionStateCore(connected, clientId);
					}
				},
				(error) => this.closeFn(error),
			);
			return;
		}

		this.setConnectionStateCore(connected, clientId);
	}

	private setConnectionStateCore(connected: boolean, clientId?: string) {
		assert(
			!this.delayConnectClientId,
			0x394 /* connect event delay must be cleared before propagating connect event */,
		);
		this.verifyNotClosed();

		// There might be no change of state due to Container calling this API after loading runtime.
		const changeOfState = this._connected !== connected;
		const reconnection = changeOfState && !connected;

		// We need to flush the ops currently collected by Outbox to preserve original order.
		// This flush NEEDS to happen before we set the ContainerRuntime to "connected".
		// We want these ops to get to the PendingStateManager without sending to service and have them return to the Outbox upon calling "replayPendingStates".
		if (changeOfState && connected) {
			this.flush();
		}

		this._connected = connected;

		if (!connected) {
			this._perfSignalData.signalsLost = 0;
			this._perfSignalData.signalTimestamp = 0;
			this._perfSignalData.trackingSignalSequenceNumber = undefined;
		} else {
			assert(
				this.attachState === AttachState.Attached,
				0x3cd /* Connection is possible only if container exists in storage */,
			);
		}

		// Fail while disconnected
		if (reconnection) {
			this.consecutiveReconnects++;

			if (!this.shouldContinueReconnecting()) {
				this.closeFn(
					DataProcessingError.create(
						"Runtime detected too many reconnects with no progress syncing local ops.",
						"setConnectionState",
						undefined,
						{
							dataLoss: 1,
							attempts: this.consecutiveReconnects,
							pendingMessages: this.pendingMessagesCount,
						},
					),
				);
				return;
			}
		}

		if (changeOfState) {
			this.replayPendingStates();
		}

		this.dataStores.setConnectionState(connected, clientId);
		this.garbageCollector.setConnectionState(connected, clientId);

		raiseConnectedEvent(this.mc.logger, this, connected, clientId);
	}

	public async notifyOpReplay(message: ISequencedDocumentMessage) {
		await this.pendingStateManager.applyStashedOpsAt(message.sequenceNumber);
	}

	public process(messageArg: ISequencedDocumentMessage, local: boolean) {
		this.verifyNotClosed();

		// Whether or not the message appears to be a runtime message from an up-to-date client.
		// It may be a legacy runtime message (ie already unpacked and ContainerMessageType)
		// or something different, like a system message.
		const modernRuntimeMessage = messageArg.type === MessageType.Operation;

		// Do shallow copy of message, as the processing flow will modify it.
		// There might be multiple container instances receiving the same message.
		// We do not need to make a deep copy. Each layer will just replace message.contents itself,
		// but will not modify the contents object (likely it will replace it on the message).
		const messageCopy = { ...messageArg };
		for (const message of this.remoteMessageProcessor.process(messageCopy)) {
			if (modernRuntimeMessage) {
				this.processCore({
					// Cast it since we expect it to be this based on modernRuntimeMessage computation above.
					// There is nothing really ensuring that anytime original message.type is Operation that
					// the result messages will be so. In the end modern bool being true only directs to
					// throw error if ultimately unrecognized without compat details saying otherwise.
					message: message as InboundSequencedContainerRuntimeMessage,
					local,
					modernRuntimeMessage,
				});
			} else {
				// Unrecognized message will be ignored.
				this.processCore({ message, local, modernRuntimeMessage });
			}
		}
	}

	private _processedClientSequenceNumber: number | undefined;

	/**
	 * Direct the message to the correct subsystem for processing, and implement other side effects
	 */
	private processCore(messageWithContext: MessageWithContext) {
		const { message, local } = messageWithContext;
		// Surround the actual processing of the operation with messages to the schedule manager indicating
		// the beginning and end. This allows it to emit appropriate events and/or pause the processing of new
		// messages once a batch has been fully processed.
		this.scheduleManager.beforeOpProcessing(message);

		this._processedClientSequenceNumber = message.clientSequenceNumber;

		try {
			let localOpMetadata: unknown;
			if (
				local &&
				messageWithContext.modernRuntimeMessage &&
				message.type !== ContainerMessageType.ChunkedOp
			) {
				localOpMetadata = this.pendingStateManager.processPendingLocalMessage(
					messageWithContext.message,
				);
			}

			// If there are no more pending messages after processing a local message,
			// the document is no longer dirty.
			if (!this.hasPendingMessages()) {
				this.updateDocumentDirtyState(false);
			}

			this.validateAndProcessRuntimeMessage(messageWithContext, localOpMetadata);

			this.emit("op", message, messageWithContext.modernRuntimeMessage);

			this.scheduleManager.afterOpProcessing(undefined, message);

			if (local) {
				// If we have processed a local op, this means that the container is
				// making progress and we can reset the counter for how many times
				// we have consecutively replayed the pending states
				this.resetReconnectCount(message);
			}
		} catch (e) {
			this.scheduleManager.afterOpProcessing(e, message);
			throw e;
		}
	}
	/**
	 * Assuming the given message is also a TypedContainerRuntimeMessage,
	 * checks its type and dispatches the message to the appropriate handler in the runtime.
	 * Throws a DataProcessingError if the message looks like but doesn't conform to a known TypedContainerRuntimeMessage type.
	 */
	private validateAndProcessRuntimeMessage(
		messageWithContext: MessageWithContext,
		localOpMetadata: unknown,
	): void {
		// TODO: destructure message and modernRuntimeMessage once using typescript 5.2.2+
		const { local } = messageWithContext;
		switch (messageWithContext.message.type) {
			case ContainerMessageType.Attach:
			case ContainerMessageType.Alias:
			case ContainerMessageType.FluidDataStoreOp:
				this.dataStores.process(
					messageWithContext.message,
					local,
					localOpMetadata,
					(from, to) => this.garbageCollector.addedOutboundReference(from, to),
				);
				break;
			case ContainerMessageType.BlobAttach:
				this.blobManager.processBlobAttachOp(messageWithContext.message, local);
				break;
			case ContainerMessageType.IdAllocation:
				// Don't re-finalize the range if we're processing a "savedOp" in
				// stashed ops flow. The compressor is stashed with these ops already processed.
				// That said, in idCompressorMode === "delayed", we might not serialize ID compressor, and
				// thus we need to process all the ops.
				if (
					!(
						this.skipSavedCompressorOps &&
						(messageWithContext.message.metadata as IIdAllocationMetadata)?.savedOp ===
							true
					)
				) {
					const range = messageWithContext.message.contents;
					if (this._idCompressor === undefined) {
						this.pendingIdCompressorOps.push(range);
					} else {
						this._idCompressor.finalizeCreationRange(range);
					}
				}
				break;
			case ContainerMessageType.GC:
				this.garbageCollector.processMessage(messageWithContext.message, local);
				break;
			case ContainerMessageType.ChunkedOp:
			case ContainerMessageType.Rejoin:
				break;
			default: {
				// If we didn't necessarily expect a runtime message type, then no worries - just return
				// e.g. this case applies to system ops, or legacy ops that would have fallen into the above cases anyway.
				if (!messageWithContext.modernRuntimeMessage) {
					return;
				}

				const compatBehavior = messageWithContext.message.compatDetails?.behavior;
				if (
					!compatBehaviorAllowsMessageType(
						messageWithContext.message.type,
						compatBehavior,
					)
				) {
					const { message } = messageWithContext;
					const error = DataProcessingError.create(
						// Former assert 0x3ce
						"Runtime message of unknown type",
						"OpProcessing",
						message,
						{
							local,
							messageDetails: JSON.stringify({
								type: message.type,
								contentType: typeof message.contents,
								compatBehavior,
								batch: (message.metadata as IBatchMetadata | undefined)?.batch,
								compression: message.compression,
							}),
						},
					);
					this.closeFn(error);
					throw error;
				}
			}
		}
	}

	/**
	 * Emits the Signal event and update the perf signal data.
	 * @param clientSignalSequenceNumber - is the client signal sequence number to be uploaded.
	 */
	private sendSignalTelemetryEvent(clientSignalSequenceNumber: number) {
		const duration = Date.now() - this._perfSignalData.signalTimestamp;
		this.mc.logger.sendPerformanceEvent({
			eventName: "SignalLatency",
			duration,
			signalsLost: this._perfSignalData.signalsLost,
		});

		this._perfSignalData.signalsLost = 0;
		this._perfSignalData.signalTimestamp = 0;
	}

	public processSignal(message: ISignalMessage, local: boolean) {
		const envelope = message.content as ISignalEnvelope;
		const transformed: IInboundSignalMessage = {
			clientId: message.clientId,
			content: envelope.contents.content,
			type: envelope.contents.type,
		};

		// Only collect signal telemetry for messages sent by the current client.
		if (message.clientId === this.clientId && this.connected) {
			// Check to see if the signal was lost.
			if (
				this._perfSignalData.trackingSignalSequenceNumber !== undefined &&
				envelope.clientSignalSequenceNumber >
					this._perfSignalData.trackingSignalSequenceNumber
			) {
				this._perfSignalData.signalsLost++;
				this._perfSignalData.trackingSignalSequenceNumber = undefined;
				this.mc.logger.sendErrorEvent({
					eventName: "SignalLost",
					type: envelope.contents.type,
					signalsLost: this._perfSignalData.signalsLost,
					trackingSequenceNumber: this._perfSignalData.trackingSignalSequenceNumber,
					clientSignalSequenceNumber: envelope.clientSignalSequenceNumber,
				});
			} else if (
				envelope.clientSignalSequenceNumber ===
				this._perfSignalData.trackingSignalSequenceNumber
			) {
				// only logging for the first connection and the trackingSignalSequenceNUmber.
				if (this.consecutiveReconnects === 0) {
					this.sendSignalTelemetryEvent(envelope.clientSignalSequenceNumber);
				}
				this._perfSignalData.trackingSignalSequenceNumber = undefined;
			}
		}

		if (envelope.address === undefined) {
			// No address indicates a container signal message.
			this.emit("signal", transformed, local);
			return;
		}

		// Due to a mismatch between different layers in terms of
		// what is the interface of passing signals, we need to adjust
		// the signal envelope before sending it to the datastores to be processed
		const envelope2: IEnvelope = {
			address: envelope.address,
			contents: transformed.content,
		};
		transformed.content = envelope2;

		this.dataStores.processSignal(transformed, local);
	}

	/**
	 * Flush the pending ops manually.
	 * This method is expected to be called at the end of a batch.
	 */
	private flush(): void {
		assert(
			this._orderSequentiallyCalls === 0,
			0x24c /* "Cannot call `flush()` from `orderSequentially`'s callback" */,
		);

		this.outbox.flush();
		assert(this.outbox.isEmpty, 0x3cf /* reentrancy */);
	}

	/**
	 * {@inheritDoc @fluidframework/runtime-definitions#IContainerRuntimeBase.orderSequentially}
	 */
	public orderSequentially<T>(callback: () => T): T {
		let checkpoint: IBatchCheckpoint | undefined;
		let result: T;
		if (this.mc.config.getBoolean("Fluid.ContainerRuntime.EnableRollback")) {
			// Note: we are not touching this.pendingAttachBatch here, for two reasons:
			// 1. It would not help, as we flush attach ops as they become available.
			// 2. There is no way to undo process of data store creation.
			checkpoint = this.outbox.checkpoint().mainBatch;
		}
		try {
			this._orderSequentiallyCalls++;
			result = callback();
		} catch (error) {
			if (checkpoint) {
				// This will throw and close the container if rollback fails
				try {
					checkpoint.rollback((message: BatchMessage) =>
						this.rollback(message.contents, message.localOpMetadata),
					);
				} catch (err) {
					const error2 = wrapError(err, (message) => {
						return DataProcessingError.create(
							`RollbackError: ${message}`,
							"checkpointRollback",
							undefined,
						) as DataProcessingError;
					});
					this.closeFn(error2);
					throw error2;
				}
			} else {
				this.closeFn(
					wrapError(
						error,
						(errorMessage) =>
							new GenericError(
								`orderSequentially callback exception: ${errorMessage}`,
								error,
								{
									orderSequentiallyCalls: this._orderSequentiallyCalls,
								},
							),
					),
				);
			}

			throw error; // throw the original error for the consumer of the runtime
		} finally {
			this._orderSequentiallyCalls--;
		}

		// We don't flush on TurnBased since we expect all messages in the same JS turn to be part of the same batch
		if (this.flushMode !== FlushMode.TurnBased && this._orderSequentiallyCalls === 0) {
			this.flush();
		}
		return result;
	}

	/**
	 * Returns the aliased data store's entryPoint, given the alias.
	 * @param alias - The alias for the data store.
	 * @returns The data store's entry point ({@link @fluidframework/core-interfaces#IFluidHandle}) if it exists and is aliased.
	 * Returns undefined if no data store has been assigned the given alias.
	 */
	public async getAliasedDataStoreEntryPoint(
		alias: string,
	): Promise<IFluidHandle<FluidObject> | undefined> {
		// Back-comapatibility:
		// There are old files that were created without using data store aliasing feature, but
		// used createRoot*DataStore*() (already removed) API. Such data stores will have isRoot = true,
		// and internalID provided by user. The expectation is that such files behave as new files, where
		// same data store instances created using aliasing feature.
		// Please also see note on name collisions in DataStores.createDataStoreId()
		await this.dataStores.waitIfPendingAlias(alias);
		const internalId = this.internalId(alias);
		const context = await this.dataStores.getDataStoreIfAvailable(internalId, { wait: false });
		// If the data store is not available or not an alias, return undefined.
		if (context === undefined || !(await context.isRoot())) {
			return undefined;
		}

		const channel = await context.realize();
		if (channel.entryPoint === undefined) {
			throw new UsageError(
				"entryPoint must be defined on data store runtime for using getAliasedDataStoreEntryPoint",
			);
		}
		this.garbageCollector.nodeUpdated(
			`/${internalId}`,
			"Loaded",
			undefined /* timestampMs */,
			context.packagePath,
		);
		return channel.entryPoint;
	}

	public createDetachedDataStore(
		pkg: Readonly<string[]>,
		loadingGroupId?: string,
	): IFluidDataStoreContextDetached {
		return this.dataStores.createDetachedDataStoreCore(pkg, loadingGroupId);
	}

	public async createDataStore(
		pkg: Readonly<string | string[]>,
		loadingGroupId?: string,
	): Promise<IDataStore> {
		return channelToDataStore(
			await this.dataStores
				._createFluidDataStoreContext(
					Array.isArray(pkg) ? pkg : [pkg],
					undefined, // props
					loadingGroupId,
				)
				.realize(),
<<<<<<< HEAD
			this,
=======
			id,
>>>>>>> 0bcb7f69
			this.dataStores,
			this.mc.logger,
		);
	}

	/**
	 * @deprecated 0.16 Issue #1537, #3631
	 */
	public async _createDataStoreWithProps(
		pkg: Readonly<string | string[]>,
		props?: any,
	): Promise<IDataStore> {
		return channelToDataStore(
			await this.dataStores
				._createFluidDataStoreContext(Array.isArray(pkg) ? pkg : [pkg], props)
				.realize(),
<<<<<<< HEAD
			this,
=======
			id,
>>>>>>> 0bcb7f69
			this.dataStores,
			this.mc.logger,
		);
	}

	private canSendOps() {
		// Note that the real (non-proxy) delta manager is needed here to get the readonly info. This is because
		// container runtime's ability to send ops depend on the actual readonly state of the delta manager.
		return (
			this.connected && !this.innerDeltaManager.readOnlyInfo.readonly && !this.imminentClosure
		);
	}

	/**
	 * Are we in the middle of batching ops together?
	 */
	private currentlyBatching() {
		return this.flushMode !== FlushMode.Immediate || this._orderSequentiallyCalls !== 0;
	}

	private readonly _quorum: IQuorumClients;
	public getQuorum(): IQuorumClients {
		return this._quorum;
	}

	private readonly _audience: IAudience;
	public getAudience(): IAudience {
		return this._audience;
	}

	/**
	 * Returns true of container is dirty, i.e. there are some pending local changes that
	 * either were not sent out to delta stream or were not yet acknowledged.
	 */
	public get isDirty(): boolean {
		return this.dirtyContainer;
	}

	private isContainerMessageDirtyable({ type, contents }: OutboundContainerRuntimeMessage) {
		// Certain container runtime messages should not mark the container dirty such as the old built-in
		// AgentScheduler and Garbage collector messages.
		switch (type) {
			case ContainerMessageType.Attach: {
				const attachMessage = contents as InboundAttachMessage;
				if (attachMessage.id === agentSchedulerId) {
					return false;
				}
				break;
			}
			case ContainerMessageType.FluidDataStoreOp: {
				const envelope = contents;
				if (envelope.address === agentSchedulerId) {
					return false;
				}
				break;
			}
			case ContainerMessageType.GC: {
				return false;
			}
			default:
				break;
		}
		return true;
	}

	private createNewSignalEnvelope(
		address: string | undefined,
		type: string,
		content: any,
	): ISignalEnvelope {
		const newSequenceNumber = ++this._perfSignalData.signalSequenceNumber;
		const newEnvelope: ISignalEnvelope = {
			address,
			clientSignalSequenceNumber: newSequenceNumber,
			contents: { type, content },
		};

		// We should not track any signals in case we already have a tracking number.
		if (
			newSequenceNumber % this.defaultTelemetrySignalSampleCount === 1 &&
			this._perfSignalData.trackingSignalSequenceNumber === undefined
		) {
			this._perfSignalData.signalTimestamp = Date.now();
			this._perfSignalData.trackingSignalSequenceNumber = newSequenceNumber;
		}

		return newEnvelope;
	}

	/**
	 * Submits the signal to be sent to other clients.
	 * @param type - Type of the signal.
	 * @param content - Content of the signal.
	 * @param targetClientId - When specified, the signal is only sent to the provided client id.
	 */
	public submitSignal(type: string, content: any, targetClientId?: string) {
		this.verifyNotClosed();
		const envelope = this.createNewSignalEnvelope(undefined /* address */, type, content);
		return this.submitSignalFn(envelope, targetClientId);
	}

	public setAttachState(attachState: AttachState.Attaching | AttachState.Attached): void {
		if (attachState === AttachState.Attaching) {
			assert(
				this.attachState === AttachState.Attaching,
				0x12d /* "Container Context should already be in attaching state" */,
			);
		} else {
			assert(
				this.attachState === AttachState.Attached,
				0x12e /* "Container Context should already be in attached state" */,
			);
			this.emit("attached");
		}

		if (attachState === AttachState.Attached && !this.hasPendingMessages()) {
			this.updateDocumentDirtyState(false);
		}
		this.dataStores.setAttachState(attachState);
	}

	/**
	 * Create a summary. Used when attaching or serializing a detached container.
	 *
	 * @param blobRedirectTable - A table passed during the attach process. While detached, blob upload is supported
	 * using IDs generated locally. After attach, these IDs cannot be used, so this table maps the old local IDs to the
	 * new storage IDs so requests can be redirected.
	 * @param telemetryContext - summary data passed through the layers for telemetry purposes
	 */
	public createSummary(
		blobRedirectTable?: Map<string, string>,
		telemetryContext?: ITelemetryContext,
	): ISummaryTree {
		if (blobRedirectTable) {
			this.blobManager.setRedirectTable(blobRedirectTable);
		}

		// We can finalize any allocated IDs since we're the only client
		const idRange = this._idCompressor?.takeNextCreationRange();
		if (idRange !== undefined) {
			this._idCompressor?.finalizeCreationRange(idRange);
		}

		const summarizeResult = this.dataStores.getAttachSummary(telemetryContext);
		// Wrap data store summaries in .channels subtree.
		wrapSummaryInChannelsTree(summarizeResult);

		this.addContainerStateToSummary(
			summarizeResult,
			true /* fullTree */,
			false /* trackState */,
			telemetryContext,
		);
		return summarizeResult.summary;
	}

	public readonly getAbsoluteUrl: (relativeUrl: string) => Promise<string | undefined>;

	private async summarizeInternal(
		fullTree: boolean,
		trackState: boolean,
		telemetryContext?: ITelemetryContext,
	): Promise<ISummarizeInternalResult> {
		const summarizeResult = await this.dataStores.summarize(
			fullTree,
			trackState,
			telemetryContext,
		);

		// Wrap data store summaries in .channels subtree.
		wrapSummaryInChannelsTree(summarizeResult);
		const pathPartsForChildren = [channelsTreeName];

		this.addContainerStateToSummary(summarizeResult, fullTree, trackState, telemetryContext);
		return {
			...summarizeResult,
			id: "",
			pathPartsForChildren,
		};
	}

	/**
	 * Returns a summary of the runtime at the current sequence number.
	 */
	public async summarize(options: {
		/** True to generate the full tree with no handle reuse optimizations; defaults to false */
		fullTree?: boolean;
		/** True to track the state for this summary in the SummarizerNodes; defaults to true */
		trackState?: boolean;
		/** Logger to use for correlated summary events */
		summaryLogger?: ITelemetryLoggerExt;
		/** True to run garbage collection before summarizing; defaults to true */
		runGC?: boolean;
		/** True to generate full GC data */
		fullGC?: boolean;
		/** True to run GC sweep phase after the mark phase */
		runSweep?: boolean;
	}): Promise<ISummaryTreeWithStats> {
		this.verifyNotClosed();

		const {
			fullTree = false,
			trackState = true,
			summaryLogger = this.mc.logger,
			runGC = this.garbageCollector.shouldRunGC,
			runSweep,
			fullGC,
		} = options;

		const telemetryContext = new TelemetryContext();
		// Add the options that are used to generate this summary to the telemetry context.
		telemetryContext.setMultiple("fluid_Summarize", "Options", {
			fullTree,
			trackState,
			runGC,
			fullGC,
			runSweep,
		});

		try {
			if (runGC) {
				await this.collectGarbage(
					{ logger: summaryLogger, runSweep, fullGC },
					telemetryContext,
				);
			}

			const { stats, summary } = await this.summarizerNode.summarize(
				fullTree,
				trackState,
				telemetryContext,
			);

			assert(
				summary.type === SummaryType.Tree,
				0x12f /* "Container Runtime's summarize should always return a tree" */,
			);

			return { stats, summary };
		} finally {
			this.mc.logger.sendTelemetryEvent({
				eventName: "SummarizeTelemetry",
				details: telemetryContext.serialize(),
			});
		}
	}

	/**
	 * Before GC runs, called by the garbage collector to update any pending GC state. This is mainly used to notify
	 * the garbage collector of references detected since the last GC run. Most references are notified immediately
	 * but there can be some for which async operation is required (such as detecting new root data stores).
	 * @see IGarbageCollectionRuntime.updateStateBeforeGC
	 */
	public async updateStateBeforeGC() {
		return this.dataStores.updateStateBeforeGC();
	}

	private async getGCDataInternal(fullGC?: boolean): Promise<IGarbageCollectionData> {
		return this.dataStores.getGCData(fullGC);
	}

	/**
	 * Generates and returns the GC data for this container.
	 * @param fullGC - true to bypass optimizations and force full generation of GC data.
	 * @see IGarbageCollectionRuntime.getGCData
	 */
	public async getGCData(fullGC?: boolean): Promise<IGarbageCollectionData> {
		const builder = new GCDataBuilder();
		const dsGCData = await this.summarizerNode.getGCData(fullGC);
		builder.addNodes(dsGCData.gcNodes);

		const blobsGCData = this.blobManager.getGCData(fullGC);
		builder.addNodes(blobsGCData.gcNodes);
		return builder.getGCData();
	}

	/**
	 * After GC has run, called to notify this container's nodes of routes that are used in it.
	 * @param usedRoutes - The routes that are used in all nodes in this Container.
	 * @see IGarbageCollectionRuntime.updateUsedRoutes
	 */
	public updateUsedRoutes(usedRoutes: readonly string[]) {
		// Update our summarizer node's used routes. Updating used routes in summarizer node before
		// summarizing is required and asserted by the the summarizer node. We are the root and are
		// always referenced, so the used routes is only self-route (empty string).
		this.summarizerNode.updateUsedRoutes([""]);

		const { dataStoreRoutes } = this.getDataStoreAndBlobManagerRoutes(usedRoutes);
		this.dataStores.updateUsedRoutes(dataStoreRoutes);
	}

	/**
	 * This is called to update objects whose routes are unused.
	 * @param unusedRoutes - Data store and attachment blob routes that are unused in this Container.
	 */
	public updateUnusedRoutes(unusedRoutes: readonly string[]) {
		const { blobManagerRoutes, dataStoreRoutes } =
			this.getDataStoreAndBlobManagerRoutes(unusedRoutes);
		this.blobManager.updateUnusedRoutes(blobManagerRoutes);
		this.dataStores.updateUnusedRoutes(dataStoreRoutes);
	}

	/**
	 * @deprecated Replaced by deleteSweepReadyNodes.
	 */
	public deleteUnusedNodes(unusedRoutes: readonly string[]): string[] {
		throw new Error("deleteUnusedRoutes should not be called");
	}

	/**
	 * After GC has run and identified nodes that are sweep ready, this is called to delete the sweep ready nodes.
	 * @param sweepReadyRoutes - The routes of nodes that are sweep ready and should be deleted.
	 * @returns The routes of nodes that were deleted.
	 */
	public deleteSweepReadyNodes(sweepReadyRoutes: readonly string[]): readonly string[] {
		const { dataStoreRoutes, blobManagerRoutes } =
			this.getDataStoreAndBlobManagerRoutes(sweepReadyRoutes);

		const deletedRoutes = this.dataStores.deleteSweepReadyNodes(dataStoreRoutes);
		return deletedRoutes.concat(this.blobManager.deleteSweepReadyNodes(blobManagerRoutes));
	}

	/**
	 * This is called to update objects that are tombstones.
	 *
	 * A Tombstoned object has been unreferenced long enough that GC knows it won't be referenced again.
	 * Tombstoned objects are eventually deleted by GC.
	 *
	 * @param tombstonedRoutes - Data store and attachment blob routes that are tombstones in this Container.
	 */
	public updateTombstonedRoutes(tombstonedRoutes: readonly string[]) {
		const { blobManagerRoutes, dataStoreRoutes } =
			this.getDataStoreAndBlobManagerRoutes(tombstonedRoutes);
		this.blobManager.updateTombstonedRoutes(blobManagerRoutes);
		this.dataStores.updateTombstonedRoutes(dataStoreRoutes);
	}

	/**
	 * Returns a server generated referenced timestamp to be used to track unreferenced nodes by GC.
	 */
	public getCurrentReferenceTimestampMs(): number | undefined {
		// Use the timestamp of the last message seen by this client as that is server generated. If no messages have
		// been processed, use the timestamp of the message from the last summary.
		return this.deltaManager.lastMessage?.timestamp ?? this.messageAtLastSummary?.timestamp;
	}

	/**
	 * Returns the type of the GC node. Currently, there are nodes that belong to the root ("/"), data stores or
	 * blob manager.
	 */
	public getNodeType(nodePath: string): GCNodeType {
		if (this.isBlobPath(nodePath)) {
			return GCNodeType.Blob;
		}
		return this.dataStores.getGCNodeType(nodePath) ?? GCNodeType.Other;
	}

	/**
	 * Called by GC to retrieve the package path of the node with the given path. The node should belong to a
	 * data store or an attachment blob.
	 */
	public async getGCNodePackagePath(nodePath: string): Promise<readonly string[] | undefined> {
		// GC uses "/" when adding "root" references, e.g. for Aliasing or as part of Tombstone Auto-Recovery.
		// These have no package path so return a special value.
		if (nodePath === "/") {
			return ["_gcRoot"];
		}

		switch (this.getNodeType(nodePath)) {
			case GCNodeType.Blob:
				return [BlobManager.basePath];
			case GCNodeType.DataStore:
			case GCNodeType.SubDataStore:
				return this.dataStores.getDataStorePackagePath(nodePath);
			default:
				assert(false, 0x2de /* "Package path requested for unsupported node type." */);
		}
	}

	/**
	 * Returns whether a given path is for attachment blobs that are in the format - "/BlobManager.basePath/...".
	 */
	private isBlobPath(path: string): boolean {
		const pathParts = path.split("/");
		if (pathParts.length < 2 || pathParts[1] !== BlobManager.basePath) {
			return false;
		}
		return true;
	}

	/**
	 * From a given list of routes, separate and return routes that belong to blob manager and data stores.
	 * @param routes - A list of routes that can belong to data stores or blob manager.
	 * @returns Two route lists - One that contains routes for blob manager and another one that contains routes
	 * for data stores.
	 */
	private getDataStoreAndBlobManagerRoutes(routes: readonly string[]) {
		const blobManagerRoutes: string[] = [];
		const dataStoreRoutes: string[] = [];
		for (const route of routes) {
			if (this.isBlobPath(route)) {
				blobManagerRoutes.push(route);
			} else {
				dataStoreRoutes.push(route);
			}
		}
		return { blobManagerRoutes, dataStoreRoutes };
	}

	/**
	 * Runs garbage collection and updates the reference / used state of the nodes in the container.
	 * @returns the statistics of the garbage collection run; undefined if GC did not run.
	 */
	public async collectGarbage(
		options: {
			/** Logger to use for logging GC events */
			logger?: ITelemetryLoggerExt;
			/** True to run GC sweep phase after the mark phase */
			runSweep?: boolean;
			/** True to generate full GC data */
			fullGC?: boolean;
		},
		telemetryContext?: ITelemetryContext,
	): Promise<IGCStats | undefined> {
		return this.garbageCollector.collectGarbage(options, telemetryContext);
	}

	/**
	 * Called when a new outbound reference is added to another node. This is used by garbage collection to identify
	 * all references added in the system.
	 * @param srcHandle - The handle of the node that added the reference.
	 * @param outboundHandle - The handle of the outbound node that is referenced.
	 */
	public addedGCOutboundReference(
		srcHandle: { absolutePath: string },
		outboundHandle: { absolutePath: string },
	) {
		this.garbageCollector.addedOutboundReference(
			srcHandle.absolutePath,
			outboundHandle.absolutePath,
		);
	}

	/**
	 * Generates the summary tree, uploads it to storage, and then submits the summarize op.
	 * This is intended to be called by the summarizer, since it is the implementation of
	 * ISummarizerInternalsProvider.submitSummary.
	 * It takes care of state management at the container level, including pausing inbound
	 * op processing, updating SummarizerNode state tracking, and garbage collection.
	 * @param options - options controlling how the summary is generated or submitted
	 */
	public async submitSummary(options: ISubmitSummaryOptions): Promise<SubmitSummaryResult> {
		const {
			fullTree = false,
			finalAttempt = false,
			refreshLatestAck,
			summaryLogger,
			latestSummaryRefSeqNum,
		} = options;
		// The summary number for this summary. This will be updated during the summary process, so get it now and
		// use it for all events logged during this summary.
		const summaryNumber = this.nextSummaryNumber;
		const summaryNumberLogger = createChildLogger({
			logger: summaryLogger,
			properties: {
				all: { summaryNumber },
			},
		});

		assert(this.outbox.isEmpty, 0x3d1 /* Can't trigger summary in the middle of a batch */);

		// We close the summarizer and download a new snapshot and reload the container
		if (refreshLatestAck === true) {
			return this.prefetchLatestSummaryThenClose(
				createChildLogger({
					logger: summaryNumberLogger,
					properties: { all: { safeSummary: true } },
				}),
			);
		}

		// If the container is dirty, i.e., there are pending unacked ops, the summary will not be eventual consistent
		// and it may even be incorrect. So, wait for the container to be saved with a timeout. If the container is not
		// saved within the timeout, check if it should be failed or can continue.
		if (this.validateSummaryBeforeUpload && this.isDirty) {
			const countBefore = this.pendingMessagesCount;
			// The timeout for waiting for pending ops can be overridden via configurations.
			const pendingOpsTimeout =
				this.mc.config.getNumber("Fluid.Summarizer.waitForPendingOpsTimeoutMs") ??
				defaultPendingOpsWaitTimeoutMs;
			await new Promise<void>((resolve, reject) => {
				const timeoutId = setTimeout(() => resolve(), pendingOpsTimeout);
				this.once("saved", () => {
					clearTimeout(timeoutId);
					resolve();
				});
				this.once("dispose", () => {
					clearTimeout(timeoutId);
					reject(new Error("Runtime is disposed while summarizing"));
				});
			});

			// Log that there are pending ops while summarizing. This will help us gather data on how often this
			// happens, whether we attempted to wait for these ops to be acked and what was the result.
			summaryNumberLogger.sendTelemetryEvent({
				eventName: "PendingOpsWhileSummarizing",
				saved: !this.isDirty,
				timeout: pendingOpsTimeout,
				countBefore,
				countAfter: this.pendingMessagesCount,
			});

			// There could still be pending ops. Check if summary should fail or continue.
			const pendingMessagesFailResult = await this.shouldFailSummaryOnPendingOps(
				summaryNumberLogger,
				this.deltaManager.lastSequenceNumber,
				this.deltaManager.minimumSequenceNumber,
				finalAttempt,
				true /* beforeSummaryGeneration */,
			);
			if (pendingMessagesFailResult !== undefined) {
				return pendingMessagesFailResult;
			}
		}

		const shouldPauseInboundSignal =
			this.mc.config.getBoolean(
				"Fluid.ContainerRuntime.SubmitSummary.disableInboundSignalPause",
			) !== true;
		const shouldValidatePreSummaryState =
			this.mc.config.getBoolean(
				"Fluid.ContainerRuntime.SubmitSummary.shouldValidatePreSummaryState",
			) === true;

		let summaryRefSeqNum: number | undefined;

		try {
			await this.deltaManager.inbound.pause();
			if (shouldPauseInboundSignal) {
				await this.deltaManager.inboundSignal.pause();
			}

			summaryRefSeqNum = this.deltaManager.lastSequenceNumber;
			const minimumSequenceNumber = this.deltaManager.minimumSequenceNumber;
			const message = `Summary @${summaryRefSeqNum}:${this.deltaManager.minimumSequenceNumber}`;
			const lastAck = this.summaryCollection.latestAck;

			const startSummaryResult = this.summarizerNode.startSummary(
				summaryRefSeqNum,
				summaryNumberLogger,
				latestSummaryRefSeqNum,
			);

			if (
				startSummaryResult.invalidNodes > 0 ||
				startSummaryResult.mismatchNumbers.size > 0
			) {
				summaryLogger.sendErrorEvent({
					eventName: "LatestSummaryRefSeqNumMismatch",
					details: {
						...startSummaryResult,
						mismatchNumbers: Array.from(startSummaryResult.mismatchNumbers),
					},
				});

				if (shouldValidatePreSummaryState && !finalAttempt) {
					return {
						stage: "base",
						referenceSequenceNumber: summaryRefSeqNum,
						minimumSequenceNumber,
						error: `Summarizer node state inconsistent with summarizer state.`,
					};
				}
			}

			// Helper function to check whether we should still continue between each async step.
			const checkContinue = (): { continue: true } | { continue: false; error: string } => {
				// Do not check for loss of connectivity directly! Instead leave it up to
				// RunWhileConnectedCoordinator to control policy in a single place.
				// This will allow easier change of design if we chose to. For example, we may chose to allow
				// summarizer to reconnect in the future.
				// Also checking for cancellation is a must as summary process may be abandoned for other reasons,
				// like loss of connectivity for main (interactive) client.
				if (options.cancellationToken.cancelled) {
					return { continue: false, error: "disconnected" };
				}
				// That said, we rely on submitSystemMessage() that today only works in connected state.
				// So if we fail here, it either means that RunWhileConnectedCoordinator does not work correctly,
				// OR that design changed and we need to remove this check and fix submitSystemMessage.
				assert(this.connected, 0x258 /* "connected" */);

				// Ensure that lastSequenceNumber has not changed after pausing.
				// We need the summary op's reference sequence number to match our summary sequence number,
				// otherwise we'll get the wrong sequence number stamped on the summary's .protocol attributes.
				if (this.deltaManager.lastSequenceNumber !== summaryRefSeqNum) {
					return {
						continue: false,
						error: `lastSequenceNumber changed before uploading to storage. ${this.deltaManager.lastSequenceNumber} !== ${summaryRefSeqNum}`,
					};
				}
				assert(
					summaryRefSeqNum === this.deltaManager.lastMessage?.sequenceNumber,
					0x395 /* it's one and the same thing */,
				);

				if (lastAck !== this.summaryCollection.latestAck) {
					return {
						continue: false,
						error: `Last summary changed while summarizing. ${this.summaryCollection.latestAck} !== ${lastAck}`,
					};
				}
				return { continue: true };
			};

			let continueResult = checkContinue();
			if (!continueResult.continue) {
				return {
					stage: "base",
					referenceSequenceNumber: summaryRefSeqNum,
					minimumSequenceNumber,
					error: continueResult.error,
				};
			}

			const trace = Trace.start();
			let summarizeResult: ISummaryTreeWithStats;
			// If the GC state needs to be reset, we need to force a full tree summary and update the unreferenced
			// state of all the nodes.
			const forcedFullTree = this.garbageCollector.summaryStateNeedsReset;
			try {
				summarizeResult = await this.summarize({
					fullTree: fullTree || forcedFullTree,
					trackState: true,
					summaryLogger: summaryNumberLogger,
					runGC: this.garbageCollector.shouldRunGC,
				});
			} catch (error) {
				return {
					stage: "base",
					referenceSequenceNumber: summaryRefSeqNum,
					minimumSequenceNumber,
					error,
				};
			}

			// If validateSummaryBeforeUpload is true, validate that the summary generated is correct before uploading.
			if (this.validateSummaryBeforeUpload) {
				// Validate that the summaries generated by summarize nodes is correct.
				const validateResult = this.summarizerNode.validateSummary();
				if (!validateResult.success) {
					const { success, ...loggingProps } = validateResult;
					const error = new RetriableSummaryError(
						validateResult.reason,
						validateResult.retryAfterSeconds,
						{ ...loggingProps },
					);
					return {
						stage: "base",
						referenceSequenceNumber: summaryRefSeqNum,
						minimumSequenceNumber,
						error,
					};
				}

				const pendingMessagesFailResult = await this.shouldFailSummaryOnPendingOps(
					summaryNumberLogger,
					summaryRefSeqNum,
					minimumSequenceNumber,
					finalAttempt,
					false /* beforeSummaryGeneration */,
				);
				if (pendingMessagesFailResult !== undefined) {
					return pendingMessagesFailResult;
				}
			}

			const { summary: summaryTree, stats: partialStats } = summarizeResult;

			// Now that we have generated the summary, update the message at last summary to the last message processed.
			this.messageAtLastSummary = this.deltaManager.lastMessage;

			// Counting dataStores and handles
			// Because handles are unchanged dataStores in the current logic,
			// summarized dataStore count is total dataStore count minus handle count
			const dataStoreTree = summaryTree.tree[channelsTreeName];

			assert(dataStoreTree.type === SummaryType.Tree, 0x1fc /* "summary is not a tree" */);
			const handleCount = Object.values(dataStoreTree.tree).filter(
				(value) => value.type === SummaryType.Handle,
			).length;
			const gcSummaryTreeStats = summaryTree.tree[gcTreeKey]
				? calculateStats(summaryTree.tree[gcTreeKey])
				: undefined;

			const summaryStats: IGeneratedSummaryStats = {
				dataStoreCount: this.dataStores.size,
				summarizedDataStoreCount: this.dataStores.size - handleCount,
				gcStateUpdatedDataStoreCount: this.garbageCollector.updatedDSCountSinceLastSummary,
				gcBlobNodeCount: gcSummaryTreeStats?.blobNodeCount,
				gcTotalBlobsSize: gcSummaryTreeStats?.totalBlobSize,
				summaryNumber,
				...partialStats,
			};
			const generateSummaryData: Omit<IGenerateSummaryTreeResult, "stage" | "error"> = {
				referenceSequenceNumber: summaryRefSeqNum,
				minimumSequenceNumber,
				summaryTree,
				summaryStats,
				generateDuration: trace.trace().duration,
				forcedFullTree,
			} as const;

			continueResult = checkContinue();
			if (!continueResult.continue) {
				return { stage: "generate", ...generateSummaryData, error: continueResult.error };
			}

			const summaryContext =
				lastAck === undefined
					? {
							proposalHandle: undefined,
							ackHandle: this.loadedFromVersionId,
							referenceSequenceNumber: summaryRefSeqNum,
					  }
					: {
							proposalHandle: lastAck.summaryOp.contents.handle,
							ackHandle: lastAck.summaryAck.contents.handle,
							referenceSequenceNumber: summaryRefSeqNum,
					  };

			let handle: string;
			try {
				handle = await this.storage.uploadSummaryWithContext(
					summarizeResult.summary,
					summaryContext,
				);
			} catch (error) {
				return { stage: "generate", ...generateSummaryData, error };
			}

			const parent = summaryContext.ackHandle;
			const summaryMessage: ISummaryContent = {
				handle,
				// eslint-disable-next-line @typescript-eslint/no-non-null-assertion
				head: parent!,
				message,
				parents: parent ? [parent] : [],
			};
			const uploadData = {
				...generateSummaryData,
				handle,
				uploadDuration: trace.trace().duration,
			} as const;

			continueResult = checkContinue();
			if (!continueResult.continue) {
				return { stage: "upload", ...uploadData, error: continueResult.error };
			}

			let clientSequenceNumber: number;
			try {
				clientSequenceNumber = this.submitSummaryMessage(summaryMessage, summaryRefSeqNum);
			} catch (error) {
				return { stage: "upload", ...uploadData, error };
			}

			const submitData = {
				stage: "submit",
				...uploadData,
				clientSequenceNumber,
				submitOpDuration: trace.trace().duration,
			} as const;

			try {
				// If validateSummaryBeforeUpload is false, the summary should be validated in this step.
				this.summarizerNode.completeSummary(
					handle,
					!this.validateSummaryBeforeUpload /* validate */,
				);
			} catch (error) {
				return { stage: "upload", ...uploadData, error };
			}
			return submitData;
		} finally {
			// Cleanup wip summary in case of failure
			this.summarizerNode.clearSummary();

			// ! This needs to happen before we resume inbound queues to ensure heuristics are tracked correctly
			this._summarizer?.recordSummaryAttempt?.(summaryRefSeqNum);

			// Restart the delta manager
			this.deltaManager.inbound.resume();
			if (shouldPauseInboundSignal) {
				this.deltaManager.inboundSignal.resume();
			}
		}
	}

	/**
	 * This helper is called during summarization. If the container is dirty, it will return a failed summarize result
	 * (IBaseSummarizeResult) unless this is the final summarize attempt and SkipFailingIncorrectSummary option is set.
	 * @param logger - The logger to be used for sending telemetry.
	 * @param referenceSequenceNumber - The reference sequence number of the summary attempt.
	 * @param minimumSequenceNumber - The minimum sequence number of the summary attempt.
	 * @param finalAttempt - Whether this is the final summary attempt.
	 * @param beforeSummaryGeneration - Whether this is called before summary generation or after.
	 * @returns failed summarize result (IBaseSummarizeResult) if summary should be failed, undefined otherwise.
	 */
	private async shouldFailSummaryOnPendingOps(
		logger: ITelemetryLoggerExt,
		referenceSequenceNumber: number,
		minimumSequenceNumber: number,
		finalAttempt: boolean,
		beforeSummaryGeneration: boolean,
	): Promise<IBaseSummarizeResult | undefined> {
		if (!this.isDirty) {
			return;
		}

		// If "SkipFailingIncorrectSummary" option is true, don't fail the summary in the last attempt.
		// This is a fallback to make progress in documents where there are consistently pending ops in
		// the summarizer.
		if (
			finalAttempt &&
			this.mc.config.getBoolean("Fluid.Summarizer.SkipFailingIncorrectSummary")
		) {
			const error = DataProcessingError.create(
				"Pending ops during summarization",
				"submitSummary",
				undefined,
				{ pendingMessages: this.pendingMessagesCount },
			);
			logger.sendErrorEvent(
				{
					eventName: "SkipFailingIncorrectSummary",
					referenceSequenceNumber,
					minimumSequenceNumber,
					beforeGenerate: beforeSummaryGeneration,
				},
				error,
			);
		} else {
			// The retry delay when there are pending ops can be overridden via config so that we can adjust it
			// based on telemetry while we decide on a stable number.
			const retryDelayMs =
				this.mc.config.getNumber("Fluid.Summarizer.PendingOpsRetryDelayMs") ??
				defaultPendingOpsRetryDelayMs;
			const error = new RetriableSummaryError(
				"PendingOpsWhileSummarizing",
				retryDelayMs / 1000,
				{
					count: this.pendingMessagesCount,
					beforeGenerate: beforeSummaryGeneration,
				},
			);
			return {
				stage: "base",
				referenceSequenceNumber,
				minimumSequenceNumber,
				error,
			};
		}
	}

	private get pendingMessagesCount(): number {
		return this.pendingStateManager.pendingMessagesCount + this.outbox.messageCount;
	}

	private hasPendingMessages() {
		return this.pendingMessagesCount !== 0;
	}

	private updateDocumentDirtyState(dirty: boolean) {
		if (this.attachState !== AttachState.Attached) {
			assert(dirty, 0x3d2 /* Non-attached container is dirty */);
		} else {
			// Other way is not true = see this.isContainerMessageDirtyable()
			assert(
				!dirty || this.hasPendingMessages(),
				0x3d3 /* if doc is dirty, there has to be pending ops */,
			);
		}

		if (this.dirtyContainer === dirty) {
			return;
		}

		this.dirtyContainer = dirty;
		if (this.emitDirtyDocumentEvent) {
			this.emit(dirty ? "dirty" : "saved");
		}
	}

	public submitMessage(
		type:
			| ContainerMessageType.FluidDataStoreOp
			| ContainerMessageType.Alias
			| ContainerMessageType.Attach,
		contents: any,
		localOpMetadata: unknown = undefined,
	): void {
		this.submit({ type, contents }, localOpMetadata);
	}

	public async uploadBlob(
		blob: ArrayBufferLike,
		signal?: AbortSignal,
	): Promise<IFluidHandle<ArrayBufferLike>> {
		this.verifyNotClosed();
		return this.blobManager.createBlob(blob, signal);
	}

	private submitIdAllocationOpIfNeeded(): void {
		if (this._idCompressor) {
			const idRange = this._idCompressor.takeNextCreationRange();
			// Don't include the idRange if there weren't any Ids allocated
			if (idRange?.ids !== undefined) {
				const idAllocationMessage: ContainerRuntimeIdAllocationMessage = {
					type: ContainerMessageType.IdAllocation,
					contents: idRange,
				};
				const idAllocationBatchMessage: BatchMessage = {
					contents: JSON.stringify(idAllocationMessage),
					referenceSequenceNumber: this.deltaManager.lastSequenceNumber,
					metadata: undefined,
					localOpMetadata: undefined,
					type: ContainerMessageType.IdAllocation,
				};
				this.outbox.submitIdAllocation(idAllocationBatchMessage);
			}
		}
	}

	private submit(
		containerRuntimeMessage: OutboundContainerRuntimeMessage,
		localOpMetadata: unknown = undefined,
		metadata: Record<string, unknown> | undefined = undefined,
	): void {
		this.verifyNotClosed();
		this.verifyCanSubmitOps();

		// There should be no ops in detached container state!
		assert(
			this.attachState !== AttachState.Detached,
			0x132 /* "sending ops in detached container" */,
		);

		const serializedContent = JSON.stringify(containerRuntimeMessage);

		// Note that the real (non-proxy) delta manager is used here to get the readonly info. This is because
		// container runtime's ability to submit ops depend on the actual readonly state of the delta manager.
		if (this.innerDeltaManager.readOnlyInfo.readonly) {
			this.mc.logger.sendTelemetryEvent({
				eventName: "SubmitOpInReadonly",
				connected: this.connected,
			});
		}

		const type = containerRuntimeMessage.type;
		const message: BatchMessage = {
			contents: serializedContent,
			type,
			metadata,
			localOpMetadata,
			referenceSequenceNumber: this.deltaManager.lastSequenceNumber,
		};

		try {
			// If `message` is an allocation op, then we are in the resubmit path and we must redirect the allocation
			// op into the correct batch to avoid ranges being finalized out of order.
			// Otherwise, submit an IdAllocation op if any IDs have been generated since the last op was submitted, as
			// any of the other op types may contain those IDs and thus depend on the allocation op being sent first.
			if (type === ContainerMessageType.IdAllocation) {
				this.outbox.submitIdAllocation(message);
			} else {
				this.submitIdAllocationOpIfNeeded();

				// If this is attach message for new data store, and we are in a batch, send this op out of order
				// Is it safe:
				//    Yes, this should be safe reordering. Newly created data stores are not visible through API surface.
				//    They become visible only when aliased, or handle to some sub-element of newly created datastore
				//    is stored in some DDS, i.e. only after some other op.
				// Why:
				//    Attach ops are large, and expensive to process. Plus there are scenarios where a lot of new data
				//    stores are created, causing issues like relay service throttling (too many ops) and catastrophic
				//    failure (batch is too large). Pushing them earlier and outside of main batch should alleviate
				//    these issues.
				// Cons:
				//    1. With large batches, relay service may throttle clients. Clients may disconnect while throttled.
				//    This change creates new possibility of a lot of newly created data stores never being referenced
				//    because client died before it had a change to submit the rest of the ops. This will create more
				//    garbage that needs to be collected leveraging GC (Garbage Collection) feature.
				//    2. Sending ops out of order means they are excluded from rollback functionality. This is not an issue
				//    today as rollback can't undo creation of data store. To some extent not sending them is a bigger
				//    issue than sending.
				// Please note that this does not change file format, so it can be disabled in the future if this
				// optimization no longer makes sense (for example, batch compression may make it less appealing).
				if (
					this.currentlyBatching() &&
					type === ContainerMessageType.Attach &&
					this.disableAttachReorder !== true
				) {
					this.outbox.submitAttach(message);
				} else if (type === ContainerMessageType.BlobAttach) {
					// BlobAttach ops must have their metadata visible and cannot be grouped (see opGroupingManager.ts)
					this.outbox.submitBlobAttach(message);
				} else {
					this.outbox.submit(message);
				}
			}

			if (!this.currentlyBatching()) {
				this.flush();
			} else {
				this.scheduleFlush();
			}
		} catch (error) {
			this.closeFn(error as GenericError);
			throw error;
		}

		if (this.isContainerMessageDirtyable(containerRuntimeMessage)) {
			this.updateDocumentDirtyState(true);
		}
	}

	private scheduleFlush() {
		if (this.flushTaskExists) {
			return;
		}

		this.flushTaskExists = true;
		const flush = () => {
			this.flushTaskExists = false;
			try {
				this.flush();
			} catch (error) {
				this.closeFn(error as GenericError);
			}
		};

		switch (this.flushMode) {
			case FlushMode.TurnBased:
				// When in TurnBased flush mode the runtime will buffer operations in the current turn and send them as a single
				// batch at the end of the turn
				// eslint-disable-next-line @typescript-eslint/no-floating-promises
				Promise.resolve().then(flush);
				break;

			// FlushModeExperimental is experimental and not exposed directly in the runtime APIs
			case FlushModeExperimental.Async as unknown as FlushMode:
				// When in Async flush mode, the runtime will accumulate all operations across JS turns and send them as a single
				// batch when all micro-tasks are complete.
				// Compared to TurnBased, this flush mode will capture more ops into the same batch.
				setTimeout(flush, 0);
				break;

			default:
				assert(
					this._orderSequentiallyCalls > 0,
					0x587 /* Unreachable unless running under orderSequentially */,
				);
				break;
		}
	}

	private submitSummaryMessage(contents: ISummaryContent, referenceSequenceNumber: number) {
		this.verifyNotClosed();
		assert(
			this.connected,
			0x133 /* "Container disconnected when trying to submit system message" */,
		);

		// System message should not be sent in the middle of the batch.
		assert(this.outbox.isEmpty, 0x3d4 /* System op in the middle of a batch */);

		// back-compat: ADO #1385: Make this call unconditional in the future
		return this.submitSummaryFn !== undefined
			? this.submitSummaryFn(contents, referenceSequenceNumber)
			: this.submitFn(MessageType.Summarize, contents, false);
	}

	/**
	 * Throw an error if the runtime is closed.  Methods that are expected to potentially
	 * be called after dispose due to asynchrony should not call this.
	 */
	private verifyNotClosed() {
		if (this._disposed) {
			throw new Error("Runtime is closed");
		}
	}

	private verifyCanSubmitOps() {
		if (this.ensureNoDataModelChangesCalls > 0) {
			const errorMessage =
				"Op was submitted from within a `ensureNoDataModelChanges` callback";
			if (this.opReentryCallsToReport > 0) {
				this.mc.logger.sendTelemetryEvent(
					{ eventName: "OpReentry" },
					// We need to capture the call stack in order to inspect the source of this usage pattern
					getLongStack(() => new UsageError(errorMessage)),
				);
				this.opReentryCallsToReport--;
			}

			// Creating ops while processing ops can lead
			// to undefined behavior and events observed in the wrong order.
			// For example, we have two callbacks registered for a DDS, A and B.
			// Then if on change #1 callback A creates change #2, the invocation flow will be:
			//
			// A because of #1
			// A because of #2
			// B because of #2
			// B because of #1
			//
			// The runtime must enforce op coherence by not allowing ops to be submitted
			// while ops are being processed.
			if (this.enableOpReentryCheck) {
				throw new UsageError(errorMessage);
			}
		}
	}

	private reSubmitBatch(batch: IPendingBatchMessage[]) {
		this.orderSequentially(() => {
			for (const message of batch) {
				this.reSubmit(message);
			}
		});
		this.flush();
	}

	private reSubmit(message: IPendingBatchMessage) {
		// Need to parse from string for back-compat
		const containerRuntimeMessage = this.parseLocalOpContent(message.content);
		this.reSubmitCore(containerRuntimeMessage, message.localOpMetadata, message.opMetadata);
	}

	/**
	 * Finds the right store and asks it to resubmit the message. This typically happens when we
	 * reconnect and there are pending messages.
	 * ! Note: successfully resubmitting an op that has been successfully sequenced is not possible due to checks in the ConnectionStateHandler (Loader layer)
	 * @param message - The original LocalContainerRuntimeMessage.
	 * @param localOpMetadata - The local metadata associated with the original message.
	 */
	private reSubmitCore(
		message: LocalContainerRuntimeMessage,
		localOpMetadata: unknown,
		opMetadata: Record<string, unknown> | undefined,
	) {
		assert(!this.isSummarizerClient, "Summarizer never reconnects so should never resubmit");
		switch (message.type) {
			case ContainerMessageType.FluidDataStoreOp:
			case ContainerMessageType.Attach:
			case ContainerMessageType.Alias:
				// For Operations, call resubmitDataStoreOp which will find the right store
				// and trigger resubmission on it.
				this.dataStores.reSubmit(message.type, message.contents, localOpMetadata);
				break;
			case ContainerMessageType.IdAllocation: {
				this.submit(message, localOpMetadata);
				break;
			}
			case ContainerMessageType.ChunkedOp:
				throw new Error(`chunkedOp not expected here`);
			case ContainerMessageType.BlobAttach:
				this.blobManager.reSubmit(opMetadata);
				break;
			case ContainerMessageType.Rejoin:
				this.submit(message);
				break;
			case ContainerMessageType.GC:
				this.submit(message);
				break;
			default: {
				// This case should be very rare - it would imply an op was stashed from a
				// future version of runtime code and now is being applied on an older version.
				const compatBehavior = message.compatDetails?.behavior;
				if (compatBehaviorAllowsMessageType(message.type, compatBehavior)) {
					// We do not ultimately resubmit it, to be consistent with this version of the code.
					this.logger.sendTelemetryEvent({
						eventName: "resubmitUnrecognizedMessageTypeAllowed",
						messageDetails: { type: message.type, compatBehavior },
					});
				} else {
					const error = DataProcessingError.create(
						"Resubmitting runtime message of unknown type",
						"reSubmitCore",
						undefined /* sequencedMessage */,
						{
							messageDetails: JSON.stringify({
								type: message.type,
								compatBehavior,
							}),
						},
					);
					this.closeFn(error);
					throw error;
				}
			}
		}
	}

	private rollback(content: string | undefined, localOpMetadata: unknown) {
		// Need to parse from string for back-compat
		const { type, contents } = this.parseLocalOpContent(content);
		switch (type) {
			case ContainerMessageType.FluidDataStoreOp:
				// For operations, call rollbackDataStoreOp which will find the right store
				// and trigger rollback on it.
				this.dataStores.rollback(type, contents, localOpMetadata);
				break;
			default:
				// Don't check message.compatDetails because this is for rolling back a local op so the type will be known
				throw new Error(`Can't rollback ${type}`);
		}
	}

	/** Implementation of ISummarizerInternalsProvider.refreshLatestSummaryAck */
	public async refreshLatestSummaryAck(options: IRefreshSummaryAckOptions) {
		const { proposalHandle, ackHandle, summaryRefSeq, summaryLogger } = options;
		// proposalHandle is always passed from RunningSummarizer.
		assert(proposalHandle !== undefined, 0x766 /* proposalHandle should be available */);
		const readAndParseBlob = async <T>(id: string) => readAndParse<T>(this.storage, id);
		const result = await this.summarizerNode.refreshLatestSummary(
			proposalHandle,
			summaryRefSeq,
		);

		/**
		 * When refreshing a summary ack, this check indicates a new ack of a summary that is newer than the
		 * current summary that is tracked, but this summarizer runtime did not produce/track that summary. Thus
		 * it needs to refresh its state. Today refresh is done by fetching the latest snapshot to update the cache
		 * and then close as the current main client is likely to be re-elected as the parent summarizer again.
		 */
		if (!result.isSummaryTracked && result.isSummaryNewer) {
			await this.fetchLatestSnapshotFromStorage(
				summaryLogger,
				{
					eventName: "RefreshLatestSummaryAckFetch",
					ackHandle,
					targetSequenceNumber: summaryRefSeq,
				},
				readAndParseBlob,
			);

			await this.closeStaleSummarizer();
			return;
		}

		// Notify the garbage collector so it can update its latest summary state.
		await this.garbageCollector.refreshLatestSummary(result);
	}

	/**
	 * Fetches the latest snapshot from storage to refresh the cache as a performance optimization and closes the
	 * summarizer to reload from new state.
	 * @param summaryLogger - logger to use when fetching snapshot from storage
	 * @returns a generic summarization error
	 */
	private async prefetchLatestSummaryThenClose(
		summaryLogger: ITelemetryLoggerExt,
	): Promise<IBaseSummarizeResult> {
		const readAndParseBlob = async <T>(id: string) => readAndParse<T>(this.storage, id);

		// This is a performance optimization as the same parent is likely to be elected again, and would use its
		// cache to fetch the snapshot instead of the network.
		await this.fetchLatestSnapshotFromStorage(
			summaryLogger,
			{
				eventName: "RefreshLatestSummaryFromServerFetch",
			},
			readAndParseBlob,
		);

		await this.closeStaleSummarizer();

		return {
			stage: "base",
			error: "summary state stale - Unsupported option 'refreshLatestAck'",
			referenceSequenceNumber: this.deltaManager.lastSequenceNumber,
			minimumSequenceNumber: this.deltaManager.minimumSequenceNumber,
		};
	}

	private async closeStaleSummarizer(): Promise<void> {
		// Delay before restarting summarizer to prevent the summarizer from restarting too frequently.
		await delay(this.closeSummarizerDelayMs);
		this._summarizer?.stop("latestSummaryStateStale");
		this.disposeFn();
	}

	/**
	 * Downloads the latest snapshot from storage.
	 * By default, it also closes the container after downloading the snapshot. However, this may be
	 * overridden via options.
	 */
	private async fetchLatestSnapshotFromStorage(
		logger: ITelemetryLoggerExt,
		event: ITelemetryGenericEventExt,
		readAndParseBlob: ReadAndParseBlob,
	): Promise<{ snapshotTree: ISnapshotTree; versionId: string; latestSnapshotRefSeq: number }> {
		return PerformanceEvent.timedExecAsync(
			logger,
			event,
			async (perfEvent: {
				end: (arg0: {
					getVersionDuration?: number | undefined;
					getSnapshotDuration?: number | undefined;
					snapshotRefSeq?: number | undefined;
					snapshotVersion?: string | undefined;
				}) => void;
			}) => {
				const stats: {
					getVersionDuration?: number;
					getSnapshotDuration?: number;
					snapshotRefSeq?: number;
					snapshotVersion?: string;
				} = {};
				const trace = Trace.start();

				const versions = await this.storage.getVersions(
					null,
					1,
					"prefetchLatestSummaryBeforeClose",
					FetchSource.noCache,
				);
				assert(
					!!versions && !!versions[0],
					0x137 /* "Failed to get version from storage" */,
				);
				stats.getVersionDuration = trace.trace().duration;

				const maybeSnapshot = await this.storage.getSnapshotTree(versions[0]);
				assert(!!maybeSnapshot, 0x138 /* "Failed to get snapshot from storage" */);
				stats.getSnapshotDuration = trace.trace().duration;
				const latestSnapshotRefSeq = await seqFromTree(maybeSnapshot, readAndParseBlob);
				stats.snapshotRefSeq = latestSnapshotRefSeq;
				stats.snapshotVersion = versions[0].id;

				perfEvent.end(stats);
				return {
					snapshotTree: maybeSnapshot,
					versionId: versions[0].id,
					latestSnapshotRefSeq,
				};
			},
		);
	}

	public getPendingLocalState(props?: IGetPendingLocalStateProps): unknown {
		this.verifyNotClosed();

		if (this._orderSequentiallyCalls !== 0) {
			throw new UsageError("can't get state during orderSequentially");
		}
		this.imminentClosure ||= props?.notifyImminentClosure ?? false;

		const getSyncState = (
			pendingAttachmentBlobs?: IPendingBlobs,
		): IPendingRuntimeState | undefined => {
			const pending = this.pendingStateManager.getLocalState();
			if (pendingAttachmentBlobs === undefined && !this.hasPendingMessages()) {
				return; // no pending state to save
			}

			const pendingIdCompressorState = this._idCompressor?.serialize(true);

			return {
				pending,
				pendingIdCompressorState,
				pendingAttachmentBlobs,
				sessionExpiryTimerStarted: this.garbageCollector.sessionExpiryTimerStarted,
			};
		};
		const perfEvent = {
			eventName: "getPendingLocalState",
			notifyImminentClosure: props?.notifyImminentClosure,
		};
		const logAndReturnPendingState = (
			event: PerformanceEvent,
			pendingState?: IPendingRuntimeState,
		) => {
			event.end({
				attachmentBlobsSize: Object.keys(pendingState?.pendingAttachmentBlobs ?? {}).length,
				pendingOpsSize: pendingState?.pending?.pendingStates.length,
			});
			return pendingState;
		};

		// Flush pending batch.
		// getPendingLocalState() is only exposed through Container.closeAndGetPendingLocalState(), so it's safe
		// to close current batch.
		this.flush();

		return props?.notifyImminentClosure === true
			? PerformanceEvent.timedExecAsync(this.mc.logger, perfEvent, async (event) =>
					logAndReturnPendingState(
						event,
						getSyncState(
							await this.blobManager.attachAndGetPendingBlobs(
								props?.stopBlobAttachingSignal,
							),
						),
					),
			  )
			: PerformanceEvent.timedExec(this.mc.logger, perfEvent, (event) =>
					logAndReturnPendingState(event, getSyncState()),
			  );
	}

	public summarizeOnDemand(options: IOnDemandSummarizeOptions): ISummarizeResults {
		if (this.isSummarizerClient) {
			return this.summarizer.summarizeOnDemand(options);
		} else if (this.summaryManager !== undefined) {
			return this.summaryManager.summarizeOnDemand(options);
		} else {
			// If we're not the summarizer, and we don't have a summaryManager, we expect that
			// disableSummaries is turned on. We are throwing instead of returning a failure here,
			// because it is a misuse of the API rather than an expected failure.
			throw new UsageError(`Can't summarize, disableSummaries: ${this.summariesDisabled}`);
		}
	}

	public enqueueSummarize(options: IEnqueueSummarizeOptions): EnqueueSummarizeResult {
		if (this.isSummarizerClient) {
			return this.summarizer.enqueueSummarize(options);
		} else if (this.summaryManager !== undefined) {
			return this.summaryManager.enqueueSummarize(options);
		} else {
			// If we're not the summarizer, and we don't have a summaryManager, we expect that
			// generateSummaries is turned off. We are throwing instead of returning a failure here,
			// because it is a misuse of the API rather than an expected failure.
			throw new UsageError(`Can't summarize, disableSummaries: ${this.summariesDisabled}`);
		}
	}

	/**
	 * Forms a function that will create and retrieve a Summarizer.
	 */
	private formCreateSummarizerFn(loader: ILoader) {
		return async () => {
			return createSummarizer(loader, `/${summarizerRequestUrl}`);
		};
	}

	private validateSummaryHeuristicConfiguration(configuration: ISummaryConfigurationHeuristics) {
		// eslint-disable-next-line no-restricted-syntax
		for (const prop in configuration) {
			if (typeof configuration[prop] === "number" && configuration[prop] < 0) {
				throw new UsageError(
					`Summary heuristic configuration property "${prop}" cannot be less than 0`,
				);
			}
		}
		if (configuration.minIdleTime > configuration.maxIdleTime) {
			throw new UsageError(
				`"minIdleTime" [${configuration.minIdleTime}] cannot be greater than "maxIdleTime" [${configuration.maxIdleTime}]`,
			);
		}
	}

	private get groupedBatchingEnabled(): boolean {
		const killSwitch = this.mc.config.getBoolean(
			"Fluid.ContainerRuntime.DisableGroupedBatching",
		);
		return killSwitch !== true && this.runtimeOptions.enableGroupedBatching;
	}
}<|MERGE_RESOLUTION|>--- conflicted
+++ resolved
@@ -2041,64 +2041,7 @@
 	private readonly entryPoint: LazyPromise<FluidObject>;
 
 	private internalId(maybeAlias: string): string {
-<<<<<<< HEAD
 		return this.dataStores.aliases.get(maybeAlias) ?? maybeAlias;
-	}
-
-	private async getDataStoreFromRequest(
-		id: string,
-		request: IRequest,
-		requestForChild: boolean,
-	): Promise<IFluidDataStoreChannel> {
-		const headerData: RuntimeHeaderData = {};
-		if (typeof request.headers?.[RuntimeHeaders.wait] === "boolean") {
-			headerData.wait = request.headers[RuntimeHeaders.wait];
-		}
-		if (typeof request.headers?.[RuntimeHeaders.viaHandle] === "boolean") {
-			headerData.viaHandle = request.headers[RuntimeHeaders.viaHandle];
-		}
-		if (typeof request.headers?.[AllowTombstoneRequestHeaderKey] === "boolean") {
-			headerData.allowTombstone = request.headers[AllowTombstoneRequestHeaderKey];
-		}
-		if (typeof request.headers?.[AllowInactiveRequestHeaderKey] === "boolean") {
-			headerData.allowInactive = request.headers[AllowInactiveRequestHeaderKey];
-		}
-
-		// We allow Tombstone requests for sub-DataStore objects
-		if (requestForChild) {
-			headerData.allowTombstone = true;
-		}
-
-		// Back-comapatibility:
-		// New loader/hosts use entryPoint and would not get here for aliased data stores -
-		// handles could only contain internalID!
-		// But old loader/host would use request pattern to fetch aliased data store, as well as
-		// old "root" data stores. Thus this function should consult both IDs.
-		// Please also see note on name collisions in DataStores.createDataStoreId()
-		await this.dataStores.waitIfPendingAlias(id);
-		const internalId = this.internalId(id);
-		const dataStoreContext = await this.dataStores.getDataStore(internalId, headerData);
-
-		// Remove query params, leading and trailing slashes from the url. This is done to make sure the format is
-		// the same as GC nodes id.
-		const urlWithoutQuery = trimLeadingAndTrailingSlashes(request.url.split("?")[0]);
-		// Get the initial snapshot details which contain the data store package path.
-		const details = await dataStoreContext.getInitialSnapshotDetails();
-
-		// Note that this will throw if the data store is inactive or tombstoned and throwing on incorrect usage
-		// is configured.
-		this.garbageCollector.nodeUpdated(
-			`/${urlWithoutQuery}`,
-			"Loaded",
-			undefined /* timestampMs */,
-			details.pkg,
-			request,
-			headerData,
-		);
-		return dataStoreContext.realize();
-=======
-		return this.dataStores.internalId(maybeAlias);
->>>>>>> 0bcb7f69
 	}
 
 	/** Adds the container's metadata to the given summary tree. */
@@ -2776,19 +2719,14 @@
 		pkg: Readonly<string | string[]>,
 		loadingGroupId?: string,
 	): Promise<IDataStore> {
+		const context = this.dataStores._createFluidDataStoreContext(
+			Array.isArray(pkg) ? pkg : [pkg],
+			undefined, // props
+			loadingGroupId,
+		);
 		return channelToDataStore(
-			await this.dataStores
-				._createFluidDataStoreContext(
-					Array.isArray(pkg) ? pkg : [pkg],
-					undefined, // props
-					loadingGroupId,
-				)
-				.realize(),
-<<<<<<< HEAD
-			this,
-=======
-			id,
->>>>>>> 0bcb7f69
+			await context.realize(),
+			context.id,
 			this.dataStores,
 			this.mc.logger,
 		);
@@ -2801,15 +2739,13 @@
 		pkg: Readonly<string | string[]>,
 		props?: any,
 	): Promise<IDataStore> {
+		const context = this.dataStores._createFluidDataStoreContext(
+			Array.isArray(pkg) ? pkg : [pkg],
+			props,
+		);
 		return channelToDataStore(
-			await this.dataStores
-				._createFluidDataStoreContext(Array.isArray(pkg) ? pkg : [pkg], props)
-				.realize(),
-<<<<<<< HEAD
-			this,
-=======
-			id,
->>>>>>> 0bcb7f69
+			await context.realize(),
+			context.id,
 			this.dataStores,
 			this.mc.logger,
 		);
