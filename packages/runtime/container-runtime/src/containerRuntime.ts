/*!
 * Copyright (c) Microsoft Corporation and contributors. All rights reserved.
 * Licensed under the MIT License.
 */
import { ITelemetryBaseLogger, ITelemetryGenericEvent, ITelemetryLogger } from "@fluidframework/common-definitions";
import {
    FluidObject,
    IFluidHandle,
    IFluidHandleContext,
    IFluidRouter,
    IRequest,
    IResponse,
} from "@fluidframework/core-interfaces";
import {
    IAudience,
    IFluidTokenProvider,
    IContainerContext,
    IDeltaManager,
    IDeltaSender,
    IRuntime,
    ICriticalContainerError,
    AttachState,
    ILoaderOptions,
    LoaderHeader,
    ISnapshotTreeWithBlobContents,
    IBatchMessage,
} from "@fluidframework/container-definitions";
import {
    IContainerRuntime,
    IContainerRuntimeEvents,
} from "@fluidframework/container-runtime-definitions";
import {
    assert,
    Trace,
    TypedEventEmitter,
    unreachableCase,
} from "@fluidframework/common-utils";
import {
    ChildLogger,
    raiseConnectedEvent,
    PerformanceEvent,
    TaggedLoggerAdapter,
    MonitoringContext,
    loggerToMonitoringContext,
    wrapError,
} from "@fluidframework/telemetry-utils";
import {
    DriverHeader,
    FetchSource,
    IDocumentStorageService,
    ISummaryContext,
} from "@fluidframework/driver-definitions";
import { readAndParse } from "@fluidframework/driver-utils";
import {
    DataCorruptionError,
    DataProcessingError,
    GenericError,
    UsageError,
} from "@fluidframework/container-utils";
import {
    IClientDetails,
    IDocumentMessage,
    IQuorumClients,
    ISequencedDocumentMessage,
    ISignalMessage,
    ISnapshotTree,
    ISummaryContent,
    ISummaryTree,
    MessageType,
    SummaryType,
} from "@fluidframework/protocol-definitions";
import {
    FlushMode,
    InboundAttachMessage,
    IFluidDataStoreContextDetached,
    IFluidDataStoreRegistry,
    IFluidDataStoreChannel,
    IGarbageCollectionData,
    IGarbageCollectionDetailsBase,
    IEnvelope,
    IInboundSignalMessage,
    ISignalEnvelope,
    NamedFluidDataStoreRegistryEntries,
    ISummaryTreeWithStats,
    ISummarizeInternalResult,
    CreateChildSummarizerNodeParam,
    SummarizeInternalFn,
    channelsTreeName,
    IAttachMessage,
    IDataStore,
    ITelemetryContext,
} from "@fluidframework/runtime-definitions";
import {
    addBlobToSummary,
    addSummarizeResultToSummary,
    addTreeToSummary,
    createRootSummarizerNodeWithGC,
    IRootSummarizerNodeWithGC,
    RequestParser,
    create404Response,
    exceptionToResponse,
    requestFluidObject,
    responseToException,
    seqFromTree,
    calculateStats,
    TelemetryContext,
} from "@fluidframework/runtime-utils";
import { GCDataBuilder, trimLeadingAndTrailingSlashes } from "@fluidframework/garbage-collector";
import { v4 as uuid } from "uuid";
import { ContainerFluidHandleContext } from "./containerHandleContext";
import { FluidDataStoreRegistry } from "./dataStoreRegistry";
import { Summarizer } from "./summarizer";
import { SummaryManager } from "./summaryManager";
import {
    ReportOpPerfTelemetry,
    IPerfSignalReport,
} from "./connectionTelemetry";
import {
    IPendingLocalState,
    PendingStateManager,
} from "./pendingStateManager";
import { BatchManager, BatchMessage } from "./batchManager";
import { pkgVersion } from "./packageVersion";
import { BlobManager, IBlobManagerLoadInfo, IPendingBlobs } from "./blobManager";
import { DataStores, getSummaryForDatastores } from "./dataStores";
import {
    aliasBlobName,
    blobsTreeName,
    chunksBlobName,
    electedSummarizerBlobName,
    extractSummaryMetadataMessage,
    IContainerRuntimeMetadata,
    ICreateContainerMetadata,
    ISummaryMetadataMessage,
    metadataBlobName,
    wrapSummaryInChannelsTree,
} from "./summaryFormat";
import { SummaryCollection } from "./summaryCollection";
import { ISerializedElection, OrderedClientCollection, OrderedClientElection } from "./orderedClientElection";
import { SummarizerClientElection, summarizerClientType } from "./summarizerClientElection";
import {
    SubmitSummaryResult,
    IConnectableRuntime,
    IGeneratedSummaryStats,
    ISubmitSummaryOptions,
    ISummarizer,
    ISummarizerInternalsProvider,
    ISummarizerOptions,
    ISummarizerRuntime,
} from "./summarizerTypes";
import { formExponentialFn, Throttler } from "./throttler";
import { RunWhileConnectedCoordinator } from "./runWhileConnectedCoordinator";
import {
    GarbageCollector,
    GCNodeType,
    gcTreeKey,
    IGarbageCollectionRuntime,
    IGarbageCollector,
    IGCStats,
} from "./garbageCollection";
import {
    channelToDataStore,
    IDataStoreAliasMessage,
    isDataStoreAliasMessage,
} from "./dataStore";
import { BindBatchTracker } from "./batchTracker";
import { ISerializedBaseSnapshotBlobs, SerializedSnapshotStorage } from "./serializedSnapshotStorage";
import { ScheduleManager } from "./scheduleManager";

export enum ContainerMessageType {
    // An op to be delivered to store
    FluidDataStoreOp = "component",

    // Creates a new store
    Attach = "attach",

    // Chunked operation.
    ChunkedOp = "chunkedOp",

    // Signifies that a blob has been attached and should not be garbage collected by storage
    BlobAttach = "blobAttach",

    // Ties our new clientId to our old one on reconnect
    Rejoin = "rejoin",

    // Sets the alias of a root data store
    Alias = "alias",
}

export interface IChunkedOp {
    chunkId: number;

    totalChunks: number;

    contents: string;

    originalType: MessageType | ContainerMessageType;
}

export interface ContainerRuntimeMessage {
    contents: any;
    type: ContainerMessageType;
}

export interface ISummaryBaseConfiguration {
    /**
     * Delay before first attempt to spawn summarizing container.
     */
    initialSummarizerDelayMs: number;

    /**
     * Flag that will enable changing elected summarizer client after maxOpsSinceLastSummary.
     * This defaults to false (disabled) and must be explicitly set to true to enable.
     */
    summarizerClientElection: boolean;

    /**
     * Defines the maximum allowed time to wait for a pending summary ack.
     * The maximum amount of time client will wait for a summarize is the minimum of
     * maxSummarizeAckWaitTime (currently 10 * 60 * 1000) and maxAckWaitTime.
     */
    maxAckWaitTime: number;
    /**
     * Defines the maximum number of Ops in between Summaries that can be
     * allowed before forcibly electing a new summarizer client.
     */
    maxOpsSinceLastSummary: number;
}

export interface ISummaryConfigurationHeuristics extends ISummaryBaseConfiguration {
    state: "enabled";
    /**
     * @deprecated Please move all implementations to {@link ISummaryConfigurationHeuristics.minIdleTime} and
     * {@link ISummaryConfigurationHeuristics.maxIdleTime} instead.
     */
    idleTime: number;
    /**
     * Defines the maximum allowed time, since the last received Ack, before running the summary
     * with reason maxTime.
     * For example, say we receive ops one by one just before the idle time is triggered.
     * In this case, we still want to run a summary since it's been a while since the last summary.
     */
    maxTime: number;
    /**
     * Defines the maximum number of Ops, since the last received Ack, that can be allowed
     * before running the summary with reason maxOps.
     */
    maxOps: number;
    /**
     * Defines the minimum number of Ops, since the last received Ack, that can be allowed
     * before running the last summary.
     */
    minOpsForLastSummaryAttempt: number;
    /**
     * Defines the lower boundary for the allowed time in between summarizations.
     * Pairs with maxIdleTime to form a range.
     * For example, if we only receive 1 op, we don't want to have the same idle time as say 100 ops.
     * Based on the boundaries we set in minIdleTime and maxIdleTime, the idle time will change
     * linearly depending on the number of ops we receive.
     */
    minIdleTime: number;
    /**
     * Defines the upper boundary for the allowed time in between summarizations.
     * Pairs with minIdleTime to form a range.
     * For example, if we only receive 1 op, we don't want to have the same idle time as say 100 ops.
     * Based on the boundaries we set in minIdleTime and maxIdleTime, the idle time will change
     * linearly depending on the number of ops we receive.
     */
    maxIdleTime: number;
    /**
     * Runtime op weight to use in heuristic summarizing.
     * This number is a multiplier on the number of runtime ops we process when running summarize heuristics.
     * For example: (multiplier) * (number of runtime ops) = weighted number of runtime ops
     */
    runtimeOpWeight: number;
    /**
     * Non-runtime op weight to use in heuristic summarizing
     * This number is a multiplier on the number of non-runtime ops we process when running summarize heuristics.
     * For example: (multiplier) * (number of non-runtime ops) = weighted number of non-runtime ops
     */
    nonRuntimeOpWeight: number;
}

export interface ISummaryConfigurationDisableSummarizer {
    state: "disabled";
}

export interface ISummaryConfigurationDisableHeuristics extends ISummaryBaseConfiguration {
    state: "disableHeuristics";
}

export type ISummaryConfiguration =
    | ISummaryConfigurationDisableSummarizer
    | ISummaryConfigurationDisableHeuristics
    | ISummaryConfigurationHeuristics;

export const DefaultSummaryConfiguration: ISummaryConfiguration = {
    state: "enabled",

    idleTime: 15 * 1000, // 15 secs.

    minIdleTime: 0,

    maxIdleTime: 30 * 1000, // 30 secs.

    maxTime: 60 * 1000, // 1 min.

    maxOps: 100, // Summarize if 100 weighted ops received since last snapshot.

    minOpsForLastSummaryAttempt: 10,

    maxAckWaitTime: 10 * 60 * 1000, // 10 mins.

    maxOpsSinceLastSummary: 7000,

    initialSummarizerDelayMs: 5 * 1000, // 5 secs.

    summarizerClientElection: false,

    nonRuntimeOpWeight: 0.1,

    runtimeOpWeight: 1.0,
};

export interface IGCRuntimeOptions {
    /**
     * Flag that if true, will enable running garbage collection (GC) for a new container.
     *
     * GC has mark phase and sweep phase. In mark phase, unreferenced objects are identified
     * and marked as such in the summary. This option enables the mark phase.
     * In sweep phase, unreferenced objects are eventually deleted from the container if they meet certain conditions.
     * Sweep phase can be enabled via the "sweepAllowed" option.
     *
     * Note: This setting is persisted in the container's summary and cannot be changed.
     */
    gcAllowed?: boolean;

    /**
     * Flag that if true, enables GC's sweep phase for a new container.
     *
     * This will allow GC to eventually delete unreferenced objects from the container.
     * This flag should only be set to true if "gcAllowed" is true.
     *
     * Note: This setting is persisted in the container's summary and cannot be changed.
     */
    sweepAllowed?: boolean;

    /**
     * Flag that if true, will disable garbage collection for the session.
     * Can be used to disable running GC on containers where it is allowed via the gcAllowed option.
     */
    disableGC?: boolean;

    /**
     * Flag that will bypass optimizations and generate GC data for all nodes irrespective of whether a node
     * changed or not.
     */
    runFullGC?: boolean;

    /**
     * Maximum session duration for a new container. If not present, a default value will be used.
     *
     * Note: This setting is persisted in the container's summary and cannot be changed.
     */
    sessionExpiryTimeoutMs?: number;

    /**
     * Allows additional GC options to be passed.
     */
    [key: string]: any;
}

export interface ISummaryRuntimeOptions {

    /** Override summary configurations set by the server. */
    summaryConfigOverrides?: ISummaryConfiguration;

    /**
     * Delay before first attempt to spawn summarizing container.
     *
     * @deprecated Use {@link ISummaryRuntimeOptions.summaryConfigOverrides}'s
     * {@link ISummaryBaseConfiguration.initialSummarizerDelayMs} instead.
     */
    initialSummarizerDelayMs?: number;

    /**
     * Flag that disables summaries if it is set to true.
     *
     * @deprecated Use {@link ISummaryRuntimeOptions.summaryConfigOverrides}'s
     * {@link ISummaryConfigurationDisableSummarizer.state} instead.
     */
    disableSummaries?: boolean;

    /**
     * @defaultValue 7000 operations (ops)
     *
     * @deprecated Use {@link ISummaryRuntimeOptions.summaryConfigOverrides}'s
     * {@link ISummaryBaseConfiguration.maxOpsSinceLastSummary} instead.
     */
    maxOpsSinceLastSummary?: number;

    /**
     * Flag that will enable changing elected summarizer client after maxOpsSinceLastSummary.
     *
     * @defaultValue `false` (disabled) and must be explicitly set to true to enable.
     *
     * @deprecated Use {@link ISummaryRuntimeOptions.summaryConfigOverrides}'s
     * {@link ISummaryBaseConfiguration.summarizerClientElection} instead.
     */
    summarizerClientElection?: boolean;

    /**
     * Options that control the running summarizer behavior.
     *
     * @deprecated Use {@link ISummaryRuntimeOptions.summaryConfigOverrides}'s
     * `{@link ISummaryConfiguration.state} = "DisableHeuristics"` instead.
     * */
    summarizerOptions?: Readonly<Partial<ISummarizerOptions>>;
}

/**
 * Options for container runtime.
 */
export interface IContainerRuntimeOptions {
    readonly summaryOptions?: ISummaryRuntimeOptions;
    readonly gcOptions?: IGCRuntimeOptions;
    /**
     * Affects the behavior while loading the runtime when the data verification check which
     * compares the DeltaManager sequence number (obtained from protocol in summary) to the
     * runtime sequence number (obtained from runtime metadata in summary) finds a mismatch.
     * 1. "close" (default) will close the container with an assertion.
     * 2. "log" will log an error event to telemetry, but still continue to load.
     * 3. "bypass" will skip the check entirely. This is not recommended.
     */
    readonly loadSequenceNumberVerification?: "close" | "log" | "bypass";
    /**
     * Sets the flush mode for the runtime. In Immediate flush mode the runtime will immediately
     * send all operations to the driver layer, while in TurnBased the operations will be buffered
     * and then sent them as a single batch at the end of the turn.
     * By default, flush mode is TurnBased.
     */
    readonly flushMode?: FlushMode;
    /**
     * Save enough runtime state to be able to serialize upon request and load to the same state in a new container.
     */
    readonly enableOfflineLoad?: boolean;
}

/**
 * The summary tree returned by the root node. It adds state relevant to the root of the tree.
 */
export interface IRootSummaryTreeWithStats extends ISummaryTreeWithStats {
    /** The garbage collection stats if GC ran, undefined otherwise. */
    gcStats?: IGCStats;
}

/**
 * Accepted header keys for requests coming to the runtime.
 */
export enum RuntimeHeaders {
    /** True to wait for a data store to be created and loaded before returning it. */
    wait = "wait",
    /**
     * True if the request is from an external app. Used for GC to handle scenarios where a data store
     * is deleted and requested via an external app.
     */
    externalRequest = "externalRequest",
    /** True if the request is coming from an IFluidHandle. */
    viaHandle = "viaHandle",
}

/**
 * @deprecated
 * Untagged logger is unsupported going forward. There are old loaders with old ContainerContexts that only
 * have the untagged logger, so to accommodate that scenario the below interface is used. It can be removed once
 * its usage is removed from TaggedLoggerAdapter fallback.
 */
interface OldContainerContextWithLogger extends Omit<IContainerContext, "taggedLogger"> {
    logger: ITelemetryBaseLogger;
    taggedLogger: undefined;
}

/**
 * State saved when the container closes, to be given back to a newly
 * instantiated runtime in a new instance of the container, so it can load to the
 * same state
 */
interface IPendingRuntimeState {
    /**
     * Pending ops from PendingStateManager
     */
    pending?: IPendingLocalState;
    /**
     * Pending blobs from BlobManager
     */
    pendingAttachmentBlobs?: IPendingBlobs;
    /**
     * A base snapshot at a sequence number prior to the first pending op
     */
    baseSnapshot: ISnapshotTree;
    /**
     * Serialized blobs from the base snapshot. Used to load offline since
     * storage is not available.
     */
    snapshotBlobs: ISerializedBaseSnapshotBlobs;
    /**
     * All runtime ops since base snapshot sequence number up to the latest op
     * seen when the container was closed. Used to apply stashed (saved pending)
     * ops at the same sequence number at which they were made.
     */
    savedOps: ISequencedDocumentMessage[];
}

const maxConsecutiveReconnectsKey = "Fluid.ContainerRuntime.MaxConsecutiveReconnects";

const defaultFlushMode = FlushMode.TurnBased;

/**
 * @deprecated - use ContainerRuntimeMessage instead
 */
export enum RuntimeMessage {
    FluidDataStoreOp = "component",
    Attach = "attach",
    ChunkedOp = "chunkedOp",
    BlobAttach = "blobAttach",
    Rejoin = "rejoin",
    Alias = "alias",
    Operation = "op",
}

/**
 * @deprecated - please use version in driver-utils
 */
export function isRuntimeMessage(message: ISequencedDocumentMessage): boolean {
    if ((Object.values(RuntimeMessage) as string[]).includes(message.type)) {
        return true;
    }
    return false;
}

/**
 * Unpacks runtime messages
 *
 * @remarks This API makes no promises regarding backward-compatability. This is internal API.
 * @param message - message (as it observed in storage / service)
 * @returns unpacked runtime message
 *
 * @internal
 */
export function unpackRuntimeMessage(message: ISequencedDocumentMessage) {
    if (message.type === MessageType.Operation) {
        // legacy op format?
        if (message.contents.address !== undefined && message.contents.type === undefined) {
            message.type = ContainerMessageType.FluidDataStoreOp;
        } else {
            // new format
            const innerContents = message.contents as ContainerRuntimeMessage;
            assert(innerContents.type !== undefined, 0x121 /* "Undefined inner contents type!" */);
            message.type = innerContents.type;
            message.contents = innerContents.contents;
        }
        return true;
    } else {
        // Legacy format, but it's already "unpacked",
        // i.e. message.type is actually ContainerMessageType.
        // Or it's non-runtime message.
        // Nothing to do in such case.
        return false;
    }
}

/**
 * Legacy ID for the built-in AgentScheduler.  To minimize disruption while removing it, retaining this as a
 * special-case for document dirty state.  Ultimately we should have no special-cases from the
 * ContainerRuntime's perspective.
 */
export const agentSchedulerId = "_scheduler";

// safely check navigator and get the hardware spec value
export function getDeviceSpec() {
    try {
        if (typeof navigator === "object" && navigator !== null) {
            return {
                deviceMemory: (navigator as any).deviceMemory,
                hardwareConcurrency: navigator.hardwareConcurrency,
            };
        }
    } catch {
    }
    return {};
}

/**
 * Represents the runtime of the container. Contains helper functions/state of the container.
 * It will define the store level mappings.
 */
export class ContainerRuntime extends TypedEventEmitter<IContainerRuntimeEvents>
    implements
    IContainerRuntime,
    IGarbageCollectionRuntime,
    IRuntime,
    ISummarizerRuntime,
    ISummarizerInternalsProvider {
    public get IContainerRuntime() { return this; }
    public get IFluidRouter() { return this; }

    /**
     * Load the stores from a snapshot and returns the runtime.
     * @param context - Context of the container.
     * @param registryEntries - Mapping to the stores.
     * @param requestHandler - Request handlers for the container runtime
     * @param runtimeOptions - Additional options to be passed to the runtime
     * @param existing - (optional) When loading from an existing snapshot. Precedes context.existing if provided
     */
    public static async load(
        context: IContainerContext,
        registryEntries: NamedFluidDataStoreRegistryEntries,
        requestHandler?: (request: IRequest, runtime: IContainerRuntime) => Promise<IResponse>,
        runtimeOptions: IContainerRuntimeOptions = {},
        containerScope: FluidObject = context.scope,
        existing?: boolean,
    ): Promise<ContainerRuntime> {
        // If taggedLogger exists, use it. Otherwise, wrap the vanilla logger:
        // back-compat: Remove the TaggedLoggerAdapter fallback once all the host are using loader > 0.45
        const backCompatContext: IContainerContext | OldContainerContextWithLogger = context;
        const passLogger = backCompatContext.taggedLogger ??
            new TaggedLoggerAdapter((backCompatContext as OldContainerContextWithLogger).logger);
        const logger = ChildLogger.create(passLogger, undefined, {
            all: {
                runtimeVersion: pkgVersion,
            },
        });

        const {
            summaryOptions = {},
            gcOptions = {},
            loadSequenceNumberVerification = "close",
            flushMode = defaultFlushMode,
            enableOfflineLoad = false,
        } = runtimeOptions;

        const pendingRuntimeState = context.pendingLocalState as IPendingRuntimeState | undefined;
        const baseSnapshot: ISnapshotTree | undefined = pendingRuntimeState?.baseSnapshot ?? context.baseSnapshot;
        const storage = !pendingRuntimeState ?
            context.storage :
            new SerializedSnapshotStorage(() => { return context.storage; }, pendingRuntimeState.snapshotBlobs);

        const registry = new FluidDataStoreRegistry(registryEntries);

        const tryFetchBlob = async <T>(blobName: string): Promise<T | undefined> => {
            const blobId = baseSnapshot?.blobs[blobName];
            if (baseSnapshot && blobId) {
                // IContainerContext storage api return type still has undefined in 0.39 package version.
                // So once we release 0.40 container-defn package we can remove this check.
                assert(storage !== undefined, 0x1f5 /* "Attached state should have storage" */);
                return readAndParse<T>(storage, blobId);
            }
        };

        const [chunks, metadata, electedSummarizerData, aliases] = await Promise.all([
            tryFetchBlob<[string, string[]][]>(chunksBlobName),
            tryFetchBlob<IContainerRuntimeMetadata>(metadataBlobName),
            tryFetchBlob<ISerializedElection>(electedSummarizerBlobName),
            tryFetchBlob<[string, string][]>(aliasBlobName),
        ]);

        const loadExisting = existing === true || context.existing === true;

        // read snapshot blobs needed for BlobManager to load
        const blobManagerSnapshot = await BlobManager.load(
            baseSnapshot?.trees[blobsTreeName],
            async (id) => {
                // IContainerContext storage api return type still has undefined in 0.39 package version.
                // So once we release 0.40 container-defn package we can remove this check.
                assert(storage !== undefined, 0x256 /* "storage undefined in attached container" */);
                return readAndParse(storage, id);
            },
        );

        // Verify summary runtime sequence number matches protocol sequence number.
        const runtimeSequenceNumber = metadata?.message?.sequenceNumber;
        // When we load with pending state, we reuse an old snapshot so we don't expect these numbers to match
        if (!pendingRuntimeState && runtimeSequenceNumber !== undefined) {
            const protocolSequenceNumber = context.deltaManager.initialSequenceNumber;
            // Unless bypass is explicitly set, then take action when sequence numbers mismatch.
            if (loadSequenceNumberVerification !== "bypass" && runtimeSequenceNumber !== protocolSequenceNumber) {
                // "Load from summary, runtime metadata sequenceNumber !== initialSequenceNumber"
                const error = new DataCorruptionError(
                    // pre-0.58 error message: SummaryMetadataMismatch
                    "Summary metadata mismatch",
                    { runtimeVersion: pkgVersion, runtimeSequenceNumber, protocolSequenceNumber },
                );

                if (loadSequenceNumberVerification === "log") {
                    logger.sendErrorEvent({ eventName: "SequenceNumberMismatch" }, error);
                } else {
                    context.closeFn(error);
                }
            }
        }

        const runtime = new ContainerRuntime(
            context,
            registry,
            metadata,
            electedSummarizerData,
            chunks ?? [],
            aliases ?? [],
            {
                summaryOptions,
                gcOptions,
                loadSequenceNumberVerification,
                flushMode,
                enableOfflineLoad,
            },
            containerScope,
            logger,
            loadExisting,
            blobManagerSnapshot,
            storage,
            requestHandler,
        );

        if (pendingRuntimeState) {
            await runtime.processSavedOps(pendingRuntimeState);
            // delete these once runtime has seen them to save space
            pendingRuntimeState.savedOps = [];
        }

        await runtime.getSnapshotBlobs();

        return runtime;
    }

    public get options(): ILoaderOptions {
        return this.context.options;
    }

    public get clientId(): string | undefined {
        return this.context.clientId;
    }

    public get clientDetails(): IClientDetails {
        return this.context.clientDetails;
    }

    public get deltaManager(): IDeltaManager<ISequencedDocumentMessage, IDocumentMessage> {
        return this.context.deltaManager;
    }

    public get storage(): IDocumentStorageService {
        return this._storage;
    }

    public get reSubmitFn(): (
        type: ContainerMessageType,
        content: any,
        localOpMetadata: unknown,
        opMetadata: Record<string, unknown> | undefined,
    ) => void {
        // eslint-disable-next-line @typescript-eslint/unbound-method
        return this.reSubmit;
    }

    public get closeFn(): (error?: ICriticalContainerError) => void {
        return this.context.closeFn;
    }

    public get flushMode(): FlushMode {
        return this._flushMode;
    }

    public get scope(): FluidObject {
        return this.containerScope;
    }

    public get IFluidDataStoreRegistry(): IFluidDataStoreRegistry {
        return this.registry;
    }

    public get attachState(): AttachState {
        return this.context.attachState;
    }

    public get IFluidHandleContext(): IFluidHandleContext {
        return this.handleContext;
    }
    private readonly handleContext: ContainerFluidHandleContext;

    // internal logger for ContainerRuntime. Use this.logger for stores, summaries, etc.
    private readonly mc: MonitoringContext;
    private readonly summarizerClientElection?: SummarizerClientElection;
    /**
     * summaryManager will only be created if this client is permitted to spawn a summarizing client
     * It is created only by interactive client, i.e. summarizer client, as well as non-interactive bots
     * do not create it (see SummarizerClientElection.clientDetailsPermitElection() for details)
     */
    private readonly summaryManager?: SummaryManager;
    private readonly summaryCollection: SummaryCollection;

    private readonly summarizerNode: IRootSummarizerNodeWithGC;

    private readonly maxConsecutiveReconnects: number;
    private readonly defaultMaxConsecutiveReconnects = 7;

    private _orderSequentiallyCalls: number = 0;
    private _flushMode: FlushMode;
    private flushTrigger = false;

    private _connected: boolean;

    private readonly savedOps: ISequencedDocumentMessage[] = [];
    private baseSnapshotBlobs?: ISerializedBaseSnapshotBlobs;

    private consecutiveReconnects = 0;

    /**
     * Used to delay transition to "connected" state while we upload
     * attachment blobs that were added while disconnected
     */
    private delayConnectClientId?: string;

    public get connected(): boolean {
        return this._connected;
    }

    /** clientId of parent (non-summarizing) container that owns summarizer container */
    public get summarizerClientId(): string | undefined {
        return this.summarizerClientElection?.electedClientId;
    }

    private _disposed = false;
    public get disposed() { return this._disposed; }

    private dirtyContainer: boolean;
    private emitDirtyDocumentEvent = true;

    private readonly defaultTelemetrySignalSampleCount = 100;
    private _perfSignalData: IPerfSignalReport = {
        signalsLost: 0,
        signalSequenceNumber: 0,
        signalTimestamp: 0,
        trackingSignalSequenceNumber: undefined,
    };

    /**
     * Summarizer is responsible for coordinating when to send generate and send summaries.
     * It is the main entry point for summary work.
     * It is created only by summarizing container (i.e. one with clientType === "summarizer")
     */
    private readonly _summarizer?: Summarizer;
    private readonly deltaSender: IDeltaSender;
    private readonly scheduleManager: ScheduleManager;
    private readonly blobManager: BlobManager;
    private readonly pendingStateManager: PendingStateManager;

    // Provide lower soft limit - we want to have some number of ops to get efficiency in compression & bandwidth usage,
    // but at the same time we want to send these ops sooner, to reduce overall latency of processing a batch.
    // So there is some ballance here, that depends on compression algorithm and its efficiency working with smaller
    // payloads. That number represents final (compressed) bits (once compression is implemented).
    private readonly pendingAttachBatch = new BatchManager(64 * 1024);
    private readonly pendingBatch = new BatchManager();

    private readonly garbageCollector: IGarbageCollector;

    // Local copy of incomplete received chunks.
    private readonly chunkMap: Map<string, string[]>;

    private readonly dataStores: DataStores;

    /** The last message processed at the time of the last summary. */
    private messageAtLastSummary: ISummaryMetadataMessage | undefined;

    private get emptyBatch() {
        return this.pendingBatch.empty && this.pendingAttachBatch.empty;
    }

    private get summarizer(): Summarizer {
        assert(this._summarizer !== undefined, 0x257 /* "This is not summarizing container" */);
        return this._summarizer;
    }

    private readonly summariesDisabled: boolean;
    private isSummariesDisabled(): boolean {
        // back-compat: disableSummaries was moved from ISummaryRuntimeOptions
        //   to ISummaryConfiguration in 0.60.
        if (this.runtimeOptions.summaryOptions.disableSummaries === true) {
            return true;
        }
        return this.summaryConfiguration.state === "disabled";
    }

    private readonly heuristicsDisabled: boolean;
    private isHeuristicsDisabled(): boolean {
        // back-compat: disableHeuristics was moved from ISummarizerOptions
        //   to ISummaryConfiguration in 0.60.
        if (this.runtimeOptions.summaryOptions.summarizerOptions?.disableHeuristics === true) {
            return true;
        }
        return this.summaryConfiguration.state === "disableHeuristics";
    }

    private readonly summarizerClientElectionEnabled: boolean;
    private isSummarizerClientElectionEnabled(): boolean {
        if (this.mc.config.getBoolean("Fluid.ContainerRuntime.summarizerClientElection")) {
            return this.mc.config.getBoolean("Fluid.ContainerRuntime.summarizerClientElection") ?? true;
        }
        // back-compat: summarizerClientElection was moved from ISummaryRuntimeOptions
        //   to ISummaryConfiguration in 0.60.
        if (this.runtimeOptions.summaryOptions.summarizerClientElection === true) {
            return true;
        }
        return this.summaryConfiguration.state !== "disabled"
            ? this.summaryConfiguration.summarizerClientElection === true
            : false;
    }
    private readonly maxOpsSinceLastSummary: number;
    private getMaxOpsSinceLastSummary(): number {
        // back-compat: maxOpsSinceLastSummary was moved from ISummaryRuntimeOptions
        //   to ISummaryConfiguration in 0.60.
        if (this.runtimeOptions.summaryOptions.maxOpsSinceLastSummary !== undefined) {
            return this.runtimeOptions.summaryOptions.maxOpsSinceLastSummary;
        }
        return this.summaryConfiguration.state !== "disabled"
            ? this.summaryConfiguration.maxOpsSinceLastSummary
            : 0;
    }

    private readonly initialSummarizerDelayMs: number;
    private getInitialSummarizerDelayMs(): number {
        // back-compat: initialSummarizerDelayMs was moved from ISummaryRuntimeOptions
        //   to ISummaryConfiguration in 0.60.
        if (this.runtimeOptions.summaryOptions.initialSummarizerDelayMs !== undefined) {
            return this.runtimeOptions.summaryOptions.initialSummarizerDelayMs;
        }
        return this.summaryConfiguration.state !== "disabled"
            ? this.summaryConfiguration.initialSummarizerDelayMs
            : 0;
    }

    private readonly createContainerMetadata: ICreateContainerMetadata;
    /**
     * The summary number of the next summary that will be generated for this container. This is incremented every time
     * a summary is generated.
     */
    private nextSummaryNumber: number;

    private constructor(
        private readonly context: IContainerContext,
        private readonly registry: IFluidDataStoreRegistry,
        metadata: IContainerRuntimeMetadata | undefined,
        electedSummarizerData: ISerializedElection | undefined,
        chunks: [string, string[]][],
        dataStoreAliasMap: [string, string][],
        private readonly runtimeOptions: Readonly<Required<IContainerRuntimeOptions>>,
        private readonly containerScope: FluidObject,
        public readonly logger: ITelemetryLogger,
        existing: boolean,
        blobManagerSnapshot: IBlobManagerLoadInfo,
        private readonly _storage: IDocumentStorageService,
        private readonly requestHandler?: (request: IRequest, runtime: IContainerRuntime) => Promise<IResponse>,
        private readonly summaryConfiguration: ISummaryConfiguration = {
            // the defaults
            ...DefaultSummaryConfiguration,
            // the runtime configuration overrides
            ...runtimeOptions.summaryOptions?.summaryConfigOverrides,
        },
    ) {
        super();
        this.messageAtLastSummary = metadata?.message;

        this._connected = this.context.connected;
        this.chunkMap = new Map<string, string[]>(chunks);

        this.handleContext = new ContainerFluidHandleContext("", this);

        this.mc = loggerToMonitoringContext(
            ChildLogger.create(this.logger, "ContainerRuntime"));

        if (this.summaryConfiguration.state === "enabled") {
            this.validateSummaryHeuristicConfiguration(this.summaryConfiguration);
        }

        this.summariesDisabled = this.isSummariesDisabled();
        this.heuristicsDisabled = this.isHeuristicsDisabled();
        this.summarizerClientElectionEnabled = this.isSummarizerClientElectionEnabled();
        this.maxOpsSinceLastSummary = this.getMaxOpsSinceLastSummary();
        this.initialSummarizerDelayMs = this.getInitialSummarizerDelayMs();

        this.maxConsecutiveReconnects =
            this.mc.config.getNumber(maxConsecutiveReconnectsKey) ?? this.defaultMaxConsecutiveReconnects;

        this._flushMode = runtimeOptions.flushMode;

        const pendingRuntimeState = context.pendingLocalState as IPendingRuntimeState | undefined;
        const baseSnapshot: ISnapshotTree | undefined = pendingRuntimeState?.baseSnapshot ?? context.baseSnapshot;

        this.garbageCollector = GarbageCollector.create({
            runtime: this,
            gcOptions: this.runtimeOptions.gcOptions,
            baseSnapshot,
            baseLogger: this.mc.logger,
            existing,
            metadata,
            isSummarizerClient: this.context.clientDetails.type === summarizerClientType,
            getNodePackagePath: async (nodePath: string) => this.getGCNodePackagePath(nodePath),
            getLastSummaryTimestampMs: () => this.messageAtLastSummary?.timestamp,
            readAndParseBlob: async <T>(id: string) => readAndParse<T>(this.storage, id),
            getContainerDiagnosticId: () => this.context.id,
            activeConnection: () => this.deltaManager.active,
        });

        const loadedFromSequenceNumber = this.deltaManager.initialSequenceNumber;
        this.summarizerNode = createRootSummarizerNodeWithGC(
            ChildLogger.create(this.logger, "SummarizerNode"),
            // Summarize function to call when summarize is called. Summarizer node always tracks summary state.
            async (fullTree: boolean, trackState: boolean, telemetryContext?: ITelemetryContext) =>
                this.summarizeInternal(fullTree, trackState, telemetryContext),
            // Latest change sequence number, no changes since summary applied yet
            loadedFromSequenceNumber,
            // Summary reference sequence number, undefined if no summary yet
            baseSnapshot ? loadedFromSequenceNumber : undefined,
            {
                // Must set to false to prevent sending summary handle which would be pointing to
                // a summary with an older protocol state.
                canReuseHandle: false,
                // Must set to true to throw on any data stores failure that was too severe to be handled.
                // We also are not decoding the base summaries at the root.
                throwOnFailure: true,
                // If GC should not run, let the summarizer node know so that it does not track GC state.
                gcDisabled: !this.garbageCollector.shouldRunGC,
            },
        );

        if (baseSnapshot) {
            this.summarizerNode.loadBaseSummaryWithoutDifferential(baseSnapshot);
        }

        this.dataStores = new DataStores(
            getSummaryForDatastores(baseSnapshot, metadata),
            this,
            (attachMsg) => this.submit(ContainerMessageType.Attach, attachMsg),
            (id: string, createParam: CreateChildSummarizerNodeParam) => (
                summarizeInternal: SummarizeInternalFn,
                getGCDataFn: (fullGC?: boolean) => Promise<IGarbageCollectionData>,
                getBaseGCDetailsFn: () => Promise<IGarbageCollectionDetailsBase>,
            ) => this.summarizerNode.createChild(
                summarizeInternal,
                id,
                createParam,
                undefined,
                getGCDataFn,
                getBaseGCDetailsFn,
            ),
            (id: string) => this.summarizerNode.deleteChild(id),
            this.mc.logger,
            async () => this.garbageCollector.getBaseGCDetails(),
            (path: string, timestampMs: number, packagePath?: readonly string[]) => this.garbageCollector.nodeUpdated(
                path,
                "Changed",
                timestampMs,
                packagePath,
            ),
            new Map<string, string>(dataStoreAliasMap),
            this.garbageCollector.writeDataAtRoot,
        );

        this.blobManager = new BlobManager(
            this.handleContext,
            blobManagerSnapshot,
            () => this.storage,
            (blobId, localId) => {
                if (!this.disposed) {
                    this.submit(ContainerMessageType.BlobAttach, undefined, undefined, { blobId, localId });
                }
            },
            (blobPath: string) => this.garbageCollector.nodeUpdated(blobPath, "Loaded"),
            this,
            pendingRuntimeState?.pendingAttachmentBlobs,
        );

        this.scheduleManager = new ScheduleManager(
            context.deltaManager,
            this,
            () => this.clientId,
            ChildLogger.create(this.logger, "ScheduleManager"),
        );

        this.deltaSender = this.deltaManager;

        this.pendingStateManager = new PendingStateManager(
            {
                applyStashedOp: this.applyStashedOp.bind(this),
                clientId: () => this.clientId,
                close: this.closeFn,
                connected: () => this.connected,
                flush: this.flush.bind(this),
                flushMode: () => this.flushMode,
                reSubmit: this.reSubmit.bind(this),
                setFlushMode: (mode) => this.setFlushMode(mode),
            },
            this._flushMode,
            pendingRuntimeState?.pending);

        this.context.quorum.on("removeMember", (clientId: string) => {
            this.clearPartialChunks(clientId);
        });

        this.summaryCollection = new SummaryCollection(this.deltaManager, this.logger);

        this.dirtyContainer = this.context.attachState !== AttachState.Attached
            || this.pendingStateManager.hasPendingMessages();
        this.context.updateDirtyContainerState(this.dirtyContainer);

        if (this.summariesDisabled) {
            this.mc.logger.sendTelemetryEvent({ eventName: "SummariesDisabled" });
        } else {
            const orderedClientLogger = ChildLogger.create(this.logger, "OrderedClientElection");
            const orderedClientCollection = new OrderedClientCollection(
                orderedClientLogger,
                this.context.deltaManager,
                this.context.quorum,
            );
            const orderedClientElectionForSummarizer = new OrderedClientElection(

                orderedClientLogger,
                orderedClientCollection,
                electedSummarizerData ?? this.context.deltaManager.lastSequenceNumber,
                SummarizerClientElection.isClientEligible,
            );

            this.summarizerClientElection = new SummarizerClientElection(
                orderedClientLogger,
                this.summaryCollection,
                orderedClientElectionForSummarizer,
                this.maxOpsSinceLastSummary,
                this.summarizerClientElectionEnabled,
            );

            if (this.context.clientDetails.type === summarizerClientType) {
                this._summarizer = new Summarizer(
                    "/_summarizer",
                    this /* ISummarizerRuntime */,
                    () => this.summaryConfiguration,
                    this /* ISummarizerInternalsProvider */,
                    this.handleContext,
                    this.summaryCollection,
                    async (runtime: IConnectableRuntime) => RunWhileConnectedCoordinator.create(runtime),
                );
            } else if (SummarizerClientElection.clientDetailsPermitElection(this.context.clientDetails)) {
                // Only create a SummaryManager and SummarizerClientElection
                // if summaries are enabled and we are not the summarizer client.
                const defaultAction = () => {
                    if (this.summaryCollection.opsSinceLastAck > this.maxOpsSinceLastSummary) {
                        this.logger.sendErrorEvent({ eventName: "SummaryStatus:Behind" });
                        // unregister default to no log on every op after falling behind
                        // and register summary ack handler to re-register this handler
                        // after successful summary
                        this.summaryCollection.once(MessageType.SummaryAck, () => {
                            this.logger.sendTelemetryEvent({ eventName: "SummaryStatus:CaughtUp" });
                            // we've caught up, so re-register the default action to monitor for
                            // falling behind, and unregister ourself
                            this.summaryCollection.on("default", defaultAction);
                        });
                        this.summaryCollection.off("default", defaultAction);
                    }
                };

                this.summaryCollection.on("default", defaultAction);

                // Create the SummaryManager and mark the initial state
                this.summaryManager = new SummaryManager(
                    this.summarizerClientElection,
                    this, // IConnectedState
                    this.summaryCollection,
                    this.logger,
                    this.formRequestSummarizerFn(this.context.loader),
                    new Throttler(
                        60 * 1000, // 60 sec delay window
                        30 * 1000, // 30 sec max delay
                        // throttling function increases exponentially (0ms, 40ms, 80ms, 160ms, etc)
                        formExponentialFn({ coefficient: 20, initialDelay: 0 }),
                    ),
                    {
                        initialDelayMs: this.initialSummarizerDelayMs,
                    },
                    this.heuristicsDisabled,
                );
                this.summaryManager.start();
            }
        }

        this.deltaManager.on("readonly", (readonly: boolean) => {
            // we accumulate ops while being in read-only state.
            // once user gets write permissions and we have active connection, flush all pending ops.
            assert(readonly === this.deltaManager.readOnlyInfo.readonly,
                0x124 /* "inconsistent readonly property/event state" */);

            // We need to be very careful with when we (re)send pending ops, to ensure that we only send ops
            // when we either never send an op, or attempted to send it but we know for sure it was not
            // sequenced by server and will never be sequenced (i.e. was lost)
            // For loss of connection, we wait for our own "join" op and use it a a barrier to know all the
            // ops that made it from previous connection, before switching clientId and raising "connected" event
            // But with read-only permissions, if we transition between read-only and r/w states while on same
            // connection, then we have no good signal to tell us when it's safe to send ops we accumulated while
            // being in read-only state.
            // For that reason, we support getting to read-only state only when disconnected. This ensures that we
            // can rely on same safety mechanism and resend ops only when we establish new connection.
            // This is applicable for read-only permissions (event is raised before connection is properly registered),
            // but it's an extra requirement for Container.forceReadonly() API
            assert(!readonly || !this.connected, 0x125 /* "Unsafe to transition to read-only state!" */);

            this.replayPendingStates();
        });

        // logging hardware telemetry
        logger.sendTelemetryEvent({
            eventName: "DeviceSpec",
            ...getDeviceSpec(),
        });

        let loadSummaryNumber: number;
        // Get the container creation metadata. For new container, we initialize these. For existing containers,
        // get the values from the metadata blob.
        if (existing) {
            this.createContainerMetadata = {
                createContainerRuntimeVersion: metadata?.createContainerRuntimeVersion,
                createContainerTimestamp: metadata?.createContainerTimestamp,
            };
            // summaryNumber was renamed from summaryCount. For older docs that haven't been opened for a long time,
            // the count is reset to 0.
            loadSummaryNumber = metadata?.summaryNumber ?? 0;
        } else {
            this.createContainerMetadata = {
                createContainerRuntimeVersion: pkgVersion,
                createContainerTimestamp: Date.now(),
            };
            loadSummaryNumber = 0;
        }
        this.nextSummaryNumber = loadSummaryNumber + 1;

        this.logger.sendTelemetryEvent({
            eventName: "ContainerLoadStats",
            ...this.createContainerMetadata,
            ...this.dataStores.containerLoadStats,
            summaryNumber: loadSummaryNumber,
            summaryFormatVersion: metadata?.summaryFormatVersion,
            disableIsolatedChannels: metadata?.disableIsolatedChannels,
            gcVersion: metadata?.gcFeature,
        });

        ReportOpPerfTelemetry(this.context.clientId, this.deltaManager, this.logger);
        BindBatchTracker(this, this.logger);
    }

    public dispose(error?: Error): void {
        if (this._disposed) {
            return;
        }
        this._disposed = true;

        this.logger.sendTelemetryEvent({
            eventName: "ContainerRuntimeDisposed",
            isDirty: this.isDirty,
            lastSequenceNumber: this.deltaManager.lastSequenceNumber,
            attachState: this.attachState,
        }, error);

        if (this.summaryManager !== undefined) {
            this.summaryManager.dispose();
        }
        this.garbageCollector.dispose();
        this._summarizer?.dispose();
        this.dataStores.dispose();
        this.pendingStateManager.dispose();
        this.emit("dispose");
        this.removeAllListeners();
    }

    public get IFluidTokenProvider() {
        if (this.options?.intelligence) {
            // eslint-disable-next-line @typescript-eslint/consistent-type-assertions
            return {
                intelligence: this.options.intelligence,
            } as IFluidTokenProvider;
        }
        return undefined;
    }

    /**
     * Notifies this object about the request made to the container.
     * @param request - Request made to the handler.
     */
    public async request(request: IRequest): Promise<IResponse> {
        try {
            const parser = RequestParser.create(request);
            const id = parser.pathParts[0];

            if (id === "_summarizer" && parser.pathParts.length === 1) {
                if (this._summarizer !== undefined) {
                    return {
                        status: 200,
                        mimeType: "fluid/object",
                        value: this.summarizer,
                    };
                }
                return create404Response(request);
            }
            if (this.requestHandler !== undefined) {
                return this.requestHandler(parser, this);
            }

            return create404Response(request);
        } catch (error) {
            return exceptionToResponse(error);
        }
    }

    /**
     * Resolves URI representing handle
     * @param request - Request made to the handler.
     */
    public async resolveHandle(request: IRequest): Promise<IResponse> {
        try {
            const requestParser = RequestParser.create(request);
            const id = requestParser.pathParts[0];

            if (id === "_channels") {
                return this.resolveHandle(requestParser.createSubRequest(1));
            }

            if (id === BlobManager.basePath && requestParser.isLeaf(2)) {
                const blob = await this.blobManager.getBlob(requestParser.pathParts[1]);
                return blob
                    ? {
                        status: 200,
                        mimeType: "fluid/object",
                        value: blob,
                    } : create404Response(request);
            } else if (requestParser.pathParts.length > 0) {
                const dataStore = await this.getDataStoreFromRequest(id, request);
                const subRequest = requestParser.createSubRequest(1);
                // We always expect createSubRequest to include a leading slash, but asserting here to protect against
                // unintentionally modifying the url if that changes.
                assert(subRequest.url.startsWith("/"),
                    0x126 /* "Expected createSubRequest url to include a leading slash" */);
                return dataStore.IFluidRouter.request(subRequest);
            }

            return create404Response(request);
        } catch (error) {
            return exceptionToResponse(error);
        }
    }

    private internalId(maybeAlias: string): string {
        return this.dataStores.aliases.get(maybeAlias) ?? maybeAlias;
    }

    private async getDataStoreFromRequest(id: string, request: IRequest): Promise<IFluidRouter> {
        const wait = typeof request.headers?.[RuntimeHeaders.wait] === "boolean"
            ? request.headers?.[RuntimeHeaders.wait]
            : true;

        await this.dataStores.waitIfPendingAlias(id);
        const internalId = this.internalId(id);
        const dataStoreContext = await this.dataStores.getDataStore(internalId, wait);

        /**
         * If GC should run and this an external app request with "externalRequest" header, we need to return
         * an error if the data store being requested is marked as unreferenced as per the data store's base
         * GC data.
         *
         * This is a workaround to handle scenarios where a data store shared with an external app is deleted
         * and marked as unreferenced by GC. Returning an error will fail to load the data store for the app.
         */
        if (request.headers?.[RuntimeHeaders.externalRequest] && this.garbageCollector.shouldRunGC) {
            // The data store is referenced if used routes in the base summary has a route to self.
            // Older documents may not have used routes in the summary. They are considered referenced.
            const usedRoutes = (await dataStoreContext.getBaseGCDetails()).usedRoutes;
            if (!(usedRoutes === undefined || usedRoutes.includes("") || usedRoutes.includes("/"))) {
                throw responseToException(create404Response(request), request);
            }
        }

        const dataStoreChannel = await dataStoreContext.realize();

        // Remove query params, leading and trailing slashes from the url. This is done to make sure the format is
        // the same as GC nodes id.
        const urlWithoutQuery = trimLeadingAndTrailingSlashes(request.url.split("?")[0]);
        this.garbageCollector.nodeUpdated(
            `/${urlWithoutQuery}`,
            "Loaded",
            undefined /* timestampMs */,
            dataStoreContext.packagePath,
            request?.headers,
        );
        return dataStoreChannel;
    }

    /** Adds the container's metadata to the given summary tree. */
    private addMetadataToSummary(summaryTree: ISummaryTreeWithStats) {
        const metadata: IContainerRuntimeMetadata = {
            ...this.createContainerMetadata,
            // Increment the summary number for the next summary that will be generated.
            summaryNumber: this.nextSummaryNumber++,
            summaryFormatVersion: 1,
            ...this.garbageCollector.getMetadata(),
            // The last message processed at the time of summary. If there are no new messages, use the message from the
            // last summary.
            message: extractSummaryMetadataMessage(this.deltaManager.lastMessage) ?? this.messageAtLastSummary,
        };
        addBlobToSummary(summaryTree, metadataBlobName, JSON.stringify(metadata));
    }

    private addContainerStateToSummary(
        summaryTree: ISummaryTreeWithStats,
        fullTree: boolean,
        trackState: boolean,
        telemetryContext?: ITelemetryContext,
    ) {
        this.addMetadataToSummary(summaryTree);

        if (this.chunkMap.size > 0) {
            const content = JSON.stringify([...this.chunkMap]);
            addBlobToSummary(summaryTree, chunksBlobName, content);
        }

        const dataStoreAliases = this.dataStores.aliases;
        if (dataStoreAliases.size > 0) {
            addBlobToSummary(summaryTree, aliasBlobName, JSON.stringify([...dataStoreAliases]));
        }

        if (this.summarizerClientElection) {
            const electedSummarizerContent = JSON.stringify(this.summarizerClientElection?.serialize());
            addBlobToSummary(summaryTree, electedSummarizerBlobName, electedSummarizerContent);
        }

        const blobManagerSummary = this.blobManager.summarize();
        // Some storage (like git) doesn't allow empty tree, so we can omit it.
        // and the blob manager can handle the tree not existing when loading
        if (Object.keys(blobManagerSummary.summary.tree).length > 0) {
            addTreeToSummary(summaryTree, blobsTreeName, blobManagerSummary);
        }

        if (this.garbageCollector.writeDataAtRoot) {
            const gcSummary = this.garbageCollector.summarize(fullTree, trackState, telemetryContext);
            if (gcSummary !== undefined) {
                addSummarizeResultToSummary(summaryTree, gcTreeKey, gcSummary);
            }
        }
    }

    // Track how many times the container tries to reconnect with pending messages.
    // This happens when the connection state is changed and we reset the counter
    // when we are able to process a local op or when there are no pending messages.
    // If this counter reaches a max, it's a good indicator that the container
    // is not making progress and it is stuck in a retry loop.
    private shouldContinueReconnecting(): boolean {
        if (this.maxConsecutiveReconnects <= 0) {
            // Feature disabled, we never stop reconnecting
            return true;
        }

        if (!this.hasPendingMessages()) {
            // If there are no pending messages, we can always reconnect
            this.resetReconnectCount();
            return true;
        }

        if (this.consecutiveReconnects === Math.floor(this.maxConsecutiveReconnects / 2)) {
            // If we're halfway through the max reconnects, send an event in order
            // to better identify false positives, if any. If the rate of this event
            // matches Container Close count below, we can safely cut down
            // maxConsecutiveReconnects to half.
            this.mc.logger.sendTelemetryEvent({
                eventName: "ReconnectsWithNoProgress",
                attempts: this.consecutiveReconnects,
                pendingMessages: this.pendingStateManager.pendingMessagesCount,
            });
        }

        return this.consecutiveReconnects < this.maxConsecutiveReconnects;
    }

    private resetReconnectCount() {
        this.consecutiveReconnects = 0;
    }

    private replayPendingStates() {
        // We need to be able to send ops to replay states
        if (!this.canSendOps()) { return; }

        // We need to temporary clear the dirty flags and disable
        // dirty state change events to detect whether replaying ops
        // has any effect.

        // Save the old state, reset to false, disable event emit
        const oldState = this.dirtyContainer;
        this.dirtyContainer = false;

        assert(this.emitDirtyDocumentEvent, 0x127 /* "dirty document event not set on replay" */);
        this.emitDirtyDocumentEvent = false;
        let newState: boolean;

        try {
            // replay the ops
            this.pendingStateManager.replayPendingStates();
        } finally {
            // Save the new start and restore the old state, re-enable event emit
            newState = this.dirtyContainer;
            this.dirtyContainer = oldState;
            this.emitDirtyDocumentEvent = true;
        }

        // Officially transition from the old state to the new state.
        this.updateDocumentDirtyState(newState);
    }

    private async applyStashedOp(type: ContainerMessageType, op: ISequencedDocumentMessage): Promise<unknown> {
        switch (type) {
            case ContainerMessageType.FluidDataStoreOp:
                return this.dataStores.applyStashedOp(op);
            case ContainerMessageType.Attach:
                return this.dataStores.applyStashedAttachOp(op as unknown as IAttachMessage);
            case ContainerMessageType.Alias:
            case ContainerMessageType.BlobAttach:
                return;
            case ContainerMessageType.ChunkedOp:
                throw new Error("chunkedOp not expected here");
            case ContainerMessageType.Rejoin:
                throw new Error("rejoin not expected here");
            default:
                unreachableCase(type, `Unknown ContainerMessageType: ${type}`);
        }
    }

    public setConnectionState(connected: boolean, clientId?: string) {
        if (connected === false && this.delayConnectClientId !== undefined) {
            this.delayConnectClientId = undefined;
            this.mc.logger.sendTelemetryEvent({
                eventName: "UnsuccessfulConnectedTransition",
            });
            // Don't propagate "disconnected" event because we didn't propagate the previous "connected" event
            return;
        }

        // If attachment blobs were added while disconnected, we need to delay
        // propagation of the "connected" event until we have uploaded them to
        // ensure we don't submit ops referencing a blob that has not been uploaded
        const connecting = connected && !this._connected && !this.deltaManager.readOnlyInfo.readonly;
        if (connecting && this.blobManager.hasPendingOfflineUploads) {
            assert(!this.delayConnectClientId,
                0x392 /* Connect event delay must be canceled before subsequent connect event */);
            assert(!!clientId, 0x393 /* Must have clientId when connecting */);
            this.delayConnectClientId = clientId;
            this.blobManager.onConnected().then(() => {
                // make sure we didn't reconnect before the promise resolved
                if (this.delayConnectClientId === clientId && !this.disposed) {
                    this.delayConnectClientId = undefined;
                    this.setConnectionStateCore(connected, clientId);
                }
            }, (error) => this.closeFn(error));
            return;
        }

        this.setConnectionStateCore(connected, clientId);
    }

    private setConnectionStateCore(connected: boolean, clientId?: string) {
        assert(!this.delayConnectClientId,
            0x394 /* connect event delay must be cleared before propagating connect event */);
        this.verifyNotClosed();

        // There might be no change of state due to Container calling this API after loading runtime.
        const changeOfState = this._connected !== connected;
        const reconnection = changeOfState && !connected;
        this._connected = connected;

        if (!connected) {
            this._perfSignalData.signalsLost = 0;
            this._perfSignalData.signalTimestamp = 0;
            this._perfSignalData.trackingSignalSequenceNumber = undefined;
        } else {
            assert(this.attachState === AttachState.Attached,
                0x3cd /* Connection is possible only if container exists in storage */);
        }

        // Fail while disconnected
        if (reconnection) {
            this.consecutiveReconnects++;

            if (!this.shouldContinueReconnecting()) {
                this.closeFn(
                    DataProcessingError.create(
                        // eslint-disable-next-line max-len
                        "Runtime detected too many reconnects with no progress syncing local ops. Batch of ops is likely too large (over 1Mb)",
                        "setConnectionState",
                        undefined,
                        {
                            dataLoss: 1,
                            attempts: this.consecutiveReconnects,
                            pendingMessages: this.pendingStateManager.pendingMessagesCount,
                        }));
                return;
            }
        }

        if (changeOfState) {
            this.replayPendingStates();
        }

        this.dataStores.setConnectionState(connected, clientId);
        this.garbageCollector.setConnectionState(connected, clientId);

        raiseConnectedEvent(this.mc.logger, this, connected, clientId);
    }

    public process(messageArg: ISequencedDocumentMessage, local: boolean) {
        this.verifyNotClosed();

        // Do shallow copy of message, as methods below will modify it.
        // There might be multiple container instances receiving same message
        // We do not need to make deep copy, as each layer will just replace message.content itself,
        // but would not modify contents details
        let message = { ...messageArg };

        // back-compat: ADO #1385: eventually should become unconditional, but only for runtime messages!
        // System message may have no contents, or in some cases (mostly for back-compat) they may have actual objects.
        // Old ops may contain empty string (I assume noops).
        if (typeof message.contents === "string" && message.contents !== "") {
            message.contents = JSON.parse(message.contents);
        }

        // Caveat: This will return false for runtime message in very old format, that are used in snapshot tests
        // This format was not shipped to production workflows.
        const runtimeMessage = unpackRuntimeMessage(message);

        if (this.mc.config.getBoolean("enableOfflineLoad") ?? this.runtimeOptions.enableOfflineLoad) {
            this.savedOps.push(messageArg);
        }

        // Surround the actual processing of the operation with messages to the schedule manager indicating
        // the beginning and end. This allows it to emit appropriate events and/or pause the processing of new
        // messages once a batch has been fully processed.
        this.scheduleManager.beforeOpProcessing(message);

        try {
            // Chunk processing must come first given that we will transform the message to the unchunked version
            // once all pieces are available
            message = this.processRemoteChunkedMessage(message);

            let localOpMetadata: unknown;
            if (local && runtimeMessage) {
                localOpMetadata = this.pendingStateManager.processPendingLocalMessage(message);
            }

            // If there are no more pending messages after processing a local message,
            // the document is no longer dirty.
            if (!this.hasPendingMessages()) {
                this.updateDocumentDirtyState(false);
            }

            const type = message.type as ContainerMessageType;
            switch (type) {
                case ContainerMessageType.Attach:
                    this.dataStores.processAttachMessage(message, local);
                    break;
                case ContainerMessageType.Alias:
                    this.processAliasMessage(message, localOpMetadata, local);
                    break;
                case ContainerMessageType.FluidDataStoreOp:
                    this.dataStores.processFluidDataStoreOp(message, local, localOpMetadata);
                    break;
                case ContainerMessageType.BlobAttach:
                    this.blobManager.processBlobAttachOp(message, local);
                    break;
                case ContainerMessageType.ChunkedOp:
                case ContainerMessageType.Rejoin:
                    break;
                default:
                    assert(!runtimeMessage, 0x3ce /* Runtime message of unknown type */);
            }

            // For back-compat, notify only about runtime messages for now.
            if (runtimeMessage) {
                this.emit("op", message, runtimeMessage);
            }

            this.scheduleManager.afterOpProcessing(undefined, message);

            if (local) {
                // If we have processed a local op, this means that the container is
                // making progress and we can reset the counter for how many times
                // we have consecutively replayed the pending states
                this.resetReconnectCount();
            }
        } catch (e) {
            this.scheduleManager.afterOpProcessing(e, message);
            throw e;
        }
    }

    private processAliasMessage(
        message: ISequencedDocumentMessage,
        localOpMetadata: unknown,
        local: boolean,
    ) {
        this.dataStores.processAliasMessage(message, localOpMetadata, local);
    }

    /**
     * Emits the Signal event and update the perf signal data.
     * @param clientSignalSequenceNumber - is the client signal sequence number to be uploaded.
     */
    private sendSignalTelemetryEvent(clientSignalSequenceNumber: number) {
        const duration = Date.now() - this._perfSignalData.signalTimestamp;
        this.logger.sendPerformanceEvent({
            eventName: "SignalLatency",
            duration,
            signalsLost: this._perfSignalData.signalsLost,
        });

        this._perfSignalData.signalsLost = 0;
        this._perfSignalData.signalTimestamp = 0;
    }

    public processSignal(message: ISignalMessage, local: boolean) {
        const envelope = message.content as ISignalEnvelope;
        const transformed: IInboundSignalMessage = {
            clientId: message.clientId,
            content: envelope.contents.content,
            type: envelope.contents.type,
        };

        // Only collect signal telemetry for messages sent by the current client.
        if (message.clientId === this.clientId && this.connected) {
            // Check to see if the signal was lost.
            if (this._perfSignalData.trackingSignalSequenceNumber !== undefined &&
                envelope.clientSignalSequenceNumber > this._perfSignalData.trackingSignalSequenceNumber) {
                this._perfSignalData.signalsLost++;
                this._perfSignalData.trackingSignalSequenceNumber = undefined;
                this.logger.sendErrorEvent({
                    eventName: "SignalLost",
                    type: envelope.contents.type,
                    signalsLost: this._perfSignalData.signalsLost,
                    trackingSequenceNumber: this._perfSignalData.trackingSignalSequenceNumber,
                    clientSignalSequenceNumber: envelope.clientSignalSequenceNumber,
                });
            } else if (envelope.clientSignalSequenceNumber === this._perfSignalData.trackingSignalSequenceNumber) {
                this.sendSignalTelemetryEvent(envelope.clientSignalSequenceNumber);
                this._perfSignalData.trackingSignalSequenceNumber = undefined;
            }
        }

        if (envelope.address === undefined) {
            // No address indicates a container signal message.
            this.emit("signal", transformed, local);
            return;
        }

        this.dataStores.processSignal(envelope.address, transformed, local);
    }

    public async getRootDataStore(id: string, wait = true): Promise<IFluidRouter> {
        return this.getRootDataStoreChannel(id, wait);
    }

    private async getRootDataStoreChannel(id: string, wait = true): Promise<IFluidDataStoreChannel> {
        await this.dataStores.waitIfPendingAlias(id);
        const internalId = this.internalId(id);
        const context = await this.dataStores.getDataStore(internalId, wait);
        assert(await context.isRoot(), 0x12b /* "did not get root data store" */);
        return context.realize();
    }

    public setFlushMode(mode: FlushMode): void {
        if (mode === this._flushMode) {
            return;
        }

        this.mc.logger.sendTelemetryEvent({
            eventName: "FlushMode Updated",
            old: this._flushMode,
            new: mode,
        });

        // Flush any pending batches if switching to immediate
        if (mode === FlushMode.Immediate) {
            this.flush();
        }

        this._flushMode = mode;

        // Let the PendingStateManager know that FlushMode has been updated.
        this.pendingStateManager.onFlushModeUpdated(mode);
    }

    public flush(): void {
        assert(this._orderSequentiallyCalls === 0,
            0x24c /* "Cannot call `flush()` from `orderSequentially`'s callback" */);

        this.flushBatch(this.pendingAttachBatch.popBatch());
        this.flushBatch(this.pendingBatch.popBatch());

        assert(this.emptyBatch, 0x3cf /* reentrancy */);
    }

    protected flushBatch(batch: BatchMessage[]): void {
        const length = batch.length;

        if (length > 1) {
            batch[0].metadata = { ...batch[0].metadata, batch: true };
            batch[length - 1].metadata = { ...batch[length - 1].metadata, batch: false };

            // This assert fires for the following reason (there might be more cases like that):
            // AgentScheduler will send ops in response to ConsensusRegisterCollection's "atomicChanged" event handler,
            // i.e. in the middle of op processing!
            // Sending ops while processing ops is not good idea - it's not defined when
            // referenceSequenceNumber changes in op processing sequence (at the beginning or end of op processing),
            // If we send ops in response to processing multiple ops, then we for sure hit this assert!
            // Tracked via ADO #1834
            // assert(batch[0].referenceSequenceNumber === batch[length - 1].referenceSequenceNumber,
            //    "Batch should be generated synchronously, without processing ops in the middle!");
        }

        let clientSequenceNumber: number = -1;

        // Did we disconnect in the middle of turn-based batch?
        // If so, do nothing, as pending state manager will resubmit it correctly on reconnect.
        if (this.canSendOps()) {
            if (this.context.submitBatchFn !== undefined) {
                const batchToSend: IBatchMessage[] = [];
                for (const message of batch) {
                    batchToSend.push({ contents: message.contents, metadata: message.metadata });
                }
                // returns clientSequenceNumber of last message in a batch
                clientSequenceNumber = this.context.submitBatchFn(batchToSend);
            } else {
                // Legacy path - supporting old loader versions. Can be removed only when LTS moves above
                // version that has support for batches (submitBatchFn)
                for (const message of batch) {
                    clientSequenceNumber = this.context.submitFn(
                        MessageType.Operation,
                        message.deserializedContent,
                        true, // batch
                        message.metadata);
                }

                this.deltaSender.flush();
            }

            // Convert from clientSequenceNumber of last message in the batch to clientSequenceNumber of first message.
            clientSequenceNumber -= batch.length - 1;
            assert(clientSequenceNumber >= 0, 0x3d0 /* clientSequenceNumber can't be negative */);
        }

        // Let the PendingStateManager know that a message was submitted.
        // In future, need to shift toward keeping batch as a whole!
        for (const message of batch) {
            this.pendingStateManager.onSubmitMessage(
                message.deserializedContent.type,
                clientSequenceNumber,
                message.referenceSequenceNumber,
                message.deserializedContent.contents,
                message.localOpMetadata,
                message.metadata,
            );
            clientSequenceNumber++;
        }

        this.pendingStateManager.onFlush();
    }

    public orderSequentially(callback: () => void): void {
        // If flush mode is already TurnBased we are either
        // nested in another orderSequentially, or
        // the app is flushing manually, in which
        // case this invocation doesn't own
        // flushing.
        if (this.flushMode === FlushMode.TurnBased) {
            this.trackOrderSequentiallyCalls(callback);
            return;
        }

        const savedFlushMode = this.flushMode;
        this.setFlushMode(FlushMode.TurnBased);

        try {
            this.trackOrderSequentiallyCalls(callback);
            this.flush();
        } finally {
            this.setFlushMode(savedFlushMode);
        }
    }

    private trackOrderSequentiallyCalls(callback: () => void): void {
        let checkpoint: { rollback: (action: (message: BatchMessage) => void) => void; } | undefined;
        if (this.mc.config.getBoolean("Fluid.ContainerRuntime.EnableRollback")) {
            // Note: we are not touching this.pendingAttachBatch here, for two reasons:
            // 1. It would not help, as we flush attach ops as they become available.
            // 2. There is no way to undo process of data store creation.
            checkpoint = this.pendingBatch.checkpoint();
        }

        try {
            this._orderSequentiallyCalls++;
            callback();
        } catch (error) {
            if (checkpoint) {
                // This will throw and close the container if rollback fails
                try {
                    checkpoint.rollback((message: BatchMessage) =>
                        this.rollback(
                            message.deserializedContent.type,
                            message.deserializedContent.contents,
                            message.localOpMetadata));
                } catch (err) {
                    const error2 = wrapError(err, (message) => {
                        return DataProcessingError.create(
                            `RollbackError: ${message}`,
                            "checkpointRollback",
                            undefined) as DataProcessingError;
                    });
                    this.closeFn(error2);
                    throw error2;
                }
            } else {
                // pre-0.58 error message: orderSequentiallyCallbackException
                this.closeFn(new GenericError("orderSequentially callback exception", error));
            }
            throw error; // throw the original error for the consumer of the runtime
        } finally {
            this._orderSequentiallyCalls--;
        }
    }

    public async createDataStore(pkg: string | string[]): Promise<IDataStore> {
        const internalId = uuid();
        return channelToDataStore(
            await this._createDataStore(pkg, internalId),
            internalId,
            this,
            this.dataStores,
            this.mc.logger);
    }

    public createDetachedRootDataStore(
        pkg: Readonly<string[]>,
        rootDataStoreId: string): IFluidDataStoreContextDetached {
        if (rootDataStoreId.includes("/")) {
            throw new UsageError(`Id cannot contain slashes: '${rootDataStoreId}'`);
        }
        return this.dataStores.createDetachedDataStoreCore(pkg, true, rootDataStoreId);
    }

    public createDetachedDataStore(pkg: Readonly<string[]>): IFluidDataStoreContextDetached {
        return this.dataStores.createDetachedDataStoreCore(pkg, false);
    }

    public async _createDataStoreWithProps(
        pkg: string | string[],
        props?: any,
        id = uuid(),
    ): Promise<IDataStore> {
        const fluidDataStore = await this.dataStores._createFluidDataStoreContext(
            Array.isArray(pkg) ? pkg : [pkg], id, props).realize();
        return channelToDataStore(fluidDataStore, id, this, this.dataStores, this.mc.logger);
    }

    private async _createDataStore(
        pkg: string | string[],
        id = uuid(),
        props?: any,
    ): Promise<IFluidDataStoreChannel> {
        return this.dataStores
            ._createFluidDataStoreContext(Array.isArray(pkg) ? pkg : [pkg], id, props)
            .realize();
    }

    private canSendOps() {
        return this.connected && !this.deltaManager.readOnlyInfo.readonly;
    }

    public getQuorum(): IQuorumClients {
        return this.context.quorum;
    }

    public getAudience(): IAudience {
        // eslint-disable-next-line @typescript-eslint/no-non-null-assertion
        return this.context.audience!;
    }

    /**
     * Returns true of container is dirty, i.e. there are some pending local changes that
     * either were not sent out to delta stream or were not yet acknowledged.
     */
    public get isDirty(): boolean {
        return this.dirtyContainer;
    }

    private isContainerMessageDirtyable(type: ContainerMessageType, contents: any) {
        // For legacy purposes, exclude the old built-in AgentScheduler from dirty consideration as a special-case.
        // Ultimately we should have no special-cases from the ContainerRuntime's perspective.
        if (type === ContainerMessageType.Attach) {
            const attachMessage = contents as InboundAttachMessage;
            if (attachMessage.id === agentSchedulerId) {
                return false;
            }
        } else if (type === ContainerMessageType.FluidDataStoreOp) {
            const envelope = contents as IEnvelope;
            if (envelope.address === agentSchedulerId) {
                return false;
            }
        }
        return true;
    }

    private createNewSignalEnvelope(address: string | undefined, type: string, content: any): ISignalEnvelope {
        const newSequenceNumber = ++this._perfSignalData.signalSequenceNumber;
        const newEnvelope: ISignalEnvelope = {
            address,
            clientSignalSequenceNumber: newSequenceNumber,
            contents: { type, content },
        };

        // We should not track any signals in case we already have a tracking number.
        if (newSequenceNumber % this.defaultTelemetrySignalSampleCount === 1 &&
            this._perfSignalData.trackingSignalSequenceNumber === undefined) {
            this._perfSignalData.signalTimestamp = Date.now();
            this._perfSignalData.trackingSignalSequenceNumber = newSequenceNumber;
        }

        return newEnvelope;
    }

    /**
     * Submits the signal to be sent to other clients.
     * @param type - Type of the signal.
     * @param content - Content of the signal.
     */
    public submitSignal(type: string, content: any) {
        this.verifyNotClosed();
        const envelope = this.createNewSignalEnvelope(undefined /* address */, type, content);
        return this.context.submitSignalFn(envelope);
    }

    public submitDataStoreSignal(address: string, type: string, content: any) {
        const envelope = this.createNewSignalEnvelope(address, type, content);
        return this.context.submitSignalFn(envelope);
    }

    public setAttachState(attachState: AttachState.Attaching | AttachState.Attached): void {
        if (attachState === AttachState.Attaching) {
            assert(this.attachState === AttachState.Attaching,
                0x12d /* "Container Context should already be in attaching state" */);
        } else {
            assert(this.attachState === AttachState.Attached,
                0x12e /* "Container Context should already be in attached state" */);
            this.emit("attached");
        }

        if (attachState === AttachState.Attached && !this.hasPendingMessages()) {
            this.updateDocumentDirtyState(false);
        }
        this.dataStores.setAttachState(attachState);
    }

    /**
     * Create a summary. Used when attaching or serializing a detached container.
     *
     * @param blobRedirectTable - A table passed during the attach process. While detached, blob upload is supported
     * using IDs generated locally. After attach, these IDs cannot be used, so this table maps the old local IDs to the
     * new storage IDs so requests can be redirected.
     * @param telemetryContext - summary data passed through the layers for telemetry purposes
     */
    public createSummary(blobRedirectTable?: Map<string, string>, telemetryContext?: ITelemetryContext): ISummaryTree {
        if (blobRedirectTable) {
            this.blobManager.setRedirectTable(blobRedirectTable);
        }

        const summarizeResult = this.dataStores.createSummary(telemetryContext);
        // Wrap data store summaries in .channels subtree.
        wrapSummaryInChannelsTree(summarizeResult);

        this.addContainerStateToSummary(
            summarizeResult,
            true /* fullTree */,
            false /* trackState */,
            telemetryContext,
        );
        return summarizeResult.summary;
    }

    public async getAbsoluteUrl(relativeUrl: string): Promise<string | undefined> {
        if (this.context.getAbsoluteUrl === undefined) {
            throw new Error("Driver does not implement getAbsoluteUrl");
        }
        if (this.attachState !== AttachState.Attached) {
            return undefined;
        }
        return this.context.getAbsoluteUrl(relativeUrl);
    }

    private async summarizeInternal(
        fullTree: boolean,
        trackState: boolean,
        telemetryContext?: ITelemetryContext,
    ): Promise<ISummarizeInternalResult> {
        const summarizeResult = await this.dataStores.summarize(fullTree, trackState, telemetryContext);

        // Wrap data store summaries in .channels subtree.
        wrapSummaryInChannelsTree(summarizeResult);
        const pathPartsForChildren = [channelsTreeName];

        this.addContainerStateToSummary(summarizeResult, fullTree, trackState, telemetryContext);
        return {
            ...summarizeResult,
            id: "",
            pathPartsForChildren,
        };
    }

    /**
     * Returns a summary of the runtime at the current sequence number.
     */
    public async summarize(options: {
        /** True to generate the full tree with no handle reuse optimizations; defaults to false */
        fullTree?: boolean;
        /** True to track the state for this summary in the SummarizerNodes; defaults to true */
        trackState?: boolean;
        /** Logger to use for correlated summary events */
        summaryLogger?: ITelemetryLogger;
        /** True to run garbage collection before summarizing; defaults to true */
        runGC?: boolean;
        /** True to generate full GC data */
        fullGC?: boolean;
        /** True to run GC sweep phase after the mark phase */
        runSweep?: boolean;
    }): Promise<IRootSummaryTreeWithStats> {
        this.verifyNotClosed();

        const {
            fullTree = false,
            trackState = true,
            summaryLogger = this.mc.logger,
            runGC = this.garbageCollector.shouldRunGC,
            runSweep,
            fullGC,
        } = options;

        let gcStats: IGCStats | undefined;
        if (runGC) {
            gcStats = await this.collectGarbage({ logger: summaryLogger, runSweep, fullGC });
        }

        const telemetryContext = new TelemetryContext();
        const { stats, summary } = await this.summarizerNode.summarize(fullTree, trackState, telemetryContext);

        this.logger.sendTelemetryEvent({ eventName: "SummarizeTelemetry", details: telemetryContext.serialize() });

        assert(summary.type === SummaryType.Tree,
            0x12f /* "Container Runtime's summarize should always return a tree" */);

        return { stats, summary, gcStats };
    }

    /**
     * Implementation of IGarbageCollectionRuntime::updateStateBeforeGC.
     * Before GC runs, called by the garbage collector to update any pending GC state. This is mainly used to notify
     * the garbage collector of references detected since the last GC run. Most references are notified immediately
     * but there can be some for which async operation is required (such as detecting new root data stores).
     */
    public async updateStateBeforeGC() {
        return this.dataStores.updateStateBeforeGC();
    }

    /**
     * Implementation of IGarbageCollectionRuntime::getGCData.
     * Generates and returns the GC data for this container.
     * @param fullGC - true to bypass optimizations and force full generation of GC data.
     */
    public async getGCData(fullGC?: boolean): Promise<IGarbageCollectionData> {
        const builder = new GCDataBuilder();
        const dsGCData = await this.dataStores.getGCData(fullGC);
        builder.addNodes(dsGCData.gcNodes);

        const blobsGCData = this.blobManager.getGCData(fullGC);
        builder.addNodes(blobsGCData.gcNodes);
        return builder.getGCData();
    }

    /**
     * Implementation of IGarbageCollectionRuntime::updateUsedRoutes.
     * After GC has run, called to notify this container's nodes of routes that are used in it.
     * @param usedRoutes - The routes that are used in all nodes in this Container.
     * @param gcTimestamp - The time when GC was run that generated these used routes. If any node node becomes
     * unreferenced as part of this GC run, this should be used to update the time when it happens.
     */
    public updateUsedRoutes(usedRoutes: string[], gcTimestamp?: number) {
        // Update our summarizer node's used routes. Updating used routes in summarizer node before
        // summarizing is required and asserted by the the summarizer node. We are the root and are
        // always referenced, so the used routes is only self-route (empty string).
        this.summarizerNode.updateUsedRoutes([""]);

        const dataStoreUsedRoutes: string[] = [];
        for (const route of usedRoutes) {
            if (route.split("/")[1] !== BlobManager.basePath) {
                dataStoreUsedRoutes.push(route);
            }
        }

        return this.dataStores.updateUsedRoutes(dataStoreUsedRoutes, gcTimestamp);
    }

    /**
     * When running GC in test mode, this is called to delete objects whose routes are unused. This enables testing
     * scenarios with accessing deleted content.
     * @param unusedRoutes - The routes that are unused in all data stores in this Container.
     */
    public deleteUnusedRoutes(unusedRoutes: string[]) {
        const blobManagerUnusedRoutes: string[] = [];
        const dataStoreUnusedRoutes: string[] = [];
        for (const route of unusedRoutes) {
            if (this.isBlobPath(route)) {
                blobManagerUnusedRoutes.push(route);
            } else {
                dataStoreUnusedRoutes.push(route);
            }
        }

        this.blobManager.deleteUnusedRoutes(blobManagerUnusedRoutes);
        this.dataStores.deleteUnusedRoutes(dataStoreUnusedRoutes);
    }

    /**
     * Returns a server generated referenced timestamp to be used to track unreferenced nodes by GC.
     */
    public getCurrentReferenceTimestampMs(): number | undefined {
        // Use the timestamp of the last message seen by this client as that is server generated. If no messages have
        // been processed, use the timestamp of the message from the last summary.
        return this.deltaManager.lastMessage?.timestamp ?? this.messageAtLastSummary?.timestamp;
    }

    /**
     * Returns the type of the GC node. Currently, there are nodes that belong to the root ("/"), data stores or
     * blob manager.
     */
    public getNodeType(nodePath: string): GCNodeType {
        if (this.isBlobPath(nodePath)) {
            return GCNodeType.Blob;
        }
        return this.dataStores.getGCNodeType(nodePath) ?? GCNodeType.Other;
    }

    /**
     * Called by GC to retrieve the package path of the node with the given path. The node should belong to a
     * data store or an attachment blob.
     */
    public async getGCNodePackagePath(nodePath: string): Promise<readonly string[] | undefined> {
        switch (this.getNodeType(nodePath)) {
            case GCNodeType.Blob:
                return ["_blobs"];
            case GCNodeType.DataStore:
            case GCNodeType.SubDataStore:
                return this.dataStores.getDataStorePackagePath(nodePath);
            default:
                assert(false, 0x2de /* "Package path requested for unsupported node type." */);
        }
    }

    /**
     * Returns whether a given path is for attachment blobs that are in the format - "/BlobManager.basePath/...".
     */
    private isBlobPath(path: string): boolean {
        const pathParts = path.split("/");
        if (pathParts.length < 2 || pathParts[1] !== BlobManager.basePath) {
            return false;
        }
        return true;
    }

    /**
     * Runs garbage collection and updates the reference / used state of the nodes in the container.
     * @returns the statistics of the garbage collection run; undefined if GC did not run.
     */
    public async collectGarbage(
        options: {
            /** Logger to use for logging GC events */
            logger?: ITelemetryLogger;
            /** True to run GC sweep phase after the mark phase */
            runSweep?: boolean;
            /** True to generate full GC data */
            fullGC?: boolean;
        },
    ): Promise<IGCStats | undefined> {
        return this.garbageCollector.collectGarbage(options);
    }

    /**
     * Called when a new outbound reference is added to another node. This is used by garbage collection to identify
     * all references added in the system.
     * @param srcHandle - The handle of the node that added the reference.
     * @param outboundHandle - The handle of the outbound node that is referenced.
     */
    public addedGCOutboundReference(srcHandle: IFluidHandle, outboundHandle: IFluidHandle) {
        this.garbageCollector.addedOutboundReference(srcHandle.absolutePath, outboundHandle.absolutePath);
    }

    /**
     * Generates the summary tree, uploads it to storage, and then submits the summarize op.
     * This is intended to be called by the summarizer, since it is the implementation of
     * ISummarizerInternalsProvider.submitSummary.
     * It takes care of state management at the container level, including pausing inbound
     * op processing, updating SummarizerNode state tracking, and garbage collection.
     * @param options - options controlling how the summary is generated or submitted
     */
    public async submitSummary(options: ISubmitSummaryOptions): Promise<SubmitSummaryResult> {
        const { fullTree, refreshLatestAck, summaryLogger } = options;
        // The summary number for this summary. This will be updated during the summary process, so get it now and
        // use it for all events logged during this summary.
        const summaryNumber = this.nextSummaryNumber;
        const summaryNumberLogger = ChildLogger.create(
            summaryLogger,
            undefined,
            {
                all: { summaryNumber },
            },
        );

        assert(this.emptyBatch, 0x3d1 /* Can't trigger summary in the middle of a batch */);

        let latestSnapshotVersionId: string | undefined;
        if (refreshLatestAck) {
            const latestSnapshotInfo = await this.refreshLatestSummaryAckFromServer(
                ChildLogger.create(summaryNumberLogger, undefined, { all: { safeSummary: true } }));
            const latestSnapshotRefSeq = latestSnapshotInfo.latestSnapshotRefSeq;
            latestSnapshotVersionId = latestSnapshotInfo.latestSnapshotVersionId;

            if (latestSnapshotRefSeq > this.deltaManager.lastSequenceNumber) {
                // We need to catch up to the latest summary's reference sequence number before pausing.
                await PerformanceEvent.timedExecAsync(
                    summaryNumberLogger,
                    {
                        eventName: "WaitingForSeq",
                        lastSequenceNumber: this.deltaManager.lastSequenceNumber,
                        targetSequenceNumber: latestSnapshotRefSeq,
                        lastKnownSeqNumber: this.deltaManager.lastKnownSeqNumber,
                    },
                    async () => waitForSeq(this.deltaManager, latestSnapshotRefSeq),
                    { start: true, end: true, cancel: "error" }, // definitely want start event
                );
            }
        }

        try {
            await this.deltaManager.inbound.pause();

            const summaryRefSeqNum = this.deltaManager.lastSequenceNumber;
            const minimumSequenceNumber = this.deltaManager.minimumSequenceNumber;
            const message = `Summary @${summaryRefSeqNum}:${this.deltaManager.minimumSequenceNumber}`;
            const lastAck = this.summaryCollection.latestAck;

            this.summarizerNode.startSummary(summaryRefSeqNum, summaryNumberLogger);

            // Helper function to check whether we should still continue between each async step.
            const checkContinue = (): { continue: true; } | { continue: false; error: string; } => {
                // Do not check for loss of connectivity directly! Instead leave it up to
                // RunWhileConnectedCoordinator to control policy in a single place.
                // This will allow easier change of design if we chose to. For example, we may chose to allow
                // summarizer to reconnect in the future.
                // Also checking for cancellation is a must as summary process may be abandoned for other reasons,
                // like loss of connectivity for main (interactive) client.
                if (options.cancellationToken.cancelled) {
                    return { continue: false, error: "disconnected" };
                }
                // That said, we rely on submitSystemMessage() that today only works in connected state.
                // So if we fail here, it either means that RunWhileConnectedCoordinator does not work correctly,
                // OR that design changed and we need to remove this check and fix submitSystemMessage.
                assert(this.connected, 0x258 /* "connected" */);

                // Ensure that lastSequenceNumber has not changed after pausing.
                // We need the summary op's reference sequence number to match our summary sequence number,
                // otherwise we'll get the wrong sequence number stamped on the summary's .protocol attributes.
                if (this.deltaManager.lastSequenceNumber !== summaryRefSeqNum) {
                    return {
                        continue: false,
                        // eslint-disable-next-line max-len
                        error: `lastSequenceNumber changed before uploading to storage. ${this.deltaManager.lastSequenceNumber} !== ${summaryRefSeqNum}`,
                    };
                }
                assert(summaryRefSeqNum === this.deltaManager.lastMessage?.sequenceNumber,
                    0x395 /* it's one and the same thing */);

                if (lastAck !== this.summaryCollection.latestAck) {
                    return {
                        continue: false,
                        // eslint-disable-next-line max-len
                        error: `Last summary changed while summarizing. ${this.summaryCollection.latestAck} !== ${lastAck}`,
                    };
                }
                return { continue: true };
            };

            let continueResult = checkContinue();
            if (!continueResult.continue) {
                return {
                    stage: "base",
                    referenceSequenceNumber: summaryRefSeqNum,
                    minimumSequenceNumber,
                    error: continueResult.error,
                };
            }

            const trace = Trace.start();
            let summarizeResult: IRootSummaryTreeWithStats;
            // If the GC state needs to be reset, we need to force a full tree summary and update the unreferenced
            // state of all the nodes.
            const forcedFullTree = this.garbageCollector.summaryStateNeedsReset;
            try {
                summarizeResult = await this.summarize({
                    fullTree: fullTree ?? forcedFullTree,
                    trackState: true,
                    summaryLogger: summaryNumberLogger,
                    runGC: this.garbageCollector.shouldRunGC,
                });
            } catch (error) {
                return {
                    stage: "base",
                    referenceSequenceNumber: summaryRefSeqNum,
                    minimumSequenceNumber,
                    error,
                };
            }
            const { summary: summaryTree, stats: partialStats } = summarizeResult;

            // Now that we have generated the summary, update the message at last summary to the last message processed.
            this.messageAtLastSummary = this.deltaManager.lastMessage;

            // Counting dataStores and handles
            // Because handles are unchanged dataStores in the current logic,
            // summarized dataStore count is total dataStore count minus handle count
            const dataStoreTree = summaryTree.tree[channelsTreeName];

            assert(dataStoreTree.type === SummaryType.Tree, 0x1fc /* "summary is not a tree" */);
            const handleCount = Object.values(dataStoreTree.tree).filter(
                (value) => value.type === SummaryType.Handle).length;
            const gcSummaryTreeStats = summaryTree.tree[gcTreeKey]
                ? calculateStats(summaryTree.tree[gcTreeKey])
                : undefined;

            const summaryStats: IGeneratedSummaryStats = {
                dataStoreCount: this.dataStores.size,
                summarizedDataStoreCount: this.dataStores.size - handleCount,
                gcStateUpdatedDataStoreCount: summarizeResult.gcStats?.updatedDataStoreCount,
                gcBlobNodeCount: gcSummaryTreeStats?.blobNodeCount,
                gcTotalBlobsSize: gcSummaryTreeStats?.totalBlobSize,
                summaryNumber,
                ...partialStats,
            };
            const generateSummaryData = {
                referenceSequenceNumber: summaryRefSeqNum,
                minimumSequenceNumber,
                summaryTree,
                summaryStats,
                generateDuration: trace.trace().duration,
                forcedFullTree,
            } as const;

            continueResult = checkContinue();
            if (!continueResult.continue) {
                return { stage: "generate", ...generateSummaryData, error: continueResult.error };
            }

            // It may happen that the lastAck it not correct due to missing summaryAck in case of single commit
            // summary. So if the previous summarizer closes just after submitting the summary and before
            // submitting the summaryOp then we can't rely on summaryAck. So in case we have
            // latestSnapshotVersionId from storage and it does not match with the lastAck ackHandle, then use
            // the one fetched from storage as parent as that is the latest.
            let summaryContext: ISummaryContext;
            if (lastAck?.summaryAck.contents.handle !== latestSnapshotVersionId
                && latestSnapshotVersionId !== undefined) {
                summaryContext = {
                    proposalHandle: undefined,
                    ackHandle: latestSnapshotVersionId,
                    referenceSequenceNumber: summaryRefSeqNum,
                };
            } else if (lastAck === undefined) {
                summaryContext = {
                    proposalHandle: undefined,
                    ackHandle: this.context.getLoadedFromVersion()?.id,
                    referenceSequenceNumber: summaryRefSeqNum,
                };
            } else {
                summaryContext = {
                    proposalHandle: lastAck.summaryOp.contents.handle,
                    ackHandle: lastAck.summaryAck.contents.handle,
                    referenceSequenceNumber: summaryRefSeqNum,
                };
            }

            let handle: string;
            try {
                handle = await this.storage.uploadSummaryWithContext(summarizeResult.summary, summaryContext);
            } catch (error) {
                return { stage: "generate", ...generateSummaryData, error };
            }

            const parent = summaryContext.ackHandle;
            const summaryMessage: ISummaryContent = {
                handle,
                // eslint-disable-next-line @typescript-eslint/no-non-null-assertion
                head: parent!,
                message,
                parents: parent ? [parent] : [],
            };
            const uploadData = {
                ...generateSummaryData,
                handle,
                uploadDuration: trace.trace().duration,
            } as const;

            continueResult = checkContinue();
            if (!continueResult.continue) {
                return { stage: "upload", ...uploadData, error: continueResult.error };
            }

            let clientSequenceNumber: number;
            try {
                clientSequenceNumber = this.submitSummaryMessage(summaryMessage);
            } catch (error) {
                return { stage: "upload", ...uploadData, error };
            }

            const submitData = {
                stage: "submit",
                ...uploadData,
                clientSequenceNumber,
                submitOpDuration: trace.trace().duration,
            } as const;

            this.summarizerNode.completeSummary(handle);
            return submitData;
        } finally {
            // Cleanup wip summary in case of failure
            this.summarizerNode.clearSummary();
            // Restart the delta manager
            this.deltaManager.inbound.resume();
        }
    }

    private processRemoteChunkedMessage(message: ISequencedDocumentMessage) {
        if (message.type !== ContainerMessageType.ChunkedOp) {
            return message;
        }

        const clientId = message.clientId;
        const chunkedContent = message.contents as IChunkedOp;
        this.addChunk(clientId, chunkedContent);
        if (chunkedContent.chunkId === chunkedContent.totalChunks) {
            const newMessage = { ...message };
            // eslint-disable-next-line @typescript-eslint/no-non-null-assertion
            const serializedContent = this.chunkMap.get(clientId)!.join("");
            newMessage.contents = JSON.parse(serializedContent);
            newMessage.type = chunkedContent.originalType;
            this.clearPartialChunks(clientId);
            return newMessage;
        }
        return message;
    }

    private addChunk(clientId: string, chunkedContent: IChunkedOp) {
        let map = this.chunkMap.get(clientId);
        if (map === undefined) {
            map = [];
            this.chunkMap.set(clientId, map);
        }
        assert(chunkedContent.chunkId === map.length + 1,
            0x131 /* "Mismatch between new chunkId and expected chunkMap" */); // 1-based indexing
        map.push(chunkedContent.contents);
    }

    private clearPartialChunks(clientId: string) {
        if (this.chunkMap.has(clientId)) {
            this.chunkMap.delete(clientId);
        }
    }

    private hasPendingMessages() {
        return this.pendingStateManager.hasPendingMessages() || !this.emptyBatch;
    }

    private updateDocumentDirtyState(dirty: boolean) {
        if (this.attachState !== AttachState.Attached) {
            assert(dirty, 0x3d2 /* Non-attached container is dirty */);
        } else {
            // Other way is not true = see this.isContainerMessageDirtyable()
            assert(!dirty || this.hasPendingMessages(),
                0x3d3 /* if doc is dirty, there has to be pending ops */);
        }

        if (this.dirtyContainer === dirty) {
            return;
        }

        this.dirtyContainer = dirty;
        if (this.emitDirtyDocumentEvent) {
            this.emit(dirty ? "dirty" : "saved");
            this.context.updateDirtyContainerState(dirty);
        }
    }

    public submitDataStoreOp(
        id: string,
        contents: any,
        localOpMetadata: unknown = undefined): void {
        const envelope: IEnvelope = {
            address: id,
            contents,
        };
        this.submit(ContainerMessageType.FluidDataStoreOp, envelope, localOpMetadata);
    }

    public submitDataStoreAliasOp(contents: any, localOpMetadata: unknown): void {
        const aliasMessage = contents as IDataStoreAliasMessage;
        if (!isDataStoreAliasMessage(aliasMessage)) {
            throw new UsageError("malformedDataStoreAliasMessage");
        }

        this.submit(ContainerMessageType.Alias, contents, localOpMetadata);
    }

    public async uploadBlob(blob: ArrayBufferLike): Promise<IFluidHandle<ArrayBufferLike>> {
        this.verifyNotClosed();
        return this.blobManager.createBlob(blob);
    }

    private submit(
        type: ContainerMessageType,
        contents: any,
        localOpMetadata: unknown = undefined,
        metadata: Record<string, unknown> | undefined = undefined,
    ): void {
        this.verifyNotClosed();

        // There should be no ops in detached container state!
        assert(this.attachState !== AttachState.Detached, 0x132 /* "sending ops in detached container" */);

        const deserializedContent: ContainerRuntimeMessage = { type, contents };
        const serializedContent = JSON.stringify(deserializedContent);

        if (this.deltaManager.readOnlyInfo.readonly) {
            this.logger.sendErrorEvent({ eventName: "SubmitOpInReadonly" });
        }

        const message: BatchMessage = {
            contents: serializedContent,
            deserializedContent,
            metadata,
            localOpMetadata,
            referenceSequenceNumber: this.deltaManager.lastSequenceNumber,
        };

        try {
            // If this is attach message for new data store, and we are in a batch, send this op out of order
            // Is it safe:
            //    Yes, this should be safe reordering. Newly created data stores are not visible through API surface.
            //    They become visible only when aliased, or handle to some sub-element of newly created datastore
            //    is stored in some DDS, i.e. only after some other op.
            // Why:
            //    Attach ops are large, and expensive to process. Plus there are scenarios where a lot of new data
            //    stores are created, causing issues like relay service throttling (too many ops) and catastrophic
            //    failure (batch is too large). Pushing them earlier and outside of main batch should alleviate
            //    these issues.
            // Cons:
            //    1. With large batches, relay service may throttle clients. Clients may disconnect while throttled.
            //    This change creates new possibility of a lot of newly created data stores never being referenced
            //    because client died before it had a change to submit the rest of the ops. This will create more
            //    garbage that needs to be collected leveraging GC (Garbage Collection) feature.
            //    2. Sending ops out of order means they are excluded from rollback functionality. This is not an issue
            //    today as rollback can't undo creation of data store. To some extent not sending them is a bigger
            //    issue than sending.
            // Please note that this does not change file format, so it can be disabled in the future if this
            // optimization no longer makes sense (for example, batch compression may make it less appealing).
            if (type === ContainerMessageType.Attach &&
                this.mc.config.getBoolean("Fluid.ContainerRuntime.disableAttachOpReorder") !== true) {
                if (!this.pendingAttachBatch.push(message)) {
                    // BatchManager has two limits - soft limit & hard limit. Soft limit is only engaged
                    // when queue is not empty.
                    // Flush queue & retry. Failure on retry would mean - single message is bigger than hard limit
                    this.flushBatch(this.pendingAttachBatch.popBatch());
                    if (!this.pendingAttachBatch.push(message)) {
                        throw new GenericError(
                            "BatchTooLarge",
                            /* error */ undefined,
                            {
                                opSize: message.contents.length,
                                count: this.pendingAttachBatch.length,
                                limit: this.pendingAttachBatch.limit,
                            });
                    }
                }
            } else {
                if (!this.pendingBatch.push(message)) {
                    throw new GenericError(
                        "BatchTooLarge",
                        /* error */ undefined,
                        {
                            opSize: message.contents.length,
                            count: this.pendingBatch.length,
                            limit: this.pendingBatch.limit,
                        });
                }
            }

            if (this._flushMode !== FlushMode.TurnBased) {
                this.flush();
            } else if (!this.flushTrigger) {
                this.flushTrigger = true;
                // Queue a microtask to detect the end of the turn and force a flush.
                // eslint-disable-next-line @typescript-eslint/no-floating-promises
                Promise.resolve().then(() => {
                    this.flushTrigger = false;
                    this.flush();
                });
            }
        } catch (error) {
            this.closeFn(error as GenericError);
            throw error;
        }

        if (this.isContainerMessageDirtyable(type, contents)) {
            this.updateDocumentDirtyState(true);
        }
    }

    private submitSummaryMessage(contents: ISummaryContent) {
        this.verifyNotClosed();
        assert(this.connected, 0x133 /* "Container disconnected when trying to submit system message" */);

        // System message should not be sent in the middle of the batch.
        assert(this.emptyBatch, 0x3d4 /* System op in the middle of a batch */);

        // back-compat: ADO #1385: Make this call unconditional in the future
        return this.context.submitSummaryFn !== undefined
            ? this.context.submitSummaryFn(contents)
            : this.context.submitFn(
                MessageType.Summarize,
                contents,
                false);
    }

    /**
     * Throw an error if the runtime is closed.  Methods that are expected to potentially
     * be called after dispose due to asynchrony should not call this.
     */
    private verifyNotClosed() {
        if (this._disposed) {
            throw new Error("Runtime is closed");
        }
    }

    /**
     * Finds the right store and asks it to resubmit the message. This typically happens when we
     * reconnect and there are pending messages.
     * @param content - The content of the original message.
     * @param localOpMetadata - The local metadata associated with the original message.
     */
    private reSubmit(
        type: ContainerMessageType,
        content: any,
        localOpMetadata: unknown,
        opMetadata: Record<string, unknown> | undefined,
    ) {
        switch (type) {
            case ContainerMessageType.FluidDataStoreOp:
                // For Operations, call resubmitDataStoreOp which will find the right store
                // and trigger resubmission on it.
                this.dataStores.resubmitDataStoreOp(content, localOpMetadata);
                break;
            case ContainerMessageType.Attach:
            case ContainerMessageType.Alias:
                this.submit(type, content, localOpMetadata);
                break;
            case ContainerMessageType.ChunkedOp:
                throw new Error(`chunkedOp not expected here`);
            case ContainerMessageType.BlobAttach:
                this.blobManager.reSubmit(opMetadata);
                break;
            case ContainerMessageType.Rejoin:
                this.submit(type, content);
                break;
            default:
                unreachableCase(type, `Unknown ContainerMessageType: ${type}`);
        }
    }

    private rollback(
        type: ContainerMessageType,
        content: any,
        localOpMetadata: unknown,
    ) {
        switch (type) {
            case ContainerMessageType.FluidDataStoreOp:
                // For operations, call rollbackDataStoreOp which will find the right store
                // and trigger rollback on it.
                this.dataStores.rollbackDataStoreOp(content, localOpMetadata);
                break;
            default:
                throw new Error(`Can't rollback ${type}`);
        }
    }

    /** Implementation of ISummarizerInternalsProvider.refreshLatestSummaryAck */
    public async refreshLatestSummaryAck(
        proposalHandle: string | undefined,
        ackHandle: string,
        summaryRefSeq: number,
        summaryLogger: ITelemetryLogger,
    ) {
        const readAndParseBlob = async <T>(id: string) => readAndParse<T>(this.storage, id);
        // The call to fetch the snapshot is very expensive and not always needed.
        // It should only be done by the summarizerNode, if required.
        const snapshotTreeFetcher = async () => {
            // When fetching from storage we will always get the latest version and do not use the ackHandle.
            const fetchResult = await this.fetchSnapshotFromStorage(
<<<<<<< HEAD
             null,
             summaryLogger,
             {
                 eventName: "RefreshLatestSummaryGetSnapshot",
                 ackHandle,
                 summaryRefSeq,
                 fetchLatest: true,
             });
             return fetchResult.snapshotTree;
         };
         const result = await this.summarizerNode.refreshLatestSummary(
             proposalHandle,
             summaryRefSeq,
             snapshotTreeFetcher,
             readAndParseBlob,
             summaryLogger,
         );

         // In case we had to retrieve the latest snapshot and it is different than summaryRefSeq,
         // wait for the delta manager to catch up.
         if (result.latestSummaryUpdated === true && result.wasSummaryTracked === false) {
            assert(result.snapshot !== undefined, "should have tree result");
            const latestSnapshotRefSeq = await seqFromTree(result.snapshot, readAndParseBlob);
            if (latestSnapshotRefSeq !== summaryRefSeq) {
                summaryLogger.sendTelemetryEvent(
                {
                    eventName: "LatestSummaryRetrieved",
                    lastSequenceNumber: latestSnapshotRefSeq,
                    targetSequenceNumber: summaryRefSeq,
                });
                if (latestSnapshotRefSeq > this.deltaManager.lastSequenceNumber) {
                    // We need to catch up to the latest summary's reference sequence number before pausing.
                    await PerformanceEvent.timedExecAsync(
                        summaryLogger,
                        {
                            eventName: "WaitingForSeq",
                            lastSequenceNumber: this.deltaManager.lastSequenceNumber,
                            targetSequenceNumber: latestSnapshotRefSeq,
                            lastKnownSeqNumber: this.deltaManager.lastKnownSeqNumber,
                        },
                        async () => waitForSeq(this.deltaManager, latestSnapshotRefSeq),
                        { start: true, end: true, cancel: "error" }, // definitely want start event
                    );
                }
            }
        }

         // Notify the garbage collector so it can update its latest summary state.
=======
                ackHandle,
                summaryLogger,
                {
                    eventName: "RefreshLatestSummaryGetSnapshot",
                    ackHandle,
                    summaryRefSeq,
                    fetchLatest: false,
                });
            return fetchResult.snapshotTree;
        };
        const result = await this.summarizerNode.refreshLatestSummary(
            proposalHandle,
            summaryRefSeq,
            snapshotTreeFetcher,
            readAndParseBlob,
            summaryLogger,
        );

        // Notify the garbage collector so it can update its latest summary state.
>>>>>>> f7541482
        await this.garbageCollector.latestSummaryStateRefreshed(result, readAndParseBlob);
    }

    /**
     * Fetches the latest snapshot from storage and uses it to refresh SummarizerNode's
     * internal state as it should be considered the latest summary ack.
     * @param summaryLogger - logger to use when fetching snapshot from storage
     * @returns downloaded snapshot's reference sequence number
     */
    private async refreshLatestSummaryAckFromServer(
        summaryLogger: ITelemetryLogger,
    ): Promise<{ latestSnapshotRefSeq: number; latestSnapshotVersionId: string | undefined; }> {
        const { snapshotTree, versionId } = await this.fetchSnapshotFromStorage(null, summaryLogger, {
            eventName: "RefreshLatestSummaryGetSnapshot",
            fetchLatest: true,
        },
            FetchSource.noCache,
        );

        const readAndParseBlob = async <T>(id: string) => readAndParse<T>(this.storage, id);
        const latestSnapshotRefSeq = await seqFromTree(snapshotTree, readAndParseBlob);

        const result = await this.summarizerNode.refreshLatestSummary(
            undefined,
            latestSnapshotRefSeq,
            async () => snapshotTree,
            readAndParseBlob,
            summaryLogger,
        );

        // Notify the garbage collector so it can update its latest summary state.
        await this.garbageCollector.latestSummaryStateRefreshed(result, readAndParseBlob);

        return { latestSnapshotRefSeq, latestSnapshotVersionId: versionId };
    }

    private async fetchSnapshotFromStorage(
        versionId: string | null,
        logger: ITelemetryLogger,
        event: ITelemetryGenericEvent,
        fetchSource?: FetchSource,
    ): Promise<{ snapshotTree: ISnapshotTree; versionId: string; }> {
        return PerformanceEvent.timedExecAsync(
            logger, event, async (perfEvent: {
                end: (arg0: {
                    getVersionDuration?: number | undefined;
                    getSnapshotDuration?: number | undefined;
                }) => void;
            }) => {
            const stats: { getVersionDuration?: number; getSnapshotDuration?: number; } = {};
            const trace = Trace.start();

            const versions = await this.storage.getVersions(
                versionId, 1, "refreshLatestSummaryAckFromServer", fetchSource);
            assert(!!versions && !!versions[0], 0x137 /* "Failed to get version from storage" */);
            stats.getVersionDuration = trace.trace().duration;

            const maybeSnapshot = await this.storage.getSnapshotTree(versions[0]);
            assert(!!maybeSnapshot, 0x138 /* "Failed to get snapshot from storage" */);
            stats.getSnapshotDuration = trace.trace().duration;

            perfEvent.end(stats);
            return { snapshotTree: maybeSnapshot, versionId: versions[0].id };
        });
    }

    public notifyAttaching(snapshot: ISnapshotTreeWithBlobContents) {
        if (this.mc.config.getBoolean("enableOfflineLoad") ?? this.runtimeOptions.enableOfflineLoad) {
            this.baseSnapshotBlobs = SerializedSnapshotStorage.serializeTreeWithBlobContents(snapshot);
        }
    }

    public async getSnapshotBlobs(): Promise<void> {
        if (!(this.mc.config.getBoolean("enableOfflineLoad") ?? this.runtimeOptions.enableOfflineLoad) ||
            this.attachState !== AttachState.Attached || this.context.pendingLocalState) {
            return;
        }
        assert(!!this.context.baseSnapshot, 0x2e5 /* "Must have a base snapshot" */);
        this.baseSnapshotBlobs = await SerializedSnapshotStorage.serializeTree(this.context.baseSnapshot, this.storage);
    }

    public getPendingLocalState(): unknown {
        if (!(this.mc.config.getBoolean("enableOfflineLoad") ?? this.runtimeOptions.enableOfflineLoad)) {
            throw new UsageError("can't get state when offline load disabled");
        }

        // Flush pending batch.
        // getPendingLocalState() is only exposed through Container.closeAndGetPendingLocalState(), so it's safe
        // to close current batch.
        this.flush();

        const previousPendingState = this.context.pendingLocalState as IPendingRuntimeState | undefined;
        if (previousPendingState) {
            return {
                pending: this.pendingStateManager.getLocalState(),
                pendingAttachmentBlobs: this.blobManager.getPendingBlobs(),
                snapshotBlobs: previousPendingState.snapshotBlobs,
                baseSnapshot: previousPendingState.baseSnapshot,
                savedOps: this.savedOps,
            };
        }
        assert(!!this.context.baseSnapshot, 0x2e6 /* "Must have a base snapshot" */);
        assert(!!this.baseSnapshotBlobs, 0x2e7 /* "Must serialize base snapshot blobs before getting runtime state" */);
        return {
            pending: this.pendingStateManager.getLocalState(),
            pendingAttachmentBlobs: this.blobManager.getPendingBlobs(),
            snapshotBlobs: this.baseSnapshotBlobs,
            baseSnapshot: this.context.baseSnapshot,
            savedOps: this.savedOps,
        };
    }

    public readonly summarizeOnDemand: ISummarizer["summarizeOnDemand"] = (...args) => {
        if (this.clientDetails.type === summarizerClientType) {
            return this.summarizer.summarizeOnDemand(...args);
        } else if (this.summaryManager !== undefined) {
            return this.summaryManager.summarizeOnDemand(...args);
        } else {
            // If we're not the summarizer, and we don't have a summaryManager, we expect that
            // disableSummaries is turned on. We are throwing instead of returning a failure here,
            // because it is a misuse of the API rather than an expected failure.
            throw new UsageError(
                `Can't summarize, disableSummaries: ${this.summariesDisabled}`,
            );
        }
    };

    public readonly enqueueSummarize: ISummarizer["enqueueSummarize"] = (...args) => {
        if (this.clientDetails.type === summarizerClientType) {
            return this.summarizer.enqueueSummarize(...args);
        } else if (this.summaryManager !== undefined) {
            return this.summaryManager.enqueueSummarize(...args);
        } else {
            // If we're not the summarizer, and we don't have a summaryManager, we expect that
            // generateSummaries is turned off. We are throwing instead of returning a failure here,
            // because it is a misuse of the API rather than an expected failure.
            throw new UsageError(
                `Can't summarize, disableSummaries: ${this.summariesDisabled}`,
            );
        }
    };

    /**
     * * Forms a function that will request a Summarizer.
     * @param loaderRouter - the loader acting as an IFluidRouter
     * */
    private formRequestSummarizerFn(loaderRouter: IFluidRouter) {
        return async () => {
            const request: IRequest = {
                headers: {
                    [LoaderHeader.cache]: false,
                    [LoaderHeader.clientDetails]: {
                        capabilities: { interactive: false },
                        type: summarizerClientType,
                    },
                    [DriverHeader.summarizingClient]: true,
                    [LoaderHeader.reconnect]: false,
                },
                url: "/_summarizer",
            };

            const fluidObject = await requestFluidObject<FluidObject<ISummarizer>>(loaderRouter, request);
            const summarizer = fluidObject.ISummarizer;

            if (!summarizer) {
                throw new UsageError("Fluid object does not implement ISummarizer");
            }

            return summarizer;
        };
    }

    private async processSavedOps(state: IPendingRuntimeState) {
        for (const op of state.savedOps) {
            this.process(op, false);
            await this.pendingStateManager.applyStashedOpsAt(op.sequenceNumber);
        }
        // we may not have seen every sequence number (because of system ops) so apply everything once we
        // don't have any more saved ops
        await this.pendingStateManager.applyStashedOpsAt();

        // If it's not the case, we should take it into account when calculating dirty state.
        assert(this.context.attachState === AttachState.Attached,
            0x3d5 /* this function is called for attached containers only */);
        if (!this.hasPendingMessages()) {
            this.updateDocumentDirtyState(false);
        }
    }

    private validateSummaryHeuristicConfiguration(configuration: ISummaryConfigurationHeuristics) {
        // eslint-disable-next-line no-restricted-syntax
        for (const prop in configuration) {
            if (typeof configuration[prop] === "number" && configuration[prop] < 0) {
                throw new UsageError(`Summary heuristic configuration property "${prop}" cannot be less than 0`);
            }
        }
    }
}

/**
 * Wait for a specific sequence number. Promise should resolve when we reach that number,
 * or reject if closed.
 */
const waitForSeq = async (
    deltaManager: IDeltaManager<Pick<ISequencedDocumentMessage, "sequenceNumber">, unknown>,
    targetSeq: number,
): Promise<void> => new Promise<void>((resolve, reject) => {
    // TODO: remove cast to any when actual event is determined
    deltaManager.on("closed" as any, reject);

    const handleOp = (message: Pick<ISequencedDocumentMessage, "sequenceNumber">) => {
        if (message.sequenceNumber >= targetSeq) {
            resolve();
            deltaManager.off("op", handleOp);
        }
    };
    deltaManager.on("op", handleOp);
});<|MERGE_RESOLUTION|>--- conflicted
+++ resolved
@@ -2824,7 +2824,6 @@
         const snapshotTreeFetcher = async () => {
             // When fetching from storage we will always get the latest version and do not use the ackHandle.
             const fetchResult = await this.fetchSnapshotFromStorage(
-<<<<<<< HEAD
              null,
              summaryLogger,
              {
@@ -2873,27 +2872,6 @@
         }
 
          // Notify the garbage collector so it can update its latest summary state.
-=======
-                ackHandle,
-                summaryLogger,
-                {
-                    eventName: "RefreshLatestSummaryGetSnapshot",
-                    ackHandle,
-                    summaryRefSeq,
-                    fetchLatest: false,
-                });
-            return fetchResult.snapshotTree;
-        };
-        const result = await this.summarizerNode.refreshLatestSummary(
-            proposalHandle,
-            summaryRefSeq,
-            snapshotTreeFetcher,
-            readAndParseBlob,
-            summaryLogger,
-        );
-
-        // Notify the garbage collector so it can update its latest summary state.
->>>>>>> f7541482
         await this.garbageCollector.latestSummaryStateRefreshed(result, readAndParseBlob);
     }
 
