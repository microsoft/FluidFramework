/*!
 * Copyright (c) Microsoft Corporation and contributors. All rights reserved.
 * Licensed under the MIT License.
 */

import { Trace, TypedEventEmitter } from "@fluid-internal/client-utils";
import {
	AttachState,
	IAudience,
	IBatchMessage,
	IContainerContext,
	ICriticalContainerError,
	IDeltaManager,
	IGetPendingLocalStateProps,
	ILoader,
	IRuntime,
	LoaderHeader,
} from "@fluidframework/container-definitions";
import {
	IContainerRuntime,
	IContainerRuntimeEvents,
} from "@fluidframework/container-runtime-definitions";
import {
	FluidObject,
	IFluidHandle,
	IFluidHandleContext,
	IProvideFluidHandleContext,
	IRequest,
	IResponse,
	ISignalEnvelope,
	ITelemetryBaseLogger,
} from "@fluidframework/core-interfaces";
import { assert, Deferred, LazyPromise, PromiseCache, delay } from "@fluidframework/core-utils";
import {
	DriverHeader,
	FetchSource,
	IDocumentStorageService,
	type ISnapshot,
} from "@fluidframework/driver-definitions";
import { readAndParse } from "@fluidframework/driver-utils";
import type {
	IIdCompressor,
	IIdCompressorCore,
	IdCreationRange,
	SerializedIdCompressorWithNoSession,
	SerializedIdCompressorWithOngoingSession,
} from "@fluidframework/id-compressor";
import {
	IClientDetails,
	IDocumentMessage,
	IQuorumClients,
	ISequencedDocumentMessage,
	ISignalMessage,
	ISnapshotTree,
	ISummaryContent,
	ISummaryTree,
	MessageType,
	SummaryType,
} from "@fluidframework/protocol-definitions";
import {
	CreateChildSummarizerNodeParam,
	FlushMode,
	FlushModeExperimental,
	IDataStore,
	IEnvelope,
	IFluidDataStoreContextDetached,
	IFluidDataStoreRegistry,
	IGarbageCollectionData,
	IInboundSignalMessage,
	ISummarizeInternalResult,
	ISummaryTreeWithStats,
	ITelemetryContext,
	InboundAttachMessage,
	NamedFluidDataStoreRegistryEntries,
	SummarizeInternalFn,
	channelsTreeName,
	gcTreeKey,
} from "@fluidframework/runtime-definitions";
import {
	GCDataBuilder,
	ReadAndParseBlob,
	RequestParser,
	TelemetryContext,
	addBlobToSummary,
	addSummarizeResultToSummary,
	calculateStats,
	create404Response,
	exceptionToResponse,
	responseToException,
	seqFromTree,
} from "@fluidframework/runtime-utils";
import {
	DataCorruptionError,
	DataProcessingError,
	GenericError,
	IEventSampler,
	type ITelemetryGenericEventExt,
	ITelemetryLoggerExt,
	LoggingError,
	MonitoringContext,
	PerformanceEvent,
	TaggedLoggerAdapter,
	UsageError,
	createChildLogger,
	createChildMonitoringContext,
	createSampledLogger,
	loggerToMonitoringContext,
	raiseConnectedEvent,
	wrapError,
} from "@fluidframework/telemetry-utils";
import { v4 as uuid } from "uuid";
import { BindBatchTracker } from "./batchTracker.js";
import { BlobManager, IBlobManagerLoadInfo, IPendingBlobs } from "./blobManager.js";
import { ChannelCollection, getSummaryForDatastores, wrapContext } from "./channelCollection.js";
import { IPerfSignalReport, ReportOpPerfTelemetry } from "./connectionTelemetry.js";
import { ContainerFluidHandleContext } from "./containerHandleContext.js";
import { channelToDataStore } from "./dataStore.js";
import { FluidDataStoreRegistry } from "./dataStoreRegistry.js";
import { DeltaManagerSummarizerProxy } from "./deltaManagerSummarizerProxy.js";
import {
	GCNodeType,
	GarbageCollector,
	IGCRuntimeOptions,
	IGCStats,
	IGarbageCollector,
	gcGenerationOptionName,
} from "./gc/index.js";
import {
	ContainerMessageType,
	type ContainerRuntimeDocumentSchemaMessage,
	ContainerRuntimeGCMessage,
	type ContainerRuntimeIdAllocationMessage,
	type InboundSequencedContainerRuntimeMessage,
	type InboundSequencedContainerRuntimeMessageOrSystemMessage,
	type LocalContainerRuntimeMessage,
	type OutboundContainerRuntimeMessage,
	type UnknownContainerRuntimeMessage,
} from "./messageTypes.js";
import { IBatchMetadata, IIdAllocationMetadata } from "./metadata.js";
import {
	BatchMessage,
	IBatch,
	IBatchCheckpoint,
	OpCompressor,
	OpDecompressor,
	OpGroupingManager,
	OpSplitter,
	Outbox,
	RemoteMessageProcessor,
	getLongStack,
} from "./opLifecycle/index.js";
import { pkgVersion } from "./packageVersion.js";
import {
	IPendingBatchMessage,
	IPendingLocalState,
	PendingStateManager,
} from "./pendingStateManager.js";
import { ScheduleManager } from "./scheduleManager.js";
import {
	DocumentsSchemaController,
	EnqueueSummarizeResult,
	IBaseSummarizeResult,
	IConnectableRuntime,
	IContainerRuntimeMetadata,
	ICreateContainerMetadata,
	IDocumentSchemaChangeMessage,
	type IDocumentSchemaCurrent,
	IEnqueueSummarizeOptions,
	IGenerateSummaryTreeResult,
	IGeneratedSummaryStats,
	IOnDemandSummarizeOptions,
	IRefreshSummaryAckOptions,
	IRootSummarizerNodeWithGC,
	ISerializedElection,
	ISubmitSummaryOptions,
	ISummarizeResults,
	ISummarizer,
	ISummarizerEvents,
	ISummarizerInternalsProvider,
	ISummarizerRuntime,
	ISummaryMetadataMessage,
	IdCompressorMode,
	OrderedClientCollection,
	OrderedClientElection,
	RetriableSummaryError,
	RunWhileConnectedCoordinator,
	SubmitSummaryResult,
	Summarizer,
	SummarizerClientElection,
	SummaryCollection,
	SummaryManager,
	aliasBlobName,
	blobsTreeName,
	chunksBlobName,
	createRootSummarizerNodeWithGC,
	electedSummarizerBlobName,
	extractSummaryMetadataMessage,
	idCompressorBlobName,
	metadataBlobName,
	rootHasIsolatedChannels,
	summarizerClientType,
	wrapSummaryInChannelsTree,
} from "./summary/index.js";
import { Throttler, formExponentialFn } from "./throttler.js";

/**
 * Utility to implement compat behaviors given an unknown message type
 * The parameters are typed to support compile-time enforcement of handling all known types/behaviors
 *
 * @param _unknownContainerRuntimeMessageType - Typed as something unexpected, to ensure all known types have been
 * handled before calling this function (e.g. in a switch statement).
 * @param compatBehavior - Typed redundantly with CompatModeBehavior to ensure handling is added when updating that type
 */
function compatBehaviorAllowsMessageType(
	_unknownContainerRuntimeMessageType: UnknownContainerRuntimeMessage["type"],
	compatBehavior: "Ignore" | "FailToProcess" | undefined,
): boolean {
	// undefined defaults to same behavior as "FailToProcess"
	return compatBehavior === "Ignore";
}

/**
 * @alpha
 */
export interface ISummaryBaseConfiguration {
	/**
	 * Delay before first attempt to spawn summarizing container.
	 */
	initialSummarizerDelayMs: number;

	/**
	 * Defines the maximum allowed time to wait for a pending summary ack.
	 * The maximum amount of time client will wait for a summarize is the minimum of
	 * maxSummarizeAckWaitTime (currently 3 * 60 * 1000) and maxAckWaitTime.
	 */
	maxAckWaitTime: number;
	/**
	 * Defines the maximum number of Ops in between Summaries that can be
	 * allowed before forcibly electing a new summarizer client.
	 */
	maxOpsSinceLastSummary: number;
}

/**
 * @alpha
 */
export interface ISummaryConfigurationHeuristics extends ISummaryBaseConfiguration {
	state: "enabled";
	/**
	 * Defines the maximum allowed time, since the last received Ack, before running the summary
	 * with reason maxTime.
	 * For example, say we receive ops one by one just before the idle time is triggered.
	 * In this case, we still want to run a summary since it's been a while since the last summary.
	 */
	maxTime: number;
	/**
	 * Defines the maximum number of Ops, since the last received Ack, that can be allowed
	 * before running the summary with reason maxOps.
	 */
	maxOps: number;
	/**
	 * Defines the minimum number of Ops, since the last received Ack, that can be allowed
	 * before running the last summary.
	 */
	minOpsForLastSummaryAttempt: number;
	/**
	 * Defines the lower boundary for the allowed time in between summarizations.
	 * Pairs with maxIdleTime to form a range.
	 * For example, if we only receive 1 op, we don't want to have the same idle time as say 100 ops.
	 * Based on the boundaries we set in minIdleTime and maxIdleTime, the idle time will change
	 * linearly depending on the number of ops we receive.
	 */
	minIdleTime: number;
	/**
	 * Defines the upper boundary for the allowed time in between summarizations.
	 * Pairs with minIdleTime to form a range.
	 * For example, if we only receive 1 op, we don't want to have the same idle time as say 100 ops.
	 * Based on the boundaries we set in minIdleTime and maxIdleTime, the idle time will change
	 * linearly depending on the number of ops we receive.
	 */
	maxIdleTime: number;
	/**
	 * Runtime op weight to use in heuristic summarizing.
	 * This number is a multiplier on the number of runtime ops we process when running summarize heuristics.
	 * For example: (multiplier) * (number of runtime ops) = weighted number of runtime ops
	 */
	runtimeOpWeight: number;
	/**
	 * Non-runtime op weight to use in heuristic summarizing
	 * This number is a multiplier on the number of non-runtime ops we process when running summarize heuristics.
	 * For example: (multiplier) * (number of non-runtime ops) = weighted number of non-runtime ops
	 */
	nonRuntimeOpWeight: number;

	/**
	 * Number of ops since last summary needed before a non-runtime op can trigger running summary heuristics.
	 *
	 * Note: Any runtime ops sent before the threshold is reached will trigger heuristics normally.
	 * This threshold ONLY applies to non-runtime ops triggering summaries.
	 *
	 * For example: Say the threshold is 20. Sending 19 non-runtime ops will not trigger any heuristic checks.
	 * Sending the 20th non-runtime op will trigger the heuristic checks for summarizing.
	 */
	nonRuntimeHeuristicThreshold?: number;
}

/**
 * @alpha
 */
export interface ISummaryConfigurationDisableSummarizer {
	state: "disabled";
}

/**
 * @alpha
 */
export interface ISummaryConfigurationDisableHeuristics extends ISummaryBaseConfiguration {
	state: "disableHeuristics";
}

/**
 * @alpha
 */
export type ISummaryConfiguration =
	| ISummaryConfigurationDisableSummarizer
	| ISummaryConfigurationDisableHeuristics
	| ISummaryConfigurationHeuristics;

/**
 * @alpha
 */
export const DefaultSummaryConfiguration: ISummaryConfiguration = {
	state: "enabled",

	minIdleTime: 0,

	maxIdleTime: 30 * 1000, // 30 secs.

	maxTime: 60 * 1000, // 1 min.

	maxOps: 100, // Summarize if 100 weighted ops received since last snapshot.

	minOpsForLastSummaryAttempt: 10,

	maxAckWaitTime: 3 * 60 * 1000, // 3 mins.

	maxOpsSinceLastSummary: 7000,

	initialSummarizerDelayMs: 5 * 1000, // 5 secs.

	nonRuntimeOpWeight: 0.1,

	runtimeOpWeight: 1.0,

	nonRuntimeHeuristicThreshold: 20,
};

/**
 * @alpha
 */
export interface ISummaryRuntimeOptions {
	/** Override summary configurations set by the server. */
	summaryConfigOverrides?: ISummaryConfiguration;

	/**
	 * Delay before first attempt to spawn summarizing container.
	 *
	 * @deprecated Use {@link ISummaryRuntimeOptions.summaryConfigOverrides}'s
	 * {@link ISummaryBaseConfiguration.initialSummarizerDelayMs} instead.
	 */
	initialSummarizerDelayMs?: number;
}

/**
 * Options for op compression.
 * @alpha
 */
export interface ICompressionRuntimeOptions {
	/**
	 * The value the batch's content size must exceed for the batch to be compressed.
	 * By default the value is 600 * 1024 = 614400 bytes. If the value is set to `Infinity`, compression will be disabled.
	 */
	readonly minimumBatchSizeInBytes: number;

	/**
	 * The compression algorithm that will be used to compress the op.
	 * By default the value is `lz4` which is the only compression algorithm currently supported.
	 */
	readonly compressionAlgorithm: CompressionAlgorithms;
}

/**
 * Options for container runtime.
 * @alpha
 */
export interface IContainerRuntimeOptions {
	readonly summaryOptions?: ISummaryRuntimeOptions;
	readonly gcOptions?: IGCRuntimeOptions;
	/**
	 * Affects the behavior while loading the runtime when the data verification check which
	 * compares the DeltaManager sequence number (obtained from protocol in summary) to the
	 * runtime sequence number (obtained from runtime metadata in summary) finds a mismatch.
	 * 1. "close" (default) will close the container with an assertion.
	 * 2. "log" will log an error event to telemetry, but still continue to load.
	 * 3. "bypass" will skip the check entirely. This is not recommended.
	 */
	readonly loadSequenceNumberVerification?: "close" | "log" | "bypass";
	/**
	 * Sets the flush mode for the runtime. In Immediate flush mode the runtime will immediately
	 * send all operations to the driver layer, while in TurnBased the operations will be buffered
	 * and then sent them as a single batch at the end of the turn.
	 * By default, flush mode is TurnBased.
	 */
	readonly flushMode?: FlushMode;
	/**
	 * Enables the runtime to compress ops. See {@link ICompressionRuntimeOptions}.
	 */
	readonly compressionOptions?: ICompressionRuntimeOptions;
	/**
	 * If specified, when in FlushMode.TurnBased, if the size of the ops between JS turns exceeds this value,
	 * an error will be thrown and the container will close.
	 *
	 * If unspecified, the limit is 700Kb.
	 *
	 * 'Infinity' will disable any limit.
	 *
	 * @experimental This config should be driven by the connection with the service and will be moved in the future.
	 */
	readonly maxBatchSizeInBytes?: number;
	/**
	 * If the op payload needs to be chunked in order to work around the maximum size of the batch, this value represents
	 * how large the individual chunks will be. This is only supported when compression is enabled. If after compression, the
	 * batch content size exceeds this value, it will be chunked into smaller ops of this exact size.
	 *
	 * This value is a trade-off between having many small chunks vs fewer larger chunks and by default, the runtime is configured to use
	 * 200 * 1024 = 204800 bytes. This default value ensures that no compressed payload's content is able to exceed {@link IContainerRuntimeOptions.maxBatchSizeInBytes}
	 * regardless of the overhead of an individual op.
	 *
	 * Any value of `chunkSizeInBytes` exceeding {@link IContainerRuntimeOptions.maxBatchSizeInBytes} will disable this feature, therefore if a compressed batch's content
	 * size exceeds {@link IContainerRuntimeOptions.maxBatchSizeInBytes} after compression, the container will close with an instance of `GenericError` with
	 * the `BatchTooLarge` message.
	 */
	readonly chunkSizeInBytes?: number;

	/**
	 * Enable the IdCompressor in the runtime.
	 * @experimental Not ready for use.
	 */
	readonly enableRuntimeIdCompressor?: IdCompressorMode;

	/**
	 * If enabled, the runtime will block all attempts to send an op inside the
	 * {@link ContainerRuntime#ensureNoDataModelChanges} callback. The callback is used by
	 * {@link @fluidframework/shared-object-base#SharedObjectCore} for event handlers so enabling this
	 * will disallow modifying DDSes while handling DDS events.
	 *
	 * By default, the feature is disabled. If enabled from options, the `Fluid.ContainerRuntime.DisableOpReentryCheck`
	 * can be used to disable it at runtime.
	 */
	readonly enableOpReentryCheck?: boolean;
	/**
	 * If enabled, the runtime will group messages within a batch into a single
	 * message to be sent to the service.
	 * The grouping an ungrouping of such messages is handled by the "OpGroupingManager".
	 *
	 * By default, the feature is disabled. If enabled from options, the `Fluid.ContainerRuntime.DisableGroupedBatching`
	 * flag can be used to disable it at runtime.
	 *
	 * @experimental Not ready for use.
	 */
	readonly enableGroupedBatching?: boolean;

	/**
	 * When this property is set to true, it requires runtime to control is document schema properly through ops
	 * The benefit of this mode is that clients who do not understand schema will fail in predictable way, with predictable message,
	 * and will not attempt to limp along, which could cause data corruptions and crashes in random places.
	 * When this property is not set (or set to false), runtime operates in legacy mode, where new features (modifying document schema)
	 * are engaged as they become available, without giving legacy clients any chance to fail predictably.
	 */
	readonly explicitSchemaControl?: boolean;
}

/**
 * Tombstone error responses will have this header set to true
 * @alpha
 */
export const TombstoneResponseHeaderKey = "isTombstoned";
/**
 * Inactive error responses will have this header set to true
 * @alpha
 */
export const InactiveResponseHeaderKey = "isInactive";

/**
 * The full set of parsed header data that may be found on Runtime requests
 * @internal
 */
export interface RuntimeHeaderData {
	wait?: boolean;
	viaHandle?: boolean;
	allowTombstone?: boolean;
	allowInactive?: boolean;
}

/** Default values for Runtime Headers */
export const defaultRuntimeHeaderData: Required<RuntimeHeaderData> = {
	wait: true,
	viaHandle: false,
	allowTombstone: false,
	allowInactive: false,
};

/**
 * Available compression algorithms for op compression.
 * @alpha
 */
export enum CompressionAlgorithms {
	lz4 = "lz4",
}

/** @alpha */
export const disabledCompressionConfig: ICompressionRuntimeOptions = {
	minimumBatchSizeInBytes: Infinity,
	compressionAlgorithm: CompressionAlgorithms.lz4,
};

/**
 * @deprecated
 * Untagged logger is unsupported going forward. There are old loaders with old ContainerContexts that only
 * have the untagged logger, so to accommodate that scenario the below interface is used. It can be removed once
 * its usage is removed from TaggedLoggerAdapter fallback.
 */
interface OldContainerContextWithLogger extends Omit<IContainerContext, "taggedLogger"> {
	logger: ITelemetryBaseLogger;
	taggedLogger: undefined;
}

/**
 * State saved when the container closes, to be given back to a newly
 * instantiated runtime in a new instance of the container, so it can load to the
 * same state
 */
export interface IPendingRuntimeState {
	/**
	 * Pending ops from PendingStateManager
	 */
	pending?: IPendingLocalState;
	/**
	 * Pending blobs from BlobManager
	 */
	pendingAttachmentBlobs?: IPendingBlobs;
	/**
	 * Pending idCompressor state
	 */
	pendingIdCompressorState?: SerializedIdCompressorWithOngoingSession;

	/**
	 * Time at which session expiry timer started.
	 */
	sessionExpiryTimerStarted?: number | undefined;
}

const maxConsecutiveReconnectsKey = "Fluid.ContainerRuntime.MaxConsecutiveReconnects";

const defaultFlushMode = FlushMode.TurnBased;

// The actual limit is 1Mb (socket.io and Kafka limits)
// We can't estimate it fully, as we
// - do not know what properties relay service will add
// - we do not stringify final op, thus we do not know how much escaping will be added.
const defaultMaxBatchSizeInBytes = 700 * 1024;

const defaultCompressionConfig = {
	// Batches with content size exceeding this value will be compressed
	minimumBatchSizeInBytes: 614400,
	compressionAlgorithm: CompressionAlgorithms.lz4,
};

const defaultChunkSizeInBytes = 204800;

/** The default time to wait for pending ops to be processed during summarization */
export const defaultPendingOpsWaitTimeoutMs = 1000;
/** The default time to delay a summarization retry attempt when there are pending ops */
export const defaultPendingOpsRetryDelayMs = 1000;

/**
 * Instead of refreshing from latest because we do not have 100% confidence in the state
 * of the current system, we should close the summarizer and let it recover.
 * This delay's goal is to prevent tight restart loops
 */
const defaultCloseSummarizerDelayMs = 5000; // 5 seconds

/**
 * @deprecated please use version in driver-utils
 * @internal
 */
export function isRuntimeMessage(message: ISequencedDocumentMessage): boolean {
	return (Object.values(ContainerMessageType) as string[]).includes(message.type);
}

/**
 * Legacy ID for the built-in AgentScheduler.  To minimize disruption while removing it, retaining this as a
 * special-case for document dirty state.  Ultimately we should have no special-cases from the
 * ContainerRuntime's perspective.
 * @internal
 */
export const agentSchedulerId = "_scheduler";

// safely check navigator and get the hardware spec value
export function getDeviceSpec() {
	try {
		if (typeof navigator === "object" && navigator !== null) {
			return {
				deviceMemory: (navigator as any).deviceMemory,
				hardwareConcurrency: navigator.hardwareConcurrency,
			};
		}
	} catch {}
	return {};
}

/**
 * Older loader doesn't have a submitBatchFn member, this is the older way of submitting a batch.
 * Rather than exposing the submitFn (now deprecated) and IDeltaManager (dangerous to hand out) to the Outbox,
 * we can provide a partially-applied function to keep those items private to the ContainerRuntime.
 */
export const makeLegacySendBatchFn =
	(
		submitFn: (type: MessageType, contents: any, batch: boolean, appData?: any) => number,
		deltaManager: Pick<IDeltaManager<unknown, unknown>, "flush">,
	) =>
	(batch: IBatch) => {
		for (const message of batch.content) {
			submitFn(
				MessageType.Operation,
				// For back-compat (submitFn only works on deserialized content)
				message.contents === undefined ? undefined : JSON.parse(message.contents),
				true, // batch
				message.metadata,
			);
		}

		deltaManager.flush();
	};

/** Helper type for type constraints passed through several functions.
 * message - The unpacked message. Likely a TypedContainerRuntimeMessage, but could also be a system op
 * modernRuntimeMessage - Does this appear like a current TypedContainerRuntimeMessage?
 * local - Did this client send the op?
 */
type MessageWithContext =
	| {
			message: InboundSequencedContainerRuntimeMessage;
			modernRuntimeMessage: true;
			local: boolean;
	  }
	| {
			message: InboundSequencedContainerRuntimeMessageOrSystemMessage;
			modernRuntimeMessage: false;
			local: boolean;
	  };

const summarizerRequestUrl = "_summarizer";

/**
 * Create and retrieve the summmarizer
 */
async function createSummarizer(loader: ILoader, url: string): Promise<ISummarizer> {
	const request: IRequest = {
		headers: {
			[LoaderHeader.cache]: false,
			[LoaderHeader.clientDetails]: {
				capabilities: { interactive: false },
				type: summarizerClientType,
			},
			[DriverHeader.summarizingClient]: true,
			[LoaderHeader.reconnect]: false,
		},
		url,
	};

	const resolvedContainer = await loader.resolve(request);
	let fluidObject: FluidObject<ISummarizer> | undefined;

	// Older containers may not have the "getEntryPoint" API
	// ! This check will need to stay until LTS of loader moves past 2.0.0-internal.7.0.0
	if (resolvedContainer.getEntryPoint !== undefined) {
		fluidObject = await resolvedContainer.getEntryPoint();
	} else {
		const response = await (resolvedContainer as any).request({
			url: `/${summarizerRequestUrl}`,
		});
		if (response.status !== 200 || response.mimeType !== "fluid/object") {
			throw responseToException(response, request);
		}
		fluidObject = response.value;
	}

	if (fluidObject?.ISummarizer === undefined) {
		throw new UsageError("Fluid object does not implement ISummarizer");
	}
	return fluidObject.ISummarizer;
}

/**
 * Extract last message from the snapshot metadata.
 * Uses legacy property if not using explicit schema control, otherwise uses the new property.
 * This allows new runtime to make documents not openable for old runtimes, one explicit document schema control is enabled.
 * Please see addMetadataToSummary() as well
 */
function lastMessageFromMetadata(metadata: IContainerRuntimeMetadata | undefined) {
	return metadata?.documentSchema?.runtime?.explicitSchemaControl
		? metadata?.lastMessage
		: metadata?.message;
}

/**
 * Represents the runtime of the container. Contains helper functions/state of the container.
 * It will define the store level mappings.
 * @alpha
 */
export class ContainerRuntime
	extends TypedEventEmitter<IContainerRuntimeEvents & ISummarizerEvents>
	implements
		IContainerRuntime,
		IRuntime,
		ISummarizerRuntime,
		ISummarizerInternalsProvider,
		IProvideFluidHandleContext
{
	/**
	 * Load the stores from a snapshot and returns the runtime.
	 * @param params - An object housing the runtime properties:
	 * - context - Context of the container.
	 * - registryEntries - Mapping from data store types to their corresponding factories.
	 * - existing - Pass 'true' if loading from an existing snapshot.
	 * - requestHandler - (optional) Request handler for the request() method of the container runtime.
	 * Only relevant for back-compat while we remove the request() method and move fully to entryPoint as the main pattern.
	 * - runtimeOptions - Additional options to be passed to the runtime
	 * - containerScope - runtime services provided with context
	 * - containerRuntimeCtor - Constructor to use to create the ContainerRuntime instance.
	 * This allows mixin classes to leverage this method to define their own async initializer.
	 * - provideEntryPoint - Promise that resolves to an object which will act as entryPoint for the Container.
	 * This object should provide all the functionality that the Container is expected to provide to the loader layer.
	 */
	public static async loadRuntime(params: {
		context: IContainerContext;
		registryEntries: NamedFluidDataStoreRegistryEntries;
		existing: boolean;
		runtimeOptions?: IContainerRuntimeOptions;
		containerScope?: FluidObject;
		containerRuntimeCtor?: typeof ContainerRuntime;
		/** @deprecated Will be removed once Loader LTS version is "2.0.0-internal.7.0.0". Migrate all usage of IFluidRouter to the "entryPoint" pattern. Refer to Removing-IFluidRouter.md */
		requestHandler?: (request: IRequest, runtime: IContainerRuntime) => Promise<IResponse>;
		provideEntryPoint: (containerRuntime: IContainerRuntime) => Promise<FluidObject>;
	}): Promise<ContainerRuntime> {
		const {
			context,
			registryEntries,
			existing,
			requestHandler,
			provideEntryPoint,
			runtimeOptions = {} satisfies IContainerRuntimeOptions,
			containerScope = {},
			containerRuntimeCtor = ContainerRuntime,
		} = params;

		// If taggedLogger exists, use it. Otherwise, wrap the vanilla logger:
		// back-compat: Remove the TaggedLoggerAdapter fallback once all the host are using loader > 0.45
		const backCompatContext: IContainerContext | OldContainerContextWithLogger = context;
		const passLogger =
			backCompatContext.taggedLogger ??
			new TaggedLoggerAdapter((backCompatContext as OldContainerContextWithLogger).logger);
		const logger = createChildLogger({
			logger: passLogger,
			properties: {
				all: {
					runtimeVersion: pkgVersion,
				},
			},
		});

		const mc = loggerToMonitoringContext(logger);

		const {
			summaryOptions = {},
			gcOptions = {},
			loadSequenceNumberVerification = "close",
			flushMode = defaultFlushMode,
			compressionOptions = defaultCompressionConfig,
			maxBatchSizeInBytes = defaultMaxBatchSizeInBytes,
			enableRuntimeIdCompressor,
			chunkSizeInBytes = defaultChunkSizeInBytes,
			enableOpReentryCheck = false,
			enableGroupedBatching = false,
			explicitSchemaControl = false,
		} = runtimeOptions;

		const registry = new FluidDataStoreRegistry(registryEntries);

		const tryFetchBlob = async <T>(blobName: string): Promise<T | undefined> => {
			const blobId = context.baseSnapshot?.blobs[blobName];
			if (context.baseSnapshot && blobId) {
				// IContainerContext storage api return type still has undefined in 0.39 package version.
				// So once we release 0.40 container-defn package we can remove this check.
				assert(
					context.storage !== undefined,
					0x1f5 /* "Attached state should have storage" */,
				);
				return readAndParse<T>(context.storage, blobId);
			}
		};

		const [chunks, metadata, electedSummarizerData, aliases, serializedIdCompressor] =
			await Promise.all([
				tryFetchBlob<[string, string[]][]>(chunksBlobName),
				tryFetchBlob<IContainerRuntimeMetadata>(metadataBlobName),
				tryFetchBlob<ISerializedElection>(electedSummarizerBlobName),
				tryFetchBlob<[string, string][]>(aliasBlobName),
				tryFetchBlob<SerializedIdCompressorWithNoSession>(idCompressorBlobName),
			]);

		// read snapshot blobs needed for BlobManager to load
		const blobManagerSnapshot = await BlobManager.load(
			context.baseSnapshot?.trees[blobsTreeName],
			async (id) => {
				// IContainerContext storage api return type still has undefined in 0.39 package version.
				// So once we release 0.40 container-defn package we can remove this check.
				assert(
					context.storage !== undefined,
					0x256 /* "storage undefined in attached container" */,
				);
				return readAndParse(context.storage, id);
			},
		);

		const messageAtLastSummary = lastMessageFromMetadata(metadata);

		// Verify summary runtime sequence number matches protocol sequence number.
		const runtimeSequenceNumber = messageAtLastSummary?.sequenceNumber;
		// When we load with pending state, we reuse an old snapshot so we don't expect these numbers to match
		if (!context.pendingLocalState && runtimeSequenceNumber !== undefined) {
			const protocolSequenceNumber = context.deltaManager.initialSequenceNumber;
			// Unless bypass is explicitly set, then take action when sequence numbers mismatch.
			if (
				loadSequenceNumberVerification !== "bypass" &&
				runtimeSequenceNumber !== protocolSequenceNumber
			) {
				// Message to OCEs:
				// You can hit this error with runtimeSequenceNumber === -1 in < 2.0 RC3 builds.
				// This would indicate that explicit schema control is enabled in current (2.0 RC3+) builds and it
				// results in addMetadataToSummary() creating a poison pill for older runtimes in the form of a -1 sequence number.
				// Older runtimes do not understand new schema, and thus could corrupt document if they proceed, thus we are using
				// this poison pill to prevent them from proceeding.

				// "Load from summary, runtime metadata sequenceNumber !== initialSequenceNumber"
				const error = new DataCorruptionError(
					// pre-0.58 error message: SummaryMetadataMismatch
					"Summary metadata mismatch",
					{ runtimeVersion: pkgVersion, runtimeSequenceNumber, protocolSequenceNumber },
				);

				if (loadSequenceNumberVerification === "log") {
					logger.sendErrorEvent({ eventName: "SequenceNumberMismatch" }, error);
				} else {
					context.closeFn(error);
				}
			}
		}

		// Enabling the IdCompressor is a one-way operation and we only want to
		// allow new containers to turn it on.
		let idCompressorMode: IdCompressorMode;
		if (existing) {
			// This setting has to be sticky for correctness:
			// 1) if compressior is OFF, it can't be enabled, as already running clients (in given document session) do not know
			//    how to process compressor ops
			// 2) if it's ON, then all sessions should load compressor right away
			// 3) Same logic applies for "delayed" mode
			// Maybe in the future we will need to enabled (and figure how to do it safely) "delayed" -> "on" change.
			// We could do "off" -> "on" transition too, if all clients start loading compressor (but not using it initially) and
			// do so for a while - this will allow clients to eventually to disregard "off" setting (when it's safe so) and start
			// using compressor in future sessions.
			// Everyting is possible, but it needs to be designed and executed carefully, when such need arises.
			idCompressorMode = metadata?.documentSchema?.runtime
				?.idCompressorMode as IdCompressorMode;
		} else {
			switch (mc.config.getBoolean("Fluid.ContainerRuntime.IdCompressorEnabled")) {
				case true:
					idCompressorMode = "on";
					break;
				case false:
					idCompressorMode = undefined;
					break;
				default:
					idCompressorMode = enableRuntimeIdCompressor;
					break;
			}
		}

		const createIdCompressorFn = async () => {
			const { createIdCompressor, deserializeIdCompressor, createSessionId } = await import(
				"@fluidframework/id-compressor"
			);

			/**
			 * Because the IdCompressor emits so much telemetry, this function is used to sample
			 * approximately 5% of all clients. Only the given percentage of sessions will emit telemetry.
			 */
			const idCompressorEventSampler: IEventSampler = (() => {
				const isIdCompressorTelemetryEnabled = Math.random() < 0.05;
				return {
					sample: () => {
						return isIdCompressorTelemetryEnabled;
					},
				};
			})();

			const compressorLogger = createSampledLogger(logger, idCompressorEventSampler);
			const pendingLocalState = context.pendingLocalState as IPendingRuntimeState;

			if (pendingLocalState?.pendingIdCompressorState !== undefined) {
				return deserializeIdCompressor(
					pendingLocalState.pendingIdCompressorState,
					compressorLogger,
				);
			} else if (serializedIdCompressor !== undefined) {
				return deserializeIdCompressor(
					serializedIdCompressor,
					createSessionId(),
					compressorLogger,
				);
			} else {
				return createIdCompressor(compressorLogger);
			}
		};

		const disableGroupedBatching = mc.config.getBoolean(
			"Fluid.ContainerRuntime.DisableGroupedBatching",
		);
		const disableCompression = mc.config.getBoolean(
			"Fluid.ContainerRuntime.CompressionDisabled",
		);
		const compressionLz4 =
			disableCompression !== true &&
			compressionOptions.minimumBatchSizeInBytes !== Infinity &&
			compressionOptions.compressionAlgorithm === "lz4";

		const opGroupingEnabled = disableGroupedBatching !== true && enableGroupedBatching;

		const documentSchemaController = new DocumentsSchemaController(
			existing,
			metadata?.documentSchema,
			{
				explicitSchemaControl,
				compressionLz4,
				idCompressorMode,
				opGroupingEnabled,
			},
			(schema) => {
				runtime.onSchemaChange(schema);
			},
		);

		const featureGatesForTelemetry: Record<string, boolean | number | undefined> = {
			disableGroupedBatching,
			disableCompression,
		};

		const runtime = new containerRuntimeCtor(
			context,
			registry,
			metadata,
			electedSummarizerData,
			chunks ?? [],
			aliases ?? [],
			{
				summaryOptions,
				gcOptions,
				loadSequenceNumberVerification,
				flushMode,
				compressionOptions,
				maxBatchSizeInBytes,
				chunkSizeInBytes,
				// Requires<> drops undefined from IdCompressorType
				enableRuntimeIdCompressor: enableRuntimeIdCompressor as "on" | "delayed",
				enableOpReentryCheck,
				enableGroupedBatching,
				explicitSchemaControl,
			},
			containerScope,
			logger,
			existing,
			blobManagerSnapshot,
			context.storage,
			createIdCompressorFn,
			documentSchemaController,
			featureGatesForTelemetry,
			provideEntryPoint,
			requestHandler,
			undefined, // summaryConfiguration
		);

		// Apply stashed ops with a reference sequence number equal to the sequence number of the snapshot,
		// or zero. This must be done before Container replays saved ops.
		await runtime.pendingStateManager.applyStashedOpsAt(runtimeSequenceNumber ?? 0);

		// Initialize the base state of the runtime before it's returned.
		await runtime.initializeBaseState();

		return runtime;
	}

	public readonly options: Record<string | number, any>;
	private imminentClosure: boolean = false;

	private readonly _getClientId: () => string | undefined;
	public get clientId(): string | undefined {
		return this._getClientId();
	}

	public readonly clientDetails: IClientDetails;

	public get storage(): IDocumentStorageService {
		return this._storage;
	}

	public get containerRuntime() {
		return this;
	}

	private readonly submitFn: (
		type: MessageType,
		contents: any,
		batch: boolean,
		appData?: any,
	) => number;
	/**
	 * Although current IContainerContext guarantees submitBatchFn, it is not available on older loaders.
	 */
	private readonly submitBatchFn:
		| ((batch: IBatchMessage[], referenceSequenceNumber?: number) => number)
		| undefined;
	private readonly submitSummaryFn: (
		summaryOp: ISummaryContent,
		referenceSequenceNumber?: number,
	) => number;
	private readonly submitSignalFn: (content: ISignalEnvelope, targetClientId?: string) => void;
	public readonly disposeFn: (error?: ICriticalContainerError) => void;
	public readonly closeFn: (error?: ICriticalContainerError) => void;

	public get flushMode(): FlushMode {
		return this._flushMode;
	}

	public get scope(): FluidObject {
		return this.containerScope;
	}

	public get IFluidDataStoreRegistry(): IFluidDataStoreRegistry {
		return this.registry;
	}

	private readonly _getAttachState: () => AttachState;
	public get attachState(): AttachState {
		return this._getAttachState();
	}

	public get documentSchema() {
		return this.documentsSchemaController.sessionSchema.runtime;
	}

	private _idCompressor: (IIdCompressor & IIdCompressorCore) | undefined;

	// We accumulate Id compressor Ops while Id compressor is not loaded yet (only for "delayed" mode)
	// Once it loads, it will process all such ops and we will stop accumulating further ops - ops will be processes as they come in.
	private pendingIdCompressorOps: IdCreationRange[] = [];

	// Id Compressor serializes final state (see getPendingLocalState()). As result, it needs to skip all ops that preceeded that state
	// (such ops will be marked by Loader layer as savedOp === true)
	// That said, in "delayed" mode it's possible that Id Compressor was never initialized before getPendingLocalState() is called.
	// In such case we have to process all ops, including those marked with saveOp === true.
	private readonly skipSavedCompressorOps: boolean;

	public get idCompressorMode() {
		return this.documentSchema.idCompressorMode;
	}
	/**
	 * See IContainerRuntimeBase.idCompressor() for details.
	 */
	public get idCompressor() {
		// Expose ID Compressor only if it's On from the start.
		// If container uses delayed mode, then we can only expose generateDocumentUniqueId() and nothing else.
		// That's because any other usage will require immidiate loading of ID Compressor in next sessions in order
		// to reason over such things as session ID space.
		if (this.idCompressorMode === "on") {
			assert(
				this._idCompressor !== undefined,
				0x8ea /* compressor should have been loaded */,
			);
			return this._idCompressor;
		}
	}

	/**
	 * True if we have ID compressor loading in-flight (async operation). Useful only for
	 * this.idCompressorMode === "delayed" mode
	 */
	protected _loadIdCompressor: Promise<void> | undefined;

	/**
	 * See IContainerRuntimeBase.generateDocumentUniqueId() for details.
	 */
	public generateDocumentUniqueId() {
		return this._idCompressor?.generateDocumentUniqueId() ?? uuid();
	}

	public get IFluidHandleContext(): IFluidHandleContext {
		return this.handleContext;
	}
	private readonly handleContext: ContainerFluidHandleContext;

	/**
	 * This is a proxy to the delta manager provided by the container context (innerDeltaManager). It restricts certain
	 * accesses such as sets "read-only" mode for the summarizer client. This is the default delta manager that should
	 * be used unless the innerDeltaManager is required.
	 */
	public readonly deltaManager: IDeltaManager<ISequencedDocumentMessage, IDocumentMessage>;
	/**
	 * The delta manager provided by the container context. By default, using the default delta manager (proxy)
	 * should be sufficient. This should be used only if necessary. For example, for validating and propagating connected
	 * events which requires access to the actual real only info, this is needed.
	 */
	private readonly innerDeltaManager: IDeltaManager<ISequencedDocumentMessage, IDocumentMessage>;

	// internal logger for ContainerRuntime. Use this.logger for stores, summaries, etc.
	private readonly mc: MonitoringContext;

	private readonly summarizerClientElection?: SummarizerClientElection;
	/**
	 * summaryManager will only be created if this client is permitted to spawn a summarizing client
	 * It is created only by interactive client, i.e. summarizer client, as well as non-interactive bots
	 * do not create it (see SummarizerClientElection.clientDetailsPermitElection() for details)
	 */
	private readonly summaryManager?: SummaryManager;
	private readonly summaryCollection: SummaryCollection;

	private readonly summarizerNode: IRootSummarizerNodeWithGC;

	private readonly maxConsecutiveReconnects: number;
	private readonly defaultMaxConsecutiveReconnects = 7;

	private _orderSequentiallyCalls: number = 0;
	private readonly _flushMode: FlushMode;
	private flushTaskExists = false;

	private _connected: boolean;

	private consecutiveReconnects = 0;

	/**
	 * Used to delay transition to "connected" state while we upload
	 * attachment blobs that were added while disconnected
	 */
	private delayConnectClientId?: string;

	private ensureNoDataModelChangesCalls = 0;

	/**
	 * Tracks the number of detected reentrant ops to report,
	 * in order to self-throttle the telemetry events.
	 *
	 * This should be removed as part of ADO:2322
	 */
	private opReentryCallsToReport = 5;

	/**
	 * Invokes the given callback and expects that no ops are submitted
	 * until execution finishes. If an op is submitted, an error will be raised.
	 *
	 * Can be disabled by feature gate `Fluid.ContainerRuntime.DisableOpReentryCheck`
	 *
	 * @param callback - the callback to be invoked
	 */
	public ensureNoDataModelChanges<T>(callback: () => T): T {
		this.ensureNoDataModelChangesCalls++;
		try {
			return callback();
		} finally {
			this.ensureNoDataModelChangesCalls--;
		}
	}

	public get connected(): boolean {
		return this._connected;
	}

	/** clientId of parent (non-summarizing) container that owns summarizer container */
	public get summarizerClientId(): string | undefined {
		return this.summarizerClientElection?.electedClientId;
	}

	private _disposed = false;
	public get disposed() {
		return this._disposed;
	}

	private dirtyContainer: boolean;
	private emitDirtyDocumentEvent = true;
	private readonly enableOpReentryCheck: boolean;
	private readonly disableAttachReorder: boolean | undefined;
	private readonly closeSummarizerDelayMs: number;
	/**
	 * If true, summary generated is validate before uploading it to the server. With single commit summaries,
	 * summaries will be accepted once uploaded, so they should be validated before upload. However, this can
	 * currently be controlled via a feature flag as its a new functionality.
	 */
	private readonly validateSummaryBeforeUpload: boolean;

	private readonly defaultTelemetrySignalSampleCount = 100;
	private readonly _perfSignalData: IPerfSignalReport = {
		signalsLost: 0,
		signalSequenceNumber: 0,
		signalTimestamp: 0,
		trackingSignalSequenceNumber: undefined,
	};

	/**
	 * Summarizer is responsible for coordinating when to send generate and send summaries.
	 * It is the main entry point for summary work.
	 * It is created only by summarizing container (i.e. one with clientType === "summarizer")
	 */
	private readonly _summarizer?: Summarizer;
	private readonly scheduleManager: ScheduleManager;
	private readonly blobManager: BlobManager;
	private readonly pendingStateManager: PendingStateManager;
	private readonly outbox: Outbox;
	private readonly garbageCollector: IGarbageCollector;

	private readonly channelCollection: ChannelCollection;
	private readonly remoteMessageProcessor: RemoteMessageProcessor;

	/** The last message processed at the time of the last summary. */
	private messageAtLastSummary: ISummaryMetadataMessage | undefined;

	private get summarizer(): Summarizer {
		assert(this._summarizer !== undefined, 0x257 /* "This is not summarizing container" */);
		return this._summarizer;
	}

	private readonly summariesDisabled: boolean;
	private isSummariesDisabled(): boolean {
		return this.summaryConfiguration.state === "disabled";
	}

	private readonly maxOpsSinceLastSummary: number;
	private getMaxOpsSinceLastSummary(): number {
		return this.summaryConfiguration.state !== "disabled"
			? this.summaryConfiguration.maxOpsSinceLastSummary
			: 0;
	}

	private readonly initialSummarizerDelayMs: number;
	private getInitialSummarizerDelayMs(): number {
		// back-compat: initialSummarizerDelayMs was moved from ISummaryRuntimeOptions
		//   to ISummaryConfiguration in 0.60.
		if (this.runtimeOptions.summaryOptions.initialSummarizerDelayMs !== undefined) {
			return this.runtimeOptions.summaryOptions.initialSummarizerDelayMs;
		}
		return this.summaryConfiguration.state !== "disabled"
			? this.summaryConfiguration.initialSummarizerDelayMs
			: 0;
	}

	private readonly createContainerMetadata: ICreateContainerMetadata;
	/**
	 * The summary number of the next summary that will be generated for this container. This is incremented every time
	 * a summary is generated.
	 */
	private nextSummaryNumber: number;

	/** If false, loading or using a Tombstoned object should merely log, not fail */
	public get gcTombstoneEnforcementAllowed(): boolean {
		return this.garbageCollector.tombstoneEnforcementAllowed;
	}

	/** If true, throw an error when a tombstone data store is used. */
	public get gcThrowOnTombstoneUsage(): boolean {
		return this.garbageCollector.throwOnTombstoneUsage;
	}

	/**
	 * GUID to identify a document in telemetry
	 * ! Note: should not be used for anything other than telemetry and is not considered a stable GUID
	 */
	private readonly telemetryDocumentId: string;

	/**
	 * Whether this client is the summarizer client itself (type is summarizerClientType)
	 */
	private readonly isSummarizerClient: boolean;

	/**
	 * The id of the version used to initially load this runtime, or undefined if it's newly created.
	 */
	private readonly loadedFromVersionId: string | undefined;

	/**
	 * It a cache for holding mapping for loading groupIds with its snapshot from the service. Add expiry policy of 1 minute.
	 * Starting with 1 min and based on recorded usage we can tweak it later on.
	 */
	private readonly snapshotCacheForLoadingGroupIds = new PromiseCache<string, ISnapshot>({
		expiry: { policy: "absolute", durationMs: 60000 },
	});

	/***/
	protected constructor(
		context: IContainerContext,
		private readonly registry: IFluidDataStoreRegistry,
		private readonly metadata: IContainerRuntimeMetadata | undefined,
		electedSummarizerData: ISerializedElection | undefined,
		chunks: [string, string[]][],
		dataStoreAliasMap: [string, string][],
		private readonly runtimeOptions: Readonly<Required<IContainerRuntimeOptions>>,
		private readonly containerScope: FluidObject,
		public readonly logger: ITelemetryLoggerExt,
		existing: boolean,
		blobManagerSnapshot: IBlobManagerLoadInfo,
		private readonly _storage: IDocumentStorageService,
		private readonly createIdCompressor: () => Promise<IIdCompressor & IIdCompressorCore>,
		private readonly documentsSchemaController: DocumentsSchemaController,
		featureGatesForTelemetry: Record<string, boolean | number | undefined>,
		provideEntryPoint: (containerRuntime: IContainerRuntime) => Promise<FluidObject>,
		private readonly requestHandler?: (
			request: IRequest,
			runtime: IContainerRuntime,
		) => Promise<IResponse>,
		private readonly summaryConfiguration: ISummaryConfiguration = {
			// the defaults
			...DefaultSummaryConfiguration,
			// the runtime configuration overrides
			...runtimeOptions.summaryOptions?.summaryConfigOverrides,
		},
	) {
		super();

		const {
			options,
			clientDetails,
			connected,
			baseSnapshot,
			submitFn,
			submitBatchFn,
			submitSummaryFn,
			submitSignalFn,
			disposeFn,
			closeFn,
			deltaManager,
			quorum,
			audience,
			loader,
			pendingLocalState,
			supportedFeatures,
		} = context;

		this.mc = createChildMonitoringContext({
			logger: this.logger,
			namespace: "ContainerRuntime",
		});

		// If we support multiple algorithms in the future, then we would need to manage it here carefully.
		// We can use runtimeOptions.compressionOptions.compressionAlgorithm, but only if it's in the schema list!
		// If it's not in the list, then we will need to either use no compression, or fallback to some other (supported by format)
		// compression.
		const compressionOptions: ICompressionRuntimeOptions = {
			minimumBatchSizeInBytes: this.documentSchema.compressionLz4
				? runtimeOptions.compressionOptions.minimumBatchSizeInBytes
				: Number.POSITIVE_INFINITY,
			compressionAlgorithm: CompressionAlgorithms.lz4,
		};

		this.innerDeltaManager = deltaManager;
		this.deltaManager = new DeltaManagerSummarizerProxy(this.innerDeltaManager);

		// Here we could wrap/intercept on these functions to block/modify outgoing messages if needed.
		// This makes ContainerRuntime the final gatekeeper for outgoing messages.
		this.submitFn = submitFn;
		this.submitBatchFn = submitBatchFn;
		this.submitSummaryFn = submitSummaryFn;
		this.submitSignalFn = submitSignalFn;

		// TODO: After IContainerContext.options is removed, we'll just create a new blank object {} here.
		// Values are generally expected to be set from the runtime side.
		this.options = options ?? {};
		this.clientDetails = clientDetails;
		this.isSummarizerClient = this.clientDetails.type === summarizerClientType;
		this.loadedFromVersionId = context.getLoadedFromVersion()?.id;
		this._getClientId = () => context.clientId;
		this._getAttachState = () => context.attachState;
		this.getAbsoluteUrl = async (relativeUrl: string) => {
			if (context.getAbsoluteUrl === undefined) {
				throw new Error("Driver does not implement getAbsoluteUrl");
			}
			if (this.attachState !== AttachState.Attached) {
				return undefined;
			}
			return context.getAbsoluteUrl(relativeUrl);
		};
		// TODO: Consider that the Container could just listen to these events itself, or even more appropriately maybe the
		// customer should observe dirty state on the runtime (the owner of dirty state) directly, rather than on the IContainer.
		this.on("dirty", () => context.updateDirtyContainerState(true));
		this.on("saved", () => context.updateDirtyContainerState(false));

		// In old loaders without dispose functionality, closeFn is equivalent but will also switch container to readonly mode
		this.disposeFn = disposeFn ?? closeFn;
		// In cases of summarizer, we want to dispose instead since consumer doesn't interact with this container
		this.closeFn = this.isSummarizerClient ? this.disposeFn : closeFn;

		let loadSummaryNumber: number;
		// Get the container creation metadata. For new container, we initialize these. For existing containers,
		// get the values from the metadata blob.
		if (existing) {
			this.createContainerMetadata = {
				createContainerRuntimeVersion: metadata?.createContainerRuntimeVersion,
				createContainerTimestamp: metadata?.createContainerTimestamp,
			};
			// summaryNumber was renamed from summaryCount. For older docs that haven't been opened for a long time,
			// the count is reset to 0.
			loadSummaryNumber = metadata?.summaryNumber ?? 0;
		} else {
			this.createContainerMetadata = {
				createContainerRuntimeVersion: pkgVersion,
				createContainerTimestamp: Date.now(),
			};
			loadSummaryNumber = 0;
		}
		this.nextSummaryNumber = loadSummaryNumber + 1;

		this.messageAtLastSummary = lastMessageFromMetadata(metadata);

		// Note that we only need to pull the *initial* connected state from the context.
		// Later updates come through calls to setConnectionState.
		this._connected = connected;

		this.mc.logger.sendTelemetryEvent({
			eventName: "GCFeatureMatrix",
			metadataValue: JSON.stringify(metadata?.gcFeatureMatrix),
			inputs: JSON.stringify({
				gcOptions_gcGeneration: this.runtimeOptions.gcOptions[gcGenerationOptionName],
			}),
		});

		this.telemetryDocumentId = metadata?.telemetryDocumentId ?? uuid();

		this.disableAttachReorder = this.mc.config.getBoolean(
			"Fluid.ContainerRuntime.disableAttachOpReorder",
		);
		const disableChunking = this.mc.config.getBoolean(
			"Fluid.ContainerRuntime.CompressionChunkingDisabled",
		);

		const opGroupingManager = new OpGroupingManager(
			{
				groupedBatchingEnabled: this.groupedBatchingEnabled,
				opCountThreshold:
					this.mc.config.getNumber("Fluid.ContainerRuntime.GroupedBatchingOpCount") ?? 2,
				reentrantBatchGroupingEnabled:
					this.mc.config.getBoolean("Fluid.ContainerRuntime.GroupedBatchingReentrancy") ??
					true,
			},
			this.mc.logger,
		);

		const opSplitter = new OpSplitter(
			chunks,
			this.submitBatchFn,
			disableChunking === true ? Number.POSITIVE_INFINITY : runtimeOptions.chunkSizeInBytes,
			runtimeOptions.maxBatchSizeInBytes,
			this.mc.logger,
		);

		this.remoteMessageProcessor = new RemoteMessageProcessor(
			opSplitter,
			new OpDecompressor(this.mc.logger),
			opGroupingManager,
		);

		this.handleContext = new ContainerFluidHandleContext("", this);

		if (this.summaryConfiguration.state === "enabled") {
			this.validateSummaryHeuristicConfiguration(this.summaryConfiguration);
		}

		const disableOpReentryCheck = this.mc.config.getBoolean(
			"Fluid.ContainerRuntime.DisableOpReentryCheck",
		);
		this.enableOpReentryCheck =
			runtimeOptions.enableOpReentryCheck === true &&
			// Allow for a break-glass config to override the options
			disableOpReentryCheck !== true;

		this.summariesDisabled = this.isSummariesDisabled();
		this.maxOpsSinceLastSummary = this.getMaxOpsSinceLastSummary();
		this.initialSummarizerDelayMs = this.getInitialSummarizerDelayMs();

		this.maxConsecutiveReconnects =
			this.mc.config.getNumber(maxConsecutiveReconnectsKey) ??
			this.defaultMaxConsecutiveReconnects;

		if (
			runtimeOptions.flushMode === (FlushModeExperimental.Async as unknown as FlushMode) &&
			supportedFeatures?.get("referenceSequenceNumbers") !== true
		) {
			// The loader does not support reference sequence numbers, falling back on FlushMode.TurnBased
			this.mc.logger.sendErrorEvent({ eventName: "FlushModeFallback" });
			this._flushMode = FlushMode.TurnBased;
		} else {
			this._flushMode = runtimeOptions.flushMode;
		}

		const pendingRuntimeState = pendingLocalState as IPendingRuntimeState | undefined;

		if (context.attachState === AttachState.Attached) {
			const maxSnapshotCacheDurationMs = this._storage?.policies?.maximumCacheDurationMs;
			if (
				maxSnapshotCacheDurationMs !== undefined &&
				maxSnapshotCacheDurationMs > 5 * 24 * 60 * 60 * 1000
			) {
				// This is a runtime enforcement of what's already explicit in the policy's type itself,
				// which dictates the value is either undefined or exactly 5 days in ms.
				// As long as the actual value is less than 5 days, the assumptions GC makes here are valid.
				throw new UsageError("Driver's maximumCacheDurationMs policy cannot exceed 5 days");
			}
		}

		this.garbageCollector = GarbageCollector.create({
			runtime: this,
			gcOptions: this.runtimeOptions.gcOptions,
			baseSnapshot,
			baseLogger: this.mc.logger,
			existing,
			metadata,
			createContainerMetadata: this.createContainerMetadata,
			isSummarizerClient: this.isSummarizerClient,
			getNodePackagePath: async (nodePath: string) => this.getGCNodePackagePath(nodePath),
			getLastSummaryTimestampMs: () => this.messageAtLastSummary?.timestamp,
			readAndParseBlob: async <T>(id: string) => readAndParse<T>(this.storage, id),
			submitMessage: (message: ContainerRuntimeGCMessage) => this.submit(message),
			sessionExpiryTimerStarted: pendingRuntimeState?.sessionExpiryTimerStarted,
		});

		const loadedFromSequenceNumber = this.deltaManager.initialSequenceNumber;
		this.summarizerNode = createRootSummarizerNodeWithGC(
			createChildLogger({ logger: this.logger, namespace: "SummarizerNode" }),
			// Summarize function to call when summarize is called. Summarizer node always tracks summary state.
			async (fullTree: boolean, trackState: boolean, telemetryContext?: ITelemetryContext) =>
				this.summarizeInternal(fullTree, trackState, telemetryContext),
			// Latest change sequence number, no changes since summary applied yet
			loadedFromSequenceNumber,
			// Summary reference sequence number, undefined if no summary yet
			baseSnapshot !== undefined ? loadedFromSequenceNumber : undefined,
			{
				// Must set to false to prevent sending summary handle which would be pointing to
				// a summary with an older protocol state.
				canReuseHandle: false,
				// If GC should not run, let the summarizer node know so that it does not track GC state.
				gcDisabled: !this.garbageCollector.shouldRunGC,
			},
			// Function to get GC data if needed. This will always be called by the root summarizer node to get GC data.
			async (fullGC?: boolean) => this.getGCDataInternal(fullGC),
			// Function to get the GC details from the base snapshot we loaded from.
			async () => this.garbageCollector.getBaseGCDetails(),
		);

		if (baseSnapshot) {
			this.summarizerNode.updateBaseSummaryState(baseSnapshot);
		}

		const parentContext = wrapContext(this);

		// Due to a mismatch between different layers in terms of
		// what is the interface of passing signals, we need the
		// downstream stores to wrap the signal.
		parentContext.submitSignal = (type: string, content: any, targetClientId?: string) => {
			const envelope1 = content as IEnvelope;
			const envelope2 = this.createNewSignalEnvelope(
				envelope1.address,
				type,
				envelope1.contents,
			);
			return this.submitSignalFn(envelope2, targetClientId);
		};

		this.channelCollection = new ChannelCollection(
			getSummaryForDatastores(baseSnapshot, metadata),
			parentContext,
			this.mc.logger,
			(
				path: string,
				reason: "Loaded" | "Changed",
				timestampMs?: number,
				packagePath?: readonly string[],
				request?: IRequest,
				headerData?: RuntimeHeaderData,
			) =>
				this.garbageCollector.nodeUpdated(
					path,
					reason,
					timestampMs,
					packagePath,
					request,
					headerData,
				),
			(path: string) => this.garbageCollector.isNodeDeleted(path),
			new Map<string, string>(dataStoreAliasMap),
			async (runtime: ChannelCollection) => provideEntryPoint,
		);

		this.blobManager = new BlobManager(
			this.handleContext,
			blobManagerSnapshot,
			() => this.storage,
			(localId: string, blobId?: string) => {
				if (!this.disposed) {
					this.submit(
						{ type: ContainerMessageType.BlobAttach, contents: undefined },
						undefined,
						{
							localId,
							blobId,
						},
					);
				}
			},
			(blobPath: string) => this.garbageCollector.nodeUpdated(blobPath, "Loaded"),
			(blobPath: string) => this.garbageCollector.isNodeDeleted(blobPath),
			this,
			pendingRuntimeState?.pendingAttachmentBlobs,
			(error?: ICriticalContainerError) => this.closeFn(error),
		);

		this.scheduleManager = new ScheduleManager(
			this.innerDeltaManager,
			this,
			() => this.clientId,
			createChildLogger({ logger: this.logger, namespace: "ScheduleManager" }),
		);

		this.pendingStateManager = new PendingStateManager(
			{
				applyStashedOp: this.applyStashedOp.bind(this),
				clientId: () => this.clientId,
				close: this.closeFn,
				connected: () => this.connected,
				reSubmit: (message: IPendingBatchMessage) => {
					this.reSubmit(message);
					this.flush();
				},
				reSubmitBatch: this.reSubmitBatch.bind(this),
				isActiveConnection: () => this.innerDeltaManager.active,
				isAttached: () => this.attachState !== AttachState.Detached,
			},
			pendingRuntimeState?.pending,
			this.logger,
		);

		const disablePartialFlush = this.mc.config.getBoolean(
			"Fluid.ContainerRuntime.DisablePartialFlush",
		);

		const legacySendBatchFn = makeLegacySendBatchFn(this.submitFn, this.innerDeltaManager);

		this.outbox = new Outbox({
			shouldSend: () => this.canSendOps(),
			pendingStateManager: this.pendingStateManager,
			submitBatchFn: this.submitBatchFn,
			legacySendBatchFn,
			compressor: new OpCompressor(this.mc.logger),
			splitter: opSplitter,
			config: {
				compressionOptions,
				maxBatchSizeInBytes: runtimeOptions.maxBatchSizeInBytes,
				disablePartialFlush: disablePartialFlush === true,
			},
			logger: this.mc.logger,
			groupingManager: opGroupingManager,
			getCurrentSequenceNumbers: () => ({
				referenceSequenceNumber: this.deltaManager.lastSequenceNumber,
				clientSequenceNumber: this._processedClientSequenceNumber,
			}),
			reSubmit: this.reSubmit.bind(this),
			opReentrancy: () => this.ensureNoDataModelChangesCalls > 0,
			closeContainer: this.closeFn,
		});

		this._quorum = quorum;
		this._quorum.on("removeMember", (clientId: string) => {
			this.remoteMessageProcessor.clearPartialMessagesFor(clientId);
		});

		// eslint-disable-next-line @typescript-eslint/no-non-null-assertion
		this._audience = audience!;

		const closeSummarizerDelayOverride = this.mc.config.getNumber(
			"Fluid.ContainerRuntime.Test.CloseSummarizerDelayOverrideMs",
		);
		this.closeSummarizerDelayMs = closeSummarizerDelayOverride ?? defaultCloseSummarizerDelayMs;
		this.validateSummaryBeforeUpload =
			this.mc.config.getBoolean("Fluid.Summarizer.ValidateSummaryBeforeUpload") ?? false;

		this.summaryCollection = new SummaryCollection(this.deltaManager, this.logger);

		this.dirtyContainer =
			this.attachState !== AttachState.Attached || this.hasPendingMessages();
		context.updateDirtyContainerState(this.dirtyContainer);

		if (this.summariesDisabled) {
			this.mc.logger.sendTelemetryEvent({ eventName: "SummariesDisabled" });
		} else {
			const orderedClientLogger = createChildLogger({
				logger: this.logger,
				namespace: "OrderedClientElection",
			});
			const orderedClientCollection = new OrderedClientCollection(
				orderedClientLogger,
				this.innerDeltaManager,
				this._quorum,
			);
			const orderedClientElectionForSummarizer = new OrderedClientElection(
				orderedClientLogger,
				orderedClientCollection,
				electedSummarizerData ?? this.innerDeltaManager.lastSequenceNumber,
				SummarizerClientElection.isClientEligible,
			);

			this.summarizerClientElection = new SummarizerClientElection(
				orderedClientLogger,
				this.summaryCollection,
				orderedClientElectionForSummarizer,
				this.maxOpsSinceLastSummary,
			);

			if (this.isSummarizerClient) {
				this._summarizer = new Summarizer(
					this /* ISummarizerRuntime */,
					() => this.summaryConfiguration,
					this /* ISummarizerInternalsProvider */,
					this.handleContext,
					this.summaryCollection,
					async (runtime: IConnectableRuntime) =>
						RunWhileConnectedCoordinator.create(
							runtime,
							// Summarization runs in summarizer client and needs access to the real (non-proxy) active
							// information. The proxy delta manager would always return false for summarizer client.
							() => this.innerDeltaManager.active,
						),
				);
			} else if (SummarizerClientElection.clientDetailsPermitElection(this.clientDetails)) {
				// Only create a SummaryManager and SummarizerClientElection
				// if summaries are enabled and we are not the summarizer client.
				const defaultAction = () => {
					if (this.summaryCollection.opsSinceLastAck > this.maxOpsSinceLastSummary) {
						this.mc.logger.sendTelemetryEvent({ eventName: "SummaryStatus:Behind" });
						// unregister default to no log on every op after falling behind
						// and register summary ack handler to re-register this handler
						// after successful summary
						this.summaryCollection.once(MessageType.SummaryAck, () => {
							this.mc.logger.sendTelemetryEvent({
								eventName: "SummaryStatus:CaughtUp",
							});
							// we've caught up, so re-register the default action to monitor for
							// falling behind, and unregister ourself
							this.summaryCollection.on("default", defaultAction);
						});
						this.summaryCollection.off("default", defaultAction);
					}
				};

				this.summaryCollection.on("default", defaultAction);

				// Create the SummaryManager and mark the initial state
				this.summaryManager = new SummaryManager(
					this.summarizerClientElection,
					this, // IConnectedState
					this.summaryCollection,
					this.logger,
					this.formCreateSummarizerFn(loader),
					new Throttler(
						60 * 1000, // 60 sec delay window
						30 * 1000, // 30 sec max delay
						// throttling function increases exponentially (0ms, 40ms, 80ms, 160ms, etc)
						formExponentialFn({ coefficient: 20, initialDelay: 0 }),
					),
					{
						initialDelayMs: this.initialSummarizerDelayMs,
					},
				);
				this.summaryManager.on("summarize", (eventProps) => {
					this.emit("summarize", eventProps);
				});
				this.summaryManager.start();
			}
		}

		// logging hardware telemetry
		logger.sendTelemetryEvent({
			eventName: "DeviceSpec",
			...getDeviceSpec(),
		});

		this.mc.logger.sendTelemetryEvent({
			eventName: "ContainerLoadStats",
			...this.createContainerMetadata,
			...this.channelCollection.containerLoadStats,
			summaryNumber: loadSummaryNumber,
			summaryFormatVersion: metadata?.summaryFormatVersion,
			disableIsolatedChannels: metadata?.disableIsolatedChannels,
			gcVersion: metadata?.gcFeature,
			options: JSON.stringify(runtimeOptions),
			idCompressorModeMetadata: metadata?.documentSchema?.runtime?.idCompressorMode,
			idCompressorMode: this.idCompressorMode,
			featureGates: JSON.stringify({
				...featureGatesForTelemetry,
				disableOpReentryCheck,
				disableChunking,
				disableAttachReorder: this.disableAttachReorder,
				disablePartialFlush,
				closeSummarizerDelayOverride,
			}),
			telemetryDocumentId: this.telemetryDocumentId,
			groupedBatchingEnabled: this.groupedBatchingEnabled,
		});

		ReportOpPerfTelemetry(this.clientId, this.deltaManager, this, this.logger);
		BindBatchTracker(this, this.logger);

		this.entryPoint = new LazyPromise(async () => {
			if (this.isSummarizerClient) {
				assert(
					this._summarizer !== undefined,
					0x5bf /* Summarizer object is undefined in a summarizer client */,
				);
				return this._summarizer;
			}
			return provideEntryPoint(this);
		});

		// If we loaded from pending state, then we need to skip any ops that are already accounted in such
		// saved state, i.e. all the ops marked by Loader layer sa savedOp === true.
		this.skipSavedCompressorOps = pendingRuntimeState?.pendingIdCompressorState !== undefined;
	}

	public onSchemaChange(schema: IDocumentSchemaCurrent) {
		// Most of the settings will be picked up only by new sessions (i.e. after reload).
		// We can make it better in the future (i.e. start to use op compression right away), but for simplicity
		// this is not done.
		// But ID compressor is special. It's possible, that in future, we will remove "stickiness" of ID compressor setting
		// and will allow to start using it. If that were to happen, we want to ensure that we do not break eventual consistency
		// promises. To do so, we need to initialize id compressor right away.
		// As it's implemented right now (with async initialization), this will only work for "off" -> "delayed" transitions.
		// Anything else is too risky, and requires ability to initialize ID compressor synchronously!
		if (schema.runtime.idCompressorMode !== undefined) {
			// eslint-disable-next-line @typescript-eslint/no-floating-promises
			this.loadIdCompressor();
		}
	}

	public getCreateChildSummarizerNodeFn(id: string, createParam: CreateChildSummarizerNodeParam) {
		return (
			summarizeInternal: SummarizeInternalFn,
			getGCDataFn: (fullGC?: boolean) => Promise<IGarbageCollectionData>,
		) =>
			this.summarizerNode.createChild(
				summarizeInternal,
				id,
				createParam,
				undefined,
				getGCDataFn,
			);
	}

	public deleteChildSummarizerNode(id: string) {
		return this.summarizerNode.deleteChild(id);
	}

	/* IFluidParentContext APIs that should not be called on Root */
	public makeLocallyVisible() {
		assert(false, 0x8eb /* should not be called */);
	}

	public setChannelDirty(address: string) {
		assert(false, 0x909 /* should not be called */);
	}

	/**
	 * Initializes the state from the base snapshot this container runtime loaded from.
	 */
	private async initializeBaseState(): Promise<void> {
		if (
			this.idCompressorMode === "on" ||
			(this.idCompressorMode === "delayed" && this.connected)
		) {
			// This is called from loadRuntime(), long before we process any ops, so there should be no ops accumulated yet.
			assert(this.pendingIdCompressorOps.length === 0, 0x8ec /* no pending ops */);
			this._idCompressor = await this.createIdCompressor();
		}

		await this.garbageCollector.initializeBaseState();
	}

	public dispose(error?: Error): void {
		if (this._disposed) {
			return;
		}
		this._disposed = true;

		this.mc.logger.sendTelemetryEvent(
			{
				eventName: "ContainerRuntimeDisposed",
				isDirty: this.isDirty,
				lastSequenceNumber: this.deltaManager.lastSequenceNumber,
				attachState: this.attachState,
			},
			error,
		);

		if (this.summaryManager !== undefined) {
			this.summaryManager.dispose();
		}
		this.garbageCollector.dispose();
		this._summarizer?.dispose();
		this.channelCollection.dispose();
		this.pendingStateManager.dispose();
		this.emit("dispose");
		this.removeAllListeners();
	}

	/**
	 * Api to fetch the snapshot from the service for a loadingGroupIds.
	 * @param loadingGroupIds - LoadingGroupId for which the snapshot is asked for.
	 * @param pathParts - Parts of the path, which we want to extract from the snapshot tree.
	 * @returns - snapshotTree and the sequence number of the snapshot.
	 */
	public async getSnapshotForLoadingGroupId(
		loadingGroupIds: string[],
		pathParts: string[],
	): Promise<{ snapshotTree: ISnapshotTree; sequenceNumber: number }> {
		const sortedLoadingGroupIds = loadingGroupIds.sort();
		assert(
			this.storage.getSnapshot !== undefined,
			0x8ed /* getSnapshot api should be defined if used */,
		);
		let loadedFromCache = true;
		// Lookup up in the cache, if not present then make the network call as multiple datastores could
		// be in same loading group. So, once we have fetched the snapshot for that loading group on
		// any request, then cache that as same group could be requested in future too.
		const snapshot = await this.snapshotCacheForLoadingGroupIds.addOrGet(
			sortedLoadingGroupIds.join(),
			async () => {
				assert(
					this.storage.getSnapshot !== undefined,
					0x8ee /* getSnapshot api should be defined if used */,
				);
				loadedFromCache = false;
				return this.storage.getSnapshot({
					cacheSnapshot: false,
					scenarioName: "snapshotForLoadingGroupId",
					loadingGroupIds: sortedLoadingGroupIds,
				});
			},
		);

		this.logger.sendTelemetryEvent({
			eventName: "GroupIdSnapshotFetched",
			details: JSON.stringify({
				fromCache: loadedFromCache,
				loadingGroupIds: loadingGroupIds.join(","),
			}),
		});
		// Find the snapshotTree inside the returned snapshot based on the path as given in the request.
		const hasIsolatedChannels = rootHasIsolatedChannels(this.metadata);
		const snapshotTreeForPath = this.getSnapshotTreeForPath(
			snapshot.snapshotTree,
			pathParts,
			hasIsolatedChannels,
		);
		assert(snapshotTreeForPath !== undefined, 0x8ef /* no snapshotTree for the path */);
		const snapshotSeqNumber = snapshot.sequenceNumber;
		assert(snapshotSeqNumber !== undefined, 0x8f0 /* snapshotSeqNumber should be present */);

		// This assert fires if we get a snapshot older than the snapshot we loaded from. This is a service issue.
		// Snapshots should only move forward. If we observe an older snapshot than the one we loaded from, then likely
		// the file has been overwritten or service lost data.
		if (snapshotSeqNumber < this.deltaManager.initialSequenceNumber) {
			throw DataProcessingError.create(
				"Downloaded snapshot older than snapshot we loaded from",
				"getSnapshotForLoadingGroupId",
				undefined,
				{
					loadingGroupIds: sortedLoadingGroupIds.join(","),
					snapshotSeqNumber,
					initialSequenceNumber: this.deltaManager.initialSequenceNumber,
				},
			);
		}

		// If the snapshot is ahead of the last seq number of the delta manager, then catch up before
		// returning the snapshot.
		if (snapshotSeqNumber > this.deltaManager.lastSequenceNumber) {
			// If this is a summarizer client, which is trying to load a group and it finds that there is
			// another snapshot from which the summarizer loaded and it is behind, then just give up as
			// the summarizer state is not up to date.
			// This should be a recoverable scenario and shouldn't happen as we should process the ack first.
			if (this.isSummarizerClient) {
				throw new Error(
					"Summarizer client behind, loaded newer snapshot with loadingGroupId",
				);
			}

			// We want to catchup from sequenceNumber to targetSequenceNumber
			const props: ITelemetryGenericEventExt = {
				eventName: "GroupIdSnapshotCatchup",
				loadingGroupIds: sortedLoadingGroupIds.join(","),
				targetSequenceNumber: snapshotSeqNumber, // This is so we reuse some columns in telemetry
				sequenceNumber: this.deltaManager.lastSequenceNumber, // This is so we reuse some columns in telemetry
			};

			const event = PerformanceEvent.start(this.mc.logger, {
				...props,
			});
			// If the inbound deltas queue is paused or disconnected, we expect a reconnect and unpause
			// as long as it's not a summarizer client.
			if (this.deltaManager.inbound.paused) {
				props.inboundPaused = this.deltaManager.inbound.paused; // reusing telemetry
			}
			const defP = new Deferred<boolean>();
			this.deltaManager.on("op", (message: ISequencedDocumentMessage) => {
				if (message.sequenceNumber >= snapshotSeqNumber) {
					defP.resolve(true);
				}
			});
			await defP.promise;
			event.end(props);
		}
		return { snapshotTree: snapshotTreeForPath, sequenceNumber: snapshotSeqNumber };
	}

	/**
	 * Api to find a snapshot tree inside a bigger snapshot tree based on the path in the pathParts array.
	 * @param snapshotTree - snapshot tree to look into.
	 * @param pathParts - Part of the path, which we want to extract from the snapshot tree.
	 * @param hasIsolatedChannels - whether the channels are present inside ".channels" subtree. Older
	 * snapshots will not have trees inside ".channels", so check that.
	 * @returns - requested snapshot tree based on the path parts.
	 */
	private getSnapshotTreeForPath(
		snapshotTree: ISnapshotTree,
		pathParts: string[],
		hasIsolatedChannels: boolean,
	): ISnapshotTree | undefined {
		let childTree = snapshotTree;
		for (const part of pathParts) {
			if (hasIsolatedChannels) {
				childTree = childTree?.trees[channelsTreeName];
			}
			childTree = childTree?.trees[part];
		}
		return childTree;
	}

	/**
	 * Notifies this object about the request made to the container.
	 * @param request - Request made to the handler.
	 * @deprecated Will be removed in future major release. This method needs to stay private until LTS version of Loader moves to "2.0.0-internal.7.0.0".
	 */
	// @ts-expect-error expected to be used by LTS Loaders and Containers
	private async request(request: IRequest): Promise<IResponse> {
		try {
			const parser = RequestParser.create(request);
			const id = parser.pathParts[0];

			if (id === summarizerRequestUrl && parser.pathParts.length === 1) {
				if (this._summarizer !== undefined) {
					return {
						status: 200,
						mimeType: "fluid/object",
						value: this.summarizer,
					};
				}
				return create404Response(request);
			}
			if (this.requestHandler !== undefined) {
				// eslint-disable-next-line @typescript-eslint/return-await -- Adding an await here causes test failures
				return this.requestHandler(parser, this);
			}

			return create404Response(request);
		} catch (error) {
			return exceptionToResponse(error);
		}
	}

	/**
	 * Resolves URI representing handle
	 * @param request - Request made to the handler.
	 */
	public async resolveHandle(request: IRequest): Promise<IResponse> {
		try {
			const requestParser = RequestParser.create(request);
			const id = requestParser.pathParts[0];

			if (id === "_channels") {
				// eslint-disable-next-line @typescript-eslint/return-await -- Adding an await here causes test failures
				return this.resolveHandle(requestParser.createSubRequest(1));
			}

			if (id === BlobManager.basePath && requestParser.isLeaf(2)) {
				const blob = await this.blobManager.getBlob(requestParser.pathParts[1]);
				return blob
					? {
							status: 200,
							mimeType: "fluid/object",
							value: blob,
					  }
					: create404Response(request);
			} else if (requestParser.pathParts.length > 0) {
				return await this.channelCollection.request(request);
			}

			return create404Response(request);
		} catch (error) {
			return exceptionToResponse(error);
		}
	}

	/**
	 * {@inheritDoc @fluidframework/container-definitions#IRuntime.getEntryPoint}
	 */
	public async getEntryPoint(): Promise<FluidObject> {
		return this.entryPoint;
	}
	private readonly entryPoint: LazyPromise<FluidObject>;

	private internalId(maybeAlias: string): string {
		return this.channelCollection.internalId(maybeAlias);
	}

	/** Adds the container's metadata to the given summary tree. */
	private addMetadataToSummary(summaryTree: ISummaryTreeWithStats) {
		// The last message processed at the time of summary. If there are no new messages, use the message from the
		// last summary.
		const message =
			extractSummaryMetadataMessage(this.deltaManager.lastMessage) ??
			this.messageAtLastSummary;

		const documentSchema = this.documentsSchemaController.summarizeDocumentSchema(
			this.deltaManager.lastSequenceNumber,
		);

		// Is document schema explicit control on?
		const explitiSchemaControl = documentSchema?.runtime.explicitSchemaControl;

		const metadata: IContainerRuntimeMetadata = {
			...this.createContainerMetadata,
			// Increment the summary number for the next summary that will be generated.
			summaryNumber: this.nextSummaryNumber++,
			summaryFormatVersion: 1,
			...this.garbageCollector.getMetadata(),
			telemetryDocumentId: this.telemetryDocumentId,
			// If explicit document schema control is not on, use legacy way to supply last message (using 'message' property).
			// Otherwise use new 'lastMessage' property, but also put content into the 'message' property that cases old
			// runtimes (that preceed document schema control capabilities) to close container on load due to mismatch in
			// last message's sequence number.
			// See also lastMessageFromMetadata()
			message: explitiSchemaControl
				? ({ sequenceNumber: -1 } as any as ISummaryMetadataMessage)
				: message,
			lastMessage: explitiSchemaControl ? message : undefined,
			documentSchema,
		};

		addBlobToSummary(summaryTree, metadataBlobName, JSON.stringify(metadata));
	}

	protected addContainerStateToSummary(
		summaryTree: ISummaryTreeWithStats,
		fullTree: boolean,
		trackState: boolean,
		telemetryContext?: ITelemetryContext,
	) {
		this.addMetadataToSummary(summaryTree);

		if (this._idCompressor) {
			const idCompressorState = JSON.stringify(this._idCompressor.serialize(false));
			addBlobToSummary(summaryTree, idCompressorBlobName, idCompressorState);
		}

		if (this.remoteMessageProcessor.partialMessages.size > 0) {
			const content = JSON.stringify([...this.remoteMessageProcessor.partialMessages]);
			addBlobToSummary(summaryTree, chunksBlobName, content);
		}

		const dataStoreAliases = this.channelCollection.aliases;
		if (dataStoreAliases.size > 0) {
			addBlobToSummary(summaryTree, aliasBlobName, JSON.stringify([...dataStoreAliases]));
		}

		if (this.summarizerClientElection) {
			const electedSummarizerContent = JSON.stringify(
				this.summarizerClientElection?.serialize(),
			);
			addBlobToSummary(summaryTree, electedSummarizerBlobName, electedSummarizerContent);
		}

		const blobManagerSummary = this.blobManager.summarize();
		// Some storage (like git) doesn't allow empty tree, so we can omit it.
		// and the blob manager can handle the tree not existing when loading
		if (Object.keys(blobManagerSummary.summary.tree).length > 0) {
			addSummarizeResultToSummary(summaryTree, blobsTreeName, blobManagerSummary);
		}

		const gcSummary = this.garbageCollector.summarize(fullTree, trackState, telemetryContext);
		if (gcSummary !== undefined) {
			addSummarizeResultToSummary(summaryTree, gcTreeKey, gcSummary);
		}
	}

	// Track how many times the container tries to reconnect with pending messages.
	// This happens when the connection state is changed and we reset the counter
	// when we are able to process a local op or when there are no pending messages.
	// If this counter reaches a max, it's a good indicator that the container
	// is not making progress and it is stuck in a retry loop.
	private shouldContinueReconnecting(): boolean {
		if (this.maxConsecutiveReconnects <= 0) {
			// Feature disabled, we never stop reconnecting
			return true;
		}

		if (!this.hasPendingMessages()) {
			// If there are no pending messages, we can always reconnect
			this.resetReconnectCount();
			return true;
		}

		if (this.consecutiveReconnects === Math.floor(this.maxConsecutiveReconnects / 2)) {
			// If we're halfway through the max reconnects, send an event in order
			// to better identify false positives, if any. If the rate of this event
			// matches Container Close count below, we can safely cut down
			// maxConsecutiveReconnects to half.
			this.mc.logger.sendTelemetryEvent({
				eventName: "ReconnectsWithNoProgress",
				attempts: this.consecutiveReconnects,
				pendingMessages: this.pendingMessagesCount,
			});
		}

		return this.consecutiveReconnects < this.maxConsecutiveReconnects;
	}

	private resetReconnectCount() {
		this.consecutiveReconnects = 0;
	}

	private replayPendingStates() {
		// We need to be able to send ops to replay states
		if (!this.canSendOps()) {
			return;
		}

		// We need to temporary clear the dirty flags and disable
		// dirty state change events to detect whether replaying ops
		// has any effect.

		// Save the old state, reset to false, disable event emit
		const oldState = this.dirtyContainer;
		this.dirtyContainer = false;

		assert(this.emitDirtyDocumentEvent, 0x127 /* "dirty document event not set on replay" */);
		this.emitDirtyDocumentEvent = false;
		let newState: boolean;

		try {
			// replay the ops
			this.pendingStateManager.replayPendingStates();
		} finally {
			// Save the new start and restore the old state, re-enable event emit
			newState = this.dirtyContainer;
			this.dirtyContainer = oldState;
			this.emitDirtyDocumentEvent = true;
		}

		// Officially transition from the old state to the new state.
		this.updateDocumentDirtyState(newState);
	}

	/**
	 * Parse an op's type and actual content from given serialized content
	 * ! Note: this format needs to be in-line with what is set in the "ContainerRuntime.submit(...)" method
	 */
	// TODO: markfields: confirm Local- versus Outbound- ContainerRuntimeMessage typing
	private parseLocalOpContent(serializedContents?: string): LocalContainerRuntimeMessage {
		assert(serializedContents !== undefined, 0x6d5 /* content must be defined */);
		const message: LocalContainerRuntimeMessage = JSON.parse(serializedContents);
		assert(message.type !== undefined, 0x6d6 /* incorrect op content format */);
		return message;
	}

	private async applyStashedOp(serializedOpContent: string): Promise<unknown> {
		// Need to parse from string for back-compat
		const opContents = this.parseLocalOpContent(serializedOpContent);
		switch (opContents.type) {
			case ContainerMessageType.FluidDataStoreOp:
			case ContainerMessageType.Attach:
			case ContainerMessageType.Alias:
				return this.channelCollection.applyStashedOp(opContents);
			case ContainerMessageType.IdAllocation:
				assert(
					this.idCompressorMode !== undefined,
					0x8f1 /* ID compressor should be in use */,
				);
				return;
			case ContainerMessageType.DocumentSchemaChange:
				return;
			case ContainerMessageType.BlobAttach:
				return;
			case ContainerMessageType.ChunkedOp:
				throw new Error("chunkedOp not expected here");
			case ContainerMessageType.Rejoin:
				throw new Error("rejoin not expected here");
			case ContainerMessageType.GC:
				// GC op is only sent in summarizer which should never have stashed ops.
				throw new LoggingError("GC op not expected to be stashed in summarizer");
			default: {
				// This should be extremely rare for stashed ops.
				// It would require a newer runtime stashing ops and then an older one applying them,
				// e.g. if an app rolled back its container version
				const compatBehavior = opContents.compatDetails?.behavior;
				if (!compatBehaviorAllowsMessageType(opContents.type, compatBehavior)) {
					const error = DataProcessingError.create(
						"Stashed runtime message of unknown type",
						"applyStashedOp",
						undefined /* sequencedMessage */,
						{
							messageDetails: JSON.stringify({
								type: opContents.type,
								compatBehavior,
							}),
						},
					);
					this.closeFn(error);
					throw error;
				}
				// Note: Even if its compat behavior allows it, we don't know how to apply this stashed op.
				// All we can do is ignore it (similar to on process).
			}
		}
	}

<<<<<<< HEAD
	public setConnectionState(connected: boolean, clientId?: string) {
		// Validate we have consistent state
		// back-compat: we can be dealing with old loader and no self property at all.
		const self = this._audience.self;
		if (self !== undefined) {
			assert(clientId === self, "same clientId");
			assert(this.clientId === self, "same clientId");
		}

		if (connected && this.idCompressorMode === "delayed" && !this.compressorLoadInitiated) {
			this.compressorLoadInitiated = true;
			this.createIdCompressor()
=======
	private async loadIdCompressor() {
		if (
			this._idCompressor === undefined &&
			this.idCompressorMode !== undefined &&
			this._loadIdCompressor === undefined
		) {
			this._loadIdCompressor = this.createIdCompressor()
>>>>>>> 38633492
				.then((compressor) => {
					this._idCompressor = compressor;
					for (const range of this.pendingIdCompressorOps) {
						this._idCompressor.finalizeCreationRange(range);
					}
					this.pendingIdCompressorOps = [];
				})
				.catch((error) => {
					this.logger.sendErrorEvent({ eventName: "IdCompressorDelayedLoad" }, error);
					throw error;
				});
		}
		return this._loadIdCompressor;
	}

	public setConnectionState(connected: boolean, clientId?: string) {
		if (connected && this.idCompressorMode === "delayed") {
			// eslint-disable-next-line @typescript-eslint/no-floating-promises
			this.loadIdCompressor();
		}
		if (connected === false && this.delayConnectClientId !== undefined) {
			this.delayConnectClientId = undefined;
			this.mc.logger.sendTelemetryEvent({
				eventName: "UnsuccessfulConnectedTransition",
			});
			// Don't propagate "disconnected" event because we didn't propagate the previous "connected" event
			return;
		}

		if (!connected) {
			this.documentsSchemaController.onDisconnect();
		}

		// If there are stashed blobs in the pending state, we need to delay
		// propagation of the "connected" event until we have uploaded them to
		// ensure we don't submit ops referencing a blob that has not been uploaded
		const connecting = connected && !this._connected;
		if (connecting && this.blobManager.hasPendingStashedBlobs()) {
			assert(
				!this.delayConnectClientId,
				0x791 /* Connect event delay must be canceled before subsequent connect event */,
			);
			assert(!!clientId, 0x792 /* Must have clientId when connecting */);
			this.delayConnectClientId = clientId;
			this.blobManager.processStashedChanges().then(
				() => {
					// make sure we didn't reconnect before the promise resolved
					if (this.delayConnectClientId === clientId && !this.disposed) {
						this.delayConnectClientId = undefined;
						this.setConnectionStateCore(connected, clientId);
					}
				},
				(error) => this.closeFn(error),
			);
			return;
		}

		this.setConnectionStateCore(connected, clientId);
	}

	private setConnectionStateCore(connected: boolean, clientId?: string) {
		assert(
			!this.delayConnectClientId,
			0x394 /* connect event delay must be cleared before propagating connect event */,
		);
		this.verifyNotClosed();

		// There might be no change of state due to Container calling this API after loading runtime.
		const changeOfState = this._connected !== connected;
		const reconnection = changeOfState && !connected;

		// We need to flush the ops currently collected by Outbox to preserve original order.
		// This flush NEEDS to happen before we set the ContainerRuntime to "connected".
		// We want these ops to get to the PendingStateManager without sending to service and have them return to the Outbox upon calling "replayPendingStates".
		if (changeOfState && connected) {
			this.flush();
		}

		this._connected = connected;

		if (!connected) {
			this._perfSignalData.signalsLost = 0;
			this._perfSignalData.signalTimestamp = 0;
			this._perfSignalData.trackingSignalSequenceNumber = undefined;
		} else {
			assert(
				this.attachState === AttachState.Attached,
				0x3cd /* Connection is possible only if container exists in storage */,
			);
		}

		// Fail while disconnected
		if (reconnection) {
			this.consecutiveReconnects++;

			if (!this.shouldContinueReconnecting()) {
				this.closeFn(
					DataProcessingError.create(
						"Runtime detected too many reconnects with no progress syncing local ops.",
						"setConnectionState",
						undefined,
						{
							dataLoss: 1,
							attempts: this.consecutiveReconnects,
							pendingMessages: this.pendingMessagesCount,
						},
					),
				);
				return;
			}
		}

		if (changeOfState) {
			this.replayPendingStates();
		}

		this.channelCollection.setConnectionState(connected, clientId);
		this.garbageCollector.setConnectionState(connected, clientId);

		raiseConnectedEvent(this.mc.logger, this, connected, clientId);
	}

	public async notifyOpReplay(message: ISequencedDocumentMessage) {
		await this.pendingStateManager.applyStashedOpsAt(message.sequenceNumber);
	}

	public process(messageArg: ISequencedDocumentMessage, local: boolean) {
		this.verifyNotClosed();

		// Whether or not the message appears to be a runtime message from an up-to-date client.
		// It may be a legacy runtime message (ie already unpacked and ContainerMessageType)
		// or something different, like a system message.
		const modernRuntimeMessage = messageArg.type === MessageType.Operation;

		// Do shallow copy of message, as the processing flow will modify it.
		// There might be multiple container instances receiving the same message.
		// We do not need to make a deep copy. Each layer will just replace message.contents itself,
		// but will not modify the contents object (likely it will replace it on the message).
		const messageCopy = { ...messageArg };
		for (const message of this.remoteMessageProcessor.process(messageCopy)) {
			if (modernRuntimeMessage) {
				this.processCore({
					// Cast it since we expect it to be this based on modernRuntimeMessage computation above.
					// There is nothing really ensuring that anytime original message.type is Operation that
					// the result messages will be so. In the end modern bool being true only directs to
					// throw error if ultimately unrecognized without compat details saying otherwise.
					message: message as InboundSequencedContainerRuntimeMessage,
					local,
					modernRuntimeMessage,
				});
			} else {
				// Unrecognized message will be ignored.
				this.processCore({ message, local, modernRuntimeMessage });
			}
		}
	}

	private _processedClientSequenceNumber: number | undefined;

	/**
	 * Direct the message to the correct subsystem for processing, and implement other side effects
	 */
	private processCore(messageWithContext: MessageWithContext) {
		const { message, local } = messageWithContext;
		// Surround the actual processing of the operation with messages to the schedule manager indicating
		// the beginning and end. This allows it to emit appropriate events and/or pause the processing of new
		// messages once a batch has been fully processed.
		this.scheduleManager.beforeOpProcessing(message);

		this._processedClientSequenceNumber = message.clientSequenceNumber;

		try {
			// See commit that added this assert for more details.
			// These calls should be made for all but chunked ops:
			// 1) this.pendingStateManager.processPendingLocalMessage() below
			// 2) this.resetReconnectCount() below
			assert(
				message.type !== ContainerMessageType.ChunkedOp,
				"we should never get here with chunked ops",
			);

			let localOpMetadata: unknown;
			if (local && messageWithContext.modernRuntimeMessage) {
				localOpMetadata = this.pendingStateManager.processPendingLocalMessage(
					messageWithContext.message,
				);
			}

			// If there are no more pending messages after processing a local message,
			// the document is no longer dirty.
			if (!this.hasPendingMessages()) {
				this.updateDocumentDirtyState(false);
			}

			this.validateAndProcessRuntimeMessage(messageWithContext, localOpMetadata);

			this.emit("op", message, messageWithContext.modernRuntimeMessage);

			this.scheduleManager.afterOpProcessing(undefined, message);

			if (local) {
				// If we have processed a local op, this means that the container is
				// making progress and we can reset the counter for how many times
				// we have consecutively replayed the pending states
				this.resetReconnectCount();
			}
		} catch (e) {
			this.scheduleManager.afterOpProcessing(e, message);
			throw e;
		}
	}
	/**
	 * Assuming the given message is also a TypedContainerRuntimeMessage,
	 * checks its type and dispatches the message to the appropriate handler in the runtime.
	 * Throws a DataProcessingError if the message looks like but doesn't conform to a known TypedContainerRuntimeMessage type.
	 */
	private validateAndProcessRuntimeMessage(
		messageWithContext: MessageWithContext,
		localOpMetadata: unknown,
	): void {
		// TODO: destructure message and modernRuntimeMessage once using typescript 5.2.2+
		const { local } = messageWithContext;
		switch (messageWithContext.message.type) {
			case ContainerMessageType.Attach:
			case ContainerMessageType.Alias:
			case ContainerMessageType.FluidDataStoreOp:
				this.channelCollection.process(
					messageWithContext.message,
					local,
					localOpMetadata,
					(from, to) => this.garbageCollector.addedOutboundReference(from, to),
				);
				break;
			case ContainerMessageType.BlobAttach:
				this.blobManager.processBlobAttachOp(messageWithContext.message, local);
				break;
			case ContainerMessageType.IdAllocation:
				// Don't re-finalize the range if we're processing a "savedOp" in
				// stashed ops flow. The compressor is stashed with these ops already processed.
				// That said, in idCompressorMode === "delayed", we might not serialize ID compressor, and
				// thus we need to process all the ops.
				if (
					!(
						this.skipSavedCompressorOps &&
						(messageWithContext.message.metadata as IIdAllocationMetadata)?.savedOp ===
							true
					)
				) {
					const range = messageWithContext.message.contents;
					if (this._idCompressor === undefined) {
						this.pendingIdCompressorOps.push(range);
					} else {
						this._idCompressor.finalizeCreationRange(range);
					}
				}
				break;
			case ContainerMessageType.GC:
				this.garbageCollector.processMessage(messageWithContext.message, local);
				break;
			case ContainerMessageType.ChunkedOp:
				// From observability POV, we should not exppse the rest of the system (including "op" events on object) to these messages.
				// Also resetReconnectCount() would be wrong - see comment that was there before this change was made.
				assert(false, "should not even get here");
			case ContainerMessageType.Rejoin:
				break;
			case ContainerMessageType.DocumentSchemaChange:
				this.documentsSchemaController.processDocumentSchemaOp(
					messageWithContext.message.contents,
					messageWithContext.local,
					messageWithContext.message.sequenceNumber,
				);
				break;
			default: {
				// If we didn't necessarily expect a runtime message type, then no worries - just return
				// e.g. this case applies to system ops, or legacy ops that would have fallen into the above cases anyway.
				if (!messageWithContext.modernRuntimeMessage) {
					return;
				}

				const compatBehavior = messageWithContext.message.compatDetails?.behavior;
				if (
					!compatBehaviorAllowsMessageType(
						messageWithContext.message.type,
						compatBehavior,
					)
				) {
					const { message } = messageWithContext;
					const error = DataProcessingError.create(
						// Former assert 0x3ce
						"Runtime message of unknown type",
						"OpProcessing",
						message,
						{
							local,
							messageDetails: JSON.stringify({
								type: message.type,
								contentType: typeof message.contents,
								compatBehavior,
								batch: (message.metadata as IBatchMetadata | undefined)?.batch,
								compression: message.compression,
							}),
						},
					);
					this.closeFn(error);
					throw error;
				}
			}
		}
	}

	/**
	 * Emits the Signal event and update the perf signal data.
	 * @param clientSignalSequenceNumber - is the client signal sequence number to be uploaded.
	 */
	private sendSignalTelemetryEvent(clientSignalSequenceNumber: number) {
		const duration = Date.now() - this._perfSignalData.signalTimestamp;
		this.mc.logger.sendPerformanceEvent({
			eventName: "SignalLatency",
			duration,
			signalsLost: this._perfSignalData.signalsLost,
		});

		this._perfSignalData.signalsLost = 0;
		this._perfSignalData.signalTimestamp = 0;
	}

	public processSignal(message: ISignalMessage, local: boolean) {
		const envelope = message.content as ISignalEnvelope;
		const transformed: IInboundSignalMessage = {
			clientId: message.clientId,
			content: envelope.contents.content,
			type: envelope.contents.type,
		};

		// Only collect signal telemetry for messages sent by the current client.
		if (message.clientId === this.clientId && this.connected) {
			// Check to see if the signal was lost.
			if (
				this._perfSignalData.trackingSignalSequenceNumber !== undefined &&
				envelope.clientSignalSequenceNumber >
					this._perfSignalData.trackingSignalSequenceNumber
			) {
				this._perfSignalData.signalsLost++;
				this._perfSignalData.trackingSignalSequenceNumber = undefined;
				this.mc.logger.sendErrorEvent({
					eventName: "SignalLost",
					type: envelope.contents.type,
					signalsLost: this._perfSignalData.signalsLost,
					trackingSequenceNumber: this._perfSignalData.trackingSignalSequenceNumber,
					clientSignalSequenceNumber: envelope.clientSignalSequenceNumber,
				});
			} else if (
				envelope.clientSignalSequenceNumber ===
				this._perfSignalData.trackingSignalSequenceNumber
			) {
				// only logging for the first connection and the trackingSignalSequenceNUmber.
				if (this.consecutiveReconnects === 0) {
					this.sendSignalTelemetryEvent(envelope.clientSignalSequenceNumber);
				}
				this._perfSignalData.trackingSignalSequenceNumber = undefined;
			}
		}

		if (envelope.address === undefined) {
			// No address indicates a container signal message.
			this.emit("signal", transformed, local);
			return;
		}

		// Due to a mismatch between different layers in terms of
		// what is the interface of passing signals, we need to adjust
		// the signal envelope before sending it to the datastores to be processed
		const envelope2: IEnvelope = {
			address: envelope.address,
			contents: transformed.content,
		};
		transformed.content = envelope2;

		this.channelCollection.processSignal(transformed, local);
	}

	/**
	 * Flush the pending ops manually.
	 * This method is expected to be called at the end of a batch.
	 */
	private flush(): void {
		assert(
			this._orderSequentiallyCalls === 0,
			0x24c /* "Cannot call `flush()` from `orderSequentially`'s callback" */,
		);

		this.outbox.flush();
		assert(this.outbox.isEmpty, 0x3cf /* reentrancy */);
	}

	/**
	 * {@inheritDoc @fluidframework/runtime-definitions#IContainerRuntimeBase.orderSequentially}
	 */
	public orderSequentially<T>(callback: () => T): T {
		let checkpoint: IBatchCheckpoint | undefined;
		let result: T;
		if (this.mc.config.getBoolean("Fluid.ContainerRuntime.EnableRollback")) {
			// Note: we are not touching this.pendingAttachBatch here, for two reasons:
			// 1. It would not help, as we flush attach ops as they become available.
			// 2. There is no way to undo process of data store creation.
			checkpoint = this.outbox.checkpoint().mainBatch;
		}
		try {
			this._orderSequentiallyCalls++;
			result = callback();
		} catch (error) {
			if (checkpoint) {
				// This will throw and close the container if rollback fails
				try {
					checkpoint.rollback((message: BatchMessage) =>
						this.rollback(message.contents, message.localOpMetadata),
					);
				} catch (err) {
					const error2 = wrapError(err, (message) => {
						return DataProcessingError.create(
							`RollbackError: ${message}`,
							"checkpointRollback",
							undefined,
						) as DataProcessingError;
					});
					this.closeFn(error2);
					throw error2;
				}
			} else {
				this.closeFn(
					wrapError(
						error,
						(errorMessage) =>
							new GenericError(
								`orderSequentially callback exception: ${errorMessage}`,
								error,
								{
									orderSequentiallyCalls: this._orderSequentiallyCalls,
								},
							),
					),
				);
			}

			throw error; // throw the original error for the consumer of the runtime
		} finally {
			this._orderSequentiallyCalls--;
		}

		// We don't flush on TurnBased since we expect all messages in the same JS turn to be part of the same batch
		if (this.flushMode !== FlushMode.TurnBased && this._orderSequentiallyCalls === 0) {
			this.flush();
		}
		return result;
	}

	/**
	 * Returns the aliased data store's entryPoint, given the alias.
	 * @param alias - The alias for the data store.
	 * @returns The data store's entry point ({@link @fluidframework/core-interfaces#IFluidHandle}) if it exists and is aliased.
	 * Returns undefined if no data store has been assigned the given alias.
	 */
	public async getAliasedDataStoreEntryPoint(
		alias: string,
	): Promise<IFluidHandle<FluidObject> | undefined> {
		// Back-comapatibility:
		// There are old files that were created without using data store aliasing feature, but
		// used createRoot*DataStore*() (already removed) API. Such data stores will have isRoot = true,
		// and internalID provided by user. The expectation is that such files behave as new files, where
		// same data store instances created using aliasing feature.
		// Please also see note on name collisions in DataStores.createDataStoreId()
		await this.channelCollection.waitIfPendingAlias(alias);
		const internalId = this.internalId(alias);
		const context = await this.channelCollection.getDataStoreIfAvailable(internalId, {
			wait: false,
		});
		// If the data store is not available or not an alias, return undefined.
		if (context === undefined || !(await context.isRoot())) {
			return undefined;
		}

		const channel = await context.realize();
		if (channel.entryPoint === undefined) {
			throw new UsageError(
				"entryPoint must be defined on data store runtime for using getAliasedDataStoreEntryPoint",
			);
		}
		this.garbageCollector.nodeUpdated(
			`/${internalId}`,
			"Loaded",
			undefined /* timestampMs */,
			context.packagePath,
		);
		return channel.entryPoint;
	}

	public createDetachedDataStore(
		pkg: Readonly<string[]>,
		loadingGroupId?: string,
	): IFluidDataStoreContextDetached {
		return this.channelCollection.createDetachedDataStore(pkg, loadingGroupId);
	}

	public async createDataStore(
		pkg: Readonly<string | string[]>,
		loadingGroupId?: string,
	): Promise<IDataStore> {
		const context = this.channelCollection.createDataStoreContext(
			Array.isArray(pkg) ? pkg : [pkg],
			undefined, // props
			loadingGroupId,
		);
		return channelToDataStore(
			await context.realize(),
			context.id,
			this.channelCollection,
			this.mc.logger,
		);
	}

	/**
	 * @deprecated 0.16 Issue #1537, #3631
	 */
	public async _createDataStoreWithProps(
		pkg: Readonly<string | string[]>,
		props?: any,
	): Promise<IDataStore> {
		const context = this.channelCollection.createDataStoreContext(
			Array.isArray(pkg) ? pkg : [pkg],
			props,
		);
		return channelToDataStore(
			await context.realize(),
			context.id,
			this.channelCollection,
			this.mc.logger,
		);
	}

	private canSendOps() {
		// Note that the real (non-proxy) delta manager is needed here to get the readonly info. This is because
		// container runtime's ability to send ops depend on the actual readonly state of the delta manager.
		return (
			this.connected && !this.innerDeltaManager.readOnlyInfo.readonly && !this.imminentClosure
		);
	}

	/**
	 * Are we in the middle of batching ops together?
	 */
	private currentlyBatching() {
		return this.flushMode !== FlushMode.Immediate || this._orderSequentiallyCalls !== 0;
	}

	private readonly _quorum: IQuorumClients;
	public getQuorum(): IQuorumClients {
		return this._quorum;
	}

	private readonly _audience: IAudience;
	public getAudience(): IAudience {
		return this._audience;
	}

	/**
	 * Returns true of container is dirty, i.e. there are some pending local changes that
	 * either were not sent out to delta stream or were not yet acknowledged.
	 */
	public get isDirty(): boolean {
		return this.dirtyContainer;
	}

	private isContainerMessageDirtyable({ type, contents }: OutboundContainerRuntimeMessage) {
		// Certain container runtime messages should not mark the container dirty such as the old built-in
		// AgentScheduler and Garbage collector messages.
		switch (type) {
			case ContainerMessageType.Attach: {
				const attachMessage = contents as InboundAttachMessage;
				if (attachMessage.id === agentSchedulerId) {
					return false;
				}
				break;
			}
			case ContainerMessageType.FluidDataStoreOp: {
				const envelope = contents;
				if (envelope.address === agentSchedulerId) {
					return false;
				}
				break;
			}
			case ContainerMessageType.IdAllocation:
			case ContainerMessageType.DocumentSchemaChange:
			case ContainerMessageType.GC: {
				return false;
			}
			default:
				break;
		}
		return true;
	}

	private createNewSignalEnvelope(
		address: string | undefined,
		type: string,
		content: any,
	): ISignalEnvelope {
		const newSequenceNumber = ++this._perfSignalData.signalSequenceNumber;
		const newEnvelope: ISignalEnvelope = {
			address,
			clientSignalSequenceNumber: newSequenceNumber,
			contents: { type, content },
		};

		// We should not track any signals in case we already have a tracking number.
		if (
			newSequenceNumber % this.defaultTelemetrySignalSampleCount === 1 &&
			this._perfSignalData.trackingSignalSequenceNumber === undefined
		) {
			this._perfSignalData.signalTimestamp = Date.now();
			this._perfSignalData.trackingSignalSequenceNumber = newSequenceNumber;
		}

		return newEnvelope;
	}

	/**
	 * Submits the signal to be sent to other clients.
	 * @param type - Type of the signal.
	 * @param content - Content of the signal.
	 * @param targetClientId - When specified, the signal is only sent to the provided client id.
	 */
	public submitSignal(type: string, content: any, targetClientId?: string) {
		this.verifyNotClosed();
		const envelope = this.createNewSignalEnvelope(undefined /* address */, type, content);
		return this.submitSignalFn(envelope, targetClientId);
	}

	public setAttachState(attachState: AttachState.Attaching | AttachState.Attached): void {
		if (attachState === AttachState.Attaching) {
			assert(
				this.attachState === AttachState.Attaching,
				0x12d /* "Container Context should already be in attaching state" */,
			);
		} else {
			assert(
				this.attachState === AttachState.Attached,
				0x12e /* "Container Context should already be in attached state" */,
			);
			this.emit("attached");
		}

		if (attachState === AttachState.Attached && !this.hasPendingMessages()) {
			this.updateDocumentDirtyState(false);
		}
		this.channelCollection.setAttachState(attachState);
	}

	/**
	 * Create a summary. Used when attaching or serializing a detached container.
	 *
	 * @param blobRedirectTable - A table passed during the attach process. While detached, blob upload is supported
	 * using IDs generated locally. After attach, these IDs cannot be used, so this table maps the old local IDs to the
	 * new storage IDs so requests can be redirected.
	 * @param telemetryContext - summary data passed through the layers for telemetry purposes
	 */
	public createSummary(
		blobRedirectTable?: Map<string, string>,
		telemetryContext?: ITelemetryContext,
	): ISummaryTree {
		if (blobRedirectTable) {
			this.blobManager.setRedirectTable(blobRedirectTable);
		}

		// We can finalize any allocated IDs since we're the only client
		const idRange = this._idCompressor?.takeNextCreationRange();
		if (idRange !== undefined) {
			this._idCompressor?.finalizeCreationRange(idRange);
		}

		const summarizeResult = this.channelCollection.getAttachSummary(telemetryContext);
		// Wrap data store summaries in .channels subtree.
		wrapSummaryInChannelsTree(summarizeResult);

		this.addContainerStateToSummary(
			summarizeResult,
			true /* fullTree */,
			false /* trackState */,
			telemetryContext,
		);
		return summarizeResult.summary;
	}

	public readonly getAbsoluteUrl: (relativeUrl: string) => Promise<string | undefined>;

	private async summarizeInternal(
		fullTree: boolean,
		trackState: boolean,
		telemetryContext?: ITelemetryContext,
	): Promise<ISummarizeInternalResult> {
		const summarizeResult = await this.channelCollection.summarize(
			fullTree,
			trackState,
			telemetryContext,
		);

		// Wrap data store summaries in .channels subtree.
		wrapSummaryInChannelsTree(summarizeResult);
		const pathPartsForChildren = [channelsTreeName];

		// Ensure that ID compressor had a chance to load, if we are using delayed mode.
		await this.loadIdCompressor();

		this.addContainerStateToSummary(summarizeResult, fullTree, trackState, telemetryContext);
		return {
			...summarizeResult,
			id: "",
			pathPartsForChildren,
		};
	}

	/**
	 * Returns a summary of the runtime at the current sequence number.
	 */
	public async summarize(options: {
		/** True to generate the full tree with no handle reuse optimizations; defaults to false */
		fullTree?: boolean;
		/** True to track the state for this summary in the SummarizerNodes; defaults to true */
		trackState?: boolean;
		/** Logger to use for correlated summary events */
		summaryLogger?: ITelemetryLoggerExt;
		/** True to run garbage collection before summarizing; defaults to true */
		runGC?: boolean;
		/** True to generate full GC data */
		fullGC?: boolean;
		/** True to run GC sweep phase after the mark phase */
		runSweep?: boolean;
	}): Promise<ISummaryTreeWithStats> {
		this.verifyNotClosed();

		const {
			fullTree = false,
			trackState = true,
			summaryLogger = this.mc.logger,
			runGC = this.garbageCollector.shouldRunGC,
			runSweep,
			fullGC,
		} = options;

		const telemetryContext = new TelemetryContext();
		// Add the options that are used to generate this summary to the telemetry context.
		telemetryContext.setMultiple("fluid_Summarize", "Options", {
			fullTree,
			trackState,
			runGC,
			fullGC,
			runSweep,
		});

		try {
			if (runGC) {
				await this.collectGarbage(
					{ logger: summaryLogger, runSweep, fullGC },
					telemetryContext,
				);
			}

			const { stats, summary } = await this.summarizerNode.summarize(
				fullTree,
				trackState,
				telemetryContext,
			);

			assert(
				summary.type === SummaryType.Tree,
				0x12f /* "Container Runtime's summarize should always return a tree" */,
			);

			return { stats, summary };
		} finally {
			this.mc.logger.sendTelemetryEvent({
				eventName: "SummarizeTelemetry",
				details: telemetryContext.serialize(),
			});
		}
	}

	/**
	 * Before GC runs, called by the garbage collector to update any pending GC state. This is mainly used to notify
	 * the garbage collector of references detected since the last GC run. Most references are notified immediately
	 * but there can be some for which async operation is required (such as detecting new root data stores).
	 * @see IGarbageCollectionRuntime.updateStateBeforeGC
	 */
	public async updateStateBeforeGC() {
		return this.channelCollection.updateStateBeforeGC();
	}

	private async getGCDataInternal(fullGC?: boolean): Promise<IGarbageCollectionData> {
		return this.channelCollection.getGCData(fullGC);
	}

	/**
	 * Generates and returns the GC data for this container.
	 * @param fullGC - true to bypass optimizations and force full generation of GC data.
	 * @see IGarbageCollectionRuntime.getGCData
	 */
	public async getGCData(fullGC?: boolean): Promise<IGarbageCollectionData> {
		const builder = new GCDataBuilder();
		const dsGCData = await this.summarizerNode.getGCData(fullGC);
		builder.addNodes(dsGCData.gcNodes);

		const blobsGCData = this.blobManager.getGCData(fullGC);
		builder.addNodes(blobsGCData.gcNodes);
		return builder.getGCData();
	}

	/**
	 * After GC has run, called to notify this container's nodes of routes that are used in it.
	 * @param usedRoutes - The routes that are used in all nodes in this Container.
	 * @see IGarbageCollectionRuntime.updateUsedRoutes
	 */
	public updateUsedRoutes(usedRoutes: readonly string[]) {
		// Update our summarizer node's used routes. Updating used routes in summarizer node before
		// summarizing is required and asserted by the the summarizer node. We are the root and are
		// always referenced, so the used routes is only self-route (empty string).
		this.summarizerNode.updateUsedRoutes([""]);

		const { dataStoreRoutes } = this.getDataStoreAndBlobManagerRoutes(usedRoutes);
		this.channelCollection.updateUsedRoutes(dataStoreRoutes);
	}

	/**
	 * After GC has run and identified nodes that are sweep ready, this is called to delete the sweep ready nodes.
	 * @param sweepReadyRoutes - The routes of nodes that are sweep ready and should be deleted.
	 * @returns The routes of nodes that were deleted.
	 */
	public deleteSweepReadyNodes(sweepReadyRoutes: readonly string[]): readonly string[] {
		const { dataStoreRoutes, blobManagerRoutes } =
			this.getDataStoreAndBlobManagerRoutes(sweepReadyRoutes);

		const deletedRoutes = this.channelCollection.deleteSweepReadyNodes(dataStoreRoutes);
		return deletedRoutes.concat(this.blobManager.deleteSweepReadyNodes(blobManagerRoutes));
	}

	/**
	 * This is called to update objects that are tombstones.
	 *
	 * A Tombstoned object has been unreferenced long enough that GC knows it won't be referenced again.
	 * Tombstoned objects are eventually deleted by GC.
	 *
	 * @param tombstonedRoutes - Data store and attachment blob routes that are tombstones in this Container.
	 */
	public updateTombstonedRoutes(tombstonedRoutes: readonly string[]) {
		const { blobManagerRoutes, dataStoreRoutes } =
			this.getDataStoreAndBlobManagerRoutes(tombstonedRoutes);
		this.blobManager.updateTombstonedRoutes(blobManagerRoutes);
		this.channelCollection.updateTombstonedRoutes(dataStoreRoutes);
	}

	/**
	 * Returns a server generated referenced timestamp to be used to track unreferenced nodes by GC.
	 */
	public getCurrentReferenceTimestampMs(): number | undefined {
		// Use the timestamp of the last message seen by this client as that is server generated. If no messages have
		// been processed, use the timestamp of the message from the last summary.
		return this.deltaManager.lastMessage?.timestamp ?? this.messageAtLastSummary?.timestamp;
	}

	/**
	 * Returns the type of the GC node. Currently, there are nodes that belong to the root ("/"), data stores or
	 * blob manager.
	 */
	public getNodeType(nodePath: string): GCNodeType {
		if (this.isBlobPath(nodePath)) {
			return GCNodeType.Blob;
		}
		return this.channelCollection.getGCNodeType(nodePath) ?? GCNodeType.Other;
	}

	/**
	 * Called by GC to retrieve the package path of the node with the given path. The node should belong to a
	 * data store or an attachment blob.
	 */
	public async getGCNodePackagePath(nodePath: string): Promise<readonly string[] | undefined> {
		// GC uses "/" when adding "root" references, e.g. for Aliasing or as part of Tombstone Auto-Recovery.
		// These have no package path so return a special value.
		if (nodePath === "/") {
			return ["_gcRoot"];
		}

		switch (this.getNodeType(nodePath)) {
			case GCNodeType.Blob:
				return [BlobManager.basePath];
			case GCNodeType.DataStore:
			case GCNodeType.SubDataStore:
				return this.channelCollection.getDataStorePackagePath(nodePath);
			default:
				assert(false, 0x2de /* "Package path requested for unsupported node type." */);
		}
	}

	/**
	 * Returns whether a given path is for attachment blobs that are in the format - "/BlobManager.basePath/...".
	 */
	private isBlobPath(path: string): boolean {
		const pathParts = path.split("/");
		if (pathParts.length < 2 || pathParts[1] !== BlobManager.basePath) {
			return false;
		}
		return true;
	}

	/**
	 * From a given list of routes, separate and return routes that belong to blob manager and data stores.
	 * @param routes - A list of routes that can belong to data stores or blob manager.
	 * @returns Two route lists - One that contains routes for blob manager and another one that contains routes
	 * for data stores.
	 */
	private getDataStoreAndBlobManagerRoutes(routes: readonly string[]) {
		const blobManagerRoutes: string[] = [];
		const dataStoreRoutes: string[] = [];
		for (const route of routes) {
			if (this.isBlobPath(route)) {
				blobManagerRoutes.push(route);
			} else {
				dataStoreRoutes.push(route);
			}
		}
		return { blobManagerRoutes, dataStoreRoutes };
	}

	/**
	 * Runs garbage collection and updates the reference / used state of the nodes in the container.
	 * @returns the statistics of the garbage collection run; undefined if GC did not run.
	 */
	public async collectGarbage(
		options: {
			/** Logger to use for logging GC events */
			logger?: ITelemetryLoggerExt;
			/** True to run GC sweep phase after the mark phase */
			runSweep?: boolean;
			/** True to generate full GC data */
			fullGC?: boolean;
		},
		telemetryContext?: ITelemetryContext,
	): Promise<IGCStats | undefined> {
		return this.garbageCollector.collectGarbage(options, telemetryContext);
	}

	/**
	 * Called when a new outbound reference is added to another node. This is used by garbage collection to identify
	 * all references added in the system.
	 * @param srcHandle - The handle of the node that added the reference.
	 * @param outboundHandle - The handle of the outbound node that is referenced.
	 */
	public addedGCOutboundReference(
		srcHandle: { absolutePath: string },
		outboundHandle: { absolutePath: string },
	) {
		this.garbageCollector.addedOutboundReference(
			srcHandle.absolutePath,
			outboundHandle.absolutePath,
		);
	}

	/**
	 * Generates the summary tree, uploads it to storage, and then submits the summarize op.
	 * This is intended to be called by the summarizer, since it is the implementation of
	 * ISummarizerInternalsProvider.submitSummary.
	 * It takes care of state management at the container level, including pausing inbound
	 * op processing, updating SummarizerNode state tracking, and garbage collection.
	 * @param options - options controlling how the summary is generated or submitted
	 */
	public async submitSummary(options: ISubmitSummaryOptions): Promise<SubmitSummaryResult> {
		const {
			fullTree = false,
			finalAttempt = false,
			refreshLatestAck,
			summaryLogger,
			latestSummaryRefSeqNum,
		} = options;
		// The summary number for this summary. This will be updated during the summary process, so get it now and
		// use it for all events logged during this summary.
		const summaryNumber = this.nextSummaryNumber;
		const summaryNumberLogger = createChildLogger({
			logger: summaryLogger,
			properties: {
				all: { summaryNumber },
			},
		});

		assert(this.outbox.isEmpty, 0x3d1 /* Can't trigger summary in the middle of a batch */);

		// We close the summarizer and download a new snapshot and reload the container
		if (refreshLatestAck === true) {
			return this.prefetchLatestSummaryThenClose(
				createChildLogger({
					logger: summaryNumberLogger,
					properties: { all: { safeSummary: true } },
				}),
			);
		}

		// If the container is dirty, i.e., there are pending unacked ops, the summary will not be eventual consistent
		// and it may even be incorrect. So, wait for the container to be saved with a timeout. If the container is not
		// saved within the timeout, check if it should be failed or can continue.
		if (this.validateSummaryBeforeUpload && this.isDirty) {
			const countBefore = this.pendingMessagesCount;
			// The timeout for waiting for pending ops can be overridden via configurations.
			const pendingOpsTimeout =
				this.mc.config.getNumber("Fluid.Summarizer.waitForPendingOpsTimeoutMs") ??
				defaultPendingOpsWaitTimeoutMs;
			await new Promise<void>((resolve, reject) => {
				const timeoutId = setTimeout(() => resolve(), pendingOpsTimeout);
				this.once("saved", () => {
					clearTimeout(timeoutId);
					resolve();
				});
				this.once("dispose", () => {
					clearTimeout(timeoutId);
					reject(new Error("Runtime is disposed while summarizing"));
				});
			});

			// Log that there are pending ops while summarizing. This will help us gather data on how often this
			// happens, whether we attempted to wait for these ops to be acked and what was the result.
			summaryNumberLogger.sendTelemetryEvent({
				eventName: "PendingOpsWhileSummarizing",
				saved: !this.isDirty,
				timeout: pendingOpsTimeout,
				countBefore,
				countAfter: this.pendingMessagesCount,
			});

			// There could still be pending ops. Check if summary should fail or continue.
			const pendingMessagesFailResult = await this.shouldFailSummaryOnPendingOps(
				summaryNumberLogger,
				this.deltaManager.lastSequenceNumber,
				this.deltaManager.minimumSequenceNumber,
				finalAttempt,
				true /* beforeSummaryGeneration */,
			);
			if (pendingMessagesFailResult !== undefined) {
				return pendingMessagesFailResult;
			}
		}

		const shouldPauseInboundSignal =
			this.mc.config.getBoolean(
				"Fluid.ContainerRuntime.SubmitSummary.disableInboundSignalPause",
			) !== true;
		const shouldValidatePreSummaryState =
			this.mc.config.getBoolean(
				"Fluid.ContainerRuntime.SubmitSummary.shouldValidatePreSummaryState",
			) === true;

		let summaryRefSeqNum: number | undefined;

		try {
			await this.deltaManager.inbound.pause();
			if (shouldPauseInboundSignal) {
				await this.deltaManager.inboundSignal.pause();
			}

			summaryRefSeqNum = this.deltaManager.lastSequenceNumber;
			const minimumSequenceNumber = this.deltaManager.minimumSequenceNumber;
			const message = `Summary @${summaryRefSeqNum}:${this.deltaManager.minimumSequenceNumber}`;
			const lastAck = this.summaryCollection.latestAck;

			const startSummaryResult = this.summarizerNode.startSummary(
				summaryRefSeqNum,
				summaryNumberLogger,
				latestSummaryRefSeqNum,
			);

			if (
				startSummaryResult.invalidNodes > 0 ||
				startSummaryResult.mismatchNumbers.size > 0
			) {
				summaryLogger.sendErrorEvent({
					eventName: "LatestSummaryRefSeqNumMismatch",
					details: {
						...startSummaryResult,
						mismatchNumbers: Array.from(startSummaryResult.mismatchNumbers),
					},
				});

				if (shouldValidatePreSummaryState && !finalAttempt) {
					return {
						stage: "base",
						referenceSequenceNumber: summaryRefSeqNum,
						minimumSequenceNumber,
						error: `Summarizer node state inconsistent with summarizer state.`,
					};
				}
			}

			// Helper function to check whether we should still continue between each async step.
			const checkContinue = (): { continue: true } | { continue: false; error: string } => {
				// Do not check for loss of connectivity directly! Instead leave it up to
				// RunWhileConnectedCoordinator to control policy in a single place.
				// This will allow easier change of design if we chose to. For example, we may chose to allow
				// summarizer to reconnect in the future.
				// Also checking for cancellation is a must as summary process may be abandoned for other reasons,
				// like loss of connectivity for main (interactive) client.
				if (options.cancellationToken.cancelled) {
					return { continue: false, error: "disconnected" };
				}
				// That said, we rely on submitSystemMessage() that today only works in connected state.
				// So if we fail here, it either means that RunWhileConnectedCoordinator does not work correctly,
				// OR that design changed and we need to remove this check and fix submitSystemMessage.
				assert(this.connected, 0x258 /* "connected" */);

				// Ensure that lastSequenceNumber has not changed after pausing.
				// We need the summary op's reference sequence number to match our summary sequence number,
				// otherwise we'll get the wrong sequence number stamped on the summary's .protocol attributes.
				if (this.deltaManager.lastSequenceNumber !== summaryRefSeqNum) {
					return {
						continue: false,
						error: `lastSequenceNumber changed before uploading to storage. ${this.deltaManager.lastSequenceNumber} !== ${summaryRefSeqNum}`,
					};
				}
				assert(
					summaryRefSeqNum === this.deltaManager.lastMessage?.sequenceNumber,
					0x395 /* it's one and the same thing */,
				);

				if (lastAck !== this.summaryCollection.latestAck) {
					return {
						continue: false,
						error: `Last summary changed while summarizing. ${this.summaryCollection.latestAck} !== ${lastAck}`,
					};
				}
				return { continue: true };
			};

			let continueResult = checkContinue();
			if (!continueResult.continue) {
				return {
					stage: "base",
					referenceSequenceNumber: summaryRefSeqNum,
					minimumSequenceNumber,
					error: continueResult.error,
				};
			}

			const trace = Trace.start();
			let summarizeResult: ISummaryTreeWithStats;
			// If the GC state needs to be reset, we need to force a full tree summary and update the unreferenced
			// state of all the nodes.
			const forcedFullTree = this.garbageCollector.summaryStateNeedsReset;
			try {
				summarizeResult = await this.summarize({
					fullTree: fullTree || forcedFullTree,
					trackState: true,
					summaryLogger: summaryNumberLogger,
					runGC: this.garbageCollector.shouldRunGC,
				});
			} catch (error) {
				return {
					stage: "base",
					referenceSequenceNumber: summaryRefSeqNum,
					minimumSequenceNumber,
					error,
				};
			}

			// If validateSummaryBeforeUpload is true, validate that the summary generated is correct before uploading.
			if (this.validateSummaryBeforeUpload) {
				// Validate that the summaries generated by summarize nodes is correct.
				const validateResult = this.summarizerNode.validateSummary();
				if (!validateResult.success) {
					const { success, ...loggingProps } = validateResult;
					const error = new RetriableSummaryError(
						validateResult.reason,
						validateResult.retryAfterSeconds,
						{ ...loggingProps },
					);
					return {
						stage: "base",
						referenceSequenceNumber: summaryRefSeqNum,
						minimumSequenceNumber,
						error,
					};
				}

				const pendingMessagesFailResult = await this.shouldFailSummaryOnPendingOps(
					summaryNumberLogger,
					summaryRefSeqNum,
					minimumSequenceNumber,
					finalAttempt,
					false /* beforeSummaryGeneration */,
				);
				if (pendingMessagesFailResult !== undefined) {
					return pendingMessagesFailResult;
				}
			}

			const { summary: summaryTree, stats: partialStats } = summarizeResult;

			// Now that we have generated the summary, update the message at last summary to the last message processed.
			this.messageAtLastSummary = this.deltaManager.lastMessage;

			// Counting dataStores and handles
			// Because handles are unchanged dataStores in the current logic,
			// summarized dataStore count is total dataStore count minus handle count
			const dataStoreTree = summaryTree.tree[channelsTreeName];

			assert(dataStoreTree.type === SummaryType.Tree, 0x1fc /* "summary is not a tree" */);
			const handleCount = Object.values(dataStoreTree.tree).filter(
				(value) => value.type === SummaryType.Handle,
			).length;
			const gcSummaryTreeStats = summaryTree.tree[gcTreeKey]
				? calculateStats(summaryTree.tree[gcTreeKey])
				: undefined;

			const summaryStats: IGeneratedSummaryStats = {
				dataStoreCount: this.channelCollection.size,
				summarizedDataStoreCount: this.channelCollection.size - handleCount,
				gcStateUpdatedDataStoreCount: this.garbageCollector.updatedDSCountSinceLastSummary,
				gcBlobNodeCount: gcSummaryTreeStats?.blobNodeCount,
				gcTotalBlobsSize: gcSummaryTreeStats?.totalBlobSize,
				summaryNumber,
				...partialStats,
			};
			const generateSummaryData: Omit<IGenerateSummaryTreeResult, "stage" | "error"> = {
				referenceSequenceNumber: summaryRefSeqNum,
				minimumSequenceNumber,
				summaryTree,
				summaryStats,
				generateDuration: trace.trace().duration,
				forcedFullTree,
			} as const;

			continueResult = checkContinue();
			if (!continueResult.continue) {
				return { stage: "generate", ...generateSummaryData, error: continueResult.error };
			}

			const summaryContext =
				lastAck === undefined
					? {
							proposalHandle: undefined,
							ackHandle: this.loadedFromVersionId,
							referenceSequenceNumber: summaryRefSeqNum,
					  }
					: {
							proposalHandle: lastAck.summaryOp.contents.handle,
							ackHandle: lastAck.summaryAck.contents.handle,
							referenceSequenceNumber: summaryRefSeqNum,
					  };

			let handle: string;
			try {
				handle = await this.storage.uploadSummaryWithContext(
					summarizeResult.summary,
					summaryContext,
				);
			} catch (error) {
				return { stage: "generate", ...generateSummaryData, error };
			}

			const parent = summaryContext.ackHandle;
			const summaryMessage: ISummaryContent = {
				handle,
				// eslint-disable-next-line @typescript-eslint/no-non-null-assertion
				head: parent!,
				message,
				parents: parent ? [parent] : [],
			};
			const uploadData = {
				...generateSummaryData,
				handle,
				uploadDuration: trace.trace().duration,
			} as const;

			continueResult = checkContinue();
			if (!continueResult.continue) {
				return { stage: "upload", ...uploadData, error: continueResult.error };
			}

			let clientSequenceNumber: number;
			try {
				clientSequenceNumber = this.submitSummaryMessage(summaryMessage, summaryRefSeqNum);
			} catch (error) {
				return { stage: "upload", ...uploadData, error };
			}

			const submitData = {
				stage: "submit",
				...uploadData,
				clientSequenceNumber,
				submitOpDuration: trace.trace().duration,
			} as const;

			try {
				// If validateSummaryBeforeUpload is false, the summary should be validated in this step.
				this.summarizerNode.completeSummary(
					handle,
					!this.validateSummaryBeforeUpload /* validate */,
				);
			} catch (error) {
				return { stage: "upload", ...uploadData, error };
			}
			return submitData;
		} finally {
			// Cleanup wip summary in case of failure
			this.summarizerNode.clearSummary();

			// ! This needs to happen before we resume inbound queues to ensure heuristics are tracked correctly
			this._summarizer?.recordSummaryAttempt?.(summaryRefSeqNum);

			// Restart the delta manager
			this.deltaManager.inbound.resume();
			if (shouldPauseInboundSignal) {
				this.deltaManager.inboundSignal.resume();
			}
		}
	}

	/**
	 * This helper is called during summarization. If the container is dirty, it will return a failed summarize result
	 * (IBaseSummarizeResult) unless this is the final summarize attempt and SkipFailingIncorrectSummary option is set.
	 * @param logger - The logger to be used for sending telemetry.
	 * @param referenceSequenceNumber - The reference sequence number of the summary attempt.
	 * @param minimumSequenceNumber - The minimum sequence number of the summary attempt.
	 * @param finalAttempt - Whether this is the final summary attempt.
	 * @param beforeSummaryGeneration - Whether this is called before summary generation or after.
	 * @returns failed summarize result (IBaseSummarizeResult) if summary should be failed, undefined otherwise.
	 */
	private async shouldFailSummaryOnPendingOps(
		logger: ITelemetryLoggerExt,
		referenceSequenceNumber: number,
		minimumSequenceNumber: number,
		finalAttempt: boolean,
		beforeSummaryGeneration: boolean,
	): Promise<IBaseSummarizeResult | undefined> {
		if (!this.isDirty) {
			return;
		}

		// If "SkipFailingIncorrectSummary" option is true, don't fail the summary in the last attempt.
		// This is a fallback to make progress in documents where there are consistently pending ops in
		// the summarizer.
		if (
			finalAttempt &&
			this.mc.config.getBoolean("Fluid.Summarizer.SkipFailingIncorrectSummary")
		) {
			const error = DataProcessingError.create(
				"Pending ops during summarization",
				"submitSummary",
				undefined,
				{ pendingMessages: this.pendingMessagesCount },
			);
			logger.sendErrorEvent(
				{
					eventName: "SkipFailingIncorrectSummary",
					referenceSequenceNumber,
					minimumSequenceNumber,
					beforeGenerate: beforeSummaryGeneration,
				},
				error,
			);
		} else {
			// The retry delay when there are pending ops can be overridden via config so that we can adjust it
			// based on telemetry while we decide on a stable number.
			const retryDelayMs =
				this.mc.config.getNumber("Fluid.Summarizer.PendingOpsRetryDelayMs") ??
				defaultPendingOpsRetryDelayMs;
			const error = new RetriableSummaryError(
				"PendingOpsWhileSummarizing",
				retryDelayMs / 1000,
				{
					count: this.pendingMessagesCount,
					beforeGenerate: beforeSummaryGeneration,
				},
			);
			return {
				stage: "base",
				referenceSequenceNumber,
				minimumSequenceNumber,
				error,
			};
		}
	}

	private get pendingMessagesCount(): number {
		return this.pendingStateManager.pendingMessagesCount + this.outbox.messageCount;
	}

	private hasPendingMessages() {
		return this.pendingMessagesCount !== 0;
	}

	private updateDocumentDirtyState(dirty: boolean) {
		if (this.attachState !== AttachState.Attached) {
			assert(dirty, 0x3d2 /* Non-attached container is dirty */);
		} else {
			// Other way is not true = see this.isContainerMessageDirtyable()
			assert(
				!dirty || this.hasPendingMessages(),
				0x3d3 /* if doc is dirty, there has to be pending ops */,
			);
		}

		if (this.dirtyContainer === dirty) {
			return;
		}

		this.dirtyContainer = dirty;
		if (this.emitDirtyDocumentEvent) {
			this.emit(dirty ? "dirty" : "saved");
		}
	}

	public submitMessage(
		type:
			| ContainerMessageType.FluidDataStoreOp
			| ContainerMessageType.Alias
			| ContainerMessageType.Attach,
		contents: any,
		localOpMetadata: unknown = undefined,
	): void {
		this.submit({ type, contents }, localOpMetadata);
	}

	public async uploadBlob(
		blob: ArrayBufferLike,
		signal?: AbortSignal,
	): Promise<IFluidHandle<ArrayBufferLike>> {
		this.verifyNotClosed();
		return this.blobManager.createBlob(blob, signal);
	}

	private submitIdAllocationOpIfNeeded(): void {
		if (this._idCompressor) {
			const idRange = this._idCompressor.takeNextCreationRange();
			// Don't include the idRange if there weren't any Ids allocated
			if (idRange?.ids !== undefined) {
				const idAllocationMessage: ContainerRuntimeIdAllocationMessage = {
					type: ContainerMessageType.IdAllocation,
					contents: idRange,
				};
				const idAllocationBatchMessage: BatchMessage = {
					contents: JSON.stringify(idAllocationMessage),
					referenceSequenceNumber: this.deltaManager.lastSequenceNumber,
				};
				this.outbox.submitIdAllocation(idAllocationBatchMessage);
			}
		}
	}

	private submit(
		containerRuntimeMessage: OutboundContainerRuntimeMessage,
		localOpMetadata: unknown = undefined,
		metadata?: { localId: string; blobId?: string },
	): void {
		this.verifyNotClosed();
		this.verifyCanSubmitOps();

		// There should be no ops in detached container state!
		assert(
			this.attachState !== AttachState.Detached,
			0x132 /* "sending ops in detached container" */,
		);

		assert(
			metadata === undefined ||
				containerRuntimeMessage.type === ContainerMessageType.BlobAttach,
			"metadata",
		);

		const serializedContent = JSON.stringify(containerRuntimeMessage);

		// Note that the real (non-proxy) delta manager is used here to get the readonly info. This is because
		// container runtime's ability to submit ops depend on the actual readonly state of the delta manager.
		if (this.innerDeltaManager.readOnlyInfo.readonly) {
			this.mc.logger.sendTelemetryEvent({
				eventName: "SubmitOpInReadonly",
				connected: this.connected,
			});
		}

		const type = containerRuntimeMessage.type;
		const message: BatchMessage = {
			contents: serializedContent,
			metadata,
			localOpMetadata,
			referenceSequenceNumber: this.deltaManager.lastSequenceNumber,
		};

		try {
			// If `message` is an allocation op, then we are in the resubmit path and we must redirect the allocation
			// op into the correct batch to avoid ranges being finalized out of order.
			// Otherwise, submit an IdAllocation op if any IDs have been generated since the last op was submitted, as
			// any of the other op types may contain those IDs and thus depend on the allocation op being sent first.
			if (type === ContainerMessageType.IdAllocation) {
				this.outbox.submitIdAllocation(message);
			} else {
				this.submitIdAllocationOpIfNeeded();

				// Allow document schema controller to send a message if it needs to propose change in document schema.
				// If it needs to send a message, it will call provided callback with payload of such message and rely
				// on this callback to do actual sending.
				this.documentsSchemaController.onMessageSent(
					(contents: IDocumentSchemaChangeMessage) => {
						const msg: ContainerRuntimeDocumentSchemaMessage = {
							type: ContainerMessageType.DocumentSchemaChange,
							contents,
						};
						this.outbox.submit({
							contents: JSON.stringify(msg),
							referenceSequenceNumber: this.deltaManager.lastSequenceNumber,
						});
					},
				);

				// If this is attach message for new data store, and we are in a batch, send this op out of order
				// Is it safe:
				//    Yes, this should be safe reordering. Newly created data stores are not visible through API surface.
				//    They become visible only when aliased, or handle to some sub-element of newly created datastore
				//    is stored in some DDS, i.e. only after some other op.
				// Why:
				//    Attach ops are large, and expensive to process. Plus there are scenarios where a lot of new data
				//    stores are created, causing issues like relay service throttling (too many ops) and catastrophic
				//    failure (batch is too large). Pushing them earlier and outside of main batch should alleviate
				//    these issues.
				// Cons:
				//    1. With large batches, relay service may throttle clients. Clients may disconnect while throttled.
				//    This change creates new possibility of a lot of newly created data stores never being referenced
				//    because client died before it had a change to submit the rest of the ops. This will create more
				//    garbage that needs to be collected leveraging GC (Garbage Collection) feature.
				//    2. Sending ops out of order means they are excluded from rollback functionality. This is not an issue
				//    today as rollback can't undo creation of data store. To some extent not sending them is a bigger
				//    issue than sending.
				// Please note that this does not change file format, so it can be disabled in the future if this
				// optimization no longer makes sense (for example, batch compression may make it less appealing).
				if (
					this.currentlyBatching() &&
					type === ContainerMessageType.Attach &&
					this.disableAttachReorder !== true
				) {
					this.outbox.submitAttach(message);
				} else if (type === ContainerMessageType.BlobAttach) {
					// BlobAttach ops must have their metadata visible and cannot be grouped (see opGroupingManager.ts)
					this.outbox.submitBlobAttach(message);
				} else {
					this.outbox.submit(message);
				}
			}

			if (!this.currentlyBatching()) {
				this.flush();
			} else {
				this.scheduleFlush();
			}
		} catch (error) {
			this.closeFn(error as GenericError);
			throw error;
		}

		if (this.isContainerMessageDirtyable(containerRuntimeMessage)) {
			this.updateDocumentDirtyState(true);
		}
	}

	private scheduleFlush() {
		if (this.flushTaskExists) {
			return;
		}

		this.flushTaskExists = true;
		const flush = () => {
			this.flushTaskExists = false;
			try {
				this.flush();
			} catch (error) {
				this.closeFn(error as GenericError);
			}
		};

		switch (this.flushMode) {
			case FlushMode.TurnBased:
				// When in TurnBased flush mode the runtime will buffer operations in the current turn and send them as a single
				// batch at the end of the turn
				// eslint-disable-next-line @typescript-eslint/no-floating-promises
				Promise.resolve().then(flush);
				break;

			// FlushModeExperimental is experimental and not exposed directly in the runtime APIs
			case FlushModeExperimental.Async as unknown as FlushMode:
				// When in Async flush mode, the runtime will accumulate all operations across JS turns and send them as a single
				// batch when all micro-tasks are complete.
				// Compared to TurnBased, this flush mode will capture more ops into the same batch.
				setTimeout(flush, 0);
				break;

			default:
				assert(
					this._orderSequentiallyCalls > 0,
					0x587 /* Unreachable unless running under orderSequentially */,
				);
				break;
		}
	}

	private submitSummaryMessage(contents: ISummaryContent, referenceSequenceNumber: number) {
		this.verifyNotClosed();
		assert(
			this.connected,
			0x133 /* "Container disconnected when trying to submit system message" */,
		);

		// System message should not be sent in the middle of the batch.
		assert(this.outbox.isEmpty, 0x3d4 /* System op in the middle of a batch */);

		// back-compat: ADO #1385: Make this call unconditional in the future
		return this.submitSummaryFn !== undefined
			? this.submitSummaryFn(contents, referenceSequenceNumber)
			: this.submitFn(MessageType.Summarize, contents, false);
	}

	/**
	 * Throw an error if the runtime is closed.  Methods that are expected to potentially
	 * be called after dispose due to asynchrony should not call this.
	 */
	private verifyNotClosed() {
		if (this._disposed) {
			throw new Error("Runtime is closed");
		}
	}

	private verifyCanSubmitOps() {
		if (this.ensureNoDataModelChangesCalls > 0) {
			const errorMessage =
				"Op was submitted from within a `ensureNoDataModelChanges` callback";
			if (this.opReentryCallsToReport > 0) {
				this.mc.logger.sendTelemetryEvent(
					{ eventName: "OpReentry" },
					// We need to capture the call stack in order to inspect the source of this usage pattern
					getLongStack(() => new UsageError(errorMessage)),
				);
				this.opReentryCallsToReport--;
			}

			// Creating ops while processing ops can lead
			// to undefined behavior and events observed in the wrong order.
			// For example, we have two callbacks registered for a DDS, A and B.
			// Then if on change #1 callback A creates change #2, the invocation flow will be:
			//
			// A because of #1
			// A because of #2
			// B because of #2
			// B because of #1
			//
			// The runtime must enforce op coherence by not allowing ops to be submitted
			// while ops are being processed.
			if (this.enableOpReentryCheck) {
				throw new UsageError(errorMessage);
			}
		}
	}

	private reSubmitBatch(batch: IPendingBatchMessage[]) {
		this.orderSequentially(() => {
			for (const message of batch) {
				this.reSubmit(message);
			}
		});
		this.flush();
	}

	private reSubmit(message: IPendingBatchMessage) {
		// Need to parse from string for back-compat
		const containerRuntimeMessage = this.parseLocalOpContent(message.content);
		this.reSubmitCore(containerRuntimeMessage, message.localOpMetadata, message.opMetadata);
	}

	/**
	 * Finds the right store and asks it to resubmit the message. This typically happens when we
	 * reconnect and there are pending messages.
	 * ! Note: successfully resubmitting an op that has been successfully sequenced is not possible due to checks in the ConnectionStateHandler (Loader layer)
	 * @param message - The original LocalContainerRuntimeMessage.
	 * @param localOpMetadata - The local metadata associated with the original message.
	 */
	private reSubmitCore(
		message: LocalContainerRuntimeMessage,
		localOpMetadata: unknown,
		opMetadata: Record<string, unknown> | undefined,
	) {
		assert(
			!this.isSummarizerClient,
			0x8f2 /* Summarizer never reconnects so should never resubmit */,
		);
		switch (message.type) {
			case ContainerMessageType.FluidDataStoreOp:
			case ContainerMessageType.Attach:
			case ContainerMessageType.Alias:
				// For Operations, call resubmitDataStoreOp which will find the right store
				// and trigger resubmission on it.
				this.channelCollection.reSubmit(message.type, message.contents, localOpMetadata);
				break;
			case ContainerMessageType.IdAllocation: {
				this.submit(message, localOpMetadata);
				break;
			}
			case ContainerMessageType.ChunkedOp:
				throw new Error(`chunkedOp not expected here`);
			case ContainerMessageType.BlobAttach:
				this.blobManager.reSubmit(opMetadata);
				break;
			case ContainerMessageType.Rejoin:
				this.submit(message);
				break;
			case ContainerMessageType.GC:
				this.submit(message);
				break;
			case ContainerMessageType.DocumentSchemaChange:
				// There is no need to resend this message. Document schema controller will properly resend it again (if needed)
				// on a first occasion (any ops sent after reconnect). There is a good chance, though, that it will not want to
				// send any ops, as some other client already changed schema.
				break;
			default: {
				// This case should be very rare - it would imply an op was stashed from a
				// future version of runtime code and now is being applied on an older version.
				const compatBehavior = message.compatDetails?.behavior;
				if (compatBehaviorAllowsMessageType(message.type, compatBehavior)) {
					// We do not ultimately resubmit it, to be consistent with this version of the code.
					this.logger.sendTelemetryEvent({
						eventName: "resubmitUnrecognizedMessageTypeAllowed",
						messageDetails: { type: message.type, compatBehavior },
					});
				} else {
					const error = DataProcessingError.create(
						"Resubmitting runtime message of unknown type",
						"reSubmitCore",
						undefined /* sequencedMessage */,
						{
							messageDetails: JSON.stringify({
								type: message.type,
								compatBehavior,
							}),
						},
					);
					this.closeFn(error);
					throw error;
				}
			}
		}
	}

	private rollback(content: string | undefined, localOpMetadata: unknown) {
		// Need to parse from string for back-compat
		const { type, contents } = this.parseLocalOpContent(content);
		switch (type) {
			case ContainerMessageType.FluidDataStoreOp:
				// For operations, call rollbackDataStoreOp which will find the right store
				// and trigger rollback on it.
				this.channelCollection.rollback(type, contents, localOpMetadata);
				break;
			default:
				// Don't check message.compatDetails because this is for rolling back a local op so the type will be known
				throw new Error(`Can't rollback ${type}`);
		}
	}

	/** Implementation of ISummarizerInternalsProvider.refreshLatestSummaryAck */
	public async refreshLatestSummaryAck(options: IRefreshSummaryAckOptions) {
		const { proposalHandle, ackHandle, summaryRefSeq, summaryLogger } = options;
		// proposalHandle is always passed from RunningSummarizer.
		assert(proposalHandle !== undefined, 0x766 /* proposalHandle should be available */);
		const readAndParseBlob = async <T>(id: string) => readAndParse<T>(this.storage, id);
		const result = await this.summarizerNode.refreshLatestSummary(
			proposalHandle,
			summaryRefSeq,
		);

		/**
		 * When refreshing a summary ack, this check indicates a new ack of a summary that is newer than the
		 * current summary that is tracked, but this summarizer runtime did not produce/track that summary. Thus
		 * it needs to refresh its state. Today refresh is done by fetching the latest snapshot to update the cache
		 * and then close as the current main client is likely to be re-elected as the parent summarizer again.
		 */
		if (!result.isSummaryTracked && result.isSummaryNewer) {
			await this.fetchLatestSnapshotFromStorage(
				summaryLogger,
				{
					eventName: "RefreshLatestSummaryAckFetch",
					ackHandle,
					targetSequenceNumber: summaryRefSeq,
				},
				readAndParseBlob,
			);

			await this.closeStaleSummarizer();
			return;
		}

		// Notify the garbage collector so it can update its latest summary state.
		await this.garbageCollector.refreshLatestSummary(result);
	}

	/**
	 * Fetches the latest snapshot from storage to refresh the cache as a performance optimization and closes the
	 * summarizer to reload from new state.
	 * @param summaryLogger - logger to use when fetching snapshot from storage
	 * @returns a generic summarization error
	 */
	private async prefetchLatestSummaryThenClose(
		summaryLogger: ITelemetryLoggerExt,
	): Promise<IBaseSummarizeResult> {
		const readAndParseBlob = async <T>(id: string) => readAndParse<T>(this.storage, id);

		// This is a performance optimization as the same parent is likely to be elected again, and would use its
		// cache to fetch the snapshot instead of the network.
		await this.fetchLatestSnapshotFromStorage(
			summaryLogger,
			{
				eventName: "RefreshLatestSummaryFromServerFetch",
			},
			readAndParseBlob,
		);

		await this.closeStaleSummarizer();

		return {
			stage: "base",
			error: "summary state stale - Unsupported option 'refreshLatestAck'",
			referenceSequenceNumber: this.deltaManager.lastSequenceNumber,
			minimumSequenceNumber: this.deltaManager.minimumSequenceNumber,
		};
	}

	private async closeStaleSummarizer(): Promise<void> {
		// Delay before restarting summarizer to prevent the summarizer from restarting too frequently.
		await delay(this.closeSummarizerDelayMs);
		this._summarizer?.stop("latestSummaryStateStale");
		this.disposeFn();
	}

	/**
	 * Downloads the latest snapshot from storage.
	 * By default, it also closes the container after downloading the snapshot. However, this may be
	 * overridden via options.
	 */
	private async fetchLatestSnapshotFromStorage(
		logger: ITelemetryLoggerExt,
		event: ITelemetryGenericEventExt,
		readAndParseBlob: ReadAndParseBlob,
	): Promise<{ snapshotTree: ISnapshotTree; versionId: string; latestSnapshotRefSeq: number }> {
		return PerformanceEvent.timedExecAsync(
			logger,
			event,
			async (perfEvent: {
				end: (arg0: {
					getVersionDuration?: number | undefined;
					getSnapshotDuration?: number | undefined;
					snapshotRefSeq?: number | undefined;
					snapshotVersion?: string | undefined;
				}) => void;
			}) => {
				const stats: {
					getVersionDuration?: number;
					getSnapshotDuration?: number;
					snapshotRefSeq?: number;
					snapshotVersion?: string;
				} = {};
				const trace = Trace.start();

				const versions = await this.storage.getVersions(
					null,
					1,
					"prefetchLatestSummaryBeforeClose",
					FetchSource.noCache,
				);
				assert(
					!!versions && !!versions[0],
					0x137 /* "Failed to get version from storage" */,
				);
				stats.getVersionDuration = trace.trace().duration;

				const maybeSnapshot = await this.storage.getSnapshotTree(versions[0]);
				assert(!!maybeSnapshot, 0x138 /* "Failed to get snapshot from storage" */);
				stats.getSnapshotDuration = trace.trace().duration;
				const latestSnapshotRefSeq = await seqFromTree(maybeSnapshot, readAndParseBlob);
				stats.snapshotRefSeq = latestSnapshotRefSeq;
				stats.snapshotVersion = versions[0].id;

				perfEvent.end(stats);
				return {
					snapshotTree: maybeSnapshot,
					versionId: versions[0].id,
					latestSnapshotRefSeq,
				};
			},
		);
	}

	public getPendingLocalState(props?: IGetPendingLocalStateProps): unknown {
		this.verifyNotClosed();

		if (this._orderSequentiallyCalls !== 0) {
			throw new UsageError("can't get state during orderSequentially");
		}
		this.imminentClosure ||= props?.notifyImminentClosure ?? false;

		const getSyncState = (
			pendingAttachmentBlobs?: IPendingBlobs,
		): IPendingRuntimeState | undefined => {
			const pending = this.pendingStateManager.getLocalState();
			if (pendingAttachmentBlobs === undefined && !this.hasPendingMessages()) {
				return; // no pending state to save
			}

			const pendingIdCompressorState = this._idCompressor?.serialize(true);

			return {
				pending,
				pendingIdCompressorState,
				pendingAttachmentBlobs,
				sessionExpiryTimerStarted: this.garbageCollector.sessionExpiryTimerStarted,
			};
		};
		const perfEvent = {
			eventName: "getPendingLocalState",
			notifyImminentClosure: props?.notifyImminentClosure,
		};
		const logAndReturnPendingState = (
			event: PerformanceEvent,
			pendingState?: IPendingRuntimeState,
		) => {
			event.end({
				attachmentBlobsSize: Object.keys(pendingState?.pendingAttachmentBlobs ?? {}).length,
				pendingOpsSize: pendingState?.pending?.pendingStates.length,
			});
			return pendingState;
		};

		// Flush pending batch.
		// getPendingLocalState() is only exposed through Container.closeAndGetPendingLocalState(), so it's safe
		// to close current batch.
		this.flush();

		return props?.notifyImminentClosure === true
			? PerformanceEvent.timedExecAsync(this.mc.logger, perfEvent, async (event) =>
					logAndReturnPendingState(
						event,
						getSyncState(
							await this.blobManager.attachAndGetPendingBlobs(
								props?.stopBlobAttachingSignal,
							),
						),
					),
			  )
			: PerformanceEvent.timedExec(this.mc.logger, perfEvent, (event) =>
					logAndReturnPendingState(event, getSyncState()),
			  );
	}

	public summarizeOnDemand(options: IOnDemandSummarizeOptions): ISummarizeResults {
		if (this.isSummarizerClient) {
			return this.summarizer.summarizeOnDemand(options);
		} else if (this.summaryManager !== undefined) {
			return this.summaryManager.summarizeOnDemand(options);
		} else {
			// If we're not the summarizer, and we don't have a summaryManager, we expect that
			// disableSummaries is turned on. We are throwing instead of returning a failure here,
			// because it is a misuse of the API rather than an expected failure.
			throw new UsageError(`Can't summarize, disableSummaries: ${this.summariesDisabled}`);
		}
	}

	public enqueueSummarize(options: IEnqueueSummarizeOptions): EnqueueSummarizeResult {
		if (this.isSummarizerClient) {
			return this.summarizer.enqueueSummarize(options);
		} else if (this.summaryManager !== undefined) {
			return this.summaryManager.enqueueSummarize(options);
		} else {
			// If we're not the summarizer, and we don't have a summaryManager, we expect that
			// generateSummaries is turned off. We are throwing instead of returning a failure here,
			// because it is a misuse of the API rather than an expected failure.
			throw new UsageError(`Can't summarize, disableSummaries: ${this.summariesDisabled}`);
		}
	}

	/**
	 * Forms a function that will create and retrieve a Summarizer.
	 */
	private formCreateSummarizerFn(loader: ILoader) {
		return async () => {
			return createSummarizer(loader, `/${summarizerRequestUrl}`);
		};
	}

	private validateSummaryHeuristicConfiguration(configuration: ISummaryConfigurationHeuristics) {
		// eslint-disable-next-line no-restricted-syntax
		for (const prop in configuration) {
			if (typeof configuration[prop] === "number" && configuration[prop] < 0) {
				throw new UsageError(
					`Summary heuristic configuration property "${prop}" cannot be less than 0`,
				);
			}
		}
		if (configuration.minIdleTime > configuration.maxIdleTime) {
			throw new UsageError(
				`"minIdleTime" [${configuration.minIdleTime}] cannot be greater than "maxIdleTime" [${configuration.maxIdleTime}]`,
			);
		}
	}

	private get groupedBatchingEnabled(): boolean {
		return this.documentSchema.opGroupingEnabled === true;
	}
}<|MERGE_RESOLUTION|>--- conflicted
+++ resolved
@@ -2356,20 +2356,6 @@
 		}
 	}
 
-<<<<<<< HEAD
-	public setConnectionState(connected: boolean, clientId?: string) {
-		// Validate we have consistent state
-		// back-compat: we can be dealing with old loader and no self property at all.
-		const self = this._audience.self;
-		if (self !== undefined) {
-			assert(clientId === self, "same clientId");
-			assert(this.clientId === self, "same clientId");
-		}
-
-		if (connected && this.idCompressorMode === "delayed" && !this.compressorLoadInitiated) {
-			this.compressorLoadInitiated = true;
-			this.createIdCompressor()
-=======
 	private async loadIdCompressor() {
 		if (
 			this._idCompressor === undefined &&
@@ -2377,7 +2363,6 @@
 			this._loadIdCompressor === undefined
 		) {
 			this._loadIdCompressor = this.createIdCompressor()
->>>>>>> 38633492
 				.then((compressor) => {
 					this._idCompressor = compressor;
 					for (const range of this.pendingIdCompressorOps) {
@@ -2394,6 +2379,14 @@
 	}
 
 	public setConnectionState(connected: boolean, clientId?: string) {
+		// Validate we have consistent state
+		// back-compat: we can be dealing with old loader and no self property at all.
+		const self = this._audience.self;
+		if (self !== undefined) {
+			assert(clientId === self, "same clientId");
+			assert(this.clientId === self, "same clientId");
+		}
+
 		if (connected && this.idCompressorMode === "delayed") {
 			// eslint-disable-next-line @typescript-eslint/no-floating-promises
 			this.loadIdCompressor();
