--- conflicted
+++ resolved
@@ -1310,18 +1310,13 @@
 					this /* ISummarizerInternalsProvider */,
 					this.handleContext,
 					this.summaryCollection,
-<<<<<<< HEAD
 					async (runtime: IConnectableRuntime2) =>
-						RunWhileConnectedCoordinator.create(runtime),
-=======
-					async (runtime: IConnectableRuntime) =>
 						RunWhileConnectedCoordinator.create(
 							runtime,
 							// Summarization runs in summarizer client and needs access to the real (non-proxy) active
 							// information. The proxy delta manager would always return false for summarizer client.
 							() => this.innerDeltaManager.active,
 						),
->>>>>>> 8dec17d7
 				);
 			} else if (
 				SummarizerClientElection.clientDetailsPermitElection(this.context.clientDetails)
