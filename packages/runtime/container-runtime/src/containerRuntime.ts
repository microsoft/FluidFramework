--- conflicted
+++ resolved
@@ -623,7 +623,6 @@
 	 * @deprecated - use loadRuntime instead.
 	 * Load the stores from a snapshot and returns the runtime.
 	 * @param context - Context of the container.
-<<<<<<< HEAD
 	 * @param containerRuntimeCtor - Constructor to use to create the ContainerRuntime instance.
 	 * @see {@link ContainerRuntime.load} and {@link ContainerRuntime.newLoad} for more details.
 	 * @param initializeEntryPoint - Promise that resolves to an object which will act as entryPoint for the Container.
@@ -644,23 +643,6 @@
 		registryEntries: NamedFluidDataStoreRegistryEntries,
 		containerScope: FluidObject = context.scope,
 		requestHandler?: (request: IRequest, runtime: IContainerRuntime) => Promise<IResponse>,
-=======
-	 * @param registryEntries - Mapping to the stores.
-	 * @param requestHandler - Request handlers for the container runtime
-	 * @param runtimeOptions - Additional options to be passed to the runtime
-	 * @param existing - (optional) When loading from an existing snapshot. Precedes context.existing if provided
-	 * @param containerRuntimeCtor - (optional) Constructor to use to create the ContainerRuntime instance. This
-	 * allows mixin classes to leverage this method to define their own async initializer.
-	 */
-	public static async load(
-		context: IContainerContext,
-		registryEntries: NamedFluidDataStoreRegistryEntries,
-		requestHandler?: (request: IRequest, runtime: IContainerRuntime) => Promise<IResponse>,
-		runtimeOptions: IContainerRuntimeOptions = {},
-		containerScope: FluidObject = context.scope,
-		existing?: boolean,
-		containerRuntimeCtor: typeof ContainerRuntime = ContainerRuntime,
->>>>>>> 81fc61e9
 	): Promise<ContainerRuntime> {
 		let existingFlag = true;
 		if (!existing) {
@@ -674,10 +656,7 @@
 			runtimeOptions,
 			containerScope,
 			containerRuntimeCtor,
-<<<<<<< HEAD
 			initializeEntryPoint,
-=======
->>>>>>> 81fc61e9
 		});
 	}
 
@@ -701,10 +680,7 @@
 		runtimeOptions?: IContainerRuntimeOptions;
 		containerScope?: FluidObject;
 		containerRuntimeCtor?: typeof ContainerRuntime;
-<<<<<<< HEAD
 		initializeEntryPoint?: (containerRuntime: IContainerRuntime) => Promise<FluidObject>;
-=======
->>>>>>> 81fc61e9
 	}): Promise<ContainerRuntime> {
 		const {
 			context,
@@ -714,10 +690,7 @@
 			runtimeOptions = {},
 			containerScope = {},
 			containerRuntimeCtor = ContainerRuntime,
-<<<<<<< HEAD
 			initializeEntryPoint,
-=======
->>>>>>> 81fc61e9
 		} = params;
 
 		// If taggedLogger exists, use it. Otherwise, wrap the vanilla logger:
@@ -775,11 +748,6 @@
 			tryFetchBlob<[string, string][]>(aliasBlobName),
 		]);
 
-<<<<<<< HEAD
-=======
-		const loadExisting = existing === true || context.existing === true;
-
->>>>>>> 81fc61e9
 		// read snapshot blobs needed for BlobManager to load
 		const blobManagerSnapshot = await BlobManager.load(
 			baseSnapshot?.trees[blobsTreeName],
@@ -841,19 +809,12 @@
 			},
 			containerScope,
 			logger,
-<<<<<<< HEAD
 			existing,
 			blobManagerSnapshot,
 			storage,
 			requestHandler,
 			undefined, // summaryConfiguration
 			initializeEntryPoint,
-=======
-			loadExisting,
-			blobManagerSnapshot,
-			storage,
-			requestHandler,
->>>>>>> 81fc61e9
 		);
 
 		if (pendingRuntimeState) {
@@ -868,7 +829,6 @@
 		return runtime;
 	}
 
-<<<<<<< HEAD
 	/**
 	 * Load the stores from a snapshot and returns the runtime.
 	 * @param context - Context of the container.
@@ -941,8 +901,6 @@
 		);
 	}
 
-=======
->>>>>>> 81fc61e9
 	public get options(): ILoaderOptions {
 		return this.context.options;
 	}
@@ -1180,12 +1138,9 @@
 			// the runtime configuration overrides
 			...runtimeOptions.summaryOptions?.summaryConfigOverrides,
 		},
-<<<<<<< HEAD
 		private readonly initializeEntryPoint?: (
 			containerRuntime: IContainerRuntime,
 		) => Promise<FluidObject>,
-=======
->>>>>>> 81fc61e9
 	) {
 		super();
 
@@ -1600,10 +1555,6 @@
 				}
 				return create404Response(request);
 			}
-<<<<<<< HEAD
-
-=======
->>>>>>> 81fc61e9
 			if (this.requestHandler !== undefined) {
 				return this.requestHandler(parser, this);
 			}
@@ -1654,7 +1605,6 @@
 		}
 	}
 
-<<<<<<< HEAD
 	/**
 	 * {@inheritDoc @fluidframework/container-definitions#IRuntime.entrypoint}
 	 */
@@ -1666,8 +1616,6 @@
 	}
 	private _entryPoint: Promise<FluidObject> | undefined;
 
-=======
->>>>>>> 81fc61e9
 	private internalId(maybeAlias: string): string {
 		return this.dataStores.aliases.get(maybeAlias) ?? maybeAlias;
 	}
