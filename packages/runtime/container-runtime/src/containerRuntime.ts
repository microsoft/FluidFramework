/*!
 * Copyright (c) Microsoft Corporation. All rights reserved.
 * Licensed under the MIT License.
 */

import * as assert from "assert";
import { EventEmitter } from "events";
import { AgentSchedulerFactory } from "@microsoft/fluid-agent-scheduler";
import { ITelemetryLogger } from "@microsoft/fluid-common-definitions";
import {
    IComponent,
    IComponentHandleContext,
    IComponentSerializer,
    IRequest,
    IResponse,
} from "@microsoft/fluid-component-core-interfaces";
import {
    IAudience,
    IBlobManager,
    IComponentTokenProvider,
    IContainerContext,
    IDeltaManager,
    IDeltaSender,
    ILoader,
    IRuntime,
    IExperimentalRuntime,
} from "@microsoft/fluid-container-definitions";
import {
    Deferred,
    Trace,
    LazyPromise,
    ChildLogger,
} from "@microsoft/fluid-core-utils";
import { IDocumentStorageService, ISummaryContext } from "@microsoft/fluid-driver-definitions";
import { readAndParse, createIError } from "@microsoft/fluid-driver-utils";
import {
    BlobTreeEntry,
    buildSnapshotTree,
    isSystemType,
    raiseConnectedEvent,
    TreeTreeEntry,
} from "@microsoft/fluid-protocol-base";
import {
    ConnectionState,
    IChunkedOp,
    IClientDetails,
    IDocumentMessage,
    IHelpMessage,
    IQuorum,
    ISequencedDocumentMessage,
    ISignalMessage,
    ISnapshotTree,
    ISummaryConfiguration,
    ISummaryContent,
    ISummaryTree,
    ITree,
    MessageType,
    SummaryType,
} from "@microsoft/fluid-protocol-definitions";
import {
    FlushMode,
    IAttachMessage,
    IComponentRegistry,
    IComponentRuntime,
    IEnvelope,
    IHostRuntime,
    IInboundSignalMessage,
    NamedComponentRegistryEntries,
} from "@microsoft/fluid-runtime-definitions";
import { ComponentSerializer, SummaryTracker } from "@microsoft/fluid-runtime-utils";
// eslint-disable-next-line import/no-internal-modules
import * as uuid from "uuid/v4";
import { ComponentContext, LocalComponentContext, RemotedComponentContext } from "./componentContext";
import { ComponentHandleContext } from "./componentHandleContext";
import { ComponentRegistry } from "./componentRegistry";
import { debug } from "./debug";
import { BlobCacheStorageService } from "./blobCacheStorageService";
import {
    componentRuntimeRequestHandler,
    createLoadableComponentRuntimeRequestHandler,
    RuntimeRequestHandler,
} from "./requestHandlers";
import { RequestParser } from "./requestParser";
import { RuntimeRequestHandlerBuilder } from "./runtimeRequestHandlerBuilder";
import { Summarizer } from "./summarizer";
import { SummaryManager } from "./summaryManager";
import { ISummaryStats, SummaryTreeConverter } from "./summaryTreeConverter";
import { analyzeTasks } from "./taskAnalyzer";
import { DeltaScheduler } from "./deltaScheduler";

interface ISummaryTreeWithStats {
    summaryStats: ISummaryStats;
    summaryTree: ISummaryTree;
}

export interface IGeneratedSummaryData {
    readonly summaryStats: ISummaryStats;
    readonly generateDuration?: number;
}

export interface IUploadedSummaryData {
    readonly handle: string;
    readonly uploadDuration?: number;
}

export interface IUnsubmittedSummaryData extends Partial<IGeneratedSummaryData>, Partial<IUploadedSummaryData> {
    readonly referenceSequenceNumber: number;
    readonly submitted: false;
}

export interface ISubmittedSummaryData extends IGeneratedSummaryData, IUploadedSummaryData {
    readonly referenceSequenceNumber: number;
    readonly submitted: true;
    readonly clientSequenceNumber: number;
    readonly submitOpDuration?: number;
}

export type GenerateSummaryData = IUnsubmittedSummaryData | ISubmittedSummaryData;

// Consider idle 5s of no activity. And snapshot if a minute has gone by with no snapshot.
const IdleDetectionTime = 5000;

const DefaultSummaryConfiguration: ISummaryConfiguration = {
    idleTime: IdleDetectionTime,

    maxTime: IdleDetectionTime * 12,

    // Snapshot if 1000 ops received since last snapshot.
    maxOps: 1000,

    // Wait 10 minutes for summary ack
    maxAckWaitTime: 600000,
};

/**
 * Options for container runtime.
 */
export interface IContainerRuntimeOptions {
    // Experimental flag that will generate summaries if connected to a service that supports them.
    // This defaults to true and must be explicitly set to false to disable.
    generateSummaries: boolean;

    // Experimental flag that will execute tasks in web worker if connected to a service that supports them.
    enableWorker?: boolean;
}

interface IRuntimeMessageMetadata {
    batch?: boolean;
}

export class ScheduleManager {
    private readonly deltaScheduler: DeltaScheduler;
    private pauseSequenceNumber: number | undefined;
    private pauseClientId: string | undefined;

    private paused = false;
    private localPaused = false;
    private batchClientId: string;

    constructor(
        private readonly deltaManager: IDeltaManager<ISequencedDocumentMessage, IDocumentMessage>,
        private readonly emitter: EventEmitter,
        private readonly logger: ITelemetryLogger,
    ) {
        this.deltaScheduler = new DeltaScheduler(
            this.deltaManager,
            ChildLogger.create(this.logger, "DeltaScheduler"),
        );

        // Listen for delta manager sends and add batch metadata to messages
        this.deltaManager.on("prepareSend", (messages: IDocumentMessage[]) => {
            if (messages.length === 0) {
                return;
            }

            // First message will have the batch flag set to true if doing a batched send
            const firstMessageMetadata = messages[0].metadata as IRuntimeMessageMetadata;
            if (!firstMessageMetadata || !firstMessageMetadata.batch) {
                return;
            }

            // If only length one then clear
            if (messages.length === 1) {
                delete messages[0].metadata;
                return;
            }

            // Set the batch flag to false on the last message to indicate the end of the send batch
            const lastMessage = messages[messages.length - 1];
            lastMessage.metadata = { ...lastMessage.metadata, ...{ batch: false } };
        });

        // Listen for updates and peek at the inbound
        this.deltaManager.inbound.on(
            "push",
            (message: ISequencedDocumentMessage) => {
                this.trackPending(message);
                this.updatePauseState(message.sequenceNumber);
            });

        const allPending = this.deltaManager.inbound.toArray();
        for (const pending of allPending) {
            this.trackPending(pending);
        }

        // Based on track pending update the pause state
        this.updatePauseState(this.deltaManager.referenceSequenceNumber);
    }

    public beginOperation(message: ISequencedDocumentMessage) {
        if (this.batchClientId !== message.clientId) {
            // As a back stop for any bugs marking the end of a batch - if the client ID flipped, we
            // consider the previous batch over.
            if (this.batchClientId) {
                this.emitter.emit("batchEnd", "Did not receive real batchEnd message", undefined);
                this.deltaScheduler.batchEnd();

                this.logger.sendTelemetryEvent({
                    eventName: "BatchEndNotReceived",
                    clientId: this.batchClientId,
                    sequenceNumber: message.sequenceNumber,
                });
            }

            // This could be the beginning of a new batch or an invidual message.
            this.emitter.emit("batchBegin", message);
            this.deltaScheduler.batchBegin();

            const batch = (message?.metadata as IRuntimeMessageMetadata)?.batch;
            if (batch) {
                this.batchClientId = message.clientId;
            } else {
                this.batchClientId = undefined;
            }
        }
    }

    public endOperation(error: any | undefined, message: ISequencedDocumentMessage) {
        if (error) {
            this.batchClientId = undefined;
            this.emitter.emit("batchEnd", error, message);
            this.deltaScheduler.batchEnd();
            return;
        }

        this.updatePauseState(message.sequenceNumber);

        const batch = (message?.metadata as IRuntimeMessageMetadata)?.batch;
        // If no batchClientId has been set then we're in an individual batch. Else, if we get
        // batch end metadata, this is end of the current batch.
        if (!this.batchClientId || batch === false) {
            this.batchClientId = undefined;
            this.emitter.emit("batchEnd", undefined, message);
            this.deltaScheduler.batchEnd();
            return;
        }
    }

    // eslint-disable-next-line @typescript-eslint/promise-function-async
    public pause(): Promise<void> {
        this.paused = true;
        return this.deltaManager.inbound.systemPause();
    }

    public resume() {
        this.paused = false;
        if (!this.localPaused) {
            this.deltaManager.inbound.systemResume();
        }
    }

    private setPaused(localPaused: boolean) {
        // Return early if no change in value
        if (this.localPaused === localPaused) {
            return;
        }

        this.localPaused = localPaused;
        if (localPaused || this.paused) {
            // eslint-disable-next-line @typescript-eslint/no-floating-promises
            this.deltaManager.inbound.systemPause();
        } else {
            this.deltaManager.inbound.systemResume();
        }
    }

    private updatePauseState(sequenceNumber: number) {
        // If the inbound queue is ever empty we pause it and wait for new events
        if (this.deltaManager.inbound.length === 0) {
            this.setPaused(true);
            return;
        }

        // If no message has caused the pause flag to be set, or the next message up is not the one we need to pause at
        // then we simply continue processing
        if (!this.pauseSequenceNumber || sequenceNumber + 1 < this.pauseSequenceNumber) {
            this.setPaused(false);
        } else {
            // Otherwise the next message requires us to pause
            this.setPaused(true);
        }
    }

    private trackPending(message: ISequencedDocumentMessage) {
        const metadata = message.metadata as IRuntimeMessageMetadata | undefined;

        // Protocol messages are never part of a runtime batch of messages
        if (!isRuntimeMessage(message)) {
            this.pauseSequenceNumber = undefined;
            this.pauseClientId = undefined;
            return;
        }

        const batchMetadata = metadata ? metadata.batch : undefined;

        // If the client ID changes then we can move the pause point. If it stayed the same then we need to check.
        if (this.pauseClientId === message.clientId) {
            if (batchMetadata !== undefined) {
                // If batchMetadata is not undefined then if it's true we've begun a new batch - if false we've ended
                // the previous one
                this.pauseSequenceNumber = batchMetadata ? message.sequenceNumber : undefined;
                this.pauseClientId = batchMetadata ? this.pauseClientId : undefined;
            }
        } else {
            // We check the batch flag for the new clientID - if true we pause otherwise we reset the tracking data
            this.pauseSequenceNumber = batchMetadata ? message.sequenceNumber : undefined;
            this.pauseClientId = batchMetadata ? message.clientId : undefined;
        }
    }
}

function isRuntimeMessage(message: ISequencedDocumentMessage): boolean {
    switch (message.type) {
        case MessageType.ChunkedOp:
        case MessageType.Attach:
        case MessageType.Operation:
            return true;
        default:
            return false;
    }
}

export const schedulerId = "_scheduler";
const schedulerRuntimeRequestHandler: RuntimeRequestHandler =
    async (request: RequestParser, runtime: IHostRuntime) => {
        if (request.pathParts.length > 0 && request.pathParts[0] === schedulerId) {
            return componentRuntimeRequestHandler(request, runtime);
        }
        return undefined;
    };

/**
 * Represents the runtime of the container. Contains helper functions/state of the container.
 * It will define the component level mappings.
 */
export class ContainerRuntime extends EventEmitter implements IHostRuntime, IRuntime, IExperimentalRuntime {

    public readonly isExperimentalRuntime = true;
    /**
     * Load the components from a snapshot and returns the runtime.
     * @param context - Context of the container.
     * @param registry - Mapping to the components.
     * @param requestHandlers - Request handlers for the container runtime
     * @param runtimeOptions - Additional options to be passed to the runtime
     */
    public static async load(
        context: IContainerContext,
        registryEntries: NamedComponentRegistryEntries,
        requestHandlers: RuntimeRequestHandler[] = [],
        runtimeOptions?: IContainerRuntimeOptions,
        containerScope: IComponent = context.scope,
    ): Promise<ContainerRuntime> {
        const componentRegistry = new ContainerRuntimeComponentRegistry(registryEntries);

        const chunkId = context.baseSnapshot.blobs[".chunks"];
        const chunks = chunkId
            ? await readAndParse<[string, string[]][]>(context.storage, chunkId)
            : [];

        const runtime = new ContainerRuntime(context, componentRegistry, chunks, runtimeOptions, containerScope);
        runtime.requestHandler = new RuntimeRequestHandlerBuilder();
        runtime.requestHandler.pushHandler(
            createLoadableComponentRuntimeRequestHandler(runtime.summarizer),
            schedulerRuntimeRequestHandler,
            ...requestHandlers);

        // Create all internal components in first load.
        if (!context.existing) {
            await runtime.createComponent(schedulerId, schedulerId)
                .then((componentRuntime) => componentRuntime.attach());
        }

        runtime.subscribeToLeadership();

        return runtime;
    }

    public get connectionState(): ConnectionState {
        return this.context.connectionState;
    }

    public get id(): string {
        return this.context.id;
    }

    public get parentBranch(): string {
        return this.context.parentBranch;
    }

    public get existing(): boolean {
        return this.context.existing;
    }

    public get options(): any {
        return this.context.options;
    }

    public get clientId(): string {
        return this.context.clientId;
    }

    public get clientDetails(): IClientDetails {
        return this.context.clientDetails;
    }

    public get blobManager(): IBlobManager {
        return this.context.blobManager;
    }

    public get deltaManager(): IDeltaManager<ISequencedDocumentMessage, IDocumentMessage> {
        return this.context.deltaManager;
    }

    public get storage(): IDocumentStorageService {
        return this.context.storage;
    }

    public get branch(): string {
        return this.context.branch;
    }

    public get submitFn(): (type: MessageType, contents: any) => number {
        // eslint-disable-next-line @typescript-eslint/unbound-method
        return this.submit;
    }

    public get submitSignalFn(): (contents: any) => void {
        return this.context.submitSignalFn;
    }

    public get snapshotFn(): (message: string) => Promise<void> {
        return this.context.snapshotFn;
    }

    public get closeFn(): (reason?: string) => void {
        return this.context.closeFn;
    }

    public get loader(): ILoader {
        return this.context.loader;
    }

    public get flushMode(): FlushMode {
        return this._flushMode;
    }

    public get scope(): IComponent {
        return this.containerScope;
    }

    public get IComponentRegistry(): IComponentRegistry {
        return this.registry;
    }

    public readonly IComponentSerializer: IComponentSerializer = new ComponentSerializer();

    public readonly IComponentHandleContext: IComponentHandleContext;

    public readonly logger: ITelemetryLogger;
    private readonly summaryManager: SummaryManager;
    private readonly summaryTreeConverter = new SummaryTreeConverter();
    private latestSummaryAck: ISummaryContext;
    private readonly summaryTracker: SummaryTracker;

    private tasks: string[] = [];

    // Back-compat: version decides between loading document and chaincode.
    private version: string;

    private _flushMode = FlushMode.Automatic;
    private needsFlush = false;
    private flushTrigger = false;

    private _leader = false;

    public get connected(): boolean {
        return this.connectionState === ConnectionState.Connected;
    }

    public get leader(): boolean {
        if (this.connected && this.deltaManager && this.deltaManager.active) {
            return this._leader;
        }
        return false;
    }

    public get summarizerClientId(): string {
        return this.summaryManager.summarizer;
    }

    private get summaryConfiguration() {
        return this.context.serviceConfiguration
            ? { ...DefaultSummaryConfiguration, ...this.context.serviceConfiguration.summary }
            : DefaultSummaryConfiguration;
    }

    // Components tracked by the Domain
    private closed = false;
    private readonly pendingAttach = new Map<string, IAttachMessage>();
    private dirtyDocument = false;
    private readonly summarizer: Summarizer;
    private readonly deltaSender: IDeltaSender | undefined;
    private readonly scheduleManager: ScheduleManager;
    private requestHandler: RuntimeRequestHandlerBuilder;

    // Local copy of incomplete received chunks.
    private readonly chunkMap: Map<string, string[]>;

    // Attached and loaded context proxies
    private readonly contexts = new Map<string, ComponentContext>();
    // List of pending contexts (for the case where a client knows a component will exist and is waiting
    // on its creation). This is a superset of contexts.
    private readonly contextsDeferred = new Map<string, Deferred<ComponentContext>>();

    private loadedFromSummary: boolean;

    private constructor(
        private readonly context: IContainerContext,
        private readonly registry: IComponentRegistry,
        readonly chunks: [string, string[]][],
        private readonly runtimeOptions: IContainerRuntimeOptions = { generateSummaries: true, enableWorker: false },
        private readonly containerScope: IComponent,
    ) {
        super();

        this.chunkMap = new Map<string, string[]>(chunks);

        this.IComponentHandleContext = new ComponentHandleContext("", this);

        this.latestSummaryAck = { proposalHandle: undefined, ackHandle: undefined };
        this.summaryTracker = new SummaryTracker(
            this.storage.uploadSummaryWithContext !== undefined, // useContext - back-compat: 0.14 uploadSummary
            "", // fullPath - the root is unnamed
            this.deltaManager.initialSequenceNumber, // referenceSequenceNumber - last acked summary ref seq number
            this.deltaManager.initialSequenceNumber, // latestSequenceNumber - latest sequence number seen
            async () => undefined, // getSnapshotTree - this will be replaced on summary ack
        );

        // Extract components stored inside the snapshot
        this.loadedFromSummary = context.baseSnapshot.trees[".protocol"] ? true : false;
        const components = new Map<string, ISnapshotTree | string>();
        if (this.loadedFromSummary) {
            Object.keys(context.baseSnapshot.trees).forEach((value) => {
                if (value !== ".protocol") {
                    const tree = context.baseSnapshot.trees[value];
                    components.set(value, tree);
                }
            });
        } else {
            Object.keys(context.baseSnapshot.commits).forEach((key) => {
                const moduleId = context.baseSnapshot.commits[key];
                components.set(key, moduleId);
            });
        }

        // Create a context for each of them
        for (const [key, value] of components) {
            const componentContext = new RemotedComponentContext(
                key,
                value,
                this,
                this.storage,
                this.containerScope,
                this.summaryTracker.createOrGetChild(key, this.summaryTracker.referenceSequenceNumber));
            const deferred = new Deferred<ComponentContext>();
            deferred.resolve(componentContext);

            this.contexts.set(key, componentContext);
            this.contextsDeferred.set(key, deferred);
        }

        this.logger = context.logger;

        this.scheduleManager = new ScheduleManager(
            context.deltaManager,
            this,
            ChildLogger.create(this.logger, "ScheduleManager"),
        );

        this.deltaSender = this.deltaManager;

        this.deltaManager.on("allSentOpsAckd", () => {
            this.updateDocumentDirtyState(false);
        });

        this.deltaManager.on("submitOp", (message: IDocumentMessage) => {
            if (!isSystemType(message.type) && message.type !== MessageType.NoOp) {
                this.logger.debugAssert(this.connected, { eventName: "submitOp in disconnected state" });
                this.updateDocumentDirtyState(true);
            }
        });

        this.context.quorum.on("removeMember", (clientId: string) => {
            this.clearPartialChunks(clientId);
        });

        // We always create the summarizer in the case that we are asked to generate summaries. But this may
        // want to be on demand instead.
        // Don't use optimizations when generating summaries with a document loaded using snapshots.
        // This will ensure we correctly convert old documents.
        this.summarizer = new Summarizer(
            "/_summarizer",
            this,
            () => this.summaryConfiguration,
            async (safe: boolean) => this.generateSummary(!this.loadedFromSummary, safe),
            async (summContext, refSeq) => this.refreshLatestSummaryAck(summContext, refSeq));

        // Create the SummaryManager and mark the initial state
        this.summaryManager = new SummaryManager(
            context,
            this.runtimeOptions.generateSummaries !== false || this.loadedFromSummary,
            this.runtimeOptions.enableWorker,
            this.logger);
        if (this.context.connectionState === ConnectionState.Connected) {
            this.summaryManager.setConnected(this.context.clientId);
        }
    }
    public get IComponentTokenProvider() {

        if (this.options && this.options.intelligence) {
            // eslint-disable-next-line @typescript-eslint/consistent-type-assertions
            return {
                intelligence: this.options.intelligence,
            } as IComponentTokenProvider;
        }
        return undefined;
    }

    public get IComponentConfiguration() {
        return this.context.configuration;
    }

    /**
     * Notifies this object about the request made to the container.
     * @param request - Request made to the handler.
     */
    public async request(request: IRequest): Promise<IResponse> {
        // Otherwise defer to the app to handle the request
        return this.requestHandler.handleRequest(request, this);
    }

    /**
     * Notifies this object to take the snapshot of the container.
     * @param tagMessage - Message to supply to storage service for writing the snapshot.
     */
    public async snapshot(tagMessage: string, fullTree: boolean = false): Promise<ITree> {
        // Iterate over each component and ask it to snapshot
        const componentSnapshotsP = Array.from(this.contexts).map(async ([componentId, value]) => {
            const snapshot = await value.snapshot(fullTree);

            // If ID exists then previous commit is still valid
            return {
                componentId,
                snapshot,
            };
        });

        const root: ITree = { entries: [], id: null };

        // Add in module references to the component snapshots
        const componentSnapshots = await Promise.all(componentSnapshotsP);

        // Sort for better diffing of snapshots (in replay tool, used to find bugs in snapshotting logic)
        if (fullTree) {
            componentSnapshots.sort((a, b) => a.componentId.localeCompare(b.componentId));
        }

        for (const componentSnapshot of componentSnapshots) {
            root.entries.push(new TreeTreeEntry(componentSnapshot.componentId, componentSnapshot.snapshot));
        }

        if (this.chunkMap.size > 0) {
            root.entries.push(new BlobTreeEntry(".chunks", JSON.stringify([...this.chunkMap])));
        }

        return root;
    }

    public async requestSnapshot(tagMessage: string): Promise<void> {
        return this.context.requestSnapshot(tagMessage);
    }

    public async stop(): Promise<void> {
        this.verifyNotClosed();
        this.closed = true;
    }

    public changeConnectionState(value: ConnectionState, clientId: string, version: string) {
        this.verifyNotClosed();

        assert(this.connectionState === value);

        if (value === ConnectionState.Connected) {
            // Resend all pending attach messages prior to notifying clients
            for (const [, message] of this.pendingAttach) {
                this.submit(MessageType.Attach, message);
            }
        }

        for (const [component, componentContext] of this.contexts) {
            try {
                componentContext.changeConnectionState(value, clientId);
            } catch (error) {
                this.logger.sendErrorEvent({
                    eventName: "ChangeConnectionStateError",
                    clientId,
                    component,
                }, error);
            }
        }

        try {
            raiseConnectedEvent(this, value, clientId);
        } catch (error) {
            this.logger.sendErrorEvent({ eventName: "RaiseConnectedEventError", clientId }, error);
        }

        if (value === ConnectionState.Connected) {
            this.summaryManager.setConnected(clientId);
        } else {
            if (this._leader) {
                this.updateLeader(false);
            }
            this.summaryManager.setDisconnected();
        }
    }

    public process(message: ISequencedDocumentMessage, local: boolean) {
        this.verifyNotClosed();

        let error: any | undefined;

        // Surround the actual processing of the operation with messages to the schedule manager indicating
        // the beginning and end. This allows it to emit appropriate events and/or pause the processing of new
        // messages once a batch has been fully processed.
        this.scheduleManager.beginOperation(message);
        try {
            this.processCore(message, local);
        } catch (e) {
            error = e;
            throw e;
        } finally {
            this.scheduleManager.endOperation(error, message);
        }
    }

    public processSignal(message: ISignalMessage, local: boolean) {
        const envelope = message.content as IEnvelope;
        const innerContent = envelope.contents as { content: any; type: string };
        const transformed: IInboundSignalMessage = {
            clientId: message.clientId,
            content: innerContent.content,
            type: innerContent.type,
        };

        if (envelope.address === undefined) {
            // No address indicates a container signal message.
            this.emit("signal", transformed, local);
            return;
        }

        const context = this.contexts.get(envelope.address);
        if (!context) {
            // Attach message may not have been processed yet
            assert(!local);
            this.logger.sendTelemetryEvent({ eventName: "SignalComponentNotFound", componentId: envelope.address });
            return;
        }

        context.processSignal(transformed, local);
    }

    public async getComponentRuntime(id: string, wait = true): Promise<IComponentRuntime> {
        this.verifyNotClosed();

        if (!this.contextsDeferred.has(id)) {
            if (!wait) {
                return Promise.reject(`Process ${id} does not exist`);
            }

            // Add in a deferred that will resolve once the process ID arrives
            this.contextsDeferred.set(id, new Deferred<ComponentContext>());
        }

        const componentContext = await this.contextsDeferred.get(id).promise;
        return componentContext.realize();
    }

    public setFlushMode(mode: FlushMode): void {
        if (mode === this._flushMode) {
            return;
        }

        // If switching to manual mode add a warning trace indicating the underlying loader does not support
        // this feature yet. Can remove in 0.9.
        if (!this.deltaSender && mode === FlushMode.Manual) {
            debug("DeltaManager does not yet support flush modes");
            return;
        }

        // Flush any pending batches if switching back to automatic
        if (mode === FlushMode.Automatic) {
            this.flush();
        }

        this._flushMode = mode;
    }

    public flush(): void {
        if (!this.deltaSender) {
            debug("DeltaManager does not yet support flush modes");
            return;
        }

        // If flush has already been called then exit early
        if (!this.needsFlush) {
            return;
        }

        this.needsFlush = false;
        return this.deltaSender.flush();
    }

    public orderSequentially(callback: () => void): void {
        // If flush mode is already manual we are either
        // nested in another orderSequentially, or
        // the app is flushing manually, in which
        // case this invocation doesn't own
        // flushing.
        if (this.flushMode === FlushMode.Manual) {
            callback();
        } else {
            const savedFlushMode = this.flushMode;

            this.setFlushMode(FlushMode.Manual);

            try {
                callback();
            } finally {
                this.flush();
                this.setFlushMode(savedFlushMode);
            }
        }
    }

    public async createComponent(idOrPkg: string, maybePkg?: string | string[]) {
        const id = maybePkg === undefined ? uuid() : idOrPkg;
        const pkg = maybePkg === undefined ? idOrPkg : maybePkg;
        return this._createComponentWithProps(pkg, undefined, id);
    }

    public async _createComponentWithProps(pkg: string | string[], props: any, id: string): Promise<IComponentRuntime> {
        this.verifyNotClosed();

        const context = new LocalComponentContext(
            id,
            Array.isArray(pkg) ? pkg : [pkg],
            this,
            this.storage,
            this.containerScope,
            this.summaryTracker.createOrGetChild(id, this.deltaManager.referenceSequenceNumber),
            (cr: IComponentRuntime) => this.attachComponent(cr),
            props);

        const deferred = new Deferred<ComponentContext>();
        this.contextsDeferred.set(id, deferred);
        this.contexts.set(id, context);

        return context.realize();
    }

    public getQuorum(): IQuorum {
        return this.context.quorum;
    }

    public getAudience(): IAudience {
        return this.context.audience;
    }

    public error(error: any) {
        this.context.error(createIError(error));
    }

    /**
     * Notifies this object to register tasks to be performed.
     * @param tasks - List of tasks.
     * @param version - Version of the fluid package.
     */
    public registerTasks(tasks: string[], version?: string) {
        this.verifyNotClosed();
        this.tasks = tasks;
        this.version = version;
        if (this.leader) {
            this.runTaskAnalyzer();
        }
    }

    public on(event: string | symbol, listener: (...args: any[]) => void): this {
        return super.on(event, listener);
    }

    /**
     * Called by IComponentRuntime (on behalf of distributed data structure) in disconnected state to notify about
     * local changes. All pending changes are automatically flushed by shared objects on connection.
     */
    public notifyPendingMessages(): void {
        assert(!this.connected);
        this.updateDocumentDirtyState(true);
    }

    /**
     * Returns true of document is dirty, i.e. there are some pending local changes that
     * either were not sent out to delta stream or were not yet acknowledged.
     */
    public isDocumentDirty(): boolean {
        return this.dirtyDocument;
    }

    /**
     * Submits the signal to be sent to other clients.
     * @param type - Type of the signal.
     * @param content - Content of the signal.
     */
    public submitSignal(type: string, content: any) {
        this.verifyNotClosed();
        const envelope: IEnvelope = { address: undefined, contents: {type, content} };
        return this.context.submitSignalFn(envelope);
    }

<<<<<<< HEAD
    private refreshBaseSummary(snapshot: ISnapshotTree) {
        // Currently only is called from summaries
        this.loadedFromSummary = true;
        // Propagate updated tree to all components
        for (const key of Object.keys(snapshot.trees)) {
            if (this.contexts.has(key)) {
                const component = this.contexts.get(key);
                component.refreshBaseSummary(snapshot.trees[key]);
            }
        }
    }

    public experimentalAttachServices(storageService: IDocumentStorageService): void {
        throw new Error("Method not implemented");
    }

=======
>>>>>>> ff634cfe
    /**
     * Returns a summary of the runtime at the current sequence number.
     */
    private async summarize(fullTree: boolean = false): Promise<ISummaryTreeWithStats> {
        const summaryTree: ISummaryTree = {
            tree: {},
            type: SummaryType.Tree,
        };
        let summaryStats = this.summaryTreeConverter.mergeStats();

        // Iterate over each component and ask it to snapshot
        await Promise.all(Array.from(this.contexts).map(async ([key, value]) => {
            const snapshot = await value.snapshot(fullTree);
            const treeWithStats = this.summaryTreeConverter.convertToSummaryTree(snapshot, fullTree);
            summaryTree.tree[key] = treeWithStats.summaryTree;
            summaryStats = this.summaryTreeConverter.mergeStats(summaryStats, treeWithStats.summaryStats);
        }));

        if (this.chunkMap.size > 0) {
            summaryTree.tree[".chunks"] = {
                content: JSON.stringify([...this.chunkMap]),
                type: SummaryType.Blob,
            };
        }

        summaryStats.treeNodeCount++; // Add this root tree node
        return { summaryStats, summaryTree };
    }

    private processCore(messageArg: ISequencedDocumentMessage, local: boolean) {
        let remotedComponentContext: RemotedComponentContext;

        // Chunk processing must come first given that we will transform the message to the unchunked version
        // once all pieces are available
        let message = messageArg;
        if (messageArg.type === MessageType.ChunkedOp) {
            message = this.processRemoteChunkedMessage(messageArg);
        }

        // Old prepare part
        switch (message.type) {
            case MessageType.Attach:
                // The local object has already been attached
                if (local) {
                    break;
                }

                const attachMessage = message.contents as IAttachMessage;
                const flatBlobs = new Map<string, string>();
                let snapshotTree: ISnapshotTree = null;
                if (attachMessage.snapshot) {
                    snapshotTree = buildSnapshotTree(attachMessage.snapshot.entries, flatBlobs);
                }

                // Include the type of attach message which is the pkg of the component to be
                // used by RemotedComponentContext in case it is not in the snapshot.
                remotedComponentContext = new RemotedComponentContext(
                    attachMessage.id,
                    snapshotTree,
                    this,
                    new BlobCacheStorageService(this.storage, flatBlobs),
                    this.containerScope,
                    this.summaryTracker.createOrGetChild(attachMessage.id, message.sequenceNumber),
                    [attachMessage.type]);

                break;

            default:
        }

        // Process part
        switch (message.type) {
            case MessageType.Operation:
                this.processOperation(message, local);
                break;

            default:
        }

        this.emit("op", message);

        // Post-process part
        switch (message.type) {
            case MessageType.Attach:
                const attachMessage = message.contents as IAttachMessage;

                // If a non-local operation then go and create the object - otherwise mark it as officially attached.
                if (local) {
                    assert(this.pendingAttach.has(attachMessage.id));
                    this.pendingAttach.delete(attachMessage.id);
                } else {
                    // Resolve pending gets and store off any new ones
                    if (this.contextsDeferred.has(attachMessage.id)) {
                        this.contextsDeferred.get(attachMessage.id).resolve(remotedComponentContext);
                    } else {
                        const deferred = new Deferred<ComponentContext>();
                        deferred.resolve(remotedComponentContext);
                        this.contextsDeferred.set(attachMessage.id, deferred);
                    }
                    this.contexts.set(attachMessage.id, remotedComponentContext);

                    // Equivalent of nextTick() - Prefetch once all current ops have completed
                    // eslint-disable-next-line max-len
                    // eslint-disable-next-line @typescript-eslint/no-floating-promises, @typescript-eslint/promise-function-async
                    Promise.resolve().then(() => remotedComponentContext.realize());
                }
                break;
            default: // Do nothing
        }
    }

    private attachComponent(componentRuntime: IComponentRuntime): void {
        this.verifyNotClosed();

        const context = this.contexts.get(componentRuntime.id);
        const message = context.generateAttachMessage();

        this.pendingAttach.set(componentRuntime.id, message);
        if (this.connected) {
            this.submit(MessageType.Attach, message);
        }

        // Resolve the deferred so other local components can access it.
        const deferred = this.contextsDeferred.get(componentRuntime.id);
        deferred.resolve(context);
    }

    private async generateSummary(fullTree: boolean = false, safe: boolean = false): Promise<GenerateSummaryData> {
        const message =
            `Summary @${this.deltaManager.referenceSequenceNumber}:${this.deltaManager.minimumSequenceNumber}`;

        // TODO: Issue-2171 Support for Branch Snapshots
        if (this.parentBranch) {
            this.logger.sendTelemetryEvent({
                eventName: "SkipGenerateSummaryParentBranch",
                parentBranch: this.parentBranch,
            });
            return;
        }

        try {
            await this.scheduleManager.pause();

            const attemptData: IUnsubmittedSummaryData = {
                referenceSequenceNumber: this.deltaManager.referenceSequenceNumber,
                submitted: false,
            };

            if (!this.connected) {
                // If summarizer loses connection it will never reconnect
                return attemptData;
            }

            const trace = Trace.start();
            const treeWithStats = await this.summarize(fullTree || safe);

            const generateData: IGeneratedSummaryData = {
                summaryStats: treeWithStats.summaryStats,
                generateDuration: trace.trace().duration,
            };

            if (!this.connected) {
                return { ...attemptData, ...generateData };
            }

            let handle: string;
            if (this.summaryTracker.useContext === true) {
                handle = await this.context.storage.uploadSummaryWithContext(
                    treeWithStats.summaryTree,
                    this.latestSummaryAck);
            } else {
                // back-compat: 0.14 uploadSummary
                const summaryHandle = await this.context.storage.uploadSummary(
                    treeWithStats.summaryTree);
                handle = summaryHandle.handle;
            }

            // safe mode refreshes the latest summary ack
            if (safe) {
                const versions = await this.storage.getVersions(this.id, 1);
                const parents = versions.map((version) => version.id);
                await this.refreshLatestSummaryAck(
                    { proposalHandle: undefined, ackHandle: parents[0] },
                    this.deltaManager.referenceSequenceNumber);
            }

            const parent = this.latestSummaryAck.ackHandle;
            const summaryMessage: ISummaryContent = {
                handle,
                head: parent,
                message,
                parents: parent ? [parent] : [],
            };
            const uploadData: IUploadedSummaryData = {
                handle,
                uploadDuration: trace.trace().duration,
            };

            if (!this.connected) {
                return { ...attemptData, ...generateData, ...uploadData };
            }

            const clientSequenceNumber = this.submit(MessageType.Summarize, summaryMessage);

            return {
                ...attemptData,
                ...generateData,
                ...uploadData,
                submitted: true,
                clientSequenceNumber,
                submitOpDuration: trace.trace().duration,
            };
        } finally {
            // Restart the delta manager
            this.scheduleManager.resume();
        }
    }

    private processRemoteChunkedMessage(message: ISequencedDocumentMessage) {
        const clientId = message.clientId;
        const chunkedContent = message.contents as IChunkedOp;
        this.addChunk(clientId, chunkedContent);
        if (chunkedContent.chunkId === chunkedContent.totalChunks) {
            const newMessage = { ...message };
            const serializedContent = this.chunkMap.get(clientId).join("");
            newMessage.contents = JSON.parse(serializedContent);
            newMessage.type = chunkedContent.originalType;
            this.clearPartialChunks(clientId);
            return newMessage;
        }
        return message;
    }

    private addChunk(clientId: string, chunkedContent: IChunkedOp) {
        let map = this.chunkMap.get(clientId);
        if (map === undefined) {
            map = [];
            this.chunkMap.set(clientId, map);
        }
        assert(chunkedContent.chunkId === map.length + 1); // 1-based indexing
        map.push(chunkedContent.contents);
    }

    private clearPartialChunks(clientId: string) {
        if (this.chunkMap.has(clientId)) {
            this.chunkMap.delete(clientId);
        }
    }

    private updateDocumentDirtyState(dirty: boolean) {
        if (this.dirtyDocument === dirty) {
            return;
        }

        this.dirtyDocument = dirty;
        this.emit(dirty ? "dirtyDocument" : "savedDocument");
    }

    private submit(type: MessageType, content: any): number {
        this.verifyNotClosed();

        // Can't submit messages in disconnected state!
        // It's usually a bug that needs to be addressed in the code
        // (as callers should have logic to retain messages in disconnected state and resubmit on connection)
        // It's possible to remove this check -  we would need to skip deltaManager.maxMessageSize call below.
        if (!this.connected) {
            this.logger.sendErrorEvent({ eventName: "submitInDisconnectedState", type });
        }

        const serializedContent = JSON.stringify(content);
        const maxOpSize = this.context.deltaManager.maxMessageSize;

        let clientSequenceNumber: number;

        // If in manual flush mode we will trigger a flush at the next turn break
        let batchBegin = false;
        if (this.flushMode === FlushMode.Manual && !this.needsFlush) {
            batchBegin = true;
            this.needsFlush = true;

            // Use Promise.resolve().then() to queue a microtask to detect the end of the turn and force a flush.
            if (!this.flushTrigger) {
                // eslint-disable-next-line @typescript-eslint/no-floating-promises
                Promise.resolve().then(() => {
                    this.flushTrigger = false;
                    this.flush();
                });
            }
        }

        // Note: Chunking will increase content beyond maxOpSize because we JSON'ing JSON payload -
        // there will be a lot of escape characters that can make it up to 2x bigger!
        // This is Ok, because DeltaManager.shouldSplit() will have 2 * maxMessageSize limit
        if (serializedContent.length <= maxOpSize) {
            clientSequenceNumber = this.context.submitFn(
                type,
                content,
                this._flushMode === FlushMode.Manual,
                batchBegin ? { batch: true } : undefined);
        } else {
            clientSequenceNumber = this.submitChunkedMessage(type, serializedContent, maxOpSize);
        }

        return clientSequenceNumber;
    }

    private submitChunkedMessage(type: MessageType, content: string, maxOpSize: number): number {
        const contentLength = content.length;
        const chunkN = Math.floor((contentLength - 1) / maxOpSize) + 1;
        let offset = 0;
        let clientSequenceNumber: number = 0;
        for (let i = 1; i <= chunkN; i = i + 1) {
            const chunkedOp: IChunkedOp = {
                chunkId: i,
                contents: content.substr(offset, maxOpSize),
                originalType: type,
                totalChunks: chunkN,
            };
            offset += maxOpSize;
            clientSequenceNumber = this.context.submitFn(MessageType.ChunkedOp, chunkedOp, false);
        }
        return clientSequenceNumber;
    }

    private verifyNotClosed() {
        if (this.closed) {
            throw new Error("Runtime is closed");
        }
    }

    private processOperation(message: ISequencedDocumentMessage, local: boolean) {
        const envelope = message.contents as IEnvelope;
        const componentContext = this.contexts.get(envelope.address);
        assert(componentContext);
        const innerContents = envelope.contents as { content: any; type: string };

        const transformed: ISequencedDocumentMessage = {
            clientId: message.clientId,
            clientSequenceNumber: message.clientSequenceNumber,
            contents: innerContents.content,
            metadata: message.metadata,
            minimumSequenceNumber: message.minimumSequenceNumber,
            origin: message.origin,
            referenceSequenceNumber: message.referenceSequenceNumber,
            sequenceNumber: message.sequenceNumber,
            timestamp: message.timestamp,
            traces: message.traces,
            type: innerContents.type,
        };

        componentContext.process(transformed, local);
    }

    private subscribeToLeadership() {
        if (this.context.clientDetails.capabilities.interactive) {
            this.getScheduler().then((scheduler) => {
                if (scheduler.leader) {
                    this.updateLeader(true);
                } else {
                    scheduler.on("leader", () => {
                        this.updateLeader(true);
                    });
                }
            }, (err) => {
                debug(err);
            });
            this.context.quorum.on("removeMember", (clientId: string) => {
                if (clientId === this.clientId && this._leader) {
                    this.updateLeader(false);
                } else if (this.leader) {
                    this.runTaskAnalyzer();
                }
            });
        }
    }

    private async getScheduler() {
        const schedulerRuntime = await this.getComponentRuntime(schedulerId, true);
        const schedulerResponse = await schedulerRuntime.request({ url: "" });
        const schedulerComponent = schedulerResponse.value as IComponent;
        return schedulerComponent.IAgentScheduler;
    }

    private updateLeader(leadership: boolean) {
        this._leader = leadership;
        if (this._leader) {
            this.emit("leader", this.clientId);
        } else {
            this.emit("noleader", this.clientId);
        }

        for (const [, context] of this.contexts) {
            context.updateLeader(this._leader);
        }
        if (this.leader) {
            this.runTaskAnalyzer();
        }
    }

    /**
     * On a client joining/departure, decide whether this client is the new leader.
     * If so, calculate if there are any unhandled tasks for browsers and remote agents.
     * Emit local help message for this browser and submits a remote help message for agents.
     */
    private runTaskAnalyzer() {
        // Analyze the current state and ask for local and remote help separately.
        if (this.clientId === undefined) {
            this.logger.sendErrorEvent({ eventName: "runTasksAnalyzerWithoutClientId" });
            return;
        }

        const helpTasks = analyzeTasks(this.clientId, this.getQuorum().getMembers(), this.tasks);
        if (helpTasks && (helpTasks.browser.length > 0 || helpTasks.robot.length > 0)) {
            if (helpTasks.browser.length > 0) {
                const localHelpMessage: IHelpMessage = {
                    tasks: helpTasks.browser,
                    version: this.version,   // Back-compat
                };
                debug(`Requesting local help for ${helpTasks.browser}`);
                this.emit("localHelp", localHelpMessage);
            }
            if (helpTasks.robot.length > 0) {
                const remoteHelpMessage: IHelpMessage = {
                    tasks: helpTasks.robot,
                    version: this.version,   // Back-compat
                };
                debug(`Requesting remote help for ${helpTasks.robot}`);
                this.submit(MessageType.RemoteHelp, remoteHelpMessage);
            }
        }
    }

    private async refreshLatestSummaryAck(context: ISummaryContext, referenceSequenceNumber: number) {
        if (referenceSequenceNumber < this.summaryTracker.referenceSequenceNumber) {
            return;
        }

        // Only called from summaries
        this.loadedFromSummary = true;

        const snapshotTree = new LazyPromise(async () => {
            // We have to call get version to get the treeId for r11s; this isnt needed
            // for odsp currently, since their treeId is undefined
            const versionsResult = await this.setOrLogError("FailedToGetVersion",
                async () => this.storage.getVersions(context.ackHandle, 1),
                (versions) => !!(versions && versions.length));

            if (versionsResult.success) {
                const snapshotResult = await this.setOrLogError("FailedToGetSnapshot",
                    async () => this.storage.getSnapshotTree(versionsResult.result[0]),
                    (snapshot) => !!snapshot);

                if (snapshotResult.success) {
                    return snapshotResult.result;
                }
            }
        });

        this.latestSummaryAck = context;
        this.summaryTracker.refreshLatestSummary(referenceSequenceNumber, async () => snapshotTree);
    }

    private async setOrLogError<T>(
        eventName: string,
        setter: () => Promise<T>,
        validator: (result: T) => boolean,
    ): Promise<{ result: T; success: boolean }> {
        let result: T;
        let success = true;
        try {
            result = await setter();
        } catch (error) {
            // Send error event for exceptions
            this.logger.sendErrorEvent({ eventName }, error);
            success = false;
        }
        if (success && !validator(result)) {
            // Send error event when result is invalid
            this.logger.sendErrorEvent({ eventName });
            success = false;
        }
        return { result, success };
    }
}

// Wraps the provided list of packages and augments with some system level services.
class ContainerRuntimeComponentRegistry extends ComponentRegistry {

    constructor(namedEntries: NamedComponentRegistryEntries) {

        super([
            ...namedEntries,
            [schedulerId, Promise.resolve(new AgentSchedulerFactory())],
        ]);
    }

}<|MERGE_RESOLUTION|>--- conflicted
+++ resolved
@@ -947,7 +947,6 @@
         return this.context.submitSignalFn(envelope);
     }
 
-<<<<<<< HEAD
     private refreshBaseSummary(snapshot: ISnapshotTree) {
         // Currently only is called from summaries
         this.loadedFromSummary = true;
@@ -964,8 +963,6 @@
         throw new Error("Method not implemented");
     }
 
-=======
->>>>>>> ff634cfe
     /**
      * Returns a summary of the runtime at the current sequence number.
      */
