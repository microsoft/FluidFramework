/*!
 * Copyright (c) Microsoft Corporation. All rights reserved.
 * Licensed under the MIT License.
 */

import { AgentSchedulerFactory } from "@component/agent-scheduler";
import {
    ComponentFactoryTypes,
    FlushMode,
    IAttachMessage,
    IComponentRuntime,
    IEnvelope,
    IHelpMessage,
    IHostRuntime,
    IInboundSignalMessage,
} from "@microsoft/fluid-runtime-definitions";
import { IComponentHandleContext, IComponentSerializer, IRequest, IResponse } from "@prague/component-core-interfaces";
import {
    ConnectionState,
    IBlobManager,
    IComponentTokenProvider,
    IContainerContext,
    IDeltaManager,
    IDeltaSender,
    ILoader,
    IMessageScheduler,
    IQuorum,
    IRuntime,
    ITelemetryLogger,
} from "@prague/container-definitions";
import {
    Browser,
    FileMode,
    IBlob,
    IChunkedOp,
    IDocumentMessage,
    IDocumentStorageService,
    ISequencedDocumentMessage,
    ISignalMessage,
    ISnapshotTree,
    ISummaryBlob,
    ISummaryConfiguration,
    ISummaryTree,
    ITree,
    MessageType,
    SummaryObject,
    SummaryTree,
    SummaryType,
    TreeEntry,
} from "@prague/protocol-definitions";
import {
<<<<<<< HEAD
=======
    ComponentFactoryTypes,
    ComponentRegistryTypes,
    FlushMode,
    IAttachMessage,
    IComponentRegistry,
    IComponentRuntime,
    IEnvelope,
    IHelpMessage,
    IHostRuntime,
    IInboundSignalMessage,
} from "@prague/runtime-definitions";
import {
>>>>>>> dc781904
    buildHierarchy,
    ComponentSerializer,
    Deferred,
    flatten,
    isSystemType,
    raiseConnectedEvent,
    readAndParse,
} from "@prague/utils";
import * as assert from "assert";
import { EventEmitter } from "events";
// tslint:disable-next-line:no-submodule-imports
import * as uuid from "uuid/v4";
import { ComponentContext, LocalComponentContext, RemotedComponentContext } from "./componentContext";
import { ComponentHandleContext } from "./componentHandleContext";
import { debug } from "./debug";
import { DocumentStorageServiceProxy } from "./documentStorageServiceProxy";
import { LeaderElector } from "./leaderElection";
import { Summarizer } from "./summarizer";
import { SummaryManager } from "./summaryManager";
import { analyzeTasks } from "./taskAnalyzer";

interface IBufferedChunk {
    type: MessageType;

    content: string;
}

// Consider idle 5s of no activity. And snapshot if a minute has gone by with no snapshot.
const IdleDetectionTime = 5000;

const DefaultSummaryConfiguration: ISummaryConfiguration = {
    idleTime: IdleDetectionTime,

    maxTime: IdleDetectionTime * 12,

    // Snapshot if 1000 ops received since last snapshot.
    maxOps: 1000,
};

/**
 * Options for container runtime.
 */
export interface IContainerRuntimeOptions {
    // Experimental flag that will generate summaries if connected to a service that supports them.
    // Will eventually become the default and snapshots will be deprecated
    generateSummaries: boolean;
}

interface IRuntimeMessageMetadata {
    batch?: boolean;
}

class ScheduleManager {
    private readonly messageScheduler: IMessageScheduler | undefined;
    private readonly deltaManager: IDeltaManager<ISequencedDocumentMessage, IDocumentMessage>;
    private pauseSequenceNumber: number | undefined;
    private pauseClientId: string | undefined;

    private paused = false;
    private localPaused = false;
    private batchClientId: string;

    constructor(
        messageScheduler: IMessageScheduler | undefined,
        private readonly emitter: EventEmitter,
        legacyDeltaManager: IDeltaManager<ISequencedDocumentMessage, IDocumentMessage>,
    ) {
        if (!messageScheduler || !("toArray" in messageScheduler.deltaManager.inbound as any)) {
            this.deltaManager = legacyDeltaManager;
            return;
        }

        this.messageScheduler = messageScheduler;
        this.deltaManager = this.messageScheduler.deltaManager;

        // listen for delta manager sends and add batch metadata to messages
        this.deltaManager.on("prepareSend", (messages: IDocumentMessage[]) => {
            if (messages.length === 0) {
                return;
            }

            // First message will have the batch flag set to true if doing a batched send
            const firstMessageMetadata = messages[0].metadata as IRuntimeMessageMetadata;
            if (!firstMessageMetadata || !firstMessageMetadata.batch) {
                return;
            }

            // if only length one then clear
            if (messages.length === 1) {
                delete messages[0].metadata;
                return;
            }

            // set the batch flag to false on the last message to indicate the end of the send batch
            const lastMessage = messages[messages.length - 1];
            lastMessage.metadata = { ...lastMessage.metadata, ...{ batch: false } };
        });

        // Listen for updates and peek at the inbound
        this.deltaManager.inbound.on(
            "push",
            (message: ISequencedDocumentMessage) => {
                this.trackPending(message);
                this.updatePauseState(message.sequenceNumber);
            });

        const allPending = this.deltaManager.inbound.toArray();
        for (const pending of allPending) {
            this.trackPending(pending);
        }

        // Based on track pending update the pause state
        this.updatePauseState(this.deltaManager.referenceSequenceNumber);
    }

    public beginOperation(message: ISequencedDocumentMessage) {
        // If in legacy mode every operation is a batch
        if (!this.messageScheduler) {
            this.emitter.emit("batchBegin", message);
            return;
        }

        if (message.metadata === undefined) {
            // If there is no metadata, and no client ID set, then this is an individual batch. Otherwise it's a
            // message in the middle of a batch
            if (!this.batchClientId) {
                this.emitter.emit("batchBegin", message);
            }

            return;
        }

        // Otherwise we need to check for the metadata flag
        const metadata = message.metadata as IRuntimeMessageMetadata;
        if (metadata.batch === true) {
            this.batchClientId = message.clientId;
            this.emitter.emit("batchBegin", message);
        }
    }

    public endOperation(error: any | undefined, message: ISequencedDocumentMessage) {
        if (!this.messageScheduler || error) {
            this.batchClientId = undefined;
            this.emitter.emit("batchEnd", error, message);
            return;
        }

        this.updatePauseState(message.sequenceNumber);

        // If no batchClientId has been set then we're in an individual batch
        if (!this.batchClientId) {
            this.emitter.emit("batchEnd", undefined, message);
            return;
        }

        // As a back stop for any bugs marking the end of a batch - if the client ID flipped we consider the batch over
        if (this.batchClientId !== message.clientId) {
            this.emitter.emit("batchEnd", undefined, message);
            this.batchClientId = undefined;
            return;
        }

        // Otherwise need to check the metadata flag
        const batch = message.metadata ? (message.metadata as IRuntimeMessageMetadata).batch : undefined;
        if (batch === false) {
            this.batchClientId = undefined;
            this.emitter.emit("batchEnd", undefined, message);
        }
    }

    public pause(): Promise<void> {
        this.paused = true;
        return this.deltaManager.inbound.systemPause();
    }

    public resume() {
        this.paused = false;
        if (!this.localPaused) {
            // resume is only flipping the state but isn't concerned with the promise result
            // tslint:disable-next-line:no-floating-promises
            this.deltaManager.inbound.systemResume();
        }
    }

    private setPaused(localPaused: boolean) {
        // return early if no change in value
        if (this.localPaused === localPaused) {
            return;
        }

        this.localPaused = localPaused;
        const promise = localPaused || this.paused
            ? this.deltaManager.inbound.systemPause()
            : this.deltaManager.inbound.systemResume();

        // we do not care about "Resumed while waiting to pause" rejections.
        promise.catch((err) => {});
    }

    private updatePauseState(sequenceNumber: number) {
        // If the inbound queue is ever empty we pause it and wait for new events
        if (this.deltaManager.inbound.length === 0) {
            this.setPaused(true);
            return;
        }

        // If no message has caused the pause flag to be set, or the next message up is not the one we need to pause at
        // then we simply continue processing
        if (!this.pauseSequenceNumber || sequenceNumber + 1 < this.pauseSequenceNumber) {
            this.setPaused(false);
        } else {
            // Otherwise the next message requires us to pause
            this.setPaused(true);
        }
    }

    private trackPending(message: ISequencedDocumentMessage) {
        const metadata = message.metadata as IRuntimeMessageMetadata | undefined;

        // Protocol messages are never part of a runtime batch of messages
        if (!isRuntimeMessage(message)) {
            this.pauseSequenceNumber = undefined;
            this.pauseClientId = undefined;
            return;
        }

        const batchMetadata = metadata ? metadata.batch : undefined;

        // If the client ID changes then we can move the pause point. If it stayed the same then we need to check.
        if (this.pauseClientId === message.clientId) {
            if (batchMetadata !== undefined) {
                // If batchMetadata is not undefined then if it's true we've begun a new batch - if false we've ended
                // the previous one
                this.pauseSequenceNumber = batchMetadata ? message.sequenceNumber : undefined;
                this.pauseClientId = batchMetadata ? this.pauseClientId : undefined;
            }
        } else {
            // We check the batch flag for the new clientID - if true we pause otherwise we reset the tracking data
            this.pauseSequenceNumber = batchMetadata ? message.sequenceNumber : undefined;
            this.pauseClientId = batchMetadata ? message.clientId : undefined;
        }
    }
}

function isRuntimeMessage(message: ISequencedDocumentMessage): boolean {
    switch (message.type) {
        case MessageType.ChunkedOp:
        case MessageType.Attach:
        case MessageType.Operation:
            return true;
        default:
            return false;
    }
}

/**
 * Represents the runtime of the container. Contains helper functions/state of the container.
 * It will define the component level mappings.
 */
export class ContainerRuntime extends EventEmitter implements IHostRuntime, IRuntime {
    /**
     * Load the components from a snapshot and returns the runtime.
     * @param context - Context of the container.
     * @param registry - Mapping to the components.
     * @param createRequestHandler - create a request handler to handle container requests
     * @param runtimeOptions - Additional options to be passed to the runtime
     */
    public static async load(
        context: IContainerContext,
        registry: ComponentRegistryTypes,
        createRequestHandler?: (runtime: ContainerRuntime) => ((request: IRequest) => Promise<IResponse>),
        runtimeOptions?: IContainerRuntimeOptions,
    ): Promise<ContainerRuntime> {
        const componentRegistry = new WrappedComponentRegistry(registry);

        const chunkId = context.baseSnapshot.blobs[".chunks"];
        const chunks = chunkId
            ? await readAndParse<[string, string[]][]>(context.storage, chunkId)
            : [];

        const runtime = new ContainerRuntime(context, componentRegistry, chunks, runtimeOptions);
        runtime.requestHandler = createRequestHandler(runtime);

        // Create all internal components in first load.
        if (!context.existing) {
            await runtime.createComponent("_scheduler", "_scheduler")
                .then((componentRuntime) => componentRuntime.attach());
        }

        return runtime;
    }

    public get connectionState(): ConnectionState {
        return this.context.connectionState;
    }

    public get id(): string {
        return this.context.id;
    }

    public get parentBranch(): string {
        return this.context.parentBranch;
    }

    public get existing(): boolean {
        return this.context.existing;
    }

    // tslint:disable-next-line:no-unsafe-any
    public get options(): any {
        return this.context.options;
    }

    public get clientId(): string {
        return this.context.clientId;
    }

    public get clientType(): string {
        return this.context.clientType;
    }

    public get blobManager(): IBlobManager {
        return this.context.blobManager;
    }

    public get deltaManager(): IDeltaManager<ISequencedDocumentMessage, IDocumentMessage> {
        return this.context.deltaManager;
    }

    public get storage(): IDocumentStorageService {
        return this.context.storage;
    }

    public get branch(): string {
        return this.context.branch;
    }

    public get submitFn(): (type: MessageType, contents: any) => number {
        return this.submit;
    }

    public get submitSignalFn(): (contents: any) => void {
        return this.context.submitSignalFn;
    }

    public get snapshotFn(): (message: string) => Promise<void> {
        return this.context.snapshotFn;
    }

    public get closeFn(): () => void {
        return this.context.closeFn;
    }

    public get loader(): ILoader {
        return this.context.loader;
    }

    public get flushMode(): FlushMode {
        return this._flushMode;
    }

    public get IComponentRegistry(): IComponentRegistry {
        return this.registry;
    }

    public readonly IComponentSerializer: IComponentSerializer = new ComponentSerializer();

    public readonly IComponentHandleContext: IComponentHandleContext;

    public readonly logger: ITelemetryLogger;
    private readonly summaryManager: SummaryManager;

    private tasks: string[] = [];
    private leaderElector: LeaderElector;

    // back-compat: version decides between loading document and chaincode.
    private version: string;

    private _flushMode = FlushMode.Automatic;
    private needsFlush = false;
    private flushTrigger = false;

    public get connected(): boolean {
        return this.connectionState === ConnectionState.Connected;
    }

    public get leader(): boolean {
        if (!this.connected) {
            return false;
        }
        // Note: this.clientId can be undefined in disconnected state
        // This can result in leader() returning true in such state, and undesired results.
        return this.leaderElector && (this.leaderElector.getLeader() === this.clientId);
    }

    public get summarizerClientId(): string {
        return this.summaryManager.summarizer;
    }

    // Components tracked by the Domain
    private closed = false;
    private readonly pendingAttach = new Map<string, IAttachMessage>();
    private dirtyDocument = false;
    private readonly summarizer: Summarizer;
    private readonly deltaSender: IDeltaSender | undefined;
    private readonly scheduleManager: ScheduleManager;
    private proposeLeadershipOnConnection = false;
    private requestHandler: (request: IRequest) => Promise<IResponse>;

    // Local copy of incomplete received chunks.
    private readonly chunkMap: Map<string, string[]>;

    // Attached and loaded context proxies
    private readonly contexts = new Map<string, ComponentContext>();
    // List of pending contexts (for the case where a client knows a component will exist and is waiting
    // on its creation). This is a superset of contexts.
    private readonly contextsDeferred = new Map<string, Deferred<ComponentContext>>();

    // Local copy of sent but unacknowledged chunks.
    private readonly unackedChunkedMessages: Map<number, IBufferedChunk> = new Map<number, IBufferedChunk>();

    private constructor(
        private readonly context: IContainerContext,
        private readonly registry: IComponentRegistry,
        readonly chunks: [string, string[]][],
        private readonly runtimeOptions: IContainerRuntimeOptions = { generateSummaries: false },
    ) {
        super();

        this.chunkMap = new Map<string, string[]>(chunks);

        this.IComponentHandleContext = new ComponentHandleContext("", this);

        // Extract components stored inside the snapshot
        const loadedFromSummary = context.baseSnapshot.trees[".protocol"] ? true : false;
        const components = new Map<string, ISnapshotTree | string>();
        if (loadedFromSummary) {
            Object.keys(context.baseSnapshot.trees).forEach((value) => {
                if (value !== ".protocol") {
                    const tree = context.baseSnapshot.trees[value];
                    components.set(value, tree);
                }
            });
        } else {
            Object.keys(context.baseSnapshot.commits).forEach((key) => {
                const moduleId = context.baseSnapshot.commits[key];
                components.set(key, moduleId);
            });
        }

        // Create a context for each of them
        for (const [key, value] of components) {
            const componentContext = new RemotedComponentContext(key, value, this, this.storage, this.context.scope);
            const deferred = new Deferred<ComponentContext>();
            deferred.resolve(componentContext);

            this.contexts.set(key, componentContext);
            this.contextsDeferred.set(key, deferred);
        }

        this.scheduleManager = new ScheduleManager(context.IMessageScheduler, this, context.deltaManager);
        this.deltaSender = this.deltaManager;

        this.logger = context.logger;
        this.startLeaderElection();

        this.deltaManager.on("allSentOpsAckd", () => {
            this.logger.debugAssert(this.connected, { eventName: "allSentOpsAckd in disconnected state" });
            this.updateDocumentDirtyState(false);
        });

        this.deltaManager.on("submitOp", (message: IDocumentMessage) => {
            if (!isSystemType(message.type) && message.type !== MessageType.NoOp) {
                this.logger.debugAssert(this.connected, { eventName: "submitOp in disconnected state" });
                this.updateDocumentDirtyState(true);
            }
        });

        this.context.quorum.on("removeMember", (clientId: string) => {
            this.clearPartialChunks(clientId);
        });

        const summaryConfiguration = context.serviceConfiguration && context.serviceConfiguration.summary
            ? context.serviceConfiguration.summary
            : DefaultSummaryConfiguration;

        // We always create the summarizer in the case that we are asked to generate summaries. But this may
        // want to be on demand instead.
        // Don't use optimizations when generating summaries with a document loaded using snapshots.
        // This will ensure we correctly convert old documents.
        this.summarizer = new Summarizer(
            "/_summarizer",
            this,
            summaryConfiguration,
            () => this.generateSummary(!loadedFromSummary));

        // Create the SummaryManager and mark the initial state
        this.summaryManager = new SummaryManager(context, this.runtimeOptions.generateSummaries || loadedFromSummary);
        if (this.context.connectionState === ConnectionState.Connected) {
            this.summaryManager.setConnected(this.context.clientId);
        }
    }
    public get IComponentTokenProvider() {

        // tslint:disable-next-line: no-unsafe-any
        if (this.options && this.options.config && this.options.config.intelligence) {
            return  {
                // tslint:disable-next-line: no-unsafe-any
                intelligence: this.options.config.intelligence,
            } as IComponentTokenProvider;
        }
        return undefined;
    }

    public get IComponentConfiguration() {
        return this.context.configuration;
    }

    /**
     * Notifies this object about the request made to the container.
     * @param request - Request made to the handler.
     */
    public async request(request: IRequest): Promise<IResponse> {
        // system routes
        if (request.url === this.summarizer.url) {
            return { status: 200, mimeType: "fluid/component", value: this.summarizer };
        }

        if (request.url === "/_scheduler") {
            const component = await this.getComponentRuntime("_scheduler", true);
            return component.request({ url: "" });
        }

        // If no app specified handler has been specified then this is a 404
        if (!this.requestHandler) {
            return { status: 404, mimeType: "text/plain", value: `${request.url} not found` };
        }

        // Otherwise defer to the app to handle the request
        return this.requestHandler(request);
    }

    /**
     * Notifies this object to take the snapshot of the container.
     * @param tagMessage - Message to supply to storage service for writing the snapshot.
     */
    public async snapshot(tagMessage: string, generateFullTreeNoOptimizations?: boolean): Promise<ITree> {
        // Pull in the prior version and snapshot tree to store against
        const lastVersion = generateFullTreeNoOptimizations ? [] : await this.storage.getVersions(this.id, 1);
        const tree = lastVersion.length > 0
            ? await this.storage.getSnapshotTree(lastVersion[0])
            : { blobs: {}, commits: {}, trees: {} };

        // Iterate over each component and ask it to snapshot
        const componentVersionsP = Array.from(this.contexts).map(async ([componentId, value]) => {
            const snapshot = await value.snapshot();

            // If ID exists then previous commit is still valid
            const commit = tree.commits[componentId] as string;
            if (snapshot.id && commit && !generateFullTreeNoOptimizations) {
                return {
                    id: componentId,
                    version: commit,
                };
            } else {
                if (snapshot.id && !commit && !generateFullTreeNoOptimizations) {
                    this.logger.sendErrorEvent({
                        componentId,
                        eventName: "MissingCommit",
                        id: snapshot.id,
                    });
                }
                const parent = commit ? [commit] : [];
                const version = await this.storage
                    .write(snapshot, parent, `${componentId} commit ${tagMessage}`, componentId);
                value.updateBaseId(version.treeId);

                return {
                    id: componentId,
                    version: version.id,
                };
            }
        });

        const root: ITree = { entries: [], id: null };

        // Add in module references to the component snapshots
        const componentVersions = await Promise.all(componentVersionsP);

        // Sort for better diffing of snapshots (in replay tool, used to find bugs in snapshotting logic)
        if (generateFullTreeNoOptimizations) {
            componentVersions.sort((a, b) => {
                return a.id.localeCompare(b.id);
            });
        }

        let gitModules = "";
        for (const componentVersion of componentVersions) {
            root.entries.push({
                mode: FileMode.Commit,
                path: componentVersion.id,
                type: TreeEntry[TreeEntry.Commit],
                value: componentVersion.version,
            });

            const repoUrl = "https://github.com/kurtb/praguedocs.git"; // this.storageService.repositoryUrl
            // tslint:disable-next-line: max-line-length
            gitModules += `[submodule "${componentVersion.id}"]\n\tpath = ${componentVersion.id}\n\turl = ${repoUrl}\n\n`;
        }

        if (this.chunkMap.size > 0) {
            root.entries.push({
                mode: FileMode.File,
                path: ".chunks",
                type: TreeEntry[TreeEntry.Blob],
                value: {
                    contents: JSON.stringify([...this.chunkMap]),
                    encoding: "utf-8",
                },
            });
        }

        // Write the module lookup details
        root.entries.push({
            mode: FileMode.File,
            path: ".gitmodules",
            type: TreeEntry[TreeEntry.Blob],
            value: {
                contents: gitModules,
                encoding: "utf-8",
            },
        });

        return root;
    }

    public async requestSnapshot(tagMessage: string): Promise<void> {
        return this.context.requestSnapshot(tagMessage);
    }

    public async stop(): Promise<void> {
        this.verifyNotClosed();
        this.closed = true;
    }

    public changeConnectionState(value: ConnectionState, clientId: string, version: string) {
        this.verifyNotClosed();

        assert(this.connectionState === value);

        if (value === ConnectionState.Connected) {
            // Resend all pending attach messages prior to notifying clients
            for (const [, message] of this.pendingAttach) {
                this.submit(MessageType.Attach, message);
            }

            // Also send any unacked chunk messages
            this.sendUnackedChunks();
        }

        for (const [, componentContext] of this.contexts) {
            componentContext.changeConnectionState(value, clientId);
        }

        if (this.leaderElector) {
            this.leaderElector.changeConnectionState(value);
        }

        raiseConnectedEvent(this, value, clientId);

        if (value === ConnectionState.Connected) {
            if (this.proposeLeadershipOnConnection) {
                this.proposeLeadership();
            }
            this.summaryManager.setConnected(clientId);
        } else {
            this.summaryManager.setDisconnected();
            this.proposeLeadershipOnConnection = true;
        }
    }

    public prepare(message: ISequencedDocumentMessage, local: boolean): Promise<any> {
        return this.context.IMessageScheduler
            ? Promise.reject("Scheduler assumes only process")
            : Promise.resolve();
    }

    public process(message: ISequencedDocumentMessage, local: boolean) {
        this.verifyNotClosed();

        let error: any | undefined;

        // Surround the actual processing of the operation with messages to the schedule manager indicating
        // the beginning and end. This allows it to emit appropriate events and/or pause the processing of new
        // messages once a batch has been fully processed.
        this.scheduleManager.beginOperation(message);
        try {
            this.processCore(message, local);
        } catch (e) {
            error = e;
            throw e;
        } finally {
            this.scheduleManager.endOperation(error, message);
        }
    }

    public postProcess(message: ISequencedDocumentMessage, local: boolean, context: any) {
        return this.context.IMessageScheduler
            ? Promise.reject("Scheduler assumes only process")
            : Promise.resolve();
    }

    public processSignal(message: ISignalMessage, local: boolean) {
        const envelope = message.content as IEnvelope;
        const context = this.contexts.get(envelope.address);
        assert(context);

        const innerContent = envelope.contents as { content: any, type: string };
        const transformed: IInboundSignalMessage = {
            clientId: message.clientId,
            content: innerContent.content,
            type: innerContent.type,
        };

        context.processSignal(transformed, local);
    }

    public async getComponentRuntime(id: string, wait = true): Promise<IComponentRuntime> {
        this.verifyNotClosed();

        if (!this.contextsDeferred.has(id)) {
            if (!wait) {
                return Promise.reject(`Process ${id} does not exist`);
            }

            // Add in a deferred that will resolve once the process ID arrives
            this.contextsDeferred.set(id, new Deferred<ComponentContext>());
        }

        const componentContext = await this.contextsDeferred.get(id).promise;
        return componentContext.realize();
    }

    public setFlushMode(mode: FlushMode): void {
        if (mode === this._flushMode) {
            return;
        }

        // If switching to manual mode add a warning trace indicating the underlying loader does not support
        // this feature yet. Can remove in 0.9.
        if (!this.deltaSender && mode === FlushMode.Manual) {
            debug("DeltaManager does not yet support flush modes");
            return;
        }

        // Flush any pending batches if switching back to automatic
        if (mode === FlushMode.Automatic) {
            this.flush();
        }

        this._flushMode = mode;
    }

    public flush(): void {
        if (!this.deltaSender) {
            debug("DeltaManager does not yet support flush modes");
            return;
        }

        // If flush has already been called then exit early
        if (!this.needsFlush) {
            return;
        }

        this.needsFlush = false;
        return this.deltaSender.flush();
    }

    public orderSequentially(callback: () => void): void {
        // If flush mode is already manual we are either
        // nested in another orderSequentially, or
        // the app is flushing manually, in which
        // case this invokation doesn't own
        // flushing.
        if (this.flushMode === FlushMode.Manual) {
            callback();
        } else {
            const savedFlushMode = this.flushMode;

            this.setFlushMode(FlushMode.Manual);

            try {
                callback();
            } finally {
                this.flush();
                this.setFlushMode(savedFlushMode);
            }
        }
    }

    public async createComponent(idOrPkg: string, maybePkg?: string): Promise<IComponentRuntime> {
        this.verifyNotClosed();

        const id = maybePkg === undefined ? uuid() : idOrPkg;
        const pkg = maybePkg === undefined ? idOrPkg : maybePkg;

        const context = new LocalComponentContext(
            id,
            pkg,
            this,
            this.storage,
            this.context.scope,
            (cr: IComponentRuntime) => this.attachComponent(cr));

        const deferred = new Deferred<ComponentContext>();
        this.contextsDeferred.set(id, deferred);
        this.contexts.set(id, context);

        return context.realize();
    }

    public getQuorum(): IQuorum {
        return this.context.quorum;
    }

    public error(error: any) {
        this.context.error(error);
    }

    /**
     * Notifies this object to register tasks to be performed.
     * @param tasks - List of tasks.
     * @param version - Version of the fluid package.
     */
    public registerTasks(tasks: string[], version?: string) {
        this.verifyNotClosed();
        this.tasks = tasks;
        this.version = version;
        if (this.leader) {
            this.runTaskAnalyzer();
        }
    }

    /* tslint:disable:no-unnecessary-override */
    public on(event: string | symbol, listener: (...args: any[]) => void): this {
        return super.on(event, listener);
    }

    /**
     * Called by IComponentRuntime (on behalf of distributed data structure) in disconnected state to notify about
     * local changes. All pending changes are automatically flushed by shared objects on connection.
     */
    public notifyPendingMessages(): void {
        assert(!this.connected);
        this.updateDocumentDirtyState(true);
    }

    /**
     * Returns true of document is dirty, i.e. there are some pending local changes that
     * either were not sent out to delta stream or were not yet acknowledged.
     */
    public isDocumentDirty(): boolean {
        return this.dirtyDocument;
    }

    /**
     * Returns a summary of the runtime at the current sequence number.
     */
    private async summarize(generateFullTreeNoOptimizations?: boolean): Promise<ISummaryTree> {
        const result: ISummaryTree = {
            tree: {},
            type: SummaryType.Tree,
        };

        // Iterate over each component and ask it to snapshot
        await Promise.all(Array.from(this.contexts).map(async ([key, value]) => {
            const snapshot = await value.snapshot();
            const tree = this.convertToSummaryTree(snapshot, generateFullTreeNoOptimizations);
            result.tree[key] = tree;
        }));

        if (this.chunkMap.size > 0) {
            result.tree[".chunks"] = {
                content: JSON.stringify([...this.chunkMap]),
                type: SummaryType.Blob,
            };
        }

        return result;
    }

    private processCore(message: ISequencedDocumentMessage, local: boolean) {
        let remotedComponentContext: RemotedComponentContext;

        // Chunk processing must come first given that we will transform the message to the unchunked version
        // once all pieces are available
        if (message.type === MessageType.ChunkedOp) {
            const chunkComplete = this.processRemoteChunkedMessage(message);
            if (chunkComplete && local) {
                const clientSeqNumber = message.clientSequenceNumber;
                if (this.unackedChunkedMessages.has(clientSeqNumber)) {
                    this.unackedChunkedMessages.delete(clientSeqNumber);
                }
            }
        }

        // Old prepare part
        switch (message.type) {
            case MessageType.Attach:
                // the local object has already been attached
                if (local) {
                    break;
                }

                const attachMessage = message.contents as IAttachMessage;
                const flatBlobs = new Map<string, string>();
                let snapshotTree: ISnapshotTree = null;
                if (attachMessage.snapshot) {
                    const flattened = flatten(attachMessage.snapshot.entries, flatBlobs);
                    snapshotTree = buildHierarchy(flattened);
                }

                remotedComponentContext = new RemotedComponentContext(
                    attachMessage.id,
                    snapshotTree,
                    this,
                    new DocumentStorageServiceProxy(this.storage, flatBlobs),
                    this.context.scope,
                    attachMessage.type);

                break;

            default:
        }

        // Process part
        switch (message.type) {
            case MessageType.Operation:
                this.processOperation(message, local);
                break;

            default:
        }

        this.emit("op", message);

        // Post-process part
        switch (message.type) {
            case MessageType.Attach:
                const attachMessage = message.contents as IAttachMessage;

                // If a non-local operation then go and create the object - otherwise mark it as officially attached.
                if (local) {
                    assert(this.pendingAttach.has(attachMessage.id));
                    this.pendingAttach.delete(attachMessage.id);
                } else {
                    // Resolve pending gets and store off any new ones
                    if (this.contextsDeferred.has(attachMessage.id)) {
                        this.contextsDeferred.get(attachMessage.id).resolve(remotedComponentContext);
                    } else {
                        const deferred = new Deferred<ComponentContext>();
                        deferred.resolve(remotedComponentContext);
                        this.contextsDeferred.set(attachMessage.id, deferred);
                    }
                    this.contexts.set(attachMessage.id, remotedComponentContext);

                    // equivalent of nextTick() - Prefetch once all current ops have completed
                    // tslint:disable-next-line:no-floating-promises
                    Promise.resolve().then(() => remotedComponentContext.realize());
                }

            default:
        }
    }

    private attachComponent(componentRuntime: IComponentRuntime): void {
        this.verifyNotClosed();

        const context = this.contexts.get(componentRuntime.id);
        const message = context.generateAttachMessage();

        this.pendingAttach.set(componentRuntime.id, message);
        if (this.connected) {
            this.submit(MessageType.Attach, message);
        }

        // Resolve the deferred so other local components can access it.
        const deferred = this.contextsDeferred.get(componentRuntime.id);
        deferred.resolve(context);
    }

    private async generateSummary(generateFullTreeNoOptimizations?: boolean): Promise<void> {
        const message =
            `Summary @${this.deltaManager.referenceSequenceNumber}:${this.deltaManager.minimumSequenceNumber}`;

        // TODO: Issue-2171 Support for Branch Snapshots
        if (this.parentBranch) {
            this.logger.sendTelemetryEvent({
                eventName: "SkipGenerateSummaryParentBranch",
                parentBranch: this.parentBranch,
            });
            return;
        }

        if (!("uploadSummary" in this.context.storage)) {
            this.logger.sendTelemetryEvent({ eventName: "SkipGenerateSummaryNotSupported" });
            return;
        }

        try {
            await this.scheduleManager.pause();

            // TODO in the future we can have stored the latest summary by listening to the summary ack message
            // after loading from the beginning of the snapshot
            const versions = await this.context.storage.getVersions(this.id, 1);
            const parents = versions.map((version) => version.id);
            const entries: { [path: string]: SummaryObject } = {};

            const componentEntries = await this.summarize(generateFullTreeNoOptimizations);

            // And then combine
            const root: ISummaryTree = {
                tree: { ...entries, ...componentEntries.tree },
                type: SummaryType.Tree,
            };

            const handle = await this.context.storage.uploadSummary(root);
            const summary = {
                handle: handle.handle,
                head: parents[0],
                message,
                parents,
            };

            this.submit(MessageType.Summarize, summary);
        } catch (ex) {
            this.logger.logException({ eventName: "GenerateSummaryExceptionError" }, ex);
            throw ex;
        } finally {
            // Restart the delta manager
            this.scheduleManager.resume();
        }
    }

    private sendUnackedChunks() {
        for (const message of this.unackedChunkedMessages) {
            debug(`Resending unacked chunks!`);
            this.submitChunkedMessage(
                message[1].type,
                message[1].content,
                this.context.deltaManager.maxMessageSize);
        }
    }

    private processRemoteChunkedMessage(message: ISequencedDocumentMessage): boolean {
        const clientId = message.clientId;
        const chunkedContent = message.contents as IChunkedOp;
        this.addChunk(clientId, chunkedContent.contents);
        if (chunkedContent.chunkId === chunkedContent.totalChunks) {
            const serializedContent = this.chunkMap.get(clientId).join("");
            message.contents = JSON.parse(serializedContent);
            message.type = chunkedContent.originalType;
            this.clearPartialChunks(clientId);
            return true;
        }
        return false;
    }

    private addChunk(clientId: string, chunkedContent: string) {
        if (!this.chunkMap.has(clientId)) {
            this.chunkMap.set(clientId, []);
        }
        this.chunkMap.get(clientId).push(chunkedContent);
    }

    private clearPartialChunks(clientId: string) {
        if (this.chunkMap.has(clientId)) {
            this.chunkMap.delete(clientId);
        }
    }

    private updateDocumentDirtyState(dirty: boolean) {
        if (this.dirtyDocument === dirty) {
            return;
        }

        this.dirtyDocument = dirty;
        this.emit(dirty ? "dirtyDocument" : "savedDocument");
    }

    private convertToSummaryTree(snapshot: ITree, generateFullTreeNoOptimizations?: boolean): SummaryTree {
        if (snapshot.id && !generateFullTreeNoOptimizations) {
            return {
                handle: snapshot.id,
                handleType: SummaryType.Tree,
                type: SummaryType.Handle,
            };
        } else {
            const summaryTree: ISummaryTree = {
                tree: {},
                type: SummaryType.Tree,
            };

            for (const entry of snapshot.entries) {
                let value: SummaryObject;

                switch (entry.type) {
                    case TreeEntry[TreeEntry.Blob]:
                        const blob = entry.value as IBlob;
                        value = {
                            content: blob.encoding === "base64" ? Buffer.from(blob.contents, "base64") : blob.contents,
                            type: SummaryType.Blob,
                        } as ISummaryBlob;
                        break;

                    case TreeEntry[TreeEntry.Tree]:
                        value = this.convertToSummaryTree(entry.value as ITree, generateFullTreeNoOptimizations);
                        break;

                    case TreeEntry[TreeEntry.Commit]:
                        value = this.convertToSummaryTree(entry.value as ITree, generateFullTreeNoOptimizations);
                        break;

                    default:
                        throw new Error();
                }

                summaryTree.tree[entry.path] = value;
            }

            return summaryTree;
        }
    }

    private submit(type: MessageType, content: any): number {
        this.verifyNotClosed();

        // Can't submit messages in disconnected state!
        // It's usually a bug that needs to be addressed in the code
        // (as callers should have logic to retain messages in disconnected state and resubmit on connection)
        // It's possible to remove this check -  we would need to skip deltaManager.maxMessageSize call below.
        if (!this.connected) {
            this.logger.sendErrorEvent({ eventName: "submitInDisconnectedState", type });
        }

        const serializedContent = JSON.stringify(content);
        const maxOpSize = this.context.deltaManager.maxMessageSize;

        let clientSequenceNumber: number;

        // If in manual flush mode we will trigger a flush at the next turn break
        let batchBegin = false;
        if (this.flushMode === FlushMode.Manual && !this.needsFlush) {
            batchBegin = true;
            this.needsFlush = true;

            // Use Promise.resolve().then() to queue a microtask to detect the end of the turn and force a flush.
            if (!this.flushTrigger) {
                // tslint:disable-next-line:no-floating-promises
                Promise.resolve().then(() => {
                    this.flushTrigger = false;
                    this.flush();
                });
            }
        }

        // Note: Chunking will increase content beyond maxOpSize because we JSON'ing JSON payload -
        // there will be a lot of escape characters that can make it up to 2x bigger!
        // This is Ok, because DeltaManager.shouldSplit() will have 2 * maxMessageSize limit
        if (serializedContent.length <= maxOpSize) {
            clientSequenceNumber = this.context.submitFn(
                type,
                content,
                this._flushMode === FlushMode.Manual,
                batchBegin ? { batch: true } : undefined);
        } else {
            clientSequenceNumber = this.submitChunkedMessage(type, serializedContent, maxOpSize);
            this.unackedChunkedMessages.set(clientSequenceNumber,
                {
                    content: serializedContent,
                    type,
                });
        }

        return clientSequenceNumber;
    }

    private submitChunkedMessage(type: MessageType, content: string, maxOpSize: number): number {
        const contentLength = content.length;
        const chunkN = Math.floor((contentLength - 1) / maxOpSize) + 1;
        let offset = 0;
        let clientSequenceNumber: number = 0;
        for (let i = 1; i <= chunkN; i = i + 1) {
            const chunkedOp: IChunkedOp = {
                chunkId: i,
                contents: content.substr(offset, maxOpSize),
                originalType: type,
                totalChunks: chunkN,
            };
            offset += maxOpSize;
            clientSequenceNumber = this.context.submitFn(MessageType.ChunkedOp, chunkedOp, false);
        }
        return clientSequenceNumber;
    }

    private verifyNotClosed() {
        if (this.closed) {
            throw new Error("Runtime is closed");
        }
    }

    private processOperation(message: ISequencedDocumentMessage, local: boolean) {
        const envelope = message.contents as IEnvelope;
        const componentContext = this.contexts.get(envelope.address);
        assert(componentContext);
        const innerContents = envelope.contents as { content: any, type: string };

        const transformed: ISequencedDocumentMessage = {
            clientId: message.clientId,
            clientSequenceNumber: message.clientSequenceNumber,
            contents: innerContents.content,
            metadata: message.metadata,
            minimumSequenceNumber: message.minimumSequenceNumber,
            origin: message.origin,
            referenceSequenceNumber: message.referenceSequenceNumber,
            sequenceNumber: message.sequenceNumber,
            timestamp: message.timestamp,
            traces: message.traces,
            type: innerContents.type,
        };

        componentContext.process(transformed, local);
    }

    private startLeaderElection() {
        if (this.deltaManager &&
            this.deltaManager.clientType === Browser &&
            (this.context.configuration === undefined || this.context.configuration.canReconnect)) {
            this.initLeaderElection();
        }
    }

    private initLeaderElection() {
        this.leaderElector = new LeaderElector(this.getQuorum(), this.connected);
        this.leaderElector.on("newLeader", (clientId: string) => {
            debug(`New leader elected: ${clientId}`);
            if (this.leader) {
                this.emit("leader", clientId);
                for (const [, context] of this.contexts) {
                    context.updateLeader(clientId);
                }
                this.runTaskAnalyzer();
            }
        });
        this.leaderElector.on("leaderLeft", (clientId: string) => {
            debug(`Leader ${clientId} left`);
            this.proposeLeadership();
        });
        this.leaderElector.on("noLeader", (clientId: string) => {
            debug(`No leader present. Member ${clientId} left`);
            this.proposeLeadership();
        });
        this.leaderElector.on("memberLeft", (clientId: string) => {
            debug(`Member ${clientId} left`);
            if (this.leader && this.deltaManager.active) {
                this.runTaskAnalyzer();
            }
        });
        this.proposeLeadership();
    }

    private proposeLeadership() {
        if (!this.connected) {
            this.proposeLeadershipOnConnection = true;
            return;
        }

        if (this.deltaManager.active && this.leaderElector) {
            this.proposeLeadershipOnConnection = false;
            this.leaderElector.proposeLeadership(this.clientId).then(() => {
                debug(`Leadership proposal accepted for ${this.clientId}`);
            }, (err) => {
                debug(`Leadership proposal rejected ${err}`);
                if (!this.connected) {
                    this.proposeLeadershipOnConnection = true;
                }
            });
        }
    }

    /**
     * On a client joining/departure, decide whether this client is the new leader.
     * If so, calculate if there are any unhandled tasks for browsers and remote agents.
     * Emit local help message for this browser and submits a remote help message for agents.
     */
    private runTaskAnalyzer() {
        // Analyze the current state and ask for local and remote help separately.
        if (this.clientId === undefined) {
            this.logger.sendErrorEvent({ eventName: "runTasksAnalyzerWithoutClientId" });
            return;
        }

        const helpTasks = analyzeTasks(this.clientId, this.getQuorum().getMembers(), this.tasks);
        if (helpTasks && (helpTasks.browser.length > 0 || helpTasks.robot.length > 0)) {
            if (helpTasks.browser.length > 0) {
                const localHelpMessage: IHelpMessage = {
                    tasks: helpTasks.browser,
                    version: this.version,   // back-compat
                };
                debug(`Requesting local help for ${helpTasks.browser}`);
                this.emit("localHelp", localHelpMessage);
            }
            if (helpTasks.robot.length > 0) {
                const remoteHelpMessage: IHelpMessage = {
                    tasks: helpTasks.robot,
                    version: this.version,   // back-compat
                };
                debug(`Requesting remote help for ${helpTasks.robot}`);
                this.submit(MessageType.RemoteHelp, remoteHelpMessage);
            }
        }
    }
}

// Wraps the provided list of packages and augments with some system level services.
export class WrappedComponentRegistry implements IComponentRegistry {

    private readonly agentScheduler: AgentSchedulerFactory;

    constructor(private readonly registry: ComponentRegistryTypes,
                private readonly extraRegistries?: Map<string, Promise<ComponentFactoryTypes>>) {
        this.agentScheduler = new AgentSchedulerFactory();
    }

    public get IComponentRegistry() { return this; }

    public async get(name: string): Promise<ComponentFactoryTypes> {
        if (name === "_scheduler") {
            return this.agentScheduler;
        } else if (this.extraRegistries && this.extraRegistries.has(name)) {
            return this.extraRegistries.get(name);
        } else {
            return this.registry.get(name);
        }
    }
}<|MERGE_RESOLUTION|>--- conflicted
+++ resolved
@@ -6,8 +6,10 @@
 import { AgentSchedulerFactory } from "@component/agent-scheduler";
 import {
     ComponentFactoryTypes,
+    ComponentRegistryTypes,
     FlushMode,
     IAttachMessage,
+    IComponentRegistry,
     IComponentRuntime,
     IEnvelope,
     IHelpMessage,
@@ -49,21 +51,6 @@
     TreeEntry,
 } from "@prague/protocol-definitions";
 import {
-<<<<<<< HEAD
-=======
-    ComponentFactoryTypes,
-    ComponentRegistryTypes,
-    FlushMode,
-    IAttachMessage,
-    IComponentRegistry,
-    IComponentRuntime,
-    IEnvelope,
-    IHelpMessage,
-    IHostRuntime,
-    IInboundSignalMessage,
-} from "@prague/runtime-definitions";
-import {
->>>>>>> dc781904
     buildHierarchy,
     ComponentSerializer,
     Deferred,
