/*!
 * Copyright (c) Microsoft Corporation. All rights reserved.
 * Licensed under the MIT License.
 */

import { EventEmitter } from "events";
import { TaskManagerFactory } from "@fluidframework/agent-scheduler";
import { ITelemetryLogger } from "@fluidframework/common-definitions";
import {
    IFluidObject,
    IFluidRouter,
    IFluidHandleContext,
    IFluidSerializer,
    IRequest,
    IResponse,
    IFluidHandle,
} from "@fluidframework/core-interfaces";
import {
    IAudience,
    IFluidTokenProvider,
    IContainerContext,
    IDeltaManager,
    IDeltaSender,
    ILoader,
    IRuntime,
    IRuntimeState,
    ContainerWarning,
    ICriticalContainerError,
    AttachState,
} from "@fluidframework/container-definitions";
import {
    IContainerRuntime,
    IContainerRuntimeDirtyable,
    IContainerRuntimeEvents,
} from "@fluidframework/container-runtime-definitions";
import {
    assert,
    Deferred,
    Trace,
    TypedEventEmitter,
    unreachableCase,
} from "@fluidframework/common-utils";
import {
    ChildLogger,
    raiseConnectedEvent,
    PerformanceEvent,
} from "@fluidframework/telemetry-utils";
import { IDocumentStorageService, ISummaryContext } from "@fluidframework/driver-definitions";
import {
    readAndParse,
    readAndParseFromBlobs,
} from "@fluidframework/driver-utils";
import { CreateContainerError } from "@fluidframework/container-utils";
import {
    BlobTreeEntry,
    TreeTreeEntry,
} from "@fluidframework/protocol-base";
import {
    IClientDetails,
    IDocumentMessage,
    IHelpMessage,
    IQuorum,
    ISequencedDocumentMessage,
    ISignalMessage,
    ISnapshotTree,
    ISummaryConfiguration,
    ISummaryContent,
    ISummaryTree,
    ITree,
    MessageType,
    IVersion,
    SummaryType,
} from "@fluidframework/protocol-definitions";
import {
    FlushMode,
    InboundAttachMessage,
    IGraphNode,
    IFluidDataStoreContext,
    IFluidDataStoreContextDetached,
    IFluidDataStoreRegistry,
    IFluidDataStoreChannel,
    IEnvelope,
    IInboundSignalMessage,
    ISignalEnvelop,
    NamedFluidDataStoreRegistryEntries,
    ISummaryStats,
    ISummarizeInternalResult,
    IAgentScheduler,
    ITaskManager,
    ISummarizeResult,
    IChannelSummarizeResult,
    CreateChildSummarizerNodeParam,
    SummarizeInternalFn,
} from "@fluidframework/runtime-definitions";
import {
    FluidSerializer,
    SummaryTracker,
    SummaryTreeBuilder,
    SummarizerNodeWithGC,
    convertSummaryTreeToITree,
    convertToSummaryTree,
    RequestParser,
    requestFluidObject,
    convertSnapshotTreeToSummaryTree,
    normalizeAndPrefixGCNodeIds,
} from "@fluidframework/runtime-utils";
import { v4 as uuid } from "uuid";
import { ContainerFluidHandleContext } from "./containerHandleContext";
import { FluidDataStoreRegistry } from "./dataStoreRegistry";
import { debug } from "./debug";
import { ISummarizerRuntime, ISummarizerInternalsProvider, Summarizer } from "./summarizer";
import { SummaryManager } from "./summaryManager";
import { analyzeTasks } from "./taskAnalyzer";
import { DeltaScheduler } from "./deltaScheduler";
import { ReportOpPerfTelemetry } from "./connectionTelemetry";
import { SummaryCollection } from "./summaryCollection";
import { PendingStateManager } from "./pendingStateManager";
import { pkgVersion } from "./packageVersion";
import { BlobManager } from "./blobManager";
import { DataStores } from "./dataStores";

const chunksBlobName = ".chunks";
const blobsTreeName = ".blobs";
export const nonDataStorePaths = [".protocol", ".logTail", ".serviceProtocol", blobsTreeName];

export enum ContainerMessageType {
    // An op to be delivered to store
    FluidDataStoreOp = "component",

    // Creates a new store
    Attach = "attach",

    // Chunked operation.
    ChunkedOp = "chunkedOp",

    BlobAttach = "blobAttach",
}

export interface IChunkedOp {
    chunkId: number;

    totalChunks: number;

    contents: string;

    originalType: MessageType | ContainerMessageType;
}

export interface ContainerRuntimeMessage {
    contents: any;
    type: ContainerMessageType;
}

export interface IPreviousState {
    summaryCollection?: SummaryCollection,
    reload?: boolean,

    // only one (or zero) of these will be defined. the summarizing Summarizer will resolve the deferred promise, and
    // the SummaryManager that spawned it will have that deferred's promise
    nextSummarizerP?: Promise<Summarizer>,
    nextSummarizerD?: Deferred<Summarizer>,
}

export interface IGeneratedSummaryData {
    readonly summaryStats: ISummaryStats;
    readonly generateDuration?: number;
}

export interface IUploadedSummaryData {
    readonly handle: string;
    readonly uploadDuration?: number;
}

export interface IUnsubmittedSummaryData extends Partial<IGeneratedSummaryData>, Partial<IUploadedSummaryData> {
    readonly referenceSequenceNumber: number;
    readonly submitted: false;
    readonly reason: "disconnected";
}

export interface ISubmittedSummaryData extends IGeneratedSummaryData, IUploadedSummaryData {
    readonly referenceSequenceNumber: number;
    readonly submitted: true;
    readonly clientSequenceNumber: number;
    readonly submitOpDuration?: number;
}

export type GenerateSummaryData = IUnsubmittedSummaryData | ISubmittedSummaryData;

// Consider idle 5s of no activity. And snapshot if a minute has gone by with no snapshot.
const IdleDetectionTime = 5000;

const DefaultSummaryConfiguration: ISummaryConfiguration = {
    idleTime: IdleDetectionTime,

    maxTime: IdleDetectionTime * 12,

    // Snapshot if 1000 ops received since last snapshot.
    maxOps: 1000,

    // Wait 2 minutes for summary ack
    maxAckWaitTime: 120000,
};

/**
 * Options for container runtime.
 */
export interface IContainerRuntimeOptions {
    // Flag that will generate summaries if connected to a service that supports them.
    // This defaults to true and must be explicitly set to false to disable.
    generateSummaries?: boolean;

    // Experimental flag that will execute tasks in web worker if connected to a service that supports them.
    enableWorker?: boolean;

    // Delay before first attempt to spawn summarizing container
    initialSummarizerDelayMs?: number;
}

interface IRuntimeMessageMetadata {
    batch?: boolean;
}

export function isRuntimeMessage(message: ISequencedDocumentMessage): boolean {
    switch (message.type) {
        case ContainerMessageType.FluidDataStoreOp:
        case ContainerMessageType.ChunkedOp:
        case ContainerMessageType.Attach:
        case ContainerMessageType.BlobAttach:
        case MessageType.Operation:
            return true;
        default:
            return false;
    }
}

export function unpackRuntimeMessage(message: ISequencedDocumentMessage) {
    if (message.type === MessageType.Operation) {
        // legacy op format?
        if (message.contents.address !== undefined && message.contents.type === undefined) {
            message.type = ContainerMessageType.FluidDataStoreOp;
        } else {
            // new format
            const innerContents = message.contents as ContainerRuntimeMessage;
            assert(innerContents.type !== undefined);
            message.type = innerContents.type;
            message.contents = innerContents.contents;
        }
        assert(isRuntimeMessage(message));
    } else {
        // Legacy format, but it's already "unpacked",
        // i.e. message.type is actually ContainerMessageType.
        // Nothing to do in such case.
    }
    return message;
}

export class ScheduleManager {
    private readonly deltaScheduler: DeltaScheduler;
    private pauseSequenceNumber: number | undefined;
    private pauseClientId: string | undefined;
    private localPaused = false;
    private batchClientId: string | undefined;

    constructor(
        private readonly deltaManager: IDeltaManager<ISequencedDocumentMessage, IDocumentMessage>,
        private readonly emitter: EventEmitter,
        private readonly logger: ITelemetryLogger,
    ) {
        this.deltaScheduler = new DeltaScheduler(
            this.deltaManager,
            ChildLogger.create(this.logger, "DeltaScheduler"),
        );

        // Listen for delta manager sends and add batch metadata to messages
        this.deltaManager.on("prepareSend", (messages: IDocumentMessage[]) => {
            if (messages.length === 0) {
                return;
            }

            // First message will have the batch flag set to true if doing a batched send
            const firstMessageMetadata = messages[0].metadata as IRuntimeMessageMetadata;
            if (!firstMessageMetadata || !firstMessageMetadata.batch) {
                return;
            }

            // If the batch contains only a single op, clear the batch flag.
            if (messages.length === 1) {
                delete firstMessageMetadata.batch;
                return;
            }

            // Set the batch flag to false on the last message to indicate the end of the send batch
            const lastMessage = messages[messages.length - 1];
            lastMessage.metadata = { ...lastMessage.metadata, batch: false };
        });

        // Listen for updates and peek at the inbound
        this.deltaManager.inbound.on(
            "push",
            (message: ISequencedDocumentMessage) => {
                this.trackPending(message);
                this.updatePauseState(message.sequenceNumber);
            });

        const allPending = this.deltaManager.inbound.toArray();
        for (const pending of allPending) {
            this.trackPending(pending);
        }

        // Based on track pending update the pause state
        this.updatePauseState(this.deltaManager.lastSequenceNumber);
    }

    public beginOperation(message: ISequencedDocumentMessage) {
        if (this.batchClientId !== message.clientId) {
            // As a back stop for any bugs marking the end of a batch - if the client ID flipped, we
            // consider the previous batch over.
            if (this.batchClientId) {
                this.emitter.emit("batchEnd", "Did not receive real batchEnd message", undefined);
                this.deltaScheduler.batchEnd();

                this.logger.sendTelemetryEvent({
                    eventName: "BatchEndNotReceived",
                    clientId: this.batchClientId,
                    sequenceNumber: message.sequenceNumber,
                });
            }

            // This could be the beginning of a new batch or an individual message.
            this.emitter.emit("batchBegin", message);
            this.deltaScheduler.batchBegin();

            const batch = (message?.metadata as IRuntimeMessageMetadata)?.batch;
            if (batch) {
                this.batchClientId = message.clientId;
            } else {
                this.batchClientId = undefined;
            }
        }
    }

    public endOperation(error: any | undefined, message: ISequencedDocumentMessage) {
        if (error) {
            this.batchClientId = undefined;
            this.emitter.emit("batchEnd", error, message);
            this.deltaScheduler.batchEnd();
            return;
        }

        this.updatePauseState(message.sequenceNumber);

        const batch = (message?.metadata as IRuntimeMessageMetadata)?.batch;
        // If no batchClientId has been set then we're in an individual batch. Else, if we get
        // batch end metadata, this is end of the current batch.
        if (!this.batchClientId || batch === false) {
            this.batchClientId = undefined;
            this.emitter.emit("batchEnd", undefined, message);
            this.deltaScheduler.batchEnd();
            return;
        }
    }

    private setPaused(localPaused: boolean) {
        // Return early if no change in value
        if (this.localPaused === localPaused) {
            return;
        }

        this.localPaused = localPaused;
        if (localPaused) {
            // eslint-disable-next-line @typescript-eslint/no-floating-promises
            this.deltaManager.inbound.systemPause();
        } else {
            this.deltaManager.inbound.systemResume();
        }
    }

    private updatePauseState(sequenceNumber: number) {
        // If the inbound queue is ever empty we pause it and wait for new events
        if (this.deltaManager.inbound.length === 0) {
            this.setPaused(true);
            return;
        }

        // If no message has caused the pause flag to be set, or the next message up is not the one we need to pause at
        // then we simply continue processing
        if (!this.pauseSequenceNumber || sequenceNumber + 1 < this.pauseSequenceNumber) {
            this.setPaused(false);
        } else {
            // Otherwise the next message requires us to pause
            this.setPaused(true);
        }
    }

    private trackPending(message: ISequencedDocumentMessage) {
        const metadata = message.metadata as IRuntimeMessageMetadata | undefined;

        // Protocol messages are never part of a runtime batch of messages
        if (!isRuntimeMessage(message)) {
            this.pauseSequenceNumber = undefined;
            this.pauseClientId = undefined;
            return;
        }

        const batchMetadata = metadata ? metadata.batch : undefined;

        // If the client ID changes then we can move the pause point. If it stayed the same then we need to check.
        if (this.pauseClientId === message.clientId) {
            if (batchMetadata !== undefined) {
                // If batchMetadata is not undefined then if it's true we've begun a new batch - if false we've ended
                // the previous one
                this.pauseSequenceNumber = batchMetadata ? message.sequenceNumber : undefined;
                this.pauseClientId = batchMetadata ? this.pauseClientId : undefined;
            }
        } else {
            // We check the batch flag for the new clientID - if true we pause otherwise we reset the tracking data
            this.pauseSequenceNumber = batchMetadata ? message.sequenceNumber : undefined;
            this.pauseClientId = batchMetadata ? message.clientId : undefined;
        }
    }
}

export const taskSchedulerId = "_scheduler";

// Wraps the provided list of packages and augments with some system level services.
class ContainerRuntimeDataStoreRegistry extends FluidDataStoreRegistry {
    constructor(namedEntries: NamedFluidDataStoreRegistryEntries) {
        super([
            ...namedEntries,
            TaskManagerFactory.registryEntry,
        ]);
    }
}

/**
 * Represents the runtime of the container. Contains helper functions/state of the container.
 * It will define the store level mappings.
 */
export class ContainerRuntime extends TypedEventEmitter<IContainerRuntimeEvents>
    implements
        IContainerRuntime,
        IContainerRuntimeDirtyable,
        IRuntime,
        ISummarizerRuntime,
        ISummarizerInternalsProvider
{
    public get IContainerRuntime() { return this; }
    public get IContainerRuntimeDirtyable() { return this; }
    public get IFluidRouter() { return this; }

    // 0.24 back-compat attachingBeforeSummary
    public readonly runtimeVersion = pkgVersion;

    /**
     * Load the stores from a snapshot and returns the runtime.
     * @param context - Context of the container.
     * @param registry - Mapping to the stores.
     * @param requestHandlers - Request handlers for the container runtime
     * @param runtimeOptions - Additional options to be passed to the runtime
     */
    public static async load(
        context: IContainerContext,
        registryEntries: NamedFluidDataStoreRegistryEntries,
        requestHandler?: (request: IRequest, runtime: IContainerRuntime) => Promise<IResponse>,
        runtimeOptions?: IContainerRuntimeOptions,
        containerScope: IFluidObject = context.scope,
    ): Promise<ContainerRuntime> {
        // Back-compat: <= 0.18 loader
        if (context.deltaManager.lastSequenceNumber === undefined) {
            Object.defineProperty(context.deltaManager, "lastSequenceNumber", {
                // eslint-disable-next-line @typescript-eslint/no-unsafe-return
                get: () => (context.deltaManager as any).referenceSequenceNumber,
            });
        }

        const registry = new ContainerRuntimeDataStoreRegistry(registryEntries);

        const chunkId = context.baseSnapshot?.blobs[chunksBlobName];
        const chunks = context.baseSnapshot && chunkId ? context.storage ?
            await readAndParse<[string, string[]][]>(context.storage, chunkId) :
            readAndParseFromBlobs<[string, string[]][]>(context.baseSnapshot.blobs, chunkId) : [];

        const runtime = new ContainerRuntime(
            context,
            registry,
            chunks,
            runtimeOptions,
            containerScope,
            requestHandler);

        // Create all internal data stores if not already existing on storage or loaded a detached
        // container from snapshot(ex. draft mode).
        if (!context.existing) {
            await runtime.createRootDataStore(TaskManagerFactory.type, taskSchedulerId);
        }

        runtime.subscribeToLeadership();

        return runtime;
    }

    public get id(): string {
        return this.context.id;
    }

    public get existing(): boolean {
        // eslint-disable-next-line @typescript-eslint/no-non-null-assertion
        return this.context.existing!;
    }

    public get options(): any {
        // eslint-disable-next-line @typescript-eslint/no-unsafe-return
        return this.context.options;
    }

    public get clientId(): string | undefined {
        return this.context.clientId;
    }

    public get clientDetails(): IClientDetails {
        return this.context.clientDetails;
    }

    public get deltaManager(): IDeltaManager<ISequencedDocumentMessage, IDocumentMessage> {
        return this.context.deltaManager;
    }

    public get storage(): IDocumentStorageService {
        // eslint-disable-next-line @typescript-eslint/no-non-null-assertion
        return this.context.storage!;
    }

    public get branch(): string {
        return this.context.branch;
    }

    public get snapshotFn(): (message: string) => Promise<void> {
        return this.context.snapshotFn;
    }

    public get reSubmitFn(): (
        type: ContainerMessageType,
        content: any,
        localOpMetadata: unknown,
        opMetadata: Record<string, unknown> | undefined,
    ) => void {
        // eslint-disable-next-line @typescript-eslint/unbound-method
        return this.reSubmit;
    }

    public get closeFn(): (error?: ICriticalContainerError) => void {
        return this.context.closeFn;
    }

    public get loader(): ILoader {
        return this.context.loader;
    }

    public get flushMode(): FlushMode {
        return this._flushMode;
    }

    public get scope(): IFluidObject {
        return this.containerScope;
    }

    public get IFluidDataStoreRegistry(): IFluidDataStoreRegistry {
        return this.registry;
    }

    public get attachState(): AttachState {
        if (this.context.attachState !== undefined) {
            return this.context.attachState;
        }
        // 0.21 back-compat isAttached
        return (this.context as any).isAttached() ? AttachState.Attached : AttachState.Detached;
    }

    public nextSummarizerP?: Promise<Summarizer>;
    public nextSummarizerD?: Deferred<Summarizer>;

    // Back compat: 0.28, can be removed in 0.29
    public readonly IFluidSerializer: IFluidSerializer;

    public readonly IFluidHandleContext: IFluidHandleContext;

    // internal logger for ContainerRuntime
    private readonly _logger: ITelemetryLogger;
    // publicly visible logger, to be used by stores, summarize, etc.
    public readonly logger: ITelemetryLogger;
    public readonly previousState: IPreviousState;
    private readonly summaryManager: SummaryManager;
    private latestSummaryAck: ISummaryContext;
    // back-compat: summarizerNode - remove all summary trackers
    private readonly summaryTracker: SummaryTracker;

    private readonly summarizerNode: SummarizerNodeWithGC;

    private tasks: string[] = [];

    // Back-compat: version decides between loading document and chaincode.
    private version: string | undefined;

    private _flushMode = FlushMode.Automatic;
    private needsFlush = false;
    private flushTrigger = false;

    // Always matched IAgentScheduler.leader property
    private _leader = false;

    private _connected: boolean;

    public get connected(): boolean {
        return this._connected;
    }

    public get leader(): boolean {
        return this._leader;
    }

    public get summarizerClientId(): string | undefined {
        return this.summaryManager.summarizer;
    }

    private get summaryConfiguration() {
        return this.context.serviceConfiguration
            ? { ...DefaultSummaryConfiguration, ...this.context.serviceConfiguration.summary }
            : DefaultSummaryConfiguration;
    }

    private _disposed = false;
    public get disposed() { return this._disposed; }

    private dirtyDocument = false;
    private emitDirtyDocumentEvent = true;
    private readonly summarizer: Summarizer;
    private readonly deltaSender: IDeltaSender | undefined;
    private readonly scheduleManager: ScheduleManager;
    private readonly blobManager: BlobManager;
    private readonly pendingStateManager: PendingStateManager;

    // Local copy of incomplete received chunks.
    private readonly chunkMap: Map<string, string[]>;

    private readonly dataStores: DataStores;

    private constructor(
        private readonly context: IContainerContext,
        private readonly registry: IFluidDataStoreRegistry,
        chunks: [string, string[]][],
        private readonly runtimeOptions: IContainerRuntimeOptions = {
            generateSummaries: true,
            enableWorker: false,
        },
        private readonly containerScope: IFluidObject,
        private readonly requestHandler?: (request: IRequest, runtime: IContainerRuntime) => Promise<IResponse>,
    ) {
        super();

        this._connected = this.context.connected;
        this.chunkMap = new Map<string, string[]>(chunks);

        this.IFluidHandleContext = new ContainerFluidHandleContext("", this);
        this.IFluidSerializer = new FluidSerializer(this.IFluidHandleContext);

        this.logger = ChildLogger.create(context.logger, undefined, {
            runtimeVersion: pkgVersion,
        });

        this._logger = ChildLogger.create(this.logger, "ContainerRuntime");

        this.latestSummaryAck = {
            proposalHandle: undefined,
            ackHandle: this.context.getLoadedFromVersion()?.id,
        };
        this.summaryTracker = new SummaryTracker(
            "", // fullPath - the root is unnamed
            this.deltaManager.initialSequenceNumber, // referenceSequenceNumber - last acked summary ref seq number
            this.deltaManager.initialSequenceNumber, // latestSequenceNumber - latest sequence number seen
        );

        const loadedFromSequenceNumber = this.deltaManager.initialSequenceNumber;
        this.summarizerNode = SummarizerNodeWithGC.createRoot(
            this.logger,
            // Summarize function to call when summarize is called. Summarizer node always tracks summary state.
            async (fullTree: boolean, trackState: boolean) => this.summarizeInternal(fullTree, trackState),
            // Latest change sequence number, no changes since summary applied yet
            loadedFromSequenceNumber,
            // Summary reference sequence number, undefined if no summary yet
            context.baseSnapshot ? loadedFromSequenceNumber : undefined,
            {
                // Must set to false to prevent sending summary handle which would be pointing to
                // a summary with an older protocol state.
                canReuseHandle: false,
                // Must set to true to throw on any data stores failure that was too severe to be handled.
                // We also are not decoding the base summaries at the root.
                throwOnFailure: true,
            },
        );

<<<<<<< HEAD
        this.dataStores = new DataStores(
            context.baseSnapshot,
            this,
            (attachMsg) => this.submit(ContainerMessageType.Attach, attachMsg),
            this.summaryTracker,
            (id: string, createParam: CreateChildSummarizerNodeParam) =>
                (summarizeInternal: SummarizeInternalFn) => this.summarizerNode.createChild(
                    summarizeInternal,
                    id,
                    createParam,
                ),
            this._logger);
=======
        // Extract stores stored inside the snapshot
        const fluidDataStores = new Map<string, ISnapshotTree | string>();

        if (typeof context.baseSnapshot === "object") {
            const baseSnapshot = context.baseSnapshot;
            Object.keys(baseSnapshot.trees).forEach((value) => {
                if (!nonDataStorePaths.includes(value)) {
                    const tree = baseSnapshot.trees[value];
                    fluidDataStores.set(value, tree);
                }
            });
        }

        // Create a context for each of them
        for (const [key, value] of fluidDataStores) {
            let dataStoreContext: FluidDataStoreContext;
            // If we have a detached container, then create local data store contexts.
            if (this.attachState !== AttachState.Detached) {
                dataStoreContext = new RemotedFluidDataStoreContext(
                    key,
                    typeof value === "string" ? value : Promise.resolve(value),
                    this,
                    this.storage,
                    this.containerScope,
                    this.summaryTracker.createOrGetChild(key, this.summaryTracker.referenceSequenceNumber),
                    this.getCreateChildSummarizerNodeFn(key, { type: CreateSummarizerNodeSource.FromSummary }));
            } else {
                let pkgFromSnapshot: string[];
                if (typeof context.baseSnapshot !== "object") {
                    throw new Error("Snapshot should be there to load from!!");
                }
                const snapshotTree = value as ISnapshotTree;
                // Need to rip through snapshot.
                const { pkg, snapshotFormatVersion, isRootDataStore }
                    = readAndParseFromBlobs<IFluidDataStoreAttributes>(
                        snapshotTree.blobs,
                        snapshotTree.blobs[".component"]);
                // Use the snapshotFormatVersion to determine how the pkg is encoded in the snapshot.
                // For snapshotFormatVersion = "0.1", pkg is jsonified, otherwise it is just a string.
                // However the feature of loading a detached container from snapshot, is added when the
                // snapshotFormatVersion is "0.1", so we don't expect it to be anything else.
                if (snapshotFormatVersion === currentSnapshotFormatVersion) {
                    pkgFromSnapshot = JSON.parse(pkg) as string[];
                } else {
                    throw new Error(`Invalid snapshot format version ${snapshotFormatVersion}`);
                }

                /**
                 * If there is no isRootDataStore in the attributes blob, set it to true. This will ensure that data
                 * stores in older documents are not garbage collected incorrectly. This may lead to additional roots
                 * in the document but they won't break.
                 */
                dataStoreContext = new LocalFluidDataStoreContext(
                    key,
                    pkgFromSnapshot,
                    this,
                    this.storage,
                    this.containerScope,
                    this.summaryTracker.createOrGetChild(key, this.deltaManager.lastSequenceNumber),
                    this.getCreateChildSummarizerNodeFn(key, { type: CreateSummarizerNodeSource.FromSummary }),
                    (cr: IFluidDataStoreChannel) => this.bindFluidDataStore(cr),
                    snapshotTree,
                    isRootDataStore ?? true);
            }
            this.datastoreContexts.addBoundOrRemote(key, dataStoreContext);
        }
>>>>>>> 813249d1

        this.blobManager = new BlobManager(
            this.IFluidHandleContext,
            () => this.storage,
            (blobId) => this.submit(ContainerMessageType.BlobAttach, undefined, undefined, { blobId }),
        );
        this.blobManager.load(context.baseSnapshot?.trees[blobsTreeName]);

        this.scheduleManager = new ScheduleManager(
            context.deltaManager,
            this,
            ChildLogger.create(this.logger, "ScheduleManager"),
        );

        this.deltaSender = this.deltaManager;

        this.pendingStateManager = new PendingStateManager(this);

        this.context.quorum.on("removeMember", (clientId: string) => {
            this.clearPartialChunks(clientId);
        });

        this.context.quorum.on("addProposal", (proposal) => {
            if (proposal.key === "code" || proposal.key === "code2") {
                this.emit("codeDetailsProposed", proposal.value, proposal);
            }
        });

        if (this.context.previousRuntimeState === undefined || this.context.previousRuntimeState.state === undefined) {
            this.previousState = {};
        } else {
            this.previousState = this.context.previousRuntimeState.state as IPreviousState;
        }

        // We always create the summarizer in the case that we are asked to generate summaries. But this may
        // want to be on demand instead.
        // Don't use optimizations when generating summaries with a document loaded using snapshots.
        // This will ensure we correctly convert old documents.
        this.summarizer = new Summarizer(
            "/_summarizer",
            this /* ISummarizerRuntime */,
            () => this.summaryConfiguration,
            this /* ISummarizerInternalsProvider */,
            this.IFluidHandleContext,
            this.previousState.summaryCollection);

        // Create the SummaryManager and mark the initial state
        this.summaryManager = new SummaryManager(
            context,
            this.runtimeOptions.generateSummaries !== false,
            !!this.runtimeOptions.enableWorker,
            this.logger,
            (summarizer) => { this.nextSummarizerP = summarizer; },
            this.previousState.nextSummarizerP,
            !!this.previousState.reload,
            this.runtimeOptions.initialSummarizerDelayMs);

        if (this.connected) {
            // eslint-disable-next-line @typescript-eslint/no-non-null-assertion
            this.summaryManager.setConnected(this.context.clientId!);
        }

        this.deltaManager.on("readonly", (readonly: boolean) => {
            // we accumulate ops while being in read-only state.
            // once user gets write permissions and we have active connection, flush all pending ops.
            assert(readonly === this.deltaManager.readonly, "inconsistent readonly property/event state");

            // We need to be very careful with when we (re)send pending ops, to ensure that we only send ops
            // when we either never send an op, or attempted to send it but we know for sure it was not
            // sequenced by server and will never be sequenced (i.e. was lost)
            // For loss of connection, we wait for our own "join" op and use it a a barrier to know all the
            // ops that made it from previous connection, before switching clientId and raising "connected" event
            // But with read-only permissions, if we transition between read-only and r/w states while on same
            // connection, then we have no good signal to tell us when it's safe to send ops we accumulated while
            // being in read-only state.
            // For that reason, we support getting to read-only state only when disconnected. This ensures that we
            // can rely on same safety mechanism and resend ops only when we establish new connection.
            // This is applicable for read-only permissions (event is raised before connection is properly registered),
            // but it's an extra requirement for Container.forceReadonly() API
            assert(!readonly || !this.connected, "Unsafe to transition to read-only state!");

            this.replayPendingStates();
        });

        ReportOpPerfTelemetry(this.context.clientId, this.deltaManager, this.logger);
    }

    public dispose(error?: Error): void {
        if (this._disposed) {
            return;
        }
        this._disposed = true;

        this.logger.sendTelemetryEvent({
            eventName: "ContainerRuntimeDisposed",
            category: "generic",
            isDirty: this.isDocumentDirty(),
            lastSequenceNumber: this.deltaManager.lastSequenceNumber,
            attachState: this.attachState,
            message: error?.message,
        });

        this.summaryManager.dispose();
        this.summarizer.dispose();

        this.dataStores.dispose();

        this.emit("dispose");
        this.removeAllListeners();
    }

    public get IFluidTokenProvider() {
        if (this.options && this.options.intelligence) {
            // eslint-disable-next-line @typescript-eslint/consistent-type-assertions
            return {
                intelligence: this.options.intelligence,
            } as IFluidTokenProvider;
        }
        return undefined;
    }

    public get IFluidConfiguration() {
        return this.context.configuration;
    }

    /**
     * Notifies this object about the request made to the container.
     * @param request - Request made to the handler.
     */
    public async request(request: IRequest): Promise<IResponse> {
        const parser = RequestParser.create(request);
        const id = parser.pathParts[0];

        if (id === "_summarizer" && parser.pathParts.length === 1) {
            return {
                status: 200,
                mimeType: "fluid/object",
                value: this.summarizer,
            };
        }
        if (this.requestHandler !== undefined) {
            return this.requestHandler(parser, this);
        }

        return {
            status: 404,
            mimeType: "text/plain",
            value: "resource not found",
        };
    }

    /**
     * Resolves URI representing handle
     * @param request - Request made to the handler.
     */
    public async resolveHandle(request: IRequest): Promise<IResponse> {
        const requestParser = RequestParser.create(request);
        const id = requestParser.pathParts[0];

        if (id === "_channels") {
            return this.resolveHandle(requestParser.createSubRequest(1));
        }

        if (id === BlobManager.basePath && requestParser.isLeaf(2)) {
            const handle = await this.blobManager.getBlob(requestParser.pathParts[1]);
            if (handle) {
                return {
                    status: 200,
                    mimeType: "fluid/object",
                    value: handle.get(),
                };
            } else {
                return {
                    status: 404,
                    mimeType: "text/plain",
                    value: "blob not found",
                };
            }
        } else if (requestParser.pathParts.length > 0) {
            const wait =
                typeof request.headers?.wait === "boolean" ? request.headers.wait : undefined;

            const dataStore = await this.getDataStore(id, wait);
            const subRequest = requestParser.createSubRequest(1);
            subRequest.url = subRequest.url.slice(1);
            return dataStore.IFluidRouter.request(subRequest);
        }

        return {
            status: 404,
            mimeType: "text/plain",
            value: "resource not found",
        };
    }

    /**
     * Notifies this object to take the snapshot of the container.
     * @deprecated - Use summarize to get summary of the container runtime.
     */
    public async snapshot(): Promise<ITree> {
        // Iterate over each store and ask it to snapshot
        const fluidDataStoreSnapshotsP = Array.from(this.dataStores.contexts).map(async ([fluidDataStoreId, value]) => {
            const summaryTree = await value.summarize(true /* fullTree */, false /* trackState */);
            assert(
                summaryTree.summary.type === SummaryType.Tree,
                "summarize should always return a tree when fullTree is true");
            // back-compat summary - Remove this once snapshot is removed.
            const snapshot = convertSummaryTreeToITree(summaryTree.summary);

            // If ID exists then previous commit is still valid
            return {
                fluidDataStoreId,
                snapshot,
            };
        });

        const root: ITree = { entries: [], id: null };

        // Add in module references to the store snapshots
        const fluidDataStoreSnapshots = await Promise.all(fluidDataStoreSnapshotsP);

        // Sort for better diffing of snapshots (in replay tool, used to find bugs in snapshotting logic)
        fluidDataStoreSnapshots.sort((a, b) => a?.fluidDataStoreId.localeCompare(b.fluidDataStoreId));

        for (const fluidDataStoreSnapshot of fluidDataStoreSnapshots) {
            root.entries.push(new TreeTreeEntry(
                fluidDataStoreSnapshot.fluidDataStoreId,
                fluidDataStoreSnapshot.snapshot,
            ));
        }

        if (this.chunkMap.size > 0) {
            root.entries.push(new BlobTreeEntry(chunksBlobName, JSON.stringify([...this.chunkMap])));
        }

        return root;
    }

    protected serializeContainerBlobs(summaryTreeBuilder: SummaryTreeBuilder) {
        if (this.chunkMap.size > 0) {
            const content = JSON.stringify([...this.chunkMap]);
            summaryTreeBuilder.addBlob(chunksBlobName, content);
        }
        const blobsTree = convertToSummaryTree(this.blobManager.snapshot(), false);
        summaryTreeBuilder.addWithStats(blobsTreeName, blobsTree);
    }

    public async requestSnapshot(tagMessage: string): Promise<void> {
        return this.context.requestSnapshot(tagMessage);
    }

    public async stop(): Promise<IRuntimeState> {
        this.verifyNotClosed();

        const snapshot = await this.snapshot();
        const state: IPreviousState = {
            reload: true,
            summaryCollection: this.summarizer.summaryCollection,
            nextSummarizerP: this.nextSummarizerP,
            nextSummarizerD: this.nextSummarizerD,
        };

        this.dispose(new Error("ContainerRuntimeStopped"));

        return { snapshot, state };
    }

    private replayPendingStates() {
        // We need to be able to send ops to replay states
        if (!this.canSendOps()) { return; }

        // We need to temporary clear the dirty flags and disable
        // dirty state change events to detect whether replaying ops
        // has any effect.

        // Save the old state, reset to false, disable event emit
        const oldState = this.dirtyDocument;
        this.dirtyDocument = false;
        this.emitDirtyDocumentEvent = false;

        // replay the ops
        this.pendingStateManager.replayPendingStates();

        // Save the new start and restore the old state, re-enable event emit
        const newState = this.dirtyDocument;
        this.dirtyDocument = oldState;
        this.emitDirtyDocumentEvent = true;

        // Officially transition from the old state to the new state.
        this.updateDocumentDirtyState(newState);
    }

    public setConnectionState(connected: boolean, clientId?: string) {
        this.verifyNotClosed();

        // There might be no change of state due to Container calling this API after loading runtime.
        const changeOfState = this._connected !== connected;
        this._connected = connected;

        if (changeOfState) {
           this.replayPendingStates();
        }

        for (const [fluidDataStore, context] of this.dataStores.contexts) {
            try {
                context.setConnectionState(connected, clientId);
            } catch (error) {
                this._logger.sendErrorEvent({
                    eventName: "SetConnectionStateError",
                    clientId,
                    fluidDataStore,
                }, error);
            }
        }

        raiseConnectedEvent(this._logger, this, connected, clientId);

        if (connected) {
            assert(!!clientId);
            this.summaryManager.setConnected(clientId);
        } else {
            this.summaryManager.setDisconnected();
        }
    }

    public process(messageArg: ISequencedDocumentMessage, local: boolean) {
        this.verifyNotClosed();

        // If it's not message for runtime, bail out right away.
        if (!isRuntimeMessage(messageArg)) {
            return;
        }

        // Do shallow copy of message, as methods below will modify it.
        // There might be multiple container instances receiving same message
        // We do not need to make deep copy, as each layer will just replace message.content itself,
        // but would not modify contents details
        let message = { ...messageArg };

        let error: any | undefined;

        // Surround the actual processing of the operation with messages to the schedule manager indicating
        // the beginning and end. This allows it to emit appropriate events and/or pause the processing of new
        // messages once a batch has been fully processed.
        this.scheduleManager.beginOperation(message);

        try {
            message = unpackRuntimeMessage(message);

            // Chunk processing must come first given that we will transform the message to the unchunked version
            // once all pieces are available
            message = this.processRemoteChunkedMessage(message);

            let localMessageMetadata: unknown;
            if (local) {
                // Call the PendingStateManager to process local messages.
                // Do not process local chunked ops until all pieces are available.
                if (message.type !== ContainerMessageType.ChunkedOp) {
                    localMessageMetadata = this.pendingStateManager.processPendingLocalMessage(message);
                }

                // If there are no more pending messages after processing a local message,
                // the document is no longer dirty.
                if (!this.pendingStateManager.hasPendingMessages()) {
                    this.updateDocumentDirtyState(false);
                }
            }

            switch (message.type) {
                case ContainerMessageType.Attach:
                    this.dataStores.processAttachMessage(message, local);
                    break;
                case ContainerMessageType.FluidDataStoreOp:
                    this.processFluidDataStoreOp(message, local, localMessageMetadata);
                    break;
                case ContainerMessageType.BlobAttach:
                    assert(message?.metadata?.blobId);
                    this.blobManager.addBlobId(message.metadata.blobId);
                    break;
                default:
            }

            this.emit("op", message);
        } catch (e) {
            error = e;
            throw e;
        } finally {
            this.scheduleManager.endOperation(error, message);
        }
    }

    public processSignal(message: ISignalMessage, local: boolean) {
        const envelope = message.content as ISignalEnvelop;
        const transformed: IInboundSignalMessage = {
            clientId: message.clientId,
            content: envelope.contents.content,
            type: envelope.contents.type,
        };

        if (envelope.address === undefined) {
            // No address indicates a container signal message.
            this.emit("signal", transformed, local);
            return;
        }

<<<<<<< HEAD
        const context = this.dataStores.contexts.tryGet(envelope.address);
=======
        const context = this.datastoreContexts.get(envelope.address);
>>>>>>> 813249d1
        if (!context) {
            // Attach message may not have been processed yet
            assert(!local);
            this._logger.sendTelemetryEvent({
                eventName: "SignalFluidDataStoreNotFound",
                fluidDataStoreId: envelope.address,
            });
            return;
        }

        context.processSignal(transformed, local);
    }

    public async getRootDataStore(id: string, wait = true): Promise<IFluidRouter> {
        return this.getDataStore(id, wait);
    }

    protected async getDataStore(id: string, wait = true): Promise<IFluidRouter> {
<<<<<<< HEAD
        // Ensure deferred if it doesn't exist which will resolve once the process ID arrives
        const deferredContext = this.dataStores.contexts.ensureDeferred(id);
=======
        const deferredContext = this.datastoreContexts.prepDeferredContext(id);
>>>>>>> 813249d1

        if (!wait && !deferredContext.isCompleted) {
            throw new Error(`DataStore ${id} does not exist`);
        }

        const context = await deferredContext.promise;
        return context.realize();
    }

    public notifyDataStoreInstantiated(context: IFluidDataStoreContext) {
        const fluidDataStorePkgName = context.packagePath[context.packagePath.length - 1];
        const registryPath =
            `/${context.packagePath.slice(0, context.packagePath.length - 1).join("/")}`;
        this.emit("fluidDataStoreInstantiated", fluidDataStorePkgName, registryPath, !context.existing);
    }

    public setFlushMode(mode: FlushMode): void {
        if (mode === this._flushMode) {
            return;
        }

        // If switching to manual mode add a warning trace indicating the underlying loader does not support
        // this feature yet. Can remove in 0.9.
        if (!this.deltaSender && mode === FlushMode.Manual) {
            debug("DeltaManager does not yet support flush modes");
            return;
        }

        // Flush any pending batches if switching back to automatic
        if (mode === FlushMode.Automatic) {
            this.flush();
        }

        this._flushMode = mode;

        // Let the PendingStateManager know that FlushMode has been updated.
        this.pendingStateManager.onFlushModeUpdated(mode);
    }

    public flush(): void {
        if (!this.deltaSender) {
            debug("DeltaManager does not yet support flush modes");
            return;
        }

        // Let the PendingStateManager know that there was an attempt to flush messages.
        // Note that this should happen before the `this.needsFlush` check below because in the scenario where we are
        // not connected, `this.needsFlush` will be false but the PendingStateManager might have pending messages and
        // hence needs to track this.
        this.pendingStateManager.onFlush();

        // If flush has already been called then exit early
        if (!this.needsFlush) {
            return;
        }

        this.needsFlush = false;
        return this.deltaSender.flush();
    }

    public orderSequentially(callback: () => void): void {
        // If flush mode is already manual we are either
        // nested in another orderSequentially, or
        // the app is flushing manually, in which
        // case this invocation doesn't own
        // flushing.
        if (this.flushMode === FlushMode.Manual) {
            callback();
        } else {
            const savedFlushMode = this.flushMode;

            this.setFlushMode(FlushMode.Manual);

            try {
                callback();
            } finally {
                this.flush();
                this.setFlushMode(savedFlushMode);
            }
        }
    }

    public async createDataStore(pkg: string | string[]): Promise<IFluidRouter> {
        return this._createDataStore(pkg, false /* isRoot */);
    }

    public async createRootDataStore(pkg: string | string[], rootDataStoreId: string): Promise<IFluidRouter> {
        const fluidDataStore = await this._createDataStore(pkg, true /* isRoot */, rootDataStoreId);
        fluidDataStore.bindToContext();
        return fluidDataStore;
    }

    public createDetachedRootDataStore(
        pkg: Readonly<string[]>,
        rootDataStoreId: string): IFluidDataStoreContextDetached
    {
        return this.dataStores.createDetachedDataStoreCore(pkg, true, rootDataStoreId);
    }

    public createDetachedDataStore(pkg: Readonly<string[]>): IFluidDataStoreContextDetached {
<<<<<<< HEAD
        return this.dataStores.createDetachedDataStoreCore(pkg, false);
=======
        return this.createDetachedDataStoreCore(pkg, false);
    }

    private createDetachedDataStoreCore(
        pkg: Readonly<string[]>,
        isRoot: boolean,
        id = uuid()): IFluidDataStoreContextDetached
    {
        const context = new LocalDetachedFluidDataStoreContext(
            id,
            pkg,
            this,
            this.storage,
            this.containerScope,
            this.summaryTracker.createOrGetChild(id, this.deltaManager.lastSequenceNumber),
            this.getCreateChildSummarizerNodeFn(id, { type: CreateSummarizerNodeSource.Local }),
            (cr: IFluidDataStoreChannel) => this.bindFluidDataStore(cr),
            undefined,
            isRoot,
        );
        this.datastoreContexts.addUnbound(context);
        return context;
>>>>>>> 813249d1
    }

    public async _createDataStoreWithProps(pkg: string | string[], props?: any, id = uuid()):
        Promise<IFluidDataStoreChannel> {
        return this.dataStores._createFluidDataStoreContext(
            Array.isArray(pkg) ? pkg : [pkg], id, false /* isRoot */, props).realize();
    }

    private async _createDataStore(
        pkg: string | string[],
        isRoot: boolean,
        id = uuid(),
    ): Promise<IFluidDataStoreChannel> {
        return this.dataStores._createFluidDataStoreContext(Array.isArray(pkg) ? pkg : [pkg], id, isRoot).realize();
    }

    private canSendOps() {
        return this.connected && !this.deltaManager.readonly;
    }

<<<<<<< HEAD
=======
    private _createFluidDataStoreContext(pkg: string[], id: string, isRoot: boolean, props?: any) {
        const context = new LocalFluidDataStoreContext(
            id,
            pkg,
            this,
            this.storage,
            this.containerScope,
            this.summaryTracker.createOrGetChild(id, this.deltaManager.lastSequenceNumber),
            this.getCreateChildSummarizerNodeFn(id, { type: CreateSummarizerNodeSource.Local }),
            (cr: IFluidDataStoreChannel) => this.bindFluidDataStore(cr),
            undefined,
            isRoot,
            props,
        );
        this.datastoreContexts.addUnbound(context);
        return context;
    }

>>>>>>> 813249d1
    public getQuorum(): IQuorum {
        return this.context.quorum;
    }

    public getAudience(): IAudience {
        // eslint-disable-next-line @typescript-eslint/no-non-null-assertion
        return this.context.audience!;
    }

    public raiseContainerWarning(warning: ContainerWarning) {
        this.context.raiseContainerWarning(warning);
    }

    /**
     * Notifies this object to register tasks to be performed.
     * @param tasks - List of tasks.
     * @param version - Version of the Fluid package.
     */
    public registerTasks(tasks: string[], version?: string) {
        this.verifyNotClosed();
        this.tasks = tasks;
        this.version = version;
        if (this.leader) {
            this.runTaskAnalyzer();
        }
    }

    /**
     * Returns true of document is dirty, i.e. there are some pending local changes that
     * either were not sent out to delta stream or were not yet acknowledged.
     */
    public isDocumentDirty(): boolean {
        return this.dirtyDocument;
    }

    /**
     * Will return true for any message that affect the dirty state of this document
     * This function can be used to filter out any runtime operations that should not be affecting whether or not
     * the IFluidDataStoreRuntime.isDocumentDirty call returns true/false
     * @param type - The type of ContainerRuntime message that is being checked
     * @param contents - The contents of the message that is being verified
     */
    public isMessageDirtyable(message: ISequencedDocumentMessage) {
        assert(
            isRuntimeMessage(message) === true,
            "Message passed for dirtyable check should be a container runtime message",
        );
        return this.isContainerMessageDirtyable(message.type as ContainerMessageType, message.contents);
    }

    private isContainerMessageDirtyable(type: ContainerMessageType, contents: any) {
        if (type === ContainerMessageType.Attach) {
            const attachMessage = contents as InboundAttachMessage;
            if (attachMessage.id === taskSchedulerId) {
                return false;
            }
        } else if (type === ContainerMessageType.FluidDataStoreOp) {
            const envelope = contents as IEnvelope;
            if (envelope.address === taskSchedulerId) {
                return false;
            }
        }
        return true;
    }

    /**
     * Submits the signal to be sent to other clients.
     * @param type - Type of the signal.
     * @param content - Content of the signal.
     */
    public submitSignal(type: string, content: any) {
        this.verifyNotClosed();
        const envelope: ISignalEnvelop = { address: undefined, contents: { type, content } };
        return this.context.submitSignalFn(envelope);
    }

    public submitDataStoreSignal(address: string, type: string, content: any) {
        const envelope: ISignalEnvelop = { address, contents: { type, content } };
        return this.context.submitSignalFn(envelope);
    }

    /**
     * Updates the garbage collection nodes of this node's children:
     * - Prefixes the child's id to the id of each node returned by the child.
     * @param childGCNodes - The child's garbage collection nodes.
     * @param childId - The id of the child node.
     * @returns the updated GC nodes of the child.
     */
    private updateChildGCNodes(childGCNodes: IGraphNode[], childId: string): IGraphNode[] {
        // Normalize the child's nodes and prefix the child's id to the ids of GC nodes returned by it.
        // This gradually builds the id of each node to be a path from the root.
        normalizeAndPrefixGCNodeIds(childGCNodes, childId);
        return childGCNodes;
    }

    /**
     * @returns this channel's garbage collection node.
     */
    private getGCNode(): IGraphNode {
        /**
         * Get the outbound routes of this channel. This will be updated to only consider root data stores
         * as referenced and hence outbound.
         */
        const outboundRoutes: string[] = [];
        for (const [contextId] of this.dataStores.contexts) {
            outboundRoutes.push(`/${contextId}`);
        }

        return {
            id: "/",
            outboundRoutes,
        };
    }

    /**
     * Returns a summary of the runtime at the current sequence number.
     * @param fullTree - true to bypass optimizations and force a full summary tree.
     * @param trackState - This tells whether we should track state from this summary.
     */
    private async summarize(fullTree: boolean = false, trackState: boolean = true): Promise<IChannelSummarizeResult> {
        const summarizeResult = await this.summarizerNode.summarize(fullTree, trackState);
        assert(summarizeResult.summary.type === SummaryType.Tree,
            "Container Runtime's summarize should always return a tree");
        return summarizeResult as IChannelSummarizeResult;
    }

    private async summarizeInternal(fullTree: boolean, trackState: boolean): Promise<ISummarizeInternalResult> {
        // A list of this channel's GC nodes. Starts with this channel's GC node and adds the GC nodes all its child
        // channel contexts.
        let gcNodes: IGraphNode[] = [ this.getGCNode() ];
        const builder = new SummaryTreeBuilder();

        // Iterate over each store and ask it to snapshot
        await Promise.all(Array.from(this.dataStores.contexts)
            .filter(([_, context]) => {
                // Summarizer works only with clients with no local changes!
                assert(context.attachState !== AttachState.Attaching);
                return context.attachState === AttachState.Attached;
            }).map(async ([contextId, context]) => {
                const contextSummary = await context.summarize(fullTree, trackState);
                builder.addWithStats(contextId, contextSummary);

                // back-compat 0.30 - Older versions will not return GC nodes. Set it to empty array.
                if (contextSummary.gcNodes === undefined) {
                    contextSummary.gcNodes = [];
                }

                // Update and add the child context's GC nodes to the main list.
                gcNodes = gcNodes.concat(this.updateChildGCNodes(contextSummary.gcNodes, contextId));
            }));

        this.serializeContainerBlobs(builder);
        const summary = builder.getSummaryTree();
        return {
            ...summary,
            id: "",
            gcNodes,
        };
    }

<<<<<<< HEAD
    private processFluidDataStoreOp(message: ISequencedDocumentMessage, local: boolean, localMessageMetadata: unknown) {
        const envelope = message.contents as IEnvelope;
        const transformed = { ...message, contents: envelope.contents };
        const context = this.dataStores.contexts.get(envelope.address);
        context.process(transformed, local, localMessageMetadata);
    }

=======
    private processAttachMessage(message: ISequencedDocumentMessage, local: boolean, localMessageMetadata: unknown) {
        const attachMessage = message.contents as InboundAttachMessage;
        // The local object has already been attached
        if (local) {
            assert(this.pendingAttach.has(attachMessage.id));
            this.datastoreContexts.get(attachMessage.id)?.emit("attached");
            this.pendingAttach.delete(attachMessage.id);
            return;
        }

         // If a non-local operation then go and create the object, otherwise mark it as officially attached.
        if (this.datastoreContexts.has(attachMessage.id)) {
            const error = new Error("DataCorruption: Duplicate data store created with existing ID");
            this.logger.sendErrorEvent({
                eventName: "DuplicateDataStoreId",
                sequenceNumber: message.sequenceNumber,
                clientId: message.clientId,
                referenceSequenceNumber: message.referenceSequenceNumber,
            }, error);
            throw error;
        }

        const flatBlobs = new Map<string, string>();
        let flatBlobsP = Promise.resolve(flatBlobs);
        let snapshotTreeP: Promise<ISnapshotTree> | null = null;
        if (attachMessage.snapshot) {
            snapshotTreeP = buildSnapshotTree(attachMessage.snapshot.entries, flatBlobs);
            // flatBlobs' validity is contingent on snapshotTreeP's resolution
            flatBlobsP = snapshotTreeP.then((snapshotTree) => { return flatBlobs; });
        }

        // Include the type of attach message which is the pkg of the store to be
        // used by RemotedFluidDataStoreContext in case it is not in the snapshot.
        const pkg = [attachMessage.type];
        const remotedFluidDataStoreContext = new RemotedFluidDataStoreContext(
            attachMessage.id,
            snapshotTreeP,
            this,
            new BlobCacheStorageService(this.storage, flatBlobsP),
            this.containerScope,
            this.summaryTracker.createOrGetChild(attachMessage.id, message.sequenceNumber),
            this.getCreateChildSummarizerNodeFn(
                attachMessage.id,
                {
                    type: CreateSummarizerNodeSource.FromAttach,
                    sequenceNumber: message.sequenceNumber,
                    snapshot: attachMessage.snapshot ?? {
                        id: null,
                        entries: [createAttributesBlob(pkg, true /* isRootDataStore */)],
                    },
                }),
            pkg);

        // Resolve pending gets and store off any new ones
       this.datastoreContexts.addBoundOrRemote(attachMessage.id, remotedFluidDataStoreContext);

        // Equivalent of nextTick() - Prefetch once all current ops have completed
        // eslint-disable-next-line @typescript-eslint/no-floating-promises
        Promise.resolve().then(async () => remotedFluidDataStoreContext.realize());
    }

    private processFluidDataStoreOp(message: ISequencedDocumentMessage, local: boolean, localMessageMetadata: unknown) {
        const envelope = message.contents as IEnvelope;
        const transformed = { ...message, contents: envelope.contents };
        const context = this.datastoreContexts.get(envelope.address);
        assert(!!context, "There should be a store context for the op");
        context.process(transformed, local, localMessageMetadata);
    }

    private bindFluidDataStore(fluidDataStoreRuntime: IFluidDataStoreChannel): void {
        this.verifyNotClosed();

        const id = fluidDataStoreRuntime.id;
        const localContext = this.datastoreContexts.prepContextForBind(id);

        // If the container is detached, we don't need to send OP or add to pending attach because
        // we will summarize it while uploading the create new summary and make it known to other
        // clients.
        if (this.attachState !== AttachState.Detached) {
            localContext.emit("attaching");
            const message = localContext.generateAttachMessage();

            this.pendingAttach.set(id, message);
            this.submit(ContainerMessageType.Attach, message);
            this.attachOpFiredForDataStore.add(id);
        }

        // Resolve the deferred so other local stores can access it now that the context is bound
        this.datastoreContexts.resolveDeferredBind(id);
    }

>>>>>>> 813249d1
    public setAttachState(attachState: AttachState.Attaching | AttachState.Attached): void {
        let eventName: string;
        if (attachState === AttachState.Attaching) {
            assert(this.attachState === AttachState.Attaching,
                "Container Context should already be in attaching state");
            eventName = "attaching";
        } else {
            assert(this.attachState === AttachState.Attached, "Container Context should already be in attached state");
            eventName = "attached";
        }
        for (const [,context] of this.dataStores.contexts) {
            // Fire only for bounded stores.
<<<<<<< HEAD
            if (!this.dataStores.contexts.notBoundContexts.has(context.id)) {
=======
            if (!this.datastoreContexts.isNotBound(context.id)) {
>>>>>>> 813249d1
                context.emit(eventName);
            }
        }
    }

    public createSummary(): ISummaryTree {
        const builder = new SummaryTreeBuilder();

        // Attaching graph of some stores can cause other stores to get bound too.
        // So keep taking summary until no new stores get bound.
        let notBoundContextsLength: number;
        do {
            const builderTree = builder.summary.tree;
<<<<<<< HEAD
            notBoundContextsLength = this.dataStores.contexts.notBoundContexts.size;
=======
            notBoundContextsLength = this.datastoreContexts.notBoundLength();
>>>>>>> 813249d1
            // Iterate over each data store and ask it to snapshot
            Array.from(this.dataStores.contexts)
                .filter(([key, _]) =>
                    // Take summary of bounded data stores only, make sure we haven't summarized them already
                    // and no attach op has been fired for that data store because for loader versions <= 0.24
                    // we set attach state as "attaching" before taking createNew summary.
<<<<<<< HEAD
                    !(this.dataStores.contexts.notBoundContexts.has(key)
=======
                    !(this.datastoreContexts.isNotBound(key)
>>>>>>> 813249d1
                        || builderTree[key]
                        || this.dataStores.attachOpFiredForDataStore.has(key)),
                )
                .map(([key, value]) => {
                    let dataStoreSummary: ISummarizeResult;
                    if (value.isLoaded) {
                        const snapshot = value.generateAttachMessage().snapshot;
                        dataStoreSummary = convertToSummaryTree(snapshot, true);
                    } else {
                        // If this data store is not yet loaded, then there should be no changes in the snapshot from
                        // which it was created as it is detached container. So just use the previous snapshot.
                        assert(!!this.context.baseSnapshot,
                            "BaseSnapshot should be there as detached container loaded from snapshot");
                        dataStoreSummary = convertSnapshotTreeToSummaryTree(this.context.baseSnapshot.trees[key]);
                    }
                    builder.addWithStats(key, dataStoreSummary);
                });
<<<<<<< HEAD
        } while (notBoundContextsLength !== this.dataStores.contexts.notBoundContexts.size);
=======
        } while (notBoundContextsLength !== this.datastoreContexts.notBoundLength());
>>>>>>> 813249d1

        this.serializeContainerBlobs(builder);

        return builder.summary;
    }

    public async getAbsoluteUrl(relativeUrl: string): Promise<string | undefined> {
        if (this.context.getAbsoluteUrl === undefined) {
            throw new Error("Driver does not implement getAbsoluteUrl");
        }
        if (this.attachState !== AttachState.Attached) {
            return undefined;
        }
        return this.context.getAbsoluteUrl(relativeUrl);
    }

    /** Implementation of ISummarizerInternalsProvider.generateSummary */
    public async generateSummary(
        fullTree: boolean = false,
        safe: boolean = false,
        summaryLogger: ITelemetryLogger,
    ): Promise<GenerateSummaryData | undefined> {
        const summaryRefSeqNum = this.deltaManager.lastSequenceNumber;
        const message =
            `Summary @${summaryRefSeqNum}:${this.deltaManager.minimumSequenceNumber}`;

        this.summarizerNode.startSummary(summaryRefSeqNum, summaryLogger);

        try {
            await this.deltaManager.inbound.pause();

            const attemptData: Omit<IUnsubmittedSummaryData, "reason"> = {
                referenceSequenceNumber: summaryRefSeqNum,
                submitted: false,
            };

            if (!this.connected) {
                // If summarizer loses connection it will never reconnect
                return { ...attemptData, reason: "disconnected" };
            }

            const trace = Trace.start();
            const treeWithStats = await this.summarize(fullTree || safe, true /* trackState */);

            const generateData: IGeneratedSummaryData = {
                summaryStats: treeWithStats.stats,
                generateDuration: trace.trace().duration,
            };

            if (!this.connected) {
                return { ...attemptData, ...generateData, reason: "disconnected" };
            }

            // Ensure that lastSequenceNumber has not changed after pausing
            const lastSequenceNumber = this.deltaManager.lastSequenceNumber;
            assert(
                lastSequenceNumber === summaryRefSeqNum,
                `lastSequenceNumber changed while paused. ${lastSequenceNumber} !== ${summaryRefSeqNum}`,
            );

            const handle = await this.storage.uploadSummaryWithContext(
                treeWithStats.summary,
                this.latestSummaryAck);

            // safe mode refreshes the latest summary ack
            if (safe) {
                const version = await this.getVersionFromStorage(this.id);
                await this.refreshLatestSummaryAck(
                    undefined,
                    version.id,
                    this.summaryTracker.referenceSequenceNumber,
                    new ChildLogger(summaryLogger, undefined, { safeSummary: true }),
                    version,
                );
            }

            // eslint-disable-next-line @typescript-eslint/no-non-null-assertion
            const parent = this.latestSummaryAck.ackHandle!;
            const summaryMessage: ISummaryContent = {
                handle,
                head: parent,
                message,
                parents: parent ? [parent] : [],
            };
            const uploadData: IUploadedSummaryData = {
                handle,
                uploadDuration: trace.trace().duration,
            };

            if (!this.connected) {
                return { ...attemptData, ...generateData, ...uploadData, reason: "disconnected" };
            }

            // We need the summary op's reference sequence number to match our summary sequence number
            // Otherwise we'll get the wrong sequence number stamped on the summary's .protocol attributes
            assert(
                this.deltaManager.lastSequenceNumber === summaryRefSeqNum,
                `lastSequenceNumber changed before the summary op could be submitted. `
                + `${this.deltaManager.lastSequenceNumber} !== ${summaryRefSeqNum}`,
            );

            const clientSequenceNumber =
                this.submitSystemMessage(MessageType.Summarize, summaryMessage);

            this.summarizerNode.completeSummary(handle);

            return {
                ...attemptData,
                ...generateData,
                ...uploadData,
                submitted: true,
                clientSequenceNumber,
                submitOpDuration: trace.trace().duration,
            };
        } finally {
            // Cleanup wip summary in case of failure
            this.summarizerNode.clearSummary();
            // Restart the delta manager
            this.deltaManager.inbound.resume();
        }
    }

    private processRemoteChunkedMessage(message: ISequencedDocumentMessage) {
        if (message.type !== ContainerMessageType.ChunkedOp) {
            return message;
        }

        const clientId = message.clientId;
        const chunkedContent = message.contents as IChunkedOp;
        this.addChunk(clientId, chunkedContent);
        if (chunkedContent.chunkId === chunkedContent.totalChunks) {
            const newMessage = { ...message };
            // eslint-disable-next-line @typescript-eslint/no-non-null-assertion
            const serializedContent = this.chunkMap.get(clientId)!.join("");
            newMessage.contents = JSON.parse(serializedContent);
            newMessage.type = chunkedContent.originalType;
            this.clearPartialChunks(clientId);
            return newMessage;
        }
        return message;
    }

    private addChunk(clientId: string, chunkedContent: IChunkedOp) {
        let map = this.chunkMap.get(clientId);
        if (map === undefined) {
            map = [];
            this.chunkMap.set(clientId, map);
        }
        assert(chunkedContent.chunkId === map.length + 1); // 1-based indexing
        map.push(chunkedContent.contents);
    }

    private clearPartialChunks(clientId: string) {
        if (this.chunkMap.has(clientId)) {
            this.chunkMap.delete(clientId);
        }
    }

    private updateDocumentDirtyState(dirty: boolean) {
        if (this.dirtyDocument === dirty) {
            return;
        }

        this.dirtyDocument = dirty;
        if (this.emitDirtyDocumentEvent) {
            this.emit(dirty ? "dirtyDocument" : "savedDocument");
        }
    }

    public submitDataStoreOp(
        id: string,
        contents: any,
        localOpMetadata: unknown = undefined): void {
        const envelope: IEnvelope = {
            address: id,
            contents,
        };
        this.submit(ContainerMessageType.FluidDataStoreOp, envelope, localOpMetadata);
    }

    public async uploadBlob(blob: ArrayBufferLike): Promise<IFluidHandle<ArrayBufferLike>> {
        return this.blobManager.createBlob(blob);
    }

    private submit(
        type: ContainerMessageType,
        content: any,
        localOpMetadata: unknown = undefined,
        opMetadata: Record<string, unknown> | undefined = undefined,
    ): void {
        this.verifyNotClosed();

        let clientSequenceNumber: number = -1;

        if (this.canSendOps()) {
            const serializedContent = JSON.stringify(content);
            const maxOpSize = this.context.deltaManager.maxMessageSize;

            // If in manual flush mode we will trigger a flush at the next turn break
            if (this.flushMode === FlushMode.Manual && !this.needsFlush) {
                // eslint-disable-next-line no-param-reassign
                opMetadata = { ...opMetadata, batch: true };
                this.needsFlush = true;

                // Use Promise.resolve().then() to queue a microtask to detect the end of the turn and force a flush.
                if (!this.flushTrigger) {
                    // eslint-disable-next-line @typescript-eslint/no-floating-promises
                    Promise.resolve().then(() => {
                        this.flushTrigger = false;
                        this.flush();
                    });
                }
            }

            // Note: Chunking will increase content beyond maxOpSize because we JSON'ing JSON payload -
            // there will be a lot of escape characters that can make it up to 2x bigger!
            // This is Ok, because DeltaManager.shouldSplit() will have 2 * maxMessageSize limit
            if (!serializedContent || serializedContent.length <= maxOpSize) {
                clientSequenceNumber = this.submitRuntimeMessage(
                    type,
                    content,
                    /* batch: */ this._flushMode === FlushMode.Manual,
                    opMetadata);
            } else {
                clientSequenceNumber = this.submitChunkedMessage(type, serializedContent, maxOpSize);
            }
        }

        // Let the PendingStateManager know that a message was submitted.
        this.pendingStateManager.onSubmitMessage(type, clientSequenceNumber, content, localOpMetadata, opMetadata);
        if (this.isContainerMessageDirtyable(type, content)) {
            this.updateDocumentDirtyState(true);
        }
    }

    private submitChunkedMessage(type: ContainerMessageType, content: string, maxOpSize: number): number {
        const contentLength = content.length;
        const chunkN = Math.floor((contentLength - 1) / maxOpSize) + 1;
        let offset = 0;
        let clientSequenceNumber: number = 0;
        for (let i = 1; i <= chunkN; i = i + 1) {
            const chunkedOp: IChunkedOp = {
                chunkId: i,
                contents: content.substr(offset, maxOpSize),
                originalType: type,
                totalChunks: chunkN,
            };
            offset += maxOpSize;
            clientSequenceNumber = this.submitRuntimeMessage(
                ContainerMessageType.ChunkedOp,
                chunkedOp,
                false);
        }
        return clientSequenceNumber;
    }

    private submitSystemMessage(
        type: MessageType,
        contents: any) {
        this.verifyNotClosed();
        assert(this.connected);

        // System message should not be sent in the middle of the batch.
        // That said, we can preserve existing behavior by not flushing existing buffer.
        // That might be not what caller hopes to get, but we can look deeper if telemetry tells us it's a problem.
        const middleOfBatch = this.flushMode === FlushMode.Manual && this.needsFlush;
        if (middleOfBatch) {
            this._logger.sendErrorEvent({ eventName: "submitSystemMessageError", type });
        }

        return this.context.submitFn(
            type,
            contents,
            middleOfBatch);
    }

    private submitRuntimeMessage(
        type: ContainerMessageType,
        contents: any,
        batch: boolean,
        appData?: any) {
        const payload: ContainerRuntimeMessage = { type, contents };
        return this.context.submitFn(
            MessageType.Operation,
            payload,
            batch,
            appData);
    }

    /**
     * Throw an error if the runtime is closed.  Methods that are expected to potentially
     * be called after dispose due to asynchrony should not call this.
     */
    private verifyNotClosed() {
        if (this._disposed) {
            throw new Error("Runtime is closed");
        }
    }

    /**
     * Finds the right store and asks it to resubmit the message. This typically happens when we
     * reconnect and there are pending messages.
     * @param content - The content of the original message.
     * @param localOpMetadata - The local metadata associated with the original message.
     */
    private reSubmit(
        type: ContainerMessageType,
        content: any,
        localOpMetadata: unknown,
        opMetadata: Record<string, unknown> | undefined,
    ) {
        switch (type) {
            case ContainerMessageType.FluidDataStoreOp:
                // For Operations, call resubmitDataStoreOp which will find the right store
                // and trigger resubmission on it.
                this.resubmitDataStoreOp(content, localOpMetadata);
                break;
            case ContainerMessageType.Attach:
                this.submit(type, content, localOpMetadata);
                break;
            case ContainerMessageType.ChunkedOp:
                throw new Error(`chunkedOp not expected here`);
            case ContainerMessageType.BlobAttach:
                this.submit(type, content, localOpMetadata, opMetadata);
                break;
            default:
                unreachableCase(type, `Unknown ContainerMessageType: ${type}`);
        }
    }

    private resubmitDataStoreOp(content: any, localOpMetadata: unknown) {
        const envelope = content as IEnvelope;
        const context = this.dataStores.contexts.get(envelope.address);
        assert(!!context, "There should be a store context for the op");
        context.reSubmit(envelope.contents, localOpMetadata);
    }

    private subscribeToLeadership() {
        if (this.context.clientDetails.capabilities.interactive) {
            this.getScheduler().then((scheduler) => {
                const LeaderTaskId = "leader";

                // Each client expresses interest to be a leader.
                // eslint-disable-next-line @typescript-eslint/no-floating-promises
                scheduler.pick(LeaderTaskId, async () => {
                    assert(!this._leader);
                    this.updateLeader(true);
                });

                scheduler.on("lost", (key) => {
                    if (key === LeaderTaskId) {
                        assert(this._leader);
                        this._leader = false;
                        this.updateLeader(false);
                    }
                });
            }).catch((err) => {
                this.closeFn(CreateContainerError(err));
            });

            this.context.quorum.on("removeMember", () => {
                if (this.leader) {
                    this.runTaskAnalyzer();
                }
            });
        }
    }

    public async getTaskManager(): Promise<ITaskManager> {
        return requestFluidObject<ITaskManager>(
            await this.getDataStore(taskSchedulerId, true),
            "");
    }

    public async getScheduler(): Promise<IAgentScheduler> {
        const taskManager = await this.getTaskManager();
        return taskManager.IAgentScheduler;
    }

    private updateLeader(leadership: boolean) {
        this._leader = leadership;
        if (this.leader) {
            assert(this.clientId === undefined || this.connected && this.deltaManager && this.deltaManager.active);
            this.emit("leader");
        } else {
            this.emit("notleader");
        }

        for (const [, context] of this.dataStores.contexts) {
            context.updateLeader(this.leader);
        }

        if (this.leader) {
            this.runTaskAnalyzer();
        }
    }

    /**
     * On a client joining/departure, decide whether this client is the new leader.
     * If so, calculate if there are any unhandled tasks for browsers and remote agents.
     * Emit local help message for this browser and submits a remote help message for agents.
     */
    private runTaskAnalyzer() {
        // Analyze the current state and ask for local and remote help separately.
        // If called for detached container, the clientId would not be assigned and it is disconnected. In this
        // case, all tasks are run by the detached container. Called only if a leader. If we have a clientId,
        // then we should be connected as leadership is lost on losing connection.
        const helpTasks = this.clientId === undefined ?
            { browser: this.tasks, robot: [] } :
            analyzeTasks(this.clientId, this.getQuorum().getMembers(), this.tasks);

        if (helpTasks && (helpTasks.browser.length > 0 || helpTasks.robot.length > 0)) {
            if (helpTasks.browser.length > 0) {
                const localHelpMessage: IHelpMessage = {
                    tasks: helpTasks.browser,
                    version: this.version,   // Back-compat
                };
                debug(`Requesting local help for ${helpTasks.browser}`);
                this.emit("localHelp", localHelpMessage);
            }
            if (helpTasks.robot.length > 0) {
                const remoteHelpMessage: IHelpMessage = {
                    tasks: helpTasks.robot,
                    version: this.version,   // Back-compat
                };
                debug(`Requesting remote help for ${helpTasks.robot}`);
                this.submitSystemMessage(MessageType.RemoteHelp, remoteHelpMessage);
            }
        }
    }

    /** Implementation of ISummarizerInternalsProvider.refreshLatestSummaryAck */
    public async refreshLatestSummaryAck(
        proposalHandle: string | undefined,
        ackHandle: string,
        trackerRefSeqNum: number, // back-compat summarizerNode - remove when fully enabled
        summaryLogger: ITelemetryLogger,
        version?: IVersion,
    ) {
        if (trackerRefSeqNum < this.summaryTracker.referenceSequenceNumber) {
            return;
        }

        this.latestSummaryAck = { proposalHandle, ackHandle };

        // back-compat summarizerNode - remove all summary trackers when fully enabled
        this.summaryTracker.refreshLatestSummary(trackerRefSeqNum);

        const getSnapshot = async () => {
            const perfEvent = PerformanceEvent.start(summaryLogger, {
                eventName: "RefreshLatestSummaryGetSnapshot",
                hasVersion: !!version, // expected in this case
            });
            const stats: { getVersionDuration?: number; getSnapshotDuration?: number } = {};
            let snapshot: ISnapshotTree | undefined;
            try {
                const trace = Trace.start();

                const versionToUse = version ?? await this.getVersionFromStorage(ackHandle);
                stats.getVersionDuration = trace.trace().duration;

                snapshot = await this.getSnapshotFromStorage(versionToUse);
                stats.getSnapshotDuration = trace.trace().duration;
            } catch (error) {
                perfEvent.cancel(stats, error);
                throw error;
            }

            perfEvent.end(stats);
            return snapshot;
        };

        await this.summarizerNode.refreshLatestSummary(
                proposalHandle,
                getSnapshot,
                async <T>(id: string) => readAndParse<T>(this.storage, id),
                summaryLogger,
            );
        }

    private async getVersionFromStorage(versionId: string): Promise<IVersion> {
        const versions = await this.storage.getVersions(versionId, 1);
        assert(!!versions && !!versions[0], "Failed to get version from storage");
        return versions[0];
    }

    private async getSnapshotFromStorage(version: IVersion): Promise<ISnapshotTree> {
        const snapshot = await this.storage.getSnapshotTree(version);
        assert(!!snapshot, "Failed to get snapshot from storage");
        return snapshot;
    }
}<|MERGE_RESOLUTION|>--- conflicted
+++ resolved
@@ -698,7 +698,6 @@
             },
         );
 
-<<<<<<< HEAD
         this.dataStores = new DataStores(
             context.baseSnapshot,
             this,
@@ -711,74 +710,6 @@
                     createParam,
                 ),
             this._logger);
-=======
-        // Extract stores stored inside the snapshot
-        const fluidDataStores = new Map<string, ISnapshotTree | string>();
-
-        if (typeof context.baseSnapshot === "object") {
-            const baseSnapshot = context.baseSnapshot;
-            Object.keys(baseSnapshot.trees).forEach((value) => {
-                if (!nonDataStorePaths.includes(value)) {
-                    const tree = baseSnapshot.trees[value];
-                    fluidDataStores.set(value, tree);
-                }
-            });
-        }
-
-        // Create a context for each of them
-        for (const [key, value] of fluidDataStores) {
-            let dataStoreContext: FluidDataStoreContext;
-            // If we have a detached container, then create local data store contexts.
-            if (this.attachState !== AttachState.Detached) {
-                dataStoreContext = new RemotedFluidDataStoreContext(
-                    key,
-                    typeof value === "string" ? value : Promise.resolve(value),
-                    this,
-                    this.storage,
-                    this.containerScope,
-                    this.summaryTracker.createOrGetChild(key, this.summaryTracker.referenceSequenceNumber),
-                    this.getCreateChildSummarizerNodeFn(key, { type: CreateSummarizerNodeSource.FromSummary }));
-            } else {
-                let pkgFromSnapshot: string[];
-                if (typeof context.baseSnapshot !== "object") {
-                    throw new Error("Snapshot should be there to load from!!");
-                }
-                const snapshotTree = value as ISnapshotTree;
-                // Need to rip through snapshot.
-                const { pkg, snapshotFormatVersion, isRootDataStore }
-                    = readAndParseFromBlobs<IFluidDataStoreAttributes>(
-                        snapshotTree.blobs,
-                        snapshotTree.blobs[".component"]);
-                // Use the snapshotFormatVersion to determine how the pkg is encoded in the snapshot.
-                // For snapshotFormatVersion = "0.1", pkg is jsonified, otherwise it is just a string.
-                // However the feature of loading a detached container from snapshot, is added when the
-                // snapshotFormatVersion is "0.1", so we don't expect it to be anything else.
-                if (snapshotFormatVersion === currentSnapshotFormatVersion) {
-                    pkgFromSnapshot = JSON.parse(pkg) as string[];
-                } else {
-                    throw new Error(`Invalid snapshot format version ${snapshotFormatVersion}`);
-                }
-
-                /**
-                 * If there is no isRootDataStore in the attributes blob, set it to true. This will ensure that data
-                 * stores in older documents are not garbage collected incorrectly. This may lead to additional roots
-                 * in the document but they won't break.
-                 */
-                dataStoreContext = new LocalFluidDataStoreContext(
-                    key,
-                    pkgFromSnapshot,
-                    this,
-                    this.storage,
-                    this.containerScope,
-                    this.summaryTracker.createOrGetChild(key, this.deltaManager.lastSequenceNumber),
-                    this.getCreateChildSummarizerNodeFn(key, { type: CreateSummarizerNodeSource.FromSummary }),
-                    (cr: IFluidDataStoreChannel) => this.bindFluidDataStore(cr),
-                    snapshotTree,
-                    isRootDataStore ?? true);
-            }
-            this.datastoreContexts.addBoundOrRemote(key, dataStoreContext);
-        }
->>>>>>> 813249d1
 
         this.blobManager = new BlobManager(
             this.IFluidHandleContext,
@@ -1184,11 +1115,7 @@
             return;
         }
 
-<<<<<<< HEAD
-        const context = this.dataStores.contexts.tryGet(envelope.address);
-=======
-        const context = this.datastoreContexts.get(envelope.address);
->>>>>>> 813249d1
+        const context = this.dataStores.contexts.get(envelope.address);
         if (!context) {
             // Attach message may not have been processed yet
             assert(!local);
@@ -1207,12 +1134,7 @@
     }
 
     protected async getDataStore(id: string, wait = true): Promise<IFluidRouter> {
-<<<<<<< HEAD
-        // Ensure deferred if it doesn't exist which will resolve once the process ID arrives
-        const deferredContext = this.dataStores.contexts.ensureDeferred(id);
-=======
-        const deferredContext = this.datastoreContexts.prepDeferredContext(id);
->>>>>>> 813249d1
+        const deferredContext = this.dataStores.contexts.prepDeferredContext(id);
 
         if (!wait && !deferredContext.isCompleted) {
             throw new Error(`DataStore ${id} does not exist`);
@@ -1313,32 +1235,7 @@
     }
 
     public createDetachedDataStore(pkg: Readonly<string[]>): IFluidDataStoreContextDetached {
-<<<<<<< HEAD
         return this.dataStores.createDetachedDataStoreCore(pkg, false);
-=======
-        return this.createDetachedDataStoreCore(pkg, false);
-    }
-
-    private createDetachedDataStoreCore(
-        pkg: Readonly<string[]>,
-        isRoot: boolean,
-        id = uuid()): IFluidDataStoreContextDetached
-    {
-        const context = new LocalDetachedFluidDataStoreContext(
-            id,
-            pkg,
-            this,
-            this.storage,
-            this.containerScope,
-            this.summaryTracker.createOrGetChild(id, this.deltaManager.lastSequenceNumber),
-            this.getCreateChildSummarizerNodeFn(id, { type: CreateSummarizerNodeSource.Local }),
-            (cr: IFluidDataStoreChannel) => this.bindFluidDataStore(cr),
-            undefined,
-            isRoot,
-        );
-        this.datastoreContexts.addUnbound(context);
-        return context;
->>>>>>> 813249d1
     }
 
     public async _createDataStoreWithProps(pkg: string | string[], props?: any, id = uuid()):
@@ -1359,27 +1256,6 @@
         return this.connected && !this.deltaManager.readonly;
     }
 
-<<<<<<< HEAD
-=======
-    private _createFluidDataStoreContext(pkg: string[], id: string, isRoot: boolean, props?: any) {
-        const context = new LocalFluidDataStoreContext(
-            id,
-            pkg,
-            this,
-            this.storage,
-            this.containerScope,
-            this.summaryTracker.createOrGetChild(id, this.deltaManager.lastSequenceNumber),
-            this.getCreateChildSummarizerNodeFn(id, { type: CreateSummarizerNodeSource.Local }),
-            (cr: IFluidDataStoreChannel) => this.bindFluidDataStore(cr),
-            undefined,
-            isRoot,
-            props,
-        );
-        this.datastoreContexts.addUnbound(context);
-        return context;
-    }
-
->>>>>>> 813249d1
     public getQuorum(): IQuorum {
         return this.context.quorum;
     }
@@ -1540,107 +1416,14 @@
         };
     }
 
-<<<<<<< HEAD
     private processFluidDataStoreOp(message: ISequencedDocumentMessage, local: boolean, localMessageMetadata: unknown) {
         const envelope = message.contents as IEnvelope;
         const transformed = { ...message, contents: envelope.contents };
         const context = this.dataStores.contexts.get(envelope.address);
-        context.process(transformed, local, localMessageMetadata);
-    }
-
-=======
-    private processAttachMessage(message: ISequencedDocumentMessage, local: boolean, localMessageMetadata: unknown) {
-        const attachMessage = message.contents as InboundAttachMessage;
-        // The local object has already been attached
-        if (local) {
-            assert(this.pendingAttach.has(attachMessage.id));
-            this.datastoreContexts.get(attachMessage.id)?.emit("attached");
-            this.pendingAttach.delete(attachMessage.id);
-            return;
-        }
-
-         // If a non-local operation then go and create the object, otherwise mark it as officially attached.
-        if (this.datastoreContexts.has(attachMessage.id)) {
-            const error = new Error("DataCorruption: Duplicate data store created with existing ID");
-            this.logger.sendErrorEvent({
-                eventName: "DuplicateDataStoreId",
-                sequenceNumber: message.sequenceNumber,
-                clientId: message.clientId,
-                referenceSequenceNumber: message.referenceSequenceNumber,
-            }, error);
-            throw error;
-        }
-
-        const flatBlobs = new Map<string, string>();
-        let flatBlobsP = Promise.resolve(flatBlobs);
-        let snapshotTreeP: Promise<ISnapshotTree> | null = null;
-        if (attachMessage.snapshot) {
-            snapshotTreeP = buildSnapshotTree(attachMessage.snapshot.entries, flatBlobs);
-            // flatBlobs' validity is contingent on snapshotTreeP's resolution
-            flatBlobsP = snapshotTreeP.then((snapshotTree) => { return flatBlobs; });
-        }
-
-        // Include the type of attach message which is the pkg of the store to be
-        // used by RemotedFluidDataStoreContext in case it is not in the snapshot.
-        const pkg = [attachMessage.type];
-        const remotedFluidDataStoreContext = new RemotedFluidDataStoreContext(
-            attachMessage.id,
-            snapshotTreeP,
-            this,
-            new BlobCacheStorageService(this.storage, flatBlobsP),
-            this.containerScope,
-            this.summaryTracker.createOrGetChild(attachMessage.id, message.sequenceNumber),
-            this.getCreateChildSummarizerNodeFn(
-                attachMessage.id,
-                {
-                    type: CreateSummarizerNodeSource.FromAttach,
-                    sequenceNumber: message.sequenceNumber,
-                    snapshot: attachMessage.snapshot ?? {
-                        id: null,
-                        entries: [createAttributesBlob(pkg, true /* isRootDataStore */)],
-                    },
-                }),
-            pkg);
-
-        // Resolve pending gets and store off any new ones
-       this.datastoreContexts.addBoundOrRemote(attachMessage.id, remotedFluidDataStoreContext);
-
-        // Equivalent of nextTick() - Prefetch once all current ops have completed
-        // eslint-disable-next-line @typescript-eslint/no-floating-promises
-        Promise.resolve().then(async () => remotedFluidDataStoreContext.realize());
-    }
-
-    private processFluidDataStoreOp(message: ISequencedDocumentMessage, local: boolean, localMessageMetadata: unknown) {
-        const envelope = message.contents as IEnvelope;
-        const transformed = { ...message, contents: envelope.contents };
-        const context = this.datastoreContexts.get(envelope.address);
         assert(!!context, "There should be a store context for the op");
         context.process(transformed, local, localMessageMetadata);
     }
 
-    private bindFluidDataStore(fluidDataStoreRuntime: IFluidDataStoreChannel): void {
-        this.verifyNotClosed();
-
-        const id = fluidDataStoreRuntime.id;
-        const localContext = this.datastoreContexts.prepContextForBind(id);
-
-        // If the container is detached, we don't need to send OP or add to pending attach because
-        // we will summarize it while uploading the create new summary and make it known to other
-        // clients.
-        if (this.attachState !== AttachState.Detached) {
-            localContext.emit("attaching");
-            const message = localContext.generateAttachMessage();
-
-            this.pendingAttach.set(id, message);
-            this.submit(ContainerMessageType.Attach, message);
-            this.attachOpFiredForDataStore.add(id);
-        }
-
-        // Resolve the deferred so other local stores can access it now that the context is bound
-        this.datastoreContexts.resolveDeferredBind(id);
-    }
-
->>>>>>> 813249d1
     public setAttachState(attachState: AttachState.Attaching | AttachState.Attached): void {
         let eventName: string;
         if (attachState === AttachState.Attaching) {
@@ -1653,11 +1436,7 @@
         }
         for (const [,context] of this.dataStores.contexts) {
             // Fire only for bounded stores.
-<<<<<<< HEAD
-            if (!this.dataStores.contexts.notBoundContexts.has(context.id)) {
-=======
-            if (!this.datastoreContexts.isNotBound(context.id)) {
->>>>>>> 813249d1
+            if (!this.dataStores.contexts.isNotBound(context.id)) {
                 context.emit(eventName);
             }
         }
@@ -1671,22 +1450,14 @@
         let notBoundContextsLength: number;
         do {
             const builderTree = builder.summary.tree;
-<<<<<<< HEAD
-            notBoundContextsLength = this.dataStores.contexts.notBoundContexts.size;
-=======
-            notBoundContextsLength = this.datastoreContexts.notBoundLength();
->>>>>>> 813249d1
+            notBoundContextsLength = this.dataStores.contexts.notBoundLength();
             // Iterate over each data store and ask it to snapshot
             Array.from(this.dataStores.contexts)
                 .filter(([key, _]) =>
                     // Take summary of bounded data stores only, make sure we haven't summarized them already
                     // and no attach op has been fired for that data store because for loader versions <= 0.24
                     // we set attach state as "attaching" before taking createNew summary.
-<<<<<<< HEAD
-                    !(this.dataStores.contexts.notBoundContexts.has(key)
-=======
-                    !(this.datastoreContexts.isNotBound(key)
->>>>>>> 813249d1
+                    !(this.dataStores.contexts.isNotBound(key)
                         || builderTree[key]
                         || this.dataStores.attachOpFiredForDataStore.has(key)),
                 )
@@ -1704,11 +1475,7 @@
                     }
                     builder.addWithStats(key, dataStoreSummary);
                 });
-<<<<<<< HEAD
-        } while (notBoundContextsLength !== this.dataStores.contexts.notBoundContexts.size);
-=======
-        } while (notBoundContextsLength !== this.datastoreContexts.notBoundLength());
->>>>>>> 813249d1
+        } while (notBoundContextsLength !== this.dataStores.contexts.notBoundLength());
 
         this.serializeContainerBlobs(builder);
 
