/*!
 * Copyright (c) Microsoft Corporation and contributors. All rights reserved.
 * Licensed under the MIT License.
 */

import { IFluidHandle, IFluidHandleContext } from "@fluidframework/core-interfaces";
import { IDocumentStorageService } from "@fluidframework/driver-definitions";
import { AttachmentTreeEntry } from "@fluidframework/protocol-base";
import { ISnapshotTree, ITree, ITreeEntry } from "@fluidframework/protocol-definitions";
import { generateHandleContextPath } from "@fluidframework/runtime-utils";
import { ITelemetryLogger } from "@fluidframework/common-definitions";
import { assert, Deferred } from "@fluidframework/common-utils";
import { IContainerRuntime } from "@fluidframework/container-runtime-definitions";
import { AttachState } from "@fluidframework/container-definitions";

/**
 * This class represents blob (long string)
 * This object is used only when creating (writing) new blob and serialization purposes.
 * De-serialization process goes through FluidObjectHandle and request flow:
 * DataObject.request() recognizes requests in the form of `/blobs/<id>`
 * and loads blob.
 */
export class BlobHandle implements IFluidHandle<ArrayBufferLike> {
    private attached: boolean = false;

    public get IFluidHandle(): IFluidHandle { return this; }

    public get isAttached(): boolean {
        return this.attached;
    }

    public readonly absolutePath: string;

    constructor(
        public readonly path: string,
        public readonly routeContext: IFluidHandleContext,
        public get: () => Promise<any>,
    ) {
        this.absolutePath = generateHandleContextPath(path, this.routeContext);
    }

    public attachGraph() {
        this.attached = true;
    }

    public bind(handle: IFluidHandle) {
        throw new Error("Cannot bind to blob handle");
    }
}

export class BlobManager {
    public static readonly basePath = "_blobs";
    // uploaded blob IDs
    private readonly blobIds: Set<string> = new Set();
    // blobs for which upload is pending. maps to a promise that will resolve once the blob has been uploaded and a
    // BlobAttach op has round-tripped.
    private readonly pendingBlobIds: Map<string, Deferred<void>> = new Map();
    // blobs uploaded while detached; cleared upon attach
    private readonly detachedBlobIds: Set<string> = new Set();
    // map of detached blob IDs to IDs used by storage. used to support blob handles given out while detached
    private redirectTable: Map<string, string> | undefined;

    constructor(
        private readonly routeContext: IFluidHandleContext,
        private readonly getStorage: () => IDocumentStorageService,
        private readonly attachBlobCallback: (blobId: string) => void,
        private readonly runtime: IContainerRuntime,
        private readonly logger: ITelemetryLogger,
    ) {
        this.runtime.once("dispose", () => {
            for (const promise of this.pendingBlobIds.values()) {
                promise.reject(new Error("runtime disposed while blobAttach op in flight"));
            }
        });
    }

    private hasBlob(id: string): boolean {
<<<<<<< HEAD
        return this.blobIds.has(id) || this.detachedBlobIds.has(id);
=======
        return this.blobIds.has(id) || this.detachedBlobIds.has(id) || !!this.redirectTable?.has(id);
>>>>>>> 24fbb6e1
    }

    public async getBlob(blobId: string): Promise<IFluidHandle<ArrayBufferLike>> {
        assert(this.hasBlob(blobId), 0x11f /* "requesting unknown blobs" */);

        const storageId = this.redirectTable?.get(blobId) ?? blobId;
        return new BlobHandle(
            `${BlobManager.basePath}/${storageId}`,
            this.routeContext,
            async () => this.getStorage().readBlob(storageId),
        );
    }

    public async createBlob(blob: ArrayBufferLike): Promise<IFluidHandle<ArrayBufferLike>> {
        if (this.runtime.attachState === AttachState.Attaching) {
            // blob upload is not supported in "Attaching" state
            this.logger.sendTelemetryEvent({ eventName: "CreateBlobWhileAttaching" });
            await new Promise<void>((res) => this.runtime.once("attached", res));
        }

        const response = await this.getStorage().createBlob(blob);
        const handle = new BlobHandle(
            `${BlobManager.basePath}/${response.id}`,
            this.routeContext,
            // get() should go through BlobManager.getBlob() so handles created while detached can be redirected
            // to the correct storage id after they are uploaded
            async () => this.getBlob(response.id).then(async (h) => h.get()),
        );

        if (this.runtime.attachState === AttachState.Detached) {
            this.detachedBlobIds.add(response.id);
            return handle;
        }

        // Note - server will de-dup blobs, so we might get existing blobId!
        if (this.pendingBlobIds.has(response.id)) {
            await this.pendingBlobIds.get(response.id)?.promise;
        } else if (!this.blobIds.has(response.id)) {
            this.pendingBlobIds.set(response.id, new Deferred<void>());

            // send blob attach op and wait until we see it to return the handle
            this.attachBlobCallback(response.id);
            await this.pendingBlobIds.get(response.id)?.promise;
        }

        return handle;
    }

    public processBlobAttachOp(blobId: string, local: boolean) {
        assert(!local || this.pendingBlobIds.has(blobId), 0x1f8 /* "local BlobAttach op with no pending blob" */);
        this.pendingBlobIds.get(blobId)?.resolve();
        this.pendingBlobIds.delete(blobId);
        this.blobIds.add(blobId);
    }

    /**
     * Load a set of previously attached blob IDs from a previous snapshot. Note
     * that BlobManager tracking and reporting attached blobs is a temporary
     * solution since storage expects attached blobs to be reported and any that
     * are not reported as attached may be GCed. In the future attached blob
     * IDs will be collected at summarization time, and runtime will not care
     * about the existence or specific formatting of this tree in returned
     * snapshots.
     *
     * @param blobsTree - Tree containing IDs of previously attached blobs. This
     * corresponds to snapshot() below. We look for the IDs in the blob entries
     * of the tree since the both the r11s and SPO drivers replace the
     * attachment types returned in snapshot() with blobs.
     */
    public load(blobsTree?: ISnapshotTree, redirectTable?: [string, string][]): void {
        const detached = this.runtime.attachState === AttachState.Detached;
        let count = 0;
        if (blobsTree) {
            const values = Object.values(blobsTree.blobs);
            count = values.length;
            values.map((entry) => detached ? this.detachedBlobIds.add(entry) : this.blobIds.add(entry));
        }
        this.logger.sendTelemetryEvent({ eventName: "AttachmentBlobsLoaded", count });
        if (redirectTable) {
            this.redirectTable = new Map(redirectTable);
            this.logger.sendTelemetryEvent({ eventName: "BlobRedirectTableLoaded", count: redirectTable.length });
        }
    }

    public snapshot(): { ids: ITree, table?: string } {
        // If we have a redirect table it means the container is about to transition to "Attaching" state, so we need
        // to return an actual snapshot containing all the real storage IDs we know about.
        const attachingOrAttached = !!this.redirectTable || this.runtime.attachState !== AttachState.Detached;
        const blobIds = attachingOrAttached ? this.blobIds : this.detachedBlobIds;
        const entries: ITreeEntry[] = [...blobIds].map((id) => new AttachmentTreeEntry(id, id));
        return {
            ids: { entries },
            table: this.redirectTable ? JSON.stringify(Array.from(this.redirectTable.entries())) : undefined,
        };
    }

    public setRedirectTable(table: Map<string, string>) {
        for (const [localId, storageId] of table) {
            assert(this.detachedBlobIds.delete(localId), "unrecognized id in redirect table");
            this.blobIds.add(storageId);
        }
        assert(this.detachedBlobIds.size === 0, "detached blob id absent in redirect table");
        this.redirectTable = table;
    }

    public setRedirectTable(table: Map<string, string>) {
        for (const [localId, storageId] of table) {
            assert(this.detachedBlobIds.delete(localId), "unrecognized id in redirect table");
            this.blobIds.add(storageId);
        }
        assert(this.detachedBlobIds.size === 0, "detached blob id absent in redirect table");
        this.redirectTable = table;
    }
}<|MERGE_RESOLUTION|>--- conflicted
+++ resolved
@@ -75,11 +75,7 @@
     }
 
     private hasBlob(id: string): boolean {
-<<<<<<< HEAD
-        return this.blobIds.has(id) || this.detachedBlobIds.has(id);
-=======
         return this.blobIds.has(id) || this.detachedBlobIds.has(id) || !!this.redirectTable?.has(id);
->>>>>>> 24fbb6e1
     }
 
     public async getBlob(blobId: string): Promise<IFluidHandle<ArrayBufferLike>> {
@@ -184,13 +180,4 @@
         assert(this.detachedBlobIds.size === 0, "detached blob id absent in redirect table");
         this.redirectTable = table;
     }
-
-    public setRedirectTable(table: Map<string, string>) {
-        for (const [localId, storageId] of table) {
-            assert(this.detachedBlobIds.delete(localId), "unrecognized id in redirect table");
-            this.blobIds.add(storageId);
-        }
-        assert(this.detachedBlobIds.size === 0, "detached blob id absent in redirect table");
-        this.redirectTable = table;
-    }
 }