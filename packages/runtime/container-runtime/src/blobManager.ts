/*!
 * Copyright (c) Microsoft Corporation and contributors. All rights reserved.
 * Licensed under the MIT License.
 */

<<<<<<< HEAD
import { v4 as uuid } from "uuid";
import { fluidHandleSymbol, toFluidHandleErased } from "@fluidframework/core-interfaces";
import type {
	IFluidHandleContext,
	IFluidHandleErased,
	IFluidHandleInternal,
} from "@fluidframework/core-interfaces";
=======
import { TypedEventEmitter, bufferToString, stringToBuffer } from "@fluid-internal/client-utils";
import { AttachState, ICriticalContainerError } from "@fluidframework/container-definitions";
import {
	IContainerRuntime,
	IContainerRuntimeEvents,
} from "@fluidframework/container-runtime-definitions";
import { IFluidHandle, IFluidHandleContext } from "@fluidframework/core-interfaces";
import { assert, Deferred } from "@fluidframework/core-utils";
>>>>>>> 26f01bd1
import { IDocumentStorageService } from "@fluidframework/driver-definitions";
import {
	ICreateBlobResponse,
	ISequencedDocumentMessage,
	ISnapshotTree,
} from "@fluidframework/protocol-definitions";
import {
	IGarbageCollectionData,
	ISummaryTreeWithStats,
	ITelemetryContext,
} from "@fluidframework/runtime-definitions";
import {
	SummaryTreeBuilder,
	createResponseError,
	generateHandleContextPath,
	responseToException,
} from "@fluidframework/runtime-utils";
import {
	GenericError,
	LoggingError,
	MonitoringContext,
	PerformanceEvent,
	createChildMonitoringContext,
	wrapError,
} from "@fluidframework/telemetry-utils";
import { v4 as uuid } from "uuid";

import { canRetryOnError, runWithRetry } from "@fluidframework/driver-utils";
import { IBlobMetadata } from "./metadata.js";

/**
 * This class represents blob (long string)
 * This object is used only when creating (writing) new blob and serialization purposes.
 * De-serialization process goes through FluidObjectHandle and request flow:
 * DataObject.request() recognizes requests in the form of `/blobs/<id>`
 * and loads blob.
 */
export class BlobHandle implements IFluidHandleInternal<ArrayBufferLike> {
	private attached: boolean = false;

	public get IFluidHandle(): IFluidHandleInternal {
		return this;
	}

	public get isAttached(): boolean {
		return this.routeContext.isAttached && this.attached;
	}

	public readonly absolutePath: string;

	constructor(
		public readonly path: string,
		public readonly routeContext: IFluidHandleContext,
		public get: () => Promise<ArrayBufferLike>,
		private readonly onAttachGraph?: () => void,
	) {
		this.absolutePath = generateHandleContextPath(path, this.routeContext);
	}

	public get [fluidHandleSymbol](): IFluidHandleErased<ArrayBufferLike> {
		return toFluidHandleErased(this);
	}

	public attachGraph() {
		if (!this.attached) {
			this.attached = true;
			this.onAttachGraph?.();
		}
	}

	public bind(handle: IFluidHandleInternal) {
		throw new Error("Cannot bind to blob handle");
	}
}

/**
 * Information from a snapshot needed to load BlobManager
 * @alpha
 */
export interface IBlobManagerLoadInfo {
	ids?: string[];
	redirectTable?: [string, string][];
}

// Restrict the IContainerRuntime interface to the subset required by BlobManager.  This helps to make
// the contract explicit and reduces the amount of mocking required for tests.
export type IBlobManagerRuntime = Pick<
	IContainerRuntime,
	"attachState" | "connected" | "logger" | "clientDetails"
> &
	TypedEventEmitter<IContainerRuntimeEvents>;

type ICreateBlobResponseWithTTL = ICreateBlobResponse & Partial<Record<"minTTLInSeconds", number>>;

interface PendingBlob {
	blob: ArrayBufferLike;
	uploading?: boolean;
	opsent?: boolean;
	storageId?: string;
	handleP: Deferred<BlobHandle>;
	uploadP?: Promise<ICreateBlobResponse | void>;
	uploadTime?: number;
	minTTLInSeconds?: number;
	attached?: boolean;
	acked?: boolean;
	abortSignal?: AbortSignal;
	pendingStashed?: boolean;
}

export interface IPendingBlobs {
	[id: string]: {
		blob: string;
		storageId?: string;
		uploadTime?: number;
		minTTLInSeconds?: number;
		attached?: boolean;
		acked?: boolean;
	};
}

export interface IBlobManagerEvents {
	(event: "noPendingBlobs", listener: () => void);
}

export class BlobManager extends TypedEventEmitter<IBlobManagerEvents> {
	public static readonly basePath = "_blobs";
	private static readonly redirectTableBlobName = ".redirectTable";
	private readonly mc: MonitoringContext;

	/**
	 * Map of local IDs to storage IDs. Contains identity entries (id → id) for storage IDs. All requested IDs should
	 * be a key in this map. Blobs created while the container is detached are stored in IDetachedBlobStorage which
	 * gives local IDs; the storage IDs are filled in at attach time.
	 * Note: It contains mappings from all clients, i.e., from remote clients as well. local ID comes from the client
	 * that uploaded the blob but its mapping to storage ID is needed in all clients in order to retrieve the blob.
	 */
	private readonly redirectTable: Map<string, string | undefined>;

	/**
	 * Blobs which we have not yet seen a BlobAttach op round-trip and not yet attached to a DDS.
	 */
	private readonly pendingBlobs: Map<string, PendingBlob> = new Map();

	/**
	 * Track ops in flight for online flow. This is used for optimizations where if we receive an ack for a storage ID,
	 * we can resolve all pending blobs with the same storage ID even though they may have different local IDs. That's
	 * because we know that the server will not delete the blob corresponding to that storage ID.
	 */
	private readonly opsInFlight: Map<string, string[]> = new Map();

	/**
	 * This stores IDs of tombstoned blobs.
	 *
	 * A Tombstoned object has been unreferenced long enough that GC knows it won't be referenced again.
	 * Tombstoned objects are eventually deleted by GC.
	 */
	private readonly tombstonedBlobs: Set<string> = new Set();

	private readonly sendBlobAttachOp: (localId: string, storageId?: string) => void;
	private stopAttaching: boolean = false;

	constructor(
		private readonly routeContext: IFluidHandleContext,
		snapshot: IBlobManagerLoadInfo,
		private readonly getStorage: () => IDocumentStorageService,
		/**
		 * Submit a BlobAttach op. When a blob is uploaded, there is a short grace period before which the blob is
		 * deleted. The BlobAttach op notifies the server that blob is in use. The server will then not delete the
		 * the blob as long as it is listed as referenced in future summaries. The summarizing client will know to
		 * include the storage ID in the summary when it sees the op.
		 *
		 * The op will also include a local ID to inform all clients of the relation to the storage ID, without
		 * knowledge of which they cannot request the blob from storage. It's important that this op is sequenced
		 * before any ops that reference the local ID, otherwise, an invalid handle could be added to the document.
		 */
		sendBlobAttachOp: (localId: string, storageId?: string) => void,
		// Called when a blob node is requested. blobPath is the path of the blob's node in GC's graph.
		// blobPath's format - `/<BlobManager.basePath>/<blobId>`.
		private readonly blobRequested: (blobPath: string) => void,
		// Called to check if a blob has been deleted by GC.
		// blobPath's format - `/<BlobManager.basePath>/<blobId>`.
		private readonly isBlobDeleted: (blobPath: string) => boolean,
		private readonly runtime: IBlobManagerRuntime,
		stashedBlobs: IPendingBlobs = {},
		private readonly closeContainer: (error?: ICriticalContainerError) => void,
	) {
		super();
		this.mc = createChildMonitoringContext({
			logger: this.runtime.logger,
			namespace: "BlobManager",
		});

		this.redirectTable = this.load(snapshot);

		// Begin uploading stashed blobs from previous container instance
		Object.entries(stashedBlobs).forEach(([localId, entry]) => {
			const blob = stringToBuffer(entry.blob, "base64");
			const attached = entry.attached;
			const acked = entry.acked;
			const storageId = entry.storageId; // entry.storageId = response.id
			if (entry.minTTLInSeconds && entry.uploadTime) {
				const timeLapseSinceLocalUpload = (Date.now() - entry.uploadTime) / 1000;
				// stashed entries with more than half-life in storage will not be reuploaded
				if (entry.minTTLInSeconds - timeLapseSinceLocalUpload > entry.minTTLInSeconds / 2) {
					this.pendingBlobs.set(localId, {
						blob,
						uploading: false,
						opsent: true,
						handleP: new Deferred(),
						storageId,
						uploadP: undefined,
						uploadTime: entry.uploadTime,
						minTTLInSeconds: entry.minTTLInSeconds,
						attached,
						acked,
					});
					return;
				}
			}
			this.pendingBlobs.set(localId, {
				blob,
				uploading: true,
				handleP: new Deferred(),
				uploadP: this.uploadBlob(localId, blob),
				attached,
				acked,
				opsent: true,
				pendingStashed: true,
			});
		});

		this.sendBlobAttachOp = (localId: string, blobId?: string) => {
			const pendingEntry = this.pendingBlobs.get(localId);
			assert(
				pendingEntry !== undefined,
				0x725 /* Must have pending blob entry for upcoming op */,
			);
			if (pendingEntry?.uploadTime && pendingEntry?.minTTLInSeconds) {
				const secondsSinceUpload = (Date.now() - pendingEntry.uploadTime) / 1000;
				const expired = pendingEntry.minTTLInSeconds - secondsSinceUpload < 0;
				this.mc.logger.sendTelemetryEvent({
					eventName: "sendBlobAttach",
					secondsSinceUpload,
					minTTLInSeconds: pendingEntry.minTTLInSeconds,
					expired,
				});
				if (expired) {
					// we want to avoid submitting ops with broken handles
					this.closeContainer(
						new GenericError(
							"Trying to submit a BlobAttach for expired blob",
							undefined,
							{
								localId,
								blobId,
								secondsSinceUpload,
							},
						),
					);
				}
			}
			pendingEntry.opsent = true;
			return sendBlobAttachOp(localId, blobId);
		};
	}

	public get allBlobsAttached(): boolean {
		for (const [, entry] of this.pendingBlobs) {
			if (entry.attached === false) {
				return false;
			}
		}
		return true;
	}

	public get hasPendingBlobs(): boolean {
		return (
			(this.runtime.attachState !== AttachState.Attached && this.redirectTable.size > 0) ||
			this.pendingBlobs.size > 0
		);
	}

	private createAbortError(pending?: PendingBlob) {
		return new LoggingError("uploadBlob aborted", {
			acked: pending?.acked,
			uploadTime: pending?.uploadTime,
		});
	}

	public hasPendingStashedBlobs(): boolean {
		return Array.from(this.pendingBlobs.values()).some((e) => e.pendingStashed === true);
	}
	/**
	 * Upload blobs added while offline. This must be completed before connecting and resubmitting ops.
	 */
	public async processStashedChanges() {
		const pendingUploads = Array.from(this.pendingBlobs.values())
			.filter((e) => e.pendingStashed === true)
			.map(async (e) => e.uploadP);
		await PerformanceEvent.timedExecAsync(
			this.mc.logger,
			{
				eventName: "BlobUploadProcessStashedChanges",
				count: pendingUploads.length,
			},
			async () => Promise.all(pendingUploads),
			{ start: true, end: true },
		);
	}

	/**
	 * Set of actual storage IDs (i.e., IDs that can be requested from storage). This will be empty if the container is
	 * detached or there are no (non-pending) attachment blobs in the document
	 */
	private get storageIds(): Set<string> {
		const ids = new Set<string | undefined>(this.redirectTable.values());

		// If we are detached, we will not have storage IDs, only undefined
		const undefinedValueInTable = ids.delete(undefined);

		// For a detached container, entries are inserted into the redirect table with an undefined storage ID.
		// For an attached container, entries are inserted w/storage ID after the BlobAttach op round-trips.
		assert(
			!undefinedValueInTable ||
				(this.runtime.attachState === AttachState.Detached && ids.size === 0),
			0x382 /* 'redirectTable' must contain only undefined while detached / defined values while attached */,
		);

		return ids as Set<string>;
	}

	public async getBlob(blobId: string): Promise<ArrayBufferLike> {
		// Verify that the blob is not deleted, i.e., it has not been garbage collected. If it is, this will throw
		// an error, failing the call.
		this.verifyBlobNotDeleted(blobId);
		// Let runtime know that the corresponding GC node was requested.
		// Note that this will throw if the blob is inactive or tombstoned and throwing on incorrect usage
		// is configured.
		this.blobRequested(getGCNodePathFromBlobId(blobId));

		const pending = this.pendingBlobs.get(blobId);
		if (pending) {
			return pending.blob;
		}

		let storageId: string;
		if (this.runtime.attachState === AttachState.Detached) {
			assert(this.redirectTable.has(blobId), 0x383 /* requesting unknown blobs */);

			// Blobs created while the container is detached are stored in IDetachedBlobStorage.
			// The 'IDocumentStorageService.readBlob()' call below will retrieve these via localId.
			storageId = blobId;
		} else {
			const attachedStorageId = this.redirectTable.get(blobId);
			assert(!!attachedStorageId, 0x11f /* "requesting unknown blobs" */);
			storageId = attachedStorageId;
		}

		return PerformanceEvent.timedExecAsync(
			this.mc.logger,
			{ eventName: "AttachmentReadBlob", id: storageId },
			async () => {
				return this.getStorage().readBlob(storageId);
			},
			{ end: true, cancel: "error" },
		);
	}

	private getBlobHandle(id: string): BlobHandle {
		assert(
			this.redirectTable.has(id) || this.pendingBlobs.has(id),
			0x384 /* requesting handle for unknown blob */,
		);
		const pending = this.pendingBlobs.get(id);
		const callback = pending
			? () => {
					pending.attached = true;
					this.emit("blobAttached", pending);
					this.deletePendingBlobMaybe(id);
			  }
			: undefined;
		return new BlobHandle(
			`${BlobManager.basePath}/${id}`,
			this.routeContext,
			async () => this.getBlob(id),
			callback,
		);
	}

	private async createBlobDetached(
		blob: ArrayBufferLike,
	): Promise<IFluidHandleInternal<ArrayBufferLike>> {
		// Blobs created while the container is detached are stored in IDetachedBlobStorage.
		// The 'IDocumentStorageService.createBlob()' call below will respond with a localId.
		const response = await this.getStorage().createBlob(blob);
		this.setRedirection(response.id, undefined);
		return this.getBlobHandle(response.id);
	}

	public async createBlob(
		blob: ArrayBufferLike,
		signal?: AbortSignal,
	): Promise<IFluidHandleInternal<ArrayBufferLike>> {
		if (this.runtime.attachState === AttachState.Detached) {
			return this.createBlobDetached(blob);
		}
		if (this.runtime.attachState === AttachState.Attaching) {
			// blob upload is not supported in "Attaching" state
			this.mc.logger.sendTelemetryEvent({ eventName: "CreateBlobWhileAttaching" });
			await new Promise<void>((resolve) => this.runtime.once("attached", resolve));
		}
		assert(
			this.runtime.attachState === AttachState.Attached,
			0x385 /* For clarity and paranoid defense against adding future attachment states */,
		);

		if (signal?.aborted) {
			throw this.createAbortError();
		}

		// Create a local ID for the blob. After uploading it to storage and before returning it, a local ID to
		// storage ID mapping is created.
		const localId = uuid();
		const pendingEntry: PendingBlob = {
			blob,
			uploading: true,
			handleP: new Deferred(),
			uploadP: this.uploadBlob(localId, blob),
			attached: false,
			acked: false,
			abortSignal: signal,
			opsent: false,
		};
		this.pendingBlobs.set(localId, pendingEntry);

		const abortListener = () => {
			if (!pendingEntry.acked) {
				pendingEntry.handleP.reject(this.createAbortError(pendingEntry));
			}
		};
		signal?.addEventListener("abort", abortListener, { once: true });

		return pendingEntry.handleP.promise.finally(() => {
			signal?.removeEventListener("abort", abortListener);
		});
	}

	private async uploadBlob(
		localId: string,
		blob: ArrayBufferLike,
	): Promise<ICreateBlobResponse | void> {
		return runWithRetry(
			async () => {
				try {
					return await this.getStorage().createBlob(blob);
				} catch (error) {
					const entry = this.pendingBlobs.get(localId);
					assert(
						!!entry,
						0x387 /* Must have pending blob entry for blob which failed to upload */,
					);
					if (entry.opsent && !canRetryOnError(error)) {
						throw wrapError(
							error,
							() => new LoggingError(`uploadBlob error`, { canRetry: true }),
						);
					}
					throw error;
				}
			},
			"createBlob",
			this.mc.logger,
			{
				cancel: this.pendingBlobs.get(localId)?.abortSignal,
			},
		).then(
			(response) => this.onUploadResolve(localId, response),
			(error) => {
				// it will only reject if we haven't sent an op
				// and is a non-retriable error. It will only reject
				// the promise but not throw any error outside.
				this.pendingBlobs.get(localId)?.handleP.reject(error);
				this.deletePendingBlob(localId);
			},
		);
	}

	/**
	 * Set up a mapping in the redirect table from fromId to toId. Also, notify the runtime that a reference is added
	 * which is required for GC.
	 */
	private setRedirection(fromId: string, toId: string | undefined) {
		this.redirectTable.set(fromId, toId);
	}

	private deletePendingBlobMaybe(id: string) {
		if (this.pendingBlobs.has(id)) {
			const entry = this.pendingBlobs.get(id);
			if (entry?.attached && entry?.acked) {
				this.deletePendingBlob(id);
			}
		}
	}

	private deletePendingBlob(id: string) {
		if (this.pendingBlobs.delete(id) && !this.hasPendingBlobs) {
			this.emit("noPendingBlobs");
		}
	}

	private onUploadResolve(localId: string, response: ICreateBlobResponseWithTTL) {
		const entry = this.pendingBlobs.get(localId);
		assert(entry !== undefined, 0x6c8 /* pending blob entry not found for uploaded blob */);
		if ((entry.abortSignal?.aborted === true && !entry.opsent) || this.stopAttaching) {
			this.deletePendingBlob(localId);
			return;
		}
		assert(
			entry.uploading === true,
			0x386 /* Must have pending blob entry for uploaded blob */,
		);
		entry.storageId = response.id;
		entry.uploadTime = Date.now();
		entry.minTTLInSeconds = response.minTTLInSeconds;
		// Send a blob attach op. This serves two purposes:
		// 1. If its a new blob, i.e., it isn't de-duped, the server will keep the blob alive if it sees this op
		//    until its storage ID is added to the next summary.
		// 2. It will create a local ID to storage ID mapping in all clients which is needed to retrieve the
		//    blob from the server via the storage ID.
		if (!entry.opsent) {
			this.sendBlobAttachOp(localId, response.id);
		}
		if (this.storageIds.has(response.id)) {
			// The blob is de-duped. Set up a local ID to storage ID mapping and return the blob. Since this is
			// an existing blob, we don't have to wait for the op to be ack'd since this step has already
			// happened before and so, the server won't delete it.
			this.setRedirection(localId, response.id);
			entry.handleP.resolve(this.getBlobHandle(localId));
			this.deletePendingBlobMaybe(localId);
		} else {
			// If there is already an op for this storage ID, append the local ID to the list. Once any op for
			// this storage ID is ack'd, all pending blobs for it can be resolved since the op will keep the
			// blob alive in storage.
			this.opsInFlight.set(
				response.id,
				(this.opsInFlight.get(response.id) ?? []).concat(localId),
			);
		}
		return response;
	}

	/**
	 * Resubmit a BlobAttach op. Used to add storage IDs to ops that were
	 * submitted to runtime while disconnected.
	 * @param metadata - op metadata containing storage and/or local IDs
	 */
	public reSubmit(metadata: Record<string, unknown> | undefined) {
		assert(!!metadata, 0x38b /* Resubmitted ops must have metadata */);
		const { localId, blobId }: { localId?: string; blobId?: string } = metadata;
		assert(localId !== undefined, 0x50d /* local ID not available on reSubmit */);
		const pendingEntry = this.pendingBlobs.get(localId);

		if (!blobId) {
			// We submitted this op while offline. The blob should have been uploaded by now.
			assert(
				pendingEntry?.opsent === true && !!pendingEntry?.storageId,
				0x38d /* blob must be uploaded before resubmitting BlobAttach op */,
			);
			return this.sendBlobAttachOp(localId, pendingEntry?.storageId);
		}
		return this.sendBlobAttachOp(localId, blobId);
	}

	public processBlobAttachOp(message: ISequencedDocumentMessage, local: boolean) {
		const localId = (message.metadata as IBlobMetadata | undefined)?.localId;
		const blobId = (message.metadata as IBlobMetadata | undefined)?.blobId;

		if (localId) {
			const pendingEntry = this.pendingBlobs.get(localId);
			if (pendingEntry?.abortSignal?.aborted) {
				this.deletePendingBlob(localId);
				return;
			}
			if (pendingEntry?.pendingStashed) {
				pendingEntry.pendingStashed = false;
			}
		}
		assert(blobId !== undefined, 0x12a /* "Missing blob id on metadata" */);

		// Set up a mapping from local ID to storage ID. This is crucial since without this the blob cannot be
		// requested from the server.
		// Note: The check for undefined is needed for back-compat when localId was not part of the BlobAttach op that
		// was sent when online.
		if (localId !== undefined) {
			this.setRedirection(localId, blobId);
		}
		// set identity (id -> id) entry
		this.setRedirection(blobId, blobId);

		if (local) {
			assert(localId !== undefined, 0x50e /* local ID not present in blob attach message */);
			const waitingBlobs = this.opsInFlight.get(blobId);
			if (waitingBlobs !== undefined) {
				// For each op corresponding to this storage ID that we are waiting for, resolve the pending blob.
				// This is safe because the server will keep the blob alive and the op containing the local ID to
				// storage ID is already in flight and any op containing this local ID will be sequenced after that.
				waitingBlobs.forEach((pendingLocalId) => {
					const entry = this.pendingBlobs.get(pendingLocalId);
					assert(
						entry !== undefined,
						0x38f /* local online BlobAttach op with no pending blob entry */,
					);
					this.setRedirection(pendingLocalId, blobId);
					entry.acked = true;
					entry.handleP.resolve(this.getBlobHandle(pendingLocalId));
					this.deletePendingBlobMaybe(pendingLocalId);
				});
				this.opsInFlight.delete(blobId);
			}
			const localEntry = this.pendingBlobs.get(localId);
			if (localEntry) {
				localEntry.acked = true;
				localEntry.handleP.resolve(this.getBlobHandle(localId));
				this.deletePendingBlobMaybe(localId);
			}
		}
	}

	/**
	 * Reads blobs needed to load BlobManager from storage.
	 * @param blobsTree - Tree containing IDs of previously attached blobs. We
	 * look for the IDs in the blob entries of the tree since the both the r11s
	 * and SPO drivers replace the attachment types returned in snapshot() with blobs.
	 */
	public static async load(
		blobsTree: ISnapshotTree | undefined,
		tryFetchBlob: (id: string) => Promise<[string, string][]>,
	): Promise<IBlobManagerLoadInfo> {
		if (!blobsTree) {
			return {};
		}
		let redirectTable;
		const tableId = blobsTree.blobs[this.redirectTableBlobName];
		if (tableId) {
			redirectTable = await tryFetchBlob(tableId);
		}
		const ids = Object.entries(blobsTree.blobs)
			.filter(([k, _]) => k !== this.redirectTableBlobName)
			.map(([_, v]) => v);
		return { ids, redirectTable };
	}

	/**
	 * Load a set of previously attached blob IDs and redirect table from a previous snapshot.
	 */
	private load(snapshot: IBlobManagerLoadInfo): Map<string, string | undefined> {
		this.mc.logger.sendTelemetryEvent({
			eventName: "AttachmentBlobsLoaded",
			count: snapshot.ids?.length ?? 0,
			redirectTable: snapshot.redirectTable?.length,
		});
		const table = new Map<string, string | undefined>(snapshot.redirectTable);
		if (snapshot.ids) {
			const detached = this.runtime.attachState === AttachState.Detached;
			// If we are detached, we don't have storage IDs yet, so set to undefined
			// Otherwise, set identity (id -> id) entries
			snapshot.ids.forEach((entry) => table.set(entry, detached ? undefined : entry));
		}
		return table;
	}

	public summarize(telemetryContext?: ITelemetryContext): ISummaryTreeWithStats {
		// if storageIds is empty, it means we are detached and have only local IDs, or that there are no blobs attached
		const blobIds =
			this.storageIds.size > 0
				? Array.from(this.storageIds)
				: Array.from(this.redirectTable.keys());
		const builder = new SummaryTreeBuilder();
		blobIds.forEach((blobId) => {
			builder.addAttachment(blobId);
		});

		// Any non-identity entries in the table need to be saved in the summary
		if (this.redirectTable.size > blobIds.length) {
			builder.addBlob(
				BlobManager.redirectTableBlobName,
				// filter out identity entries
				JSON.stringify(
					Array.from(this.redirectTable.entries()).filter(
						([localId, storageId]) => localId !== storageId,
					),
				),
			);
		}

		return builder.getSummaryTree();
	}

	/**
	 * Generates data used for garbage collection. Each blob uploaded represents a node in the GC graph as it can be
	 * individually referenced by storing its handle in a referenced DDS. Returns the list of blob ids as GC nodes.
	 * @param fullGC - true to bypass optimizations and force full generation of GC data. BlobManager doesn't care
	 * about this for now because the data is a simple list of blob ids.
	 */
	public getGCData(fullGC: boolean = false): IGarbageCollectionData {
		const gcData: IGarbageCollectionData = { gcNodes: {} };
		for (const [localId, storageId] of this.redirectTable) {
			assert(!!storageId, 0x390 /* Must be attached to get GC data */);
			// Only return local ids as GC nodes because a blob can only be referenced via its local id. The storage
			// id entries have the same key and value, ignore them.
			// The outbound routes are empty because a blob node cannot reference other nodes. It can only be referenced
			// by adding its handle to a referenced DDS.
			if (localId !== storageId) {
				gcData.gcNodes[getGCNodePathFromBlobId(localId)] = [];
			}
		}
		return gcData;
	}

	/**
	 * Delete attachment blobs that are sweep ready.
	 * @param sweepReadyBlobRoutes - The routes of blobs that are sweep ready and should be deleted. These routes will
	 * be based off of local ids.
	 * @returns The routes of blobs that were deleted.
	 */
	public deleteSweepReadyNodes(sweepReadyBlobRoutes: readonly string[]): readonly string[] {
		this.deleteBlobsFromRedirectTable(sweepReadyBlobRoutes);
		return Array.from(sweepReadyBlobRoutes);
	}

	/**
	 * Delete blobs with the given routes from the redirect table.
	 * The routes are GC nodes paths of format -`/<BlobManager.basePath>/<blobId>`. The blob ids are all local ids.
	 * Deleting the blobs involves 2 steps:
	 * 1. The redirect table entry for the local ids are deleted.
	 * 2. If the storage ids corresponding to the deleted local ids are not in-use anymore, the redirect table entries
	 * for the storage ids are deleted as well.
	 *
	 * Note that this does not delete the blobs from storage service immediately. Deleting the blobs from redirect table
	 * will remove them the next summary. The service would them delete them some time in the future.
	 */
	private deleteBlobsFromRedirectTable(blobRoutes: readonly string[]) {
		if (blobRoutes.length === 0) {
			return;
		}

		// This tracks the storage ids of local ids that are deleted. After the local ids have been deleted, if any of
		// these storage ids are unused, they will be deleted as well.
		const maybeUnusedStorageIds: Set<string> = new Set();
		for (const route of blobRoutes) {
			const blobId = getBlobIdFromGCNodePath(route);
			// If the blob hasn't already been deleted, log an error because this should never happen.
			// If the blob has already been deleted, log a telemetry event. This can happen because multiple GC
			// sweep ops can contain the same data store. It would be interesting to track how often this happens.
			const alreadyDeleted = this.isBlobDeleted(route);
			if (!this.redirectTable.has(blobId)) {
				this.mc.logger.sendTelemetryEvent({
					eventName: "DeletedAttachmentBlobNotFound",
					category: alreadyDeleted ? "generic" : "error",
					blobId,
					details: { alreadyDeleted },
				});
				continue;
			}
			const storageId = this.redirectTable.get(blobId);
			assert(!!storageId, 0x5bb /* Must be attached to run GC */);
			maybeUnusedStorageIds.add(storageId);
			this.redirectTable.delete(blobId);
		}

		// Find out storage ids that are in-use and remove them from maybeUnusedStorageIds. A storage id is in-use if
		// the redirect table has a local id -> storage id entry for it.
		for (const [localId, storageId] of this.redirectTable.entries()) {
			assert(!!storageId, 0x5bc /* Must be attached to run GC */);
			// For every storage id, the redirect table has a id -> id entry. These do not make the storage id in-use.
			if (maybeUnusedStorageIds.has(storageId) && localId !== storageId) {
				maybeUnusedStorageIds.delete(storageId);
			}
		}

		// For unused storage ids, delete their id -> id entries from the redirect table.
		// This way they'll be absent from the next summary, and the service is free to delete them from storage.
		for (const storageId of maybeUnusedStorageIds) {
			this.redirectTable.delete(storageId);
		}
	}

	/**
	 * This is called to update blobs whose routes are tombstones.
	 *
	 * A Tombstoned object has been unreferenced long enough that GC knows it won't be referenced again.
	 * Tombstoned objects are eventually deleted by GC.
	 *
	 * @param tombstonedRoutes - The routes of blob nodes that are tombstones.
	 */
	public updateTombstonedRoutes(tombstonedRoutes: readonly string[]) {
		const tombstonedBlobsSet: Set<string> = new Set();
		// The routes or blob node paths are in the same format as returned in getGCData -
		// `/<BlobManager.basePath>/<blobId>`.
		for (const route of tombstonedRoutes) {
			const blobId = getBlobIdFromGCNodePath(route);
			tombstonedBlobsSet.add(blobId);
		}

		// Remove blobs from the tombstone list that were tombstoned but aren't anymore as per the tombstoneRoutes.
		for (const blobId of this.tombstonedBlobs) {
			if (!tombstonedBlobsSet.has(blobId)) {
				this.tombstonedBlobs.delete(blobId);
			}
		}

		// Mark blobs that are now tombstoned by adding them to the tombstone list.
		for (const blobId of tombstonedBlobsSet) {
			this.tombstonedBlobs.add(blobId);
		}
	}

	/**
	 * Verifies that the blob with given id is not deleted, i.e., it has not been garbage collected. If the blob is GC'd,
	 * log an error and throw if necessary.
	 */
	private verifyBlobNotDeleted(blobId: string) {
		if (!this.isBlobDeleted(getGCNodePathFromBlobId(blobId))) {
			return;
		}

		const request = { url: blobId };
		const error = responseToException(
			createResponseError(404, `Blob was deleted`, request),
			request,
		);
		// Only log deleted events. Tombstone events are logged by garbage collector.
		this.mc.logger.sendErrorEvent(
			{
				eventName: "GC_Deleted_Blob_Requested",
				pkg: BlobManager.basePath,
			},
			error,
		);
		throw error;
	}

	public setRedirectTable(table: Map<string, string>) {
		assert(
			this.runtime.attachState === AttachState.Detached,
			0x252 /* "redirect table can only be set in detached container" */,
		);
		assert(
			this.redirectTable.size === table.size,
			0x391 /* Redirect table size must match BlobManager's local ID count */,
		);
		for (const [localId, storageId] of table) {
			assert(
				this.redirectTable.has(localId),
				0x254 /* "unrecognized id in redirect table" */,
			);
			this.setRedirection(localId, storageId);
			// set identity (id -> id) entry
			this.setRedirection(storageId, storageId);
		}
	}

	public async attachAndGetPendingBlobs(
		stopBlobAttachingSignal?: AbortSignal,
	): Promise<IPendingBlobs | undefined> {
		return PerformanceEvent.timedExecAsync(
			this.mc.logger,
			{ eventName: "GetPendingBlobs" },
			async () => {
				if (this.pendingBlobs.size === 0) {
					return;
				}
				const blobs = {};
				const localBlobs = new Set<PendingBlob>();
				while (localBlobs.size < this.pendingBlobs.size) {
					const attachBlobsP: Promise<void>[] = [];
					for (const [id, entry] of this.pendingBlobs) {
						if (!localBlobs.has(entry)) {
							localBlobs.add(entry);
							entry.handleP.resolve(this.getBlobHandle(id));
							attachBlobsP.push(
								new Promise<void>((resolve, reject) => {
									stopBlobAttachingSignal?.addEventListener(
										"abort",
										() => {
											this.stopAttaching = true;
											reject(new Error("Operation aborted"));
										},
										{ once: true },
									);
									const onBlobAttached = (attachedEntry) => {
										if (attachedEntry === entry) {
											this.off("blobAttached", onBlobAttached);
											resolve();
										}
									};
									if (!entry.attached) {
										this.on("blobAttached", onBlobAttached);
									} else {
										resolve();
									}
								}),
							);
						}
					}
					await Promise.allSettled(attachBlobsP).catch(() => {});
				}

				for (const [id, entry] of this.pendingBlobs) {
					if (stopBlobAttachingSignal?.aborted && !entry.attached) {
						this.mc.logger.sendTelemetryEvent({
							eventName: "UnableToStashBlob",
							id,
						});
						continue;
					}
					assert(entry.attached === true, 0x790 /* stashed blob should be attached */);
					if (!entry.opsent) {
						this.sendBlobAttachOp(id, entry.storageId);
					}
					blobs[id] = {
						blob: bufferToString(entry.blob, "base64"),
						storageId: entry.storageId,
						attached: entry.attached,
						acked: entry.acked,
						minTTLInSeconds: entry.minTTLInSeconds,
						uploadTime: entry.uploadTime,
					};
				}
				return Object.keys(blobs).length > 0 ? blobs : undefined;
			},
		);
	}
}

/**
 * For a blobId, returns its path in GC's graph. The node path is of the format `/<BlobManager.basePath>/<blobId>`.
 * This path must match the path of the blob handle returned by the createBlob API because blobs are marked
 * referenced by storing these handles in a referenced DDS.
 */
function getGCNodePathFromBlobId(blobId: string) {
	return `/${BlobManager.basePath}/${blobId}`;
}

/**
 * For a given GC node path, return the blobId. The node path is of the format `/<BlobManager.basePath>/<blobId>`.
 */
function getBlobIdFromGCNodePath(nodePath: string) {
	const pathParts = nodePath.split("/");
	assert(
		pathParts.length === 3 && pathParts[1] === BlobManager.basePath,
		0x5bd /* Invalid blob node path */,
	);
	return pathParts[2];
}<|MERGE_RESOLUTION|>--- conflicted
+++ resolved
@@ -3,15 +3,6 @@
  * Licensed under the MIT License.
  */
 
-<<<<<<< HEAD
-import { v4 as uuid } from "uuid";
-import { fluidHandleSymbol, toFluidHandleErased } from "@fluidframework/core-interfaces";
-import type {
-	IFluidHandleContext,
-	IFluidHandleErased,
-	IFluidHandleInternal,
-} from "@fluidframework/core-interfaces";
-=======
 import { TypedEventEmitter, bufferToString, stringToBuffer } from "@fluid-internal/client-utils";
 import { AttachState, ICriticalContainerError } from "@fluidframework/container-definitions";
 import {
@@ -20,7 +11,6 @@
 } from "@fluidframework/container-runtime-definitions";
 import { IFluidHandle, IFluidHandleContext } from "@fluidframework/core-interfaces";
 import { assert, Deferred } from "@fluidframework/core-utils";
->>>>>>> 26f01bd1
 import { IDocumentStorageService } from "@fluidframework/driver-definitions";
 import {
 	ICreateBlobResponse,
