/*!
 * Copyright (c) Microsoft Corporation and contributors. All rights reserved.
 * Licensed under the MIT License.
 */

import { v4 as uuid } from "uuid";
import { IFluidHandle, IFluidHandleContext } from "@fluidframework/core-interfaces";
import { IDocumentStorageService } from "@fluidframework/driver-definitions";
import { ICreateBlobResponse, ISequencedDocumentMessage, ISnapshotTree } from "@fluidframework/protocol-definitions";
import {
    createResponseError,
    generateHandleContextPath,
    responseToException,
    SummaryTreeBuilder,
} from "@fluidframework/runtime-utils";
import { assert, bufferToString, Deferred, stringToBuffer, TypedEventEmitter } from "@fluidframework/common-utils";
import { IContainerRuntime, IContainerRuntimeEvents } from "@fluidframework/container-runtime-definitions";
import { AttachState } from "@fluidframework/container-definitions";
import { ChildLogger, loggerToMonitoringContext, MonitoringContext, PerformanceEvent } from "@fluidframework/telemetry-utils";
import {
    IGarbageCollectionData,
    ISummaryTreeWithStats,
    ITelemetryContext,
} from "@fluidframework/runtime-definitions";
import { Throttler, formExponentialFn, IThrottler } from "./throttler";
import { summarizerClientType } from "./summarizerClientElection";
import { throwOnTombstoneLoadKey } from "./garbageCollectionConstants";
import { sendGCTombstoneEvent } from "./garbageCollectionTombstoneUtils";

/**
 * This class represents blob (long string)
 * This object is used only when creating (writing) new blob and serialization purposes.
 * De-serialization process goes through FluidObjectHandle and request flow:
 * DataObject.request() recognizes requests in the form of `/blobs/<id>`
 * and loads blob.
 */
export class BlobHandle implements IFluidHandle<ArrayBufferLike> {
    private attached: boolean = false;

    public get IFluidHandle(): IFluidHandle { return this; }

    public get isAttached(): boolean {
        return this.attached;
    }

    public readonly absolutePath: string;

    constructor(
        public readonly path: string,
        public readonly routeContext: IFluidHandleContext,
        public get: () => Promise<any>,
    ) {
        this.absolutePath = generateHandleContextPath(path, this.routeContext);
    }

    public attachGraph() {
        this.attached = true;
    }

    public bind(handle: IFluidHandle) {
        throw new Error("Cannot bind to blob handle");
    }
}

class CancellableThrottler {
    constructor(private readonly throttler: IThrottler) { }
    private cancelP = new Deferred<void>();

    public async getDelay(): Promise<void> {
        return Promise.race([
            this.cancelP.promise,
            new Promise<void>((resolve) => setTimeout(resolve, this.throttler.getDelay())),
        ]);
    }

    public cancel() {
        this.cancelP.resolve();
        this.cancelP = new Deferred<void>();
    }
}

/**
 * Information from a snapshot needed to load BlobManager
 */
export interface IBlobManagerLoadInfo {
    ids?: string[];
    redirectTable?: [string, string][];
}

// Restrict the IContainerRuntime interface to the subset required by BlobManager.  This helps to make
// the contract explicit and reduces the amount of mocking required for tests.
export type IBlobManagerRuntime =
    Pick<IContainerRuntime, "attachState" | "connected" | "logger" | "clientDetails"> & TypedEventEmitter<IContainerRuntimeEvents>;

// Note that while offline we "submit" an op before uploading the blob, but we always
// expect blobs to be uploaded before we actually see the op round-trip
enum PendingBlobStatus {
    OnlinePendingUpload,
    OnlinePendingOp,
    OfflinePendingUpload,
    OfflinePendingOp,
}

interface PendingBlob {
    blob: ArrayBufferLike;
    status: PendingBlobStatus;
    storageId?: string;
    handleP: Deferred<IFluidHandle<ArrayBufferLike>>;
    uploadP: Promise<ICreateBlobResponse>;
}

export interface IPendingBlobs { [id: string]: { blob: string; }; }

export interface IBlobManagerEvents {
    (event: "noPendingBlobs", listener: () => void);
}

export class BlobManager extends TypedEventEmitter<IBlobManagerEvents> {
    public static readonly basePath = "_blobs";
    private static readonly redirectTableBlobName = ".redirectTable";
    private readonly mc: MonitoringContext;

    /**
     * Map of local IDs to storage IDs. Contains identity entries (id → id) for storage IDs. All requested IDs should
     * be a key in this map. Blobs created while the container is detached are stored in IDetachedBlobStorage which
     * gives local IDs; the storage IDs are filled in at attach time.
     * Note: It contains mappings from all clients, i.e., from remote clients as well. local ID comes from the client
     * that uploaded the blob but its mapping to storage ID is needed in all clients in order to retrieve the blob.
     */
    private readonly redirectTable: Map<string, string | undefined>;

    /**
     * Blobs which have not been uploaded or for which we have not yet seen a BlobAttach op round-trip.
     * Until we see the op round-trip, there is a possibility we may need to re-upload the blob, so
     * we must save it. This is true for both the online and offline flow.
     */
    private readonly pendingBlobs: Map<string, PendingBlob> = new Map();

    /**
     * Track ops in flight for online flow. This is used for optimizations where if we receive an ack for a storage ID,
     * we can resolve all pending blobs with the same storage ID even though they may have different local IDs. That's
     * because we know that the server will not delete the blob corresponding to that storage ID.
     */
    private readonly opsInFlight: Map<string, string[]> = new Map();

    private readonly retryThrottler = new CancellableThrottler(new Throttler(
        60 * 1000, // 60 sec delay window
        30 * 1000, // 30 sec max delay
        // throttling function increases exponentially (0ms, 40ms, 80ms, 160ms, etc)
        formExponentialFn({ coefficient: 20, initialDelay: 0 }),
    ));

    /** If true, throw an error when a tombstone attachment blob is retrieved. */
    private readonly throwOnTombstoneLoad: boolean;
    /**
     * This stores IDs of tombstoned blobs.
     * Tombstone is a temporary feature that imitates a blob getting swept by garbage collection.
     */
    private readonly tombstonedBlobs: Set<string> = new Set();

    constructor(
        private readonly routeContext: IFluidHandleContext,
        snapshot: IBlobManagerLoadInfo,
        private readonly getStorage: () => IDocumentStorageService,
        /**
         * Submit a BlobAttach op. When a blob is uploaded, there is a short grace period before which the blob is
         * deleted. The BlobAttach op notifies the server that blob is in use. The server will then not delete the
         * the blob as long as it is listed as referenced in future summaries. The summarizing client will know to
         * include the storage ID in the summary when it sees the op.
         *
         * The op will also include a local ID to inform all clients of the relation to the storage ID, without
         * knowledge of which they cannot request the blob from storage. It's important that this op is sequenced
         * before any ops that reference the local ID, otherwise, an invalid handle could be added to the document.
         */
        private readonly sendBlobAttachOp: (localId: string, storageId?: string) => void,
        // To be called when a blob node is requested. blobPath is the path of the blob's node in GC's graph. It's
        // of the format `/<BlobManager.basePath>/<blobId>`.
        private readonly blobRequested: (blobPath: string) => void,
        private readonly addedBlobReference: (fromNodePath: string, toNodePath: string) => void,
        private readonly runtime: IBlobManagerRuntime,
        stashedBlobs: IPendingBlobs = {},
    ) {
        super();
        this.mc = loggerToMonitoringContext(ChildLogger.create(this.runtime.logger, "BlobManager"));
        // Read the feature flag that tells whether to throw when a tombstone blob is requested.
        this.throwOnTombstoneLoad =
            this.mc.config.getBoolean(throwOnTombstoneLoadKey) === true &&
            this.runtime.clientDetails.type !== summarizerClientType;

        this.runtime.on("disconnected", () => this.onDisconnected());
        this.redirectTable = this.load(snapshot);

        // Begin uploading stashed blobs from previous container instance
        Object.entries(stashedBlobs).forEach(([localId, entry]) => {
            const blob = stringToBuffer(entry.blob, "base64");
            this.pendingBlobs.set(localId, {
                blob,
                status: PendingBlobStatus.OfflinePendingUpload,
                handleP: new Deferred(),
                uploadP: this.uploadBlob(localId, blob),
            });
        });
    }

    private get pendingOfflineUploads() {
        return Array.from(this.pendingBlobs.values())
            .filter((e) => e.status === PendingBlobStatus.OfflinePendingUpload);
    }

    public get hasPendingOfflineUploads(): boolean {
        return this.pendingOfflineUploads.length > 0;
    }

    public get hasPendingBlobs(): boolean {
        return (this.runtime.attachState !== AttachState.Attached && this.redirectTable.size > 0)
        || this.pendingBlobs.size > 0;
    }

    /**
     * Upload blobs added while offline. This must be completed before connecting and resubmitting ops.
     */
    public async onConnected() {
        this.retryThrottler.cancel();
        const pendingUploads = this.pendingOfflineUploads.map(async (e) => e.uploadP);
        await PerformanceEvent.timedExecAsync(this.mc.logger, {
                eventName: "BlobUploadOnConnected",
                count: pendingUploads.length,
            }, async () => Promise.all(pendingUploads),
            { start: true, end: true },
        );
    }

    /**
     * Transition online blobs waiting for BlobAttach op round-trip since we will not see the op until we are connected
     * again
     */
    private onDisconnected() {
        for (const [localId, entry] of this.pendingBlobs) {
            if (entry.status === PendingBlobStatus.OnlinePendingOp) {
                // This will submit another BlobAttach op for this blob. This is necessary because the one we sent
                // already didn't have the local ID.
                this.transitionToOffline(localId);
            }
        }
    }

    /**
     * For a blobId, returns its path in GC's graph. The node path is of the format `/<BlobManager.basePath>/<blobId>`
     * This path must match the path of the blob handle returned by the createBlob API because blobs are marked
     * referenced by storing these handles in a referenced DDS.
     */
    private getBlobGCNodePath(blobId: string) {
        return `/${BlobManager.basePath}/${blobId}`;
    }

    /**
     * Set of actual storage IDs (i.e., IDs that can be requested from storage). This will be empty if the container is
     * detached or there are no (non-pending) attachment blobs in the document
     */
    private get storageIds(): Set<string> {
        const ids = new Set<string | undefined>(this.redirectTable.values());

        // If we are detached, we will not have storage IDs, only undefined
        const undefinedValueInTable = ids.delete(undefined);

        // For a detached container, entries are inserted into the redirect table with an undefined storage ID.
        // For an attached container, entries are inserted w/storage ID after the BlobAttach op round-trips.
        assert(!undefinedValueInTable || this.runtime.attachState === AttachState.Detached && ids.size === 0,
            0x382 /* 'redirectTable' must contain only undefined while detached / defined values while attached */);

        return ids as Set<string>;
    }

    //* Add param for allowTombstone header
    public async getBlob(blobId: string, allowTombstone: boolean = false): Promise<ArrayBufferLike> {
        const request = { url: blobId };
        if (this.tombstonedBlobs.has(blobId) ) {
            const shouldFail = this.throwOnTombstoneLoad && !allowTombstone;
            const error = responseToException(createResponseError(404, "Blob removed by gc", request), request);
            sendGCTombstoneEvent(
<<<<<<< HEAD
                this.mc.logger,
                {
                    eventName: "GC_Tombstone_Blob_Requested",
                },
                shouldFail /* logAsError */,
                this.runtime.clientDetails.type === summarizerClientType,
                [BlobManager.basePath],
                error,
            );
            if (shouldFail) {
=======
                this.mc,
                {
                    eventName: "GC_Tombstone_Blob_Requested",
                    category: this.throwOnTombstoneLoad ? "error" : "generic",
                    isSummarizerClient: this.runtime.clientDetails.type === summarizerClientType,
                },
                [BlobManager.basePath],
                error,
            );
            if (this.throwOnTombstoneLoad) {
>>>>>>> 120435a4
                throw error;
            }
        }

        const pending = this.pendingBlobs.get(blobId);
        if (pending) {
            return pending.blob;
        }
        let storageId: string;
        if (this.runtime.attachState === AttachState.Detached) {
            assert(this.redirectTable.has(blobId), 0x383 /* requesting unknown blobs */);

            // Blobs created while the container is detached are stored in IDetachedBlobStorage.
            // The 'IDocumentStorageService.readBlob()' call below will retrieve these via localId.
            storageId = blobId;
        } else {
            const attachedStorageId = this.redirectTable.get(blobId);
            assert(!!attachedStorageId, 0x11f /* "requesting unknown blobs" */);
            storageId = attachedStorageId;
        }

        // Let runtime know that the corresponding GC node was requested.
        this.blobRequested(this.getBlobGCNodePath(blobId));

        return PerformanceEvent.timedExecAsync(
            this.mc.logger,
            { eventName: "AttachmentReadBlob", id: storageId },
            async () => {
                return this.getStorage().readBlob(storageId);
            },
            { end: true, cancel: "error" },
        );
    }

    private getBlobHandle(id: string): IFluidHandle<ArrayBufferLike> {
        assert(this.redirectTable.has(id) || this.pendingBlobs.has(id),
            0x384 /* requesting handle for unknown blob */);
        return new BlobHandle(
            `${BlobManager.basePath}/${id}`,
            this.routeContext,
            async () => this.getBlob(id),
        );
    }

    private async createBlobDetached(blob: ArrayBufferLike): Promise<IFluidHandle<ArrayBufferLike>> {
        // Blobs created while the container is detached are stored in IDetachedBlobStorage.
        // The 'IDocumentStorageService.createBlob()' call below will respond with a localId.
        const response = await this.getStorage().createBlob(blob);
        this.setRedirection(response.id, undefined);
        return this.getBlobHandle(response.id);
    }

    public async createBlob(blob: ArrayBufferLike): Promise<IFluidHandle<ArrayBufferLike>> {
        if (this.runtime.attachState === AttachState.Detached) {
            return this.createBlobDetached(blob);
        }
        if (this.runtime.attachState === AttachState.Attaching) {
            // blob upload is not supported in "Attaching" state
            this.mc.logger.sendTelemetryEvent({ eventName: "CreateBlobWhileAttaching" });
            await new Promise<void>((resolve) => this.runtime.once("attached", resolve));
        }
        assert(this.runtime.attachState === AttachState.Attached,
            0x385 /* For clarity and paranoid defense against adding future attachment states */);

        // Create a local ID for the blob. After uploading it to storage and before returning it, a local ID to
        // storage ID mapping is created.
        const localId = uuid();
        const pendingEntry: PendingBlob = {
            blob,
            status: PendingBlobStatus.OnlinePendingUpload,
            handleP: new Deferred(),
            uploadP: this.uploadBlob(localId, blob),
        };
        this.pendingBlobs.set(localId, pendingEntry);

        return pendingEntry.handleP.promise;
    }

    private async uploadBlob(localId: string, blob: ArrayBufferLike): Promise<ICreateBlobResponse> {
        return PerformanceEvent.timedExecAsync(
            this.mc.logger,
            { eventName: "createBlob" },
            async () => this.getStorage().createBlob(blob),
            { end: true, cancel: this.runtime.connected ? "error" : "generic" },
        ).then(
            (response) => this.onUploadResolve(localId, response),
            async (err) => this.onUploadReject(localId, err),
        );
    }

    /**
     * Set up a mapping in the redirect table from fromId to toId. Also, notify the runtime that a reference is added
     * which is required for GC.
     */
    private setRedirection(fromId: string, toId: string | undefined) {
        this.redirectTable.set(fromId, toId);
        // Notify runtime of a reference added if toId is not undefined. It can be undefined when a blob is uploaded in
        // detached mode. In this case, the entry will be updated when the blob is updated.
        if (toId !== undefined) {
            this.addedBlobReference(this.getBlobGCNodePath(fromId), this.getBlobGCNodePath(toId));
        }
    }

    private deleteAndEmitsIfEmpty(id: string) {
        if (this.pendingBlobs.has(id)) {
            this.pendingBlobs.delete(id);
            if (!this.hasPendingBlobs) {
                this.emit("noPendingBlobs");
            }
        }
    }

    private onUploadResolve(localId: string, response: ICreateBlobResponse) {
        const entry = this.pendingBlobs.get(localId);
        assert(entry?.status === PendingBlobStatus.OnlinePendingUpload ||
            entry?.status === PendingBlobStatus.OfflinePendingUpload,
            0x386 /* Must have pending blob entry for uploaded blob */);
        entry.storageId = response.id;
        if (this.runtime.connected) {
            if (entry.status === PendingBlobStatus.OnlinePendingUpload) {
                // Send a blob attach op. This serves two purposes:
                // 1. If its a new blob, i.e., it isn't de-duped, the server will keep the blob alive if it sees this op
                //    until its storage ID is added to the next summary.
                // 2. It will create a local ID to storage ID mapping in all clients which is needed to retrieve the
                //    blob from the server via the storage ID.
                this.sendBlobAttachOp(localId, response.id);
                if (this.storageIds.has(response.id)) {
                    // The blob is de-duped. Set up a local ID to storage ID mapping and return the blob. Since this is
                    // an existing blob, we don't have to wait for the op to be ack'd since this step has already
                    // happened before and so, the server won't delete it.
                    this.setRedirection(localId, response.id);
                    entry.handleP.resolve(this.getBlobHandle(localId));
                    this.deleteAndEmitsIfEmpty(localId);
                } else {
                    // If there is already an op for this storage ID, append the local ID to the list. Once any op for
                    // this storage ID is ack'd, all pending blobs for it can be resolved since the op will keep the
                    // blob alive in storage.
                    this.opsInFlight.set(response.id, (this.opsInFlight.get(response.id) ?? []).concat(localId));
                    entry.status = PendingBlobStatus.OnlinePendingOp;
                }
            } else if (entry.status === PendingBlobStatus.OfflinePendingUpload) {
                // We already submitted a BlobAttach op for this blob when it was transitioned to offline flow
                entry.status = PendingBlobStatus.OfflinePendingOp;
            }
        } else {
            // connected to storage but not ordering service?
            this.mc.logger.sendTelemetryEvent({ eventName: "BlobUploadSuccessWhileDisconnected" });
            if (entry.status === PendingBlobStatus.OnlinePendingUpload) {
                this.transitionToOffline(localId);
            }
            entry.status = PendingBlobStatus.OfflinePendingOp;
        }
        return response;
    }

    private async onUploadReject(localId: string, error) {
        const entry = this.pendingBlobs.get(localId);
        assert(!!entry, 0x387 /* Must have pending blob entry for blob which failed to upload */);
        if (!this.runtime.connected) {
            if (entry.status === PendingBlobStatus.OnlinePendingUpload) {
                this.transitionToOffline(localId);
            }
            // we are probably not connected to storage but start another upload request in case we are
            entry.uploadP = this.retryThrottler.getDelay().then(async () => this.uploadBlob(localId, entry.blob));
            return entry.uploadP;
        } else {
            entry.handleP.reject(error);
            throw error;
        }
    }

    private transitionToOffline(localId: string) {
        assert(!this.runtime.connected, 0x388 /* Must only transition to offline flow while runtime is disconnected */);
        const entry = this.pendingBlobs.get(localId);
        assert(!!entry, 0x389 /* No pending blob entry */);
        assert([PendingBlobStatus.OnlinePendingUpload, PendingBlobStatus.OnlinePendingOp].includes(entry.status),
            0x38a /* Blob must be in online flow to transition to offline flow */);

        /**
         * If we haven't already submitted a BlobAttach op for this entry, send it before returning the blob handle.
         * This will make sure that the BlobAttach op is sequenced prior to any ops referencing the handle. Otherwise,
         * an invalid handle could be added to the document.
         * storageId may be undefined but since we are not connected we will have a chance to add it when reSubmit()
         * is called on reconnection.
         */
        if (entry.status !== PendingBlobStatus.OnlinePendingOp) {
            this.sendBlobAttachOp(localId, entry.storageId);
        }

        entry.status = entry.status === PendingBlobStatus.OnlinePendingUpload
            ? PendingBlobStatus.OfflinePendingUpload
            : PendingBlobStatus.OfflinePendingOp;

        entry.handleP.resolve(this.getBlobHandle(localId));
    }

    /**
     * Resubmit a BlobAttach op. Used to add storage IDs to ops that were
     * submitted to runtime while disconnected.
     * @param metadata - op metadata containing storage and/or local IDs
     */
    public reSubmit(metadata: Record<string, unknown> | undefined) {
        assert(!!metadata, 0x38b /* Resubmitted ops must have metadata */);
        const { localId, blobId }: { localId?: string; blobId?: string } = metadata;
        assert(localId !== undefined, 0x50d /* local ID not available on reSubmit */);
        if (!blobId) {
            // We submitted this op while offline. The blob should have been uploaded by now.
            const pendingEntry = this.pendingBlobs.get(localId);
            assert(pendingEntry?.status === PendingBlobStatus.OfflinePendingOp &&
                !!pendingEntry?.storageId, 0x38d /* blob must be uploaded before resubmitting BlobAttach op */);
            return this.sendBlobAttachOp(localId, pendingEntry.storageId);
        }
        return this.sendBlobAttachOp(localId, blobId);
    }

    public processBlobAttachOp(message: ISequencedDocumentMessage, local: boolean) {
        const localId = message.metadata?.localId;
        const blobId = message.metadata?.blobId;
        assert(blobId !== undefined, 0x12a /* "Missing blob id on metadata" */);

        // Set up a mapping from local ID to storage ID. This is crucial since without this the blob cannot be
        // requested from the server.
        // Note: The check for undefined is needed for back-compat when localId was not part of the BlobAttach op that
        // was sent when online.
        if (localId !== undefined) {
            this.setRedirection(localId, blobId);
        }
        // set identity (id -> id) entry
        this.setRedirection(blobId, blobId);

        if (local) {
            assert(localId !== undefined, 0x50e /* local ID not present in blob attach message */);
            const waitingBlobs = this.opsInFlight.get(blobId);
            if (waitingBlobs !== undefined) {
                // For each op corresponding to this storage ID that we are waiting for, resolve the pending blob.
                // This is safe because the server will keep the blob alive and the op containing the local ID to
                // storage ID is already in flight and any op containing this local ID will be sequenced after that.
                waitingBlobs.forEach((pendingLocalId) => {
                    const pendingBlobEntry = this.pendingBlobs.get(pendingLocalId);
                    assert(
                        pendingBlobEntry !== undefined,
                        0x38f, /* local online BlobAttach op with no pending blob entry */
                    );

                    // It's possible we transitioned to offline flow while waiting for this op.
                    if (pendingBlobEntry.status === PendingBlobStatus.OnlinePendingOp) {
                        this.setRedirection(pendingLocalId, blobId);
                        pendingBlobEntry.handleP.resolve(this.getBlobHandle(pendingLocalId));
                        this.deleteAndEmitsIfEmpty(pendingLocalId);
                    }
                });
                this.opsInFlight.delete(blobId);
            }
            // For blobs that were transitioned to offline flow while waiting for this op, the entry should be deleted.
            this.deleteAndEmitsIfEmpty(localId);
        }
    }

    /**
     * Reads blobs needed to load BlobManager from storage.
     * @param blobsTree - Tree containing IDs of previously attached blobs. We
     * look for the IDs in the blob entries of the tree since the both the r11s
     * and SPO drivers replace the attachment types returned in snapshot() with blobs.
     */
    public static async load(
        blobsTree: ISnapshotTree | undefined,
        tryFetchBlob: (id: string) => Promise<[string, string][]>,
    ): Promise<IBlobManagerLoadInfo> {
        if (!blobsTree) {
            return {};
        }
        let redirectTable;
        const tableId = blobsTree.blobs[this.redirectTableBlobName];
        if (tableId) {
            redirectTable = await tryFetchBlob(tableId);
        }
        const ids = Object.entries(blobsTree.blobs)
            .filter(([k, _]) => k !== this.redirectTableBlobName).map(([_, v]) => v);
        return { ids, redirectTable };
    }

    /**
     * Load a set of previously attached blob IDs and redirect table from a previous snapshot.
     */
    private load(snapshot: IBlobManagerLoadInfo): Map<string, string | undefined> {
        this.mc.logger.sendTelemetryEvent({
            eventName: "AttachmentBlobsLoaded",
            count: snapshot.ids?.length ?? 0,
            redirectTable: snapshot.redirectTable?.length,
        });
        const table = new Map<string, string | undefined>(snapshot.redirectTable);
        if (snapshot.ids) {
            const detached = this.runtime.attachState === AttachState.Detached;
            // If we are detached, we don't have storage IDs yet, so set to undefined
            // Otherwise, set identity (id -> id) entries
            snapshot.ids.forEach((entry) => table.set(entry, detached ? undefined : entry));
        }
        return table;
    }

    /**
     * Generates data used for garbage collection. Each blob uploaded represents a node in the GC graph as it can be
     * individually referenced by storing its handle in a referenced DDS. Returns the list of blob ids as GC nodes.
     * @param fullGC - true to bypass optimizations and force full generation of GC data. BlobManager doesn't care
     * about this for now because the data is a simple list of blob ids.
     */
    public getGCData(fullGC: boolean = false): IGarbageCollectionData {
        const gcData: IGarbageCollectionData = { gcNodes: {} };
        for (const [localId, storageId] of this.redirectTable) {
            assert(!!storageId, 0x390 /* Must be attached to get GC data */);
            gcData.gcNodes[this.getBlobGCNodePath(localId)] = [this.getBlobGCNodePath(storageId)];
        }
        return gcData;
    }

    /**
     * This is called to update blobs whose routes are unused. The unused blobs are deleted.
     * @param unusedRoutes - The routes of the blob nodes that are unused.
     */
    public updateUnusedRoutes(unusedRoutes: string[]): void {
        // The routes or blob node paths are in the same format as returned in getGCData -
        // `/<BlobManager.basePath>/<blobId>`.
        for (const route of unusedRoutes) {
            const pathParts = route.split("/");
            assert(
                pathParts.length === 3 && pathParts[1] === BlobManager.basePath,
                0x2d5 /* "Invalid blob node id in unused routes." */,
            );
            const blobId = pathParts[2];
            this.redirectTable.delete(blobId);
        }
    }

    /**
     * This is called to update blobs whose routes are tombstones. Tombstoned blobs enable testing scenarios with
     * accessing deleted content without actually deleting content from summaries.
     * @param tombstonedRoutes - The routes of blob nodes that are tombstones.
     */
    public updateTombstonedRoutes(tombstonedRoutes: string[]) {
        const tombstonedBlobsSet: Set<string> = new Set();
        // The routes or blob node paths are in the same format as returned in getGCData -
        // `/<BlobManager.basePath>/<blobId>`.
        for (const route of tombstonedRoutes) {
            const pathParts = route.split("/");
            assert(
                pathParts.length === 3 && pathParts[1] === BlobManager.basePath,
                0x50f /* Invalid blob node id in tombstoned routes. */,
            );
            tombstonedBlobsSet.add(pathParts[2]);
        }

        // Remove blobs from the tombstone list that were tombstoned but aren't anymore as per the tombstoneRoutes.
        for (const blobId of this.tombstonedBlobs) {
            if (!tombstonedBlobsSet.has(blobId)) {
                this.tombstonedBlobs.delete(blobId);
            }
        }

        // Mark blobs that are now tombstoned by adding them to the tombstone list.
        for (const blobId of tombstonedBlobsSet) {
            this.tombstonedBlobs.add(blobId);
        }
    }

    public summarize(telemetryContext?: ITelemetryContext): ISummaryTreeWithStats {
        // if storageIds is empty, it means we are detached and have only local IDs, or that there are no blobs attached
        const blobIds = this.storageIds.size > 0 ? Array.from(this.storageIds) : Array.from(this.redirectTable.keys());
        const builder = new SummaryTreeBuilder();
        blobIds.forEach((blobId) => {
            builder.addAttachment(blobId);
        });

        // Any non-identity entries in the table need to be saved in the summary
        if (this.redirectTable.size > blobIds.length) {
            builder.addBlob(
                BlobManager.redirectTableBlobName,
                // filter out identity entries
                JSON.stringify(Array.from(this.redirectTable.entries())
                    .filter(([localId, storageId]) => localId !== storageId)),
            );
        }

        return builder.getSummaryTree();
    }

    public setRedirectTable(table: Map<string, string>) {
        assert(this.runtime.attachState === AttachState.Detached,
            0x252 /* "redirect table can only be set in detached container" */);
        assert(this.redirectTable.size === table.size,
            0x391 /* Redirect table size must match BlobManager's local ID count */);
        for (const [localId, storageId] of table) {
            assert(this.redirectTable.has(localId), 0x254 /* "unrecognized id in redirect table" */);
            this.setRedirection(localId, storageId);
            // set identity (id -> id) entry
            this.setRedirection(storageId, storageId);
        }
    }

    public getPendingBlobs(): IPendingBlobs {
        const blobs = {};
        for (const [key, entry] of this.pendingBlobs) {
            blobs[key] = { blob: bufferToString(entry.blob, "base64") };
        }
        return blobs;
    }
}<|MERGE_RESOLUTION|>--- conflicted
+++ resolved
@@ -278,7 +278,6 @@
             const shouldFail = this.throwOnTombstoneLoad && !allowTombstone;
             const error = responseToException(createResponseError(404, "Blob removed by gc", request), request);
             sendGCTombstoneEvent(
-<<<<<<< HEAD
                 this.mc.logger,
                 {
                     eventName: "GC_Tombstone_Blob_Requested",
@@ -289,18 +288,6 @@
                 error,
             );
             if (shouldFail) {
-=======
-                this.mc,
-                {
-                    eventName: "GC_Tombstone_Blob_Requested",
-                    category: this.throwOnTombstoneLoad ? "error" : "generic",
-                    isSummarizerClient: this.runtime.clientDetails.type === summarizerClientType,
-                },
-                [BlobManager.basePath],
-                error,
-            );
-            if (this.throwOnTombstoneLoad) {
->>>>>>> 120435a4
                 throw error;
             }
         }
