--- conflicted
+++ resolved
@@ -133,11 +133,7 @@
 	status: PendingBlobStatus;
 	storageId?: string;
 	handleP: Deferred<IFluidHandle<ArrayBufferLike>>;
-<<<<<<< HEAD
-	uploadP: Promise<void | ICreateBlobResponse>;
-=======
-	uploadP?: Promise<ICreateBlobResponse>;
->>>>>>> 36ce5e8d
+	uploadP?: Promise<void | ICreateBlobResponse>;
 	uploadTime?: number;
 	minTTLInSeconds?: number;
 }
@@ -938,23 +934,19 @@
 	public getPendingBlobs(): IPendingBlobs {
 		const blobs = {};
 		for (const [key, entry] of this.pendingBlobs) {
-<<<<<<< HEAD
 			// We never gave out handles for online-flow entries, so at this point there is no reason to save them
 			if (
 				entry.status === PendingBlobStatus.OfflinePendingOp ||
 				entry.status === PendingBlobStatus.OfflinePendingUpload
 			) {
-				blobs[key] = { blob: bufferToString(entry.blob, "base64") };
-			}
-=======
-			blobs[key] = entry.minTTLInSeconds
-				? {
-						blob: bufferToString(entry.blob, "base64"),
-						uploadTime: entry.uploadTime,
-						minTTLInSeconds: entry.minTTLInSeconds,
-				  }
-				: { blob: bufferToString(entry.blob, "base64") };
->>>>>>> 36ce5e8d
+				blobs[key] = entry.minTTLInSeconds
+					? {
+							blob: bufferToString(entry.blob, "base64"),
+							uploadTime: entry.uploadTime,
+							minTTLInSeconds: entry.minTTLInSeconds,
+					}
+					: { blob: bufferToString(entry.blob, "base64") };
+			}
 		}
 		return blobs;
 	}
