--- conflicted
+++ resolved
@@ -25,12 +25,7 @@
 } from "./summarizerTypes";
 import { IClientSummaryWatcher, SummaryCollection } from "./summaryCollection";
 import {
-<<<<<<< HEAD
-    ISummaryAttempt,
     raceTimer,
-=======
-    checkNotTimeout,
->>>>>>> 5f09d1f7
     SummarizeReason,
     SummaryGenerator,
 } from "./summaryGenerator";
@@ -245,19 +240,11 @@
         // it has race conditions with summaries submitted by this same client.
         this.summaryCollection.unsetPendingAckTimerTimeoutCallback();
 
-<<<<<<< HEAD
         if (waitStartResult.result === "done" && waitStartResult.value !== undefined) {
-            this.heuristics.initialize({
+            this.heuristicData.initialize({
                 refSequenceNumber: waitStartResult.value.summaryOp.referenceSequenceNumber,
                 summaryTime: waitStartResult.value.summaryOp.timestamp,
                 summarySequenceNumber: waitStartResult.value.summaryOp.sequenceNumber,
-=======
-        if (checkNotTimeout(maybeLastAck)) {
-            this.heuristicData.initialize({
-                refSequenceNumber: maybeLastAck.summaryOp.referenceSequenceNumber,
-                summaryTime: maybeLastAck.summaryOp.timestamp,
-                summarySequenceNumber: maybeLastAck.summaryOp.sequenceNumber,
->>>>>>> 5f09d1f7
             });
         }
     }
