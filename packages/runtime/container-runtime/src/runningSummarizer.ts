/*!
 * Copyright (c) Microsoft Corporation and contributors. All rights reserved.
 * Licensed under the MIT License.
 */

import { IDisposable, ITelemetryLogger } from "@fluidframework/common-definitions";
import { Deferred, PromiseTimer } from "@fluidframework/common-utils";
import {
    ISequencedDocumentMessage,
    ISequencedDocumentSystemMessage,
    ISummaryConfiguration,
    MessageType,
} from "@fluidframework/protocol-definitions";
import { ChildLogger } from "@fluidframework/telemetry-utils";
import {
    IGenerateSummaryOptions,
    ISummarizer,
    ISummarizerInternalsProvider,
    OnDemandSummarizeResult,
} from "./summarizerTypes";
import { IClientSummaryWatcher, SummaryCollection } from "./summaryCollection";
import {
    checkNotTimeout,
    ISummaryAttempt,
    SummarizeReason,
    SummarizerHeuristics,
    SummaryGenerator,
} from "./summaryGenerator";

const maxSummarizeAckWaitTime = 10 * 60 * 1000; // 10 minutes
const minOpsForLastSummary = 50;

/**
 * An instance of RunningSummarizer manages the heuristics for summarizing.
 * Until disposed, the instance of RunningSummarizer can assume that it is
 * in a state of running, meaning it is connected and initialized.  It keeps
 * track of summaries that it is generating as they are broadcast and acked/nacked.
 */
export class RunningSummarizer implements IDisposable {
    public static async start(
        clientId: string,
        onBehalfOfClientId: string,
        logger: ITelemetryLogger,
        summaryWatcher: IClientSummaryWatcher,
        configuration: ISummaryConfiguration,
        internalsProvider: Pick<ISummarizer, "stop">
            & Pick<ISummarizerInternalsProvider, "generateSummary">,
        lastOpSeqNumber: number,
        firstAck: ISummaryAttempt,
        raiseSummarizingError: (description: string) => void,
        summaryCollection: SummaryCollection,
    ): Promise<RunningSummarizer> {
        const summarizer = new RunningSummarizer(
            clientId,
            onBehalfOfClientId,
            logger,
            summaryWatcher,
            configuration,
            internalsProvider,
            lastOpSeqNumber,
            firstAck,
            raiseSummarizingError,
            summaryCollection);

        await summarizer.waitStart();

        // Run the heuristics after starting
        summarizer.heuristics.run();
        return summarizer;
    }

    public get disposed() { return this._disposed; }

    private stopping = false;
    private _disposed = false;
    private summarizingLock: Promise<void> | undefined;
    private tryWhileSummarizing = false;
    private readonly pendingAckTimer: PromiseTimer;
    private readonly heuristics: SummarizerHeuristics;
    private readonly generator: SummaryGenerator;
    private readonly logger: ITelemetryLogger;

    private constructor(
        private readonly clientId: string,
        private readonly onBehalfOfClientId: string,
        baseLogger: ITelemetryLogger,
        private readonly summaryWatcher: IClientSummaryWatcher,
        private readonly configuration: ISummaryConfiguration,
        private readonly internalsProvider: Pick<ISummarizer, "stop">
            & Pick<ISummarizerInternalsProvider, "generateSummary">,
        lastOpSeqNumber: number,
        firstAck: ISummaryAttempt,
        private readonly raiseSummarizingError: (description: string) => void,
        private readonly summaryCollection: SummaryCollection,
    ) {
        this.logger = ChildLogger.create(
            baseLogger, "Running", { all: { summaryGenTag: () => this.generator.getSummarizeCount() } });

        this.heuristics = new SummarizerHeuristics(
            configuration,
            (reason) => this.trySummarize(reason),
            lastOpSeqNumber,
            firstAck);

        // Cap the maximum amount of time client will wait for a summarize op ack to maxSummarizeAckWaitTime
        // configuration.maxAckWaitTime is composed from defaults, server values, and runtime overrides
        const maxAckWaitTime = Math.min(this.configuration.maxAckWaitTime, maxSummarizeAckWaitTime);

        this.pendingAckTimer = new PromiseTimer(
            maxAckWaitTime,
            () => {
                this.raiseSummarizingError("SummaryAckWaitTimeout");
                // Note: summaryGenTag (from ChildLogger definition) may be 0,
                // since this code path is hit when RunningSummarizer first starts up,
                // before this instance has kicked off a new summarize run.
                this.logger.sendErrorEvent({
                    eventName: "SummaryAckWaitTimeout",
                    maxAckWaitTime,
                    refSequenceNumber: this.heuristics.lastAttempted.refSequenceNumber,
                    summarySequenceNumber: this.heuristics.lastAttempted.summarySequenceNumber,
                    timePending: Date.now() - this.heuristics.lastAttempted.summaryTime,
                });
            });
        // Set up pending ack timeout by op timestamp differences for previous summaries.
        summaryCollection.setPendingAckTimerTimeoutCallback(maxAckWaitTime, () => {
            if (this.pendingAckTimer.hasTimer) {
                this.logger.sendTelemetryEvent({
                    eventName: "MissingSummaryAckFoundByOps",
                    refSequenceNumber: this.heuristics.lastAttempted.refSequenceNumber,
                    summarySequenceNumber: this.heuristics.lastAttempted.summarySequenceNumber,
                });
                this.pendingAckTimer.clear();
            }
        });

        this.generator = new SummaryGenerator(
            this.pendingAckTimer,
            this.heuristics,
            this.internalsProvider,
            this.raiseSummarizingError,
            this.summaryWatcher,
            this.logger,
        );
    }

    public dispose(): void {
        this.summaryWatcher.dispose();
        this.heuristics.dispose();
        this.generator.dispose();
        this.pendingAckTimer.clear();
        this._disposed = true;
    }

    /**
     * RunningSummarizer's logger includes the sequenced index of the current summary on each event.
     * If some other Summarizer code wants that event on their logs they can get it here,
     * but only if they're logging about that same summary.
     * @param summaryOpRefSeq - RefSeq number of the summary op, to ensure the log correlation will be correct
     */
    public tryGetCorrelatedLogger = (summaryOpRefSeq) =>
        this.heuristics.lastAttempted.refSequenceNumber === summaryOpRefSeq
            ? this.logger
            : undefined;

    public handleSystemOp(op: ISequencedDocumentMessage) {
        switch (op.type) {
            case MessageType.ClientLeave: {
                const leavingClientId = JSON.parse((op as ISequencedDocumentSystemMessage).data) as string;
                if (leavingClientId === this.clientId || leavingClientId === this.onBehalfOfClientId) {
                    // Ignore summarizer leave messages, to make sure not to start generating
                    // a summary as the summarizer is leaving
                    return;
                }
                // Leave ops for any other client fall through to handle normally
            }
            // Intentional fallthrough
            case MessageType.ClientJoin:
            case MessageType.Propose:
            case MessageType.Reject: {
                // Synchronously handle quorum ops like regular ops
                this.handleOp(undefined, op);
                return;
            }
            default: {
                return;
            }
        }
    }

    public handleOp(error: any, op: ISequencedDocumentMessage) {
        if (error !== undefined) {
            return;
        }
        this.heuristics.lastOpSeqNumber = op.sequenceNumber;

        // Check for ops requesting summary
        if (op.type === MessageType.Save) {
            // TODO: cast is only required until TypeScript version 4.3
            this.trySummarize(`save;${op.clientId}: ${op.contents}` as `save;${string}: ${string}`);
        } else {
            this.heuristics.run();
        }
    }

    public async waitStop(): Promise<void> {
        if (this.disposed) {
            return;
        }
        if (this.stopping) {
            await Promise.all([
                this.summarizingLock,
                this.generator.waitSummarizing(),
            ]);
            return;
        }
        this.stopping = true;
        const outstandingOps = this.heuristics.lastOpSeqNumber - this.heuristics.lastAcked.refSequenceNumber;
        if (outstandingOps > minOpsForLastSummary) {
            this.trySummarize("lastSummary");
            // This resolves when the current pending summary is acked or fails.
            // We wait for the result in case a safe summary is needed, and to get
            // better telemetry.
            await Promise.all([
                this.summarizingLock,
                this.generator.waitSummarizing(),
            ]);
        }
    }

    private async waitStart() {
        // Wait no longer than ack timeout for all pending
        const maybeLastAck = await Promise.race([
            this.summaryWatcher.waitFlushed(),
            this.pendingAckTimer.start(),
        ]);
        this.pendingAckTimer.clear();

        // Remove pending ack wait timeout by op timestamp comparison, because
        // it has race conditions with summaries submitted by this same client.
        this.summaryCollection.unsetPendingAckTimerTimeoutCallback();

        if (checkNotTimeout(maybeLastAck)) {
            this.heuristics.initialize({
                refSequenceNumber: maybeLastAck.summaryOp.referenceSequenceNumber,
                summaryTime: maybeLastAck.summaryOp.timestamp,
                summarySequenceNumber: maybeLastAck.summaryOp.sequenceNumber,
            });
        }
    }

    private trySummarize(reason: SummarizeReason): void {
        if (this.summarizingLock !== undefined || this.generator.isSummarizing()) {
            // Indicate that heuristics tried to summarize, and check immediately
            // after completion if heuristics still indicate we should summarize.
            this.tryWhileSummarizing = true;
            return;
        }
        const summarizingLock = new Deferred<void>();
        this.summarizingLock = summarizingLock.promise;

        (async () => {
            const attempts = [
                { refreshLatestAck: false, fullTree: false },
                { refreshLatestAck: true, fullTree: false },
                { refreshLatestAck: true, fullTree: false, delaySeconds: 2 * 60 },
                { refreshLatestAck: true, fullTree: true, delaySeconds: 10 * 60 },
            ];
            let overrideDelaySeconds: number | undefined;
            let retryNumber = 0;
            // Note: intentionally incrementing retryNumber in for loop rather than attemptPhase.
            for (let attemptPhase = 0; attemptPhase < attempts.length; retryNumber++) {
                const { delaySeconds: regularDelaySeconds = 0, ...options } = attempts[attemptPhase];
                const delaySeconds = overrideDelaySeconds ?? regularDelaySeconds;
                if (delaySeconds > 0) {
                    this.logger.sendTelemetryEvent({
                        eventName: "SummarizeAttemptDelay",
                        retryAfterSeconds: overrideDelaySeconds, // delay from retryAfter summaryNack response
                        regularDelaySeconds, // delay from regular attempt retry
                    });
                    await new Promise((resolve) => setTimeout(resolve, delaySeconds * 1000));
                }
<<<<<<< HEAD
                const attemptReason = i > 0 ? `retry${i}` as `retry${number}` : reason;
                const result = await this.generator.summarize(attemptReason, options).receivedSummaryAckOrNack;
                await this.generator.waitSummarizing();
                if (result.success && result.data.summaryAckNackOp.type === MessageType.SummaryAck) {
                    // Note: checking for MessageType.SummaryAck is redundant since success is false for nack.
=======
                const attemptReason = retryNumber > 0 ? `retry${retryNumber}` as `retry${number}` : reason;
                const result = await this.generator.summarize(attemptReason, options);
                if (result.success) {
>>>>>>> 58e0c536
                    return;
                }
                // Check for retryDelay in summaryNack response.
                if (result.retryDelaySeconds !== undefined && result.retryDelaySeconds > 0) {
                    if (overrideDelaySeconds !== undefined) {
                        // Retry the same step only once per retryAfter response.
                        attemptPhase++;
                    }
                    overrideDelaySeconds = result.retryDelaySeconds;
                } else {
                    attemptPhase++;
                    overrideDelaySeconds = undefined;
                }
            }
            // If all attempts failed, close the summarizer container
            this.logger.sendErrorEvent({ eventName: "FailToSummarize" });
            this.internalsProvider.stop("failToSummarize");
        })().finally(() => {
            summarizingLock.resolve();
            this.summarizingLock = undefined;
            this.checkRerunHeuristics();
        }).catch((error) => {
            this.logger.sendErrorEvent({ eventName: "UnexpectedSummarizeError" }, error);
        });
    }

    public summarizeOnDemand(
        reason: string,
        options: Omit<IGenerateSummaryOptions, "summaryLogger">,
    ): OnDemandSummarizeResult {
        // Check for concurrent summary attempts. If one is found,
        // return a promise that caller can await before trying again.
        if (this.summarizingLock !== undefined) {
            // The heuristics are blocking concurrent summarize attempts.
            return { alreadyRunning: this.summarizingLock };
        }
        if (this.generator.isSummarizing()) {
            // Another summary is currently being generated.
            return { alreadyRunning: this.generator.waitSummarizing() };
        }
        const result = this.generator.summarize(`onDemand;${reason}` as `onDemand;${string}`, options);
        result.receivedSummaryAckOrNack.finally(() => this.checkRerunHeuristics());
        return result;
    }

    private checkRerunHeuristics() {
        if (this.tryWhileSummarizing) {
            this.tryWhileSummarizing = false;
            if (!this.stopping && !this._disposed) {
                this.heuristics.run();
            }
        }
    }
}<|MERGE_RESOLUTION|>--- conflicted
+++ resolved
@@ -9,6 +9,7 @@
     ISequencedDocumentMessage,
     ISequencedDocumentSystemMessage,
     ISummaryConfiguration,
+    ISummaryNack,
     MessageType,
 } from "@fluidframework/protocol-definitions";
 import { ChildLogger } from "@fluidframework/telemetry-utils";
@@ -279,26 +280,24 @@
                     });
                     await new Promise((resolve) => setTimeout(resolve, delaySeconds * 1000));
                 }
-<<<<<<< HEAD
-                const attemptReason = i > 0 ? `retry${i}` as `retry${number}` : reason;
+                const attemptReason = retryNumber > 0 ? `retry${retryNumber}` as `retry${number}` : reason;
                 const result = await this.generator.summarize(attemptReason, options).receivedSummaryAckOrNack;
                 await this.generator.waitSummarizing();
                 if (result.success && result.data.summaryAckNackOp.type === MessageType.SummaryAck) {
                     // Note: checking for MessageType.SummaryAck is redundant since success is false for nack.
-=======
-                const attemptReason = retryNumber > 0 ? `retry${retryNumber}` as `retry${number}` : reason;
-                const result = await this.generator.summarize(attemptReason, options);
-                if (result.success) {
->>>>>>> 58e0c536
                     return;
                 }
                 // Check for retryDelay in summaryNack response.
-                if (result.retryDelaySeconds !== undefined && result.retryDelaySeconds > 0) {
+                // TODO: cast needed until dep on protocol-definitions version bump
+                const summaryNack = result.data?.summaryAckNackOp.type === MessageType.SummaryNack
+                    ? result.data.summaryAckNackOp.contents as ISummaryNack & { message?: string; retryAfter?: number; }
+                    : undefined;
+                if (summaryNack?.retryAfter !== undefined && summaryNack.retryAfter > 0) {
                     if (overrideDelaySeconds !== undefined) {
                         // Retry the same step only once per retryAfter response.
                         attemptPhase++;
                     }
-                    overrideDelaySeconds = result.retryDelaySeconds;
+                    overrideDelaySeconds = summaryNack.retryAfter;
                 } else {
                     attemptPhase++;
                     overrideDelaySeconds = undefined;
