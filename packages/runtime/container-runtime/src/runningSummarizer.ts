/*!
 * Copyright (c) Microsoft Corporation and contributors. All rights reserved.
 * Licensed under the MIT License.
 */

import { IDisposable, ITelemetryLogger, ITelemetryProperties } from "@fluidframework/common-definitions";
import { assert, delay, Deferred, PromiseTimer } from "@fluidframework/common-utils";
import {
    ISequencedDocumentMessage,
    ISummaryConfiguration,
    MessageType,
} from "@fluidframework/protocol-definitions";
import { ChildLogger } from "@fluidframework/telemetry-utils";
import { SummarizeHeuristicRunner } from "./summarizerHeuristics";
import {
    IEnqueueSummarizeOptions,
    ISummarizeOptions,
    ISummarizeHeuristicData,
    ISummarizeHeuristicRunner,
    ISummarizerOptions,
    OnDemandSummarizeResult,
    IOnDemandSummarizeOptions,
    EnqueueSummarizeResult,
    SummarizerStopReason,
    ISubmitSummaryOptions,
    SubmitSummaryResult,
    ISummaryCancellationToken,
    ISummarizeResults,
} from "./summarizerTypes";
import { IClientSummaryWatcher, SummaryCollection } from "./summaryCollection";
import {
    raceTimer,
    SummarizeReason,
    SummarizeResultBuilder,
    SummaryGenerator,
} from "./summaryGenerator";

const maxSummarizeAckWaitTime = 10 * 60 * 1000; // 10 minutes

/**
 * An instance of RunningSummarizer manages the heuristics for summarizing.
 * Until disposed, the instance of RunningSummarizer can assume that it is
 * in a state of running, meaning it is connected and initialized.  It keeps
 * track of summaries that it is generating as they are broadcast and acked/nacked.
 * This object is created and controlled by Summarizer object.
 */
export class RunningSummarizer implements IDisposable {
    public static async start(
        logger: ITelemetryLogger,
        summaryWatcher: IClientSummaryWatcher,
        configuration: ISummaryConfiguration,
        submitSummaryCallback: (options: ISubmitSummaryOptions) => Promise<SubmitSummaryResult>,
        heuristicData: ISummarizeHeuristicData,
        raiseSummarizingError: (description: string) => void,
        summaryCollection: SummaryCollection,
        cancellationToken: ISummaryCancellationToken,
        stopSummarizerCallback: (reason: SummarizerStopReason) => void,
        options?: Readonly<Partial<ISummarizerOptions>>,
    ): Promise<RunningSummarizer> {
        const summarizer = new RunningSummarizer(
            logger,
            summaryWatcher,
            configuration,
            submitSummaryCallback,
            heuristicData,
            raiseSummarizingError,
            summaryCollection,
            cancellationToken,
            stopSummarizerCallback,
            options);

        await summarizer.waitStart();

        // Run the heuristics after starting
        summarizer.heuristicRunner?.run();
        return summarizer;
    }

    public get disposed() { return this._disposed; }

    private stopping = false;
    private _disposed = false;
    private summarizingLock: Promise<void> | undefined;
    private readonly pendingAckTimer: PromiseTimer;
    private heuristicRunner?: ISummarizeHeuristicRunner;
    private readonly generator: SummaryGenerator;
    private readonly logger: ITelemetryLogger;
    private enqueuedSummary: {
        reason: SummarizeReason;
        afterSequenceNumber: number;
        options: ISummarizeOptions;
        readonly resultsBuilder: SummarizeResultBuilder;
    } | undefined;
    private summarizeCount = 0;

    private constructor(
        baseLogger: ITelemetryLogger,
        private readonly summaryWatcher: IClientSummaryWatcher,
        private readonly configuration: ISummaryConfiguration,
        private readonly submitSummaryCallback: (options: ISubmitSummaryOptions) => Promise<SubmitSummaryResult>,
        private readonly heuristicData: ISummarizeHeuristicData,
        private readonly raiseSummarizingError: (description: string) => void,
        private readonly summaryCollection: SummaryCollection,
        private readonly cancellationToken: ISummaryCancellationToken,
        private readonly stopSummarizerCallback: (reason: SummarizerStopReason) => void,
        { disableHeuristics = false }: Readonly<Partial<ISummarizerOptions>> = {},
    ) {
        this.logger = ChildLogger.create(
            baseLogger, "Running", { all: { summaryGenTag: () => this.summarizeCount } });

        if (!disableHeuristics) {
            this.heuristicRunner = new SummarizeHeuristicRunner(
                heuristicData,
                configuration,
                (reason) => this.trySummarize(reason));
        }

        // Cap the maximum amount of time client will wait for a summarize op ack to maxSummarizeAckWaitTime
        // configuration.maxAckWaitTime is composed from defaults, server values, and runtime overrides
        const maxAckWaitTime = Math.min(this.configuration.maxAckWaitTime, maxSummarizeAckWaitTime);

        this.pendingAckTimer = new PromiseTimer(
            maxAckWaitTime,
            () => {
                this.raiseSummarizingError("SummaryAckWaitTimeout");
                // Note: summaryGenTag (from ChildLogger definition) may be 0,
                // since this code path is hit when RunningSummarizer first starts up,
                // before this instance has kicked off a new summarize run.
                this.logger.sendErrorEvent({
                    eventName: "SummaryAckWaitTimeout",
                    maxAckWaitTime,
                    refSequenceNumber: this.heuristicData.lastAttempt.refSequenceNumber,
                    summarySequenceNumber: this.heuristicData.lastAttempt.summarySequenceNumber,
                    timePending: Date.now() - this.heuristicData.lastAttempt.summaryTime,
                });
            });
        // Set up pending ack timeout by op timestamp differences for previous summaries.
        summaryCollection.setPendingAckTimerTimeoutCallback(maxAckWaitTime, () => {
            if (this.pendingAckTimer.hasTimer) {
                this.logger.sendTelemetryEvent({
                    eventName: "MissingSummaryAckFoundByOps",
                    refSequenceNumber: this.heuristicData.lastAttempt.refSequenceNumber,
                    summarySequenceNumber: this.heuristicData.lastAttempt.summarySequenceNumber,
                });
                this.pendingAckTimer.clear();
            }
        });

        this.generator = new SummaryGenerator(
            this.pendingAckTimer,
            this.heuristicData,
            this.submitSummaryCallback,
            this.raiseSummarizingError,
            this.summaryWatcher,
            this.logger,
        );
    }

    public dispose(): void {
        this.summaryWatcher.dispose();
        this.heuristicRunner?.dispose();
        this.heuristicRunner = undefined;
        this.generator.dispose();
        this.pendingAckTimer.clear();
        this.disposeEnqueuedSummary();
        this._disposed = true;
        this.stopping = true;
    }

    /**
     * RunningSummarizer's logger includes the sequenced index of the current summary on each event.
     * If some other Summarizer code wants that event on their logs they can get it here,
     * but only if they're logging about that same summary.
     * @param summaryOpRefSeq - RefSeq number of the summary op, to ensure the log correlation will be correct
     */
    public tryGetCorrelatedLogger = (summaryOpRefSeq) =>
        this.heuristicData.lastAttempt.refSequenceNumber === summaryOpRefSeq
            ? this.logger
            : undefined;

    public handleSystemOp(op: ISequencedDocumentMessage) {
        switch (op.type) {
            case MessageType.ClientLeave:
            case MessageType.ClientJoin:
            case MessageType.Propose:
            case MessageType.Reject: {
                // Synchronously handle quorum ops like regular ops
                this.handleOp(undefined, op);
                return;
            }
            default: {
                return;
            }
        }
    }

    public handleOp(error: any, { sequenceNumber, type, clientId, contents }: ISequencedDocumentMessage) {
        if (error !== undefined) {
            return;
        }
        this.heuristicData.lastOpSequenceNumber = sequenceNumber;

        if (this.tryRunEnqueuedSummary()) {
            // Intentionally do nothing; check for enqueued on-demand summaries
        } else if (type === MessageType.Save) {
            // Check for ops requesting summary
            // Note: as const is only required until TypeScript version 4.3
            this.trySummarize(`save;${clientId}: ${contents}` as const);
        } else {
            this.heuristicRunner?.run();
        }
    }

    public async waitStop(allowLastSummary: boolean): Promise<void> {
        if (this.stopping) {
            return;
        }

        this.stopping = true;

        this.disposeEnqueuedSummary();

        // This will try to run lastSummary if needed.
        if (allowLastSummary && this.heuristicRunner?.shouldRunLastSummary()) {
            if (this.summarizingLock === undefined) {
                this.trySummarizeOnce(
                    // summarizeProps
                    { summarizeReason: "lastSummary" },
                    // ISummarizeOptions, using defaults: { refreshLatestAck: false, fullTree: false }
                    {});
            }
        }

        // Note that trySummarizeOnce() call above returns right away, without waiting.
        // So we need to wait for its completion, otherwise it would be destroyed right away.
        // That said, if summary lock was taken upfront, this wait might wait on  multiple retries to
        // submit summary. We should reconsider this flow and make summarizer move to exit faster.
        // This resolves when the current pending summary gets an ack or fails.
        await this.summarizingLock;
    }

    private async waitStart() {
        // Wait no longer than ack timeout for all pending
        const waitStartResult = await raceTimer(
            this.summaryWatcher.waitFlushed(),
            this.pendingAckTimer.start(),
        );
        this.pendingAckTimer.clear();

        // Remove pending ack wait timeout by op timestamp comparison, because
        // it has race conditions with summaries submitted by this same client.
        this.summaryCollection.unsetPendingAckTimerTimeoutCallback();

        if (waitStartResult.result === "done" && waitStartResult.value !== undefined) {
            this.heuristicData.initialize({
                refSequenceNumber: waitStartResult.value.summaryOp.referenceSequenceNumber,
                summaryTime: waitStartResult.value.summaryOp.timestamp,
                summarySequenceNumber: waitStartResult.value.summaryOp.sequenceNumber,
            });
        }
    }

    /**
     * Runs single summary action that prevents any other concurrent actions.
     * Assumes that caller checked upfront for lack of concurrent action (this.summarizingLock)
     * before calling this API. I.e. caller is responsible for either erroring out or waiting on this promise.
     * @param action - action to perform.
     * @returns - result of action.
     */
    private async lockedSummaryAction<T>(action: () => Promise<T>) {
        assert (this.summarizingLock === undefined, "Caller is responsible for checking lock");

        const summarizingLock = new Deferred<void>();
        this.summarizingLock = summarizingLock.promise;

        return action().finally(() => {
            summarizingLock.resolve();
            this.summarizingLock = undefined;
            // After summarizing, we should check to see if we need to summarize again.
            // Rerun the heuristics and check for enqueued summaries.
            if (!this.stopping && !this.tryRunEnqueuedSummary()) {
                this.heuristicRunner?.run();
            }
        });
    }

    /**
     * Runs single summarize attempt
     * @param summarizeProps - props to log with each telemetry event associated with this attempt
     * @param options - summary options
     * @param cancellationToken - cancellation token to use to be able to cancel this summary, if needed
     * @param resultsBuilder - optional, result builder to use.
     * @returns ISummarizeResult - result of running a summary.
     */
    private trySummarizeOnce(
        summarizeProps: ITelemetryProperties,
        options: ISummarizeOptions,
        cancellationToken = this.cancellationToken,
        resultsBuilder = new SummarizeResultBuilder()): ISummarizeResults
    {
        this.lockedSummaryAction(async () => {
            const summarizeResult = this.generator.summarize(
                summarizeProps,
                options,
                cancellationToken,
                resultsBuilder);
            // ensure we wait till the end of the process
            return summarizeResult.receivedSummaryAckOrNack;
        }).catch((error) => {
            // SummaryGenerator.summarize() does not throw exceptions - it converts them to failed result
            // on resultsBuilder
            // We do not care about exceptions on receivedSummaryAckOrNack - caller should check results
            // and take a appropriate action.
        });

        return resultsBuilder.build();
    }

    /** Heuristics summarize attempt. */
    private trySummarize(
        summarizeReason: SummarizeReason,
        cancellationToken = this.cancellationToken): void
    {
        if (this.summarizingLock !== undefined) {
            // This should not happen often, if at all (depends on how on-demand and enqueues summaries are used)
            // Log an error to learn about these cases and assess if we need to change anything.
            this.logger.sendTelemetryEvent({ eventName: "ConcurrentSummaryAttempt", reason: summarizeReason });
            // lockedSummaryAction() will retry heuristic-based summary at the end of current attempt
            // if it's still needed
            return;
        }

<<<<<<< HEAD
        this.lockedSummaryAction(async () => {
            const attempts: (ISummarizeOptions & { delaySeconds?: number })[] = [
=======
        this.summarizeCount++;

        (async () => {
            const attempts = [
>>>>>>> 92372ffd
                { refreshLatestAck: false, fullTree: false },
                { refreshLatestAck: true, fullTree: false },
                { refreshLatestAck: true, fullTree: false, delaySeconds: 2 * 60 },
                { refreshLatestAck: true, fullTree: true, delaySeconds: 10 * 60 },
            ];
            let overrideDelaySeconds: number | undefined;
            let totalAttempts = 0;
            let attemptPerPhase = 0;

            for (let attemptPhase = 0; attemptPhase < attempts.length;) {
                if (this.cancellationToken.cancelled) {
                    return;
                }

                totalAttempts++;
                attemptPerPhase++;

                const summarizeProps: ITelemetryProperties = {
                    summarizeReason,
                    summarizeTotalAttempts: totalAttempts,
                    summarizeAttemptsPerPhase: attemptPerPhase,
                    summarizeAttemptPhase: attemptPhase + 1, // make everything 1-based
                };

                const { delaySeconds: regularDelaySeconds = 0, ...options } = attempts[attemptPhase];
                const delaySeconds = overrideDelaySeconds ?? regularDelaySeconds;
                if (delaySeconds > 0) {
                    this.logger.sendPerformanceEvent({
                        eventName: "SummarizeAttemptDelay",
                        duration: delaySeconds,
                        reason: overrideDelaySeconds !== undefined ? "nack with retryAfter" : undefined,
                        ...summarizeProps,
                    });
                    await delay(delaySeconds * 1000);
                }
                // Note: no need to account for cancellationToken.waitCancelled here, as
                // this is accounted SummaryGenerator.summarizeCore that controls receivedSummaryAckOrNack.
                const resultSummarize = this.generator.summarize(summarizeProps, options, cancellationToken);
                const result = await resultSummarize.receivedSummaryAckOrNack;

                if (result.success) {
                    assert(result.data.summaryAckNackOp.type === MessageType.SummaryAck, "not nack");
                    return;
                }
                // Check for retryDelay that can come from summaryNack or upload summary flow.
                // Retry the same step only once per retryAfter response.
                overrideDelaySeconds = result.retryAfterSeconds;
                if (overrideDelaySeconds === undefined || attemptPerPhase > 1) {
                    attemptPhase++;
                    attemptPerPhase = 0;
                }
            }
            // If all attempts failed, close the summarizer container
            this.logger.sendErrorEvent({ eventName: "FailToSummarize", summarizeReason });
            this.stopSummarizerCallback("failToSummarize");
        }).catch((error) => {
            this.logger.sendErrorEvent({ eventName: "UnexpectedSummarizeError" }, error);
        });
    }

    /** {@inheritdoc (ISummarizer:interface).summarizeOnDemand} */
    public summarizeOnDemand({
        reason,
        ...options
    }: IOnDemandSummarizeOptions): OnDemandSummarizeResult {
        if (this.stopping) {
            const failBuilder = new SummarizeResultBuilder();
            failBuilder.fail("RunningSummarizer stopped or disposed", undefined);
            return failBuilder.build();
        }
        // Check for concurrent summary attempts. If one is found,
        // return a promise that caller can await before trying again.
        if (this.summarizingLock !== undefined) {
            // The heuristics are blocking concurrent summarize attempts.
            return { alreadyRunning: this.summarizingLock };
        }
<<<<<<< HEAD
        const result = this.trySummarizeOnce(
=======
        if (this.generator.isSummarizing()) {
            // Another summary is currently being generated.
            return { alreadyRunning: this.generator.waitSummarizing() };
        }
        this.summarizeCount++;
        const result = this.generator.summarize(
>>>>>>> 92372ffd
            { summarizeReason: `onDemand/${reason}` },
            options,
            this.cancellationToken);
        return result;
    }

    /** {@inheritdoc (ISummarizer:interface).enqueueSummarize} */
    public enqueueSummarize({
        reason,
        afterSequenceNumber = 0,
        override = false,
        ...options
    }: IEnqueueSummarizeOptions): EnqueueSummarizeResult {
        const onDemandReason = `enqueue;${reason}` as const;
        let overridden = false;
        if (this.enqueuedSummary !== undefined) {
            if (!override) {
                return { alreadyEnqueued: true };
            }
            // Override existing enqueued summarize attempt.
            this.enqueuedSummary.resultsBuilder.fail(
                "Aborted; overridden by another enqueue summarize attempt",
                undefined,
            );
            this.enqueuedSummary = undefined;
            overridden = true;
        }
        this.enqueuedSummary = {
            reason: onDemandReason,
            afterSequenceNumber,
            options,
            resultsBuilder: new SummarizeResultBuilder(),
        };
        const results = this.enqueuedSummary.resultsBuilder.build();
        this.tryRunEnqueuedSummary();
        return overridden ? {
            ...results,
            alreadyEnqueued: true,
            overridden: true,
        } : results;
    }

    private tryRunEnqueuedSummary() {
        if (this.stopping) {
            this.disposeEnqueuedSummary();
            return false;
        }
        if (
            this.enqueuedSummary === undefined
            || this.heuristicData.lastOpSequenceNumber < this.enqueuedSummary.afterSequenceNumber
            || this.summarizingLock !== undefined
        ) {
            // If no enqueued summary is ready or a summary is already in progress, take no action.
            return false;
        }
        const { reason, resultsBuilder, options } = this.enqueuedSummary;
        // Set to undefined first, so that subsequent enqueue attempt while summarize will occur later.
        this.enqueuedSummary = undefined;
<<<<<<< HEAD
        this.trySummarizeOnce(
=======
        this.summarizeCount++;
        this.generator.summarize(
>>>>>>> 92372ffd
            { summarizeReason: `enqueuedSummary/${reason}` },
            options,
            this.cancellationToken,
            resultsBuilder);
        return true;
    }

    private disposeEnqueuedSummary() {
        if (this.enqueuedSummary !== undefined) {
            this.enqueuedSummary.resultsBuilder.fail("RunningSummarizer stopped or disposed", undefined);
            this.enqueuedSummary = undefined;
        }
    }
}<|MERGE_RESOLUTION|>--- conflicted
+++ resolved
@@ -330,15 +330,9 @@
             return;
         }
 
-<<<<<<< HEAD
+        this.summarizeCount++;
         this.lockedSummaryAction(async () => {
             const attempts: (ISummarizeOptions & { delaySeconds?: number })[] = [
-=======
-        this.summarizeCount++;
-
-        (async () => {
-            const attempts = [
->>>>>>> 92372ffd
                 { refreshLatestAck: false, fullTree: false },
                 { refreshLatestAck: true, fullTree: false },
                 { refreshLatestAck: true, fullTree: false, delaySeconds: 2 * 60 },
@@ -415,16 +409,7 @@
             // The heuristics are blocking concurrent summarize attempts.
             return { alreadyRunning: this.summarizingLock };
         }
-<<<<<<< HEAD
         const result = this.trySummarizeOnce(
-=======
-        if (this.generator.isSummarizing()) {
-            // Another summary is currently being generated.
-            return { alreadyRunning: this.generator.waitSummarizing() };
-        }
-        this.summarizeCount++;
-        const result = this.generator.summarize(
->>>>>>> 92372ffd
             { summarizeReason: `onDemand/${reason}` },
             options,
             this.cancellationToken);
@@ -483,12 +468,7 @@
         const { reason, resultsBuilder, options } = this.enqueuedSummary;
         // Set to undefined first, so that subsequent enqueue attempt while summarize will occur later.
         this.enqueuedSummary = undefined;
-<<<<<<< HEAD
         this.trySummarizeOnce(
-=======
-        this.summarizeCount++;
-        this.generator.summarize(
->>>>>>> 92372ffd
             { summarizeReason: `enqueuedSummary/${reason}` },
             options,
             this.cancellationToken,
