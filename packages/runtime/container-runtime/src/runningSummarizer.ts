/*!
 * Copyright (c) Microsoft Corporation and contributors. All rights reserved.
 * Licensed under the MIT License.
 */

import { IDisposable, ITelemetryLogger, ITelemetryProperties } from "@fluidframework/common-definitions";
import { assert, delay, Deferred, PromiseTimer } from "@fluidframework/common-utils";
import {
    ISequencedDocumentMessage,
    ISummaryConfiguration,
    MessageType,
} from "@fluidframework/protocol-definitions";
import { ChildLogger } from "@fluidframework/telemetry-utils";
import { SummarizeHeuristicRunner } from "./summarizerHeuristics";
import {
    IEnqueueSummarizeOptions,
    ISummarizeOptions,
    ISummarizeHeuristicData,
    ISummarizeHeuristicRunner,
    ISummarizerOptions,
    OnDemandSummarizeResult,
    IOnDemandSummarizeOptions,
    EnqueueSummarizeResult,
    SummarizerStopReason,
    ISubmitSummaryOptions,
    SubmitSummaryResult,
    ICancellationToken,
} from "./summarizerTypes";
import { IClientSummaryWatcher, SummaryCollection } from "./summaryCollection";
import {
    raceTimer,
    SummarizeReason,
    SummarizeResultBuilder,
    SummaryGenerator,
} from "./summaryGenerator";

const maxSummarizeAckWaitTime = 10 * 60 * 1000; // 10 minutes

/**
 * An instance of RunningSummarizer manages the heuristics for summarizing.
 * Until disposed, the instance of RunningSummarizer can assume that it is
 * in a state of running, meaning it is connected and initialized.  It keeps
 * track of summaries that it is generating as they are broadcast and acked/nacked.
 */
export class RunningSummarizer implements IDisposable {
    public static async start(
        logger: ITelemetryLogger,
        summaryWatcher: IClientSummaryWatcher,
        configuration: ISummaryConfiguration,
        submitSummaryCallback: (options: ISubmitSummaryOptions) => Promise<SubmitSummaryResult>,
        heuristicData: ISummarizeHeuristicData,
        raiseSummarizingError: (description: string) => void,
        summaryCollection: SummaryCollection,
        cancellationToken: ICancellationToken,
        stopSummarizerCallback: (reason: SummarizerStopReason) => void,
        options?: Readonly<Partial<ISummarizerOptions>>,
    ): Promise<RunningSummarizer> {
        const summarizer = new RunningSummarizer(
            logger,
            summaryWatcher,
            configuration,
            submitSummaryCallback,
            heuristicData,
            raiseSummarizingError,
            summaryCollection,
            cancellationToken,
            stopSummarizerCallback,
            options);

        await summarizer.waitStart();

        // Run the heuristics after starting
        summarizer.heuristicRunner?.run();
        return summarizer;
    }

    public get disposed() { return this._disposed; }

    private stopping = false;
    private _disposed = false;
    private summarizingLock: Promise<void> | undefined;
    private tryWhileSummarizing = false;
    private readonly pendingAckTimer: PromiseTimer;
    private readonly heuristicRunner?: ISummarizeHeuristicRunner;
    private readonly generator: SummaryGenerator;
    private readonly logger: ITelemetryLogger;
    private enqueuedSummary: {
        reason: SummarizeReason;
        afterSequenceNumber: number;
        options: ISummarizeOptions;
        readonly resultsBuilder: SummarizeResultBuilder;
    } | undefined;

    private constructor(
        baseLogger: ITelemetryLogger,
        private readonly summaryWatcher: IClientSummaryWatcher,
        private readonly configuration: ISummaryConfiguration,
        private readonly submitSummaryCallback: (options: ISubmitSummaryOptions) => Promise<SubmitSummaryResult>,
        private readonly heuristicData: ISummarizeHeuristicData,
        private readonly raiseSummarizingError: (description: string) => void,
        private readonly summaryCollection: SummaryCollection,
        private readonly cancellationToken: ICancellationToken,
        private readonly stopSummarizerCallback: (reason: SummarizerStopReason) => void,
        { disableHeuristics = false }: Readonly<Partial<ISummarizerOptions>> = {},
    ) {
        this.logger = ChildLogger.create(
            baseLogger, "Running", { all: { summaryGenTag: () => this.generator.getSummarizeCount() } });

        if (!disableHeuristics) {
            this.heuristicRunner = new SummarizeHeuristicRunner(
                heuristicData,
                configuration,
                (reason) => this.trySummarize(reason));
        }

        // Cap the maximum amount of time client will wait for a summarize op ack to maxSummarizeAckWaitTime
        // configuration.maxAckWaitTime is composed from defaults, server values, and runtime overrides
        const maxAckWaitTime = Math.min(this.configuration.maxAckWaitTime, maxSummarizeAckWaitTime);

        this.pendingAckTimer = new PromiseTimer(
            maxAckWaitTime,
            () => {
                this.raiseSummarizingError("SummaryAckWaitTimeout");
                // Note: summaryGenTag (from ChildLogger definition) may be 0,
                // since this code path is hit when RunningSummarizer first starts up,
                // before this instance has kicked off a new summarize run.
                this.logger.sendErrorEvent({
                    eventName: "SummaryAckWaitTimeout",
                    maxAckWaitTime,
                    refSequenceNumber: this.heuristicData.lastAttempt.refSequenceNumber,
                    summarySequenceNumber: this.heuristicData.lastAttempt.summarySequenceNumber,
                    timePending: Date.now() - this.heuristicData.lastAttempt.summaryTime,
                });
            });
        // Set up pending ack timeout by op timestamp differences for previous summaries.
        summaryCollection.setPendingAckTimerTimeoutCallback(maxAckWaitTime, () => {
            if (this.pendingAckTimer.hasTimer) {
                this.logger.sendTelemetryEvent({
                    eventName: "MissingSummaryAckFoundByOps",
                    refSequenceNumber: this.heuristicData.lastAttempt.refSequenceNumber,
                    summarySequenceNumber: this.heuristicData.lastAttempt.summarySequenceNumber,
                });
                this.pendingAckTimer.clear();
            }
        });

        this.generator = new SummaryGenerator(
            this.pendingAckTimer,
            this.heuristicData,
            this.submitSummaryCallback,
            this.raiseSummarizingError,
            this.summaryWatcher,
            this.logger,
        );
    }

    public dispose(): void {
        this.summaryWatcher.dispose();
        this.heuristicRunner?.dispose();
        this.generator.dispose();
        this.pendingAckTimer.clear();
        this.disposeEnqueuedSummary();
        this._disposed = true;
    }

    /**
     * RunningSummarizer's logger includes the sequenced index of the current summary on each event.
     * If some other Summarizer code wants that event on their logs they can get it here,
     * but only if they're logging about that same summary.
     * @param summaryOpRefSeq - RefSeq number of the summary op, to ensure the log correlation will be correct
     */
    public tryGetCorrelatedLogger = (summaryOpRefSeq) =>
        this.heuristicData.lastAttempt.refSequenceNumber === summaryOpRefSeq
            ? this.logger
            : undefined;

    public handleSystemOp(op: ISequencedDocumentMessage) {
        switch (op.type) {
            case MessageType.ClientLeave:
            case MessageType.ClientJoin:
            case MessageType.Propose:
            case MessageType.Reject: {
                // Synchronously handle quorum ops like regular ops
                this.handleOp(undefined, op);
                return;
            }
            default: {
                return;
            }
        }
    }

    public handleOp(error: any, { sequenceNumber, type, clientId, contents }: ISequencedDocumentMessage) {
        if (error !== undefined) {
            return;
        }
        this.heuristicData.lastOpSequenceNumber = sequenceNumber;

        if (this.tryRunEnqueuedSummary()) {
            // Intentionally do nothing; check for enqueued on-demand summaries
        } else if (type === MessageType.Save) {
            // Check for ops requesting summary
            // Note: as const is only required until TypeScript version 4.3
            this.trySummarize(`save;${clientId}: ${contents}` as const);
        } else {
            this.heuristicRunner?.run();
        }
    }

    public async waitStop(): Promise<void> {
        if (this.disposed) {
            return;
        }

        if (!this.stopping) {
            this.stopping = true;

            this.disposeEnqueuedSummary();

            // This will try to run lastSummary if needed.
            if (this.heuristicRunner?.shouldRunLastSummary()) {
                this.trySummarize("lastSummary");
            }
        }

        // This resolves when the current pending summary gets an ack or fails.
        // We wait for the result in case a safe summary is needed, and to get
        // better telemetry.
        await Promise.all([
            this.summarizingLock,
            this.generator.waitSummarizing(),
        ]);
    }

    private async waitStart() {
        // Wait no longer than ack timeout for all pending
        const waitStartResult = await raceTimer(
            this.summaryWatcher.waitFlushed(),
            this.pendingAckTimer.start(),
        );
        this.pendingAckTimer.clear();

        // Remove pending ack wait timeout by op timestamp comparison, because
        // it has race conditions with summaries submitted by this same client.
        this.summaryCollection.unsetPendingAckTimerTimeoutCallback();

        if (waitStartResult.result === "done" && waitStartResult.value !== undefined) {
            this.heuristicData.initialize({
                refSequenceNumber: waitStartResult.value.summaryOp.referenceSequenceNumber,
                summaryTime: waitStartResult.value.summaryOp.timestamp,
                summarySequenceNumber: waitStartResult.value.summaryOp.sequenceNumber,
            });
        }
    }

    /** Heuristics summarize attempt. */
    private trySummarize(summarizeReason: SummarizeReason): void {
        if (this.summarizingLock !== undefined || this.generator.isSummarizing()) {
            // Indicate that heuristics tried to summarize, and check immediately
            // after completion if heuristics still indicate we should summarize.
            this.tryWhileSummarizing = true;
            return;
        }
        const summarizingLock = new Deferred<void>();
        this.summarizingLock = summarizingLock.promise;

        (async () => {
            const attempts = [
                { refreshLatestAck: false, fullTree: false },
                { refreshLatestAck: true, fullTree: false },
                { refreshLatestAck: true, fullTree: false, delaySeconds: 2 * 60 },
                { refreshLatestAck: true, fullTree: true, delaySeconds: 10 * 60 },
            ];
            let overrideDelaySeconds: number | undefined;
            let totalRetries = 0;
            let retriesPerPhase = 0;
            // Note: intentionally incrementing retryNumber in for loop rather than attemptPhase.
<<<<<<< HEAD
            for (let attemptPhase = 0; attemptPhase < attempts.length; retryNumber++) {
                if (this.cancellationToken.cancelled) {
                    return;
                }
=======
            for (let attemptPhase = 0; attemptPhase < attempts.length;) {
                totalRetries++;
                retriesPerPhase++;
                const summarizeProps: ITelemetryProperties = {
                    summarizeReason,
                    summarizeTotalRetries: totalRetries,
                    summarizeRetriesPerPhase: retriesPerPhase,
                    summarizeAttemptPhase: attemptPhase,
                };
>>>>>>> 581f9751

                const { delaySeconds: regularDelaySeconds = 0, ...options } = attempts[attemptPhase];
                const delaySeconds = overrideDelaySeconds ?? regularDelaySeconds;
                if (delaySeconds > 0) {
                    this.logger.sendPerformanceEvent({
                        eventName: "SummarizeAttemptDelay",
                        duration: delaySeconds,
                        reason: overrideDelaySeconds !== undefined ? "nack with retryAfter" : undefined,
                        ...summarizeProps,
                    });
                    await delay(delaySeconds * 1000);
                }
<<<<<<< HEAD
                const attemptReason = retryNumber > 0 ? `retry${retryNumber}` as const : reason;

                // Note: no need to account for this.cancellationToken.waitCancelled here, as
                // this is accounted SummaryGenerator.summarizeCore that controls receivedSummaryAckOrNack.
                const resultSummarize = this.generator.summarize(attemptReason, options, this.cancellationToken);
                const result = await resultSummarize.receivedSummaryAckOrNack;
=======
                const result = await this.generator.summarize(summarizeProps, options).receivedSummaryAckOrNack;
>>>>>>> 581f9751
                await this.generator.waitSummarizing();

                if (result.success) {
                    assert(result.data.summaryAckNackOp.type === MessageType.SummaryAck, "not nack");
                    return;
                }
                // Check for retryDelay that can come from summaryNack or upload summary flow.
                // Retry the same step only once per retryAfter response.
                overrideDelaySeconds = result.retryAfterSeconds;
                if (overrideDelaySeconds === undefined || retriesPerPhase > 1) {
                    attemptPhase++;
                    retriesPerPhase = 0;
                }
            }
            // If all attempts failed, close the summarizer container
<<<<<<< HEAD
            this.logger.sendErrorEvent({ eventName: "FailToSummarize" });
            this.stopSummarizerCallback("failToSummarize");
=======
            this.logger.sendErrorEvent({ eventName: "FailToSummarize", summarizeReason });
            this.internalsProvider.stop("failToSummarize");
>>>>>>> 581f9751
        })().finally(() => {
            summarizingLock.resolve();
            this.summarizingLock = undefined;
            this.checkSummarizeAgain();
        }).catch((error) => {
            this.logger.sendErrorEvent({ eventName: "UnexpectedSummarizeError" }, error);
        });
    }

    /** {@inheritdoc (ISummarizer:interface).summarizeOnDemand} */
    public summarizeOnDemand({
        reason,
        ...options
    }: IOnDemandSummarizeOptions): OnDemandSummarizeResult {
        if (this.stopping || this.disposed) {
            const failBuilder = new SummarizeResultBuilder();
            failBuilder.fail("RunningSummarizer stopped or disposed", undefined);
            return failBuilder.build();
        }
        // Check for concurrent summary attempts. If one is found,
        // return a promise that caller can await before trying again.
        if (this.summarizingLock !== undefined) {
            // The heuristics are blocking concurrent summarize attempts.
            return { alreadyRunning: this.summarizingLock };
        }
        if (this.generator.isSummarizing()) {
            // Another summary is currently being generated.
            return { alreadyRunning: this.generator.waitSummarizing() };
        }
<<<<<<< HEAD
        const result = this.generator.summarize(onDemandReason, options, this.cancellationToken);
=======
        const result = this.generator.summarize({ summarizeReason: `onDemand/${reason}` }, options);
>>>>>>> 581f9751
        result.receivedSummaryAckOrNack.finally(() => this.checkSummarizeAgain());
        return result;
    }

    /** {@inheritdoc (ISummarizer:interface).enqueueSummarize} */
    public enqueueSummarize({
        reason,
        afterSequenceNumber = 0,
        override = false,
        ...options
    }: IEnqueueSummarizeOptions): EnqueueSummarizeResult {
        const onDemandReason = `enqueue;${reason}` as const;
        let overridden = false;
        if (this.enqueuedSummary !== undefined) {
            if (!override) {
                return { alreadyEnqueued: true };
            }
            // Override existing enqueued summarize attempt.
            this.enqueuedSummary.resultsBuilder.fail(
                "Aborted; overridden by another enqueue summarize attempt",
                undefined,
            );
            this.enqueuedSummary = undefined;
            overridden = true;
        }
        this.enqueuedSummary = {
            reason: onDemandReason,
            afterSequenceNumber,
            options,
            resultsBuilder: new SummarizeResultBuilder(),
        };
        const results = this.enqueuedSummary.resultsBuilder.build();
        this.tryRunEnqueuedSummary();
        return overridden ? {
            ...results,
            alreadyEnqueued: true,
            overridden: true,
        } : results;
    }

    /**
     * After summarizing, we should check to see if we need to summarize again.
     * Rerun the heuristics and check for enqueued summaries.
     */
    private checkSummarizeAgain() {
        if (this.tryRunEnqueuedSummary()) {
            this.tryWhileSummarizing = false;
        } else if (this.tryWhileSummarizing) {
            this.tryWhileSummarizing = false;
            if (!this.stopping && !this._disposed) {
                this.heuristicRunner?.run();
            }
        }
    }

    private tryRunEnqueuedSummary() {
        if (this.stopping || this.disposed) {
            this.disposeEnqueuedSummary();
            return false;
        }
        if (
            this.enqueuedSummary === undefined
            || this.heuristicData.lastOpSequenceNumber < this.enqueuedSummary.afterSequenceNumber
            || this.summarizingLock !== undefined
            || this.generator.isSummarizing()
        ) {
            // If no enqueued summary is ready or a summary is already in progress, take no action.
            return false;
        }
        const { reason, resultsBuilder, options } = this.enqueuedSummary;
        // Set to undefined first, so that subsequent enqueue attempt while summarize will occur later.
        this.enqueuedSummary = undefined;
<<<<<<< HEAD
        this.generator.summarize(reason, options, this.cancellationToken, resultsBuilder)
            .receivedSummaryAckOrNack.finally(
            () => this.checkSummarizeAgain());
=======
        this.generator.summarize(
            { summarizeReason: `enqueuedSummary/${reason}` },
            options,
            resultsBuilder)
        .receivedSummaryAckOrNack.finally(() => this.checkSummarizeAgain());
>>>>>>> 581f9751
        return true;
    }

    private disposeEnqueuedSummary() {
        if (this.enqueuedSummary !== undefined) {
            this.enqueuedSummary.resultsBuilder.fail("RunningSummarizer stopped or disposed", undefined);
            this.enqueuedSummary = undefined;
        }
    }
}<|MERGE_RESOLUTION|>--- conflicted
+++ resolved
@@ -275,22 +275,20 @@
             let totalRetries = 0;
             let retriesPerPhase = 0;
             // Note: intentionally incrementing retryNumber in for loop rather than attemptPhase.
-<<<<<<< HEAD
-            for (let attemptPhase = 0; attemptPhase < attempts.length; retryNumber++) {
+            for (let attemptPhase = 0; attemptPhase < attempts.length;) {
                 if (this.cancellationToken.cancelled) {
                     return;
                 }
-=======
-            for (let attemptPhase = 0; attemptPhase < attempts.length;) {
+
                 totalRetries++;
                 retriesPerPhase++;
+
                 const summarizeProps: ITelemetryProperties = {
                     summarizeReason,
                     summarizeTotalRetries: totalRetries,
                     summarizeRetriesPerPhase: retriesPerPhase,
                     summarizeAttemptPhase: attemptPhase,
                 };
->>>>>>> 581f9751
 
                 const { delaySeconds: regularDelaySeconds = 0, ...options } = attempts[attemptPhase];
                 const delaySeconds = overrideDelaySeconds ?? regularDelaySeconds;
@@ -303,16 +301,11 @@
                     });
                     await delay(delaySeconds * 1000);
                 }
-<<<<<<< HEAD
-                const attemptReason = retryNumber > 0 ? `retry${retryNumber}` as const : reason;
-
                 // Note: no need to account for this.cancellationToken.waitCancelled here, as
                 // this is accounted SummaryGenerator.summarizeCore that controls receivedSummaryAckOrNack.
-                const resultSummarize = this.generator.summarize(attemptReason, options, this.cancellationToken);
+                const resultSummarize = this.generator.summarize(summarizeProps, options, this.cancellationToken);
                 const result = await resultSummarize.receivedSummaryAckOrNack;
-=======
-                const result = await this.generator.summarize(summarizeProps, options).receivedSummaryAckOrNack;
->>>>>>> 581f9751
+
                 await this.generator.waitSummarizing();
 
                 if (result.success) {
@@ -328,13 +321,8 @@
                 }
             }
             // If all attempts failed, close the summarizer container
-<<<<<<< HEAD
-            this.logger.sendErrorEvent({ eventName: "FailToSummarize" });
+            this.logger.sendErrorEvent({ eventName: "FailToSummarize", summarizeReason });
             this.stopSummarizerCallback("failToSummarize");
-=======
-            this.logger.sendErrorEvent({ eventName: "FailToSummarize", summarizeReason });
-            this.internalsProvider.stop("failToSummarize");
->>>>>>> 581f9751
         })().finally(() => {
             summarizingLock.resolve();
             this.summarizingLock = undefined;
@@ -364,11 +352,10 @@
             // Another summary is currently being generated.
             return { alreadyRunning: this.generator.waitSummarizing() };
         }
-<<<<<<< HEAD
-        const result = this.generator.summarize(onDemandReason, options, this.cancellationToken);
-=======
-        const result = this.generator.summarize({ summarizeReason: `onDemand/${reason}` }, options);
->>>>>>> 581f9751
+        const result = this.generator.summarize(
+            { summarizeReason: `onDemand/${reason}` },
+            options,
+            this.cancellationToken);
         result.receivedSummaryAckOrNack.finally(() => this.checkSummarizeAgain());
         return result;
     }
@@ -441,17 +428,12 @@
         const { reason, resultsBuilder, options } = this.enqueuedSummary;
         // Set to undefined first, so that subsequent enqueue attempt while summarize will occur later.
         this.enqueuedSummary = undefined;
-<<<<<<< HEAD
-        this.generator.summarize(reason, options, this.cancellationToken, resultsBuilder)
-            .receivedSummaryAckOrNack.finally(
-            () => this.checkSummarizeAgain());
-=======
         this.generator.summarize(
             { summarizeReason: `enqueuedSummary/${reason}` },
             options,
+            this.cancellationToken,
             resultsBuilder)
         .receivedSummaryAckOrNack.finally(() => this.checkSummarizeAgain());
->>>>>>> 581f9751
         return true;
     }
 
