/*!
 * Copyright (c) Microsoft Corporation and contributors. All rights reserved.
 * Licensed under the MIT License.
 */

import {
    IEvent,
    IEventProvider,
    ITelemetryLogger,
} from "@fluidframework/common-definitions";
import {
    IFluidRouter,
    IFluidRunnable,
    IFluidLoadable,
} from "@fluidframework/core-interfaces";
import { ContainerWarning, IDeltaManager } from "@fluidframework/container-definitions";
import {
    ISequencedDocumentMessage,
    ISummaryTree,
    IDocumentMessage,
} from "@fluidframework/protocol-definitions";
import { ISummaryStats } from "@fluidframework/runtime-definitions";
import { ISummaryAckMessage, ISummaryNackMessage, ISummaryOpMessage } from "./summaryCollection";

declare module "@fluidframework/core-interfaces" {
    // eslint-disable-next-line @typescript-eslint/no-empty-interface
    export interface IFluidObject extends Readonly<Partial<IProvideSummarizer>> { }
}

export const ISummarizer: keyof IProvideSummarizer = "ISummarizer";

export interface IProvideSummarizer {
    readonly ISummarizer: ISummarizer;
}

/* Similar to AbortSignal, but using promise instead of events */
export interface ICancellable {
    /** Tells if this cancellable token is cancelled */
    readonly cancelled: boolean;
    /** Promise that gets fulfilled when this cancellable token is cancelled */
    readonly waitCancelled: Promise<void>;
}

export interface ISummarizerInternalsProvider {
    /** Encapsulates the work to walk the internals of the running container to generate a summary */
    submitSummary(options: ISubmitSummaryOptions): Promise<SubmitSummaryResult>;

    /** Callback whenever a new SummaryAck is received, to update internal tracking state */
    refreshLatestSummaryAck(
        proposalHandle: string,
        ackHandle: string,
        summaryLogger: ITelemetryLogger,
    ): Promise<void>;
}

/** Options that control the behavior of a running summarizer. */
export interface ISummarizerOptions {
    /**
     * Set to true to disable the default heuristics from running; false by default.
     * This affects only the heuristics around when a summarizer should
     * submit summaries. So when it is disabled, summarizer clients should
     * not be expected to summarize unless an on-demand summary is requested.
     */
    disableHeuristics: boolean;
}

export interface ISummarizingWarning extends ContainerWarning {
    readonly errorType: "summarizingError";
    readonly logged: boolean;
}

export interface IConnectableRuntime {
    readonly disposed: boolean;
    readonly connected: boolean;
    readonly clientId: string | undefined;
    readonly deltaManager: IDeltaManager<ISequencedDocumentMessage, IDocumentMessage>;
    once(event: "connected" | "disconnected", listener: () => void): this;
}

export interface ISummarizerRuntime extends IConnectableRuntime {
    readonly logger: ITelemetryLogger;
    /** clientId of parent (non-summarizing) container that owns summarizer container */
    readonly summarizerClientId: string | undefined;
    closeFn(): void;
    on(event: "batchEnd", listener: (error: any, op: ISequencedDocumentMessage) => void): this;
    removeListener(event: "batchEnd", listener: (error: any, op: ISequencedDocumentMessage) => void): this;
}

/** Options affecting summarize behavior. */
export interface ISummarizeOptions {
    /** True to generate the full tree with no handle reuse optimizations; defaults to false */
    readonly fullTree?: boolean,
    /** True to ask the server what the latest summary is first; defaults to false */
    readonly refreshLatestAck?: boolean,
}

export interface ISubmitSummaryOptions extends ISummarizeOptions {
    /** Logger to use for correlated summary events */
    readonly summaryLogger: ITelemetryLogger,
    /** Tells when summary process should be cancelled */
    readonly cancellable: ICancellable,
}

export interface IOnDemandSummarizeOptions extends ISummarizeOptions {
    /** Reason for generating summary. */
    readonly reason: string;
}

/** Options to use when enqueueing a summarize attempt. */
export interface IEnqueueSummarizeOptions extends IOnDemandSummarizeOptions {
    /** If specified, The summarize attempt will not occur until after this sequence number. */
    readonly afterSequenceNumber?: number;
    /**
     * True to override the existing enqueued summarize attempt if there is one.
     * This will guarantee that this attempt gets enqueued. If override is false,
     * than an existing enqueued summarize attempt will block a new one from being
     * enqueued. There can only be one enqueued at a time. Defaults to false.
     */
    readonly override?: boolean;
}

/**
 * In addition to the normal summary tree + stats, this contains additional stats
 * only relevant at the root of the tree.
 */
export interface IGeneratedSummaryStats extends ISummaryStats {
    readonly dataStoreCount: number;
    readonly summarizedDataStoreCount: number;
}

/** Base results for all submitSummary attempts. */
export interface IBaseSummarizeResult {
    readonly stage: "base";
    /** Error object related to failed summarize attempt. */
    readonly error: any;
    /** Reference sequence number as of the generate summary attempt. */
    readonly referenceSequenceNumber: number;
}

/** Results of submitSummary after generating the summary tree. */
export interface IGenerateSummaryTreeResult extends Omit<IBaseSummarizeResult, "stage"> {
    readonly stage: "generate";
    /** Generated summary tree. */
    readonly summaryTree: ISummaryTree;
    /** Stats for generated summary tree. */
    readonly summaryStats: IGeneratedSummaryStats;
    /** Time it took to generate the summary tree and stats. */
    readonly generateDuration: number;
}

/** Results of submitSummary after uploading the tree to storage. */
export interface IUploadSummaryResult extends Omit<IGenerateSummaryTreeResult, "stage"> {
    readonly stage: "upload";
    /** The handle returned by storage pointing to the uploaded summary tree. */
    readonly handle: string;
    /** Time it took to upload the summary tree to storage. */
    readonly uploadDuration: number;
}

/** Results of submitSummary after submitting the summarize op. */
export interface ISubmitSummaryOpResult extends Omit<IUploadSummaryResult, "stage" | "error"> {
    readonly stage: "submit";
    /** The client sequence number of the summarize op submitted for the summary. */
    readonly clientSequenceNumber: number;
    /** Time it took to submit the summarize op to the broadcasting service. */
    readonly submitOpDuration: number;
}

/**
 * Strict type representing result of a submitSummary attempt.
 * The result consists of 4 possible stages, each with its own data.
 * The data is cumulative, so each stage will contain the data from the previous stages.
 * If the final "submitted" stage is not reached, the result may contain the error object.
 * Stages:
 *  1. "base" - stopped before the summary tree was even generated, and the result only contains the base data
 *  2. "generate" - the summary tree was generated, and the result will contain that tree + stats
 *  3. "upload" - the summary was uploaded to storage, and the result contains the server-provided handle
 *  4. "submit" - the summarize op was submitted, and the result contains the op client sequence number.
 */
export type SubmitSummaryResult =
    | IBaseSummarizeResult
    | IGenerateSummaryTreeResult
    | IUploadSummaryResult
    | ISubmitSummaryOpResult;

export interface IBroadcastSummaryResult {
    readonly summarizeOp: ISummaryOpMessage;
    readonly broadcastDuration: number;
}

export interface IAckNackSummaryResult {
    readonly summaryAckNackOp: ISummaryAckMessage | ISummaryNackMessage;
    readonly ackNackDuration: number;
}

export type SummarizeResultPart<T> = {
    success: true;
    data: T;
} | {
    success: false;
    data: T | undefined;
    message: string;
    error: any;
    retryAfterSeconds?: number;
};

export interface ISummarizeResults {
    /** Resolves when we generate, upload, and submit the summary. */
    readonly summarySubmitted: Promise<SummarizeResultPart<SubmitSummaryResult>>;
    /** Resolves when we observe our summarize op broadcast. */
    readonly summaryOpBroadcasted: Promise<SummarizeResultPart<IBroadcastSummaryResult>>;
    /** Resolves when we receive a summaryAck or summaryNack. */
    readonly receivedSummaryAckOrNack: Promise<SummarizeResultPart<IAckNackSummaryResult>>;
}

export type OnDemandSummarizeResult = (ISummarizeResults & {
    /** Indicates that an already running summarize attempt does not exist. */
    readonly alreadyRunning?: undefined;
}) | {
    /** Resolves when an already running summarize attempt completes. */
    readonly alreadyRunning: Promise<void>;
};

export type EnqueueSummarizeResult = (ISummarizeResults & {
    /**
     * Indicates that another summarize attempt is not already enqueued,
     * and this attempt has been enqueued.
     */
    readonly alreadyEnqueued?: undefined;
}) | (ISummarizeResults & {
    /** Indicates that another summarize attempt was already enqueued. */
    readonly alreadyEnqueued: true;
    /**
     * Indicates that the other enqueued summarize attempt was abandoned,
     * and this attempt has been enqueued enqueued.
     */
    readonly overridden: true;
}) | {
    /** Indicates that another summarize attempt was already enqueued. */
    readonly alreadyEnqueued: true;
    /**
     * Indicates that the other enqueued summarize attempt remains enqueued,
     * and this attempt has not been enqueued.
     */
    readonly overridden?: undefined;
};

export type SummarizerStopReason =
    /** Summarizer client failed to summarize in all 3 consecutive attempts. */
    | "failToSummarize"
    /** Parent client reported that it is no longer connected. */
    | "parentNotConnected"
    /**
     * Parent client reported that it is no longer elected the summarizer.
     * This is the normal flow; a disconnect will always trigger the parent
     * client to no longer be elected as responsible for summaries. Then it
     * tries to stop its spawned summarizer client.
     */
    | "parentShouldNotSummarize"
<<<<<<< HEAD
    /** Parent client reported that it is disposed. */
    | "disposed"
    /** Summarizer client was disconnected */
    | "summarizeClientDisconnected";
=======
    /** summarizer client disconnected */
    | "summarizeClientDisconnected"
    /* running summarizer threw an exception */
    | "summarizerException";
>>>>>>> d0724677

export interface ISummarizerEvents extends IEvent {
    /**
     * An event indicating that the Summarizer is having problems summarizing
     */
    (event: "summarizingError", listener: (error: ISummarizingWarning) => void);
}

export interface ISummarizer
    extends IEventProvider<ISummarizerEvents>, IFluidRouter, IFluidRunnable, IFluidLoadable {
    stop(reason?: SummarizerStopReason): void;
    run(onBehalfOf: string, options?: Readonly<Partial<ISummarizerOptions>>): Promise<void>;

    /**
     * Attempts to generate a summary on demand. If already running, takes no action.
     * @param options - options controlling the summarize attempt
     * @returns an alreadyRunning promise if a summarize attempt is already in progress,
     * which will resolve when the current attempt completes. At that point caller can
     * decide to try again or not. Otherwise, it will return an object containing promises
     * that resolve as the summarize attempt progresses. They will resolve with success
     * false if a failure is encountered.
     */
    summarizeOnDemand(options: IOnDemandSummarizeOptions): OnDemandSummarizeResult;
    /**
     * Enqueue an attempt to summarize after the specified sequence number.
     * If afterSequenceNumber is provided, the summarize attempt is "enqueued"
     * to run once an eligible op comes in with sequenceNumber \>= afterSequenceNumber.
     * @param options - options controlling the summarize attempt
     * @returns an object containing an alreadyEnqueued flag to indicate if another
     * summarize attempt has already been enqueued. It also may contain an overridden flag
     * when alreadyEnqueued is true, that indicates whether this attempt forced the
     * previous attempt to abort. If this attempt becomes enqueued, it returns an object
     * containing promises that resolve as the summarize attempt progresses. They will
     * resolve with success false if a failure is encountered.
     */
    enqueueSummarize(options: IEnqueueSummarizeOptions): EnqueueSummarizeResult;
}

/** Data about an attempt to summarize used for heuristics. */
export interface ISummarizeAttempt {
    /** Reference sequence number when summary was generated or attempted */
    readonly refSequenceNumber: number;

    /** Time of summary attempt after it was sent or attempted */
    readonly summaryTime: number;

    /** Sequence number of summary op */
    summarySequenceNumber?: number;
}

/** Data relevant for summary heuristics. */
export interface ISummarizeHeuristicData {
    /** Latest received op sequence number */
    lastOpSequenceNumber: number;

    /** Most recent summary attempt from this client */
    readonly lastAttempt: ISummarizeAttempt;

    /** Most recent summary that received an ack */
    readonly lastSuccessfulSummary: Readonly<ISummarizeAttempt>;

    /**
     * Initializes lastAttempt and lastSuccessfulAttempt based on the last summary.
     * @param lastSummary - last ack summary
     */
    initialize(lastSummary: ISummarizeAttempt): void;

    /**
     * Records a summary attempt. If the attempt was successfully sent,
     * provide the reference sequence number, otherwise it will be set
     * to the last seen op sequence number.
     * @param referenceSequenceNumber - reference sequence number of sent summary
     */
    recordAttempt(referenceSequenceNumber?: number): void;

    /** Mark that the last sent summary attempt has received an ack */
    markLastAttemptAsSuccessful(): void;
}

/** Responsible for running heuristics determining when to summarize. */
export interface ISummarizeHeuristicRunner {
    /** Runs the heuristic to determine if it should try to summarize */
    run(): void;

    /** Runs a different heuristic to check if it should summarize before closing */
    shouldRunLastSummary(): boolean;

    /** Disposes of resources */
    dispose(): void;
}<|MERGE_RESOLUTION|>--- conflicted
+++ resolved
@@ -257,17 +257,10 @@
      * tries to stop its spawned summarizer client.
      */
     | "parentShouldNotSummarize"
-<<<<<<< HEAD
-    /** Parent client reported that it is disposed. */
-    | "disposed"
     /** Summarizer client was disconnected */
-    | "summarizeClientDisconnected";
-=======
-    /** summarizer client disconnected */
     | "summarizeClientDisconnected"
     /* running summarizer threw an exception */
     | "summarizerException";
->>>>>>> d0724677
 
 export interface ISummarizerEvents extends IEvent {
     /**
