--- conflicted
+++ resolved
@@ -154,13 +154,8 @@
     readonly opsSizesSinceLastSummary: number;
     /** Number of non-system ops since the last summary @see isSystemMessage */
     readonly nonSystemOpsSinceLastSummary: number;
-<<<<<<< HEAD
-    /** Number of members in the quorum at when summary was generated. */
-    readonly quorumSize?: number;
-=======
     /** The summary number for a container's summary. Incremented on summaries throughout its lifetime. */
     readonly summaryNumber: number;
->>>>>>> 24231532
 }
 
 /** Base results for all submitSummary attempts. */
@@ -316,11 +311,7 @@
     /* Closes summarizer. Any pending processes (summary in flight) are abandoned. */
     close(): void;
 
-<<<<<<< HEAD
-    run(onBehalfOf: string, disableHeuristics?: boolean): Promise<SummarizerStopReason>;
-=======
     run(onBehalfOf: string, options?: Readonly<Partial<ISummarizerOptions>>): Promise<SummarizerStopReason>;
->>>>>>> 24231532
 
     /**
      * Attempts to generate a summary on demand. If already running, takes no action.
