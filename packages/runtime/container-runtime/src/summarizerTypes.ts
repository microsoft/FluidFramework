--- conflicted
+++ resolved
@@ -295,14 +295,10 @@
      */
     stop(reason: SummarizerStopReason): void;
 
-<<<<<<< HEAD
-    run(onBehalfOf: string, disableHeuristics?: boolean): Promise<SummarizerStopReason>;
-=======
     /* Closes summarizer. Any pending processes (summary in flight) are abandoned. */
     close(): void;
 
-    run(onBehalfOf: string, options?: Readonly<Partial<ISummarizerOptions>>): Promise<SummarizerStopReason>;
->>>>>>> 215ec208
+    run(onBehalfOf: string, disableHeuristics?: boolean): Promise<SummarizerStopReason>;
 
     /**
      * Attempts to generate a summary on demand. If already running, takes no action.
