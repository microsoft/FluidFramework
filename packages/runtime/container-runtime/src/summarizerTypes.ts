--- conflicted
+++ resolved
@@ -419,7 +419,6 @@
     Pick<ITelemetryProperties, ISummarizeTelemetryRequiredProperties> &
     Partial<Pick<ITelemetryProperties, ISummarizeTelemetryOptionalProperties>>;
 
-<<<<<<< HEAD
 /** Op weights to use in heuristic summarizing */
 export interface ISummarizeHeuristicWeightConfiguration {
     /** Weight to be given to system ops */
@@ -440,7 +439,8 @@
      * @param heuristicData - heuristic data used to confirm conditions are met
      */
     shouldRunSummarize(configuration: ISummaryConfiguration, heuristicData: ISummarizeHeuristicData): boolean;
-=======
+}
+
 type SummaryGeneratorRequiredTelemetryProperties =
     /** True to generate the full tree with no handle reuse optimizations */
     "fullTree" |
@@ -489,5 +489,4 @@
     summarizeCount: () => number;
     /** Number of successful attempts to summarize. */
     summarizerSuccessfulAttempts: () => number;
->>>>>>> 2222ba86
 }