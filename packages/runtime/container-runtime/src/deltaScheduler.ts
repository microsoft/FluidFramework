/*!
 * Copyright (c) Microsoft Corporation. All rights reserved.
 * Licensed under the MIT License.
 */

<<<<<<< HEAD
import { ITelemetryLogger } from "@microsoft/fluid-common-definitions";
=======
import { ITelemetryLogger } from "@fluidframework/common-definitions";
import { performanceNow } from "@fluidframework/common-utils";
>>>>>>> 747db28a
import { IDeltaManager } from "@microsoft/fluid-container-definitions";
import {
    IDocumentMessage,
    ISequencedDocumentMessage,
} from "@microsoft/fluid-protocol-definitions";

// eslint-disable-next-line @typescript-eslint/no-require-imports
const performanceNow = require("performance-now") as (() => number);

/**
 * DeltaScheduler is responsible for the scheduling of inbound delta queue in cases where there
 * is more than one op a particular run of the queue. It does not schedule if there is just one
 * op or just one batch in the run. It does the following two things:
 * 1. If the ops have been processed for more than a specific amount of time, it pauses the queue
 *    and calls setTimeout to schedule a resume of the queue. This ensures that we don't block
 *    the JS thread for a long time processing ops synchronously (for example, when catching up
 *    ops right after boot or catching up ops / delayed realizing components by summarizer).
 * 2. If we scheduled a particular run of the queue, it logs telemetry for the number of ops
 *    processed, the time and number of turns it took to process the ops.
 */
export class DeltaScheduler {
    private readonly deltaManager: IDeltaManager<ISequencedDocumentMessage, IDocumentMessage>;
    // The time for processing ops in a single turn.
    public static readonly processingTime = 20;

    // The increase in time for processing ops after each turn.
    private readonly processingTimeIncrement = 10;

    private processingStartTime: number | undefined;
    private totalProcessingTime: number = DeltaScheduler.processingTime;

    // This keeps track of whether the delta scheduler is scheduling a particular run of the
    // the inbound delta queue. Basically, every time the delta queue starts processing with
    // more than one op, this will be set to true until the run completes.
    private isScheduling: boolean = false;

    // This keeps track of the number of times inbound queue has been scheduled. After a particular
    // count, we log telemetry for the number of ops processed, the time and number of turns it took
    // to process the ops.
    private schedulingCount: number = 0;

    private schedulingLog: {
        numberOfOps: number;
        totalProcessingTime: number;
        numberOfTurns: number;
    } | undefined;

    constructor(
        deltaManager: IDeltaManager<ISequencedDocumentMessage, IDocumentMessage>,
        private readonly logger: ITelemetryLogger,
    ) {
        this.deltaManager = deltaManager;
        this.deltaManager.inbound.on("idle", () => { this.inboundQueueIdle(); });
    }

    public batchBegin() {
        if (!this.processingStartTime) {
            this.processingStartTime = performanceNow();
        }
    }

    public batchEnd() {
        if (this.shouldRunScheduler()) {
            if (!this.isScheduling) {
                this.isScheduling = true;
                // Every 2000th time we are scheduling the inbound queue, we log telemetry for the
                // number of ops processed, the time and number of turns it took to process the ops.
                if (this.schedulingCount % 2000 === 0) {
                    this.schedulingLog = {
                        numberOfOps: this.deltaManager.inbound.length,
                        numberOfTurns: 1,
                        totalProcessingTime: 0,
                    };
                }
            }

            // eslint-disable-next-line @typescript-eslint/no-non-null-assertion
            const elapsedTime = performanceNow() - this.processingStartTime!;
            if (elapsedTime > this.totalProcessingTime) {
                // We have processed ops for more than the total processing time. So, pause the
                // queue, yield the thread and schedule a resume.

                // eslint-disable-next-line @typescript-eslint/no-floating-promises
                this.deltaManager.inbound.systemPause();
                setTimeout(() => {
                    this.deltaManager.inbound.systemResume();
                });

                this.processingStartTime = undefined;
                // Increase the total processing time. Keep doing this after each turn until all the ops have
                // been processed. This way we keep the responsiveness at the beginning while also making sure
                // that all the ops process fairly quickly.
                this.totalProcessingTime += this.processingTimeIncrement;

                // If we are logging the telemetry this time, update the telemetry log object.
                if (this.schedulingLog) {
                    this.schedulingLog.numberOfTurns++;
                    this.schedulingLog.totalProcessingTime += elapsedTime;
                }
            }
        }
    }

    private inboundQueueIdle() {
        if (this.schedulingLog) {
            // Add the time taken for processing the final ops to the total processing time in the
            // telemetry log object.
            // eslint-disable-next-line @typescript-eslint/no-non-null-assertion
            this.schedulingLog.totalProcessingTime += performanceNow() - this.processingStartTime!;

            this.logger.sendTelemetryEvent({
                eventName: "InboundOpsProcessingTime",
                numberOfOps: this.schedulingLog.numberOfOps,
                numberOfTurns: this.schedulingLog.numberOfTurns,
                processingTime: this.schedulingLog.totalProcessingTime,
            });

            this.schedulingLog = undefined;
        }

        // If we scheduled this batch of the inbound queue, increment the counter that tracks the
        // number of times we have done this.
        if (this.isScheduling) {
            this.isScheduling = false;
            this.schedulingCount++;
        }

        // Reset the processing times.
        this.processingStartTime = undefined;
        this.totalProcessingTime = DeltaScheduler.processingTime;
    }

    /**
     * This function tells whether we should run the scheduler.
     */
    private shouldRunScheduler(): boolean {
        // If there are still ops in the queue after the one we are processing now, we should
        // run the scheduler.
        return this.deltaManager.inbound.length > 0;
    }
}<|MERGE_RESOLUTION|>--- conflicted
+++ resolved
@@ -3,12 +3,8 @@
  * Licensed under the MIT License.
  */
 
-<<<<<<< HEAD
-import { ITelemetryLogger } from "@microsoft/fluid-common-definitions";
-=======
 import { ITelemetryLogger } from "@fluidframework/common-definitions";
 import { performanceNow } from "@fluidframework/common-utils";
->>>>>>> 747db28a
 import { IDeltaManager } from "@microsoft/fluid-container-definitions";
 import {
     IDocumentMessage,
