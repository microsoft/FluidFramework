--- conflicted
+++ resolved
@@ -17,7 +17,6 @@
 
 		// #region TODO:AB#3027: remove overrides and upgrade config to `recommended`
 
-<<<<<<< HEAD
 		"@typescript-eslint/no-explicit-any": [
 			"error",
 			{
@@ -28,10 +27,9 @@
 				ignoreRestArgs: true,
 			},
 		],
-=======
+
 		"jsdoc/multiline-blocks": ["error", { noSingleLineBlocks: true }],
 		"jsdoc/require-description": ["error", { checkConstructors: false }],
->>>>>>> 52a40cb1
 
 		// #endregion
 	},
