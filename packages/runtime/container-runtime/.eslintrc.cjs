--- conflicted
+++ resolved
@@ -19,8 +19,6 @@
 		// False positives on non-array `push` methods.
 		// TODO:AB#28686: remove this override once this rule has been disabled in the root config.
 		"unicorn/no-array-push-push": "off",
-<<<<<<< HEAD
-=======
 
 		// #region TODO:AB#3027: remove overrides and upgrade config to `recommended`
 
@@ -77,7 +75,6 @@
 		"unicorn/throw-new-error": "error",
 
 		// #endregion
->>>>>>> e2ef0cce
 	},
 	overrides: [
 		{
