/*!
 * Copyright (c) Microsoft Corporation. All rights reserved.
 * Licensed under the MIT License.
 */

import assert from "assert";
import { fromBase64ToUtf8 } from "@fluidframework/common-utils";
import {
    FileMode,
    ISequencedDocumentMessage,
    ITree,
    MessageType,
    TreeEntry,
} from "@fluidframework/protocol-definitions";
import {
    IChannelAttributes,
    IComponentRuntime,
    IObjectStorageService,
} from "@fluidframework/component-runtime-definitions";
import { strongAssert, unreachableCase } from "@fluidframework/runtime-utils";
import { SharedObject } from "@fluidframework/shared-object-base";
import { v4 as uuid } from "uuid";
import {
    ConsensusCallback,
    ConsensusResult,
    IConsensusOrderedCollection,
    IOrderedCollection,
    IConsensusOrderedCollectionEvents,
} from "./interfaces";

const snapshotFileNameData = "header";
const snapshotFileNameTracking = "jobTracking";

interface IConsensusOrderedCollectionValue<T> {
    // an ID used to indicate acquired item.
    // Used in acquire/release/complete ops.
    readonly acquireId: string;

    // The actual value
    readonly value: T;
}

/**
 * An operation for consensus ordered collection
 */
interface IConsensusOrderedCollectionAddOperation {
    opName: "add";
    // serialized value
    value: string;
}

interface IConsensusOrderedCollectionAcquireOperation {
    opName: "acquire";
    // an ID used to indicate acquired item.
    // Used in acquire/release/complete ops.
    acquireId: string;
}

interface IConsensusOrderedCollectionCompleteOperation {
    opName: "complete";
    // an ID used to indicate acquired item.
    // Used in acquire/release/complete ops.
    acquireId: string;
}

interface IConsensusOrderedCollectionReleaseOperation {
    opName: "release";
    // an ID used to indicate acquired item.
    // Used in acquire/release/complete ops.
    acquireId: string;
}

type IConsensusOrderedCollectionOperation =
    IConsensusOrderedCollectionAddOperation |
    IConsensusOrderedCollectionAcquireOperation |
    IConsensusOrderedCollectionCompleteOperation |
    IConsensusOrderedCollectionReleaseOperation;

/** The type of the resolve function to call after the local operation is ack'd */
type PendingResolve<T> = (value: IConsensusOrderedCollectionValue<T> | undefined) => void;

/**
 * For job tracking, we need to keep track of which client "owns" a given value.
 * Key is the acquireId from when it was acquired
 * Value is the acquired value, and the id of the client who acquired it, or undefined for unattached client
 */
type JobTrackingInfo<T> = Map<string, { value: T, clientId: string | undefined }>;
const idForLocalUnattachedClient = undefined;

/**
 * Implementation of a consensus collection shared object
 *
 * Implements the shared object's communication, and the semantics around the
 * release/complete mechanism following acquire.
 *
 * Generally not used directly. A derived type will pass in a backing data type
 * IOrderedCollection that will define the deterministic add/acquire order and snapshot ability.
 */
export class ConsensusOrderedCollection<T = any>
    extends SharedObject<IConsensusOrderedCollectionEvents<T>> implements IConsensusOrderedCollection<T> {
    /**
     * The set of values that have been acquired but not yet completed or released
     */
    private jobTracking: JobTrackingInfo<T> = new Map();

    /**
     * Constructs a new consensus collection. If the object is non-local an id and service interfaces will
     * be provided
     */
    protected constructor(
        id: string,
        runtime: IComponentRuntime,
        attributes: IChannelAttributes,
        private readonly data: IOrderedCollection<T>,
    ) {
        super(id, runtime, attributes);

        // We can't simply call this.removeClient(this.runtime.clientId) in on runtime disconnected,
        // because other clients may disconnect concurrently.
        // Disconnect order matters because it defines the order items go back to the queue.
        // So we put items back to queue only when we process our own removeMember event.
        runtime.getQuorum().on("removeMember", (clientId: string) => {
            assert(clientId);
            this.removeClient(clientId);
        });
    }

    /**
     * Add a value to the consensus collection.
     */
    public async add(value: T): Promise<void> {
        const valueSer = this.serializeValue(value);

        if (this.isLocal()) {
            // For the case where this is not attached yet, explicitly JSON
            // clone the value to match the behavior of going thru the wire.
            const addValue = this.deserializeValue(valueSer) as T;
            this.addCore(addValue);
            return;
        }

        await this.submit<IConsensusOrderedCollectionAddOperation>({
            opName: "add",
            value: valueSer,
        });
    }

    /**
     * Remove a value from the consensus collection.  If the collection is empty, returns false.
     * Otherwise calls callback with the value
     */
    public async acquire(callback: ConsensusCallback<T>): Promise<boolean> {
        const result = await this.acquireInternal();
        if (result === undefined) {
            return false;
        }

        const res = await callback(result.value);

        switch (res) {
            case ConsensusResult.Complete:
                await this.complete(result.acquireId);
                break;
            case ConsensusResult.Release:
                this.release(result.acquireId);
                this.emit("localRelease", result.value, true /* intentional */);
                break;
            default: unreachableCase(res);
        }

        return true;
    }

    /**
     * Wait for a value to be available and acquire it from the consensus collection
     */
    public async waitAndAcquire(callback: ConsensusCallback<T>): Promise<void> {
        do {
            if (this.data.size() === 0) {
                // Wait for new entry before trying to acquire again
                await this.newAckBasedPromise((resolve) => {
                    this.once("add", resolve);
                });
            }
        } while (!(await this.acquire(callback)));
    }

    public snapshot(): ITree {
        // If we are transitioning from unattached to attached mode,
        // then we are losing all checked out work!
        this.removeClient(idForLocalUnattachedClient);

        const tree: ITree = {
            entries: [
                {
                    mode: FileMode.File,
                    path: snapshotFileNameData,
                    type: TreeEntry[TreeEntry.Blob],
                    value: {
                        contents: this.serializeValue(this.data.asArray()),
                        encoding: "utf-8",
                    },
                },
            ],
            // eslint-disable-next-line no-null/no-null
            id: null,
        };

        tree.entries.push({
            mode: FileMode.File,
            path: snapshotFileNameTracking,
            type: TreeEntry[TreeEntry.Blob],
            value: {
                contents: this.serializeValue(Array.from(this.jobTracking.entries())),
                encoding: "utf-8",
            },
        });
        return tree;
    }

    protected isActive() {
        return this.runtime.connected && this.runtime.deltaManager.active;
    }

    protected async complete(acquireId: string) {
        if (this.isLocal()) {
            this.completeCore(acquireId);
            return;
        }

        // if not active, this item already was released to queue (as observed by other clients)
        if (this.isActive()) {
            await this.submit<IConsensusOrderedCollectionCompleteOperation>({
                opName: "complete",
                acquireId,
            });
        }
    }

    protected completeCore(acquireId: string) {
        // Note: item may be no longer in jobTracking and returned back to queue!
        const rec = this.jobTracking.get(acquireId);
        if (rec !== undefined) {
            this.jobTracking.delete(acquireId);
            this.emit("complete", rec.value);
        }
    }

    protected release(acquireId: string) {
        if (this.isLocal()) {
            this.releaseCore(acquireId);
            return;
        }

        // if not active, this item already was released to queue (as observed by other clients)
        if (this.isActive()) {
            this.submit<IConsensusOrderedCollectionReleaseOperation>({
                opName: "release",
                acquireId,
            }).catch((error) => {
                this.runtime.logger.sendErrorEvent({ eventName: "ConsensusQueue_release" }, error);
            });
        }
    }

    protected releaseCore(acquireId: string) {
        // Note: item may be no longer in jobTracking and returned back to queue!
        const rec = this.jobTracking.get(acquireId);
        if (rec !== undefined) {
            this.jobTracking.delete(acquireId);
            this.data.add(rec.value);
            this.emit("add", rec.value, false /* newlyAdded */);
        }
    }

<<<<<<< HEAD
    protected onConnect() {
        // resubmit non-acked messages
        for (const record of this.pendingLocalMessages) {
            record.clientSequenceNumber = this.submitLocalMessage(record.message);
        }
    }

    protected reSubmitCore(content: any, localOpMetadata: unknown) { }

=======
>>>>>>> 018fa42a
    protected async loadCore(
        branchId: string,
        storage: IObjectStorageService): Promise<void> {
        assert(this.jobTracking.size === 0);
        const rawContentTracking = await storage.read(snapshotFileNameTracking);
        if (rawContentTracking !== undefined) {
            const content = this.deserializeValue(fromBase64ToUtf8(rawContentTracking));
            this.jobTracking = new Map(content) as JobTrackingInfo<T>;
        }

        assert(this.data.size() === 0);
        const rawContentData = await storage.read(snapshotFileNameData);
        if (rawContentData !== undefined) {
            const content = this.deserializeValue(fromBase64ToUtf8(rawContentData)) as T[];
            this.data.loadFrom(content);
        }
    }

    protected registerCore() {
        return;
    }

    protected onDisconnect() {
        for (const [, { value, clientId }] of this.jobTracking) {
            if (clientId === this.runtime.clientId) {
                this.emit("localRelease", value, false /* intentional */);
            }
        }
    }

    protected processCore(message: ISequencedDocumentMessage, local: boolean, localOpMetadata: unknown) {
        if (message.type === MessageType.Operation) {
            const op: IConsensusOrderedCollectionOperation = message.contents;
            let value: IConsensusOrderedCollectionValue<T> | undefined;
            switch (op.opName) {
                case "add":
                    this.addCore(this.deserializeValue(op.value) as T);
                    break;

                case "acquire":
                    value = this.acquireCore(op.acquireId, message.clientId);
                    break;

                case "complete":
                    this.completeCore(op.acquireId);
                    break;

                case "release":
                    this.releaseCore(op.acquireId);
                    break;

                default: unreachableCase(op);
            }
            if (local) {
                strongAssert(
                    localOpMetadata, `localOpMetadata is missing from the local client's ${op.opName} operation`);
                // Resolve the pending promise for this operation now that we have received an ack for it.
                const resolve = localOpMetadata as PendingResolve<T>;
                resolve(value);
            }
        }
    }

    private async submit<TMessage extends IConsensusOrderedCollectionOperation>(
        message: TMessage,
    ): Promise<IConsensusOrderedCollectionValue<T> | undefined> {
        assert(!this.isLocal());

        return this.newAckBasedPromise((resolve) => {
            // Send the resolve function as the localOpMetadata. This will be provided back to us when the
            // op is ack'd.
            this.submitLocalMessage(message, resolve);
        });
    }

    private addCore(value: T) {
        this.data.add(value);
        this.emit("add", value, true /* newlyAdded */);
    }

    private acquireCore(acquireId: string, clientId?: string): IConsensusOrderedCollectionValue<T> | undefined {
        if (this.data.size() === 0) {
            return undefined;
        }
        const value = this.data.remove();

        const value2: IConsensusOrderedCollectionValue<T> = {
            acquireId,
            value,
        };
        this.jobTracking.set(value2.acquireId, { value, clientId });

        this.emit("acquire", value, clientId);
        return value2;
    }

    private async acquireInternal(): Promise<IConsensusOrderedCollectionValue<T> | undefined> {
        if (this.isLocal()) {
            // can be undefined if queue is empty
            return this.acquireCore(uuid(), idForLocalUnattachedClient);
        }

        return this.submit<IConsensusOrderedCollectionAcquireOperation>({
            opName: "acquire",
            acquireId: uuid(),
        });
    }

    private removeClient(clientIdToRemove?: string) {
        const added: T[] = [];
        for (const [acquireId, { value, clientId }] of this.jobTracking) {
            if (clientId === clientIdToRemove) {
                this.jobTracking.delete(acquireId);
                this.data.add(value);
                added.push(value);
            }
        }

        // Raise all events only after all state changes are completed,
        // to guarantee same ordering of operations if collection is manipulated from events.
        added.map((value) => this.emit("add", value, false /* newlyAdded */));
    }

    private serializeValue(value) {
        return this.runtime.IComponentSerializer.stringify(
            value,
            this.runtime.IComponentHandleContext,
            this.handle);
    }

    private deserializeValue(content: string) {
        return this.runtime.IComponentSerializer.parse(
            content,
            this.runtime.IComponentHandleContext);
    }
}<|MERGE_RESOLUTION|>--- conflicted
+++ resolved
@@ -273,18 +273,6 @@
         }
     }
 
-<<<<<<< HEAD
-    protected onConnect() {
-        // resubmit non-acked messages
-        for (const record of this.pendingLocalMessages) {
-            record.clientSequenceNumber = this.submitLocalMessage(record.message);
-        }
-    }
-
-    protected reSubmitCore(content: any, localOpMetadata: unknown) { }
-
-=======
->>>>>>> 018fa42a
     protected async loadCore(
         branchId: string,
         storage: IObjectStorageService): Promise<void> {
