--- conflicted
+++ resolved
@@ -12,30 +12,7 @@
 import { isSerializedHandle } from "./utils";
 
 /**
-<<<<<<< HEAD
- * 0.21 back-compat
- * Retrieves the absolute URL for a handle
- */
-function toAbsoluteUrl(handle: IFluidHandle): string {
-    let result = "";
-    let context: IFluidHandleContext | undefined = handle;
-
-    while (context !== undefined) {
-        if (context.path !== "") {
-            result = `/${context.path}${result}`;
-        }
-
-        context = context.routeContext;
-    }
-
-    return result;
-}
-
-/**
  * Data Store serializer implementation
-=======
- * Component serializer implementation
->>>>>>> 944fb369
  */
 export class FluidSerializer implements IFluidSerializer {
     public get IFluidSerializer() { return this; }
