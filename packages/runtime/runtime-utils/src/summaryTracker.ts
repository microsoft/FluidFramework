/*!
 * Copyright (c) Microsoft Corporation. All rights reserved.
 * Licensed under the MIT License.
 */

import { ISummaryTracker } from "@fluidframework/runtime-definitions";

/**
 * SummaryTracker is a tree node which allows for deferred
 * snapshot tree access and tracks the latest acked summary
 * reference sequence number.
 * @deprecated 0.21 summarizerNode - use SummarizerNode instead
 */
export class SummaryTracker implements ISummaryTracker {
    /**
     * The reference sequence number of the most recent acked summary.
     */
    public get referenceSequenceNumber() {
        return this._referenceSequenceNumber;
    }

    /**
     * The latest sequence number of change to this node or subtree.
     */
    public get latestSequenceNumber() {
        return this._latestSequenceNumber;
    }

    /**
     * Gets the Id to use when summarizing.
     * This will be the full path to the node.
     */
    public async getId(): Promise<string | undefined> {
        if (this._latestSequenceNumber > this._referenceSequenceNumber) {
            // If the latest sequence number exceeds the reference sequence number
            // of the last acked summary, this indicates a change, and so we cannot
            // reused the id.
            return undefined;
        }
        return this._fullPath;
    }

    private readonly children = new Map<string, SummaryTracker>();

<<<<<<< HEAD
    public refreshLatestSummary(referenceSequenceNumber: number) {
        this._referenceSequenceNumber = referenceSequenceNumber;

        // Propagate update to all child nodes
        for (const child of this.children.values()) {
            child.refreshLatestSummary(referenceSequenceNumber);
=======
    public refreshLatestSummary(
        referenceSequenceNumber: number,
    ) {
        this._referenceSequenceNumber = referenceSequenceNumber;

        // Propagate update to all child nodes
        for (const [, value] of this.children.entries()) {
            value.refreshLatestSummary(referenceSequenceNumber);
>>>>>>> 2dd948e8
        }
    }

    public updateLatestSequenceNumber(latestSequenceNumber: number): void {
        this._latestSequenceNumber = latestSequenceNumber;
    }

    public createOrGetChild(key: string, latestSequenceNumber: number): SummaryTracker {
        const existingChild = this.children.get(key);
        if (existingChild !== undefined) {
            return existingChild;
        }

        const newChild = new SummaryTracker(
            `${this._fullPath}/${encodeURIComponent(key)}`,
            this._referenceSequenceNumber,
            latestSequenceNumber);

        this.children.set(key, newChild);
        return newChild;
    }

    public getChild(key: string): ISummaryTracker | undefined {
        return this.children.get(key);
    }

    public constructor(
        private readonly _fullPath: string,
        private _referenceSequenceNumber: number,
        private _latestSequenceNumber: number) { }
}<|MERGE_RESOLUTION|>--- conflicted
+++ resolved
@@ -42,23 +42,12 @@
 
     private readonly children = new Map<string, SummaryTracker>();
 
-<<<<<<< HEAD
     public refreshLatestSummary(referenceSequenceNumber: number) {
         this._referenceSequenceNumber = referenceSequenceNumber;
 
         // Propagate update to all child nodes
         for (const child of this.children.values()) {
             child.refreshLatestSummary(referenceSequenceNumber);
-=======
-    public refreshLatestSummary(
-        referenceSequenceNumber: number,
-    ) {
-        this._referenceSequenceNumber = referenceSequenceNumber;
-
-        // Propagate update to all child nodes
-        for (const [, value] of this.children.entries()) {
-            value.refreshLatestSummary(referenceSequenceNumber);
->>>>>>> 2dd948e8
         }
     }
 
