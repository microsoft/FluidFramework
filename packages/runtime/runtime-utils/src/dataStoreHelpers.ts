--- conflicted
+++ resolved
@@ -129,43 +129,4 @@
 		},
 		headers,
 	};
-<<<<<<< HEAD
-}
-
-/**
- * @internal
- */
-export type Factory = IFluidDataStoreFactory & Partial<IProvideFluidDataStoreRegistry>;
-
-/**
- * Creates a combined {@link @fluidframework/runtime-definitions#IFluidDataStoreFactory} and {@link @fluidframework/runtime-definitions#IFluidDataStoreRegistry} implementation
- * from a factory type and implementation
- * @param type - The unique identifier for this data store factory
- * @param factory - The factory implementation or promise that resolves to one
- * @returns A combined factory and registry implementation
- * @internal
- */
-export function createDataStoreFactory(
-	type: string,
-	factory: Factory | Promise<Factory>,
-): IFluidDataStoreFactory & IFluidDataStoreRegistry {
-	return {
-		type,
-		get IFluidDataStoreFactory() {
-			return this;
-		},
-		get IFluidDataStoreRegistry() {
-			return this;
-		},
-		instantiateDataStore: async (context, existing) => {
-			const resolvedFactory = await factory;
-			return resolvedFactory.instantiateDataStore(context, existing);
-		},
-		get: async (name: string) => {
-			const resolvedFactory = await factory;
-			return resolvedFactory.IFluidDataStoreRegistry?.get(name);
-		},
-	};
-=======
->>>>>>> cee4752e
 }