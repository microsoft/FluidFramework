/*!
 * Copyright (c) Microsoft Corporation and contributors. All rights reserved.
 * Licensed under the MIT License.
 */

import { strict as assert } from "node:assert";

import { fluidHandleSymbol } from "@fluidframework/core-interfaces";
import type { IContainerRuntime } from "@fluidframework/container-runtime-definitions/internal";

import { isFluidHandle, lookupBlobStorageId } from "../handles.js";

describe("Handles", () => {
<<<<<<< HEAD
	it("isFluidHandle", () => {
		assert(!isFluidHandle(0));
		assert(!isFluidHandle({}));
		assert(!isFluidHandle(undefined));
		assert(!isFluidHandle(null));
		assert(!isFluidHandle([]));
		assert(!isFluidHandle({ get: () => {} }));
		assert(!isFluidHandle({ IFluidHandle: 5, get: () => {} }));

		// Legacy compatibility for non symbol based handle
		const loopy = { IFluidHandle: {} };
		loopy.IFluidHandle = loopy;
		assert(isFluidHandle(loopy));
		assert(!isFluidHandle({ IFluidHandle: 5 }));
		assert(!isFluidHandle({ IFluidHandle: {} }));
		assert(!isFluidHandle({ IFluidHandle: null }));

		// Symbol based:
		assert(isFluidHandle({ [fluidHandleSymbol]: {} }));
	});

	describe("lookupBlobStorageId", () => {
		// Helper to create a mock handle
		const createMockHandle = (absolutePath: string) => {
			const mockHandleInternal = { absolutePath, [fluidHandleSymbol]: {} };
			return {
				[fluidHandleSymbol]: mockHandleInternal
			} as any;
		};

		it("throws error for non-blob handles", () => {
			const mockRuntime = {
				lookupBlobStorageId: () => "storage-id-123"
			} as unknown as IContainerRuntime;

			const nonBlobHandle = createMockHandle("/non-blob/path");

			assert.throws(() => {
				lookupBlobStorageId(mockRuntime, nonBlobHandle);
			}, /Handle does not point to a blob/);
		});

		it("throws error for invalid blob handle path", () => {
			const mockRuntime = {
				lookupBlobStorageId: () => "storage-id-123"
			} as unknown as IContainerRuntime;

			const invalidHandle = createMockHandle("/_blobs/");

			assert.throws(() => {
				lookupBlobStorageId(mockRuntime, invalidHandle);
			}, /Invalid blob handle path format/);
		});

		it("returns storage ID for valid blob handle", () => {
			const expectedStorageId = "storage-id-123";
			const mockRuntime = {
				lookupBlobStorageId: (localId: string) => {
					assert.strictEqual(localId, "test-local-id");
					return expectedStorageId;
				}
			} as unknown as IContainerRuntime;

			const blobHandle = createMockHandle("/_blobs/test-local-id");

			const result = lookupBlobStorageId(mockRuntime, blobHandle);
			assert.strictEqual(result, expectedStorageId);
		});

		it("returns undefined when runtime returns undefined", () => {
			const mockRuntime = {
				lookupBlobStorageId: () => undefined
			} as unknown as IContainerRuntime;

			const blobHandle = createMockHandle("/_blobs/pending-blob-id");

			const result = lookupBlobStorageId(mockRuntime, blobHandle);
			assert.strictEqual(result, undefined);
=======
	it("encodeCompactIdToString() with strings", () => {
		it("isFluidHandle", () => {
			assert(!isFluidHandle(0));
			assert(!isFluidHandle({}));
			assert(!isFluidHandle(undefined));
			// eslint-disable-next-line unicorn/no-null -- We want to explicitly test for null
			assert(!isFluidHandle(null));
			assert(!isFluidHandle([]));
			assert(!isFluidHandle({ get: () => {} }));
			assert(!isFluidHandle({ IFluidHandle: 5, get: () => {} }));

			// Legacy compatibility for non symbol based handle
			const loopy = { IFluidHandle: {} };
			loopy.IFluidHandle = loopy;
			assert(isFluidHandle(loopy));
			assert(!isFluidHandle({ IFluidHandle: 5 }));
			assert(!isFluidHandle({ IFluidHandle: {} }));
			// eslint-disable-next-line unicorn/no-null -- We want to explicitly test for null
			assert(!isFluidHandle({ IFluidHandle: null }));

			// Symbol based:
			assert(isFluidHandle({ [fluidHandleSymbol]: {} }));
>>>>>>> 05c1ef60
		});
	});
});<|MERGE_RESOLUTION|>--- conflicted
+++ resolved
@@ -11,86 +11,6 @@
 import { isFluidHandle, lookupBlobStorageId } from "../handles.js";
 
 describe("Handles", () => {
-<<<<<<< HEAD
-	it("isFluidHandle", () => {
-		assert(!isFluidHandle(0));
-		assert(!isFluidHandle({}));
-		assert(!isFluidHandle(undefined));
-		assert(!isFluidHandle(null));
-		assert(!isFluidHandle([]));
-		assert(!isFluidHandle({ get: () => {} }));
-		assert(!isFluidHandle({ IFluidHandle: 5, get: () => {} }));
-
-		// Legacy compatibility for non symbol based handle
-		const loopy = { IFluidHandle: {} };
-		loopy.IFluidHandle = loopy;
-		assert(isFluidHandle(loopy));
-		assert(!isFluidHandle({ IFluidHandle: 5 }));
-		assert(!isFluidHandle({ IFluidHandle: {} }));
-		assert(!isFluidHandle({ IFluidHandle: null }));
-
-		// Symbol based:
-		assert(isFluidHandle({ [fluidHandleSymbol]: {} }));
-	});
-
-	describe("lookupBlobStorageId", () => {
-		// Helper to create a mock handle
-		const createMockHandle = (absolutePath: string) => {
-			const mockHandleInternal = { absolutePath, [fluidHandleSymbol]: {} };
-			return {
-				[fluidHandleSymbol]: mockHandleInternal
-			} as any;
-		};
-
-		it("throws error for non-blob handles", () => {
-			const mockRuntime = {
-				lookupBlobStorageId: () => "storage-id-123"
-			} as unknown as IContainerRuntime;
-
-			const nonBlobHandle = createMockHandle("/non-blob/path");
-
-			assert.throws(() => {
-				lookupBlobStorageId(mockRuntime, nonBlobHandle);
-			}, /Handle does not point to a blob/);
-		});
-
-		it("throws error for invalid blob handle path", () => {
-			const mockRuntime = {
-				lookupBlobStorageId: () => "storage-id-123"
-			} as unknown as IContainerRuntime;
-
-			const invalidHandle = createMockHandle("/_blobs/");
-
-			assert.throws(() => {
-				lookupBlobStorageId(mockRuntime, invalidHandle);
-			}, /Invalid blob handle path format/);
-		});
-
-		it("returns storage ID for valid blob handle", () => {
-			const expectedStorageId = "storage-id-123";
-			const mockRuntime = {
-				lookupBlobStorageId: (localId: string) => {
-					assert.strictEqual(localId, "test-local-id");
-					return expectedStorageId;
-				}
-			} as unknown as IContainerRuntime;
-
-			const blobHandle = createMockHandle("/_blobs/test-local-id");
-
-			const result = lookupBlobStorageId(mockRuntime, blobHandle);
-			assert.strictEqual(result, expectedStorageId);
-		});
-
-		it("returns undefined when runtime returns undefined", () => {
-			const mockRuntime = {
-				lookupBlobStorageId: () => undefined
-			} as unknown as IContainerRuntime;
-
-			const blobHandle = createMockHandle("/_blobs/pending-blob-id");
-
-			const result = lookupBlobStorageId(mockRuntime, blobHandle);
-			assert.strictEqual(result, undefined);
-=======
 	it("encodeCompactIdToString() with strings", () => {
 		it("isFluidHandle", () => {
 			assert(!isFluidHandle(0));
@@ -113,7 +33,66 @@
 
 			// Symbol based:
 			assert(isFluidHandle({ [fluidHandleSymbol]: {} }));
->>>>>>> 05c1ef60
+		});
+	});
+
+	describe("lookupBlobStorageId", () => {
+		// Helper to create a mock handle
+		const createMockHandle = (absolutePath: string) => {
+			const mockHandleInternal = { absolutePath, [fluidHandleSymbol]: {} };
+			return {
+				[fluidHandleSymbol]: mockHandleInternal,
+			} as any;
+		};
+
+		it("throws error for non-blob handles", () => {
+			const mockRuntime = {
+				lookupBlobStorageId: () => "storage-id-123",
+			} as unknown as IContainerRuntime;
+
+			const nonBlobHandle = createMockHandle("/non-blob/path");
+
+			assert.throws(() => {
+				lookupBlobStorageId(mockRuntime, nonBlobHandle);
+			}, /Handle does not point to a blob/);
+		});
+
+		it("throws error for invalid blob handle path", () => {
+			const mockRuntime = {
+				lookupBlobStorageId: () => "storage-id-123",
+			} as unknown as IContainerRuntime;
+
+			const invalidHandle = createMockHandle("/_blobs/");
+
+			assert.throws(() => {
+				lookupBlobStorageId(mockRuntime, invalidHandle);
+			}, /Invalid blob handle path format/);
+		});
+
+		it("returns storage ID for valid blob handle", () => {
+			const expectedStorageId = "storage-id-123";
+			const mockRuntime = {
+				lookupBlobStorageId: (localId: string) => {
+					assert.strictEqual(localId, "test-local-id");
+					return expectedStorageId;
+				},
+			} as unknown as IContainerRuntime;
+
+			const blobHandle = createMockHandle("/_blobs/test-local-id");
+
+			const result = lookupBlobStorageId(mockRuntime, blobHandle);
+			assert.strictEqual(result, expectedStorageId);
+		});
+
+		it("returns undefined when runtime returns undefined", () => {
+			const mockRuntime = {
+				lookupBlobStorageId: () => undefined,
+			} as unknown as IContainerRuntime;
+
+			const blobHandle = createMockHandle("/_blobs/pending-blob-id");
+
+			const result = lookupBlobStorageId(mockRuntime, blobHandle);
+			assert.strictEqual(result, undefined);
 		});
 	});
 });