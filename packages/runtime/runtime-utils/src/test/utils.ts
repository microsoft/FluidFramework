--- conflicted
+++ resolved
@@ -2,35 +2,6 @@
  * Copyright (c) Microsoft Corporation. All rights reserved.
  * Licensed under the MIT License.
  */
-
-<<<<<<< HEAD
-import {
-    IFluidHandle,
-} from "@fluidframework/core-interfaces";
-import { mockHandleContext } from "../mockHandleContext";
-import { RemoteFluidObjectHandle } from "../remoteFluidObjectHandle";
-
-export const handle: IFluidHandle = new RemoteFluidObjectHandle("", mockHandleContext);
-=======
-import { IFluidHandleContext, IRequest } from "@fluidframework/core-interfaces";
-
-export class MockHandleContext implements IFluidHandleContext {
-    public isAttached = false;
-    public get IFluidHandleContext() {
-        return this;
-    }
-
-    constructor(public readonly absolutePath = "", public readonly routeContext?: IFluidHandleContext) {}
-
-    public attachGraph() {
-        throw new Error("Method not implemented.");
-    }
-
-    public async resolveHandle(request: IRequest) {
-        return { status: 404, mimeType: "text/plain", value: `Method not implemented.` };
-    }
-}
->>>>>>> e7bb315c
 
 /**
  * Creates a Jsonable object graph of a specified breadth/depth.  The 'createLeaf' callback
