/*!
 * Copyright (c) Microsoft Corporation. All rights reserved.
 * Licensed under the MIT License.
 */

import {
    ISummarizerNode,
    ISummarizerNodeConfig,
    ISummarizeInternalResult,
    ISummarizeResult,
    ISummaryTreeWithStats,
    CreateChildSummarizerNodeParam,
    CreateSummarizerNodeSource,
} from "@fluidframework/runtime-definitions";
import {
    ISequencedDocumentMessage,
    SummaryType,
    ISnapshotTree,
    IDocumentAttributes,
} from "@fluidframework/protocol-definitions";
import { ITelemetryLogger } from "@fluidframework/common-definitions";
import { assert, unreachableCase } from "@fluidframework/common-utils";
import { mergeStats, SummaryTreeBuilder, convertToSummaryTree, calculateStats } from "./summaryUtils";

const baseSummaryTreeKey = "_baseSummary";
const outstandingOpsBlobKey = "_outstandingOps";
const maxDecodeDepth = 100;

/** Reads a blob from storage and parses it from JSON. */
export type ReadAndParseBlob = <T>(id: string) => Promise<T>;

/**
 * Fetches the sequence number of the snapshot tree by examining the protocol.
 * @param tree - snapshot tree to examine
 * @param readAndParseBlob - function to read blob contents from storage
 * and parse the result from JSON.
 */
async function seqFromTree(
    tree: ISnapshotTree,
    readAndParseBlob: ReadAndParseBlob,
): Promise<number> {
    const attributesHash = tree.trees[".protocol"].blobs.attributes;
    const attrib = await readAndParseBlob<IDocumentAttributes>(attributesHash);
    return attrib.sequenceNumber;
}

/** Path for nodes in a tree with escaped special characters */
class EscapedPath {
    private constructor(public readonly path: string) { }
    public static create(path: string): EscapedPath {
        return new EscapedPath(encodeURIComponent(path));
    }
    public static createAndConcat(pathParts: string[]): EscapedPath {
        let ret = EscapedPath.create(pathParts[0] ?? "");
        for (let i = 1; i < pathParts.length; i++) {
            ret = ret.concat(EscapedPath.create(pathParts[i]));
        }
        return ret;
    }
    public toString(): string {
        return this.path;
    }
    public concat(path: EscapedPath): EscapedPath {
        return new EscapedPath(`${this.path}/${path.path}`);
    }
}

/** Information about a summary relevant to a specific node in the tree */
class SummaryNode {
    public get referenceSequenceNumber(): number {
        return this.summary.referenceSequenceNumber;
    }
    public get basePath(): EscapedPath | undefined {
        return this.summary.basePath;
    }
    public get localPath(): EscapedPath {
        return this.summary.localPath;
    }
    public get additionalPath(): EscapedPath | undefined {
        return this.summary.additionalPath;
    }
    public set additionalPath(additionalPath: EscapedPath | undefined) {
        this.summary.additionalPath = additionalPath;
    }
    constructor(private readonly summary: {
        readonly referenceSequenceNumber: number,
        readonly basePath: EscapedPath | undefined,
        readonly localPath: EscapedPath,
        additionalPath?: EscapedPath,
    }) { }

    public get fullPath(): EscapedPath {
        return this.basePath?.concat(this.localPath) ?? this.localPath;
    }

    public get fullPathForChildren(): EscapedPath {
        return this.additionalPath !== undefined
            ? this.fullPath.concat(this.additionalPath)
            : this.fullPath;
    }

    public createForChild(id: string): SummaryNode {
        return new SummaryNode({
            referenceSequenceNumber: this.referenceSequenceNumber,
            basePath: this.fullPathForChildren,
            localPath: EscapedPath.create(id),
        });
    }
}

interface IDecodedSummary {
    readonly baseSummary: ISnapshotTree;
    readonly pathParts: string[];
    getOutstandingOps(readAndParseBlob: ReadAndParseBlob): Promise<ISequencedDocumentMessage[]>;
}

/**
 * Checks if the snapshot is created by referencing a previous successful
 * summary plus outstanding ops. If so, it will recursively "decode" it until
 * it gets to the last successful summary (the base summary) and returns that
 * as well as a function for fetching the outstanding ops. Also returns the
 * full path to the previous base summary for child summarizer nodes to use as
 * their base path when necessary.
 * @param snapshot - snapshot tree to decode
 */
function decodeSummary(snapshot: ISnapshotTree, logger: Pick<ITelemetryLogger, "sendTelemetryEvent">): IDecodedSummary {
    let baseSummary = snapshot;
    const pathParts: string[] = [];
    const opsBlobs: string[] = [];

    for (let i = 0; ; i++) {
        if (i > maxDecodeDepth) {
            logger.sendTelemetryEvent({
                eventName: "DecodeSummaryMaxDepth",
                maxDecodeDepth,
            });
        }
        const outstandingOpsBlob = baseSummary.blobs[outstandingOpsBlobKey];
        const newBaseSummary = baseSummary.trees[baseSummaryTreeKey];
        if (outstandingOpsBlob === undefined && newBaseSummary === undefined) {
            return {
                baseSummary,
                pathParts,
                async getOutstandingOps(readAndParseBlob: ReadAndParseBlob) {
                    let outstandingOps: ISequencedDocumentMessage[] = [];
                    for (const opsBlob of opsBlobs) {
                        const newOutstandingOps = await readAndParseBlob<ISequencedDocumentMessage[]>(opsBlob);
                        if (outstandingOps.length > 0 && newOutstandingOps.length > 0) {
                            const latestSeq = outstandingOps[outstandingOps.length - 1].sequenceNumber;
                            const newEarliestSeq = newOutstandingOps[0].sequenceNumber;
                            if (newEarliestSeq <= latestSeq) {
                                logger.sendTelemetryEvent({
                                    eventName:"DuplicateOutstandingOps",
                                    category: "generic",
                                    // eslint-disable-next-line max-len
                                    message: `newEarliestSeq <= latestSeq in decodeSummary: ${newEarliestSeq} <= ${latestSeq}`,
                                });
                                while (newOutstandingOps.length > 0
                                    && newOutstandingOps[0].sequenceNumber <= latestSeq) {
                                    newOutstandingOps.shift();
                                }
                            }
                        }
                        outstandingOps = outstandingOps.concat(newOutstandingOps);
                    }
                    return outstandingOps;
                },
            };
        }

        assert(!!outstandingOpsBlob, "Outstanding ops blob missing, but base summary tree exists");
        assert(newBaseSummary !== undefined, "Base summary tree missing, but outstanding ops blob exists");
        baseSummary = newBaseSummary;
        pathParts.push(baseSummaryTreeKey);
        opsBlobs.unshift(outstandingOpsBlob);
    }
}

/**
 * Summary tree which is a handle of the previous successfully acked summary
 * and a blob of the outstanding ops since that summary.
 */
interface IEncodedSummary extends ISummaryTreeWithStats {
    readonly additionalPath: EscapedPath;
}

type EncodeSummaryParam = {
    fromSummary: true;
    summaryNode: SummaryNode;
} | {
    fromSummary: false;
    initialSummary: ISummaryTreeWithStats;
};

/**
 * Creates a summary tree which is a handle of the previous successfully acked summary
 * and a blob of the outstanding ops since that summary. If there is no acked summary yet,
 * it will create with the tree found in the initial attach op and the blob of outstanding ops.
 * @param summaryParam - information about last acked summary and paths to encode if from summary,
 * otherwise the initial summary from the attach op.
 * @param outstandingOps - outstanding ops since last acked summary
 */
function encodeSummary(summaryParam: EncodeSummaryParam, outstandingOps: ISequencedDocumentMessage[]): IEncodedSummary {
    let additionalPath = EscapedPath.create(baseSummaryTreeKey);

    const builder = new SummaryTreeBuilder();
    builder.addBlob(outstandingOpsBlobKey, JSON.stringify(outstandingOps));

    if (summaryParam.fromSummary) {
        // Create using handle of latest acked summary
        const summaryNode = summaryParam.summaryNode;
        if (summaryNode.additionalPath !== undefined) {
            additionalPath = additionalPath.concat(summaryNode.additionalPath);
        }
        builder.addHandle(baseSummaryTreeKey, SummaryType.Tree, summaryNode.fullPath.path);
    } else {
        // Create using initial summary from attach op
        builder.addWithStats(baseSummaryTreeKey, summaryParam.initialSummary);
    }

    const summary = builder.getSummaryTree();
    return {
        ...summary,
        additionalPath,
    };
}

interface IInitialSummary {
    sequenceNumber: number;
    id: string;
    summary: ISummaryTreeWithStats | undefined;
}

/**
 * Encapsulates the summarizing work and state of an individual tree node in the
 * summary tree. It tracks changes and allows for optimizations when unchanged, or
 * can allow for fallback summaries to be generated when an error is encountered.
 * Usage is for the root node to call startSummary first to begin tracking a WIP
 * (work in progress) summary. Then all nodes will call summarize to summaries their
 * individual parts. Once completed and uploaded to storage, the root node will call
 * completeSummary or clearSummary to clear the WIP summary tracking state if something
 * went wrong. The SummarizerNodes will track all pending summaries that have been
 * recorded by the completeSummary call. When one of them is acked, the root node should
 * call refreshLatestSummary to inform the tree of SummarizerNodes of the new baseline
 * latest successful summary.
 */
export class SummarizerNode implements ISummarizerNode {
    /**
     * The reference sequence number of the most recent acked summary.
     * Returns 0 if there is not yet an acked summary.
     */
    public get referenceSequenceNumber() {
        return this.latestSummary?.referenceSequenceNumber ?? 0;
    }

    private readonly children = new Map<string, SummarizerNode>();
    private readonly pendingSummaries = new Map<string, SummaryNode>();
    private readonly outstandingOps: ISequencedDocumentMessage[] = [];
    private wipReferenceSequenceNumber: number | undefined;
    private wipLocalPaths: { localPath: EscapedPath, additionalPath?: EscapedPath } | undefined;
    private wipSkipRecursion = false;

    public startSummary(referenceSequenceNumber: number) {
        assert(!this.disabled, "Unsupported: cannot call startSummary on disabled SummarizerNode");

        assert(
            this.wipReferenceSequenceNumber === undefined,
            "Already tracking a summary",
        );

        for (const child of this.children.values()) {
            child.startSummary(referenceSequenceNumber);
        }
        this.wipReferenceSequenceNumber = referenceSequenceNumber;
    }

    public async summarize(fullTree: boolean): Promise<ISummarizeResult> {
        assert(!this.disabled, "Unsupported: cannot call summarize on disabled SummarizerNode");

        // Try to reuse the tree if unchanged
        if (this.canReuseHandle && !fullTree && !this.hasChanged()) {
            const latestSummary = this.latestSummary;
            if (latestSummary !== undefined) {
                this.wipLocalPaths = {
                    localPath: latestSummary.localPath,
                    additionalPath: latestSummary.additionalPath,
                };
                this.wipSkipRecursion = true;
                const stats = mergeStats();
                stats.handleNodeCount++;
                return {
                    summary: {
                        type: SummaryType.Handle,
                        handle: latestSummary.fullPath.path,
                        handleType: SummaryType.Tree,
                    },
                    stats,
                };
            }
        }

        try {
            const result = await this.summarizeInternalFn(fullTree);
            this.wipLocalPaths = { localPath: EscapedPath.create(result.id) };
            return { summary: result.summary, stats: result.stats };
        } catch (error) {
            if (this.throwOnError || this.trackingSequenceNumber < this._changeSequenceNumber) {
                throw error;
            }
            const latestSummary = this.latestSummary;
            const initialSummary = this.initialSummary;

            let encodeParam: EncodeSummaryParam;
            let localPath: EscapedPath;
            if (latestSummary !== undefined) {
                // Create using handle of latest acked summary
                encodeParam = {
                    fromSummary: true,
                    summaryNode: latestSummary,
                };
                localPath = latestSummary.localPath;
            } else if (initialSummary?.summary !== undefined) {
                // Create using initial summary from attach op
                encodeParam = {
                    fromSummary: false,
                    initialSummary: initialSummary.summary,
                };
                localPath = EscapedPath.create(initialSummary.id);
            } else {
                // No base summary to reference
                throw error;
            }
            this.logger.logException({
                eventName: "SummarizingWithBasePlusOps",
                category: "error",
            },
            error);
            const summary = encodeSummary(encodeParam, this.outstandingOps);
            this.wipLocalPaths = {
                localPath,
                additionalPath: summary.additionalPath,
            };
            this.wipSkipRecursion = true;
            return { summary: summary.summary, stats: summary.stats };
        }
    }

    public completeSummary(proposalHandle: string) {
        assert(!this.disabled, "Unsupported: cannot call completeSummary on disabled SummarizerNode");
        this.completeSummaryCore(proposalHandle, undefined, false);
    }

    private completeSummaryCore(
        proposalHandle: string,
        parentPath: EscapedPath | undefined,
        parentSkipRecursion: boolean,
    ) {
        assert(this.wipReferenceSequenceNumber !== undefined, "Not tracking a summary");
        let localPathsToUse = this.wipLocalPaths;

        if (parentSkipRecursion) {
            const latestSummary = this.latestSummary;
            if (latestSummary !== undefined) {
                // This case the parent node created a failure summary or was reused.
                // This node and all children should only try to reference their path
                // by its last known good state in the actual summary tree.
                // If parent fails or is reused, the child summarize is not called so
                // it did not get a chance to change its paths.
                // In this case, essentially only propagate the new summary ref seq num.
                localPathsToUse = {
                    localPath: latestSummary.localPath,
                    additionalPath: latestSummary.additionalPath,
                };
            } else {
                // This case the child is added after the latest non-failure summary.
                // This node and all children should consider themselves as still not
                // having a successful summary yet.
                // We cannot "reuse" this node if unchanged since that summary, because
                // handles will be unable to point to that node. It never made it to the
                // tree itself, and only exists as an attach op in the _outstandingOps.
                this.clearSummary();
                return;
            }
        }

        // This should come from wipLocalPaths in normal cases, or from the latestSummary
        // if parentIsFailure or parentIsReused is true.
        // If there is no latestSummary, clearSummary and return before reaching this code.
        assert(!!localPathsToUse, "Tracked summary local paths not set");

        const summary = new SummaryNode({
            ...localPathsToUse,
            referenceSequenceNumber: this.wipReferenceSequenceNumber,
            basePath: parentPath,
        });
        const fullPathForChildren = summary.fullPathForChildren;
        for (const child of this.children.values()) {
            child.completeSummaryCore(
                proposalHandle,
                fullPathForChildren,
                this.wipSkipRecursion || parentSkipRecursion,
            );
        }
        // Note that this overwrites existing pending summary with
        // the same proposalHandle. If proposalHandle is something like
        // a hash or unique identifier, this should be fine. If storage
        // can return the same proposalHandle for a different summary,
        // this should still be okay, because we should be proposing the
        // newer one later which would have to overwrite the previous one.
        this.pendingSummaries.set(proposalHandle, summary);
        this.clearSummary();
    }

    public clearSummary() {
        assert(!this.disabled, "Unsupported: cannot call clearSummary on disabled SummarizerNode");

        this.wipReferenceSequenceNumber = undefined;
        this.wipLocalPaths = undefined;
        this.wipSkipRecursion = false;
        for (const child of this.children.values()) {
            child.clearSummary();
        }
    }

    public async refreshLatestSummary(
        proposalHandle: string | undefined,
        getSnapshot: () => Promise<ISnapshotTree>,
        readAndParseBlob: ReadAndParseBlob,
    ): Promise<void> {
        assert(!this.disabled, "Unsupported: cannot call refreshLatestSummary on disabled SummarizerNode");

        if (proposalHandle !== undefined) {
            const maybeSummaryNode = this.pendingSummaries.get(proposalHandle);

            if (maybeSummaryNode !== undefined) {
                this.refreshLatestSummaryFromPending(proposalHandle, maybeSummaryNode.referenceSequenceNumber);
                return;
            }
        }

        const snapshotTree = await getSnapshot();
        const referenceSequenceNumber = await seqFromTree(snapshotTree, readAndParseBlob);
        this.refreshLatestSummaryFromSnapshot(
            referenceSequenceNumber,
            snapshotTree,
            undefined,
            EscapedPath.create(""),
        );
    }

    private refreshLatestSummaryFromPending(
        proposalHandle: string,
        referenceSequenceNumber: number,
    ): void {
        const summaryNode = this.pendingSummaries.get(proposalHandle);
        if (summaryNode === undefined) {
            // This should only happen if parent skipped recursion AND no prior summary existed.
            assert(
                this.latestSummary === undefined,
                "Not found pending summary, but this node has previously completed a summary",
            );
            return;
        } else {
            assert(
                referenceSequenceNumber === summaryNode.referenceSequenceNumber,
                // eslint-disable-next-line max-len
                `Pending summary reference sequence number should be consistent: ${summaryNode.referenceSequenceNumber} != ${referenceSequenceNumber}`,
            );

            // Clear earlier pending summaries
            this.pendingSummaries.delete(proposalHandle);
        }

        this.refreshLatestSummaryCore(referenceSequenceNumber);

        this.latestSummary = summaryNode;

        // Propagate update to all child nodes
        for (const child of this.children.values()) {
            child.refreshLatestSummaryFromPending(proposalHandle, referenceSequenceNumber);
        }
    }

    private refreshLatestSummaryFromSnapshot(
        referenceSequenceNumber: number,
        snapshotTree: ISnapshotTree,
        basePath: EscapedPath | undefined,
        localPath: EscapedPath,
    ): void {
        this.refreshLatestSummaryCore(referenceSequenceNumber);

        const { baseSummary, pathParts } = decodeSummary(snapshotTree, this.logger);

        this.latestSummary = new SummaryNode({
            referenceSequenceNumber,
            basePath,
            localPath,
        });
        if (pathParts.length > 0) {
            this.latestSummary.additionalPath = EscapedPath.createAndConcat(pathParts);
        }

        // Propagate update to all child nodes
        const pathForChildren = this.latestSummary.fullPathForChildren;
        for (const [id, child] of this.children.entries()) {
            const subtree = baseSummary.trees[id];
            // Assuming subtrees missing from snapshot are newer than the snapshot,
            // but might be nice to assert this using earliest seq for node.
            if (subtree !== undefined) {
                child.refreshLatestSummaryFromSnapshot(
                    referenceSequenceNumber,
                    subtree,
                    pathForChildren,
                    EscapedPath.create(id),
                );
            }
        }
    }

    private refreshLatestSummaryCore(referenceSequenceNumber: number): void {
        for (const [key, value] of this.pendingSummaries) {
            if (value.referenceSequenceNumber < referenceSequenceNumber) {
                this.pendingSummaries.delete(key);
            }
        }

        // Clear earlier outstanding ops
        while (
            this.outstandingOps.length > 0
            && this.outstandingOps[0].sequenceNumber <= referenceSequenceNumber
        ) {
            this.outstandingOps.shift();
        }
    }

    public async loadBaseSummary(
        snapshot: ISnapshotTree,
        readAndParseBlob: ReadAndParseBlob,
    ): Promise<{ baseSummary: ISnapshotTree, outstandingOps: ISequencedDocumentMessage[] }> {
        const decodedSummary = decodeSummary(snapshot, this.logger);
        const outstandingOps = await decodedSummary.getOutstandingOps(readAndParseBlob);

        if (outstandingOps.length > 0) {
            assert(!!this.latestSummary, "Should have latest summary defined if any outstanding ops found");
            this.latestSummary.additionalPath = EscapedPath.createAndConcat(decodedSummary.pathParts);

            // Defensive: tracking number should already exceed this number.
            // This is probably a little excessive; can remove when stable.
            const newOpsLatestSeq = outstandingOps[outstandingOps.length - 1].sequenceNumber;
            assert(
                newOpsLatestSeq <= this.trackingSequenceNumber,
                "When loading base summary, expected outstanding ops <= tracking sequence number",
            );
        }

        return {
            baseSummary: decodedSummary.baseSummary,
            outstandingOps,
        };
    }

    public recordChange(op: ISequencedDocumentMessage): void {
        const lastOp = this.outstandingOps[this.outstandingOps.length - 1];
        if (lastOp !== undefined) {
            assert(
                lastOp.sequenceNumber < op.sequenceNumber,
                `Out of order change recorded: ${lastOp.sequenceNumber} > ${op.sequenceNumber}`,
            );
        }
        this.invalidate(op.sequenceNumber);
        if (!this.disabled) {
            // Do not track ops when disabled
            this.trackingSequenceNumber = op.sequenceNumber;
            this.outstandingOps.push(op);
        }
    }

    public invalidate(sequenceNumber: number): void {
        if (sequenceNumber > this._changeSequenceNumber) {
            this._changeSequenceNumber = sequenceNumber;
        }
    }

    public hasChanged(): boolean {
        return this._changeSequenceNumber > this.referenceSequenceNumber;
    }

    private readonly canReuseHandle: boolean;
    private readonly throwOnError: boolean;
    private trackingSequenceNumber: number;
    private constructor(
        private readonly logger: ITelemetryLogger,
        private readonly summarizeInternalFn: (fullTree: boolean) => Promise<ISummarizeInternalResult>,
        private readonly disabled: boolean,
        config: ISummarizerNodeConfig,
        private _changeSequenceNumber: number,
        /** Undefined means created without summary */
        private latestSummary?: SummaryNode,
        private readonly initialSummary?: IInitialSummary,
    ) {
        this.canReuseHandle = config.canReuseHandle ?? true;
        // BUGBUG: Seeing issues with differential summaries.
        // this will disable them, and throw instead
<<<<<<< HEAD
        // why we continue to investigate
        this.throwOnError = true; // config.throwOnFailure ?? false;
=======
        // while we continue to investigate
        this.throwOnError = config.throwOnFailure ?? true;
>>>>>>> ac4285c9
        this.trackingSequenceNumber = this._changeSequenceNumber;
    }

    public static createRoot(
        logger: ITelemetryLogger,
        /** Summarize function */
        summarizeInternalFn: (fullTree: boolean) => Promise<ISummarizeInternalResult>,
        /** Sequence number of latest change to new node/subtree */
        changeSequenceNumber: number,
        /**
         * Reference sequence number of last acked summary,
         * or undefined if not loaded from summary.
         */
        referenceSequenceNumber: number | undefined,
        /** Disabled propagates to child nodes, and will cause errors on calls to summarize */
        disabled: boolean,
        config: ISummarizerNodeConfig = {},
    ): SummarizerNode {
        const maybeSummaryNode = referenceSequenceNumber === undefined ? undefined : new SummaryNode({
            referenceSequenceNumber,
            basePath: undefined,
            localPath: EscapedPath.create(""), // root hard-coded to ""
        });
        return new SummarizerNode(
            logger,
            summarizeInternalFn,
            disabled,
            config,
            changeSequenceNumber,
            maybeSummaryNode,
        );
    }

    public createChild(
        /** Summarize function */
        summarizeInternalFn: (fullTree: boolean) => Promise<ISummarizeInternalResult>,
        /** Initial id or path part of this node */
        id: string,
        /**
         * Information needed to create the node.
         * If it is from a base summary, it will assert that a summary has been seen.
         * Attach information if it is created from an attach op.
         * If it is disabled, it will throw unsupported errors on calls to summarize.
         */
        createParam: CreateChildSummarizerNodeParam,
        config: ISummarizerNodeConfig = {},
    ): ISummarizerNode {
        assert(!this.children.has(id), "Create SummarizerNode child already exists");

        const latestSummary = this.latestSummary;
        let child: SummarizerNode;
        switch (createParam.type) {
            case CreateSummarizerNodeSource.FromAttach: {
                let summaryNode: SummaryNode | undefined;
                let initialSummary: IInitialSummary | undefined;
                if (
                    latestSummary !== undefined
                    && createParam.sequenceNumber <= latestSummary.referenceSequenceNumber
                ) {
                    // Prioritize latest summary if it was after this node was attached.
                    summaryNode = latestSummary.createForChild(id);
                } else {
                    const summary = convertToSummaryTree(createParam.snapshot) as ISummaryTreeWithStats;
                    initialSummary = {
                        sequenceNumber: createParam.sequenceNumber,
                        id,
                        summary,
                    };
                }
                child = new SummarizerNode(
                    this.logger,
                    summarizeInternalFn,
                    this.disabled,
                    config,
                    createParam.sequenceNumber,
                    summaryNode,
                    initialSummary,
                );
                break;
            }
            case CreateSummarizerNodeSource.FromSummary: {
                if (!this.disabled && this.initialSummary === undefined) {
                    assert(!!latestSummary, "Cannot create child from summary if parent does not have latest summary");
                }
                // fallthrough to local
            }
            case CreateSummarizerNodeSource.Local: {
                const initialSummary = this.initialSummary;
                let childInitialSummary: IInitialSummary | undefined;
                if (initialSummary !== undefined) {
                    const childSummary = initialSummary.summary?.summary.tree[id];
                    if (createParam.type === CreateSummarizerNodeSource.FromSummary) {
                        // Locally created would not have subtree.
                        assert(!!childSummary, "Missing child summary tree");
                    }
                    let childSummaryWithStats: ISummaryTreeWithStats | undefined;
                    if (childSummary !== undefined) {
                        assert(
                            childSummary.type === SummaryType.Tree,
                            "Child summary object is not a tree",
                        );
                        childSummaryWithStats = {
                            summary: childSummary,
                            stats: calculateStats(childSummary),
                        };
                    }
                    childInitialSummary = {
                        sequenceNumber: initialSummary.sequenceNumber,
                        id,
                        summary: childSummaryWithStats,
                    };
                }
                child = new SummarizerNode(
                    this.logger,
                    summarizeInternalFn,
                    this.disabled || createParam.type === CreateSummarizerNodeSource.Local,
                    config,
                    latestSummary?.referenceSequenceNumber ?? -1,
                    latestSummary?.createForChild(id),
                    childInitialSummary,
                );
                break;
            }
            default: {
                const type = (createParam as unknown as CreateChildSummarizerNodeParam).type;
                unreachableCase(createParam, `Unexpected CreateSummarizerNodeSource: ${type}`);
            }
        }

        // If created while summarizing, relay that information down
        if (this.wipReferenceSequenceNumber !== undefined) {
            child.wipReferenceSequenceNumber = this.wipReferenceSequenceNumber;
        }
        this.children.set(id, child);
        return child;
    }

    public getChild(id: string): ISummarizerNode | undefined {
        return this.children.get(id);
    }
}<|MERGE_RESOLUTION|>--- conflicted
+++ resolved
@@ -601,13 +601,8 @@
         this.canReuseHandle = config.canReuseHandle ?? true;
         // BUGBUG: Seeing issues with differential summaries.
         // this will disable them, and throw instead
-<<<<<<< HEAD
-        // why we continue to investigate
+        // while we continue to investigate
         this.throwOnError = true; // config.throwOnFailure ?? false;
-=======
-        // while we continue to investigate
-        this.throwOnError = config.throwOnFailure ?? true;
->>>>>>> ac4285c9
         this.trackingSequenceNumber = this._changeSequenceNumber;
     }
 
