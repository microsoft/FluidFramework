--- conflicted
+++ resolved
@@ -272,7 +272,6 @@
         this.wipReferenceSequenceNumber = referenceSequenceNumber;
     }
 
-<<<<<<< HEAD
     private differentialSummary(error: Error | string): ISummarizeResult {
         const throwError = () => { throw (typeof error === "string" ? Error(error) : error); };
         if (this.trackingSequenceNumber < this._changeSequenceNumber) {
@@ -321,11 +320,6 @@
     }
 
     public async summarize(cannotReuseHandle: boolean, differential: boolean | undefined): Promise<ISummarizeResult> {
-        assert(!this.disabled, "Unsupported: cannot call summarize on disabled SummarizerNode");
-
-=======
-    public async summarize(fullTree: boolean): Promise<ISummarizeResult> {
->>>>>>> b99aeb28
         // Try to reuse the tree if unchanged
         if (this.canReuseHandle && !cannotReuseHandle && !this.hasChanged()) {
             const latestSummary = this.latestSummary;
