/*!
 * Copyright (c) Microsoft Corporation. All rights reserved.
 * Licensed under the MIT License.
 */

<<<<<<< HEAD
import assert from "assert";
import { ISerializedHandle } from "@microsoft/fluid-component-core-interfaces";
=======
import * as assert from "assert";
import { ISerializedHandle } from "@fluidframework/component-core-interfaces";
>>>>>>> 179e6c92

export const isSerializedHandle = (value: any): value is ISerializedHandle =>
    value?.type === "__fluid_handle__";

export const strongAssert: (value: any, message?: string | Error | undefined) => asserts value = assert;

export function unreachableCase(value: never): never {
    throw new Error(`Unreachable Case: Type of ${value} is never`);
}<|MERGE_RESOLUTION|>--- conflicted
+++ resolved
@@ -3,13 +3,8 @@
  * Licensed under the MIT License.
  */
 
-<<<<<<< HEAD
 import assert from "assert";
-import { ISerializedHandle } from "@microsoft/fluid-component-core-interfaces";
-=======
-import * as assert from "assert";
 import { ISerializedHandle } from "@fluidframework/component-core-interfaces";
->>>>>>> 179e6c92
 
 export const isSerializedHandle = (value: any): value is ISerializedHandle =>
     value?.type === "__fluid_handle__";
