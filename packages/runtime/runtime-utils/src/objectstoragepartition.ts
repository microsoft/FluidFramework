/*!
 * Copyright (c) Microsoft Corporation. All rights reserved.
 * Licensed under the MIT License.
 */

import { assert } from "@fluidframework/common-utils";
import { IChannelStorageService } from "@fluidframework/datastore-definitions";

/**
 * Returns a new IChannelStorageService that resolves the given `path` as root.
 */
export class ObjectStoragePartition implements IChannelStorageService {
    constructor(private readonly storage: IChannelStorageService, private readonly path: string) {
        // `path` must not include the trailing separator.
<<<<<<< HEAD
        assert(!path.endsWith("/"));
=======
        assert(!path.endsWith("/"), "storage service path has trailing separator");
>>>>>>> 4f9f63ab
    }

    public async readBlob(path: string): Promise<ArrayBufferLike> {
        return this.storage.readBlob(`${this.path}/${path}`);
    }

    public async contains(path: string): Promise<boolean> {
        return this.storage.contains(`${this.path}/${path}`);
    }

    public async list(path: string): Promise<string[]> {
        return this.storage.list(`${this.path}/${path}`);
    }
}<|MERGE_RESOLUTION|>--- conflicted
+++ resolved
@@ -12,11 +12,7 @@
 export class ObjectStoragePartition implements IChannelStorageService {
     constructor(private readonly storage: IChannelStorageService, private readonly path: string) {
         // `path` must not include the trailing separator.
-<<<<<<< HEAD
-        assert(!path.endsWith("/"));
-=======
         assert(!path.endsWith("/"), "storage service path has trailing separator");
->>>>>>> 4f9f63ab
     }
 
     public async readBlob(path: string): Promise<ArrayBufferLike> {
