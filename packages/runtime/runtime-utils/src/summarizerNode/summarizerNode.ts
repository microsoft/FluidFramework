/*!
 * Copyright (c) Microsoft Corporation. All rights reserved.
 * Licensed under the MIT License.
 */

import {
    ISummarizerNode,
    ISummarizerNodeConfig,
    ISummarizeInternalResult,
    ISummarizeResult,
    ISummaryTreeWithStats,
    CreateChildSummarizerNodeParam,
    CreateSummarizerNodeSource,
} from "@fluidframework/runtime-definitions";
import {
    ISequencedDocumentMessage,
    SummaryType,
    ISnapshotTree,
    SummaryObject,
} from "@fluidframework/protocol-definitions";
import { ITelemetryLogger } from "@fluidframework/common-definitions";
import { assert, unreachableCase } from "@fluidframework/common-utils";
import { mergeStats, convertToSummaryTree, calculateStats } from "../summaryUtils";
import {
    decodeSummary,
    encodeSummary,
    EncodeSummaryParam,
    EscapedPath,
    ICreateChildDetails,
    IInitialSummary,
    ISummarizerNodeRootContract,
    parseSummaryForSubtrees,
    parseSummaryTreeForSubtrees,
    ReadAndParseBlob,
    seqFromTree,
    SummaryNode,
} from "./summarizerNodeUtils";

export interface IRootSummarizerNode extends ISummarizerNode, ISummarizerNodeRootContract {}

/**
 * Encapsulates the summarizing work and state of an individual tree node in the
 * summary tree. It tracks changes and allows for optimizations when unchanged, or
 * can allow for fallback summaries to be generated when an error is encountered.
 * Usage is for the root node to call startSummary first to begin tracking a WIP
 * (work in progress) summary. Then all nodes will call summarize to summaries their
 * individual parts. Once completed and uploaded to storage, the root node will call
 * completeSummary or clearSummary to clear the WIP summary tracking state if something
 * went wrong. The SummarizerNodes will track all pending summaries that have been
 * recorded by the completeSummary call. When one of them is acked, the root node should
 * call refreshLatestSummary to inform the tree of SummarizerNodes of the new baseline
 * latest successful summary.
 */
export class SummarizerNode implements IRootSummarizerNode {
    /**
     * The reference sequence number of the most recent acked summary.
     * Returns 0 if there is not yet an acked summary.
     */
    public get referenceSequenceNumber() {
        return this.latestSummary?.referenceSequenceNumber ?? 0;
    }

    protected readonly children = new Map<string, SummarizerNode>();
    protected readonly pendingSummaries = new Map<string, SummaryNode>();
    private readonly outstandingOps: ISequencedDocumentMessage[] = [];
    private wipReferenceSequenceNumber: number | undefined;
    private wipLocalPaths: { localPath: EscapedPath, additionalPath?: EscapedPath } | undefined;
    private wipSkipRecursion = false;

    public startSummary(referenceSequenceNumber: number, summaryLogger: ITelemetryLogger) {
        assert(this.wipSummaryLogger === undefined,
            0x19f /* "wipSummaryLogger should not be set yet in startSummary" */);
        assert(this.wipReferenceSequenceNumber === undefined, 0x1a0 /* "Already tracking a summary" */);

        this.wipSummaryLogger = summaryLogger;

        for (const child of this.children.values()) {
            child.startSummary(referenceSequenceNumber, this.wipSummaryLogger);
        }
        this.wipReferenceSequenceNumber = referenceSequenceNumber;
    }

    public async summarize(fullTree: boolean): Promise<ISummarizeResult> {
        assert(this.isTrackingInProgress(), 0x1a1 /* "summarize should not be called when not tracking the summary" */);
        assert(this.wipSummaryLogger !== undefined,
            0x1a2 /* "wipSummaryLogger should have been set in startSummary or ctor" */);

        // Try to reuse the tree if unchanged
        if (this.canReuseHandle && !fullTree && !this.hasChanged()) {
            const latestSummary = this.latestSummary;
            if (latestSummary !== undefined) {
                this.wipLocalPaths = {
                    localPath: latestSummary.localPath,
                    additionalPath: latestSummary.additionalPath,
                };
                this.wipSkipRecursion = true;
                const stats = mergeStats();
                stats.handleNodeCount++;
                return {
                    summary: {
                        type: SummaryType.Handle,
                        handle: latestSummary.fullPath.path,
                        handleType: SummaryType.Tree,
                    },
                    stats,
                };
            }
        }

        try {
            const result = await this.summarizeInternalFn(fullTree);
            this.wipLocalPaths = { localPath: EscapedPath.create(result.id) };
            if (result.pathPartsForChildren !== undefined) {
                this.wipLocalPaths.additionalPath = EscapedPath.createAndConcat(result.pathPartsForChildren);
            }
            return { summary: result.summary, stats: result.stats };
        } catch (error) {
            if (this.throwOnError || this.trackingSequenceNumber < this._changeSequenceNumber) {
                throw error;
            }
            const latestSummary = this.latestSummary;
            const initialSummary = this.initialSummary;

            let encodeParam: EncodeSummaryParam;
            let localPath: EscapedPath;
            if (latestSummary !== undefined) {
                // Create using handle of latest acked summary
                encodeParam = {
                    fromSummary: true,
                    summaryNode: latestSummary,
                };
                localPath = latestSummary.localPath;
            } else if (initialSummary?.summary !== undefined) {
                // Create using initial summary from attach op
                encodeParam = {
                    fromSummary: false,
                    initialSummary: initialSummary.summary,
                };
                localPath = EscapedPath.create(initialSummary.id);
            } else {
                // No base summary to reference
                throw error;
            }
            this.wipSummaryLogger.sendErrorEvent({
                eventName: "SummarizingWithBasePlusOps",
            },
            error);
            const summary = encodeSummary(encodeParam, this.outstandingOps);
            this.wipLocalPaths = {
                localPath,
                additionalPath: summary.additionalPath,
            };
            this.wipSkipRecursion = true;
            return { summary: summary.summary, stats: summary.stats };
        }
    }

    /**
     * Complete the WIP summary for the given proposalHandle
     */
    public completeSummary(proposalHandle: string) {
        this.completeSummaryCore(proposalHandle, undefined, false);
    }

    /**
     * Recursive implementation for completeSummary, with additional internal-only parameters
     */
    protected completeSummaryCore(
        proposalHandle: string,
        parentPath: EscapedPath | undefined,
        parentSkipRecursion: boolean,
    ) {
        assert(this.wipSummaryLogger !== undefined,
            0x1a3 /* "wipSummaryLogger should have been set in startSummary or ctor" */);
        assert(this.wipReferenceSequenceNumber !== undefined, 0x1a4 /* "Not tracking a summary" */);
        let localPathsToUse = this.wipLocalPaths;

        if (parentSkipRecursion) {
            const latestSummary = this.latestSummary;
            if (latestSummary !== undefined) {
                // This case the parent node created a failure summary or was reused.
                // This node and all children should only try to reference their path
                // by its last known good state in the actual summary tree.
                // If parent fails or is reused, the child summarize is not called so
                // it did not get a chance to change its paths.
                // In this case, essentially only propagate the new summary ref seq num.
                localPathsToUse = {
                    localPath: latestSummary.localPath,
                    additionalPath: latestSummary.additionalPath,
                };
            } else {
                // This case the child is added after the latest non-failure summary.
                // This node and all children should consider themselves as still not
                // having a successful summary yet.
                // We cannot "reuse" this node if unchanged since that summary, because
                // handles will be unable to point to that node. It never made it to the
                // tree itself, and only exists as an attach op in the _outstandingOps.
                this.clearSummary();
                return;
            }
        }

        // This should come from wipLocalPaths in normal cases, or from the latestSummary
        // if parentIsFailure or parentIsReused is true.
        // If there is no latestSummary, clearSummary and return before reaching this code.
        assert(!!localPathsToUse, 0x1a5 /* "Tracked summary local paths not set" */);

        const summary = new SummaryNode({
            ...localPathsToUse,
            referenceSequenceNumber: this.wipReferenceSequenceNumber,
            basePath: parentPath,
        });
        const fullPathForChildren = summary.fullPathForChildren;
        for (const child of this.children.values()) {
            child.completeSummaryCore(
                proposalHandle,
                fullPathForChildren,
                this.wipSkipRecursion || parentSkipRecursion,
            );
        }
        // Note that this overwrites existing pending summary with
        // the same proposalHandle. If proposalHandle is something like
        // a hash or unique identifier, this should be fine. If storage
        // can return the same proposalHandle for a different summary,
        // this should still be okay, because we should be proposing the
        // newer one later which would have to overwrite the previous one.
        this.pendingSummaries.set(proposalHandle, summary);
        this.clearSummary();
    }

    public clearSummary() {
        this.wipReferenceSequenceNumber = undefined;
        this.wipLocalPaths = undefined;
        this.wipSkipRecursion = false;
        this.wipSummaryLogger = undefined;
        for (const child of this.children.values()) {
            child.clearSummary();
        }
    }

    public async refreshLatestSummary(
        proposalHandle: string | undefined,
        getSnapshot: () => Promise<ISnapshotTree>,
        readAndParseBlob: ReadAndParseBlob,
        correlatedSummaryLogger: ITelemetryLogger,
    ): Promise<void> {
        if (proposalHandle !== undefined) {
            const maybeSummaryNode = this.pendingSummaries.get(proposalHandle);

            if (maybeSummaryNode !== undefined) {
                this.refreshLatestSummaryFromPending(proposalHandle, maybeSummaryNode.referenceSequenceNumber);
                return;
            }
        }

        const snapshotTree = await getSnapshot();
        const referenceSequenceNumber = await seqFromTree(snapshotTree, readAndParseBlob);
        await this.refreshLatestSummaryFromSnapshot(
            referenceSequenceNumber,
            snapshotTree,
            undefined,
            EscapedPath.create(""),
            correlatedSummaryLogger,
            readAndParseBlob,
        );
    }

    protected refreshLatestSummaryFromPending(
        proposalHandle: string,
        referenceSequenceNumber: number,
    ): void {
        const summaryNode = this.pendingSummaries.get(proposalHandle);
        if (summaryNode === undefined) {
            // This should only happen if parent skipped recursion AND no prior summary existed.
            assert(
                this.latestSummary === undefined,
                0x1a6 /* "Not found pending summary, but this node has previously completed a summary" */,
            );
            return;
        } else {
            assert(
                referenceSequenceNumber === summaryNode.referenceSequenceNumber,
                // eslint-disable-next-line max-len
                0x1a7 /* `Pending summary reference sequence number should be consistent: ${summaryNode.referenceSequenceNumber} != ${referenceSequenceNumber}` */,
            );

            // Clear earlier pending summaries
            this.pendingSummaries.delete(proposalHandle);
        }

        this.refreshLatestSummaryCore(referenceSequenceNumber);

        this.latestSummary = summaryNode;

        // Propagate update to all child nodes
        for (const child of this.children.values()) {
            child.refreshLatestSummaryFromPending(proposalHandle, referenceSequenceNumber);
        }
    }

    protected async refreshLatestSummaryFromSnapshot(
        referenceSequenceNumber: number,
        snapshotTree: ISnapshotTree,
        basePath: EscapedPath | undefined,
        localPath: EscapedPath,
        correlatedSummaryLogger: ITelemetryLogger,
        readAndParseBlob: ReadAndParseBlob,
    ): Promise<void> {
        // Possible re-entrancy. If we have already seen a summary later than this one, ignore it.
        if (this.referenceSequenceNumber >= referenceSequenceNumber) {
            return;
        }

        this.refreshLatestSummaryCore(referenceSequenceNumber);

        const { baseSummary, pathParts } = decodeSummary(snapshotTree, correlatedSummaryLogger);

        this.latestSummary = new SummaryNode({
            referenceSequenceNumber,
            basePath,
            localPath,
        });

        const { childrenTree, childrenPathPart } = parseSummaryForSubtrees(baseSummary);
        if (childrenPathPart !== undefined) {
            pathParts.push(childrenPathPart);
        }

        if (pathParts.length > 0) {
            this.latestSummary.additionalPath = EscapedPath.createAndConcat(pathParts);
        }

        // Propagate update to all child nodes
        const pathForChildren = this.latestSummary.fullPathForChildren;
        await Promise.all(Array.from(this.children)
            .filter(([id]) => {
                // Assuming subtrees missing from snapshot are newer than the snapshot,
                // but might be nice to assert this using earliest seq for node.
                return childrenTree.trees[id] !== undefined;
            }).map(async ([id, child]) => {
                return child.refreshLatestSummaryFromSnapshot(
                    referenceSequenceNumber,
                    childrenTree.trees[id],
                    pathForChildren,
                    EscapedPath.create(id),
                    correlatedSummaryLogger,
                    readAndParseBlob,
                );
            }));
    }

    private refreshLatestSummaryCore(referenceSequenceNumber: number): void {
        for (const [key, value] of this.pendingSummaries) {
            if (value.referenceSequenceNumber < referenceSequenceNumber) {
                this.pendingSummaries.delete(key);
            }
        }

        // Clear earlier outstanding ops
        while (
            this.outstandingOps.length > 0
            && this.outstandingOps[0].sequenceNumber <= referenceSequenceNumber
        ) {
            this.outstandingOps.shift();
        }
    }

    public loadBaseSummaryWithoutDifferential(snapshot: ISnapshotTree) {
        // Check base summary to see if it has any additional path parts
        // separating child SummarizerNodes. Checks for .channels subtrees.
        const { childrenPathPart } = parseSummaryForSubtrees(snapshot);
        if (childrenPathPart !== undefined && this.latestSummary !== undefined) {
            this.latestSummary.additionalPath = EscapedPath.create(childrenPathPart);
        }
    }

    public async loadBaseSummary(
        snapshot: ISnapshotTree,
        readAndParseBlob: ReadAndParseBlob,
    ): Promise<{ baseSummary: ISnapshotTree, outstandingOps: ISequencedDocumentMessage[] }> {
        const decodedSummary = decodeSummary(snapshot, this.defaultLogger);
        const outstandingOps = await decodedSummary.getOutstandingOps(readAndParseBlob);

        const { childrenPathPart } = parseSummaryForSubtrees(decodedSummary.baseSummary);
        if (childrenPathPart !== undefined) {
            decodedSummary.pathParts.push(childrenPathPart);
        }

<<<<<<< HEAD
        if (decodedSummary.pathParts.length > 0) {
            assert(!!this.latestSummary, 0x1a8 /* "Should have latest summary defined during loadBaseSummary" */);
=======
        if (decodedSummary.pathParts.length > 0 && this.latestSummary !== undefined) {
>>>>>>> 4f984412
            this.latestSummary.additionalPath = EscapedPath.createAndConcat(decodedSummary.pathParts);
        }

        // Defensive assertion: tracking number should already exceed this number.
        // This is probably a little excessive; can remove when stable.
        if (outstandingOps.length > 0) {
            const newOpsLatestSeq = outstandingOps[outstandingOps.length - 1].sequenceNumber;
            assert(
                newOpsLatestSeq <= this.trackingSequenceNumber,
                0x1a9 /* "When loading base summary, expected outstanding ops <= tracking sequence number" */,
            );
        }

        return {
            baseSummary: decodedSummary.baseSummary,
            outstandingOps,
        };
    }

    public recordChange(op: ISequencedDocumentMessage): void {
        const lastOp = this.outstandingOps[this.outstandingOps.length - 1];
        if (lastOp !== undefined) {
            assert(
                lastOp.sequenceNumber < op.sequenceNumber,
                0x1aa /* `Out of order change recorded: ${lastOp.sequenceNumber} > ${op.sequenceNumber}` */,
            );
        }
        this.invalidate(op.sequenceNumber);
        this.trackingSequenceNumber = op.sequenceNumber;
        this.outstandingOps.push(op);
    }

    public invalidate(sequenceNumber: number): void {
        if (sequenceNumber > this._changeSequenceNumber) {
            this._changeSequenceNumber = sequenceNumber;
        }
    }

    /**
     * True if a change has been recorded with sequence number exceeding
     * the latest successfully acked summary reference sequence number.
     * False implies that the previous summary can be reused.
     */
    protected hasChanged(): boolean {
        return this._changeSequenceNumber > this.referenceSequenceNumber;
    }

    private readonly canReuseHandle: boolean;
    private readonly throwOnError: boolean;
    private trackingSequenceNumber: number;

    /**
     * Do not call constructor directly.
     * Use createRootSummarizerNode to create root node, or createChild to create child nodes.
     */
    public constructor(
        protected readonly defaultLogger: ITelemetryLogger,
        private readonly summarizeInternalFn: (fullTree: boolean) => Promise<ISummarizeInternalResult>,
        config: ISummarizerNodeConfig,
        private _changeSequenceNumber: number,
        /** Undefined means created without summary */
        private latestSummary?: SummaryNode,
        private readonly initialSummary?: IInitialSummary,
        protected wipSummaryLogger?: ITelemetryLogger,
    ) {
        this.canReuseHandle = config.canReuseHandle ?? true;
        // BUGBUG: Seeing issues with differential summaries.
        // this will disable them, and throw instead
        // while we continue to investigate
        this.throwOnError = true; // config.throwOnFailure ?? false;
        this.trackingSequenceNumber = this._changeSequenceNumber;
    }

    public createChild(
        /** Summarize function */
        summarizeInternalFn: (fullTree: boolean) => Promise<ISummarizeInternalResult>,
        /** Initial id or path part of this node */
        id: string,
        /**
         * Information needed to create the node.
         * If it is from a base summary, it will assert that a summary has been seen.
         * Attach information if it is created from an attach op.
         */
        createParam: CreateChildSummarizerNodeParam,
        config: ISummarizerNodeConfig = {},
    ): ISummarizerNode {
        assert(!this.children.has(id), 0x1ab /* "Create SummarizerNode child already exists" */);

        const createDetails: ICreateChildDetails = this.getCreateDetailsForChild(id, createParam);
        const child = new SummarizerNode(
            this.defaultLogger,
            summarizeInternalFn,
            config,
            createDetails.changeSequenceNumber,
            createDetails.latestSummary,
            createDetails.initialSummary,
            this.wipSummaryLogger,
        );

        // There may be additional state that has to be updated in this child. For example, if a summary is being
        // tracked, the child's summary tracking state needs to be updated too.
        this.maybeUpdateChildState(child);

        this.children.set(id, child);
        return child;
    }

    public getChild(id: string): ISummarizerNode | undefined {
        return this.children.get(id);
    }

    /**
     * Returns the details needed to create a child node.
     * @param id - Initial id or path part of the child node.
     * @param createParam - Information needed to create the node.
     * @returns the details needed to create the child node.
     */
    protected getCreateDetailsForChild(id: string, createParam: CreateChildSummarizerNodeParam): ICreateChildDetails {
        let initialSummary: IInitialSummary | undefined;
        let latestSummary: SummaryNode | undefined;
        let changeSequenceNumber: number;

        const parentLatestSummary = this.latestSummary;
        switch (createParam.type) {
            case CreateSummarizerNodeSource.FromAttach: {
                if (
                    parentLatestSummary !== undefined
                    && createParam.sequenceNumber <= parentLatestSummary.referenceSequenceNumber
                ) {
                    // Prioritize latest summary if it was after this node was attached.
                    latestSummary = parentLatestSummary.createForChild(id);
                } else {
                    const summary = convertToSummaryTree(createParam.snapshot) as ISummaryTreeWithStats;
                    initialSummary = {
                        sequenceNumber: createParam.sequenceNumber,
                        id,
                        summary,
                    };
                }
                changeSequenceNumber = createParam.sequenceNumber;
                break;
            }
            case CreateSummarizerNodeSource.FromSummary: {
                if (this.initialSummary === undefined) {
                    assert(
                        !!parentLatestSummary,
                        0x1ac /* "Cannot create child from summary if parent does not have latest summary" */);
                }
                // fallthrough to local
            }
            case CreateSummarizerNodeSource.Local: {
                const parentInitialSummary = this.initialSummary;
                if (parentInitialSummary !== undefined) {
                    let childSummary: SummaryObject | undefined;
                    if (parentInitialSummary.summary !== undefined) {
                        const { childrenTree } = parseSummaryTreeForSubtrees(parentInitialSummary.summary.summary);
                        assert(
                            childrenTree.type === SummaryType.Tree,
                            "Parent summary object is not a tree",
                        );
                        childSummary = childrenTree.tree[id];
                    }
                    if (createParam.type === CreateSummarizerNodeSource.FromSummary) {
<<<<<<< HEAD
                        // Locally created would not have subtree.
                        assert(!!childSummary, 0x1ad /* "Missing child summary tree" */);
=======
                        // Locally created would not have differential subtree.
                        assert(!!childSummary, "Missing child summary tree");
>>>>>>> 4f984412
                    }
                    let childSummaryWithStats: ISummaryTreeWithStats | undefined;
                    if (childSummary !== undefined) {
                        assert(
                            childSummary.type === SummaryType.Tree,
                            0x1ae /* "Child summary object is not a tree" */,
                        );
                        childSummaryWithStats = {
                            summary: childSummary,
                            stats: calculateStats(childSummary),
                        };
                    }
                    initialSummary = {
                        sequenceNumber: parentInitialSummary.sequenceNumber,
                        id,
                        summary: childSummaryWithStats,
                    };
                }
                latestSummary = parentLatestSummary?.createForChild(id);
                changeSequenceNumber = parentLatestSummary?.referenceSequenceNumber ?? -1;
                break;
            }
            default: {
                const type = (createParam as unknown as CreateChildSummarizerNodeParam).type;
                unreachableCase(createParam, `Unexpected CreateSummarizerNodeSource: ${type}`);
            }
        }

        return {
            initialSummary,
            latestSummary,
            changeSequenceNumber,
        };
    }

    /**
     * Updates the state of the child if required. For example, if a summary is currently being  tracked, the child's
     * summary tracking state needs to be updated too.
     * @param child - The child node whose state is to be updated.
     */
    protected maybeUpdateChildState(child: SummarizerNode) {
        // If we are tracking a summary, this child was created after the tracking started. So, we need to update the
        // child's tracking state as well.
        if (this.isTrackingInProgress()) {
            child.wipReferenceSequenceNumber = this.wipReferenceSequenceNumber;
        }
    }

    /**
     * Tells whether summary tracking is in progress. True if "startSummary" API is called before summarize.
     */
    protected isTrackingInProgress(): boolean {
        return this.wipReferenceSequenceNumber !== undefined;
    }
}

/**
 * Creates a root summarizer node.
 * @param logger - Logger to use within SummarizerNode
 * @param summarizeInternalFn - Function to generate summary
 * @param changeSequenceNumber - Sequence number of latest change to new node/subtree
 * @param referenceSequenceNumber - Reference sequence number of last acked summary,
 * or undefined if not loaded from summary
 * @param config - Configure behavior of summarizer node
 */
export const createRootSummarizerNode = (
    logger: ITelemetryLogger,
    summarizeInternalFn: (fullTree: boolean) => Promise<ISummarizeInternalResult>,
    changeSequenceNumber: number,
    referenceSequenceNumber: number | undefined,
    config: ISummarizerNodeConfig = {},
): IRootSummarizerNode => new SummarizerNode(
        logger,
        summarizeInternalFn,
        config,
        changeSequenceNumber,
        referenceSequenceNumber === undefined ? undefined : SummaryNode.createForRoot(referenceSequenceNumber),
    );<|MERGE_RESOLUTION|>--- conflicted
+++ resolved
@@ -386,12 +386,7 @@
             decodedSummary.pathParts.push(childrenPathPart);
         }
 
-<<<<<<< HEAD
-        if (decodedSummary.pathParts.length > 0) {
-            assert(!!this.latestSummary, 0x1a8 /* "Should have latest summary defined during loadBaseSummary" */);
-=======
         if (decodedSummary.pathParts.length > 0 && this.latestSummary !== undefined) {
->>>>>>> 4f984412
             this.latestSummary.additionalPath = EscapedPath.createAndConcat(decodedSummary.pathParts);
         }
 
@@ -555,13 +550,8 @@
                         childSummary = childrenTree.tree[id];
                     }
                     if (createParam.type === CreateSummarizerNodeSource.FromSummary) {
-<<<<<<< HEAD
-                        // Locally created would not have subtree.
+                        // Locally created would not have differential subtree.
                         assert(!!childSummary, 0x1ad /* "Missing child summary tree" */);
-=======
-                        // Locally created would not have differential subtree.
-                        assert(!!childSummary, "Missing child summary tree");
->>>>>>> 4f984412
                     }
                     let childSummaryWithStats: ISummaryTreeWithStats | undefined;
                     if (childSummary !== undefined) {
