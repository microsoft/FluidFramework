--- conflicted
+++ resolved
@@ -32,12 +32,6 @@
 	SummaryTreeBuilder,
 	TelemetryContext,
 	utf8ByteLength,
-<<<<<<< HEAD
-} from "./summaryUtils";
-export { unpackChildNodesUsedRoutes } from "./unpackUsedRoutes";
-export { ReadAndParseBlob, seqFromTree, encodeCompactIdToString } from "./utils";
-=======
 } from "./summaryUtils.js";
 export { unpackChildNodesUsedRoutes } from "./unpackUsedRoutes.js";
-export { ReadAndParseBlob, seqFromTree } from "./utils.js";
->>>>>>> 6dea0208
+export { ReadAndParseBlob, seqFromTree } from "./utils.js";