{
  "name": "@fluidframework/runtime-utils",
  "version": "0.25.0",
  "description": "Collection of utility functions for Fluid Runtime",
  "repository": "microsoft/FluidFramework",
  "license": "MIT",
  "author": "Microsoft",
  "sideEffects": "false",
  "main": "dist/index.js",
  "module": "lib/index.js",
  "types": "dist/index.d.ts",
  "scripts": {
    "bench": "ts-node bench/src/index.ts",
    "build": "npm run build:genver && concurrently npm:build:compile npm:lint",
    "build:compile": "concurrently npm:tsc npm:build:esnext",
    "build:docs": "api-extractor run --local && copyfiles -u 1 ./_api-extractor-temp/doc-models/* ../../../_api-extractor-temp/",
    "build:esnext": "tsc --project ./tsconfig.esnext.json",
    "build:full": "npm run build",
    "build:full:compile": "npm run build:compile",
    "build:genver": "gen-version",
    "clean": "rimraf dist lib *.tsbuildinfo *.build.log",
    "eslint": "eslint --ext=ts,tsx --format stylish src",
    "eslint:fix": "eslint --ext=ts,tsx --format stylish src --fix",
    "lint": "npm run eslint",
    "lint:fix": "npm run eslint:fix",
    "test": "npm run test:mocha",
    "test:coverage": "nyc npm test -- --reporter mocha-junit-reporter --reporter-options mochaFile=nyc/junit-report.xml",
    "test:mocha": "mocha --recursive dist/test -r make-promises-safe",
    "tsc": "tsc",
    "tsfmt": "tsfmt --verify",
    "tsfmt:fix": "tsfmt --replace"
  },
  "nyc": {
    "all": true,
    "cache-dir": "nyc/.cache",
    "exclude": [
      "src/test/**/*.ts",
      "dist/test/**/*.js"
    ],
    "exclude-after-remap": false,
    "include": [
      "src/**/*.ts",
      "dist/**/*.js"
    ],
    "report-dir": "nyc/report",
    "reporter": [
      "cobertura",
      "html",
      "text"
    ],
    "temp-directory": "nyc/.nyc_output"
  },
  "dependencies": {
<<<<<<< HEAD
    "@fluidframework/component-core-interfaces": "^0.23.0",
    "@fluidframework/component-runtime-definitions": "^0.23.0",
    "@fluidframework/protocol-base": "^0.1010.0-34206",
    "@fluidframework/protocol-definitions": "^0.1010.0-34206",
    "@fluidframework/runtime-definitions": "^0.23.0"
=======
    "@fluidframework/component-core-interfaces": "^0.25.0",
    "@fluidframework/component-runtime-definitions": "^0.25.0",
    "@fluidframework/protocol-definitions": "^0.1010.0",
    "@fluidframework/runtime-definitions": "^0.25.0"
>>>>>>> 969f551b
  },
  "devDependencies": {
    "@fluidframework/build-common": "^0.18.0",
    "@fluidframework/eslint-config-fluid": "^0.18.0",
    "@microsoft/api-extractor": "^7.7.2",
    "@types/benchmark": "^1.0.31",
    "@types/mocha": "^5.2.5",
    "@types/node": "^10.17.24",
    "@typescript-eslint/eslint-plugin": "~2.17.0",
    "@typescript-eslint/parser": "~2.17.0",
    "benchmark": "^2.1.4",
    "concurrently": "^5.2.0",
    "copyfiles": "^2.1.0",
    "eslint": "~6.8.0",
    "eslint-plugin-eslint-comments": "~3.1.2",
    "eslint-plugin-import": "2.20.0",
    "eslint-plugin-no-null": "~1.0.2",
    "eslint-plugin-optimize-regex": "~1.1.7",
    "eslint-plugin-prefer-arrow": "~1.1.7",
    "eslint-plugin-react": "~7.18.0",
    "eslint-plugin-unicorn": "~15.0.1",
    "make-promises-safe": "^5.1.0",
    "mocha": "^8.0.1",
    "mocha-junit-reporter": "^1.18.0",
    "nyc": "^15.0.0",
    "rimraf": "^2.6.2",
    "ts-node": "^7.0.1",
    "typescript": "~3.7.4",
    "typescript-formatter": "7.1.0"
  }
}<|MERGE_RESOLUTION|>--- conflicted
+++ resolved
@@ -51,18 +51,11 @@
     "temp-directory": "nyc/.nyc_output"
   },
   "dependencies": {
-<<<<<<< HEAD
-    "@fluidframework/component-core-interfaces": "^0.23.0",
-    "@fluidframework/component-runtime-definitions": "^0.23.0",
-    "@fluidframework/protocol-base": "^0.1010.0-34206",
-    "@fluidframework/protocol-definitions": "^0.1010.0-34206",
-    "@fluidframework/runtime-definitions": "^0.23.0"
-=======
     "@fluidframework/component-core-interfaces": "^0.25.0",
     "@fluidframework/component-runtime-definitions": "^0.25.0",
+    "@fluidframework/protocol-base": "^0.1010.0-0",
     "@fluidframework/protocol-definitions": "^0.1010.0",
     "@fluidframework/runtime-definitions": "^0.25.0"
->>>>>>> 969f551b
   },
   "devDependencies": {
     "@fluidframework/build-common": "^0.18.0",
