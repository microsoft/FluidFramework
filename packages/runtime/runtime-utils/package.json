{
  "name": "@microsoft/fluid-runtime-utils",
  "version": "0.14.0",
  "description": "Collection of utility functions for Fluid Runtime",
  "repository": "microsoft/FluidFramework",
  "license": "MIT",
  "author": "Microsoft",
  "sideEffects": "false",
  "main": "dist/index.js",
  "module": "lib/index.js",
  "types": "dist/index.d.ts",
  "scripts": {
    "bench": "ts-node bench/src/index.ts",
    "build": "npm run build:genver && concurrently npm:build:compile npm:lint",
    "build:compile": "concurrently npm:tsc npm:build:esnext",
    "build:compile:min": "npm run build:compile",
    "build:docs": "api-extractor run --local && copyfiles -u 1 ./_api-extractor-temp/doc-models/* ../../../_api-extractor-temp/",
    "build:esnext": "tsc --project ./tsconfig.esnext.json",
    "build:full": "npm run build",
    "build:full:compile": "npm run build:compile",
    "build:genver": "gen-version",
    "clean": "rimraf dist lib *.tsbuildinfo *.build.log",
    "eslint": "eslint --ext=ts,tsx --format stylish src",
    "eslint:fix": "eslint --ext=ts,tsx --format stylish src --fix",
    "lint": "npm run eslint",
    "lint:fix": "npm run eslint:fix",
    "test": "npm run test:mocha",
    "test:coverage": "nyc npm test -- --reporter mocha-junit-reporter --reporter-options mochaFile=nyc/junit-report.xml",
    "test:mocha": "mocha --recursive dist/test -r make-promises-safe",
    "tsc": "tsc"
  },
  "nyc": {
    "all": true,
    "cache-dir": "nyc/.cache",
    "exclude": [
      "src/test/**/*.ts",
      "dist/test/**/*.js"
    ],
    "exclude-after-remap": false,
    "include": [
      "src/**/*.ts",
      "dist/**/*.js"
    ],
    "report-dir": "nyc/report",
    "reporter": [
      "cobertura",
      "html",
      "text"
    ],
    "temp-directory": "nyc/.nyc_output"
  },
  "dependencies": {
    "@microsoft/fluid-component-core-interfaces": "^0.14.0",
<<<<<<< HEAD
    "@microsoft/fluid-protocol-definitions": "^0.1001.0",
    "@microsoft/fluid-runtime-definitions": "0.14.0"
=======
    "@microsoft/fluid-runtime-definitions": "^0.14.0",
    "@microsoft/fluid-protocol-definitions": "^0.1002.0"
>>>>>>> 709d9120
  },
  "devDependencies": {
    "@microsoft/api-extractor": "^7.7.2",
    "@microsoft/eslint-config-fluid": "^0.14.0",
    "@microsoft/fluid-build-common": "^0.14.0",
    "@types/benchmark": "^1.0.31",
    "@types/mocha": "^5.2.5",
    "@types/node": "^10.14.6",
    "@typescript-eslint/eslint-plugin": "~2.17.0",
    "@typescript-eslint/parser": "~2.17.0",
    "benchmark": "^2.1.4",
    "concurrently": "^4.1.0",
    "copyfiles": "^2.1.0",
    "eslint": "~6.8.0",
    "eslint-plugin-eslint-comments": "~3.1.2",
    "eslint-plugin-import": "2.20.0",
    "eslint-plugin-no-null": "~1.0.2",
    "eslint-plugin-optimize-regex": "~1.1.7",
    "eslint-plugin-prefer-arrow": "~1.1.7",
    "eslint-plugin-react": "~7.18.0",
    "eslint-plugin-unicorn": "~15.0.1",
    "make-promises-safe": "^5.1.0",
    "mocha": "^5.2.0",
    "mocha-junit-reporter": "^1.18.0",
    "nyc": "^14.1.1",
    "rimraf": "^2.6.2",
    "ts-node": "^7.0.1",
    "typescript": "~3.7.4"
  }
}<|MERGE_RESOLUTION|>--- conflicted
+++ resolved
@@ -51,13 +51,8 @@
   },
   "dependencies": {
     "@microsoft/fluid-component-core-interfaces": "^0.14.0",
-<<<<<<< HEAD
-    "@microsoft/fluid-protocol-definitions": "^0.1001.0",
+    "@microsoft/fluid-protocol-definitions": "^0.1002.0",
     "@microsoft/fluid-runtime-definitions": "0.14.0"
-=======
-    "@microsoft/fluid-runtime-definitions": "^0.14.0",
-    "@microsoft/fluid-protocol-definitions": "^0.1002.0"
->>>>>>> 709d9120
   },
   "devDependencies": {
     "@microsoft/api-extractor": "^7.7.2",
