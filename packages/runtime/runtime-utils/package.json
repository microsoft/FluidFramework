{
	"name": "@fluidframework/runtime-utils",
	"version": "2.4.0",
	"description": "Collection of utility functions for Fluid Runtime",
	"homepage": "https://fluidframework.com",
	"repository": {
		"type": "git",
		"url": "https://github.com/microsoft/FluidFramework.git",
		"directory": "packages/runtime/runtime-utils"
	},
	"license": "MIT",
	"author": "Microsoft and contributors",
	"sideEffects": false,
	"type": "module",
	"exports": {
		".": {
			"import": {
				"types": "./lib/public.d.ts",
				"default": "./lib/index.js"
			},
			"require": {
				"types": "./dist/public.d.ts",
				"default": "./dist/index.js"
			}
		},
		"./legacy": {
			"import": {
				"types": "./lib/legacy.d.ts",
				"default": "./lib/index.js"
			},
			"require": {
				"types": "./dist/legacy.d.ts",
				"default": "./dist/index.js"
			}
		},
		"./internal": {
			"import": {
				"types": "./lib/index.d.ts",
				"default": "./lib/index.js"
			},
			"require": {
				"types": "./dist/index.d.ts",
				"default": "./dist/index.js"
			}
		}
	},
	"main": "lib/index.js",
	"types": "lib/public.d.ts",
	"scripts": {
		"api": "fluid-build . --task api",
		"api-extractor:commonjs": "flub generate entrypoints --outDir ./dist",
		"api-extractor:esnext": "flub generate entrypoints --outDir ./lib --node10TypeCompat",
		"build": "fluid-build . --task build",
		"build:api-reports": "concurrently \"npm:build:api-reports:*\"",
		"build:api-reports:current": "api-extractor run --local --config api-extractor/api-extractor.current.json",
		"build:api-reports:legacy": "api-extractor run --local --config api-extractor/api-extractor.legacy.json",
		"build:commonjs": "fluid-build . --task commonjs",
		"build:compile": "fluid-build . --task compile",
		"build:docs": "api-extractor run --local",
		"build:esnext": "tsc --project ./tsconfig.json",
		"build:test": "npm run build:test:esm && npm run build:test:cjs",
		"build:test:cjs": "fluid-tsc commonjs --project ./src/test/tsconfig.cjs.json",
		"build:test:esm": "tsc --project ./src/test/tsconfig.json",
		"check:are-the-types-wrong": "attw --pack .",
		"check:biome": "biome check .",
		"check:exports": "concurrently \"npm:check:exports:*\"",
		"check:exports:bundle-release-tags": "api-extractor run --config api-extractor/api-extractor-lint-bundle.json",
		"check:exports:cjs:legacy": "api-extractor run --config api-extractor/api-extractor-lint-legacy.cjs.json",
		"check:exports:cjs:public": "api-extractor run --config api-extractor/api-extractor-lint-public.cjs.json",
		"check:exports:esm:legacy": "api-extractor run --config api-extractor/api-extractor-lint-legacy.esm.json",
		"check:exports:esm:public": "api-extractor run --config api-extractor/api-extractor-lint-public.esm.json",
		"check:format": "npm run check:biome",
		"check:prettier": "prettier --check . --cache --ignore-path ../../../.prettierignore",
		"ci:build:api-reports": "concurrently \"npm:ci:build:api-reports:*\"",
		"ci:build:api-reports:current": "api-extractor run --config api-extractor/api-extractor.current.json",
		"ci:build:api-reports:legacy": "api-extractor run --config api-extractor/api-extractor.legacy.json",
		"ci:build:docs": "api-extractor run",
		"clean": "rimraf --glob dist lib \"*.d.ts\" \"**/*.tsbuildinfo\" \"**/*.build.log\" _api-extractor-temp nyc",
		"eslint": "eslint --format stylish src",
		"eslint:fix": "eslint --format stylish src --fix --fix-type problem,suggestion,layout",
		"format": "npm run format:biome",
		"format:biome": "biome check . --write",
		"format:prettier": "prettier --write . --cache --ignore-path ../../../.prettierignore",
		"lint": "fluid-build . --task lint",
		"lint:fix": "fluid-build . --task eslint:fix --task format",
		"test": "npm run test:mocha",
		"test:coverage": "c8 npm test",
		"test:mocha": "npm run test:mocha:esm && echo skipping cjs to avoid overhead - npm run test:mocha:cjs",
		"test:mocha:cjs": "mocha --recursive \"dist/test/**/*.spec.*js\" --exit",
		"test:mocha:esm": "mocha --recursive \"lib/test/**/*.spec.*js\" --exit",
		"test:mocha:verbose": "cross-env FLUID_TEST_VERBOSE=1 npm run test:mocha",
		"tsc": "fluid-tsc commonjs --project ./tsconfig.cjs.json && copyfiles -f ../../../common/build/build-common/src/cjs/package.json ./dist",
		"typetests:gen": "flub generate typetests --dir . -v",
		"typetests:prepare": "flub typetests --dir . --reset --previous --normalize"
	},
	"c8": {
		"all": true,
		"cache-dir": "nyc/.cache",
		"exclude": [
			"src/test/**/*.*ts",
			"dist/test/**/*.*js"
		],
		"exclude-after-remap": false,
		"include": [
			"src/**/*.*ts",
			"dist/**/*.*js"
		],
		"report-dir": "nyc/report",
		"reporter": [
			"cobertura",
			"html",
			"text"
		],
		"temp-directory": "nyc/.nyc_output"
	},
	"dependencies": {
		"@fluid-internal/client-utils": "workspace:~",
		"@fluidframework/container-definitions": "workspace:~",
		"@fluidframework/container-runtime-definitions": "workspace:~",
		"@fluidframework/core-interfaces": "workspace:~",
		"@fluidframework/core-utils": "workspace:~",
		"@fluidframework/datastore-definitions": "workspace:~",
		"@fluidframework/driver-definitions": "workspace:~",
		"@fluidframework/driver-utils": "workspace:~",
		"@fluidframework/runtime-definitions": "workspace:~",
		"@fluidframework/telemetry-utils": "workspace:~"
	},
	"devDependencies": {
		"@arethetypeswrong/cli": "^0.15.2",
		"@biomejs/biome": "~1.8.3",
		"@fluid-internal/mocha-test-setup": "workspace:~",
		"@fluid-tools/build-cli": "^0.46.0",
		"@fluidframework/build-common": "^2.0.3",
		"@fluidframework/build-tools": "^0.46.0",
		"@fluidframework/eslint-config-fluid": "^5.4.0",
		"@fluidframework/runtime-utils-previous": "npm:@fluidframework/runtime-utils@2.3.0",
		"@microsoft/api-extractor": "7.47.8",
		"@types/mocha": "^9.1.1",
		"@types/node": "^18.19.0",
		"@types/sinon": "^17.0.3",
		"c8": "^8.0.1",
		"concurrently": "^8.2.1",
		"copyfiles": "^2.4.1",
		"cross-env": "^7.0.3",
		"eslint": "~8.55.0",
		"mocha": "^10.2.0",
		"mocha-json-output-reporter": "^2.0.1",
		"mocha-multi-reporters": "^1.5.1",
		"moment": "^2.21.0",
		"prettier": "~3.0.3",
		"rimraf": "^4.4.0",
		"sinon": "^17.0.1",
		"ts-node": "^10.9.1",
		"typescript": "~5.4.5"
	},
	"typeValidation": {
<<<<<<< HEAD
		"broken": {
			"Class_RequestParser": {
				"backCompat": false
			},
			"ClassStatics_RequestParser": {
				"backCompat": false
			}
		},
		"entrypoint": "legacy"
=======
		"broken": {},
		"entrypoint": "internal"
>>>>>>> a9a07c66
	}
}<|MERGE_RESOLUTION|>--- conflicted
+++ resolved
@@ -154,19 +154,7 @@
 		"typescript": "~5.4.5"
 	},
 	"typeValidation": {
-<<<<<<< HEAD
-		"broken": {
-			"Class_RequestParser": {
-				"backCompat": false
-			},
-			"ClassStatics_RequestParser": {
-				"backCompat": false
-			}
-		},
+		"broken": {},
 		"entrypoint": "legacy"
-=======
-		"broken": {},
-		"entrypoint": "internal"
->>>>>>> a9a07c66
 	}
 }