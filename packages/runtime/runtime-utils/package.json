--- conflicted
+++ resolved
@@ -11,9 +11,6 @@
 	"license": "MIT",
 	"author": "Microsoft and contributors",
 	"sideEffects": false,
-<<<<<<< HEAD
-	"main": "dist/index.cjs",
-=======
 	"exports": {
 		".": {
 			"import": {
@@ -67,7 +64,6 @@
 		}
 	},
 	"main": "dist/index.js",
->>>>>>> 17ebd8f8
 	"module": "lib/index.mjs",
 	"types": "dist/index.d.ts",
 	"scripts": {
@@ -79,12 +75,8 @@
 		"build:compile": "fluid-build . --task compile",
 		"build:docs": "fluid-build . --task api",
 		"build:esnext": "tsc-multi --config ../../../common/build/build-common/tsc-multi.esm.json",
-<<<<<<< HEAD
-		"build:test": "tsc-multi --config ./tsc-multi.test.json",
-=======
 		"build:test": "tsc --project ./src/test/tsconfig.json",
 		"check:are-the-types-wrong": "attw --pack . --entrypoints .",
->>>>>>> 17ebd8f8
 		"check:release-tags": "api-extractor run --local --config ./api-extractor-lint.json",
 		"ci:build:docs": "api-extractor run",
 		"clean": "rimraf --glob dist lib \"**/*.tsbuildinfo\" \"**/*.build.log\" _api-extractor-temp nyc",
