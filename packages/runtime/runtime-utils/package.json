{
  "name": "@fluidframework/runtime-utils",
  "version": "0.23.0",
  "description": "Collection of utility functions for Fluid Runtime",
  "repository": "microsoft/FluidFramework",
  "license": "MIT",
  "author": "Microsoft",
  "sideEffects": "false",
  "main": "dist/index.js",
  "module": "lib/index.js",
  "types": "dist/index.d.ts",
  "scripts": {
    "bench": "ts-node bench/src/index.ts",
    "build": "npm run build:genver && concurrently npm:build:compile npm:lint",
    "build:compile": "concurrently npm:tsc npm:build:esnext",
    "build:docs": "api-extractor run --local && copyfiles -u 1 ./_api-extractor-temp/doc-models/* ../../../_api-extractor-temp/",
    "build:esnext": "tsc --project ./tsconfig.esnext.json",
    "build:full": "npm run build",
    "build:full:compile": "npm run build:compile",
    "build:genver": "gen-version",
    "clean": "rimraf dist lib *.tsbuildinfo *.build.log",
    "eslint": "eslint --ext=ts,tsx --format stylish src",
    "eslint:fix": "eslint --ext=ts,tsx --format stylish src --fix",
    "lint": "npm run eslint",
    "lint:fix": "npm run eslint:fix",
    "test": "npm run test:mocha",
    "test:coverage": "nyc npm test -- --reporter mocha-junit-reporter --reporter-options mochaFile=nyc/junit-report.xml",
    "test:mocha": "mocha --recursive dist/test -r make-promises-safe",
    "tsc": "tsc",
    "tsfmt": "tsfmt --verify",
    "tsfmt:fix": "tsfmt --replace"
  },
  "nyc": {
    "all": true,
    "cache-dir": "nyc/.cache",
    "exclude": [
      "src/test/**/*.ts",
      "dist/test/**/*.js"
    ],
    "exclude-after-remap": false,
    "include": [
      "src/**/*.ts",
      "dist/**/*.js"
    ],
    "report-dir": "nyc/report",
    "reporter": [
      "cobertura",
      "html",
      "text"
    ],
    "temp-directory": "nyc/.nyc_output"
  },
  "dependencies": {
    "@fluidframework/component-core-interfaces": "^0.23.0",
    "@fluidframework/component-runtime-definitions": "^0.23.0",
<<<<<<< HEAD
    "@fluidframework/protocol-base": "^0.1010.0-0",
    "@fluidframework/protocol-definitions": "^0.1010.0-0",
=======
    "@fluidframework/protocol-definitions": "^0.1010.0-34206",
>>>>>>> 6f51afdc
    "@fluidframework/runtime-definitions": "^0.23.0"
  },
  "devDependencies": {
    "@fluidframework/build-common": "^0.18.0",
    "@fluidframework/eslint-config-fluid": "^0.18.0",
    "@microsoft/api-extractor": "^7.7.2",
    "@types/benchmark": "^1.0.31",
    "@types/mocha": "^5.2.5",
    "@types/node": "^10.17.24",
    "@typescript-eslint/eslint-plugin": "~2.17.0",
    "@typescript-eslint/parser": "~2.17.0",
    "benchmark": "^2.1.4",
    "concurrently": "^5.2.0",
    "copyfiles": "^2.1.0",
    "eslint": "~6.8.0",
    "eslint-plugin-eslint-comments": "~3.1.2",
    "eslint-plugin-import": "2.20.0",
    "eslint-plugin-no-null": "~1.0.2",
    "eslint-plugin-optimize-regex": "~1.1.7",
    "eslint-plugin-prefer-arrow": "~1.1.7",
    "eslint-plugin-react": "~7.18.0",
    "eslint-plugin-unicorn": "~15.0.1",
    "make-promises-safe": "^5.1.0",
    "mocha": "^8.0.1",
    "mocha-junit-reporter": "^1.18.0",
    "nyc": "^15.0.0",
    "rimraf": "^2.6.2",
    "ts-node": "^7.0.1",
    "typescript": "~3.7.4",
    "typescript-formatter": "7.1.0"
  }
}<|MERGE_RESOLUTION|>--- conflicted
+++ resolved
@@ -53,12 +53,8 @@
   "dependencies": {
     "@fluidframework/component-core-interfaces": "^0.23.0",
     "@fluidframework/component-runtime-definitions": "^0.23.0",
-<<<<<<< HEAD
-    "@fluidframework/protocol-base": "^0.1010.0-0",
-    "@fluidframework/protocol-definitions": "^0.1010.0-0",
-=======
+    "@fluidframework/protocol-base": "^0.1010.0-34206",
     "@fluidframework/protocol-definitions": "^0.1010.0-34206",
->>>>>>> 6f51afdc
     "@fluidframework/runtime-definitions": "^0.23.0"
   },
   "devDependencies": {
