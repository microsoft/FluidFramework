--- conflicted
+++ resolved
@@ -68,11 +68,7 @@
     "@fluidframework/datastore-definitions": "^2.0.0",
     "@fluidframework/garbage-collector": "^2.0.0",
     "@fluidframework/protocol-base": "^0.1037.1000-0",
-<<<<<<< HEAD
-    "@fluidframework/protocol-definitions": "^0.1028.2000",
-=======
     "@fluidframework/protocol-definitions": "^0.1029.1000-0",
->>>>>>> 3c43a734
     "@fluidframework/runtime-definitions": "^2.0.0",
     "@fluidframework/telemetry-utils": "^2.0.0"
   },
