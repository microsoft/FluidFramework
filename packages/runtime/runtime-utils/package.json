--- conflicted
+++ resolved
@@ -50,14 +50,9 @@
     "temp-directory": "nyc/.nyc_output"
   },
   "dependencies": {
-<<<<<<< HEAD
-    "@microsoft/fluid-component-core-interfaces": "^0.13.0",
+    "@microsoft/fluid-component-core-interfaces": "^0.14.0",
     "@microsoft/fluid-protocol-definitions": "^0.1001.0",
-    "@microsoft/fluid-runtime-definitions": "0.13.0"
-=======
-    "@microsoft/fluid-component-core-interfaces": "^0.14.0",
-    "@microsoft/fluid-protocol-definitions": "^0.1001.0"
->>>>>>> 4de6a054
+    "@microsoft/fluid-runtime-definitions": "0.14.0"
   },
   "devDependencies": {
     "@microsoft/api-extractor": "^7.7.2",
