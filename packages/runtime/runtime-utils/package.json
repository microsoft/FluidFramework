--- conflicted
+++ resolved
@@ -57,15 +57,7 @@
   "dependencies": {
     "@fluidframework/common-definitions": "^0.19.1",
     "@fluidframework/common-utils": "^0.27.0",
-<<<<<<< HEAD
-    "@fluidframework/container-definitions": "^0.35.0",
-    "@fluidframework/core-interfaces": "^0.35.0",
-    "@fluidframework/datastore-definitions": "^0.35.0",
-    "@fluidframework/garbage-collector": "^0.35.0",
-    "@fluidframework/protocol-base": "^0.1019.0-0",
-    "@fluidframework/protocol-definitions": "^0.1019.0-0",
-    "@fluidframework/runtime-definitions": "^0.35.0"
-=======
+    "@fluidframework/container-definitions": "^0.36.0",
     "@fluidframework/core-interfaces": "^0.36.0",
     "@fluidframework/datastore-definitions": "^0.36.0",
     "@fluidframework/garbage-collector": "^0.36.0",
@@ -73,7 +65,6 @@
     "@fluidframework/protocol-definitions": "^0.1019.0-0",
     "@fluidframework/runtime-definitions": "^0.36.0",
     "assert": "^2.0.0"
->>>>>>> 856dde08
   },
   "devDependencies": {
     "@fluidframework/build-common": "^0.20.0-0",
