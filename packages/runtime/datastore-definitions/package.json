{
  "name": "@fluidframework/datastore-definitions",
  "version": "0.60.1000",
  "description": "Fluid data store definitions",
  "homepage": "https://fluidframework.com",
  "repository": {
    "type": "git",
    "url": "https://github.com/microsoft/FluidFramework.git",
    "directory": "packages/runtime/datastore-definitions"
  },
  "license": "MIT",
  "author": "Microsoft and contributors",
  "sideEffects": false,
  "main": "dist/index.js",
  "types": "dist/index.d.ts",
  "scripts": {
    "build": "concurrently npm:build:compile npm:lint && npm run build:docs",
    "build:compile": "npm run tsc && npm run build:test",
    "build:docs": "api-extractor run --local --typescript-compiler-folder ../../../node_modules/typescript && copyfiles -u 1 ./_api-extractor-temp/doc-models/* ../../../_api-extractor-temp/",
    "build:full": "npm run build",
    "build:full:compile": "npm run build:compile",
    "build:test": "tsc --project ./src/test/tsconfig.json",
    "ci:build:docs": "api-extractor run --typescript-compiler-folder ../../../node_modules/typescript && copyfiles -u 1 ./_api-extractor-temp/* ../../../_api-extractor-temp/",
    "clean": "rimraf dist *.tsbuildinfo *.build.log",
    "eslint": "eslint --format stylish src",
    "eslint:fix": "eslint --format stylish src --fix --fix-type problem,suggestion,layout",
    "lint": "npm run eslint",
    "lint:fix": "npm run eslint:fix",
    "tsc": "tsc",
    "tsfmt": "tsfmt --verify",
    "tsfmt:fix": "tsfmt --replace"
  },
  "dependencies": {
    "@fluidframework/common-definitions": "^0.20.1",
    "@fluidframework/common-utils": "^0.32.1",
    "@fluidframework/container-definitions": "^0.49.1000-64278",
    "@fluidframework/core-interfaces": "^0.43.1000",
    "@fluidframework/protocol-definitions": "^0.1028.1000",
    "@fluidframework/runtime-definitions": "^0.60.1000",
    "@types/node": "^14.18.0"
  },
  "devDependencies": {
    "@fluidframework/build-common": "^0.23.0",
<<<<<<< HEAD
    "@fluidframework/datastore-definitions-previous": "npm:@fluidframework/datastore-definitions@^0.59.0",
    "@fluidframework/eslint-config-fluid": "^0.28.2000-0",
=======
    "@fluidframework/datastore-definitions-previous": "npm:@fluidframework/datastore-definitions@0.59.3000",
    "@fluidframework/eslint-config-fluid": "^0.28.2000",
>>>>>>> e5182598
    "@microsoft/api-extractor": "^7.22.2",
    "@rushstack/eslint-config": "^2.5.1",
    "@typescript-eslint/eslint-plugin": "~5.9.0",
    "@typescript-eslint/parser": "~5.9.0",
    "concurrently": "^6.2.0",
    "copyfiles": "^2.1.0",
    "eslint": "~8.6.0",
    "eslint-plugin-editorconfig": "~3.2.0",
    "eslint-plugin-eslint-comments": "~3.2.0",
    "eslint-plugin-import": "~2.25.4",
    "eslint-plugin-jest": "~26.1.3",
    "eslint-plugin-mocha": "~10.0.3",
    "eslint-plugin-promise": "~6.0.0",
    "eslint-plugin-react": "~7.28.0",
    "eslint-plugin-tsdoc": "~0.2.14",
    "eslint-plugin-unicorn": "~40.0.0",
    "rimraf": "^2.6.2",
    "typescript": "~4.5.5",
    "typescript-formatter": "7.1.0"
  },
  "typeValidation": {
<<<<<<< HEAD
    "version": "0.60.1000",
    "broken": {
      "InterfaceDeclaration_IFluidDataStoreRuntime": {
        "backCompat": false
      }
    }
=======
    "version": "0.59.4000",
    "broken": {}
>>>>>>> e5182598
  }
}<|MERGE_RESOLUTION|>--- conflicted
+++ resolved
@@ -41,13 +41,8 @@
   },
   "devDependencies": {
     "@fluidframework/build-common": "^0.23.0",
-<<<<<<< HEAD
     "@fluidframework/datastore-definitions-previous": "npm:@fluidframework/datastore-definitions@^0.59.0",
     "@fluidframework/eslint-config-fluid": "^0.28.2000-0",
-=======
-    "@fluidframework/datastore-definitions-previous": "npm:@fluidframework/datastore-definitions@0.59.3000",
-    "@fluidframework/eslint-config-fluid": "^0.28.2000",
->>>>>>> e5182598
     "@microsoft/api-extractor": "^7.22.2",
     "@rushstack/eslint-config": "^2.5.1",
     "@typescript-eslint/eslint-plugin": "~5.9.0",
@@ -69,16 +64,11 @@
     "typescript-formatter": "7.1.0"
   },
   "typeValidation": {
-<<<<<<< HEAD
     "version": "0.60.1000",
     "broken": {
       "InterfaceDeclaration_IFluidDataStoreRuntime": {
         "backCompat": false
       }
     }
-=======
-    "version": "0.59.4000",
-    "broken": {}
->>>>>>> e5182598
   }
 }