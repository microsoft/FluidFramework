{
  "name": "@fluidframework/datastore-definitions",
  "version": "0.59.2000",
  "description": "Fluid data store definitions",
  "homepage": "https://fluidframework.com",
  "repository": {
    "type": "git",
    "url": "https://github.com/microsoft/FluidFramework.git",
    "directory": "packages/runtime/datastore-definitions"
  },
  "license": "MIT",
  "author": "Microsoft and contributors",
  "sideEffects": false,
  "main": "dist/index.js",
  "types": "dist/index.d.ts",
  "scripts": {
    "build": "concurrently npm:build:compile npm:lint && npm run build:docs",
    "build:compile": "npm run tsc && npm run build:test",
    "build:docs": "api-extractor run --local --typescript-compiler-folder ../../../node_modules/typescript && copyfiles -u 1 ./_api-extractor-temp/doc-models/* ../../../_api-extractor-temp/",
    "build:full": "npm run build",
    "build:full:compile": "npm run build:compile",
    "build:test": "tsc --project ./src/test/tsconfig.json",
    "ci:build:docs": "api-extractor run --typescript-compiler-folder ../../../node_modules/typescript && copyfiles -u 1 ./_api-extractor-temp/* ../../../_api-extractor-temp/",
    "clean": "rimraf dist *.tsbuildinfo *.build.log",
    "eslint": "eslint --format stylish src",
    "eslint:fix": "eslint --format stylish src --fix --fix-type problem,suggestion,layout",
    "lint": "npm run eslint",
    "lint:fix": "npm run eslint:fix",
    "tsc": "tsc",
    "tsfmt": "tsfmt --verify",
    "tsfmt:fix": "tsfmt --replace"
  },
  "dependencies": {
    "@fluidframework/common-definitions": "^0.20.1",
    "@fluidframework/common-utils": "^0.32.1",
    "@fluidframework/container-definitions": "^0.48.1000",
<<<<<<< HEAD
    "@fluidframework/core-interfaces": "^0.43.1000-0",
    "@fluidframework/protocol-definitions": "^0.1028.1000-0",
=======
    "@fluidframework/core-interfaces": "^0.43.1000",
    "@fluidframework/protocol-definitions": "^0.1028.1000",
>>>>>>> 0f2488de
    "@fluidframework/runtime-definitions": "^0.59.2000",
    "@types/node": "^14.18.0"
  },
  "devDependencies": {
    "@fluidframework/build-common": "^0.23.0",
    "@fluidframework/datastore-definitions-previous": "npm:@fluidframework/datastore-definitions@0.59.1000",
    "@fluidframework/eslint-config-fluid": "^0.28.1000",
    "@microsoft/api-extractor": "^7.16.1",
    "@rushstack/eslint-config": "^2.5.1",
    "@typescript-eslint/eslint-plugin": "~5.9.0",
    "@typescript-eslint/parser": "~5.9.0",
    "concurrently": "^6.2.0",
    "copyfiles": "^2.1.0",
    "eslint": "~8.6.0",
    "eslint-plugin-editorconfig": "~3.2.0",
    "eslint-plugin-eslint-comments": "~3.2.0",
    "eslint-plugin-import": "~2.25.4",
    "eslint-plugin-no-null": "~1.0.2",
    "eslint-plugin-react": "~7.28.0",
    "eslint-plugin-unicorn": "~40.0.0",
    "rimraf": "^2.6.2",
    "typescript": "~4.1.3",
    "typescript-formatter": "7.1.0"
  },
  "typeValidation": {
    "version": "0.59.2000",
    "broken": {}
  }
}<|MERGE_RESOLUTION|>--- conflicted
+++ resolved
@@ -34,13 +34,8 @@
     "@fluidframework/common-definitions": "^0.20.1",
     "@fluidframework/common-utils": "^0.32.1",
     "@fluidframework/container-definitions": "^0.48.1000",
-<<<<<<< HEAD
-    "@fluidframework/core-interfaces": "^0.43.1000-0",
-    "@fluidframework/protocol-definitions": "^0.1028.1000-0",
-=======
     "@fluidframework/core-interfaces": "^0.43.1000",
     "@fluidframework/protocol-definitions": "^0.1028.1000",
->>>>>>> 0f2488de
     "@fluidframework/runtime-definitions": "^0.59.2000",
     "@types/node": "^14.18.0"
   },
