--- conflicted
+++ resolved
@@ -12,8 +12,6 @@
 	"author": "Microsoft and contributors",
 	"sideEffects": false,
 	"type": "commonjs",
-<<<<<<< HEAD
-=======
 	"exports": {
 		".": {
 			"types": "./dist/index.d.ts",
@@ -36,7 +34,6 @@
 			"default": "./dist/index.js"
 		}
 	},
->>>>>>> 17ebd8f8
 	"main": "dist/index.js",
 	"types": "dist/index.d.ts",
 	"scripts": {
