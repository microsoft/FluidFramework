--- conflicted
+++ resolved
@@ -1,10 +1,6 @@
 {
   "name": "@fluidframework/datastore-definitions",
-<<<<<<< HEAD
-  "version": "0.46.0",
-=======
   "version": "0.47.0",
->>>>>>> 538c370c
   "description": "Fluid data store definitions",
   "homepage": "https://fluidframework.com",
   "repository": "https://github.com/microsoft/FluidFramework",
@@ -36,11 +32,7 @@
     "@fluidframework/container-definitions": "^0.39.8",
     "@fluidframework/core-interfaces": "^0.39.7",
     "@fluidframework/protocol-definitions": "^0.1024.0",
-<<<<<<< HEAD
-    "@fluidframework/runtime-definitions": "^0.46.0",
-=======
     "@fluidframework/runtime-definitions": "^0.47.0",
->>>>>>> 538c370c
     "@types/node": "^12.19.0"
   },
   "devDependencies": {
