--- conflicted
+++ resolved
@@ -1,10 +1,6 @@
 {
   "name": "@fluidframework/datastore-definitions",
-<<<<<<< HEAD
-  "version": "0.25.6",
-=======
   "version": "0.25.7",
->>>>>>> 5fcffa64
   "description": "Fluid Runtime definitions",
   "repository": "microsoft/FluidFramework",
   "license": "MIT",
@@ -30,17 +26,10 @@
   },
   "dependencies": {
     "@fluidframework/common-definitions": "^0.18.1",
-<<<<<<< HEAD
-    "@fluidframework/container-definitions": "^0.25.6",
-    "@fluidframework/core-interfaces": "^0.25.6",
-    "@fluidframework/protocol-definitions": "^0.1011.1",
-    "@fluidframework/runtime-definitions": "^0.25.6",
-=======
     "@fluidframework/container-definitions": "^0.25.7",
     "@fluidframework/core-interfaces": "^0.25.7",
     "@fluidframework/protocol-definitions": "^0.1011.1",
     "@fluidframework/runtime-definitions": "^0.25.7",
->>>>>>> 5fcffa64
     "@types/node": "^10.17.24"
   },
   "devDependencies": {
