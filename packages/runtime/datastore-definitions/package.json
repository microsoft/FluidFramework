{
  "name": "@fluidframework/datastore-definitions",
  "version": "0.60.1000",
  "description": "Fluid data store definitions",
  "homepage": "https://fluidframework.com",
  "repository": {
    "type": "git",
    "url": "https://github.com/microsoft/FluidFramework.git",
    "directory": "packages/runtime/datastore-definitions"
  },
  "license": "MIT",
  "author": "Microsoft and contributors",
  "sideEffects": false,
  "main": "dist/index.js",
  "types": "dist/index.d.ts",
  "scripts": {
    "build": "concurrently npm:build:compile npm:lint && npm run build:docs",
    "build:compile": "npm run tsc && npm run build:test",
    "build:docs": "api-extractor run --local --typescript-compiler-folder ../../../node_modules/typescript && copyfiles -u 1 ./_api-extractor-temp/doc-models/* ../../../_api-extractor-temp/",
    "build:full": "npm run build",
    "build:full:compile": "npm run build:compile",
    "build:test": "tsc --project ./src/test/tsconfig.json",
    "ci:build:docs": "api-extractor run --typescript-compiler-folder ../../../node_modules/typescript && copyfiles -u 1 ./_api-extractor-temp/* ../../../_api-extractor-temp/",
    "clean": "rimraf dist *.tsbuildinfo *.build.log",
    "eslint": "eslint --format stylish src",
    "eslint:fix": "eslint --format stylish src --fix --fix-type problem,suggestion,layout",
    "lint": "npm run eslint",
    "lint:fix": "npm run eslint:fix",
    "tsc": "tsc",
    "tsfmt": "tsfmt --verify",
    "tsfmt:fix": "tsfmt --replace"
  },
  "dependencies": {
    "@fluidframework/common-definitions": "^0.20.1",
    "@fluidframework/common-utils": "^0.32.1",
<<<<<<< HEAD
     "@fluidframework/container-definitions": "^0.49.1000-64278",
=======
    "@fluidframework/container-definitions": "^0.49.1000-64278",
>>>>>>> 5ee23790
    "@fluidframework/core-interfaces": "^0.43.1000",
    "@fluidframework/protocol-definitions": "^0.1028.1000",
    "@fluidframework/runtime-definitions": "^0.60.1000",
    "@types/node": "^14.18.0"
  },
  "devDependencies": {
    "@fluidframework/build-common": "^0.23.0",
    "@fluidframework/datastore-definitions-previous": "npm:@fluidframework/datastore-definitions@^0.59.0",
    "@fluidframework/eslint-config-fluid": "^0.28.1000",
    "@microsoft/api-extractor": "^7.22.2",
    "@rushstack/eslint-config": "^2.5.1",
    "@typescript-eslint/eslint-plugin": "~5.9.0",
    "@typescript-eslint/parser": "~5.9.0",
    "concurrently": "^6.2.0",
    "copyfiles": "^2.1.0",
    "eslint": "~8.6.0",
    "eslint-plugin-editorconfig": "~3.2.0",
    "eslint-plugin-eslint-comments": "~3.2.0",
    "eslint-plugin-import": "~2.25.4",
    "eslint-plugin-no-null": "~1.0.2",
    "eslint-plugin-react": "~7.28.0",
    "eslint-plugin-unicorn": "~40.0.0",
    "rimraf": "^2.6.2",
    "typescript": "~4.1.3",
    "typescript-formatter": "7.1.0"
  },
  "typeValidation": {
    "version": "0.60.1000",
    "broken": {
      "InterfaceDeclaration_IFluidDataStoreRuntime": {
        "backCompat": false
      }
    }
  }
}<|MERGE_RESOLUTION|>--- conflicted
+++ resolved
@@ -33,11 +33,7 @@
   "dependencies": {
     "@fluidframework/common-definitions": "^0.20.1",
     "@fluidframework/common-utils": "^0.32.1",
-<<<<<<< HEAD
-     "@fluidframework/container-definitions": "^0.49.1000-64278",
-=======
     "@fluidframework/container-definitions": "^0.49.1000-64278",
->>>>>>> 5ee23790
     "@fluidframework/core-interfaces": "^0.43.1000",
     "@fluidframework/protocol-definitions": "^0.1028.1000",
     "@fluidframework/runtime-definitions": "^0.60.1000",
