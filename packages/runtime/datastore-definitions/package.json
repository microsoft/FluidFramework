--- conflicted
+++ resolved
@@ -27,14 +27,9 @@
   },
   "dependencies": {
     "@fluidframework/common-definitions": "^0.19.1",
-    "@fluidframework/common-utils": "^0.23.0",
     "@fluidframework/container-definitions": "^0.27.0",
     "@fluidframework/core-interfaces": "^0.27.0",
-<<<<<<< HEAD
-    "@fluidframework/protocol-definitions": "^0.1013.0",
-=======
     "@fluidframework/protocol-definitions": "^0.1013.0-0",
->>>>>>> 521d802e
     "@fluidframework/runtime-definitions": "^0.27.0",
     "@types/node": "^10.17.24"
   },
