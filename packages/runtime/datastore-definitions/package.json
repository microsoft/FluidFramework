{
  "name": "@fluidframework/datastore-definitions",
  "version": "1.1.0",
  "description": "Fluid data store definitions",
  "homepage": "https://fluidframework.com",
  "repository": {
    "type": "git",
    "url": "https://github.com/microsoft/FluidFramework.git",
    "directory": "packages/runtime/datastore-definitions"
  },
  "license": "MIT",
  "author": "Microsoft and contributors",
  "sideEffects": false,
  "main": "dist/index.js",
  "types": "dist/index.d.ts",
  "scripts": {
<<<<<<< HEAD
    "build": "concurrently npm:build:compile npm:lint",
    "build:compile": "npm run tsc && npm run build:test",
    "build:docs": "api-extractor run --local && copyfiles -u 1 ./_api-extractor-temp/doc-models/* ../../../_api-extractor-temp/",
=======
    "build": "concurrently npm:build:compile npm:lint && npm run build:docs",
    "build:compile": "npm run tsc && npm run typetests:gen && npm run build:test",
    "build:docs": "api-extractor run --local --typescript-compiler-folder ../../../node_modules/typescript && copyfiles -u 1 ./_api-extractor-temp/doc-models/* ../../../_api-extractor-temp/",
>>>>>>> c2b6d9f3
    "build:full": "npm run build",
    "build:full:compile": "npm run build:compile",
    "build:test": "tsc --project ./src/test/tsconfig.json",
    "ci:build:docs": "api-extractor run && copyfiles -u 1 ./_api-extractor-temp/* ../../../_api-extractor-temp/",
    "clean": "rimraf dist *.tsbuildinfo *.build.log",
    "eslint": "eslint --format stylish src",
    "eslint:fix": "eslint --format stylish src --fix --fix-type problem,suggestion,layout",
    "lint": "npm run eslint",
    "lint:fix": "npm run eslint:fix",
    "tsc": "tsc",
    "tsfmt": "tsfmt --verify",
    "tsfmt:fix": "tsfmt --replace",
    "typetests:gen": "fluid-type-validator -g -d ."
  },
  "dependencies": {
    "@fluidframework/common-definitions": "^0.20.1",
    "@fluidframework/common-utils": "^0.32.1",
    "@fluidframework/container-definitions": "^1.1.0",
    "@fluidframework/core-interfaces": "^1.1.0",
    "@fluidframework/protocol-definitions": "^0.1028.2000",
    "@fluidframework/runtime-definitions": "^1.1.0",
    "@types/node": "^14.18.0"
  },
  "devDependencies": {
    "@fluidframework/build-common": "^0.23.0",
    "@fluidframework/datastore-definitions-previous": "npm:@fluidframework/datastore-definitions@^1.0.0",
    "@fluidframework/eslint-config-fluid": "^0.28.2000",
    "@microsoft/api-extractor": "^7.22.2",
    "@rushstack/eslint-config": "^2.5.1",
    "concurrently": "^6.2.0",
    "copyfiles": "^2.1.0",
    "eslint": "~8.6.0",
    "rimraf": "^2.6.2",
    "typescript": "~4.5.5",
    "typescript-formatter": "7.1.0"
  },
  "typeValidation": {
    "version": "1.1.0",
    "broken": {}
  }
}<|MERGE_RESOLUTION|>--- conflicted
+++ resolved
@@ -14,15 +14,9 @@
   "main": "dist/index.js",
   "types": "dist/index.d.ts",
   "scripts": {
-<<<<<<< HEAD
-    "build": "concurrently npm:build:compile npm:lint",
-    "build:compile": "npm run tsc && npm run build:test",
-    "build:docs": "api-extractor run --local && copyfiles -u 1 ./_api-extractor-temp/doc-models/* ../../../_api-extractor-temp/",
-=======
     "build": "concurrently npm:build:compile npm:lint && npm run build:docs",
     "build:compile": "npm run tsc && npm run typetests:gen && npm run build:test",
     "build:docs": "api-extractor run --local --typescript-compiler-folder ../../../node_modules/typescript && copyfiles -u 1 ./_api-extractor-temp/doc-models/* ../../../_api-extractor-temp/",
->>>>>>> c2b6d9f3
     "build:full": "npm run build",
     "build:full:compile": "npm run build:compile",
     "build:test": "tsc --project ./src/test/tsconfig.json",
