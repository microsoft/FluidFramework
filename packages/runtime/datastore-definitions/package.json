--- conflicted
+++ resolved
@@ -76,15 +76,10 @@
           "backCompat": false
         }
       },
-<<<<<<< HEAD
-      "0.53.0":{
-        "InterfaceDeclaration_IFluidDataStoreRuntime": {"forwardCompat": false}
-=======
       "0.52.0": {
         "InterfaceDeclaration_IFluidDataStoreRuntime": {
           "backCompat": false
         }
->>>>>>> a30bd46f
       }
     }
   }
