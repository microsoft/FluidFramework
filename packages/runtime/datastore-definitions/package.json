{
	"name": "@fluidframework/datastore-definitions",
	"version": "2.0.0-internal.7.0.0",
	"description": "Fluid data store definitions",
	"homepage": "https://fluidframework.com",
	"repository": {
		"type": "git",
		"url": "https://github.com/microsoft/FluidFramework.git",
		"directory": "packages/runtime/datastore-definitions"
	},
	"license": "MIT",
	"author": "Microsoft and contributors",
	"sideEffects": false,
	"main": "dist/index.js",
	"types": "dist/index.d.ts",
	"scripts": {
		"build": "fluid-build . --task build",
		"build:compile": "fluid-build . --task compile",
		"build:docs": "api-extractor run --local --typescript-compiler-folder ../../../node_modules/typescript && copyfiles -u 1 ./_api-extractor-temp/doc-models/* ../../../_api-extractor-temp/",
		"build:test": "tsc --project ./src/test/tsconfig.json",
		"ci:build:docs": "api-extractor run --typescript-compiler-folder ../../../node_modules/typescript && copyfiles -u 1 ./_api-extractor-temp/* ../../../_api-extractor-temp/",
		"clean": "rimraf --glob 'dist' '*.tsbuildinfo' '*.build.log' '_api-extractor-temp'",
		"eslint": "eslint --format stylish src",
		"eslint:fix": "eslint --format stylish src --fix --fix-type problem,suggestion,layout",
		"format": "npm run prettier:fix",
		"lint": "npm run prettier && npm run eslint",
		"lint:fix": "npm run prettier:fix && npm run eslint:fix",
		"prettier": "prettier --check . --ignore-path ../../../.prettierignore",
		"prettier:fix": "prettier --write . --ignore-path ../../../.prettierignore",
		"tsc": "tsc",
		"typetests:gen": "fluid-type-test-generator",
		"typetests:prepare": "flub typetests --dir . --reset --previous --normalize"
	},
	"dependencies": {
		"@fluidframework/container-definitions": "workspace:~",
		"@fluidframework/core-interfaces": "workspace:~",
		"@fluidframework/protocol-definitions": "^1.1.0",
		"@fluidframework/runtime-definitions": "workspace:~"
	},
	"devDependencies": {
		"@fluid-tools/build-cli": "^0.22.0",
		"@fluidframework/build-common": "^2.0.0",
		"@fluidframework/build-tools": "^0.22.0",
		"@fluidframework/datastore-definitions-previous": "npm:@fluidframework/datastore-definitions@2.0.0-internal.6.3.0",
		"@fluidframework/eslint-config-fluid": "^2.1.0",
		"@microsoft/api-extractor": "^7.34.4",
		"copyfiles": "^2.4.1",
		"eslint": "~8.6.0",
		"prettier": "~2.6.2",
		"rimraf": "^4.4.0",
		"typescript": "~4.5.5"
	},
	"typeValidation": {
<<<<<<< HEAD
		"broken": {
			"InterfaceDeclaration_IFluidDataStoreRuntime": {
				"forwardCompat": false,
				"backCompat": false
			}
		}
=======
		"broken": {}
>>>>>>> 81303c20
	}
}<|MERGE_RESOLUTION|>--- conflicted
+++ resolved
@@ -51,15 +51,10 @@
 		"typescript": "~4.5.5"
 	},
 	"typeValidation": {
-<<<<<<< HEAD
 		"broken": {
 			"InterfaceDeclaration_IFluidDataStoreRuntime": {
-				"forwardCompat": false,
-				"backCompat": false
+				"forwardCompat": false
 			}
 		}
-=======
-		"broken": {}
->>>>>>> 81303c20
 	}
 }