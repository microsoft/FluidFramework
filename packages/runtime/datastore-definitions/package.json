--- conflicted
+++ resolved
@@ -104,16 +104,7 @@
 		"typescript": "~5.4.5"
 	},
 	"typeValidation": {
-<<<<<<< HEAD
-		"broken": {
-			"Interface_IFluidDataStoreRuntime": {
-				"backCompat": false
-			}
-		},
+		"broken": {},
 		"entrypoint": "legacy"
-=======
-		"broken": {},
-		"entrypoint": "internal"
->>>>>>> a9a07c66
 	}
 }