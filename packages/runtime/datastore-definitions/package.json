{
	"name": "@fluidframework/datastore-definitions",
	"version": "2.0.0-internal.7.0.0",
	"description": "Fluid data store definitions",
	"homepage": "https://fluidframework.com",
	"repository": {
		"type": "git",
		"url": "https://github.com/microsoft/FluidFramework.git",
		"directory": "packages/runtime/datastore-definitions"
	},
	"license": "MIT",
	"author": "Microsoft and contributors",
	"sideEffects": false,
	"main": "dist/index.js",
	"types": "dist/index.d.ts",
	"scripts": {
		"build": "fluid-build . --task build",
		"build:compile": "fluid-build . --task compile",
		"build:docs": "api-extractor run --local --typescript-compiler-folder ../../../node_modules/typescript && copyfiles -u 1 ./_api-extractor-temp/doc-models/* ../../../_api-extractor-temp/",
		"build:test": "tsc --project ./src/test/tsconfig.json",
		"ci:build:docs": "api-extractor run --typescript-compiler-folder ../../../node_modules/typescript && copyfiles -u 1 ./_api-extractor-temp/* ../../../_api-extractor-temp/",
		"clean": "rimraf --glob \"dist\" \"*.tsbuildinfo\" \"*.build.log\"",
		"eslint": "eslint --format stylish src",
		"eslint:fix": "eslint --format stylish src --fix --fix-type problem,suggestion,layout",
		"format": "npm run prettier:fix",
		"lint": "npm run prettier && npm run eslint",
		"lint:fix": "npm run prettier:fix && npm run eslint:fix",
		"prettier": "prettier --check . --ignore-path ../../../.prettierignore",
		"prettier:fix": "prettier --write . --ignore-path ../../../.prettierignore",
		"tsc": "tsc",
		"typetests:gen": "fluid-type-test-generator",
		"typetests:prepare": "flub typetests --dir . --reset --previous --normalize"
	},
	"dependencies": {
		"@fluidframework/common-utils": "^1.1.1",
		"@fluidframework/container-definitions": "workspace:~",
		"@fluidframework/core-interfaces": "workspace:~",
		"@fluidframework/protocol-definitions": "^1.1.0",
		"@fluidframework/runtime-definitions": "workspace:~"
	},
	"devDependencies": {
		"@fluid-tools/build-cli": "^0.22.0",
		"@fluidframework/build-common": "^2.0.0",
		"@fluidframework/build-tools": "^0.22.0",
		"@fluidframework/datastore-definitions-previous": "npm:@fluidframework/datastore-definitions@2.0.0-internal.6.1.1",
		"@fluidframework/eslint-config-fluid": "^2.0.0",
		"@microsoft/api-extractor": "^7.34.4",
		"concurrently": "^7.6.0",
		"copyfiles": "^2.4.1",
		"eslint": "~8.6.0",
		"prettier": "~2.6.2",
		"rimraf": "^4.4.0",
		"typescript": "~4.5.5"
	},
	"typeValidation": {
		"broken": {
			"InterfaceDeclaration_IFluidDataStoreRuntime": {
<<<<<<< HEAD
				"forwardCompat": false
=======
				"backCompat": false
>>>>>>> f92810a4
			}
		}
	}
}<|MERGE_RESOLUTION|>--- conflicted
+++ resolved
@@ -55,11 +55,8 @@
 	"typeValidation": {
 		"broken": {
 			"InterfaceDeclaration_IFluidDataStoreRuntime": {
-<<<<<<< HEAD
-				"forwardCompat": false
-=======
+				"forwardCompat": false,
 				"backCompat": false
->>>>>>> f92810a4
 			}
 		}
 	}
