--- conflicted
+++ resolved
@@ -30,16 +30,7 @@
 } from "@fluidframework/runtime-definitions";
 import { IChannel } from ".";
 
-<<<<<<< HEAD
 export interface IFluidDataStoreRuntimeEvents {
-    /**
-     * @deprecated 0.38 The leader property and events will be removed in an upcoming release.
-     */
-    leader: [];
-    /**
-     * @deprecated 0.38 The leader property and events will be removed in an upcoming release.
-     */
-    notleader: [];
     disconnected: [];
     dispose: [];
     attaching: [];
@@ -47,17 +38,6 @@
     op: [message: ISequencedDocumentMessage];
     signal: [message: IInboundSignalMessage, local: boolean];
     connected: [clientId: string];
-=======
-export interface IFluidDataStoreRuntimeEvents extends IEvent {
-    (
-        // eslint-disable-next-line @typescript-eslint/unified-signatures
-        event: "disconnected" | "dispose" | "attaching" | "attached",
-        listener: () => void,
-    );
-    (event: "op", listener: (message: ISequencedDocumentMessage) => void);
-    (event: "signal", listener: (message: IInboundSignalMessage, local: boolean) => void);
-    (event: "connected", listener: (clientId: string) => void);
->>>>>>> 9664fec4
 }
 
 /**
