/*!
 * Copyright (c) Microsoft Corporation and contributors. All rights reserved.
 * Licensed under the MIT License.
 */

import { IDisposable, IEvent, IEventProvider, ITelemetryLogger } from "@fluidframework/common-definitions";
import {
    IFluidHandleContext,
    IFluidSerializer,
    IFluidRouter,
    IFluidHandle,
} from "@fluidframework/core-interfaces";
import {
    IAudience,
    IDeltaManager,
    ContainerWarning,
    AttachState,
    ILoaderOptions,
} from "@fluidframework/container-definitions";
import {
    IDocumentMessage,
    IQuorum,
    ISequencedDocumentMessage,
} from "@fluidframework/protocol-definitions";
import { IInboundSignalMessage, IProvideFluidDataStoreRegistry } from "@fluidframework/runtime-definitions";
import { IChannel } from ".";

export interface IFluidDataStoreRuntimeEvents extends IEvent {
    (
        // eslint-disable-next-line @typescript-eslint/unified-signatures
        event: "disconnected" | "dispose" | "attaching" | "attached",
        listener: () => void,
    );
    (event: "op", listener: (message: ISequencedDocumentMessage) => void);
    (event: "signal", listener: (message: IInboundSignalMessage, local: boolean) => void);
    (event: "connected", listener: (clientId: string) => void);
}

/**
 * Represents the runtime for the data store. Contains helper functions/state of the data store.
 */
export interface IFluidDataStoreRuntime extends
    IFluidRouter,
    IEventProvider<IFluidDataStoreRuntimeEvents>,
    IDisposable,
    Partial<IProvideFluidDataStoreRegistry> {

    readonly id: string;

    readonly IFluidSerializer: IFluidSerializer;

    readonly IFluidHandleContext: IFluidHandleContext;

    readonly rootRoutingContext: IFluidHandleContext;
    readonly channelsRoutingContext: IFluidHandleContext;
    readonly objectsRoutingContext: IFluidHandleContext;

    readonly options: ILoaderOptions;

    readonly deltaManager: IDeltaManager<ISequencedDocumentMessage, IDocumentMessage>;

    readonly clientId: string | undefined;

    readonly documentId: string;

    readonly existing: boolean;

    readonly connected: boolean;

<<<<<<< HEAD
=======
    /**
     * @deprecated 0.37 Containers created using a loader will make automatically it
     * available through scope instead
     */
    readonly loader: ILoader;

>>>>>>> c513f4a4
    readonly logger: ITelemetryLogger;

    /**
     * Indicates the attachment state of the data store to a host service.
     */
    readonly attachState: AttachState;

    /**
     * Returns the channel with the given id
     */
    getChannel(id: string): Promise<IChannel>;

    /**
     * Creates a new channel of the given type.
     * @param id - ID of the channel to be created.  A unique ID will be generated if left undefined.
     * @param type - Type of the channel.
     */
    createChannel(id: string | undefined, type: string): IChannel;

    /**
     * Bind the channel with the data store runtime. If the runtime
     * is attached then we attach the channel to make it live.
     */
    bindChannel(channel: IChannel): void;

    // Blob related calls
    /**
     * Api to upload a blob of data.
     * @param blob - blob to be uploaded.
     */
    uploadBlob(blob: ArrayBufferLike): Promise<IFluidHandle<ArrayBufferLike>>;

    /**
     * Submits the signal to be sent to other clients.
     * @param type - Type of the signal.
     * @param content - Content of the signal.
     */
    submitSignal(type: string, content: any): void;

    /**
     * Returns the current quorum.
     */
    getQuorum(): IQuorum;

    /**
     * Returns the current audience.
     */
    getAudience(): IAudience;

    /**
     * Resolves when a local data store is attached.
     */
    waitAttached(): Promise<void>;

    /**
     * Errors raised by distributed data structures
     */
    raiseContainerWarning(warning: ContainerWarning): void;
}<|MERGE_RESOLUTION|>--- conflicted
+++ resolved
@@ -67,15 +67,6 @@
 
     readonly connected: boolean;
 
-<<<<<<< HEAD
-=======
-    /**
-     * @deprecated 0.37 Containers created using a loader will make automatically it
-     * available through scope instead
-     */
-    readonly loader: ILoader;
-
->>>>>>> c513f4a4
     readonly logger: ITelemetryLogger;
 
     /**
