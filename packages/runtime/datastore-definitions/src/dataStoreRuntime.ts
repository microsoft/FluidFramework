/*!
 * Copyright (c) Microsoft Corporation and contributors. All rights reserved.
 * Licensed under the MIT License.
 */

import { IDisposable, IEvent, IEventProvider, ITelemetryLogger } from "@fluidframework/common-definitions";
import {
    IFluidHandleContext,
<<<<<<< HEAD
    IFluidSerializer,
=======
    IFluidRouter,
>>>>>>> 3cdb3d84
    IFluidHandle,
} from "@fluidframework/core-interfaces";
import {
    IAudience,
    IDeltaManager,
    AttachState,
    ILoaderOptions,
} from "@fluidframework/container-definitions";
import {
    IDocumentMessage,
    IQuorumClients,
    ISequencedDocumentMessage,
} from "@fluidframework/protocol-definitions";
import {
    IFluidDataStoreRuntimeEntrypoint,
    IInboundSignalMessage,
    IProvideFluidDataStoreRegistry,
} from "@fluidframework/runtime-definitions";
import { IChannel } from ".";

export interface IFluidDataStoreRuntimeEvents extends IEvent {
    (
        event: "disconnected" | "dispose" | "attaching" | "attached",
        listener: () => void,
    );
    (event: "op", listener: (message: ISequencedDocumentMessage) => void);
    (event: "signal", listener: (message: IInboundSignalMessage, local: boolean) => void);
    (event: "connected", listener: (clientId: string) => void);
}

/**
 * Represents the runtime for the data store. Contains helper functions/state of the data store.
 */
export interface IFluidDataStoreRuntime extends
    IFluidDataStoreRuntimeEntrypoint,
    IEventProvider<IFluidDataStoreRuntimeEvents>,
    IDisposable,
    Partial<IProvideFluidDataStoreRegistry> {

    readonly id: string;

    readonly IFluidHandleContext: IFluidHandleContext;

    readonly rootRoutingContext: IFluidHandleContext;
    readonly channelsRoutingContext: IFluidHandleContext;
    readonly objectsRoutingContext: IFluidHandleContext;

    readonly options: ILoaderOptions;

    readonly deltaManager: IDeltaManager<ISequencedDocumentMessage, IDocumentMessage>;

    readonly clientId: string | undefined;

    readonly connected: boolean;

    readonly logger: ITelemetryLogger;

    /**
     * Indicates the attachment state of the data store to a host service.
     */
    readonly attachState: AttachState;

    /**
     * Returns the channel with the given id
     */
    getChannel(id: string): Promise<IChannel>;

    /**
     * Creates a new channel of the given type.
     * @param id - ID of the channel to be created.  A unique ID will be generated if left undefined.
     * @param type - Type of the channel.
     */
    createChannel(id: string | undefined, type: string): IChannel;

    /**
     * Bind the channel with the data store runtime. If the runtime
     * is attached then we attach the channel to make it live.
     */
    bindChannel(channel: IChannel): void;

    // Blob related calls
    /**
     * Api to upload a blob of data.
     * @param blob - blob to be uploaded.
     */
    uploadBlob(blob: ArrayBufferLike): Promise<IFluidHandle<ArrayBufferLike>>;

    /**
     * Submits the signal to be sent to other clients.
     * @param type - Type of the signal.
     * @param content - Content of the signal.
     */
    submitSignal(type: string, content: any): void;

    /**
     * Returns the current quorum.
     */
    getQuorum(): IQuorumClients;

    /**
     * Returns the current audience.
     */
    getAudience(): IAudience;

    /**
     * Resolves when a local data store is attached.
     */
    waitAttached(): Promise<void>;
}<|MERGE_RESOLUTION|>--- conflicted
+++ resolved
@@ -6,11 +6,6 @@
 import { IDisposable, IEvent, IEventProvider, ITelemetryLogger } from "@fluidframework/common-definitions";
 import {
     IFluidHandleContext,
-<<<<<<< HEAD
-    IFluidSerializer,
-=======
-    IFluidRouter,
->>>>>>> 3cdb3d84
     IFluidHandle,
 } from "@fluidframework/core-interfaces";
 import {
