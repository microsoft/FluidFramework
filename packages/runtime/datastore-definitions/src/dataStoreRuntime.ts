/*!
 * Copyright (c) Microsoft Corporation. All rights reserved.
 * Licensed under the MIT License.
 */

import { Buffer } from "buffer";
import { EventEmitter } from "events";
import { IDisposable, ITelemetryLogger } from "@fluidframework/common-definitions";
import {
    IFluidHandleContext,
    IFluidSerializer,
    IFluidRouter,
<<<<<<< HEAD
    IFluidHandle,
} from "@fluidframework/component-core-interfaces";
=======
} from "@fluidframework/core-interfaces";
>>>>>>> b4a72645
import {
    IAudience,
    IDeltaManager,
    ContainerWarning,
    ILoader,
    AttachState,
} from "@fluidframework/container-definitions";
import {
    IDocumentMessage,
    IQuorum,
    ISequencedDocumentMessage,
} from "@fluidframework/protocol-definitions";
import { IInboundSignalMessage, IProvideFluidDataStoreRegistry } from "@fluidframework/runtime-definitions";
import { IChannel } from ".";

/**
 * Represents the runtime for the data store. Contains helper functions/state of the data store.
 */
export interface IFluidDataStoreRuntime extends
    IFluidRouter,
    EventEmitter,
    IDisposable,
    Partial<IProvideFluidDataStoreRegistry> {

    readonly id: string;

    readonly IFluidSerializer: IFluidSerializer;

    readonly IFluidHandleContext: IFluidHandleContext;

    readonly options: any;

    readonly deltaManager: IDeltaManager<ISequencedDocumentMessage, IDocumentMessage>;

    readonly clientId: string | undefined;

    readonly documentId: string;

    readonly existing: boolean;

    readonly parentBranch: string | null;

    readonly connected: boolean;

    readonly loader: ILoader;

    readonly logger: ITelemetryLogger;

    /**
     * Indicates the attachment state of the data store to a host service.
     */
    readonly attachState: AttachState;

    on(
        event: "disconnected" | "dispose" | "leader" | "notleader" | "attaching" | "attached",
        listener: () => void,
    ): this;
    on(event: "op", listener: (message: ISequencedDocumentMessage) => void): this;
    on(event: "signal", listener: (message: IInboundSignalMessage, local: boolean) => void): this;
    on(event: "connected", listener: (clientId: string) => void): this;

    /**
     * Returns the channel with the given id
     */
    getChannel(id: string): Promise<IChannel>;

    /**
     * Creates a new channel of the given type.
     * @param id - ID of the channel to be created.  A unique ID will be generated if left undefined.
     * @param type - Type of the channel.
     */
    createChannel(id: string | undefined, type: string): IChannel;

    /**
     * Bind the channel with the data store runtime. If the runtime
     * is attached then we attach the channel to make it live.
     */
    bindChannel(channel: IChannel): void;

    /**
     * Api for generating the snapshot of the data store.
     * @param message - Message for the snapshot.
     */
    snapshot(message: string): Promise<void>;

    // Blob related calls
    /**
     * Api to upload a blob of data.
     * @param file - blob to be uploaded.
     */
    uploadBlob(file: Buffer): Promise<IFluidHandle>;

    /**
     * Submits the signal to be sent to other clients.
     * @param type - Type of the signal.
     * @param content - Content of the signal.
     */
    submitSignal(type: string, content: any): void;

    /**
     * Api to get the blob for a particular id.
     * @param blobId - ID of the required blob.
     */
    getBlob(blobId: string): Promise<IFluidHandle>;

    /**
     * Returns the current quorum.
     */
    getQuorum(): IQuorum;

    /**
     * Returns the current audience.
     */
    getAudience(): IAudience;

    /**
     * Resolves when a local data store is attached.
     */
    waitAttached(): Promise<void>;

    /**
     * Errors raised by distributed data structures
     */
    raiseContainerWarning(warning: ContainerWarning): void;
}<|MERGE_RESOLUTION|>--- conflicted
+++ resolved
@@ -10,12 +10,8 @@
     IFluidHandleContext,
     IFluidSerializer,
     IFluidRouter,
-<<<<<<< HEAD
     IFluidHandle,
-} from "@fluidframework/component-core-interfaces";
-=======
 } from "@fluidframework/core-interfaces";
->>>>>>> b4a72645
 import {
     IAudience,
     IDeltaManager,
