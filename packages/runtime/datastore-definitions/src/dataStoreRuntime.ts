/*!
 * Copyright (c) Microsoft Corporation and contributors. All rights reserved.
 * Licensed under the MIT License.
 */

import {
	IDisposable,
	IEvent,
	IEventProvider,
	ITelemetryLogger,
} from "@fluidframework/common-definitions";
import {
	IFluidHandleContext,
	IFluidRouter,
	IFluidHandle,
	FluidObject,
} from "@fluidframework/core-interfaces";
import {
	IAudience,
	IDeltaManager,
	AttachState,
	ILoaderOptions,
} from "@fluidframework/container-definitions";
import {
	IDocumentMessage,
	IQuorumClients,
	ISequencedDocumentMessage,
} from "@fluidframework/protocol-definitions";
import {
<<<<<<< HEAD
    IIdCompressorCore,
    IIdCompressor,
    IInboundSignalMessage,
    IProvideFluidDataStoreRegistry,
=======
	IInboundSignalMessage,
	IProvideFluidDataStoreRegistry,
>>>>>>> 6d77824b
} from "@fluidframework/runtime-definitions";
import { IChannel } from ".";

export interface IFluidDataStoreRuntimeEvents extends IEvent {
	(event: "disconnected" | "dispose" | "attaching" | "attached", listener: () => void);
	(event: "op", listener: (message: ISequencedDocumentMessage) => void);
	(event: "signal", listener: (message: IInboundSignalMessage, local: boolean) => void);
	(event: "connected", listener: (clientId: string) => void);
}

/**
 * Represents the runtime for the data store. Contains helper functions/state of the data store.
 */
<<<<<<< HEAD
export interface IFluidDataStoreRuntime extends
    IFluidRouter,
    IEventProvider<IFluidDataStoreRuntimeEvents>,
    IDisposable,
    Partial<IProvideFluidDataStoreRegistry> {

    readonly id: string;

    readonly IFluidHandleContext: IFluidHandleContext;

    readonly rootRoutingContext: IFluidHandleContext;
    readonly channelsRoutingContext: IFluidHandleContext;
    readonly objectsRoutingContext: IFluidHandleContext;

    readonly options: ILoaderOptions;

    readonly deltaManager: IDeltaManager<ISequencedDocumentMessage, IDocumentMessage>;

    readonly clientId: string | undefined;

    readonly connected: boolean;

    readonly logger: ITelemetryLogger;

    readonly idCompressor?: IIdCompressorCore & IIdCompressor;

    /**
     * Indicates the attachment state of the data store to a host service.
     */
    readonly attachState: AttachState;

    /**
     * Returns the channel with the given id
     */
    getChannel(id: string): Promise<IChannel>;

    /**
     * Invokes the given callback and expects that no ops are submitted
     * until execution finishes. If an op is submitted, an error will be raised.
     *
     * Can be disabled by feature gate `Fluid.ContainerRuntime.DisableOpReentryCheck`
     *
     * @param callback - the callback to be invoked
     */
    ensureNoDataModelChanges<T>(callback: () => T): T;

    /**
     * Creates a new channel of the given type.
     * @param id - ID of the channel to be created.  A unique ID will be generated if left undefined.
     * @param type - Type of the channel.
     */
    createChannel(id: string | undefined, type: string): IChannel;

    /**
     * Bind the channel with the data store runtime. If the runtime
     * is attached then we attach the channel to make it live.
     */
    bindChannel(channel: IChannel): void;

    // Blob related calls
    /**
     * Api to upload a blob of data.
     * @param blob - blob to be uploaded.
     */
    uploadBlob(blob: ArrayBufferLike): Promise<IFluidHandle<ArrayBufferLike>>;

    /**
     * Submits the signal to be sent to other clients.
     * @param type - Type of the signal.
     * @param content - Content of the signal.
     */
    submitSignal(type: string, content: any): void;

    /**
     * Returns the current quorum.
     */
    getQuorum(): IQuorumClients;

    /**
     * Returns the current audience.
     */
    getAudience(): IAudience;

    /**
     * Resolves when a local data store is attached.
     */
    waitAttached(): Promise<void>;

    /**
     * Exposes a handle to the root object / entryPoint of the data store. Use this as the primary way of interacting
     * with it. If this property is undefined (meaning that exposing the entryPoint hasn't been implemented in a
     * particular scenario) fall back to the current approach of requesting the root object through the request pattern.
     *
     * @remarks The plan is that eventually the data store will stop providing IFluidRouter functionality, this property
     * will become non-optional and return an IFluidHandle (no undefined) and will become the only way to access
     * the data store's entryPoint.
     */
    readonly entryPoint?: IFluidHandle<FluidObject>;
=======
export interface IFluidDataStoreRuntime
	extends IFluidRouter,
		IEventProvider<IFluidDataStoreRuntimeEvents>,
		IDisposable,
		Partial<IProvideFluidDataStoreRegistry> {
	readonly id: string;

	readonly IFluidHandleContext: IFluidHandleContext;

	readonly rootRoutingContext: IFluidHandleContext;
	readonly channelsRoutingContext: IFluidHandleContext;
	readonly objectsRoutingContext: IFluidHandleContext;

	readonly options: ILoaderOptions;

	readonly deltaManager: IDeltaManager<ISequencedDocumentMessage, IDocumentMessage>;

	readonly clientId: string | undefined;

	readonly connected: boolean;

	readonly logger: ITelemetryLogger;

	/**
	 * Indicates the attachment state of the data store to a host service.
	 */
	readonly attachState: AttachState;

	/**
	 * Returns the channel with the given id
	 */
	getChannel(id: string): Promise<IChannel>;

	/**
	 * Invokes the given callback and expects that no ops are submitted
	 * until execution finishes. If an op is submitted, an error will be raised.
	 *
	 * Can be disabled by feature gate `Fluid.ContainerRuntime.DisableOpReentryCheck`
	 *
	 * @param callback - the callback to be invoked
	 */
	ensureNoDataModelChanges<T>(callback: () => T): T;

	/**
	 * Creates a new channel of the given type.
	 * @param id - ID of the channel to be created.  A unique ID will be generated if left undefined.
	 * @param type - Type of the channel.
	 */
	createChannel(id: string | undefined, type: string): IChannel;

	/**
	 * Bind the channel with the data store runtime. If the runtime
	 * is attached then we attach the channel to make it live.
	 */
	bindChannel(channel: IChannel): void;

	// Blob related calls
	/**
	 * Api to upload a blob of data.
	 * @param blob - blob to be uploaded.
	 */
	uploadBlob(blob: ArrayBufferLike): Promise<IFluidHandle<ArrayBufferLike>>;

	/**
	 * Submits the signal to be sent to other clients.
	 * @param type - Type of the signal.
	 * @param content - Content of the signal.
	 */
	submitSignal(type: string, content: any): void;

	/**
	 * Returns the current quorum.
	 */
	getQuorum(): IQuorumClients;

	/**
	 * Returns the current audience.
	 */
	getAudience(): IAudience;

	/**
	 * Resolves when a local data store is attached.
	 */
	waitAttached(): Promise<void>;

	/**
	 * Exposes a handle to the root object / entryPoint of the data store. Use this as the primary way of interacting
	 * with it. If this property is undefined (meaning that exposing the entryPoint hasn't been implemented in a
	 * particular scenario) fall back to the current approach of requesting the root object through the request pattern.
	 *
	 * @remarks The plan is that eventually the data store will stop providing IFluidRouter functionality, this property
	 * will become non-optional and return an IFluidHandle (no undefined) and will become the only way to access
	 * the data store's entryPoint.
	 */
	readonly entryPoint?: IFluidHandle<FluidObject>;
>>>>>>> 6d77824b
}<|MERGE_RESOLUTION|>--- conflicted
+++ resolved
@@ -27,15 +27,10 @@
 	ISequencedDocumentMessage,
 } from "@fluidframework/protocol-definitions";
 import {
-<<<<<<< HEAD
-    IIdCompressorCore,
-    IIdCompressor,
-    IInboundSignalMessage,
-    IProvideFluidDataStoreRegistry,
-=======
+	IIdCompressorCore,
+	IIdCompressor,
 	IInboundSignalMessage,
 	IProvideFluidDataStoreRegistry,
->>>>>>> 6d77824b
 } from "@fluidframework/runtime-definitions";
 import { IChannel } from ".";
 
@@ -49,106 +44,6 @@
 /**
  * Represents the runtime for the data store. Contains helper functions/state of the data store.
  */
-<<<<<<< HEAD
-export interface IFluidDataStoreRuntime extends
-    IFluidRouter,
-    IEventProvider<IFluidDataStoreRuntimeEvents>,
-    IDisposable,
-    Partial<IProvideFluidDataStoreRegistry> {
-
-    readonly id: string;
-
-    readonly IFluidHandleContext: IFluidHandleContext;
-
-    readonly rootRoutingContext: IFluidHandleContext;
-    readonly channelsRoutingContext: IFluidHandleContext;
-    readonly objectsRoutingContext: IFluidHandleContext;
-
-    readonly options: ILoaderOptions;
-
-    readonly deltaManager: IDeltaManager<ISequencedDocumentMessage, IDocumentMessage>;
-
-    readonly clientId: string | undefined;
-
-    readonly connected: boolean;
-
-    readonly logger: ITelemetryLogger;
-
-    readonly idCompressor?: IIdCompressorCore & IIdCompressor;
-
-    /**
-     * Indicates the attachment state of the data store to a host service.
-     */
-    readonly attachState: AttachState;
-
-    /**
-     * Returns the channel with the given id
-     */
-    getChannel(id: string): Promise<IChannel>;
-
-    /**
-     * Invokes the given callback and expects that no ops are submitted
-     * until execution finishes. If an op is submitted, an error will be raised.
-     *
-     * Can be disabled by feature gate `Fluid.ContainerRuntime.DisableOpReentryCheck`
-     *
-     * @param callback - the callback to be invoked
-     */
-    ensureNoDataModelChanges<T>(callback: () => T): T;
-
-    /**
-     * Creates a new channel of the given type.
-     * @param id - ID of the channel to be created.  A unique ID will be generated if left undefined.
-     * @param type - Type of the channel.
-     */
-    createChannel(id: string | undefined, type: string): IChannel;
-
-    /**
-     * Bind the channel with the data store runtime. If the runtime
-     * is attached then we attach the channel to make it live.
-     */
-    bindChannel(channel: IChannel): void;
-
-    // Blob related calls
-    /**
-     * Api to upload a blob of data.
-     * @param blob - blob to be uploaded.
-     */
-    uploadBlob(blob: ArrayBufferLike): Promise<IFluidHandle<ArrayBufferLike>>;
-
-    /**
-     * Submits the signal to be sent to other clients.
-     * @param type - Type of the signal.
-     * @param content - Content of the signal.
-     */
-    submitSignal(type: string, content: any): void;
-
-    /**
-     * Returns the current quorum.
-     */
-    getQuorum(): IQuorumClients;
-
-    /**
-     * Returns the current audience.
-     */
-    getAudience(): IAudience;
-
-    /**
-     * Resolves when a local data store is attached.
-     */
-    waitAttached(): Promise<void>;
-
-    /**
-     * Exposes a handle to the root object / entryPoint of the data store. Use this as the primary way of interacting
-     * with it. If this property is undefined (meaning that exposing the entryPoint hasn't been implemented in a
-     * particular scenario) fall back to the current approach of requesting the root object through the request pattern.
-     *
-     * @remarks The plan is that eventually the data store will stop providing IFluidRouter functionality, this property
-     * will become non-optional and return an IFluidHandle (no undefined) and will become the only way to access
-     * the data store's entryPoint.
-     */
-    readonly entryPoint?: IFluidHandle<FluidObject>;
-=======
 export interface IFluidDataStoreRuntime
 	extends IFluidRouter,
 		IEventProvider<IFluidDataStoreRuntimeEvents>,
@@ -176,6 +71,8 @@
 	 * Indicates the attachment state of the data store to a host service.
 	 */
 	readonly attachState: AttachState;
+
+	readonly idCompressor?: IIdCompressorCore & IIdCompressor;
 
 	/**
 	 * Returns the channel with the given id
@@ -244,5 +141,4 @@
 	 * the data store's entryPoint.
 	 */
 	readonly entryPoint?: IFluidHandle<FluidObject>;
->>>>>>> 6d77824b
 }