--- conflicted
+++ resolved
@@ -46,18 +46,11 @@
     "temp-directory": "nyc/.nyc_output"
   },
   "dependencies": {
-<<<<<<< HEAD
-    "@microsoft/fluid-common-definitions": "^0.17.0-0",
-    "@microsoft/fluid-common-utils": "^0.17.0-0",
-    "@microsoft/fluid-component-core-interfaces": "^0.17.0",
-    "@microsoft/fluid-merge-tree": "^0.17.0",
-=======
     "@microsoft/fluid-common-definitions": "^0.16.0",
     "@microsoft/fluid-common-utils": "^0.17.0",
     "@microsoft/fluid-component-core-interfaces": "^0.18.0",
     "@microsoft/fluid-component-runtime-definitions": "^0.18.0",
     "@microsoft/fluid-merge-tree": "^0.18.0",
->>>>>>> 3ff4eca1
     "@microsoft/fluid-protocol-definitions": "^0.1004.2",
     "@microsoft/fluid-runtime-utils": "^0.18.0",
     "@microsoft/fluid-shared-object-base": "^0.18.0",
