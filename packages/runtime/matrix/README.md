<<<<<<< HEAD
# @fluidframework/matrix
=======
# SharedMatrix

>>>>>>> 95bf6ee4
SharedMatrix is a rectangular 2D array of values.  Matrix values are a superset of JSON serializable types that includes embedded IComponentHandle references to Fluid components.

## Operations

The SharedMatrix currently supports the following operations:

* `insertCols(col, numCols)` / `removeCols(col, numCols)`
* `insertRows(row, numRows)` / `removeRows(row, numRows)`
* `setCells(row, col, numCols, values)` (values is a 1D array in row-major order)

Insertion / removal operations are reconciled using Fluid sequence semantics, while setCells() uses Fluid map semantics.

## Implementation

The SharedMatrix data structure is comprised of:

* Two 'PermutationVectors', which are used to process row/col insertion and removal ops
* A sparse quadtree-like "physical store" for holding the cell values

### Permutation Vectors

The 'PermutationVectors' provide a layer of indirection between the current logical row/col (e.g., `R2`) and the `[x,y]`
coordinate in the physical store where the cell value is stored.

For example, to store the following matrix:

```
                        A B C D <- logical col
                      +--------
                    1 | . . . 3
    logical row ->  2 | . . . .
                    3 | 8 . . .
                    4 | C . . F
```

The SparseMatrix allocates 3 rows and 2 columns from the physical storage:

```
                     0 . . 1 <- column allocs
                   +--------
                 0 | . . . 3
                 . | . . . .
   row allocs -> 1 | 8 . . .
                 2 | C . . F
```

And writes the cell values to these locations:

```
                    0 1 <- physical col
                  +----
                0 | . 3
physical row -> 1 | 8 .
                2 | C F
```

The next row/column to be inserted is assigned the next available physical address, regardless of
where the row/col was logically inserted.  Deleted rows/cols are recycled after clearing the physical store.

This indirection between logical row/col and storage row/col provides three functions:

1. It is used to elide empty rows & cols, increasing the storage density.
2. It avoids copying cell values when rows/cols are inserted and removed (just the logical -> storage vector is
   updated).
3. It enables us to "time-travel" to previous matrix versions when reconciling ops from remote clients.

To support reconciliation, we use a MergeTree for each PermutationVector.  MergeTree is a B-Tree of order 7 that
temporarily maintains some extra metadata to reconcile ops while they are within the current collab window.

### Physical Storage

Cell data is stored in a quadtree-like data structure that is a recursive subdivision of 16x16 tiles.  The
implementation leverages [Morton coding](https://en.wikipedia.org/wiki/Z-order_curve) to implement this as a cascade of
fast 1D array accesses.

```ts
const keyHi = r0c0ToMorton2x16(row >>> 16, col >>> 16);
const keyLo = r0c0ToMorton2x16((row << 16) >>> 16, (col << 16) >>> 16);

const level0 = this.root[keyHi];
if (level0 !== undefined) {
    const level1 = level0[byte0(keyLo)];
    if (level1 !== undefined) {
        const level2 = level1[byte1(keyLo)];
        if (level2 !== undefined) {
            const level3 = level2[byte2(keyLo)];
            if (level3 !== undefined) {
                return level3[byte3(keyLo)];
            }
        }
    }
}
return undefined;   // Empty region
```

A benefit of storing the cell data in [Z-order](https://en.wikipedia.org/wiki/Z-order_curve) is that both row-major and
col-major traversal benefit from prefetching and cache coherence.  Reading/writing to the physical storage along either
axis is typically within an order of magnitude compared to sequentially accessing a cache hot native JavaScript array.<|MERGE_RESOLUTION|>--- conflicted
+++ resolved
@@ -1,9 +1,5 @@
-<<<<<<< HEAD
 # @fluidframework/matrix
-=======
-# SharedMatrix
 
->>>>>>> 95bf6ee4
 SharedMatrix is a rectangular 2D array of values.  Matrix values are a superset of JSON serializable types that includes embedded IComponentHandle references to Fluid components.
 
 ## Operations
