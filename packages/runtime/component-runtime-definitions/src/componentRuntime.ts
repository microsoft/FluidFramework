/*!
 * Copyright (c) Microsoft Corporation. All rights reserved.
 * Licensed under the MIT License.
 */

import { EventEmitter } from "events";
import { IDisposable, ITelemetryLogger } from "@fluidframework/common-definitions";
import {
    IComponentHandleContext,
    IComponentSerializer,
    IComponentRouter,
} from "@fluidframework/component-core-interfaces";
import {
    IAudience,
    IDeltaManager,
    IGenericBlob,
    ContainerWarning,
    ILoader,
    AttachState,
} from "@fluidframework/container-definitions";
import {
    IDocumentMessage,
    IQuorum,
    ISequencedDocumentMessage,
} from "@fluidframework/protocol-definitions";
import { IInboundSignalMessage, IProvideComponentRegistry } from "@fluidframework/runtime-definitions";
import { IChannel } from ".";

/**
 * Represents the runtime for the component. Contains helper functions/state of the component.
 */
export interface IComponentRuntime extends
    IComponentRouter,
    EventEmitter,
    IDisposable,
    Partial<IProvideComponentRegistry> {

    readonly id: string;

    readonly IComponentSerializer: IComponentSerializer;

    readonly IComponentHandleContext: IComponentHandleContext;

    readonly options: any;

    readonly deltaManager: IDeltaManager<ISequencedDocumentMessage, IDocumentMessage>;

    readonly clientId: string | undefined;

    readonly documentId: string;

    readonly existing: boolean;

    readonly parentBranch: string | null;

    readonly connected: boolean;

    readonly loader: ILoader;

    readonly logger: ITelemetryLogger;

<<<<<<< HEAD
    /**
     * Indicates the attachment state of the component to a host service.
     */
    readonly attachState: AttachState;

    /**
     * Returns if the runtime is bound to container.
     */
    isBoundToContext: boolean;

=======
>>>>>>> 14a9ed33
    on(
        event: "disconnected" | "dispose" | "leader" | "notleader" | "collaborating",
        listener: () => void,
    ): this;
    on(event: "op", listener: (message: ISequencedDocumentMessage) => void): this;
    on(event: "signal", listener: (message: IInboundSignalMessage, local: boolean) => void): this;
    on(event: "connected", listener: (clientId: string) => void): this;

    /**
     * Returns the channel with the given id
     */
    getChannel(id: string): Promise<IChannel>;

    /**
     * Creates a new channel of the given type.
     * @param id - ID of the channel to be created.  A unique ID will be generated if left undefined.
     * @param type - Type of the channel.
     */
    createChannel(id: string | undefined, type: string): IChannel;

    /**
     * Bind the channel with the component runtime. If the runtime
     * is attached then we attach the channel to make it live.
     */
    bindChannel(channel: IChannel): void;

    /**
     * Api for generating the snapshot of the component.
     * @param message - Message for the snapshot.
     */
    snapshot(message: string): Promise<void>;

    // Blob related calls
    /**
     * Api to upload a blob of data.
     * @param file - blob to be uploaded.
     */
    uploadBlob(file: IGenericBlob): Promise<IGenericBlob>;

    /**
     * Submits the signal to be sent to other clients.
     * @param type - Type of the signal.
     * @param content - Content of the signal.
     */
    submitSignal(type: string, content: any): void;

    /**
     * Api to get the blob for a particular id.
     * @param blobId - ID of the required blob.
     */
    getBlob(blobId: string): Promise<IGenericBlob | undefined>;

    /**
     * Api to get the blob metadata.
     */
    getBlobMetadata(): Promise<IGenericBlob[]>;

    /**
     * Returns the current quorum.
     */
    getQuorum(): IQuorum;

    /**
     * Returns the current audience.
     */
    getAudience(): IAudience;

    /**
     * Resolves when a local component is attached.
     */
    waitAttached(): Promise<void>;

    /**
     * Errors raised by distributed data structures
     */
    raiseContainerWarning(warning: ContainerWarning): void;
}<|MERGE_RESOLUTION|>--- conflicted
+++ resolved
@@ -59,19 +59,11 @@
 
     readonly logger: ITelemetryLogger;
 
-<<<<<<< HEAD
     /**
      * Indicates the attachment state of the component to a host service.
      */
     readonly attachState: AttachState;
 
-    /**
-     * Returns if the runtime is bound to container.
-     */
-    isBoundToContext: boolean;
-
-=======
->>>>>>> 14a9ed33
     on(
         event: "disconnected" | "dispose" | "leader" | "notleader" | "collaborating",
         listener: () => void,
