--- conflicted
+++ resolved
@@ -64,15 +64,10 @@
      */
     isRegistered: boolean;
 
-<<<<<<< HEAD
-    on(event: "disconnected" | "dispose" | "leader" | "notleader" | "containerBeingAttached"
-    | "containerAttached", listener: () => void): this;
-=======
     on(
         event: "disconnected" | "dispose" | "leader" | "notleader" | "collaborating",
         listener: () => void,
     ): this;
->>>>>>> 682d7f4a
     on(event: "op", listener: (message: ISequencedDocumentMessage) => void): this;
     on(event: "signal", listener: (message: IInboundSignalMessage, local: boolean) => void): this;
     on(event: "connected", listener: (clientId: string) => void): this;
