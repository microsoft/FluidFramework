/*!
 * Copyright (c) Microsoft Corporation. All rights reserved.
 * Licensed under the MIT License.
 */

<<<<<<< HEAD
import assert from "assert";
import { IDocumentMessage, ISequencedDocumentMessage } from "@microsoft/fluid-protocol-definitions";
import { IDeltaConnection, IDeltaHandler } from "@microsoft/fluid-component-runtime-definitions";
=======
import * as assert from "assert";
import { IDocumentMessage, ISequencedDocumentMessage } from "@fluidframework/protocol-definitions";
import { IDeltaConnection, IDeltaHandler } from "@fluidframework/component-runtime-definitions";
>>>>>>> 179e6c92

export class ChannelDeltaConnection implements IDeltaConnection {
    private _handler: IDeltaHandler | undefined;

    private get handler(): IDeltaHandler {
        assert(this._handler);
        // eslint-disable-next-line @typescript-eslint/no-non-null-assertion
        return this._handler!;
    }
    public get connected(): boolean {
        return this._connected;
    }

    constructor(
        public objectId: string,
        private _connected: boolean,
        private readonly submitFn: (message: IDocumentMessage) => number,
        private readonly dirtyFn: () => void) {
    }

    public attach(handler: IDeltaHandler) {
        assert(this._handler === undefined);
        this._handler = handler;
    }

    public setConnectionState(connected: boolean) {
        this._connected = connected;
        this.handler.setConnectionState(connected);
    }

    public process(message: ISequencedDocumentMessage, local: boolean) {
        this.handler.process(message, local);
    }

    /**
     * Send new messages to the server
     */
    public submit(message: IDocumentMessage): number {
        return this.submitFn(message);
    }

    /**
     * Indicates that the channel is dirty and needs to be part of the summary. It is called by a SharedSummaryBlock
     * that needs to be part of the summary but does not generate ops.
     */
    public dirty(): void {
        this.dirtyFn();
    }
}<|MERGE_RESOLUTION|>--- conflicted
+++ resolved
@@ -3,15 +3,9 @@
  * Licensed under the MIT License.
  */
 
-<<<<<<< HEAD
 import assert from "assert";
-import { IDocumentMessage, ISequencedDocumentMessage } from "@microsoft/fluid-protocol-definitions";
-import { IDeltaConnection, IDeltaHandler } from "@microsoft/fluid-component-runtime-definitions";
-=======
-import * as assert from "assert";
 import { IDocumentMessage, ISequencedDocumentMessage } from "@fluidframework/protocol-definitions";
 import { IDeltaConnection, IDeltaHandler } from "@fluidframework/component-runtime-definitions";
->>>>>>> 179e6c92
 
 export class ChannelDeltaConnection implements IDeltaConnection {
     private _handler: IDeltaHandler | undefined;
