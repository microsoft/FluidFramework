--- conflicted
+++ resolved
@@ -62,11 +62,7 @@
     get(name: string): ISharedObjectFactory | undefined;
 }
 
-<<<<<<< HEAD
-function assertNever(messageType: never): never {
-=======
 function assertNeverMessageType(messageType: never): never {
->>>>>>> b2c318d3
     throw new Error(`Never: unknown message type: ${messageType}`);
 }
 
@@ -611,11 +607,7 @@
                 this.submit(type, content, localOpMetadata);
                 break;
             default:
-<<<<<<< HEAD
-                assertNever(type);
-=======
                 assertNeverMessageType(type);
->>>>>>> b2c318d3
         }
     }
 
@@ -635,11 +627,7 @@
         };
 
         const channelContext = this.contexts.get(envelope.address);
-<<<<<<< HEAD
-        assert(channelContext);
-=======
         assert(channelContext, "Channel not found");
->>>>>>> b2c318d3
         channelContext.processOp(transformed, local, localOpMetadata);
 
         return channelContext;
