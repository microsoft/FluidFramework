--- conflicted
+++ resolved
@@ -51,18 +51,13 @@
     ISummaryTreeWithStats,
     CreateSummarizerNodeSource,
 } from "@fluidframework/runtime-definitions";
-<<<<<<< HEAD
-import { generateHandleContextPath } from "@fluidframework/runtime-utils";
+import { generateHandleContextPath, SummaryTreeBuilder } from "@fluidframework/runtime-utils";
 import {
     IChannel,
     IFluidDataStoreRuntime,
     IChannelFactory,
     IChannelAttributes,
-} from "@fluidframework/component-runtime-definitions";
-=======
-import { generateHandleContextPath, SummaryTreeBuilder } from "@fluidframework/runtime-utils";
-import { IChannel, IFluidDataStoreRuntime, IChannelFactory } from "@fluidframework/datastore-definitions";
->>>>>>> 5e91168f
+} from "@fluidframework/datastore-definitions";
 import { v4 as uuid } from "uuid";
 import { IChannelContext, snapshotChannel } from "./channelContext";
 import { LocalChannelContext } from "./localChannelContext";
@@ -235,7 +230,6 @@
                         tree.trees[path].blobs, tree.trees[path].blobs[".attributes"]);
                     channelContext = new LocalChannelContext(
                         path,
-<<<<<<< HEAD
                         this.sharedObjectRegistry,
                         channelAttributes.type,
                         this,
@@ -246,14 +240,11 @@
                         tree.trees[path]);
                     this.unLoadedLocalChannel.add(path);
                 }
-=======
-                        this.deltaManager.lastSequenceNumber,
-                    ),
-                    this.componentContext.getCreateChildSummarizerNodeFn(
-                        path,
-                        { type: CreateSummarizerNodeSource.FromSummary },
-                    ));
->>>>>>> 5e91168f
+
+                this.componentContext.getCreateChildSummarizerNodeFn(
+                    path,
+                    { type: CreateSummarizerNodeSource.FromSummary },
+                ));
                 const deferred = new Deferred<IChannelContext>();
                 deferred.resolve(channelContext);
 
