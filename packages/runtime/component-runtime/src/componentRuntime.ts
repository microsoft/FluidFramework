/*!
 * Copyright (c) Microsoft Corporation. All rights reserved.
 * Licensed under the MIT License.
 */

import * as assert from "assert";
import { EventEmitter } from "events";
import { ITelemetryLogger } from "@microsoft/fluid-common-definitions";
import {
    IComponentHandle,
    IComponentHandleContext,
    IRequest,
    IResponse,
} from "@microsoft/fluid-component-core-interfaces";
import {
    IAudience,
    IBlobManager,
    IDeltaManager,
    IGenericBlob,
    ILoader,
} from "@microsoft/fluid-container-definitions";
import {
    ChildLogger,
    Deferred,
} from "@microsoft/fluid-common-utils";
import {
    buildSnapshotTree,
    raiseConnectedEvent,
    TreeTreeEntry,
} from "@microsoft/fluid-protocol-base";
import {
    ConnectionState,
    IClientDetails,
    IDocumentMessage,
    IQuorum,
    ISequencedDocumentMessage,
    ITreeEntry,
    MessageType,
} from "@microsoft/fluid-protocol-definitions";
import {
    IAttachMessage,
    IChannel,
    IComponentContext,
    IComponentRegistry,
    IComponentRuntime,
    IEnvelope,
    IInboundSignalMessage,
} from "@microsoft/fluid-runtime-definitions";
import { ISharedObjectFactory } from "@microsoft/fluid-shared-object-base";
// eslint-disable-next-line import/no-internal-modules
import * as uuid from "uuid/v4";
import { IChannelContext } from "./channelContext";
import { LocalChannelContext } from "./localChannelContext";
import { RemoteChannelContext } from "./remoteChannelContext";

export interface ISharedObjectRegistry {
    // TODO consider making this async. A consequence is that either the creation of a distributed data type
    // is async or we need a new API to split the synchronous vs. asynchronous creation.
    get(name: string): ISharedObjectFactory | undefined;
}

/**
 * Base component class
 */
export class ComponentRuntime extends EventEmitter implements IComponentRuntime, IComponentHandleContext {
    /**
     * Loads the component runtime
     * @param context - The component context
     * @param sharedObjectRegistry - The registry of shared objects used by this component
     * @param activeCallback - The callback called when the component runtime in active
     * @param componentRegistry - The registry of components created and used by this component
     */
    public static load(
        context: IComponentContext,
        sharedObjectRegistry: ISharedObjectRegistry,
        componentRegistry?: IComponentRegistry,
    ): ComponentRuntime {
        const logger = ChildLogger.create(context.hostRuntime.logger, undefined, { componentId: context.id });
        const runtime = new ComponentRuntime(
            context,
            context.documentId,
            context.id,
            context.parentBranch,
            context.existing,
            context.options,
            context.blobManager,
            context.deltaManager,
            context.getQuorum(),
            context.getAudience(),
            context.snapshotFn,
            context.closeFn,
            sharedObjectRegistry,
            componentRegistry,
            logger);

        context.bindRuntime(runtime);
        return runtime;
    }

    public get IComponentRouter() { return this; }

    public get connectionState(): ConnectionState {
        return this.componentContext.connectionState;
    }

    public get connected(): boolean {
        return this.connectionState === ConnectionState.Connected;
    }

    public get leader(): boolean {
        return this.componentContext.leader;
    }

    public get clientId(): string {
        return this.componentContext.clientId;
    }

    public get clientDetails(): IClientDetails {
        return this.componentContext.hostRuntime.clientDetails;
    }

    public get loader(): ILoader {
        return this.componentContext.loader;
    }

    public get isAttached(): boolean {
        return !this.isLocal;
    }

    public get path(): string {
        return this.id;
    }

    public get routeContext(): IComponentHandleContext {
        return this.componentContext.hostRuntime.IComponentHandleContext;
    }

    public get IComponentSerializer() { return this.componentContext.hostRuntime.IComponentSerializer; }

    public get IComponentHandleContext() { return this; }
    public get IComponentRegistry() { return this.componentRegistry; }

    private _disposed = false;
    public get disposed() { return this._disposed; }

    private readonly contexts = new Map<string, IChannelContext>();
    private readonly contextsDeferred = new Map<string, Deferred<IChannelContext>>();
    private closed = false;
    private readonly pendingAttach = new Map<string, IAttachMessage>();
    private requestHandler: ((request: IRequest) => Promise<IResponse>) | undefined;
    private isLocal: boolean;
    private readonly deferredAttached = new Deferred<void>();
    private readonly attachChannelQueue = new Map<string, LocalChannelContext>();
    private boundhandles: Set<IComponentHandle> | undefined;

    private constructor(
        private readonly componentContext: IComponentContext,
        public readonly documentId: string,
        public readonly id: string,
        public readonly parentBranch: string,
        public existing: boolean,
        public readonly options: any,
        private readonly blobManager: IBlobManager,
        public readonly deltaManager: IDeltaManager<ISequencedDocumentMessage, IDocumentMessage>,
        private readonly quorum: IQuorum,
        private readonly audience: IAudience,
        private readonly snapshotFn: (message: string) => Promise<void>,
        private readonly closeFn: () => void,
        private readonly sharedObjectRegistry: ISharedObjectRegistry,
        private readonly componentRegistry: IComponentRegistry | undefined,
        public readonly logger: ITelemetryLogger,
    ) {
        super();

        const tree = componentContext.baseSnapshot;

        // Must always receive the component type inside of the attributes
        if (tree && tree.trees) {
            Object.keys(tree.trees).forEach((path) => {
                const channelContext = new RemoteChannelContext(
                    this,
                    componentContext,
                    componentContext.storage,
                    (type, content) => this.submit(type, content),
                    path,
                    tree.trees[path],
                    this.sharedObjectRegistry,
                    new Map(),
                    componentContext.branch,
                    this.componentContext.summaryTracker.createOrGetChild(
                        path,
                        this.deltaManager.referenceSequenceNumber,
                    ),
                    undefined);
                const deferred = new Deferred<IChannelContext>();
                deferred.resolve(channelContext);

                this.contexts.set(path, channelContext);
                this.contextsDeferred.set(path, deferred);
            });
        }

        this.attachListener();
        this.isLocal = !existing;

        // If it's existing we know it has been attached.
        if (existing) {
            this.deferredAttached.resolve();
        }
    }

<<<<<<< HEAD
    public async createAndAttachComponent_NEW(pkg: string): Promise<IComponentRuntime> {
        const newComponentRuntime = await this.componentContext.createComponent_NEW(pkg);
        newComponentRuntime.attach();
        return newComponentRuntime;
=======
    public dispose(): void {
        if (this._disposed) {
            return;
        }
        this._disposed = true;

        /**
         * @deprecated in 0.14 async stop()
         * Converge closed with _disposed when removing async stop()
         */
        this.closed = true;

        this.emit("dispose");
>>>>>>> 96004c7c
    }

    public async createAndAttachComponent(id: string, pkg: string): Promise<IComponentRuntime> {
        const newComponentRuntime = await this.componentContext.createComponent(id, pkg);
        newComponentRuntime.attach();
        return newComponentRuntime;
    }

    public async request(request: IRequest): Promise<IResponse> {
        // System routes
        if (request.url === "/_scheduler") {
            return this.componentContext.hostRuntime.request(request);
        }

        // Parse out the leading slash
        const id = request.url.startsWith("/") ? request.url.substr(1) : request.url;

        // Check for a data type reference first
        if (this.contextsDeferred.has(id)) {
            // eslint-disable-next-line @typescript-eslint/no-non-null-assertion
            const value = await this.contextsDeferred.get(id)!.promise;
            const channel = await value.getChannel();

            return { mimeType: "fluid/component", status: 200, value: channel };
        }

        // Otherwise defer to an attached request handler
        if (!this.requestHandler) {
            return { status: 404, mimeType: "text/plain", value: `${request.url} not found` };
        } else {
            return this.requestHandler(request);
        }
    }

    public registerRequestHandler(handler: (request: IRequest) => Promise<IResponse>) {
        this.requestHandler = handler;
    }

    public async getChannel(id: string): Promise<IChannel> {
        this.verifyNotClosed();

        // TODO we don't assume any channels (even root) in the runtime. If you request a channel that doesn't exist
        // we will never resolve the promise. May want a flag to getChannel that doesn't wait for the promise if
        // it doesn't exist
        if (!this.contextsDeferred.has(id)) {
            this.contextsDeferred.set(id, new Deferred<IChannelContext>());
        }

        // eslint-disable-next-line @typescript-eslint/no-non-null-assertion
        const context = await this.contextsDeferred.get(id)!.promise;
        const channel = await context.getChannel();

        return channel;
    }

    public createChannel(id: string = uuid(), type: string): IChannel {
        this.verifyNotClosed();

        const context = new LocalChannelContext(
            id,
            this.sharedObjectRegistry,
            type,
            this,
            this.componentContext,
            this.componentContext.storage,
            (t, content) => this.submit(t, content));
        this.contexts.set(id, context);

        if (this.contextsDeferred.has(id)) {
            // eslint-disable-next-line @typescript-eslint/no-non-null-assertion
            this.contextsDeferred.get(id)!.resolve(context);
        } else {
            const deferred = new Deferred<IChannelContext>();
            deferred.resolve(context);
            this.contextsDeferred.set(id, deferred);
        }

        return context.channel;
    }

    /**
     * Registers a channel with the runtime. If the runtime is attached we will attach the channel right away.
     * If the runtime is not attached we will defer the attach until the runtime attaches.
     * @param channel - channel to be registered.
     */
    public registerChannel(channel: IChannel): void {
        // If our Component is not local attach the channel.
        if (!this.isLocal) {
            this.attachChannel(channel);
            return;
        } else {
            // eslint-disable-next-line @typescript-eslint/no-non-null-assertion
            this.bind(channel.handle!);

            // If our Component is local then add the channel to the queue
            if (!this.attachChannelQueue.has(channel.id)) {
                this.attachChannelQueue.set(channel.id, this.contexts.get(channel.id) as LocalChannelContext);
            }
        }
    }

    /**
     * Attaches this runtime to the container
     * This includes the following:
     * 1. Sending an Attach op that includes all existing state
     * 2. Attaching registered channels
     */
    public attach() {
        if (!this.isLocal) {
            return;
        }

        if (this.boundhandles) {
            this.boundhandles.forEach((handle) => {
                handle.attach();
            });
            this.boundhandles = undefined;
        }

        // Attach the runtime to the container via this callback
        this.componentContext.attach(this);

        // Flush the queue to set any pre-existing channels to local
        this.attachChannelQueue.forEach((channel) => {
            // When we are attaching the component we don't need to send attach for the registered services.
            // This is because they will be captured as part of the Attach component snapshot
            channel.attach();
        });

        this.isLocal = false;
        this.deferredAttached.resolve();
        this.attachChannelQueue.clear();
    }

    public bind(handle: IComponentHandle): void {
        if (!this.boundhandles) {
            this.boundhandles = new Set<IComponentHandle>();
        }

        this.boundhandles.add(handle);
    }

    public changeConnectionState(value: ConnectionState, clientId: string) {
        this.verifyNotClosed();

        // Resend all pending attach messages prior to notifying clients
        if (value === ConnectionState.Connected) {
            for (const [, message] of this.pendingAttach) {
                this.submit(MessageType.Attach, message);
            }
        }

        for (const [, object] of this.contexts) {
            object.changeConnectionState(value, clientId);
        }

        raiseConnectedEvent(this, value, clientId);
    }

    public getQuorum(): IQuorum {
        this.verifyNotClosed();

        return this.quorum;
    }

    public getAudience(): IAudience {
        this.verifyNotClosed();

        return this.audience;
    }

    // eslint-disable-next-line @typescript-eslint/promise-function-async
    public snapshot(message: string): Promise<void> {
        this.verifyNotClosed();
        return this.snapshotFn(message);
    }

    public save(tag: string) {
        this.verifyNotClosed();
        this.submit(MessageType.Save, tag);
    }

    public async uploadBlob(file: IGenericBlob): Promise<IGenericBlob> {
        this.verifyNotClosed();

        const blob = await this.blobManager.createBlob(file);
        file.id = blob.id;
        file.url = blob.url;

        this.submit(MessageType.BlobUploaded, blob);

        return file;
    }

    // eslint-disable-next-line @typescript-eslint/promise-function-async
    public getBlob(blobId: string): Promise<IGenericBlob | undefined> {
        this.verifyNotClosed();

        return this.blobManager.getBlob(blobId);
    }

    public async getBlobMetadata(): Promise<IGenericBlob[]> {
        return this.blobManager.getBlobMetadata();
    }

    /**
     * Stop the runtime.  snapshotInternal() is called separately if needed
     */
    public stop(): void {
        this.verifyNotClosed();

        this.closed = true;
    }

    public async close(): Promise<void> {
        this.closeFn();
    }

    public process(message: ISequencedDocumentMessage, local: boolean) {
        this.verifyNotClosed();
        /* eslint-disable no-case-declarations */
        switch (message.type) {
            case MessageType.Attach:
                const attachMessage = message.contents as IAttachMessage;

                // If a non-local operation then go and create the object - otherwise mark it as officially attached.
                if (local) {
                    assert(this.pendingAttach.has(attachMessage.id));
                    this.pendingAttach.delete(attachMessage.id);
                } else {
                    // Create storage service that wraps the attach data
                    const origin = message.origin ? message.origin.id : this.documentId;

                    const flatBlobs = new Map<string, string>();
                    const snapshotTree = buildSnapshotTree(attachMessage.snapshot.entries, flatBlobs);

                    const remoteChannelContext = new RemoteChannelContext(
                        this,
                        this.componentContext,
                        this.componentContext.storage,
                        (type, content) => this.submit(type, content),
                        attachMessage.id,
                        snapshotTree,
                        this.sharedObjectRegistry,
                        flatBlobs,
                        origin,
                        this.componentContext.summaryTracker.createOrGetChild(
                            attachMessage.id,
                            message.sequenceNumber,
                        ),
                        { type: attachMessage.type });

                    this.contexts.set(attachMessage.id, remoteChannelContext);
                    if (this.contextsDeferred.has(attachMessage.id)) {
                        // eslint-disable-next-line @typescript-eslint/no-non-null-assertion
                        this.contextsDeferred.get(attachMessage.id)!.resolve(remoteChannelContext);
                    } else {
                        const deferred = new Deferred<IChannelContext>();
                        deferred.resolve(remoteChannelContext);
                        this.contextsDeferred.set(attachMessage.id, deferred);
                    }
                }

                break;

            case MessageType.Operation:
                this.processOp(message, local);
                break;
            default:
        }
        /* eslint-enable no-case-declarations */

        this.emit("op", message);
    }

    public processSignal(message: IInboundSignalMessage, local: boolean) {
        this.emit("signal", message, local);
    }

    public async snapshotInternal(fullTree: boolean = false): Promise<ITreeEntry[]> {
        // Craft the .attributes file for each shared object
        const entries = await Promise.all(Array.from(this.contexts)
            .filter(([key, value]) =>
                // If the object is registered - and we have received the sequenced op creating the object
                // (i.e. it has a base mapping) - then we go ahead and snapshot
                value.isRegistered(),
            )
            .map(async ([key, value]) => {
                const snapshot = await value.snapshot(fullTree);

                // And then store the tree
                return new TreeTreeEntry(key, snapshot);
            }));

        return entries;
    }

    public getAttachSnapshot(): ITreeEntry[] {
        const entries: ITreeEntry[] = [];

        // Craft the .attributes file for each shared object
        for (const [objectId, value] of this.contexts) {
            if (!(value instanceof LocalChannelContext)) {
                throw new Error("Should only be called with local channel handles");
            }

            if (value.isRegistered()) {
                const snapshot = value.getAttachSnapshot();

                // And then store the tree
                entries.push(new TreeTreeEntry(objectId, snapshot));
            }
        }

        return entries;
    }

    public submitMessage(type: MessageType, content: any) {
        this.submit(type, content);
    }

    public submitSignal(type: string, content: any) {
        this.verifyNotClosed();
        return this.componentContext.submitSignal(type, content);
    }

    public notifyPendingMessages(): void {
        assert(!this.connected);
        this.componentContext.hostRuntime.notifyPendingMessages();
    }

    /**
     * Will return when the component is attached.
     */
    public async waitAttached(): Promise<void> {
        return this.deferredAttached.promise;
    }

    public error(error: any): void {
        this.componentContext.error(error);
    }

    /**
     * Attach channel should only be called after the componentRuntime has been attached
     */
    private attachChannel(channel: IChannel): void {
        this.verifyNotClosed();

        // eslint-disable-next-line @typescript-eslint/no-non-null-assertion
        channel.handle!.attach();

        // Get the object snapshot and include it in the initial attach
        const snapshot = channel.snapshot();

        const message: IAttachMessage = {
            id: channel.id,
            snapshot,
            type: channel.attributes.type,
        };
        this.pendingAttach.set(channel.id, message);
        if (this.connected) {
            this.submit(MessageType.Attach, message);
        }

        const context = this.contexts.get(channel.id) as LocalChannelContext;
        context.attach();
    }

    private submit(type: MessageType, content: any): number {
        this.verifyNotClosed();
        return this.componentContext.submitMessage(type, content);
    }

    private processOp(message: ISequencedDocumentMessage, local: boolean) {
        this.verifyNotClosed();

        const envelope = message.contents as IEnvelope;
        const channelContext = this.contexts.get(envelope.address);
        assert(channelContext);

        const transformed: ISequencedDocumentMessage = {
            clientId: message.clientId,
            clientSequenceNumber: message.clientSequenceNumber,
            contents: envelope.contents,
            metadata: message.metadata,
            minimumSequenceNumber: message.minimumSequenceNumber,
            origin: message.origin,
            referenceSequenceNumber: message.referenceSequenceNumber,
            sequenceNumber: message.sequenceNumber,
            timestamp: message.timestamp,
            traces: message.traces,
            type: message.type,
        };

        // eslint-disable-next-line @typescript-eslint/no-non-null-assertion
        channelContext!.processOp(transformed, local);

        return channelContext;
    }

    // Ideally the component runtime should drive this. But the interface change just for this
    // is probably an overkill.
    private attachListener() {
        this.componentContext.on("leader", (clientId: string) => {
            this.emit("leader", clientId);
        });
        this.componentContext.on("notleader", (clientId: string) => {
            this.emit("notleader", clientId);
        });
    }

    private verifyNotClosed() {
        if (this.closed) {
            throw new Error("Runtime is closed");
        }
    }
}<|MERGE_RESOLUTION|>--- conflicted
+++ resolved
@@ -209,12 +209,6 @@
         }
     }
 
-<<<<<<< HEAD
-    public async createAndAttachComponent_NEW(pkg: string): Promise<IComponentRuntime> {
-        const newComponentRuntime = await this.componentContext.createComponent_NEW(pkg);
-        newComponentRuntime.attach();
-        return newComponentRuntime;
-=======
     public dispose(): void {
         if (this._disposed) {
             return;
@@ -228,11 +222,16 @@
         this.closed = true;
 
         this.emit("dispose");
->>>>>>> 96004c7c
     }
 
     public async createAndAttachComponent(id: string, pkg: string): Promise<IComponentRuntime> {
         const newComponentRuntime = await this.componentContext.createComponent(id, pkg);
+        newComponentRuntime.attach();
+        return newComponentRuntime;
+    }
+
+    public async createAndAttachComponent_NEW(pkg: string): Promise<IComponentRuntime> {
+        const newComponentRuntime = await this.componentContext.createComponent_NEW(pkg);
         newComponentRuntime.attach();
         return newComponentRuntime;
     }
