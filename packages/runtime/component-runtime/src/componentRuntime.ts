/*!
 * Copyright (c) Microsoft Corporation. All rights reserved.
 * Licensed under the MIT License.
 */

import assert from "assert";
import { EventEmitter } from "events";
import { ITelemetryLogger } from "@fluidframework/common-definitions";
import {
    IComponentHandle,
    IComponentHandleContext,
    IRequest,
    IResponse,
} from "@fluidframework/component-core-interfaces";
import {
    IAudience,
    IBlobManager,
    IDeltaManager,
    IGenericBlob,
    ContainerWarning,
    ILoader,
} from "@fluidframework/container-definitions";
import {
    ChildLogger,
    Deferred,
    raiseConnectedEvent,
<<<<<<< HEAD
} from "@microsoft/fluid-common-utils";
import { buildSnapshotTree } from "@microsoft/fluid-driver-utils";
import { TreeTreeEntry } from "@microsoft/fluid-protocol-base";
=======
} from "@fluidframework/common-utils";
import {
    buildSnapshotTree,
    TreeTreeEntry,
} from "@fluidframework/protocol-base";
>>>>>>> d59e6798
import {
    IClientDetails,
    IDocumentMessage,
    IQuorum,
    ISequencedDocumentMessage,
    ITreeEntry,
    MessageType,
} from "@fluidframework/protocol-definitions";
import {
    IAttachMessage,
    IComponentContext,
    IComponentRegistry,
    IComponentRuntimeChannel,
    IEnvelope,
    IInboundSignalMessage,
} from "@fluidframework/runtime-definitions";
import { IChannel, IComponentRuntime } from "@fluidframework/component-runtime-definitions";
import { ISharedObjectFactory } from "@fluidframework/shared-object-base";
import { v4 as uuid } from "uuid";
import { IChannelContext, snapshotChannel } from "./channelContext";
import { LocalChannelContext } from "./localChannelContext";
import { RemoteChannelContext } from "./remoteChannelContext";

export interface ISharedObjectRegistry {
    // TODO consider making this async. A consequence is that either the creation of a distributed data type
    // is async or we need a new API to split the synchronous vs. asynchronous creation.
    get(name: string): ISharedObjectFactory | undefined;
}

/**
 * Base component class
 */
export class ComponentRuntime extends EventEmitter implements IComponentRuntimeChannel,
    IComponentRuntime, IComponentHandleContext
{
    public readonly isExperimentalComponentRuntime = true;
    /**
     * Loads the component runtime
     * @param context - The component context
     * @param sharedObjectRegistry - The registry of shared objects used by this component
     * @param activeCallback - The callback called when the component runtime in active
     * @param componentRegistry - The registry of components created and used by this component
     */
    public static load(
        context: IComponentContext,
        sharedObjectRegistry: ISharedObjectRegistry,
        componentRegistry?: IComponentRegistry,
    ): ComponentRuntime {
        const logger = ChildLogger.create(context.containerRuntime.logger, undefined, { componentId: context.id });
        const runtime = new ComponentRuntime(
            context,
            context.documentId,
            context.id,
            context.parentBranch,
            context.existing,
            context.options,
            context.blobManager,
            context.deltaManager,
            context.getQuorum(),
            context.getAudience(),
            context.snapshotFn,
            sharedObjectRegistry,
            componentRegistry,
            logger);

        context.bindRuntime(runtime);
        return runtime;
    }

    public get IComponentRouter() { return this; }

    public get connected(): boolean {
        return this.componentContext.connected;
    }

    public get leader(): boolean {
        return this.componentContext.leader;
    }

    public get clientId(): string | undefined {
        return this.componentContext.clientId;
    }

    public get clientDetails(): IClientDetails {
        return this.componentContext.containerRuntime.clientDetails;
    }

    public get loader(): ILoader {
        return this.componentContext.loader;
    }

    public get isAttached(): boolean {
        return this._isAttached;
    }

    public get path(): string {
        return this.id;
    }

    public get routeContext(): IComponentHandleContext {
        return this.componentContext.containerRuntime.IComponentHandleContext;
    }

    public get IComponentSerializer() { return this.componentContext.containerRuntime.IComponentSerializer; }

    public get IComponentHandleContext() { return this; }
    public get IComponentRegistry() { return this.componentRegistry; }

    private _disposed = false;
    public get disposed() { return this._disposed; }

    private readonly contexts = new Map<string, IChannelContext>();
    private readonly contextsDeferred = new Map<string, Deferred<IChannelContext>>();
    private readonly pendingAttach = new Map<string, IAttachMessage>();
    private requestHandler: ((request: IRequest) => Promise<IResponse>) | undefined;
    private _isAttached: boolean;
    private readonly deferredAttached = new Deferred<void>();
    private readonly attachChannelQueue = new Map<string, LocalChannelContext>();
    private boundhandles: Set<IComponentHandle> | undefined;

    private constructor(
        private readonly componentContext: IComponentContext,
        public readonly documentId: string,
        public readonly id: string,
        public readonly parentBranch: string | null,
        public existing: boolean,
        public readonly options: any,
        private readonly blobManager: IBlobManager,
        public readonly deltaManager: IDeltaManager<ISequencedDocumentMessage, IDocumentMessage>,
        private readonly quorum: IQuorum,
        private readonly audience: IAudience,
        private readonly snapshotFn: (message: string) => Promise<void>,
        private readonly sharedObjectRegistry: ISharedObjectRegistry,
        private readonly componentRegistry: IComponentRegistry | undefined,
        public readonly logger: ITelemetryLogger,
    ) {
        super();

        const tree = componentContext.baseSnapshot;

        // Must always receive the component type inside of the attributes
        if (tree?.trees !== undefined) {
            Object.keys(tree.trees).forEach((path) => {
                const channelContext = new RemoteChannelContext(
                    this,
                    componentContext,
                    componentContext.storage,
                    (type, content) => this.submit(type, content),
                    (address: string) => this.setChannelDirty(address),
                    path,
                    tree.trees[path],
                    this.sharedObjectRegistry,
                    undefined /* extraBlobs */,
                    componentContext.branch,
                    this.componentContext.summaryTracker.createOrGetChild(
                        path,
                        this.deltaManager.referenceSequenceNumber,
                    ));
                const deferred = new Deferred<IChannelContext>();
                deferred.resolve(channelContext);

                this.contexts.set(path, channelContext);
                this.contextsDeferred.set(path, deferred);
            });
        }

        this.attachListener();
        this._isAttached = existing;

        // If it's existing we know it has been attached.
        if (existing) {
            this.deferredAttached.resolve();
        }
    }

    public dispose(): void {
        if (this._disposed) {
            return;
        }
        this._disposed = true;

        this.emit("dispose");
    }

    public async request(request: IRequest): Promise<IResponse> {
        // System routes
        if (request.url === "/_scheduler") {
            return this.componentContext.containerRuntime.request(request);
        }

        // Parse out the leading slash
        const id = request.url.startsWith("/") ? request.url.substr(1) : request.url;

        // Check for a data type reference first
        if (this.contextsDeferred.has(id)) {
            // eslint-disable-next-line @typescript-eslint/no-non-null-assertion
            const value = await this.contextsDeferred.get(id)!.promise;
            const channel = await value.getChannel();

            return { mimeType: "fluid/component", status: 200, value: channel };
        }

        // Otherwise defer to an attached request handler
        if (this.requestHandler === undefined) {
            return { status: 404, mimeType: "text/plain", value: `${request.url} not found` };
        } else {
            return this.requestHandler(request);
        }
    }

    public registerRequestHandler(handler: (request: IRequest) => Promise<IResponse>) {
        this.requestHandler = handler;
    }

    public async getChannel(id: string): Promise<IChannel> {
        this.verifyNotClosed();

        // TODO we don't assume any channels (even root) in the runtime. If you request a channel that doesn't exist
        // we will never resolve the promise. May want a flag to getChannel that doesn't wait for the promise if
        // it doesn't exist
        if (!this.contextsDeferred.has(id)) {
            this.contextsDeferred.set(id, new Deferred<IChannelContext>());
        }

        // eslint-disable-next-line @typescript-eslint/no-non-null-assertion
        const context = await this.contextsDeferred.get(id)!.promise;
        const channel = await context.getChannel();

        return channel;
    }

    public createChannel(id: string = uuid(), type: string): IChannel {
        this.verifyNotClosed();

        assert(!this.contexts.has(id), "createChannel() with existing ID");

        const context = new LocalChannelContext(
            id,
            this.sharedObjectRegistry,
            type,
            this,
            this.componentContext,
            this.componentContext.storage,
            (t, content) => this.submit(t, content),
            (address: string) => this.setChannelDirty(address));
        this.contexts.set(id, context);

        if (this.contextsDeferred.has(id)) {
            // eslint-disable-next-line @typescript-eslint/no-non-null-assertion
            this.contextsDeferred.get(id)!.resolve(context);
        } else {
            const deferred = new Deferred<IChannelContext>();
            deferred.resolve(context);
            this.contextsDeferred.set(id, deferred);
        }

        return context.channel;
    }

    /**
     * Registers a channel with the runtime. If the runtime is attached we will attach the channel right away.
     * If the runtime is not attached we will defer the attach until the runtime attaches.
     * @param channel - channel to be registered.
     */
    public registerChannel(channel: IChannel): void {
        // If our Component is not local attach the channel.
        if (this._isAttached) {
            this.attachChannel(channel);
            return;
        } else {
            // eslint-disable-next-line @typescript-eslint/no-non-null-assertion
            this.bind(channel.handle!);

            // If our Component is local then add the channel to the queue
            if (!this.attachChannelQueue.has(channel.id)) {
                this.attachChannelQueue.set(channel.id, this.contexts.get(channel.id) as LocalChannelContext);
            }
        }
    }

    public isLocal(): boolean {
        return this.componentContext.isLocal();
    }

    /**
     * Attaches this runtime to the container
     * This includes the following:
     * 1. Sending an Attach op that includes all existing state
     * 2. Attaching registered channels
     */
    public attach() {
        if (this._isAttached) {
            return;
        }

        if (this.boundhandles !== undefined) {
            this.boundhandles.forEach((handle) => {
                handle.attach();
            });
            this.boundhandles = undefined;
        }

        // Attach the runtime to the container via this callback
        this.componentContext.attach(this);

        // Flush the queue to set any pre-existing channels to local
        this.attachChannelQueue.forEach((channel) => {
            // When we are attaching the component we don't need to send attach for the registered services.
            // This is because they will be captured as part of the Attach component snapshot
            channel.attach();
        });

        this._isAttached = true;
        this.deferredAttached.resolve();
        this.attachChannelQueue.clear();
    }

    public bind(handle: IComponentHandle): void {
        if (this.isAttached) {
            handle.attach();
            return;
        }
        if (this.boundhandles === undefined) {
            this.boundhandles = new Set<IComponentHandle>();
        }

        this.boundhandles.add(handle);
    }

    public setConnectionState(connected: boolean, clientId?: string) {
        this.verifyNotClosed();

        // Resend all pending attach messages prior to notifying clients
        if (connected) {
            for (const [, message] of this.pendingAttach) {
                this.submit(MessageType.Attach, message);
            }
        }

        for (const [, object] of this.contexts) {
            object.setConnectionState(connected, clientId);
        }

        raiseConnectedEvent(this.logger, this, connected, clientId);
    }

    public getQuorum(): IQuorum {
        return this.quorum;
    }

    public getAudience(): IAudience {
        return this.audience;
    }

    // eslint-disable-next-line @typescript-eslint/promise-function-async
    public snapshot(message: string): Promise<void> {
        this.verifyNotClosed();
        return this.snapshotFn(message);
    }

    public save(tag: string) {
        this.verifyNotClosed();
        this.submit(MessageType.Save, tag);
    }

    public async uploadBlob(file: IGenericBlob): Promise<IGenericBlob> {
        this.verifyNotClosed();

        const blob = await this.blobManager.createBlob(file);
        file.id = blob.id;
        file.url = blob.url;

        this.submit(MessageType.BlobUploaded, blob);

        return file;
    }

    // eslint-disable-next-line @typescript-eslint/promise-function-async
    public getBlob(blobId: string): Promise<IGenericBlob | undefined> {
        this.verifyNotClosed();

        return this.blobManager.getBlob(blobId);
    }

    public async getBlobMetadata(): Promise<IGenericBlob[]> {
        return this.blobManager.getBlobMetadata();
    }

    public process(message: ISequencedDocumentMessage, local: boolean) {
        this.verifyNotClosed();
        switch (message.type) {
            case MessageType.Attach: {
                const attachMessage = message.contents as IAttachMessage;

                // If a non-local operation then go and create the object
                // Otherwise mark it as officially attached.
                if (local) {
                    assert(this.pendingAttach.has(attachMessage.id), "Unexpected attach (local) channel OP");
                    this.pendingAttach.delete(attachMessage.id);
                } else {
                    assert(!this.contexts.has(attachMessage.id), "Unexpected attach channel OP");

                    // Create storage service that wraps the attach data
                    const origin = message.origin?.id ?? this.documentId;

                    const flatBlobs = new Map<string, string>();
                    const snapshotTreeP = buildSnapshotTree(attachMessage.snapshot.entries, flatBlobs);
                    // flatBlobsP's validity is contingent on snapshotTreeP's resolution
                    const flatBlobsP = snapshotTreeP.then((snapshotTree) => { return flatBlobs; });

                    const remoteChannelContext = new RemoteChannelContext(
                        this,
                        this.componentContext,
                        this.componentContext.storage,
                        (type, content) => this.submit(type, content),
                        (address: string) => this.setChannelDirty(address),
                        attachMessage.id,
                        snapshotTreeP,
                        this.sharedObjectRegistry,
                        flatBlobsP,
                        origin,
                        this.componentContext.summaryTracker.createOrGetChild(
                            attachMessage.id,
                            message.sequenceNumber,
                        ),
                        attachMessage.type);

                    this.contexts.set(attachMessage.id, remoteChannelContext);
                    if (this.contextsDeferred.has(attachMessage.id)) {
                        // eslint-disable-next-line @typescript-eslint/no-non-null-assertion
                        this.contextsDeferred.get(attachMessage.id)!.resolve(remoteChannelContext);
                    } else {
                        const deferred = new Deferred<IChannelContext>();
                        deferred.resolve(remoteChannelContext);
                        this.contextsDeferred.set(attachMessage.id, deferred);
                    }
                }
                break;
            }

            case MessageType.Operation:
                this.processOp(message, local);
                break;
            default:
        }

        this.emit("op", message);
    }

    public processSignal(message: IInboundSignalMessage, local: boolean) {
        this.emit("signal", message, local);
    }

    public async snapshotInternal(fullTree: boolean = false): Promise<ITreeEntry[]> {
        // Craft the .attributes file for each shared object
        const entries = await Promise.all(Array.from(this.contexts)
            .filter(([key, value]) =>
                // If the object is registered - and we have received the sequenced op creating the object
                // (i.e. it has a base mapping) - then we go ahead and snapshot
                value.isRegistered(),
            )
            .map(async ([key, value]) => {
                const snapshot = await value.snapshot(fullTree);

                // And then store the tree
                return new TreeTreeEntry(key, snapshot);
            }));

        return entries;
    }

    public getAttachSnapshot(): ITreeEntry[] {
        const entries: ITreeEntry[] = [];

        // Craft the .attributes file for each shared object
        for (const [objectId, value] of this.contexts) {
            if (!(value instanceof LocalChannelContext)) {
                throw new Error("Should only be called with local channel handles");
            }

            if (value.isRegistered()) {
                const snapshot = value.getAttachSnapshot();

                // And then store the tree
                entries.push(new TreeTreeEntry(objectId, snapshot));
            }
        }

        return entries;
    }

    public submitMessage(type: MessageType, content: any) {
        this.submit(type, content);
    }

    public submitSignal(type: string, content: any) {
        this.verifyNotClosed();
        return this.componentContext.submitSignal(type, content);
    }

    public notifyPendingMessages(): void {
        assert(!this.connected);
        this.componentContext.containerRuntime.notifyPendingMessages();
    }

    /**
     * Will return when the component is attached.
     */
    public async waitAttached(): Promise<void> {
        return this.deferredAttached.promise;
    }

    public raiseContainerWarning(warning: ContainerWarning): void {
        this.componentContext.raiseContainerWarning(warning);
    }

    /**
     * Attach channel should only be called after the componentRuntime has been attached
     */
    private attachChannel(channel: IChannel): void {
        this.verifyNotClosed();
        // If this handle is already attached no need to attach again.
        if (channel.handle?.isAttached) {
            return;
        }

        // eslint-disable-next-line @typescript-eslint/no-non-null-assertion
        channel.handle!.attach();

        assert(this.isAttached, "Component should be attached to attach the channel.");
        // If the container is detached, we don't need to send OP or add to pending attach because
        // we will summarize it while uploading the create new summary and make it known to other
        // clients. If the container is attached and component is not attached we will never reach here.
        if (!this.isLocal()) {
            // Get the object snapshot and include it in the initial attach
            const snapshot = snapshotChannel(channel);

            const message: IAttachMessage = {
                id: channel.id,
                snapshot,
                type: channel.attributes.type,
            };
            this.pendingAttach.set(channel.id, message);
            if (this.connected) {
                this.submit(MessageType.Attach, message);
            }
        }

        const context = this.contexts.get(channel.id) as LocalChannelContext;
        context.attach();
    }

    private submit(type: MessageType, content: any): number {
        this.verifyNotClosed();
        return this.componentContext.submitMessage(type, content);
    }

    private setChannelDirty(address: string): void {
        this.verifyNotClosed();
        this.componentContext.setChannelDirty(address);
    }

    private processOp(message: ISequencedDocumentMessage, local: boolean) {
        this.verifyNotClosed();

        const envelope = message.contents as IEnvelope;
        const channelContext = this.contexts.get(envelope.address);
        assert(channelContext);

        const transformed: ISequencedDocumentMessage = {
            clientId: message.clientId,
            clientSequenceNumber: message.clientSequenceNumber,
            contents: envelope.contents,
            metadata: message.metadata,
            minimumSequenceNumber: message.minimumSequenceNumber,
            origin: message.origin,
            referenceSequenceNumber: message.referenceSequenceNumber,
            sequenceNumber: message.sequenceNumber,
            timestamp: message.timestamp,
            term: message.term ?? 1,
            traces: message.traces,
            type: message.type,
        };

        channelContext.processOp(transformed, local);

        return channelContext;
    }

    private attachListener() {
        this.componentContext.on("leader", () => {
            this.emit("leader");
        });
        this.componentContext.on("notleader", () => {
            this.emit("notleader");
        });
    }

    private verifyNotClosed() {
        if (this._disposed) {
            throw new Error("Runtime is closed");
        }
    }
}<|MERGE_RESOLUTION|>--- conflicted
+++ resolved
@@ -24,17 +24,9 @@
     ChildLogger,
     Deferred,
     raiseConnectedEvent,
-<<<<<<< HEAD
-} from "@microsoft/fluid-common-utils";
-import { buildSnapshotTree } from "@microsoft/fluid-driver-utils";
-import { TreeTreeEntry } from "@microsoft/fluid-protocol-base";
-=======
 } from "@fluidframework/common-utils";
-import {
-    buildSnapshotTree,
-    TreeTreeEntry,
-} from "@fluidframework/protocol-base";
->>>>>>> d59e6798
+import { buildSnapshotTree } from "@fluidframework/driver-utils";
+import { TreeTreeEntry } from "@fluidframework/protocol-base";
 import {
     IClientDetails,
     IDocumentMessage,
