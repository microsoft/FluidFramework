--- conflicted
+++ resolved
@@ -10,12 +10,8 @@
     ISnapshotTree,
     ITree,
 } from "@fluidframework/protocol-definitions";
-<<<<<<< HEAD
 import { IChannel } from "@fluidframework/datastore-runtime-definitions";
-=======
-import { IChannel } from "@fluidframework/component-runtime-definitions";
 import { ISummarizeResult } from "@fluidframework/runtime-definitions";
->>>>>>> 50bee20b
 import { ChannelDeltaConnection } from "./channelDeltaConnection";
 import { ChannelStorageService } from "./channelStorageService";
 
