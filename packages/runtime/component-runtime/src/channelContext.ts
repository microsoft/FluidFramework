--- conflicted
+++ resolved
@@ -24,13 +24,8 @@
 
     snapshot(fullTree?: boolean): Promise<ITree>;
 
-<<<<<<< HEAD
     summarize(fullTree?: boolean): Promise<ISummarizeResult>;
 
-    isBoundToContext(): boolean;
-
-=======
->>>>>>> b40d5ae4
     reSubmit(content: any, localOpMetadata: unknown): void;
 }
 
