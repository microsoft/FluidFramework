--- conflicted
+++ resolved
@@ -3,15 +3,9 @@
  * Licensed under the MIT License.
  */
 
-<<<<<<< HEAD
 import assert from "assert";
-import { IDocumentStorageService } from "@microsoft/fluid-driver-definitions";
-import { readAndParse } from "@microsoft/fluid-driver-utils";
-=======
-import * as assert from "assert";
 import { IDocumentStorageService } from "@fluidframework/driver-definitions";
 import { readAndParse } from "@fluidframework/driver-utils";
->>>>>>> 179e6c92
 import {
     ISequencedDocumentMessage,
     ISnapshotTree,
