--- conflicted
+++ resolved
@@ -22,13 +22,8 @@
   "author": "Microsoft",
   "repository": "microsoft/FluidFramework",
   "devDependencies": {
-<<<<<<< HEAD
-    "@microsoft/api-extractor": "^7.3.11",
+    "@microsoft/api-extractor": "^7.4.4",
     "@microsoft/fluid-build-common": "^0.11.0",
-=======
-    "@microsoft/api-extractor": "^7.4.4",
-    "@microsoft/fluid-build-common": "^0.10.0",
->>>>>>> 7339defd
     "@types/debug": "^0.0.31",
     "@types/mocha": "^5.2.5",
     "@types/node": "^10.12.12",
