--- conflicted
+++ resolved
@@ -26,19 +26,6 @@
     "tsc:watch": "tsc --watch"
   },
   "dependencies": {
-<<<<<<< HEAD
-    "@microsoft/fluid-common-definitions": "^0.16.0",
-    "@microsoft/fluid-common-utils": "^0.16.0",
-    "@microsoft/fluid-component-core-interfaces": "^0.17.0",
-    "@microsoft/fluid-container-definitions": "^0.17.0",
-    "@microsoft/fluid-driver-definitions": "^0.17.0",
-    "@microsoft/fluid-driver-utils": "^0.17.0",
-    "@microsoft/fluid-protocol-base": "^0.1005.0",
-    "@microsoft/fluid-protocol-definitions": "^0.1005.0",
-    "@microsoft/fluid-runtime-definitions": "^0.17.0",
-    "@microsoft/fluid-runtime-utils": "^0.17.0",
-    "@microsoft/fluid-shared-object-base": "^0.17.0",
-=======
     "@microsoft/fluid-common-definitions": "^0.17.0-0",
     "@microsoft/fluid-common-utils": "^0.18.0-0",
     "@microsoft/fluid-component-core-interfaces": "^0.18.0",
@@ -50,7 +37,6 @@
     "@microsoft/fluid-protocol-definitions": "^0.1005.0-0",
     "@microsoft/fluid-runtime-definitions": "^0.18.0",
     "@microsoft/fluid-shared-object-base": "^0.18.0",
->>>>>>> 706dd8eb
     "debug": "^4.1.1",
     "uuid": "^3.3.2"
   },
