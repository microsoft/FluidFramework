/*!
 * Copyright (c) Microsoft Corporation. All rights reserved.
 * Licensed under the MIT License.
 */

<<<<<<< HEAD
import assert from "assert";
import { ISequencedDocumentMessage } from "@microsoft/fluid-protocol-definitions";
=======
import * as assert from "assert";
import { ISequencedDocumentMessage } from "@fluidframework/protocol-definitions";
>>>>>>> 179e6c92
import { SegmentGroup } from "../";
import { UnassignedSequenceNumber } from "../constants";
import { TestClient } from "./testClient";
import { TestClientLogger } from "./testClientLogger";

describe("client.applyMsg", () => {
    const localUserLongId = "localUser";
    let client: TestClient;

    beforeEach(() => {
        client = new TestClient();
        client.insertTextLocal(0, "hello world");
        client.startOrUpdateCollaboration(localUserLongId);
    });

    it("Interleaved inserts, annotates, and deletes", () => {
        const changes = new Map<number, { msg: ISequencedDocumentMessage, segmentGroup: SegmentGroup }>();
        assert.equal(client.mergeTree.pendingSegments.count(), 0);
        for (let i = 0; i < 100; i++) {
            const len = client.getLength();
            const pos1 = Math.floor(len / 2);
            const imod6 = i % 6;
            switch (imod6) {
                case 0:
                case 5: {
                    const pos2 = Math.max(Math.floor((len - pos1) / 4) - imod6 + pos1, pos1 + 1);
                    const msg = client.makeOpMessage(
                        client.removeRangeLocal(pos1, pos2),
                        i + 1);
                    changes.set(i, { msg, segmentGroup: client.mergeTree.pendingSegments.last() });
                    break;
                }

                case 1:
                case 4: {
                    const str = `${i}`.repeat(imod6 + 5);
                    const msg = client.makeOpMessage(client.insertTextLocal(pos1, str), i + 1);
                    changes.set(i, { msg, segmentGroup: client.mergeTree.pendingSegments.last() });
                    break;
                }

                case 2:
                case 3: {
                    const pos2 = Math.max(Math.floor((len - pos1) / 3) - imod6 + pos1, pos1 + 1);
                    const op = client.annotateRangeLocal(
                        pos1,
                        pos2,
                        {
                            foo: `${i}`,
                        },
                        undefined);
                    const msg = client.makeOpMessage(op, i + 1);
                    changes.set(i, { msg, segmentGroup: client.mergeTree.pendingSegments.last() });
                    break;
                }
                default:
                    assert.fail("all cases should be handled");
            }
        }
        for (let i = 0; i < 100; i++) {
            const msg = changes.get(i).msg;
            client.applyMsg(msg);
            const segments = changes.get(i).segmentGroup.segments;
            for (const seg of segments) {
                switch (i % 6) {
                    case 0:
                    case 5:
                        assert.equal(seg.removedSeq, msg.sequenceNumber, "removed segment has unexpected id");
                        break;

                    case 1:
                    case 4:
                        assert.equal(seg.seq, msg.sequenceNumber, "inserted segment has unexpected id");
                        break;

                    default:
                }
            }
        }
        assert.equal(client.mergeTree.pendingSegments.count(), 0);
        for (let i = 0; i < client.getText().length; i++) {
            const segmentInfo = client.getContainingSegment(i);

            assert.notEqual(segmentInfo.segment.seq, UnassignedSequenceNumber, "all segments should be acked");
            assert(segmentInfo.segment.segmentGroups.empty, "there should be no outstanding segmentGroups");
        }
    });

    it("insertTextLocal", () => {
        const op = client.insertTextLocal(0, "abc");

        const segmentInfo = client.getContainingSegment(0);

        assert.equal(segmentInfo.segment.seq, UnassignedSequenceNumber);

        client.applyMsg(client.makeOpMessage(op, 17));

        assert.equal(segmentInfo.segment.seq, 17);
    });

    it("removeRangeLocal", () => {
        const segmentInfo = client.getContainingSegment(0);

        const removeOp = client.removeRangeLocal(0, 1);

        assert.equal(segmentInfo.segment.removedSeq, UnassignedSequenceNumber);

        client.applyMsg(client.makeOpMessage(removeOp, 17));

        assert.equal(segmentInfo.segment.removedSeq, 17);
    });

    it("annotateSegmentLocal", () => {
        const props = {
            foo: "bar",
        };
        const op = client.annotateRangeLocal(
            0,
            1,
            props,
            undefined);

        assert.equal(client.mergeTree.pendingSegments.count(), 1);

        client.applyMsg(client.makeOpMessage(op, 17));

        assert.equal(client.mergeTree.pendingSegments.count(), 0);
    });

    it("annotateSegmentLocal then removeRangeLocal", () => {
        const segmentInfo = client.getContainingSegment(0);

        const start = 0;
        const end = client.getText().length;

        const props = {
            foo: "bar",
        };

        const annotateOp = client.annotateRangeLocal(
            start,
            end,
            props,
            undefined);

        assert.equal(client.mergeTree.pendingSegments.count(), 1);

        const removeOp = client.removeRangeLocal(start, end);

        assert.equal(segmentInfo.segment.removedSeq, UnassignedSequenceNumber);
        assert.equal(client.mergeTree.pendingSegments.count(), 2);

        client.applyMsg(client.makeOpMessage(annotateOp, 17));

        assert.equal(segmentInfo.segment.removedSeq, UnassignedSequenceNumber);
        assert.equal(client.mergeTree.pendingSegments.count(), 1);

        client.applyMsg(client.makeOpMessage(removeOp, 18));

        assert.equal(segmentInfo.segment.removedSeq, 18);
        assert.equal(client.mergeTree.pendingSegments.count(), 0);
    });

    it("multiple interleaved annotateSegmentLocal", () => {
        let annotateEnd: number = client.getText().length;
        const messages: ISequencedDocumentMessage[] = [];
        let sequenceNumber = 0;
        while (annotateEnd > 0) {
            const props = {
                end: annotateEnd,
                foo: "bar",
            };
            const annotateOp = client.annotateRangeLocal(
                0,
                annotateEnd,
                props,
                undefined);

            messages.push(
                client.makeOpMessage(
                    annotateOp,
                    ++sequenceNumber));

            annotateEnd = Math.floor(annotateEnd / 2);
        }
        assert.equal(client.mergeTree.pendingSegments.count(), messages.length);

        for (const msg of messages) {
            client.applyMsg(msg);
        }
        assert.equal(client.mergeTree.pendingSegments.count(), 0);
    });

    it("overlapping deletes", () => {
        const segmentInfo = client.getContainingSegment(0);

        const start = 0;
        const end = 5;
        const intialText = client.getText();
        const initialLength = intialText.length;

        assert.equal(segmentInfo.segment.removedSeq, undefined);
        assert(segmentInfo.segment.segmentGroups.empty);

        const removeOp = client.removeRangeLocal(start, end);

        assert.equal(segmentInfo.segment.removedSeq, UnassignedSequenceNumber);
        assert.equal(segmentInfo.segment.segmentGroups.size, 1);

        const remoteMessage = client.makeOpMessage(removeOp, 17);
        remoteMessage.clientId = "remoteClient";

        client.applyMsg(remoteMessage);

        assert.equal(segmentInfo.segment.removedSeq, remoteMessage.sequenceNumber);
        assert.equal(segmentInfo.segment.segmentGroups.size, 1);

        client.applyMsg(client.makeOpMessage(removeOp, 18));

        assert.equal(segmentInfo.segment.removedSeq, remoteMessage.sequenceNumber);
        assert(segmentInfo.segment.segmentGroups.empty);
        assert.equal(client.getLength(), initialLength - (end - start));
        assert.equal(client.getText(), intialText.substring(0, start) + intialText.substring(end));
    });

    it("overlapping insert and delete", () => {
        const remoteClient = new TestClient();
        remoteClient.insertTextLocal(0, client.getText());
        remoteClient.startOrUpdateCollaboration("remoteUser");
        const logger = new TestClientLogger([client, remoteClient]);
        logger.log();
        let seq = 0;
        const initialMsg = client.makeOpMessage(client.insertTextLocal(0, "-"), ++seq);

        logger.log(initialMsg, (c) => c.applyMsg(initialMsg));
        logger.validate();

        const messages = [
            client.makeOpMessage(client.insertTextLocal(0, "L"), ++seq),
            client.makeOpMessage(client.removeRangeLocal(1, 2), ++seq),
            remoteClient.makeOpMessage(remoteClient.insertTextLocal(0, "R"), ++seq),
            remoteClient.makeOpMessage(remoteClient.removeRangeLocal(1, 2), ++seq),
        ];

        logger.log();
        while (messages.length > 0) {
            const msg = messages.shift();
            logger.log(msg, (c) => c.applyMsg(msg));
        }

        logger.validate();
    });

    it("intersecting insert after local delete", () => {
        const clientA = new TestClient();
        clientA.startOrUpdateCollaboration("A");
        const clientB = new TestClient();
        clientB.startOrUpdateCollaboration("B");
        const clientC = new TestClient();
        clientC.startOrUpdateCollaboration("C");

        const clients = [clientA, clientB, clientC];

        let seq = 0;

        const messages = [
            clientC.makeOpMessage(clientC.insertTextLocal(0, "c"), ++seq),
            clientC.makeOpMessage(clientC.removeRangeLocal(0, 1), ++seq),
            clientB.makeOpMessage(clientB.insertTextLocal(0, "b"), ++seq),
            clientC.makeOpMessage(clientC.insertTextLocal(0, "c"), ++seq),
        ];

        const logger = new TestClientLogger(clients);
        logger.log();
        while (messages.length > 0) {
            const msg = messages.shift();
            logger.log(msg, (c) => {
                c.applyMsg(msg);
            });
        }

        logger.validate();
    });

    it("conflicting insert after shared delete", () => {
        const clientA = new TestClient();
        clientA.insertTextLocal(0, "a");
        clientA.startOrUpdateCollaboration("A");
        const clientB = new TestClient();
        clientB.insertTextLocal(0, clientA.getText());
        clientB.startOrUpdateCollaboration("B");
        const clientC = new TestClient();
        clientC.insertTextLocal(0, clientA.getText());
        clientC.startOrUpdateCollaboration("C");

        const clients = [clientA, clientB, clientC];
        let seq = 0;

        const messages = [
            clientB.makeOpMessage(clientB.insertTextLocal(0, "b"), ++seq),
            clientC.makeOpMessage(clientC.removeRangeLocal(0, clientC.getLength()), ++seq),
            clientC.makeOpMessage(clientC.insertTextLocal(0, "c"), ++seq),
        ];

        const logger = new TestClientLogger(clients);
        logger.log();
        while (messages.length > 0) {
            const msg = messages.shift();
            logger.log(msg, (c) => {
                c.applyMsg(msg);
            });
        }

        logger.validate();
    });

    it("local remove followed by conflicting insert", () => {
        const clientA = new TestClient();
        clientA.startOrUpdateCollaboration("A");
        const clientB = new TestClient();
        clientB.startOrUpdateCollaboration("B");
        const clientC = new TestClient();
        clientC.startOrUpdateCollaboration("C");

        const clients = [clientA, clientB, clientC];
        let seq = 0;

        const messages = [
            clientC.makeOpMessage(clientC.insertTextLocal(0, "c"), ++seq),
            clientB.makeOpMessage(clientB.insertTextLocal(0, "b"), ++seq),
            clientC.makeOpMessage(clientC.removeRangeLocal(0, 1), ++seq),
            clientC.makeOpMessage(clientC.insertTextLocal(0, "c"), ++seq),
        ];

        const logger = new TestClientLogger(clients);
        logger.log();
        while (messages.length > 0) {
            const msg = messages.shift();
            logger.log(msg, (c) => {
                c.applyMsg(msg);
            });
        }

        logger.validate();
    });

    it("insersecting insert with unack insert and delete", () => {
        const clientA = new TestClient();
        clientA.startOrUpdateCollaboration("A");
        const clientB = new TestClient();
        clientB.startOrUpdateCollaboration("B");
        const clientC = new TestClient();
        clientC.startOrUpdateCollaboration("C");

        const clients = [clientA, clientB, clientC];
        let seq = 0;
        const messages = [
            clientC.makeOpMessage(clientC.insertTextLocal(0, "c"), ++seq),
            clientB.makeOpMessage(clientB.insertTextLocal(0, "bb"), ++seq),
            clientB.makeOpMessage(clientB.removeRangeLocal(0, 1), ++seq),
        ];

        const logger = new TestClientLogger(clients);
        logger.log();
        while (messages.length > 0) {
            const msg = messages.shift();
            logger.log(msg, (c) => {
                c.applyMsg(msg);
            });
        }

        logger.validate();
    });
});<|MERGE_RESOLUTION|>--- conflicted
+++ resolved
@@ -3,13 +3,8 @@
  * Licensed under the MIT License.
  */
 
-<<<<<<< HEAD
 import assert from "assert";
-import { ISequencedDocumentMessage } from "@microsoft/fluid-protocol-definitions";
-=======
-import * as assert from "assert";
 import { ISequencedDocumentMessage } from "@fluidframework/protocol-definitions";
->>>>>>> 179e6c92
 import { SegmentGroup } from "../";
 import { UnassignedSequenceNumber } from "../constants";
 import { TestClient } from "./testClient";
