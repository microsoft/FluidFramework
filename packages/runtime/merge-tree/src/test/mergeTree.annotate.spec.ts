/*!
 * Copyright (c) Microsoft Corporation. All rights reserved.
 * Licensed under the MIT License.
 */

/* eslint-disable @typescript-eslint/consistent-type-assertions */

<<<<<<< HEAD
import assert from "assert";
import { ISequencedDocumentMessage } from "@microsoft/fluid-protocol-definitions";
=======
import * as assert from "assert";
import { ISequencedDocumentMessage } from "@fluidframework/protocol-definitions";
>>>>>>> 179e6c92
import { TextSegment } from "../";
import { LocalClientId, UnassignedSequenceNumber, UniversalSequenceNumber } from "../constants";
import { BaseSegment, Marker, MergeTree } from "../mergeTree";
import { ICombiningOp, MergeTreeDeltaType, ReferenceType } from "../ops";

describe("MergeTree", () => {
    let mergeTree: MergeTree;
    const remoteClientId = 35;
    const localClientId = 17;
    let currentSequenceNumber: number;
    const branchId = 0;

    const annotateStart = 1;
    // tslint:disable-next-line:mocha-no-side-effect-code
    const markerPosition = annotateStart + 2;
    // tslint:disable-next-line:mocha-no-side-effect-code
    const annotateEnd = markerPosition + 2;

    // tslint:disable-next-line:mocha-no-side-effect-code
    const splitPos = Math.floor((annotateEnd - annotateStart) / 2) + annotateStart;

    beforeEach(() => {
        mergeTree = new MergeTree();
        mergeTree.insertSegments(
            0,
            [TextSegment.make("hello world!")],
            UniversalSequenceNumber,
            LocalClientId,
            UniversalSequenceNumber,
            undefined);

        currentSequenceNumber = 0;
        mergeTree.insertSegments(
            markerPosition,
            [Marker.make(ReferenceType.Tile)],
            currentSequenceNumber,
            remoteClientId,
            ++currentSequenceNumber,
            undefined);
    });

    describe("annotateRange", () => {
        describe("not collaborating", () => {
            it("remote", () => {
                mergeTree.annotateRange(
                    annotateStart,
                    annotateEnd,
                    {
                        propertySource: "remote",
                    },
                    undefined,
                    currentSequenceNumber,
                    remoteClientId,
                    currentSequenceNumber + 1,
                    undefined);

                const segmentInfo =
                    mergeTree.getContainingSegment(annotateStart, currentSequenceNumber, localClientId);
                const segment = segmentInfo.segment as BaseSegment;
                assert.equal(segment.properties.propertySource, "remote");
            });

            it("local", () => {
                mergeTree.annotateRange(
                    annotateStart,
                    annotateEnd,
                    {
                        propertySource: "local",
                    },
                    undefined,
                    currentSequenceNumber,
                    localClientId,
                    UnassignedSequenceNumber,
                    undefined);

                const segmentInfo =
                    mergeTree.getContainingSegment(annotateStart, currentSequenceNumber, localClientId);
                const segment = segmentInfo.segment as BaseSegment;
                assert.equal(segment.properties.propertySource, "local");
            });
        });
        describe("collaborating", () => {
            beforeEach(() => {
                mergeTree.startCollaboration(
                    localClientId,
                    /* minSeq: */ currentSequenceNumber,
                    /* currentSeq: */ currentSequenceNumber,
                    branchId);
            });
            describe("local first", () => {
                const props = {
                    propertySource: "local",
                };
                beforeEach(() => {
                    mergeTree.annotateRange(
                        annotateStart,
                        annotateEnd,
                        props,
                        undefined,
                        currentSequenceNumber,
                        localClientId,
                        UnassignedSequenceNumber,
                        undefined);
                });

                it("unsequenced local", () => {
                    const segmentInfo =
                        mergeTree.getContainingSegment(annotateStart, currentSequenceNumber, localClientId);
                    const segment = segmentInfo.segment as BaseSegment;
                    assert.equal(segment.properties.propertySource, "local");
                });

                it("unsequenced local after unsequenced local", () => {
                    mergeTree.annotateRange(
                        annotateStart,
                        annotateEnd,
                        {
                            secondProperty: "local",
                        },
                        undefined,
                        currentSequenceNumber,
                        localClientId,
                        UnassignedSequenceNumber,
                        undefined);

                    const segmentInfo =
                        mergeTree.getContainingSegment(annotateStart, currentSequenceNumber, localClientId);
                    const segment = segmentInfo.segment as BaseSegment;
                    assert.equal(segment.properties.secondProperty, "local");
                });

                it("unsequenced local split", () => {
                    const segmentInfo =
                        mergeTree.getContainingSegment(annotateStart, currentSequenceNumber, localClientId);
                    const segment = segmentInfo.segment as BaseSegment;

                    const splitSegment = segment.splitAt(splitPos) as BaseSegment;

                    assert.equal(splitSegment.properties.propertySource, "local");
                });

                it("unsequenced local after unsequenced local split", () => {
                    const secondChangeProps = {
                        secondChange: 1,
                    };
                    mergeTree.annotateRange(
                        annotateStart,
                        annotateEnd,
                        secondChangeProps,
                        undefined,
                        currentSequenceNumber,
                        localClientId,
                        UnassignedSequenceNumber,
                        undefined);

                    const splitOnlyProps = {
                        splitOnly: 1,
                    };

                    mergeTree.annotateRange(
                        splitPos,
                        annotateEnd,
                        splitOnlyProps,
                        undefined,
                        currentSequenceNumber,
                        localClientId,
                        UnassignedSequenceNumber,
                        undefined);

                    const segmentInfo =
                        mergeTree.getContainingSegment(annotateStart, currentSequenceNumber, localClientId);
                    const segment = segmentInfo.segment as BaseSegment;

                    const splitSegmentInfo =
                        mergeTree.getContainingSegment(splitPos, currentSequenceNumber, localClientId);
                    const splitSegment = splitSegmentInfo.segment as BaseSegment;

                    assert.equal(segment.segmentGroups.size, 2);
                    assert.equal(segment.properties.propertySource, "local");
                    assert.equal(segment.properties.secondChange, 1);
                    assert(!segment.properties.splitOnly);

                    assert.equal(splitSegment.segmentGroups.size, 3);
                    assert.equal(splitSegment.properties.propertySource, "local");
                    assert.equal(splitSegment.properties.secondChange, 1);
                    assert.equal(splitSegment.properties.splitOnly, 1);

                    mergeTree.ackPendingSegment(
                        {
                            op: {
                                pos1: annotateStart,
                                pos2: annotateEnd,
                                props,
                                type: MergeTreeDeltaType.ANNOTATE,
                            },
                            sequencedMessage: {
                                sequenceNumber: ++currentSequenceNumber,
                            } as ISequencedDocumentMessage,
                        });

                    assert.equal(segment.segmentGroups.size, 1);
                    assert.equal(segment.properties.propertySource, "local");
                    assert.equal(segment.properties.secondChange, 1);
                    assert(!segment.properties.splitOnly);

                    assert.equal(splitSegment.segmentGroups.size, 2);
                    assert.equal(splitSegment.properties.propertySource, "local");
                    assert.equal(splitSegment.properties.secondChange, 1);
                    assert.equal(splitSegment.properties.splitOnly, 1);

                    mergeTree.ackPendingSegment(
                        {
                            op: {
                                pos1: annotateStart,
                                pos2: annotateEnd,
                                props: secondChangeProps,
                                type: MergeTreeDeltaType.ANNOTATE,
                            },
                            sequencedMessage: {
                                sequenceNumber: ++currentSequenceNumber,
                            } as ISequencedDocumentMessage,
                        });

                    assert.equal(segment.segmentGroups.size, 0);
                    assert.equal(segment.properties.propertySource, "local");
                    assert.equal(segment.properties.secondChange, 1);
                    assert(!segment.properties.splitOnly);

                    assert.equal(splitSegment.segmentGroups.size, 1);
                    assert.equal(splitSegment.properties.propertySource, "local");
                    assert.equal(splitSegment.properties.secondChange, 1);
                    assert.equal(splitSegment.properties.splitOnly, 1);

                    mergeTree.ackPendingSegment(
                        {
                            op: {
                                pos1: splitPos,
                                pos2: annotateEnd,
                                props: splitOnlyProps,
                                type: MergeTreeDeltaType.ANNOTATE,
                            },
                            sequencedMessage: {
                                sequenceNumber: ++currentSequenceNumber,
                            } as ISequencedDocumentMessage,
                        });

                    assert.equal(segment.segmentGroups.size, 0);
                    assert.equal(segment.properties.propertySource, "local");
                    assert.equal(segment.properties.secondChange, 1);
                    assert(!segment.properties.splitOnly);

                    assert.equal(splitSegment.segmentGroups.size, 0);
                    assert.equal(splitSegment.properties.propertySource, "local");
                    assert.equal(splitSegment.properties.secondChange, 1);
                    assert.equal(splitSegment.properties.splitOnly, 1);
                });

                it("unsequenced local before remote", () => {
                    mergeTree.annotateRange(
                        annotateStart,
                        annotateEnd,
                        {
                            propertySource: "remote",
                            remoteProperty: 1,
                        },
                        undefined,
                        currentSequenceNumber,
                        remoteClientId,
                        ++currentSequenceNumber,
                        undefined);

                    const segmentInfo =
                        mergeTree.getContainingSegment(annotateStart, currentSequenceNumber, localClientId);
                    const segment = segmentInfo.segment as BaseSegment;

                    assert.equal(segment.segmentGroups.size, 1);
                    assert.equal(segment.properties.propertySource, "local");
                    assert.equal(segment.properties.remoteProperty, 1);
                });

                it("sequenced local", () => {
                    mergeTree.ackPendingSegment(
                        {
                            op: {
                                pos1: annotateStart,
                                pos2: annotateEnd,
                                props,
                                type: MergeTreeDeltaType.ANNOTATE,
                            },
                            sequencedMessage: {
                                sequenceNumber: ++currentSequenceNumber,
                            } as ISequencedDocumentMessage,
                        });

                    const segmentInfo =
                        mergeTree.getContainingSegment(annotateStart, currentSequenceNumber, localClientId);
                    const segment = segmentInfo.segment as BaseSegment;
                    assert.equal(segment.segmentGroups.size, 0);
                    assert.equal(segment.properties.propertySource, "local");
                });

                it("sequenced local before remote", () => {
                    mergeTree.ackPendingSegment(
                        {
                            op: {
                                pos1: annotateStart,
                                pos2: annotateEnd,
                                props,
                                type: MergeTreeDeltaType.ANNOTATE,
                            },
                            sequencedMessage: {
                                sequenceNumber: ++currentSequenceNumber,
                            } as ISequencedDocumentMessage,
                        });

                    mergeTree.annotateRange(
                        annotateStart,
                        annotateEnd,
                        {
                            propertySource: "remote",
                            remoteProperty: 1,
                        },
                        undefined,
                        currentSequenceNumber,
                        remoteClientId,
                        ++currentSequenceNumber,
                        undefined);

                    const segmentInfo =
                        mergeTree.getContainingSegment(annotateStart, currentSequenceNumber, localClientId);
                    const segment = segmentInfo.segment as BaseSegment;

                    assert.equal(segment.segmentGroups.size, 0);
                    assert.equal(segment.properties.propertySource, "remote");
                    assert.equal(segment.properties.remoteProperty, 1);
                });

                it("three local changes", () => {
                    const segmentInfo =
                        mergeTree.getContainingSegment(annotateStart, currentSequenceNumber, localClientId);
                    const segment = segmentInfo.segment as BaseSegment;

                    assert.equal(segment.properties.propertySource, "local");

                    const props2 = {
                        propertySource: "local2",
                        secondSource: 1,
                    };
                    mergeTree.annotateRange(
                        annotateStart,
                        annotateEnd,
                        props2,
                        undefined,
                        currentSequenceNumber,
                        localClientId,
                        UnassignedSequenceNumber,
                        undefined);

                    assert.equal(segment.properties.propertySource, "local2");
                    assert.equal(segment.properties.secondSource, 1);

                    const props3 = {
                        thirdSource: 1,
                    };
                    mergeTree.annotateRange(
                        annotateStart,
                        annotateEnd,
                        props3,
                        undefined,
                        currentSequenceNumber,
                        localClientId,
                        UnassignedSequenceNumber,
                        undefined);

                    assert.equal(segment.properties.propertySource, "local2");
                    assert.equal(segment.properties.secondSource, 1);
                    assert.equal(segment.properties.thirdSource, 1);

                    mergeTree.ackPendingSegment(
                        {
                            op: {
                                pos1: annotateStart,
                                pos2: annotateEnd,
                                props,
                                type: MergeTreeDeltaType.ANNOTATE,
                            },
                            sequencedMessage: {
                                sequenceNumber: ++currentSequenceNumber,
                            } as ISequencedDocumentMessage,
                        });

                    assert.equal(segment.properties.propertySource, "local2");
                    assert.equal(segment.properties.secondSource, 1);
                    assert.equal(segment.properties.thirdSource, 1);

                    mergeTree.ackPendingSegment(
                        {
                            op: {
                                pos1: annotateStart,
                                pos2: annotateEnd,
                                props: props2,
                                type: MergeTreeDeltaType.ANNOTATE,
                            },
                            sequencedMessage: {
                                sequenceNumber: ++currentSequenceNumber,
                            } as ISequencedDocumentMessage,
                        });

                    assert.equal(segment.properties.propertySource, "local2");
                    assert.equal(segment.properties.secondSource, 1);
                    assert.equal(segment.properties.thirdSource, 1);

                    mergeTree.ackPendingSegment(
                        {
                            op: {
                                pos1: annotateStart,
                                pos2: annotateEnd,
                                props: props3,
                                type: MergeTreeDeltaType.ANNOTATE,
                            },
                            sequencedMessage: {
                                sequenceNumber: ++currentSequenceNumber,
                            } as ISequencedDocumentMessage,
                        });

                    assert.equal(segment.properties.propertySource, "local2");
                    assert.equal(segment.properties.secondSource, 1);
                    assert.equal(segment.properties.thirdSource, 1);
                });

                it("two local changes with interleved remote", () => {
                    mergeTree.annotateRange(
                        annotateStart,
                        annotateEnd,
                        {
                            secondSource: "local2",
                        },
                        undefined,
                        currentSequenceNumber,
                        localClientId,
                        UnassignedSequenceNumber,
                        undefined);

                    mergeTree.ackPendingSegment(
                        {
                            op: {
                                pos1: annotateStart,
                                pos2: annotateEnd,
                                props,
                                type: MergeTreeDeltaType.ANNOTATE,
                            },
                            sequencedMessage: {
                                sequenceNumber: ++currentSequenceNumber,
                            } as ISequencedDocumentMessage,
                        });

                    mergeTree.annotateRange(
                        annotateStart,
                        annotateEnd,
                        {
                            propertySource: "remote",
                            remoteOnly: 1,
                            secondSource: "remote",
                        },
                        undefined,
                        currentSequenceNumber,
                        remoteClientId,
                        ++currentSequenceNumber,
                        undefined);

                    const segmentInfo =
                        mergeTree.getContainingSegment(annotateStart, currentSequenceNumber, localClientId);
                    const segment = segmentInfo.segment as BaseSegment;

                    assert.equal(segment.properties.remoteOnly, 1);
                    assert.equal(segment.properties.propertySource, "remote");
                    assert.equal(segment.properties.secondSource, "local2");
                });
            });
            describe("remote first", () => {
                beforeEach(() => {
                    mergeTree.annotateRange(
                        annotateStart,
                        annotateEnd,
                        {
                            propertySource: "remote",
                            remoteProperty: 1,
                        },
                        undefined,
                        currentSequenceNumber,
                        remoteClientId,
                        ++currentSequenceNumber,
                        undefined);

                    const segmentInfo =
                        mergeTree.getContainingSegment(annotateStart, currentSequenceNumber, localClientId);
                    assert(segmentInfo.segment.segmentGroups.empty);
                });
                it("remote only", () => {
                    const segmentInfo =
                        mergeTree.getContainingSegment(annotateStart, currentSequenceNumber, localClientId);
                    const segment = segmentInfo.segment as BaseSegment;
                    assert.equal(segment.properties.propertySource, "remote");
                    assert.equal(segment.properties.remoteProperty, 1);
                });

                it("split remote", () => {
                    const segmentInfo =
                        mergeTree.getContainingSegment(annotateStart, currentSequenceNumber, localClientId);
                    const segment = segmentInfo.segment as BaseSegment;

                    const splitSegment = segment.splitAt(1) as BaseSegment;
                    assert.equal(splitSegment.properties.propertySource, "remote");
                    assert.equal(splitSegment.properties.remoteProperty, 1);
                });

                it("remote before unsequenced local", () => {
                    mergeTree.annotateRange(
                        annotateStart,
                        annotateEnd,
                        {
                            propertySource: "local",
                        },
                        undefined,
                        currentSequenceNumber,
                        localClientId,
                        UnassignedSequenceNumber,
                        undefined);

                    const segmentInfo =
                        mergeTree.getContainingSegment(annotateStart, currentSequenceNumber, localClientId);
                    const segment = segmentInfo.segment as BaseSegment;
                    assert.equal(segment.properties.propertySource, "local");
                    assert.equal(segment.properties.remoteProperty, 1);
                });

                it("remote before sequenced local", () => {
                    const props = {
                        propertySource: "local",
                    };

                    const segmentInfo =
                        mergeTree.getContainingSegment(annotateStart, currentSequenceNumber, localClientId);
                    assert(segmentInfo.segment.segmentGroups.empty);

                    mergeTree.annotateRange(
                        annotateStart,
                        annotateEnd,
                        props,
                        undefined,
                        currentSequenceNumber,
                        localClientId,
                        UnassignedSequenceNumber,
                        undefined);

                    assert.equal(segmentInfo.segment.segmentGroups.size, 1);

                    mergeTree.ackPendingSegment(
                        {
                            op: {
                                pos1: annotateStart,
                                pos2: annotateEnd,
                                props,
                                type: MergeTreeDeltaType.ANNOTATE,
                            },
                            sequencedMessage: {
                                sequenceNumber: ++currentSequenceNumber,
                            } as ISequencedDocumentMessage,
                        });

                    assert(segmentInfo.segment.segmentGroups.empty);
                    assert.equal(segmentInfo.segment.properties.propertySource, "local");
                    assert.equal(segmentInfo.segment.properties.remoteProperty, 1);
                });
            });
            describe("local with rewrite first", () => {
                const props = {
                    propertySource: "local",
                };
                const combiningOp: ICombiningOp = {
                    name: "rewrite",
                };
                beforeEach(() => {
                    mergeTree.annotateRange(
                        annotateStart,
                        annotateEnd,
                        props,
                        combiningOp,
                        currentSequenceNumber,
                        localClientId,
                        UnassignedSequenceNumber,
                        undefined);
                });

                it("unsequenced local after unsequenced local", () => {
                    mergeTree.annotateRange(
                        annotateStart,
                        annotateEnd,
                        {
                            propertySource: "local2",
                            secondProperty: "local",
                        },
                        undefined,
                        currentSequenceNumber,
                        localClientId,
                        UnassignedSequenceNumber,
                        undefined);

                    const segmentInfo =
                        mergeTree.getContainingSegment(annotateStart, currentSequenceNumber, localClientId);
                    const segment = segmentInfo.segment as BaseSegment;
                    assert.equal(segment.properties.propertySource, "local2");
                    assert.equal(segment.properties.secondProperty, "local");
                });

                it("unsequenced local before remote", () => {
                    mergeTree.annotateRange(
                        annotateStart,
                        annotateEnd,
                        {
                            propertySource: "remote",
                            remoteProperty: 1,
                        },
                        undefined,
                        currentSequenceNumber,
                        remoteClientId,
                        ++currentSequenceNumber,
                        undefined);

                    const segmentInfo =
                        mergeTree.getContainingSegment(annotateStart, currentSequenceNumber, localClientId);
                    const segment = segmentInfo.segment as BaseSegment;

                    assert.equal(segment.segmentGroups.size, 1);
                    assert.equal(segment.properties.propertySource, "local");
                    assert(!segment.properties.remoteProperty);
                });

                it("sequenced local before remote", () => {
                    mergeTree.ackPendingSegment(
                        {
                            op: {
                                combiningOp,
                                pos1: annotateStart,
                                pos2: annotateEnd,
                                props,
                                type: MergeTreeDeltaType.ANNOTATE,
                            },
                            sequencedMessage: {
                                sequenceNumber: ++currentSequenceNumber,
                            } as ISequencedDocumentMessage,
                        });

                    mergeTree.annotateRange(
                        annotateStart,
                        annotateEnd,
                        {
                            propertySource: "remote",
                            remoteProperty: 1,
                        },
                        undefined,
                        currentSequenceNumber,
                        remoteClientId,
                        ++currentSequenceNumber,
                        undefined);

                    const segmentInfo =
                        mergeTree.getContainingSegment(annotateStart, currentSequenceNumber, localClientId);
                    const segment = segmentInfo.segment as BaseSegment;

                    assert.equal(segment.segmentGroups.size, 0);
                    assert.equal(segment.properties.propertySource, "remote");
                    assert.equal(segment.properties.remoteProperty, 1);
                });

                it("two local changes with interleved remote", () => {
                    mergeTree.annotateRange(
                        annotateStart,
                        annotateEnd,
                        {
                            secondSource: "local2",
                        },
                        combiningOp,
                        currentSequenceNumber,
                        localClientId,
                        UnassignedSequenceNumber,
                        undefined);

                    mergeTree.ackPendingSegment(
                        {
                            op: {
                                combiningOp,
                                pos1: annotateStart,
                                pos2: annotateEnd,
                                props,
                                type: MergeTreeDeltaType.ANNOTATE,
                            },
                            sequencedMessage: {
                                sequenceNumber: ++currentSequenceNumber,
                            } as ISequencedDocumentMessage,
                        });

                    mergeTree.annotateRange(
                        annotateStart,
                        annotateEnd,
                        {
                            propertySource: "remote",
                            remoteOnly: 1,
                            secondSource: "remote",
                        },
                        undefined,
                        currentSequenceNumber,
                        remoteClientId,
                        ++currentSequenceNumber,
                        undefined);

                    const segmentInfo =
                        mergeTree.getContainingSegment(annotateStart, currentSequenceNumber, localClientId);
                    const segment = segmentInfo.segment as BaseSegment;

                    assert(!segment.properties.remoteOnly);
                    assert(!segment.properties.propertySource);
                    assert.equal(segment.properties.secondSource, "local2");
                });
            });
        });
    });
});<|MERGE_RESOLUTION|>--- conflicted
+++ resolved
@@ -5,13 +5,8 @@
 
 /* eslint-disable @typescript-eslint/consistent-type-assertions */
 
-<<<<<<< HEAD
 import assert from "assert";
-import { ISequencedDocumentMessage } from "@microsoft/fluid-protocol-definitions";
-=======
-import * as assert from "assert";
 import { ISequencedDocumentMessage } from "@fluidframework/protocol-definitions";
->>>>>>> 179e6c92
 import { TextSegment } from "../";
 import { LocalClientId, UnassignedSequenceNumber, UniversalSequenceNumber } from "../constants";
 import { BaseSegment, Marker, MergeTree } from "../mergeTree";
