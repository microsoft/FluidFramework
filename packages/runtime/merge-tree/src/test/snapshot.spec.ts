/*!
 * Copyright (c) Microsoft Corporation. All rights reserved.
 * Licensed under the MIT License.
 */

<<<<<<< HEAD
import assert from "assert";
import { ISequencedDocumentMessage, ITree } from "@microsoft/fluid-protocol-definitions";
import { IComponentRuntime } from "@microsoft/fluid-component-runtime-definitions";
import { MockStorage } from "@microsoft/fluid-test-runtime-utils";
=======
import * as assert from "assert";
import { ISequencedDocumentMessage, ITree } from "@fluidframework/protocol-definitions";
import { IComponentRuntime } from "@fluidframework/component-runtime-definitions";
import { MockStorage } from "@fluidframework/test-runtime-utils";
>>>>>>> 179e6c92
import { IMergeTreeOp } from "../ops";
import { SnapshotV1 } from "../snapshotV1";
import { TestClient } from ".";

// Reconstitutes a MergeTree client from a snapshot
async function loadSnapshot(tree: ITree) {
    const services = new MockStorage(tree);
    const client2 = new TestClient(undefined);
    const runtime: Partial<IComponentRuntime> = {
        logger: client2.logger,
        clientId: "1",
    };

    await client2.load(runtime as IComponentRuntime, services);
    return client2;
}

// Wrapper around MergeTree client that provides a convenient SharedString-like API for tests.
class TestString {
    private client = new TestClient();
    private readonly pending: ISequencedDocumentMessage[] = [];
    private seq = 0;
    private minSeq = 0;

    constructor(id: string) {
        this.client.startOrUpdateCollaboration(id);
    }

    public insert(pos: number, text: string, increaseMsn: boolean) {
        this.queue(this.client.insertTextLocal(pos, text, { segment: this.pending.length }), increaseMsn);
    }

    public append(text: string, increaseMsn: boolean) {
        this.insert(this.client.getLength(), text, increaseMsn);
    }

    public removeRange(start: number, end: number, increaseMsn: boolean) {
        this.queue(this.client.removeRangeLocal(start, end), increaseMsn);
    }

    // Ensures the client's text matches the `expected` string and round-trips through a snapshot
    // into a new client.  The current client is then replaced with the loaded client in the hope
    // that it will help detect corruption bugs as further ops are applied.
    public async expect(expected: string) {
        assert.equal(this.client.getText(), expected,
            "MergeTree must contain the expected text prior to applying ops.");

        await this.checkSnapshot();
    }

    // Ensures the MergeTree client's contents successfully roundtrip through a snapshot.
    public async checkSnapshot() {
        this.applyPending();
        const tree = this.getSnapshot();
        const client2 = await loadSnapshot(tree);

        assert.equal(this.client.getText(), client2.getText(),
            "Snapshot must produce a MergeTree with the same text as the original");

        // Also check the length as weak test for non-TextSegments.
        assert.equal(this.client.getLength(), client2.getLength(),
            "Snapshot must produce a MergeTree with the same length as the original");

        // Replace our client with the one loaded by the snapshot.
        this.client = client2;
    }

    public getSnapshot() {
        const snapshot = new SnapshotV1(this.client.mergeTree, this.client.logger);
        snapshot.extractSync();
        return snapshot.emit([]);
    }

    public getText() { return this.client.getText(); }

    private applyPending() {
        for (const msg of this.pending) {
            this.client.applyMsg(msg);
        }
        this.pending.splice(0, this.pending.length);
    }

    private queue(op: IMergeTreeOp, increaseMsn: boolean) {
        const refSeq = this.seq;
        const seq = ++this.seq;

        this.pending.push(
            this.client.makeOpMessage(
                op,
                seq,
                refSeq,
                this.client.longClientId,
                this.minSeq = increaseMsn
                    ? seq
                    : this.minSeq));
    }
}

describe("snapshot", () => {
    let str: TestString;

    beforeEach(() => {
        str = new TestString("fakeId");
    });

    afterEach(async () => {
        // Paranoid check that ensures `str` roundtrips through snapshot/load.  This helps to catch
        // bugs that might be missed if the test case forgets to call/await `str.expect()`.
        await str.checkSnapshot();
    });

    it("excludes un-acked segments", async () => {
        str.append("0", /* increaseMsn: */ false);

        // Invoke `load/getSnapshot()` directly instead of `str.expect()` to avoid ACKing the
        // pending insert op.
        const client2 = await loadSnapshot(str.getSnapshot());

        // Original client has inserted text, but the one loaded from the snapshot should be empty.
        // This is because un-ACKed ops are not included in snapshots.  Instead, these ops are
        // retransmitted and applied after the snapshot has loaded.
        assert.equal(str.getText(), "0");
        assert.equal(client2.getText(), "");
    });

    it("includes segments below MSN", async () => {
        str.append("0", /* increaseMsn: */ true);
        await str.expect("0");
    });

    it("includes ACKed segments above the MSN", async () => {
        str.append("0", /* increaseMsn: */ false);
        await str.expect("0");
    });

    it("includes removals of segments above the MSN", async () => {
        str.append("0x", /* increaseMsn: */ false);
        str.removeRange(1, 2, /* increaseMsn: */ false);
        await str.expect("0");
    });

    it("includes removals above the MSN of segments below the MSN", async () => {
        str.append("0x", /* increaseMsn: */ true);
        str.removeRange(1, 2, /* increaseMsn: */ false);
        await str.expect("0");
    });

    it("can insert segments after loading removed segment", async () => {
        str.append("0x", /* increaseMsn: */ true);
        str.removeRange(1, 2, /* increaseMsn: */ false);
        await str.expect("0");
        str.append("1", /* increaseMsn: */ false);
        await str.expect("01");
    });

    it("can insert segments relative to removed segment", async () => {
        str.append("0x", /* increaseMsn: */ false);
        str.append("2", /* increaseMsn: */ false);
        str.removeRange(1, 2, /* increaseMsn: */ false);
        str.insert(1, "1", /* increaseMsn: */ false);
        str.append("3", /* increaseMsn: */ false);
        await str.expect("0123");
    });

    it("can insert segments relative to removed segment loaded from snapshot", async () => {
        str.append("0x", /* increaseMsn: */ false);
        str.append("2", /* increaseMsn: */ false);
        str.removeRange(1, 2, /* increaseMsn: */ false);

        // Note that calling str.expect() switches the underlying client to the one loaded from the snapshot.
        await str.expect("02");

        str.insert(1, "1", /* increaseMsn: */ false);
        str.append("3", /* increaseMsn: */ false);
        await str.expect("0123");
    });

    it("includes ACKed segments below MSN in body", async () => {
        for (let i = 0; i < SnapshotV1.sizeOfChunks + 10; i++) {
            str.append(`${i % 10}`, /* increaseMsn: */ true);
        }

        await str.checkSnapshot();
    });

    it("includes ACKed segments above MSN in body", async () => {
        for (let i = 0; i < SnapshotV1.sizeOfChunks + 10; i++) {
            str.append(`${i % 10}`, /* increaseMsn: */ false);
        }

        await str.checkSnapshot();
    });
});<|MERGE_RESOLUTION|>--- conflicted
+++ resolved
@@ -3,17 +3,10 @@
  * Licensed under the MIT License.
  */
 
-<<<<<<< HEAD
 import assert from "assert";
-import { ISequencedDocumentMessage, ITree } from "@microsoft/fluid-protocol-definitions";
-import { IComponentRuntime } from "@microsoft/fluid-component-runtime-definitions";
-import { MockStorage } from "@microsoft/fluid-test-runtime-utils";
-=======
-import * as assert from "assert";
 import { ISequencedDocumentMessage, ITree } from "@fluidframework/protocol-definitions";
 import { IComponentRuntime } from "@fluidframework/component-runtime-definitions";
 import { MockStorage } from "@fluidframework/test-runtime-utils";
->>>>>>> 179e6c92
 import { IMergeTreeOp } from "../ops";
 import { SnapshotV1 } from "../snapshotV1";
 import { TestClient } from ".";
