--- conflicted
+++ resolved
@@ -64,16 +64,10 @@
                 ? this.client.getOrAddShortClientId(spec.client)
                 : NonCollabClient;
 
-<<<<<<< HEAD
-            if (spec.seq !== undefined) {
-                seg.seq = spec.seq;
-            }
-=======
             seg.seq = spec.seq !== undefined
                 ? spec.seq
                 : UniversalSequenceNumber;
 
->>>>>>> a536233c
             if (spec.removedSeq !== undefined) {
                 seg.removedSeq = spec.removedSeq;
             }
@@ -82,10 +76,7 @@
             }
         } else {
             seg = this.client.specToSegment(spec);
-<<<<<<< HEAD
-=======
             seg.seq = UniversalSequenceNumber;
->>>>>>> a536233c
 
             // `specToSegment()` initializes `seg` with the LocalClientId.  We must overwrite this with
             // `NonCollabClient`.
