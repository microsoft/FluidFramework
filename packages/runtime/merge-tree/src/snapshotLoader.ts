/*!
 * Copyright (c) Microsoft Corporation. All rights reserved.
 * Licensed under the MIT License.
 */

import assert from "assert";
import { fromBase64ToUtf8, ChildLogger } from "@fluidframework/common-utils";
import { ISequencedDocumentMessage } from "@fluidframework/protocol-definitions";
import { IComponentRuntime, IObjectStorageService } from "@fluidframework/component-runtime-definitions";
import { ITelemetryLogger } from "@fluidframework/common-definitions";
import { Client } from "./client";
import { NonCollabClient, UniversalSequenceNumber } from "./constants";
import { ISegment, MergeTree } from "./mergeTree";
import { IJSONSegment } from "./ops";
import {
    IJSONSegmentWithMergeInfo,
    hasMergeInfo,
    MergeTreeChunkV1,
} from "./snapshotChunks";
import { SnapshotV1 } from "./snapshotV1";
import { SnapshotLegacy } from "./snapshotlegacy";

export class SnapshotLoader {
    private readonly logger: ITelemetryLogger;

    constructor(
        private readonly runtime: IComponentRuntime,
        private readonly client: Client,
        private readonly mergeTree: MergeTree,
        logger: ITelemetryLogger) {
        this.logger = ChildLogger.create(logger, "SnapshotLoader");
    }

    public async initialize(
        branchId: string,
        services: IObjectStorageService): Promise<ISequencedDocumentMessage[]> {
        const headerP = services.read(SnapshotLegacy.header);
        const blobsP = services.list("");

        const header = await headerP;
        assert(header);
        // Override branch by default which is derived from document id,
        // as document id isn't stable for spo
        // which leads to branch id being in correct
        const branch = this.runtime.options && this.runtime.options.enableBranching
            ? branchId : this.runtime.documentId;

        const headerChunk = this.loadHeader(header, branch);

        // tslint:disable-next-line: no-suspicious-comment
        // TODO we shouldn't need to wait on the body being complete to finish initialization.
        // To fully support this we need to be able to process inbound ops for pending segments.
        await this.loadBody(headerChunk, services);

        const blobs = await blobsP;
        if (blobs.length === headerChunk.headerMetadata.orderedChunkMetadata.length + 1) {
            headerChunk.headerMetadata.orderedChunkMetadata.forEach(
                (md) => blobs.splice(blobs.indexOf(md.id),1));
            assert(blobs.length === 1, `There should be only one blob with catch up ops: ${blobs.length}`);
            // tslint:disable-next-line:no-suspicious-comment
            // TODO: The 'Snapshot.catchupOps' tree entry is purely for backwards compatibility.
            //       (See https://github.com/microsoft/FluidFramework/issues/84)
<<<<<<< HEAD
            return this.loadTardis(rawMessagesP, branch);
        } else {
            rawMessagesP.catch(() => { });
            return [];
=======
            return this.loadCatchupOps(services.read(blobs[0]), branch);
        } else if (blobs.length !== headerChunk.headerMetadata.orderedChunkMetadata.length) {
            throw new Error("Unexpected blobs in snapshot");
>>>>>>> 018fa42a
        }
        return [];
    }

    private readonly specToSegment = (spec: IJSONSegment | IJSONSegmentWithMergeInfo) => {
        let seg: ISegment;

        if (hasMergeInfo(spec)) {
            seg = this.client.specToSegment(spec.json);

            // `specToSegment()` initializes `seg` with the LocalClientId.  Overwrite this with
            // the `spec` client (if specified).  Otherwise overwrite with `NonCollabClient`.
            seg.clientId = spec.client !== undefined
                ? this.client.getOrAddShortClientId(spec.client)
                : NonCollabClient;

            seg.seq = spec.seq !== undefined
                ? spec.seq
                : UniversalSequenceNumber;

            if (spec.removedSeq !== undefined) {
                seg.removedSeq = spec.removedSeq;
            }
            if (spec.removedClient !== undefined) {
                seg.removedClientId = this.client.getOrAddShortClientId(spec.removedClient);
            }
        } else {
            seg = this.client.specToSegment(spec);
            seg.seq = UniversalSequenceNumber;

            // `specToSegment()` initializes `seg` with the LocalClientId.  We must overwrite this with
            // `NonCollabClient`.
            seg.clientId = NonCollabClient;
        }

        return seg;
    };

    private loadHeader(
        header: string,
        branchId: string): MergeTreeChunkV1 {
        const chunk = SnapshotV1.processChunk(
            SnapshotLegacy.header,
            header,
            this.logger,
            this.mergeTree.options,
            this.runtime.IComponentSerializer,
            this.runtime.IComponentHandleContext);
        const segs = chunk.segments.map(this.specToSegment);
        this.mergeTree.reloadFromSegments(segs);

        // tslint:disable-next-line: no-suspicious-comment
        // TODO currently only assumes two levels of branching
        const branching = branchId === this.runtime.documentId ? 0 : 1;

        if (chunk.headerMetadata === undefined) {
            throw new Error("header metadata not available");
        }
        // specify a default client id, "snapshot" here as we
        // should enter collaboration/op sending mode if we load
        // a snapshot in any case (summary or attach message)
        // once we get a client id this will be called with that
        // clientId in the connected event
        // TODO: this won't support rehydrating a detached container
        // we need to think more holistically about the dds state machine
        // now that we differentiate attached vs local
        this.client.startOrUpdateCollaboration(
            this.runtime.clientId ?? "snapshot",
            // tslint:disable-next-line:no-suspicious-comment
            // TODO: Make 'minSeq' non-optional once the new snapshot format becomes the default?
            //       (See https://github.com/microsoft/FluidFramework/issues/84)
            /* minSeq: */ chunk.headerMetadata.minSequenceNumber !== undefined
                ? chunk.headerMetadata.minSequenceNumber
                : chunk.headerMetadata.sequenceNumber,
            /* currentSeq: */ chunk.headerMetadata.sequenceNumber,
            branching);

        return chunk;
    }

    private async loadBody(chunk1: MergeTreeChunkV1, services: IObjectStorageService): Promise<void> {
        this.runtime.logger.shipAssert(
            chunk1.length <= chunk1.headerMetadata.totalLength,
            { eventName: "Mismatch in totalLength" });

        this.runtime.logger.shipAssert(
            chunk1.segmentCount <= chunk1.headerMetadata.totalSegmentCount,
            { eventName: "Mismatch in totalSegmentCount" });

        if (chunk1.segmentCount === chunk1.headerMetadata.totalSegmentCount) {
            return;
        }
        const segs: ISegment[] = [];
        let lengthSofar = chunk1.length;
        for (let chunkIndex = 1; chunkIndex < chunk1.headerMetadata.orderedChunkMetadata.length; chunkIndex++) {
            const chunk = await SnapshotV1.loadChunk(
                services,
                chunk1.headerMetadata.orderedChunkMetadata[chunkIndex].id,
                this.logger,
                this.mergeTree.options,
                this.runtime.IComponentSerializer,
                this.runtime.IComponentHandleContext);
            lengthSofar += chunk.length;
            // Deserialize each chunk segment and append it to the end of the MergeTree.
            segs.push(...chunk.segments.map(this.specToSegment));
        }
        this.runtime.logger.shipAssert(
            lengthSofar === chunk1.headerMetadata.totalLength,
            { eventName: "Mismatch in totalLength" });

        this.runtime.logger.shipAssert(
            chunk1.segmentCount + segs.length === chunk1.headerMetadata.totalSegmentCount,
            { eventName: "Mismatch in totalSegmentCount" });

        // Helper to insert segments at the end of the MergeTree.
        const mergeTree = this.mergeTree;
        const append = (segments: ISegment[], cli: number, seq: number) => {
            mergeTree.insertSegments(
                mergeTree.root.cachedLength,
                segments,
                /* refSeq: */ UniversalSequenceNumber,
                cli,
                seq,
                undefined);
        };

        // Helpers to batch-insert segments that are below the min seq
        const batch: ISegment[] = [];
        const flushBatch = () => {
            if (batch.length > 0) { append(batch, NonCollabClient, UniversalSequenceNumber); }
        };

        for (const seg of segs) {
            const cli = seg.clientId;
            const seq = seg.seq;

            // If the segment can be batch inserted, add it to the 'batch' array.  Otherwise, flush
            // any batched segments and then insert the current segment individually.
            if (cli === NonCollabClient && seq === UniversalSequenceNumber) {
                batch.push(seg);
            } else {
                flushBatch();
                append([seg], cli, seq);
            }
        }

        flushBatch();
    }

    /**
     * If loading from a snapshot, get the catchup messages.
     * @param rawMessages - The messages in original encoding
     * @param branchId - The document branch
     * @returns The decoded messages, but handles aren't parsed.  Matches the format that will be passed in
     * SharedObject.processCore.
     */
    private async loadCatchupOps(
        rawMessages: Promise<string>,
        branchId: string,
    ): Promise<ISequencedDocumentMessage[]> {
        const utf8 = fromBase64ToUtf8(await rawMessages);
        const messages = JSON.parse(utf8) as ISequencedDocumentMessage[];
        if (branchId !== this.runtime.documentId) {
            for (const message of messages) {
                // Append branch information when transforming for the case of messages stashed with the snapshot
                message.origin = {
                    id: branchId,
                    minimumSequenceNumber: message.minimumSequenceNumber,
                    sequenceNumber: message.sequenceNumber,
                };
            }
        }

        return messages;
    }
}<|MERGE_RESOLUTION|>--- conflicted
+++ resolved
@@ -60,16 +60,9 @@
             // tslint:disable-next-line:no-suspicious-comment
             // TODO: The 'Snapshot.catchupOps' tree entry is purely for backwards compatibility.
             //       (See https://github.com/microsoft/FluidFramework/issues/84)
-<<<<<<< HEAD
-            return this.loadTardis(rawMessagesP, branch);
-        } else {
-            rawMessagesP.catch(() => { });
-            return [];
-=======
             return this.loadCatchupOps(services.read(blobs[0]), branch);
         } else if (blobs.length !== headerChunk.headerMetadata.orderedChunkMetadata.length) {
             throw new Error("Unexpected blobs in snapshot");
->>>>>>> 018fa42a
         }
         return [];
     }
