--- conflicted
+++ resolved
@@ -3,13 +3,8 @@
  * Licensed under the MIT License.
  */
 
-<<<<<<< HEAD
 import assert from "assert";
-import { fromBase64ToUtf8, ChildLogger } from "@microsoft/fluid-common-utils";
-=======
-import * as assert from "assert";
 import { fromBase64ToUtf8, ChildLogger } from "@fluidframework/common-utils";
->>>>>>> 747db28a
 import { ISequencedDocumentMessage } from "@microsoft/fluid-protocol-definitions";
 import { IComponentRuntime, IObjectStorageService } from "@microsoft/fluid-component-runtime-definitions";
 import { ITelemetryLogger } from "@fluidframework/common-definitions";
