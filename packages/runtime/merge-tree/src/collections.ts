--- conflicted
+++ resolved
@@ -96,15 +96,9 @@
         }
     }
 
-<<<<<<< HEAD
     some(fn: (data: T, l: List<T>) => boolean, rev?: boolean): T[] {
         const rtn = [];
-        const start = rev ? this.prev : this.next;
-        for (let entry = start; !(entry.isHead); entry = rev ? entry.prev : entry.next) {
-=======
-    some(fn: (data: T, l: List<T>) => boolean, rev?: boolean): T {
         for (let entry = <List<T>>this; !(entry.isHead); entry = rev ? entry.prev : entry.next) {
->>>>>>> 66434383
             if (fn(entry.data, entry)) {
                 if (rev) {
                     // preserve list order when in reverse
