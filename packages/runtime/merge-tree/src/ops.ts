--- conflicted
+++ resolved
@@ -129,11 +129,7 @@
  * Returns true if the given 'spec' is an IJSONSegmentWithMergeInfo.
  */
 export function hasMergeInfo(spec: IJSONSegment | IJSONSegmentWithMergeInfo): spec is IJSONSegmentWithMergeInfo {
-<<<<<<< HEAD
-    return spec !== null && typeof spec === "object" && "json" in spec;
-=======
     return !!spec && typeof spec === "object" && "json" in spec;
->>>>>>> a536233c
 }
 
 export type IMergeTreeOp = IMergeTreeInsertMsg | IMergeTreeRemoveMsg | IMergeTreeAnnotateMsg | IMergeTreeGroupMsg;
