--- conflicted
+++ resolved
@@ -15,15 +15,9 @@
 import { Container, Loader } from "@fluidframework/container-loader";
 import { IContainerRuntimeOptions } from "@fluidframework/container-runtime";
 import { Deferred } from "@fluidframework/common-utils";
-<<<<<<< HEAD
-import { IDocumentServiceFactory, IUrlResolver } from "@microsoft/fluid-driver-definitions";
-import ink from "@microsoft/fluid-ink";
-import { ISharedDirectory, ISharedMap, SharedDirectory, SharedMap } from "@microsoft/fluid-map";
-=======
 import { IDocumentServiceFactory, IUrlResolver } from "@fluidframework/driver-definitions";
 import * as ink from "@fluidframework/ink";
 import { ISharedDirectory, ISharedMap, SharedDirectory, SharedMap } from "@fluidframework/map";
->>>>>>> 179e6c92
 import {
     IDocumentMessage,
     ISequencedClient,
