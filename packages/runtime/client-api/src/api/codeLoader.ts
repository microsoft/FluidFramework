--- conflicted
+++ resolved
@@ -24,13 +24,8 @@
     IComponentFactory,
     NamedComponentRegistryEntries,
 } from "@fluidframework/runtime-definitions";
-<<<<<<< HEAD
+import { CreateContainerError } from "@fluidframework/driver-utils";
 import * as sequence from "@microsoft/fluid-sequence";
-import { createIError } from "@fluidframework/driver-utils";
-=======
-import { CreateContainerError } from "@fluidframework/driver-utils";
-import * as sequence from "@fluidframework/sequence";
->>>>>>> c5a254ff
 import { Document } from "./document";
 
 const rootMapId = "root";
