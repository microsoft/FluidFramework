/*!
 * Copyright (c) Microsoft Corporation. All rights reserved.
 * Licensed under the MIT License.
 */

import * as cell from "@fluidframework/cell";
<<<<<<< HEAD
import { FluidDataStoreRuntime } from "@fluidframework/component-runtime";
=======
import { IRequest } from "@fluidframework/core-interfaces";
import { FluidDataStoreRuntime } from "@fluidframework/datastore";
>>>>>>> 14d63d3f
import {
    ICodeLoader,
    IContainerContext,
    IFluidCodeDetails,
    IRuntime,
    IRuntimeFactory,
    IFluidModule,
} from "@fluidframework/container-definitions";
import { ContainerRuntime, IContainerRuntimeOptions } from "@fluidframework/container-runtime";
import * as ink from "@fluidframework/ink";
import * as map from "@fluidframework/map";
import { ConsensusQueue } from "@fluidframework/ordered-collection";
import {
    IFluidDataStoreContext,
    IFluidDataStoreFactory,
    NamedFluidDataStoreRegistryEntries,
} from "@fluidframework/runtime-definitions";
import * as sequence from "@fluidframework/sequence";
import {
    deprecated_innerRequestHandler,
    buildRuntimeRequestHandler,
} from "@fluidframework/request-handler";
import { defaultRouteRequestHandler } from "@fluidframework/aqueduct";
import { Document } from "./document";

const rootMapId = "root";
const rootStoreId = "rootStore";
const insightsMapId = "insights";

export class Chaincode implements IFluidDataStoreFactory {
    public readonly type = "@fluid-internal/client-api";

    public get IFluidDataStoreFactory() { return this; }

    public constructor(private readonly closeFn: () => void) { }

    public instantiateDataStore(context: IFluidDataStoreContext): void {
        // Create channel factories
        const mapFactory = map.SharedMap.getFactory();
        const sharedStringFactory = sequence.SharedString.getFactory();
        const inkFactory = ink.Ink.getFactory();
        const cellFactory = cell.SharedCell.getFactory();
        const objectSequenceFactory = sequence.SharedObjectSequence.getFactory();
        const numberSequenceFactory = sequence.SharedNumberSequence.getFactory();
        const consensusQueueFactory = ConsensusQueue.getFactory();
        const sparseMatrixFactory = sequence.SparseMatrix.getFactory();
        const directoryFactory = map.SharedDirectory.getFactory();
        const sharedIntervalFactory = sequence.SharedIntervalCollection.getFactory();

        // Register channel factories
        const modules = new Map<string, any>();
        modules.set(mapFactory.type, mapFactory);
        modules.set(sharedStringFactory.type, sharedStringFactory);
        modules.set(inkFactory.type, inkFactory);
        modules.set(cellFactory.type, cellFactory);
        modules.set(objectSequenceFactory.type, objectSequenceFactory);
        modules.set(numberSequenceFactory.type, numberSequenceFactory);
        modules.set(consensusQueueFactory.type, consensusQueueFactory);
        modules.set(sparseMatrixFactory.type, sparseMatrixFactory);
        modules.set(directoryFactory.type, directoryFactory);
        modules.set(sharedIntervalFactory.type, sharedIntervalFactory);

        const runtime = FluidDataStoreRuntime.load(context, modules);

        // Initialize core data structures
        let root: map.ISharedMap;
        if (!runtime.existing) {
            root = map.SharedMap.create(runtime, rootMapId);
            root.bindToContext();

            const insights = map.SharedMap.create(runtime, insightsMapId);
            root.set(insightsMapId, insights.handle);
        }

        // Create the underlying Document
        const createDocument = async () => {
            root = await runtime.getChannel(rootMapId) as map.ISharedMap;
            return new Document(runtime, context, root, this.closeFn);
        };
        const documentP = createDocument();

        // And then return it from requests
        runtime.registerRequestHandler(async (request) => {
            const document = await documentP;
            return {
                mimeType: "fluid/object",
                status: 200,
                value: document,
            };
        });
    }
}

export class ChaincodeFactory implements IRuntimeFactory {
    public get IRuntimeFactory() { return this; }

    constructor(
        private readonly runtimeOptions: IContainerRuntimeOptions,
        private readonly registries: NamedFluidDataStoreRegistryEntries) {
    }

    public async instantiateRuntime(context: IContainerContext): Promise<IRuntime> {
        const chaincode = new Chaincode(context.closeFn);

        const runtime: ContainerRuntime = await ContainerRuntime.load(
            context,
            [
                [chaincode.type, Promise.resolve(chaincode)],
                ...this.registries,
            ],
            buildRuntimeRequestHandler(
                defaultRouteRequestHandler(rootStoreId),
                deprecated_innerRequestHandler,
            ),
            this.runtimeOptions);

        // On first boot create the base component
        if (!runtime.existing) {
            await runtime.createRootDataStore("@fluid-internal/client-api", rootStoreId);
        }

        return runtime;
    }
}

export class CodeLoader implements ICodeLoader {
    private readonly fluidModule: IFluidModule;

    constructor(
        runtimeOptions: IContainerRuntimeOptions,
        registries: NamedFluidDataStoreRegistryEntries = [],
    ) {
        this.fluidModule = {
            fluidExport: new ChaincodeFactory(
                runtimeOptions,
                registries),
        };
    }

    public async load(source: IFluidCodeDetails): Promise<IFluidModule> {
        return Promise.resolve(this.fluidModule);
    }
}<|MERGE_RESOLUTION|>--- conflicted
+++ resolved
@@ -4,12 +4,7 @@
  */
 
 import * as cell from "@fluidframework/cell";
-<<<<<<< HEAD
-import { FluidDataStoreRuntime } from "@fluidframework/component-runtime";
-=======
-import { IRequest } from "@fluidframework/core-interfaces";
 import { FluidDataStoreRuntime } from "@fluidframework/datastore";
->>>>>>> 14d63d3f
 import {
     ICodeLoader,
     IContainerContext,
