/*!
 * Copyright (c) Microsoft Corporation. All rights reserved.
 * Licensed under the MIT License.
 */

<<<<<<< HEAD
import cell from "@microsoft/fluid-cell";
import { IRequest } from "@microsoft/fluid-component-core-interfaces";
import { ComponentRuntime } from "@microsoft/fluid-component-runtime";
=======
import * as cell from "@fluidframework/cell";
import { IRequest } from "@fluidframework/component-core-interfaces";
import { ComponentRuntime } from "@fluidframework/component-runtime";
>>>>>>> 179e6c92
import {
    ICodeLoader,
    IContainerContext,
    IFluidCodeDetails,
    IRuntime,
    IRuntimeFactory,
    IFluidModule,
<<<<<<< HEAD
} from "@microsoft/fluid-container-definitions";
import { ContainerRuntime, IContainerRuntimeOptions } from "@microsoft/fluid-container-runtime";
import { IContainerRuntime } from "@microsoft/fluid-container-runtime-definitions";
import ink from "@microsoft/fluid-ink";
import map from "@microsoft/fluid-map";
import { ConsensusQueue } from "@microsoft/fluid-ordered-collection";
=======
} from "@fluidframework/container-definitions";
import { ContainerRuntime, IContainerRuntimeOptions } from "@fluidframework/container-runtime";
import { IContainerRuntime } from "@fluidframework/container-runtime-definitions";
import * as ink from "@fluidframework/ink";
import * as map from "@fluidframework/map";
import { ConsensusQueue } from "@fluidframework/ordered-collection";
>>>>>>> 179e6c92
import {
    IComponentContext,
    IComponentFactory,
    NamedComponentRegistryEntries,
<<<<<<< HEAD
} from "@microsoft/fluid-runtime-definitions";
import sequence from "@microsoft/fluid-sequence";
import { createIError } from "@microsoft/fluid-driver-utils";
=======
} from "@fluidframework/runtime-definitions";
import * as sequence from "@fluidframework/sequence";
import { createIError } from "@fluidframework/driver-utils";
>>>>>>> 179e6c92
import { Document } from "./document";

const rootMapId = "root";
const insightsMapId = "insights";

export class Chaincode implements IComponentFactory {
    public readonly type = "@fluid-internal/client-api";

    public get IComponentFactory() { return this; }

    public constructor(private readonly closeFn: () => void) {}

    public instantiateComponent(context: IComponentContext): void {
        // Create channel factories
        const mapFactory = map.SharedMap.getFactory();
        const sharedStringFactory = sequence.SharedString.getFactory();
        const inkFactory = ink.Ink.getFactory();
        const cellFactory = cell.SharedCell.getFactory();
        const objectSequenceFactory = sequence.SharedObjectSequence.getFactory();
        const numberSequenceFactory = sequence.SharedNumberSequence.getFactory();
        const consensusQueueFactory = ConsensusQueue.getFactory();
        const sparseMatrixFactory = sequence.SparseMatrix.getFactory();
        const directoryFactory = map.SharedDirectory.getFactory();
        const sharedIntervalFactory = sequence.SharedIntervalCollection.getFactory();

        // Register channel factories
        const modules = new Map<string, any>();
        modules.set(mapFactory.type, mapFactory);
        modules.set(sharedStringFactory.type, sharedStringFactory);
        modules.set(inkFactory.type, inkFactory);
        modules.set(cellFactory.type, cellFactory);
        modules.set(objectSequenceFactory.type, objectSequenceFactory);
        modules.set(numberSequenceFactory.type, numberSequenceFactory);
        modules.set(consensusQueueFactory.type, consensusQueueFactory);
        modules.set(sparseMatrixFactory.type, sparseMatrixFactory);
        modules.set(directoryFactory.type, directoryFactory);
        modules.set(sharedIntervalFactory.type, sharedIntervalFactory);

        const runtime = ComponentRuntime.load(context, modules);

        // Initialize core data structures
        let root: map.ISharedMap;
        if (!runtime.existing) {
            root = map.SharedMap.create(runtime, rootMapId);
            root.register();

            const insights = map.SharedMap.create(runtime, insightsMapId);
            root.set(insightsMapId, insights.handle);
        }

        // Create the underlying Document
        const createDocument = async () => {
            root = await runtime.getChannel(rootMapId) as map.ISharedMap;
            return new Document(runtime, context, root, this.closeFn);
        };
        const documentP = createDocument();

        // And then return it from requests
        runtime.registerRequestHandler(async (request) => {
            const document = await documentP;
            return {
                mimeType: "fluid/component",
                status: 200,
                value: document,
            };
        });
    }
}

export class ChaincodeFactory implements IRuntimeFactory {
    public get IRuntimeFactory() { return this; }

    /**
     * A request handler for a container runtime
     * @param request - The request
     * @param runtime - Container Runtime instance
     */
    private static async containerRequestHandler(request: IRequest, runtime: IContainerRuntime) {
        const trimmed = request.url
            .substr(1)
            .substr(0, !request.url.includes("/", 1) ? request.url.length : request.url.indexOf("/"));

        const componentId = trimmed !== "" ? trimmed : rootMapId;

        const component = await runtime.getComponentRuntime(componentId, true);
        return component.request({ url: trimmed.substr(1 + trimmed.length) });
    }

    constructor(
        private readonly runtimeOptions: IContainerRuntimeOptions,
        private readonly registries: NamedComponentRegistryEntries) {
    }

    public async instantiateRuntime(context: IContainerContext): Promise<IRuntime> {
        const chaincode = new Chaincode(context.closeFn);

        const runtime = await ContainerRuntime.load(
            context,
            [
                [chaincode.type, Promise.resolve(chaincode)],
                ...this.registries,
            ],
            [ChaincodeFactory.containerRequestHandler],
            this.runtimeOptions);

        // On first boot create the base component
        if (!runtime.existing) {
            runtime.createComponent(rootMapId, "@fluid-internal/client-api")
                .then((componentRuntime) => {
                    componentRuntime.attach();
                })
                .catch((error: any) => {
                    context.closeFn(createIError(error));
                });
        }

        return runtime;
    }
}

export class CodeLoader implements ICodeLoader {
    private readonly fluidModule: IFluidModule;

    constructor(
        runtimeOptions: IContainerRuntimeOptions,
        registries: NamedComponentRegistryEntries = [],
    ) {
        this.fluidModule = {
            fluidExport: new ChaincodeFactory(
                runtimeOptions,
                registries),
        };
    }

    public async load(source: IFluidCodeDetails): Promise<IFluidModule> {
        return Promise.resolve(this.fluidModule);
    }
}<|MERGE_RESOLUTION|>--- conflicted
+++ resolved
@@ -3,15 +3,9 @@
  * Licensed under the MIT License.
  */
 
-<<<<<<< HEAD
-import cell from "@microsoft/fluid-cell";
-import { IRequest } from "@microsoft/fluid-component-core-interfaces";
-import { ComponentRuntime } from "@microsoft/fluid-component-runtime";
-=======
 import * as cell from "@fluidframework/cell";
 import { IRequest } from "@fluidframework/component-core-interfaces";
 import { ComponentRuntime } from "@fluidframework/component-runtime";
->>>>>>> 179e6c92
 import {
     ICodeLoader,
     IContainerContext,
@@ -19,34 +13,19 @@
     IRuntime,
     IRuntimeFactory,
     IFluidModule,
-<<<<<<< HEAD
-} from "@microsoft/fluid-container-definitions";
-import { ContainerRuntime, IContainerRuntimeOptions } from "@microsoft/fluid-container-runtime";
-import { IContainerRuntime } from "@microsoft/fluid-container-runtime-definitions";
-import ink from "@microsoft/fluid-ink";
-import map from "@microsoft/fluid-map";
-import { ConsensusQueue } from "@microsoft/fluid-ordered-collection";
-=======
 } from "@fluidframework/container-definitions";
 import { ContainerRuntime, IContainerRuntimeOptions } from "@fluidframework/container-runtime";
 import { IContainerRuntime } from "@fluidframework/container-runtime-definitions";
 import * as ink from "@fluidframework/ink";
 import * as map from "@fluidframework/map";
 import { ConsensusQueue } from "@fluidframework/ordered-collection";
->>>>>>> 179e6c92
 import {
     IComponentContext,
     IComponentFactory,
     NamedComponentRegistryEntries,
-<<<<<<< HEAD
-} from "@microsoft/fluid-runtime-definitions";
-import sequence from "@microsoft/fluid-sequence";
-import { createIError } from "@microsoft/fluid-driver-utils";
-=======
 } from "@fluidframework/runtime-definitions";
-import * as sequence from "@fluidframework/sequence";
+import * as sequence from "@microsoft/fluid-sequence";
 import { createIError } from "@fluidframework/driver-utils";
->>>>>>> 179e6c92
 import { Document } from "./document";
 
 const rootMapId = "root";
