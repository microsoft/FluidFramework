--- conflicted
+++ resolved
@@ -4,13 +4,8 @@
  */
 
 import * as cell from "@fluidframework/cell";
-<<<<<<< HEAD
 import { IRequest } from "@fluidframework/core-interfaces";
-import { FluidDataStoreRuntime } from "@fluidframework/component-runtime";
-=======
-import { IRequest } from "@fluidframework/component-core-interfaces";
 import { FluidDataStoreRuntime } from "@fluidframework/datastore";
->>>>>>> c663c67f
 import {
     ICodeLoader,
     IContainerContext,
