/*!
 * Copyright (c) Microsoft Corporation. All rights reserved.
 * Licensed under the MIT License.
 */

import assert from "assert";
import { ITelemetryErrorEvent, ITelemetryLogger } from "@fluidframework/common-definitions";
import { IComponentHandle } from "@fluidframework/component-core-interfaces";
import { ChildLogger, EventEmitterWithErrorHandling } from "@fluidframework/common-utils";
import { ISequencedDocumentMessage, ITree, MessageType } from "@fluidframework/protocol-definitions";
import {
    IChannelAttributes,
    IComponentRuntime,
    IObjectStorageService,
    ISharedObjectServices,
<<<<<<< HEAD
} from "@microsoft/fluid-component-runtime-definitions";
import Deque from "double-ended-queue";
=======
} from "@fluidframework/component-runtime-definitions";
import * as Deque from "double-ended-queue";
>>>>>>> 179e6c92
import { debug } from "./debug";
import { SharedObjectComponentHandle } from "./handle";
import { ISharedObject, ISharedObjectEvents } from "./types";

/**
 *  Base class from which all shared objects derive
 */
export abstract class SharedObject<TEvent extends ISharedObjectEvents = ISharedObjectEvents>
    extends EventEmitterWithErrorHandling<TEvent> implements ISharedObject<TEvent> {
    /**
     * @param obj - The thing to check if it is a SharedObject
     * @returns Returns true if the thing is a SharedObject
     */
    public static is(obj: any): obj is SharedObject {
        return obj?.ISharedObject !== undefined;
    }

    public get ISharedObject() { return this; }
    public get IChannel() { return this; }
    public get IComponentLoadable() { return this; }

    /**
     * The handle referring to this SharedObject
     */
    public readonly handle: IComponentHandle;

    /**
     * Telemetry logger for the shared object
     */
    protected readonly logger: ITelemetryLogger;

    /**
     * Connection state
     */
    private _connected = false;

    /**
     * Locally applied operations not yet ACK'd by the server
     */
    private readonly pendingOps = new Deque<{ clientSequenceNumber: number; content: any }>();

    /**
     * Services used by the shared object
     */
    private services: ISharedObjectServices | undefined;

    /**
     * True if register() has been called.
     */
    private registered: boolean = false;

    /**
     * Gets the connection state
     * @returns The state of the connection
     */
    public get connected(): boolean {
        return this._connected;
    }

    /**
     * The loadable URL for this SharedObject
     */
    public get url(): string {
        return this.handle.path;
    }

    /**
     * @param id - The id of the shared object
     * @param runtime - The IComponentRuntime which contains the shared object
     * @param attributes - Attributes of the shared object
     */
    constructor(
        public id: string,
        protected runtime: IComponentRuntime,
        public readonly attributes: IChannelAttributes) {
        super();

        this.handle = new SharedObjectComponentHandle(
            this,
            id,
            runtime.IComponentHandleContext);

        // Runtime could be null since some package hasn't turn on strictNullChecks yet
        // We should remove the null check once that is done
        this.logger = ChildLogger.create(
            // eslint-disable-next-line no-null/no-null
            runtime !== null ? runtime.logger : undefined, this.attributes.type, { SharedObjectId: id });

        this.on("error", (error: any) => {
            runtime.emit("error", error);
        });
    }

    /**
     * Not supported - use handles instead
     */
    public toJSON() {
        throw new Error("Only the handle can be converted to JSON");
    }

    /**
     * A shared object, after construction, can either be loaded in the case that it is already part of
     * a shared document. Or later attached if it is being newly added.
     * @param branchId - Branch ID
     * @param services - Services used by the shared object
     */
    public async load(
        branchId: string,
        services: ISharedObjectServices): Promise<void> {
        this.services = services;

        await this.loadCore(
            branchId,
            services.objectStorage);
        this.attachDeltaHandler();
    }

    /**
     * Initializes the object as a local, non-shared object. This object can become shared after
     * it is attached to the document.
     */
    public initializeLocal(): void {
        this.initializeLocalCore();
    }

    /**
     * {@inheritDoc ISharedObject.register}
     */
    public register(): void {
        if (this.isRegistered()) {
            return;
        }

        this.registered = true;

        this.setOwner();

        // Allow derived classes to perform custom processing prior to registering this object
        this.registerCore();

        this.runtime.registerChannel(this);
    }

    /**
     * {@inheritDoc ISharedObject.connect}
     */
    public connect(services: ISharedObjectServices) {
        this.services = services;
        this.attachDeltaHandler();
    }

    /**
     * {@inheritDoc ISharedObject.isLocal}
     */
    public isLocal(): boolean {
        return this.services === undefined || this.runtime.isLocal();
    }

    /**
     * {@inheritDoc ISharedObject.isRegistered}
     */
    public isRegistered(): boolean {
        // If the dds is attached to the component then it should be registered irrespective of
        // whether the container is attached/detached. If it is attached to its component, it will
        // have its services. This will lead to get the dds summarized. It should also be registered
        // if somebody called register on dds explicitly without attaching it which will set
        // this.registered to be true.
        // eslint-disable-next-line @typescript-eslint/strict-boolean-expressions
        const isRegistered = (!!this.services || this.registered);
        assert(isRegistered ? true : this.isLocal());
        return isRegistered;
    }

    /**
     * {@inheritDoc ISharedObject.isAttached}
     */
    public isAttached(): boolean {
        const isAttached = this.services !== undefined;
        assert(isAttached ? this.isRegistered() : this.isLocal());
        return isAttached;
    }

    /**
     * {@inheritDoc ISharedObject.snapshot}
     */
    public abstract snapshot(): ITree;

    /**
     * Set the owner of the object if it is an OwnedSharedObject
     * @returns The owner of the object if it is an OwnedSharedObject, otherwise undefined
     */
    protected setOwner(): string | undefined {
        return;
    }

    /**
     * Allows the distributed data type to perform custom loading
     * @param branchId - Branch ID
     * @param services - Storage used by the shared object
     */
    protected abstract loadCore(
        branchId: string,
        services: IObjectStorageService): Promise<void>;

    /**
     * Allows the distributed data type to perform custom local loading.
     */
    protected initializeLocalCore() {
        return;
    }

    /**
     * Allows the distributed data type the ability to perform custom processing once an attach has happened.
     */
    protected abstract registerCore();

    /**
     * Allows the distributive data type the ability to perform custom processing once an attach has happened.
     * Also called after non-local data type get loaded.
     */
    protected didAttach() {
        return;
    }

    /**
     * Derived classes must override this to do custom processing on a remote message.
     * @param message - The message to process
     * @param local - True if the shared object is local
     */
    protected abstract processCore(message: ISequencedDocumentMessage, local: boolean);

    /**
     * Called when the object has disconnected from the delta stream.
     */
    protected abstract onDisconnect();

    /**
     * Processes a message by the local client.
     * @param content - Content of the message
     * @returns Client sequence number
     */
    protected submitLocalMessage(content: any): number {
        if (this.isLocal()) {
            return -1;
        }

        let clientSequenceNumber = -1;
        if (this.connected) {
            // This assert !isLocal above means services can't be undefined.
            // eslint-disable-next-line @typescript-eslint/no-non-null-assertion
            clientSequenceNumber = this.services!.deltaConnection.submit(content);
        } else {
            debug(`${this.id} Not fully connected - adding to pending list`, content);
            this.runtime.notifyPendingMessages();
        }

        // Store the message for when it is ACKed
        this.pendingOps.push({ clientSequenceNumber, content });
        return clientSequenceNumber;
    }

    /**
     * Marks this object as dirty so that it is part of the next summary. It is called by a SharedSummaryBlock
     * that want to be part of summary but does not generate ops.
     */
    protected dirty(): void {
        if (this.isLocal()) {
            return;
        }

        // eslint-disable-next-line @typescript-eslint/no-non-null-assertion
        this.services!.deltaConnection.dirty();
    }

    /**
     * Called when the object has fully connected to the delta stream
     * Default implementation for DDS, override if different behavior is required.
     * @param pending - Messages received while disconnected
     */
    protected onConnect(pending: any[]) {
        for (const message of pending) {
            this.submitLocalMessage(message);
        }

        return;
    }

    /**
     * Promises that are waiting for an ack from the server before resolving should use this instead of new Promise.
     * It ensures that if something changes that will interrupt that ack (e.g. the ComponentRuntime disposes),
     * the Promise will reject.
     */
    protected async newAckBasedPromise<T>(
        executor: (resolve: (value?: T | PromiseLike<T> | undefined) => void, reject: (reason?: any) => void) => void,
    ): Promise<T> {
        let rejectBecauseDispose: () => void;
        return new Promise<T>((resolve, reject) => {
            rejectBecauseDispose =
                () => reject(new Error("ComponentRuntime disposed while this ack-based Promise was pending"));
            this.runtime.on("dispose", rejectBecauseDispose);

            // Even in this case don't return, so the caller's executor can run
            if (this.runtime.disposed) {
                reject("Preparing to wait for an op to be acked but ComponentRuntime has been disposed");
            }

            executor(resolve, reject);
        }).finally(() => {
            // Note: rejectBecauseDispose will never be undefined here
            this.runtime.off("dispose", rejectBecauseDispose);
        });
    }

    /**
     * Report ignorable errors in code logic or data integrity to the logger.
     * Hosting app / container may want to optimize out these call sites and make them no-op.
     * It may also show assert dialog in non-production builds of application.
     * @param condition - If false, assert is logged
     * @param message - Actual message to log; ideally should be unique message to identify call site
     */
    protected debugAssert(condition: boolean, event: ITelemetryErrorEvent) {
        this.logger.debugAssert(condition, event);
    }

    private attachDeltaHandler() {
        // Allows objects to start listening for events
        this.didAttach();

        // attachDeltaHandler is only called after services is assigned
        // eslint-disable-next-line @typescript-eslint/no-non-null-assertion
        this.services!.deltaConnection.attach({
            process: (message, local) => {
                this.process(message, local);
            },
            setConnectionState: (connected: boolean) => {
                this.setConnectionState(connected);
            },
        });

        // Trigger initial state
        // attachDeltaHandler is only called after services is assigned
        // eslint-disable-next-line @typescript-eslint/no-non-null-assertion
        this.setConnectionState(this.services!.deltaConnection.connected);
    }

    /**
     * Set the state of connection to services.
     * @param state - The new state of the connection
     */
    private setConnectionState(connected: boolean) {
        if (this._connected === connected) {
            // Not changing state, nothing the same.
            return;
        }

        // Should I change the state at the end? So that we *can't* send new stuff before we send old?
        this._connected = connected;

        if (!connected) {
            // Things that are true now...
            // - if we had a connection we can no longer send messages over it
            // - if we had outbound messages some may or may not be ACK'd. Won't know until next message
            //
            // - nack could get a new msn - but might as well do it in the join?
            this.onDisconnect();
        } else {
            // Extract all un-ack'd payload operation
            const pendingOps = this.pendingOps.toArray().map((value) => value.content);
            this.pendingOps.clear();

            // And now we are fully connected
            // - we have a client ID
            // - we are caught up enough to attempt to send messages
            this.onConnect(pendingOps);
        }
    }

    /**
     * Handles a message being received from the remote delta server.
     * @param message - The message to process
     * @param local - Whether the message originated from the local client
     */
    private process(message: ISequencedDocumentMessage, local: boolean) {
        if (message.type === MessageType.Operation && local) {
            this.processPendingOp(message);
        }

        this.emit("pre-op", message, local, this);
        this.processCore(message, local);
        this.emit("op", message, local, this);
    }

    /**
     * Process an op that originated from the local client (i.e. is in pending state).
     * @param message - The op to process
     */
    private processPendingOp(message: ISequencedDocumentMessage) {
        const firstPendingOp = this.pendingOps.peekFront();

        if (firstPendingOp === undefined) {
            this.logger.sendErrorEvent({ eventName: "UnexpectedAckReceived" });
            return;
        }

        // Disconnected ops should never be processed. They should have been fully sent on connected
        assert(firstPendingOp.clientSequenceNumber !== -1,
            `processing disconnected op ${firstPendingOp.clientSequenceNumber}`);

        // One of our messages was sequenced. We can remove it from the local message list. Given these arrive
        // in order we only need to check the beginning of the local list.
        if (firstPendingOp.clientSequenceNumber !== message.clientSequenceNumber) {
            this.logger.sendErrorEvent({ eventName: "WrongAckReceived" });
            return;
        }

        this.pendingOps.shift();
    }
}<|MERGE_RESOLUTION|>--- conflicted
+++ resolved
@@ -13,13 +13,8 @@
     IComponentRuntime,
     IObjectStorageService,
     ISharedObjectServices,
-<<<<<<< HEAD
-} from "@microsoft/fluid-component-runtime-definitions";
+} from "@fluidframework/component-runtime-definitions";
 import Deque from "double-ended-queue";
-=======
-} from "@fluidframework/component-runtime-definitions";
-import * as Deque from "double-ended-queue";
->>>>>>> 179e6c92
 import { debug } from "./debug";
 import { SharedObjectComponentHandle } from "./handle";
 import { ISharedObject, ISharedObjectEvents } from "./types";
