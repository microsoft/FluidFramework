/*!
 * Copyright (c) Microsoft Corporation. All rights reserved.
 * Licensed under the MIT License.
 */

import * as assert from "assert";
import { ITelemetryErrorEvent, ITelemetryLogger } from "@microsoft/fluid-common-definitions";
import { IComponentHandle } from "@microsoft/fluid-component-core-interfaces";
import { ChildLogger, EventEmitterWithErrorHandling } from "@microsoft/fluid-common-utils";
import { ConnectionState, ISequencedDocumentMessage, ITree, MessageType } from "@microsoft/fluid-protocol-definitions";
import {
    IChannelAttributes,
    IComponentRuntime,
    IObjectStorageService,
    ISharedObjectServices,
} from "@microsoft/fluid-component-runtime-definitions";
import * as Deque from "double-ended-queue";
import { debug } from "./debug";
import { SharedObjectComponentHandle } from "./handle";
import { ISharedObject, ISharedObjectEvents } from "./types";

/**
 *  Base class from which all shared objects derive
 */
export abstract class SharedObject<TEvent extends ISharedObjectEvents = ISharedObjectEvents>
    extends EventEmitterWithErrorHandling<TEvent> implements ISharedObject<TEvent> {
    /**
     * @param obj - The thing to check if it is a SharedObject
     * @returns Returns true if the thing is a SharedObject
     */
    public static is(obj: any): obj is SharedObject {
        return obj?.ISharedObject !== undefined;
    }

    public get ISharedObject() { return this; }
    public get IChannel() { return this; }
    public get IComponentLoadable() { return this; }

    /**
     * The handle referring to this SharedObject
     */
    public readonly handle: IComponentHandle;

    /**
     * Telemetry logger for the shared object
     */
    protected readonly logger: ITelemetryLogger;

    /**
     * Connection state
     */
    private _state = ConnectionState.Disconnected;

    /**
     * Locally applied operations not yet ACK'd by the server
     */
    private readonly pendingOps = new Deque<{ clientSequenceNumber: number; content: any }>();

    /**
     * Services used by the shared object
     */
    private services: ISharedObjectServices | undefined;

    /**
     * True if register() has been called.
     */
    private registered: boolean = false;

    /**
     * Gets the connection state
     * @returns The state of the connection
     */
    public get state(): ConnectionState {
        return this._state;
    }

    /**
     * The loadable URL for this SharedObject
     */
    public get url(): string {
        return this.handle.path;
    }

    /**
     * @param id - The id of the shared object
     * @param runtime - The IComponentRuntime which contains the shared object
     * @param attributes - Attributes of the shared object
     */
    constructor(
        public id: string,
        protected runtime: IComponentRuntime,
        public readonly attributes: IChannelAttributes) {
        super();

        this.handle = new SharedObjectComponentHandle(
            this,
            id,
            runtime.IComponentHandleContext);

        // Runtime could be null since some package hasn't turn on strictNullChecks yet
        // We should remove the null check once that is done
        this.logger = ChildLogger.create(
            // eslint-disable-next-line no-null/no-null
            runtime !== null ? runtime.logger : undefined, this.attributes.type, { SharedObjectId: id });

        this.on("error", (error: any) => {
            runtime.emit("error", error);
        });
    }

    /**
     * Not supported - use handles instead
     */
    public toJSON() {
        throw new Error("Only the handle can be converted to JSON");
    }

    /**
     * A shared object, after construction, can either be loaded in the case that it is already part of
     * a shared document. Or later attached if it is being newly added.
     * @param branchId - Branch ID
     * @param services - Services used by the shared object
     */
    public async load(
        branchId: string,
        services: ISharedObjectServices): Promise<void> {
        this.services = services;

        await this.loadCore(
            branchId,
            services.objectStorage);
        this.attachDeltaHandler();
    }

    /**
     * Initializes the object as a local, non-shared object. This object can become shared after
     * it is attached to the document.
     */
    public initializeLocal(): void {
        this.initializeLocalCore();
    }

    /**
     * {@inheritDoc ISharedObject.register}
     */
    public register(): void {
        if (this.isRegistered()) {
            return;
        }

        this.registered = true;

        this.setOwner();

        // Allow derived classes to perform custom processing prior to registering this object
        this.registerCore();

        this.runtime.registerChannel(this);
    }

    /**
     * {@inheritDoc ISharedObject.connect}
     */
    public connect(services: ISharedObjectServices) {
        this.services = services;
        this.attachDeltaHandler();
    }

    /**
     * {@inheritDoc ISharedObject.isLocal}
     */
    public isLocal(): boolean {
        return this.services === undefined || this.runtime.isLocal();
    }

    /**
     * {@inheritDoc ISharedObject.isRegistered}
     */
    public isRegistered(): boolean {
        // If the dds is attached to the component then it should be registered irrespective of
        // whether the container is attached/detached. If it is attached to its component, it will
        // have its services. This will lead to get the dds summarized. It should also be registered
        // if somebody called register on dds explicitly without attaching it which will set
        // this.registered to be true.
        // eslint-disable-next-line @typescript-eslint/strict-boolean-expressions
        const isRegistered = (!!this.services || this.registered);
        assert(isRegistered ? true : this.isLocal());
        return isRegistered;
    }

    /**
     * {@inheritDoc ISharedObject.isAttached}
     */
    public isAttached(): boolean {
        const isAttached = this.services !== undefined;
        assert(isAttached ? this.isRegistered() : this.isLocal());
        return isAttached;
    }

    /**
     * {@inheritDoc ISharedObject.snapshot}
     */
    public abstract snapshot(): ITree;

    /**
     * Set the owner of the object if it is an OwnedSharedObject
     * @returns The owner of the object if it is an OwnedSharedObject, otherwise undefined
     */
    protected setOwner(): string | undefined {
        return;
    }

    /**
     * Allows the distributed data type to perform custom loading
     * @param branchId - Branch ID
     * @param services - Storage used by the shared object
     */
    protected abstract loadCore(
        branchId: string,
        services: IObjectStorageService): Promise<void>;

    /**
     * Allows the distributed data type to perform custom local loading.
     */
    protected initializeLocalCore() {
        return;
    }

    /**
     * Allows the distributed data type the ability to perform custom processing once an attach has happened.
     */
    protected abstract registerCore();

    /**
     * Allows the distributive data type the ability to perform custom processing once an attach has happened.
     * Also called after non-local data type get loaded.
     */
    protected didAttach() {
        return;
    }

    /**
     * Derived classes must override this to do custom processing on a remote message.
     * @param message - The message to process
     * @param local - True if the shared object is local
     */
    protected abstract processCore(message: ISequencedDocumentMessage, local: boolean);

    /**
     * Called when the object has disconnected from the delta stream.
     */
    protected abstract onDisconnect();

    /**
     * Processes a message by the local client.
     * @param content - Content of the message
     * @returns Client sequence number
     */
    protected submitLocalMessage(content: any): number {
        if (this.isLocal()) {
            return -1;
        }

        let clientSequenceNumber = -1;
        if (this.state === ConnectionState.Connected) {
            // This assert !isLocal above means services can't be undefined.
            // eslint-disable-next-line @typescript-eslint/no-non-null-assertion
            clientSequenceNumber = this.services!.deltaConnection.submit(content);
        } else {
            debug(`${this.id} Not fully connected - adding to pending list`, content);
            this.runtime.notifyPendingMessages();
        }

        // Store the message for when it is ACKed
        this.pendingOps.push({ clientSequenceNumber, content });
        return clientSequenceNumber;
    }

    /**
     * Marks this object as dirty so that it is part of the next summary. It is called by a SharedSummaryBlock
     * that want to be part of summary but does not generate ops.
     */
    protected dirty(): void {
        if (this.isLocal()) {
            return;
        }

        // eslint-disable-next-line @typescript-eslint/no-non-null-assertion
        this.services!.deltaConnection.dirty();
    }

    /**
     * Called when the object has fully connected to the delta stream
     * Default implementation for DDS, override if different behavior is required.
     * @param pending - Messages received while disconnected
     */
    protected onConnect(pending: any[]) {
        for (const message of pending) {
            this.submitLocalMessage(message);
        }

        return;
    }

    /**
     * Promises that are waiting for an ack from the server before resolving should use this instead of new Promise.
     * It ensures that if something changes that will interrupt that ack (e.g. the ComponentRuntime disposes),
     * the Promise will reject.
     */
    protected async newAckBasedPromise<T>(
        executor: (resolve: (value?: T | PromiseLike<T> | undefined) => void, reject: (reason?: any) => void) => void,
    ): Promise<T> {
        let rejectBecauseDispose: () => void;
        return new Promise<T>((resolve, reject) => {
            rejectBecauseDispose =
                () => reject(new Error("ComponentRuntime disposed while this ack-based Promise was pending"));
            this.runtime.on("dispose", rejectBecauseDispose);

            // Even in this case don't return, so the caller's executor can run
            if (this.runtime.disposed) {
                reject("Preparing to wait for an op to be acked but ComponentRuntime has been disposed");
            }

<<<<<<< HEAD
            const rejectOnDispose =
                () => reject(new Error("ComponentRuntime disposed while this ack-based Promise was pending"));

            this.runtime.once("dispose", rejectOnDispose);

=======
>>>>>>> 4c0c2c74
            executor(resolve, reject);
        }).finally(() => {
            // Note: rejectBecauseDispose will never be undefined here
            this.runtime.off("dispose", rejectBecauseDispose);
        });
    }

    /**
     * Report ignorable errors in code logic or data integrity to the logger.
     * Hosting app / container may want to optimize out these call sites and make them no-op.
     * It may also show assert dialog in non-production builds of application.
     * @param condition - If false, assert is logged
     * @param message - Actual message to log; ideally should be unique message to identify call site
     */
    protected debugAssert(condition: boolean, event: ITelemetryErrorEvent) {
        this.logger.debugAssert(condition, event);
    }

    private attachDeltaHandler() {
        // Allows objects to start listening for events
        this.didAttach();

        // attachDeltaHandler is only called after services is assigned
        // eslint-disable-next-line @typescript-eslint/no-non-null-assertion
        this.services!.deltaConnection.attach({
            process: (message, local) => {
                this.process(message, local);
            },
            setConnectionState: (state: ConnectionState) => {
                this.setConnectionState(state);
            },
        });

        // Trigger initial state
        // attachDeltaHandler is only called after services is assigned
        // eslint-disable-next-line @typescript-eslint/no-non-null-assertion
        this.setConnectionState(this.services!.deltaConnection.state);
    }

    /**
     * Set the state of connection to services.
     * @param state - The new state of the connection
     */
    private setConnectionState(state: ConnectionState) {
        if (this._state === state) {
            // Not changing state, nothing the same.
            return;
        }

        // Should I change the state at the end? So that we *can't* send new stuff before we send old?
        this._state = state;

        switch (state) {
            case ConnectionState.Disconnected:
                // Things that are true now...
                // - if we had a connection we can no longer send messages over it
                // - if we had outbound messages some may or may not be ACK'd. Won't know until next message
                //
                // - nack could get a new msn - but might as well do it in the join?
                this.onDisconnect();
                this.emit("disconnected");
                break;

            case ConnectionState.Connecting:
                // Things that are now true...
                // - we will begin to receive inbound messages
                // - we know what our new client id is.
                // - still not safe to send messages

                // While connecting we are still ticking off the previous messages
                debug(`${this.id} is now connecting`);
                break;

            case ConnectionState.Connected: {
                // Extract all un-ack'd payload operation
                const pendingOps = this.pendingOps.toArray().map((value) => value.content);
                this.pendingOps.clear();

                // And now we are fully connected
                // - we have a client ID
                // - we are caught up enough to attempt to send messages
                this.onConnect(pendingOps);
                this.emit("connected");
                break;
            }

            default:
                assert.ok(false, `Unknown ConnectionState ${state}`);
        }
    }

    /**
     * Handles a message being received from the remote delta server.
     * @param message - The message to process
     * @param local - Whether the message originated from the local client
     */
    private process(message: ISequencedDocumentMessage, local: boolean) {
        if (message.type === MessageType.Operation && local) {
            this.processPendingOp(message);
        }

        this.emit("pre-op", message, local, this);
        this.processCore(message, local);
        this.emit("op", message, local, this);
    }

    /**
     * Process an op that originated from the local client (i.e. is in pending state).
     * @param message - The op to process
     */
    private processPendingOp(message: ISequencedDocumentMessage) {
        const firstPendingOp = this.pendingOps.peekFront();

        if (firstPendingOp === undefined) {
            this.logger.sendErrorEvent({ eventName: "UnexpectedAckReceived" });
            return;
        }

        // Disconnected ops should never be processed. They should have been fully sent on connected
        assert(firstPendingOp.clientSequenceNumber !== -1,
            `processing disconnected op ${firstPendingOp.clientSequenceNumber}`);

        // One of our messages was sequenced. We can remove it from the local message list. Given these arrive
        // in order we only need to check the beginning of the local list.
        if (firstPendingOp.clientSequenceNumber !== message.clientSequenceNumber) {
            this.logger.sendErrorEvent({ eventName: "WrongAckReceived" });
            return;
        }

        this.pendingOps.shift();
        if (this.pendingOps.length === 0) {
            this.emit("processed");
        }
    }
}<|MERGE_RESOLUTION|>--- conflicted
+++ resolved
@@ -321,14 +321,6 @@
                 reject("Preparing to wait for an op to be acked but ComponentRuntime has been disposed");
             }
 
-<<<<<<< HEAD
-            const rejectOnDispose =
-                () => reject(new Error("ComponentRuntime disposed while this ack-based Promise was pending"));
-
-            this.runtime.once("dispose", rejectOnDispose);
-
-=======
->>>>>>> 4c0c2c74
             executor(resolve, reject);
         }).finally(() => {
             // Note: rejectBecauseDispose will never be undefined here
