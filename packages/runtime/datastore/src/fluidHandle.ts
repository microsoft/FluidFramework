--- conflicted
+++ resolved
@@ -3,21 +3,17 @@
  * Licensed under the MIT License.
  */
 
-<<<<<<< HEAD
 import type {
 	IFluidHandleErased,
 	IFluidHandleInternal,
 	IFluidLoadable,
 } from "@fluidframework/core-interfaces";
 import {
+	FluidObject,
 	IFluidHandleContext,
-	FluidObject,
 	fluidHandleSymbol,
 	toFluidHandleErased,
 } from "@fluidframework/core-interfaces";
-=======
-import { FluidObject, IFluidHandle, IFluidHandleContext } from "@fluidframework/core-interfaces";
->>>>>>> 26f01bd1
 import { generateHandleContextPath } from "@fluidframework/runtime-utils";
 
 /**
