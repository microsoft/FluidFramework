/*!
 * Copyright (c) Microsoft Corporation and contributors. All rights reserved.
 * Licensed under the MIT License.
 */

export { FluidObjectHandle } from "./fluidHandle.js";
export {
	DataStoreMessageType,
	FluidDataStoreRuntime,
	ISharedObjectRegistry,
	mixinRequestHandler,
	mixinSummaryHandler,
<<<<<<< HEAD
} from "./dataStoreRuntime";
export { IChannelContext } from "./channelContext";
=======
} from "./dataStoreRuntime.js";
>>>>>>> 87741829
<|MERGE_RESOLUTION|>--- conflicted
+++ resolved
@@ -10,9 +10,5 @@
 	ISharedObjectRegistry,
 	mixinRequestHandler,
 	mixinSummaryHandler,
-<<<<<<< HEAD
-} from "./dataStoreRuntime";
-export { IChannelContext } from "./channelContext";
-=======
 } from "./dataStoreRuntime.js";
->>>>>>> 87741829
+export { IChannelContext } from "./channelContext.js";