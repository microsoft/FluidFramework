/*!
 * Copyright (c) Microsoft Corporation. All rights reserved.
 * Licensed under the MIT License.
 */

import { IDocumentStorageService } from "@fluidframework/driver-definitions";
import { ISnapshotTree } from "@fluidframework/protocol-definitions";
import { IChannelStorageService } from "@fluidframework/datastore-definitions";
import { getNormalizedObjectStoragePathParts } from "@fluidframework/runtime-utils";
import { fromBase64ToUtf8, IsoBuffer } from "@fluidframework/common-utils";

export class ChannelStorageService implements IChannelStorageService {
    private static flattenTree(base: string, tree: ISnapshotTree, results: { [path: string]: string }) {
        // eslint-disable-next-line guard-for-in, no-restricted-syntax
        for (const path in tree.trees) {
            ChannelStorageService.flattenTree(`${base}${path}/`, tree.trees[path], results);
        }

        // eslint-disable-next-line guard-for-in, no-restricted-syntax
        for (const blob in tree.blobs) {
            results[`${base}${blob}`] = tree.blobs[blob];
        }
    }

    private readonly flattenedTree: { [path: string]: string };

    constructor(
        private readonly tree: ISnapshotTree | undefined,
<<<<<<< HEAD
        private readonly storage: Pick<IDocumentStorageService, "readBlob">,
=======
        private readonly storage: Pick<IDocumentStorageService, "read">,
>>>>>>> main
        private readonly extraBlobs?: Map<string, string>,
    ) {
        this.flattenedTree = {};
        // Create a map from paths to blobs
        if (tree !== undefined) {
             ChannelStorageService.flattenTree("", tree, this.flattenedTree);
        }
    }

    public async contains(path: string): Promise<boolean> {
        return this.flattenedTree[path] !== undefined;
    }

    public async readBlob(path: string): Promise<ArrayBufferLike> {
        const id = await this.getIdForPath(path);
<<<<<<< HEAD
        const blob = this.extraBlobs?.get(id) ?? this.storage.readBlob(id);

        return blob;
    }

    public async read(path: string): Promise<string> {
        const blob = this.readBlob(path);
=======
        const blob = this.extraBlobs !== undefined
            ? this.extraBlobs.get(id)
            : undefined;
>>>>>>> main

        return blob ?? this.storage.read(id);
    }

    public async readString(path: string): Promise<string> {
        const blob = this.readBlob(path);

        return this.storage.readString(id);
    }

    public async list(path: string): Promise<string[]> {
        let tree = this.tree;
        const pathParts = getNormalizedObjectStoragePathParts(path);
        while (tree !== undefined && pathParts.length > 0) {
            // eslint-disable-next-line @typescript-eslint/no-non-null-assertion
            const part = pathParts.shift()!;
            tree = tree.trees[part];
        }
        if (tree === undefined || pathParts.length !== 0) {
            throw new Error("path does not exist");
        }

        return Object.keys(tree?.blobs ?? {});
    }

    private async getIdForPath(path: string): Promise<string> {
        return this.flattenedTree[path];
    }
}<|MERGE_RESOLUTION|>--- conflicted
+++ resolved
@@ -26,11 +26,7 @@
 
     constructor(
         private readonly tree: ISnapshotTree | undefined,
-<<<<<<< HEAD
         private readonly storage: Pick<IDocumentStorageService, "readBlob">,
-=======
-        private readonly storage: Pick<IDocumentStorageService, "read">,
->>>>>>> main
         private readonly extraBlobs?: Map<string, string>,
     ) {
         this.flattenedTree = {};
@@ -46,7 +42,6 @@
 
     public async readBlob(path: string): Promise<ArrayBufferLike> {
         const id = await this.getIdForPath(path);
-<<<<<<< HEAD
         const blob = this.extraBlobs?.get(id) ?? this.storage.readBlob(id);
 
         return blob;
@@ -54,19 +49,14 @@
 
     public async read(path: string): Promise<string> {
         const blob = this.readBlob(path);
-=======
-        const blob = this.extraBlobs !== undefined
-            ? this.extraBlobs.get(id)
-            : undefined;
->>>>>>> main
 
-        return blob ?? this.storage.read(id);
+        return blob;
     }
 
     public async readString(path: string): Promise<string> {
         const blob = this.readBlob(path);
 
-        return this.storage.readString(id);
+        return blob;
     }
 
     public async list(path: string): Promise<string[]> {
