/*!
 * Copyright (c) Microsoft Corporation and contributors. All rights reserved.
 * Licensed under the MIT License.
 */

import {
	ITelemetryLoggerExt,
	generateStack,
	LoggingError,
	MonitoringContext,
	raiseConnectedEvent,
	createChildMonitoringContext,
	tagCodeArtifacts,
} from "@fluidframework/telemetry-utils";
import {
	FluidObject,
	IFluidHandle,
	IFluidHandleContext,
	IRequest,
	IResponse,
} from "@fluidframework/core-interfaces";
import { LazyPromise } from "@fluidframework/core-utils";
import {
	IAudience,
	IDeltaManager,
	AttachState,
	ILoaderOptions,
} from "@fluidframework/container-definitions";
import { DataProcessingError, UsageError } from "@fluidframework/container-utils";
import { assert, Deferred, TypedEventEmitter, unreachableCase } from "@fluidframework/common-utils";
import { buildSnapshotTree } from "@fluidframework/driver-utils";
import {
	IClientDetails,
	IDocumentMessage,
	ISequencedDocumentMessage,
	SummaryType,
	ISummaryBlob,
	ISummaryTree,
	IQuorumClients,
} from "@fluidframework/protocol-definitions";
import {
	CreateSummarizerNodeSource,
	IAttachMessage,
	IEnvelope,
	IFluidDataStoreContext,
	IFluidDataStoreChannel,
	IGarbageCollectionData,
	IInboundSignalMessage,
	ISummaryTreeWithStats,
	VisibilityState,
	ITelemetryContext,
	IIdCompressor,
} from "@fluidframework/runtime-definitions";
import {
	convertSnapshotTreeToSummaryTree,
	convertSummaryTreeToITree,
	generateHandleContextPath,
	RequestParser,
	SummaryTreeBuilder,
	GCDataBuilder,
	requestFluidObject,
	unpackChildNodesUsedRoutes,
	responseToException,
	create404Response,
	exceptionToResponse,
} from "@fluidframework/runtime-utils";
import {
	IChannel,
	IFluidDataStoreRuntime,
	IFluidDataStoreRuntimeEvents,
	IChannelFactory,
} from "@fluidframework/datastore-definitions";
import { v4 as uuid } from "uuid";
import { IChannelContext, summarizeChannel } from "./channelContext";
import {
	LocalChannelContext,
	LocalChannelContextBase,
	RehydratedLocalChannelContext,
} from "./localChannelContext";
import { RemoteChannelContext } from "./remoteChannelContext";
import { FluidObjectHandle } from "./fluidHandle";

export enum DataStoreMessageType {
	// Creates a new channel
	Attach = "attach",
	ChannelOp = "op",
}

export interface ISharedObjectRegistry {
	// TODO consider making this async. A consequence is that either the creation of a distributed data type
	// is async or we need a new API to split the synchronous vs. asynchronous creation.
	get(name: string): IChannelFactory | undefined;
}

/**
 * Base data store class
 */
export class FluidDataStoreRuntime
	extends TypedEventEmitter<IFluidDataStoreRuntimeEvents>
	implements IFluidDataStoreChannel, IFluidDataStoreRuntime, IFluidHandleContext
{
	/**
	 * @deprecated - Instantiate the class using its constructor instead.
	 *
	 * Loads the data store runtime
	 * @param context - The data store context
	 * @param sharedObjectRegistry - The registry of shared objects used by this data store
	 * @param existing - If loading from an existing file.
	 */
	public static load(
		context: IFluidDataStoreContext,
		sharedObjectRegistry: ISharedObjectRegistry,
		existing: boolean,
	): FluidDataStoreRuntime {
		return new FluidDataStoreRuntime(
			context,
			sharedObjectRegistry,
			existing,
			async (dataStoreRuntime) => requestFluidObject(dataStoreRuntime, "/"),
		);
	}

	/**
	 * {@inheritDoc @fluidframework/datastore-definitions#IFluidDataStoreRuntime.entryPoint}
	 */
	public readonly entryPoint?: IFluidHandle<FluidObject>;

	/**
	 * @deprecated - Will be removed in future major release. Migrate all usage of IFluidRouter to the "entryPoint" pattern. Refer to Removing-IFluidRouter.md
	 */
	public get IFluidRouter() {
		return this;
	}

	public get connected(): boolean {
		return this.dataStoreContext.connected;
	}

	public get clientId(): string | undefined {
		return this.dataStoreContext.clientId;
	}

	public get clientDetails(): IClientDetails {
		return this.dataStoreContext.clientDetails;
	}

	public get isAttached(): boolean {
		return this.attachState !== AttachState.Detached;
	}

	public get attachState(): AttachState {
		return this._attachState;
	}

	public get absolutePath(): string {
		return generateHandleContextPath(this.id, this.routeContext);
	}

	public get routeContext(): IFluidHandleContext {
		return this.dataStoreContext.IFluidHandleContext;
	}

	public get idCompressor(): IIdCompressor | undefined {
		return this.dataStoreContext.idCompressor;
	}

	public get IFluidHandleContext() {
		return this;
	}

	public get rootRoutingContext() {
		return this;
	}
	public get channelsRoutingContext() {
		return this;
	}
	public get objectsRoutingContext() {
		return this;
	}

	private _disposed = false;
	public get disposed() {
		return this._disposed;
	}

	private readonly contexts = new Map<string, IChannelContext>();
	private readonly pendingAttach = new Map<string, IAttachMessage>();

	private readonly deferredAttached = new Deferred<void>();
	private readonly localChannelContextQueue = new Map<string, LocalChannelContextBase>();
	private readonly notBoundedChannelContextSet = new Set<string>();
	private _attachState: AttachState;
	public visibilityState: VisibilityState;
	// A list of handles that are bound when the data store is not visible. We have to make them visible when the data
	// store becomes visible.
	private readonly pendingHandlesToMakeVisible: Set<IFluidHandle> = new Set();

	public readonly id: string;
	public readonly options: ILoaderOptions;
	public readonly deltaManager: IDeltaManager<ISequencedDocumentMessage, IDocumentMessage>;
	private readonly quorum: IQuorumClients;
	private readonly audience: IAudience;
	private readonly mc: MonitoringContext;
	public get logger(): ITelemetryLoggerExt {
		return this.mc.logger;
	}

	/**
	 * If the summarizer makes local changes, a telemetry event is logged. This has the potential to be very noisy.
	 * So, adding a count of how many telemetry events are logged per data store context. This can be
	 * controlled via feature flags.
	 */
	private localChangesTelemetryCount: number;

	/**
	 * Invokes the given callback and expects that no ops are submitted
	 * until execution finishes. If an op is submitted, an error will be raised.
	 *
	 * Can be disabled by feature gate `Fluid.ContainerRuntime.DisableOpReentryCheck`
	 *
	 * @param callback - the callback to be invoked
	 */
	public ensureNoDataModelChanges<T>(callback: () => T): T {
		// back-compat ADO:2309
		return this.dataStoreContext.ensureNoDataModelChanges === undefined
			? callback()
			: this.dataStoreContext.ensureNoDataModelChanges(callback);
	}

	/**
	 * Create an instance of a DataStore runtime.
	 *
	 * @param dataStoreContext - Context object for the runtime.
	 * @param sharedObjectRegistry - The registry of shared objects that this data store will be able to instantiate.
	 * @param existing - Pass 'true' if loading this datastore from an existing file; pass 'false' otherwise.
	 * @param initializeEntryPoint - Function to initialize the entryPoint object for the data store runtime. The
	 * handle to this data store runtime will point to the object returned by this function. If this function is not
	 * provided, the handle will be left undefined. This is here so we can start making handles a first-class citizen
	 * and the primary way of interacting with some Fluid objects, and should be used if possible.
	 */
	public constructor(
		private readonly dataStoreContext: IFluidDataStoreContext,
		private readonly sharedObjectRegistry: ISharedObjectRegistry,
		existing: boolean,
		initializeEntryPoint?: (runtime: IFluidDataStoreRuntime) => Promise<FluidObject>,
	) {
		super();

		assert(
			!dataStoreContext.id.includes("/"),
			0x30e /* Id cannot contain slashes. DataStoreContext should have validated this. */,
		);

		this.mc = createChildMonitoringContext({
			logger: dataStoreContext.logger,
			namespace: "FluidDataStoreRuntime",
			properties: {
				all: { dataStoreId: uuid() },
			},
		});

		this.id = dataStoreContext.id;
		this.options = dataStoreContext.options;
		this.deltaManager = dataStoreContext.deltaManager;
		this.quorum = dataStoreContext.getQuorum();
		this.audience = dataStoreContext.getAudience();

		const tree = dataStoreContext.baseSnapshot;

		// Must always receive the data store type inside of the attributes
		if (tree?.trees !== undefined) {
			Object.keys(tree.trees).forEach((path) => {
				// Issue #4414
				if (path === "_search") {
					return;
				}

				let channelContext: RemoteChannelContext | RehydratedLocalChannelContext;
				// If already exists on storage, then create a remote channel. However, if it is case of rehydrating a
				// container from snapshot where we load detached container from a snapshot, isLocalDataStore would be
				// true. In this case create a RehydratedLocalChannelContext.
				if (dataStoreContext.isLocalDataStore) {
					channelContext = new RehydratedLocalChannelContext(
						path,
						this.sharedObjectRegistry,
						this,
						this.dataStoreContext,
						this.dataStoreContext.storage,
						this.logger,
						(content, localOpMetadata) =>
							this.submitChannelOp(path, content, localOpMetadata),
						(address: string) => this.setChannelDirty(address),
						(srcHandle: IFluidHandle, outboundHandle: IFluidHandle) =>
							this.addedGCOutboundReference(srcHandle, outboundHandle),
						tree.trees[path],
					);
					// This is the case of rehydrating a detached container from snapshot. Now due to delay loading of
					// data store, if the data store is loaded after the container is attached, then we missed making
					// the channel visible. So do it now. Otherwise, add it to local channel context queue, so
					// that it can be make it visible later with the data store.
					if (dataStoreContext.attachState !== AttachState.Detached) {
						channelContext.makeVisible();
					} else {
						this.localChannelContextQueue.set(path, channelContext);
					}
				} else {
					channelContext = new RemoteChannelContext(
						this,
						dataStoreContext,
						dataStoreContext.storage,
						(content, localOpMetadata) =>
							this.submitChannelOp(path, content, localOpMetadata),
						(address: string) => this.setChannelDirty(address),
						(srcHandle: IFluidHandle, outboundHandle: IFluidHandle) =>
							this.addedGCOutboundReference(srcHandle, outboundHandle),
						path,
						tree.trees[path],
						this.sharedObjectRegistry,
						undefined /* extraBlobs */,
						this.dataStoreContext.getCreateChildSummarizerNodeFn(path, {
							type: CreateSummarizerNodeSource.FromSummary,
						}),
					);
				}

				this.contexts.set(path, channelContext);
			});
		}

		if (initializeEntryPoint) {
			const promise = new LazyPromise(async () => initializeEntryPoint(this));
			this.entryPoint = new FluidObjectHandle<FluidObject>(
				promise,
				"",
				this.objectsRoutingContext,
			);
		}

		this.attachListener();
		this._attachState = dataStoreContext.attachState;

		/**
		 * If existing flag is false, this is a new data store and is not visible. The existing flag can be true in two
		 * conditions:
		 *
		 * 1. It's a local data store that is created when a detached container is rehydrated. In this case, the data
		 * store is locally visible because the snapshot it is loaded from contains locally visible data stores only.
		 *
		 * 2. It's a remote data store that is created when an attached container is loaded is loaded from snapshot or
		 * when an attach op comes in. In both these cases, the data store is already globally visible.
		 */
		if (existing) {
			this.visibilityState =
				dataStoreContext.attachState === AttachState.Detached
					? VisibilityState.LocallyVisible
					: VisibilityState.GloballyVisible;
		} else {
			this.visibilityState = VisibilityState.NotVisible;
		}

		// If it's existing we know it has been attached.
		if (existing) {
			this.deferredAttached.resolve();
		}

		// By default, a data store can log maximum 10 local changes telemetry in summarizer.
		this.localChangesTelemetryCount =
			this.mc.config.getNumber("Fluid.Telemetry.LocalChangesTelemetryCount") ?? 10;
	}

	public dispose(): void {
		if (this._disposed) {
			return;
		}
		this._disposed = true;

		this.emit("dispose");
		this.removeAllListeners();
	}

	public async resolveHandle(path: string): Promise<FluidObject> {
		const request: IRequest = { url: path };
		const parser = RequestParser.create(request);
		const id = parser.pathParts[0];

<<<<<<< HEAD
		if (id === "_channels" || id === "_custom") {
			return this.resolveHandle(parser.createSubRequest(1).url);
		}

		// Check for a data type reference first
		if (this.contextsDeferred.has(id) && parser.isLeaf(1)) {
			try {
				// eslint-disable-next-line @typescript-eslint/no-non-null-assertion
				const value = await this.contextsDeferred.get(id)!.promise;
				const channel: FluidObject = await value.getChannel();
=======
	/**
	 * @deprecated - Will be removed in future major release. Migrate all usage of IFluidRouter to the "entryPoint" pattern. Refer to Removing-IFluidRouter.md
	 */
	public async request(request: IRequest): Promise<IResponse> {
		try {
			const parser = RequestParser.create(request);
			const id = parser.pathParts[0];

			if (id === "_channels" || id === "_custom") {
				return this.request(parser.createSubRequest(1));
			}

			// Check for a data type reference first
			const context = this.contexts.get(id);
			if (context !== undefined && parser.isLeaf(1)) {
				try {
					const channel = await context.getChannel();

					return { mimeType: "fluid/object", status: 200, value: channel };
				} catch (error) {
					this.mc.logger.sendErrorEvent(
						{ eventName: "GetChannelFailedInRequest" },
						error,
					);
>>>>>>> d2172884

				if (channel !== undefined) {
					return channel;
				}
			} catch (error) {
				this.mc.logger.sendErrorEvent({ eventName: "GetChannelFailedInRequest" }, error);

				throw error;
			}
		}
		// Otherwise defer to an attached request handler
		throw responseToException(create404Response(request), request);
	}

	public async request(request: IRequest): Promise<IResponse> {
		try {
			return {
				status: 200,
				mimeType: "fuild/object",
				value: await this.resolveHandle(request.url),
			};
		} catch (e) {
			return exceptionToResponse(e);
		}
	}

	public async getChannel(id: string): Promise<IChannel> {
		this.verifyNotClosed();

		const context = this.contexts.get(id);
		if (context === undefined) {
			throw new LoggingError("Channel does not exist");
		}

		return context.getChannel();
	}

	public createChannel(id: string = uuid(), type: string): IChannel {
		if (id.includes("/")) {
			throw new UsageError(`Id cannot contain slashes: ${id}`);
		}

		this.verifyNotClosed();

		assert(!this.contexts.has(id), 0x179 /* "createChannel() with existing ID" */);
		this.notBoundedChannelContextSet.add(id);
		const context = new LocalChannelContext(
			id,
			this.sharedObjectRegistry,
			type,
			this,
			this.dataStoreContext,
			this.dataStoreContext.storage,
			this.logger,
			(content, localOpMetadata) => this.submitChannelOp(id, content, localOpMetadata),
			(address: string) => this.setChannelDirty(address),
			(srcHandle: IFluidHandle, outboundHandle: IFluidHandle) =>
				this.addedGCOutboundReference(srcHandle, outboundHandle),
		);
		this.contexts.set(id, context);

		// Channels (DDS) should not be created in summarizer client.
		this.identifyLocalChangeInSummarizer("DDSCreatedInSummarizer", id, type);

		return context.channel;
	}

	/**
	 * Binds a channel with the runtime. If the runtime is attached we will attach the channel right away.
	 * If the runtime is not attached we will defer the attach until the runtime attaches.
	 * @param channel - channel to be registered.
	 */
	public bindChannel(channel: IChannel): void {
		assert(
			this.notBoundedChannelContextSet.has(channel.id),
			0x17b /* "Channel to be bound should be in not bounded set" */,
		);
		this.notBoundedChannelContextSet.delete(channel.id);
		// If our data store is attached, then attach the channel.
		if (this.isAttached) {
			this.attachChannel(channel);
			return;
		}

		/**
		 * If this channel is already waiting to be made visible, do nothing. This can happen during attachGraph() when
		 * a channel's graph is attached. It calls bindToContext on the shared object which will end up back here.
		 */
		if (this.pendingHandlesToMakeVisible.has(channel.handle)) {
			return;
		}

		this.bind(channel.handle);

		// If our data store is local then add the channel to the queue
		if (!this.localChannelContextQueue.has(channel.id)) {
			this.localChannelContextQueue.set(
				channel.id,
				this.contexts.get(channel.id) as LocalChannelContextBase,
			);
		}
	}

	/**
	 * This function is called when a data store becomes root. It does the following:
	 *
	 * 1. Marks the data store locally visible in the container.
	 *
	 * 2. Attaches the graph of all the handles bound to it.
	 *
	 * 3. Calls into the data store context to mark it visible in the container too. If the container is globally
	 * visible, it will mark us globally visible. Otherwise, it will mark us globally visible when it becomes
	 * globally visible.
	 */
	public makeVisibleAndAttachGraph() {
		if (this.visibilityState !== VisibilityState.NotVisible) {
			return;
		}
		this.visibilityState = VisibilityState.LocallyVisible;

		this.pendingHandlesToMakeVisible.forEach((handle) => {
			handle.attachGraph();
		});
		this.pendingHandlesToMakeVisible.clear();
		this.dataStoreContext.makeLocallyVisible();
	}

	/**
	 * This function is called when a handle to this data store is added to a visible DDS.
	 */
	public attachGraph() {
		this.makeVisibleAndAttachGraph();
	}

	/**
	 * @deprecated - Not necessary if consumers add a new dataStore to the container by storing its handle.
	 * Binds this runtime to the container
	 * This includes the following:
	 * 1. Sending an Attach op that includes all existing state
	 * 2. Attaching the graph if the data store becomes attached.
	 */
	public bindToContext() {
		this.makeVisibleAndAttachGraph();
	}

	public bind(handle: IFluidHandle): void {
		// If visible, attach the incoming handle's graph. Else, this will be done when we become visible.
		if (this.visibilityState !== VisibilityState.NotVisible) {
			handle.attachGraph();
			return;
		}
		this.pendingHandlesToMakeVisible.add(handle);
	}

	public setConnectionState(connected: boolean, clientId?: string) {
		this.verifyNotClosed();

		for (const [, object] of this.contexts) {
			object.setConnectionState(connected, clientId);
		}

		raiseConnectedEvent(this.logger, this, connected, clientId);
	}

	public getQuorum(): IQuorumClients {
		return this.quorum;
	}

	public getAudience(): IAudience {
		return this.audience;
	}

	public async uploadBlob(
		blob: ArrayBufferLike,
		signal?: AbortSignal,
	): Promise<IFluidHandle<ArrayBufferLike>> {
		this.verifyNotClosed();

		return this.dataStoreContext.uploadBlob(blob, signal);
	}

	public process(message: ISequencedDocumentMessage, local: boolean, localOpMetadata: unknown) {
		this.verifyNotClosed();

		try {
			// catches as data processing error whether or not they come from async pending queues
			switch (message.type) {
				case DataStoreMessageType.Attach: {
					const attachMessage = message.contents as IAttachMessage;
					const id = attachMessage.id;

					// If a non-local operation then go and create the object
					// Otherwise mark it as officially attached.
					if (local) {
						assert(
							this.pendingAttach.has(id),
							0x17c /* "Unexpected attach (local) channel OP" */,
						);
						this.pendingAttach.delete(id);
					} else {
						assert(!this.contexts.has(id), 0x17d /* "Unexpected attach channel OP" */);

						const flatBlobs = new Map<string, ArrayBufferLike>();
						const snapshotTree = buildSnapshotTree(
							attachMessage.snapshot.entries,
							flatBlobs,
						);

						const remoteChannelContext = new RemoteChannelContext(
							this,
							this.dataStoreContext,
							this.dataStoreContext.storage,
							(content, localContentMetadata) =>
								this.submitChannelOp(id, content, localContentMetadata),
							(address: string) => this.setChannelDirty(address),
							(srcHandle: IFluidHandle, outboundHandle: IFluidHandle) =>
								this.addedGCOutboundReference(srcHandle, outboundHandle),
							id,
							snapshotTree,
							this.sharedObjectRegistry,
							flatBlobs,
							this.dataStoreContext.getCreateChildSummarizerNodeFn(id, {
								type: CreateSummarizerNodeSource.FromAttach,
								sequenceNumber: message.sequenceNumber,
								snapshot: attachMessage.snapshot,
							}),
							attachMessage.type,
						);

						this.contexts.set(id, remoteChannelContext);
					}
					break;
				}

				case DataStoreMessageType.ChannelOp:
					this.processChannelOp(message, local, localOpMetadata);
					break;
				default:
			}

			this.emit("op", message);
		} catch (error) {
			throw DataProcessingError.wrapIfUnrecognized(
				error,
				"fluidDataStoreRuntimeFailedToProcessMessage",
				message,
			);
		}
	}

	public processSignal(message: IInboundSignalMessage, local: boolean) {
		this.emit("signal", message, local);
	}

	private isChannelAttached(id: string): boolean {
		return (
			// Added in createChannel
			// Removed when bindChannel is called
			!this.notBoundedChannelContextSet.has(id) &&
			// Added in bindChannel only if this is not attached yet
			// Removed when this is attached by calling attachGraph
			!this.localChannelContextQueue.has(id) &&
			// Added in attachChannel called by bindChannel
			// Removed when attach op is broadcast
			!this.pendingAttach.has(id)
		);
	}

	/**
	 * Returns the outbound routes of this channel. Currently, all contexts in this channel are considered
	 * referenced and are hence outbound. This will change when we have root and non-root channel contexts.
	 * The only root contexts will be considered as referenced.
	 */
	private getOutboundRoutes(): string[] {
		const outboundRoutes: string[] = [];
		for (const [contextId] of this.contexts) {
			outboundRoutes.push(`${this.absolutePath}/${contextId}`);
		}
		return outboundRoutes;
	}

	/**
	 * Updates the GC nodes of this channel. It does the following:
	 * - Adds a back route to self to all its child GC nodes.
	 * - Adds a node for this channel.
	 * @param builder - The builder that contains the GC nodes for this channel's children.
	 */
	private updateGCNodes(builder: GCDataBuilder) {
		// Add a back route to self in each child's GC nodes. If any child is referenced, then its parent should
		// be considered referenced as well.
		builder.addRouteToAllNodes(this.absolutePath);

		// Get the outbound routes and add a GC node for this channel.
		builder.addNode("/", this.getOutboundRoutes());
	}

	/**
	 * Generates data used for garbage collection. This includes a list of GC nodes that represent this channel
	 * including any of its child channel contexts. Each node has a set of outbound routes to other GC nodes in the
	 * document. It does the following:
	 *
	 * 1. Calls into each child context to get its GC data.
	 *
	 * 2. Prefixes the child context's id to the GC nodes in the child's GC data. This makes sure that the node can be
	 * identified as belonging to the child.
	 *
	 * 3. Adds a GC node for this channel to the nodes received from the children. All these nodes together represent
	 * the GC data of this channel.
	 *
	 * @param fullGC - true to bypass optimizations and force full generation of GC data.
	 */
	public async getGCData(fullGC: boolean = false): Promise<IGarbageCollectionData> {
		const builder = new GCDataBuilder();
		// Iterate over each channel context and get their GC data.
		await Promise.all(
			Array.from(this.contexts)
				.filter(([contextId, _]) => {
					// Get GC data only for attached contexts. Detached contexts are not connected in the GC reference
					// graph so any references they might have won't be connected as well.
					return this.isChannelAttached(contextId);
				})
				.map(async ([contextId, context]) => {
					const contextGCData = await context.getGCData(fullGC);
					// Prefix the child's id to the ids of its GC nodes so they can be identified as belonging to the child.
					// This also gradually builds the id of each node to be a path from the root.
					builder.prefixAndAddNodes(contextId, contextGCData.gcNodes);
				}),
		);

		this.updateGCNodes(builder);
		return builder.getGCData();
	}

	/**
	 * After GC has run, called to notify this channel of routes that are used in it. It calls the child contexts to
	 * update their used routes.
	 * @param usedRoutes - The routes that are used in all contexts in this channel.
	 */
	public updateUsedRoutes(usedRoutes: string[]) {
		// Get a map of channel ids to routes used in it.
		const usedContextRoutes = unpackChildNodesUsedRoutes(usedRoutes);

		// Verify that the used routes are correct.
		for (const [id] of usedContextRoutes) {
			assert(
				this.contexts.has(id),
				0x17e /* "Used route does not belong to any known context" */,
			);
		}

		// Update the used routes in each context. Used routes is empty for unused context.
		for (const [contextId, context] of this.contexts) {
			context.updateUsedRoutes(usedContextRoutes.get(contextId) ?? []);
		}
	}

	/**
	 * Called when a new outbound reference is added to another node. This is used by garbage collection to identify
	 * all references added in the system.
	 * @param srcHandle - The handle of the node that added the reference.
	 * @param outboundHandle - The handle of the outbound node that is referenced.
	 */
	private addedGCOutboundReference(srcHandle: IFluidHandle, outboundHandle: IFluidHandle) {
		this.dataStoreContext.addedGCOutboundReference?.(srcHandle, outboundHandle);
	}

	/**
	 * Returns a summary at the current sequence number.
	 * @param fullTree - true to bypass optimizations and force a full summary tree
	 * @param trackState - This tells whether we should track state from this summary.
	 * @param telemetryContext - summary data passed through the layers for telemetry purposes
	 */
	public async summarize(
		fullTree: boolean = false,
		trackState: boolean = true,
		telemetryContext?: ITelemetryContext,
	): Promise<ISummaryTreeWithStats> {
		const summaryBuilder = new SummaryTreeBuilder();

		// Iterate over each data store and ask it to summarize
		await Promise.all(
			Array.from(this.contexts)
				.filter(([contextId, _]) => {
					const isAttached = this.isChannelAttached(contextId);
					// We are not expecting local dds! Summary may not capture local state.
					assert(
						isAttached,
						0x17f /* "Not expecting detached channels during summarize" */,
					);
					// If the object is registered - and we have received the sequenced op creating the object
					// (i.e. it has a base mapping) - then we go ahead and summarize
					return isAttached;
				})
				.map(async ([contextId, context]) => {
					const contextSummary = await context.summarize(
						fullTree,
						trackState,
						telemetryContext,
					);
					summaryBuilder.addWithStats(contextId, contextSummary);
				}),
		);

		return summaryBuilder.getSummaryTree();
	}

	public getAttachSummary(telemetryContext?: ITelemetryContext): ISummaryTreeWithStats {
		/**
		 * back-compat 0.59.1000 - getAttachSummary() is called when making a data store globally visible (previously
		 * attaching state). Ideally, attachGraph() should have already be called making it locally visible. However,
		 * before visibility state was added, this may not have been the case and getAttachSummary() could be called:
		 *
		 * 1. Before attaching the data store - When a detached container is attached.
		 *
		 * 2. After attaching the data store - When a data store is created and bound in an attached container.
		 *
		 * The basic idea is that all local object should become locally visible before they are globally visible.
		 */
		this.attachGraph();

		// This assert cannot be added now due to back-compat. To be uncommented when the following issue is fixed -
		// https://github.com/microsoft/FluidFramework/issues/9688.
		//
		// assert(this.visibilityState === VisibilityState.LocallyVisible,
		//  "The data store should be locally visible when generating attach summary",
		// );

		const summaryBuilder = new SummaryTreeBuilder();

		// Craft the .attributes file for each shared object
		for (const [contextId, context] of this.contexts) {
			if (!(context instanceof LocalChannelContextBase)) {
				throw new LoggingError("Should only be called with local channel handles");
			}

			if (!this.notBoundedChannelContextSet.has(contextId)) {
				let summaryTree: ISummaryTreeWithStats;
				if (context.isLoaded) {
					const contextSummary = context.getAttachSummary(telemetryContext);
					assert(
						contextSummary.summary.type === SummaryType.Tree,
						0x180 /* "getAttachSummary should always return a tree" */,
					);
					summaryTree = { stats: contextSummary.stats, summary: contextSummary.summary };
				} else {
					// If this channel is not yet loaded, then there should be no changes in the snapshot from which
					// it was created as it is detached container. So just use the previous snapshot.
					assert(
						!!this.dataStoreContext.baseSnapshot,
						0x181 /* "BaseSnapshot should be there as detached container loaded from snapshot" */,
					);
					summaryTree = convertSnapshotTreeToSummaryTree(
						this.dataStoreContext.baseSnapshot.trees[contextId],
					);
				}
				summaryBuilder.addWithStats(contextId, summaryTree);
			}
		}

		return summaryBuilder.getSummaryTree();
	}

	public submitMessage(type: DataStoreMessageType, content: any, localOpMetadata: unknown) {
		this.submit(type, content, localOpMetadata);
	}

	public submitSignal(type: string, content: any) {
		this.verifyNotClosed();
		return this.dataStoreContext.submitSignal(type, content);
	}

	/**
	 * Will return when the data store is attached.
	 */
	public async waitAttached(): Promise<void> {
		return this.deferredAttached.promise;
	}

	/**
	 * Attach channel should only be called after the data store has been attached
	 */
	private attachChannel(channel: IChannel): void {
		this.verifyNotClosed();
		// If this handle is already attached no need to attach again.
		if (channel.handle.isAttached) {
			return;
		}

		channel.handle.attachGraph();

		assert(this.isAttached, 0x182 /* "Data store should be attached to attach the channel." */);
		assert(
			this.visibilityState === VisibilityState.GloballyVisible,
			0x2d0 /* "Data store should be globally visible to attach channels." */,
		);

		const summarizeResult = summarizeChannel(
			channel,
			true /* fullTree */,
			false /* trackState */,
		);
		// Attach message needs the summary in ITree format. Convert the ISummaryTree into an ITree.
		const snapshot = convertSummaryTreeToITree(summarizeResult.summary);

		const message: IAttachMessage = {
			id: channel.id,
			snapshot,
			type: channel.attributes.type,
		};
		this.pendingAttach.set(channel.id, message);
		this.submit(DataStoreMessageType.Attach, message);

		const context = this.contexts.get(channel.id) as LocalChannelContextBase;
		context.makeVisible();
	}

	private submitChannelOp(address: string, contents: any, localOpMetadata: unknown) {
		const envelope: IEnvelope = { address, contents };
		this.submit(DataStoreMessageType.ChannelOp, envelope, localOpMetadata);
	}

	private submit(
		type: DataStoreMessageType,
		content: any,
		localOpMetadata: unknown = undefined,
	): void {
		this.verifyNotClosed();
		this.dataStoreContext.submitMessage(type, content, localOpMetadata);
	}

	/**
	 * For messages of type MessageType.Operation, finds the right channel and asks it to resubmit the message.
	 * For all other messages, just submit it again.
	 * This typically happens when we reconnect and there are unacked messages.
	 * @param content - The content of the original message.
	 * @param localOpMetadata - The local metadata associated with the original message.
	 */
	public reSubmit(type: DataStoreMessageType, content: any, localOpMetadata: unknown) {
		this.verifyNotClosed();

		switch (type) {
			case DataStoreMessageType.ChannelOp: {
				// For Operations, find the right channel and trigger resubmission on it.
				const envelope = content as IEnvelope;
				const channelContext = this.contexts.get(envelope.address);
				assert(
					!!channelContext,
					0x183 /* "There should be a channel context for the op" */,
				);
				channelContext.reSubmit(envelope.contents, localOpMetadata);
				break;
			}
			case DataStoreMessageType.Attach:
				// For Attach messages, just submit them again.
				this.submit(type, content, localOpMetadata);
				break;
			default:
				unreachableCase(type);
		}
	}

	/**
	 * Revert a local op.
	 * @param content - The content of the original message.
	 * @param localOpMetadata - The local metadata associated with the original message.
	 */
	public rollback?(type: DataStoreMessageType, content: any, localOpMetadata: unknown) {
		this.verifyNotClosed();

		switch (type) {
			case DataStoreMessageType.ChannelOp: {
				// For Operations, find the right channel and trigger resubmission on it.
				const envelope = content as IEnvelope;
				const channelContext = this.contexts.get(envelope.address);
				assert(
					!!channelContext,
					0x2ed /* "There should be a channel context for the op" */,
				);
				channelContext.rollback(envelope.contents, localOpMetadata);
				break;
			}
			default:
				throw new LoggingError(`Can't rollback ${type} message`);
		}
	}

	public async applyStashedOp(content: any): Promise<unknown> {
		const envelope = content as IEnvelope;
		const channelContext = this.contexts.get(envelope.address);
		assert(!!channelContext, 0x184 /* "There should be a channel context for the op" */);
		await channelContext.getChannel();
		return channelContext.applyStashedOp(envelope.contents);
	}

	private setChannelDirty(address: string): void {
		this.verifyNotClosed();
		this.dataStoreContext.setChannelDirty(address);
	}

	private processChannelOp(
		message: ISequencedDocumentMessage,
		local: boolean,
		localOpMetadata: unknown,
	) {
		this.verifyNotClosed();

		const envelope = message.contents as IEnvelope;

		const transformed: ISequencedDocumentMessage = {
			...message,
			contents: envelope.contents,
		};

		const channelContext = this.contexts.get(envelope.address);
		assert(!!channelContext, 0x185 /* "Channel not found" */);
		channelContext.processOp(transformed, local, localOpMetadata);

		return channelContext;
	}

	private attachListener() {
		this.setMaxListeners(Number.MAX_SAFE_INTEGER);
		this.dataStoreContext.once("attaching", () => {
			/**
			 * back-compat 0.59.1000 - Ideally, attachGraph() should have already been called making the data store
			 * locally visible. However, before visibility state was added, this may not have been the case and data
			 * store can move to "attaching" state in 2 scenarios:
			 * 1) Before attachGraph() is called - When a data store is created and bound in an attached container.
			 * 2) After attachGraph() is called - When a detached container is attached.
			 *
			 * The basic idea is that all local object should become locally visible before they are globally visible.
			 */
			this.attachGraph();

			this._attachState = AttachState.Attaching;

			assert(
				this.visibilityState === VisibilityState.LocallyVisible,
				0x2d1 /* "Data store should be locally visible before it can become globally visible." */,
			);

			// Mark the data store globally visible and make its child channels visible as well.
			this.visibilityState = VisibilityState.GloballyVisible;
			this.localChannelContextQueue.forEach((channel) => {
				channel.makeVisible();
			});
			this.localChannelContextQueue.clear();

			// This promise resolution will be moved to attached event once we fix the scheduler.
			this.deferredAttached.resolve();
			this.emit("attaching");
		});
		this.dataStoreContext.once("attached", () => {
			assert(
				this.visibilityState === VisibilityState.GloballyVisible,
				0x2d2 /* "Data store should be globally visible when its attached." */,
			);
			this._attachState = AttachState.Attached;
			this.emit("attached");
		});
	}

	private verifyNotClosed() {
		if (this._disposed) {
			throw new LoggingError("Runtime is closed");
		}
	}

	/**
	 * Summarizer client should not have local changes. These changes can become part of the summary and can break
	 * eventual consistency. For example, the next summary (say at ref seq# 100) may contain these changes whereas
	 * other clients that are up-to-date till seq# 100 may not have them yet.
	 */
	private identifyLocalChangeInSummarizer(
		eventName: string,
		channelId: string,
		channelType: string,
	) {
		if (this.clientDetails.type !== "summarizer" || this.localChangesTelemetryCount <= 0) {
			return;
		}

		// Log a telemetry if there are local changes in the summarizer. This will give us data on how often
		// this is happening and which data stores do this. The eventual goal is to disallow local changes
		// in the summarizer and the data will help us plan this.
		this.mc.logger.sendTelemetryEvent({
			eventName,
			...tagCodeArtifacts({
				channelType,
				channelId,
				fluidDataStoreId: this.id,
				fluidDataStorePackagePath: this.dataStoreContext.packagePath.join("/"),
			}),
			stack: generateStack(),
		});
		this.localChangesTelemetryCount--;
	}
}

/**
 * Mixin class that adds request handler to FluidDataStoreRuntime
 * Request handler is only called when data store can't resolve request, i.e. for custom requests.
 * @param Base - base class, inherits from FluidDataStoreRuntime
 * @param requestHandler - request handler to mix in
 */
export const mixinRequestHandler = (
	requestHandler: (request: IRequest, runtime: FluidDataStoreRuntime) => Promise<IResponse>,
	Base: typeof FluidDataStoreRuntime = FluidDataStoreRuntime,
) =>
	class RuntimeWithRequestHandler extends Base {
		public async request(request: IRequest) {
			const response = await super.request(request);
			if (response.status === 404) {
				return requestHandler(request, this);
			}
			return response;
		}
	} as typeof FluidDataStoreRuntime;

/**
 * Mixin class that adds await for DataObject to finish initialization before we proceed to summary.
 * @param handler - handler that returns info about blob to be added to summary.
 * Or undefined not to add anything to summary.
 * @param Base - base class, inherits from FluidDataStoreRuntime
 */
export const mixinSummaryHandler = (
	handler: (
		runtime: FluidDataStoreRuntime,
	) => Promise<{ path: string[]; content: string } | undefined>,
	Base: typeof FluidDataStoreRuntime = FluidDataStoreRuntime,
) =>
	class RuntimeWithSummarizerHandler extends Base {
		private addBlob(summary: ISummaryTreeWithStats, path: string[], content: string) {
			const firstName = path.shift();
			if (firstName === undefined) {
				throw new LoggingError("Path can't be empty");
			}

			let blob: ISummaryTree | ISummaryBlob = {
				type: SummaryType.Blob,
				content,
			};
			summary.stats.blobNodeCount++;
			summary.stats.totalBlobSize += content.length;

			for (const name of path.reverse()) {
				blob = {
					type: SummaryType.Tree,
					tree: { [name]: blob },
				};
				summary.stats.treeNodeCount++;
			}
			summary.summary.tree[firstName] = blob;
		}

		async summarize(...args: any[]) {
			const summary = await super.summarize(...args);
			const content = await handler(this);
			if (content !== undefined) {
				this.addBlob(summary, content.path, content.content);
			}
			return summary;
		}
	} as typeof FluidDataStoreRuntime;<|MERGE_RESOLUTION|>--- conflicted
+++ resolved
@@ -383,7 +383,6 @@
 		const parser = RequestParser.create(request);
 		const id = parser.pathParts[0];
 
-<<<<<<< HEAD
 		if (id === "_channels" || id === "_custom") {
 			return this.resolveHandle(parser.createSubRequest(1).url);
 		}
@@ -394,32 +393,6 @@
 				// eslint-disable-next-line @typescript-eslint/no-non-null-assertion
 				const value = await this.contextsDeferred.get(id)!.promise;
 				const channel: FluidObject = await value.getChannel();
-=======
-	/**
-	 * @deprecated - Will be removed in future major release. Migrate all usage of IFluidRouter to the "entryPoint" pattern. Refer to Removing-IFluidRouter.md
-	 */
-	public async request(request: IRequest): Promise<IResponse> {
-		try {
-			const parser = RequestParser.create(request);
-			const id = parser.pathParts[0];
-
-			if (id === "_channels" || id === "_custom") {
-				return this.request(parser.createSubRequest(1));
-			}
-
-			// Check for a data type reference first
-			const context = this.contexts.get(id);
-			if (context !== undefined && parser.isLeaf(1)) {
-				try {
-					const channel = await context.getChannel();
-
-					return { mimeType: "fluid/object", status: 200, value: channel };
-				} catch (error) {
-					this.mc.logger.sendErrorEvent(
-						{ eventName: "GetChannelFailedInRequest" },
-						error,
-					);
->>>>>>> d2172884
 
 				if (channel !== undefined) {
 					return channel;
@@ -434,6 +407,9 @@
 		throw responseToException(create404Response(request), request);
 	}
 
+	/**
+	 * @deprecated - Will be removed in future major release. Migrate all usage of IFluidRouter to the "entryPoint" pattern. Refer to Removing-IFluidRouter.md
+	 */
 	public async request(request: IRequest): Promise<IResponse> {
 		try {
 			return {
