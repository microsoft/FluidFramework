/*!
 * Copyright (c) Microsoft Corporation and contributors. All rights reserved.
 * Licensed under the MIT License.
 */

import { TypedEventEmitter } from "@fluid-internal/client-utils";
import {
	DataProcessingError,
	ITelemetryLoggerExt,
	generateStack,
	LoggingError,
	MonitoringContext,
	raiseConnectedEvent,
	createChildMonitoringContext,
	tagCodeArtifacts,
	UsageError,
} from "@fluidframework/telemetry-utils";
import {
	FluidObject,
	IFluidHandle,
	IFluidHandleContext,
	IRequest,
	IResponse,
} from "@fluidframework/core-interfaces";
import { assert, Deferred, LazyPromise, unreachableCase } from "@fluidframework/core-utils";
import {
	IAudience,
	IDeltaManager,
	AttachState,
	ILoaderOptions,
} from "@fluidframework/container-definitions";
import { buildSnapshotTree } from "@fluidframework/driver-utils";
import {
	IClientDetails,
	IDocumentMessage,
	ISequencedDocumentMessage,
	SummaryType,
	ISummaryBlob,
	ISummaryTree,
	IQuorumClients,
} from "@fluidframework/protocol-definitions";
import {
	CreateChildSummarizerNodeParam,
	CreateSummarizerNodeSource,
	IAttachMessage,
	IEnvelope,
	IFluidDataStoreContext,
	IFluidDataStoreChannel,
	IGarbageCollectionData,
	IInboundSignalMessage,
	ISummaryTreeWithStats,
	VisibilityState,
	ITelemetryContext,
	IIdCompressor,
} from "@fluidframework/runtime-definitions";
import {
	convertSnapshotTreeToSummaryTree,
	convertSummaryTreeToITree,
	generateHandleContextPath,
	RequestParser,
	SummaryTreeBuilder,
	create404Response,
	createResponseError,
	exceptionToResponse,
	GCDataBuilder,
	unpackChildNodesUsedRoutes,
} from "@fluidframework/runtime-utils";
import {
	IChannel,
	IFluidDataStoreRuntime,
	IFluidDataStoreRuntimeEvents,
	IChannelFactory,
} from "@fluidframework/datastore-definitions";
import { v4 as uuid } from "uuid";
import { IChannelContext, summarizeChannel } from "./channelContext";
import {
	LocalChannelContext,
	LocalChannelContextBase,
	RehydratedLocalChannelContext,
} from "./localChannelContext";
import { RemoteChannelContext } from "./remoteChannelContext";
import { FluidObjectHandle } from "./fluidHandle";

export enum DataStoreMessageType {
	// Creates a new channel
	Attach = "attach",
	ChannelOp = "op",
}

export interface ISharedObjectRegistry {
	// TODO consider making this async. A consequence is that either the creation of a distributed data type
	// is async or we need a new API to split the synchronous vs. asynchronous creation.
	get(name: string): IChannelFactory | undefined;
}

/**
 * Base data store class
 */
export class FluidDataStoreRuntime
	extends TypedEventEmitter<IFluidDataStoreRuntimeEvents>
	implements IFluidDataStoreChannel, IFluidDataStoreRuntime, IFluidHandleContext
{
	/**
	 * @deprecated - Instantiate the class using its constructor instead.
	 *
	 * Loads the data store runtime
	 * @param context - The data store context
	 * @param sharedObjectRegistry - The registry of shared objects used by this data store
	 * @param existing - If loading from an existing file.
	 */
	public static load(
		context: IFluidDataStoreContext,
		sharedObjectRegistry: ISharedObjectRegistry,
		existing: boolean,
	): FluidDataStoreRuntime {
		return new FluidDataStoreRuntime(
			context,
			sharedObjectRegistry,
			existing,
<<<<<<< HEAD
			// eslint-disable-next-line @typescript-eslint/no-non-null-assertion
			async (dataStoreRuntime) => dataStoreRuntime.entryPoint!,
=======
			async (dataStoreRuntime) => dataStoreRuntime.entryPoint,
>>>>>>> 14d45814
		);
	}

	/**
	 * {@inheritDoc @fluidframework/datastore-definitions#IFluidDataStoreRuntime.entryPoint}
	 */
	public readonly entryPoint: IFluidHandle<FluidObject>;

	/**
	 * @deprecated - Will be removed in future major release. Migrate all usage of IFluidRouter to the "entryPoint" pattern. Refer to Removing-IFluidRouter.md
	 */
	public get IFluidRouter() {
		return this;
	}

	public get connected(): boolean {
		return this.dataStoreContext.connected;
	}

	public get clientId(): string | undefined {
		return this.dataStoreContext.clientId;
	}

	public get clientDetails(): IClientDetails {
		return this.dataStoreContext.clientDetails;
	}

	public get isAttached(): boolean {
		return this.attachState !== AttachState.Detached;
	}

	public get attachState(): AttachState {
		return this._attachState;
	}

	public get absolutePath(): string {
		return generateHandleContextPath(this.id, this.routeContext);
	}

	public get routeContext(): IFluidHandleContext {
		return this.dataStoreContext.IFluidHandleContext;
	}

	public get idCompressor(): IIdCompressor | undefined {
		return this.dataStoreContext.idCompressor;
	}

	public get IFluidHandleContext() {
		return this;
	}

	public get rootRoutingContext() {
		return this;
	}
	public get channelsRoutingContext() {
		return this;
	}
	public get objectsRoutingContext() {
		return this;
	}

	private _disposed = false;
	public get disposed() {
		return this._disposed;
	}

	private readonly contexts = new Map<string, IChannelContext>();
	private readonly pendingAttach = new Set<string>();

	private readonly deferredAttached = new Deferred<void>();
	private readonly localChannelContextQueue = new Map<string, LocalChannelContextBase>();
	private readonly notBoundedChannelContextSet = new Set<string>();
	private _attachState: AttachState;
	public visibilityState: VisibilityState;
	// A list of handles that are bound when the data store is not visible. We have to make them visible when the data
	// store becomes visible.
	private readonly pendingHandlesToMakeVisible: Set<IFluidHandle> = new Set();

	public readonly id: string;
	public readonly options: ILoaderOptions;
	public readonly deltaManager: IDeltaManager<ISequencedDocumentMessage, IDocumentMessage>;
	private readonly quorum: IQuorumClients;
	private readonly audience: IAudience;
	private readonly mc: MonitoringContext;
	public get logger(): ITelemetryLoggerExt {
		return this.mc.logger;
	}

	/**
	 * If the summarizer makes local changes, a telemetry event is logged. This has the potential to be very noisy.
	 * So, adding a count of how many telemetry events are logged per data store context. This can be
	 * controlled via feature flags.
	 */
	private localChangesTelemetryCount: number;

	/**
	 * Invokes the given callback and expects that no ops are submitted
	 * until execution finishes. If an op is submitted, an error will be raised.
	 *
	 * Can be disabled by feature gate `Fluid.ContainerRuntime.DisableOpReentryCheck`
	 *
	 * @param callback - the callback to be invoked
	 */
	public ensureNoDataModelChanges<T>(callback: () => T): T {
		// back-compat ADO:2309
		return this.dataStoreContext.ensureNoDataModelChanges === undefined
			? callback()
			: this.dataStoreContext.ensureNoDataModelChanges(callback);
	}

	/**
	 * Create an instance of a DataStore runtime.
	 *
	 * @param dataStoreContext - Context object for the runtime.
	 * @param sharedObjectRegistry - The registry of shared objects that this data store will be able to instantiate.
	 * @param existing - Pass 'true' if loading this datastore from an existing file; pass 'false' otherwise.
	 * @param provideEntryPoint - Function to initialize the entryPoint object for the data store runtime. The
	 * handle to this data store runtime will point to the object returned by this function. If this function is not
	 * provided, the handle will be left undefined. This is here so we can start making handles a first-class citizen
	 * and the primary way of interacting with some Fluid objects, and should be used if possible.
	 */
	public constructor(
		private readonly dataStoreContext: IFluidDataStoreContext,
		private readonly sharedObjectRegistry: ISharedObjectRegistry,
		existing: boolean,
		provideEntryPoint: (runtime: IFluidDataStoreRuntime) => Promise<FluidObject>,
	) {
		super();

		assert(
			!dataStoreContext.id.includes("/"),
			0x30e /* Id cannot contain slashes. DataStoreContext should have validated this. */,
		);

		this.mc = createChildMonitoringContext({
			logger: dataStoreContext.logger,
			namespace: "FluidDataStoreRuntime",
			properties: {
				all: { dataStoreId: uuid() },
			},
		});

		this.id = dataStoreContext.id;
		this.options = dataStoreContext.options;
		this.deltaManager = dataStoreContext.deltaManager;
		this.quorum = dataStoreContext.getQuorum();
		this.audience = dataStoreContext.getAudience();

		const tree = dataStoreContext.baseSnapshot;

		// Must always receive the data store type inside of the attributes
		if (tree?.trees !== undefined) {
			Object.keys(tree.trees).forEach((path) => {
				// Issue #4414
				if (path === "_search") {
					return;
				}

				let channelContext: RemoteChannelContext | RehydratedLocalChannelContext;
				// If already exists on storage, then create a remote channel. However, if it is case of rehydrating a
				// container from snapshot where we load detached container from a snapshot, isLocalDataStore would be
				// true. In this case create a RehydratedLocalChannelContext.
				if (dataStoreContext.isLocalDataStore) {
					channelContext = new RehydratedLocalChannelContext(
						path,
						this.sharedObjectRegistry,
						this,
						this.dataStoreContext,
						this.dataStoreContext.storage,
						this.logger,
						(content, localOpMetadata) =>
							this.submitChannelOp(path, content, localOpMetadata),
						(address: string) => this.setChannelDirty(address),
						(srcHandle: IFluidHandle, outboundHandle: IFluidHandle) =>
							this.addedGCOutboundReference(srcHandle, outboundHandle),
						tree.trees[path],
					);
					// This is the case of rehydrating a detached container from snapshot. Now due to delay loading of
					// data store, if the data store is loaded after the container is attached, then we missed making
					// the channel visible. So do it now. Otherwise, add it to local channel context queue, so
					// that it can be make it visible later with the data store.
					if (dataStoreContext.attachState !== AttachState.Detached) {
						channelContext.makeVisible();
					} else {
						this.localChannelContextQueue.set(path, channelContext);
					}
				} else {
					channelContext = new RemoteChannelContext(
						this,
						dataStoreContext,
						dataStoreContext.storage,
						(content, localOpMetadata) =>
							this.submitChannelOp(path, content, localOpMetadata),
						(address: string) => this.setChannelDirty(address),
						(srcHandle: IFluidHandle, outboundHandle: IFluidHandle) =>
							this.addedGCOutboundReference(srcHandle, outboundHandle),
						path,
						tree.trees[path],
						this.sharedObjectRegistry,
						undefined /* extraBlobs */,
						this.dataStoreContext.getCreateChildSummarizerNodeFn(path, {
							type: CreateSummarizerNodeSource.FromSummary,
						}),
					);
				}

				this.contexts.set(path, channelContext);
			});
		}

		this.entryPoint = new FluidObjectHandle<FluidObject>(
			new LazyPromise(async () => provideEntryPoint(this)),
			"",
			this.objectsRoutingContext,
		);

		this.attachListener();
		this._attachState = dataStoreContext.attachState;

		/**
		 * If existing flag is false, this is a new data store and is not visible. The existing flag can be true in two
		 * conditions:
		 *
		 * 1. It's a local data store that is created when a detached container is rehydrated. In this case, the data
		 * store is locally visible because the snapshot it is loaded from contains locally visible data stores only.
		 *
		 * 2. It's a remote data store that is created when an attached container is loaded is loaded from snapshot or
		 * when an attach op comes in. In both these cases, the data store is already globally visible.
		 */
		if (existing) {
			this.visibilityState =
				dataStoreContext.attachState === AttachState.Detached
					? VisibilityState.LocallyVisible
					: VisibilityState.GloballyVisible;
		} else {
			this.visibilityState = VisibilityState.NotVisible;
		}

		// If it's existing we know it has been attached.
		if (existing) {
			this.deferredAttached.resolve();
		}

		// By default, a data store can log maximum 10 local changes telemetry in summarizer.
		this.localChangesTelemetryCount =
			this.mc.config.getNumber("Fluid.Telemetry.LocalChangesTelemetryCount") ?? 10;
	}

	public dispose(): void {
		if (this._disposed) {
			return;
		}
		this._disposed = true;

		this.emit("dispose");
		this.removeAllListeners();
	}

	public async resolveHandle(request: IRequest): Promise<IResponse> {
		return this.request(request);
	}

	public async request(request: IRequest): Promise<IResponse> {
		try {
			const parser = RequestParser.create(request);
			const id = parser.pathParts[0];

			if (id === "_channels" || id === "_custom") {
				return await this.request(parser.createSubRequest(1));
			}

			// Check for a data type reference first
			const context = this.contexts.get(id);
			if (context !== undefined && parser.isLeaf(1)) {
				try {
					const channel = await context.getChannel();

					return { mimeType: "fluid/object", status: 200, value: channel };
				} catch (error) {
					this.mc.logger.sendErrorEvent(
						{ eventName: "GetChannelFailedInRequest" },
						error,
					);

					return createResponseError(500, `Failed to get Channel: ${error}`, request);
				}
			}

			// Otherwise defer to an attached request handler
			return create404Response(request);
		} catch (error) {
			return exceptionToResponse(error);
		}
	}

	public async getChannel(id: string): Promise<IChannel> {
		this.verifyNotClosed();

		const context = this.contexts.get(id);
		if (context === undefined) {
			throw new LoggingError("Channel does not exist");
		}

		return context.getChannel();
	}

	public createChannel(id: string = uuid(), type: string): IChannel {
		if (id.includes("/")) {
			throw new UsageError(`Id cannot contain slashes: ${id}`);
		}

		this.verifyNotClosed();

		assert(!this.contexts.has(id), 0x179 /* "createChannel() with existing ID" */);
		this.notBoundedChannelContextSet.add(id);
		const context = new LocalChannelContext(
			id,
			this.sharedObjectRegistry,
			type,
			this,
			this.dataStoreContext,
			this.dataStoreContext.storage,
			this.logger,
			(content, localOpMetadata) => this.submitChannelOp(id, content, localOpMetadata),
			(address: string) => this.setChannelDirty(address),
			(srcHandle: IFluidHandle, outboundHandle: IFluidHandle) =>
				this.addedGCOutboundReference(srcHandle, outboundHandle),
		);
		this.contexts.set(id, context);

		// Channels (DDS) should not be created in summarizer client.
		this.identifyLocalChangeInSummarizer("DDSCreatedInSummarizer", id, type);

		return context.channel;
	}

	/**
	 * Binds a channel with the runtime. If the runtime is attached we will attach the channel right away.
	 * If the runtime is not attached we will defer the attach until the runtime attaches.
	 * @param channel - channel to be registered.
	 */
	public bindChannel(channel: IChannel): void {
		assert(
			this.notBoundedChannelContextSet.has(channel.id),
			0x17b /* "Channel to be bound should be in not bounded set" */,
		);
		this.notBoundedChannelContextSet.delete(channel.id);
		// If our data store is attached, then attach the channel.
		if (this.isAttached) {
			this.attachChannel(channel);
			return;
		}

		/**
		 * If this channel is already waiting to be made visible, do nothing. This can happen during attachGraph() when
		 * a channel's graph is attached. It calls bindToContext on the shared object which will end up back here.
		 */
		if (this.pendingHandlesToMakeVisible.has(channel.handle)) {
			return;
		}

		this.bind(channel.handle);

		// If our data store is local then add the channel to the queue
		if (!this.localChannelContextQueue.has(channel.id)) {
			this.localChannelContextQueue.set(
				channel.id,
				this.contexts.get(channel.id) as LocalChannelContextBase,
			);
		}
	}

	/**
	 * This function is called when a data store becomes root. It does the following:
	 *
	 * 1. Marks the data store locally visible in the container.
	 *
	 * 2. Attaches the graph of all the handles bound to it.
	 *
	 * 3. Calls into the data store context to mark it visible in the container too. If the container is globally
	 * visible, it will mark us globally visible. Otherwise, it will mark us globally visible when it becomes
	 * globally visible.
	 */
	public makeVisibleAndAttachGraph() {
		if (this.visibilityState !== VisibilityState.NotVisible) {
			return;
		}
		this.visibilityState = VisibilityState.LocallyVisible;

		this.pendingHandlesToMakeVisible.forEach((handle) => {
			handle.attachGraph();
		});
		this.pendingHandlesToMakeVisible.clear();
		this.dataStoreContext.makeLocallyVisible();
	}

	/**
	 * This function is called when a handle to this data store is added to a visible DDS.
	 */
	public attachGraph() {
		this.makeVisibleAndAttachGraph();
	}

	public bind(handle: IFluidHandle): void {
		// If visible, attach the incoming handle's graph. Else, this will be done when we become visible.
		if (this.visibilityState !== VisibilityState.NotVisible) {
			handle.attachGraph();
			return;
		}
		this.pendingHandlesToMakeVisible.add(handle);
	}

	public setConnectionState(connected: boolean, clientId?: string) {
		this.verifyNotClosed();

		for (const [, object] of this.contexts) {
			object.setConnectionState(connected, clientId);
		}

		raiseConnectedEvent(this.logger, this, connected, clientId);
	}

	public getQuorum(): IQuorumClients {
		return this.quorum;
	}

	public getAudience(): IAudience {
		return this.audience;
	}

	public async uploadBlob(
		blob: ArrayBufferLike,
		signal?: AbortSignal,
	): Promise<IFluidHandle<ArrayBufferLike>> {
		this.verifyNotClosed();

		return this.dataStoreContext.uploadBlob(blob, signal);
	}

	private createRemoteChannelContext(
		attachMessage: IAttachMessage,
		summarizerNodeParams: CreateChildSummarizerNodeParam,
	) {
		const flatBlobs = new Map<string, ArrayBufferLike>();
		const snapshotTree = buildSnapshotTree(attachMessage.snapshot.entries, flatBlobs);

		return new RemoteChannelContext(
			this,
			this.dataStoreContext,
			this.dataStoreContext.storage,
			(content, localContentMetadata) =>
				this.submitChannelOp(attachMessage.id, content, localContentMetadata),
			(address: string) => this.setChannelDirty(address),
			(srcHandle: IFluidHandle, outboundHandle: IFluidHandle) =>
				this.addedGCOutboundReference(srcHandle, outboundHandle),
			attachMessage.id,
			snapshotTree,
			this.sharedObjectRegistry,
			flatBlobs,
			this.dataStoreContext.getCreateChildSummarizerNodeFn(
				attachMessage.id,
				summarizerNodeParams,
			),
			attachMessage.type,
		);
	}

	public process(message: ISequencedDocumentMessage, local: boolean, localOpMetadata: unknown) {
		this.verifyNotClosed();

		try {
			// catches as data processing error whether or not they come from async pending queues
			switch (message.type) {
				case DataStoreMessageType.Attach: {
					const attachMessage = message.contents as IAttachMessage;
					const id = attachMessage.id;

					// If a non-local operation then go and create the object
					// Otherwise mark it as officially attached.
					if (local) {
						assert(
							this.pendingAttach.delete(id),
							0x17c /* "Unexpected attach (local) channel OP" */,
						);
					} else {
						assert(!this.contexts.has(id), 0x17d /* "Unexpected attach channel OP" */);

						const summarizerNodeParams = {
							type: CreateSummarizerNodeSource.FromAttach,
							sequenceNumber: message.sequenceNumber,
							snapshot: attachMessage.snapshot,
						};

						const remoteChannelContext = this.createRemoteChannelContext(
							attachMessage,
							summarizerNodeParams,
						);
						this.contexts.set(id, remoteChannelContext);
					}
					break;
				}

				case DataStoreMessageType.ChannelOp:
					this.processChannelOp(message, local, localOpMetadata);
					break;
				default:
			}

			this.emit("op", message);
		} catch (error) {
			throw DataProcessingError.wrapIfUnrecognized(
				error,
				"fluidDataStoreRuntimeFailedToProcessMessage",
				message,
			);
		}
	}

	public processSignal(message: IInboundSignalMessage, local: boolean) {
		this.emit("signal", message, local);
	}

	private isChannelAttached(id: string): boolean {
		return (
			// Added in createChannel
			// Removed when bindChannel is called
			!this.notBoundedChannelContextSet.has(id) &&
			// Added in bindChannel only if this is not attached yet
			// Removed when this is attached by calling attachGraph
			!this.localChannelContextQueue.has(id) &&
			// Added in attachChannel called by bindChannel
			// Removed when attach op is broadcast
			!this.pendingAttach.has(id)
		);
	}

	/**
	 * Returns the outbound routes of this channel. Currently, all contexts in this channel are considered
	 * referenced and are hence outbound. This will change when we have root and non-root channel contexts.
	 * The only root contexts will be considered as referenced.
	 */
	private getOutboundRoutes(): string[] {
		const outboundRoutes: string[] = [];
		for (const [contextId] of this.contexts) {
			outboundRoutes.push(`${this.absolutePath}/${contextId}`);
		}
		return outboundRoutes;
	}

	/**
	 * Updates the GC nodes of this channel. It does the following:
	 * - Adds a back route to self to all its child GC nodes.
	 * - Adds a node for this channel.
	 * @param builder - The builder that contains the GC nodes for this channel's children.
	 */
	private updateGCNodes(builder: GCDataBuilder) {
		// Add a back route to self in each child's GC nodes. If any child is referenced, then its parent should
		// be considered referenced as well.
		builder.addRouteToAllNodes(this.absolutePath);

		// Get the outbound routes and add a GC node for this channel.
		builder.addNode("/", this.getOutboundRoutes());
	}

	/**
	 * Generates data used for garbage collection. This includes a list of GC nodes that represent this channel
	 * including any of its child channel contexts. Each node has a set of outbound routes to other GC nodes in the
	 * document. It does the following:
	 *
	 * 1. Calls into each child context to get its GC data.
	 *
	 * 2. Prefixes the child context's id to the GC nodes in the child's GC data. This makes sure that the node can be
	 * identified as belonging to the child.
	 *
	 * 3. Adds a GC node for this channel to the nodes received from the children. All these nodes together represent
	 * the GC data of this channel.
	 *
	 * @param fullGC - true to bypass optimizations and force full generation of GC data.
	 */
	public async getGCData(fullGC: boolean = false): Promise<IGarbageCollectionData> {
		const builder = new GCDataBuilder();
		// Iterate over each channel context and get their GC data.
		await Promise.all(
			Array.from(this.contexts)
				.filter(([contextId, _]) => {
					// Get GC data only for attached contexts. Detached contexts are not connected in the GC reference
					// graph so any references they might have won't be connected as well.
					return this.isChannelAttached(contextId);
				})
				.map(async ([contextId, context]) => {
					const contextGCData = await context.getGCData(fullGC);
					// Prefix the child's id to the ids of its GC nodes so they can be identified as belonging to the child.
					// This also gradually builds the id of each node to be a path from the root.
					builder.prefixAndAddNodes(contextId, contextGCData.gcNodes);
				}),
		);

		this.updateGCNodes(builder);
		return builder.getGCData();
	}

	/**
	 * After GC has run, called to notify this channel of routes that are used in it. It calls the child contexts to
	 * update their used routes.
	 * @param usedRoutes - The routes that are used in all contexts in this channel.
	 */
	public updateUsedRoutes(usedRoutes: string[]) {
		// Get a map of channel ids to routes used in it.
		const usedContextRoutes = unpackChildNodesUsedRoutes(usedRoutes);

		// Verify that the used routes are correct.
		for (const [id] of usedContextRoutes) {
			assert(
				this.contexts.has(id),
				0x17e /* "Used route does not belong to any known context" */,
			);
		}

		// Update the used routes in each context. Used routes is empty for unused context.
		for (const [contextId, context] of this.contexts) {
			context.updateUsedRoutes(usedContextRoutes.get(contextId) ?? []);
		}
	}

	/**
	 * Called when a new outbound reference is added to another node. This is used by garbage collection to identify
	 * all references added in the system.
	 * @param srcHandle - The handle of the node that added the reference.
	 * @param outboundHandle - The handle of the outbound node that is referenced.
	 */
	private addedGCOutboundReference(srcHandle: IFluidHandle, outboundHandle: IFluidHandle) {
		this.dataStoreContext.addedGCOutboundReference?.(srcHandle, outboundHandle);
	}

	/**
	 * Returns a summary at the current sequence number.
	 * @param fullTree - true to bypass optimizations and force a full summary tree
	 * @param trackState - This tells whether we should track state from this summary.
	 * @param telemetryContext - summary data passed through the layers for telemetry purposes
	 */
	public async summarize(
		fullTree: boolean = false,
		trackState: boolean = true,
		telemetryContext?: ITelemetryContext,
	): Promise<ISummaryTreeWithStats> {
		const summaryBuilder = new SummaryTreeBuilder();

		// Iterate over each data store and ask it to summarize
		await Promise.all(
			Array.from(this.contexts)
				.filter(([contextId, _]) => {
					const isAttached = this.isChannelAttached(contextId);
					// We are not expecting local dds! Summary may not capture local state.
					assert(
						isAttached,
						0x17f /* "Not expecting detached channels during summarize" */,
					);
					// If the object is registered - and we have received the sequenced op creating the object
					// (i.e. it has a base mapping) - then we go ahead and summarize
					return isAttached;
				})
				.map(async ([contextId, context]) => {
					const contextSummary = await context.summarize(
						fullTree,
						trackState,
						telemetryContext,
					);
					summaryBuilder.addWithStats(contextId, contextSummary);
				}),
		);

		return summaryBuilder.getSummaryTree();
	}

	public getAttachSummary(telemetryContext?: ITelemetryContext): ISummaryTreeWithStats {
		/**
		 * back-compat 0.59.1000 - getAttachSummary() is called when making a data store globally visible (previously
		 * attaching state). Ideally, attachGraph() should have already be called making it locally visible. However,
		 * before visibility state was added, this may not have been the case and getAttachSummary() could be called:
		 *
		 * 1. Before attaching the data store - When a detached container is attached.
		 *
		 * 2. After attaching the data store - When a data store is created and bound in an attached container.
		 *
		 * The basic idea is that all local object should become locally visible before they are globally visible.
		 */
		this.attachGraph();

		// This assert cannot be added now due to back-compat. To be uncommented when the following issue is fixed -
		// https://github.com/microsoft/FluidFramework/issues/9688.
		//
		// assert(this.visibilityState === VisibilityState.LocallyVisible,
		//  "The data store should be locally visible when generating attach summary",
		// );

		const summaryBuilder = new SummaryTreeBuilder();

		// Craft the .attributes file for each shared object
		for (const [contextId, context] of this.contexts) {
			if (!(context instanceof LocalChannelContextBase)) {
				throw new LoggingError("Should only be called with local channel handles");
			}

			if (!this.notBoundedChannelContextSet.has(contextId)) {
				let summaryTree: ISummaryTreeWithStats;
				if (context.isLoaded) {
					const contextSummary = context.getAttachSummary(telemetryContext);
					assert(
						contextSummary.summary.type === SummaryType.Tree,
						0x180 /* "getAttachSummary should always return a tree" */,
					);
					summaryTree = { stats: contextSummary.stats, summary: contextSummary.summary };
				} else {
					// If this channel is not yet loaded, then there should be no changes in the snapshot from which
					// it was created as it is detached container. So just use the previous snapshot.
					assert(
						!!this.dataStoreContext.baseSnapshot,
						0x181 /* "BaseSnapshot should be there as detached container loaded from snapshot" */,
					);
					summaryTree = convertSnapshotTreeToSummaryTree(
						this.dataStoreContext.baseSnapshot.trees[contextId],
					);
				}
				summaryBuilder.addWithStats(contextId, summaryTree);
			}
		}

		return summaryBuilder.getSummaryTree();
	}

	public submitMessage(type: DataStoreMessageType, content: any, localOpMetadata: unknown) {
		this.submit(type, content, localOpMetadata);
	}

	public submitSignal(type: string, content: any) {
		this.verifyNotClosed();
		return this.dataStoreContext.submitSignal(type, content);
	}

	/**
	 * Will return when the data store is attached.
	 */
	public async waitAttached(): Promise<void> {
		return this.deferredAttached.promise;
	}

	/**
	 * Attach channel should only be called after the data store has been attached
	 */
	private attachChannel(channel: IChannel): void {
		this.verifyNotClosed();
		// If this handle is already attached no need to attach again.
		if (channel.handle.isAttached) {
			return;
		}

		channel.handle.attachGraph();

		assert(this.isAttached, 0x182 /* "Data store should be attached to attach the channel." */);
		assert(
			this.visibilityState === VisibilityState.GloballyVisible,
			0x2d0 /* "Data store should be globally visible to attach channels." */,
		);

		const summarizeResult = summarizeChannel(
			channel,
			true /* fullTree */,
			false /* trackState */,
		);
		// Attach message needs the summary in ITree format. Convert the ISummaryTree into an ITree.
		const snapshot = convertSummaryTreeToITree(summarizeResult.summary);

		const message: IAttachMessage = {
			id: channel.id,
			snapshot,
			type: channel.attributes.type,
		};
		this.pendingAttach.add(channel.id);
		this.submit(DataStoreMessageType.Attach, message);

		const context = this.contexts.get(channel.id) as LocalChannelContextBase;
		context.makeVisible();
	}

	private submitChannelOp(address: string, contents: any, localOpMetadata: unknown) {
		const envelope: IEnvelope = { address, contents };
		this.submit(DataStoreMessageType.ChannelOp, envelope, localOpMetadata);
	}

	private submit(
		type: DataStoreMessageType,
		content: any,
		localOpMetadata: unknown = undefined,
	): void {
		this.verifyNotClosed();
		this.dataStoreContext.submitMessage(type, content, localOpMetadata);
	}

	/**
	 * For messages of type MessageType.Operation, finds the right channel and asks it to resubmit the message.
	 * For all other messages, just submit it again.
	 * This typically happens when we reconnect and there are unacked messages.
	 * @param content - The content of the original message.
	 * @param localOpMetadata - The local metadata associated with the original message.
	 */
	public reSubmit(type: DataStoreMessageType, content: any, localOpMetadata: unknown) {
		this.verifyNotClosed();

		switch (type) {
			case DataStoreMessageType.ChannelOp: {
				// For Operations, find the right channel and trigger resubmission on it.
				const envelope = content as IEnvelope;
				const channelContext = this.contexts.get(envelope.address);
				assert(
					!!channelContext,
					0x183 /* "There should be a channel context for the op" */,
				);
				channelContext.reSubmit(envelope.contents, localOpMetadata);
				break;
			}
			case DataStoreMessageType.Attach:
				// For Attach messages, just submit them again.
				this.submit(type, content, localOpMetadata);
				break;
			default:
				unreachableCase(type);
		}
	}

	/**
	 * Revert a local op.
	 * @param content - The content of the original message.
	 * @param localOpMetadata - The local metadata associated with the original message.
	 */
	public rollback?(type: DataStoreMessageType, content: any, localOpMetadata: unknown) {
		this.verifyNotClosed();

		switch (type) {
			case DataStoreMessageType.ChannelOp: {
				// For Operations, find the right channel and trigger resubmission on it.
				const envelope = content as IEnvelope;
				const channelContext = this.contexts.get(envelope.address);
				assert(
					!!channelContext,
					0x2ed /* "There should be a channel context for the op" */,
				);
				channelContext.rollback(envelope.contents, localOpMetadata);
				break;
			}
			default:
				throw new LoggingError(`Can't rollback ${type} message`);
		}
	}

	public async applyStashedOp(content: any): Promise<unknown> {
		const type = content?.type as DataStoreMessageType;
		switch (type) {
			case DataStoreMessageType.Attach: {
				const attachMessage = content.content as IAttachMessage;
				// local means this node will throw if summarized; this is fine because only interactive clients will have stashed ops
				const summarizerNodeParams: CreateChildSummarizerNodeParam = {
					type: CreateSummarizerNodeSource.Local,
				};
				const context = this.createRemoteChannelContext(
					attachMessage,
					summarizerNodeParams,
				);
				this.pendingAttach.add(attachMessage.id);
				this.contexts.set(attachMessage.id, context);
				return;
			}
			case DataStoreMessageType.ChannelOp: {
				const envelope = content.content as IEnvelope;
				const channelContext = this.contexts.get(envelope.address);
				assert(
					!!channelContext,
					0x184 /* "There should be a channel context for the op" */,
				);
				await channelContext.getChannel();
				return channelContext.applyStashedOp(envelope.contents);
			}
			default:
				unreachableCase(type);
		}
	}

	private setChannelDirty(address: string): void {
		this.verifyNotClosed();
		this.dataStoreContext.setChannelDirty(address);
	}

	private processChannelOp(
		message: ISequencedDocumentMessage,
		local: boolean,
		localOpMetadata: unknown,
	) {
		this.verifyNotClosed();

		const envelope = message.contents as IEnvelope;

		const transformed: ISequencedDocumentMessage = {
			...message,
			contents: envelope.contents,
		};

		const channelContext = this.contexts.get(envelope.address);
		assert(!!channelContext, 0x185 /* "Channel not found" */);
		channelContext.processOp(transformed, local, localOpMetadata);

		return channelContext;
	}

	private attachListener() {
		this.setMaxListeners(Number.MAX_SAFE_INTEGER);
		this.dataStoreContext.once("attaching", () => {
			/**
			 * back-compat 0.59.1000 - Ideally, attachGraph() should have already been called making the data store
			 * locally visible. However, before visibility state was added, this may not have been the case and data
			 * store can move to "attaching" state in 2 scenarios:
			 * 1) Before attachGraph() is called - When a data store is created and bound in an attached container.
			 * 2) After attachGraph() is called - When a detached container is attached.
			 *
			 * The basic idea is that all local object should become locally visible before they are globally visible.
			 */
			this.attachGraph();

			this._attachState = AttachState.Attaching;

			assert(
				this.visibilityState === VisibilityState.LocallyVisible,
				0x2d1 /* "Data store should be locally visible before it can become globally visible." */,
			);

			// Mark the data store globally visible and make its child channels visible as well.
			this.visibilityState = VisibilityState.GloballyVisible;
			this.localChannelContextQueue.forEach((channel) => {
				channel.makeVisible();
			});
			this.localChannelContextQueue.clear();

			// This promise resolution will be moved to attached event once we fix the scheduler.
			this.deferredAttached.resolve();
			this.emit("attaching");
		});
		this.dataStoreContext.once("attached", () => {
			assert(
				this.visibilityState === VisibilityState.GloballyVisible,
				0x2d2 /* "Data store should be globally visible when its attached." */,
			);
			this._attachState = AttachState.Attached;
			this.emit("attached");
		});
	}

	private verifyNotClosed() {
		if (this._disposed) {
			throw new LoggingError("Runtime is closed");
		}
	}

	/**
	 * Summarizer client should not have local changes. These changes can become part of the summary and can break
	 * eventual consistency. For example, the next summary (say at ref seq# 100) may contain these changes whereas
	 * other clients that are up-to-date till seq# 100 may not have them yet.
	 */
	private identifyLocalChangeInSummarizer(
		eventName: string,
		channelId: string,
		channelType: string,
	) {
		if (this.clientDetails.type !== "summarizer" || this.localChangesTelemetryCount <= 0) {
			return;
		}

		// Log a telemetry if there are local changes in the summarizer. This will give us data on how often
		// this is happening and which data stores do this. The eventual goal is to disallow local changes
		// in the summarizer and the data will help us plan this.
		this.mc.logger.sendTelemetryEvent({
			eventName,
			...tagCodeArtifacts({
				channelType,
				channelId,
				fluidDataStoreId: this.id,
				fluidDataStorePackagePath: this.dataStoreContext.packagePath.join("/"),
			}),
			stack: generateStack(),
		});
		this.localChangesTelemetryCount--;
	}
}

/**
 * Mixin class that adds request handler to FluidDataStoreRuntime
 * Request handler is only called when data store can't resolve request, i.e. for custom requests.
 * @param Base - base class, inherits from FluidDataStoreRuntime
 * @param requestHandler - request handler to mix in
 */
export const mixinRequestHandler = (
	requestHandler: (request: IRequest, runtime: FluidDataStoreRuntime) => Promise<IResponse>,
	Base: typeof FluidDataStoreRuntime = FluidDataStoreRuntime,
) =>
	class RuntimeWithRequestHandler extends Base {
		public async request(request: IRequest) {
			const response = await super.request(request);
			if (response.status === 404) {
				return requestHandler(request, this);
			}
			return response;
		}
	} as typeof FluidDataStoreRuntime;

/**
 * Mixin class that adds await for DataObject to finish initialization before we proceed to summary.
 * @param handler - handler that returns info about blob to be added to summary.
 * Or undefined not to add anything to summary.
 * @param Base - base class, inherits from FluidDataStoreRuntime
 */
export const mixinSummaryHandler = (
	handler: (
		runtime: FluidDataStoreRuntime,
	) => Promise<{ path: string[]; content: string } | undefined>,
	Base: typeof FluidDataStoreRuntime = FluidDataStoreRuntime,
) =>
	class RuntimeWithSummarizerHandler extends Base {
		private addBlob(summary: ISummaryTreeWithStats, path: string[], content: string) {
			const firstName = path.shift();
			if (firstName === undefined) {
				throw new LoggingError("Path can't be empty");
			}

			let blob: ISummaryTree | ISummaryBlob = {
				type: SummaryType.Blob,
				content,
			};
			summary.stats.blobNodeCount++;
			summary.stats.totalBlobSize += content.length;

			for (const name of path.reverse()) {
				blob = {
					type: SummaryType.Tree,
					tree: { [name]: blob },
				};
				summary.stats.treeNodeCount++;
			}
			summary.summary.tree[firstName] = blob;
		}

		async summarize(...args: any[]) {
			const summary = await super.summarize(...args);

			try {
				const content = await handler(this);
				if (content !== undefined) {
					this.addBlob(summary, content.path, content.content);
				}
			} catch (e) {
				// Any error coming from app-provided handler should be marked as DataProcessingError
				throw DataProcessingError.wrapIfUnrecognized(e, "mixinSummaryHandler");
			}

			return summary;
		}
	} as typeof FluidDataStoreRuntime;<|MERGE_RESOLUTION|>--- conflicted
+++ resolved
@@ -117,12 +117,7 @@
 			context,
 			sharedObjectRegistry,
 			existing,
-<<<<<<< HEAD
-			// eslint-disable-next-line @typescript-eslint/no-non-null-assertion
-			async (dataStoreRuntime) => dataStoreRuntime.entryPoint!,
-=======
 			async (dataStoreRuntime) => dataStoreRuntime.entryPoint,
->>>>>>> 14d45814
 		);
 	}
 
