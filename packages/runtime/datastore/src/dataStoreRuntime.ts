/*!
 * Copyright (c) Microsoft Corporation and contributors. All rights reserved.
 * Licensed under the MIT License.
 */

import {
	ITelemetryLoggerExt,
	generateStack,
	LoggingError,
	MonitoringContext,
	raiseConnectedEvent,
	createChildMonitoringContext,
	tagCodeArtifacts,
} from "@fluidframework/telemetry-utils";
import {
	FluidObject,
	IFluidHandle,
	IFluidHandleContext,
	IRequest,
	IResponse,
} from "@fluidframework/core-interfaces";
import { LazyPromise } from "@fluidframework/core-utils";
import {
	IAudience,
	IDeltaManager,
	AttachState,
	ILoaderOptions,
} from "@fluidframework/container-definitions";
import { DataProcessingError, UsageError } from "@fluidframework/container-utils";
import { assert, Deferred, TypedEventEmitter, unreachableCase } from "@fluidframework/common-utils";
import { buildSnapshotTree } from "@fluidframework/driver-utils";
import {
	IClientDetails,
	IDocumentMessage,
	ISequencedDocumentMessage,
	SummaryType,
	ISummaryBlob,
	ISummaryTree,
	IQuorumClients,
} from "@fluidframework/protocol-definitions";
import {
	CreateChildSummarizerNodeParam,
	CreateSummarizerNodeSource,
	IAttachMessage,
	IEnvelope,
	IFluidDataStoreContext,
	IFluidDataStoreChannel,
	IGarbageCollectionData,
	IInboundSignalMessage,
	ISummaryTreeWithStats,
	VisibilityState,
	ITelemetryContext,
	IIdCompressor,
} from "@fluidframework/runtime-definitions";
import {
	convertSnapshotTreeToSummaryTree,
	convertSummaryTreeToITree,
	generateHandleContextPath,
	RequestParser,
	SummaryTreeBuilder,
	create404Response,
	createResponseError,
	exceptionToResponse,
	GCDataBuilder,
	requestFluidObject,
	unpackChildNodesUsedRoutes,
} from "@fluidframework/runtime-utils";
import {
	IChannel,
	IFluidDataStoreRuntime,
	IFluidDataStoreRuntimeEvents,
	IChannelFactory,
} from "@fluidframework/datastore-definitions";
import { v4 as uuid } from "uuid";
import { IChannelContext, summarizeChannel } from "./channelContext";
import {
	LocalChannelContext,
	LocalChannelContextBase,
	RehydratedLocalChannelContext,
} from "./localChannelContext";
import { RemoteChannelContext } from "./remoteChannelContext";
import { FluidObjectHandle } from "./fluidHandle";

export enum DataStoreMessageType {
	// Creates a new channel
	Attach = "attach",
	ChannelOp = "op",
}

export interface ISharedObjectRegistry {
	// TODO consider making this async. A consequence is that either the creation of a distributed data type
	// is async or we need a new API to split the synchronous vs. asynchronous creation.
	get(name: string): IChannelFactory | undefined;
}

/**
 * Base data store class
 */
export class FluidDataStoreRuntime
	extends TypedEventEmitter<IFluidDataStoreRuntimeEvents>
	implements IFluidDataStoreChannel, IFluidDataStoreRuntime, IFluidHandleContext
{
	/**
	 * @deprecated - Instantiate the class using its constructor instead.
	 *
	 * Loads the data store runtime
	 * @param context - The data store context
	 * @param sharedObjectRegistry - The registry of shared objects used by this data store
	 * @param existing - If loading from an existing file.
	 */
	public static load(
		context: IFluidDataStoreContext,
		sharedObjectRegistry: ISharedObjectRegistry,
		existing: boolean,
	): FluidDataStoreRuntime {
		return new FluidDataStoreRuntime(
			context,
			sharedObjectRegistry,
			existing,
			async (dataStoreRuntime) => requestFluidObject(dataStoreRuntime, "/"),
		);
	}

	/**
	 * {@inheritDoc @fluidframework/datastore-definitions#IFluidDataStoreRuntime.entryPoint}
	 */
	public readonly entryPoint?: IFluidHandle<FluidObject>;

	/**
	 * @deprecated - Will be removed in future major release. Migrate all usage of IFluidRouter to the "entryPoint" pattern. Refer to Removing-IFluidRouter.md
	 */
	public get IFluidRouter() {
		return this;
	}

	public get connected(): boolean {
		return this.dataStoreContext.connected;
	}

	public get clientId(): string | undefined {
		return this.dataStoreContext.clientId;
	}

	public get clientDetails(): IClientDetails {
		return this.dataStoreContext.clientDetails;
	}

	public get isAttached(): boolean {
		return this.attachState !== AttachState.Detached;
	}

	public get attachState(): AttachState {
		return this._attachState;
	}

	public get absolutePath(): string {
		return generateHandleContextPath(this.id, this.routeContext);
	}

	public get routeContext(): IFluidHandleContext {
		return this.dataStoreContext.IFluidHandleContext;
	}

	public get idCompressor(): IIdCompressor | undefined {
		return this.dataStoreContext.idCompressor;
	}

	public get IFluidHandleContext() {
		return this;
	}

	public get rootRoutingContext() {
		return this;
	}
	public get channelsRoutingContext() {
		return this;
	}
	public get objectsRoutingContext() {
		return this;
	}

	private _disposed = false;
	public get disposed() {
		return this._disposed;
	}

	private readonly contexts = new Map<string, IChannelContext>();
<<<<<<< HEAD
	private readonly contextsDeferred = new Map<string, Deferred<IChannelContext>>();
	private readonly pendingAttach = new Set<string>();
=======
	private readonly pendingAttach = new Map<string, IAttachMessage>();
>>>>>>> 8abce8cd

	private readonly deferredAttached = new Deferred<void>();
	private readonly localChannelContextQueue = new Map<string, LocalChannelContextBase>();
	private readonly notBoundedChannelContextSet = new Set<string>();
	private _attachState: AttachState;
	public visibilityState: VisibilityState;
	// A list of handles that are bound when the data store is not visible. We have to make them visible when the data
	// store becomes visible.
	private readonly pendingHandlesToMakeVisible: Set<IFluidHandle> = new Set();

	public readonly id: string;
	public readonly options: ILoaderOptions;
	public readonly deltaManager: IDeltaManager<ISequencedDocumentMessage, IDocumentMessage>;
	private readonly quorum: IQuorumClients;
	private readonly audience: IAudience;
	private readonly mc: MonitoringContext;
	public get logger(): ITelemetryLoggerExt {
		return this.mc.logger;
	}

	/**
	 * If the summarizer makes local changes, a telemetry event is logged. This has the potential to be very noisy.
	 * So, adding a count of how many telemetry events are logged per data store context. This can be
	 * controlled via feature flags.
	 */
	private localChangesTelemetryCount: number;

	/**
	 * Invokes the given callback and expects that no ops are submitted
	 * until execution finishes. If an op is submitted, an error will be raised.
	 *
	 * Can be disabled by feature gate `Fluid.ContainerRuntime.DisableOpReentryCheck`
	 *
	 * @param callback - the callback to be invoked
	 */
	public ensureNoDataModelChanges<T>(callback: () => T): T {
		// back-compat ADO:2309
		return this.dataStoreContext.ensureNoDataModelChanges === undefined
			? callback()
			: this.dataStoreContext.ensureNoDataModelChanges(callback);
	}

	/**
	 * Create an instance of a DataStore runtime.
	 *
	 * @param dataStoreContext - Context object for the runtime.
	 * @param sharedObjectRegistry - The registry of shared objects that this data store will be able to instantiate.
	 * @param existing - Pass 'true' if loading this datastore from an existing file; pass 'false' otherwise.
	 * @param initializeEntryPoint - Function to initialize the entryPoint object for the data store runtime. The
	 * handle to this data store runtime will point to the object returned by this function. If this function is not
	 * provided, the handle will be left undefined. This is here so we can start making handles a first-class citizen
	 * and the primary way of interacting with some Fluid objects, and should be used if possible.
	 */
	public constructor(
		private readonly dataStoreContext: IFluidDataStoreContext,
		private readonly sharedObjectRegistry: ISharedObjectRegistry,
		existing: boolean,
		initializeEntryPoint?: (runtime: IFluidDataStoreRuntime) => Promise<FluidObject>,
	) {
		super();

		assert(
			!dataStoreContext.id.includes("/"),
			0x30e /* Id cannot contain slashes. DataStoreContext should have validated this. */,
		);

		this.mc = createChildMonitoringContext({
			logger: dataStoreContext.logger,
			namespace: "FluidDataStoreRuntime",
			properties: {
				all: { dataStoreId: uuid() },
			},
		});

		this.id = dataStoreContext.id;
		this.options = dataStoreContext.options;
		this.deltaManager = dataStoreContext.deltaManager;
		this.quorum = dataStoreContext.getQuorum();
		this.audience = dataStoreContext.getAudience();

		const tree = dataStoreContext.baseSnapshot;

		// Must always receive the data store type inside of the attributes
		if (tree?.trees !== undefined) {
			Object.keys(tree.trees).forEach((path) => {
				// Issue #4414
				if (path === "_search") {
					return;
				}

				let channelContext: RemoteChannelContext | RehydratedLocalChannelContext;
				// If already exists on storage, then create a remote channel. However, if it is case of rehydrating a
				// container from snapshot where we load detached container from a snapshot, isLocalDataStore would be
				// true. In this case create a RehydratedLocalChannelContext.
				if (dataStoreContext.isLocalDataStore) {
					channelContext = new RehydratedLocalChannelContext(
						path,
						this.sharedObjectRegistry,
						this,
						this.dataStoreContext,
						this.dataStoreContext.storage,
						this.logger,
						(content, localOpMetadata) =>
							this.submitChannelOp(path, content, localOpMetadata),
						(address: string) => this.setChannelDirty(address),
						(srcHandle: IFluidHandle, outboundHandle: IFluidHandle) =>
							this.addedGCOutboundReference(srcHandle, outboundHandle),
						tree.trees[path],
					);
					// This is the case of rehydrating a detached container from snapshot. Now due to delay loading of
					// data store, if the data store is loaded after the container is attached, then we missed making
					// the channel visible. So do it now. Otherwise, add it to local channel context queue, so
					// that it can be make it visible later with the data store.
					if (dataStoreContext.attachState !== AttachState.Detached) {
						channelContext.makeVisible();
					} else {
						this.localChannelContextQueue.set(path, channelContext);
					}
				} else {
					channelContext = new RemoteChannelContext(
						this,
						dataStoreContext,
						dataStoreContext.storage,
						(content, localOpMetadata) =>
							this.submitChannelOp(path, content, localOpMetadata),
						(address: string) => this.setChannelDirty(address),
						(srcHandle: IFluidHandle, outboundHandle: IFluidHandle) =>
							this.addedGCOutboundReference(srcHandle, outboundHandle),
						path,
						tree.trees[path],
						this.sharedObjectRegistry,
						undefined /* extraBlobs */,
						this.dataStoreContext.getCreateChildSummarizerNodeFn(path, {
							type: CreateSummarizerNodeSource.FromSummary,
						}),
					);
				}

				this.contexts.set(path, channelContext);
			});
		}

		if (initializeEntryPoint) {
			const promise = new LazyPromise(async () => initializeEntryPoint(this));
			this.entryPoint = new FluidObjectHandle<FluidObject>(
				promise,
				"",
				this.objectsRoutingContext,
			);
		}

		this.attachListener();
		this._attachState = dataStoreContext.attachState;

		/**
		 * If existing flag is false, this is a new data store and is not visible. The existing flag can be true in two
		 * conditions:
		 *
		 * 1. It's a local data store that is created when a detached container is rehydrated. In this case, the data
		 * store is locally visible because the snapshot it is loaded from contains locally visible data stores only.
		 *
		 * 2. It's a remote data store that is created when an attached container is loaded is loaded from snapshot or
		 * when an attach op comes in. In both these cases, the data store is already globally visible.
		 */
		if (existing) {
			this.visibilityState =
				dataStoreContext.attachState === AttachState.Detached
					? VisibilityState.LocallyVisible
					: VisibilityState.GloballyVisible;
		} else {
			this.visibilityState = VisibilityState.NotVisible;
		}

		// If it's existing we know it has been attached.
		if (existing) {
			this.deferredAttached.resolve();
		}

		// By default, a data store can log maximum 10 local changes telemetry in summarizer.
		this.localChangesTelemetryCount =
			this.mc.config.getNumber("Fluid.Telemetry.LocalChangesTelemetryCount") ?? 10;
	}

	public dispose(): void {
		if (this._disposed) {
			return;
		}
		this._disposed = true;

		this.emit("dispose");
		this.removeAllListeners();
	}

	public async resolveHandle(request: IRequest): Promise<IResponse> {
		return this.request(request);
	}

	/**
	 * @deprecated - Will be removed in future major release. Migrate all usage of IFluidRouter to the "entryPoint" pattern. Refer to Removing-IFluidRouter.md
	 */
	public async request(request: IRequest): Promise<IResponse> {
		try {
			const parser = RequestParser.create(request);
			const id = parser.pathParts[0];

			if (id === "_channels" || id === "_custom") {
				return this.request(parser.createSubRequest(1));
			}

			// Check for a data type reference first
			const context = this.contexts.get(id);
			if (context !== undefined && parser.isLeaf(1)) {
				try {
					const channel = await context.getChannel();

					return { mimeType: "fluid/object", status: 200, value: channel };
				} catch (error) {
					this.mc.logger.sendErrorEvent(
						{ eventName: "GetChannelFailedInRequest" },
						error,
					);

					return createResponseError(500, `Failed to get Channel: ${error}`, request);
				}
			}

			// Otherwise defer to an attached request handler
			return create404Response(request);
		} catch (error) {
			return exceptionToResponse(error);
		}
	}

	public async getChannel(id: string): Promise<IChannel> {
		this.verifyNotClosed();

		const context = this.contexts.get(id);
		if (context === undefined) {
			throw new LoggingError("Channel does not exist");
		}

		return context.getChannel();
	}

	public createChannel(id: string = uuid(), type: string): IChannel {
		if (id.includes("/")) {
			throw new UsageError(`Id cannot contain slashes: ${id}`);
		}

		this.verifyNotClosed();

		assert(!this.contexts.has(id), 0x179 /* "createChannel() with existing ID" */);
		this.notBoundedChannelContextSet.add(id);
		const context = new LocalChannelContext(
			id,
			this.sharedObjectRegistry,
			type,
			this,
			this.dataStoreContext,
			this.dataStoreContext.storage,
			this.logger,
			(content, localOpMetadata) => this.submitChannelOp(id, content, localOpMetadata),
			(address: string) => this.setChannelDirty(address),
			(srcHandle: IFluidHandle, outboundHandle: IFluidHandle) =>
				this.addedGCOutboundReference(srcHandle, outboundHandle),
		);
		this.contexts.set(id, context);

		// Channels (DDS) should not be created in summarizer client.
		this.identifyLocalChangeInSummarizer("DDSCreatedInSummarizer", id, type);

		return context.channel;
	}

	/**
	 * Binds a channel with the runtime. If the runtime is attached we will attach the channel right away.
	 * If the runtime is not attached we will defer the attach until the runtime attaches.
	 * @param channel - channel to be registered.
	 */
	public bindChannel(channel: IChannel): void {
		assert(
			this.notBoundedChannelContextSet.has(channel.id),
			0x17b /* "Channel to be bound should be in not bounded set" */,
		);
		this.notBoundedChannelContextSet.delete(channel.id);
		// If our data store is attached, then attach the channel.
		if (this.isAttached) {
			this.attachChannel(channel);
			return;
		}

		/**
		 * If this channel is already waiting to be made visible, do nothing. This can happen during attachGraph() when
		 * a channel's graph is attached. It calls bindToContext on the shared object which will end up back here.
		 */
		if (this.pendingHandlesToMakeVisible.has(channel.handle)) {
			return;
		}

		this.bind(channel.handle);

		// If our data store is local then add the channel to the queue
		if (!this.localChannelContextQueue.has(channel.id)) {
			this.localChannelContextQueue.set(
				channel.id,
				this.contexts.get(channel.id) as LocalChannelContextBase,
			);
		}
	}

	/**
	 * This function is called when a data store becomes root. It does the following:
	 *
	 * 1. Marks the data store locally visible in the container.
	 *
	 * 2. Attaches the graph of all the handles bound to it.
	 *
	 * 3. Calls into the data store context to mark it visible in the container too. If the container is globally
	 * visible, it will mark us globally visible. Otherwise, it will mark us globally visible when it becomes
	 * globally visible.
	 */
	public makeVisibleAndAttachGraph() {
		if (this.visibilityState !== VisibilityState.NotVisible) {
			return;
		}
		this.visibilityState = VisibilityState.LocallyVisible;

		this.pendingHandlesToMakeVisible.forEach((handle) => {
			handle.attachGraph();
		});
		this.pendingHandlesToMakeVisible.clear();
		this.dataStoreContext.makeLocallyVisible();
	}

	/**
	 * This function is called when a handle to this data store is added to a visible DDS.
	 */
	public attachGraph() {
		this.makeVisibleAndAttachGraph();
	}

	/**
	 * @deprecated - Not necessary if consumers add a new dataStore to the container by storing its handle.
	 * Binds this runtime to the container
	 * This includes the following:
	 * 1. Sending an Attach op that includes all existing state
	 * 2. Attaching the graph if the data store becomes attached.
	 */
	public bindToContext() {
		this.makeVisibleAndAttachGraph();
	}

	public bind(handle: IFluidHandle): void {
		// If visible, attach the incoming handle's graph. Else, this will be done when we become visible.
		if (this.visibilityState !== VisibilityState.NotVisible) {
			handle.attachGraph();
			return;
		}
		this.pendingHandlesToMakeVisible.add(handle);
	}

	public setConnectionState(connected: boolean, clientId?: string) {
		this.verifyNotClosed();

		for (const [, object] of this.contexts) {
			object.setConnectionState(connected, clientId);
		}

		raiseConnectedEvent(this.logger, this, connected, clientId);
	}

	public getQuorum(): IQuorumClients {
		return this.quorum;
	}

	public getAudience(): IAudience {
		return this.audience;
	}

	public async uploadBlob(
		blob: ArrayBufferLike,
		signal?: AbortSignal,
	): Promise<IFluidHandle<ArrayBufferLike>> {
		this.verifyNotClosed();

		return this.dataStoreContext.uploadBlob(blob, signal);
	}

	private createRemoteChannelContext(
		attachMessage: IAttachMessage,
		summarizerNodeParams: CreateChildSummarizerNodeParam,
	) {
		const flatBlobs = new Map<string, ArrayBufferLike>();
		const snapshotTree = buildSnapshotTree(attachMessage.snapshot.entries, flatBlobs);

		return new RemoteChannelContext(
			this,
			this.dataStoreContext,
			this.dataStoreContext.storage,
			(content, localContentMetadata) =>
				this.submitChannelOp(attachMessage.id, content, localContentMetadata),
			(address: string) => this.setChannelDirty(address),
			(srcHandle: IFluidHandle, outboundHandle: IFluidHandle) =>
				this.addedGCOutboundReference(srcHandle, outboundHandle),
			attachMessage.id,
			snapshotTree,
			this.sharedObjectRegistry,
			flatBlobs,
			this.dataStoreContext.getCreateChildSummarizerNodeFn(
				attachMessage.id,
				summarizerNodeParams,
			),
			attachMessage.type,
		);
	}

	public process(message: ISequencedDocumentMessage, local: boolean, localOpMetadata: unknown) {
		this.verifyNotClosed();

		try {
			// catches as data processing error whether or not they come from async pending queues
			switch (message.type) {
				case DataStoreMessageType.Attach: {
					const attachMessage = message.contents as IAttachMessage;
					const id = attachMessage.id;

					// If a non-local operation then go and create the object
					// Otherwise mark it as officially attached.
					if (local) {
						assert(
							this.pendingAttach.delete(id),
							0x17c /* "Unexpected attach (local) channel OP" */,
						);
					} else {
						assert(!this.contexts.has(id), 0x17d /* "Unexpected attach channel OP" */);

						const summarizerNodeParams = {
							type: CreateSummarizerNodeSource.FromAttach,
							sequenceNumber: message.sequenceNumber,
							snapshot: attachMessage.snapshot,
						};

						const remoteChannelContext = this.createRemoteChannelContext(
							attachMessage,
							summarizerNodeParams,
						);
						this.contexts.set(id, remoteChannelContext);
					}
					break;
				}

				case DataStoreMessageType.ChannelOp:
					this.processChannelOp(message, local, localOpMetadata);
					break;
				default:
			}

			this.emit("op", message);
		} catch (error) {
			throw DataProcessingError.wrapIfUnrecognized(
				error,
				"fluidDataStoreRuntimeFailedToProcessMessage",
				message,
			);
		}
	}

	public processSignal(message: IInboundSignalMessage, local: boolean) {
		this.emit("signal", message, local);
	}

	private isChannelAttached(id: string): boolean {
		return (
			// Added in createChannel
			// Removed when bindChannel is called
			!this.notBoundedChannelContextSet.has(id) &&
			// Added in bindChannel only if this is not attached yet
			// Removed when this is attached by calling attachGraph
			!this.localChannelContextQueue.has(id) &&
			// Added in attachChannel called by bindChannel
			// Removed when attach op is broadcast
			!this.pendingAttach.has(id)
		);
	}

	/**
	 * Returns the outbound routes of this channel. Currently, all contexts in this channel are considered
	 * referenced and are hence outbound. This will change when we have root and non-root channel contexts.
	 * The only root contexts will be considered as referenced.
	 */
	private getOutboundRoutes(): string[] {
		const outboundRoutes: string[] = [];
		for (const [contextId] of this.contexts) {
			outboundRoutes.push(`${this.absolutePath}/${contextId}`);
		}
		return outboundRoutes;
	}

	/**
	 * Updates the GC nodes of this channel. It does the following:
	 * - Adds a back route to self to all its child GC nodes.
	 * - Adds a node for this channel.
	 * @param builder - The builder that contains the GC nodes for this channel's children.
	 */
	private updateGCNodes(builder: GCDataBuilder) {
		// Add a back route to self in each child's GC nodes. If any child is referenced, then its parent should
		// be considered referenced as well.
		builder.addRouteToAllNodes(this.absolutePath);

		// Get the outbound routes and add a GC node for this channel.
		builder.addNode("/", this.getOutboundRoutes());
	}

	/**
	 * Generates data used for garbage collection. This includes a list of GC nodes that represent this channel
	 * including any of its child channel contexts. Each node has a set of outbound routes to other GC nodes in the
	 * document. It does the following:
	 *
	 * 1. Calls into each child context to get its GC data.
	 *
	 * 2. Prefixes the child context's id to the GC nodes in the child's GC data. This makes sure that the node can be
	 * identified as belonging to the child.
	 *
	 * 3. Adds a GC node for this channel to the nodes received from the children. All these nodes together represent
	 * the GC data of this channel.
	 *
	 * @param fullGC - true to bypass optimizations and force full generation of GC data.
	 */
	public async getGCData(fullGC: boolean = false): Promise<IGarbageCollectionData> {
		const builder = new GCDataBuilder();
		// Iterate over each channel context and get their GC data.
		await Promise.all(
			Array.from(this.contexts)
				.filter(([contextId, _]) => {
					// Get GC data only for attached contexts. Detached contexts are not connected in the GC reference
					// graph so any references they might have won't be connected as well.
					return this.isChannelAttached(contextId);
				})
				.map(async ([contextId, context]) => {
					const contextGCData = await context.getGCData(fullGC);
					// Prefix the child's id to the ids of its GC nodes so they can be identified as belonging to the child.
					// This also gradually builds the id of each node to be a path from the root.
					builder.prefixAndAddNodes(contextId, contextGCData.gcNodes);
				}),
		);

		this.updateGCNodes(builder);
		return builder.getGCData();
	}

	/**
	 * After GC has run, called to notify this channel of routes that are used in it. It calls the child contexts to
	 * update their used routes.
	 * @param usedRoutes - The routes that are used in all contexts in this channel.
	 */
	public updateUsedRoutes(usedRoutes: string[]) {
		// Get a map of channel ids to routes used in it.
		const usedContextRoutes = unpackChildNodesUsedRoutes(usedRoutes);

		// Verify that the used routes are correct.
		for (const [id] of usedContextRoutes) {
			assert(
				this.contexts.has(id),
				0x17e /* "Used route does not belong to any known context" */,
			);
		}

		// Update the used routes in each context. Used routes is empty for unused context.
		for (const [contextId, context] of this.contexts) {
			context.updateUsedRoutes(usedContextRoutes.get(contextId) ?? []);
		}
	}

	/**
	 * Called when a new outbound reference is added to another node. This is used by garbage collection to identify
	 * all references added in the system.
	 * @param srcHandle - The handle of the node that added the reference.
	 * @param outboundHandle - The handle of the outbound node that is referenced.
	 */
	private addedGCOutboundReference(srcHandle: IFluidHandle, outboundHandle: IFluidHandle) {
		this.dataStoreContext.addedGCOutboundReference?.(srcHandle, outboundHandle);
	}

	/**
	 * Returns a summary at the current sequence number.
	 * @param fullTree - true to bypass optimizations and force a full summary tree
	 * @param trackState - This tells whether we should track state from this summary.
	 * @param telemetryContext - summary data passed through the layers for telemetry purposes
	 */
	public async summarize(
		fullTree: boolean = false,
		trackState: boolean = true,
		telemetryContext?: ITelemetryContext,
	): Promise<ISummaryTreeWithStats> {
		const summaryBuilder = new SummaryTreeBuilder();

		// Iterate over each data store and ask it to summarize
		await Promise.all(
			Array.from(this.contexts)
				.filter(([contextId, _]) => {
					const isAttached = this.isChannelAttached(contextId);
					// We are not expecting local dds! Summary may not capture local state.
					assert(
						isAttached,
						0x17f /* "Not expecting detached channels during summarize" */,
					);
					// If the object is registered - and we have received the sequenced op creating the object
					// (i.e. it has a base mapping) - then we go ahead and summarize
					return isAttached;
				})
				.map(async ([contextId, context]) => {
					const contextSummary = await context.summarize(
						fullTree,
						trackState,
						telemetryContext,
					);
					summaryBuilder.addWithStats(contextId, contextSummary);
				}),
		);

		return summaryBuilder.getSummaryTree();
	}

	public getAttachSummary(telemetryContext?: ITelemetryContext): ISummaryTreeWithStats {
		/**
		 * back-compat 0.59.1000 - getAttachSummary() is called when making a data store globally visible (previously
		 * attaching state). Ideally, attachGraph() should have already be called making it locally visible. However,
		 * before visibility state was added, this may not have been the case and getAttachSummary() could be called:
		 *
		 * 1. Before attaching the data store - When a detached container is attached.
		 *
		 * 2. After attaching the data store - When a data store is created and bound in an attached container.
		 *
		 * The basic idea is that all local object should become locally visible before they are globally visible.
		 */
		this.attachGraph();

		// This assert cannot be added now due to back-compat. To be uncommented when the following issue is fixed -
		// https://github.com/microsoft/FluidFramework/issues/9688.
		//
		// assert(this.visibilityState === VisibilityState.LocallyVisible,
		//  "The data store should be locally visible when generating attach summary",
		// );

		const summaryBuilder = new SummaryTreeBuilder();

		// Craft the .attributes file for each shared object
		for (const [contextId, context] of this.contexts) {
			if (!(context instanceof LocalChannelContextBase)) {
				throw new LoggingError("Should only be called with local channel handles");
			}

			if (!this.notBoundedChannelContextSet.has(contextId)) {
				let summaryTree: ISummaryTreeWithStats;
				if (context.isLoaded) {
					const contextSummary = context.getAttachSummary(telemetryContext);
					assert(
						contextSummary.summary.type === SummaryType.Tree,
						0x180 /* "getAttachSummary should always return a tree" */,
					);
					summaryTree = { stats: contextSummary.stats, summary: contextSummary.summary };
				} else {
					// If this channel is not yet loaded, then there should be no changes in the snapshot from which
					// it was created as it is detached container. So just use the previous snapshot.
					assert(
						!!this.dataStoreContext.baseSnapshot,
						0x181 /* "BaseSnapshot should be there as detached container loaded from snapshot" */,
					);
					summaryTree = convertSnapshotTreeToSummaryTree(
						this.dataStoreContext.baseSnapshot.trees[contextId],
					);
				}
				summaryBuilder.addWithStats(contextId, summaryTree);
			}
		}

		return summaryBuilder.getSummaryTree();
	}

	public submitMessage(type: DataStoreMessageType, content: any, localOpMetadata: unknown) {
		this.submit(type, content, localOpMetadata);
	}

	public submitSignal(type: string, content: any) {
		this.verifyNotClosed();
		return this.dataStoreContext.submitSignal(type, content);
	}

	/**
	 * Will return when the data store is attached.
	 */
	public async waitAttached(): Promise<void> {
		return this.deferredAttached.promise;
	}

	/**
	 * Attach channel should only be called after the data store has been attached
	 */
	private attachChannel(channel: IChannel): void {
		this.verifyNotClosed();
		// If this handle is already attached no need to attach again.
		if (channel.handle.isAttached) {
			return;
		}

		channel.handle.attachGraph();

		assert(this.isAttached, 0x182 /* "Data store should be attached to attach the channel." */);
		assert(
			this.visibilityState === VisibilityState.GloballyVisible,
			0x2d0 /* "Data store should be globally visible to attach channels." */,
		);

		const summarizeResult = summarizeChannel(
			channel,
			true /* fullTree */,
			false /* trackState */,
		);
		// Attach message needs the summary in ITree format. Convert the ISummaryTree into an ITree.
		const snapshot = convertSummaryTreeToITree(summarizeResult.summary);

		const message: IAttachMessage = {
			id: channel.id,
			snapshot,
			type: channel.attributes.type,
		};
		this.pendingAttach.add(channel.id);
		this.submit(DataStoreMessageType.Attach, message);

		const context = this.contexts.get(channel.id) as LocalChannelContextBase;
		context.makeVisible();
	}

	private submitChannelOp(address: string, contents: any, localOpMetadata: unknown) {
		const envelope: IEnvelope = { address, contents };
		this.submit(DataStoreMessageType.ChannelOp, envelope, localOpMetadata);
	}

	private submit(
		type: DataStoreMessageType,
		content: any,
		localOpMetadata: unknown = undefined,
	): void {
		this.verifyNotClosed();
		this.dataStoreContext.submitMessage(type, content, localOpMetadata);
	}

	/**
	 * For messages of type MessageType.Operation, finds the right channel and asks it to resubmit the message.
	 * For all other messages, just submit it again.
	 * This typically happens when we reconnect and there are unacked messages.
	 * @param content - The content of the original message.
	 * @param localOpMetadata - The local metadata associated with the original message.
	 */
	public reSubmit(type: DataStoreMessageType, content: any, localOpMetadata: unknown) {
		this.verifyNotClosed();

		switch (type) {
			case DataStoreMessageType.ChannelOp: {
				// For Operations, find the right channel and trigger resubmission on it.
				const envelope = content as IEnvelope;
				const channelContext = this.contexts.get(envelope.address);
				assert(
					!!channelContext,
					0x183 /* "There should be a channel context for the op" */,
				);
				channelContext.reSubmit(envelope.contents, localOpMetadata);
				break;
			}
			case DataStoreMessageType.Attach:
				// For Attach messages, just submit them again.
				this.submit(type, content, localOpMetadata);
				break;
			default:
				unreachableCase(type);
		}
	}

	/**
	 * Revert a local op.
	 * @param content - The content of the original message.
	 * @param localOpMetadata - The local metadata associated with the original message.
	 */
	public rollback?(type: DataStoreMessageType, content: any, localOpMetadata: unknown) {
		this.verifyNotClosed();

		switch (type) {
			case DataStoreMessageType.ChannelOp: {
				// For Operations, find the right channel and trigger resubmission on it.
				const envelope = content as IEnvelope;
				const channelContext = this.contexts.get(envelope.address);
				assert(
					!!channelContext,
					0x2ed /* "There should be a channel context for the op" */,
				);
				channelContext.rollback(envelope.contents, localOpMetadata);
				break;
			}
			default:
				throw new LoggingError(`Can't rollback ${type} message`);
		}
	}

	public async applyStashedOp(content: any): Promise<unknown> {
		const type = content?.type as DataStoreMessageType;
		switch (type) {
			case DataStoreMessageType.Attach: {
				const attachMessage = content.content as IAttachMessage;
				// local means this node will throw if summarized; this is fine because only interactive clients will have stashed ops
				const summarizerNodeParams: CreateChildSummarizerNodeParam = {
					type: CreateSummarizerNodeSource.Local,
				};
				const context = this.createRemoteChannelContext(
					attachMessage,
					summarizerNodeParams,
				);
				this.pendingAttach.add(attachMessage.id);
				this.contexts.set(attachMessage.id, context);
				return;
			}
			case DataStoreMessageType.ChannelOp: {
				const envelope = content.content as IEnvelope;
				const channelContext = this.contexts.get(envelope.address);
				assert(
					!!channelContext,
					0x184 /* "There should be a channel context for the op" */,
				);
				await channelContext.getChannel();
				return channelContext.applyStashedOp(envelope.contents);
			}
			default:
				unreachableCase(type);
		}
	}

	private setChannelDirty(address: string): void {
		this.verifyNotClosed();
		this.dataStoreContext.setChannelDirty(address);
	}

	private processChannelOp(
		message: ISequencedDocumentMessage,
		local: boolean,
		localOpMetadata: unknown,
	) {
		this.verifyNotClosed();

		const envelope = message.contents as IEnvelope;

		const transformed: ISequencedDocumentMessage = {
			...message,
			contents: envelope.contents,
		};

		const channelContext = this.contexts.get(envelope.address);
		assert(!!channelContext, 0x185 /* "Channel not found" */);
		channelContext.processOp(transformed, local, localOpMetadata);

		return channelContext;
	}

	private attachListener() {
		this.setMaxListeners(Number.MAX_SAFE_INTEGER);
		this.dataStoreContext.once("attaching", () => {
			/**
			 * back-compat 0.59.1000 - Ideally, attachGraph() should have already been called making the data store
			 * locally visible. However, before visibility state was added, this may not have been the case and data
			 * store can move to "attaching" state in 2 scenarios:
			 * 1) Before attachGraph() is called - When a data store is created and bound in an attached container.
			 * 2) After attachGraph() is called - When a detached container is attached.
			 *
			 * The basic idea is that all local object should become locally visible before they are globally visible.
			 */
			this.attachGraph();

			this._attachState = AttachState.Attaching;

			assert(
				this.visibilityState === VisibilityState.LocallyVisible,
				0x2d1 /* "Data store should be locally visible before it can become globally visible." */,
			);

			// Mark the data store globally visible and make its child channels visible as well.
			this.visibilityState = VisibilityState.GloballyVisible;
			this.localChannelContextQueue.forEach((channel) => {
				channel.makeVisible();
			});
			this.localChannelContextQueue.clear();

			// This promise resolution will be moved to attached event once we fix the scheduler.
			this.deferredAttached.resolve();
			this.emit("attaching");
		});
		this.dataStoreContext.once("attached", () => {
			assert(
				this.visibilityState === VisibilityState.GloballyVisible,
				0x2d2 /* "Data store should be globally visible when its attached." */,
			);
			this._attachState = AttachState.Attached;
			this.emit("attached");
		});
	}

	private verifyNotClosed() {
		if (this._disposed) {
			throw new LoggingError("Runtime is closed");
		}
	}

	/**
	 * Summarizer client should not have local changes. These changes can become part of the summary and can break
	 * eventual consistency. For example, the next summary (say at ref seq# 100) may contain these changes whereas
	 * other clients that are up-to-date till seq# 100 may not have them yet.
	 */
	private identifyLocalChangeInSummarizer(
		eventName: string,
		channelId: string,
		channelType: string,
	) {
		if (this.clientDetails.type !== "summarizer" || this.localChangesTelemetryCount <= 0) {
			return;
		}

		// Log a telemetry if there are local changes in the summarizer. This will give us data on how often
		// this is happening and which data stores do this. The eventual goal is to disallow local changes
		// in the summarizer and the data will help us plan this.
		this.mc.logger.sendTelemetryEvent({
			eventName,
			...tagCodeArtifacts({
				channelType,
				channelId,
				fluidDataStoreId: this.id,
				fluidDataStorePackagePath: this.dataStoreContext.packagePath.join("/"),
			}),
			stack: generateStack(),
		});
		this.localChangesTelemetryCount--;
	}
}

/**
 * Mixin class that adds request handler to FluidDataStoreRuntime
 * Request handler is only called when data store can't resolve request, i.e. for custom requests.
 * @param Base - base class, inherits from FluidDataStoreRuntime
 * @param requestHandler - request handler to mix in
 */
export const mixinRequestHandler = (
	requestHandler: (request: IRequest, runtime: FluidDataStoreRuntime) => Promise<IResponse>,
	Base: typeof FluidDataStoreRuntime = FluidDataStoreRuntime,
) =>
	class RuntimeWithRequestHandler extends Base {
		public async request(request: IRequest) {
			const response = await super.request(request);
			if (response.status === 404) {
				return requestHandler(request, this);
			}
			return response;
		}
	} as typeof FluidDataStoreRuntime;

/**
 * Mixin class that adds await for DataObject to finish initialization before we proceed to summary.
 * @param handler - handler that returns info about blob to be added to summary.
 * Or undefined not to add anything to summary.
 * @param Base - base class, inherits from FluidDataStoreRuntime
 */
export const mixinSummaryHandler = (
	handler: (
		runtime: FluidDataStoreRuntime,
	) => Promise<{ path: string[]; content: string } | undefined>,
	Base: typeof FluidDataStoreRuntime = FluidDataStoreRuntime,
) =>
	class RuntimeWithSummarizerHandler extends Base {
		private addBlob(summary: ISummaryTreeWithStats, path: string[], content: string) {
			const firstName = path.shift();
			if (firstName === undefined) {
				throw new LoggingError("Path can't be empty");
			}

			let blob: ISummaryTree | ISummaryBlob = {
				type: SummaryType.Blob,
				content,
			};
			summary.stats.blobNodeCount++;
			summary.stats.totalBlobSize += content.length;

			for (const name of path.reverse()) {
				blob = {
					type: SummaryType.Tree,
					tree: { [name]: blob },
				};
				summary.stats.treeNodeCount++;
			}
			summary.summary.tree[firstName] = blob;
		}

		async summarize(...args: any[]) {
			const summary = await super.summarize(...args);
			const content = await handler(this);
			if (content !== undefined) {
				this.addBlob(summary, content.path, content.content);
			}
			return summary;
		}
	} as typeof FluidDataStoreRuntime;<|MERGE_RESOLUTION|>--- conflicted
+++ resolved
@@ -185,12 +185,7 @@
 	}
 
 	private readonly contexts = new Map<string, IChannelContext>();
-<<<<<<< HEAD
-	private readonly contextsDeferred = new Map<string, Deferred<IChannelContext>>();
 	private readonly pendingAttach = new Set<string>();
-=======
-	private readonly pendingAttach = new Map<string, IAttachMessage>();
->>>>>>> 8abce8cd
 
 	private readonly deferredAttached = new Deferred<void>();
 	private readonly localChannelContextQueue = new Map<string, LocalChannelContextBase>();
