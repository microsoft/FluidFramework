/*!
 * Copyright (c) Microsoft Corporation and contributors. All rights reserved.
 * Licensed under the MIT License.
 */

import { TypedEventEmitter } from "@fluid-internal/client-utils";
import { AttachState, IAudience, IDeltaManager } from "@fluidframework/container-definitions";
import {
	FluidObject,
	IFluidHandle,
	IFluidHandleContext,
	IRequest,
	IResponse,
	toFluidHandleInternal,
} from "@fluidframework/core-interfaces";
<<<<<<< HEAD
import type { IFluidHandleInternal } from "@fluidframework/core-interfaces";
import { assert, Deferred, LazyPromise, unreachableCase } from "@fluidframework/core-utils";
=======
import {
	assert,
	Deferred,
	LazyPromise,
	unreachableCase,
} from "@fluidframework/core-utils/internal";
>>>>>>> f0974b8c
import {
	IChannel,
	IChannelFactory,
	IFluidDataStoreRuntime,
	IFluidDataStoreRuntimeEvents,
} from "@fluidframework/datastore-definitions";
import { buildSnapshotTree } from "@fluidframework/driver-utils/internal";
import { IIdCompressor } from "@fluidframework/id-compressor";
import {
	IClientDetails,
	IDocumentMessage,
	IQuorumClients,
	ISequencedDocumentMessage,
	type ISnapshotTree,
	ISummaryBlob,
	ISummaryTree,
	SummaryType,
} from "@fluidframework/protocol-definitions";
import {
	IGarbageCollectionData,
	IInboundSignalMessage,
	ISummaryTreeWithStats,
	ITelemetryContext,
} from "@fluidframework/runtime-definitions";
import {
	CreateChildSummarizerNodeParam,
	CreateSummarizerNodeSource,
	IAttachMessage,
	IEnvelope,
	IFluidDataStoreChannel,
	IFluidDataStoreContext,
	VisibilityState,
	gcDataBlobKey,
} from "@fluidframework/runtime-definitions/internal";
import {
	GCDataBuilder,
	RequestParser,
	SummaryTreeBuilder,
	addBlobToSummary,
	convertSnapshotTreeToSummaryTree,
	convertSummaryTreeToITree,
	create404Response,
	createResponseError,
	encodeCompactIdToString,
	exceptionToResponse,
	generateHandleContextPath,
	processAttachMessageGCData,
	unpackChildNodesUsedRoutes,
} from "@fluidframework/runtime-utils/internal";
import { ITelemetryLoggerExt } from "@fluidframework/telemetry-utils";
import {
	DataProcessingError,
	LoggingError,
	MonitoringContext,
	UsageError,
	createChildMonitoringContext,
	generateStack,
	raiseConnectedEvent,
	tagCodeArtifacts,
} from "@fluidframework/telemetry-utils/internal";
import { v4 as uuid } from "uuid";

import { IChannelContext, summarizeChannel } from "./channelContext.js";
import { FluidObjectHandle } from "./fluidHandle.js";
import {
	LocalChannelContext,
	LocalChannelContextBase,
	RehydratedLocalChannelContext,
} from "./localChannelContext.js";
import { RemoteChannelContext } from "./remoteChannelContext.js";

/**
 * @alpha
 */
export enum DataStoreMessageType {
	// Creates a new channel
	Attach = "attach",
	ChannelOp = "op",
}

/**
 * @alpha
 */
export interface ISharedObjectRegistry {
	// TODO consider making this async. A consequence is that either the creation of a distributed data type
	// is async or we need a new API to split the synchronous vs. asynchronous creation.
	get(name: string): IChannelFactory | undefined;
}

/**
 * Base data store class
 * @alpha
 */
export class FluidDataStoreRuntime
	extends TypedEventEmitter<IFluidDataStoreRuntimeEvents>
	implements IFluidDataStoreChannel, IFluidDataStoreRuntime, IFluidHandleContext
{
	/**
	 * {@inheritDoc @fluidframework/datastore-definitions#IFluidDataStoreRuntime.entryPoint}
	 */
	public readonly entryPoint: IFluidHandleInternal<FluidObject>;

	public get connected(): boolean {
		return this.dataStoreContext.connected;
	}

	public get clientId(): string | undefined {
		return this.dataStoreContext.clientId;
	}

	public get clientDetails(): IClientDetails {
		return this.dataStoreContext.clientDetails;
	}

	public get isAttached(): boolean {
		return this.attachState !== AttachState.Detached;
	}

	public get attachState(): AttachState {
		return this._attachState;
	}

	public get absolutePath(): string {
		return generateHandleContextPath(this.id, this.routeContext);
	}

	public get routeContext(): IFluidHandleContext {
		return this.dataStoreContext.IFluidHandleContext;
	}

	public get idCompressor(): IIdCompressor | undefined {
		return this.dataStoreContext.idCompressor;
	}

	public get IFluidHandleContext() {
		return this;
	}

	public get rootRoutingContext() {
		return this;
	}
	public get channelsRoutingContext() {
		return this;
	}
	public get objectsRoutingContext() {
		return this;
	}

	private _disposed = false;
	public get disposed() {
		return this._disposed;
	}

	private readonly contexts = new Map<string, IChannelContext>();
	private readonly pendingAttach = new Set<string>();

	private readonly deferredAttached = new Deferred<void>();
	private readonly localChannelContextQueue = new Map<string, LocalChannelContextBase>();
	private readonly notBoundedChannelContextSet = new Set<string>();
	private _attachState: AttachState;
	public visibilityState: VisibilityState;
	// A list of handles that are bound when the data store is not visible. We have to make them visible when the data
	// store becomes visible.
	private readonly pendingHandlesToMakeVisible: Set<IFluidHandleInternal> = new Set();

	public readonly id: string;
	// eslint-disable-next-line @typescript-eslint/no-explicit-any
	public readonly options: Record<string | number, any>;
	public readonly deltaManager: IDeltaManager<ISequencedDocumentMessage, IDocumentMessage>;
	private readonly quorum: IQuorumClients;
	private readonly audience: IAudience;
	private readonly mc: MonitoringContext;
	public get logger(): ITelemetryLoggerExt {
		return this.mc.logger;
	}

	/**
	 * If the summarizer makes local changes, a telemetry event is logged. This has the potential to be very noisy.
	 * So, adding a count of how many telemetry events are logged per data store context. This can be
	 * controlled via feature flags.
	 */
	private localChangesTelemetryCount: number;

	/**
	 * Invokes the given callback and expects that no ops are submitted
	 * until execution finishes. If an op is submitted, an error will be raised.
	 *
	 * Can be disabled by feature gate `Fluid.ContainerRuntime.DisableOpReentryCheck`
	 *
	 * @param callback - the callback to be invoked
	 */
	public ensureNoDataModelChanges<T>(callback: () => T): T {
		// back-compat ADO:2309
		return this.dataStoreContext.ensureNoDataModelChanges === undefined
			? callback()
			: this.dataStoreContext.ensureNoDataModelChanges(callback);
	}

	/**
	 * Create an instance of a DataStore runtime.
	 *
	 * @param dataStoreContext - Context object for the runtime.
	 * @param sharedObjectRegistry - The registry of shared objects that this data store will be able to instantiate.
	 * @param existing - Pass 'true' if loading this datastore from an existing file; pass 'false' otherwise.
	 * @param provideEntryPoint - Function to initialize the entryPoint object for the data store runtime. The
	 * handle to this data store runtime will point to the object returned by this function. If this function is not
	 * provided, the handle will be left undefined. This is here so we can start making handles a first-class citizen
	 * and the primary way of interacting with some Fluid objects, and should be used if possible.
	 */
	public constructor(
		private readonly dataStoreContext: IFluidDataStoreContext,
		private readonly sharedObjectRegistry: ISharedObjectRegistry,
		existing: boolean,
		provideEntryPoint: (runtime: IFluidDataStoreRuntime) => Promise<FluidObject>,
	) {
		super();

		assert(
			!dataStoreContext.id.includes("/"),
			0x30e /* Id cannot contain slashes. DataStoreContext should have validated this. */,
		);

		this.mc = createChildMonitoringContext({
			logger: dataStoreContext.logger,
			namespace: "FluidDataStoreRuntime",
			properties: {
				all: { dataStoreId: uuid() },
			},
		});

		this.id = dataStoreContext.id;
		this.options = dataStoreContext.options;
		this.deltaManager = dataStoreContext.deltaManager;
		this.quorum = dataStoreContext.getQuorum();
		this.audience = dataStoreContext.getAudience();

		const tree = dataStoreContext.baseSnapshot;

		// Must always receive the data store type inside of the attributes
		if (tree?.trees !== undefined) {
			Object.keys(tree.trees).forEach((path) => {
				// Issue #4414
				if (path === "_search") {
					return;
				}

				let channelContext: RemoteChannelContext | RehydratedLocalChannelContext;
				// If already exists on storage, then create a remote channel. However, if it is case of rehydrating a
				// container from snapshot where we load detached container from a snapshot, isLocalDataStore would be
				// true. In this case create a RehydratedLocalChannelContext.
				if (dataStoreContext.isLocalDataStore) {
					channelContext = this.createRehydratedLocalChannelContext(
						path,
						tree.trees[path],
					);
					// This is the case of rehydrating a detached container from snapshot. Now due to delay loading of
					// data store, if the data store is loaded after the container is attached, then we missed making
					// the channel visible. So do it now. Otherwise, add it to local channel context queue, so
					// that it can be make it visible later with the data store.
					if (dataStoreContext.attachState !== AttachState.Detached) {
						channelContext.makeVisible();
					} else {
						this.localChannelContextQueue.set(path, channelContext);
					}
				} else {
					channelContext = new RemoteChannelContext(
						this,
						dataStoreContext,
						dataStoreContext.storage,
						(content, localOpMetadata) =>
							this.submitChannelOp(path, content, localOpMetadata),
						(address: string) => this.setChannelDirty(address),
						(srcHandle: IFluidHandle, outboundHandle: IFluidHandle) =>
							this.addedGCOutboundReference(srcHandle, outboundHandle),
						path,
						tree.trees[path],
						this.sharedObjectRegistry,
						undefined /* extraBlobs */,
						this.dataStoreContext.getCreateChildSummarizerNodeFn(path, {
							type: CreateSummarizerNodeSource.FromSummary,
						}),
					);
				}

				this.contexts.set(path, channelContext);
			});
		}

		this.entryPoint = new FluidObjectHandle<FluidObject>(
			new LazyPromise(async () => provideEntryPoint(this)),
			"",
			this.objectsRoutingContext,
		);

		this.attachListener();
		this._attachState = dataStoreContext.attachState;

		/**
		 * If existing flag is false, this is a new data store and is not visible. The existing flag can be true in two
		 * conditions:
		 *
		 * 1. It's a local data store that is created when a detached container is rehydrated. In this case, the data
		 * store is locally visible because the snapshot it is loaded from contains locally visible data stores only.
		 *
		 * 2. It's a remote data store that is created when an attached container is loaded is loaded from snapshot or
		 * when an attach op comes in. In both these cases, the data store is already globally visible.
		 */
		if (existing) {
			this.visibilityState =
				dataStoreContext.attachState === AttachState.Detached
					? VisibilityState.LocallyVisible
					: VisibilityState.GloballyVisible;
		} else {
			this.visibilityState = VisibilityState.NotVisible;
		}

		// If it's existing we know it has been attached.
		if (existing) {
			this.deferredAttached.resolve();
		}

		// By default, a data store can log maximum 10 local changes telemetry in summarizer.
		this.localChangesTelemetryCount =
			this.mc.config.getNumber("Fluid.Telemetry.LocalChangesTelemetryCount") ?? 10;
	}

	public dispose(): void {
		if (this._disposed) {
			return;
		}
		this._disposed = true;

		this.emit("dispose");
		this.removeAllListeners();
	}

	public async resolveHandle(request: IRequest): Promise<IResponse> {
		return this.request(request);
	}

	public async request(request: IRequest): Promise<IResponse> {
		try {
			const parser = RequestParser.create(request);
			const id = parser.pathParts[0];

			if (id === "_channels" || id === "_custom") {
				return await this.request(parser.createSubRequest(1));
			}

			// Check for a data type reference first
			const context = this.contexts.get(id);
			if (context !== undefined && parser.isLeaf(1)) {
				try {
					const channel = await context.getChannel();

					return { mimeType: "fluid/object", status: 200, value: channel };
				} catch (error) {
					this.mc.logger.sendErrorEvent(
						{ eventName: "GetChannelFailedInRequest" },
						error,
					);

					return createResponseError(500, `Failed to get Channel: ${error}`, request);
				}
			}

			// Otherwise defer to an attached request handler
			return create404Response(request);
		} catch (error) {
			return exceptionToResponse(error);
		}
	}

	public async getChannel(id: string): Promise<IChannel> {
		this.verifyNotClosed();

		const context = this.contexts.get(id);
		if (context === undefined) {
			throw new LoggingError("Channel does not exist");
		}

		return context.getChannel();
	}

	/**
	 * Validate user provided channel ID
	 * Channel ID has limitations. "/" is not allowed as IDs in storage can not have slashes - we parse tree paths and use "/" as separator.
	 * IDs cannot start with "_" as it could result in collision of IDs with auto-assigned (by FF) short IDs.
	 * @param id - channel ID.
	 */
	protected validateChannelId(id: string) {
		if (id.includes("/")) {
			throw new UsageError(`Id cannot contain slashes: ${id}`);
		}
		if (id.startsWith("_")) {
			throw new UsageError(`Id cannot start with underscore: ${id}`);
		}
	}

	/**
	 * Api which allows caller to create the channel first and then add it to the runtime.
	 * The channel type should be present in the registry, otherwise the runtime would reject
	 * the channel. Also the runtime used to create the channel object should be same to which
	 * it is added.
	 * @param channel - channel which needs to be added to the runtime.
	 */
	public addChannel(channel: IChannel): void {
		const id = channel.id;
		this.validateChannelId(id);

		this.verifyNotClosed();

		assert(!this.contexts.has(id), 0x865 /* addChannel() with existing ID */);

		const type = channel.attributes.type;
		const factory = this.sharedObjectRegistry.get(channel.attributes.type);
		if (factory === undefined) {
			throw new Error(`Channel Factory ${type} not registered`);
		}

		this.createChannelContext(channel);
		// Channels (DDS) should not be created in summarizer client.
		this.identifyLocalChangeInSummarizer("DDSCreatedInSummarizer", id, type);
	}

	public createChannel(idArg: string | undefined, type: string): IChannel {
		let id: string;

		if (idArg !== undefined) {
			id = idArg;
			this.validateChannelId(id);
		} else {
			// We use three non-overlapping namespaces:
			// - detached state: even numbers
			// - attached state: odd numbers
			// - uuids
			// In first two cases we will encode result as strings in more compact form, with leading underscore,
			// to ensure no overlap with user-provided DDS names (see validateChannelId())
			if (this.visibilityState !== VisibilityState.GloballyVisible) {
				// container is detached, only one client observes content, no way to hit collisions with other clients.
				id = encodeCompactIdToString(2 * this.contexts.size, "_");
			} else {
				// Due to back-compat, we could not depend yet on generateDocumentUniqueId() being there.
				// We can remove the need to leverage uuid() as fall-back in couple releases.
				const res =
					this.dataStoreContext.containerRuntime.generateDocumentUniqueId?.() ?? uuid();
				id = typeof res === "number" ? encodeCompactIdToString(2 * res + 1, "_") : res;
			}
			assert(!id.includes("/"), 0x8fc /* slash */);
		}

		this.verifyNotClosed();
		assert(!this.contexts.has(id), 0x179 /* "createChannel() with existing ID" */);

		assert(type !== undefined, 0x209 /* "Factory Type should be defined" */);
		const factory = this.sharedObjectRegistry.get(type);
		if (factory === undefined) {
			throw new Error(`Channel Factory ${type} not registered`);
		}

		const channel = factory.create(this, id);
		this.createChannelContext(channel);
		// Channels (DDS) should not be created in summarizer client.
		this.identifyLocalChangeInSummarizer("DDSCreatedInSummarizer", id, type);
		return channel;
	}

	private createChannelContext(channel: IChannel) {
		this.notBoundedChannelContextSet.add(channel.id);
		const context = new LocalChannelContext(
			channel,
			this,
			this.dataStoreContext,
			this.dataStoreContext.storage,
			this.logger,
			(content, localOpMetadata) =>
				this.submitChannelOp(channel.id, content, localOpMetadata),
			(address: string) => this.setChannelDirty(address),
			(srcHandle: IFluidHandle, outboundHandle: IFluidHandle) =>
				this.addedGCOutboundReference(srcHandle, outboundHandle),
		);
		this.contexts.set(channel.id, context);
	}

	private createRehydratedLocalChannelContext(
		id: string,
		tree: ISnapshotTree,
		flatBlobs?: Map<string, ArrayBufferLike>,
	) {
		return new RehydratedLocalChannelContext(
			id,
			this.sharedObjectRegistry,
			this,
			this.dataStoreContext,
			this.dataStoreContext.storage,
			this.logger,
			(content, localOpMetadata) => this.submitChannelOp(id, content, localOpMetadata),
			(address: string) => this.setChannelDirty(address),
			(srcHandle: IFluidHandle, outboundHandle: IFluidHandle) =>
				this.addedGCOutboundReference(srcHandle, outboundHandle),
			tree,
			flatBlobs,
		);
	}

	/**
	 * Binds a channel with the runtime. If the runtime is attached we will attach the channel right away.
	 * If the runtime is not attached we will defer the attach until the runtime attaches.
	 * @param channel - channel to be registered.
	 */
	public bindChannel(channel: IChannel): void {
		assert(
			this.notBoundedChannelContextSet.has(channel.id),
			0x17b /* "Channel to be bound should be in not bounded set" */,
		);
		this.notBoundedChannelContextSet.delete(channel.id);
		// If our data store is attached, then attach the channel.
		if (this.isAttached) {
			this.makeChannelLocallyVisible(channel);
			return;
		}

		/**
		 * If this channel is already waiting to be made visible, do nothing. This can happen during attachGraph() when
		 * a channel's graph is attached. It calls bindToContext on the shared object which will end up back here.
		 */
		if (this.pendingHandlesToMakeVisible.has(toFluidHandleInternal(channel.handle))) {
			return;
		}

		this.bind(channel.handle);

		// If our data store is local then add the channel to the queue
		if (!this.localChannelContextQueue.has(channel.id)) {
			this.localChannelContextQueue.set(
				channel.id,
				this.contexts.get(channel.id) as LocalChannelContextBase,
			);
		}
	}

	/**
	 * This function is called when a data store becomes root. It does the following:
	 *
	 * 1. Marks the data store locally visible in the container.
	 *
	 * 2. Attaches the graph of all the handles bound to it.
	 *
	 * 3. Calls into the data store context to mark it visible in the container too. If the container is globally
	 * visible, it will mark us globally visible. Otherwise, it will mark us globally visible when it becomes
	 * globally visible.
	 */
	public makeVisibleAndAttachGraph() {
		if (this.visibilityState !== VisibilityState.NotVisible) {
			return;
		}
		this.visibilityState = VisibilityState.LocallyVisible;

		this.pendingHandlesToMakeVisible.forEach((handle) => {
			handle.attachGraph();
		});
		this.pendingHandlesToMakeVisible.clear();
		this.dataStoreContext.makeLocallyVisible();
	}

	/**
	 * This function is called when a handle to this data store is added to a visible DDS.
	 */
	public attachGraph() {
		this.makeVisibleAndAttachGraph();
	}

	public bind(handle: IFluidHandle): void {
		// If visible, attach the incoming handle's graph. Else, this will be done when we become visible.
		if (this.visibilityState !== VisibilityState.NotVisible) {
			toFluidHandleInternal(handle).attachGraph();
			return;
		}
		this.pendingHandlesToMakeVisible.add(toFluidHandleInternal(handle));
	}

	public setConnectionState(connected: boolean, clientId?: string) {
		this.verifyNotClosed();

		for (const [, object] of this.contexts) {
			object.setConnectionState(connected, clientId);
		}

		raiseConnectedEvent(this.logger, this, connected, clientId);
	}

	public getQuorum(): IQuorumClients {
		return this.quorum;
	}

	public getAudience(): IAudience {
		return this.audience;
	}

	public async uploadBlob(
		blob: ArrayBufferLike,
		signal?: AbortSignal,
	): Promise<IFluidHandle<ArrayBufferLike>> {
		this.verifyNotClosed();

		return this.dataStoreContext.uploadBlob(blob, signal);
	}

	private createRemoteChannelContext(
		attachMessage: IAttachMessage,
		summarizerNodeParams: CreateChildSummarizerNodeParam,
	) {
		const flatBlobs = new Map<string, ArrayBufferLike>();
		const snapshotTree = buildSnapshotTree(attachMessage.snapshot.entries, flatBlobs);

		return new RemoteChannelContext(
			this,
			this.dataStoreContext,
			this.dataStoreContext.storage,
			(content, localContentMetadata) =>
				this.submitChannelOp(attachMessage.id, content, localContentMetadata),
			(address: string) => this.setChannelDirty(address),
			(srcHandle: IFluidHandle, outboundHandle: IFluidHandle) =>
				this.addedGCOutboundReference(srcHandle, outboundHandle),
			attachMessage.id,
			snapshotTree,
			this.sharedObjectRegistry,
			flatBlobs,
			this.dataStoreContext.getCreateChildSummarizerNodeFn(
				attachMessage.id,
				summarizerNodeParams,
			),
			attachMessage.type,
		);
	}

	public process(message: ISequencedDocumentMessage, local: boolean, localOpMetadata: unknown) {
		this.verifyNotClosed();

		try {
			// catches as data processing error whether or not they come from async pending queues
			switch (message.type) {
				case DataStoreMessageType.Attach: {
					const attachMessage = message.contents as IAttachMessage;
					const id = attachMessage.id;

					// We need to process the GC Data for both local and remote attach messages
					processAttachMessageGCData(attachMessage.snapshot, (nodeId, toPath) => {
						// Note: nodeId will be "/" unless and until we support sub-DDS GC Nodes
						const fromPath = `/${this.id}/${id}${nodeId === "/" ? "" : nodeId}`;
						this.dataStoreContext.addedGCOutboundRoute?.(fromPath, toPath);
					});

					// If a non-local operation then go and create the object
					// Otherwise mark it as officially attached.
					if (local) {
						assert(
							this.pendingAttach.delete(id),
							0x17c /* "Unexpected attach (local) channel OP" */,
						);
					} else {
						assert(!this.contexts.has(id), 0x17d /* "Unexpected attach channel OP" */);

						const summarizerNodeParams = {
							type: CreateSummarizerNodeSource.FromAttach,
							sequenceNumber: message.sequenceNumber,
							snapshot: attachMessage.snapshot,
						};

						const remoteChannelContext = this.createRemoteChannelContext(
							attachMessage,
							summarizerNodeParams,
						);
						this.contexts.set(id, remoteChannelContext);
					}
					break;
				}

				case DataStoreMessageType.ChannelOp:
					this.processChannelOp(message, local, localOpMetadata);
					break;
				default:
			}

			this.emit("op", message);
		} catch (error) {
			throw DataProcessingError.wrapIfUnrecognized(
				error,
				"fluidDataStoreRuntimeFailedToProcessMessage",
				message,
			);
		}
	}

	public processSignal(message: IInboundSignalMessage, local: boolean) {
		this.emit("signal", message, local);
	}

	private isChannelAttached(id: string): boolean {
		return (
			// Added in createChannel
			// Removed when bindChannel is called
			!this.notBoundedChannelContextSet.has(id) &&
			// Added in bindChannel only if this is not attached yet
			// Removed when this is attached by calling attachGraph
			!this.localChannelContextQueue.has(id) &&
			// Added in attachChannel called by bindChannel
			// Removed when attach op is broadcast
			!this.pendingAttach.has(id)
		);
	}

	/**
	 * Returns the outbound routes of this channel. Currently, all contexts in this channel are considered
	 * referenced and are hence outbound. This will change when we have root and non-root channel contexts.
	 * The only root contexts will be considered as referenced.
	 */
	private getOutboundRoutes(): string[] {
		const outboundRoutes: string[] = [];
		for (const [contextId] of this.contexts) {
			outboundRoutes.push(`${this.absolutePath}/${contextId}`);
		}
		return outboundRoutes;
	}

	/**
	 * Updates the GC nodes of this channel. It does the following:
	 * - Adds a back route to self to all its child GC nodes.
	 * - Adds a node for this channel.
	 * @param builder - The builder that contains the GC nodes for this channel's children.
	 */
	private updateGCNodes(builder: GCDataBuilder) {
		// Add a back route to self in each child's GC nodes. If any child is referenced, then its parent should
		// be considered referenced as well.
		builder.addRouteToAllNodes(this.absolutePath);

		// Get the outbound routes and add a GC node for this channel.
		builder.addNode("/", this.getOutboundRoutes());
	}

	/**
	 * Generates data used for garbage collection. This includes a list of GC nodes that represent this channel
	 * including any of its child channel contexts. Each node has a set of outbound routes to other GC nodes in the
	 * document. It does the following:
	 *
	 * 1. Calls into each child context to get its GC data.
	 *
	 * 2. Prefixes the child context's id to the GC nodes in the child's GC data. This makes sure that the node can be
	 * identified as belonging to the child.
	 *
	 * 3. Adds a GC node for this channel to the nodes received from the children. All these nodes together represent
	 * the GC data of this channel.
	 *
	 * @param fullGC - true to bypass optimizations and force full generation of GC data.
	 */
	public async getGCData(fullGC: boolean = false): Promise<IGarbageCollectionData> {
		const builder = new GCDataBuilder();
		// Iterate over each channel context and get their GC data.
		await Promise.all(
			Array.from(this.contexts)
				.filter(([contextId, _]) => {
					// Get GC data only for attached contexts. Detached contexts are not connected in the GC reference
					// graph so any references they might have won't be connected as well.
					return this.isChannelAttached(contextId);
				})
				.map(async ([contextId, context]) => {
					const contextGCData = await context.getGCData(fullGC);
					// Prefix the child's id to the ids of its GC nodes so they can be identified as belonging to the child.
					// This also gradually builds the id of each node to be a path from the root.
					builder.prefixAndAddNodes(contextId, contextGCData.gcNodes);
				}),
		);

		this.updateGCNodes(builder);
		return builder.getGCData();
	}

	/**
	 * After GC has run, called to notify this channel of routes that are used in it. It calls the child contexts to
	 * update their used routes.
	 * @param usedRoutes - The routes that are used in all contexts in this channel.
	 */
	public updateUsedRoutes(usedRoutes: string[]) {
		// Get a map of channel ids to routes used in it.
		const usedContextRoutes = unpackChildNodesUsedRoutes(usedRoutes);

		// Verify that the used routes are correct.
		for (const [id] of usedContextRoutes) {
			assert(
				this.contexts.has(id),
				0x17e /* "Used route does not belong to any known context" */,
			);
		}

		// Update the used routes in each context. Used routes is empty for unused context.
		for (const [contextId, context] of this.contexts) {
			context.updateUsedRoutes(usedContextRoutes.get(contextId) ?? []);
		}
	}

	/**
	 * Called when a new outbound reference is added to another node. This is used by garbage collection to identify
	 * all references added in the system.
	 * @param srcHandle - The handle of the node that added the reference.
	 * @param outboundHandle - The handle of the outbound node that is referenced.
	 */
	private addedGCOutboundReference(srcHandle: IFluidHandle, outboundHandle: IFluidHandle) {
		// Note: This is deprecated on IFluidDataStoreContext, and in an n/n-1 scenario where the
		// ContainerRuntime is newer, it will actually be a no-op since then the ContainerRuntime
		// will be the one to call addedGCOutboundReference directly.
		// But on the flip side, if the ContainerRuntime is older, then it's important we still call this.
		this.dataStoreContext.addedGCOutboundReference?.(
			toFluidHandleInternal(srcHandle),
			toFluidHandleInternal(outboundHandle),
		);
	}

	/**
	 * Returns a summary at the current sequence number.
	 * @param fullTree - true to bypass optimizations and force a full summary tree
	 * @param trackState - This tells whether we should track state from this summary.
	 * @param telemetryContext - summary data passed through the layers for telemetry purposes
	 */
	public async summarize(
		fullTree: boolean = false,
		trackState: boolean = true,
		telemetryContext?: ITelemetryContext,
	): Promise<ISummaryTreeWithStats> {
		const summaryBuilder = new SummaryTreeBuilder();

		// Iterate over each data store and ask it to summarize
		await Promise.all(
			Array.from(this.contexts)
				.filter(([contextId, _]) => {
					const isAttached = this.isChannelAttached(contextId);
					// We are not expecting local dds! Summary may not capture local state.
					assert(
						isAttached,
						0x17f /* "Not expecting detached channels during summarize" */,
					);
					// If the object is registered - and we have received the sequenced op creating the object
					// (i.e. it has a base mapping) - then we go ahead and summarize
					return isAttached;
				})
				.map(async ([contextId, context]) => {
					const contextSummary = await context.summarize(
						fullTree,
						trackState,
						telemetryContext,
					);
					summaryBuilder.addWithStats(contextId, contextSummary);
				}),
		);

		return summaryBuilder.getSummaryTree();
	}

	public getAttachSummary(telemetryContext?: ITelemetryContext): ISummaryTreeWithStats {
		const summaryBuilder = new SummaryTreeBuilder();
		this.visitLocalBoundContextsDuringAttach(
			(contextId: string, context: LocalChannelContextBase) => {
				let summaryTree: ISummaryTreeWithStats;
				if (context.isLoaded) {
					const contextSummary = context.getAttachSummary(telemetryContext);
					assert(
						contextSummary.summary.type === SummaryType.Tree,
						0x180 /* "getAttachSummary should always return a tree" */,
					);

					summaryTree = { stats: contextSummary.stats, summary: contextSummary.summary };
				} else {
					// If this channel is not yet loaded, then there should be no changes in the snapshot from which
					// it was created as it is detached container. So just use the previous snapshot.
					assert(
						!!this.dataStoreContext.baseSnapshot,
						0x181 /* "BaseSnapshot should be there as detached container loaded from snapshot" */,
					);
					summaryTree = convertSnapshotTreeToSummaryTree(
						this.dataStoreContext.baseSnapshot.trees[contextId],
					);
				}
				summaryBuilder.addWithStats(contextId, summaryTree);
			},
		);

		return summaryBuilder.getSummaryTree();
	}

	/**
	 * Get the GC Data for the initial state being attached so remote clients can learn of this DataStore's outbound routes
	 */
	public getAttachGCData(telemetryContext?: ITelemetryContext): IGarbageCollectionData {
		const gcDataBuilder = new GCDataBuilder();
		this.visitLocalBoundContextsDuringAttach(
			(contextId: string, context: LocalChannelContextBase) => {
				if (context.isLoaded) {
					const contextGCData = context.getAttachGCData(telemetryContext);

					// Incorporate the GC Data for this context
					gcDataBuilder.prefixAndAddNodes(contextId, contextGCData.gcNodes);
				}
				// else: Rehydrating detached container case. GC doesn't run until the container is attached, so nothing to do here.
			},
		);
		this.updateGCNodes(gcDataBuilder);

		return gcDataBuilder.getGCData();
	}

	/**
	 * Helper method for preparing to attach this dataStore.
	 * Runs the callback for each bound context to incorporate its data however the caller specifies
	 */
	private visitLocalBoundContextsDuringAttach(
		visitor: (contextId: string, context: LocalChannelContextBase) => void,
	): void {
		/**
		 * back-compat 0.59.1000 - getAttachSummary() is called when making a data store globally visible (previously
		 * attaching state). Ideally, attachGraph() should have already be called making it locally visible. However,
		 * before visibility state was added, this may not have been the case and getAttachSummary() could be called:
		 *
		 * 1. Before attaching the data store - When a detached container is attached.
		 *
		 * 2. After attaching the data store - When a data store is created and bound in an attached container.
		 *
		 * The basic idea is that all local object should become locally visible before they are globally visible.
		 */
		this.attachGraph();

		// This assert cannot be added now due to back-compat. To be uncommented when the following issue is fixed -
		// https://github.com/microsoft/FluidFramework/issues/9688.
		//
		// assert(this.visibilityState === VisibilityState.LocallyVisible,
		//  "The data store should be locally visible when generating attach summary",
		// );

		for (const [contextId, context] of this.contexts) {
			if (!(context instanceof LocalChannelContextBase)) {
				throw new LoggingError("Should only be called with local channel handles");
			}

			if (!this.notBoundedChannelContextSet.has(contextId)) {
				visitor(contextId, context);
			}
		}
	}

	public submitMessage(type: DataStoreMessageType, content: any, localOpMetadata: unknown) {
		this.submit(type, content, localOpMetadata);
	}

	/**
	 * Submits the signal to be sent to other clients.
	 * @param type - Type of the signal.
	 * @param content - Content of the signal.
	 * @param targetClientId - When specified, the signal is only sent to the provided client id.
	 */
	public submitSignal(type: string, content: any, targetClientId?: string) {
		this.verifyNotClosed();
		return this.dataStoreContext.submitSignal(type, content, targetClientId);
	}

	/**
	 * Will return when the data store is attached.
	 */
	public async waitAttached(): Promise<void> {
		return this.deferredAttached.promise;
	}

	/**
	 * Assuming this DataStore is already attached, this will make the given channel locally visible
	 * by submitting its attach op.
	 */
	private makeChannelLocallyVisible(channel: IChannel): void {
		this.verifyNotClosed();
		// If this handle is already attached no need to attach again.
		if (channel.handle.isAttached) {
			return;
		}

		toFluidHandleInternal(channel.handle).attachGraph();

		assert(this.isAttached, 0x182 /* "Data store should be attached to attach the channel." */);
		assert(
			this.visibilityState === VisibilityState.GloballyVisible,
			0x2d0 /* "Data store should be globally visible to attach channels." */,
		);

		const summarizeResult = summarizeChannel(
			channel,
			true /* fullTree */,
			false /* trackState */,
		);

		// We need to include the channel's GC Data so remote clients can learn of this channel's outbound routes
		const gcData = channel.getGCData(/* fullGC: */ true);
		addBlobToSummary(summarizeResult, gcDataBlobKey, JSON.stringify(gcData));

		// Attach message needs the summary in ITree format. Convert the ISummaryTree into an ITree.
		const snapshot = convertSummaryTreeToITree(summarizeResult.summary);

		const message: IAttachMessage = {
			id: channel.id,
			snapshot,
			type: channel.attributes.type,
		};
		this.pendingAttach.add(channel.id);
		this.submit(DataStoreMessageType.Attach, message);

		const context = this.contexts.get(channel.id) as LocalChannelContextBase;
		context.makeVisible();
	}

	private submitChannelOp(address: string, contents: any, localOpMetadata: unknown) {
		const envelope: IEnvelope = { address, contents };
		this.submit(DataStoreMessageType.ChannelOp, envelope, localOpMetadata);
	}

	private submit(
		type: DataStoreMessageType,
		content: any,
		localOpMetadata: unknown = undefined,
	): void {
		this.verifyNotClosed();
		this.dataStoreContext.submitMessage(type, content, localOpMetadata);
	}

	/**
	 * For messages of type MessageType.Operation, finds the right channel and asks it to resubmit the message.
	 * For all other messages, just submit it again.
	 * This typically happens when we reconnect and there are unacked messages.
	 * @param content - The content of the original message.
	 * @param localOpMetadata - The local metadata associated with the original message.
	 */
	public reSubmit(type: DataStoreMessageType, content: any, localOpMetadata: unknown) {
		this.verifyNotClosed();

		switch (type) {
			case DataStoreMessageType.ChannelOp: {
				// For Operations, find the right channel and trigger resubmission on it.
				const envelope = content as IEnvelope;
				const channelContext = this.contexts.get(envelope.address);
				assert(
					!!channelContext,
					0x183 /* "There should be a channel context for the op" */,
				);
				channelContext.reSubmit(envelope.contents, localOpMetadata);
				break;
			}
			case DataStoreMessageType.Attach:
				// For Attach messages, just submit them again.
				this.submit(type, content, localOpMetadata);
				break;
			default:
				unreachableCase(type);
		}
	}

	/**
	 * Revert a local op.
	 * @param content - The content of the original message.
	 * @param localOpMetadata - The local metadata associated with the original message.
	 */
	public rollback?(type: DataStoreMessageType, content: any, localOpMetadata: unknown) {
		this.verifyNotClosed();

		switch (type) {
			case DataStoreMessageType.ChannelOp: {
				// For Operations, find the right channel and trigger resubmission on it.
				const envelope = content as IEnvelope;
				const channelContext = this.contexts.get(envelope.address);
				assert(
					!!channelContext,
					0x2ed /* "There should be a channel context for the op" */,
				);
				channelContext.rollback(envelope.contents, localOpMetadata);
				break;
			}
			default:
				throw new LoggingError(`Can't rollback ${type} message`);
		}
	}

	public async applyStashedOp(content: any): Promise<unknown> {
		const type = content?.type as DataStoreMessageType;
		switch (type) {
			case DataStoreMessageType.Attach: {
				const attachMessage = content.content as IAttachMessage;

				const flatBlobs = new Map<string, ArrayBufferLike>();
				const snapshotTree = buildSnapshotTree(attachMessage.snapshot.entries, flatBlobs);

				const channelContext = this.createRehydratedLocalChannelContext(
					attachMessage.id,
					snapshotTree,
					flatBlobs,
				);
				await channelContext.getChannel();
				this.contexts.set(attachMessage.id, channelContext);
				if (this.attachState === AttachState.Detached) {
					this.localChannelContextQueue.set(attachMessage.id, channelContext);
				} else {
					channelContext.makeVisible();
					this.pendingAttach.add(attachMessage.id);
				}
				return;
			}
			case DataStoreMessageType.ChannelOp: {
				const envelope = content.content as IEnvelope;
				const channelContext = this.contexts.get(envelope.address);
				assert(
					!!channelContext,
					0x184 /* "There should be a channel context for the op" */,
				);
				await channelContext.getChannel();
				return channelContext.applyStashedOp(envelope.contents);
			}
			default:
				unreachableCase(type);
		}
	}

	private setChannelDirty(address: string): void {
		this.verifyNotClosed();
		this.dataStoreContext.setChannelDirty(address);
	}

	private processChannelOp(
		message: ISequencedDocumentMessage,
		local: boolean,
		localOpMetadata: unknown,
	) {
		this.verifyNotClosed();

		const envelope = message.contents as IEnvelope;

		const transformed: ISequencedDocumentMessage = {
			...message,
			contents: envelope.contents,
		};

		const channelContext = this.contexts.get(envelope.address);
		assert(!!channelContext, 0x185 /* "Channel not found" */);
		channelContext.processOp(transformed, local, localOpMetadata);

		return channelContext;
	}

	private attachListener() {
		this.setMaxListeners(Number.MAX_SAFE_INTEGER);

		// back-compat, to be removed in the future.
		// Added in "2.0.0-rc.2.0.0" timeframe.
		(this.dataStoreContext as any).once?.("attaching", () => {
			this.setAttachState(AttachState.Attaching);
		});

		// back-compat, to be removed in the future.
		// Added in "2.0.0-rc.2.0.0" timeframe.
		(this.dataStoreContext as any).once?.("attached", () => {
			this.setAttachState(AttachState.Attached);
		});
	}

	private verifyNotClosed() {
		if (this._disposed) {
			throw new LoggingError("Runtime is closed");
		}
	}

	/**
	 * Summarizer client should not have local changes. These changes can become part of the summary and can break
	 * eventual consistency. For example, the next summary (say at ref seq# 100) may contain these changes whereas
	 * other clients that are up-to-date till seq# 100 may not have them yet.
	 */
	private identifyLocalChangeInSummarizer(
		eventName: string,
		channelId: string,
		channelType: string,
	) {
		if (this.clientDetails.type !== "summarizer" || this.localChangesTelemetryCount <= 0) {
			return;
		}

		// Log a telemetry if there are local changes in the summarizer. This will give us data on how often
		// this is happening and which data stores do this. The eventual goal is to disallow local changes
		// in the summarizer and the data will help us plan this.
		this.mc.logger.sendTelemetryEvent({
			eventName,
			...tagCodeArtifacts({
				channelType,
				channelId,
				fluidDataStoreId: this.id,
				fluidDataStorePackagePath: this.dataStoreContext.packagePath.join("/"),
			}),
			stack: generateStack(),
		});
		this.localChangesTelemetryCount--;
	}

	public setAttachState(attachState: AttachState.Attaching | AttachState.Attached): void {
		switch (attachState) {
			case AttachState.Attaching:
				/**
				 * back-compat 0.59.1000 - Ideally, attachGraph() should have already been called making the data store
				 * locally visible. However, before visibility state was added, this may not have been the case and data
				 * store can move to "attaching" state in 2 scenarios:
				 * 1) Before attachGraph() is called - When a data store is created and bound in an attached container.
				 * 2) After attachGraph() is called - When a detached container is attached.
				 *
				 * The basic idea is that all local object should become locally visible before they are globally visible.
				 */
				this.attachGraph();

				this._attachState = AttachState.Attaching;

				assert(
					this.visibilityState === VisibilityState.LocallyVisible,
					0x2d1 /* "Data store should be locally visible before it can become globally visible." */,
				);

				// Mark the data store globally visible and make its child channels visible as well.
				this.visibilityState = VisibilityState.GloballyVisible;
				this.localChannelContextQueue.forEach((channel) => {
					channel.makeVisible();
				});
				this.localChannelContextQueue.clear();

				// This promise resolution will be moved to attached event once we fix the scheduler.
				this.deferredAttached.resolve();
				this.emit("attaching");
				break;
			case AttachState.Attached:
				assert(
					this.visibilityState === VisibilityState.GloballyVisible,
					0x2d2 /* "Data store should be globally visible when its attached." */,
				);
				this._attachState = AttachState.Attached;
				this.emit("attached");
				break;
			default:
				unreachableCase(attachState, "unreached");
		}
	}
}

/**
 * Mixin class that adds request handler to FluidDataStoreRuntime
 * Request handler is only called when data store can't resolve request, i.e. for custom requests.
 * @param Base - base class, inherits from FluidDataStoreRuntime
 * @param requestHandler - request handler to mix in
 * @internal
 */
export const mixinRequestHandler = (
	requestHandler: (request: IRequest, runtime: FluidDataStoreRuntime) => Promise<IResponse>,
	Base: typeof FluidDataStoreRuntime = FluidDataStoreRuntime,
) =>
	class RuntimeWithRequestHandler extends Base {
		public async request(request: IRequest) {
			const response = await super.request(request);
			if (response.status === 404) {
				return requestHandler(request, this);
			}
			return response;
		}
	} as typeof FluidDataStoreRuntime;

/**
 * Mixin class that adds await for DataObject to finish initialization before we proceed to summary.
 * @param handler - handler that returns info about blob to be added to summary.
 * Or undefined not to add anything to summary.
 * @param Base - base class, inherits from FluidDataStoreRuntime
 * @alpha
 */
export const mixinSummaryHandler = (
	handler: (
		runtime: FluidDataStoreRuntime,
	) => Promise<{ path: string[]; content: string } | undefined>,
	Base: typeof FluidDataStoreRuntime = FluidDataStoreRuntime,
) =>
	class RuntimeWithSummarizerHandler extends Base {
		private addBlob(summary: ISummaryTreeWithStats, path: string[], content: string) {
			const firstName = path.shift();
			if (firstName === undefined) {
				throw new LoggingError("Path can't be empty");
			}

			let blob: ISummaryTree | ISummaryBlob = {
				type: SummaryType.Blob,
				content,
			};
			summary.stats.blobNodeCount++;
			summary.stats.totalBlobSize += content.length;

			for (const name of path.reverse()) {
				blob = {
					type: SummaryType.Tree,
					tree: { [name]: blob },
				};
				summary.stats.treeNodeCount++;
			}
			summary.summary.tree[firstName] = blob;
		}

		async summarize(...args: any[]) {
			const summary = await super.summarize(...args);

			try {
				const content = await handler(this);
				if (content !== undefined) {
					this.addBlob(summary, content.path, content.content);
				}
			} catch (e) {
				// Any error coming from app-provided handler should be marked as DataProcessingError
				throw DataProcessingError.wrapIfUnrecognized(e, "mixinSummaryHandler");
			}

			return summary;
		}
	} as typeof FluidDataStoreRuntime;<|MERGE_RESOLUTION|>--- conflicted
+++ resolved
@@ -13,17 +13,13 @@
 	IResponse,
 	toFluidHandleInternal,
 } from "@fluidframework/core-interfaces";
-<<<<<<< HEAD
 import type { IFluidHandleInternal } from "@fluidframework/core-interfaces";
-import { assert, Deferred, LazyPromise, unreachableCase } from "@fluidframework/core-utils";
-=======
 import {
 	assert,
 	Deferred,
 	LazyPromise,
 	unreachableCase,
 } from "@fluidframework/core-utils/internal";
->>>>>>> f0974b8c
 import {
 	IChannel,
 	IChannelFactory,
