--- conflicted
+++ resolved
@@ -55,21 +55,13 @@
 } from "@fluidframework/runtime-definitions";
 import {
     convertSnapshotTreeToSummaryTree,
-<<<<<<< HEAD
     FluidHandleContext,
     FluidRoutingContext,
     TerminatingRoute,
-    SummaryTreeBuilder,
-    FluidSerializer,
-    convertSummaryTreeToITree,
     requestFluidObject,
-=======
     convertSummaryTreeToITree,
     FluidSerializer,
-    generateHandleContextPath,
-    RequestParser,
     SummaryTreeBuilder,
->>>>>>> d9a58a1c
 } from "@fluidframework/runtime-utils";
 import {
     IChannel,
@@ -171,6 +163,10 @@
     private readonly quorum: IQuorum;
     private readonly audience: IAudience;
     public readonly logger: ITelemetryLogger;
+
+    private get absolutePath() {
+        return this.dataStoreContext.channelRoutingContext.absolutePath;
+    }
 
     public constructor(
         private readonly dataStoreContext: IFluidDataStoreContext,
@@ -297,51 +293,7 @@
     }
 
     public async request(request: IRequest): Promise<IResponse> {
-<<<<<<< HEAD
         return { status: 404, mimeType: "text/plain", value: `${request.url} not found` };
-=======
-        const parser = RequestParser.create(request);
-        const id = parser.pathParts[0];
-
-        if (id === "_channels" || id === "_custom") {
-            return this.request(parser.createSubRequest(1));
-        }
-
-        // Check for a data type reference first
-        if (this.contextsDeferred.has(id) && parser.isLeaf(1)) {
-            try {
-                // eslint-disable-next-line @typescript-eslint/no-non-null-assertion
-                const value = await this.contextsDeferred.get(id)!.promise;
-                const channel = await value.getChannel();
-
-                return { mimeType: "fluid/object", status: 200, value: channel };
-            } catch (error) {
-                this.logger.sendErrorEvent({ eventName: "GetChannelFailedInRequest" }, error);
-
-                return {
-                    status: 500,
-                    mimeType: "text/plain",
-                    value: `Failed to get Channel with id:[${id}] error:{${error}}`,
-                };
-            }
-        }
-
-        // Otherwise defer to an attached request handler
-        if (this.requestHandler === undefined) {
-            return { status: 404, mimeType: "text/plain", value: `${request.url} not found` };
-        } else {
-            return this.requestHandler(parser);
-        }
-    }
-
-    /**
-     * @deprecated
-     * Please use mixinRequestHandler() to override default behavior or request()
-     * // back-compat: remove in 0.30+
-     */
-    public registerRequestHandler(handler: (request: IRequest) => Promise<IResponse>) {
-        this.requestHandler = handler;
->>>>>>> d9a58a1c
     }
 
     public async getChannel(id: string): Promise<IChannel> {
