/*!
 * Copyright (c) Microsoft Corporation and contributors. All rights reserved.
 * Licensed under the MIT License.
 */

import { TypedEventEmitter } from "@fluid-internal/client-utils";
import {
	DataProcessingError,
	ITelemetryLoggerExt,
	generateStack,
	LoggingError,
	MonitoringContext,
	raiseConnectedEvent,
	createChildMonitoringContext,
	tagCodeArtifacts,
	UsageError,
} from "@fluidframework/telemetry-utils";
import {
	FluidObject,
	IFluidHandle,
	IFluidHandleContext,
	IRequest,
	IResponse,
} from "@fluidframework/core-interfaces";
import { assert, Deferred, LazyPromise, unreachableCase } from "@fluidframework/core-utils";
import { IAudience, IDeltaManager, AttachState } from "@fluidframework/container-definitions";
import { buildSnapshotTree } from "@fluidframework/driver-utils";
import {
	IClientDetails,
	IDocumentMessage,
	ISequencedDocumentMessage,
	SummaryType,
	ISummaryBlob,
	ISummaryTree,
	IQuorumClients,
} from "@fluidframework/protocol-definitions";
import {
	CreateChildSummarizerNodeParam,
	CreateSummarizerNodeSource,
	IAttachMessage,
	IEnvelope,
	IFluidDataStoreContext,
	IFluidDataStoreChannel,
	IGarbageCollectionData,
	IInboundSignalMessage,
	ISummaryTreeWithStats,
	VisibilityState,
	ITelemetryContext,
	gcDataBlobKey,
} from "@fluidframework/runtime-definitions";
import {
	convertSnapshotTreeToSummaryTree,
	convertSummaryTreeToITree,
	generateHandleContextPath,
	RequestParser,
	SummaryTreeBuilder,
	create404Response,
	createResponseError,
	exceptionToResponse,
	GCDataBuilder,
	unpackChildNodesUsedRoutes,
	addBlobToSummary,
	processAttachMessageGCData,
} from "@fluidframework/runtime-utils";
import {
	IChannel,
	IFluidDataStoreRuntime,
	IFluidDataStoreRuntimeEvents,
	IChannelFactory,
} from "@fluidframework/datastore-definitions";
import { v4 as uuid } from "uuid";
import { IIdCompressor } from "@fluidframework/id-compressor";
import { IChannelContext, summarizeChannel } from "./channelContext";
import {
	LocalChannelContext,
	LocalChannelContextBase,
	RehydratedLocalChannelContext,
} from "./localChannelContext";
import { RemoteChannelContext } from "./remoteChannelContext";
import { FluidObjectHandle } from "./fluidHandle";

/**
 * @alpha
 */
export enum DataStoreMessageType {
	// Creates a new channel
	Attach = "attach",
	ChannelOp = "op",
}

/**
 * @alpha
 */
export interface ISharedObjectRegistry {
	// TODO consider making this async. A consequence is that either the creation of a distributed data type
	// is async or we need a new API to split the synchronous vs. asynchronous creation.
	get(name: string): IChannelFactory | undefined;
}

/**
 * Base data store class
 * @alpha
 */
export class FluidDataStoreRuntime<TEvents = Record<string, never>>
	extends TypedEventEmitter<TEvents & IFluidDataStoreRuntimeEvents>
	implements IFluidDataStoreChannel, IFluidDataStoreRuntime, IFluidHandleContext
{
	/**
	 * {@inheritDoc @fluidframework/datastore-definitions#IFluidDataStoreRuntime.entryPoint}
	 */
	public readonly entryPoint: IFluidHandle<FluidObject>;

	public get connected(): boolean {
		return this.dataStoreContext.connected;
	}

	public get clientId(): string | undefined {
		return this.dataStoreContext.clientId;
	}

	public get clientDetails(): IClientDetails {
		return this.dataStoreContext.clientDetails;
	}

	public get isAttached(): boolean {
		return this.attachState !== AttachState.Detached;
	}

	public get attachState(): AttachState {
		return this._attachState;
	}

	public get absolutePath(): string {
		return generateHandleContextPath(this.id, this.routeContext);
	}

	public get routeContext(): IFluidHandleContext {
		return this.dataStoreContext.IFluidHandleContext;
	}

	public get idCompressor(): IIdCompressor | undefined {
		return this.dataStoreContext.idCompressor;
	}

	public get IFluidHandleContext() {
		return this;
	}

	public get rootRoutingContext() {
		return this;
	}
	public get channelsRoutingContext() {
		return this;
	}
	public get objectsRoutingContext() {
		return this;
	}

	private _disposed = false;
	public get disposed() {
		return this._disposed;
	}

	/** @internal */
	protected readonly contexts = new Map<string, IChannelContext>();
	private readonly pendingAttach = new Set<string>();

	private readonly deferredAttached = new Deferred<void>();
	private readonly localChannelContextQueue = new Map<string, LocalChannelContextBase>();
	protected readonly notBoundedChannelContextSet = new Set<string>();
	private _attachState: AttachState;
	public visibilityState: VisibilityState;
	// A list of handles that are bound when the data store is not visible. We have to make them visible when the data
	// store becomes visible.
	private readonly pendingHandlesToMakeVisible: Set<IFluidHandle> = new Set();

	public readonly id: string;
	// eslint-disable-next-line @typescript-eslint/no-explicit-any
	public readonly options: Record<string | number, any>;
	public readonly deltaManager: IDeltaManager<ISequencedDocumentMessage, IDocumentMessage>;
	private readonly quorum: IQuorumClients;
	private readonly audience: IAudience;
	private readonly mc: MonitoringContext;
	public get logger(): ITelemetryLoggerExt {
		return this.mc.logger;
	}

	/**
	 * If the summarizer makes local changes, a telemetry event is logged. This has the potential to be very noisy.
	 * So, adding a count of how many telemetry events are logged per data store context. This can be
	 * controlled via feature flags.
	 */
	private localChangesTelemetryCount: number;

	/**
	 * Invokes the given callback and expects that no ops are submitted
	 * until execution finishes. If an op is submitted, an error will be raised.
	 *
	 * Can be disabled by feature gate `Fluid.ContainerRuntime.DisableOpReentryCheck`
	 *
	 * @param callback - the callback to be invoked
	 */
	public ensureNoDataModelChanges<T>(callback: () => T): T {
		// back-compat ADO:2309
		return this.dataStoreContext.ensureNoDataModelChanges === undefined
			? callback()
			: this.dataStoreContext.ensureNoDataModelChanges(callback);
	}

	/**
	 * Create an instance of a DataStore runtime.
	 *
	 * @param dataStoreContext - Context object for the runtime.
	 * @param sharedObjectRegistry - The registry of shared objects that this data store will be able to instantiate.
	 * @param existing - Pass 'true' if loading this datastore from an existing file; pass 'false' otherwise.
	 * @param provideEntryPoint - Function to initialize the entryPoint object for the data store runtime. The
	 * handle to this data store runtime will point to the object returned by this function. If this function is not
	 * provided, the handle will be left undefined. This is here so we can start making handles a first-class citizen
	 * and the primary way of interacting with some Fluid objects, and should be used if possible.
	 */
	public constructor(
		protected readonly dataStoreContext: IFluidDataStoreContext,
		protected readonly sharedObjectRegistry: ISharedObjectRegistry,
		existing: boolean,
		provideEntryPoint: (runtime: IFluidDataStoreRuntime) => Promise<FluidObject>,
	) {
		super();

		assert(
			!dataStoreContext.id.includes("/"),
			0x30e /* Id cannot contain slashes. DataStoreContext should have validated this. */,
		);

		this.mc = createChildMonitoringContext({
			logger: dataStoreContext.logger,
			namespace: "FluidDataStoreRuntime",
			properties: {
				all: { dataStoreId: uuid() },
			},
		});

		this.id = dataStoreContext.id;
		this.options = dataStoreContext.options;
		this.deltaManager = dataStoreContext.deltaManager;
		this.quorum = dataStoreContext.getQuorum();
		this.audience = dataStoreContext.getAudience();

		const tree = dataStoreContext.baseSnapshot;

		// Must always receive the data store type inside of the attributes
		if (tree?.trees !== undefined) {
			Object.keys(tree.trees).forEach((path) => {
				// Issue #4414
				if (path === "_search") {
					return;
				}

				let channelContext: RemoteChannelContext | RehydratedLocalChannelContext;
				// If already exists on storage, then create a remote channel. However, if it is case of rehydrating a
				// container from snapshot where we load detached container from a snapshot, isLocalDataStore would be
				// true. In this case create a RehydratedLocalChannelContext.
				if (dataStoreContext.isLocalDataStore) {
					channelContext = new RehydratedLocalChannelContext(
						path,
						this.sharedObjectRegistry,
						this,
						this.dataStoreContext,
						this.dataStoreContext.storage,
						this.logger,
						(content, localOpMetadata) =>
							this.submitChannelOp(path, content, localOpMetadata),
						(address: string) => this.setChannelDirty(address),
						(srcHandle: IFluidHandle, outboundHandle: IFluidHandle) =>
							this.addedGCOutboundReference(srcHandle, outboundHandle),
						tree.trees[path],
					);
					// This is the case of rehydrating a detached container from snapshot. Now due to delay loading of
					// data store, if the data store is loaded after the container is attached, then we missed making
					// the channel visible. So do it now. Otherwise, add it to local channel context queue, so
					// that it can be make it visible later with the data store.
					if (dataStoreContext.attachState !== AttachState.Detached) {
						channelContext.makeVisible();
					} else {
						this.localChannelContextQueue.set(path, channelContext);
					}
				} else {
					channelContext = new RemoteChannelContext(
						this,
						dataStoreContext,
						dataStoreContext.storage,
						(content, localOpMetadata) =>
							this.submitChannelOp(path, content, localOpMetadata),
						(address: string) => this.setChannelDirty(address),
						(srcHandle: IFluidHandle, outboundHandle: IFluidHandle) =>
							this.addedGCOutboundReference(srcHandle, outboundHandle),
						path,
						tree.trees[path],
						this.sharedObjectRegistry,
						undefined /* extraBlobs */,
						this.dataStoreContext.getCreateChildSummarizerNodeFn(path, {
							type: CreateSummarizerNodeSource.FromSummary,
						}),
					);
				}

				this.contexts.set(path, channelContext);
			});
		}

		this.entryPoint = new FluidObjectHandle<FluidObject>(
			new LazyPromise(async () => provideEntryPoint(this)),
			"",
			this.objectsRoutingContext,
		);

		this.attachListener();
		this._attachState = dataStoreContext.attachState;

		/**
		 * If existing flag is false, this is a new data store and is not visible. The existing flag can be true in two
		 * conditions:
		 *
		 * 1. It's a local data store that is created when a detached container is rehydrated. In this case, the data
		 * store is locally visible because the snapshot it is loaded from contains locally visible data stores only.
		 *
		 * 2. It's a remote data store that is created when an attached container is loaded is loaded from snapshot or
		 * when an attach op comes in. In both these cases, the data store is already globally visible.
		 */
		if (existing) {
			this.visibilityState =
				dataStoreContext.attachState === AttachState.Detached
					? VisibilityState.LocallyVisible
					: VisibilityState.GloballyVisible;
		} else {
			this.visibilityState = VisibilityState.NotVisible;
		}

		// If it's existing we know it has been attached.
		if (existing) {
			this.deferredAttached.resolve();
		}

		// By default, a data store can log maximum 10 local changes telemetry in summarizer.
		this.localChangesTelemetryCount =
			this.mc.config.getNumber("Fluid.Telemetry.LocalChangesTelemetryCount") ?? 10;
	}

	public dispose(): void {
		if (this._disposed) {
			return;
		}
		this._disposed = true;

		this.emit("dispose");
		this.removeAllListeners();
	}

	public async resolveHandle(request: IRequest): Promise<IResponse> {
		return this.request(request);
	}

	public async request(request: IRequest): Promise<IResponse> {
		try {
			const parser = RequestParser.create(request);
			const id = parser.pathParts[0];

			if (id === "_channels" || id === "_custom") {
				return await this.request(parser.createSubRequest(1));
			}

			// Check for a data type reference first
			const context = this.contexts.get(id);
			if (context !== undefined && parser.isLeaf(1)) {
				try {
					const channel = await context.getChannel();

					return { mimeType: "fluid/object", status: 200, value: channel };
				} catch (error) {
					this.mc.logger.sendErrorEvent(
						{ eventName: "GetChannelFailedInRequest" },
						error,
					);

					return createResponseError(500, `Failed to get Channel: ${error}`, request);
				}
			}

			// Otherwise defer to an attached request handler
			return create404Response(request);
		} catch (error) {
			return exceptionToResponse(error);
		}
	}

	private getChannelContext(id: string) {
		const channelContext = this.contexts.get(id);
		assert(!!channelContext, 0x185 /* "Channel not found" */);
		return channelContext;
	}

	public async getChannel(id: string): Promise<IChannel> {
		this.verifyNotClosed();

		const context = this.contexts.get(id);
		if (context === undefined) {
			throw new LoggingError("Channel does not exist");
		}

		return context.getChannel();
	}

	protected createChannelCore(channel: IChannel) {
		this.verifyNotClosed();

		const id = channel.id;
		if (id.includes("/")) {
			throw new UsageError(`Id cannot contain slashes: ${id}`);
		}

		assert(!this.contexts.has(id), 0x179 /* "createChannel() with existing ID" */);

		this.createChannelContext(channel);
		// Channels (DDS) should not be created in summarizer client.
		this.identifyLocalChangeInSummarizer("DDSCreatedInSummarizer", id, channel.attributes.type);
	}

	/**
	 * Api which allows caller to create the channel first and then add it to the runtime.
	 * The channel type should be present in the registry, otherwise the runtime would reject
	 * the channel. Also the runtime used to create the channel object should be same to which
	 * it is added.
	 * @param channel - channel which needs to be added to the runtime.
	 */
	public addChannel(channel: IChannel): void {
		const type = channel.attributes.type;
		const factory = this.sharedObjectRegistry.get(type);
		if (factory === undefined) {
			throw new Error(`Channel Factory ${type} not registered`);
		}

		this.createChannelCore(channel);
	}

	public createChannel(id: string = uuid(), type: string): IChannel {
		assert(type !== undefined, 0x209 /* "Factory Type should be defined" */);
		const factory = this.sharedObjectRegistry.get(type);
		if (factory === undefined) {
			throw new Error(`Channel Factory ${type} not registered`);
		}

		const channel = factory.create(this, id);

		this.createChannelCore(channel);
		return channel;
	}

	private createChannelContext(channel: IChannel) {
		this.notBoundedChannelContextSet.add(channel.id);
		const context = new LocalChannelContext(
			channel,
			this,
			this.dataStoreContext,
			this.dataStoreContext.storage,
			this.logger,
			(content, localOpMetadata) =>
				this.submitChannelOp(channel.id, content, localOpMetadata),
			(address: string) => this.setChannelDirty(address),
			(srcHandle: IFluidHandle, outboundHandle: IFluidHandle) =>
				this.addedGCOutboundReference(srcHandle, outboundHandle),
		);
		this.contexts.set(channel.id, context);
	}

	/**
	 * Binds a channel with the runtime. If the runtime is attached we will attach the channel right away.
	 * If the runtime is not attached we will defer the attach until the runtime attaches.
	 * @param channel - channel to be registered.
	 */
	public bindChannel(channel: IChannel): void {
		this.verifyNotClosed();

		assert(
			this.notBoundedChannelContextSet.has(channel.id),
			0x17b /* "Channel to be bound should be in not bounded set" */,
		);
		this.notBoundedChannelContextSet.delete(channel.id);
		// If our data store is attached, then attach the channel.
		if (this.isAttached) {
<<<<<<< HEAD
			// If this handle is already attached no need to attach again.
			if (!channel.handle.isAttached) {
				channel.handle.attachGraph();
				assert(
					this.visibilityState === VisibilityState.GloballyVisible,
					0x2d0 /* "Data store should be globally visible to attach channels." */,
				);
				this.sendAttachChannelOp(channel);
				const context = this.contexts.get(channel.id) as LocalChannelContextBase;
				context.makeVisible();
			}
=======
			this.makeChannelLocallyVisible(channel);
>>>>>>> 0ba031d9
			return;
		}

		/**
		 * If this channel is already waiting to be made visible, do nothing. This can happen during attachGraph() when
		 * a channel's graph is attached. It calls bindToContext on the shared object which will end up back here.
		 */
		if (this.pendingHandlesToMakeVisible.has(channel.handle)) {
			return;
		}

		this.bind(channel.handle);

		// If our data store is local then add the channel to the queue
		if (!this.localChannelContextQueue.has(channel.id)) {
			this.localChannelContextQueue.set(
				channel.id,
				this.contexts.get(channel.id) as LocalChannelContextBase,
			);
		}
	}

	/**
	 * This function is called when a data store becomes root. It does the following:
	 *
	 * 1. Marks the data store locally visible in the container.
	 *
	 * 2. Attaches the graph of all the handles bound to it.
	 *
	 * 3. Calls into the data store context to mark it visible in the container too. If the container is globally
	 * visible, it will mark us globally visible. Otherwise, it will mark us globally visible when it becomes
	 * globally visible.
	 */
	public makeVisibleAndAttachGraph() {
		if (this.visibilityState !== VisibilityState.NotVisible) {
			return;
		}
		this.visibilityState = VisibilityState.LocallyVisible;

		this.pendingHandlesToMakeVisible.forEach((handle) => {
			handle.attachGraph();
		});
		this.pendingHandlesToMakeVisible.clear();
		this.dataStoreContext.makeLocallyVisible();
	}

	/**
	 * This function is called when a handle to this data store is added to a visible DDS.
	 */
	public attachGraph() {
		this.makeVisibleAndAttachGraph();
	}

	public bind(handle: IFluidHandle): void {
		// If visible, attach the incoming handle's graph. Else, this will be done when we become visible.
		if (this.visibilityState !== VisibilityState.NotVisible) {
			handle.attachGraph();
			return;
		}
		this.pendingHandlesToMakeVisible.add(handle);
	}

	public setConnectionState(connected: boolean, clientId?: string) {
		this.verifyNotClosed();

		for (const [, object] of this.contexts) {
			object.setConnectionState(connected, clientId);
		}

		raiseConnectedEvent(this.logger, this, connected, clientId);
	}

	public getQuorum(): IQuorumClients {
		return this.quorum;
	}

	public getAudience(): IAudience {
		return this.audience;
	}

	public async uploadBlob(
		blob: ArrayBufferLike,
		signal?: AbortSignal,
	): Promise<IFluidHandle<ArrayBufferLike>> {
		this.verifyNotClosed();

		return this.dataStoreContext.uploadBlob(blob, signal);
	}

	private createRemoteChannelContext(
		attachMessage: IAttachMessage,
		summarizerNodeParams: CreateChildSummarizerNodeParam,
	) {
		const flatBlobs = new Map<string, ArrayBufferLike>();
		const snapshotTree = buildSnapshotTree(attachMessage.snapshot.entries, flatBlobs);

		return new RemoteChannelContext(
			this,
			this.dataStoreContext,
			this.dataStoreContext.storage,
			(content, localContentMetadata) =>
				this.submitChannelOp(attachMessage.id, content, localContentMetadata),
			(address: string) => this.setChannelDirty(address),
			(srcHandle: IFluidHandle, outboundHandle: IFluidHandle) =>
				this.addedGCOutboundReference(srcHandle, outboundHandle),
			attachMessage.id,
			snapshotTree,
			this.sharedObjectRegistry,
			flatBlobs,
			this.dataStoreContext.getCreateChildSummarizerNodeFn(
				attachMessage.id,
				summarizerNodeParams,
			),
			attachMessage.type,
		);
	}

	public process(message: ISequencedDocumentMessage, local: boolean, localOpMetadata: unknown) {
		this.verifyNotClosed();

		try {
			// catches as data processing error whether or not they come from async pending queues
			const type = message.type as DataStoreMessageType;
			switch (type) {
				case DataStoreMessageType.Attach: {
					const attachMessage = message.contents as IAttachMessage;
					const id = attachMessage.id;

					// We need to process the GC Data for both local and remote attach messages
					processAttachMessageGCData(attachMessage.snapshot, (nodeId, toPath) => {
						// Note: nodeId will be "/" unless and until we support sub-DDS GC Nodes
						const fromPath = `/${this.id}/${id}${nodeId === "/" ? "" : nodeId}`;
						this.dataStoreContext.addedGCOutboundRoute?.(fromPath, toPath);
					});

					// If a non-local operation then go and create the object
					// Otherwise mark it as officially attached.
					if (local) {
						assert(
							this.pendingAttach.delete(id),
							0x17c /* "Unexpected attach (local) channel OP" */,
						);
					} else {
						const summarizerNodeParams = {
							type: CreateSummarizerNodeSource.FromAttach,
							sequenceNumber: message.sequenceNumber,
							snapshot: attachMessage.snapshot,
						};

						const remoteChannelContext = this.createRemoteChannelContext(
							attachMessage,
							summarizerNodeParams,
						);
						this.attachRemoteChannel(id, remoteChannelContext);
					}
					break;
				}

				case DataStoreMessageType.ChannelOp: {
					const envelope = message.contents as IEnvelope;

					const transformed: ISequencedDocumentMessage = {
						...message,
						contents: envelope.contents,
					};
					this.processChannelOp(envelope.address, transformed, local, localOpMetadata);
					break;
				}
				default:
					unreachableCase(type, "unreached");
			}

			this.emit("op", message);
		} catch (error) {
			throw DataProcessingError.wrapIfUnrecognized(
				error,
				"fluidDataStoreRuntimeFailedToProcessMessage",
				message,
			);
		}
	}

	/** @internal */
	protected attachRemoteChannel(id: string, remoteChannelContext: IChannelContext) {
		assert(!this.contexts.has(id), 0x17d /* "Unexpected attach channel OP" */);
		this.contexts.set(id, remoteChannelContext);
	}

	public processSignal(message: IInboundSignalMessage, local: boolean) {
		this.emit("signal", message, local);
	}

	private isChannelAttached(id: string): boolean {
		return (
			// Added in createChannel
			// Removed when bindChannel is called
			!this.notBoundedChannelContextSet.has(id) &&
			// Added in bindChannel only if this is not attached yet
			// Removed when this is attached by calling attachGraph
			!this.localChannelContextQueue.has(id) &&
			// Added in sendAttachChannelOp called by bindChannel
			// Removed when attach op is broadcast
			!this.pendingAttach.has(id)
		);
	}

	/**
	 * Returns the outbound routes of this channel. Currently, all contexts in this channel are considered
	 * referenced and are hence outbound. This will change when we have root and non-root channel contexts.
	 * The only root contexts will be considered as referenced.
	 */
	private getOutboundRoutes(): string[] {
		const outboundRoutes: string[] = [];
		for (const [contextId] of this.contexts) {
			outboundRoutes.push(`${this.absolutePath}/${contextId}`);
		}
		return outboundRoutes;
	}

	/**
	 * Updates the GC nodes of this channel. It does the following:
	 * - Adds a back route to self to all its child GC nodes.
	 * - Adds a node for this channel.
	 * @param builder - The builder that contains the GC nodes for this channel's children.
	 */
	private updateGCNodes(builder: GCDataBuilder) {
		// Add a back route to self in each child's GC nodes. If any child is referenced, then its parent should
		// be considered referenced as well.
		builder.addRouteToAllNodes(this.absolutePath);

		// Get the outbound routes and add a GC node for this channel.
		builder.addNode("/", this.getOutboundRoutes());
	}

	/**
	 * Generates data used for garbage collection. This includes a list of GC nodes that represent this channel
	 * including any of its child channel contexts. Each node has a set of outbound routes to other GC nodes in the
	 * document. It does the following:
	 *
	 * 1. Calls into each child context to get its GC data.
	 *
	 * 2. Prefixes the child context's id to the GC nodes in the child's GC data. This makes sure that the node can be
	 * identified as belonging to the child.
	 *
	 * 3. Adds a GC node for this channel to the nodes received from the children. All these nodes together represent
	 * the GC data of this channel.
	 *
	 * @param fullGC - true to bypass optimizations and force full generation of GC data.
	 */
	public async getGCData(fullGC: boolean = false): Promise<IGarbageCollectionData> {
		const builder = new GCDataBuilder();
		// Iterate over each channel context and get their GC data.
		await Promise.all(
			Array.from(this.contexts)
				.filter(([contextId, _]) => {
					// Get GC data only for attached contexts. Detached contexts are not connected in the GC reference
					// graph so any references they might have won't be connected as well.
					return this.isChannelAttached(contextId);
				})
				.map(async ([contextId, context]) => {
					const contextGCData = await context.getGCData(fullGC);
					// Prefix the child's id to the ids of its GC nodes so they can be identified as belonging to the child.
					// This also gradually builds the id of each node to be a path from the root.
					builder.prefixAndAddNodes(contextId, contextGCData.gcNodes);
				}),
		);

		this.updateGCNodes(builder);
		return builder.getGCData();
	}

	/**
	 * After GC has run, called to notify this channel of routes that are used in it. It calls the child contexts to
	 * update their used routes.
	 * @param usedRoutes - The routes that are used in all contexts in this channel.
	 */
	public updateUsedRoutes(usedRoutes: string[]) {
		// Get a map of channel ids to routes used in it.
		const usedContextRoutes = unpackChildNodesUsedRoutes(usedRoutes);

		// Verify that the used routes are correct.
		for (const [id] of usedContextRoutes) {
			assert(
				this.contexts.has(id),
				0x17e /* "Used route does not belong to any known context" */,
			);
		}

		// Update the used routes in each context. Used routes is empty for unused context.
		for (const [contextId, context] of this.contexts) {
			context.updateUsedRoutes(usedContextRoutes.get(contextId) ?? []);
		}
	}

	/**
	 * Called when a new outbound reference is added to another node. This is used by garbage collection to identify
	 * all references added in the system.
	 * @param srcHandle - The handle of the node that added the reference.
	 * @param outboundHandle - The handle of the outbound node that is referenced.
	 */
	private addedGCOutboundReference(srcHandle: IFluidHandle, outboundHandle: IFluidHandle) {
		// Note: This is deprecated on IFluidDataStoreContext, and in an n/n-1 scenario where the
		// ContainerRuntime is newer, it will actually be a no-op since then the ContainerRuntime
		// will be the one to call addedGCOutboundReference directly.
		// But on the flip side, if the ContainerRuntime is older, then it's important we still call this.
		this.dataStoreContext.addedGCOutboundReference?.(srcHandle, outboundHandle);
	}

	/**
	 * Returns a summary at the current sequence number.
	 * @param fullTree - true to bypass optimizations and force a full summary tree
	 * @param trackState - This tells whether we should track state from this summary.
	 * @param telemetryContext - summary data passed through the layers for telemetry purposes
	 */
	public async summarize(
		fullTree: boolean = false,
		trackState: boolean = true,
		telemetryContext?: ITelemetryContext,
	): Promise<ISummaryTreeWithStats> {
		const summaryBuilder = new SummaryTreeBuilder();

		// Iterate over each data store and ask it to summarize
		await Promise.all(
			Array.from(this.contexts)
				.filter(([contextId, _]) => {
					const isAttached = this.isChannelAttached(contextId);
					// We are not expecting local dds! Summary may not capture local state.
					assert(
						isAttached,
						0x17f /* "Not expecting detached channels during summarize" */,
					);
					// If the object is registered - and we have received the sequenced op creating the object
					// (i.e. it has a base mapping) - then we go ahead and summarize
					return isAttached;
				})
				.map(async ([contextId, context]) => {
					const contextSummary = await context.summarize(
						fullTree,
						trackState,
						telemetryContext,
					);
					summaryBuilder.addWithStats(contextId, contextSummary);
				}),
		);

		return summaryBuilder.getSummaryTree();
	}

	public getAttachSummary(telemetryContext?: ITelemetryContext): ISummaryTreeWithStats {
<<<<<<< HEAD
		assert(
			this.visibilityState === VisibilityState.LocallyVisible,
			"The data store should be locally visible when generating attach summary",
		);
=======
		const summaryBuilder = new SummaryTreeBuilder();
		this.visitLocalBoundContextsDuringAttach(
			(contextId: string, context: LocalChannelContextBase) => {
				let summaryTree: ISummaryTreeWithStats;
				if (context.isLoaded) {
					const contextSummary = context.getAttachSummary(telemetryContext);
					assert(
						contextSummary.summary.type === SummaryType.Tree,
						0x180 /* "getAttachSummary should always return a tree" */,
					);

					summaryTree = { stats: contextSummary.stats, summary: contextSummary.summary };
				} else {
					// If this channel is not yet loaded, then there should be no changes in the snapshot from which
					// it was created as it is detached container. So just use the previous snapshot.
					assert(
						!!this.dataStoreContext.baseSnapshot,
						0x181 /* "BaseSnapshot should be there as detached container loaded from snapshot" */,
					);
					summaryTree = convertSnapshotTreeToSummaryTree(
						this.dataStoreContext.baseSnapshot.trees[contextId],
					);
				}
				summaryBuilder.addWithStats(contextId, summaryTree);
			},
		);

		return summaryBuilder.getSummaryTree();
	}

	/**
	 * Get the GC Data for the initial state being attached so remote clients can learn of this DataStore's outbound routes
	 */
	public getAttachGCData(telemetryContext?: ITelemetryContext): IGarbageCollectionData {
		const gcDataBuilder = new GCDataBuilder();
		this.visitLocalBoundContextsDuringAttach(
			(contextId: string, context: LocalChannelContextBase) => {
				if (context.isLoaded) {
					const contextGCData = context.getAttachGCData(telemetryContext);

					// Incorporate the GC Data for this context
					gcDataBuilder.prefixAndAddNodes(contextId, contextGCData.gcNodes);
				}
				// else: Rehydrating detached container case. GC doesn't run until the container is attached, so nothing to do here.
			},
		);
		this.updateGCNodes(gcDataBuilder);

		return gcDataBuilder.getGCData();
	}

	/**
	 * Helper method for preparing to attach this dataStore.
	 * Runs the callback for each bound context to incorporate its data however the caller specifies
	 */
	private visitLocalBoundContextsDuringAttach(
		visitor: (contextId: string, context: LocalChannelContextBase) => void,
	): void {
		/**
		 * back-compat 0.59.1000 - getAttachSummary() is called when making a data store globally visible (previously
		 * attaching state). Ideally, attachGraph() should have already be called making it locally visible. However,
		 * before visibility state was added, this may not have been the case and getAttachSummary() could be called:
		 *
		 * 1. Before attaching the data store - When a detached container is attached.
		 *
		 * 2. After attaching the data store - When a data store is created and bound in an attached container.
		 *
		 * The basic idea is that all local object should become locally visible before they are globally visible.
		 */
		this.attachGraph();

		// This assert cannot be added now due to back-compat. To be uncommented when the following issue is fixed -
		// https://github.com/microsoft/FluidFramework/issues/9688.
		//
		// assert(this.visibilityState === VisibilityState.LocallyVisible,
		//  "The data store should be locally visible when generating attach summary",
		// );
>>>>>>> 0ba031d9

		for (const [contextId, context] of this.contexts) {
			if (!(context instanceof LocalChannelContextBase)) {
				throw new LoggingError("Should only be called with local channel handles");
			}

			if (!this.notBoundedChannelContextSet.has(contextId)) {
				visitor(contextId, context);
			}
		}
	}

	/**
	 * Submits the signal to be sent to other clients.
	 * @param type - Type of the signal.
	 * @param content - Content of the signal.
	 * @param targetClientId - When specified, the signal is only sent to the provided client id.
	 */
	public submitSignal(type: string, content: any, targetClientId?: string) {
		this.verifyNotClosed();
		return this.dataStoreContext.submitSignal(type, content, targetClientId);
	}

	/**
	 * Will return when the data store is attached.
	 */
	public async waitAttached(): Promise<void> {
		return this.deferredAttached.promise;
	}

	/**
	 * Assuming this DataStore is already attached, this will make the given channel locally visible
	 * by submitting its attach op.
	 */
<<<<<<< HEAD
	protected sendAttachChannelOp(channel: IChannel): void {
=======
	private makeChannelLocallyVisible(channel: IChannel): void {
		this.verifyNotClosed();
		// If this handle is already attached no need to attach again.
		if (channel.handle.isAttached) {
			return;
		}

		channel.handle.attachGraph();

		assert(this.isAttached, 0x182 /* "Data store should be attached to attach the channel." */);
		assert(
			this.visibilityState === VisibilityState.GloballyVisible,
			0x2d0 /* "Data store should be globally visible to attach channels." */,
		);

>>>>>>> 0ba031d9
		const summarizeResult = summarizeChannel(
			channel,
			true /* fullTree */,
			false /* trackState */,
		);

		// We need to include the channel's GC Data so remote clients can learn of this channel's outbound routes
		const gcData = channel.getGCData(/* fullGC: */ true);
		addBlobToSummary(summarizeResult, gcDataBlobKey, JSON.stringify(gcData));

		// Attach message needs the summary in ITree format. Convert the ISummaryTree into an ITree.
		const snapshot = convertSummaryTreeToITree(summarizeResult.summary);

		const message: IAttachMessage = {
			id: channel.id,
			snapshot,
			type: channel.attributes.type,
		};
		this.pendingAttach.add(channel.id);
		this.submit(DataStoreMessageType.Attach, message);
	}

	protected submitChannelOp(address: string, contents: any, localOpMetadata: unknown) {
		const envelope: IEnvelope = { address, contents };
		this.submit(DataStoreMessageType.ChannelOp, envelope, localOpMetadata);
	}

	private submit(
		type: DataStoreMessageType,
		content: any,
		localOpMetadata: unknown = undefined,
	): void {
		this.verifyNotClosed();
		this.dataStoreContext.submitMessage(type, content, localOpMetadata);
	}

	/**
	 * For messages of type MessageType.Operation, finds the right channel and asks it to resubmit the message.
	 * For all other messages, just submit it again.
	 * This typically happens when we reconnect and there are unacked messages.
	 * @param content - The content of the original message.
	 * @param localOpMetadata - The local metadata associated with the original message.
	 */
	public reSubmit(type: DataStoreMessageType, content: any, localOpMetadata: unknown) {
		this.verifyNotClosed();

		switch (type) {
			case DataStoreMessageType.ChannelOp: {
				// For Operations, find the right channel and trigger resubmission on it.
				const envelope = content as IEnvelope;
				this.reSubmitChannelOp(envelope.address, envelope.contents, localOpMetadata);
				break;
			}
			case DataStoreMessageType.Attach:
				// For Attach messages, just submit them again.
				this.submit(type, content, localOpMetadata);
				break;
			default:
				unreachableCase(type);
		}
	}

	protected reSubmitChannelOp(address: string, contents: any, localOpMetadata: unknown) {
		const channelContext = this.getChannelContext(address);
		channelContext.reSubmit(contents, localOpMetadata);
	}

	/**
	 * Revert a local op.
	 * @param content - The content of the original message.
	 * @param localOpMetadata - The local metadata associated with the original message.
	 */
	public rollback?(type: DataStoreMessageType, content: any, localOpMetadata: unknown) {
		this.verifyNotClosed();

		switch (type) {
			case DataStoreMessageType.ChannelOp: {
				// For Operations, find the right channel and trigger resubmission on it.
				const envelope = content as IEnvelope;
				const channelContext = this.getChannelContext(envelope.address);
				channelContext.rollback(envelope.contents, localOpMetadata);
				break;
			}
			default:
				throw new LoggingError(`Can't rollback ${type} message`);
		}
	}

	public async applyStashedOp(content: any): Promise<unknown> {
		const type = content?.type as DataStoreMessageType;
		switch (type) {
			case DataStoreMessageType.Attach: {
				const attachMessage = content.content as IAttachMessage;
				// local means this node will throw if summarized; this is fine because only interactive clients will have stashed ops
				const summarizerNodeParams: CreateChildSummarizerNodeParam = {
					type: CreateSummarizerNodeSource.Local,
				};
				const context = this.createRemoteChannelContext(
					attachMessage,
					summarizerNodeParams,
				);
				this.pendingAttach.add(attachMessage.id);
				this.contexts.set(attachMessage.id, context);
				return;
			}
			case DataStoreMessageType.ChannelOp: {
				const envelope = content.content as IEnvelope;
				return this.applyStashedChannelChannelOp(envelope.address, envelope.contents);
			}
			default:
				unreachableCase(type);
		}
	}

	protected async applyStashedChannelChannelOp(address: string, contents: any) {
		const channelContext = this.getChannelContext(address);
		await channelContext.getChannel();
		return channelContext.applyStashedOp(contents);
	}

	protected setChannelDirty(address: string): void {
		this.verifyNotClosed();
		this.dataStoreContext.setChannelDirty(address);
	}

	protected processChannelOp(
		address: string,
		message: ISequencedDocumentMessage,
		local: boolean,
		localOpMetadata: unknown,
	) {
		const channelContext = this.getChannelContext(address);
		channelContext.processOp(message, local, localOpMetadata);
	}

	private attachListener() {
		this.setMaxListeners(Number.MAX_SAFE_INTEGER);
		this.dataStoreContext.once("attaching", () => {
			/**
			 * back-compat 0.59.1000 - Ideally, attachGraph() should have already been called making the data store
			 * locally visible. However, before visibility state was added, this may not have been the case and data
			 * store can move to "attaching" state in 2 scenarios:
			 * 1) Before attachGraph() is called - When a data store is created and bound in an attached container.
			 * 2) After attachGraph() is called - When a detached container is attached.
			 *
			 * The basic idea is that all local object should become locally visible before they are globally visible.
			 */
			this.attachGraph();

			this._attachState = AttachState.Attaching;

			assert(
				this.visibilityState === VisibilityState.LocallyVisible,
				0x2d1 /* "Data store should be locally visible before it can become globally visible." */,
			);

			// Mark the data store globally visible and make its child channels visible as well.
			this.visibilityState = VisibilityState.GloballyVisible;
			this.localChannelContextQueue.forEach((channel) => {
				channel.makeVisible();
			});
			this.localChannelContextQueue.clear();

			// This promise resolution will be moved to attached event once we fix the scheduler.
			this.deferredAttached.resolve();
			this.emit("attaching");
		});
		this.dataStoreContext.once("attached", () => {
			assert(
				this.visibilityState === VisibilityState.GloballyVisible,
				0x2d2 /* "Data store should be globally visible when its attached." */,
			);
			this._attachState = AttachState.Attached;
			this.emit("attached");
		});
	}

	protected verifyNotClosed() {
		if (this._disposed) {
			throw new LoggingError("Runtime is closed");
		}
	}

	/**
	 * Summarizer client should not have local changes. These changes can become part of the summary and can break
	 * eventual consistency. For example, the next summary (say at ref seq# 100) may contain these changes whereas
	 * other clients that are up-to-date till seq# 100 may not have them yet.
	 */
	private identifyLocalChangeInSummarizer(
		eventName: string,
		channelId: string,
		channelType: string,
	) {
		if (this.clientDetails.type !== "summarizer" || this.localChangesTelemetryCount <= 0) {
			return;
		}

		// Log a telemetry if there are local changes in the summarizer. This will give us data on how often
		// this is happening and which data stores do this. The eventual goal is to disallow local changes
		// in the summarizer and the data will help us plan this.
		this.mc.logger.sendTelemetryEvent({
			eventName,
			...tagCodeArtifacts({
				channelType,
				channelId,
				fluidDataStoreId: this.id,
				fluidDataStorePackagePath: this.dataStoreContext.packagePath.join("/"),
			}),
			stack: generateStack(),
		});
		this.localChangesTelemetryCount--;
	}
}

/**
 * Mixin class that adds request handler to FluidDataStoreRuntime
 * Request handler is only called when data store can't resolve request, i.e. for custom requests.
 * @param Base - base class, inherits from FluidDataStoreRuntime
 * @param requestHandler - request handler to mix in
 * @internal
 */
export const mixinRequestHandler = (
	requestHandler: (request: IRequest, runtime: FluidDataStoreRuntime) => Promise<IResponse>,
	Base: typeof FluidDataStoreRuntime = FluidDataStoreRuntime,
) =>
	class RuntimeWithRequestHandler extends Base {
		public async request(request: IRequest) {
			const response = await super.request(request);
			if (response.status === 404) {
				return requestHandler(request, this);
			}
			return response;
		}
	} as typeof FluidDataStoreRuntime;

/**
 * Mixin class that adds await for DataObject to finish initialization before we proceed to summary.
 * @param handler - handler that returns info about blob to be added to summary.
 * Or undefined not to add anything to summary.
 * @param Base - base class, inherits from FluidDataStoreRuntime
 * @alpha
 */
export const mixinSummaryHandler = (
	handler: (
		runtime: FluidDataStoreRuntime,
	) => Promise<{ path: string[]; content: string } | undefined>,
	Base: typeof FluidDataStoreRuntime = FluidDataStoreRuntime,
) =>
	class RuntimeWithSummarizerHandler extends Base {
		private addBlob(summary: ISummaryTreeWithStats, path: string[], content: string) {
			const firstName = path.shift();
			if (firstName === undefined) {
				throw new LoggingError("Path can't be empty");
			}

			let blob: ISummaryTree | ISummaryBlob = {
				type: SummaryType.Blob,
				content,
			};
			summary.stats.blobNodeCount++;
			summary.stats.totalBlobSize += content.length;

			for (const name of path.reverse()) {
				blob = {
					type: SummaryType.Tree,
					tree: { [name]: blob },
				};
				summary.stats.treeNodeCount++;
			}
			summary.summary.tree[firstName] = blob;
		}

		async summarize(...args: any[]) {
			const summary = await super.summarize(...args);

			try {
				const content = await handler(this);
				if (content !== undefined) {
					this.addBlob(summary, content.path, content.content);
				}
			} catch (e) {
				// Any error coming from app-provided handler should be marked as DataProcessingError
				throw DataProcessingError.wrapIfUnrecognized(e, "mixinSummaryHandler");
			}

			return summary;
		}
	} as typeof FluidDataStoreRuntime;<|MERGE_RESOLUTION|>--- conflicted
+++ resolved
@@ -486,21 +486,7 @@
 		this.notBoundedChannelContextSet.delete(channel.id);
 		// If our data store is attached, then attach the channel.
 		if (this.isAttached) {
-<<<<<<< HEAD
-			// If this handle is already attached no need to attach again.
-			if (!channel.handle.isAttached) {
-				channel.handle.attachGraph();
-				assert(
-					this.visibilityState === VisibilityState.GloballyVisible,
-					0x2d0 /* "Data store should be globally visible to attach channels." */,
-				);
-				this.sendAttachChannelOp(channel);
-				const context = this.contexts.get(channel.id) as LocalChannelContextBase;
-				context.makeVisible();
-			}
-=======
 			this.makeChannelLocallyVisible(channel);
->>>>>>> 0ba031d9
 			return;
 		}
 
@@ -850,12 +836,6 @@
 	}
 
 	public getAttachSummary(telemetryContext?: ITelemetryContext): ISummaryTreeWithStats {
-<<<<<<< HEAD
-		assert(
-			this.visibilityState === VisibilityState.LocallyVisible,
-			"The data store should be locally visible when generating attach summary",
-		);
-=======
 		const summaryBuilder = new SummaryTreeBuilder();
 		this.visitLocalBoundContextsDuringAttach(
 			(contextId: string, context: LocalChannelContextBase) => {
@@ -933,7 +913,6 @@
 		// assert(this.visibilityState === VisibilityState.LocallyVisible,
 		//  "The data store should be locally visible when generating attach summary",
 		// );
->>>>>>> 0ba031d9
 
 		for (const [contextId, context] of this.contexts) {
 			if (!(context instanceof LocalChannelContextBase)) {
@@ -968,25 +947,7 @@
 	 * Assuming this DataStore is already attached, this will make the given channel locally visible
 	 * by submitting its attach op.
 	 */
-<<<<<<< HEAD
 	protected sendAttachChannelOp(channel: IChannel): void {
-=======
-	private makeChannelLocallyVisible(channel: IChannel): void {
-		this.verifyNotClosed();
-		// If this handle is already attached no need to attach again.
-		if (channel.handle.isAttached) {
-			return;
-		}
-
-		channel.handle.attachGraph();
-
-		assert(this.isAttached, 0x182 /* "Data store should be attached to attach the channel." */);
-		assert(
-			this.visibilityState === VisibilityState.GloballyVisible,
-			0x2d0 /* "Data store should be globally visible to attach channels." */,
-		);
-
->>>>>>> 0ba031d9
 		const summarizeResult = summarizeChannel(
 			channel,
 			true /* fullTree */,
@@ -1007,6 +968,27 @@
 		};
 		this.pendingAttach.add(channel.id);
 		this.submit(DataStoreMessageType.Attach, message);
+	}
+
+	private makeChannelLocallyVisible(channel: IChannel): void {
+		this.verifyNotClosed();
+		// If this handle is already attached no need to attach again.
+		if (channel.handle.isAttached) {
+			return;
+		}
+
+		channel.handle.attachGraph();
+
+		assert(this.isAttached, 0x182 /* "Data store should be attached to attach the channel." */);
+		assert(
+			this.visibilityState === VisibilityState.GloballyVisible,
+			0x2d0 /* "Data store should be globally visible to attach channels." */,
+		);
+
+		this.sendAttachChannelOp(channel);
+
+		const context = this.contexts.get(channel.id) as LocalChannelContextBase;
+		context.makeVisible();		
 	}
 
 	protected submitChannelOp(address: string, contents: any, localOpMetadata: unknown) {
