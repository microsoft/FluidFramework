/*!
 * Copyright (c) Microsoft Corporation. All rights reserved.
 * Licensed under the MIT License.
 */

import { strict as assert } from "assert";
import { EventEmitter } from "events";
import { ITelemetryLogger } from "@fluidframework/common-definitions";
import {
    IFluidHandle,
    IFluidHandleContext,
    IRequest,
    IResponse,
} from "@fluidframework/core-interfaces";
import {
    IAudience,
    IDeltaManager,
    ContainerWarning,
    ILoader,
    BindState,
    AttachState,
} from "@fluidframework/container-definitions";
import {
    Deferred,
    unreachableCase,
    IsoBuffer,
} from "@fluidframework/common-utils";
import {
    ChildLogger,
    raiseConnectedEvent,
} from "@fluidframework/telemetry-utils";
import { buildSnapshotTree, readAndParseFromBlobs } from "@fluidframework/driver-utils";
import { TreeTreeEntry } from "@fluidframework/protocol-base";
import {
    IClientDetails,
    IDocumentMessage,
    IQuorum,
    ISequencedDocumentMessage,
    ITreeEntry,
    ITree,
    TreeEntry,
    FileMode,
} from "@fluidframework/protocol-definitions";
import {
    IAttachMessage,
    IFluidDataStoreContext,
    IFluidDataStoreChannel,
    IEnvelope,
    IInboundSignalMessage,
    ISummaryTreeWithStats,
    CreateSummarizerNodeSource,
<<<<<<< HEAD
    IFluidDataStoreContextType,
    ISnapshotContracts,
=======
>>>>>>> e8df6bc2
} from "@fluidframework/runtime-definitions";
import { generateHandleContextPath, SummaryTreeBuilder } from "@fluidframework/runtime-utils";
import {
    IChannel,
    IFluidDataStoreRuntime,
    IChannelFactory,
    IChannelAttributes,
} from "@fluidframework/datastore-definitions";
import { v4 as uuid } from "uuid";
import { IChannelContext, snapshotChannel } from "./channelContext";
import { LocalChannelContext } from "./localChannelContext";
import { RemoteChannelContext } from "./remoteChannelContext";
import { convertSnapshotToITree } from "./utils";

export enum DataStoreMessageType {
    // Creates a new channel
    Attach = "attach",
    ChannelOp = "op",
}

export interface ISharedObjectRegistry {
    // TODO consider making this async. A consequence is that either the creation of a distributed data type
    // is async or we need a new API to split the synchronous vs. asynchronous creation.
    get(name: string): IChannelFactory | undefined;
}

/**
 * Base data store class
 */
export class FluidDataStoreRuntime extends EventEmitter implements IFluidDataStoreChannel,
    IFluidDataStoreRuntime, IFluidHandleContext {
    /**
     * Loads the data store runtime
     * @param context - The data store context
     * @param sharedObjectRegistry - The registry of shared objects used by this data store
     * @param activeCallback - The callback called when the data store runtime in active
     * @param dataStoreRegistry - The registry of data store created and used by this data store
     */
    public static load(
        context: IFluidDataStoreContext,
        sharedObjectRegistry: ISharedObjectRegistry,
    ): FluidDataStoreRuntime {
        const logger = ChildLogger.create(context.containerRuntime.logger, undefined, { dataStoreId: uuid() });
        const runtime = new FluidDataStoreRuntime(
            context,
            context.documentId,
            context.id,
            context.parentBranch,
            context.existing,
            context.options,
            context.deltaManager,
            context.getQuorum(),
            context.getAudience(),
            context.snapshotFn,
            sharedObjectRegistry,
            logger);

        return runtime;
    }

    public get IFluidRouter() { return this; }

    public get connected(): boolean {
        return this.dataStoreContext.connected;
    }

    public get leader(): boolean {
        return this.dataStoreContext.leader;
    }

    public get clientId(): string | undefined {
        return this.dataStoreContext.clientId;
    }

    public get clientDetails(): IClientDetails {
        return this.dataStoreContext.containerRuntime.clientDetails;
    }

    public get loader(): ILoader {
        return this.dataStoreContext.loader;
    }

    public get isAttached(): boolean {
        return this.attachState !== AttachState.Detached;
    }

    public get attachState(): AttachState {
        return this._attachState;
    }

    /**
     * @deprecated - 0.21 back-compat
     */
    public get path(): string {
        return this.id;
    }

    public get absolutePath(): string {
        return generateHandleContextPath(this.id, this.routeContext);
    }

    public get routeContext(): IFluidHandleContext {
        return this.dataStoreContext.containerRuntime.IFluidHandleContext;
    }

    public get IFluidSerializer() { return this.dataStoreContext.containerRuntime.IFluidSerializer; }

    public get IFluidHandleContext() { return this; }

    private _disposed = false;
    public get disposed() { return this._disposed; }

    private readonly contexts = new Map<string, IChannelContext>();
    private readonly contextsDeferred = new Map<string, Deferred<IChannelContext>>();
    private readonly pendingAttach = new Map<string, IAttachMessage>();
    private requestHandler: ((request: IRequest) => Promise<IResponse>) | undefined;
    private bindState: BindState;
    // This is used to break the recursion while attaching the graph. Also tells the attach state of the graph.
    private graphAttachState: AttachState = AttachState.Detached;
    private readonly deferredAttached = new Deferred<void>();
    private readonly localChannelContextQueue = new Map<string, LocalChannelContext>();
    private readonly notBoundedChannelContextSet = new Set<string>();
    private boundhandles: Set<IFluidHandle> | undefined;
    private _attachState: AttachState;

    // NOTE: Search blob concept
    private extraSnapshotContract: ISnapshotContract;

    private constructor(
        private readonly dataStoreContext: IFluidDataStoreContext,
        public readonly documentId: string,
        public readonly id: string,
        public readonly parentBranch: string | null,
        public existing: boolean,
        public readonly options: any,
        public readonly deltaManager: IDeltaManager<ISequencedDocumentMessage, IDocumentMessage>,
        private readonly quorum: IQuorum,
        private readonly audience: IAudience,
        private readonly snapshotFn: (message: string) => Promise<void>,
        private readonly sharedObjectRegistry: ISharedObjectRegistry,
        public readonly logger: ITelemetryLogger,
    ) {
        super();

        this.extraSnapshotContracts = new Map<string, () => string>();

        const tree = dataStoreContext.baseSnapshot;

        // Must always receive the data store type inside of the attributes
        if (tree?.trees !== undefined) {
            Object.keys(tree.trees).forEach((path) => {
                let channelContext: IChannelContext;
                // If already exists on storage, then create a remote channel. However, if it is case of rehydrating a
                // container from snapshot where we load detached container from a snapshot, isLocalDataStore would be
                // true. In this case create a LocalChannelContext.
                if (dataStoreContext.isLocalDataStore) {
                    const channelAttributes = readAndParseFromBlobs<IChannelAttributes>(
                        tree.trees[path].blobs, tree.trees[path].blobs[".attributes"]);
                    channelContext = new LocalChannelContext(
                        path,
                        this.sharedObjectRegistry,
                        channelAttributes.type,
                        this,
                        this.dataStoreContext,
                        this.dataStoreContext.storage,
                        (content, localOpMetadata) => this.submitChannelOp(path, content, localOpMetadata),
                        (address: string) => this.setChannelDirty(address),
                        tree.trees[path]);
                    // This is the case of rehydrating a detached container from snapshot. Now due to delay loading of
                    // data store, if the data store is loaded after the container is attached, then we missed marking
                    // the channel as attached. So mark it now. Otherwise add it to local channel context queue, so
                    // that it can be mark attached later with the data store.
                    if (dataStoreContext.attachState !== AttachState.Detached) {
                        (channelContext as LocalChannelContext).markAttached();
                    } else {
                        this.localChannelContextQueue.set(path, channelContext as LocalChannelContext);
                    }
                } else {
                    channelContext = new RemoteChannelContext(
                        this,
                        dataStoreContext,
                        dataStoreContext.storage,
                        (content, localOpMetadata) => this.submitChannelOp(path, content, localOpMetadata),
                        (address: string) => this.setChannelDirty(address),
                        path,
                        tree.trees[path],
                        this.sharedObjectRegistry,
                        undefined /* extraBlobs */,
                        dataStoreContext.branch,
                        this.dataStoreContext.summaryTracker.createOrGetChild(
                            path,
                            this.deltaManager.lastSequenceNumber,
                        ),
                        this.dataStoreContext.getCreateChildSummarizerNodeFn(
                            path,
                            { type: CreateSummarizerNodeSource.FromSummary },
                        ));
                }
                const deferred = new Deferred<IChannelContext>();
                deferred.resolve(channelContext);

                this.contexts.set(path, channelContext);
                this.contextsDeferred.set(path, deferred);
            });
        }

        this.attachListener();
        // If exists on storage or loaded from a snapshot, it should already be binded.
        this.bindState = existing ? BindState.Bound : BindState.NotBound;
        this._attachState = dataStoreContext.attachState;

        // If it's existing we know it has been attached.
        if (existing) {
            this.deferredAttached.resolve();
        }
    }

    public dispose(): void {
        if (this._disposed) {
            return;
        }
        this._disposed = true;

        this.emit("dispose");
    }

    public async resolveHandle(request: IRequest): Promise<IResponse> {
        return this.request(request);
    }

    public async request(request: IRequest): Promise<IResponse> {
        // Parse out the leading slash
        const id = request.url.startsWith("/") ? request.url.substr(1) : request.url;

        // Check for a data type reference first
        if (this.contextsDeferred.has(id)) {
            // eslint-disable-next-line @typescript-eslint/no-non-null-assertion
            const value = await this.contextsDeferred.get(id)!.promise;
            const channel = await value.getChannel();

            return { mimeType: "fluid/object", status: 200, value: channel };
        }

        // Otherwise defer to an attached request handler
        if (this.requestHandler === undefined) {
            return { status: 404, mimeType: "text/plain", value: `${request.url} not found` };
        } else {
            return this.requestHandler(request);
        }
    }

    public registerRequestHandler(handler: (request: IRequest) => Promise<IResponse>) {
        this.requestHandler = handler;
    }

    public async getChannel(id: string): Promise<IChannel> {
        this.verifyNotClosed();

        // TODO we don't assume any channels (even root) in the runtime. If you request a channel that doesn't exist
        // we will never resolve the promise. May want a flag to getChannel that doesn't wait for the promise if
        // it doesn't exist
        if (!this.contextsDeferred.has(id)) {
            this.contextsDeferred.set(id, new Deferred<IChannelContext>());
        }

        // eslint-disable-next-line @typescript-eslint/no-non-null-assertion
        const context = await this.contextsDeferred.get(id)!.promise;
        const channel = await context.getChannel();

        return channel;
    }

    public createChannel(id: string = uuid(), type: string): IChannel {
        this.verifyNotClosed();

        assert(!this.contexts.has(id), "createChannel() with existing ID");
        this.notBoundedChannelContextSet.add(id);
        const context = new LocalChannelContext(
            id,
            this.sharedObjectRegistry,
            type,
            this,
            this.dataStoreContext,
            this.dataStoreContext.storage,
            (content, localOpMetadata) => this.submitChannelOp(id, content, localOpMetadata),
            (address: string) => this.setChannelDirty(address),
            undefined);
        this.contexts.set(id, context);

        if (this.contextsDeferred.has(id)) {
            // eslint-disable-next-line @typescript-eslint/no-non-null-assertion
            this.contextsDeferred.get(id)!.resolve(context);
        } else {
            const deferred = new Deferred<IChannelContext>();
            deferred.resolve(context);
            this.contextsDeferred.set(id, deferred);
        }

        assert(context.channel, "Channel should be loaded when created!!");
        return context.channel;
    }

    /**
     * Binds a channel with the runtime. If the runtime is attached we will attach the channel right away.
     * If the runtime is not attached we will defer the attach until the runtime attaches.
     * @param channel - channel to be registered.
     */
    public bindChannel(channel: IChannel): void {
        assert(this.notBoundedChannelContextSet.has(channel.id), "Channel to be binded should be in not bounded set");
        this.notBoundedChannelContextSet.delete(channel.id);
        // If our data store is attached, then attach the channel.
        if (this.isAttached) {
            this.attachChannel(channel);
            return;
        } else {
            this.bind(channel.handle);

            // If our data store is local then add the channel to the queue
            if (!this.localChannelContextQueue.has(channel.id)) {
                this.localChannelContextQueue.set(channel.id, this.contexts.get(channel.id) as LocalChannelContext);
            }
        }
    }

    public attachGraph() {
        if (this.graphAttachState !== AttachState.Detached) {
            return;
        }
        this.graphAttachState = AttachState.Attaching;
        if (this.boundhandles !== undefined) {
            this.boundhandles.forEach((handle) => {
                handle.attachGraph();
            });
            this.boundhandles = undefined;
        }

        // Flush the queue to set any pre-existing channels to local
        this.localChannelContextQueue.forEach((channel) => {
            // When we are attaching the data store we don't need to send attach for the registered services.
            // This is because they will be captured as part of the Attach data store snapshot
            channel.markAttached();
        });

        this.localChannelContextQueue.clear();
        this.bindToContext();
        this.graphAttachState = AttachState.Attached;
    }

    /**
     * Binds this runtime to the container
     * This includes the following:
     * 1. Sending an Attach op that includes all existing state
     * 2. Attaching the graph if the data store becomes attached.
     */
    public bindToContext() {
        if (this.bindState !== BindState.NotBound) {
            return;
        }
        this.bindState = BindState.Binding;
        // Attach the runtime to the container via this callback
        this.dataStoreContext.bindToContext(this);

        this.bindState = BindState.Bound;
    }

    public bind(handle: IFluidHandle): void {
        // If the data store is already attached or its graph is already in attaching or attached state,
        // then attach the incoming handle too.
        if (this.isAttached || this.graphAttachState !== AttachState.Detached) {
            handle.attachGraph();
            return;
        }
        if (this.boundhandles === undefined) {
            this.boundhandles = new Set<IFluidHandle>();
        }

        this.boundhandles.add(handle);
    }

    public setConnectionState(connected: boolean, clientId?: string) {
        this.verifyNotClosed();

        for (const [, object] of this.contexts) {
            object.setConnectionState(connected, clientId);
        }

        raiseConnectedEvent(this.logger, this, connected, clientId);
    }

    public getQuorum(): IQuorum {
        return this.quorum;
    }

    public getAudience(): IAudience {
        return this.audience;
    }

    // eslint-disable-next-line @typescript-eslint/promise-function-async
    public snapshot(message: string): Promise<void> {
        this.verifyNotClosed();
        return this.snapshotFn(message);
    }

    public async uploadBlob(file: IsoBuffer): Promise<IFluidHandle<string>> {
        this.verifyNotClosed();

        return this.dataStoreContext.uploadBlob(file);
    }

    public process(message: ISequencedDocumentMessage, local: boolean, localOpMetadata: unknown) {
        this.verifyNotClosed();
        switch (message.type) {
            case DataStoreMessageType.Attach: {
                const attachMessage = message.contents as IAttachMessage;
                const id = attachMessage.id;

                // If a non-local operation then go and create the object
                // Otherwise mark it as officially attached.
                if (local) {
                    assert(this.pendingAttach.has(id), "Unexpected attach (local) channel OP");
                    this.pendingAttach.delete(id);
                } else {
                    assert(!this.contexts.has(id), "Unexpected attach channel OP");

                    // Create storage service that wraps the attach data
                    const origin = message.origin?.id ?? this.documentId;

                    const flatBlobs = new Map<string, string>();
                    const snapshotTreeP = buildSnapshotTree(attachMessage.snapshot.entries, flatBlobs);
                    // flatBlobsP's validity is contingent on snapshotTreeP's resolution
                    const flatBlobsP = snapshotTreeP.then((snapshotTree) => { return flatBlobs; });

                    const remoteChannelContext = new RemoteChannelContext(
                        this,
                        this.dataStoreContext,
                        this.dataStoreContext.storage,
                        (content, localContentMetadata) => this.submitChannelOp(id, content, localContentMetadata),
                        (address: string) => this.setChannelDirty(address),
                        id,
                        snapshotTreeP,
                        this.sharedObjectRegistry,
                        flatBlobsP,
                        origin,
                        this.dataStoreContext.summaryTracker.createOrGetChild(
                            id,
                            message.sequenceNumber,
                        ),
                        this.dataStoreContext.getCreateChildSummarizerNodeFn(
                            id,
                            {
                                type: CreateSummarizerNodeSource.FromAttach,
                                sequenceNumber: message.sequenceNumber,
                                snapshot: attachMessage.snapshot,
                            },
                        ),
                        attachMessage.type);

                    this.contexts.set(id, remoteChannelContext);
                    if (this.contextsDeferred.has(id)) {
                        // eslint-disable-next-line @typescript-eslint/no-non-null-assertion
                        this.contextsDeferred.get(id)!.resolve(remoteChannelContext);
                    } else {
                        const deferred = new Deferred<IChannelContext>();
                        deferred.resolve(remoteChannelContext);
                        this.contextsDeferred.set(id, deferred);
                    }
                }
                break;
            }

            case DataStoreMessageType.ChannelOp:
                this.processChannelOp(message, local, localOpMetadata);
                break;
            default:
        }

        this.emit("op", message);
    }

    public processSignal(message: IInboundSignalMessage, local: boolean) {
        this.emit("signal", message, local);
    }

    private isChannelAttached(id: string): boolean {
        return (
            // Added in createChannel
            // Removed when bindChannel is called
            !this.notBoundedChannelContextSet.has(id)
            // Added in bindChannel only if this is not attached yet
            // Removed when this is attached by calling attachGraph
            && !this.localChannelContextQueue.has(id)
            // Added in attachChannel called by bindChannel
            // Removed when attach op is broadcast
            && !this.pendingAttach.has(id)
        );
    }

    // NOTE: Search blob concept
    public registerExtraSnapshotContracts(contract: ISnapshotContract) {
        this.extraSnapshotContract = contract;
    }

    public async snapshotInternal(fullTree: boolean = false): Promise<ITreeEntry[]> {
        // Craft the .attributes file for each shared object
        const entries: ITreeEntry[] = await Promise.all(Array.from(this.contexts)
            .filter(([key, _]) => {
                const isAttached = this.isChannelAttached(key);
                // We are not expecting local dds! Summary may not capture local state.
                assert(isAttached, "Not expecting detached channels during summarize");
                // If the object is registered - and we have received the sequenced op creating the object
                // (i.e. it has a base mapping) - then we go ahead and snapshot
                return isAttached;
            }).map(async ([key, value]) => {
                const snapshot = await value.snapshot(fullTree);

                // And then store the tree
                return new TreeTreeEntry(key, snapshot);
            }));

        // NOTE: Search blob concept (just testing one contract for now):
        entries.push(this.extraSnapshotContract());

        return entries;
    }

    public async summarize(fullTree = false): Promise<ISummaryTreeWithStats> {
        const builder = new SummaryTreeBuilder();

        // Iterate over each data store and ask it to snapshot
        await Promise.all(Array.from(this.contexts)
            .filter(([key, _]) => {
                const isAttached = this.isChannelAttached(key);
                // We are not expecting local dds! Summary may not capture local state.
                assert(isAttached, "Not expecting detached channels during summarize");
                // If the object is registered - and we have received the sequenced op creating the object
                // (i.e. it has a base mapping) - then we go ahead and snapshot
                return isAttached;
            }).map(async ([key, value]) => {
                const channelSummary = await value.summarize(fullTree);
                builder.addWithStats(key, channelSummary);
            }));

        return builder.getSummaryTree();
    }

    public getAttachSnapshot(): ITreeEntry[] {
        const entries: ITreeEntry[] = [];
        this.attachGraph();

        // Craft the .attributes file for each shared object
        for (const [objectId, value] of this.contexts) {
            if (!(value instanceof LocalChannelContext)) {
                throw new Error("Should only be called with local channel handles");
            }

            if (!this.notBoundedChannelContextSet.has(objectId)) {
                let snapshot: ITree;
                if (value.isLoaded) {
                    snapshot = value.getAttachSnapshot();
                } else {
                    // If this channel is not yet loaded, then there should be no changes in the snapshot from which
                    // it was created as it is detached container. So just use the previous snapshot.
                    assert(this.dataStoreContext.baseSnapshot,
                        "BaseSnapshot should be there as detached container loaded from snapshot");
                    snapshot = convertSnapshotToITree(this.dataStoreContext.baseSnapshot.trees[objectId]);
                }

                // And then store the tree
                entries.push(new TreeTreeEntry(objectId, snapshot));
            }
        }

        return entries;
    }

    public submitMessage(type: DataStoreMessageType, content: any, localOpMetadata: unknown) {
        this.submit(type, content, localOpMetadata);
    }

    public submitSignal(type: string, content: any) {
        this.verifyNotClosed();
        return this.dataStoreContext.submitSignal(type, content);
    }

    /**
     * Will return when the data store is attached.
     */
    public async waitAttached(): Promise<void> {
        return this.deferredAttached.promise;
    }

    public raiseContainerWarning(warning: ContainerWarning): void {
        this.dataStoreContext.raiseContainerWarning(warning);
    }

    /**
     * Attach channel should only be called after the data store has been attached
     */
    private attachChannel(channel: IChannel): void {
        this.verifyNotClosed();
        // If this handle is already attached no need to attach again.
        if (channel.handle.isAttached) {
            return;
        }

        channel.handle.attachGraph();

        assert(this.isAttached, "Data store should be attached to attach the channel.");
        // Get the object snapshot only if the data store is Bound and its graph is attached too,
        // because if the graph is attaching, then it would get included in the data store snapshot.
        if (this.bindState === BindState.Bound && this.graphAttachState === AttachState.Attached) {
            const snapshot = snapshotChannel(channel);

            const message: IAttachMessage = {
                id: channel.id,
                snapshot,
                type: channel.attributes.type,
            };
            this.pendingAttach.set(channel.id, message);
            this.submit(DataStoreMessageType.Attach, message);
        }

        const context = this.contexts.get(channel.id) as LocalChannelContext;
        context.markAttached();
    }

    private submitChannelOp(address: string, contents: any, localOpMetadata: unknown) {
        const envelope: IEnvelope = { address, contents };
        this.submit(DataStoreMessageType.ChannelOp, envelope, localOpMetadata);
    }

    private submit(
        type: DataStoreMessageType,
        content: any,
        localOpMetadata: unknown = undefined): void {
        this.verifyNotClosed();
        this.dataStoreContext.submitMessage(type, content, localOpMetadata);
    }

    /**
     * For messages of type MessageType.Operation, finds the right channel and asks it to resubmit the message.
     * For all other messages, just submit it again.
     * This typically happens when we reconnect and there are unacked messages.
     * @param content - The content of the original message.
     * @param localOpMetadata - The local metadata associated with the original message.
     */
    public reSubmit(type: DataStoreMessageType, content: any, localOpMetadata: unknown) {
        this.verifyNotClosed();

        switch (type) {
            case DataStoreMessageType.ChannelOp:
                {
                    // For Operations, find the right channel and trigger resubmission on it.
                    const envelope = content as IEnvelope;
                    const channelContext = this.contexts.get(envelope.address);
                    assert(channelContext, "There should be a channel context for the op");
                    channelContext.reSubmit(envelope.contents, localOpMetadata);
                    break;
                }
            case DataStoreMessageType.Attach:
                // For Attach messages, just submit them again.
                this.submit(type, content, localOpMetadata);
                break;
            default:
                unreachableCase(type);
        }
    }

    private setChannelDirty(address: string): void {
        this.verifyNotClosed();
        this.dataStoreContext.setChannelDirty(address);
    }

    private processChannelOp(message: ISequencedDocumentMessage, local: boolean, localOpMetadata: unknown) {
        this.verifyNotClosed();

        const envelope = message.contents as IEnvelope;

        const transformed: ISequencedDocumentMessage = {
            ...message,
            contents: envelope.contents,
        };

        const channelContext = this.contexts.get(envelope.address);
        assert(channelContext, "Channel not found");
        channelContext.processOp(transformed, local, localOpMetadata);

        return channelContext;
    }

    private attachListener() {
        this.setMaxListeners(Number.MAX_SAFE_INTEGER);
        this.dataStoreContext.on("leader", () => {
            this.emit("leader");
        });
        this.dataStoreContext.on("notleader", () => {
            this.emit("notleader");
        });
        this.dataStoreContext.once("attaching", () => {
            assert(this.bindState !== BindState.NotBound, "Data store attaching should not occur if it is not bound");
            this._attachState = AttachState.Attaching;
            // This promise resolution will be moved to attached event once we fix the scheduler.
            this.deferredAttached.resolve();
            this.emit("attaching");
        });
        this.dataStoreContext.once("attached", () => {
            assert(this.bindState === BindState.Bound, "Data store should only be attached after it is bound");
            this._attachState = AttachState.Attached;
            this.emit("attached");
        });
    }

    private verifyNotClosed() {
        if (this._disposed) {
            throw new Error("Runtime is closed");
        }
    }
}<|MERGE_RESOLUTION|>--- conflicted
+++ resolved
@@ -49,11 +49,7 @@
     IInboundSignalMessage,
     ISummaryTreeWithStats,
     CreateSummarizerNodeSource,
-<<<<<<< HEAD
-    IFluidDataStoreContextType,
     ISnapshotContracts,
-=======
->>>>>>> e8df6bc2
 } from "@fluidframework/runtime-definitions";
 import { generateHandleContextPath, SummaryTreeBuilder } from "@fluidframework/runtime-utils";
 import {
