--- conflicted
+++ resolved
@@ -136,7 +136,6 @@
 }
 
 /**
-<<<<<<< HEAD
  * Outgoing {@link FluidDataStoreRuntime} message structures.
  * @internal
  *
@@ -147,11 +146,7 @@
 	| { type: DataStoreMessageType.Attach; content: IAttachMessage };
 
 /**
- * @legacy
- * @alpha
-=======
  * @legacy @beta
->>>>>>> 5e875732
  */
 export interface ISharedObjectRegistry {
 	// TODO consider making this async. A consequence is that either the creation of a distributed data type
@@ -1173,17 +1168,6 @@
 		}
 	}
 
-<<<<<<< HEAD
-	/**
-	 * @deprecated No implementation required and will be removed in 2.50.
-	 */
-	public submitMessage(type: DataStoreMessageType, content: any, localOpMetadata: unknown) {
-		this.verifyNotClosed();
-		this.submit({ type, content }, localOpMetadata);
-	}
-
-=======
->>>>>>> 5e875732
 	/**
 	 * Submits the signal to be sent to other clients.
 	 * @param type - Type of the signal.
@@ -1262,20 +1246,11 @@
 	private readonly pendingOpCount: { value: number } = initializePendingOpCount();
 
 	private submit(
-<<<<<<< HEAD
 		message: LocalFluidDataStoreRuntimeMessage,
 		localOpMetadata: unknown = undefined,
 	): void {
 		this.dataStoreContext.submitMessage(message.type, message.content, localOpMetadata);
-=======
-		type: DataStoreMessageType,
-		content: unknown,
-		localOpMetadata: unknown = undefined,
-	): void {
-		this.verifyNotClosed();
-		this.dataStoreContext.submitMessage(type, content, localOpMetadata);
 		++this.pendingOpCount.value;
->>>>>>> 5e875732
 	}
 
 	/**
@@ -1316,6 +1291,7 @@
 			}
 			case DataStoreMessageType.Attach: {
 				// For Attach messages, just submit them again.
+				// eslint-disable-next-line @typescript-eslint/no-unsafe-assignment -- `content` needs typed better than `any`
 				this.submit({ type, content }, localOpMetadata);
 				break;
 			}
@@ -1334,17 +1310,13 @@
 	 * `type` parameter's type of `DataStoreMessageType` is a covariance exception
 	 * over `string` that `IFluidDataStoreChannel` specifies.
 	 */
-<<<<<<< HEAD
-	public rollback(type: DataStoreMessageType, content: any, localOpMetadata: unknown) {
-=======
-	public rollback?(
+	public rollback(
 		type: DataStoreMessageType,
 		// TODO: use something other than `any` here (breaking change)
 		// eslint-disable-next-line @typescript-eslint/explicit-module-boundary-types, @typescript-eslint/no-explicit-any
 		content: any,
 		localOpMetadata: unknown,
 	): void {
->>>>>>> 5e875732
 		this.verifyNotClosed();
 
 		// The op being rolled back was not/will not be submitted, so decrement the count.
