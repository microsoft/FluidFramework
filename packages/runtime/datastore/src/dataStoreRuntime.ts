--- conflicted
+++ resolved
@@ -326,6 +326,7 @@
 			namespace: "FluidDataStoreRuntime",
 			properties: {
 				all: { dataStoreId: uuid(), dataStoreVersion: pkgVersion },
+				error: { inStagingMode: () => this.inStagingMode, isDirty: () => this.isDirty },
 			},
 		});
 
@@ -356,18 +357,6 @@
 		// We read this property here to avoid a compiler error (unused private member)
 		debugAssert(() => this.submitMessagesWithoutEncodingHandles !== undefined);
 
-<<<<<<< HEAD
-		this.mc = createChildMonitoringContext({
-			logger: dataStoreContext.baseLogger,
-			namespace: "FluidDataStoreRuntime",
-			properties: {
-				all: { dataStoreId: uuid(), dataStoreVersion: pkgVersion },
-				error: { inStagingMode: () => this.inStagingMode, isDirty: () => this.isDirty },
-			},
-		});
-
-=======
->>>>>>> 0168edd3
 		this.id = dataStoreContext.id;
 		this.options = dataStoreContext.options;
 		this.deltaManagerInternal = dataStoreContext.deltaManager;
