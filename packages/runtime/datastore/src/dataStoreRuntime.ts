--- conflicted
+++ resolved
@@ -721,14 +721,7 @@
         return summaryBuilder.getSummaryTree();
     }
 
-<<<<<<< HEAD
     public async getAttachSummary(): Promise<ISummaryTreeWithStats> {
-        // back-compat 0.50: attachGraph() will be called when creating a root data store or when adding the handle
-        // of a non-root data store to an already bound DDS.
-        // To be removed when N >= 0.52
-=======
-    public getAttachSummary(): ISummaryTreeWithStats {
->>>>>>> b63d0065
         this.attachGraph();
 
         const summaryBuilder = new SummaryTreeBuilder();
