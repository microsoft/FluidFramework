--- conflicted
+++ resolved
@@ -48,11 +48,8 @@
     IInboundSignalMessage,
     ISummaryTreeWithStats,
     CreateSummarizerNodeSource,
-<<<<<<< HEAD
+    IFluidDataStoreContextType,
     ISnapshotContracts,
-=======
-    IFluidDataStoreContextType,
->>>>>>> 06c65834
 } from "@fluidframework/runtime-definitions";
 import { generateHandleContextPath, SummaryTreeBuilder } from "@fluidframework/runtime-utils";
 import {
