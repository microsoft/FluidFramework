/*!
 * Copyright (c) Microsoft Corporation and contributors. All rights reserved.
 * Licensed under the MIT License.
 */

import { TypedEventEmitter, type ILayerCompatDetails } from "@fluid-internal/client-utils";
import { AttachState, IAudience } from "@fluidframework/container-definitions";
import { IDeltaManager } from "@fluidframework/container-definitions/internal";
import {
	FluidObject,
	IFluidHandle,
	IRequest,
	IResponse,
} from "@fluidframework/core-interfaces";
import { IFluidHandleContext } from "@fluidframework/core-interfaces/internal";
import type { IFluidHandleInternal } from "@fluidframework/core-interfaces/internal";
import {
	assert,
	debugAssert,
	Deferred,
	LazyPromise,
	unreachableCase,
} from "@fluidframework/core-utils/internal";
import {
	IChannel,
	IChannelFactory,
	IFluidDataStoreRuntime,
	IFluidDataStoreRuntimeEvents,
	type IDeltaManagerErased,
} from "@fluidframework/datastore-definitions/internal";
import {
	IClientDetails,
	IQuorumClients,
	ISummaryBlob,
	ISummaryTree,
	SummaryType,
} from "@fluidframework/driver-definitions";
import {
	IDocumentMessage,
	type ISnapshotTree,
	ISequencedDocumentMessage,
} from "@fluidframework/driver-definitions/internal";
import { buildSnapshotTree } from "@fluidframework/driver-utils/internal";
import { IIdCompressor } from "@fluidframework/id-compressor";
import {
	ISummaryTreeWithStats,
	ITelemetryContext,
	IGarbageCollectionData,
	CreateChildSummarizerNodeParam,
	CreateSummarizerNodeSource,
	IAttachMessage,
	IEnvelope,
	IFluidDataStoreChannel,
	IFluidDataStoreContext,
	VisibilityState,
	gcDataBlobKey,
	IInboundSignalMessage,
	type IRuntimeMessageCollection,
	type IRuntimeMessagesContent,
<<<<<<< HEAD
	setReadOnlyState,
=======
	encodeHandlesInContainerRuntime,
>>>>>>> e59165de
} from "@fluidframework/runtime-definitions/internal";
import {
	GCDataBuilder,
	RequestParser,
	SummaryTreeBuilder,
	addBlobToSummary,
	convertSnapshotTreeToSummaryTree,
	convertSummaryTreeToITree,
	create404Response,
	createResponseError,
	exceptionToResponse,
	generateHandleContextPath,
	processAttachMessageGCData,
	toFluidHandleInternal,
	unpackChildNodesUsedRoutes,
	toDeltaManagerErased,
	encodeCompactIdToString,
} from "@fluidframework/runtime-utils/internal";
import {
	ITelemetryLoggerExt,
	DataProcessingError,
	LoggingError,
	MonitoringContext,
	UsageError,
	createChildMonitoringContext,
	generateStack,
	raiseConnectedEvent,
	tagCodeArtifacts,
} from "@fluidframework/telemetry-utils/internal";
import { v4 as uuid } from "uuid";

import { IChannelContext, summarizeChannel } from "./channelContext.js";
import {
	dataStoreCompatDetailsForRuntime,
	// dataStoreCompatDetailsForRuntime,
	validateRuntimeCompatibility,
} from "./dataStoreLayerCompatState.js";
import { FluidObjectHandle } from "./fluidHandle.js";
import {
	LocalChannelContext,
	LocalChannelContextBase,
	RehydratedLocalChannelContext,
} from "./localChannelContext.js";
import { pkgVersion } from "./packageVersion.js";
import { RemoteChannelContext } from "./remoteChannelContext.js";

interface IFluidDataStoreContextFeaturesToTypes {
	[encodeHandlesInContainerRuntime]: IFluidDataStoreContext; // No difference in typing with this feature
}

function contextSupportsFeature<K extends keyof IFluidDataStoreContextFeaturesToTypes>(
	obj: IFluidDataStoreContext,
	feature: K,
): obj is IFluidDataStoreContextFeaturesToTypes[K] {
	const { ILayerCompatDetails } = obj as FluidObject<ILayerCompatDetails>;
	return ILayerCompatDetails?.supportedFeatures.has(feature) ?? false;
}

/**
 * @legacy
 * @alpha
 */
export enum DataStoreMessageType {
	// Creates a new channel
	Attach = "attach",
	ChannelOp = "op",
}

/**
 * @legacy
 * @alpha
 */
export interface ISharedObjectRegistry {
	// TODO consider making this async. A consequence is that either the creation of a distributed data type
	// is async or we need a new API to split the synchronous vs. asynchronous creation.
	get(name: string): IChannelFactory | undefined;
}

type PickRequired<T extends Record<never, unknown>, K extends keyof T> = Omit<T, K> &
	Required<Pick<T, K>>;

interface IFluidDataStoreContextFeaturesToTypes {
	[setReadOnlyState]: PickRequired<IFluidDataStoreContext, "readonly">;
}

function contextSupportsFeature<K extends keyof IFluidDataStoreContextFeaturesToTypes>(
	obj: IFluidDataStoreContext,
	feature: K,
): obj is IFluidDataStoreContextFeaturesToTypes[K] {
	const { ILayerCompatDetails } = obj as FluidObject<ILayerCompatDetails>;
	return ILayerCompatDetails?.supportedFeatures.has(feature) ?? false;
}

/**
 * Base data store class
 * @legacy
 * @alpha
 */
export class FluidDataStoreRuntime
	extends TypedEventEmitter<IFluidDataStoreRuntimeEvents>
	implements IFluidDataStoreChannel, IFluidDataStoreRuntime, IFluidHandleContext
{
	/**
	 * {@inheritDoc @fluidframework/datastore-definitions#IFluidDataStoreRuntime.entryPoint}
	 */
	public readonly entryPoint: IFluidHandleInternal<FluidObject>;

	public get connected(): boolean {
		return this.dataStoreContext.connected;
	}

	public get readonly(): boolean {
		return this._readonly;
	}

	public get clientId(): string | undefined {
		return this.dataStoreContext.clientId;
	}

	public get clientDetails(): IClientDetails {
		return this.dataStoreContext.clientDetails;
	}

	public get isAttached(): boolean {
		return this.attachState !== AttachState.Detached;
	}

	public get attachState(): AttachState {
		return this._attachState;
	}

	public get absolutePath(): string {
		return generateHandleContextPath(this.id, this.routeContext);
	}

	public get routeContext(): IFluidHandleContext {
		return this.dataStoreContext.IFluidHandleContext;
	}

	public get idCompressor(): IIdCompressor | undefined {
		return this.dataStoreContext.idCompressor;
	}

	public get IFluidHandleContext() {
		return this;
	}

	public get rootRoutingContext() {
		return this;
	}
	public get channelsRoutingContext() {
		return this;
	}
	public get objectsRoutingContext() {
		return this;
	}

	private _disposed = false;
	public get disposed() {
		return this._disposed;
	}

	private readonly contexts = new Map<string, IChannelContext>();
	private readonly pendingAttach = new Set<string>();

	private readonly deferredAttached = new Deferred<void>();
	private readonly localChannelContextQueue = new Map<string, LocalChannelContextBase>();
	private readonly notBoundedChannelContextSet = new Set<string>();
	private _attachState: AttachState;
	public visibilityState: VisibilityState;
	// A list of handles that are bound when the data store is not visible. We have to make them visible when the data
	// store becomes visible.
	private readonly pendingHandlesToMakeVisible: Set<IFluidHandleInternal> = new Set();

	public readonly id: string;

	public readonly options: Record<string | number, any>;
	public readonly deltaManagerInternal: IDeltaManager<
		ISequencedDocumentMessage,
		IDocumentMessage
	>;
	private readonly quorum: IQuorumClients;
	private readonly audience: IAudience;
	private readonly mc: MonitoringContext;
	public get logger(): ITelemetryLoggerExt {
		return this.mc.logger;
	}

	/**
	 * If the summarizer makes local changes, a telemetry event is logged. This has the potential to be very noisy.
	 * So, adding a count of how many telemetry events are logged per data store context. This can be
	 * controlled via feature flags.
	 */
	private localChangesTelemetryCount: number;

	/**
	 * The compatibility details of the DataStore layer that is exposed to the Runtime layer
	 * for validating Runtime-DataStore compatibility.
	 * @remarks This is for internal use only.
	 * The type of this should be ILayerCompatDetails. However, ILayerCompatDetails is internal and this class
	 * is currently marked as legacy alpha. So, using unknown here.
	 */
	public readonly ILayerCompatDetails?: unknown = dataStoreCompatDetailsForRuntime;

	/**
	 * See IFluidDataStoreRuntimeInternalConfig.submitMessagesWithoutEncodingHandles
	 *
	 * Note: this class doesn't declare that it implements IFluidDataStoreRuntimeInternalConfig,
	 * and we keep this property as private, but consumers may optimistically cast
	 * to the internal interface to access this property.
	 */
	private readonly submitMessagesWithoutEncodingHandles: boolean;

	/**
	 * Create an instance of a DataStore runtime.
	 *
	 * @param dataStoreContext - Context object for the runtime.
	 * @param sharedObjectRegistry - The registry of shared objects that this data store will be able to instantiate.
	 * @param existing - Pass 'true' if loading this datastore from an existing file; pass 'false' otherwise.
	 * @param provideEntryPoint - Function to initialize the entryPoint object for the data store runtime. The
	 * handle to this data store runtime will point to the object returned by this function. If this function is not
	 * provided, the handle will be left undefined. This is here so we can start making handles a first-class citizen
	 * and the primary way of interacting with some Fluid objects, and should be used if possible.
	 */
	public constructor(
		private readonly dataStoreContext: IFluidDataStoreContext,
		private readonly sharedObjectRegistry: ISharedObjectRegistry,
		existing: boolean,
		provideEntryPoint: (runtime: IFluidDataStoreRuntime) => Promise<FluidObject>,
	) {
		super();

		assert(
			!dataStoreContext.id.includes("/"),
			0x30e /* Id cannot contain slashes. DataStoreContext should have validated this. */,
		);

		// Validate that the Runtime is compatible with this DataStore.
<<<<<<< HEAD
		const { ILayerCompatDetails } = dataStoreContext as FluidObject<ILayerCompatDetails>;
		validateRuntimeCompatibility(ILayerCompatDetails, this.dispose.bind(this));

		if (contextSupportsFeature(dataStoreContext, setReadOnlyState)) {
			this._readonly = dataStoreContext.readonly;
		} else {
			this._readonly = this.dataStoreContext.deltaManager.readOnlyInfo.readonly === true;
			this.dataStoreContext.deltaManager.on("readonly", (readonly) =>
				this.setReadOnlyState(readonly),
			);
		}
=======
		const { ILayerCompatDetails: runtimeCompatDetails } =
			dataStoreContext as FluidObject<ILayerCompatDetails>;
		validateRuntimeCompatibility(runtimeCompatDetails, this.dispose.bind(this));

		this.submitMessagesWithoutEncodingHandles = contextSupportsFeature(
			dataStoreContext,
			encodeHandlesInContainerRuntime,
		);
		// We read this property here to avoid a compiler error (unused private member)
		debugAssert(() => this.submitMessagesWithoutEncodingHandles !== undefined);
>>>>>>> e59165de

		this.mc = createChildMonitoringContext({
			logger: dataStoreContext.baseLogger,
			namespace: "FluidDataStoreRuntime",
			properties: {
				all: { dataStoreId: uuid(), dataStoreVersion: pkgVersion },
			},
		});

		this.id = dataStoreContext.id;
		this.options = dataStoreContext.options;
		this.deltaManagerInternal = dataStoreContext.deltaManager;
		this.quorum = dataStoreContext.getQuorum();
		this.audience = dataStoreContext.getAudience();

		const tree = dataStoreContext.baseSnapshot;

		// Must always receive the data store type inside of the attributes
		if (tree?.trees !== undefined) {
			Object.entries(tree.trees).forEach(([path, subtree]) => {
				// Issue #4414
				if (path === "_search") {
					return;
				}

				let channelContext: RemoteChannelContext | RehydratedLocalChannelContext;
				// If already exists on storage, then create a remote channel. However, if it is case of rehydrating a
				// container from snapshot where we load detached container from a snapshot, isLocalDataStore would be
				// true. In this case create a RehydratedLocalChannelContext.
				if (dataStoreContext.isLocalDataStore) {
					channelContext = this.createRehydratedLocalChannelContext(path, subtree);
					// This is the case of rehydrating a detached container from snapshot. Now due to delay loading of
					// data store, if the data store is loaded after the container is attached, then we missed making
					// the channel visible. So do it now. Otherwise, add it to local channel context queue, so
					// that it can be make it visible later with the data store.
					if (dataStoreContext.attachState !== AttachState.Detached) {
						channelContext.makeVisible();
					} else {
						this.localChannelContextQueue.set(path, channelContext);
					}
				} else {
					channelContext = new RemoteChannelContext(
						this,
						dataStoreContext,
						dataStoreContext.storage,
						(content, localOpMetadata) => this.submitChannelOp(path, content, localOpMetadata),
						(address: string) => this.setChannelDirty(address),
						path,
						subtree,
						this.sharedObjectRegistry,
						undefined /* extraBlobs */,
						this.dataStoreContext.getCreateChildSummarizerNodeFn(path, {
							type: CreateSummarizerNodeSource.FromSummary,
						}),
					);
				}

				this.contexts.set(path, channelContext);
			});
		}

		this.entryPoint = new FluidObjectHandle<FluidObject>(
			new LazyPromise(async () => provideEntryPoint(this)),
			"",
			this.objectsRoutingContext,
		);

		this.attachListener();
		this._attachState = dataStoreContext.attachState;

		/**
		 * If existing flag is false, this is a new data store and is not visible. The existing flag can be true in two
		 * conditions:
		 *
		 * 1. It's a local data store that is created when a detached container is rehydrated. In this case, the data
		 * store is locally visible because the snapshot it is loaded from contains locally visible data stores only.
		 *
		 * 2. It's a remote data store that is created when an attached container is loaded is loaded from snapshot or
		 * when an attach op comes in. In both these cases, the data store is already globally visible.
		 */
		if (existing) {
			this.visibilityState =
				dataStoreContext.attachState === AttachState.Detached
					? VisibilityState.LocallyVisible
					: VisibilityState.GloballyVisible;
		} else {
			this.visibilityState = VisibilityState.NotVisible;
		}

		// If it's existing we know it has been attached.
		if (existing) {
			this.deferredAttached.resolve();
		}

		// By default, a data store can log maximum 10 local changes telemetry in summarizer.
		this.localChangesTelemetryCount =
			this.mc.config.getNumber("Fluid.Telemetry.LocalChangesTelemetryCount") ?? 10;
	}

	get deltaManager(): IDeltaManagerErased {
		return toDeltaManagerErased(this.deltaManagerInternal);
	}

	public dispose(): void {
		if (this._disposed) {
			return;
		}
		this._disposed = true;

		this.emit("dispose");
		this.removeAllListeners();
	}

	public async resolveHandle(request: IRequest): Promise<IResponse> {
		return this.request(request);
	}

	public async request(request: IRequest): Promise<IResponse> {
		try {
			const parser = RequestParser.create(request);
			// If there are not path parts, and the request is via a handle
			// then we should return the entrypoint object for this runtime.
			// This allows the entrypoint handle to be resolved without the need
			// for the entrypoint object to know anything about requests or handles.
			//
			// This works because the entrypoint handle is an object handle,
			// which always has a real reference to the object itself.
			// Those get serialized and then deserialized into a plain handle, which really just has a path,
			// resolution walks to the runtime, which calls this, and get the true object off the internal object handle
			if (parser.pathParts.length === 0 && request.headers?.viaHandle === true) {
				return { mimeType: "fluid/object", status: 200, value: await this.entryPoint.get() };
			}
			const id = parser.pathParts[0];

			if (id === "_channels" || id === "_custom") {
				return await this.request(parser.createSubRequest(1));
			}

			if (id !== undefined) {
				// Check for a data type reference first
				const context = this.contexts.get(id);
				if (context !== undefined && parser.isLeaf(1)) {
					try {
						const channel = await context.getChannel();

						return { mimeType: "fluid/object", status: 200, value: channel };
					} catch (error) {
						this.mc.logger.sendErrorEvent({ eventName: "GetChannelFailedInRequest" }, error);

						return createResponseError(500, `Failed to get Channel: ${error}`, request);
					}
				}
			}

			// Otherwise defer to an attached request handler
			return create404Response(request);
		} catch (error) {
			return exceptionToResponse(error);
		}
	}

	public async getChannel(id: string): Promise<IChannel> {
		this.verifyNotClosed();

		const context = this.contexts.get(id);
		if (context === undefined) {
			throw new LoggingError("Channel does not exist");
		}

		return context.getChannel();
	}

	/**
	 * Validate user provided channel ID
	 * Channel ID has limitations. "/" is not allowed as IDs in storage can not have slashes - we parse tree paths and use "/" as separator.
	 * IDs cannot start with "_" as it could result in collision of IDs with auto-assigned (by FF) short IDs.
	 * @param id - channel ID.
	 */
	protected validateChannelId(id: string) {
		if (id.includes("/")) {
			throw new UsageError(`Id cannot contain slashes: ${id}`);
		}
		if (id.startsWith("_")) {
			throw new UsageError(`Id cannot start with underscore: ${id}`);
		}
	}

	/**
	 * Api which allows caller to create the channel first and then add it to the runtime.
	 * The channel type should be present in the registry, otherwise the runtime would reject
	 * the channel. Also the runtime used to create the channel object should be same to which
	 * it is added.
	 * @param channel - channel which needs to be added to the runtime.
	 */
	public addChannel(channel: IChannel): void {
		const id = channel.id;
		this.validateChannelId(id);

		this.verifyNotClosed();

		assert(!this.contexts.has(id), 0x865 /* addChannel() with existing ID */);

		const type = channel.attributes.type;
		const factory = this.sharedObjectRegistry.get(channel.attributes.type);
		if (factory === undefined) {
			throw new Error(`Channel Factory ${type} not registered`);
		}

		this.createChannelContext(channel);
		// Channels (DDS) should not be created in summarizer client.
		this.identifyLocalChangeInSummarizer("DDSCreatedInSummarizer", id, type);
	}

	public createChannel(idArg: string | undefined, type: string): IChannel {
		let id: string;

		if (idArg !== undefined) {
			id = idArg;
			this.validateChannelId(id);
		} else {
			/**
			 * Return uuid if short-ids are explicitly disabled via feature flags.
			 */
			if (this.mc.config.getBoolean("Fluid.Runtime.DisableShortIds") === true) {
				id = uuid();
			} else {
				// We use three non-overlapping namespaces:
				// - detached state: even numbers
				// - attached state: odd numbers
				// - uuids
				// In first two cases we will encode result as strings in more compact form, with leading underscore,
				// to ensure no overlap with user-provided DDS names (see validateChannelId())
				if (this.visibilityState !== VisibilityState.GloballyVisible) {
					// container is detached, only one client observes content, no way to hit collisions with other clients.
					id = encodeCompactIdToString(2 * this.contexts.size, "_");
				} else {
					// Due to back-compat, we could not depend yet on generateDocumentUniqueId() being there.
					// We can remove the need to leverage uuid() as fall-back in couple releases.
					const res =
						this.dataStoreContext.containerRuntime.generateDocumentUniqueId?.() ?? uuid();
					id = typeof res === "number" ? encodeCompactIdToString(2 * res + 1, "_") : res;
				}
			}
			assert(!id.includes("/"), 0x8fc /* slash */);
		}

		this.verifyNotClosed();
		assert(!this.contexts.has(id), 0x179 /* "createChannel() with existing ID" */);

		assert(type !== undefined, 0x209 /* "Factory Type should be defined" */);
		const factory = this.sharedObjectRegistry.get(type);
		if (factory === undefined) {
			throw new Error(`Channel Factory ${type} not registered`);
		}

		const channel = factory.create(this, id);
		this.createChannelContext(channel);
		// Channels (DDS) should not be created in summarizer client.
		this.identifyLocalChangeInSummarizer("DDSCreatedInSummarizer", id, type);
		return channel;
	}

	private createChannelContext(channel: IChannel) {
		this.notBoundedChannelContextSet.add(channel.id);
		const context = new LocalChannelContext(
			channel,
			this,
			this.dataStoreContext,
			this.dataStoreContext.storage,
			this.logger,
			(content, localOpMetadata) => this.submitChannelOp(channel.id, content, localOpMetadata),
			(address: string) => this.setChannelDirty(address),
		);
		this.contexts.set(channel.id, context);
	}

	private createRehydratedLocalChannelContext(
		id: string,
		tree: ISnapshotTree,
		flatBlobs?: Map<string, ArrayBufferLike>,
	) {
		return new RehydratedLocalChannelContext(
			id,
			this.sharedObjectRegistry,
			this,
			this.dataStoreContext,
			this.dataStoreContext.storage,
			this.logger,
			(content, localOpMetadata) => this.submitChannelOp(id, content, localOpMetadata),
			(address: string) => this.setChannelDirty(address),
			tree,
			flatBlobs,
		);
	}

	/**
	 * Binds a channel with the runtime. If the runtime is attached we will attach the channel right away.
	 * If the runtime is not attached we will defer the attach until the runtime attaches.
	 * @param channel - channel to be registered.
	 */
	public bindChannel(channel: IChannel): void {
		assert(
			this.notBoundedChannelContextSet.has(channel.id),
			0x17b /* "Channel to be bound should be in not bounded set" */,
		);
		this.notBoundedChannelContextSet.delete(channel.id);
		// If our data store is attached, then attach the channel.
		if (this.isAttached) {
			this.makeChannelLocallyVisible(channel);
			return;
		}

		/**
		 * If this channel is already waiting to be made visible, do nothing. This can happen during attachGraph() when
		 * a channel's graph is attached. It calls bindToContext on the shared object which will end up back here.
		 */
		if (this.pendingHandlesToMakeVisible.has(toFluidHandleInternal(channel.handle))) {
			return;
		}

		this.bind(channel.handle);

		// If our data store is local then add the channel to the queue
		if (!this.localChannelContextQueue.has(channel.id)) {
			this.localChannelContextQueue.set(
				channel.id,
				this.contexts.get(channel.id) as LocalChannelContextBase,
			);
		}
	}

	/**
	 * This function is called when a data store becomes root. It does the following:
	 *
	 * 1. Marks the data store locally visible in the container.
	 *
	 * 2. Attaches the graph of all the handles bound to it.
	 *
	 * 3. Calls into the data store context to mark it visible in the container too. If the container is globally
	 * visible, it will mark us globally visible. Otherwise, it will mark us globally visible when it becomes
	 * globally visible.
	 */
	public makeVisibleAndAttachGraph() {
		if (this.visibilityState !== VisibilityState.NotVisible) {
			return;
		}
		this.visibilityState = VisibilityState.LocallyVisible;

		this.pendingHandlesToMakeVisible.forEach((handle) => {
			handle.attachGraph();
		});
		this.pendingHandlesToMakeVisible.clear();
		this.dataStoreContext.makeLocallyVisible();
	}

	/**
	 * This function is called when a handle to this data store is added to a visible DDS.
	 */
	public attachGraph() {
		this.makeVisibleAndAttachGraph();
	}

	public bind(handle: IFluidHandle): void {
		// If visible, attach the incoming handle's graph. Else, this will be done when we become visible.
		if (this.visibilityState !== VisibilityState.NotVisible) {
			toFluidHandleInternal(handle).attachGraph();
			return;
		}
		this.pendingHandlesToMakeVisible.add(toFluidHandleInternal(handle));
	}

	public setConnectionState(connected: boolean, clientId?: string) {
		this.verifyNotClosed();

		for (const [, object] of this.contexts) {
			object.setConnectionState(connected, clientId);
		}

		raiseConnectedEvent(this.logger, this, connected, clientId);
	}

	private _readonly: boolean;
	/**
	 * This function is used by the datastore context to configure the
	 * readonly state of this object. It should not be invoked by
	 * any other callers.
	 */
	public setReadOnlyState(readonly: boolean) {
		this.verifyNotClosed();
		if (readonly !== this._readonly) {
			this._readonly = readonly;
			this.emit("readonly", readonly);
		}
	}

	public getQuorum(): IQuorumClients {
		return this.quorum;
	}

	public getAudience(): IAudience {
		return this.audience;
	}

	public async uploadBlob(
		blob: ArrayBufferLike,
		signal?: AbortSignal,
	): Promise<IFluidHandle<ArrayBufferLike>> {
		this.verifyNotClosed();

		return this.dataStoreContext.uploadBlob(blob, signal);
	}

	private createRemoteChannelContext(
		attachMessage: IAttachMessage,
		summarizerNodeParams: CreateChildSummarizerNodeParam,
	) {
		const flatBlobs = new Map<string, ArrayBufferLike>();
		const snapshotTree = buildSnapshotTree(attachMessage.snapshot.entries, flatBlobs);

		return new RemoteChannelContext(
			this,
			this.dataStoreContext,
			this.dataStoreContext.storage,
			(content, localContentMetadata) =>
				this.submitChannelOp(attachMessage.id, content, localContentMetadata),
			(address: string) => this.setChannelDirty(address),
			attachMessage.id,
			snapshotTree,
			this.sharedObjectRegistry,
			flatBlobs,
			this.dataStoreContext.getCreateChildSummarizerNodeFn(
				attachMessage.id,
				summarizerNodeParams,
			),
			attachMessage.type,
		);
	}

	/**
	 * Process channel messages. The messages here are contiguous channel types messages in a batch for this data
	 * store.
	 * @param messageCollection - The collection of messages to process.
	 */
	private processChannelMessages(messageCollection: IRuntimeMessageCollection) {
		this.verifyNotClosed();

		/*
		 * Bunch contiguous messages for the same channel and send them together.
		 * This is an optimization where DDSes can process a bunch of ops together. DDSes
		 * like merge tree or shared tree can process ops more efficiently when they are bunched together.
		 */
		let currentAddress: string | undefined;
		let currentMessagesContent: IRuntimeMessagesContent[] = [];
		const { messagesContent, local } = messageCollection;

		const sendBunchedMessages = () => {
			// Current address will be undefined for the first message in the list.
			if (currentAddress === undefined) {
				return;
			}

			// process the last set of channel ops
			const channelContext = this.contexts.get(currentAddress);
			assert(!!channelContext, 0xa6b /* Channel context not found */);

			channelContext.processMessages({
				envelope: messageCollection.envelope,
				messagesContent: currentMessagesContent,
				local,
			});

			currentMessagesContent = [];
		};

		for (const { contents, ...restOfMessagesContent } of messagesContent) {
			const contentsEnvelope = contents as IEnvelope;

			// If the address of the message changes while processing the batch, send the current bunch.
			if (currentAddress !== contentsEnvelope.address) {
				sendBunchedMessages();
			}

			currentMessagesContent.push({
				contents: contentsEnvelope.contents,
				...restOfMessagesContent,
			});
			currentAddress = contentsEnvelope.address;
		}

		// Process the last bunch of messages.
		sendBunchedMessages();
	}

	private processAttachMessages(messageCollection: IRuntimeMessageCollection) {
		const { envelope, messagesContent, local } = messageCollection;
		for (const { contents } of messagesContent) {
			const attachMessage = contents as IAttachMessage;
			const id = attachMessage.id;

			// We need to process the GC Data for both local and remote attach messages
			processAttachMessageGCData(attachMessage.snapshot, (nodeId, toPath) => {
				// Note: nodeId will be "/" unless and until we support sub-DDS GC Nodes
				const fromPath = `/${this.id}/${id}${nodeId === "/" ? "" : nodeId}`;
				this.dataStoreContext.addedGCOutboundRoute(fromPath, toPath, envelope.timestamp);
			});

			// If a non-local operation then go and create the object
			// Otherwise mark it as officially attached.
			if (local) {
				assert(
					this.pendingAttach.delete(id),
					0x17c /* "Unexpected attach (local) channel OP" */,
				);
			} else {
				assert(!this.contexts.has(id), 0x17d /* "Unexpected attach channel OP" */);

				const summarizerNodeParams = {
					type: CreateSummarizerNodeSource.FromAttach,
					sequenceNumber: envelope.sequenceNumber,
					snapshot: attachMessage.snapshot,
				};

				const remoteChannelContext = this.createRemoteChannelContext(
					attachMessage,
					summarizerNodeParams,
				);
				this.contexts.set(id, remoteChannelContext);
			}
		}
	}

	/**
	 * Process messages for this data store. The messages here are contiguous messages in a batch.
	 * @param messageCollection - The collection of messages to process.
	 */
	public processMessages(messageCollection: IRuntimeMessageCollection): void {
		this.verifyNotClosed();

		const { envelope, messagesContent } = messageCollection;
		try {
			switch (envelope.type) {
				case DataStoreMessageType.ChannelOp:
					this.processChannelMessages(messageCollection);
					break;
				case DataStoreMessageType.Attach:
					this.processAttachMessages(messageCollection);
					break;
				default:
			}
		} catch (error) {
			throw DataProcessingError.wrapIfUnrecognized(
				error,
				"fluidDataStoreRuntimeFailedToProcessMessage",
				envelope,
			);
		}

		for (const { contents, clientSequenceNumber } of messagesContent) {
			this.emit("op", { ...envelope, contents, clientSequenceNumber });
		}
	}

	public processSignal(message: IInboundSignalMessage, local: boolean) {
		this.emit("signal", message, local);
	}

	private isChannelAttached(id: string): boolean {
		return (
			// Added in createChannel
			// Removed when bindChannel is called
			!this.notBoundedChannelContextSet.has(id) &&
			// Added in bindChannel only if this is not attached yet
			// Removed when this is attached by calling attachGraph
			!this.localChannelContextQueue.has(id) &&
			// Added in attachChannel called by bindChannel
			// Removed when attach op is broadcast
			!this.pendingAttach.has(id)
		);
	}

	/**
	 * Returns the outbound routes of this channel. Currently, all contexts in this channel are considered
	 * referenced and are hence outbound. This will change when we have root and non-root channel contexts.
	 * The only root contexts will be considered as referenced.
	 */
	private getOutboundRoutes(): string[] {
		const outboundRoutes: string[] = [];
		for (const [contextId] of this.contexts) {
			outboundRoutes.push(`${this.absolutePath}/${contextId}`);
		}
		return outboundRoutes;
	}

	/**
	 * Updates the GC nodes of this channel. It does the following:
	 * - Adds a back route to self to all its child GC nodes.
	 * - Adds a node for this channel.
	 * @param builder - The builder that contains the GC nodes for this channel's children.
	 */
	private updateGCNodes(builder: GCDataBuilder) {
		// Add a back route to self in each child's GC nodes. If any child is referenced, then its parent should
		// be considered referenced as well.
		builder.addRouteToAllNodes(this.absolutePath);

		// Get the outbound routes and add a GC node for this channel.
		builder.addNode("/", this.getOutboundRoutes());
	}

	/**
	 * Returns a summary at the current sequence number.
	 * @param fullTree - true to bypass optimizations and force a full summary tree
	 * @param trackState - This tells whether we should track state from this summary.
	 * @param telemetryContext - summary data passed through the layers for telemetry purposes
	 */
	public async summarize(
		fullTree: boolean = false,
		trackState: boolean = true,
		telemetryContext?: ITelemetryContext,
	): Promise<ISummaryTreeWithStats> {
		const summaryBuilder = new SummaryTreeBuilder();
		await this.visitContextsDuringSummary(
			async (contextId: string, context: IChannelContext) => {
				const contextSummary = await context.summarize(fullTree, trackState, telemetryContext);
				summaryBuilder.addWithStats(contextId, contextSummary);
			},
		);
		return summaryBuilder.getSummaryTree();
	}

	/**
	 * Generates data used for garbage collection. This includes a list of GC nodes that represent this channel
	 * including any of its child channel contexts. Each node has a set of outbound routes to other GC nodes in the
	 * document. It does the following:
	 *
	 * 1. Calls into each child context to get its GC data.
	 *
	 * 2. Prefixes the child context's id to the GC nodes in the child's GC data. This makes sure that the node can be
	 * identified as belonging to the child.
	 *
	 * 3. Adds a GC node for this channel to the nodes received from the children. All these nodes together represent
	 * the GC data of this channel.
	 *
	 * @param fullGC - true to bypass optimizations and force full generation of GC data.
	 */
	public async getGCData(fullGC: boolean = false): Promise<IGarbageCollectionData> {
		const builder = new GCDataBuilder();
		await this.visitContextsDuringSummary(
			async (contextId: string, context: IChannelContext) => {
				const contextGCData = await context.getGCData(fullGC);
				// Prefix the child's id to the ids of its GC nodes so they can be identified as belonging to the child.
				// This also gradually builds the id of each node to be a path from the root.
				builder.prefixAndAddNodes(contextId, contextGCData.gcNodes);
			},
		);
		this.updateGCNodes(builder);
		return builder.getGCData();
	}

	/**
	 * After GC has run, called to notify this channel of routes that are used in it. It calls the child contexts to
	 * update their used routes.
	 * @param usedRoutes - The routes that are used in all contexts in this channel.
	 */
	public updateUsedRoutes(usedRoutes: string[]) {
		// Get a map of channel ids to routes used in it.
		const usedContextRoutes = unpackChildNodesUsedRoutes(usedRoutes);

		// Verify that the used routes are correct.
		for (const [id] of usedContextRoutes) {
			assert(
				this.contexts.has(id),
				0x17e /* "Used route does not belong to any known context" */,
			);
		}

		// Update the used routes in each context. Used routes is empty for unused context.
		for (const [contextId, context] of this.contexts) {
			context.updateUsedRoutes(usedContextRoutes.get(contextId) ?? []);
		}
	}

	public getAttachSummary(telemetryContext?: ITelemetryContext): ISummaryTreeWithStats {
		const summaryBuilder = new SummaryTreeBuilder();
		this.visitLocalBoundContextsDuringAttach(
			(contextId: string, context: LocalChannelContextBase) => {
				let summaryTree: ISummaryTreeWithStats;
				if (context.isLoaded) {
					const contextSummary = context.getAttachSummary(telemetryContext);
					assert(
						contextSummary.summary.type === SummaryType.Tree,
						0x180 /* "getAttachSummary should always return a tree" */,
					);

					summaryTree = { stats: contextSummary.stats, summary: contextSummary.summary };
				} else {
					// If this channel is not yet loaded, then there should be no changes in the snapshot from which
					// it was created as it is detached container. So just use the previous snapshot.
					assert(
						!!this.dataStoreContext.baseSnapshot,
						0x181 /* "BaseSnapshot should be there as detached container loaded from snapshot" */,
					);
					summaryTree = convertSnapshotTreeToSummaryTree(
						// TODO why are we non null asserting here?
						// eslint-disable-next-line @typescript-eslint/no-non-null-assertion
						this.dataStoreContext.baseSnapshot.trees[contextId]!,
					);
				}
				summaryBuilder.addWithStats(contextId, summaryTree);
			},
		);

		return summaryBuilder.getSummaryTree();
	}

	/**
	 * Get the GC Data for the initial state being attached so remote clients can learn of this DataStore's outbound routes
	 */
	public getAttachGCData(telemetryContext?: ITelemetryContext): IGarbageCollectionData {
		const gcDataBuilder = new GCDataBuilder();
		this.visitLocalBoundContextsDuringAttach(
			(contextId: string, context: LocalChannelContextBase) => {
				if (context.isLoaded) {
					const contextGCData = context.getAttachGCData(telemetryContext);

					// Incorporate the GC Data for this context
					gcDataBuilder.prefixAndAddNodes(contextId, contextGCData.gcNodes);
				}
				// else: Rehydrating detached container case. GC doesn't run until the container is attached, so nothing to do here.
			},
		);
		this.updateGCNodes(gcDataBuilder);

		return gcDataBuilder.getGCData();
	}

	/**
	 * Helper method for preparing to summarize this channel.
	 * Runs the callback for each bound context to incorporate its data however the caller specifies
	 */
	private async visitContextsDuringSummary(
		visitor: (contextId: string, context: IChannelContext) => Promise<void>,
	): Promise<void> {
		for (const [contextId, context] of this.contexts) {
			const isAttached = this.isChannelAttached(contextId);
			// We are not expecting local dds! Summary / GC data may not capture local state.
			assert(isAttached, 0x17f /* "Not expecting detached channels during summarize" */);
			await visitor(contextId, context);
		}
	}

	/**
	 * Helper method for preparing to attach this dataStore.
	 * Runs the callback for each bound context to incorporate its data however the caller specifies
	 */
	private visitLocalBoundContextsDuringAttach(
		visitor: (contextId: string, context: LocalChannelContextBase) => void,
	): void {
		/**
		 * back-compat 0.59.1000 - getAttachSummary() is called when making a data store globally visible (previously
		 * attaching state). Ideally, attachGraph() should have already be called making it locally visible. However,
		 * before visibility state was added, this may not have been the case and getAttachSummary() could be called:
		 *
		 * 1. Before attaching the data store - When a detached container is attached.
		 *
		 * 2. After attaching the data store - When a data store is created and bound in an attached container.
		 *
		 * The basic idea is that all local object should become locally visible before they are globally visible.
		 */
		this.attachGraph();

		// This assert cannot be added now due to back-compat. To be uncommented when the following issue is fixed -
		// https://github.com/microsoft/FluidFramework/issues/9688.
		//
		// assert(this.visibilityState === VisibilityState.LocallyVisible,
		//  "The data store should be locally visible when generating attach summary",
		// );

		const visitedContexts = new Set<string>();
		let visitedLength = -1;
		while (visitedLength !== visitedContexts.size) {
			// detect changes in the visitedContexts set, as on visiting a context
			// it could could make contexts available by removing other contexts
			// from the notBoundedChannelContextSet, so we need to ensure those get processed as well.
			// only once the loop can run with no new contexts added to the visitedContexts set do we
			// know for sure all possible contexts have been visited.
			visitedLength = visitedContexts.size;
			for (const [contextId, context] of this.contexts) {
				if (!(context instanceof LocalChannelContextBase)) {
					throw new LoggingError("Should only be called with local channel handles");
				}

				if (
					!visitedContexts.has(contextId) &&
					!this.notBoundedChannelContextSet.has(contextId)
				) {
					visitor(contextId, context);
					visitedContexts.add(contextId);
				}
			}
		}
	}

	public submitMessage(type: DataStoreMessageType, content: any, localOpMetadata: unknown) {
		this.submit(type, content, localOpMetadata);
	}

	/**
	 * Submits the signal to be sent to other clients.
	 * @param type - Type of the signal.
	 * @param content - Content of the signal. Should be a JSON serializable object or primitive.
	 * @param targetClientId - When specified, the signal is only sent to the provided client id.
	 */
	public submitSignal(type: string, content: unknown, targetClientId?: string) {
		this.verifyNotClosed();
		return this.dataStoreContext.submitSignal(type, content, targetClientId);
	}

	/**
	 * Will return when the data store is attached.
	 */
	public async waitAttached(): Promise<void> {
		return this.deferredAttached.promise;
	}

	/**
	 * Assuming this DataStore is already attached, this will make the given channel locally visible
	 * by submitting its attach op.
	 */
	private makeChannelLocallyVisible(channel: IChannel): void {
		this.verifyNotClosed();
		// If this handle is already attached no need to attach again.
		if (channel.handle.isAttached) {
			return;
		}

		toFluidHandleInternal(channel.handle).attachGraph();

		assert(
			this.isAttached,
			0x182 /* "Data store should be attached to attach the channel." */,
		);
		assert(
			this.visibilityState === VisibilityState.GloballyVisible,
			0x2d0 /* "Data store should be globally visible to attach channels." */,
		);

		const summarizeResult = summarizeChannel(
			channel,
			true /* fullTree */,
			false /* trackState */,
		);

		// We need to include the channel's GC Data so remote clients can learn of this channel's outbound routes
		const gcData = channel.getGCData(/* fullGC: */ true);
		addBlobToSummary(summarizeResult, gcDataBlobKey, JSON.stringify(gcData));

		// Attach message needs the summary in ITree format. Convert the ISummaryTree into an ITree.
		const snapshot = convertSummaryTreeToITree(summarizeResult.summary);

		const message: IAttachMessage = {
			id: channel.id,
			snapshot,
			type: channel.attributes.type,
		};
		this.pendingAttach.add(channel.id);
		this.submit(DataStoreMessageType.Attach, message);

		const context = this.contexts.get(channel.id) as LocalChannelContextBase;
		context.makeVisible();
	}

	private submitChannelOp(address: string, contents: any, localOpMetadata: unknown) {
		const envelope: IEnvelope = { address, contents };
		this.submit(DataStoreMessageType.ChannelOp, envelope, localOpMetadata);
	}

	private submit(
		type: DataStoreMessageType,
		content: any,
		localOpMetadata: unknown = undefined,
	): void {
		this.verifyNotClosed();
		this.dataStoreContext.submitMessage(type, content, localOpMetadata);
	}

	/**
	 * For messages of type MessageType.Operation, finds the right channel and asks it to resubmit the message.
	 * For all other messages, just submit it again.
	 * This typically happens when we reconnect and there are unacked messages.
	 * @param content - The content of the original message.
	 * @param localOpMetadata - The local metadata associated with the original message.
	 */
	public reSubmit(type: DataStoreMessageType, content: any, localOpMetadata: unknown) {
		this.verifyNotClosed();

		switch (type) {
			case DataStoreMessageType.ChannelOp: {
				// For Operations, find the right channel and trigger resubmission on it.
				const envelope = content as IEnvelope;
				const channelContext = this.contexts.get(envelope.address);
				assert(!!channelContext, 0x183 /* "There should be a channel context for the op" */);
				channelContext.reSubmit(envelope.contents, localOpMetadata);
				break;
			}
			case DataStoreMessageType.Attach:
				// For Attach messages, just submit them again.
				this.submit(type, content, localOpMetadata);
				break;
			default:
				unreachableCase(type);
		}
	}

	/**
	 * Revert a local op.
	 * @param content - The content of the original message.
	 * @param localOpMetadata - The local metadata associated with the original message.
	 */
	public rollback?(type: DataStoreMessageType, content: any, localOpMetadata: unknown) {
		this.verifyNotClosed();

		switch (type) {
			case DataStoreMessageType.ChannelOp: {
				// For Operations, find the right channel and trigger resubmission on it.
				const envelope = content as IEnvelope;
				const channelContext = this.contexts.get(envelope.address);
				assert(!!channelContext, 0x2ed /* "There should be a channel context for the op" */);
				channelContext.rollback(envelope.contents, localOpMetadata);
				break;
			}
			default:
				throw new LoggingError(`Can't rollback ${type} message`);
		}
	}

	public async applyStashedOp(content: any): Promise<unknown> {
		const type = content?.type as DataStoreMessageType;
		switch (type) {
			case DataStoreMessageType.Attach: {
				const attachMessage = content.content as IAttachMessage;

				const flatBlobs = new Map<string, ArrayBufferLike>();
				const snapshotTree = buildSnapshotTree(attachMessage.snapshot.entries, flatBlobs);

				const channelContext = this.createRehydratedLocalChannelContext(
					attachMessage.id,
					snapshotTree,
					flatBlobs,
				);
				await channelContext.getChannel();
				this.contexts.set(attachMessage.id, channelContext);
				if (this.attachState === AttachState.Detached) {
					this.localChannelContextQueue.set(attachMessage.id, channelContext);
				} else {
					channelContext.makeVisible();
					this.pendingAttach.add(attachMessage.id);
				}
				return;
			}
			case DataStoreMessageType.ChannelOp: {
				const envelope = content.content as IEnvelope;
				const channelContext = this.contexts.get(envelope.address);
				assert(!!channelContext, 0x184 /* "There should be a channel context for the op" */);
				await channelContext.getChannel();
				return channelContext.applyStashedOp(envelope.contents);
			}
			default:
				unreachableCase(type);
		}
	}

	private setChannelDirty(address: string): void {
		this.verifyNotClosed();
		this.dataStoreContext.setChannelDirty(address);
	}

	private attachListener() {
		this.setMaxListeners(Number.MAX_SAFE_INTEGER);

		// back-compat, to be removed in the future.
		// Added in "2.0.0-rc.2.0.0" timeframe.
		(this.dataStoreContext as any).once?.("attaching", () => {
			this.setAttachState(AttachState.Attaching);
		});

		// back-compat, to be removed in the future.
		// Added in "2.0.0-rc.2.0.0" timeframe.
		(this.dataStoreContext as any).once?.("attached", () => {
			this.setAttachState(AttachState.Attached);
		});
	}

	private verifyNotClosed() {
		if (this._disposed) {
			throw new LoggingError("Runtime is closed");
		}
	}

	/**
	 * Summarizer client should not have local changes. These changes can become part of the summary and can break
	 * eventual consistency. For example, the next summary (say at ref seq# 100) may contain these changes whereas
	 * other clients that are up-to-date till seq# 100 may not have them yet.
	 */
	private identifyLocalChangeInSummarizer(
		eventName: string,
		channelId: string,
		channelType: string,
	) {
		if (this.clientDetails.type !== "summarizer" || this.localChangesTelemetryCount <= 0) {
			return;
		}

		// Log a telemetry if there are local changes in the summarizer. This will give us data on how often
		// this is happening and which data stores do this. The eventual goal is to disallow local changes
		// in the summarizer and the data will help us plan this.
		this.mc.logger.sendTelemetryEvent({
			eventName,
			...tagCodeArtifacts({
				channelType,
				channelId,
				fluidDataStoreId: this.id,
				fluidDataStorePackagePath: this.dataStoreContext.packagePath.join("/"),
			}),
			stack: generateStack(30),
		});
		this.localChangesTelemetryCount--;
	}

	public setAttachState(attachState: AttachState.Attaching | AttachState.Attached): void {
		switch (attachState) {
			case AttachState.Attaching:
				/**
				 * back-compat 0.59.1000 - Ideally, attachGraph() should have already been called making the data store
				 * locally visible. However, before visibility state was added, this may not have been the case and data
				 * store can move to "attaching" state in 2 scenarios:
				 * 1) Before attachGraph() is called - When a data store is created and bound in an attached container.
				 * 2) After attachGraph() is called - When a detached container is attached.
				 *
				 * The basic idea is that all local object should become locally visible before they are globally visible.
				 */
				this.attachGraph();

				this._attachState = AttachState.Attaching;

				assert(
					this.visibilityState === VisibilityState.LocallyVisible,
					0x2d1 /* "Data store should be locally visible before it can become globally visible." */,
				);

				// Mark the data store globally visible and make its child channels visible as well.
				this.visibilityState = VisibilityState.GloballyVisible;
				this.localChannelContextQueue.forEach((channel) => {
					channel.makeVisible();
				});
				this.localChannelContextQueue.clear();

				// This promise resolution will be moved to attached event once we fix the scheduler.
				this.deferredAttached.resolve();
				this.emit("attaching");
				break;
			case AttachState.Attached:
				assert(
					this.visibilityState === VisibilityState.GloballyVisible,
					0x2d2 /* "Data store should be globally visible when its attached." */,
				);
				this._attachState = AttachState.Attached;
				this.emit("attached");
				break;
			default:
				unreachableCase(attachState, "unreached");
		}
	}
}

/**
 * Mixin class that adds request handler to FluidDataStoreRuntime
 * Request handler is only called when data store can't resolve request, i.e. for custom requests.
 * @param Base - base class, inherits from FluidDataStoreRuntime
 * @param requestHandler - request handler to mix in
 * @legacy
 * @alpha
 */
export const mixinRequestHandler = (
	requestHandler: (request: IRequest, runtime: FluidDataStoreRuntime) => Promise<IResponse>,
	Base: typeof FluidDataStoreRuntime = FluidDataStoreRuntime,
) =>
	class RuntimeWithRequestHandler extends Base {
		public async request(request: IRequest) {
			const response = await super.request(request);
			if (response.status === 404) {
				return requestHandler(request, this);
			}
			return response;
		}
	} as typeof FluidDataStoreRuntime;

/**
 * Mixin class that adds await for DataObject to finish initialization before we proceed to summary.
 * @param handler - handler that returns info about blob to be added to summary.
 * Or undefined not to add anything to summary.
 * @param Base - base class, inherits from FluidDataStoreRuntime
 * @legacy
 * @alpha
 */
export const mixinSummaryHandler = (
	handler: (
		runtime: FluidDataStoreRuntime,
	) => Promise<{ path: string[]; content: string } | undefined>,
	Base: typeof FluidDataStoreRuntime = FluidDataStoreRuntime,
) =>
	class RuntimeWithSummarizerHandler extends Base {
		private addBlob(summary: ISummaryTreeWithStats, path: string[], content: string) {
			const firstName = path.shift();
			if (firstName === undefined) {
				throw new LoggingError("Path can't be empty");
			}

			let blob: ISummaryTree | ISummaryBlob = {
				type: SummaryType.Blob,
				content,
			};
			summary.stats.blobNodeCount++;
			summary.stats.totalBlobSize += content.length;

			for (const name of path.reverse()) {
				blob = {
					type: SummaryType.Tree,
					tree: { [name]: blob },
				};
				summary.stats.treeNodeCount++;
			}
			summary.summary.tree[firstName] = blob;
		}

		async summarize(...args: any[]) {
			const summary = await super.summarize(...args);

			try {
				const content = await handler(this);
				if (content !== undefined) {
					this.addBlob(summary, content.path, content.content);
				}
			} catch (e) {
				// Any error coming from app-provided handler should be marked as DataProcessingError
				throw DataProcessingError.wrapIfUnrecognized(e, "mixinSummaryHandler");
			}

			return summary;
		}
	} as typeof FluidDataStoreRuntime;<|MERGE_RESOLUTION|>--- conflicted
+++ resolved
@@ -57,11 +57,8 @@
 	IInboundSignalMessage,
 	type IRuntimeMessageCollection,
 	type IRuntimeMessagesContent,
-<<<<<<< HEAD
 	setReadOnlyState,
-=======
 	encodeHandlesInContainerRuntime,
->>>>>>> e59165de
 } from "@fluidframework/runtime-definitions/internal";
 import {
 	GCDataBuilder,
@@ -108,8 +105,12 @@
 import { pkgVersion } from "./packageVersion.js";
 import { RemoteChannelContext } from "./remoteChannelContext.js";
 
+type PickRequired<T extends Record<never, unknown>, K extends keyof T> = Omit<T, K> &
+	Required<Pick<T, K>>;
+
 interface IFluidDataStoreContextFeaturesToTypes {
 	[encodeHandlesInContainerRuntime]: IFluidDataStoreContext; // No difference in typing with this feature
+	[setReadOnlyState]: PickRequired<IFluidDataStoreContext, "readonly">;
 }
 
 function contextSupportsFeature<K extends keyof IFluidDataStoreContextFeaturesToTypes>(
@@ -138,21 +139,6 @@
 	// TODO consider making this async. A consequence is that either the creation of a distributed data type
 	// is async or we need a new API to split the synchronous vs. asynchronous creation.
 	get(name: string): IChannelFactory | undefined;
-}
-
-type PickRequired<T extends Record<never, unknown>, K extends keyof T> = Omit<T, K> &
-	Required<Pick<T, K>>;
-
-interface IFluidDataStoreContextFeaturesToTypes {
-	[setReadOnlyState]: PickRequired<IFluidDataStoreContext, "readonly">;
-}
-
-function contextSupportsFeature<K extends keyof IFluidDataStoreContextFeaturesToTypes>(
-	obj: IFluidDataStoreContext,
-	feature: K,
-): obj is IFluidDataStoreContextFeaturesToTypes[K] {
-	const { ILayerCompatDetails } = obj as FluidObject<ILayerCompatDetails>;
-	return ILayerCompatDetails?.supportedFeatures.has(feature) ?? false;
 }
 
 /**
@@ -300,9 +286,9 @@
 		);
 
 		// Validate that the Runtime is compatible with this DataStore.
-<<<<<<< HEAD
-		const { ILayerCompatDetails } = dataStoreContext as FluidObject<ILayerCompatDetails>;
-		validateRuntimeCompatibility(ILayerCompatDetails, this.dispose.bind(this));
+		const { ILayerCompatDetails: runtimeCompatDetails } =
+			dataStoreContext as FluidObject<ILayerCompatDetails>;
+		validateRuntimeCompatibility(runtimeCompatDetails, this.dispose.bind(this));
 
 		if (contextSupportsFeature(dataStoreContext, setReadOnlyState)) {
 			this._readonly = dataStoreContext.readonly;
@@ -312,10 +298,6 @@
 				this.setReadOnlyState(readonly),
 			);
 		}
-=======
-		const { ILayerCompatDetails: runtimeCompatDetails } =
-			dataStoreContext as FluidObject<ILayerCompatDetails>;
-		validateRuntimeCompatibility(runtimeCompatDetails, this.dispose.bind(this));
 
 		this.submitMessagesWithoutEncodingHandles = contextSupportsFeature(
 			dataStoreContext,
@@ -323,7 +305,6 @@
 		);
 		// We read this property here to avoid a compiler error (unused private member)
 		debugAssert(() => this.submitMessagesWithoutEncodingHandles !== undefined);
->>>>>>> e59165de
 
 		this.mc = createChildMonitoringContext({
 			logger: dataStoreContext.baseLogger,
