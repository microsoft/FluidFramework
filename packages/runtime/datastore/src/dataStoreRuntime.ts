--- conflicted
+++ resolved
@@ -13,6 +13,7 @@
 	IResponse,
 	toFluidHandleInternal,
 } from "@fluidframework/core-interfaces";
+import type { IFluidHandleInternal } from "@fluidframework/core-interfaces";
 import { assert, Deferred, LazyPromise, unreachableCase } from "@fluidframework/core-utils";
 import {
 	IChannel,
@@ -72,11 +73,6 @@
 	tagCodeArtifacts,
 } from "@fluidframework/telemetry-utils";
 import { v4 as uuid } from "uuid";
-<<<<<<< HEAD
-import { IIdCompressor } from "@fluidframework/id-compressor";
-import type { IFluidHandleInternal } from "@fluidframework/core-interfaces";
-=======
->>>>>>> 26f01bd1
 import { IChannelContext, summarizeChannel } from "./channelContext.js";
 import { FluidObjectHandle } from "./fluidHandle.js";
 import {
