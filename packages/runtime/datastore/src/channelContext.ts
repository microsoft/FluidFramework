/*!
 * Copyright (c) Microsoft Corporation. All rights reserved.
 * Licensed under the MIT License.
 */

import { IChannel } from "@fluidframework/datastore-definitions";
import { IDocumentStorageService } from "@fluidframework/driver-definitions";
import { ISequencedDocumentMessage, ISnapshotTree } from "@fluidframework/protocol-definitions";
import {
    gcBlobKey,
    IChannelSummarizeResult,
    IContextSummarizeResult,
    IGarbageCollectionData,
    IGarbageCollectionSummaryDetails,
} from "@fluidframework/runtime-definitions";
import { addBlobToSummary } from "@fluidframework/runtime-utils";
import { ChannelDeltaConnection } from "./channelDeltaConnection";
import { ChannelStorageService } from "./channelStorageService";

export const attributesBlobKey = ".attributes";

export interface IChannelContext {
    getChannel(): Promise<IChannel>;

    setConnectionState(connected: boolean, clientId?: string);

    processOp(message: ISequencedDocumentMessage, local: boolean, localOpMetadata?: unknown): void;

    summarize(fullTree?: boolean, trackState?: boolean): Promise<IContextSummarizeResult>;

    reSubmit(content: any, localOpMetadata: unknown): void;

<<<<<<< HEAD
    rebaseOp(content: any, localOpMetadata: unknown): void;

    getGCData(): Promise<IGCData>;
=======
    getGCData(): Promise<IGarbageCollectionData>;
>>>>>>> 95d94ff4
}

export function createServiceEndpoints(
    id: string,
    connected: boolean,
    submitFn: (content: any, localOpMetadata: unknown) => void,
    dirtyFn: () => void,
    storageService: IDocumentStorageService,
    tree?: ISnapshotTree,
    extraBlobs?: Map<string, string>,
) {
    const deltaConnection = new ChannelDeltaConnection(
        id,
        connected,
        (message, localOpMetadata) => submitFn(message, localOpMetadata),
        dirtyFn);
    const objectStorage = new ChannelStorageService(tree, storageService, extraBlobs);

    return {
        deltaConnection,
        objectStorage,
    };
}

export function summarizeChannel(
    channel: IChannel,
    fullTree: boolean = false,
    trackState: boolean = false,
): IChannelSummarizeResult {
    const summarizeResult = channel.summarize(fullTree, trackState);

    // Add the channel attributes to the returned result.
    addBlobToSummary(summarizeResult, attributesBlobKey, JSON.stringify(channel.attributes));

    // Add GC details to the summary.
    const gcDetails: IGarbageCollectionSummaryDetails = {
        usedRoutes: [""],
        gcData: summarizeResult.gcData,
    };
    addBlobToSummary(summarizeResult, gcBlobKey, JSON.stringify(gcDetails));

    return summarizeResult;
}<|MERGE_RESOLUTION|>--- conflicted
+++ resolved
@@ -30,13 +30,9 @@
 
     reSubmit(content: any, localOpMetadata: unknown): void;
 
-<<<<<<< HEAD
     rebaseOp(content: any, localOpMetadata: unknown): void;
 
-    getGCData(): Promise<IGCData>;
-=======
     getGCData(): Promise<IGarbageCollectionData>;
->>>>>>> 95d94ff4
 }
 
 export function createServiceEndpoints(
