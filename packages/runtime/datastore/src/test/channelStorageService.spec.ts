/*!
 * Copyright (c) Microsoft Corporation. All rights reserved.
 * Licensed under the MIT License.
 */

import { strict as assert } from "assert";
<<<<<<< HEAD
import { bufferToString, toBuffer } from "@fluidframework/driver-utils";
=======
import { stringToBuffer } from "@fluidframework/common-utils";
>>>>>>> d6af3e35
import { ISnapshotTree } from "@fluidframework/protocol-definitions";
import { IDocumentStorageService } from "@fluidframework/driver-definitions";
import { ChannelStorageService } from "../channelStorageService";

describe("ChannelStorageService", () => {
    it("Empty Tree", async () => {
        const tree: ISnapshotTree = {
            blobs: {},
            commits: {},
            trees: {},
        };
<<<<<<< HEAD
        const storage: Pick<IDocumentStorageService, "readBlob"> = {
            readBlob: async (id: string) => {
                return toBuffer(id, "utf8");
=======
        const storage: Pick<IDocumentStorageService, "read" | "readBlob"> = {
            read: async (id: string) => {
                throw new Error("not implemented");
            },
            readBlob: async (id: string) => {
                throw new Error("not implemented");
>>>>>>> d6af3e35
            },
        };
        const ss = new ChannelStorageService(tree, storage);

        assert.strictEqual(await ss.contains("/"), false);
        assert.deepStrictEqual(await ss.list(""), []);
    });

    it("Top Level Blob", async () => {
        const tree: ISnapshotTree = {
            blobs: {
                foo: "bar",
            },
            commits: {},
            trees: {},
        };
<<<<<<< HEAD
        const storage: Pick<IDocumentStorageService, "readBlob"> = {
            readBlob: async (id: string) => {
                return toBuffer(id, "utf8");
=======
        const storage: Pick<IDocumentStorageService, "read" | "readBlob"> = {
            read: async (id: string) => {
                return id;
>>>>>>> d6af3e35
            },
            readBlob: async (id: string) => {
                return stringToBuffer(id, "utf8");
            },
        };
        const ss = new ChannelStorageService(tree, storage);

        assert.strictEqual(await ss.contains("foo"), true);
        assert.deepStrictEqual(await ss.list(""), ["foo"]);
<<<<<<< HEAD
        assert.equal(bufferToString(await ss.readBlob("foo")), "bar");
=======
        assert.strictEqual(await ss.read("foo"), "bar");
        assert.deepStrictEqual(await ss.readBlob("foo"), stringToBuffer("bar", "base64"));
>>>>>>> d6af3e35
    });

    it("Nested Blob", async () => {
        const tree: ISnapshotTree = {
            blobs: {},
            commits: {},
            trees: {
                nested: {
                    blobs: {
                        foo: "bar",
                    },
                    commits: {},
                    trees: {},
                },
            },
        };
<<<<<<< HEAD
        const storage: Pick<IDocumentStorageService, "readBlob"> = {
            readBlob: async (id: string) => {
                return toBuffer(id, "utf8");
=======
        const storage: Pick<IDocumentStorageService, "read" | "readBlob"> = {
            read: async (id: string) => {
                return id;
>>>>>>> d6af3e35
            },
            readBlob: async (id: string) => {
                return stringToBuffer(id, "utf8");
            },
        };
        const ss = new ChannelStorageService(tree, storage);

        assert.strictEqual(await ss.contains("nested/foo"), true);
        assert.deepStrictEqual(await ss.list("nested/"), ["foo"]);
<<<<<<< HEAD
        assert.equal(bufferToString(await ss.readBlob("nested/foo")), "bar");
=======
        assert.strictEqual(await ss.read("nested/foo"), "bar");
        assert.deepStrictEqual(await ss.readBlob("nested/foo"), stringToBuffer("bar", "base64"));
>>>>>>> d6af3e35
    });
});<|MERGE_RESOLUTION|>--- conflicted
+++ resolved
@@ -4,11 +4,7 @@
  */
 
 import { strict as assert } from "assert";
-<<<<<<< HEAD
-import { bufferToString, toBuffer } from "@fluidframework/driver-utils";
-=======
 import { stringToBuffer } from "@fluidframework/common-utils";
->>>>>>> d6af3e35
 import { ISnapshotTree } from "@fluidframework/protocol-definitions";
 import { IDocumentStorageService } from "@fluidframework/driver-definitions";
 import { ChannelStorageService } from "../channelStorageService";
@@ -20,18 +16,12 @@
             commits: {},
             trees: {},
         };
-<<<<<<< HEAD
-        const storage: Pick<IDocumentStorageService, "readBlob"> = {
-            readBlob: async (id: string) => {
-                return toBuffer(id, "utf8");
-=======
         const storage: Pick<IDocumentStorageService, "read" | "readBlob"> = {
             read: async (id: string) => {
                 throw new Error("not implemented");
             },
             readBlob: async (id: string) => {
                 throw new Error("not implemented");
->>>>>>> d6af3e35
             },
         };
         const ss = new ChannelStorageService(tree, storage);
@@ -48,15 +38,9 @@
             commits: {},
             trees: {},
         };
-<<<<<<< HEAD
-        const storage: Pick<IDocumentStorageService, "readBlob"> = {
-            readBlob: async (id: string) => {
-                return toBuffer(id, "utf8");
-=======
         const storage: Pick<IDocumentStorageService, "read" | "readBlob"> = {
             read: async (id: string) => {
                 return id;
->>>>>>> d6af3e35
             },
             readBlob: async (id: string) => {
                 return stringToBuffer(id, "utf8");
@@ -66,12 +50,8 @@
 
         assert.strictEqual(await ss.contains("foo"), true);
         assert.deepStrictEqual(await ss.list(""), ["foo"]);
-<<<<<<< HEAD
-        assert.equal(bufferToString(await ss.readBlob("foo")), "bar");
-=======
         assert.strictEqual(await ss.read("foo"), "bar");
         assert.deepStrictEqual(await ss.readBlob("foo"), stringToBuffer("bar", "base64"));
->>>>>>> d6af3e35
     });
 
     it("Nested Blob", async () => {
@@ -88,15 +68,9 @@
                 },
             },
         };
-<<<<<<< HEAD
-        const storage: Pick<IDocumentStorageService, "readBlob"> = {
-            readBlob: async (id: string) => {
-                return toBuffer(id, "utf8");
-=======
         const storage: Pick<IDocumentStorageService, "read" | "readBlob"> = {
             read: async (id: string) => {
                 return id;
->>>>>>> d6af3e35
             },
             readBlob: async (id: string) => {
                 return stringToBuffer(id, "utf8");
@@ -106,11 +80,7 @@
 
         assert.strictEqual(await ss.contains("nested/foo"), true);
         assert.deepStrictEqual(await ss.list("nested/"), ["foo"]);
-<<<<<<< HEAD
-        assert.equal(bufferToString(await ss.readBlob("nested/foo")), "bar");
-=======
         assert.strictEqual(await ss.read("nested/foo"), "bar");
         assert.deepStrictEqual(await ss.readBlob("nested/foo"), stringToBuffer("bar", "base64"));
->>>>>>> d6af3e35
     });
 });