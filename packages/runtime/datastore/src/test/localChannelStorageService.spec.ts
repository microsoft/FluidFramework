/*!
 * Copyright (c) Microsoft Corporation. All rights reserved.
 * Licensed under the MIT License.
 */

import { strict as assert } from "assert";
<<<<<<< HEAD
import { bufferToString } from "@fluidframework/driver-utils";
import { ITree, FileMode } from "@fluidframework/protocol-definitions";
=======
import { stringToBuffer } from "@fluidframework/common-utils";
import { ITree, FileMode, TreeEntry } from "@fluidframework/protocol-definitions";
>>>>>>> d6af3e35
import { LocalChannelStorageService } from "../localChannelStorageService";

describe("LocalChannelStorageService", () => {
    it("Empty Tree", async () => {
        const tree: ITree = {
            entries: [],
        };

        const ss = new LocalChannelStorageService(tree);

        assert.strictEqual(await ss.contains("/"), false);
        assert.deepStrictEqual(await ss.list(""), []);
        try {
            await ss.readBlob("test");
        } catch (error) {
            assert.strictEqual(error.message, "Blob Not Found");
        }
    });

    it("Top Level Blob", async () => {
        const tree: ITree = {
            entries: [
                {
                    mode: FileMode.File,
                    path: "foo",
                    type: TreeEntry.Blob,
                    value: {
                        encoding: "utf8",
                        contents: "bar",
                    },
                },
            ],
        };

        const ss = new LocalChannelStorageService(tree);

        assert.strictEqual(await ss.contains("foo"), true);
        assert.deepStrictEqual(await ss.list(""), ["foo"]);
<<<<<<< HEAD
        assert.equal(bufferToString(await ss.readBlob("foo")), "bar");
=======
        assert.strictEqual(await ss.read("foo"), "bar");
        assert.deepStrictEqual(await ss.readBlob("foo"), stringToBuffer("bar","utf8"));
>>>>>>> d6af3e35
    });

    it("Nested Blob", async () => {
        const tree: ITree = {
            entries: [
                {
                    mode: FileMode.File,
                    path: "nested",
                    type: TreeEntry.Tree,
                    value: {
                        entries: [
                            {
                                mode: FileMode.File,
                                path: "foo",
                                type: TreeEntry.Blob,
                                value: {
                                    encoding: "utf8",
                                    contents: "bar",
                                },
                            },
                        ],
                    },
                },
            ],
        };
        const ss = new LocalChannelStorageService(tree);

        assert.strictEqual(await ss.contains("nested/foo"), true);
        assert.deepStrictEqual(await ss.list("nested/"), ["foo"]);
<<<<<<< HEAD
        assert.equal(bufferToString(await ss.readBlob("nested/foo")), "bar");
=======
        assert.strictEqual(await ss.read("nested/foo"), "bar");
        assert.deepStrictEqual(await ss.readBlob("nested/foo"), stringToBuffer("bar","utf8"));
>>>>>>> d6af3e35
    });
});<|MERGE_RESOLUTION|>--- conflicted
+++ resolved
@@ -4,13 +4,8 @@
  */
 
 import { strict as assert } from "assert";
-<<<<<<< HEAD
-import { bufferToString } from "@fluidframework/driver-utils";
-import { ITree, FileMode } from "@fluidframework/protocol-definitions";
-=======
 import { stringToBuffer } from "@fluidframework/common-utils";
 import { ITree, FileMode, TreeEntry } from "@fluidframework/protocol-definitions";
->>>>>>> d6af3e35
 import { LocalChannelStorageService } from "../localChannelStorageService";
 
 describe("LocalChannelStorageService", () => {
@@ -49,12 +44,8 @@
 
         assert.strictEqual(await ss.contains("foo"), true);
         assert.deepStrictEqual(await ss.list(""), ["foo"]);
-<<<<<<< HEAD
-        assert.equal(bufferToString(await ss.readBlob("foo")), "bar");
-=======
         assert.strictEqual(await ss.read("foo"), "bar");
         assert.deepStrictEqual(await ss.readBlob("foo"), stringToBuffer("bar","utf8"));
->>>>>>> d6af3e35
     });
 
     it("Nested Blob", async () => {
@@ -84,11 +75,7 @@
 
         assert.strictEqual(await ss.contains("nested/foo"), true);
         assert.deepStrictEqual(await ss.list("nested/"), ["foo"]);
-<<<<<<< HEAD
-        assert.equal(bufferToString(await ss.readBlob("nested/foo")), "bar");
-=======
         assert.strictEqual(await ss.read("nested/foo"), "bar");
         assert.deepStrictEqual(await ss.readBlob("nested/foo"), stringToBuffer("bar","utf8"));
->>>>>>> d6af3e35
     });
 });