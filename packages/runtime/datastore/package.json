{
	"name": "@fluidframework/datastore",
	"version": "2.0.0-rc.1.0.0",
	"description": "Fluid data store implementation",
	"homepage": "https://fluidframework.com",
	"repository": {
		"type": "git",
		"url": "https://github.com/microsoft/FluidFramework.git",
		"directory": "packages/runtime/datastore"
	},
	"license": "MIT",
	"author": "Microsoft and contributors",
	"sideEffects": false,
<<<<<<< HEAD
	"main": "dist/index.cjs",
=======
	"exports": {
		".": {
			"import": {
				"types": "./lib/index.d.mts",
				"default": "./lib/index.mjs"
			},
			"require": {
				"types": "./dist/index.d.ts",
				"default": "./dist/index.js"
			}
		},
		"./alpha": {
			"import": {
				"types": "./lib/datastore-alpha.d.mts",
				"default": "./lib/index.mjs"
			},
			"require": {
				"types": "./dist/datastore-alpha.d.ts",
				"default": "./dist/index.js"
			}
		},
		"./beta": {
			"import": {
				"types": "./lib/datastore-beta.d.mts",
				"default": "./lib/index.mjs"
			},
			"require": {
				"types": "./dist/datastore-beta.d.ts",
				"default": "./dist/index.js"
			}
		},
		"./internal": {
			"import": {
				"types": "./lib/index.d.mts",
				"default": "./lib/index.mjs"
			},
			"require": {
				"types": "./dist/index.d.ts",
				"default": "./dist/index.js"
			}
		},
		"./public": {
			"import": {
				"types": "./lib/datastore-public.d.mts",
				"default": "./lib/index.mjs"
			},
			"require": {
				"types": "./dist/datastore-public.d.ts",
				"default": "./dist/index.js"
			}
		}
	},
	"main": "dist/index.js",
>>>>>>> 17ebd8f8
	"module": "lib/index.mjs",
	"types": "dist/index.d.ts",
	"scripts": {
		"api": "fluid-build . --task api",
		"api-extractor:commonjs": "api-extractor run --local",
		"api-extractor:esnext": "api-extractor run --config ./api-extractor-esm.json",
		"build": "fluid-build . --task build",
		"build:commonjs": "fluid-build . --task commonjs",
		"build:compile": "fluid-build . --task compile",
		"build:docs": "fluid-build . --task api",
		"build:esnext": "tsc-multi --config ../../../common/build/build-common/tsc-multi.esm.json",
<<<<<<< HEAD
		"build:test": "tsc-multi --config ./tsc-multi.test.json",
=======
		"build:test": "tsc --project ./src/test/tsconfig.json",
		"check:are-the-types-wrong": "attw --pack . --entrypoints .",
>>>>>>> 17ebd8f8
		"check:release-tags": "api-extractor run --local --config ./api-extractor-lint.json",
		"ci:build:docs": "api-extractor run",
		"clean": "rimraf --glob dist lib \"**/*.tsbuildinfo\" \"**/*.build.log\" _api-extractor-temp nyc",
		"eslint": "eslint --format stylish src",
		"eslint:fix": "eslint --format stylish src --fix --fix-type problem,suggestion,layout",
		"format": "npm run prettier:fix",
		"lint": "npm run prettier && npm run check:release-tags && npm run eslint",
		"lint:fix": "npm run prettier:fix && npm run eslint:fix",
		"prettier": "prettier --check . --cache --ignore-path ../../../.prettierignore",
		"prettier:fix": "prettier --write . --cache --ignore-path ../../../.prettierignore",
		"test": "npm run test:mocha",
		"test:coverage": "c8 npm test",
		"test:mocha": "mocha --ignore \"dist/test/types/*\" --recursive dist/test --exit -r node_modules/@fluidframework/mocha-test-setup",
		"test:mocha:verbose": "cross-env FLUID_TEST_VERBOSE=1 npm run test:mocha",
		"tsc": "tsc-multi --config ../../../common/build/build-common/tsc-multi.cjs.json",
		"tsc:watch": "tsc --watch",
		"typetests:gen": "fluid-type-test-generator",
		"typetests:prepare": "flub typetests --dir . --reset --previous --normalize"
	},
	"c8": {
		"all": true,
		"cache-dir": "nyc/.cache",
		"exclude": [
<<<<<<< HEAD
			"src/test/**/*.ts",
			"dist/test/**/*.cjs"
		],
		"exclude-after-remap": false,
		"include": [
			"src/**/*.ts",
			"dist/**/*.cjs"
=======
			"src/test/**/*.*ts",
			"dist/test/**/*.*js"
		],
		"exclude-after-remap": false,
		"include": [
			"src/**/*.*ts",
			"dist/**/*.*js"
>>>>>>> 17ebd8f8
		],
		"report-dir": "nyc/report",
		"reporter": [
			"cobertura",
			"html",
			"text"
		],
		"temp-directory": "nyc/.nyc_output"
	},
	"dependencies": {
		"@fluid-internal/client-utils": "workspace:~",
		"@fluidframework/container-definitions": "workspace:~",
		"@fluidframework/core-interfaces": "workspace:~",
		"@fluidframework/core-utils": "workspace:~",
		"@fluidframework/datastore-definitions": "workspace:~",
		"@fluidframework/driver-definitions": "workspace:~",
		"@fluidframework/driver-utils": "workspace:~",
		"@fluidframework/id-compressor": "workspace:~",
		"@fluidframework/protocol-definitions": "^3.2.0-231454",
		"@fluidframework/runtime-definitions": "workspace:~",
		"@fluidframework/runtime-utils": "workspace:~",
		"@fluidframework/telemetry-utils": "workspace:~",
		"lodash": "^4.17.21",
		"uuid": "^9.0.0"
	},
	"devDependencies": {
		"@arethetypeswrong/cli": "^0.13.3",
		"@fluid-tools/build-cli": "^0.29.0",
		"@fluidframework/build-common": "^2.0.3",
		"@fluidframework/build-tools": "^0.29.0",
		"@fluidframework/datastore-previous": "npm:@fluidframework/datastore@2.0.0-internal.8.0.0",
		"@fluidframework/eslint-config-fluid": "^3.3.0",
		"@fluidframework/mocha-test-setup": "workspace:~",
		"@fluidframework/test-runtime-utils": "workspace:~",
<<<<<<< HEAD
		"@microsoft/api-extractor": "^7.38.3",
=======
		"@microsoft/api-extractor": "^7.39.1",
>>>>>>> 17ebd8f8
		"@types/lodash": "^4.14.118",
		"@types/mocha": "^9.1.1",
		"@types/node": "^18.19.0",
		"@types/uuid": "^9.0.2",
		"c8": "^8.0.1",
		"copyfiles": "^2.4.1",
		"cross-env": "^7.0.3",
		"eslint": "~8.50.0",
		"mocha": "^10.2.0",
		"mocha-json-output-reporter": "^2.0.1",
		"mocha-multi-reporters": "^1.5.1",
		"moment": "^2.21.0",
		"prettier": "~3.0.3",
		"rimraf": "^4.4.0",
		"tsc-multi": "^1.1.0",
		"typescript": "~5.1.6"
	},
	"fluidBuild": {
		"tasks": {
			"build:docs": {
				"dependsOn": [
					"...",
					"api-extractor:commonjs",
					"api-extractor:esnext"
				],
				"script": false
			}
		}
	},
	"typeValidation": {
		"broken": {}
	}
}<|MERGE_RESOLUTION|>--- conflicted
+++ resolved
@@ -11,9 +11,6 @@
 	"license": "MIT",
 	"author": "Microsoft and contributors",
 	"sideEffects": false,
-<<<<<<< HEAD
-	"main": "dist/index.cjs",
-=======
 	"exports": {
 		".": {
 			"import": {
@@ -67,7 +64,6 @@
 		}
 	},
 	"main": "dist/index.js",
->>>>>>> 17ebd8f8
 	"module": "lib/index.mjs",
 	"types": "dist/index.d.ts",
 	"scripts": {
@@ -79,12 +75,8 @@
 		"build:compile": "fluid-build . --task compile",
 		"build:docs": "fluid-build . --task api",
 		"build:esnext": "tsc-multi --config ../../../common/build/build-common/tsc-multi.esm.json",
-<<<<<<< HEAD
-		"build:test": "tsc-multi --config ./tsc-multi.test.json",
-=======
 		"build:test": "tsc --project ./src/test/tsconfig.json",
 		"check:are-the-types-wrong": "attw --pack . --entrypoints .",
->>>>>>> 17ebd8f8
 		"check:release-tags": "api-extractor run --local --config ./api-extractor-lint.json",
 		"ci:build:docs": "api-extractor run",
 		"clean": "rimraf --glob dist lib \"**/*.tsbuildinfo\" \"**/*.build.log\" _api-extractor-temp nyc",
@@ -108,15 +100,6 @@
 		"all": true,
 		"cache-dir": "nyc/.cache",
 		"exclude": [
-<<<<<<< HEAD
-			"src/test/**/*.ts",
-			"dist/test/**/*.cjs"
-		],
-		"exclude-after-remap": false,
-		"include": [
-			"src/**/*.ts",
-			"dist/**/*.cjs"
-=======
 			"src/test/**/*.*ts",
 			"dist/test/**/*.*js"
 		],
@@ -124,7 +107,6 @@
 		"include": [
 			"src/**/*.*ts",
 			"dist/**/*.*js"
->>>>>>> 17ebd8f8
 		],
 		"report-dir": "nyc/report",
 		"reporter": [
@@ -159,11 +141,7 @@
 		"@fluidframework/eslint-config-fluid": "^3.3.0",
 		"@fluidframework/mocha-test-setup": "workspace:~",
 		"@fluidframework/test-runtime-utils": "workspace:~",
-<<<<<<< HEAD
-		"@microsoft/api-extractor": "^7.38.3",
-=======
 		"@microsoft/api-extractor": "^7.39.1",
->>>>>>> 17ebd8f8
 		"@types/lodash": "^4.14.118",
 		"@types/mocha": "^9.1.1",
 		"@types/node": "^18.19.0",
