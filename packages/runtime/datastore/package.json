--- conflicted
+++ resolved
@@ -159,14 +159,11 @@
 	"typeValidation": {
 		"broken": {
 			"Class_FluidDataStoreRuntime": {
-<<<<<<< HEAD
+				"backCompat": false,
 				"forwardCompat": false
-=======
-				"backCompat": false
 			},
 			"ClassStatics_FluidDataStoreRuntime": {
 				"backCompat": false
->>>>>>> 5e875732
 			}
 		},
 		"entrypoint": "legacy"
