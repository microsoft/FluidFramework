{
	"name": "@fluidframework/datastore",
	"version": "2.72.0",
	"description": "Fluid data store implementation",
	"homepage": "https://fluidframework.com",
	"repository": {
		"type": "git",
		"url": "https://github.com/microsoft/FluidFramework.git",
		"directory": "packages/runtime/datastore"
	},
	"license": "MIT",
	"author": "Microsoft and contributors",
	"sideEffects": false,
	"type": "module",
	"exports": {
		".": {
			"import": {
				"types": "./lib/public.d.ts",
				"default": "./lib/index.js"
			},
			"require": {
				"types": "./dist/public.d.ts",
				"default": "./dist/index.js"
			}
		},
		"./legacy": {
			"import": {
				"types": "./lib/legacy.d.ts",
				"default": "./lib/index.js"
			},
			"require": {
				"types": "./dist/legacy.d.ts",
				"default": "./dist/index.js"
			}
		},
		"./internal": {
			"import": {
				"types": "./lib/index.d.ts",
				"default": "./lib/index.js"
			},
			"require": {
				"types": "./dist/index.d.ts",
				"default": "./dist/index.js"
			}
		}
	},
	"main": "lib/index.js",
	"types": "lib/public.d.ts",
	"scripts": {
		"api": "fluid-build . --task api",
		"api-extractor:commonjs": "flub generate entrypoints --outFileLegacyBeta legacy --outDir ./dist",
		"api-extractor:esnext": "flub generate entrypoints --outFileLegacyBeta legacy --outDir ./lib --node10TypeCompat",
		"build": "fluid-build . --task build",
		"build:api-reports": "concurrently \"npm:build:api-reports:*\"",
		"build:api-reports:current": "api-extractor run --local --config api-extractor/api-extractor.current.json",
		"build:api-reports:legacy": "api-extractor run --local --config api-extractor/api-extractor.legacy.json",
		"build:commonjs": "fluid-build . --task commonjs",
		"build:compile": "fluid-build . --task compile",
		"build:docs": "api-extractor run --local",
		"build:esnext": "tsc --project ./tsconfig.json",
		"build:genver": "gen-version",
		"build:test": "npm run build:test:esm && npm run build:test:cjs",
		"build:test:cjs": "fluid-tsc commonjs --project ./src/test/tsconfig.cjs.json",
		"build:test:esm": "tsc --project ./src/test/tsconfig.json",
		"check:are-the-types-wrong": "attw --pack .",
		"check:biome": "biome check .",
		"check:exports": "concurrently \"npm:check:exports:*\"",
		"check:exports:bundle-release-tags": "api-extractor run --config api-extractor/api-extractor-lint-bundle.json",
		"check:exports:cjs:legacy": "api-extractor run --config api-extractor/api-extractor-lint-legacy.cjs.json",
		"check:exports:cjs:public": "api-extractor run --config api-extractor/api-extractor-lint-public.cjs.json",
		"check:exports:esm:legacy": "api-extractor run --config api-extractor/api-extractor-lint-legacy.esm.json",
		"check:exports:esm:public": "api-extractor run --config api-extractor/api-extractor-lint-public.esm.json",
		"check:format": "npm run check:biome",
		"ci:build:api-reports": "concurrently \"npm:ci:build:api-reports:*\"",
		"ci:build:api-reports:current": "api-extractor run --config api-extractor/api-extractor.current.json",
		"ci:build:api-reports:legacy": "api-extractor run --config api-extractor/api-extractor.legacy.json",
		"ci:build:docs": "api-extractor run",
		"clean": "rimraf --glob dist lib {alpha,beta,internal,legacy}.d.ts \"**/*.tsbuildinfo\" \"**/*.build.log\" _api-extractor-temp nyc",
		"eslint": "eslint --quiet --format stylish src",
		"eslint:fix": "eslint --quiet --format stylish src --fix --fix-type problem,suggestion,layout",
		"format": "npm run format:biome",
		"format:biome": "biome check . --write",
		"lint": "fluid-build . --task lint",
		"lint:fix": "fluid-build . --task eslint:fix --task format",
		"place:cjs:package-stub": "copyfiles -f ../../../common/build/build-common/src/cjs/package.json ./dist",
		"test": "npm run test:mocha",
		"test:coverage": "c8 npm test",
		"test:mocha": "npm run test:mocha:esm && echo skipping cjs to avoid overhead - npm run test:mocha:cjs",
		"test:mocha:cjs": "cross-env FLUID_TEST_MODULE_SYSTEM=CJS mocha",
		"test:mocha:esm": "mocha",
		"test:mocha:verbose": "cross-env FLUID_TEST_VERBOSE=1 npm run test:mocha",
		"tsc": "fluid-tsc commonjs --project ./tsconfig.cjs.json && npm run place:cjs:package-stub",
		"tsc:watch": "npm run place:cjs:package-stub && fluid-tsc commonjs --project ./tsconfig.cjs.json --watch",
		"typetests:gen": "flub generate typetests --dir . -v",
		"typetests:prepare": "flub typetests --dir . --reset --previous --normalize"
	},
	"c8": {
		"all": true,
		"cache-dir": "nyc/.cache",
		"exclude": [
			"src/test/**/*.*ts",
			"dist/test/**/*.*js",
			"lib/test/**/*.*js"
		],
		"exclude-after-remap": false,
		"include": [
			"src/**/*.*ts",
			"dist/**/*.*js",
			"lib/**/*.*js"
		],
		"report-dir": "nyc/report",
		"reporter": [
			"cobertura",
			"html",
			"text"
		],
		"temp-directory": "nyc/.nyc_output"
	},
	"dependencies": {
		"@fluid-internal/client-utils": "workspace:~",
		"@fluidframework/container-definitions": "workspace:~",
		"@fluidframework/core-interfaces": "workspace:~",
		"@fluidframework/core-utils": "workspace:~",
		"@fluidframework/datastore-definitions": "workspace:~",
		"@fluidframework/driver-definitions": "workspace:~",
		"@fluidframework/driver-utils": "workspace:~",
		"@fluidframework/id-compressor": "workspace:~",
		"@fluidframework/runtime-definitions": "workspace:~",
		"@fluidframework/runtime-utils": "workspace:~",
		"@fluidframework/telemetry-utils": "workspace:~",
		"uuid": "^11.1.0"
	},
	"devDependencies": {
		"@arethetypeswrong/cli": "^0.17.1",
		"@biomejs/biome": "~1.9.3",
		"@fluid-internal/mocha-test-setup": "workspace:~",
		"@fluid-tools/build-cli": "^0.58.3",
		"@fluidframework/build-common": "^2.0.3",
		"@fluidframework/build-tools": "^0.58.3",
		"@fluidframework/datastore-previous": "npm:@fluidframework/datastore@2.71.0",
		"@fluidframework/eslint-config-fluid": "^7.0.0",
		"@fluidframework/test-runtime-utils": "workspace:~",
		"@microsoft/api-extractor": "7.52.11",
		"@types/lodash": "^4.14.118",
		"@types/mocha": "^10.0.10",
		"@types/node": "^18.19.0",
		"@types/sinon": "^17.0.3",
		"c8": "^10.1.3",
		"concurrently": "^8.2.1",
		"copyfiles": "^2.4.1",
		"cross-env": "^7.0.3",
		"eslint": "~8.57.1",
		"mocha": "^10.8.2",
		"mocha-multi-reporters": "^1.5.1",
		"rimraf": "^4.4.0",
		"sinon": "^18.0.1",
		"typescript": "~5.4.5"
	},
	"typeValidation": {
<<<<<<< HEAD
		"broken": {
			"Class_FluidDataStoreRuntime": {
				"backCompat": false,
				"forwardCompat": false
			},
			"ClassStatics_FluidDataStoreRuntime": {
				"backCompat": false
			}
		},
=======
		"broken": {},
>>>>>>> 392ec9aa
		"entrypoint": "legacy"
	}
}<|MERGE_RESOLUTION|>--- conflicted
+++ resolved
@@ -157,19 +157,11 @@
 		"typescript": "~5.4.5"
 	},
 	"typeValidation": {
-<<<<<<< HEAD
 		"broken": {
 			"Class_FluidDataStoreRuntime": {
-				"backCompat": false,
 				"forwardCompat": false
-			},
-			"ClassStatics_FluidDataStoreRuntime": {
-				"backCompat": false
 			}
 		},
-=======
-		"broken": {},
->>>>>>> 392ec9aa
 		"entrypoint": "legacy"
 	}
 }