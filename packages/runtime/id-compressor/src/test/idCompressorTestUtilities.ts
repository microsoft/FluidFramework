/*!
 * Copyright (c) Microsoft Corporation and contributors. All rights reserved.
 * Licensed under the MIT License.
 */

import { strict as assert } from "assert";

import {
	BaseFuzzTestState,
	Generator,
	SaveInfo,
	createWeightedGenerator,
	interleave,
	makeRandom,
	performFuzzActions as performFuzzActionsBase,
	repeat,
	take,
} from "@fluid-private/stochastic-test-utils";
import { ITelemetryBaseLogger } from "@fluidframework/core-interfaces";
<<<<<<< HEAD
import { IdCompressor } from "../idCompressor.js";
=======

>>>>>>> 7a5cd52d
import {
	type IIdCompressor,
	type IIdCompressorCore,
	IdCreationRange,
	OpSpaceCompressedId,
	SerializedIdCompressorWithNoSession,
	SerializedIdCompressorWithOngoingSession,
	SessionId,
	SessionSpaceCompressedId,
	StableId,
	createIdCompressor,
} from "../index.js";
import { assertIsSessionId, createSessionId } from "../utilities.js";

import {
	FinalCompressedId,
	ReadonlyIdCompressor,
	fail,
	getOrCreate,
	incrementStableId,
	isFinalId,
	isLocalId,
} from "./testCommon.js";

/**
 * A readonly `Map` which is known to contain a value for every possible key
 */
export interface ClosedMap<K, V> extends Omit<Map<K, V>, "delete" | "clear"> {
	get(key: K): V;
}

/** Identifies a compressor in a network */
export enum Client {
	Client1 = "Client1",
	Client2 = "Client2",
	Client3 = "Client3",
}

/** Identifies categories of compressors */
export enum MetaClient {
	All = "All",
}

/** Identifies a compressor inside the network but outside the three specially tracked clients. */
export enum OutsideClient {
	Remote = "Remote",
}

/**
 * Used to attribute actions to clients in a distributed collaboration session.
 * `Local` implies a local and unsequenced operation. All others imply sequenced operations.
 */
export type OriginatingClient = Client | OutsideClient;
export const OriginatingClient = { ...Client, ...OutsideClient };

/** Identifies a compressor to which to send an operation */
export type DestinationClient = Client | MetaClient;
export const DestinationClient = { ...Client, ...MetaClient };

// eslint-disable-next-line @typescript-eslint/no-extraneous-class
export class CompressorFactory {
	/**
	 * Creates a new compressor with the supplied cluster capacity.
	 */
	public static createCompressor(
		client: Client,
		clusterCapacity = 5,
		logger?: ITelemetryBaseLogger,
	): IdCompressor {
		return CompressorFactory.createCompressorWithSession(
			sessionIds.get(client),
			clusterCapacity,
			logger,
		);
	}

	/**
	 * Creates a new compressor with the supplied cluster capacity.
	 */
	public static createCompressorWithSession(
		sessionId: SessionId,
		clusterCapacity = 5,
		logger?: ITelemetryBaseLogger,
	): IdCompressor {
		const compressor = createIdCompressor(sessionId, logger) as IdCompressor;
		// eslint-disable-next-line @typescript-eslint/dot-notation
		compressor["nextRequestedClusterSize"] = clusterCapacity;
		return compressor;
	}
}

/**
 * Utility for building a huge compressor.
 * Build via the compressor factory.
 */
export function buildHugeCompressor(
	numSessions = 10000,
	capacity = 10,
	numClustersPerSession = 3,
): IdCompressor {
	const compressor = CompressorFactory.createCompressorWithSession(createSessionId(), capacity);
	const sessions: SessionId[] = [];
	for (let i = 0; i < numSessions; i++) {
		sessions.push(createSessionId());
	}
	for (let i = 0; i < numSessions * numClustersPerSession; i++) {
		const sessionId = sessions[i % numSessions];
		if (Math.random() > 0.1) {
			for (let j = 0; j < Math.round(capacity / 2); j++) {
				compressor.generateCompressedId();
			}
			compressor.finalizeCreationRange(compressor.takeNextCreationRange());
		}
		compressor.finalizeCreationRange({
			sessionId,
			ids: {
				firstGenCount: Math.floor(i / numSessions) * capacity + 1,
				count: capacity,
				requestedClusterSize: capacity,
			},
		});
	}
	return compressor;
}

/**
 * A closed map from NamedClient to T.
 */
export type ClientMap<T> = ClosedMap<Client, T>;

function makeSessionIds(): ClientMap<SessionId> {
	const stableIds = new Map<Client, SessionId>();
	const clients = Object.values(Client);
	for (let i = 0; i < clients.length; i++) {
		// Place session uuids roughly in the middle of uuid space to increase odds of encountering interesting
		// orderings in sorted collections
		const sessionId = assertIsSessionId(`88888888-8888-4888-b${i}88-888888888888`);
		stableIds.set(clients[i], sessionId);
	}
	return stableIds as ClientMap<SessionId>;
}

/**
 * An array of session ID strings corresponding to all non-local `Client` entries.
 */
export const sessionIds = makeSessionIds();

/** Information about a generated ID in a network to be validated by tests */
export interface TestIdData {
	readonly id: SessionSpaceCompressedId;
	readonly originatingClient: OriginatingClient;
	readonly sessionId: SessionId;
	readonly isSequenced: boolean;
}

/**
 * Simulates a network of ID compressors.
 * Not suitable for performance testing.
 */
export class IdCompressorTestNetwork {
	/** The compressors used in this network */
	private readonly compressors: ClientMap<IdCompressor>;
	/** The log of operations seen by the server so far. Append-only. */
	private readonly serverOperations: [
		creationRange: IdCreationRange,
		opSpaceIds: OpSpaceCompressedId[],
		clientFrom: OriginatingClient,
		sessionIdFrom: SessionId,
	][] = [];
	/** An index into `serverOperations` for each client which represents how many operations have been delivered to that client */
	private readonly clientProgress: ClientMap<number>;
	/** All ids (local and sequenced) that a client has created or received, in order. */
	private readonly idLogs: ClientMap<TestIdData[]>;
	/** All ids that a client has received from the server, in order. */
	private readonly sequencedIdLogs: ClientMap<TestIdData[]>;

	public constructor(public readonly initialClusterSize = 5) {
		const compressors = new Map<Client, IdCompressor>();
		const clientProgress = new Map<Client, number>();
		const clientIds = new Map<Client, TestIdData[]>();
		const clientSequencedIds = new Map<Client, TestIdData[]>();
		for (const client of Object.values(Client)) {
			const compressor = CompressorFactory.createCompressor(client, initialClusterSize);
			compressors.set(client, compressor);
			clientProgress.set(client, 0);
			clientIds.set(client, []);
			clientSequencedIds.set(client, []);
		}
		this.compressors = compressors as ClientMap<IdCompressor>;
		this.clientProgress = clientProgress as ClientMap<number>;
		this.idLogs = clientIds as ClientMap<TestIdData[]>;
		this.sequencedIdLogs = clientSequencedIds as ClientMap<TestIdData[]>;
	}

	/**
	 * Returns the number of undelivered operations for the given client that are in flight in the network.
	 */
	public getPendingOperations(destination: Client): number {
		return this.serverOperations.length - this.clientProgress.get(destination);
	}

	/**
	 * Returns an immutable handle to a compressor in the network.
	 */
	public getCompressor(client: Client): ReadonlyIdCompressor {
		const compressors = this.compressors;
		const handler = {
			get<P extends keyof IdCompressor>(_: unknown, property: P): IdCompressor[P] {
				return compressors.get(client)[property];
			},
			set<P extends keyof IdCompressor>(
				_: unknown,
				property: P,
				value: IdCompressor[P],
			): boolean {
				compressors.get(client)[property] = value;
				return true;
			},
		};
		return new Proxy<IdCompressor>({} as unknown as IdCompressor, handler);
	}

	/**
	 * Returns a mutable handle to a compressor in the network. Use of mutation methods will break the network invariants and
	 * should only be used if the network will not be used again.
	 */
	public getCompressorUnsafe(client: Client): IdCompressor {
		return this.getCompressor(client) as IdCompressor;
	}

	/**
	 * Returns a mutable handle to a compressor in the network. Use of mutation methods will break the network invariants and
	 * should only be used if the network will not be used again. Additionally, the returned compressor will be invalidated/unusable
	 * if any network operations cause it to be regenerated (serialization/deserialization, etc.).
	 */
	public getCompressorUnsafeNoProxy(client: Client): IdCompressor {
		return this.compressors.get(client);
	}

	/**
	 * Returns data for all IDs created and received by this client, including ack's of their own (i.e. their own IDs will appear twice)
	 */
	public getIdLog(client: Client): readonly TestIdData[] {
		return this.idLogs.get(client);
	}

	/**
	 * Returns data for all IDs received by this client, including ack's of their own.
	 */
	public getSequencedIdLog(client: Client): readonly TestIdData[] {
		return this.sequencedIdLogs.get(client);
	}

	/**
	 * Get all compressors for the given destination
	 */
	public getTargetCompressors(clientTo: DestinationClient): [Client, IdCompressor][] {
		return clientTo === MetaClient.All
			? [...this.compressors.entries()]
			: ([[clientTo, this.getCompressor(clientTo)]] as [Client, IdCompressor][]);
	}

	/**
	 * Changes the capacity request amount for a client. It will take effect immediately.
	 */
	public changeCapacity(client: Client, newClusterCapacity: number): void {
		// eslint-disable-next-line @typescript-eslint/dot-notation
		this.compressors.get(client)["nextRequestedClusterSize"] = newClusterCapacity;
	}

	private addNewId(
		client: Client,
		id: SessionSpaceCompressedId,
		originatingClient: OriginatingClient,
		sessionIdFrom: SessionId,
		isSequenced: boolean,
	): void {
		const idData = {
			id,
			originatingClient,
			sessionId: sessionIdFrom,
			isSequenced,
		};
		const clientIds = this.idLogs.get(client);
		clientIds.push(idData);
		if (isSequenced) {
			const sequencedIds = this.sequencedIdLogs.get(client);
			sequencedIds.push(idData);
		}
	}

	/**
	 * Allocates a new range of local IDs and enqueues them for future delivery via a `testIdDelivery` action.
	 * Calls to this method determine the total order of delivery, regardless of when `deliverOperations` is called.
	 */
	public allocateAndSendIds(clientFrom: Client, numIds: number): OpSpaceCompressedId[] {
		return this.allocateAndSendIdsFromRemoteClient(
			clientFrom,
			sessionIds.get(clientFrom),
			numIds,
		);
	}

	/**
	 * Same contract as `allocateAndSendIds`, but the originating client will be a client with the supplied sessionId.
	 */
	public allocateAndSendIdsFromRemoteClient(
		clientFrom: OriginatingClient,
		sessionIdFrom: SessionId,
		numIds: number,
	): OpSpaceCompressedId[] {
		assert(numIds > 0, "Must allocate a non-zero number of IDs");
		if (clientFrom === OriginatingClient.Remote) {
			const range: IdCreationRange = {
				sessionId: sessionIdFrom,
				ids: {
					firstGenCount: 1,
					count: numIds,
					requestedClusterSize: this.getCompressor(Client.Client1)[
						// eslint-disable-next-line @typescript-eslint/dot-notation
						"nextRequestedClusterSize"
					],
				},
			};
			const opSpaceIds: OpSpaceCompressedId[] = [];
			for (let i = 0; i < numIds; i++) {
				opSpaceIds.push(-(i + 1) as OpSpaceCompressedId);
			}
			this.serverOperations.push([range, opSpaceIds, clientFrom, sessionIdFrom]);
			return opSpaceIds;
		} else {
			assert(sessionIdFrom === sessionIds.get(clientFrom));
			const compressor = this.compressors.get(clientFrom);
			const sessionSpaceIds = generateCompressedIds(compressor, numIds);
			for (let i = 0; i < numIds; i++) {
				this.addNewId(clientFrom, sessionSpaceIds[i], clientFrom, sessionIdFrom, false);
			}
			const opSpaceIds = sessionSpaceIds.map((id) => compressor.normalizeToOpSpace(id));
			const creationRange = compressor.takeNextCreationRange();
			this.serverOperations.push([creationRange, opSpaceIds, clientFrom, sessionIdFrom]);
			return opSpaceIds;
		}
	}

	/**
	 * Delivers all undelivered ID ranges from the server to the target clients.
	 */
	public deliverOperations(clientTakingDelivery: Client, opsToDeliver?: number): void;

	/**
	 * Delivers all undelivered ID ranges from the server to the target clients.
	 */
	public deliverOperations(clientTakingDelivery: DestinationClient): void;

	/**
	 * Delivers all undelivered ID ranges from the server to the target clients.
	 */
	public deliverOperations(clientTakingDelivery: DestinationClient, opsToDeliver?: number): void {
		let opIndexBound: number;
		if (clientTakingDelivery === DestinationClient.All) {
			assert(opsToDeliver === undefined);
			opIndexBound = this.serverOperations.length;
		} else {
			opIndexBound =
				opsToDeliver !== undefined
					? this.clientProgress.get(clientTakingDelivery) + opsToDeliver
					: this.serverOperations.length;
		}
		for (const [clientTo, compressorTo] of this.getTargetCompressors(clientTakingDelivery)) {
			for (let i = this.clientProgress.get(clientTo); i < opIndexBound; i++) {
				const [range, opSpaceIds, clientFrom, sessionIdFrom] = this.serverOperations[i];
				compressorTo.finalizeCreationRange(range);

				const ids = range.ids;
				if (ids !== undefined) {
					for (const id of opSpaceIds) {
						const sessionSpaceId = compressorTo.normalizeToSessionSpace(
							id,
							range.sessionId,
						);
						this.addNewId(clientTo, sessionSpaceId, clientFrom, sessionIdFrom, true);
					}
				}
			}

			this.clientProgress.set(clientTo, opIndexBound);
		}
	}

	/**
	 * Simulate a client disconnecting (and serializing), then reconnecting (and deserializing)
	 */
	public goOfflineThenResume(client: Client): void {
		const compressor = this.compressors.get(client);
		const [_, resumedCompressor] = roundtrip(compressor, true);
		this.compressors.set(client, resumedCompressor);
	}

	/**
	 * Ensure general validity of the network state. Useful for calling periodically or at the end of test scenarios.
	 */
	public assertNetworkState(): void {
		const sequencedLogs = Object.values(Client).map(
			(client) => [this.compressors.get(client), this.getSequencedIdLog(client)] as const,
		);

		// First, ensure all clients each generated a unique ID for each of their own calls to generate.
		for (const [compressor, ids] of sequencedLogs) {
			const allUuids = new Set<StableId | string>();
			for (const idData of ids) {
				const uuid = compressor.decompress(idData.id);
				assert.strictEqual(!allUuids.has(uuid), true, "Duplicate UUID generated.");
				allUuids.add(uuid);
			}
		}

		const maxLogLength = sequencedLogs
			.map(([_, data]) => data.length)
			.reduce((p, n) => Math.max(p, n));

		function getNextLogWithEntryAt(logsIndex: number, entryIndex: number): number | undefined {
			for (let i = logsIndex; i < sequencedLogs.length; i++) {
				const log = sequencedLogs[i];
				if (log[1].length > entryIndex) {
					return i;
				}
			}
			return undefined;
		}

		const uuids = new Set<StableId>();
		const finalIds = new Set<FinalCompressedId>();
		const idIndicesAggregator = new Map<SessionId, number>();

		function* getIdLogEntries(
			columnIndex: number,
		): Iterable<
			[
				current: [compressor: IdCompressor, idData: TestIdData],
				next?: [compressor: IdCompressor, idData: TestIdData],
			]
		> {
			let current = getNextLogWithEntryAt(0, columnIndex);
			while (current !== undefined) {
				const next = getNextLogWithEntryAt(current + 1, columnIndex);
				const [compressor, log] = sequencedLogs[current];
				if (next === undefined) {
					yield [[compressor, log[columnIndex]]];
				} else {
					const [compressorNext, logNext] = sequencedLogs[next];
					yield [
						[compressor, log[columnIndex]],
						[compressorNext, logNext[columnIndex]],
					];
				}
				current = next;
			}
		}

		for (let i = 0; i < maxLogLength; i++) {
			let idCreatorCount = 0;
			let originatingSession: SessionId | undefined;
			for (const [current, next] of getIdLogEntries(i)) {
				const [compressorA, idDataA] = current;
				const sessionSpaceIdA = idDataA.id;
				const idIndex = getOrCreate(idIndicesAggregator, idDataA.sessionId, () => 0);
				originatingSession ??= idDataA.sessionId;
				assert(
					idDataA.sessionId === originatingSession,
					"Test infra gave wrong originating client to TestIdData",
				);

				// Only one client should have this ID as local in its session space, as only one client could have created this ID
				if (isLocalId(sessionSpaceIdA)) {
					if (originatingSession !== OriginatingClient.Remote) {
						assert.strictEqual(
							idDataA.sessionId,
							this.compressors.get(idDataA.originatingClient as Client)
								.localSessionId,
						);
					}
					idCreatorCount++;
				}

				const uuidASessionSpace = compressorA.decompress(sessionSpaceIdA);
				assert.strictEqual(
					uuidASessionSpace,
					incrementStableId(idDataA.sessionId, idIndex),
				);
				assert.strictEqual(compressorA.recompress(uuidASessionSpace), sessionSpaceIdA);
				uuids.add(uuidASessionSpace);
				const opSpaceIdA = compressorA.normalizeToOpSpace(sessionSpaceIdA);
				if (!isFinalId(opSpaceIdA)) {
					fail("IDs should have been finalized.");
				}
				const reNormalizedIdA = compressorA.normalizeToSessionSpace(
					opSpaceIdA,
					compressorA.localSessionId,
				);
				assert.strictEqual(reNormalizedIdA, sessionSpaceIdA);
				finalIds.add(opSpaceIdA);
				const uuidAOpSpace = compressorA.decompress(reNormalizedIdA);

				assert.strictEqual(uuidASessionSpace, uuidAOpSpace);

				if (next !== undefined) {
					const [compressorB, idDataB] = next;
					const sessionSpaceIdB = idDataB.id;

					const uuidBSessionSpace = compressorB.decompress(sessionSpaceIdB);
					assert.strictEqual(uuidASessionSpace, uuidBSessionSpace);
					const opSpaceIdB = compressorB.normalizeToOpSpace(sessionSpaceIdB);
					if (opSpaceIdA !== opSpaceIdB) {
						compressorB.normalizeToOpSpace(sessionSpaceIdB);
						compressorA.normalizeToOpSpace(sessionSpaceIdA);
					}
					assert.strictEqual(opSpaceIdA, opSpaceIdB);
					if (!isFinalId(opSpaceIdB)) {
						fail("IDs should have been finalized.");
					}
					const uuidBOpSpace = compressorB.decompress(
						opSpaceIdB as unknown as SessionSpaceCompressedId,
					);
					assert.strictEqual(uuidAOpSpace, uuidBOpSpace);
				}
			}

			assert(idCreatorCount <= 1, "Only one client can create an ID.");
			assert.strictEqual(uuids.size, finalIds.size);
			assert(originatingSession !== undefined, "Expected originating client to be defined");
			idIndicesAggregator.set(
				originatingSession,
				// eslint-disable-next-line @typescript-eslint/restrict-plus-operands
				(idIndicesAggregator.get(originatingSession) ??
					fail("Expected pre-existing index for originating client")) + 1,
			);
		}

		for (const [compressor] of sequencedLogs) {
			expectSerializes(compressor);
		}
	}
}

/**
 * Roundtrips the supplied compressor through serialization and deserialization.
 */
export function roundtrip(
	compressor: ReadonlyIdCompressor,
	withSession: true,
): [SerializedIdCompressorWithOngoingSession, IdCompressor];

/**
 * Roundtrips the supplied compressor through serialization and deserialization.
 */
export function roundtrip(
	compressor: ReadonlyIdCompressor,
	withSession: false,
): [SerializedIdCompressorWithNoSession, IdCompressor];

export function roundtrip(
	compressor: ReadonlyIdCompressor,
	withSession: boolean,
): [SerializedIdCompressorWithOngoingSession | SerializedIdCompressorWithNoSession, IdCompressor] {
	if (withSession) {
		const serialized = compressor.serialize(withSession);
		return [serialized, IdCompressor.deserialize(serialized)];
	}

	const nonLocalSerialized = compressor.serialize(withSession);
	return [nonLocalSerialized, IdCompressor.deserialize(nonLocalSerialized, createSessionId())];
}

/**
 * Asserts that the supplied compressor correctly roundtrips through serialization/deserialization.
 */
export function expectSerializes(
	compressor: ReadonlyIdCompressor,
): [SerializedIdCompressorWithNoSession, SerializedIdCompressorWithOngoingSession] {
	function expectSerializesWithSession(
		withSession: boolean,
	): SerializedIdCompressorWithOngoingSession | SerializedIdCompressorWithNoSession {
		let serialized:
			| SerializedIdCompressorWithOngoingSession
			| SerializedIdCompressorWithNoSession;
		let deserialized: IdCompressor;
		if (withSession) {
			[serialized, deserialized] = roundtrip(compressor, true);
		} else {
			[serialized, deserialized] = roundtrip(compressor, false);
		}
		assert.strictEqual(compressor.equals(deserialized, withSession), true);
		return serialized;
	}

	return [
		expectSerializesWithSession(false) as SerializedIdCompressorWithNoSession,
		expectSerializesWithSession(true) as SerializedIdCompressorWithOngoingSession,
	];
}

/**
 * Merges 'from' into 'to', and returns 'to'.
 */
export function mergeArrayMaps<K, V>(
	to: Pick<Map<K, V[]>, "get" | "set">,
	from: ReadonlyMap<K, V[]>,
): Pick<Map<K, V[]>, "get" | "set"> {
	for (const [key, value] of from.entries()) {
		const entry = to.get(key);
		if (entry !== undefined) {
			entry.push(...value);
		} else {
			to.set(key, [...value]);
		}
	}
	return to;
}

interface AllocateIds {
	type: "allocateIds";
	client: Client;
	numIds: number;
}

interface AllocateOutsideIds {
	type: "allocateOutsideIds";
	sessionId: SessionId;
	numIds: number;
}

interface DeliverAllOperations {
	type: "deliverAllOperations";
}

interface DeliverSomeOperations {
	type: "deliverSomeOperations";
	client: Client;
	count: number;
}

interface ChangeCapacity {
	type: "changeCapacity";
	client: Client;
	newSize: number;
}

// Represents intent to go offline then resume.
interface Reconnect {
	type: "reconnect";
	client: Client;
}

interface Validate {
	type: "validate";
}

type Operation =
	| AllocateIds
	| AllocateOutsideIds
	| DeliverSomeOperations
	| DeliverAllOperations
	| ChangeCapacity
	| Reconnect
	| Validate;

interface FuzzTestState extends BaseFuzzTestState {
	network: IdCompressorTestNetwork;
	activeClients: Client[];
	selectableClients: Client[];
	clusterSize: number;
}

export interface OperationGenerationConfig {
	/** maximum cluster size of the network. Default: 25 */
	maxClusterSize?: number;
	/** Number of ops between validation ops. Default: 200 */
	validateInterval?: number;
	/** Fraction of ID allocations that are from an outside client (not Client1/2/3). */
	outsideAllocationFraction?: number;
}

const defaultOptions = {
	maxClusterSize: 25,
	validateInterval: 200,
	outsideAllocationFraction: 0.1,
};

export function makeOpGenerator(
	options: OperationGenerationConfig,
): Generator<Operation, FuzzTestState> {
	const { maxClusterSize, validateInterval, outsideAllocationFraction } = {
		...defaultOptions,
		...options,
	};
	assert(outsideAllocationFraction >= 0 && outsideAllocationFraction <= 1);

	function allocateIdsGenerator({
		activeClients,
		clusterSize,
		random,
	}: FuzzTestState): AllocateIds {
		const client = random.pick(activeClients);
		const maxIdsPerUsage = clusterSize * 2;
		const numIds = Math.floor(random.real(0, 1) ** 3 * maxIdsPerUsage) + 1;
		return {
			type: "allocateIds",
			client,
			numIds,
		};
	}

	function allocateOutsideIdsGenerator({
		clusterSize,
		random,
	}: FuzzTestState): AllocateOutsideIds {
		const maxIdsPerUsage = clusterSize * 2;
		const numIds = Math.floor(random.real(0, 1) ** 3 * maxIdsPerUsage) + 1;
		return {
			type: "allocateOutsideIds",
			sessionId: createSessionId(),
			numIds,
		};
	}

	function changeCapacityGenerator({ random, activeClients }: FuzzTestState): ChangeCapacity {
		return {
			type: "changeCapacity",
			client: random.pick(activeClients),
			newSize: Math.min(
				Math.floor(random.real(0, 1) ** 2 * maxClusterSize) + 1,
				maxClusterSize,
			),
		};
	}

	function deliverAllOperationsGenerator(): DeliverAllOperations {
		return {
			type: "deliverAllOperations",
		};
	}

	function deliverSomeOperationsGenerator({
		random,
		selectableClients,
		network,
	}: FuzzTestState): DeliverSomeOperations {
		const pendingClients = selectableClients.filter((c) => network.getPendingOperations(c) > 0);
		if (pendingClients.length === 0) {
			return {
				type: "deliverSomeOperations",
				client: random.pick(selectableClients),
				count: 0,
			};
		}
		const client = random.pick(pendingClients);
		return {
			type: "deliverSomeOperations",
			client,
			count: random.integer(1, network.getPendingOperations(client)),
		};
	}

	function reconnectGenerator({ activeClients, random }: FuzzTestState): Reconnect {
		return { type: "reconnect", client: random.pick(activeClients) };
	}

	const allocationWeight = 16;
	return interleave(
		createWeightedGenerator<Operation, FuzzTestState>([
			[changeCapacityGenerator, 1],
			[allocateIdsGenerator, Math.round(allocationWeight * (1 - outsideAllocationFraction))],
			[allocateOutsideIdsGenerator, Math.round(allocationWeight * outsideAllocationFraction)],
			[deliverAllOperationsGenerator, 2],
			[deliverSomeOperationsGenerator, 6],
			[reconnectGenerator, 1],
		]),
		take(1, repeat<Operation, FuzzTestState>({ type: "validate" })),
		validateInterval,
	);
}

/**
 * Performs random actions on a test network.
 * @param generator - the generator used to provide operations
 * @param network - the test network to test
 * @param seed - the seed for the random generation of the fuzz actions
 * @param observerClient - if provided, this client will never generate local ids
 * @param synchronizeAtEnd - if provided, all client will have all operations delivered from the server at the end of the test
 * @param validator - if provided, this callback will be invoked periodically during the fuzz test.
 */
export function performFuzzActions(
	generator: Generator<Operation, FuzzTestState>,
	network: IdCompressorTestNetwork,
	seed: number,
	observerClient?: Client,
	synchronizeAtEnd: boolean = true,
	validator?: (network: IdCompressorTestNetwork) => void,
	saveInfo?: SaveInfo,
): void {
	const random = makeRandom(seed);
	const selectableClients: Client[] = network
		.getTargetCompressors(MetaClient.All)
		.map(([client]) => client);

	const initialState: FuzzTestState = {
		random,
		network,
		activeClients: selectableClients.filter((c) => c !== observerClient),
		selectableClients,
		clusterSize: network.initialClusterSize,
	};

	performFuzzActionsBase(
		generator,
		{
			allocateIds: (state, { client, numIds }) => {
				network.allocateAndSendIdsFromRemoteClient(client, sessionIds.get(client), numIds);
				return state;
			},
			allocateOutsideIds: (state, { sessionId, numIds }) => {
				network.allocateAndSendIdsFromRemoteClient(
					OriginatingClient.Remote,
					sessionId,
					numIds,
				);
				return state;
			},
			changeCapacity: (state, op) => {
				network.changeCapacity(op.client, op.newSize);
				return { ...state, clusterSize: op.newSize };
			},
			deliverSomeOperations: (state, op) => {
				network.deliverOperations(op.client, op.count);
				return state;
			},
			deliverAllOperations: (state) => {
				network.deliverOperations(DestinationClient.All);
				return state;
			},
			reconnect: (state, { client }) => {
				network.goOfflineThenResume(client);
				return state;
			},
			validate: (state) => {
				network.deliverOperations(DestinationClient.All);
				validator?.(network);
				return state;
			},
		},
		initialState,
		saveInfo,
	);

	if (synchronizeAtEnd) {
		network.deliverOperations(DestinationClient.All);
		validator?.(network);
	}
}

/**
 * Helper to generate a fixed number of IDs.
 */
export function generateCompressedIds(
	compressor: IdCompressor,
	count: number,
): SessionSpaceCompressedId[] {
	const ids: SessionSpaceCompressedId[] = [];
	for (let i = 0; i < count; i++) {
		ids.push(compressor.generateCompressedId());
	}
	return ids;
}

/**
 * Creates a compressor that only produces final IDs.
 * It should only be used for testing purposes.
 */
export function createAlwaysFinalizedIdCompressor(
	logger?: ITelemetryBaseLogger,
): IIdCompressor & IIdCompressorCore;
/**
 * Creates a compressor that only produces final IDs.
 * It should only be used for testing purposes.
 */
export function createAlwaysFinalizedIdCompressor(
	sessionId: SessionId,
	logger?: ITelemetryBaseLogger,
): IIdCompressor & IIdCompressorCore;
export function createAlwaysFinalizedIdCompressor(
	sessionIdOrLogger?: SessionId | ITelemetryBaseLogger,
	loggerOrUndefined?: ITelemetryBaseLogger,
): IIdCompressor & IIdCompressorCore {
	const compressor =
		sessionIdOrLogger === undefined
			? createIdCompressor()
			: typeof sessionIdOrLogger === "string"
			? createIdCompressor(sessionIdOrLogger, loggerOrUndefined)
			: createIdCompressor(sessionIdOrLogger);
	// Permanently put the compressor in a ghost session
	(compressor as IdCompressor).startGhostSession(createSessionId());
	return compressor;
}<|MERGE_RESOLUTION|>--- conflicted
+++ resolved
@@ -17,11 +17,8 @@
 	take,
 } from "@fluid-private/stochastic-test-utils";
 import { ITelemetryBaseLogger } from "@fluidframework/core-interfaces";
-<<<<<<< HEAD
+
 import { IdCompressor } from "../idCompressor.js";
-=======
-
->>>>>>> 7a5cd52d
 import {
 	type IIdCompressor,
 	type IIdCompressorCore,
