/*!
 * Copyright (c) Microsoft Corporation. All rights reserved.
 * Licensed under the MIT License.
 */

<<<<<<< HEAD
import assert from "assert";
import path from "path";
import { fromBase64ToUtf8 } from "@microsoft/fluid-common-utils";
=======
import * as assert from "assert";
import * as path from "path";
import { fromBase64ToUtf8 } from "@fluidframework/common-utils";
>>>>>>> 747db28a
import { addBlobToTree } from "@microsoft/fluid-protocol-base";
import {
    ISequencedDocumentMessage,
    ITree,
    MessageType,
} from "@microsoft/fluid-protocol-definitions";
import {
    IChannelAttributes,
    IComponentRuntime,
    IObjectStorageService,
    ISharedObjectServices,
} from "@microsoft/fluid-component-runtime-definitions";
import { ISharedObjectFactory, SharedObject, ValueType } from "@microsoft/fluid-shared-object-base";
import { debug } from "./debug";
import {
    IDirectory,
    IDirectoryValueChanged,
    ISerializableValue,
    ISerializedValue,
    ISharedDirectory,
    IValueOpEmitter,
    IValueTypeOperationValue,
    ISharedDirectoryEvents,
} from "./interfaces";
import {
    ILocalValue,
    LocalValueMaker,
    makeSerializable,
    ValueTypeLocalValue,
    valueTypes,
} from "./localValues";
import { pkgVersion } from "./packageVersion";

// path-browserify only supports posix functionality but doesn't have a path.posix to enforce it.  But we need to
// enforce posix when using the normal node module on Windows (otherwise it will use path.win32).  Also including an
// assert here to help protect in case path-browserify changes in the future, because we only want posix path
// functionality.
const posix = path.posix || path;
assert(posix.sep === "/");
const snapshotFileName = "header";

/**
 * Defines the means to process and submit a given op on a directory.
 */
interface IDirectoryMessageHandler {
    /**
     * Apply the given operation.
     * @param op - The directory operation to apply
     * @param local - Whether the message originated from the local client
     * @param message - The full message
     */
    process(
        op: IDirectoryOperation,
        local: boolean,
        message: ISequencedDocumentMessage,
    ): void;

    /**
     * Communicate the operation to remote clients.
     * @param op - The directory operation to submit
     */
    submit(op: IDirectoryOperation): void;
}

/**
 * Describes an operation specific to a value type.
 */
interface IDirectoryValueTypeOperation {
    /**
     * String identifier of the operation type.
     */
    type: "act";

    /**
     * Directory key being modified.
     */
    key: string;

    /**
     * Absolute path of the directory where the modified key is located.
     */
    path: string;

    /**
     * Value of the operation, specific to the value type.
     */
    value: IValueTypeOperationValue;
}

/**
 * Operation indicating a value should be set for a key.
 */
interface IDirectorySetOperation {
    /**
     * String identifier of the operation type.
     */
    type: "set";

    /**
     * Directory key being modified.
     */
    key: string;

    /**
     * Absolute path of the directory where the modified key is located.
     */
    path: string;

    /**
     * Value to be set on the key.
     */
    value: ISerializableValue;
}

/**
 * Operation indicating a key should be deleted from the directory.
 */
interface IDirectoryDeleteOperation {
    /**
     * String identifier of the operation type.
     */
    type: "delete";

    /**
     * Directory key being modified.
     */
    key: string;

    /**
     * Absolute path of the directory where the modified key is located.
     */
    path: string;
}

/**
 * An operation on a specific key within a directory
 */
type IDirectoryKeyOperation = IDirectoryValueTypeOperation | IDirectorySetOperation | IDirectoryDeleteOperation;

/**
 * Operation indicating the directory should be cleared.
 */
interface IDirectoryClearOperation {
    /**
     * String identifier of the operation type.
     */
    type: "clear";

    /**
     * Absolute path of the directory being cleared.
     */
    path: string;
}

/**
 * An operation on one or more of the keys within a directory
 */
type IDirectoryStorageOperation = IDirectoryKeyOperation | IDirectoryClearOperation;

/**
 * Operation indicating a subdirectory should be created.
 */
interface IDirectoryCreateSubDirectoryOperation {
    /**
     * String identifier of the operation type.
     */
    type: "createSubDirectory";

    /**
     * Absolute path of the directory that will contain the new subdirectory.
     */
    path: string;

    /**
     * Name of the new subdirectory.
     */
    subdirName: string;
}

/**
 * Operation indicating a subdirectory should be deleted.
 */
interface IDirectoryDeleteSubDirectoryOperation {
    /**
     * String identifier of the operation type.
     */
    type: "deleteSubDirectory";

    /**
     * Absolute path of the directory that contains the directory to be deleted.
     */
    path: string;

    /**
     * Name of the subdirectory to be deleted.
     */
    subdirName: string;
}

/**
 * An operation on the subdirectories within a directory
 */
type IDirectorySubDirectoryOperation = IDirectoryCreateSubDirectoryOperation | IDirectoryDeleteSubDirectoryOperation;

/**
 * Any operation on a directory
 */
type IDirectoryOperation = IDirectoryStorageOperation | IDirectorySubDirectoryOperation;

/**
 * Defines the in-memory object structure to be used for the conversion to/from serialized.
 * @privateRemarks
 * Directly used in JSON.stringify, direct result from JSON.parse.
 */
export interface IDirectoryDataObject {
    storage?: { [key: string]: ISerializableValue };
    subdirectories?: { [subdirName: string]: IDirectoryDataObject };
}

export interface IDirectoryNewStorageFormat {
    blobs: string[];
    content: IDirectoryDataObject;
}

function serializeDirectory(root: SubDirectory): ITree {
    const MinValueSizeSeparateSnapshotBlob = 8 * 1024;

    const tree: ITree = { entries: [], id: null };
    let counter = 0;
    const blobs: string[] = [];

    const stack: [SubDirectory, IDirectoryDataObject][] = [];
    const content: IDirectoryDataObject = {};
    stack.push([root, content]);

    while (stack.length > 0) {
        const [currentSubDir, currentSubDirObject] = stack.pop();
        for (const [key, value] of currentSubDir.getSerializedStorage()) {
            if (!currentSubDirObject.storage) {
                currentSubDirObject.storage = {};
            }
            const result: ISerializableValue = {
                type: value.type,
                value: value.value && JSON.parse(value.value) as object,
            };
            if (value.value && value.value.length >= MinValueSizeSeparateSnapshotBlob) {
                const extraContent: IDirectoryDataObject = {};
                let largeContent = extraContent;
                if (currentSubDir.absolutePath !== posix.sep) {
                    for (const dir of currentSubDir.absolutePath.substr(1).split(posix.sep)) {
                        const subDataObject: IDirectoryDataObject = {};
                        largeContent.subdirectories = { [dir]: subDataObject };
                        largeContent = subDataObject;
                    }
                }
                largeContent.storage = { [key]: result };
                const blobName = `blob${counter}`;
                counter++;
                blobs.push(blobName);
                addBlobToTree(tree, blobName, extraContent);
            } else {
                currentSubDirObject.storage[key] = result;
            }
        }

        for (const [subdirName, subdir] of currentSubDir.subdirectories()) {
            if (!currentSubDirObject.subdirectories) {
                currentSubDirObject.subdirectories = {};
            }
            const subDataObject: IDirectoryDataObject = {};
            currentSubDirObject.subdirectories[subdirName] = subDataObject;
            stack.push([subdir as SubDirectory, subDataObject]);
        }
    }

    const newFormat: IDirectoryNewStorageFormat = {
        blobs,
        content,
    };
    addBlobToTree(tree, snapshotFileName, newFormat);

    return tree;
}

/**
 * The factory that defines the directory.
 * @sealed
 */
export class DirectoryFactory {
    /**
     * {@inheritDoc @microsoft/fluid-shared-object-base#ISharedObjectFactory."type"}
     */
    public static readonly Type = "https://graph.microsoft.com/types/directory";

    /**
     * {@inheritDoc @microsoft/fluid-shared-object-base#ISharedObjectFactory.attributes}
     */
    public static readonly Attributes: IChannelAttributes = {
        type: DirectoryFactory.Type,
        snapshotFormatVersion: "0.1",
        packageVersion: pkgVersion,
    };

    /**
     * {@inheritDoc @microsoft/fluid-shared-object-base#ISharedObjectFactory."type"}
     */
    public get type() {
        return DirectoryFactory.Type;
    }

    /**
     * {@inheritDoc @microsoft/fluid-shared-object-base#ISharedObjectFactory.attributes}
     */
    public get attributes() {
        return DirectoryFactory.Attributes;
    }

    /**
     * {@inheritDoc @microsoft/fluid-shared-object-base#ISharedObjectFactory.load}
     */
    public async load(
        runtime: IComponentRuntime,
        id: string,
        services: ISharedObjectServices,
        branchId: string,
        attributes: IChannelAttributes): Promise<ISharedDirectory> {
        const directory = new SharedDirectory(id, runtime, attributes);
        await directory.load(branchId, services);

        return directory;
    }

    /**
     * {@inheritDoc @microsoft/fluid-shared-object-base#ISharedObjectFactory.create}
     */
    public create(runtime: IComponentRuntime, id: string): ISharedDirectory {
        const directory = new SharedDirectory(id, runtime, DirectoryFactory.Attributes);
        directory.initializeLocal();

        return directory;
    }
}

/**
 * SharedDirectory provides a hierarchical organization of map-like data structures as SubDirectories.
 * The values stored within can be accessed like a map, and the hierarchy can be navigated using path syntax.
 * SubDirectories can be retrieved for use as working directories.
 *
 * @example
 * ```ts
 * mySharedDirectory.createSubDirectory("a").createSubDirectory("b").createSubDirectory("c").set("foo", val1);
 * const mySubDir = mySharedDirectory.getWorkingDirectory("/a/b/c");
 * mySubDir.get("foo"); // returns val1
 * ```
 *
 * @sealed
 */
export class SharedDirectory extends SharedObject<ISharedDirectoryEvents> implements ISharedDirectory {
    /**
     * Create a new shared directory
     *
     * @param runtime - Component runtime the new shared directory belongs to
     * @param id - Optional name of the shared directory
     * @returns Newly create shared directory (but not attached yet)
     */
    public static create(runtime: IComponentRuntime, id?: string): SharedDirectory {
        return runtime.createChannel(id, DirectoryFactory.Type) as SharedDirectory;
    }

    /**
     * Get a factory for SharedDirectory to register with the component.
     *
     * @returns A factory that creates and load SharedDirectory
     */
    public static getFactory(): ISharedObjectFactory {
        return new DirectoryFactory();
    }

    /**
     * String representation for the class.
     */
    public [Symbol.toStringTag]: string = "SharedDirectory";

    /**
     * {@inheritDoc IDirectory.absolutePath}
     */
    public get absolutePath(): string {
        return this.root.absolutePath;
    }

    /**
     * @internal
     */
    public readonly localValueMaker: LocalValueMaker;

    /**
     * Root of the SharedDirectory, most operations on the SharedDirectory itself act on the root.
     */
    private readonly root: SubDirectory = new SubDirectory(this, this.runtime, posix.sep);

    /**
     * Mapping of op types to message handlers.
     */
    private readonly messageHandlers: Map<string, IDirectoryMessageHandler> = new Map();

    /**
     * Constructs a new shared directory. If the object is non-local an id and service interfaces will
     * be provided.
     * @param id - String identifier for the SharedDirectory
     * @param runtime - Component runtime
     * @param type - Type identifier
     */
    constructor(
        id: string,
        runtime: IComponentRuntime,
        attributes: IChannelAttributes,
    ) {
        super(id, runtime, attributes);
        this.localValueMaker = new LocalValueMaker(runtime);
        this.setMessageHandlers();
        for (const type of valueTypes) {
            this.localValueMaker.registerValueType(type);
        }
    }

    /**
     * {@inheritDoc IDirectory.get}
     */
    public get<T = any>(key: string): T {
        return this.root.get<T>(key);
    }

    /**
     * {@inheritDoc IDirectory.wait}
     */
    public async wait<T = any>(key: string): Promise<T> {
        return this.root.wait<T>(key);
    }

    /**
     * {@inheritDoc IDirectory.set}
     */
    public set<T = any>(key: string, value: T): this {
        this.root.set(key, value);
        return this;
    }

    /**
     * {@inheritDoc IValueTypeCreator.createValueType}
     */
    public createValueType(key: string, type: string, params: any): this {
        this.root.createValueType(key, type, params);
        return this;
    }

    /**
     * Deletes the given key from within this IDirectory.
     * @param key - The key to delete
     * @returns True if the key existed and was deleted, false if it did not exist
     */
    public delete(key: string): boolean {
        return this.root.delete(key);
    }

    /**
     * Deletes all keys from within this IDirectory.
     */
    public clear(): void {
        this.root.clear();
    }

    /**
     * Checks whether the given key exists in this IDirectory.
     * @param key - The key to check
     * @returns True if the key exists, false otherwise
     */
    public has(key: string): boolean {
        return this.root.has(key);
    }

    /**
     * The number of entries under this IDirectory.
     */
    public get size(): number {
        return this.root.size;
    }

    /**
     * Issue a callback on each entry under this IDirectory.
     * @param callback - Callback to issue
     */
    public forEach(callback: (value: any, key: string, map: Map<string, any>) => void): void {
        this.root.forEach(callback);
    }

    /**
     * Get an iterator over the entries under this IDirectory.
     * @returns The iterator
     */
    public [Symbol.iterator](): IterableIterator<[string, any]> {
        return this.root[Symbol.iterator]();
    }

    /**
     * Get an iterator over the entries under this IDirectory.
     * @returns The iterator
     */
    public entries(): IterableIterator<[string, any]> {
        return this.root.entries();
    }

    /**
     * Get an iterator over the keys under this IDirectory.
     * @returns The iterator
     */
    public keys(): IterableIterator<string> {
        return this.root.keys();
    }

    /**
     * Get an iterator over the values under this IDirectory.
     * @returns The iterator
     */
    public values(): IterableIterator<any> {
        return this.root.values();
    }

    /**
     * {@inheritDoc IDirectory.createSubDirectory}
     */
    public createSubDirectory(subdirName: string): IDirectory {
        return this.root.createSubDirectory(subdirName);
    }

    /**
     * {@inheritDoc IDirectory.getSubDirectory}
     */
    public getSubDirectory(subdirName: string): IDirectory {
        return this.root.getSubDirectory(subdirName);
    }

    /**
     * {@inheritDoc IDirectory.hasSubDirectory}
     */
    public hasSubDirectory(subdirName: string): boolean {
        return this.root.hasSubDirectory(subdirName);
    }

    /**
     * {@inheritDoc IDirectory.deleteSubDirectory}
     */
    public deleteSubDirectory(subdirName: string): boolean {
        return this.root.deleteSubDirectory(subdirName);
    }

    /**
     * {@inheritDoc IDirectory.subdirectories}
     */
    public subdirectories(): IterableIterator<[string, IDirectory]> {
        return this.root.subdirectories();
    }

    /**
     * {@inheritDoc IDirectory.getWorkingDirectory}
     */
    public getWorkingDirectory(relativePath: string): IDirectory {
        const absolutePath = this.makeAbsolute(relativePath);
        if (absolutePath === posix.sep) {
            return this.root;
        }

        let currentSubDir = this.root;
        const subdirs = absolutePath.substr(1).split(posix.sep);
        for (const subdir of subdirs) {
            currentSubDir = currentSubDir.getSubDirectory(subdir) as SubDirectory;
            if (!currentSubDir) {
                return undefined;
            }
        }
        return currentSubDir;
    }

    /**
     * {@inheritDoc @microsoft/fluid-shared-object-base#SharedObject.snapshot}
     */
    public snapshot(): ITree {
        return serializeDirectory(this.root);
    }

    /**
     * Submits an operation
     * @param op - Op to submit
     * @returns The client sequence number
     * @internal
     */
    public submitDirectoryMessage(op: IDirectoryOperation): number {
        return this.submitLocalMessage(op);
    }

    /**
     * Create an emitter for a value type to emit ops from the given key and path.
     * @param key - The key of the directory that the value type will be stored on
     * @param absolutePath - The absolute path of the subdirectory storing the value type
     * @returns A value op emitter for the given key and path
     * @internal
     */
    public makeDirectoryValueOpEmitter(
        key: string,
        absolutePath: string,
    ): IValueOpEmitter {
        const emit = (opName: string, previousValue: any, params: any) => {
            const op: IDirectoryValueTypeOperation = {
                key,
                path: absolutePath,
                type: "act",
                value: {
                    opName,
                    value: params,
                },
            };

            this.submitDirectoryMessage(op);
            const event: IDirectoryValueChanged = { key, path: absolutePath, previousValue };
            this.emit("valueChanged", event, true, null);
        };
        return { emit };
    }

    /**
     * {@inheritDoc @microsoft/fluid-shared-object-base#SharedObject.onDisconnect}
     */
    protected onDisconnect() {
        debug(`Directory ${this.id} is now disconnected`);
    }

    /**
     * {@inheritDoc @microsoft/fluid-shared-object-base#SharedObject.onConnect}
     */
    protected onConnect(pending: any[]) {
        debug(`Directory ${this.id} is now connected`);

        // Deal with the directory messages - for the directory it's always last one wins so we just resend
        for (const message of pending as IDirectoryOperation[]) {
            const handler = this.messageHandlers.get(message.type);
            handler.submit(message);
        }
    }

    /**
     * {@inheritDoc @microsoft/fluid-shared-object-base#SharedObject.loadCore}
     */
    protected async loadCore(
        branchId: string,
        storage: IObjectStorageService) {
        const header = await storage.read(snapshotFileName);
        const data = JSON.parse(fromBase64ToUtf8(header));
        const newFormat = data as IDirectoryNewStorageFormat;
        if (Array.isArray(newFormat.blobs)) {
            // New storage format
            this.populate(newFormat.content);
            await Promise.all(newFormat.blobs.map(async (blob) => {
                const blobContent = await storage.read(blob);
                const dataExtra = JSON.parse(fromBase64ToUtf8(blobContent));
                this.populate(dataExtra as IDirectoryDataObject);
            }));
        } else {
            // Old storage format
            this.populate(data as IDirectoryDataObject);
        }
    }

    /**
     * Populate the directory with the given directory data.
     * @param data - A JSON string containing serialized directory data
     * @internal
     */
    protected populate(data: IDirectoryDataObject) {
        const stack: [SubDirectory, IDirectoryDataObject][] = [];
        stack.push([this.root, data]);
        while (stack.length > 0) {
            const [currentSubDir, currentSubDirObject] = stack.pop();
            if (currentSubDirObject.subdirectories) {
                for (const [subdirName, subdirObject] of Object.entries(currentSubDirObject.subdirectories)) {
                    let newSubDir = currentSubDir.getSubDirectory(subdirName) as SubDirectory;
                    if (!newSubDir) {
                        newSubDir = new SubDirectory(
                            this,
                            this.runtime,
                            posix.join(currentSubDir.absolutePath, subdirName),
                        );
                        currentSubDir.populateSubDirectory(subdirName, newSubDir);
                    }
                    stack.push([newSubDir, subdirObject]);
                }
            }

            if (currentSubDirObject.storage) {
                for (const [key, serializable] of Object.entries(currentSubDirObject.storage)) {
                    const localValue = this.makeLocal(
                        key,
                        currentSubDir.absolutePath,
                        serializable,
                    );
                    currentSubDir.populateStorage(key, localValue);
                }
            }
        }
    }

    /**
     * {@inheritDoc @microsoft/fluid-shared-object-base#SharedObject.registerCore}
     */
    protected registerCore(): void {
        const subdirsToRegisterFrom = new Array<SubDirectory>();
        subdirsToRegisterFrom.push(this.root);

        for (const currentSubDir of subdirsToRegisterFrom) {
            for (const value of currentSubDir.values()) {
                if (SharedObject.is(value)) {
                    value.register();
                }
            }

            for (const [, subdir] of currentSubDir.subdirectories()) {
                subdirsToRegisterFrom.push(subdir as SubDirectory);
            }
        }
    }

    /**
     * {@inheritDoc @microsoft/fluid-shared-object-base#SharedObject.processCore}
     */
    protected processCore(message: ISequencedDocumentMessage, local: boolean): void {
        if (message.type === MessageType.Operation) {
            const op: IDirectoryOperation = message.contents as IDirectoryOperation;
            if (this.messageHandlers.has(op.type)) {
                this.messageHandlers.get(op.type)
                    .process(op, local, message);
            }
        }
    }

    /**
     * Converts the given relative path to absolute against the root.
     * @param relativePath - The path to convert
     */
    private makeAbsolute(relativePath: string): string {
        return posix.resolve(posix.sep, relativePath);
    }

    /**
     * The remote ISerializableValue we're receiving (either as a result of a snapshot load or an incoming set op)
     * will have the information we need to create a real object, but will not be the real object yet.  For example,
     * we might know it's a map and the ID but not have the actual map or its data yet.  makeLocal's job
     * is to convert that information into a real object for local usage.
     * @param key - Key of element being converted
     * @param absolutePath - Path of element being converted
     * @param serializable - The remote information that we can convert into a real object
     * @returns The local value that was produced
     */
    private makeLocal(
        key: string,
        absolutePath: string,
        serializable: ISerializableValue,
    ): ILocalValue {
        if (serializable.type === ValueType[ValueType.Plain] || serializable.type === ValueType[ValueType.Shared]) {
            return this.localValueMaker.fromSerializable(serializable);
        } else {
            return this.localValueMaker.fromSerializable(
                serializable,
                this.makeDirectoryValueOpEmitter(key, absolutePath),
            );
        }
    }

    /**
     * Set the message handlers for the directory.
     */
    private setMessageHandlers(): void {
        this.messageHandlers.set(
            "clear",
            {
                process: (op: IDirectoryClearOperation, local, message) => {
                    const subdir = this.getWorkingDirectory(op.path) as SubDirectory;
                    if (subdir) {
                        subdir.processClearMessage(op, local, message);
                    }
                },
                submit: (op: IDirectoryClearOperation) => {
                    const subdir = this.getWorkingDirectory(op.path) as SubDirectory;
                    if (subdir) {
                        subdir.submitClearMessage(op);
                    }
                },
            },
        );
        this.messageHandlers.set(
            "delete",
            {
                process: (op: IDirectoryDeleteOperation, local, message) => {
                    const subdir = this.getWorkingDirectory(op.path) as SubDirectory;
                    if (subdir) {
                        subdir.processDeleteMessage(op, local, message);
                    }
                },
                submit: (op: IDirectoryDeleteOperation) => {
                    const subdir = this.getWorkingDirectory(op.path) as SubDirectory;
                    if (subdir) {
                        subdir.submitKeyMessage(op);
                    }
                },
            },
        );
        this.messageHandlers.set(
            "set",
            {
                process: (op: IDirectorySetOperation, local, message) => {
                    const subdir = this.getWorkingDirectory(op.path) as SubDirectory;
                    if (subdir) {
                        const context = local ? undefined : this.makeLocal(op.key, op.path, op.value);
                        subdir.processSetMessage(op, context, local, message);
                    }
                },
                submit: (op: IDirectorySetOperation) => {
                    const subdir = this.getWorkingDirectory(op.path) as SubDirectory;
                    if (subdir) {
                        subdir.submitKeyMessage(op);
                    }
                },
            },
        );

        this.messageHandlers.set(
            "createSubDirectory",
            {
                process: (op: IDirectoryCreateSubDirectoryOperation, local, message) => {
                    const parentSubdir = this.getWorkingDirectory(op.path) as SubDirectory;
                    if (parentSubdir) {
                        parentSubdir.processCreateSubDirectoryMessage(op, local, message);
                    }
                },
                submit: (op: IDirectoryCreateSubDirectoryOperation) => {
                    const parentSubdir = this.getWorkingDirectory(op.path) as SubDirectory;
                    if (parentSubdir) {
                        parentSubdir.submitSubDirectoryMessage(op);
                    }
                },
            },
        );

        this.messageHandlers.set(
            "deleteSubDirectory",
            {
                process: (op: IDirectoryDeleteSubDirectoryOperation, local, message) => {
                    const parentSubdir = this.getWorkingDirectory(op.path) as SubDirectory;
                    if (parentSubdir) {
                        parentSubdir.processDeleteSubDirectoryMessage(op, local, message);
                    }
                },
                submit: (op: IDirectoryDeleteSubDirectoryOperation) => {
                    const parentSubdir = this.getWorkingDirectory(op.path) as SubDirectory;
                    if (parentSubdir) {
                        parentSubdir.submitSubDirectoryMessage(op);
                    }
                },
            },
        );

        // Ops with type "act" describe actions taken by custom value type handlers of whatever item is
        // being addressed.  These custom handlers can be retrieved from the ValueTypeLocalValue which has
        // stashed its valueType (and therefore its handlers).  We also emit a valueChanged for anyone
        // watching for manipulations of that item.
        this.messageHandlers.set(
            "act",
            {
                process: (op: IDirectoryValueTypeOperation, local, message) => {
                    const subdir = this.getWorkingDirectory(op.path) as SubDirectory;
                    // Subdir might not exist if we deleted it
                    if (!subdir) {
                        return;
                    }

                    const localValue = subdir.getLocalValue<ValueTypeLocalValue>(op.key);
                    // Local value might not exist if we deleted it
                    if (!localValue) {
                        return;
                    }

                    const handler = localValue.getOpHandler(op.value.opName);
                    const previousValue = localValue.value;
                    const translatedValue = this.runtime.IComponentSerializer.parse(
                        JSON.stringify(op.value.value), this.runtime.IComponentHandleContext);
                    handler.process(previousValue, translatedValue, local, message);
                    const event: IDirectoryValueChanged = { key: op.key, path: op.path, previousValue };
                    this.emit("valueChanged", event, local, message);
                },
                submit: (op) => {
                    this.submitDirectoryMessage(op);
                },
            },
        );
    }
}

/**
 * Node of the directory tree.
 * @sealed
 */
class SubDirectory implements IDirectory {
    /**
     * String representation for the class.
     */
    public [Symbol.toStringTag]: string = "SubDirectory";

    /**
     * The in-memory data the directory is storing.
     */
    private readonly _storage: Map<string, ILocalValue> = new Map();

    /**
     * The subdirectories the directory is holding.
     */
    private readonly _subdirectories: Map<string, SubDirectory> = new Map();

    /**
     * Keys that have been modified locally but not yet ack'd from the server.
     */
    private readonly pendingKeys: Map<string, number> = new Map();

    /**
     * Subdirectories that have been modified locally but not yet ack'd from the server.
     */
    private readonly pendingSubDirectories: Map<string, number> = new Map();

    /**
     * If a clear has been performed locally but not yet ack'd from the server, then this stores the client sequence
     * number of that clear operation.  Otherwise, is -1.
     */
    private pendingClearClientSequenceNumber: number = -1;

    /**
     * Constructor.
     * @param directory - Reference back to the SharedDirectory to perform operations
     * @param runtime - The component runtime this directory is associated with
     * @param absolutePath - The absolute path of this IDirectory
     */
    constructor(
        private readonly directory: SharedDirectory,
        private readonly runtime: IComponentRuntime,
        public readonly absolutePath: string) {
    }

    /**
     * Checks whether the given key exists in this IDirectory.
     * @param key - The key to check
     * @returns True if the key exists, false otherwise
     */
    public has(key: string): boolean {
        return this._storage.has(key);
    }

    /**
     * {@inheritDoc IDirectory.get}
     */
    public get<T = any>(key: string): T {
        if (!this._storage.has(key)) {
            return undefined;
        }

        return this._storage.get(key).value as T;
    }

    /**
     * {@inheritDoc IDirectory.wait}
     */
    public async wait<T = any>(key: string): Promise<T> {
        // Return immediately if the value already exists
        if (this._storage.has(key)) {
            return this._storage.get(key).value as T;
        }

        // Otherwise subscribe to changes
        return new Promise<T>((resolve, reject) => {
            const callback = (changed: IDirectoryValueChanged) => {
                if (this.absolutePath === changed.path && key === changed.key) {
                    resolve(this.get<T>(changed.key));
                    this.directory.removeListener("valueChanged", callback);
                }
            };

            this.directory.on("valueChanged", callback);
        });
    }

    /**
     * {@inheritDoc IDirectory.set}
     */
    public set<T = any>(key: string, value: T): this {
        // Undefined/null keys can't be serialized to JSON in the manner we currently snapshot.
        if (key === undefined || key === null) {
            throw new Error("Undefined and null keys are not supported");
        }

        const localValue = this.directory.localValueMaker.fromInMemory(value);
        const serializableValue = makeSerializable(
            localValue,
            this.runtime.IComponentSerializer,
            this.runtime.IComponentHandleContext,
            this.directory.handle);

        this.setCore(
            key,
            localValue,
            true,
            null,
        );

        const op: IDirectorySetOperation = {
            key,
            path: this.absolutePath,
            type: "set",
            value: serializableValue,
        };
        this.submitKeyMessage(op);
        return this;
    }

    /**
     * {@inheritDoc IValueTypeCreator.createValueType}
     */
    public createValueType(key: string, type: string, params: any): this {
        const localValue = this.directory.localValueMaker.makeValueType(
            type,
            this.directory.makeDirectoryValueOpEmitter(key, this.absolutePath),
            params,
        );

        // TODO ideally we could use makeSerialized in this case as well. But the interval
        // collection has assumptions of attach being called prior. Given the IComponentSerializer it
        // may be possible to remove custom value type serialization entirely.
        const transformedValue = params
            ? JSON.parse(this.runtime.IComponentSerializer.stringify(
                params,
                this.runtime.IComponentHandleContext,
                this.directory.handle))
            : params;

        // This is a special form of serialized valuetype only used for set, containing info for initialization.
        // After initialization, the serialized form will need to come from the .store of the value type's factory.
        const serializableValue = { type, value: transformedValue };

        this.setCore(
            key,
            localValue,
            true,
            null,
        );

        const op: IDirectorySetOperation = {
            key,
            path: this.absolutePath,
            type: "set",
            value: serializableValue,
        };
        this.submitKeyMessage(op);
        return this;
    }

    /**
     * {@inheritDoc IDirectory.createSubDirectory}
     */
    public createSubDirectory(subdirName: string): IDirectory {
        // Undefined/null subdirectory names can't be serialized to JSON in the manner we currently snapshot.
        if (subdirName === undefined || subdirName === null) {
            throw new Error("SubDirectory name may not be undefined or null");
        }

        if (subdirName.includes(posix.sep)) {
            throw new Error(`SubDirectory name may not contain ${posix.sep}`);
        }

        this.createSubDirectoryCore(subdirName, true, null);

        const op: IDirectoryCreateSubDirectoryOperation = {
            path: this.absolutePath,
            subdirName,
            type: "createSubDirectory",
        };
        this.submitSubDirectoryMessage(op);

        return this._subdirectories.get(subdirName);
    }

    /**
     * {@inheritDoc IDirectory.getSubDirectory}
     */
    public getSubDirectory(subdirName: string): IDirectory {
        return this._subdirectories.get(subdirName);
    }

    /**
     * {@inheritDoc IDirectory.hasSubDirectory}
     */
    public hasSubDirectory(subdirName: string): boolean {
        return this._subdirectories.has(subdirName);
    }

    /**
     * {@inheritDoc IDirectory.deleteSubDirectory}
     */
    public deleteSubDirectory(subdirName: string): boolean {
        const op: IDirectoryDeleteSubDirectoryOperation = {
            path: this.absolutePath,
            subdirName,
            type: "deleteSubDirectory",
        };

        const successfullyRemoved = this.deleteSubDirectoryCore(subdirName, true, null);
        this.submitSubDirectoryMessage(op);
        return successfullyRemoved;
    }

    /**
     * {@inheritDoc IDirectory.subdirectories}
     */
    public subdirectories(): IterableIterator<[string, IDirectory]> {
        return this._subdirectories.entries();
    }

    /**
     * {@inheritDoc IDirectory.getWorkingDirectory}
     */
    public getWorkingDirectory(relativePath: string): IDirectory {
        return this.directory.getWorkingDirectory(this.makeAbsolute(relativePath));
    }

    /**
     * Deletes the given key from within this IDirectory.
     * @param key - The key to delete
     * @returns True if the key existed and was deleted, false if it did not exist
     */
    public delete(key: string): boolean {
        const op: IDirectoryDeleteOperation = {
            key,
            path: this.absolutePath,
            type: "delete",
        };

        const successfullyRemoved = this.deleteCore(op.key, true, null);
        this.submitKeyMessage(op);
        return successfullyRemoved;
    }

    /**
     * Deletes all keys from within this IDirectory.
     */
    public clear(): void {
        const op: IDirectoryClearOperation = {
            path: this.absolutePath,
            type: "clear",
        };

        this.clearCore(true, null);
        this.submitClearMessage(op);
    }

    /**
     * Issue a callback on each entry under this IDirectory.
     * @param callback - Callback to issue
     */
    public forEach(callback: (value: any, key: string, map: Map<string, any>) => void): void {
        this._storage.forEach((localValue, key, map) => {
            callback(localValue.value, key, map);
        });
    }

    /**
     * The number of entries under this IDirectory.
     */
    public get size(): number {
        return this._storage.size;
    }

    /**
     * Get an iterator over the entries under this IDirectory.
     * @returns The iterator
     */
    public entries(): IterableIterator<[string, any]> {
        const localEntriesIterator = this._storage.entries();
        const iterator = {
            next(): IteratorResult<[string, any]> {
                const nextVal = localEntriesIterator.next();
                if (nextVal.done) {
                    return { value: undefined, done: true };
                } else {
                    // Unpack the stored value
                    return { value: [nextVal.value[0], nextVal.value[1].value], done: false };
                }
            },
            [Symbol.iterator]() {
                return this;
            },
        };
        return iterator;
    }

    /**
     * Get an iterator over the keys under this IDirectory.
     * @returns The iterator
     */
    public keys(): IterableIterator<string> {
        return this._storage.keys();
    }

    /**
     * Get an iterator over the values under this IDirectory.
     * @returns The iterator
     */
    public values(): IterableIterator<any> {
        const localValuesIterator = this._storage.values();
        const iterator = {
            next(): IteratorResult<any> {
                const nextVal = localValuesIterator.next();
                if (nextVal.done) {
                    return { value: undefined, done: true };
                } else {
                    // Unpack the stored value
                    return { value: nextVal.value.value, done: false };
                }
            },
            [Symbol.iterator]() {
                return this;
            },
        };
        return iterator;
    }

    /**
     * Get an iterator over the entries under this IDirectory.
     * @returns The iterator
     */
    public [Symbol.iterator](): IterableIterator<[string, any]> {
        return this.entries();
    }

    /**
     * Process a clear operation.
     * @param op - The op to process
     * @param local - Whether the message originated from the local client
     * @param message - The message
     * @internal
     */
    public processClearMessage(
        op: IDirectoryClearOperation,
        local: boolean,
        message: ISequencedDocumentMessage,
    ): void {
        if (local) {
            if (this.pendingClearClientSequenceNumber === message.clientSequenceNumber) {
                this.pendingClearClientSequenceNumber = -1;
            }
            return;
        }
        this.clearExceptPendingKeys();
        this.directory.emit("clear", local, op);
    }

    /**
     * Process a delete operation.
     * @param op - The op to process
     * @param local - Whether the message originated from the local client
     * @param message - The message
     * @internal
     */
    public processDeleteMessage(
        op: IDirectoryDeleteOperation,
        local: boolean,
        message: ISequencedDocumentMessage,
    ): void {
        if (!this.needProcessStorageOperation(op, local, message)) {
            return;
        }
        this.deleteCore(op.key, local, message);
    }

    /**
     * Process a set operation.
     * @param op - The op to process
     * @param local - Whether the message originated from the local client
     * @param message - The message
     * @internal
     */
    public processSetMessage(
        op: IDirectorySetOperation,
        context: ILocalValue,
        local: boolean,
        message: ISequencedDocumentMessage,
    ): void {
        if (!this.needProcessStorageOperation(op, local, message)) {
            return;
        }
        this.setCore(op.key, context, local, message);
    }

    /**
     * Process a create subdirectory operation.
     * @param op - The op to process
     * @param local - Whether the message originated from the local client
     * @param message - The message
     * @internal
     */
    public processCreateSubDirectoryMessage(
        op: IDirectoryCreateSubDirectoryOperation,
        local: boolean,
        message: ISequencedDocumentMessage,
    ): void {
        if (!this.needProcessSubDirectoryOperations(op, local, message)) {
            return;
        }
        this.createSubDirectoryCore(op.subdirName, local, message);
    }

    /**
     * Process a delete subdirectory operation.
     * @param op - The op to process
     * @param local - Whether the message originated from the local client
     * @param message - The message
     * @internal
     */
    public processDeleteSubDirectoryMessage(
        op: IDirectoryDeleteSubDirectoryOperation,
        local: boolean,
        message: ISequencedDocumentMessage,
    ): void {
        if (!this.needProcessSubDirectoryOperations(op, local, message)) {
            return;
        }
        this.deleteSubDirectoryCore(op.subdirName, local, message);
    }

    /**
     * Submit a clear operation.
     * @param op - The operation
     * @internal
     */
    public submitClearMessage(op: IDirectoryClearOperation): void {
        const clientSequenceNumber = this.directory.submitDirectoryMessage(op);
        if (clientSequenceNumber !== -1) {
            this.pendingClearClientSequenceNumber = clientSequenceNumber;
        }
    }

    /**
     * Submit a key operation.
     * @param op - The operation
     * @internal
     */
    public submitKeyMessage(op: IDirectoryKeyOperation): void {
        const clientSequenceNumber = this.directory.submitDirectoryMessage(op);
        if (clientSequenceNumber !== -1) {
            this.pendingKeys.set(op.key, clientSequenceNumber);
        }
    }

    /**
     * Submit a subdirectory operation.
     * @param op - The operation
     * @internal
     */
    public submitSubDirectoryMessage(op: IDirectorySubDirectoryOperation): void {
        const clientSequenceNumber = this.directory.submitDirectoryMessage(op);
        if (clientSequenceNumber !== -1) {
            this.pendingSubDirectories.set(op.subdirName, clientSequenceNumber);
        }
    }

    /**
     * Get the storage of this subdirectory in a serializable format, to be used in snapshotting.
     * @returns The JSONable string representing the storage of this subdirectory
     * @internal
     */
    public *getSerializedStorage() {
        for (const [key, localValue] of this._storage) {
            const value = localValue.makeSerialized(
                this.runtime.IComponentSerializer,
                this.runtime.IComponentHandleContext,
                this.directory.handle);
            const res: [string, ISerializedValue] = [key, value];
            yield res;
        }
    }

    /**
     * Populate a key value in this subdirectory's storage, to be used when loading from snapshot.
     * @param key - The key to populate
     * @param localValue - The local value to populate into it
     * @internal
     */
    public populateStorage(key: string, localValue: ILocalValue): void {
        this._storage.set(key, localValue);
    }

    /**
     * Populate a subdirectory into this subdirectory, to be used when loading from snapshot.
     * @param subdirName - The name of the subdirectory to add
     * @param newSubDir - The new subdirectory to add
     * @internal
     */
    public populateSubDirectory(subdirName: string, newSubDir: SubDirectory): void {
        this._subdirectories.set(subdirName, newSubDir);
    }

    /**
     * Retrieve the local value at the given key.  This is used to get value type information stashed on the local
     * value so op handlers can be retrieved
     * @param key - The key to retrieve from
     * @returns The local value
     * @internal
     */
    public getLocalValue<T extends ILocalValue = ILocalValue>(key: string): T {
        return this._storage.get(key) as T;
    }

    /**
     * Converts the given relative path into an absolute path.
     * @param path - Relative path to convert
     * @returns The equivalent absolute path
     */
    private makeAbsolute(relativePath: string): string {
        return posix.resolve(this.absolutePath, relativePath);
    }

    /**
     * If our local operations that have not yet been ack'd will eventually overwrite an incoming operation, we should
     * not process the incoming operation.
     * @param op - Operation to check
     * @param local - Whether the message originated from the local client
     * @param message - The message
     * @returns True if the operation should be processed, false otherwise
     */
    private needProcessStorageOperation(
        op: IDirectoryKeyOperation,
        local: boolean,
        message: ISequencedDocumentMessage,
    ): boolean {
        if (this.pendingClearClientSequenceNumber !== -1) {
            // If I have a NACK clear, we can ignore all ops.
            return false;
        }

        if (this.pendingKeys.has(op.key)) {
            // Found an NACK op, clear it from the directory if the latest sequence number in the directory
            // match the message's and don't process the op.
            if (local) {
                const pendingKeyClientSequenceNumber = this.pendingKeys.get(op.key);
                if (pendingKeyClientSequenceNumber === message.clientSequenceNumber) {
                    this.pendingKeys.delete(op.key);
                }
            }
            return false;
        }

        // If we don't have a NACK op on the key, we need to process the remote ops.
        return !local;
    }

    /**
     * If our local operations that have not yet been ack'd will eventually overwrite an incoming operation, we should
     * not process the incoming operation.
     * @param op - Operation to check
     * @param local - Whether the message originated from the local client
     * @param message - The message
     * @returns True if the operation should be processed, false otherwise
     */
    private needProcessSubDirectoryOperations(
        op: IDirectorySubDirectoryOperation,
        local: boolean,
        message: ISequencedDocumentMessage,
    ): boolean {
        if (this.pendingSubDirectories.has(op.subdirName)) {
            if (local) {
                const pendingSubDirectoryClientSequenceNumber = this.pendingSubDirectories.get(op.subdirName);
                if (pendingSubDirectoryClientSequenceNumber === message.clientSequenceNumber) {
                    this.pendingSubDirectories.delete(op.subdirName);
                }
            }
            return false;
        }

        return !local;
    }

    /**
     * Clear all keys in memory in response to a remote clear, but retain keys we have modified but not yet been ack'd.
     */
    private clearExceptPendingKeys() {
        // Assuming the pendingKeys is small and the map is large
        // we will get the value for the pendingKeys and clear the map
        const temp = new Map<string, ILocalValue>();
        this.pendingKeys.forEach((value, key, map) => {
            temp.set(key, this._storage.get(key));
        });
        this._storage.clear();
        temp.forEach((value, key, map) => {
            this._storage.set(key, value);
        });
    }

    /**
     * Clear implementation used for both locally sourced clears as well as incoming remote clears.
     * @param local - Whether the message originated from the local client
     * @param op - The message if from a remote clear, or null if from a local clear
     */
    private clearCore(local: boolean, op: ISequencedDocumentMessage) {
        this._storage.clear();
        this.directory.emit("clear", local, op);
    }

    /**
     * Delete implementation used for both locally sourced deletes as well as incoming remote deletes.
     * @param key - The key being deleted
     * @param local - Whether the message originated from the local client
     * @param op - The message if from a remote delete, or null if from a local delete
     * @returns True if the key existed and was deleted, false if it did not exist
     */
    private deleteCore(key: string, local: boolean, op: ISequencedDocumentMessage) {
        const previousValue = this.get(key);
        const successfullyRemoved = this._storage.delete(key);
        if (successfullyRemoved) {
            const event: IDirectoryValueChanged = { key, path: this.absolutePath, previousValue };
            this.directory.emit("valueChanged", event, local, op);
        }
        return successfullyRemoved;
    }

    /**
     * Set implementation used for both locally sourced sets as well as incoming remote sets.
     * @param key - The key being set
     * @param value - The value being set
     * @param local - Whether the message originated from the local client
     * @param op - The message if from a remote set, or null if from a local set
     */
    private setCore(key: string, value: ILocalValue, local: boolean, op: ISequencedDocumentMessage) {
        const previousValue = this.get(key);
        this._storage.set(key, value);
        const event: IDirectoryValueChanged = { key, path: this.absolutePath, previousValue };
        this.directory.emit("valueChanged", event, local, op);
    }

    /**
     * Create subdirectory implementation used for both locally sourced creation as well as incoming remote creation.
     * @param subdirName - The name of the subdirectory being created
     * @param local - Whether the message originated from the local client
     * @param op - The message if from a remote create, or null if from a local create
     */
    private createSubDirectoryCore(subdirName: string, local: boolean, op: ISequencedDocumentMessage) {
        if (!this._subdirectories.has(subdirName)) {
            this._subdirectories.set(
                subdirName,
                new SubDirectory(this.directory, this.runtime, posix.join(this.absolutePath, subdirName)),
            );
        }
    }

    /**
     * Delete subdirectory implementation used for both locally sourced creation as well as incoming remote creation.
     * @param subdirName - The name of the subdirectory being deleted
     * @param local - Whether the message originated from the local client
     * @param op - The message if from a remote delete, or null if from a local delete
     */
    private deleteSubDirectoryCore(subdirName: string, local: boolean, op: ISequencedDocumentMessage) {
        // This should make the subdirectory structure unreachable so it can be GC'd and won't appear in snapshots
        // Might want to consider cleaning out the structure more exhaustively though?
        return this._subdirectories.delete(subdirName);
    }
}<|MERGE_RESOLUTION|>--- conflicted
+++ resolved
@@ -3,15 +3,9 @@
  * Licensed under the MIT License.
  */
 
-<<<<<<< HEAD
 import assert from "assert";
 import path from "path";
-import { fromBase64ToUtf8 } from "@microsoft/fluid-common-utils";
-=======
-import * as assert from "assert";
-import * as path from "path";
 import { fromBase64ToUtf8 } from "@fluidframework/common-utils";
->>>>>>> 747db28a
 import { addBlobToTree } from "@microsoft/fluid-protocol-base";
 import {
     ISequencedDocumentMessage,
