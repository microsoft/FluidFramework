--- conflicted
+++ resolved
@@ -3,17 +3,10 @@
  * Licensed under the MIT License.
  */
 
-<<<<<<< HEAD
 import assert from "assert";
-import { IComponentHandle } from "@microsoft/fluid-component-core-interfaces";
-import { IBlob } from "@microsoft/fluid-protocol-definitions";
-import { MockRuntime, MockSharedObjectServices } from "@microsoft/fluid-test-runtime-utils";
-=======
-import * as assert from "assert";
 import { IComponentHandle } from "@fluidframework/component-core-interfaces";
 import { IBlob } from "@fluidframework/protocol-definitions";
 import { MockRuntime, MockSharedObjectServices } from "@fluidframework/test-runtime-utils";
->>>>>>> 179e6c92
 
 import * as map from "../";
 import { SharedMap } from "../map";
