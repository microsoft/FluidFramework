--- conflicted
+++ resolved
@@ -3,17 +3,10 @@
  * Licensed under the MIT License.
  */
 
-<<<<<<< HEAD
 import assert from "assert";
-import { CreateNewHeader, IFluidResolvedUrl } from "@microsoft/fluid-driver-definitions";
-import { IUser } from "@microsoft/fluid-protocol-definitions";
-import { IRequest } from "@microsoft/fluid-component-core-interfaces";
-=======
-import * as assert from "assert";
 import { CreateNewHeader, IFluidResolvedUrl } from "@fluidframework/driver-definitions";
 import { IUser } from "@fluidframework/protocol-definitions";
 import { IRequest } from "@fluidframework/component-core-interfaces";
->>>>>>> 179e6c92
 import { InsecureUrlResolver } from "../insecureUrlResolver";
 
 describe("Insecure Url Resolver Test", () => {
