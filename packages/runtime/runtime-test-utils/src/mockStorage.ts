/*!
 * Copyright (c) Microsoft Corporation. All rights reserved.
 * Licensed under the MIT License.
 */

<<<<<<< HEAD
import assert from "assert";
import { IBlob, ITree } from "@microsoft/fluid-protocol-definitions";
import { IObjectStorageService } from "@microsoft/fluid-component-runtime-definitions";
=======
import * as assert from "assert";
import { IBlob, ITree } from "@fluidframework/protocol-definitions";
import { IObjectStorageService } from "@fluidframework/component-runtime-definitions";
>>>>>>> 179e6c92

/**
 * Mock implementation of IObjectStorageService based on ITree input.
 */
export class MockStorage implements IObjectStorageService {
    private static readCore(tree: ITree, paths: string[]): string {
        if (tree) {
            for (const entry of tree.entries) {
                if (entry.path === paths[0]) {
                    if (entry.type === "Blob") {
                        // eslint-disable-next-line prefer-rest-params
                        assert(paths.length === 1, JSON.stringify({ ...arguments }));
                        const blob = entry.value as IBlob;
                        return Buffer.from(blob.contents, blob.encoding)
                            .toString("base64");
                    }
                    if (entry.type === "Tree") {
                        return MockStorage.readCore(entry.value as ITree, paths.slice(1));
                    }
                    // eslint-disable-next-line prefer-rest-params
                    assert.fail(JSON.stringify({ ...arguments }));
                }
            }
            // eslint-disable-next-line prefer-rest-params
            assert.fail(JSON.stringify({ ...arguments }));
        }
    }

    constructor(protected tree?: ITree) {
    }

    public async read(path: string): Promise<string> {
        return MockStorage.readCore(this.tree, path.split("/"));
    }
}<|MERGE_RESOLUTION|>--- conflicted
+++ resolved
@@ -3,15 +3,9 @@
  * Licensed under the MIT License.
  */
 
-<<<<<<< HEAD
 import assert from "assert";
-import { IBlob, ITree } from "@microsoft/fluid-protocol-definitions";
-import { IObjectStorageService } from "@microsoft/fluid-component-runtime-definitions";
-=======
-import * as assert from "assert";
 import { IBlob, ITree } from "@fluidframework/protocol-definitions";
 import { IObjectStorageService } from "@fluidframework/component-runtime-definitions";
->>>>>>> 179e6c92
 
 /**
  * Mock implementation of IObjectStorageService based on ITree input.
