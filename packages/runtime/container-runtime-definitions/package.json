{
  "name": "@fluidframework/container-runtime-definitions",
  "version": "2.0.0",
  "description": "Fluid Runtime definitions",
  "homepage": "https://fluidframework.com",
  "repository": {
    "type": "git",
    "url": "https://github.com/microsoft/FluidFramework.git",
    "directory": "packages/runtime/container-runtime-definitions"
  },
  "license": "MIT",
  "author": "Microsoft and contributors",
  "sideEffects": false,
  "main": "dist/index.js",
  "types": "dist/index.d.ts",
  "scripts": {
    "build": "concurrently npm:build:compile npm:lint && npm run build:docs",
    "build:compile": "npm run tsc && npm run typetests:gen && npm run build:test",
    "build:docs": "api-extractor run --local --typescript-compiler-folder ../../../node_modules/typescript && copyfiles -u 1 ./_api-extractor-temp/doc-models/* ../../../_api-extractor-temp/",
    "build:full": "npm run build",
    "build:full:compile": "npm run build:compile",
    "build:test": "tsc --project ./src/test/tsconfig.json",
    "ci:build:docs": "api-extractor run --typescript-compiler-folder ../../../node_modules/typescript && copyfiles -u 1 ./_api-extractor-temp/* ../../../_api-extractor-temp/",
    "clean": "rimraf dist *.tsbuildinfo *.build.log",
    "eslint": "eslint --format stylish src",
    "eslint:fix": "eslint --format stylish src --fix --fix-type problem,suggestion,layout",
    "lint": "npm run eslint",
    "lint:fix": "npm run eslint:fix",
    "tsc": "tsc",
    "tsfmt": "tsfmt --verify",
    "tsfmt:fix": "tsfmt --replace",
    "typetests:gen": "fluid-type-validator -g -d ."
  },
  "dependencies": {
    "@fluidframework/common-definitions": "^0.20.1",
    "@fluidframework/container-definitions": "^2.0.0",
    "@fluidframework/core-interfaces": "^2.0.0",
    "@fluidframework/driver-definitions": "^2.0.0",
    "@fluidframework/protocol-definitions": "^0.1029.1000-0",
    "@fluidframework/runtime-definitions": "^2.0.0",
    "@types/node": "^14.18.0"
  },
  "devDependencies": {
    "@fluidframework/build-common": "^0.24.0",
    "@fluidframework/container-runtime-definitions-previous": "npm:@fluidframework/container-runtime-definitions@1.1.0",
    "@fluidframework/eslint-config-fluid": "^0.28.2000",
    "@microsoft/api-extractor": "^7.22.2",
    "@rushstack/eslint-config": "^2.5.1",
    "concurrently": "^6.2.0",
    "copyfiles": "^2.1.0",
    "eslint": "~8.6.0",
    "rimraf": "^2.6.2",
    "typescript": "~4.5.5",
    "typescript-formatter": "7.1.0"
  },
  "typeValidation": {
<<<<<<< HEAD
    "version": "1.0.0",
    "broken": {
      "InterfaceDeclaration_IContainerRuntime": {
        "backCompat": false
      },
      "InterfaceDeclaration_IProvideContainerRuntime": {
        "backCompat": false
      },
      "RemovedInterfaceDeclaration_IDataStoreWithBindToContext_Deprecated":
      {
        "forwardCompat": false,
        "backCompat": false
      }
    }
=======
    "version": "2.0.0",
    "broken": {}
>>>>>>> 580f9231
  }
}<|MERGE_RESOLUTION|>--- conflicted
+++ resolved
@@ -54,24 +54,7 @@
     "typescript-formatter": "7.1.0"
   },
   "typeValidation": {
-<<<<<<< HEAD
-    "version": "1.0.0",
-    "broken": {
-      "InterfaceDeclaration_IContainerRuntime": {
-        "backCompat": false
-      },
-      "InterfaceDeclaration_IProvideContainerRuntime": {
-        "backCompat": false
-      },
-      "RemovedInterfaceDeclaration_IDataStoreWithBindToContext_Deprecated":
-      {
-        "forwardCompat": false,
-        "backCompat": false
-      }
-    }
-=======
     "version": "2.0.0",
     "broken": {}
->>>>>>> 580f9231
   }
 }