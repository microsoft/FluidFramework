--- conflicted
+++ resolved
@@ -76,10 +76,6 @@
         }
       },
       "0.52.0": {
-<<<<<<< HEAD
-        "InterfaceDeclaration_IContainerRuntime": {"backCompat": false},
-        "InterfaceDeclaration_IProvideContainerRuntime": {"backCompat": false}
-=======
         "TypeAliasDeclaration_IContainerRuntimeBaseWithCombinedEvents": {
           "backCompat": false
         },
@@ -89,7 +85,6 @@
         "InterfaceDeclaration_IContainerRuntime": {
           "backCompat": false
         }
->>>>>>> 50980ad3
       }
     }
   }
