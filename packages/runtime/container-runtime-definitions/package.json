--- conflicted
+++ resolved
@@ -1,10 +1,6 @@
 {
   "name": "@fluidframework/container-runtime-definitions",
-<<<<<<< HEAD
-  "version": "0.25.6",
-=======
   "version": "0.25.7",
->>>>>>> 5fcffa64
   "description": "Fluid Runtime definitions",
   "repository": "microsoft/FluidFramework",
   "license": "MIT",
@@ -29,19 +25,11 @@
     "tsfmt:fix": "tsfmt --replace"
   },
   "dependencies": {
-<<<<<<< HEAD
-    "@fluidframework/container-definitions": "^0.25.6",
-    "@fluidframework/core-interfaces": "^0.25.6",
-    "@fluidframework/driver-definitions": "^0.25.6",
-    "@fluidframework/protocol-definitions": "^0.1011.1",
-    "@fluidframework/runtime-definitions": "^0.25.6",
-=======
     "@fluidframework/container-definitions": "^0.25.7",
     "@fluidframework/core-interfaces": "^0.25.7",
     "@fluidframework/driver-definitions": "^0.25.7",
     "@fluidframework/protocol-definitions": "^0.1011.1",
     "@fluidframework/runtime-definitions": "^0.25.7",
->>>>>>> 5fcffa64
     "@types/node": "^10.17.24"
   },
   "devDependencies": {
