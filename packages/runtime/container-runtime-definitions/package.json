{
	"name": "@fluidframework/container-runtime-definitions",
	"version": "2.3.0",
	"description": "Fluid Runtime definitions",
	"homepage": "https://fluidframework.com",
	"repository": {
		"type": "git",
		"url": "https://github.com/microsoft/FluidFramework.git",
		"directory": "packages/runtime/container-runtime-definitions"
	},
	"license": "MIT",
	"author": "Microsoft and contributors",
	"sideEffects": false,
	"type": "module",
	"exports": {
		".": {
			"import": {
				"types": "./lib/public.d.ts"
			},
			"require": {
				"types": "./dist/public.d.ts"
			}
		},
		"./legacy": {
			"import": {
				"types": "./lib/legacy.d.ts"
			},
			"require": {
				"types": "./dist/legacy.d.ts"
			}
		},
		"./internal": {
			"import": {
				"types": "./lib/index.d.ts"
			},
			"require": {
				"types": "./dist/index.d.ts"
			}
		}
	},
	"main": "",
	"types": "lib/public.d.ts",
	"scripts": {
		"api": "fluid-build . --task api",
		"api-extractor:commonjs": "flub generate entrypoints --outDir ./dist",
		"api-extractor:esnext": "flub generate entrypoints --outDir ./lib --node10TypeCompat",
		"build": "fluid-build . --task build",
		"build:api-reports": "concurrently \"npm:build:api-reports:*\"",
		"build:api-reports:current": "api-extractor run --local --config api-extractor/api-extractor.current.json",
		"build:api-reports:legacy": "api-extractor run --local --config api-extractor/api-extractor.legacy.json",
		"build:compile": "fluid-build . --task compile",
		"build:docs": "api-extractor run --local",
		"build:esnext": "tsc --project ./tsconfig.json",
		"build:test": "npm run build:test:esm && npm run build:test:cjs",
		"build:test:cjs": "fluid-tsc commonjs --project ./src/test/tsconfig.cjs.json",
		"build:test:esm": "tsc --project ./src/test/tsconfig.json",
		"check:are-the-types-wrong": "attw --pack .",
		"check:biome": "biome check .",
		"check:exports": "concurrently \"npm:check:exports:*\"",
		"check:exports:bundle-release-tags": "api-extractor run --config api-extractor/api-extractor-lint-bundle.json",
		"check:exports:cjs:legacy": "api-extractor run --config api-extractor/api-extractor-lint-legacy.cjs.json",
		"check:exports:cjs:public": "api-extractor run --config api-extractor/api-extractor-lint-public.cjs.json",
		"check:exports:esm:legacy": "api-extractor run --config api-extractor/api-extractor-lint-legacy.esm.json",
		"check:exports:esm:public": "api-extractor run --config api-extractor/api-extractor-lint-public.esm.json",
		"check:format": "npm run check:biome",
		"check:prettier": "prettier --check . --cache --ignore-path ../../../.prettierignore",
		"ci:build:api-reports": "concurrently \"npm:ci:build:api-reports:*\"",
		"ci:build:api-reports:current": "api-extractor run --config api-extractor/api-extractor.current.json",
		"ci:build:api-reports:legacy": "api-extractor run --config api-extractor/api-extractor.legacy.json",
		"ci:build:docs": "api-extractor run",
		"clean": "rimraf --glob dist lib \"*.d.ts\" \"**/*.tsbuildinfo\" \"**/*.build.log\" _api-extractor-temp",
		"eslint": "eslint --format stylish src",
		"eslint:fix": "eslint --format stylish src --fix --fix-type problem,suggestion,layout",
		"format": "npm run format:biome",
		"format:biome": "biome check . --write",
		"format:prettier": "prettier --write . --cache --ignore-path ../../../.prettierignore",
		"lint": "fluid-build . --task lint",
		"lint:fix": "fluid-build . --task eslint:fix --task format",
		"tsc": "fluid-tsc commonjs --project ./tsconfig.cjs.json && copyfiles -f ../../../common/build/build-common/src/cjs/package.json ./dist",
		"typetests:gen": "flub generate typetests --dir . -v",
		"typetests:prepare": "flub typetests --dir . --reset --previous --normalize"
	},
	"dependencies": {
		"@fluidframework/container-definitions": "workspace:~",
		"@fluidframework/core-interfaces": "workspace:~",
		"@fluidframework/driver-definitions": "workspace:~",
		"@fluidframework/runtime-definitions": "workspace:~"
	},
	"devDependencies": {
		"@arethetypeswrong/cli": "^0.15.2",
		"@biomejs/biome": "~1.8.3",
		"@fluid-tools/build-cli": "^0.44.0",
		"@fluidframework/build-common": "^2.0.3",
		"@fluidframework/build-tools": "^0.44.0",
		"@fluidframework/container-runtime-definitions-previous": "npm:@fluidframework/container-runtime-definitions@2.2.0",
		"@fluidframework/eslint-config-fluid": "^5.4.0",
		"@microsoft/api-extractor": "^7.45.1",
		"concurrently": "^8.2.1",
		"copyfiles": "^2.4.1",
		"eslint": "~8.55.0",
		"prettier": "~3.0.3",
		"rimraf": "^4.4.0",
		"typescript": "~5.4.5"
	},
	"typeValidation": {
<<<<<<< HEAD
		"broken": {},
		"entrypoint": "legacy"
=======
		"broken": {
			"TypeAlias_IContainerRuntimeBaseWithCombinedEvents": {
				"forwardCompat": false
			},
			"Interface_IContainerRuntime": {
				"backCompat": false
			},
			"Interface_IContainerRuntimeWithResolveHandle_Deprecated": {
				"backCompat": false
			}
		}
>>>>>>> 3867da13
	}
}<|MERGE_RESOLUTION|>--- conflicted
+++ resolved
@@ -103,10 +103,6 @@
 		"typescript": "~5.4.5"
 	},
 	"typeValidation": {
-<<<<<<< HEAD
-		"broken": {},
-		"entrypoint": "legacy"
-=======
 		"broken": {
 			"TypeAlias_IContainerRuntimeBaseWithCombinedEvents": {
 				"forwardCompat": false
@@ -117,7 +113,7 @@
 			"Interface_IContainerRuntimeWithResolveHandle_Deprecated": {
 				"backCompat": false
 			}
-		}
->>>>>>> 3867da13
+		},
+		"entrypoint": "legacy"
 	}
 }