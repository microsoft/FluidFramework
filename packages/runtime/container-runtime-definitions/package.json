{
  "name": "@fluidframework/container-runtime-definitions",
  "version": "0.56.0",
  "description": "Fluid Runtime definitions",
  "homepage": "https://fluidframework.com",
  "repository": "https://github.com/microsoft/FluidFramework",
  "license": "MIT",
  "author": "Microsoft and contributors",
  "sideEffects": false,
  "main": "dist/index.js",
  "types": "dist/index.d.ts",
  "scripts": {
    "build": "npm run build:gen && concurrently npm:build:compile npm:lint && npm run build:docs",
    "build:compile": "npm run tsc && npm run build:test",
    "build:docs": "api-extractor run --local --typescript-compiler-folder ../../../node_modules/typescript && copyfiles -u 1 ./_api-extractor-temp/doc-models/* ../../../_api-extractor-temp/",
    "build:full": "npm run build",
    "build:full:compile": "npm run build:compile",
    "build:gen": "npm run build:gen:typetests",
    "build:gen:bump": "npm run build:gen:typetests:prepare",
    "build:gen:typetests": "fluid-type-validator -d .",
    "build:gen:typetests:prepare": "fluid-type-validator -d . -p",
    "build:test": "tsc --project ./src/test/tsconfig.json",
    "ci:build:docs": "api-extractor run --typescript-compiler-folder ../../../node_modules/typescript && copyfiles -u 1 ./_api-extractor-temp/* ../../../_api-extractor-temp/",
    "clean": "rimraf dist *.tsbuildinfo *.build.log",
    "eslint": "eslint --format stylish src",
    "eslint:fix": "eslint --format stylish src --fix --fix-type problem,suggestion,layout",
    "lint": "npm run eslint",
    "lint:fix": "npm run eslint:fix",
    "tsc": "tsc",
    "tsfmt": "tsfmt --verify",
    "tsfmt:fix": "tsfmt --replace"
  },
  "dependencies": {
    "@fluidframework/common-definitions": "^0.20.1",
    "@fluidframework/container-definitions": "^0.44.0",
    "@fluidframework/core-interfaces": "^0.41.0",
    "@fluidframework/driver-definitions": "^0.44.0-0",
    "@fluidframework/protocol-definitions": "^0.1026.0",
    "@fluidframework/runtime-definitions": "^0.56.0",
    "@types/node": "^14.18.0"
  },
  "devDependencies": {
    "@fluidframework/build-common": "^0.23.0",
    "@fluidframework/build-tools": "^0.2.49276",
    "@fluidframework/container-runtime-definitions-0.51.1": "npm:@fluidframework/container-runtime-definitions@0.51.1",
    "@fluidframework/container-runtime-definitions-0.52.0": "npm:@fluidframework/container-runtime-definitions@0.52.0",
    "@fluidframework/container-runtime-definitions-0.53.0": "npm:@fluidframework/container-runtime-definitions@0.53.0",
    "@fluidframework/container-runtime-definitions-0.54.0": "npm:@fluidframework/container-runtime-definitions@0.54.0",
    "@fluidframework/container-runtime-definitions-0.55.0": "npm:@fluidframework/container-runtime-definitions@0.55.0",
    "@fluidframework/eslint-config-fluid": "^0.25.0",
    "@microsoft/api-extractor": "^7.16.1",
    "@rushstack/eslint-config": "^2.5.1",
    "@typescript-eslint/eslint-plugin": "~5.9.0",
    "@typescript-eslint/parser": "~5.9.0",
    "concurrently": "^6.2.0",
    "copyfiles": "^2.1.0",
    "eslint": "~8.6.0",
    "eslint-plugin-editorconfig": "~3.2.0",
    "eslint-plugin-eslint-comments": "~3.2.0",
    "eslint-plugin-import": "~2.25.4",
    "eslint-plugin-no-null": "~1.0.2",
    "eslint-plugin-react": "~7.28.0",
    "eslint-plugin-unicorn": "~40.0.0",
    "rimraf": "^2.6.2",
    "typescript": "~4.1.3",
    "typescript-formatter": "7.1.0"
  },
  "typeValidation": {
    "version": "0.56.0",
    "broken": {
      "0.51.1": {
        "TypeAliasDeclaration_IContainerRuntimeBaseWithCombinedEvents": {
          "backCompat": false,
          "forwardCompat": false
        },
        "InterfaceDeclaration_IProvideContainerRuntime": {
          "backCompat": false,
          "forwardCompat": false
        },
        "InterfaceDeclaration_IContainerRuntime": {
          "backCompat": false,
          "forwardCompat": false
        }
      },
      "0.52.0": {
        "TypeAliasDeclaration_IContainerRuntimeBaseWithCombinedEvents": {
          "backCompat": false
        },
        "InterfaceDeclaration_IProvideContainerRuntime": {
          "backCompat": false
        },
        "InterfaceDeclaration_IContainerRuntime": {
          "backCompat": false
        }
      },
      "0.53.0": {
        "InterfaceDeclaration_IContainerRuntime": {
          "backCompat": false
        },
        "TypeAliasDeclaration_IContainerRuntimeBaseWithCombinedEvents": {
          "backCompat": false
        },
        "InterfaceDeclaration_IProvideContainerRuntime": {
          "backCompat": false
        }
      },
      "0.54.0": {
        "InterfaceDeclaration_IContainerRuntime": {
          "backCompat": false
        },
<<<<<<< HEAD
        "TypeAliasDeclaration_IContainerRuntimeBaseWithCombinedEvents": {
=======
        "InterfaceDeclaration_IProvideContainerRuntime": {
          "backCompat": false
        }
      },
      "0.55.0": {
        "InterfaceDeclaration_IContainerRuntime": {
>>>>>>> 52b1d07b
          "backCompat": false
        },
        "InterfaceDeclaration_IProvideContainerRuntime": {
          "backCompat": false
        }
      }
    }
  }
}<|MERGE_RESOLUTION|>--- conflicted
+++ resolved
@@ -108,16 +108,15 @@
         "InterfaceDeclaration_IContainerRuntime": {
           "backCompat": false
         },
-<<<<<<< HEAD
         "TypeAliasDeclaration_IContainerRuntimeBaseWithCombinedEvents": {
-=======
+          "backCompat": false
+        },
         "InterfaceDeclaration_IProvideContainerRuntime": {
           "backCompat": false
         }
       },
       "0.55.0": {
         "InterfaceDeclaration_IContainerRuntime": {
->>>>>>> 52b1d07b
           "backCompat": false
         },
         "InterfaceDeclaration_IProvideContainerRuntime": {
