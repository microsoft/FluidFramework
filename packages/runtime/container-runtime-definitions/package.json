{
  "name": "@fluidframework/container-runtime-definitions",
  "version": "2.0.0",
  "description": "Fluid Runtime definitions",
  "homepage": "https://fluidframework.com",
  "repository": {
    "type": "git",
    "url": "https://github.com/microsoft/FluidFramework.git",
    "directory": "packages/runtime/container-runtime-definitions"
  },
  "license": "MIT",
  "author": "Microsoft and contributors",
  "sideEffects": false,
  "main": "dist/index.js",
  "types": "dist/index.d.ts",
  "scripts": {
    "build": "concurrently npm:build:compile npm:lint && npm run build:docs",
    "build:compile": "npm run tsc && npm run typetests:gen && npm run build:test",
    "build:docs": "api-extractor run --local --typescript-compiler-folder ../../../node_modules/typescript && copyfiles -u 1 ./_api-extractor-temp/doc-models/* ../../../_api-extractor-temp/",
    "build:full": "npm run build",
    "build:full:compile": "npm run build:compile",
    "build:test": "tsc --project ./src/test/tsconfig.json",
    "ci:build:docs": "api-extractor run --typescript-compiler-folder ../../../node_modules/typescript && copyfiles -u 1 ./_api-extractor-temp/* ../../../_api-extractor-temp/",
    "clean": "rimraf dist *.tsbuildinfo *.build.log",
    "eslint": "eslint --format stylish src",
    "eslint:fix": "eslint --format stylish src --fix --fix-type problem,suggestion,layout",
    "lint": "npm run eslint",
    "lint:fix": "npm run eslint:fix",
    "tsc": "tsc",
    "tsfmt": "tsfmt --verify",
    "tsfmt:fix": "tsfmt --replace",
    "typetests:gen": "fluid-type-validator -g -d ."
  },
  "dependencies": {
    "@fluidframework/common-definitions": "^0.20.1",
    "@fluidframework/container-definitions": "^2.0.0",
    "@fluidframework/core-interfaces": "^2.0.0",
    "@fluidframework/driver-definitions": "^2.0.0",
    "@fluidframework/protocol-definitions": "^0.1029.1000-0",
    "@fluidframework/runtime-definitions": "^2.0.0",
    "@types/node": "^14.18.0"
  },
  "devDependencies": {
    "@fluidframework/build-common": "^0.24.0",
    "@fluidframework/container-runtime-definitions-previous": "npm:@fluidframework/container-runtime-definitions@1.1.0",
    "@fluidframework/eslint-config-fluid": "^0.28.2000",
    "@microsoft/api-extractor": "^7.22.2",
    "@rushstack/eslint-config": "^2.5.1",
    "concurrently": "^6.2.0",
    "copyfiles": "^2.1.0",
    "eslint": "~8.6.0",
    "rimraf": "^2.6.2",
    "typescript": "~4.5.5",
    "typescript-formatter": "7.1.0"
  },
  "typeValidation": {
    "version": "2.0.0",
    "broken": {
<<<<<<< HEAD
      "TypeAliasDeclaration_IContainerRuntimeBaseWithCombinedEvents": {
        "backCompat": false
      },
      "InterfaceDeclaration_IContainerRuntime": {
        "backCompat": false
      },
      "InterfaceDeclaration_IProvideContainerRuntime": {
=======
      "RemovedInterfaceDeclaration_IDataStoreWithBindToContext_Deprecated":
      {
        "forwardCompat": false,
>>>>>>> 55223da9
        "backCompat": false
      }
    }
  }
}<|MERGE_RESOLUTION|>--- conflicted
+++ resolved
@@ -56,7 +56,11 @@
   "typeValidation": {
     "version": "2.0.0",
     "broken": {
-<<<<<<< HEAD
+      "RemovedInterfaceDeclaration_IDataStoreWithBindToContext_Deprecated":
+      {
+        "forwardCompat": false,
+        "backCompat": false
+      },
       "TypeAliasDeclaration_IContainerRuntimeBaseWithCombinedEvents": {
         "backCompat": false
       },
@@ -64,11 +68,6 @@
         "backCompat": false
       },
       "InterfaceDeclaration_IProvideContainerRuntime": {
-=======
-      "RemovedInterfaceDeclaration_IDataStoreWithBindToContext_Deprecated":
-      {
-        "forwardCompat": false,
->>>>>>> 55223da9
         "backCompat": false
       }
     }
