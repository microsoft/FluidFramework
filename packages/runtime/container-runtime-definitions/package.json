{
  "name": "@fluidframework/container-runtime-definitions",
  "version": "2.0.0-internal.1.3.0",
  "description": "Fluid Runtime definitions",
  "homepage": "https://fluidframework.com",
  "repository": {
    "type": "git",
    "url": "https://github.com/microsoft/FluidFramework.git",
    "directory": "packages/runtime/container-runtime-definitions"
  },
  "license": "MIT",
  "author": "Microsoft and contributors",
  "sideEffects": false,
  "main": "dist/index.js",
  "types": "dist/index.d.ts",
  "scripts": {
    "build": "concurrently npm:build:compile npm:lint && npm run build:docs",
    "build:compile": "npm run tsc && npm run typetests:gen && npm run build:test",
    "build:docs": "api-extractor run --local --typescript-compiler-folder ../../../node_modules/typescript && copyfiles -u 1 ./_api-extractor-temp/doc-models/* ../../../_api-extractor-temp/",
    "build:full": "npm run build",
    "build:full:compile": "npm run build:compile",
    "build:test": "tsc --project ./src/test/tsconfig.json",
    "ci:build:docs": "api-extractor run --typescript-compiler-folder ../../../node_modules/typescript && copyfiles -u 1 ./_api-extractor-temp/* ../../../_api-extractor-temp/",
    "clean": "rimraf dist *.tsbuildinfo *.build.log",
    "eslint": "eslint --format stylish src",
    "eslint:fix": "eslint --format stylish src --fix --fix-type problem,suggestion,layout",
    "lint": "npm run eslint",
    "lint:fix": "npm run eslint:fix",
    "tsc": "tsc",
    "tsfmt": "tsfmt --verify",
    "tsfmt:fix": "tsfmt --replace",
    "typetests:gen": "fluid-type-validator -g -d ."
  },
  "dependencies": {
    "@fluidframework/common-definitions": "^0.20.1",
    "@fluidframework/container-definitions": ">=2.0.0-internal.1.3.0 <2.0.0-internal.2.0.0",
    "@fluidframework/core-interfaces": ">=2.0.0-internal.1.3.0 <2.0.0-internal.2.0.0",
    "@fluidframework/driver-definitions": ">=2.0.0-internal.1.3.0 <2.0.0-internal.2.0.0",
    "@fluidframework/protocol-definitions": "^1.0.0",
    "@fluidframework/runtime-definitions": ">=2.0.0-internal.1.3.0 <2.0.0-internal.2.0.0",
    "@types/node": "^14.18.0"
  },
  "devDependencies": {
    "@fluidframework/build-common": "^1.0.0",
    "@fluidframework/build-tools": "^0.4.6000",
    "@fluidframework/container-runtime-definitions-previous": "npm:@fluidframework/container-runtime-definitions@^1.2.0",
    "@fluidframework/eslint-config-fluid": "^1.0.0",
    "@microsoft/api-extractor": "^7.22.2",
    "@rushstack/eslint-config": "^2.5.1",
    "concurrently": "^6.2.0",
    "copyfiles": "^2.4.1",
    "eslint": "~8.6.0",
    "rimraf": "^2.6.2",
    "typescript": "~4.5.5",
    "typescript-formatter": "7.1.0"
  },
  "typeValidation": {
    "version": "2.0.0",
    "broken": {
<<<<<<< HEAD
      "RemovedInterfaceDeclaration_IDataStoreWithBindToContext_Deprecated": {
        "forwardCompat": false,
        "backCompat": false
      },
      "TypeAliasDeclaration_IContainerRuntimeBaseWithCombinedEvents": {
        "backCompat": false
      },
=======
>>>>>>> 2e05a8b7
      "InterfaceDeclaration_IContainerRuntime": {
        "backCompat": false
      },
      "InterfaceDeclaration_IProvideContainerRuntime": {
        "backCompat": false
      }
    }
  }
}<|MERGE_RESOLUTION|>--- conflicted
+++ resolved
@@ -57,7 +57,6 @@
   "typeValidation": {
     "version": "2.0.0",
     "broken": {
-<<<<<<< HEAD
       "RemovedInterfaceDeclaration_IDataStoreWithBindToContext_Deprecated": {
         "forwardCompat": false,
         "backCompat": false
@@ -65,9 +64,10 @@
       "TypeAliasDeclaration_IContainerRuntimeBaseWithCombinedEvents": {
         "backCompat": false
       },
-=======
->>>>>>> 2e05a8b7
       "InterfaceDeclaration_IContainerRuntime": {
+        "backCompat": false
+      },
+      "InterfaceDeclaration_IFluidDataStoreContext": {
         "backCompat": false
       },
       "InterfaceDeclaration_IProvideContainerRuntime": {
