--- conflicted
+++ resolved
@@ -53,15 +53,11 @@
 	},
 	"typeValidation": {
 		"broken": {
-<<<<<<< HEAD
-			"InterfaceDeclaration_IDataStoreWithBindToContext_Deprecated": {
-=======
 			"RemovedInterfaceDeclaration_IDataStoreWithBindToContext_Deprecated": {
 				"forwardCompat": false,
 				"backCompat": false
 			},
 			"InterfaceDeclaration_IContainerRuntime": {
->>>>>>> 6803df6d
 				"forwardCompat": false
 			}
 		}
