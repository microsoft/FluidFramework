--- conflicted
+++ resolved
@@ -21,10 +21,7 @@
 		"build:compile": "fluid-build . --task compile",
 		"build:docs": "fluid-build . --task api",
 		"build:test": "tsc --project ./src/test/tsconfig.json",
-<<<<<<< HEAD
-=======
 		"check:are-the-types-wrong": "attw --pack",
->>>>>>> 7620034b
 		"check:release-tags": "api-extractor run --local --config ./api-extractor-lint.json",
 		"ci:build:docs": "api-extractor run",
 		"clean": "rimraf --glob dist \"**/*.tsbuildinfo\" \"**/*.build.log\" _api-extractor-temp",
