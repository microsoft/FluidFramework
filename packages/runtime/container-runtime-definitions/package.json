{
  "name": "@fluidframework/container-runtime-definitions",
  "version": "2.0.0",
  "description": "Fluid Runtime definitions",
  "homepage": "https://fluidframework.com",
  "repository": {
    "type": "git",
    "url": "https://github.com/microsoft/FluidFramework.git",
    "directory": "packages/runtime/container-runtime-definitions"
  },
  "license": "MIT",
  "author": "Microsoft and contributors",
  "sideEffects": false,
  "main": "dist/index.js",
  "types": "dist/index.d.ts",
  "scripts": {
    "build": "concurrently npm:build:compile npm:lint && npm run build:docs",
    "build:compile": "npm run tsc && npm run typetests:gen && npm run build:test",
    "build:docs": "api-extractor run --local --typescript-compiler-folder ../../../node_modules/typescript && copyfiles -u 1 ./_api-extractor-temp/doc-models/* ../../../_api-extractor-temp/",
    "build:full": "npm run build",
    "build:full:compile": "npm run build:compile",
    "build:test": "tsc --project ./src/test/tsconfig.json",
    "ci:build:docs": "api-extractor run --typescript-compiler-folder ../../../node_modules/typescript && copyfiles -u 1 ./_api-extractor-temp/* ../../../_api-extractor-temp/",
    "clean": "rimraf dist *.tsbuildinfo *.build.log",
    "eslint": "eslint --format stylish src",
    "eslint:fix": "eslint --format stylish src --fix --fix-type problem,suggestion,layout",
    "lint": "npm run eslint",
    "lint:fix": "npm run eslint:fix",
    "tsc": "tsc",
    "tsfmt": "tsfmt --verify",
    "tsfmt:fix": "tsfmt --replace",
    "typetests:gen": "fluid-type-validator -g -d ."
  },
  "dependencies": {
    "@fluidframework/common-definitions": "^0.20.1",
    "@fluidframework/container-definitions": "^2.0.0",
    "@fluidframework/core-interfaces": "^2.0.0",
    "@fluidframework/driver-definitions": "^2.0.0",
    "@fluidframework/protocol-definitions": "^0.1029.1000-0",
    "@fluidframework/runtime-definitions": "^2.0.0",
    "@types/node": "^14.18.0"
  },
  "devDependencies": {
    "@fluidframework/build-common": "^0.24.0",
    "@fluidframework/container-runtime-definitions-previous": "npm:@fluidframework/container-runtime-definitions@^1.2.0",
    "@fluidframework/eslint-config-fluid": "^0.28.2000",
    "@microsoft/api-extractor": "^7.22.2",
    "@rushstack/eslint-config": "^2.5.1",
    "concurrently": "^6.2.0",
    "copyfiles": "^2.1.0",
    "eslint": "~8.6.0",
    "rimraf": "^2.6.2",
    "typescript": "~4.5.5",
    "typescript-formatter": "7.1.0"
  },
  "typeValidation": {
<<<<<<< HEAD
    "version": "1.3.0",
    "broken": {}
=======
    "version": "2.0.0",
    "broken": {
      "RemovedInterfaceDeclaration_IDataStoreWithBindToContext_Deprecated":
      {
        "forwardCompat": false,
        "backCompat": false
      }
    }
>>>>>>> 1b1b2457
  }
}<|MERGE_RESOLUTION|>--- conflicted
+++ resolved
@@ -42,7 +42,7 @@
   },
   "devDependencies": {
     "@fluidframework/build-common": "^0.24.0",
-    "@fluidframework/container-runtime-definitions-previous": "npm:@fluidframework/container-runtime-definitions@^1.2.0",
+    "@fluidframework/container-runtime-definitions-previous": "npm:@fluidframework/container-runtime-definitions@1.1.0",
     "@fluidframework/eslint-config-fluid": "^0.28.2000",
     "@microsoft/api-extractor": "^7.22.2",
     "@rushstack/eslint-config": "^2.5.1",
@@ -54,10 +54,6 @@
     "typescript-formatter": "7.1.0"
   },
   "typeValidation": {
-<<<<<<< HEAD
-    "version": "1.3.0",
-    "broken": {}
-=======
     "version": "2.0.0",
     "broken": {
       "RemovedInterfaceDeclaration_IDataStoreWithBindToContext_Deprecated":
@@ -66,6 +62,5 @@
         "backCompat": false
       }
     }
->>>>>>> 1b1b2457
   }
 }