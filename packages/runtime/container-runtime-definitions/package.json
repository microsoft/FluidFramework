{
  "name": "@fluidframework/container-runtime-definitions",
  "version": "2.0.0",
  "description": "Fluid Runtime definitions",
  "homepage": "https://fluidframework.com",
  "repository": {
    "type": "git",
    "url": "https://github.com/microsoft/FluidFramework.git",
    "directory": "packages/runtime/container-runtime-definitions"
  },
  "license": "MIT",
  "author": "Microsoft and contributors",
  "sideEffects": false,
  "main": "dist/index.js",
  "types": "dist/index.d.ts",
  "scripts": {
    "build": "concurrently npm:build:compile npm:lint && npm run build:docs",
    "build:compile": "npm run tsc && npm run typetests:gen && npm run build:test",
    "build:docs": "api-extractor run --local --typescript-compiler-folder ../../../node_modules/typescript && copyfiles -u 1 ./_api-extractor-temp/doc-models/* ../../../_api-extractor-temp/",
    "build:full": "npm run build",
    "build:full:compile": "npm run build:compile",
    "build:test": "tsc --project ./src/test/tsconfig.json",
    "ci:build:docs": "api-extractor run --typescript-compiler-folder ../../../node_modules/typescript && copyfiles -u 1 ./_api-extractor-temp/* ../../../_api-extractor-temp/",
    "clean": "rimraf dist *.tsbuildinfo *.build.log",
    "eslint": "eslint --format stylish src",
    "eslint:fix": "eslint --format stylish src --fix --fix-type problem,suggestion,layout",
    "lint": "npm run eslint",
    "lint:fix": "npm run eslint:fix",
    "tsc": "tsc",
    "tsfmt": "tsfmt --verify",
    "tsfmt:fix": "tsfmt --replace",
    "typetests:gen": "fluid-type-validator -g -d ."
  },
  "dependencies": {
    "@fluidframework/common-definitions": "^0.20.1",
    "@fluidframework/container-definitions": "^2.0.0",
    "@fluidframework/core-interfaces": "^2.0.0",
    "@fluidframework/driver-definitions": "^2.0.0",
    "@fluidframework/protocol-definitions": "^0.1029.1000-0",
    "@fluidframework/runtime-definitions": "^2.0.0",
    "@types/node": "^14.18.0"
  },
  "devDependencies": {
    "@fluidframework/build-common": "^0.24.0",
    "@fluidframework/container-runtime-definitions-previous": "npm:@fluidframework/container-runtime-definitions@1.1.0",
    "@fluidframework/eslint-config-fluid": "^0.28.2000",
    "@microsoft/api-extractor": "^7.22.2",
    "@rushstack/eslint-config": "^2.5.1",
    "concurrently": "^6.2.0",
    "copyfiles": "^2.1.0",
    "eslint": "~8.6.0",
    "rimraf": "^2.6.2",
    "typescript": "~4.5.5",
    "typescript-formatter": "7.1.0"
  },
  "typeValidation": {
<<<<<<< HEAD
    "version": "1.0.0",
    "broken": {
      "InterfaceDeclaration_IContainerRuntime": {
        "backCompat": false
      },
      "InterfaceDeclaration_IProvideContainerRuntime": {
        "backCompat": false
      },
      "RemovedInterfaceDeclaration_IDataStoreWithBindToContext_Deprecated":
      {
        "forwardCompat": false,
        "backCompat": false
      }
    }
=======
    "version": "2.0.0",
    "broken": {}
>>>>>>> 580f9231
  }
}<|MERGE_RESOLUTION|>--- conflicted
+++ resolved
@@ -54,8 +54,7 @@
     "typescript-formatter": "7.1.0"
   },
   "typeValidation": {
-<<<<<<< HEAD
-    "version": "1.0.0",
+    "version": "2.0.0",
     "broken": {
       "InterfaceDeclaration_IContainerRuntime": {
         "backCompat": false
@@ -69,9 +68,5 @@
         "backCompat": false
       }
     }
-=======
-    "version": "2.0.0",
-    "broken": {}
->>>>>>> 580f9231
   }
 }