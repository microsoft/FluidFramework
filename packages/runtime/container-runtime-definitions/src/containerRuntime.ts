/*!
 * Copyright (c) Microsoft Corporation. All rights reserved.
 * Licensed under the MIT License.
 */

import { Buffer } from "buffer";
import {
<<<<<<< HEAD
    AttachState,
    ContainerWarning,
=======
    IFluidObject,
    IFluidRouter,
} from "@fluidframework/core-interfaces";
import {
>>>>>>> 944fb369
    IAudience,
    IDeltaManager,
    ILoader,
} from "@fluidframework/container-definitions";
import { IFluidHandle, IFluidObject, IFluidRouter, IRequest, IResponse } from "@fluidframework/core-interfaces";
import { IDocumentStorageService } from "@fluidframework/driver-definitions";
import {
    IClientDetails,
    IDocumentMessage,
    IHelpMessage,
    IQuorum,
    ISequencedDocumentMessage,
} from "@fluidframework/protocol-definitions";
import {
    FlushMode,
    IContainerRuntimeBase,
    IInboundSignalMessage,
} from "@fluidframework/runtime-definitions";
import { IProvideContainerRuntimeDirtyable } from "./containerRuntimeDirtyable";

declare module "@fluidframework/core-interfaces" {
    // eslint-disable-next-line @typescript-eslint/no-empty-interface
    export interface IFluidObject extends Readonly<Partial<IProvideContainerRuntime>> { }
}

export const IContainerRuntime: keyof IProvideContainerRuntime = "IContainerRuntime";

export interface IProvideContainerRuntime {
    IContainerRuntime: IContainerRuntime;
}

/**
 * Represents the runtime of the container. Contains helper functions/state of the container.
 */
export interface IContainerRuntime extends
    IProvideContainerRuntime,
    Partial<IProvideContainerRuntimeDirtyable>,
    IContainerRuntimeBase {
    readonly id: string;
    readonly existing: boolean;
    readonly options: any;
    readonly clientId: string | undefined;
    readonly clientDetails: IClientDetails;
    readonly parentBranch: string | null;
    readonly connected: boolean;
    readonly leader: boolean;
    readonly deltaManager: IDeltaManager<ISequencedDocumentMessage, IDocumentMessage>;
    readonly storage: IDocumentStorageService;
    readonly branch: string;
    readonly loader: ILoader;
    readonly flushMode: FlushMode;
    readonly snapshotFn: (message: string) => Promise<void>;
    readonly scope: IFluidObject;
    /**
     * Indicates the attachment state of the container to a host service.
     */
    readonly attachState: AttachState;

    on(event: "batchBegin", listener: (op: ISequencedDocumentMessage) => void): this;
    on(event: "batchEnd", listener: (error: any, op: ISequencedDocumentMessage) => void): this;
    on(event: "op", listener: (message: ISequencedDocumentMessage) => void): this;
    on(event: "signal", listener: (message: IInboundSignalMessage, local: boolean) => void): this;
    on(
        event: "dirtyDocument" | "disconnected" | "dispose" | "savedDocument" | "leader" | "notleader",
        listener: () => void): this;
    on(event: "connected", listener: (clientId: string) => void): this;
    on(event: "localHelp", listener: (message: IHelpMessage) => void): this;
    on(
        event: "fluidDataStoreInstantiated",
        listener: (dataStorePkgName: string, registryPath: string, createNew: boolean) => void,
    ): this;
    /**
     * Returns the runtime of the data store.
     * @param id - Id supplied during creating the data store.
     * @param wait - True if you want to wait for it.
     */
    getRootDataStore(id: string, wait?: boolean): Promise<IFluidRouter>;

    /**
     * Creates root data store in container. Such store is automatically bound to container, and thus is
     * attached to storage when/if container is attached to storage. Such stores are never garbage collected
     * and can be found / loaded by name.
     * Majority of data stores in container should not be roots, and should be reachable (directly or indirectly)
     * through one of the roots.
     * @param pkg - Package name of the data store factory
     * @param rootDataStoreId - data store ID. IDs naming space is global in container. If collision on name occurs,
     * it results in container corruption - loading this file after that will always result in error.
     */
    createRootDataStore(pkg: string | string[], rootDataStoreId: string): Promise<IFluidRouter>;

    /**
     * Returns the current quorum.
     */
    getQuorum(): IQuorum;

    /**
     * Returns the current audience.
     */
    getAudience(): IAudience;

    /**
     * Used to raise an unrecoverable error on the runtime.
     */
    raiseContainerWarning(warning: ContainerWarning): void;

    /**
     * Returns true of document is dirty, i.e. there are some pending local changes that
     * either were not sent out to delta stream or were not yet acknowledged.
     */
    isDocumentDirty(): boolean;

    /**
     * Flushes any ops currently being batched to the loader
     */
    flush(): void;

    /**
     * Get an absolute url for a provided container-relative request.
     * Returns undefined if the container isn't attached to storage.
     * @param relativeUrl - A relative request within the container
     */
    getAbsoluteUrl(relativeUrl: string): Promise<string | undefined>;
<<<<<<< HEAD

    /**
     * Resolves handle URI
     * @param request - request to resolve
     */
    resolveHandle(request: IRequest): Promise<IResponse>;

    uploadBlob(blob: Buffer): Promise<IFluidHandle<string>>;
=======
>>>>>>> 944fb369
}<|MERGE_RESOLUTION|>--- conflicted
+++ resolved
@@ -5,20 +5,13 @@
 
 import { Buffer } from "buffer";
 import {
-<<<<<<< HEAD
     AttachState,
     ContainerWarning,
-=======
-    IFluidObject,
-    IFluidRouter,
-} from "@fluidframework/core-interfaces";
-import {
->>>>>>> 944fb369
     IAudience,
     IDeltaManager,
     ILoader,
 } from "@fluidframework/container-definitions";
-import { IFluidHandle, IFluidObject, IFluidRouter, IRequest, IResponse } from "@fluidframework/core-interfaces";
+import { IFluidHandle, IFluidObject, IFluidRouter } from "@fluidframework/core-interfaces";
 import { IDocumentStorageService } from "@fluidframework/driver-definitions";
 import {
     IClientDetails,
@@ -27,11 +20,7 @@
     IQuorum,
     ISequencedDocumentMessage,
 } from "@fluidframework/protocol-definitions";
-import {
-    FlushMode,
-    IContainerRuntimeBase,
-    IInboundSignalMessage,
-} from "@fluidframework/runtime-definitions";
+import { FlushMode, IContainerRuntimeBase, IInboundSignalMessage } from "@fluidframework/runtime-definitions";
 import { IProvideContainerRuntimeDirtyable } from "./containerRuntimeDirtyable";
 
 declare module "@fluidframework/core-interfaces" {
@@ -136,15 +125,6 @@
      * @param relativeUrl - A relative request within the container
      */
     getAbsoluteUrl(relativeUrl: string): Promise<string | undefined>;
-<<<<<<< HEAD
-
-    /**
-     * Resolves handle URI
-     * @param request - request to resolve
-     */
-    resolveHandle(request: IRequest): Promise<IResponse>;
 
     uploadBlob(blob: Buffer): Promise<IFluidHandle<string>>;
-=======
->>>>>>> 944fb369
 }