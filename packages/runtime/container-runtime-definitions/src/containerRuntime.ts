/*!
 * Copyright (c) Microsoft Corporation and contributors. All rights reserved.
 * Licensed under the MIT License.
 */

import { IEventProvider } from "@fluidframework/common-definitions";
import {
    AttachState,
    ContainerWarning,
    IDeltaManager,
    ILoader,
    ILoaderOptions,
} from "@fluidframework/container-definitions";
import {
    IRequest,
    IResponse,
    IFluidObject,
    IFluidRouter,
    IFluidCodeDetails,
} from "@fluidframework/core-interfaces";
import { IDocumentStorageService } from "@fluidframework/driver-definitions";
import {
    IClientDetails,
    IDocumentMessage,
    IHelpMessage,
    IPendingProposal,
    ISequencedDocumentMessage,
} from "@fluidframework/protocol-definitions";
import {
    FlushMode,
    IContainerRuntimeBase,
    IContainerRuntimeBaseEvents,
    IFluidDataStoreContextDetached,
    IProvideFluidDataStoreRegistry,
 } from "@fluidframework/runtime-definitions";

declare module "@fluidframework/core-interfaces" {
    // eslint-disable-next-line @typescript-eslint/no-empty-interface
    export interface IFluidObject extends Readonly<Partial<IProvideContainerRuntime>> { }
}

export const IContainerRuntime: keyof IProvideContainerRuntime = "IContainerRuntime";

export interface IProvideContainerRuntime {
    IContainerRuntime: IContainerRuntime;
}

export interface IContainerRuntimeEvents extends IContainerRuntimeBaseEvents {
    (event: "codeDetailsProposed", listener: (codeDetails: IFluidCodeDetails, proposal: IPendingProposal) => void);
    (
        event: "dirtyDocument" | "dirty" | "disconnected" | "dispose" | "savedDocument" | "saved",
        listener: () => void);
    (event: "connected", listener: (clientId: string) => void);
    (event: "localHelp", listener: (message: IHelpMessage) => void);
<<<<<<< HEAD
    (
        event: "fluidDataStoreInstantiated",
        listener: (dataStorePkgName: string, registryPath: string) => void,
    );
=======
>>>>>>> 43d1a7f3
}

export type IContainerRuntimeBaseWithCombinedEvents =
    IContainerRuntimeBase &  IEventProvider<IContainerRuntimeEvents>;

/*
 * Represents the runtime of the container. Contains helper functions/state of the container.
 */
export interface IContainerRuntime extends
    IProvideContainerRuntime,
    IProvideFluidDataStoreRegistry,
    IContainerRuntimeBaseWithCombinedEvents {
    readonly id: string;
    readonly options: ILoaderOptions;
    readonly clientId: string | undefined;
    readonly clientDetails: IClientDetails;
    readonly connected: boolean;
    readonly deltaManager: IDeltaManager<ISequencedDocumentMessage, IDocumentMessage>;
    readonly storage: IDocumentStorageService;
    /**
     * @deprecated 0.37 Containers created using a loader will make automatically it
     * available through scope instead
     */
    readonly loader: ILoader;
    readonly flushMode: FlushMode;
    readonly scope: IFluidObject;
    /**
     * Indicates the attachment state of the container to a host service.
     */
    readonly attachState: AttachState;

    /**
     * Returns the runtime of the data store.
     * @param id - Id supplied during creating the data store.
     * @param wait - True if you want to wait for it.
     */
    getRootDataStore(id: string, wait?: boolean): Promise<IFluidRouter>;

    /**
     * Creates root data store in container. Such store is automatically bound to container, and thus is
     * attached to storage when/if container is attached to storage. Such stores are never garbage collected
     * and can be found / loaded by name.
     * Majority of data stores in container should not be roots, and should be reachable (directly or indirectly)
     * through one of the roots.
     * @param pkg - Package name of the data store factory
     * @param rootDataStoreId - data store ID. IDs naming space is global in container. If collision on name occurs,
     * it results in container corruption - loading this file after that will always result in error.
     */
    createRootDataStore(pkg: string | string[], rootDataStoreId: string): Promise<IFluidRouter>;

    /**
     * Creates detached data store context. Data store initialization is considered compete
     * only after context.attachRuntime() is called.
     * @param pkg - package path
     * @param rootDataStoreId - data store ID (unique name)
     */
    createDetachedRootDataStore(pkg: Readonly<string[]>, rootDataStoreId: string): IFluidDataStoreContextDetached;

    /**
     * Used to raise an unrecoverable error on the runtime.
     */
    raiseContainerWarning(warning: ContainerWarning): void;

    /**
     * @deprecated - Please use isDirty()
     */
    isDocumentDirty(): boolean;

    /**
     * Returns true of document is dirty, i.e. there are some pending local changes that
     * either were not sent out to delta stream or were not yet acknowledged.
     */
    readonly isDirty: boolean;

    /**
     * Flushes any ops currently being batched to the loader
     */
    flush(): void;

    /**
     * Get an absolute url for a provided container-relative request.
     * Returns undefined if the container isn't attached to storage.
     * @param relativeUrl - A relative request within the container
     */
    getAbsoluteUrl(relativeUrl: string): Promise<string | undefined>;

    /**
     * Resolves handle URI
     * @param request - request to resolve
     */
    resolveHandle(request: IRequest): Promise<IResponse>;
}<|MERGE_RESOLUTION|>--- conflicted
+++ resolved
@@ -52,13 +52,6 @@
         listener: () => void);
     (event: "connected", listener: (clientId: string) => void);
     (event: "localHelp", listener: (message: IHelpMessage) => void);
-<<<<<<< HEAD
-    (
-        event: "fluidDataStoreInstantiated",
-        listener: (dataStorePkgName: string, registryPath: string) => void,
-    );
-=======
->>>>>>> 43d1a7f3
 }
 
 export type IContainerRuntimeBaseWithCombinedEvents =
