/*!
 * Copyright (c) Microsoft Corporation. All rights reserved.
 * Licensed under the MIT License.
 */

import {
    IFluidObject,
    IFluidRouter,
<<<<<<< HEAD
    IRequest,
    IResponse,
} from "@fluidframework/component-core-interfaces";
=======
} from "@fluidframework/core-interfaces";
>>>>>>> 14d63d3f
import {
    IAudience,
    IBlobManager,
    IDeltaManager,
    ContainerWarning,
    ILoader,
    AttachState,
} from "@fluidframework/container-definitions";
import { IDocumentStorageService } from "@fluidframework/driver-definitions";
import {
    IClientDetails,
    IDocumentMessage,
    IHelpMessage,
    IQuorum,
    ISequencedDocumentMessage,
} from "@fluidframework/protocol-definitions";
import {
    FlushMode,
    IContainerRuntimeBase,
    IFluidDataStoreChannel,
    IFluidDataStoreContext,
    IInboundSignalMessage,
} from "@fluidframework/runtime-definitions";
import { IProvideContainerRuntimeDirtyable } from "./containerRuntimeDirtyable";

declare module "@fluidframework/core-interfaces" {
    // eslint-disable-next-line @typescript-eslint/no-empty-interface
    export interface IFluidObject extends Readonly<Partial<IProvideContainerRuntime>> { }
}

export const IContainerRuntime: keyof IProvideContainerRuntime = "IContainerRuntime";

export interface IProvideContainerRuntime {
    IContainerRuntime: IContainerRuntime;
}

/**
 * Represents the runtime of the container. Contains helper functions/state of the container.
 */
export interface IContainerRuntime extends
    IProvideContainerRuntime,
    Partial<IProvideContainerRuntimeDirtyable>,
    IContainerRuntimeBase {
    readonly id: string;
    readonly existing: boolean;
    readonly options: any;
    readonly clientId: string | undefined;
    readonly clientDetails: IClientDetails;
    readonly parentBranch: string | null;
    readonly connected: boolean;
    readonly leader: boolean;
    readonly deltaManager: IDeltaManager<ISequencedDocumentMessage, IDocumentMessage>;
    readonly blobManager: IBlobManager;
    readonly storage: IDocumentStorageService;
    readonly branch: string;
    readonly loader: ILoader;
    readonly flushMode: FlushMode;
    readonly snapshotFn: (message: string) => Promise<void>;
    readonly scope: IFluidObject & IFluidObject;
    /**
     * Indicates the attachment state of the container to a host service.
     */
    readonly attachState: AttachState;

    on(event: "batchBegin", listener: (op: ISequencedDocumentMessage) => void): this;
    on(event: "batchEnd", listener: (error: any, op: ISequencedDocumentMessage) => void): this;
    on(event: "op", listener: (message: ISequencedDocumentMessage) => void): this;
    on(event: "signal", listener: (message: IInboundSignalMessage, local: boolean) => void): this;
    on(
        event: "dirtyDocument" | "disconnected" | "dispose" | "savedDocument" | "leader" | "notleader",
        listener: () => void): this;
    on(event: "connected", listener: (clientId: string) => void): this;
    on(event: "localHelp", listener: (message: IHelpMessage) => void): this;
    on(
        event: "componentInstantiated",
        listener: (componentPkgName: string, registryPath: string, createNew: boolean) => void,
    ): this;
    /**
     * Returns the runtime of the component.
     * @param id - Id supplied during creating the component.
     * @param wait - True if you want to wait for it.
     */
    getDataStore(id: string, wait?: boolean): Promise<IFluidDataStoreChannel>;

    /**
     * Creates root data store in container. Such store is automatically bound to container, and thus is
     * attached to storage when/if container is attached to storage. Such stores are never garbage collected
     * and can be found / loaded by name.
     * Majority of data stores in container should not be roots, and should be reachable (directly or indirectly)
     * through one of the roots.
     * @param pkg - Package name of the data store factory
     * @param rootDataStoreId - data store ID. IDs naming space is global in container. If collision on name occurs,
     * it results in container corruption - loading this file after that will always result in error.
     */
    createRootDataStore(pkg: string | string[], rootDataStoreId: string): Promise<IFluidRouter>;

    /**
     * Returns the current quorum.
     */
    getQuorum(): IQuorum;

    /**
     * Returns the current audience.
     */
    getAudience(): IAudience;

    /**
     * Used to raise an unrecoverable error on the runtime.
     */
    raiseContainerWarning(warning: ContainerWarning): void;

    /**
     * Returns true of document is dirty, i.e. there are some pending local changes that
     * either were not sent out to delta stream or were not yet acknowledged.
     */
    isDocumentDirty(): boolean;

    /**
     * Flushes any ops currently being batched to the loader
     */
    flush(): void;

    /**
     * Used to notify the HostingRuntime that the FluidDataStoreRuntime has be instantiated.
     */
    notifyDataStoreInstantiated(componentContext: IFluidDataStoreContext): void;

    /**
     * Get an absolute url for a provided container-relative request.
     * Returns undefined if the container isn't attached to storage.
     * @param relativeUrl - A relative request within the container
     */
    getAbsoluteUrl(relativeUrl: string): Promise<string | undefined>;

    /**
     * Resolves handle URI
     * @param request - request to resolve
     */
    resolveHandle(request: IRequest): Promise<IResponse>;
}<|MERGE_RESOLUTION|>--- conflicted
+++ resolved
@@ -6,13 +6,9 @@
 import {
     IFluidObject,
     IFluidRouter,
-<<<<<<< HEAD
     IRequest,
     IResponse,
-} from "@fluidframework/component-core-interfaces";
-=======
 } from "@fluidframework/core-interfaces";
->>>>>>> 14d63d3f
 import {
     IAudience,
     IBlobManager,
