--- conflicted
+++ resolved
@@ -3,24 +3,16 @@
  * Licensed under the MIT License.
  */
 
-<<<<<<< HEAD
-=======
-import { AttachState, IDeltaManager } from "@fluidframework/container-definitions";
->>>>>>> 4aed92d1
-import {
-	type AttachState,
-	type IDeltaManager,
-	type ILoaderOptions,
-} from "@fluidframework/container-definitions";
-import {
-	type IEventProvider,
-	type IRequest,
-	type IResponse,
-	type FluidObject,
-	type IFluidHandle,
-	type IFluidHandleContext,
+import type { AttachState, IDeltaManager } from "@fluidframework/container-definitions";
+import type {
+	IEventProvider,
+	IRequest,
+	IResponse,
+	FluidObject,
+	IFluidHandle,
+	IFluidHandleContext,
 } from "@fluidframework/core-interfaces";
-import { type IDocumentStorageService } from "@fluidframework/driver-definitions";
+import type { IDocumentStorageService } from "@fluidframework/driver-definitions";
 import {
 	type IClientDetails,
 	type IDocumentMessage,
