--- conflicted
+++ resolved
@@ -70,14 +70,6 @@
     readonly connected: boolean;
     readonly deltaManager: IDeltaManager<ISequencedDocumentMessage, IDocumentMessage>;
     readonly storage: IDocumentStorageService;
-<<<<<<< HEAD
-=======
-    /**
-     * @deprecated 0.37 Containers created using a loader will make automatically it
-     * available through scope instead
-     */
-    readonly loader: ILoader;
->>>>>>> c513f4a4
     readonly flushMode: FlushMode;
     readonly scope: IFluidObject;
     /**
