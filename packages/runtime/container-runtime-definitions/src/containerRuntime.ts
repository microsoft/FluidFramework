--- conflicted
+++ resolved
@@ -99,16 +99,10 @@
      * Majority of data stores in container should not be roots, and should be reachable (directly or indirectly)
      * through one of the roots.
      * @param pkg - Package name of the data store factory
-<<<<<<< HEAD
-     * @param rootDataStoreId - data store ID. IDs naming space is global in container. If collision on name occurs,
-     * it results in container corruption - loading this file after that will always result in error.
-     *
-     * @deprecated - will be removed in an upcoming release. See #9660.
-=======
      * @param rootDataStoreId - data store ID. Must not contain slashes. IDs naming space is global in container.
      * If collision on name occurs, it results in container corruption - loading this file after that will always
      * result in error.
->>>>>>> 70587e90
+     * @deprecated - will be removed in an upcoming release. See #9660.
      */
     createRootDataStore(pkg: string | string[], rootDataStoreId: string): Promise<IFluidRouter>;
 
