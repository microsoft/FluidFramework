{
	"name": "@fluidframework/runtime-definitions",
	"version": "2.4.0",
	"description": "Fluid Runtime definitions",
	"homepage": "https://fluidframework.com",
	"repository": {
		"type": "git",
		"url": "https://github.com/microsoft/FluidFramework.git",
		"directory": "packages/runtime/runtime-definitions"
	},
	"license": "MIT",
	"author": "Microsoft and contributors",
	"sideEffects": false,
	"type": "module",
	"exports": {
		".": {
			"import": {
				"types": "./lib/public.d.ts",
				"default": "./lib/index.js"
			},
			"require": {
				"types": "./dist/public.d.ts",
				"default": "./dist/index.js"
			}
		},
		"./legacy": {
			"import": {
				"types": "./lib/legacy.d.ts",
				"default": "./lib/index.js"
			},
			"require": {
				"types": "./dist/legacy.d.ts",
				"default": "./dist/index.js"
			}
		},
		"./internal": {
			"import": {
				"types": "./lib/index.d.ts",
				"default": "./lib/index.js"
			},
			"require": {
				"types": "./dist/index.d.ts",
				"default": "./dist/index.js"
			}
		}
	},
	"main": "lib/index.js",
	"types": "lib/public.d.ts",
	"scripts": {
		"api": "fluid-build . --task api",
		"api-extractor:commonjs": "flub generate entrypoints --outDir ./dist",
		"api-extractor:esnext": "flub generate entrypoints --outDir ./lib --node10TypeCompat",
		"build": "fluid-build . --task build",
		"build:api-reports": "concurrently \"npm:build:api-reports:*\"",
		"build:api-reports:current": "api-extractor run --local --config api-extractor/api-extractor.current.json",
		"build:api-reports:legacy": "api-extractor run --local --config api-extractor/api-extractor.legacy.json",
		"build:compile": "fluid-build . --task compile",
		"build:docs": "api-extractor run --local",
		"build:esnext": "tsc --project ./tsconfig.json",
		"build:test": "npm run build:test:esm && npm run build:test:cjs",
		"build:test:cjs": "fluid-tsc commonjs --project ./src/test/tsconfig.cjs.json",
		"build:test:esm": "tsc --project ./src/test/tsconfig.json",
		"check:are-the-types-wrong": "attw --pack .",
		"check:biome": "biome check .",
		"check:exports": "concurrently \"npm:check:exports:*\"",
		"check:exports:bundle-release-tags": "api-extractor run --config api-extractor/api-extractor-lint-bundle.json",
		"check:exports:cjs:legacy": "api-extractor run --config api-extractor/api-extractor-lint-legacy.cjs.json",
		"check:exports:cjs:public": "api-extractor run --config api-extractor/api-extractor-lint-public.cjs.json",
		"check:exports:esm:legacy": "api-extractor run --config api-extractor/api-extractor-lint-legacy.esm.json",
		"check:exports:esm:public": "api-extractor run --config api-extractor/api-extractor-lint-public.esm.json",
		"check:format": "npm run check:biome",
		"check:prettier": "prettier --check . --cache --ignore-path ../../../.prettierignore",
		"ci:build:api-reports": "concurrently \"npm:ci:build:api-reports:*\"",
		"ci:build:api-reports:current": "api-extractor run --config api-extractor/api-extractor.current.json",
		"ci:build:api-reports:legacy": "api-extractor run --config api-extractor/api-extractor.legacy.json",
		"ci:build:docs": "api-extractor run",
		"clean": "rimraf --glob dist lib \"*.d.ts\" \"**/*.tsbuildinfo\" \"**/*.build.log\" _api-extractor-temp",
		"eslint": "eslint --format stylish src",
		"eslint:fix": "eslint --format stylish src --fix --fix-type problem,suggestion,layout",
		"format": "npm run format:biome",
		"format:biome": "biome check . --write",
		"format:prettier": "prettier --write . --cache --ignore-path ../../../.prettierignore",
		"lint": "fluid-build . --task lint",
		"lint:fix": "fluid-build . --task eslint:fix --task format",
		"tsc": "fluid-tsc commonjs --project ./tsconfig.cjs.json && copyfiles -f ../../../common/build/build-common/src/cjs/package.json ./dist",
		"typetests:gen": "flub generate typetests --dir . -v",
		"typetests:prepare": "flub typetests --dir . --reset --previous --normalize"
	},
	"dependencies": {
		"@fluidframework/container-definitions": "workspace:~",
		"@fluidframework/core-interfaces": "workspace:~",
		"@fluidframework/driver-definitions": "workspace:~",
		"@fluidframework/id-compressor": "workspace:~",
		"@fluidframework/telemetry-utils": "workspace:~"
	},
	"devDependencies": {
		"@arethetypeswrong/cli": "^0.15.2",
		"@biomejs/biome": "~1.8.3",
		"@fluid-tools/build-cli": "^0.46.0",
		"@fluidframework/build-common": "^2.0.3",
		"@fluidframework/build-tools": "^0.46.0",
		"@fluidframework/eslint-config-fluid": "^5.4.0",
		"@fluidframework/runtime-definitions-previous": "npm:@fluidframework/runtime-definitions@2.3.0",
		"@microsoft/api-extractor": "7.47.8",
		"concurrently": "^8.2.1",
		"copyfiles": "^2.4.1",
		"eslint": "~8.55.0",
		"eslint-plugin-deprecation": "~2.0.0",
		"prettier": "~3.0.3",
		"rimraf": "^4.4.0",
		"typescript": "~5.4.5"
	},
	"typeValidation": {
<<<<<<< HEAD
		"broken": {
			"Interface_IContainerRuntimeBase": {
				"forwardCompat": false
			},
			"Interface_IFluidDataStoreContext": {
				"forwardCompat": false,
				"backCompat": false
			},
			"Interface_IFluidParentContext": {
				"forwardCompat": false,
				"backCompat": false
			},
			"Interface_IFluidDataStoreContextDetached": {
				"forwardCompat": false,
				"backCompat": false
			}
		},
		"entrypoint": "legacy"
=======
		"broken": {},
		"entrypoint": "internal"
>>>>>>> a9a07c66
	}
}<|MERGE_RESOLUTION|>--- conflicted
+++ resolved
@@ -111,28 +111,7 @@
 		"typescript": "~5.4.5"
 	},
 	"typeValidation": {
-<<<<<<< HEAD
-		"broken": {
-			"Interface_IContainerRuntimeBase": {
-				"forwardCompat": false
-			},
-			"Interface_IFluidDataStoreContext": {
-				"forwardCompat": false,
-				"backCompat": false
-			},
-			"Interface_IFluidParentContext": {
-				"forwardCompat": false,
-				"backCompat": false
-			},
-			"Interface_IFluidDataStoreContextDetached": {
-				"forwardCompat": false,
-				"backCompat": false
-			}
-		},
+		"broken": {},
 		"entrypoint": "legacy"
-=======
-		"broken": {},
-		"entrypoint": "internal"
->>>>>>> a9a07c66
 	}
 }