--- conflicted
+++ resolved
@@ -35,15 +35,9 @@
     "@fluidframework/common-definitions": "^0.20.1",
     "@fluidframework/common-utils": "^0.32.1",
     "@fluidframework/container-definitions": "^0.48.1000",
-<<<<<<< HEAD
-    "@fluidframework/core-interfaces": "^0.43.1000-0",
-    "@fluidframework/driver-definitions": "^0.46.1000-0",
-    "@fluidframework/protocol-definitions": "^0.1028.1000-0",
-=======
     "@fluidframework/core-interfaces": "^0.43.1000",
     "@fluidframework/driver-definitions": "^0.46.1000",
     "@fluidframework/protocol-definitions": "^0.1028.1000",
->>>>>>> 0f2488de
     "@types/node": "^14.18.0"
   },
   "devDependencies": {
