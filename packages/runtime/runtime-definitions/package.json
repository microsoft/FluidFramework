{
  "name": "@fluidframework/runtime-definitions",
  "version": "0.60.1000",
  "description": "Fluid Runtime definitions",
  "homepage": "https://fluidframework.com",
  "repository": {
    "type": "git",
    "url": "https://github.com/microsoft/FluidFramework.git",
    "directory": "packages/runtime/runtime-definitions"
  },
  "license": "MIT",
  "author": "Microsoft and contributors",
  "sideEffects": false,
  "main": "dist/index.js",
  "types": "dist/index.d.ts",
  "scripts": {
    "build": "concurrently npm:build:compile npm:lint && npm run build:docs",
    "build:compile": "npm run tsc && npm run build:test",
    "build:docs": "api-extractor run --local --typescript-compiler-folder ../../../node_modules/typescript && copyfiles -u 1 ./_api-extractor-temp/doc-models/* ../../../_api-extractor-temp/",
    "build:full": "npm run build",
    "build:full:compile": "npm run build:compile",
    "build:test": "tsc --project ./src/test/tsconfig.json",
    "ci:build:docs": "api-extractor run --typescript-compiler-folder ../../../node_modules/typescript && copyfiles -u 1 ./_api-extractor-temp/* ../../../_api-extractor-temp/",
    "clean": "rimraf dist *.tsbuildinfo *.build.log",
    "eslint": "eslint --format stylish src",
    "eslint:fix": "eslint --format stylish src --fix --fix-type problem,suggestion,layout",
    "lint": "npm run eslint",
    "lint:fix": "npm run eslint:fix",
    "tsc": "tsc",
    "tsfmt": "tsfmt --verify",
    "tsfmt:fix": "tsfmt --replace"
  },
  "dependencies": {
    "@fluidframework/common-definitions": "^0.20.1",
    "@fluidframework/common-utils": "^0.32.1",
    "@fluidframework/container-definitions": "^0.49.1000-69955",
    "@fluidframework/core-interfaces": "^0.43.1000",
    "@fluidframework/driver-definitions": "^0.47.1000-69949",
    "@fluidframework/protocol-definitions": "^0.1028.2000-0",
    "@types/node": "^14.18.0"
  },
  "devDependencies": {
    "@fluidframework/build-common": "^0.23.0",
    "@fluidframework/build-tools": "^0.2.71273",
    "@fluidframework/eslint-config-fluid": "^0.28.2000",
    "@fluidframework/runtime-definitions-previous": "npm:@fluidframework/runtime-definitions@^0.59.0",
    "@microsoft/api-extractor": "^7.22.2",
    "@rushstack/eslint-config": "^2.5.1",
    "concurrently": "^6.2.0",
    "copyfiles": "^2.1.0",
    "eslint": "~8.6.0",
    "rimraf": "^2.6.2",
    "typescript": "~4.5.5",
    "typescript-formatter": "7.1.0"
  },
  "typeValidation": {
<<<<<<< HEAD
    "version": "0.59.4000",
    "broken": {
      "InterfaceDeclaration_ISignalEnvelope": {"forwardCompat": false}
=======
    "version": "0.60.1000",
    "broken": {
      "InterfaceDeclaration_IFluidDataStoreContext": {
        "backCompat": false
      },
      "InterfaceDeclaration_IFluidDataStoreContextDetached": {
        "backCompat": false
      }
>>>>>>> 75a5f073
    }
  }
}<|MERGE_RESOLUTION|>--- conflicted
+++ resolved
@@ -54,11 +54,6 @@
     "typescript-formatter": "7.1.0"
   },
   "typeValidation": {
-<<<<<<< HEAD
-    "version": "0.59.4000",
-    "broken": {
-      "InterfaceDeclaration_ISignalEnvelope": {"forwardCompat": false}
-=======
     "version": "0.60.1000",
     "broken": {
       "InterfaceDeclaration_IFluidDataStoreContext": {
@@ -66,8 +61,10 @@
       },
       "InterfaceDeclaration_IFluidDataStoreContextDetached": {
         "backCompat": false
+      },
+      "InterfaceDeclaration_ISignalEnvelope": {
+        "forwardCompat": false
       }
->>>>>>> 75a5f073
     }
   }
 }