{
	"name": "@fluidframework/runtime-definitions",
	"version": "2.3.0",
	"description": "Fluid Runtime definitions",
	"homepage": "https://fluidframework.com",
	"repository": {
		"type": "git",
		"url": "https://github.com/microsoft/FluidFramework.git",
		"directory": "packages/runtime/runtime-definitions"
	},
	"license": "MIT",
	"author": "Microsoft and contributors",
	"sideEffects": false,
	"type": "module",
	"exports": {
		".": {
			"import": {
				"types": "./lib/public.d.ts",
				"default": "./lib/index.js"
			},
			"require": {
				"types": "./dist/public.d.ts",
				"default": "./dist/index.js"
			}
		},
		"./legacy": {
			"import": {
				"types": "./lib/legacy.d.ts",
				"default": "./lib/index.js"
			},
			"require": {
				"types": "./dist/legacy.d.ts",
				"default": "./dist/index.js"
			}
		},
		"./internal": {
			"import": {
				"types": "./lib/index.d.ts",
				"default": "./lib/index.js"
			},
			"require": {
				"types": "./dist/index.d.ts",
				"default": "./dist/index.js"
			}
		}
	},
	"main": "lib/index.js",
	"types": "lib/public.d.ts",
	"scripts": {
		"api": "fluid-build . --task api",
		"api-extractor:commonjs": "flub generate entrypoints --outDir ./dist",
		"api-extractor:esnext": "flub generate entrypoints --outDir ./lib --node10TypeCompat",
		"build": "fluid-build . --task build",
		"build:api-reports": "concurrently \"npm:build:api-reports:*\"",
		"build:api-reports:current": "api-extractor run --local --config api-extractor/api-extractor.current.json",
		"build:api-reports:legacy": "api-extractor run --local --config api-extractor/api-extractor.legacy.json",
		"build:compile": "fluid-build . --task compile",
		"build:docs": "api-extractor run --local",
		"build:esnext": "tsc --project ./tsconfig.json",
		"build:test": "npm run build:test:esm && npm run build:test:cjs",
		"build:test:cjs": "fluid-tsc commonjs --project ./src/test/tsconfig.cjs.json",
		"build:test:esm": "tsc --project ./src/test/tsconfig.json",
		"check:are-the-types-wrong": "attw --pack .",
		"check:biome": "biome check .",
		"check:exports": "concurrently \"npm:check:exports:*\"",
		"check:exports:bundle-release-tags": "api-extractor run --config api-extractor/api-extractor-lint-bundle.json",
		"check:exports:cjs:legacy": "api-extractor run --config api-extractor/api-extractor-lint-legacy.cjs.json",
		"check:exports:cjs:public": "api-extractor run --config api-extractor/api-extractor-lint-public.cjs.json",
		"check:exports:esm:legacy": "api-extractor run --config api-extractor/api-extractor-lint-legacy.esm.json",
		"check:exports:esm:public": "api-extractor run --config api-extractor/api-extractor-lint-public.esm.json",
		"check:format": "npm run check:biome",
		"check:prettier": "prettier --check . --cache --ignore-path ../../../.prettierignore",
		"ci:build:api-reports": "concurrently \"npm:ci:build:api-reports:*\"",
		"ci:build:api-reports:current": "api-extractor run --config api-extractor/api-extractor.current.json",
		"ci:build:api-reports:legacy": "api-extractor run --config api-extractor/api-extractor.legacy.json",
		"ci:build:docs": "api-extractor run",
		"clean": "rimraf --glob dist lib \"*.d.ts\" \"**/*.tsbuildinfo\" \"**/*.build.log\" _api-extractor-temp",
		"eslint": "eslint --format stylish src",
		"eslint:fix": "eslint --format stylish src --fix --fix-type problem,suggestion,layout",
		"format": "npm run format:biome",
		"format:biome": "biome check . --write",
		"format:prettier": "prettier --write . --cache --ignore-path ../../../.prettierignore",
		"lint": "fluid-build . --task lint",
		"lint:fix": "fluid-build . --task eslint:fix --task format",
		"tsc": "fluid-tsc commonjs --project ./tsconfig.cjs.json && copyfiles -f ../../../common/build/build-common/src/cjs/package.json ./dist",
		"typetests:gen": "flub generate typetests --dir . -v",
		"typetests:prepare": "flub typetests --dir . --reset --previous --normalize"
	},
	"dependencies": {
		"@fluidframework/container-definitions": "workspace:~",
		"@fluidframework/core-interfaces": "workspace:~",
		"@fluidframework/driver-definitions": "workspace:~",
		"@fluidframework/id-compressor": "workspace:~",
		"@fluidframework/telemetry-utils": "workspace:~"
	},
	"devDependencies": {
		"@arethetypeswrong/cli": "^0.15.2",
		"@biomejs/biome": "~1.8.3",
		"@fluid-tools/build-cli": "^0.44.0",
		"@fluidframework/build-common": "^2.0.3",
		"@fluidframework/build-tools": "^0.44.0",
		"@fluidframework/eslint-config-fluid": "^5.4.0",
		"@fluidframework/runtime-definitions-previous": "npm:@fluidframework/runtime-definitions@2.2.0",
		"@microsoft/api-extractor": "^7.45.1",
		"concurrently": "^8.2.1",
		"copyfiles": "^2.4.1",
		"eslint": "~8.55.0",
		"eslint-plugin-deprecation": "~2.0.0",
		"prettier": "~3.0.3",
		"rimraf": "^4.4.0",
		"typescript": "~5.4.5"
	},
	"typeValidation": {
<<<<<<< HEAD
		"broken": {
			"RemovedInterface_ISignalEnvelope": {
				"backCompat": false,
				"forwardCompat": false
			}
		},
		"entrypoint": "legacy"
=======
		"broken": {}
>>>>>>> b7e4e1e7
	}
}<|MERGE_RESOLUTION|>--- conflicted
+++ resolved
@@ -111,16 +111,6 @@
 		"typescript": "~5.4.5"
 	},
 	"typeValidation": {
-<<<<<<< HEAD
-		"broken": {
-			"RemovedInterface_ISignalEnvelope": {
-				"backCompat": false,
-				"forwardCompat": false
-			}
-		},
-		"entrypoint": "legacy"
-=======
 		"broken": {}
->>>>>>> b7e4e1e7
 	}
 }