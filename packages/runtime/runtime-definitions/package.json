{
	"name": "@fluidframework/runtime-definitions",
	"version": "2.0.0-rc.3.0.0",
	"description": "Fluid Runtime definitions",
	"homepage": "https://fluidframework.com",
	"repository": {
		"type": "git",
		"url": "https://github.com/microsoft/FluidFramework.git",
		"directory": "packages/runtime/runtime-definitions"
	},
	"license": "MIT",
	"author": "Microsoft and contributors",
	"sideEffects": false,
	"type": "module",
	"exports": {
		".": {
			"import": {
				"types": "./lib/public.d.ts",
				"default": "./lib/index.js"
			},
			"require": {
				"types": "./dist/public.d.ts",
				"default": "./dist/index.js"
			}
		},
		"./alpha": {
			"import": {
				"types": "./lib/alpha.d.ts",
				"default": "./lib/index.js"
			},
			"require": {
				"types": "./dist/alpha.d.ts",
				"default": "./dist/index.js"
			}
		},
		"./internal": {
			"import": {
				"types": "./lib/index.d.ts",
				"default": "./lib/index.js"
			},
			"require": {
				"types": "./dist/index.d.ts",
				"default": "./dist/index.js"
			}
		}
	},
	"main": "dist/index.js",
	"types": "./dist/public.d.ts",
	"scripts": {
		"api": "fluid-build . --task api",
		"api-extractor:commonjs": "flub generate entrypoints --outDir ./dist",
		"api-extractor:esnext": "flub generate entrypoints --outDir ./lib",
		"build": "fluid-build . --task build",
		"build:compile": "fluid-build . --task compile",
		"build:docs": "api-extractor run --local",
		"build:esnext": "tsc --project ./tsconfig.json",
		"build:test": "npm run build:test:esm && npm run build:test:cjs",
		"build:test:cjs": "fluid-tsc commonjs --project ./src/test/tsconfig.cjs.json",
		"build:test:esm": "tsc --project ./src/test/tsconfig.json",
		"check:are-the-types-wrong": "attw --pack . --entrypoints .",
		"check:prettier": "prettier --check . --cache --ignore-path ../../../.prettierignore",
		"check:release-tags": "api-extractor run --local --config ./api-extractor-lint.json",
		"ci:build:docs": "api-extractor run",
		"clean": "rimraf --glob dist lib \"**/*.tsbuildinfo\" \"**/*.build.log\" _api-extractor-temp",
		"eslint": "eslint --format stylish src",
		"eslint:fix": "eslint --format stylish src --fix --fix-type problem,suggestion,layout",
		"format": "fluid-build --task format .",
		"format:prettier": "prettier --write . --cache --ignore-path ../../../.prettierignore",
		"lint": "fluid-build . --task lint",
		"lint:fix": "fluid-build . --task eslint:fix --task format",
		"tsc": "fluid-tsc commonjs --project ./tsconfig.cjs.json && copyfiles -f ../../../common/build/build-common/src/cjs/package.json ./dist",
		"typetests:gen": "fluid-type-test-generator",
		"typetests:prepare": "flub typetests --dir . --reset --previous --normalize"
	},
	"dependencies": {
		"@fluidframework/container-definitions": "workspace:~",
		"@fluidframework/core-interfaces": "workspace:~",
		"@fluidframework/driver-definitions": "workspace:~",
		"@fluidframework/id-compressor": "workspace:~",
		"@fluidframework/protocol-definitions": "^3.2.0"
	},
	"devDependencies": {
		"@arethetypeswrong/cli": "^0.15.2",
		"@biomejs/biome": "^1.6.2",
		"@fluid-tools/build-cli": "^0.35.0",
		"@fluidframework/build-common": "^2.0.3",
		"@fluidframework/build-tools": "^0.35.0",
		"@fluidframework/eslint-config-fluid": "^5.1.0",
		"@fluidframework/runtime-definitions-previous": "npm:@fluidframework/runtime-definitions@2.0.0-internal.8.0.0",
		"@microsoft/api-extractor": "^7.42.3",
		"copyfiles": "^2.4.1",
		"eslint": "~8.55.0",
		"eslint-plugin-deprecation": "~2.0.0",
		"prettier": "~3.0.3",
		"rimraf": "^4.4.0",
		"typescript": "~5.1.6"
	},
	"typeValidation": {
		"broken": {
			"InterfaceDeclaration_IFluidDataStoreContext": {
				"forwardCompat": false,
				"backCompat": false
			},
			"InterfaceDeclaration_IFluidDataStoreContextDetached": {
				"forwardCompat": false,
				"backCompat": false
			},
			"RemovedInterfaceDeclaration_IIdCompressorCore": {
				"forwardCompat": false,
				"backCompat": false
			},
			"RemovedClassDeclaration_IdCompressor": {
				"forwardCompat": false,
				"backCompat": false
			},
			"RemovedInterfaceDeclaration_IIdCompressor": {
				"forwardCompat": false,
				"backCompat": false
			},
			"RemovedInterfaceDeclaration_IdCreationRange": {
				"forwardCompat": false,
				"backCompat": false
			},
			"RemovedTypeAliasDeclaration_OpSpaceCompressedId": {
				"forwardCompat": false,
				"backCompat": false
			},
			"RemovedTypeAliasDeclaration_SerializedIdCompressor": {
				"forwardCompat": false,
				"backCompat": false
			},
			"RemovedTypeAliasDeclaration_SerializedIdCompressorWithNoSession": {
				"forwardCompat": false,
				"backCompat": false
			},
			"RemovedTypeAliasDeclaration_SerializedIdCompressorWithOngoingSession": {
				"forwardCompat": false,
				"backCompat": false
			},
			"RemovedTypeAliasDeclaration_SessionId": {
				"forwardCompat": false,
				"backCompat": false
			},
			"RemovedTypeAliasDeclaration_SessionSpaceCompressedId": {
				"forwardCompat": false,
				"backCompat": false
			},
			"RemovedTypeAliasDeclaration_StableId": {
				"forwardCompat": false,
				"backCompat": false
			},
			"InterfaceDeclaration_IFluidDataStoreChannel": {
				"backCompat": false,
				"forwardCompat": false
			},
			"InterfaceDeclaration_IContainerRuntimeBase": {
				"forwardCompat": false
			},
			"RemovedInterfaceDeclaration_IFluidDataStoreContextEvents": {
				"forwardCompat": false,
				"backCompat": false
			},
			"InterfaceDeclaration_IDataStore": {
<<<<<<< HEAD
				"forwardCompat": false,
				"backCompat": false
=======
				"forwardCompat": false
>>>>>>> cac9cae7
			}
		}
	}
}<|MERGE_RESOLUTION|>--- conflicted
+++ resolved
@@ -161,12 +161,7 @@
 				"backCompat": false
 			},
 			"InterfaceDeclaration_IDataStore": {
-<<<<<<< HEAD
-				"forwardCompat": false,
-				"backCompat": false
-=======
 				"forwardCompat": false
->>>>>>> cac9cae7
 			}
 		}
 	}
