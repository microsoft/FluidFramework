--- conflicted
+++ resolved
@@ -145,12 +145,9 @@
 				"forwardCompat": false,
 				"backCompat": false
 			},
-<<<<<<< HEAD
-=======
 			"InterfaceDeclaration_IFluidDataStoreChannel": {
 				"backCompat": false
 			},
->>>>>>> 0bcb7f69
 			"InterfaceDeclaration_IContainerRuntimeBase": {
 				"forwardCompat": false
 			}
