--- conflicted
+++ resolved
@@ -27,16 +27,10 @@
   },
   "dependencies": {
     "@fluidframework/common-definitions": "^0.19.1-0",
-<<<<<<< HEAD
     "@fluidframework/common-utils": "^0.23.0-0",
-    "@fluidframework/container-definitions": "^0.26.0",
-    "@fluidframework/core-interfaces": "^0.26.0",
-    "@fluidframework/driver-definitions": "^0.26.0",
-=======
     "@fluidframework/container-definitions": "^0.27.0",
     "@fluidframework/core-interfaces": "^0.27.0",
     "@fluidframework/driver-definitions": "^0.27.0",
->>>>>>> 863a8c10
     "@fluidframework/protocol-definitions": "^0.1012.0-0",
     "@types/node": "^10.17.24"
   },
