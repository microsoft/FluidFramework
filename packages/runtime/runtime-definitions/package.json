--- conflicted
+++ resolved
@@ -110,25 +110,8 @@
 		"typescript": "~5.4.5"
 	},
 	"typeValidation": {
-<<<<<<< HEAD
 		"disabled": true,
-		"broken": {
-			"Interface_IContainerRuntimeBase": {
-				"backCompat": false
-			},
-			"Interface_IFluidDataStoreContext": {
-				"backCompat": false
-			},
-			"Interface_IFluidDataStoreContextDetached": {
-				"backCompat": false
-			},
-			"Interface_IFluidParentContext": {
-				"backCompat": false
-			}
-		},
-=======
 		"broken": {},
->>>>>>> 2300e0e9
 		"entrypoint": "legacy"
 	}
 }