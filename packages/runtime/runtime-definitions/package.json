{
  "name": "@fluidframework/runtime-definitions",
<<<<<<< HEAD
  "version": "0.60.1000",
=======
  "version": "0.59.3000",
>>>>>>> 24231532
  "description": "Fluid Runtime definitions",
  "homepage": "https://fluidframework.com",
  "repository": {
    "type": "git",
    "url": "https://github.com/microsoft/FluidFramework.git",
    "directory": "packages/runtime/runtime-definitions"
  },
  "license": "MIT",
  "author": "Microsoft and contributors",
  "sideEffects": false,
  "main": "dist/index.js",
  "types": "dist/index.d.ts",
  "scripts": {
    "build": "concurrently npm:build:compile npm:lint && npm run build:docs",
    "build:compile": "npm run tsc && npm run build:test",
    "build:docs": "api-extractor run --local --typescript-compiler-folder ../../../node_modules/typescript && copyfiles -u 1 ./_api-extractor-temp/doc-models/* ../../../_api-extractor-temp/",
    "build:full": "npm run build",
    "build:full:compile": "npm run build:compile",
    "build:test": "tsc --project ./src/test/tsconfig.json",
    "ci:build:docs": "api-extractor run --typescript-compiler-folder ../../../node_modules/typescript && copyfiles -u 1 ./_api-extractor-temp/* ../../../_api-extractor-temp/",
    "clean": "rimraf dist *.tsbuildinfo *.build.log",
    "eslint": "eslint --format stylish src",
    "eslint:fix": "eslint --format stylish src --fix --fix-type problem,suggestion,layout",
    "lint": "npm run eslint",
    "lint:fix": "npm run eslint:fix",
    "tsc": "tsc",
    "tsfmt": "tsfmt --verify",
    "tsfmt:fix": "tsfmt --replace"
  },
  "dependencies": {
    "@fluidframework/common-definitions": "^0.20.1",
    "@fluidframework/common-utils": "^0.32.1",
    "@fluidframework/container-definitions": "^0.49.1000-64278",
    "@fluidframework/core-interfaces": "^0.43.1000",
    "@fluidframework/driver-definitions": "^0.47.1000-0",
    "@fluidframework/protocol-definitions": "^0.1028.1000",
    "@types/node": "^14.18.0"
  },
  "devDependencies": {
    "@fluidframework/build-common": "^0.23.0",
<<<<<<< HEAD
    "@fluidframework/eslint-config-fluid": "^0.28.1000",
    "@fluidframework/runtime-definitions-previous": "npm:@fluidframework/runtime-definitions@^0.59.0",
=======
    "@fluidframework/build-tools": "^0.2.66048",
    "@fluidframework/eslint-config-fluid": "^0.28.2000-0",
    "@fluidframework/runtime-definitions-previous": "npm:@fluidframework/runtime-definitions@0.59.2000",
>>>>>>> 24231532
    "@microsoft/api-extractor": "^7.22.2",
    "@rushstack/eslint-config": "^2.5.1",
    "@typescript-eslint/eslint-plugin": "~5.9.0",
    "@typescript-eslint/parser": "~5.9.0",
    "concurrently": "^6.2.0",
    "copyfiles": "^2.1.0",
    "eslint": "~8.6.0",
    "eslint-plugin-editorconfig": "~3.2.0",
    "eslint-plugin-eslint-comments": "~3.2.0",
    "eslint-plugin-import": "~2.25.4",
    "eslint-plugin-jest": "~26.1.3",
    "eslint-plugin-mocha": "~10.0.3",
    "eslint-plugin-promise": "~6.0.0",
    "eslint-plugin-react": "~7.28.0",
    "eslint-plugin-tsdoc": "~0.2.14",
    "eslint-plugin-unicorn": "~40.0.0",
    "rimraf": "^2.6.2",
    "typescript": "~4.5.5",
    "typescript-formatter": "7.1.0"
  },
  "typeValidation": {
<<<<<<< HEAD
    "version": "0.60.1000",
    "broken": {
      "InterfaceDeclaration_IFluidDataStoreContext": {
        "backCompat": false
      },
      "InterfaceDeclaration_IFluidDataStoreContextDetached": {
        "backCompat": false
      }
    }
=======
    "version": "0.59.3000",
    "broken": {}
>>>>>>> 24231532
  }
}<|MERGE_RESOLUTION|>--- conflicted
+++ resolved
@@ -1,10 +1,6 @@
 {
   "name": "@fluidframework/runtime-definitions",
-<<<<<<< HEAD
   "version": "0.60.1000",
-=======
-  "version": "0.59.3000",
->>>>>>> 24231532
   "description": "Fluid Runtime definitions",
   "homepage": "https://fluidframework.com",
   "repository": {
@@ -45,14 +41,9 @@
   },
   "devDependencies": {
     "@fluidframework/build-common": "^0.23.0",
-<<<<<<< HEAD
-    "@fluidframework/eslint-config-fluid": "^0.28.1000",
-    "@fluidframework/runtime-definitions-previous": "npm:@fluidframework/runtime-definitions@^0.59.0",
-=======
     "@fluidframework/build-tools": "^0.2.66048",
     "@fluidframework/eslint-config-fluid": "^0.28.2000-0",
-    "@fluidframework/runtime-definitions-previous": "npm:@fluidframework/runtime-definitions@0.59.2000",
->>>>>>> 24231532
+    "@fluidframework/runtime-definitions-previous": "npm:@fluidframework/runtime-definitions@^0.59.0",
     "@microsoft/api-extractor": "^7.22.2",
     "@rushstack/eslint-config": "^2.5.1",
     "@typescript-eslint/eslint-plugin": "~5.9.0",
@@ -74,7 +65,6 @@
     "typescript-formatter": "7.1.0"
   },
   "typeValidation": {
-<<<<<<< HEAD
     "version": "0.60.1000",
     "broken": {
       "InterfaceDeclaration_IFluidDataStoreContext": {
@@ -84,9 +74,5 @@
         "backCompat": false
       }
     }
-=======
-    "version": "0.59.3000",
-    "broken": {}
->>>>>>> 24231532
   }
 }