{
  "name": "@microsoft/fluid-runtime-definitions",
  "version": "0.18.0",
  "description": "Fluid Runtime definitions",
  "repository": "microsoft/FluidFramework",
  "license": "MIT",
  "author": "Microsoft",
  "sideEffects": "false",
  "main": "dist/index.js",
  "types": "dist/index.d.ts",
  "scripts": {
    "build": "concurrently npm:build:compile npm:lint",
    "build:compile": "npm run tsc",
    "build:docs": "api-extractor run --local && copyfiles -u 1 ./_api-extractor-temp/doc-models/* ../../../_api-extractor-temp/",
    "build:full": "npm run build",
    "build:full:compile": "npm run build:compile",
    "clean": "rimraf dist *.tsbuildinfo *.build.log",
    "eslint": "eslint --ext=ts,tsx --format stylish src",
    "eslint:fix": "eslint --ext=ts,tsx --format stylish src --fix",
    "lint": "npm run eslint",
    "lint:fix": "npm run eslint:fix",
    "test:types": "tsd",
    "tsc": "tsc"
  },
  "dependencies": {
<<<<<<< HEAD
    "@microsoft/fluid-common-definitions": "^0.17.0-0",
    "@microsoft/fluid-component-core-interfaces": "^0.17.0",
    "@microsoft/fluid-container-definitions": "^0.17.0",
    "@microsoft/fluid-driver-definitions": "^0.17.0",
=======
    "@microsoft/fluid-common-definitions": "^0.16.0",
    "@microsoft/fluid-component-core-interfaces": "^0.18.0",
    "@microsoft/fluid-container-definitions": "^0.18.0",
    "@microsoft/fluid-driver-definitions": "^0.18.0",
>>>>>>> 3ff4eca1
    "@microsoft/fluid-protocol-definitions": "^0.1004.2",
    "@types/node": "^10.14.6"
  },
  "devDependencies": {
    "@microsoft/api-extractor": "^7.7.2",
    "@microsoft/eslint-config-fluid": "^0.16.0",
    "@microsoft/fluid-build-common": "^0.14.0",
    "@typescript-eslint/eslint-plugin": "~2.17.0",
    "@typescript-eslint/parser": "~2.17.0",
    "concurrently": "^4.1.0",
    "copyfiles": "^2.1.0",
    "eslint": "~6.8.0",
    "eslint-plugin-eslint-comments": "~3.1.2",
    "eslint-plugin-import": "2.20.0",
    "eslint-plugin-no-null": "~1.0.2",
    "eslint-plugin-optimize-regex": "~1.1.7",
    "eslint-plugin-prefer-arrow": "~1.1.7",
    "eslint-plugin-react": "~7.18.0",
    "eslint-plugin-unicorn": "~15.0.1",
    "rimraf": "^2.6.2",
    "tsd": "^0.11.0",
    "typescript": "~3.7.4"
  },
  "tsd": {
    "directory": "test-d",
    "compilerOptions": {
      "rootDir": "test-d",
      "include": [
        "test-d/*"
      ],
      "lib": [
        "es2015"
      ],
      "types": [],
      "exclude": [
        "dist",
        "node_modules"
      ]
    }
  }
}<|MERGE_RESOLUTION|>--- conflicted
+++ resolved
@@ -23,17 +23,10 @@
     "tsc": "tsc"
   },
   "dependencies": {
-<<<<<<< HEAD
-    "@microsoft/fluid-common-definitions": "^0.17.0-0",
-    "@microsoft/fluid-component-core-interfaces": "^0.17.0",
-    "@microsoft/fluid-container-definitions": "^0.17.0",
-    "@microsoft/fluid-driver-definitions": "^0.17.0",
-=======
     "@microsoft/fluid-common-definitions": "^0.16.0",
     "@microsoft/fluid-component-core-interfaces": "^0.18.0",
     "@microsoft/fluid-container-definitions": "^0.18.0",
     "@microsoft/fluid-driver-definitions": "^0.18.0",
->>>>>>> 3ff4eca1
     "@microsoft/fluid-protocol-definitions": "^0.1004.2",
     "@types/node": "^10.14.6"
   },
