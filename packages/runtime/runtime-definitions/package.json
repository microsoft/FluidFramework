{
	"name": "@fluidframework/runtime-definitions",
	"version": "2.0.0-rc.2.0.0",
	"description": "Fluid Runtime definitions",
	"homepage": "https://fluidframework.com",
	"repository": {
		"type": "git",
		"url": "https://github.com/microsoft/FluidFramework.git",
		"directory": "packages/runtime/runtime-definitions"
	},
	"license": "MIT",
	"author": "Microsoft and contributors",
	"sideEffects": false,
	"type": "commonjs",
	"exports": {
		".": {
			"types": "./dist/index.d.ts",
			"default": "./dist/index.js"
		},
		"./alpha": {
			"types": "./dist/runtime-definitions-alpha.d.ts",
			"default": "./dist/index.js"
		},
		"./beta": {
			"types": "./dist/runtime-definitions-beta.d.ts",
			"default": "./dist/index.js"
		},
		"./internal": {
			"types": "./dist/index.d.ts",
			"default": "./dist/index.js"
		},
		"./public": {
			"types": "./dist/runtime-definitions-public.d.ts",
			"default": "./dist/index.js"
		}
	},
	"main": "dist/index.js",
	"types": "dist/index.d.ts",
	"scripts": {
		"api": "fluid-build . --task api",
		"api-extractor:commonjs": "api-extractor run --local",
		"build": "fluid-build . --task build",
		"build:compile": "fluid-build . --task compile",
		"build:docs": "fluid-build . --task api",
		"build:test": "tsc --project ./src/test/tsconfig.json",
		"check:are-the-types-wrong": "attw --pack . --entrypoints .",
		"check:release-tags": "api-extractor run --local --config ./api-extractor-lint.json",
		"ci:build:docs": "api-extractor run",
		"clean": "rimraf --glob dist \"**/*.tsbuildinfo\" \"**/*.build.log\" _api-extractor-temp",
		"eslint": "eslint --format stylish src",
		"eslint:fix": "eslint --format stylish src --fix --fix-type problem,suggestion,layout",
		"format": "npm run prettier:fix",
		"lint": "npm run prettier && npm run check:release-tags && npm run eslint",
		"lint:fix": "npm run prettier:fix && npm run eslint:fix",
		"prettier": "prettier --check . --cache --ignore-path ../../../.prettierignore",
		"prettier:fix": "prettier --write . --cache --ignore-path ../../../.prettierignore",
		"tsc": "tsc",
		"typetests:gen": "fluid-type-test-generator",
		"typetests:prepare": "flub typetests --dir . --reset --previous --normalize"
	},
	"dependencies": {
		"@fluidframework/container-definitions": "workspace:~",
		"@fluidframework/core-interfaces": "workspace:~",
		"@fluidframework/driver-definitions": "workspace:~",
		"@fluidframework/id-compressor": "workspace:~",
<<<<<<< HEAD
		"@fluidframework/protocol-definitions": "^3.2.0-231454",
		"@fluidframework/telemetry-utils": "workspace:~"
=======
		"@fluidframework/protocol-definitions": "^3.2.0-237840"
>>>>>>> 218b985f
	},
	"devDependencies": {
		"@arethetypeswrong/cli": "^0.13.3",
		"@fluid-tools/build-cli": "^0.33.0",
		"@fluidframework/build-common": "^2.0.3",
		"@fluidframework/build-tools": "^0.33.0",
		"@fluidframework/eslint-config-fluid": "^3.5.0",
		"@fluidframework/runtime-definitions-previous": "npm:@fluidframework/runtime-definitions@2.0.0-internal.8.0.0",
		"@microsoft/api-extractor": "^7.39.1",
		"copyfiles": "^2.4.1",
		"eslint": "~8.50.0",
		"eslint-plugin-deprecation": "~2.0.0",
		"prettier": "~3.0.3",
		"rimraf": "^4.4.0",
		"typescript": "~5.1.6"
	},
	"fluidBuild": {
		"tasks": {
			"build:docs": {
				"dependsOn": [
					"...",
					"api-extractor:commonjs"
				],
				"script": false
			}
		}
	},
	"typeValidation": {
		"broken": {
<<<<<<< HEAD
			"InterfaceDeclaration_ITelemetryContext": {
				"forwardCompat": false
=======
			"InterfaceDeclaration_IFluidDataStoreContext": {
				"forwardCompat": false,
				"backCompat": false
			},
			"InterfaceDeclaration_IFluidDataStoreContextDetached": {
				"forwardCompat": false,
				"backCompat": false
>>>>>>> 218b985f
			},
			"RemovedInterfaceDeclaration_IIdCompressorCore": {
				"forwardCompat": false,
				"backCompat": false
			},
			"RemovedClassDeclaration_IdCompressor": {
				"forwardCompat": false,
				"backCompat": false
			},
			"RemovedInterfaceDeclaration_IIdCompressor": {
				"forwardCompat": false,
				"backCompat": false
			},
			"RemovedInterfaceDeclaration_IdCreationRange": {
				"forwardCompat": false,
				"backCompat": false
			},
			"RemovedTypeAliasDeclaration_OpSpaceCompressedId": {
				"forwardCompat": false,
				"backCompat": false
			},
			"RemovedTypeAliasDeclaration_SerializedIdCompressor": {
				"forwardCompat": false,
				"backCompat": false
			},
			"RemovedTypeAliasDeclaration_SerializedIdCompressorWithNoSession": {
				"forwardCompat": false,
				"backCompat": false
			},
			"RemovedTypeAliasDeclaration_SerializedIdCompressorWithOngoingSession": {
				"forwardCompat": false,
				"backCompat": false
			},
			"RemovedTypeAliasDeclaration_SessionId": {
				"forwardCompat": false,
				"backCompat": false
			},
			"RemovedTypeAliasDeclaration_SessionSpaceCompressedId": {
				"forwardCompat": false,
				"backCompat": false
			},
			"RemovedTypeAliasDeclaration_StableId": {
				"forwardCompat": false,
				"backCompat": false
			}
		}
	}
}<|MERGE_RESOLUTION|>--- conflicted
+++ resolved
@@ -63,12 +63,8 @@
 		"@fluidframework/core-interfaces": "workspace:~",
 		"@fluidframework/driver-definitions": "workspace:~",
 		"@fluidframework/id-compressor": "workspace:~",
-<<<<<<< HEAD
-		"@fluidframework/protocol-definitions": "^3.2.0-231454",
+		"@fluidframework/protocol-definitions": "^3.2.0-237840",
 		"@fluidframework/telemetry-utils": "workspace:~"
-=======
-		"@fluidframework/protocol-definitions": "^3.2.0-237840"
->>>>>>> 218b985f
 	},
 	"devDependencies": {
 		"@arethetypeswrong/cli": "^0.13.3",
@@ -98,10 +94,9 @@
 	},
 	"typeValidation": {
 		"broken": {
-<<<<<<< HEAD
 			"InterfaceDeclaration_ITelemetryContext": {
 				"forwardCompat": false
-=======
+			},
 			"InterfaceDeclaration_IFluidDataStoreContext": {
 				"forwardCompat": false,
 				"backCompat": false
@@ -109,7 +104,6 @@
 			"InterfaceDeclaration_IFluidDataStoreContextDetached": {
 				"forwardCompat": false,
 				"backCompat": false
->>>>>>> 218b985f
 			},
 			"RemovedInterfaceDeclaration_IIdCompressorCore": {
 				"forwardCompat": false,
