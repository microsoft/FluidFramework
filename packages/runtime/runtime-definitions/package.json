{
  "name": "@microsoft/fluid-runtime-definitions",
<<<<<<< HEAD
  "version": "0.17.2",
=======
  "version": "0.18.0",
>>>>>>> 11e596b6
  "description": "Fluid Runtime definitions",
  "repository": "microsoft/FluidFramework",
  "license": "MIT",
  "author": "Microsoft",
  "sideEffects": "false",
  "main": "dist/index.js",
  "types": "dist/index.d.ts",
  "scripts": {
    "build": "concurrently npm:build:compile npm:lint",
    "build:compile": "npm run tsc",
    "build:docs": "api-extractor run --local && copyfiles -u 1 ./_api-extractor-temp/doc-models/* ../../../_api-extractor-temp/",
    "build:full": "npm run build",
    "build:full:compile": "npm run build:compile",
    "clean": "rimraf dist *.tsbuildinfo *.build.log",
    "eslint": "eslint --ext=ts,tsx --format stylish src",
    "eslint:fix": "eslint --ext=ts,tsx --format stylish src --fix",
    "lint": "npm run eslint",
    "lint:fix": "npm run eslint:fix",
    "test:types": "tsd",
    "tsc": "tsc"
  },
  "dependencies": {
    "@microsoft/fluid-common-definitions": "^0.16.0",
<<<<<<< HEAD
    "@microsoft/fluid-component-core-interfaces": "^0.17.2",
    "@microsoft/fluid-container-definitions": "^0.17.2",
    "@microsoft/fluid-driver-definitions": "^0.17.2",
=======
    "@microsoft/fluid-component-core-interfaces": "^0.18.0",
    "@microsoft/fluid-container-definitions": "^0.18.0",
    "@microsoft/fluid-driver-definitions": "^0.18.0",
>>>>>>> 11e596b6
    "@microsoft/fluid-protocol-definitions": "^0.1004.2",
    "@types/node": "^10.14.6"
  },
  "devDependencies": {
    "@microsoft/api-extractor": "^7.7.2",
    "@microsoft/eslint-config-fluid": "^0.16.0",
    "@microsoft/fluid-build-common": "^0.14.0",
    "@typescript-eslint/eslint-plugin": "~2.17.0",
    "@typescript-eslint/parser": "~2.17.0",
    "concurrently": "^4.1.0",
    "copyfiles": "^2.1.0",
    "eslint": "~6.8.0",
    "eslint-plugin-eslint-comments": "~3.1.2",
    "eslint-plugin-import": "2.20.0",
    "eslint-plugin-no-null": "~1.0.2",
    "eslint-plugin-optimize-regex": "~1.1.7",
    "eslint-plugin-prefer-arrow": "~1.1.7",
    "eslint-plugin-react": "~7.18.0",
    "eslint-plugin-unicorn": "~15.0.1",
    "rimraf": "^2.6.2",
    "tsd": "^0.11.0",
    "typescript": "~3.7.4"
  },
  "tsd": {
    "directory": "test-d",
    "compilerOptions": {
      "rootDir": "test-d",
      "include": [
        "test-d/*"
      ],
      "lib": [
        "es2015"
      ],
      "types": [],
      "exclude": [
        "dist",
        "node_modules"
      ]
    }
  }
}<|MERGE_RESOLUTION|>--- conflicted
+++ resolved
@@ -1,10 +1,6 @@
 {
   "name": "@microsoft/fluid-runtime-definitions",
-<<<<<<< HEAD
-  "version": "0.17.2",
-=======
   "version": "0.18.0",
->>>>>>> 11e596b6
   "description": "Fluid Runtime definitions",
   "repository": "microsoft/FluidFramework",
   "license": "MIT",
@@ -28,15 +24,9 @@
   },
   "dependencies": {
     "@microsoft/fluid-common-definitions": "^0.16.0",
-<<<<<<< HEAD
-    "@microsoft/fluid-component-core-interfaces": "^0.17.2",
-    "@microsoft/fluid-container-definitions": "^0.17.2",
-    "@microsoft/fluid-driver-definitions": "^0.17.2",
-=======
     "@microsoft/fluid-component-core-interfaces": "^0.18.0",
     "@microsoft/fluid-container-definitions": "^0.18.0",
     "@microsoft/fluid-driver-definitions": "^0.18.0",
->>>>>>> 11e596b6
     "@microsoft/fluid-protocol-definitions": "^0.1004.2",
     "@types/node": "^10.14.6"
   },
