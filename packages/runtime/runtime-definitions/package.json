--- conflicted
+++ resolved
@@ -54,22 +54,11 @@
     "typescript-formatter": "7.1.0"
   },
   "typeValidation": {
-<<<<<<< HEAD
     "version": "1.1.0",
-    "broken": {}
-=======
-    "version": "1.0.0",
     "broken": {
-      "InterfaceDeclaration_IFluidDataStoreContext": {
-        "backCompat": false
-      },
-      "InterfaceDeclaration_IFluidDataStoreContextDetached": {
-        "backCompat": false
-      },
       "InterfaceDeclaration_ISignalEnvelope": {
         "forwardCompat": false
       }
     }
->>>>>>> 33365dd9
   }
 }