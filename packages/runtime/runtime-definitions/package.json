--- conflicted
+++ resolved
@@ -44,11 +44,7 @@
     "@fluidframework/build-common": "^0.23.0",
     "@fluidframework/eslint-config-fluid": "^0.28.1000",
     "@fluidframework/runtime-definitions-previous": "npm:@fluidframework/runtime-definitions@0.59.1000",
-<<<<<<< HEAD
-    "@microsoft/api-extractor": "^7.21.3",
-=======
     "@microsoft/api-extractor": "^7.22.2",
->>>>>>> 965b4608
     "@rushstack/eslint-config": "^2.5.1",
     "@typescript-eslint/eslint-plugin": "~5.9.0",
     "@typescript-eslint/parser": "~5.9.0",
