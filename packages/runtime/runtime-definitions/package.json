{
  "name": "@fluidframework/runtime-definitions",
  "version": "0.54.0",
  "description": "Fluid Runtime definitions",
  "homepage": "https://fluidframework.com",
  "repository": "https://github.com/microsoft/FluidFramework",
  "license": "MIT",
  "author": "Microsoft and contributors",
  "sideEffects": false,
  "main": "dist/index.js",
  "types": "dist/index.d.ts",
  "scripts": {
    "build": "npm run build:gen && concurrently npm:build:compile npm:lint && npm run build:docs",
    "build:compile": "npm run tsc && npm run build:test",
    "build:docs": "api-extractor run --local --typescript-compiler-folder ../../../node_modules/typescript && copyfiles -u 1 ./_api-extractor-temp/doc-models/* ../../../_api-extractor-temp/",
    "build:full": "npm run build",
    "build:full:compile": "npm run build:compile",
    "build:gen": "npm run build:gen:typetests",
    "build:gen:bump": "npm run build:gen:typetests:prepare",
    "build:gen:typetests": "fluid-type-validator -d .",
    "build:gen:typetests:prepare": "fluid-type-validator -d . -p",
    "build:test": "tsc --project ./src/test/tsconfig.json",
    "ci:build:docs": "api-extractor run --typescript-compiler-folder ../../../node_modules/typescript && copyfiles -u 1 ./_api-extractor-temp/* ../../../_api-extractor-temp/",
    "clean": "rimraf dist *.tsbuildinfo *.build.log",
    "eslint": "eslint --format stylish src",
    "eslint:fix": "eslint --format stylish src --fix",
    "lint": "npm run eslint",
    "lint:fix": "npm run eslint:fix",
    "tsc": "tsc",
    "tsfmt": "tsfmt --verify",
    "tsfmt:fix": "tsfmt --replace"
  },
  "dependencies": {
    "@fluidframework/common-definitions": "^0.20.1",
    "@fluidframework/common-utils": "^0.32.1",
    "@fluidframework/container-definitions": "^0.43.0",
    "@fluidframework/core-interfaces": "^0.41.0",
    "@fluidframework/driver-definitions": "^0.43.0",
    "@fluidframework/protocol-definitions": "^0.1026.0",
    "@types/node": "^12.19.0"
  },
  "devDependencies": {
    "@fluidframework/build-common": "^0.23.0",
    "@fluidframework/build-tools": "^0.2.44827",
    "@fluidframework/eslint-config-fluid": "^0.24.0",
    "@fluidframework/runtime-definitions-0.51.1": "npm:@fluidframework/runtime-definitions@0.51.1",
    "@fluidframework/runtime-definitions-0.52.0": "npm:@fluidframework/runtime-definitions@0.52.0",
    "@fluidframework/runtime-definitions-0.53.0": "npm:@fluidframework/runtime-definitions@0.53.0",
    "@microsoft/api-extractor": "^7.16.1",
    "@typescript-eslint/eslint-plugin": "~4.14.0",
    "@typescript-eslint/parser": "~4.14.0",
    "concurrently": "^6.2.0",
    "copyfiles": "^2.1.0",
    "eslint": "~7.18.0",
    "eslint-plugin-eslint-comments": "~3.2.0",
    "eslint-plugin-import": "~2.22.1",
    "eslint-plugin-no-null": "~1.0.2",
    "eslint-plugin-prefer-arrow": "~1.2.2",
    "eslint-plugin-react": "~7.22.0",
    "eslint-plugin-unicorn": "~26.0.1",
    "rimraf": "^2.6.2",
    "typescript": "~4.1.3",
    "typescript-formatter": "7.1.0"
  },
  "typeValidation": {
    "version": "0.54.0",
    "broken": {
      "0.51.1": {
        "InterfaceDeclaration_IFluidDataStoreContextDetached": {
          "backCompat": false
        },
        "InterfaceDeclaration_IFluidDataStoreContext": {
          "backCompat": false
        },
        "InterfaceDeclaration_IContainerRuntimeBase": {
          "backCompat": false
        },
        "InterfaceDeclaration_IContainerRuntime": {
          "backCompat": false
        },
        "InterfaceDeclaration_IChannelFactory": {
          "backCompat": false
        },
        "InterfaceDeclaration_IFluidDataStoreRuntime": {
          "backCompat": false
        }
      },
<<<<<<< HEAD
      "0.53.0":{
        "InterfaceDeclaration_IContainerRuntimeBase": {"forwardCompat": false},
        "InterfaceDeclaration_IFluidDataStoreContext": {"forwardCompat": false},
        "InterfaceDeclaration_IFluidDataStoreContextDetached": {"forwardCompat": false}
=======
      "0.52.0": {
        "InterfaceDeclaration_IContainerRuntimeBase": {
          "backCompat": false
        },
        "InterfaceDeclaration_IFluidDataStoreContext": {
          "backCompat": false
        },
        "InterfaceDeclaration_IFluidDataStoreContextDetached": {
          "backCompat": false
        }
>>>>>>> a30bd46f
      }
    }
  }
}<|MERGE_RESOLUTION|>--- conflicted
+++ resolved
@@ -85,12 +85,6 @@
           "backCompat": false
         }
       },
-<<<<<<< HEAD
-      "0.53.0":{
-        "InterfaceDeclaration_IContainerRuntimeBase": {"forwardCompat": false},
-        "InterfaceDeclaration_IFluidDataStoreContext": {"forwardCompat": false},
-        "InterfaceDeclaration_IFluidDataStoreContextDetached": {"forwardCompat": false}
-=======
       "0.52.0": {
         "InterfaceDeclaration_IContainerRuntimeBase": {
           "backCompat": false
@@ -101,7 +95,6 @@
         "InterfaceDeclaration_IFluidDataStoreContextDetached": {
           "backCompat": false
         }
->>>>>>> a30bd46f
       }
     }
   }
