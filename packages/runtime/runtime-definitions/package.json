{
	"name": "@fluidframework/runtime-definitions",
	"version": "2.31.0",
	"description": "Fluid Runtime definitions",
	"homepage": "https://fluidframework.com",
	"repository": {
		"type": "git",
		"url": "https://github.com/microsoft/FluidFramework.git",
		"directory": "packages/runtime/runtime-definitions"
	},
	"license": "MIT",
	"author": "Microsoft and contributors",
	"sideEffects": false,
	"type": "module",
	"exports": {
		".": {
			"import": {
				"types": "./lib/public.d.ts",
				"default": "./lib/index.js"
			},
			"require": {
				"types": "./dist/public.d.ts",
				"default": "./dist/index.js"
			}
		},
		"./legacy": {
			"import": {
				"types": "./lib/legacy.d.ts",
				"default": "./lib/index.js"
			},
			"require": {
				"types": "./dist/legacy.d.ts",
				"default": "./dist/index.js"
			}
		},
		"./internal": {
			"import": {
				"types": "./lib/index.d.ts",
				"default": "./lib/index.js"
			},
			"require": {
				"types": "./dist/index.d.ts",
				"default": "./dist/index.js"
			}
		}
	},
	"main": "lib/index.js",
	"types": "lib/public.d.ts",
	"scripts": {
		"api": "fluid-build . --task api",
		"api-extractor:commonjs": "flub generate entrypoints --outDir ./dist",
		"api-extractor:esnext": "flub generate entrypoints --outDir ./lib --node10TypeCompat",
		"build": "fluid-build . --task build",
		"build:api-reports": "concurrently \"npm:build:api-reports:*\"",
		"build:api-reports:current": "api-extractor run --local --config api-extractor/api-extractor.current.json",
		"build:api-reports:legacy": "api-extractor run --local --config api-extractor/api-extractor.legacy.json",
		"build:compile": "fluid-build . --task compile",
		"build:docs": "api-extractor run --local",
		"build:esnext": "tsc --project ./tsconfig.json",
		"build:test": "npm run build:test:esm && npm run build:test:cjs",
		"build:test:cjs": "fluid-tsc commonjs --project ./src/test/tsconfig.cjs.json",
		"build:test:esm": "tsc --project ./src/test/tsconfig.json",
		"check:are-the-types-wrong": "attw --pack .",
		"check:biome": "biome check .",
		"check:exports": "concurrently \"npm:check:exports:*\"",
		"check:exports:bundle-release-tags": "api-extractor run --config api-extractor/api-extractor-lint-bundle.json",
		"check:exports:cjs:legacy": "api-extractor run --config api-extractor/api-extractor-lint-legacy.cjs.json",
		"check:exports:cjs:public": "api-extractor run --config api-extractor/api-extractor-lint-public.cjs.json",
		"check:exports:esm:legacy": "api-extractor run --config api-extractor/api-extractor-lint-legacy.esm.json",
		"check:exports:esm:public": "api-extractor run --config api-extractor/api-extractor-lint-public.esm.json",
		"check:format": "npm run check:biome",
		"ci:build:api-reports": "concurrently \"npm:ci:build:api-reports:*\"",
		"ci:build:api-reports:current": "api-extractor run --config api-extractor/api-extractor.current.json",
		"ci:build:api-reports:legacy": "api-extractor run --config api-extractor/api-extractor.legacy.json",
		"ci:build:docs": "api-extractor run",
		"clean": "rimraf --glob dist lib {alpha,beta,internal,legacy}.d.ts \"**/*.tsbuildinfo\" \"**/*.build.log\" _api-extractor-temp",
		"eslint": "eslint --format stylish src",
		"eslint:fix": "eslint --format stylish src --fix --fix-type problem,suggestion,layout",
		"format": "npm run format:biome",
		"format:biome": "biome check . --write",
		"lint": "fluid-build . --task lint",
		"lint:fix": "fluid-build . --task eslint:fix --task format",
		"tsc": "fluid-tsc commonjs --project ./tsconfig.cjs.json && copyfiles -f ../../../common/build/build-common/src/cjs/package.json ./dist",
		"typetests:gen": "flub generate typetests --dir . -v",
		"typetests:prepare": "flub typetests --dir . --reset --previous --normalize"
	},
	"dependencies": {
		"@fluidframework/container-definitions": "workspace:~",
		"@fluidframework/core-interfaces": "workspace:~",
		"@fluidframework/driver-definitions": "workspace:~",
		"@fluidframework/id-compressor": "workspace:~",
		"@fluidframework/telemetry-utils": "workspace:~"
	},
	"devDependencies": {
		"@arethetypeswrong/cli": "^0.17.1",
		"@biomejs/biome": "~1.9.3",
		"@fluid-tools/build-cli": "^0.54.0",
		"@fluidframework/build-common": "^2.0.3",
		"@fluidframework/build-tools": "^0.54.0",
		"@fluidframework/eslint-config-fluid": "^5.7.3",
		"@fluidframework/runtime-definitions-previous": "npm:@fluidframework/runtime-definitions@2.30.0",
		"@microsoft/api-extractor": "7.47.8",
		"concurrently": "^8.2.1",
		"copyfiles": "^2.4.1",
		"eslint": "~8.55.0",
		"rimraf": "^4.4.0",
		"typescript": "~5.4.5"
	},
	"typeValidation": {
<<<<<<< HEAD
		"disabled": true,
		"broken": {
			"Interface_IFluidDataStoreChannel": {
				"forwardCompat": false,
				"backCompat": false
			}
		},
=======
		"broken": {},
>>>>>>> 10e3bcdb
		"entrypoint": "legacy"
	}
}<|MERGE_RESOLUTION|>--- conflicted
+++ resolved
@@ -107,17 +107,8 @@
 		"typescript": "~5.4.5"
 	},
 	"typeValidation": {
-<<<<<<< HEAD
 		"disabled": true,
-		"broken": {
-			"Interface_IFluidDataStoreChannel": {
-				"forwardCompat": false,
-				"backCompat": false
-			}
-		},
-=======
 		"broken": {},
->>>>>>> 10e3bcdb
 		"entrypoint": "legacy"
 	}
 }