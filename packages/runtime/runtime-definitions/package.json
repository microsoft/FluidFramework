--- conflicted
+++ resolved
@@ -62,13 +62,11 @@
 		"baselineRange": ">=2.0.0-internal.3.0.0 <2.0.0-internal.4.0.0",
 		"baselineVersion": "2.0.0-internal.3.0.0",
 		"broken": {
-<<<<<<< HEAD
 			"EnumDeclaration_FlushMode": {
 				"backCompat": false
-=======
+			},
 			"InterfaceDeclaration_ITelemetryContext": {
 				"forwardCompat": false
->>>>>>> 2aebc741
 			}
 		}
 	}
