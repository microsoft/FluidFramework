{
  "name": "@fluidframework/runtime-definitions",
  "version": "2.0.0",
  "description": "Fluid Runtime definitions",
  "homepage": "https://fluidframework.com",
  "repository": {
    "type": "git",
    "url": "https://github.com/microsoft/FluidFramework.git",
    "directory": "packages/runtime/runtime-definitions"
  },
  "license": "MIT",
  "author": "Microsoft and contributors",
  "sideEffects": false,
  "main": "dist/index.js",
  "types": "dist/index.d.ts",
  "scripts": {
    "build": "concurrently npm:build:compile npm:lint && npm run build:docs",
    "build:compile": "npm run tsc && npm run typetests:gen && npm run build:test",
    "build:docs": "api-extractor run --local --typescript-compiler-folder ../../../node_modules/typescript && copyfiles -u 1 ./_api-extractor-temp/doc-models/* ../../../_api-extractor-temp/",
    "build:full": "npm run build",
    "build:full:compile": "npm run build:compile",
    "build:test": "tsc --project ./src/test/tsconfig.json",
    "ci:build:docs": "api-extractor run --typescript-compiler-folder ../../../node_modules/typescript && copyfiles -u 1 ./_api-extractor-temp/* ../../../_api-extractor-temp/",
    "clean": "rimraf dist *.tsbuildinfo *.build.log",
    "eslint": "eslint --format stylish src",
    "eslint:fix": "eslint --format stylish src --fix --fix-type problem,suggestion,layout",
    "lint": "npm run eslint",
    "lint:fix": "npm run eslint:fix",
    "tsc": "tsc",
    "tsfmt": "tsfmt --verify",
    "tsfmt:fix": "tsfmt --replace",
    "typetests:gen": "fluid-type-validator -g -d ."
  },
  "dependencies": {
    "@fluidframework/common-definitions": "^0.20.1",
    "@fluidframework/common-utils": "^0.32.1",
    "@fluidframework/container-definitions": "^2.0.0",
    "@fluidframework/core-interfaces": "^2.0.0",
    "@fluidframework/driver-definitions": "^2.0.0",
    "@fluidframework/protocol-definitions": "^0.1029.1000-0",
    "@types/node": "^14.18.0"
  },
  "devDependencies": {
    "@fluidframework/build-common": "^0.24.0",
    "@fluidframework/build-tools": "^0.2.74327",
    "@fluidframework/eslint-config-fluid": "^0.28.2000",
    "@fluidframework/runtime-definitions-previous": "npm:@fluidframework/runtime-definitions@^1.0.0",
    "@microsoft/api-extractor": "^7.22.2",
    "@rushstack/eslint-config": "^2.5.1",
    "concurrently": "^6.2.0",
    "copyfiles": "^2.1.0",
    "eslint": "~8.6.0",
    "rimraf": "^2.6.2",
    "typescript": "~4.5.5",
    "typescript-formatter": "7.1.0"
  },
  "typeValidation": {
    "version": "2.0.0",
    "broken": {
<<<<<<< HEAD
      "InterfaceDeclaration_IContainerRuntimeBase": {
        "backCompat": false
      },
      "InterfaceDeclaration_IFluidDataStoreContext": {
        "backCompat": false
      },
      "InterfaceDeclaration_IFluidDataStoreContextDetached": {
        "backCompat": false
=======
      "TypeAliasDeclaration_AliasResult": {
        "forwardCompat": false
      },
      "InterfaceDeclaration_IFluidDataStoreContext": {
        "backCompat": false,
        "forwardCompat": false
      },
      "InterfaceDeclaration_IFluidDataStoreChannel": {
        "backCompat": false,
        "forwardCompat": false
      },
      "InterfaceDeclaration_IFluidDataStoreContextDetached": {
        "backCompat": false,
        "forwardCompat": false
>>>>>>> 55223da9
      }
    }
  }
}<|MERGE_RESOLUTION|>--- conflicted
+++ resolved
@@ -57,16 +57,6 @@
   "typeValidation": {
     "version": "2.0.0",
     "broken": {
-<<<<<<< HEAD
-      "InterfaceDeclaration_IContainerRuntimeBase": {
-        "backCompat": false
-      },
-      "InterfaceDeclaration_IFluidDataStoreContext": {
-        "backCompat": false
-      },
-      "InterfaceDeclaration_IFluidDataStoreContextDetached": {
-        "backCompat": false
-=======
       "TypeAliasDeclaration_AliasResult": {
         "forwardCompat": false
       },
@@ -81,7 +71,9 @@
       "InterfaceDeclaration_IFluidDataStoreContextDetached": {
         "backCompat": false,
         "forwardCompat": false
->>>>>>> 55223da9
+      },
+      "InterfaceDeclaration_IContainerRuntimeBase": {
+        "backCompat": false
       }
     }
   }
