{
	"name": "@fluidframework/runtime-definitions",
	"version": "2.61.0",
	"description": "Fluid Runtime definitions",
	"homepage": "https://fluidframework.com",
	"repository": {
		"type": "git",
		"url": "https://github.com/microsoft/FluidFramework.git",
		"directory": "packages/runtime/runtime-definitions"
	},
	"license": "MIT",
	"author": "Microsoft and contributors",
	"sideEffects": false,
	"type": "module",
	"exports": {
		".": {
			"import": {
				"types": "./lib/public.d.ts",
				"default": "./lib/index.js"
			},
			"require": {
				"types": "./dist/public.d.ts",
				"default": "./dist/index.js"
			}
		},
		"./legacy": {
			"import": {
				"types": "./lib/legacy.d.ts",
				"default": "./lib/index.js"
			},
			"require": {
				"types": "./dist/legacy.d.ts",
				"default": "./dist/index.js"
			}
		},
		"./legacy/alpha": {
			"import": {
				"types": "./lib/legacyAlpha.d.ts",
				"default": "./lib/index.js"
			},
			"require": {
				"types": "./dist/legacyAlpha.d.ts",
				"default": "./dist/index.js"
			}
		},
		"./internal": {
			"import": {
				"types": "./lib/index.d.ts",
				"default": "./lib/index.js"
			},
			"require": {
				"types": "./dist/index.d.ts",
				"default": "./dist/index.js"
			}
		}
	},
	"main": "lib/index.js",
	"types": "lib/public.d.ts",
	"scripts": {
		"api": "fluid-build . --task api",
		"api-extractor:commonjs": "flub generate entrypoints --outFileLegacyBeta legacy --outFileLegacyAlpha legacyAlpha --outDir ./dist",
		"api-extractor:esnext": "flub generate entrypoints --outFileLegacyBeta legacy --outFileLegacyAlpha legacyAlpha --outDir ./lib --node10TypeCompat",
		"build": "fluid-build . --task build",
		"build:api-reports": "concurrently \"npm:build:api-reports:*\"",
		"build:api-reports:current": "api-extractor run --local --config api-extractor/api-extractor.current.json",
		"build:api-reports:legacy": "api-extractor run --local --config api-extractor/api-extractor.legacy.json",
		"build:compile": "fluid-build . --task compile",
		"build:docs": "api-extractor run --local",
		"build:esnext": "tsc --project ./tsconfig.json",
		"build:test": "npm run build:test:esm && npm run build:test:cjs",
		"build:test:cjs": "fluid-tsc commonjs --project ./src/test/tsconfig.cjs.json",
		"build:test:esm": "tsc --project ./src/test/tsconfig.json",
		"check:are-the-types-wrong": "attw --pack .",
		"check:biome": "biome check .",
		"check:exports": "concurrently \"npm:check:exports:*\"",
		"check:exports:bundle-release-tags": "api-extractor run --config api-extractor/api-extractor-lint-bundle.json",
		"check:exports:cjs:legacy": "api-extractor run --config api-extractor/api-extractor-lint-legacy.cjs.json",
		"check:exports:cjs:legacyAlpha": "api-extractor run --config api-extractor/api-extractor-lint-legacyAlpha.cjs.json",
		"check:exports:cjs:public": "api-extractor run --config api-extractor/api-extractor-lint-public.cjs.json",
		"check:exports:esm:legacy": "api-extractor run --config api-extractor/api-extractor-lint-legacy.esm.json",
		"check:exports:esm:legacyAlpha": "api-extractor run --config api-extractor/api-extractor-lint-legacyAlpha.esm.json",
		"check:exports:esm:public": "api-extractor run --config api-extractor/api-extractor-lint-public.esm.json",
		"check:format": "npm run check:biome",
		"ci:build:api-reports": "concurrently \"npm:ci:build:api-reports:*\"",
		"ci:build:api-reports:current": "api-extractor run --config api-extractor/api-extractor.current.json",
		"ci:build:api-reports:legacy": "api-extractor run --config api-extractor/api-extractor.legacy.json",
		"ci:build:docs": "api-extractor run",
		"clean": "rimraf --glob dist lib {alpha,beta,internal,legacy}.d.ts \"**/*.tsbuildinfo\" \"**/*.build.log\" _api-extractor-temp",
		"eslint": "eslint --format stylish src",
		"eslint:fix": "eslint --format stylish src --fix --fix-type problem,suggestion,layout",
		"format": "npm run format:biome",
		"format:biome": "biome check . --write",
		"lint": "fluid-build . --task lint",
		"lint:fix": "fluid-build . --task eslint:fix --task format",
		"tsc": "fluid-tsc commonjs --project ./tsconfig.cjs.json && copyfiles -f ../../../common/build/build-common/src/cjs/package.json ./dist",
		"typetests:gen": "flub generate typetests --dir . -v",
		"typetests:prepare": "flub typetests --dir . --reset --previous --normalize"
	},
	"dependencies": {
		"@fluidframework/container-definitions": "workspace:~",
		"@fluidframework/core-interfaces": "workspace:~",
		"@fluidframework/driver-definitions": "workspace:~",
		"@fluidframework/id-compressor": "workspace:~",
		"@fluidframework/telemetry-utils": "workspace:~"
	},
	"devDependencies": {
		"@arethetypeswrong/cli": "^0.17.1",
		"@biomejs/biome": "~1.9.3",
<<<<<<< HEAD
		"@fluid-tools/build-cli": "^0.58.2",
=======
		"@fluid-tools/build-cli": "^0.58.3",
>>>>>>> 1607c4fd
		"@fluidframework/build-common": "^2.0.3",
		"@fluidframework/build-tools": "^0.58.3",
		"@fluidframework/eslint-config-fluid": "^6.0.0",
		"@fluidframework/runtime-definitions-previous": "npm:@fluidframework/runtime-definitions@2.60.0",
		"@microsoft/api-extractor": "7.52.11",
		"concurrently": "^8.2.1",
		"copyfiles": "^2.4.1",
		"eslint": "~8.55.0",
		"rimraf": "^4.4.0",
		"typescript": "~5.4.5"
	},
	"typeValidation": {
		"broken": {},
		"entrypoint": "legacy"
	}
}<|MERGE_RESOLUTION|>--- conflicted
+++ resolved
@@ -106,11 +106,7 @@
 	"devDependencies": {
 		"@arethetypeswrong/cli": "^0.17.1",
 		"@biomejs/biome": "~1.9.3",
-<<<<<<< HEAD
-		"@fluid-tools/build-cli": "^0.58.2",
-=======
 		"@fluid-tools/build-cli": "^0.58.3",
->>>>>>> 1607c4fd
 		"@fluidframework/build-common": "^2.0.3",
 		"@fluidframework/build-tools": "^0.58.3",
 		"@fluidframework/eslint-config-fluid": "^6.0.0",
