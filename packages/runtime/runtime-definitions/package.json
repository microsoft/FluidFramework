--- conflicted
+++ resolved
@@ -111,10 +111,6 @@
 		"typescript": "~5.4.5"
 	},
 	"typeValidation": {
-<<<<<<< HEAD
-		"broken": {},
-		"entrypoint": "legacy"
-=======
 		"broken": {
 			"Interface_IContainerRuntimeBase": {
 				"forwardCompat": false
@@ -131,7 +127,7 @@
 				"forwardCompat": false,
 				"backCompat": false
 			}
-		}
->>>>>>> 3867da13
+		},
+		"entrypoint": "legacy"
 	}
 }