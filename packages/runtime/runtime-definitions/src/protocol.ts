/*!
 * Copyright (c) Microsoft Corporation and contributors. All rights reserved.
 * Licensed under the MIT License.
 */

import { ISignalMessage, ITree } from "@fluidframework/protocol-definitions";

/**
 * An envelope wraps the contents with the intended target
 */
export interface IEnvelope {
	/**
	 * The target for the envelope
	 */
	address: string;

	/**
	 * The contents of the envelope
	 */
	contents: any;
}

export interface ISignalEnvelope {
<<<<<<< HEAD
    /**
     * The target for the envelope, undefined for the container
     */
    address?: string; // GUID
=======
	/**
	 * The target for the envelope, undefined for the container
	 */
	address?: string;
>>>>>>> 2fc0b5e4

	/**
	 * Identifier for the signal being submitted.
	 */
	clientSignalSequenceNumber: number;

<<<<<<< HEAD
     /**
     * The contents of the envelope
     */
    contents: {
        type: string;
        content: any; // no idea of what is in here, only knows how to get the envelope to where it is
    };
=======
	/**
	 * The contents of the envelope
	 */
	contents: {
		type: string;
		content: any;
	};
>>>>>>> 2fc0b5e4
}

/**
 * Represents ISignalMessage with its type.
 */
export interface IInboundSignalMessage extends ISignalMessage {
	type: string;
}

/**
 * Message send by client attaching local data structure.
 * Contains snapshot of data structure which is the current state of this data structure.
 */
export interface IAttachMessage {
	/**
	 * The identifier for the object
	 */
	id: string;

	/**
	 * The type of object
	 */
	type: string;

	/**
	 * Initial snapshot of the document (contains ownership)
	 */
	snapshot: ITree;
}

/**
 * This type should be used when reading an incoming attach op,
 * but it should not be used when creating a new attach op.
 * Older versions of attach messages could have null snapshots,
 * so this gives correct typings for writing backward compatible code.
 */
export type InboundAttachMessage = Omit<IAttachMessage, "snapshot"> & {
	snapshot: IAttachMessage["snapshot"] | null;
};<|MERGE_RESOLUTION|>--- conflicted
+++ resolved
@@ -21,32 +21,16 @@
 }
 
 export interface ISignalEnvelope {
-<<<<<<< HEAD
-    /**
-     * The target for the envelope, undefined for the container
-     */
-    address?: string; // GUID
-=======
 	/**
 	 * The target for the envelope, undefined for the container
 	 */
 	address?: string;
->>>>>>> 2fc0b5e4
 
 	/**
 	 * Identifier for the signal being submitted.
 	 */
 	clientSignalSequenceNumber: number;
 
-<<<<<<< HEAD
-     /**
-     * The contents of the envelope
-     */
-    contents: {
-        type: string;
-        content: any; // no idea of what is in here, only knows how to get the envelope to where it is
-    };
-=======
 	/**
 	 * The contents of the envelope
 	 */
@@ -54,7 +38,6 @@
 		type: string;
 		content: any;
 	};
->>>>>>> 2fc0b5e4
 }
 
 /**
