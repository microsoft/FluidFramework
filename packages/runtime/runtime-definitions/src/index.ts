/*!
 * Copyright (c) Microsoft Corporation and contributors. All rights reserved.
 * Licensed under the MIT License.
 */

export type {
	AttributionInfo,
	AttributionKey,
	DetachedAttributionKey,
	LocalAttributionKey,
	OpAttributionKey,
} from "./attribution.js";
export type {
	AliasResult,
	CreateChildSummarizerNodeFn,
	IContainerRuntimeBase,
	IContainerRuntimeBaseEvents,
	IDataStore,
	IFluidDataStoreChannel,
	IFluidDataStorePolicies,
	IFluidDataStoreContext,
	IFluidParentContext,
	IFluidDataStoreContextDetached,
	IPendingMessagesState,
	PackagePath,
} from "./dataStoreContext.js";
export { FlushMode, FlushModeExperimental, VisibilityState } from "./dataStoreContext.js";
export type { IProvideFluidDataStoreFactory } from "./dataStoreFactory.js";
export { IFluidDataStoreFactory } from "./dataStoreFactory.js";
export type {
	FluidDataStoreRegistryEntry,
	IProvideFluidDataStoreRegistry,
	NamedFluidDataStoreRegistryEntries,
	NamedFluidDataStoreRegistryEntry,
	NamedFluidDataStoreRegistryEntry2,
} from "./dataStoreRegistry.js";
export { IFluidDataStoreRegistry } from "./dataStoreRegistry.js";
export type {
	IGarbageCollectionData,
	IGarbageCollectionDetailsBase,
} from "./garbageCollectionDefinitions.js";
export {
	gcBlobPrefix,
	gcDataBlobKey,
	gcDeletedBlobKey,
	gcTombstoneBlobKey,
	gcTreeKey,
} from "./garbageCollectionDefinitions.js";
export type {
	IAttachMessage,
	IEnvelope,
	IInboundSignalMessage,
	InboundAttachMessage,
	IRuntimeMessageCollection,
	IRuntimeMessagesContent,
	ISequencedMessageEnvelope,
	IRuntimeStorageService,
} from "./protocol.js";
export {
	encodeHandlesInContainerRuntime,
	notifiesReadOnlyState,
} from "./runtimeLayerCompatFeatureNames.js";
export type {
	CreateChildSummarizerNodeParam,
	IExperimentalIncrementalSummaryContext,
	ISummarizeInternalResult,
	ISummarizeResult,
	ISummarizerNode,
	ISummarizerNodeConfig,
	ISummarizerNodeConfigWithGC,
	ISummarizerNodeWithGC,
	ISummaryStats,
	ISummaryTreeWithStats,
	ITelemetryContext,
	ITelemetryContextExt,
	SummarizeInternalFn,
} from "./summary.js";
export {
	blobCountPropertyName,
	channelsTreeName,
	CreateSummarizerNodeSource,
	totalBlobSizePropertyName,
} from "./summary.js";
export type { MinimumVersionForCollab } from "./compatibilityDefinitions.js";

<<<<<<< HEAD
export type {
	DataStoreKind,
	FluidContainer,
	ServiceClient,
	ServiceOptions,
	FluidContainerAttached,
	Registry,
	FluidContainerWithService,
} from "./serviceClient.js";
=======
export {
	type ContainerRuntimeBaseAlpha,
	type StageControlsAlpha,
	type CommitStagedChangesOptionsExperimental,
	type IContainerRuntimeBaseExperimental,
	type StageControlsExperimental,
	asLegacyAlpha,
} from "./stagingMode.js";
>>>>>>> 46e6dce6
<|MERGE_RESOLUTION|>--- conflicted
+++ resolved
@@ -83,7 +83,6 @@
 } from "./summary.js";
 export type { MinimumVersionForCollab } from "./compatibilityDefinitions.js";
 
-<<<<<<< HEAD
 export type {
 	DataStoreKind,
 	FluidContainer,
@@ -93,7 +92,7 @@
 	Registry,
 	FluidContainerWithService,
 } from "./serviceClient.js";
-=======
+
 export {
 	type ContainerRuntimeBaseAlpha,
 	type StageControlsAlpha,
@@ -101,5 +100,4 @@
 	type IContainerRuntimeBaseExperimental,
 	type StageControlsExperimental,
 	asLegacyAlpha,
-} from "./stagingMode.js";
->>>>>>> 46e6dce6
+} from "./stagingMode.js";