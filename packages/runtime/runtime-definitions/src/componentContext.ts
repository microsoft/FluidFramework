--- conflicted
+++ resolved
@@ -336,7 +336,6 @@
      * @param relativeUrl - A relative request within the container
      */
     getAbsoluteUrl(relativeUrl: string): Promise<string | undefined>;
-<<<<<<< HEAD
 
     getCreateChildSummarizerNodeFn(
         /** Initial id or path part of this node */
@@ -349,9 +348,6 @@
          */
         createParam: CreateChildSummarizerNodeParam,
     ): CreateChildSummarizerNodeFn;
-}
-=======
->>>>>>> 1a021a05
 
     /**
      * Take a package name and transform it into a path that can be used to find it
