/*!
 * Copyright (c) Microsoft Corporation and contributors. All rights reserved.
 * Licensed under the MIT License.
 */

import type { AttachState, IAudience } from "@fluidframework/container-definitions";
import type { IDeltaManager } from "@fluidframework/container-definitions/internal";
import type {
	FluidObject,
	IDisposable,
	IEvent,
	IEventProvider,
	IFluidHandle,
	IRequest,
	IResponse,
	ITelemetryBaseLogger,
} from "@fluidframework/core-interfaces";
import type {
	IFluidHandleInternal,
	IProvideFluidHandleContext,
} from "@fluidframework/core-interfaces/internal";
import type { IClientDetails, IQuorumClients } from "@fluidframework/driver-definitions";
import type {
	IDocumentMessage,
	ISnapshotTree,
	ISequencedDocumentMessage,
} from "@fluidframework/driver-definitions/internal";
import type { IIdCompressor } from "@fluidframework/id-compressor";

import type { MinimumVersionForCollab } from "./compatibilityDefinitions.js";
import type {
	IFluidDataStoreFactory,
	IProvideFluidDataStoreFactory,
} from "./dataStoreFactory.js";
import type { IProvideFluidDataStoreRegistry } from "./dataStoreRegistry.js";
import type {
	IGarbageCollectionData,
	IGarbageCollectionDetailsBase,
} from "./garbageCollectionDefinitions.js";
import type {
	IInboundSignalMessage,
	IRuntimeMessageCollection,
	IRuntimeStorageService,
} from "./protocol.js";
import type {
	CreateChildSummarizerNodeParam,
	ISummarizerNodeWithGC,
	ISummaryTreeWithStats,
	ITelemetryContext,
	SummarizeInternalFn,
} from "./summary.js";

/**
 * Runtime flush mode handling
 * @legacy @beta
 */
export enum FlushMode {
	/**
	 * In Immediate flush mode the runtime will immediately send all operations to the driver layer.
	 *
	 * @deprecated This option will be removed in the next major version and should not be used. Use {@link FlushMode.TurnBased} instead, which is the default.
	 * See https://github.com/microsoft/FluidFramework/tree/main/packages/runtime/container-runtime/src/opLifecycle#how-batching-works
	 */
	Immediate,

	/**
	 * When in TurnBased flush mode the runtime will buffer operations in the current turn and send them as a single
	 * batch at the end of the turn. The flush call on the runtime can be used to force send the current batch.
	 */
	TurnBased,
}

/**
 * @internal
 */
export enum FlushModeExperimental {
	/**
	 * When in Async flush mode, the runtime will accumulate all operations across JS turns and send them as a single
	 * batch when all micro-tasks are complete.
	 *
	 * This feature requires a version of the loader which supports reference sequence numbers. If an older version of
	 * the loader is used, the runtime will fall back on FlushMode.TurnBased.
	 *
	 * @experimental Not ready for use
	 */
	Async = 2,
}

/**
 * This tells the visibility state of a Fluid object. It basically tracks whether the object is not visible, visible
 * locally within the container only or visible globally to all clients.
 * @legacy @beta
 */
export const VisibilityState = {
	/**
	 * Indicates that the object is not visible. This is the state when an object is first created.
	 */
	NotVisible: "NotVisible",

	/**
	 * Indicates that the object is visible locally within the container. This is the state when an object is attached
	 * to the container's graph but the container itself isn't globally visible. The object's state goes from not
	 * visible to locally visible.
	 */
	LocallyVisible: "LocallyVisible",

	/**
	 * Indicates that the object is visible globally to all clients. This is the state of an object in 2 scenarios:
	 *
	 * 1. It is attached to the container's graph when the container is globally visible. The object's state goes from
	 * not visible to globally visible.
	 *
	 * 2. When a container becomes globally visible, all locally visible objects go from locally visible to globally
	 * visible.
	 */
	GloballyVisible: "GloballyVisible",
};
/**
 * @legacy @beta
 */
export type VisibilityState = (typeof VisibilityState)[keyof typeof VisibilityState];

/**
 * @legacy @beta
 * @sealed
 */
export interface IContainerRuntimeBaseEvents extends IEvent {
	/**
	 * Indicates the beginning of an incoming batch of ops
	 * @param op - The first op in the batch. Can be inspected to learn about the sequence numbers relevant for this batch.
	 */
	(event: "batchBegin", listener: (op: Omit<ISequencedDocumentMessage, "contents">) => void);
	/**
	 * Indicates the end of an incoming batch of ops
	 * @param error - If an error occurred while processing the batch, it is provided here.
	 * @param op - The last op in the batch. Can be inspected to learn about the sequence numbers relevant for this batch.
	 */
	(
		event: "batchEnd",
		listener: (error: unknown, op: Omit<ISequencedDocumentMessage, "contents">) => void,
	);
	/**
	 * Indicates that an incoming op has been processed.
	 * @param runtimeMessage - tells if op is runtime op. If it is, it was unpacked, i.e. its type and content
	 * represent internal container runtime type / content. i.e. A grouped batch of N ops will result in N "op" events
	 */
	(event: "op", listener: (op: ISequencedDocumentMessage, runtimeMessage?: boolean) => void);
	(event: "signal", listener: (message: IInboundSignalMessage, local: boolean) => void);
	(event: "dispose", listener: () => void);
}

/**
 * Encapsulates the return codes of the aliasing API.
 *
 * 'Success' - the datastore has been successfully aliased. It can now be used.
 *
 * 'Conflict' - there is already a datastore bound to the provided alias. To acquire it's entry point, use
 * the `IContainerRuntime.getAliasedDataStoreEntryPoint` function. The current datastore should be discarded
 * and will be garbage collected. The current datastore cannot be aliased to a different value.
 *
 * 'AlreadyAliased' - the datastore has already been previously bound to another alias name.
 * @legacy @beta
 */
export type AliasResult = "Success" | "Conflict" | "AlreadyAliased";

/**
 * Exposes some functionality/features of a data store:
 *
 * - Handle to the data store's entryPoint
 *
 * - Fluid router for the data store
 *
 * - Can be assigned an alias
 *
 * @privateRemarks
 * TODO: These docs should define what a "data store" is, and not do so by just referencing "data store".
 *
 * @legacy @beta
 */
export interface IDataStore {
	/**
	 * Attempt to assign an alias to the datastore.
	 * If the operation succeeds, the datastore can be referenced
	 * by the supplied alias and will not be garbage collected.
	 *
	 * @param alias - Given alias for this datastore.
	 * @returns A promise with the {@link AliasResult}
	 */
	trySetAlias(alias: string): Promise<AliasResult>;

	/**
	 * Exposes a handle to the root object / entryPoint of the data store. Use this as the primary way of interacting
	 * with it.
	 */
	readonly entryPoint: IFluidHandleInternal<FluidObject>;
}

/**
 * A reduced set of functionality of {@link @fluidframework/container-runtime-definitions#IContainerRuntime} that a data store context/data store runtime will need.
 * @privateRemarks
 * TODO: this should be merged into IFluidDataStoreContext
 * @legacy @beta
 * @sealed
 */
export interface IContainerRuntimeBase extends IEventProvider<IContainerRuntimeBaseEvents> {
	readonly baseLogger: ITelemetryBaseLogger;
	readonly clientDetails: IClientDetails;
	readonly disposed: boolean;

	/**
	 * Invokes the given callback and guarantees that all operations generated within the callback will be ordered
	 * sequentially.
	 *
	 * If the callback throws an error, the container will close and the error will be logged.
	 *
	 * @remarks
	 * `orderSequentially` may enter staging mode for the duration of the function. This is necessary for rolling back certain op types.
	 */
	orderSequentially(callback: () => void): void;

	/**
	 * Submits a container runtime level signal to be sent to other clients.
	 * @param type - Type of the signal.
	 * @param content - Content of the signal. Should be a JSON serializable object or primitive.
	 * @param targetClientId - When specified, the signal is only sent to the provided client id.
	 */
	submitSignal: (type: string, content: unknown, targetClientId?: string) => void;

	/**
	 * Creates a data store and returns an object that exposes a handle to the data store's entryPoint, and also serves
	 * as the data store's router. The data store is not bound to a container, and in such state is not persisted to
	 * storage (file). Storing the entryPoint handle (or any other handle inside the data store, e.g. for DDS) into an
	 * already attached DDS (or non-attached DDS that will eventually get attached to storage) will result in this
	 * store being attached to storage.
	 * @param pkg - Package name of the data store factory
	 * @param loadingGroupId - This represents the group of the datastore within a container or its snapshot.
	 * When not specified the datastore will belong to a `default` group. Read more about it in this
	 * {@link https://github.com/microsoft/FluidFramework/blob/main/packages/runtime/container-runtime/README.md | README}
	 */
	createDataStore(pkg: string | PackagePath, loadingGroupId?: string): Promise<IDataStore>;

	/**
	 * Creates detached data store context. Only after context.attachRuntime() is called,
	 * data store initialization is considered complete.
	 * @param pkg - Package name of the data store factory
	 * @param loadingGroupId - This represents the group of the datastore within a container or its snapshot.
	 * When not specified the datastore will belong to a `default` group. Read more about it in this
	 * {@link https://github.com/microsoft/FluidFramework/blob/main/packages/runtime/container-runtime/README.md | README}.
	 */
	createDetachedDataStore(
		pkg: readonly string[],
		loadingGroupId?: string,
	): IFluidDataStoreContextDetached;

	/**
	 * Returns the aliased data store's entryPoint, given the alias.
	 * @param alias - The alias for the data store.
	 * @returns The data store's entry point ({@link @fluidframework/core-interfaces#IFluidHandle}) if it exists and is aliased.
	 * Returns undefined if no data store has been assigned the given alias.
	 */
	getAliasedDataStoreEntryPoint(alias: string): Promise<IFluidHandle<FluidObject> | undefined>;

	/**
	 * Get an absolute url for a provided container-relative request.
	 * Returns undefined if the container or data store isn't attached to storage.
	 * @param relativeUrl - A relative request within the container
	 */
	getAbsoluteUrl(relativeUrl: string): Promise<string | undefined>;

	uploadBlob(
		blob: ArrayBufferLike,
		signal?: AbortSignal,
	): Promise<IFluidHandle<ArrayBufferLike>>;

	/**
	 * Returns the current quorum.
	 */
	getQuorum(): IQuorumClients;

	/**
	 * Returns the current audience.
	 */
	getAudience(): IAudience;

	/**
	 * Generates a new ID that is guaranteed to be unique across all sessions for this container.
	 * It could be in compact form (non-negative integer, opportunistic), but it could also be UUID string.
	 * UUIDs generated will have low entropy in groups and will compress well.
	 * It can be leveraged anywhere in container where container unique IDs are required, i.e. any place
	 * that uses uuid() and stores result in container is likely candidate to start leveraging this API.
	 * If you always want to convert to string, instead of doing String(generateDocumentUniqueId()), consider
	 * doing encodeCompactIdToString(generateDocumentUniqueId()).
	 *
	 * @see {@link @fluidframework/id-compressor#IIdCompressor.generateDocumentUniqueId}
	 */
	generateDocumentUniqueId(): number | string;

	/**
	 * Api to fetch the snapshot from the service for a loadingGroupIds.
	 * @param loadingGroupIds - LoadingGroupId for which the snapshot is asked for.
	 * @param pathParts - Parts of the path, which we want to extract from the snapshot tree.
	 * @returns snapshotTree and the sequence number of the snapshot.
	 */
	getSnapshotForLoadingGroupId(
		loadingGroupIds: string[],
		pathParts: string[],
	): Promise<{ snapshotTree: ISnapshotTree; sequenceNumber: number }>;
}

/**
 * These policies can be set by the author of the data store via its data store runtime to influence behaviors.
 *
 * @remarks
 * Policies allow data store authors to define specific behaviors or constraints for their data stores.
 * These settings can impact how the data store interacts with the runtime and other components.
 *
 * @legacy @beta
 */
export interface IFluidDataStorePolicies {
	/**
	 * When set to true, data stores will appear to be readonly while in staging mode.
	 *
	 * @remarks
	 * This policy is useful for data stores that do not support staging mode, such as those using consensus DDS.
	 * It ensures that the data store appears readonly during staging mode to discourage unsupported operations.
	 */
	readonly readonlyInStagingMode: boolean;
}

/**
 * Minimal interface a data store runtime needs to provide for IFluidDataStoreContext to bind to control.
 *
 * Functionality include attach, snapshot, op/signal processing, request routes, expose an entryPoint,
 * and connection state notifications
 * @legacy @beta
 */
export interface IFluidDataStoreChannel extends IDisposable {
	/**
	 * Optional policies that the data store channel may adhere to that the data store context should know about.
	 * These policies influence the behavior of the data store, such as its readonly state in specific modes.
	 */
	readonly policies?: IFluidDataStorePolicies;

	/**
	 * Makes the data store channel visible in the container. Also, runs through its graph and attaches all
	 * bound handles that represent its dependencies in the container's graph.
	 */
	makeVisibleAndAttachGraph(): void;

	/**
	 * Synchronously retrieves the summary used as part of the initial summary message
	 */
	getAttachSummary(telemetryContext?: ITelemetryContext): ISummaryTreeWithStats;

	/**
	 * Synchronously retrieves GC Data (representing the outbound routes present) for the initial state of the DataStore
	 */
	getAttachGCData(telemetryContext?: ITelemetryContext): IGarbageCollectionData;

	/**
	 * Process messages for this channel. The messages here are contiguous messages in a batch.
	 * @param messageCollection - The collection of messages to process.
	 */
	processMessages(messageCollection: IRuntimeMessageCollection): void;

	/**
	 * Processes the signal.
	 */
	processSignal(message: IInboundSignalMessage, local: boolean): void;

	/**
	 * Generates a summary for the channel.
	 * Introduced with summarizerNode - will be required in a future release.
	 * @param fullTree - true to bypass optimizations and force a full summary tree.
	 * @param trackState - This tells whether we should track state from this summary.
	 * @param telemetryContext - summary data passed through the layers for telemetry purposes
	 */
	summarize(
		fullTree?: boolean,
		trackState?: boolean,
		telemetryContext?: ITelemetryContext,
	): Promise<ISummaryTreeWithStats>;

	/**
	 * Returns the data used for garbage collection. This includes a list of GC nodes that represent this context
	 * including any of its children. Each node has a list of outbound routes to other GC nodes in the document.
	 * @param fullGC - true to bypass optimizations and force full generation of GC data.
	 */
	getGCData(fullGC?: boolean): Promise<IGarbageCollectionData>;

	/**
	 * After GC has run, called to notify this channel of routes that are used in it.
	 * @param usedRoutes - The routes that are used in this channel.
	 */
	updateUsedRoutes(usedRoutes: string[]): void;

	/**
	 * Notifies this object about changes in the connection state.
	 * @param value - New connection state.
	 * @param clientId - ID of the client. It's old ID when in disconnected state and
	 * it's new client ID when we are connecting or connected.
	 */
	setConnectionState(connected: boolean, clientId?: string): void;

	/**
	 * Notifies this object about changes in the readonly state
	 */
	notifyReadOnlyState?(readonly: boolean): void;

	/**
	 * Ask the DDS to resubmit a message. This can happen for several reasons, such as:
	 *
	 * - We reconnected and discovered the original message was never acked.
	 * - The original message was submitted from a reentrant state that is impossible for other clients to interpret correctly
	 * - The original message was never sent on the wire and subsequent ops have been inbounded
	 * @param type - The type of the original message.
	 * @param content - The content of the original message.
	 * @param localOpMetadata - The local metadata associated with the original message.
	 * @param squash - If true, the DDS should avoid resubmitting any "unnecessary intermediate state" created by this message.
	 * This includes any content which this message created but has since been changed or removed by subsequent messages.
	 * For example, if this message (call it A) inserts content into a DDS that a subsequent op (call it B) removes,
	 * resubmission of this message (call it A') should avoid inserting that content, and resubmission of the subsequent op that removed it (B') would
	 * account for the fact that A' never inserted content.
	 *
	 * @privateRemarks
	 * See remarks about squashing contract on `CommitStagedChangesOptionsExperimental`.
	 */
	// eslint-disable-next-line @typescript-eslint/no-explicit-any -- TODO (#28746): breaking change
<<<<<<< HEAD
	reSubmit(type: string, content: any, localOpMetadata: unknown): void;
=======
	reSubmit(type: string, content: any, localOpMetadata: unknown, squash?: boolean);
>>>>>>> 5e875732

	// eslint-disable-next-line @typescript-eslint/no-explicit-any -- TODO (#28746): breaking change
	applyStashedOp(content: any): Promise<unknown>;

	/**
	 * Revert a local message.
	 * @param type - The type of the original message.
	 * @param content - The content of the original message.
	 * @param localOpMetadata - The local metadata associated with the original message.
	 */
	// eslint-disable-next-line @typescript-eslint/no-explicit-any -- TODO (#28746): breaking change
	rollback?(type: string, content: any, localOpMetadata: unknown): void;

	/**
	 * Exposes a handle to the root object / entryPoint of the component. Use this as the primary way of interacting
	 * with the component.
	 */
	readonly entryPoint: IFluidHandleInternal<FluidObject>;

	request(request: IRequest): Promise<IResponse>;

	setAttachState(attachState: AttachState.Attaching | AttachState.Attached): void;
}

/**
 * @legacy @beta
 */
export type CreateChildSummarizerNodeFn = (
	summarizeInternal: SummarizeInternalFn,
	getGCDataFn: (fullGC?: boolean) => Promise<IGarbageCollectionData>,
	/**
	 * @deprecated The functionality to get base GC details has been moved to summarizer node.
	 */
	getBaseGCDetailsFn?: () => Promise<IGarbageCollectionDetailsBase>,
) => ISummarizerNodeWithGC;

/**
 * The state maintained for messages that are received when a channel isn't yet loaded.
 * @internal
 */
export interface IPendingMessagesState {
	messageCollections: IRuntimeMessageCollection[];
	pendingCount: number;
}

/**
 * Context for an {@link IDataStore} like object.
 * @remarks
 * This context does NOT represent common information provided to all channels under a specific parent.
 * Each implementation of {@link IFluidDataStoreChannel} will receive its own instance of this context that contains specifically the data it needs.
 *
 * This layout is temporary, as {@link IFluidParentContext} and {@link IFluidDataStoreContext} will converge.
 * Therefore the semantics of these two interfaces is not really distinct.
 *
 * @privateRemarks
 * In addition to the use for datastores via IFluidDataStoreContext, this is implemented by ContainerRuntime to provide context to the ChannelCollection.
 *
 * @legacy @beta
 */
export interface IFluidParentContext
	extends IProvideFluidHandleContext,
		Partial<IProvideFluidDataStoreRegistry> {
	// eslint-disable-next-line @typescript-eslint/no-explicit-any -- TODO (#28746): breaking change
	readonly options: Record<string | number, any>;
	readonly clientId: string | undefined;
	readonly connected: boolean;
	/**
	 * Indicates if the parent context is readonly. If isReadOnly is true, the consumer of
	 * the context should also consider themselves readonly.
	 */
	readonly isReadOnly?: () => boolean;
	/**
	 * Minimum version of the FF runtime that is required to collaborate on new documents.
	 * Consumed by {@link @fluidframework/container-runtime#FluidDataStoreContext}.
	 * See {@link @fluidframework/container-runtime#LoadContainerRuntimeParams.minVersionForCollab} for more details.
	 */
	readonly minVersionForCollab?: MinimumVersionForCollab;
	readonly deltaManager: IDeltaManager<ISequencedDocumentMessage, IDocumentMessage>;
	readonly storage: IRuntimeStorageService;
	readonly baseLogger: ITelemetryBaseLogger;
	readonly clientDetails: IClientDetails;
	readonly idCompressor?: IIdCompressor;
	/**
	 * Represents the loading group to which the data store belongs to. Please refer to this readme for more context.
	 * {@link https://github.com/microsoft/FluidFramework/blob/main/packages/runtime/container-runtime/README.md | README}
	 */
	readonly loadingGroupId?: string;
	/**
	 * Indicates the attachment state of the data store to a host service.
	 */
	readonly attachState: AttachState;

	readonly containerRuntime: IContainerRuntimeBase;

	/**
	 * Ambient services provided with the context
	 */
	readonly scope: FluidObject;

	/**
	 * @deprecated this functionality has been removed.
	 */
	readonly gcThrowOnTombstoneUsage: boolean;
	/**
	 * @deprecated this functionality has been removed.
	 */
	readonly gcTombstoneEnforcementAllowed: boolean;

	/**
	 * Returns the current quorum.
	 */
	getQuorum(): IQuorumClients;

	/**
	 * Returns the current audience.
	 */
	getAudience(): IAudience;

	/**
	 * Submits the message to be sent to other clients.
	 * @param type - Type of the message.
	 * @param content - Content of the message.
	 * @param localOpMetadata - The local metadata associated with the message. This is kept locally and not sent to
	 * the server. This will be sent back when this message is received back from the server. This is also sent if
	 * we are asked to resubmit the message.
	 */
	// eslint-disable-next-line @typescript-eslint/no-explicit-any -- TODO (#28746): breaking change
	submitMessage(type: string, content: any, localOpMetadata: unknown): void;

	/**
	 * Submits the signal to be sent to other clients.
	 * @param type - Type of the signal.
	 * @param content - Content of the signal. Should be an {@link IEnvelope} with `contents` that is a JSON
	 * serializable object or primitive.
	 * @param targetClientId - When specified, the signal is only sent to the provided client id.
	 */
	submitSignal: (type: string, content: unknown, targetClientId?: string) => void;

	/**
	 * Called to make the data store locally visible in the container. This happens automatically for root data stores
	 * when they are marked as root. For non-root data stores, this happens when their handle is added to a visible DDS.
	 */
	makeLocallyVisible(): void;

	/**
	 * Get an absolute url to the container based on the provided relativeUrl.
	 * Returns undefined if the container or data store isn't attached to storage.
	 * @param relativeUrl - A relative request within the container
	 */
	getAbsoluteUrl(relativeUrl: string): Promise<string | undefined>;

	getCreateChildSummarizerNodeFn(
		/**
		 * Initial id or path part of this node
		 */
		id: string,
		/**
		 * Information needed to create the node.
		 * If it is from a base summary, it will assert that a summary has been seen.
		 * Attach information if it is created from an attach op.
		 * If it is local, it will throw unsupported errors on calls to summarize.
		 */
		createParam: CreateChildSummarizerNodeParam,
	): CreateChildSummarizerNodeFn;

	deleteChildSummarizerNode(id: string): void;

	uploadBlob(
		blob: ArrayBufferLike,
		signal?: AbortSignal,
	): Promise<IFluidHandleInternal<ArrayBufferLike>>;

	/**
	 * Called by IFluidDataStoreChannel, indicates that a channel is dirty and needs to be part of the summary.
	 * @param address - The address of the channel that is dirty.
	 */
	setChannelDirty(address: string): void;

	/**
	 * Called when a new outbound reference is added to another node. This is used by garbage collection to identify
	 * all references added in the system.
	 *
	 * @param fromPath - The absolute path of the node that added the reference.
	 * @param toPath - The absolute path of the outbound node that is referenced.
	 * @param messageTimestampMs - The timestamp of the message that added the reference.
	 */
	addedGCOutboundRoute(fromPath: string, toPath: string, messageTimestampMs?: number): void;
}

/**
 * A path which selects a {@link (IFluidDataStoreFactory:interface)} within a hierarchial registry.
 * @remarks
 * Each string in the array is the "identifier" to pick a specific {@link NamedFluidDataStoreRegistryEntry2} within a {@link NamedFluidDataStoreRegistryEntries}.
 *
 * Due to some usages joining this array with "/", it is recommended to avoid using "/" in the strings.
 * @legacy @beta
 */
export type PackagePath = readonly string[];

/**
 * Extension to {@link IFluidParentContext} specifically for {@link IDataStore}s.
 *
 * @remarks
 * This context is provided to the implementation of {@link IFluidDataStoreChannel} which powers the datastore.
 *
 * @legacy @beta
 */
export interface IFluidDataStoreContext extends IFluidParentContext {
	readonly id: string;
	/**
	 * A data store created by a client, is a local data store for that client. Also, when a detached container loads
	 * from a snapshot, all the data stores are treated as local data stores because at that stage the container
	 * still doesn't exists in storage and so the data store couldn't have been created by any other client.
	 * Value of this never changes even after the data store is attached.
	 * As implementer of data store runtime, you can use this property to check that this data store belongs to this
	 * client and hence implement any scenario based on that.
	 */
	readonly isLocalDataStore: boolean;
	/**
	 * The {@link PackagePath} of the data store as per the package factory.
	 * @remarks
	 * This defines what {@link (IFluidDataStoreFactory:interface)} would be used to create the {@link IDataStore.entryPoint} of the {@link IDataStore}.
	 */
	readonly packagePath: PackagePath;
	readonly baseSnapshot: ISnapshotTree | undefined;

	/**
	 * @deprecated 0.16 Issue #1635, #3631
	 */
	// Seems like this can be removed now; the issues mentioned in the @deprecated tag are about _createDataStoreWithProps
	// which we finally removed in FF 2.20 (https://github.com/microsoft/FluidFramework/pull/22996).
	// eslint-disable-next-line @typescript-eslint/no-explicit-any -- TODO (#28746): breaking change
	readonly createProps?: any;

	/**
	 * @deprecated The functionality to get base GC details has been moved to summarizer node.
	 *
	 * Returns the GC details in the initial summary of this data store. This is used to initialize the data store
	 * and its children with the GC details from the previous summary.
	 */
	getBaseGCDetails(): Promise<IGarbageCollectionDetailsBase>;

	/**
	 * Synchronously creates a detached child data store.
	 *
	 * The `createChildDataStore` method allows for the synchronous creation of a detached child data store. This is particularly
	 * useful in scenarios where immediate availability of the child data store is required, such as during the initialization
	 * of a parent data store, or when creation is in response to synchronous user input.
	 *
	 * In order for this function to succeed:
	 * 1. The parent data store's factory must also be an `IFluidDataStoreRegistry`.
	 * 2. The parent data store's registry must include the same instance as the provided child factory.
	 * 3. The parent data store's registry must synchronously provide the child factory via the `getSync` method.
	 * 4. The child factory must implement the `createDataStore` method.
	 *
	 * These invariants ensure that the child data store can also be created by a remote client running the same code as this client.
	 *
	 * @param childFactory - The factory of the data store to be created.
	 * @returns The created data store channel.
	 */
	createChildDataStore?<T extends IFluidDataStoreFactory>(
		childFactory: T,
	): ReturnType<Exclude<T["createDataStore"], undefined>>;
}

/**
 * @legacy @beta
 */
export interface IFluidDataStoreContextDetached extends IFluidDataStoreContext {
	/**
	 * Binds a runtime to the context.
	 */
	attachRuntime(
		factory: IProvideFluidDataStoreFactory,
		dataStoreRuntime: IFluidDataStoreChannel,
	): Promise<IDataStore>;
}<|MERGE_RESOLUTION|>--- conflicted
+++ resolved
@@ -426,11 +426,7 @@
 	 * See remarks about squashing contract on `CommitStagedChangesOptionsExperimental`.
 	 */
 	// eslint-disable-next-line @typescript-eslint/no-explicit-any -- TODO (#28746): breaking change
-<<<<<<< HEAD
-	reSubmit(type: string, content: any, localOpMetadata: unknown): void;
-=======
-	reSubmit(type: string, content: any, localOpMetadata: unknown, squash?: boolean);
->>>>>>> 5e875732
+	reSubmit(type: string, content: any, localOpMetadata: unknown, squash?: boolean): void;
 
 	// eslint-disable-next-line @typescript-eslint/no-explicit-any -- TODO (#28746): breaking change
 	applyStashedOp(content: any): Promise<unknown>;
@@ -486,7 +482,8 @@
  * Therefore the semantics of these two interfaces is not really distinct.
  *
  * @privateRemarks
- * In addition to the use for datastores via IFluidDataStoreContext, this is implemented by ContainerRuntime to provide context to the ChannelCollection.
+ * In addition to the use for datastores via IFluidDataStoreContext, this is
+ * partially implemented by ContainerRuntime to provide context to the ChannelCollection.
  *
  * @legacy @beta
  */
