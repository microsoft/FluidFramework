--- conflicted
+++ resolved
@@ -343,11 +343,7 @@
 
 	/**
 	 * Processes the op.
-<<<<<<< HEAD
-	 * @deprecated - processMessages is used instead to process messages for a channel.
-=======
 	 * @deprecated processMessages should be used instead to process messages for a channel.
->>>>>>> 575dce16
 	 */
 	process(message: ISequencedDocumentMessage, local: boolean, localOpMetadata: unknown): void;
 
