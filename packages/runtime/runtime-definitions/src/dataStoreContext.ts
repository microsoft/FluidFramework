--- conflicted
+++ resolved
@@ -264,14 +264,6 @@
     readonly logger: ITelemetryBaseLogger;
     readonly clientDetails: IClientDetails;
     /**
-<<<<<<< HEAD
-=======
-     * @deprecated 0.37 Containers created using a loader will make automatically it
-     * available through scope instead
-     */
-    readonly loader: ILoader;
-    /**
->>>>>>> c513f4a4
      * Indicates the attachment state of the data store to a host service.
      */
     readonly attachState: AttachState;
