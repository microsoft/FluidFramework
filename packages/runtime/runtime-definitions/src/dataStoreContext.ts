/*!
 * Copyright (c) Microsoft Corporation. All rights reserved.
 * Licensed under the MIT License.
 */

import { EventEmitter } from "events";
import { ITelemetryLogger, IDisposable } from "@fluidframework/common-definitions";
import {
    IFluidObject,
    IFluidRouter,
    IProvideFluidHandleContext,
    IProvideFluidSerializer,
} from "@fluidframework/core-interfaces";
import {
    IAudience,
    IBlobManager,
    IDeltaManager,
    ContainerWarning,
    ILoader,
    AttachState,
} from "@fluidframework/container-definitions";
import { IDocumentStorageService } from "@fluidframework/driver-definitions";
import {
    IClientDetails,
    ConnectionState,
    IDocumentMessage,
    IQuorum,
    ISequencedDocumentMessage,
    ISnapshotTree,
    ITreeEntry,
} from "@fluidframework/protocol-definitions";
import { IProvideFluidDataStoreFactory } from "./dataStoreFactory";
import { IProvideFluidDataStoreRegistry } from "./dataStoreRegistry";
import { IInboundSignalMessage } from "./protocol";
import { ISummaryTreeWithStats, ISummarizerNode, SummarizeInternalFn, CreateChildSummarizerNodeParam } from "./summary";
import { ITaskManager } from "./agent";

/**
 * Runtime flush mode handling
 */
export enum FlushMode {
    /**
     * In automatic flush mode the runtime will immediately send all operations to the driver layer.
     */
    Automatic,

    /**
     * When in manual flush mode the runtime will buffer operations in the current turn and send them as a single
     * batch at the end of the turn. The flush call on the runtime can be used to force send the current batch.
     */
    Manual,
}

/**
 * A reduced set of functionality of IContainerRuntime that a data store context/data store runtime will need
 * TODO: this should be merged into IFluidDataStoreContext
 */
export interface IContainerRuntimeBase extends
    EventEmitter,
    IProvideFluidHandleContext,
    IProvideFluidSerializer,
    /* TODO: Used by spaces. we should switch to IoC to provide the global registry */
    IProvideFluidDataStoreRegistry {

    readonly logger: ITelemetryLogger;
    readonly clientDetails: IClientDetails;

    /**
     * Invokes the given callback and guarantees that all operations generated within the callback will be ordered
     * sequentially. Total size of all messages must be less than maxOpSize.
     */
    orderSequentially(callback: () => void): void;

    /**
     * Sets the flush mode for operations on the document.
     */
    setFlushMode(mode: FlushMode): void;

    /**
     * Submits a container runtime level signal to be sent to other clients.
     * @param type - Type of the signal.
     * @param content - Content of the signal.
     */
    submitSignal(type: string, content: any): void;

    on(event: "batchBegin", listener: (op: ISequencedDocumentMessage) => void): this;
    on(event: "batchEnd", listener: (error: any, op: ISequencedDocumentMessage) => void): this;
    on(event: "op", listener: (message: ISequencedDocumentMessage) => void): this;
    on(event: "signal", listener: (message: IInboundSignalMessage, local: boolean) => void): this;
    on(event: "leader" | "notleader", listener: () => void): this;

    /**
     * Creates data store. Returns router of data store. Data store is not bound to container,
     * store in such state is not persisted to storage (file). Storing a handle to this store
     * (or any of its parts, like DDS) into already attached DDS (or non-attached DDS that will eventually
     * gets attached to storage) will result in this store being attached to storage.
     * @param pkg - Package name of the data store factory
     */
    createDataStore(pkg: string | string[]): Promise<IFluidRouter>;

    /**
     * Creates detached data store context. only after context.attachRuntime() is called,
     * data store initialization is considered compete.
     */
    createDetachedDataStore(): IFluidDataStoreContextDetached;

    /**
     * Get an absolute url for a provided container-relative request.
     * Returns undefined if the container or data store isn't attached to storage.
     * @param relativeUrl - A relative request within the container
     */
    getAbsoluteUrl(relativeUrl: string): Promise<string | undefined>;

    getTaskManager(): Promise<ITaskManager>;
}

/**
 * Minimal interface a data store runtime need to provide for IFluidDataStoreContext to bind to control
 *
 * Functionality include attach, snapshot, op/signal processing, request routes,
 * and connection state notifications
 */
export interface IFluidDataStoreChannel extends
    IFluidRouter,
    Partial<IProvideFluidDataStoreRegistry>,
    IDisposable {

    readonly id: string;

    /**
     * Indicates the attachment state of the data store to a host service.
     */
    readonly attachState: AttachState;

    /**
     * Called to bind the runtime to the container.
     * If the container is not attached to storage, then this would also be unknown to other clients.
     */
    bindToContext(): void;

    /**
     * Retrieves the snapshot used as part of the initial snapshot message
     */
    getAttachSnapshot(): ITreeEntry[];

    /**
     * Processes the op.
     */
    process(message: ISequencedDocumentMessage, local: boolean, localOpMetadata: unknown): void;

    /**
     * Processes the signal.
     */
    processSignal(message: any, local: boolean): void;

    /**
     * Generates a snapshot of the given data store
     * @deprecated in 0.22 summarizerNode
     */
    snapshotInternal(fullTree?: boolean): Promise<ITreeEntry[]>;

    /**
     * Generates a summary for the data store.
     * Introduced with summarizerNode - will be required in a future release.
     * @param fullTree - true to bypass optimizations and force a full summary tree
     */
    summarize?(fullTree?: boolean): Promise<ISummaryTreeWithStats>;

    /**
     * Notifies this object about changes in the connection state.
     * @param value - New connection state.
     * @param clientId - ID of the client. It's old ID when in disconnected state and
     * it's new client ID when we are connecting or connected.
     */
    setConnectionState(connected: boolean, clientId?: string);

    // Back-compat: supporting <= 0.16 data stores
    changeConnectionState?: (value: ConnectionState, clientId?: string) => void;

    /**
     * Ask the DDS to resubmit a message. This could be because we reconnected and this message was not acked.
     * @param type - The type of the original message.
     * @param content - The content of the original message.
     * @param localOpMetadata - The local metadata associated with the original message.
     */
    reSubmit(type: string, content: any, localOpMetadata: unknown);
}

/**
 * @deprecated 0.21 summarizerNode - use ISummarizerNode instead
 */
export interface ISummaryTracker {
    /**
     * The reference sequence number of the most recent acked summary.
     */
    readonly referenceSequenceNumber: number;
    /**
     * The latest sequence number of change to this node or subtree.
     */
    readonly latestSequenceNumber: number;
    /**
     * Gets the id to use when summarizing, or undefined if it has changed.
     */
    getId(): Promise<string | undefined>;
    /**
     * Updates the latest sequence number representing change to this node or subtree.
     * @param latestSequenceNumber - new latest sequence number
     */
    updateLatestSequenceNumber(latestSequenceNumber: number): void;
    /**
     * Creates a child ISummaryTracker node based off information from its parent.
     * @param key - key of node for newly created child ISummaryTracker
     * @param latestSequenceNumber - initial value for latest sequence number of change
     */
    createOrGetChild(key: string, latestSequenceNumber: number): ISummaryTracker;
    /**
     * Retrives a child ISummaryTracker node based off the key.
     * @param key - key of the child ISummaryTracker node.
     * @returns - The child ISummaryTracker node.
     */
    getChild(key: string): ISummaryTracker | undefined;
}

export type CreateChildSummarizerNodeFn = (summarizeInternal: SummarizeInternalFn) => ISummarizerNode;

/**
 * Represents the context for the data store. It is used by the data store runtime to
 * get information and call functionality to the container.
 */
export interface IFluidDataStoreContext extends EventEmitter, Partial<IProvideFluidDataStoreRegistry> {
    readonly documentId: string;
    readonly id: string;
    /**
     * The package path of the data store as per the package factory.
     */
    readonly packagePath: readonly string[];
    /**
     * TODO: should remove after detachedNew is in place
     */
    readonly existing: boolean;
    readonly options: any;
    readonly clientId: string | undefined;
    readonly parentBranch: string | null;
    readonly connected: boolean;
    readonly leader: boolean;
    readonly deltaManager: IDeltaManager<ISequencedDocumentMessage, IDocumentMessage>;
    readonly blobManager: IBlobManager;
    readonly storage: IDocumentStorageService;
    readonly branch: string;
    readonly baseSnapshot: ISnapshotTree | undefined;
    readonly loader: ILoader;
    /**
     * Indicates the attachment state of the data store to a host service.
     */
    readonly attachState: AttachState;

    readonly containerRuntime: IContainerRuntimeBase;
    /**
     * @deprecated 0.17 Issue #1888 Rename IHostRuntime to IContainerRuntime and refactor usages
     * Use containerRuntime instead of hostRuntime
     */
    readonly hostRuntime: IContainerRuntimeBase;
    readonly snapshotFn: (message: string) => Promise<void>;

    /**
     * Ambient services provided with the context
     */
    readonly scope: IFluidObject;
    readonly summaryTracker: ISummaryTracker;

    on(event: "leader" | "notleader" | "attaching" | "attached", listener: () => void): this;

    /**
     * Returns the current quorum.
     */
    getQuorum(): IQuorum;

    /**
     * Returns the current audience.
     */
    getAudience(): IAudience;

    /**
     * Report error in that happend in the data store runtime layer to the container runtime layer
     * @param err - the error object.
     */
    raiseContainerWarning(warning: ContainerWarning): void;

    /**
     * Submits the message to be sent to other clients.
     * @param type - Type of the message.
     * @param content - Content of the message.
     * @param localOpMetadata - The local metadata associated with the message. This is kept locally and not sent to
     * the server. This will be sent back when this message is received back from the server. This is also sent if
     * we are asked to resubmit the message.
     */
    submitMessage(type: string, content: any, localOpMetadata: unknown): void;

    /**
     * Submits the signal to be sent to other clients.
     * @param type - Type of the signal.
     * @param content - Content of the signal.
     */
    submitSignal(type: string, content: any): void;

    /**
     * Register the runtime to the container
     * @param dataStoreRuntime - runtime to attach
     */
    bindToContext(dataStoreRuntime: IFluidDataStoreChannel): void;

    /**
     * Call by IFluidDataStoreChannel, indicates that a channel is dirty and needs to be part of the summary.
     * @param address - The address of the channe that is dirty.
     */
    setChannelDirty(address: string): void;

    /**
     * Get an absolute url to the containe rbased on the provided relativeUrl.
     * Returns undefined if the container or data store isn't attached to storage.
     * @param relativeUrl - A relative request within the container
     */
    getAbsoluteUrl(relativeUrl: string): Promise<string | undefined>;

    getCreateChildSummarizerNodeFn(
        /** Initial id or path part of this node */
        id: string,
        /**
         * Information needed to create the node.
         * If it is from a base summary, it will assert that a summary has been seen.
         * Attach information if it is created from an attach op.
         * If it is local, it will throw unsupported errors on calls to summarize.
         */
        createParam: CreateChildSummarizerNodeParam,
    ): CreateChildSummarizerNodeFn;
}

export interface IFluidDataStoreContextDetached extends IFluidDataStoreContext {
    /**
     * Binds a runtime to the context.
     */
<<<<<<< HEAD
    composeSubpackagePath(subpackage: string): Promise<string[]>;
}

export interface IFluidDataStoreContextType extends IFluidDataStoreContext {
    // True if the data store is LocalDataStoreContext.
    readonly isLocalDataStore: boolean;
=======
    attachRuntime(
        packagePath: Readonly<string[]>,
        factory: IProvideFluidDataStoreFactory,
        dataStoreRuntime: IFluidDataStoreChannel,
    ): Promise<void>;
>>>>>>> 2da5d83d
}<|MERGE_RESOLUTION|>--- conflicted
+++ resolved
@@ -339,18 +339,14 @@
     /**
      * Binds a runtime to the context.
      */
-<<<<<<< HEAD
-    composeSubpackagePath(subpackage: string): Promise<string[]>;
-}
-
-export interface IFluidDataStoreContextType extends IFluidDataStoreContext {
-    // True if the data store is LocalDataStoreContext.
-    readonly isLocalDataStore: boolean;
-=======
     attachRuntime(
         packagePath: Readonly<string[]>,
         factory: IProvideFluidDataStoreFactory,
         dataStoreRuntime: IFluidDataStoreChannel,
     ): Promise<void>;
->>>>>>> 2da5d83d
+}
+
+export interface IFluidDataStoreContextType extends IFluidDataStoreContext {
+    // True if the data store is LocalDataStoreContext.
+    readonly isLocalDataStore: boolean;
 }