--- conflicted
+++ resolved
@@ -692,7 +692,6 @@
 	createChildDataStore?<T extends IFluidDataStoreFactory>(
 		childFactory: T,
 	): ReturnType<Exclude<T["createDataStore"], undefined>>;
-<<<<<<< HEAD
 
 	/**
 	 * Minimum version of the FF runtime that is required to collaborate on new documents.
@@ -700,8 +699,6 @@
 	 * See {@link @fluidframework/container-runtime#LoadContainerRuntimeParams.minVersionForCollab} for more details.
 	 */
 	readonly minVersionForCollab: MinimumVersionForCollab;
-=======
->>>>>>> 1eaf526c
 }
 
 /**
