--- conflicted
+++ resolved
@@ -199,35 +199,6 @@
 	): Promise<IDataStore>;
 
 	/**
-<<<<<<< HEAD
-=======
-	 * Creates a data store and returns an object that exposes a handle to the data store's entryPoint, and also serves
-	 * as the data store's router. The data store is not bound to a container, and in such state is not persisted to
-	 * storage (file). Storing the entryPoint handle (or any other handle inside the data store, e.g. for DDS) into an
-	 * already attached DDS (or non-attached DDS that will eventually get attached to storage) will result in this
-	 * store being attached to storage.
-	 * @param pkg - Package name of the data store factory
-	 * @param loadingGroupId - This represents the group of the datastore within a container or its snapshot.
-	 * When not specified the datastore will belong to a `default` group. Read more about it in this
-	 * {@link https://github.com/microsoft/FluidFramework/blob/main/packages/runtime/container-runtime/README.md | README}
-	 */
-	createDataStore(pkg: Readonly<string | string[]>, loadingGroupId?: string): Promise<IDataStore>;
-
-	/**
-	 * Creates detached data store context. Only after context.attachRuntime() is called,
-	 * data store initialization is considered complete.
-	 * @param pkg - Package name of the data store factory
-	 * @param loadingGroupId - This represents the group of the datastore within a container or its snapshot.
-	 * When not specified the datastore will belong to a `default` group. Read more about it in this
-	 * {@link https://github.com/microsoft/FluidFramework/blob/main/packages/runtime/container-runtime/README.md | README}.
-	 */
-	createDetachedDataStore(
-		pkg: Readonly<string[]>,
-		loadingGroupId?: string,
-	): IFluidDataStoreContextDetached;
-
-	/**
->>>>>>> 6250d3e8
 	 * Get an absolute url for a provided container-relative request.
 	 * Returns undefined if the container or data store isn't attached to storage.
 	 * @param relativeUrl - A relative request within the container
