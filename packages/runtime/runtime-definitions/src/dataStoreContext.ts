--- conflicted
+++ resolved
@@ -348,143 +348,6 @@
  * Represents the context for the data store. It is used by the data store runtime to
  * get information and call functionality to the container.
  */
-<<<<<<< HEAD
-export interface IFluidDataStoreContext extends
-    IEventProvider<IFluidDataStoreContextEvents>,
-    Partial<IProvideFluidDataStoreRegistry>,
-    IProvideFluidHandleContext {
-    readonly id: string;
-    /**
-     * A data store created by a client, is a local data store for that client. Also, when a detached container loads
-     * from a snapshot, all the data stores are treated as local data stores because at that stage the container
-     * still doesn't exists in storage and so the data store couldn't have been created by any other client.
-     * Value of this never changes even after the data store is attached.
-     * As implementer of data store runtime, you can use this property to check that this data store belongs to this
-     * client and hence implement any scenario based on that.
-     */
-    readonly isLocalDataStore: boolean;
-    /**
-     * The package path of the data store as per the package factory.
-     */
-    readonly packagePath: readonly string[];
-    readonly options: ILoaderOptions;
-    readonly clientId: string | undefined;
-    readonly connected: boolean;
-    readonly deltaManager: IDeltaManager<ISequencedDocumentMessage, IDocumentMessage>;
-    readonly storage: IDocumentStorageService;
-    readonly baseSnapshot: ISnapshotTree | undefined;
-    readonly logger: ITelemetryBaseLogger;
-    readonly clientDetails: IClientDetails;
-    readonly idCompressor?: IIdCompressorCore & IIdCompressor;
-    /**
-     * Indicates the attachment state of the data store to a host service.
-     */
-    readonly attachState: AttachState;
-
-    readonly containerRuntime: IContainerRuntimeBase;
-
-    /**
-     * @deprecated 0.16 Issue #1635, #3631
-     */
-    readonly createProps?: any;
-
-    /**
-     * Ambient services provided with the context
-     */
-    readonly scope: FluidObject;
-
-    /**
-     * Returns the current quorum.
-     */
-    getQuorum(): IQuorumClients;
-
-    /**
-     * Returns the current audience.
-     */
-    getAudience(): IAudience;
-
-    /**
-     * Invokes the given callback and expects that no ops are submitted
-     * until execution finishes. If an op is submitted, an error will be raised.
-     *
-     * Can be disabled by feature gate `Fluid.ContainerRuntime.DisableOpReentryCheck`
-     *
-     * @param callback - the callback to be invoked
-     */
-    ensureNoDataModelChanges<T>(callback: () => T): T;
-
-    /**
-     * Submits the message to be sent to other clients.
-     * @param type - Type of the message.
-     * @param content - Content of the message.
-     * @param localOpMetadata - The local metadata associated with the message. This is kept locally and not sent to
-     * the server. This will be sent back when this message is received back from the server. This is also sent if
-     * we are asked to resubmit the message.
-     */
-    submitMessage(type: string, content: any, localOpMetadata: unknown): void;
-
-    /**
-     * Submits the signal to be sent to other clients.
-     * @param type - Type of the signal.
-     * @param content - Content of the signal.
-     */
-    submitSignal(type: string, content: any): void;
-
-    /**
-     * @deprecated To be removed in favor of makeVisible.
-     * Register the runtime to the container
-     */
-    bindToContext(): void;
-
-    /**
-     * Called to make the data store locally visible in the container. This happens automatically for root data stores
-     * when they are marked as root. For non-root data stores, this happens when their handle is added to a visible DDS.
-     */
-    makeLocallyVisible(): void;
-
-    /**
-     * Call by IFluidDataStoreChannel, indicates that a channel is dirty and needs to be part of the summary.
-     * @param address - The address of the channel that is dirty.
-     */
-    setChannelDirty(address: string): void;
-
-    /**
-     * Get an absolute url to the container based on the provided relativeUrl.
-     * Returns undefined if the container or data store isn't attached to storage.
-     * @param relativeUrl - A relative request within the container
-     */
-    getAbsoluteUrl(relativeUrl: string): Promise<string | undefined>;
-
-    getCreateChildSummarizerNodeFn(
-        /**
-         * Initial id or path part of this node
-         */
-        id: string,
-        /**
-         * Information needed to create the node.
-         * If it is from a base summary, it will assert that a summary has been seen.
-         * Attach information if it is created from an attach op.
-         * If it is local, it will throw unsupported errors on calls to summarize.
-         */
-        createParam: CreateChildSummarizerNodeParam,
-    ): CreateChildSummarizerNodeFn;
-
-    uploadBlob(blob: ArrayBufferLike): Promise<IFluidHandle<ArrayBufferLike>>;
-
-    /**
-     * Returns the GC details in the initial summary of this data store. This is used to initialize the data store
-     * and its children with the GC details from the previous summary.
-     */
-    getBaseGCDetails(): Promise<IGarbageCollectionDetailsBase>;
-
-    /**
-     * Called when a new outbound reference is added to another node. This is used by garbage collection to identify
-     * all references added in the system.
-     * @param srcHandle - The handle of the node that added the reference.
-     * @param outboundHandle - The handle of the outbound node that is referenced.
-     */
-    addedGCOutboundReference?(srcHandle: IFluidHandle, outboundHandle: IFluidHandle): void;
-=======
 export interface IFluidDataStoreContext
 	extends IEventProvider<IFluidDataStoreContextEvents>,
 		Partial<IProvideFluidDataStoreRegistry>,
@@ -511,6 +374,7 @@
 	readonly baseSnapshot: ISnapshotTree | undefined;
 	readonly logger: ITelemetryBaseLogger;
 	readonly clientDetails: IClientDetails;
+	readonly idCompressor?: IIdCompressorCore & IIdCompressor;
 	/**
 	 * Indicates the attachment state of the data store to a host service.
 	 */
@@ -619,7 +483,6 @@
 	 * @param outboundHandle - The handle of the outbound node that is referenced.
 	 */
 	addedGCOutboundReference?(srcHandle: IFluidHandle, outboundHandle: IFluidHandle): void;
->>>>>>> 6d77824b
 }
 
 export interface IFluidDataStoreContextDetached extends IFluidDataStoreContext {
