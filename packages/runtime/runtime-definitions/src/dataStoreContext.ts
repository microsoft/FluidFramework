--- conflicted
+++ resolved
@@ -356,17 +356,6 @@
 	getBaseGCDetailsFn?: () => Promise<IGarbageCollectionDetailsBase>,
 ) => ISummarizerNodeWithGC;
 
-/**
-<<<<<<< HEAD
- * @alpha
- */
-export interface IFluidDataStoreContextEvents extends IEvent {
-	(event: "attaching" | "attached", listener: () => void);
-}
-
-/**
- * @alpha
- */
 export interface IDataStoreCollection {
 	/**
 	 * Creates a data store and returns an object that exposes a handle to the data store's entryPoint, and also serves
@@ -404,8 +393,6 @@
 }
 
 /**
-=======
->>>>>>> 30285734
  * Represents the context for the data store like objects. It is used by the data store runtime to
  * get information and call functionality to its parent.
  *
