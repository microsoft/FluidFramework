/*!
 * Copyright (c) Microsoft Corporation and contributors. All rights reserved.
 * Licensed under the MIT License.
 */

/**
 * Oldest version of Fluid Framework client packages to support collaborating with.
 * @remarks
<<<<<<< HEAD
 * String in a semver format of indicating a specific version of the Fluid Framework client package, or the special case of {@link defaultMinVersionForCollab}.
 *
 * When specifying a given `MinimumVersionForCollab`, any version which is greater then or equal to the specified version will be considered compatible.
 *
 * Must be at least {@link @fluidframework/runtime-utils#lowestMinVersionForCollab} and cannot exceed the current version.
 *
 * @privateRemarks
 * Since this uses the semver notion of "greater" (which might not actually mean a later release, or supporting more features), care must be taken with how this is used.
 * See remarks for {@link @fluidframework/runtime-utils#MinimumMinorSemanticVersion} for more details.
 *
 * Since this type is marked with `@input`, it can be generalized to allow more cases in the future as a non-breaking change.
 *
 * @input
=======
 * String in a SemVer format indicating a specific version of the Fluid Framework client package, or the special case of {@link @fluidframework/runtime-utils#defaultMinVersionForCollab}.
>>>>>>> 128ca7c5
 *
 * When specifying a given `MinimumVersionForCollab`, any client with a version that is greater than or equal to the specified version will be considered compatible.
 *
 * Must be at least {@link @fluidframework/runtime-utils#lowestMinVersionForCollab} and cannot exceed the current version.
 *
 * @privateRemarks
 * Since this uses the semver notion of "greater" (which might not actually mean a later release, or supporting more features), care must be taken with how this is used.
 * See remarks for {@link @fluidframework/runtime-utils#MinimumMinorSemanticVersion} for more details.
 *
 * Since this type is marked with `@input`, it can be generalized to allow more cases in the future as a non-breaking change.
 *
 * TODO: before stabilizing this further, some restrictions should be considered (since once stabilized, this can be relaxed, but not more constrained).
 * For example it might make sense to constrain this to something like `"1.4.0" | typeof defaultMinVersionForCollab | 2.${bigint}.0"`.
 *
 * @input
 * @legacy @beta
 */
export type MinimumVersionForCollab =
	| `1.0.0`
	| `1.4.0`
	| typeof defaultMinVersionForCollab
	| `2.${bigint}.0`;

/**
 * Our policy is to support N/N-1 compatibility by default, where N is the most
 * recent public major release of the runtime.
 * Therefore, if the customer does not provide a minVersionForCollab, we will
 * default to use N-1.
 *
 * However, this is not consistent with today's behavior. Some options (i.e.
 * batching, compression) are enabled by default despite not being compatible
 * with 1.x clients. Since the policy was introduced during 2.x's lifespan,
 * N/N-1 compatibility by **default** will be in effect starting with 3.0.
 * Importantly though, N/N-2 compatibility is still guaranteed with the proper
 * configurations set.
 *
 * Further to distinguish unspecified `minVersionForCollab` from a specified
 * version and allow `enableExplicitSchemaControl` to default to `true` for
 * any 2.0.0+ version, we will use a special value of `1.999.0`, which
 * is semantically less than 2.0.0.
 *
 * @legacy @beta
 */
export const defaultMinVersionForCollab = "1.999.0";<|MERGE_RESOLUTION|>--- conflicted
+++ resolved
@@ -6,23 +6,7 @@
 /**
  * Oldest version of Fluid Framework client packages to support collaborating with.
  * @remarks
-<<<<<<< HEAD
- * String in a semver format of indicating a specific version of the Fluid Framework client package, or the special case of {@link defaultMinVersionForCollab}.
- *
- * When specifying a given `MinimumVersionForCollab`, any version which is greater then or equal to the specified version will be considered compatible.
- *
- * Must be at least {@link @fluidframework/runtime-utils#lowestMinVersionForCollab} and cannot exceed the current version.
- *
- * @privateRemarks
- * Since this uses the semver notion of "greater" (which might not actually mean a later release, or supporting more features), care must be taken with how this is used.
- * See remarks for {@link @fluidframework/runtime-utils#MinimumMinorSemanticVersion} for more details.
- *
- * Since this type is marked with `@input`, it can be generalized to allow more cases in the future as a non-breaking change.
- *
- * @input
-=======
- * String in a SemVer format indicating a specific version of the Fluid Framework client package, or the special case of {@link @fluidframework/runtime-utils#defaultMinVersionForCollab}.
->>>>>>> 128ca7c5
+ * String in a SemVer format indicating a specific version of the Fluid Framework client package, or the special case of {@link defaultMinVersionForCollab}.
  *
  * When specifying a given `MinimumVersionForCollab`, any client with a version that is greater than or equal to the specified version will be considered compatible.
  *
