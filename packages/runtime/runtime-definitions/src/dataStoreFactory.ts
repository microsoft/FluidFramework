--- conflicted
+++ resolved
@@ -31,26 +31,15 @@
  * with the data. Each data store type is associated with a unique identifier (its `type` member)
  * and is typically provided to consumers through a data store registry.
  *
-<<<<<<< HEAD
- * The factory plays a crucial role in the lifecycle of a data store. It is responsible
- * for creating new instances of data store type and loading existing ones. The factory
- * ensures that the data store is correctly initialized and bound to its context.
-=======
- * The factory is responsible
- * for creating new instances of data stores and loading existing ones. The factory
- * ensures that the data store is correctly initialized.
->>>>>>> 7741c430
+ * The factory is responsible for creating new instances of data stores and loading existing ones.
+ * The factory ensures that the data store is correctly initialized.
  *
  * @legacy
  * @alpha
  */
 export interface IFluidDataStoreFactory extends IProvideFluidDataStoreFactory {
 	/**
-<<<<<<< HEAD
-	 * A string that uniquely identifies the type of data store type created by this factory.
-=======
 	 * Uniquely identifies the type of data store created by this factory.
->>>>>>> 7741c430
 	 */
 	type: string;
 
