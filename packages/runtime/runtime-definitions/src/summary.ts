--- conflicted
+++ resolved
@@ -73,57 +73,6 @@
 	pathPartsForChildren?: string[];
 }
 
-<<<<<<< HEAD
-/**
- * The garbage collection data of each node in the reference graph.
- *
- * @deprecated Internal implementation detail and will no longer be exported in an upcoming release.
- */
-export interface IGarbageCollectionNodeData {
-	/**
-	 * The set of routes to other nodes in the graph.
-	 */
-	outboundRoutes: string[];
-	/**
-	 * If the node is unreferenced, the timestamp of when it was marked unreferenced.
-	 */
-	unreferencedTimestampMs?: number;
-}
-
-/**
- * The garbage collection state of the reference graph. It contains a list of all the nodes in the graph and their
- * GC data.
- *
- * @deprecated Internal implementation detail and will no longer be exported in an upcoming release.
- */
-export interface IGarbageCollectionState {
-	gcNodes: { [id: string]: IGarbageCollectionNodeData };
-}
-
-/**
- * @deprecated - IGarbageCollectionState is written in the root of the summary now.
- * Legacy GC details from when the GC details were written at the data store's summary tree.
- */
-export interface IGarbageCollectionSummaryDetailsLegacy {
-	/** A list of routes to Fluid objects that are used in this node. */
-	usedRoutes?: string[];
-	/** The GC data of this node. */
-	gcData?: IGarbageCollectionData;
-	/** If this node is unreferenced, the time when it was marked as such. */
-	unrefTimestamp?: number;
-}
-
-/**
- * The GC data that is read from a snapshot. It contains the Garbage CollectionState state and tombstone state.
- *
- * @deprecated Internal implementation detail and will no longer be exported in an upcoming release.
- */
-export interface IGarbageCollectionSnapshotData {
-	gcState: IGarbageCollectionState;
-	tombstones: string[] | undefined;
-	deletedNodes: string[] | undefined;
-}
-
 /**
  * @experimental - Can be deleted/changed at any time
  * Contains the necessary information to allow DDSes to do incremental summaries
@@ -151,8 +100,6 @@
 	summaryPath: string;
 }
 
-=======
->>>>>>> bb7d6974
 export type SummarizeInternalFn = (
 	fullTree: boolean,
 	trackState: boolean,
