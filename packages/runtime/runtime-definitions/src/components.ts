/*!
 * Copyright (c) Microsoft Corporation. All rights reserved.
 * Licensed under the MIT License.
 */

import { EventEmitter } from "events";
import { ITelemetryLogger, IDisposable } from "@microsoft/fluid-common-definitions";
import {
    IComponent,
    IComponentHandleContext,
    IComponentLoadable,
    IComponentRouter,
    IComponentSerializer,
    IProvideComponentHandleContext,
    IProvideComponentSerializer,
    IRequest,
    IResponse,
} from "@microsoft/fluid-component-core-interfaces";
import {
    IAudience,
    IBlobManager,
    IDeltaManager,
    IGenericBlob,
    ILoader,
} from "@microsoft/fluid-container-definitions";
import { IDocumentStorageService } from "@microsoft/fluid-driver-definitions";
import {
    ConnectionState,
    IClientDetails,
    IDocumentMessage,
    IQuorum,
    ISequencedDocumentMessage,
    ISnapshotTree,
    ITreeEntry,
    MessageType,
} from "@microsoft/fluid-protocol-definitions";

import { IProvideComponentRegistry } from "./componentRegistry";
import { IChannel } from ".";

/**
 * Represents the runtime for the component. Contains helper functions/state of the component.
 */
export interface IComponentRuntime extends
    EventEmitter,
    IComponentRouter,
    Partial<IProvideComponentRegistry>,
    IDisposable {
    readonly IComponentRouter: IComponentRouter;

    readonly IComponentSerializer: IComponentSerializer;

    readonly IComponentHandleContext: IComponentHandleContext;

    readonly options: any;

    readonly deltaManager: IDeltaManager<ISequencedDocumentMessage, IDocumentMessage>;

    readonly clientId: string | undefined;

    readonly id: string;

    readonly documentId: string;

    readonly existing: boolean;

    readonly parentBranch: string | null;

    readonly connectionState: ConnectionState;

    readonly connected: boolean;

    readonly loader: ILoader;

    readonly logger: ITelemetryLogger;

    /**
     * Returns if the runtime is attached.
     */
    isAttached: boolean;

    /**
     * Processes the op.
     */
    process(message: ISequencedDocumentMessage, local: boolean): void;

    /**
     * Processes the signal.
     */
    processSignal(message: any, local: boolean): void;

    /**
     * Notifies this object about changes in the connection state.
     * @param value - New connection state.
     * @param clientId - ID of the client. It's old ID when in disconnected state and
     * it's new client ID when we are connecting or connected.
     */
    changeConnectionState(value: ConnectionState, clientId?: string);

    /**
     * Generates a snapshot of the given component
     */
    snapshotInternal(fullTree?: boolean): Promise<ITreeEntry[]>;

    /**
     * Retrieves the snapshot used as part of the initial snapshot message
     */
    getAttachSnapshot(): ITreeEntry[];

    /**
     * Called to attach the runtime to the container
     */
    attach(): void;

    /**
     * Returns the channel with the given id
     */
    getChannel(id: string): Promise<IChannel>;

    /**
     * Creates a new channel of the given type.
     * @param id - ID of the channel to be created.  A unique ID will be generated if left undefined.
     * @param type - Type of the channel.
     */
    createChannel(id: string | undefined, type: string): IChannel;

    /**
     * Registers the channel with the component runtime. If the runtime
     * is collaborative then we attach the channel to make it collaborative.
     */
    registerChannel(channel: IChannel): void;

    /**
     * Api for generating the snapshot of the component.
     * @param message - Message for the snapshot.
     */
    snapshot(message: string): Promise<void>;

    /**
     * Triggers a message to force a snapshot
     */
    save(message: string);

    // Blob related calls
    /**
     * Api to upload a blob of data.
     * @param file - blob to be uploaded.
     */
    uploadBlob(file: IGenericBlob): Promise<IGenericBlob>;

    /**
     * Submits the signal to be sent to other clients.
     * @param type - Type of the signal.
     * @param content - Content of the signal.
     */
    submitSignal(type: string, content: any): void;

    /**
     * Api to get the blob for a particular id.
     * @param blobId - ID of the required blob.
     */
    getBlob(blobId: string): Promise<IGenericBlob | undefined>;

    /**
     * Api to get the blob metadata.
     */
    getBlobMetadata(): Promise<IGenericBlob[]>;

    /**
     * Returns the current quorum.
     */
    getQuorum(): IQuorum;

    /**
     * Returns the current audience.
     */
    getAudience(): IAudience;

    /**
     * Called by distributed data structures in disconnected state to notify about pending local changes.
     * All pending changes are automatically flushed by shared objects on connection.
     */
    notifyPendingMessages(): void;

    /**
     * Resolves when a local component is attached.
     */
    waitAttached(): Promise<void>;

    /**
     * Errors raised by distributed data structures
     */
    error(err: any): void;
}

export interface ISummaryTracker {
    /**
     * The reference sequence number of the most recent acked summary.
     */
    readonly referenceSequenceNumber: number;
    /**
     * The latest sequence number of change to this node or subtree.
     */
    readonly latestSequenceNumber: number;
    /**
     * Gets the id to use when summarizing, or undefined if it has changed.
     */
    getId(): Promise<string | undefined>;
    /**
     * Fetches the snapshot tree of the previously acked summary.
     * back-compat: 0.14 uploadSummary
     */
    getSnapshotTree(): Promise<ISnapshotTree | undefined>;
    /**
     * Updates the latest sequence number representing change to this node or subtree.
     * @param latestSequenceNumber - new latest sequence number
     */
    updateLatestSequenceNumber(latestSequenceNumber: number): void;
    /**
     * Creates a child ISummaryTracker node based off information from its parent.
     * @param key - key of node for newly created child ISummaryTracker
     * @param latestSequenceNumber - inital value for latest sequence number of change
     */
    createOrGetChild(key: string, latestSequenceNumber: number): ISummaryTracker;
    /**
     * Retrives a child ISummaryTracker node based off the key.
     * @param key - key of the child ISummaryTracker node.
     * @returns - The child ISummaryTracker node.
     */
    getChild(key: string): ISummaryTracker | undefined;
}

/**
 * Represents the context for the component. This context is passed to the component runtime.
 */
export interface IComponentContext extends EventEmitter {
    readonly documentId: string;
    readonly id: string;
    /**
     * The package path of the component as per the package factory.
     */
    readonly packagePath: readonly string[];
    readonly existing: boolean;
    readonly options: any;
    readonly clientId: string | undefined;
    readonly parentBranch: string | null;
    readonly connected: boolean;
    readonly leader: boolean;
    readonly deltaManager: IDeltaManager<ISequencedDocumentMessage, IDocumentMessage>;
    readonly blobManager: IBlobManager;
    readonly storage: IDocumentStorageService;
    readonly connectionState: ConnectionState;
    readonly branch: string;
    readonly baseSnapshot: ISnapshotTree | undefined;
    readonly loader: ILoader;
    readonly hostRuntime: IHostRuntime;
    readonly snapshotFn: (message: string) => Promise<void>;
    readonly createProps?: any;

    /**
     * Ambient services provided with the context
     */
    readonly scope: IComponent;

    readonly summaryTracker: ISummaryTracker;

    /**
     * Returns the current quorum.
     */
    getQuorum(): IQuorum;

    /**
     * Returns the current audience.
     */
    getAudience(): IAudience;

    error(err: any): void;

    /**
     * Submits the message to be sent to other clients.
     * @param type - Type of the message.
     * @param content - Content of the message.
     */
    submitMessage(type: string, content: any): number;

    /**
     * Submits the signal to be sent to other clients.
     * @param type - Type of the signal.
     * @param content - Content of the signal.
     */
    submitSignal(type: string, content: any): void;

    /**
     * Creates a new component by using subregistries.
     * @param pkgOrId - Package name if a second parameter is not provided. Otherwise an explicit ID.
     *                  ID is being deprecated, so prefer passing undefined instead (the runtime will
     *                  generate an ID in this case).
     * @param pkg - Package name of the component. Optional and only required if specifying an explicit ID.
     * @param props - Properties to be passed to the instantiateComponent through the context.
     */
    createComponent(pkgOrId: string | undefined, pkg?: string, props?: any): Promise<IComponentRuntime>;

    /**
     * Create a new component using subregistries with fallback.
     * @param pkg - Package name of the component
     * @param realizationFn - Optional function to call to realize the component over the context default
     * @returns A promise for a component that will have been initialized. Caller is responsible
     * for attaching the component to the provided runtime's container such as by storing its handle
     */
    createComponentWithRealizationFn(
        pkg: string,
        realizationFn?: (context: IComponentContext) => void,
    ): Promise<IComponent & IComponentLoadable>;

    /**
     * Make request to the component.
     * @param request - Request.
     */
    request(request: IRequest): Promise<IResponse>;

    /**
     * Binds a runtime to the context.
     */
    bindRuntime(componentRuntime: IComponentRuntime): void;

    /**
     * Attaches the runtime to the container
     * @param componentRuntime - runtime to attach
     */
    attach(componentRuntime: IComponentRuntime): void;

    /**
<<<<<<< HEAD
     * Take a package name and transform it into a path that can be used to find it
     * from this context, such as by looking into subregistries
     * @param subpackage - The subpackage to find in this context
     * @returns A list of packages to the subpackage destination if found,
     * otherwise the original subpackage
     */
    composeSubpackagePath(subpackage: string): Promise<string[]>;
=======
     * Indicates that a channel is dirty and needs to be part of the summary.
     * @param address - The address of the channe that is dirty.
     */
    setChannelDirty(address: string): void;
>>>>>>> cd5041e1
}

/**
 * Runtime flush mode handling
 */
export enum FlushMode {
    /**
     * In automatic flush mode the runtime will immediately send all operations to the driver layer.
     */
    Automatic,

    /**
     * When in manual flush mode the runtime will buffer operations in the current turn and send them as a single
     * batch at the end of the turn. The flush call on the runtime can be used to force send the current batch.
     */
    Manual,
}

/**
 * Represents the runtime of the container. Contains helper functions/state of the container.
 */
export interface IHostRuntime extends
    EventEmitter,
    IProvideComponentSerializer,
    IProvideComponentHandleContext,
    IProvideComponentRegistry {
    readonly id: string;
    readonly existing: boolean;
    readonly options: any;
    readonly clientId: string | undefined;
    readonly clientDetails: IClientDetails;
    readonly parentBranch: string | null;
    readonly connected: boolean;
    readonly leader: boolean;
    readonly deltaManager: IDeltaManager<ISequencedDocumentMessage, IDocumentMessage>;
    readonly blobManager: IBlobManager;
    readonly storage: IDocumentStorageService;
    readonly connectionState: ConnectionState;
    readonly branch: string;
    readonly loader: ILoader;
    readonly logger: ITelemetryLogger;
    readonly flushMode: FlushMode;
    readonly submitFn: (type: MessageType, contents: any) => number;
    readonly submitSignalFn: (contents: any) => void;
    readonly snapshotFn: (message: string) => Promise<void>;
    readonly scope: IComponent;

    /**
     * Returns the runtime of the component.
     * @param id - Id supplied during creating the component.
     * @param wait - True if you want to wait for it.
     */
    getComponentRuntime(id: string, wait?: boolean): Promise<IComponentRuntime>;

    /**
     * Creates a new component.
     * @param pkgOrId - Package name if a second parameter is not provided. Otherwise an explicit ID.
     * @param pkg - Package name of the component. Optional and only required if specifying an explicit ID.
     */
    createComponent(pkgOrId: string, pkg?: string | string[]): Promise<IComponentRuntime>;

    /**
     * Creates a new component with props
     * @param pkg - Package name of the component
     * @param props - properties to be passed to the instantiateComponent thru the context
     * @param id - id of the component.
     *
     * @remarks
     * Only used by aqueduct PrimedComponent to pass param to the instantiateComponent function thru the context.
     * Further change to the component create flow to split the local create vs remote instantiate make this deprecated.
     * @internal
     */
    _createComponentWithProps(pkg: string | string[], props: any, id: string): Promise<IComponentRuntime>;

    /**
     * Creates a new component using an optional realization function.  This API does not allow specifying
     * the component's id and insteads generates a uuid.  Consumers must save another reference to the
     * component, such as the handle.
     * @param pkg - Package name of the component
     * @param realizationFn - Optional function to call to realize the component over the context default
     */
    createComponentWithRealizationFn(
        pkg: string[],
        realizationFn?: (context: IComponentContext) => void,
    ): Promise<IComponentRuntime>;

    /**
     * Creates a new IComponentContext instance.  The caller completes construction of the the component by
     * calling IComponentContext.bindRuntime() when the component is prepared to begin processing ops.
     *
     * @param pkg - Package path for the component to be created
     * @param props - Properties to be passed to the instantiateComponent thru the context
     */
    createComponentContext(pkg: string[], props?: any): IComponentContext;

    /**
     * Returns the current quorum.
     */
    getQuorum(): IQuorum;

    /**
     * Returns the current audience.
     */
    getAudience(): IAudience;

    /**
     * Used to raise an unrecoverable error on the runtime.
     */
    error(err: any): void;

    /**
     * Called by IComponentRuntime (on behalf of distributed data structure) in disconnected state to notify about
     * pending local changes. All pending changes are automatically flushed by shared objects on connection.
     */
    notifyPendingMessages(): void;

    /**
     * Returns true of document is dirty, i.e. there are some pending local changes that
     * either were not sent out to delta stream or were not yet acknowledged.
     */
    isDocumentDirty(): boolean;

    /**
     * Sets the flush mode for operations on the document.
     */
    setFlushMode(mode: FlushMode): void;

    /**
     * Flushes any ops currently being batched to the loader
     */
    flush(): void;

    /**
     * Invokes the given callback and guarantees that all operations generated within the callback will be ordered
     * sequentially. Total size of all messages must be less than maxOpSize.
     */
    orderSequentially(callback: () => void): void;

    /**
     * Executes a request against the runtime
     */
    request(request: IRequest): Promise<IResponse>;

    /**
     * Submits the signal to be sent to other clients.
     * @param type - Type of the signal.
     * @param content - Content of the signal.
     */
    submitSignal(type: string, content: any): void;
}<|MERGE_RESOLUTION|>--- conflicted
+++ resolved
@@ -330,20 +330,10 @@
     attach(componentRuntime: IComponentRuntime): void;
 
     /**
-<<<<<<< HEAD
-     * Take a package name and transform it into a path that can be used to find it
-     * from this context, such as by looking into subregistries
-     * @param subpackage - The subpackage to find in this context
-     * @returns A list of packages to the subpackage destination if found,
-     * otherwise the original subpackage
-     */
-    composeSubpackagePath(subpackage: string): Promise<string[]>;
-=======
      * Indicates that a channel is dirty and needs to be part of the summary.
      * @param address - The address of the channe that is dirty.
      */
     setChannelDirty(address: string): void;
->>>>>>> cd5041e1
 }
 
 /**
