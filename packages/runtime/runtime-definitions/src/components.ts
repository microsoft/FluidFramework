--- conflicted
+++ resolved
@@ -404,7 +404,6 @@
     _createComponentWithProps(pkg: string | string[], props: any, id: string): Promise<IComponentRuntime>;
 
     /**
-<<<<<<< HEAD
      * Creates a new component using an optional realization function.  This API does not allow specifying
      * the component's id and insteads generates a uuid.  Consumers must save the id of the created component
      * in order to reference it later.
@@ -415,7 +414,8 @@
         pkg: string[],
         realizationFn?: (context: IComponentContext) => void,
     ): Promise<IComponentRuntime>;
-=======
+
+    /**
      * Creates a new IComponentContext instance.  The caller completes construction of the the component by
      * calling IComponentContext.bindRuntime() when the component is prepared to begin processing ops.
      *
@@ -423,7 +423,6 @@
      * @param props - Properties to be passed to the instantiateComponent thru the context
      */
     createComponentContext(pkg: string[], props?: any): IComponentContext;
->>>>>>> bc05f7f7
 
     /**
      * Returns the current quorum.
