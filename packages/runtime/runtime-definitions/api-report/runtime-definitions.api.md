--- conflicted
+++ resolved
@@ -402,14 +402,9 @@
 
 // @public
 export interface ITelemetryContext {
-<<<<<<< HEAD
-    get(prefix: string, property: string): TelemetryEventPropertyTypeExt;
-    push(prefix: string, property: string, value: TelemetryEventPropertyTypeExt): void;
-=======
     // @deprecated
     get(prefix: string, property: string): TelemetryEventPropertyType;
     // @deprecated
->>>>>>> 218b985f
     serialize(): string;
     set(prefix: string, property: string, value: TelemetryEventPropertyTypeExt): void;
     setMultiple(prefix: string, property: string, values: Record<string, TelemetryEventPropertyTypeExt>): void;
