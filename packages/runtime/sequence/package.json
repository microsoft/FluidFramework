{
  "name": "@microsoft/fluid-sequence",
  "version": "0.11.0",
  "description": "Distributed map",
  "main": "dist/index.js",
  "module": "lib/index.js",
  "types": "dist/index.d.ts",
  "sideEffects": "false",
  "scripts": {
    "build": "npm run build:genver && concurrently npm:build:compile npm:tslint",
    "build:compile": "concurrently npm:tsc npm:build:esnext",
    "build:docs": "api-extractor run --local",
    "build:esnext": "tsc --project ./tsconfig.esnext.json",
    "build:full": "npm run build",
    "build:full:compile": "npm run build:compile",
    "build:genver": "node node_modules/@microsoft/fluid-build-common/gen_version.js",
    "clean": "rimraf dist lib *.tsbuildinfo package-deps.json *.build.log",
    "tsc": "tsc",
    "tslint": "tslint --project tsconfig.json --format verbose",
    "test": "mocha --recursive dist/test/**/*.spec.js",
    "testfarm": "node dist/test/testFarm.js",
    "test:coverage": "nyc npm test -- --reporter mocha-junit-reporter --reporter-options mochaFile=nyc/junit-report.xml",
    "test:newsnapfiles": "node dist/test/createSnapshotFiles.js"
  },
  "author": "Microsoft",
  "repository": "microsoft/FluidFramework",
  "nyc": {
    "all": true,
    "exclude": [
      "src/test/**/*.ts",
      "dist/test/**/*.js"
    ],
    "include": [
      "src/**/*.ts",
      "dist/**/*.js"
    ],
    "reporter": [
      "cobertura",
      "html",
      "text"
    ],
    "temp-directory": "nyc/.nyc_output",
    "cache-dir": "nyc/.cache",
    "report-dir": "nyc/report"
  },
  "devDependencies": {
<<<<<<< HEAD
    "@microsoft/api-extractor": "^7.3.11",
    "@microsoft/fluid-build-common": "^0.11.0",
    "@microsoft/fluid-component-core-interfaces": "^0.11.0",
    "@microsoft/fluid-gitresources": "^0.11.0",
    "@microsoft/fluid-server-services-client": "^0.11.0",
    "@microsoft/fluid-test-runtime-utils": "^0.11.0",
=======
    "@microsoft/api-extractor": "^7.4.4",
    "@microsoft/fluid-build-common": "^0.10.0",
    "@microsoft/fluid-component-core-interfaces": "^0.10.0",
    "@microsoft/fluid-gitresources": "^0.10.0",
    "@microsoft/fluid-test-runtime-utils": "^0.10.0",
    "@microsoft/fluid-server-services-client": "^0.10.0",
>>>>>>> 7339defd
    "@types/debug": "^0.0.31",
    "@types/diff": "^3.5.1",
    "@types/mocha": "^5.2.5",
    "@types/random-js": "^1.0.31",
    "@types/xmldoc": "^1.1.3",
    "concurrently": "^4.1.0",
    "diff": "^3.5.0",
    "mocha": "^5.2.0",
    "mocha-junit-reporter": "^1.18.0",
    "nyc": "^14.1.1",
    "random-js": "^1.0.8",
    "rimraf": "^2.6.2",
    "tslint": "^5.11.0",
    "typescript": "~3.4.5",
    "xmldoc": "^1.1.2"
  },
  "dependencies": {
    "@microsoft/fluid-core-utils": "^0.11.0",
    "@microsoft/fluid-map": "^0.11.0",
    "@microsoft/fluid-merge-tree": "^0.11.0",
    "@microsoft/fluid-protocol-definitions": "^0.11.0",
    "@microsoft/fluid-runtime-definitions": "^0.11.0",
    "@microsoft/fluid-shared-object-base": "^0.11.0",
    "debug": "^4.1.1",
    "lodash": "^4.17.11"
  },
  "license": "MIT"
}<|MERGE_RESOLUTION|>--- conflicted
+++ resolved
@@ -44,21 +44,12 @@
     "report-dir": "nyc/report"
   },
   "devDependencies": {
-<<<<<<< HEAD
-    "@microsoft/api-extractor": "^7.3.11",
+    "@microsoft/api-extractor": "^7.4.4",
     "@microsoft/fluid-build-common": "^0.11.0",
     "@microsoft/fluid-component-core-interfaces": "^0.11.0",
     "@microsoft/fluid-gitresources": "^0.11.0",
+    "@microsoft/fluid-test-runtime-utils": "^0.11.0",
     "@microsoft/fluid-server-services-client": "^0.11.0",
-    "@microsoft/fluid-test-runtime-utils": "^0.11.0",
-=======
-    "@microsoft/api-extractor": "^7.4.4",
-    "@microsoft/fluid-build-common": "^0.10.0",
-    "@microsoft/fluid-component-core-interfaces": "^0.10.0",
-    "@microsoft/fluid-gitresources": "^0.10.0",
-    "@microsoft/fluid-test-runtime-utils": "^0.10.0",
-    "@microsoft/fluid-server-services-client": "^0.10.0",
->>>>>>> 7339defd
     "@types/debug": "^0.0.31",
     "@types/diff": "^3.5.1",
     "@types/mocha": "^5.2.5",
