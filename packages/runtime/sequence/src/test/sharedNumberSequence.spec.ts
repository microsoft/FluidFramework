--- conflicted
+++ resolved
@@ -2,13 +2,8 @@
  * Copyright (c) Microsoft Corporation. All rights reserved.
  * Licensed under the MIT License.
  */
-<<<<<<< HEAD
 import assert from "assert";
-import { MockDeltaConnectionFactory, MockRuntime, MockStorage } from "@microsoft/fluid-test-runtime-utils";
-=======
-import * as assert from "assert";
 import { MockDeltaConnectionFactory, MockRuntime, MockStorage } from "@fluidframework/test-runtime-utils";
->>>>>>> 179e6c92
 import { SharedNumberSequence } from "../sharedNumberSequence";
 import { SharedNumberSequenceFactory } from "../sequenceFactory";
 
