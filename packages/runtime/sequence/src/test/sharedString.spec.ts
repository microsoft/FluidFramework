/*!
 * Copyright (c) Microsoft Corporation. All rights reserved.
 * Licensed under the MIT License.
 */

<<<<<<< HEAD
import assert from "assert";
import { ITree } from "@microsoft/fluid-protocol-definitions";
import { ISharedObjectServices } from "@microsoft/fluid-component-runtime-definitions";
import { MockDeltaConnectionFactory, MockRuntime, MockStorage } from "@microsoft/fluid-test-runtime-utils";
=======
import * as assert from "assert";
import { ITree } from "@fluidframework/protocol-definitions";
import { ISharedObjectServices } from "@fluidframework/component-runtime-definitions";
import { MockDeltaConnectionFactory, MockRuntime, MockStorage } from "@fluidframework/test-runtime-utils";
>>>>>>> 179e6c92
import { SharedString } from "../sharedString";
import { SharedStringFactory } from "../sequenceFactory";

describe("SharedString", () => {
    const documentId = "fakeId";
    let deltaConnectionFactory: MockDeltaConnectionFactory;
    let sharedString: SharedString;
    beforeEach(() => {
        const runtime = new MockRuntime();
        deltaConnectionFactory = new MockDeltaConnectionFactory();
        sharedString = new SharedString(runtime, documentId, SharedStringFactory.Attributes);
        runtime.services = {
            deltaConnection: deltaConnectionFactory.createDeltaConnection(runtime),
            objectStorage: new MockStorage(undefined),
        };
        runtime.attach();
    });

    describe(".snapshot", () => {
        it("Create and compare snapshot", async () => {
            const insertText = "text";
            const segmentCount = 1000;

            sharedString.initializeLocal();

            for (let i = 0; i < segmentCount; i = i + 1) {
                sharedString.insertText(0, `${insertText}${i}`);
            }

            let tree = sharedString.snapshot();
            assert(tree.entries.length === 2);
            assert(tree.entries[0].path === "header");
            assert(tree.entries[1].path === "content");
            let subTree = tree.entries[1].value as ITree;
            assert(subTree.entries.length === 2);
            assert(subTree.entries[0].path === "header");
            assert(subTree.entries[1].path === "tardis");

            await CreateStringAndCompare(tree);

            for (let i = 0; i < segmentCount; i = i + 1) {
                sharedString.insertText(0, `${insertText}-${i}`);
            }

            // TODO: Due to segment packing, we have only "header" and no body
            // Need to change test to include other types of segments (like marker) to exercise "body".
            tree = sharedString.snapshot();
            assert(tree.entries.length === 2);
            assert(tree.entries[0].path === "header");
            assert(tree.entries[1].path === "content");
            subTree = tree.entries[1].value as ITree;
            assert(subTree.entries.length === 2);
            assert(subTree.entries[0].path === "header");
            assert(subTree.entries[1].path === "tardis");

            await CreateStringAndCompare(tree);
        });

        async function CreateStringAndCompare(tree: ITree): Promise<void> {
            const runtime = new MockRuntime();
            const services: ISharedObjectServices = {
                deltaConnection: deltaConnectionFactory.createDeltaConnection(runtime),
                objectStorage: new MockStorage(tree),
            };

            const sharedString2 = new SharedString(runtime, documentId, SharedStringFactory.Attributes);
            // eslint-disable-next-line no-null/no-null
            await sharedString2.load(null/* branchId */, services);
            await sharedString2.loaded;

            assert(sharedString.getText() === sharedString2.getText());
        }

        it("replace zero range", async () => {
            sharedString.insertText(0, "123");
            sharedString.replaceText(1, 1, "\u00e4\u00c4");
            assert.equal(sharedString.getText(), "1\u00e4\u00c423");
        });

        it("replace negative range", async () => {
            sharedString.insertText(0, "123");
            sharedString.replaceText(2, 1, "aaa");
            // This assert relies on the behvaior that replacement for a reversed range
            // will insert at the max end of the range but not delete the range
            assert.equal(sharedString.getText(), "12aaa3");
        });
    });
});<|MERGE_RESOLUTION|>--- conflicted
+++ resolved
@@ -3,17 +3,10 @@
  * Licensed under the MIT License.
  */
 
-<<<<<<< HEAD
 import assert from "assert";
-import { ITree } from "@microsoft/fluid-protocol-definitions";
-import { ISharedObjectServices } from "@microsoft/fluid-component-runtime-definitions";
-import { MockDeltaConnectionFactory, MockRuntime, MockStorage } from "@microsoft/fluid-test-runtime-utils";
-=======
-import * as assert from "assert";
 import { ITree } from "@fluidframework/protocol-definitions";
 import { ISharedObjectServices } from "@fluidframework/component-runtime-definitions";
 import { MockDeltaConnectionFactory, MockRuntime, MockStorage } from "@fluidframework/test-runtime-utils";
->>>>>>> 179e6c92
 import { SharedString } from "../sharedString";
 import { SharedStringFactory } from "../sequenceFactory";
 
