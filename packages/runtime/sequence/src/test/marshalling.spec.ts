/*!
 * Copyright (c) Microsoft Corporation. All rights reserved.
 * Licensed under the MIT License.
 */

<<<<<<< HEAD
import assert from "assert";
import { Marker, ReferenceType, TextSegment } from "@microsoft/fluid-merge-tree";
=======
import * as assert from "assert";
import { Marker, ReferenceType, TextSegment } from "@fluidframework/merge-tree";
>>>>>>> 179e6c92
import { SubSequence } from "../sharedSequence";

const segmentTypes = [
    {
        ctor: () => new TextSegment("text"),
        fromJSON: TextSegment.fromJSONObject,
        name: "TextSegment",
    },
    {
        ctor: () => new Marker(ReferenceType.Simple),
        fromJSON: Marker.fromJSONObject,
        name: "Marker",
    },
    {
        ctor: () => new SubSequence([0]),
        fromJSON: SubSequence.fromJSONObject,
        name: "SubSequence",
    },
];

describe("Segment Marshalling", () => {
    for (const { name, ctor, fromJSON } of segmentTypes) {
        describe(name, () => {
            describe("to/from spec", () => {
                // Ensure that a segment w/no 'props' correctly round-trips
                it("unannotated", () => {
                    const expected = ctor();
                    const spec = expected.toJSONObject();
                    const actual = fromJSON(spec);
                    assert.deepStrictEqual(expected, actual);
                });

                // Ensure that a segment w/'props' correctly round-trips
                it("annotated", () => {
                    const expected = ctor();
                    expected.addProperties({ hasProperties: true, numProperties: 2 });
                    const spec = expected.toJSONObject();
                    const actual = fromJSON(spec);
                    assert.deepStrictEqual(expected, actual);
                });

                // Ensure that 'fromJSON()' returns undefined for an unrecognized JSON spec.
                it("returns 'undefined' for unrecognized JSON spec", () => {
                    // Test some potentially problematic values that are not used by any of the defined segment types.
                    // eslint-disable-next-line no-null/no-null
                    for (const unrecognized of [{}, Symbol(), NaN, undefined, null, true, false]) {
                        assert.strictEqual(undefined, fromJSON(unrecognized));
                    }
                });
            });
        });
    }
});<|MERGE_RESOLUTION|>--- conflicted
+++ resolved
@@ -3,13 +3,8 @@
  * Licensed under the MIT License.
  */
 
-<<<<<<< HEAD
 import assert from "assert";
-import { Marker, ReferenceType, TextSegment } from "@microsoft/fluid-merge-tree";
-=======
-import * as assert from "assert";
 import { Marker, ReferenceType, TextSegment } from "@fluidframework/merge-tree";
->>>>>>> 179e6c92
 import { SubSequence } from "../sharedSequence";
 
 const segmentTypes = [
