/*!
 * Copyright (c) Microsoft Corporation. All rights reserved.
 * Licensed under the MIT License.
 */

import { ComponentRegistryTypes } from "@microsoft/fluid-container-runtime";
import { SimpleContainerRuntimeFactory, SimpleModuleInstantiationFactory } from "@prague/aqueduct";
<<<<<<< HEAD
import { IContainerContext, IRuntime } from "@prague/container-definitions";
=======
import {
    IContainerContext, IRuntime,
} from "@prague/container-definitions";
import { ComponentRegistryTypes } from "@prague/runtime-definitions";
>>>>>>> dc781904
import * as uuid from "uuid";
import { ExternalComponentLoader, WaterParkLoaderName } from "./waterParkLoader";
import { ExternalComponentView, WaterParkViewName } from "./waterParkView";

/**
 * This class creates two components: A loader and a view component for water park and then
 * add loader component to the view component to be rendered.
 */
export class WaterParkModuleInstantiationFactory extends SimpleModuleInstantiationFactory {

    constructor(
        private readonly componentRegistry: ComponentRegistryTypes,
        private readonly loaderComponentName: string = WaterParkLoaderName,
        private readonly viewComponentName: string = WaterParkViewName) {
            super(viewComponentName, componentRegistry);
    }

    public async instantiateRuntime(context: IContainerContext): Promise<IRuntime> {
        const loaderComponentId = uuid();
        const runtimeP = SimpleContainerRuntimeFactory.instantiateRuntime(
            context,
            this.viewComponentName,
            this.componentRegistry,
            true,
        );

        // tslint:disable-next-line: no-floating-promises
        runtimeP.then(async (runtime) => {
            if (!runtime.existing) {
                const viewResponse = await runtime.request({ url : SimpleContainerRuntimeFactory.defaultComponentId });
                const viewComponent = viewResponse.value as ExternalComponentView;
                const loaderComponent =
                    await SimpleContainerRuntimeFactory.createAndAttachComponent<ExternalComponentLoader>(
                        runtime,
                        loaderComponentId,
                        this.loaderComponentName);
                loaderComponent.setViewComponent(viewComponent);
                if (viewComponent.IComponentCollection) {
                    viewComponent.IComponentCollection.createCollectionItem(loaderComponent);
                }
            }
        });
        return runtimeP;
    }
}<|MERGE_RESOLUTION|>--- conflicted
+++ resolved
@@ -3,16 +3,9 @@
  * Licensed under the MIT License.
  */
 
-import { ComponentRegistryTypes } from "@microsoft/fluid-container-runtime";
+import { ComponentRegistryTypes } from "@microsoft/fluid-runtime-definitions";
 import { SimpleContainerRuntimeFactory, SimpleModuleInstantiationFactory } from "@prague/aqueduct";
-<<<<<<< HEAD
 import { IContainerContext, IRuntime } from "@prague/container-definitions";
-=======
-import {
-    IContainerContext, IRuntime,
-} from "@prague/container-definitions";
-import { ComponentRegistryTypes } from "@prague/runtime-definitions";
->>>>>>> dc781904
 import * as uuid from "uuid";
 import { ExternalComponentLoader, WaterParkLoaderName } from "./waterParkLoader";
 import { ExternalComponentView, WaterParkViewName } from "./waterParkView";
