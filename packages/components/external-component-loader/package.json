--- conflicted
+++ resolved
@@ -35,32 +35,6 @@
   "dependencies": {
     "@microsoft/fluid-aqueduct": "^0.15.0",
     "@microsoft/fluid-common-utils": "^0.14.0",
-<<<<<<< HEAD
-    "@microsoft/fluid-component-core-interfaces": "^0.14.0",
-    "@microsoft/fluid-container-definitions": "^0.14.0",
-    "@microsoft/fluid-framework-interfaces": "^0.14.0",
-    "@microsoft/fluid-merge-tree": "^0.14.0",
-    "@microsoft/fluid-runtime-definitions": "^0.14.0",
-    "@microsoft/fluid-sequence": "^0.14.0",
-    "uuid": "^3.3.2",
-    "@fluid-example/badge": "^0.14.0",
-    "@fluid-example/clicker": "^0.14.0",
-    "@fluid-example/codemirror": "^0.14.0",
-    "@fluid-example/prosemirror": "^0.14.0",
-    "@fluid-example/shared-text": "^0.14.0",
-    "@fluid-example/spaces": "^0.14.0",
-    "@microsoft/fluid-aqueduct-react": "^0.14.0",
-    "@microsoft/fluid-component-runtime": "^0.14.0",
-    "@microsoft/fluid-map": "^0.14.0",
-    "@microsoft/fluid-protocol-definitions": "^0.1002.0",
-    "@microsoft/fluid-shared-object-base": "^0.14.0",
-    "@microsoft/fluid-view-adapters": "^0.14.0",
-    "office-ui-fabric-react": "^7.28.1",
-    "react": "^16.10.2",
-    "react-countdown360": "^1.3.0",
-    "react-dom": "^16.10.2",
-    "react-grid-layout": "^0.16.6"
-=======
     "@microsoft/fluid-component-core-interfaces": "^0.15.0",
     "@microsoft/fluid-container-definitions": "^0.15.0",
     "@microsoft/fluid-framework-interfaces": "^0.15.0",
@@ -68,7 +42,6 @@
     "@microsoft/fluid-runtime-definitions": "^0.15.0",
     "@microsoft/fluid-sequence": "^0.15.0",
     "uuid": "^3.3.2"
->>>>>>> 5f14e6ee
   },
   "devDependencies": {
     "@microsoft/eslint-config-fluid": "^0.14.0",
