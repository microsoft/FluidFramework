{
  "name": "@microsoft/fluid-external-component-loader",
<<<<<<< HEAD
  "version": "0.11.0",
=======
  "version": "0.16.0",
>>>>>>> bc05f7f7
  "description": "Loads external components based on their url",
  "repository": "microsoft/FluidFramework",
  "license": "MIT",
  "author": "Microsoft",
  "main": "dist/index.js",
  "module": "lib/index.js",
  "types": "dist/index.d.ts",
  "scripts": {
    "build": "concurrently npm:build:compile npm:tslint",
    "build:compile": "concurrently npm:tsc npm:build:esnext",
    "build:esnext": "tsc --project ./tsconfig.esnext.json",
    "build:full": "npm run build",
    "build:full:compile": "npm run build",
    "clean": "rimraf dist lib *.tsbuildinfo package-deps.json *.build.log",
    "deploy": "npm publish --registry https://packages.wu2.prague.office-int.com",
    "start": "webpack-dev-server --config webpack.config.js --package package.json",
    "start:live": "webpack-dev-server --config webpack.config.js --package package.json --env.mode live",
    "start:localhost": "webpack-dev-server --config webpack.config.js --package package.json --env.mode localhost",
    "tsc": "tsc",
    "tslint": "tslint --project tsconfig.json --format verbose",
    "webpack": "webpack --env.production",
    "webpack:dev": "webpack --env.development"
  },
  "dependencies": {
<<<<<<< HEAD
    "@microsoft/fluid-aqueduct": "^0.11.0",
    "@microsoft/fluid-component-core-interfaces": "^0.11.0",
    "@microsoft/fluid-container-definitions": "^0.11.0",
    "@microsoft/fluid-container-runtime": "^0.11.0",
    "@microsoft/fluid-core-utils": "^0.11.0",
    "@fluid-example/spaces": "^0.15.0",
    "@microsoft/fluid-framework-interfaces": "^0.11.0",
    "@microsoft/fluid-map": "^0.11.0",
    "@microsoft/fluid-merge-tree": "^0.11.0",
    "@microsoft/fluid-runtime-definitions": "^0.11.0",
    "@microsoft/fluid-sequence": "^0.11.0",
    "uuid": "^3.3.2"
  },
  "devDependencies": {
    "@microsoft/fluid-build-common": "^0.11.0",
    "@microsoft/fluid-webpack-component-loader": "^0.11.0",
    "@types/node": "^10.12.12",
=======
    "@microsoft/fluid-aqueduct": "^0.16.0",
    "@microsoft/fluid-common-utils": "^0.14.0",
    "@microsoft/fluid-component-core-interfaces": "^0.16.0",
    "@microsoft/fluid-container-definitions": "^0.16.0",
    "@microsoft/fluid-framework-interfaces": "^0.16.0",
    "@microsoft/fluid-merge-tree": "^0.16.0",
    "@microsoft/fluid-runtime-definitions": "^0.16.0",
    "@microsoft/fluid-sequence": "^0.16.0",
    "@microsoft/fluid-view-adapters": "^0.16.0",
    "uuid": "^3.3.2"
  },
  "devDependencies": {
    "@microsoft/eslint-config-fluid": "^0.15.0",
    "@microsoft/fluid-build-common": "^0.14.0",
    "@microsoft/fluid-webpack-component-loader": "^0.16.0",
    "@types/expect-puppeteer": "2.2.1",
    "@types/jest": "22.2.3",
    "@types/jest-environment-puppeteer": "2.2.0",
    "@types/node": "^10.14.6",
    "@types/puppeteer": "1.3.0",
    "@typescript-eslint/eslint-plugin": "~2.17.0",
    "@typescript-eslint/eslint-plugin-tslint": "~2.16.0",
    "@typescript-eslint/parser": "~2.17.0",
>>>>>>> bc05f7f7
    "concurrently": "^4.1.0",
    "rimraf": "^2.6.2",
    "ts-loader": "^4.5.0",
    "tslint": "^5.11.0",
    "typescript": "~3.4.5",
    "webpack": "^4.8.2",
    "webpack-cli": "^3.1.2",
    "webpack-dev-server": "^3.8.0",
    "webpack-merge": "^4.1.2"
  },
  "fluid": {
    "browser": {
      "umd": {
        "files": [
          "dist/main.bundle.js"
        ],
        "library": "main"
      }
    }
  }
}<|MERGE_RESOLUTION|>--- conflicted
+++ resolved
@@ -1,10 +1,6 @@
 {
   "name": "@microsoft/fluid-external-component-loader",
-<<<<<<< HEAD
-  "version": "0.11.0",
-=======
   "version": "0.16.0",
->>>>>>> bc05f7f7
   "description": "Loads external components based on their url",
   "repository": "microsoft/FluidFramework",
   "license": "MIT",
@@ -29,25 +25,6 @@
     "webpack:dev": "webpack --env.development"
   },
   "dependencies": {
-<<<<<<< HEAD
-    "@microsoft/fluid-aqueduct": "^0.11.0",
-    "@microsoft/fluid-component-core-interfaces": "^0.11.0",
-    "@microsoft/fluid-container-definitions": "^0.11.0",
-    "@microsoft/fluid-container-runtime": "^0.11.0",
-    "@microsoft/fluid-core-utils": "^0.11.0",
-    "@fluid-example/spaces": "^0.15.0",
-    "@microsoft/fluid-framework-interfaces": "^0.11.0",
-    "@microsoft/fluid-map": "^0.11.0",
-    "@microsoft/fluid-merge-tree": "^0.11.0",
-    "@microsoft/fluid-runtime-definitions": "^0.11.0",
-    "@microsoft/fluid-sequence": "^0.11.0",
-    "uuid": "^3.3.2"
-  },
-  "devDependencies": {
-    "@microsoft/fluid-build-common": "^0.11.0",
-    "@microsoft/fluid-webpack-component-loader": "^0.11.0",
-    "@types/node": "^10.12.12",
-=======
     "@microsoft/fluid-aqueduct": "^0.16.0",
     "@microsoft/fluid-common-utils": "^0.14.0",
     "@microsoft/fluid-component-core-interfaces": "^0.16.0",
@@ -56,6 +33,7 @@
     "@microsoft/fluid-merge-tree": "^0.16.0",
     "@microsoft/fluid-runtime-definitions": "^0.16.0",
     "@microsoft/fluid-sequence": "^0.16.0",
+    "@fluid-example/spaces": "^0.15.0",
     "@microsoft/fluid-view-adapters": "^0.16.0",
     "uuid": "^3.3.2"
   },
@@ -71,7 +49,6 @@
     "@typescript-eslint/eslint-plugin": "~2.17.0",
     "@typescript-eslint/eslint-plugin-tslint": "~2.16.0",
     "@typescript-eslint/parser": "~2.17.0",
->>>>>>> bc05f7f7
     "concurrently": "^4.1.0",
     "rimraf": "^2.6.2",
     "ts-loader": "^4.5.0",
