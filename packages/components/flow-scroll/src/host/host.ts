/*!
 * Copyright (c) Microsoft Corporation. All rights reserved.
 * Licensed under the MIT License.
 */
<<<<<<< HEAD

import { KeyCode, randomId, Template } from "@fluid-example/flow-util-lib";
import * as SearchMenu from "@fluid-example/search-menu";
import { tableViewType } from "@fluid-example/table-view";
import { Editor, FlowDocument, htmlFormatter, Tag } from "@fluid-example/webflow";
=======
import * as SearchMenu from "@chaincode/search-menu";
import { tableViewType } from "@chaincode/table-view";
import { Editor, FlowDocument, htmlFormatter, Tag } from "@chaincode/webflow";
import { TST } from "@microsoft/fluid-merge-tree";
>>>>>>> 572cd821
import {
    IComponent,
    IComponentHTMLView,
    IComponentHTMLVisual,
    IComponentLoadable,
} from "@prague/component-core-interfaces";
<<<<<<< HEAD
=======
import { KeyCode, randomId, Template } from "@prague/flow-util";
>>>>>>> 572cd821
import { IComponentCollection } from "@prague/framework-definitions";
import * as styles from "./index.css";

const template = new Template(
    { tag: "div", props: { className: styles.host }, children: [
        { tag: "div", ref: "viewport", props: { className: styles.viewport }, children: [
            { tag: "div", props: { className: styles.padding }, children: [
                { tag: "p", ref: "slot", props: { className: styles.slot } },
            ]},
        ]},
    ]});

export class HostView implements IComponentHTMLView, SearchMenu.ISearchMenuHost {
    public get ISearchMenuHost() { return this; }

    public get IComponentHTMLView() { return this; }

    private activeSearchBox?: SearchMenu.ISearchBox;
    private previouslyFocused?: HTMLOrSVGElement;
    private viewport: HTMLElement;

    constructor(
        private readonly createAndAttachComponent: (id: string, pkg: string, props?: any) => Promise<IComponent>,
        private readonly docP: Promise<FlowDocument>,
        private readonly mathP: Promise<IComponentCollection>,
        private readonly videosP: Promise<IComponentCollection>,
        private readonly imagesP: Promise<IComponentCollection>,
        private readonly intelViewer: IComponentHTMLVisual,
    ) {}

    // #region IComponentHTMLView
    public remove(): void {
        if (this.viewport) {
            this.viewport.remove();
            this.viewport = undefined;
        }
    }

    // tslint:disable-next-line:max-func-body-length
    public render(elm: HTMLElement): void {
        const flowDiv = document.createElement("div");
        const insightsDiv = document.createElement("div");
        elm.style.display = "flex";
        elm.style.height = "100%";
        flowDiv.style.flexGrow = "4";
        insightsDiv.style.flexGrow = "1";
        insightsDiv.style.minWidth = "25%";
        insightsDiv.style.maxWidth = "25%";
        insightsDiv.style.backgroundColor = "whitesmoke";
        insightsDiv.style.display = "none";
        elm.append(flowDiv, insightsDiv);

        this.viewport = template.clone() as HTMLElement;

        Promise.all([this.docP, this.mathP, this.videosP, this.imagesP]).then(([doc, math, videos, images]) => {
            const slot = template.get(this.viewport, "slot") as HTMLElement;
            const editor = new Editor(doc, slot, htmlFormatter, this);

            const hasSelection = () => {
                const { start, end } = editor.selection;
                return start < end;
            };

            const always = () => true;

            const insertComponent = (type: string, componentOptions: object, style?: string, classList?: string[]) => {
                const position = editor.selection.end;
                const url = randomId();
                this.createAndAttachComponent(url, type);
                doc.insertComponent(position, `/${url}`, componentOptions, style, classList);
            };

            const insertComponentFromCollection = (factory: IComponentCollection, componentOptions: object, style?: string, classList?: string[]) => {
                const position = editor.selection.end;
                const instance = factory.createCollectionItem(componentOptions) as IComponentLoadable;
                doc.insertComponent(position, `/${instance.url}`, componentOptions, style, classList);
            };

            const insertTags = (tags: Tag[]) => {
                const selection = editor.selection;
                doc.insertTags(tags, selection.start, selection.end);
            };

            const setFormat = (tag: Tag) => {
                const { end } = editor.selection;

                // Note that calling 'setFormat(..)' with the position of a paragraph marker will change the block
                // format of that marker.  This looks unnatural to the user, since the caret is still at the end of
                // the text on the previous line, hence the '- 1'.
                doc.setFormat(end - 1, tag);
            };

            const toggleSelection = (className: string) => {
                const { start, end } = editor.selection;
                doc.toggleCssClass(start, end, className);
            };

            const setStyle = (style: string) => {
                const { start, end } = editor.selection;
                doc.setCssStyle(start, end, style);
            };

            const commands: SearchMenu.ISearchMenuCommand<HostView>[] = [
                { key: "blockquote",    enabled: always,        exec: () => { setFormat(Tag.blockquote); } },
                { key: "bold",          enabled: hasSelection,  exec: () => toggleSelection(styles.bold) },
                { key: "h1",            enabled: always,        exec: () => { setFormat(Tag.h1); } },
                { key: "h2",            enabled: always,        exec: () => { setFormat(Tag.h2); } },
                { key: "h3",            enabled: always,        exec: () => { setFormat(Tag.h3); } },
                { key: "h4",            enabled: always,        exec: () => { setFormat(Tag.h4); } },
                { key: "h5",            enabled: always,        exec: () => { setFormat(Tag.h5); } },
                { key: "h6",            enabled: always,        exec: () => { setFormat(Tag.h6); } },
                { key: "ol",            enabled: always,        exec: () => { insertTags([Tag.ol, Tag.li]); } },
                { key: "p",             enabled: always,        exec: () => { setFormat(Tag.p); } },
                { key: "ul",            enabled: always,        exec: () => { insertTags([Tag.ul, Tag.li]); } },
                { key: "red",           enabled: always,        exec: () => { setStyle("color:red"); } },
                { key: "math inline",   enabled: always,        exec: () => insertComponentFromCollection(math, { display: "inline"}) },
                { key: "math block",    enabled: always,        exec: () => insertComponentFromCollection(math, { display: "block"}) },
                { key: "morton",        enabled: always,        exec: () => insertComponentFromCollection(videos, {}, "display:block;width:61%;--aspect-ratio:calc(16/9)") },
                { key: "image",         enabled: always,        exec: () => insertComponentFromCollection(images, {}, "display:inline-block;float:left;resize:both;overflow:hidden") },
                { key: "table",         enabled: always,        exec: () => insertComponent(tableViewType, {}) },
            ];

            const baseSearchCommands = new TST<SearchMenu.ISearchMenuCommand<HostView>>();
            for (const command of commands) {
                baseSearchCommands.put(command.key, command);
            }

            const onKeyDown = (e: KeyboardEvent) => {
                if (e.ctrlKey && e.code === KeyCode.keyM) {
                    // Because the search menu is not yet attached to the DOM at the time this event is propagating,
                    // we should consume the event on the search menu's behalf.
                    e.preventDefault();
                    this.hostSearchMenu(baseSearchCommands, this.viewport, false, this.onComplete);
                }
            };

            this.viewport.addEventListener("keydown", onKeyDown);
        });

        flowDiv.appendChild(this.viewport);
        const intelRenderable = this.intelViewer.addView();
        intelRenderable.render(insightsDiv);
    }

    // #endregion IComponentHTMLView

    public showSearchMenu(
        commands: TST<SearchMenu.ISearchMenuCommand>, foldCase: boolean,
        showAllInitially: boolean, cmdParser?: (searchString: string, cmd?: SearchMenu.ISearchMenuCommand) => void): boolean {
        this.hostSearchMenu(commands, this.viewport, foldCase, this.onComplete, cmdParser);
        if (showAllInitially) {
            this.activeSearchBox.showAllItems();
        }
        return true;
    }

    public cancelSearchMenu() {
        this.onComplete();
    }

    protected hostSearchMenu(commands: TST<SearchMenu.ISearchMenuCommand>,
                             containerElm: HTMLElement, foldCase = false, onComplete?: () => void,
                             cmdParser?: (searchString: string, cmd?: SearchMenu.ISearchMenuCommand) => void) {
        this.previouslyFocused = document.activeElement as unknown as HTMLOrSVGElement;
        this.activeSearchBox = SearchMenu.searchBoxCreate(this, containerElm,
            commands, foldCase, cmdParser);
        this.activeSearchBox.setOnExec(onComplete);
        this.activeSearchBox.focus();
    }

    private readonly onComplete = () => {
        this.previouslyFocused.focus();
        this.previouslyFocused = undefined;
        this.activeSearchBox.dismiss();
        this.activeSearchBox = undefined;
    }
}<|MERGE_RESOLUTION|>--- conflicted
+++ resolved
@@ -2,28 +2,18 @@
  * Copyright (c) Microsoft Corporation. All rights reserved.
  * Licensed under the MIT License.
  */
-<<<<<<< HEAD
 
 import { KeyCode, randomId, Template } from "@fluid-example/flow-util-lib";
 import * as SearchMenu from "@fluid-example/search-menu";
 import { tableViewType } from "@fluid-example/table-view";
 import { Editor, FlowDocument, htmlFormatter, Tag } from "@fluid-example/webflow";
-=======
-import * as SearchMenu from "@chaincode/search-menu";
-import { tableViewType } from "@chaincode/table-view";
-import { Editor, FlowDocument, htmlFormatter, Tag } from "@chaincode/webflow";
 import { TST } from "@microsoft/fluid-merge-tree";
->>>>>>> 572cd821
 import {
     IComponent,
     IComponentHTMLView,
     IComponentHTMLVisual,
     IComponentLoadable,
 } from "@prague/component-core-interfaces";
-<<<<<<< HEAD
-=======
-import { KeyCode, randomId, Template } from "@prague/flow-util";
->>>>>>> 572cd821
 import { IComponentCollection } from "@prague/framework-definitions";
 import * as styles from "./index.css";
 
