{
  "name": "@fluid-example/diceroller",
  "version": "0.11.0",
  "description": "Minimal Fluid component sample to implement a collaborative dice roller.",
  "repository": "microsoft/FluidFramework",
  "license": "MIT",
  "author": "Microsoft",
  "main": "dist/index.js",
  "module": "lib/index.js",
  "types": "dist/index.d.ts",
  "scripts": {
    "build": "concurrently npm:build:compile npm:tslint",
    "build:compile": "concurrently npm:tsc npm:build:esnext",
    "build:esnext": "tsc --project ./tsconfig.esnext.json",
    "build:full": "npm run build",
    "build:full:compile": "npm run build:compile",
    "clean": "rimraf dist lib *.tsbuildinfo package-deps.json *.build.log",
    "deploy": "npm publish --registry https://packages.wu2.prague.office-int.com",
    "start": "webpack-dev-server --config webpack.config.js --package package.json --env.mode local",
    "start:live": "webpack-dev-server --config webpack.config.js --package package.json --env.mode live",
    "start:localhost": "webpack-dev-server --config webpack.config.js --package package.json --env.mode localhost",
    "tsc": "tsc",
    "tslint": "tslint --project tsconfig.json --format verbose",
    "webpack": "webpack --env.production",
    "webpack:dev": "webpack --env.development",
    "test": "jest --env=production",
    "test:browser": "jest --runInBand"
  },
  "dependencies": {
    "@microsoft/fluid-aqueduct": "^0.11.0",
    "@microsoft/fluid-component-core-interfaces": "^0.11.0",
    "react": "^16.8.3",
    "react-dom": "^16.8.3"
  },
  "devDependencies": {
    "@microsoft/fluid-build-common": "^0.11.0",
    "@microsoft/fluid-webpack-component-loader": "^0.11.0",
    "@types/node": "^10.12.12",
    "@types/react": "^16.7.7",
    "@types/react-dom": "^16.0.11",
    "@types/jest": "22.2.3",
    "@types/puppeteer": "1.3.0",
    "@types/jest-environment-puppeteer": "2.2.0",
    "@types/expect-puppeteer": "2.2.1",
    "concurrently": "^4.1.0",
    "rimraf": "^2.6.2",
    "ts-loader": "^4.5.0",
    "tslint": "^5.11.0",
    "typescript": "~3.4.5",
    "webpack": "^4.8.2",
    "webpack-cli": "^3.1.2",
    "webpack-dev-server": "^3.8.0",
<<<<<<< HEAD
    "webpack-merge": "^4.1.2",
    "jest": "^24.9.0",
    "jest-puppeteer": "^4.3.0",
    "puppeteer": "^1.20.0",
    "ts-jest": "24.1.0"
=======
    "webpack-merge": "^4.1.2"
  },
  "fluid": {
    "browser": {
      "umd": {
        "files": [
          "dist/main.bundle.js"
        ],
        "library": "main"
      }
    }
>>>>>>> ea9cff96
  }
}<|MERGE_RESOLUTION|>--- conflicted
+++ resolved
@@ -50,14 +50,11 @@
     "webpack": "^4.8.2",
     "webpack-cli": "^3.1.2",
     "webpack-dev-server": "^3.8.0",
-<<<<<<< HEAD
     "webpack-merge": "^4.1.2",
     "jest": "^24.9.0",
     "jest-puppeteer": "^4.3.0",
     "puppeteer": "^1.20.0",
     "ts-jest": "24.1.0"
-=======
-    "webpack-merge": "^4.1.2"
   },
   "fluid": {
     "browser": {
@@ -68,6 +65,5 @@
         "library": "main"
       }
     }
->>>>>>> ea9cff96
   }
 }