{
  "name": "@fluid-example/diceroller",
  "version": "0.16.0",
  "description": "Minimal Fluid component sample to implement a collaborative dice roller.",
  "repository": "microsoft/FluidFramework",
  "license": "MIT",
  "author": "Microsoft",
  "main": "dist/index.js",
  "module": "lib/index.js",
  "types": "dist/index.d.ts",
  "scripts": {
    "build": "concurrently npm:build:compile npm:lint",
    "build:compile": "concurrently npm:tsc npm:build:esnext",
    "build:esnext": "tsc --project ./tsconfig.esnext.json",
    "build:full": "concurrently npm:build npm:webpack",
    "build:full:compile": "concurrently npm:build:compile npm:webpack",
    "clean": "rimraf dist lib *.tsbuildinfo *.build.log",
    "deploy": "npm publish --registry https://packages.wu2.prague.office-int.com",
    "eslint": "eslint --ext=ts,tsx --format stylish src",
    "eslint:fix": "eslint --ext=ts,tsx --format stylish src --fix",
    "lint": "npm run eslint",
    "lint:fix": "npm run eslint:fix",
    "prepack": "npm run webpack",
    "start": "webpack-dev-server --config webpack.config.js --package package.json --env.mode local",
    "start:docker": "webpack-dev-server --config webpack.config.js --package package.json --env.mode docker",
    "start:r11s": "webpack-dev-server --config webpack.config.js --package package.json --env.mode r11s",
    "start:spo": "webpack-dev-server --config webpack.config.js --package package.json --env.mode spo",
    "start:spo-df": "webpack-dev-server --config webpack.config.js --package package.json --env.mode spo-df",
    "test": "npm run test:jest",
    "test:jest": "jest",
    "tsc": "tsc",
    "webpack": "webpack --env.production",
    "webpack:dev": "webpack --env.development"
  },
  "dependencies": {
    "@microsoft/fluid-aqueduct": "^0.16.0",
<<<<<<< HEAD
    "@microsoft/fluid-component-core-interfaces": "^0.16.0",
    "inversify": "^5.0.1",
=======
    "@microsoft/fluid-view-interfaces": "^0.16.0",
>>>>>>> ee683f16
    "react": "^16.10.2",
    "react-dom": "^16.10.2",
    "reflect-metadata": "^0.1.13"
  },
  "devDependencies": {
    "@microsoft/eslint-config-fluid": "^0.15.0",
    "@microsoft/fluid-build-common": "^0.14.0",
    "@microsoft/fluid-webpack-component-loader": "^0.16.0",
    "@types/expect-puppeteer": "2.2.1",
    "@types/jest": "22.2.3",
    "@types/jest-environment-puppeteer": "2.2.0",
    "@types/node": "^10.14.6",
    "@types/puppeteer": "1.3.0",
    "@types/react": "^16.9.15",
    "@types/react-dom": "^16.9.4",
    "@typescript-eslint/eslint-plugin": "~2.17.0",
    "@typescript-eslint/parser": "~2.17.0",
    "concurrently": "^4.1.0",
    "eslint": "~6.8.0",
    "eslint-plugin-eslint-comments": "~3.1.2",
    "eslint-plugin-import": "2.20.0",
    "eslint-plugin-no-null": "~1.0.2",
    "eslint-plugin-optimize-regex": "~1.1.7",
    "eslint-plugin-prefer-arrow": "~1.1.7",
    "eslint-plugin-react": "~7.18.0",
    "eslint-plugin-unicorn": "~15.0.1",
    "jest": "^24.9.0",
    "jest-junit": "^10.0.0",
    "jest-puppeteer": "^4.3.0",
    "puppeteer": "^1.20.0",
    "rimraf": "^2.6.2",
    "ts-jest": "24.1.0",
    "ts-loader": "^6.1.2",
    "typescript": "~3.7.4",
    "webpack": "^4.16.5",
    "webpack-cli": "^3.1.2",
    "webpack-dev-server": "^3.8.0",
    "webpack-merge": "^4.1.4"
  },
  "fluid": {
    "browser": {
      "umd": {
        "files": [
          "dist/main.bundle.js"
        ],
        "library": "main"
      }
    }
  },
  "jest-junit": {
    "outputDirectory": "nyc",
    "outputName": "jest-junit-report.xml"
  }
}<|MERGE_RESOLUTION|>--- conflicted
+++ resolved
@@ -34,12 +34,9 @@
   },
   "dependencies": {
     "@microsoft/fluid-aqueduct": "^0.16.0",
-<<<<<<< HEAD
     "@microsoft/fluid-component-core-interfaces": "^0.16.0",
+    "@microsoft/fluid-view-interfaces": "^0.16.0",
     "inversify": "^5.0.1",
-=======
-    "@microsoft/fluid-view-interfaces": "^0.16.0",
->>>>>>> ee683f16
     "react": "^16.10.2",
     "react-dom": "^16.10.2",
     "reflect-metadata": "^0.1.13"
