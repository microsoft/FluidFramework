--- conflicted
+++ resolved
@@ -56,12 +56,8 @@
     "mocha-junit-reporter": "^1.18.0",
     "nyc": "^14.1.1",
     "rimraf": "^2.6.2",
-<<<<<<< HEAD
     "ts-node": "^7.0.1",
-    "typescript": "~3.4.5"
-=======
     "typescript": "~3.7.4"
->>>>>>> 8da6d1f7
   },
   "nyc": {
     "all": true,
