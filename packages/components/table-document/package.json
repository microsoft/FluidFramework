--- conflicted
+++ resolved
@@ -42,18 +42,11 @@
     "temp-directory": "nyc/.nyc_output"
   },
   "dependencies": {
-<<<<<<< HEAD
-    "@microsoft/fluid-aqueduct": "^0.17.0",
-    "@microsoft/fluid-common-definitions": "^0.17.0-0",
-    "@microsoft/fluid-component-core-interfaces": "^0.17.0",
-    "@microsoft/fluid-merge-tree": "^0.17.0",
-=======
     "@microsoft/fluid-aqueduct": "^0.18.0",
     "@microsoft/fluid-common-definitions": "^0.16.0",
     "@microsoft/fluid-component-core-interfaces": "^0.18.0",
     "@microsoft/fluid-component-runtime-definitions": "^0.18.0",
     "@microsoft/fluid-merge-tree": "^0.18.0",
->>>>>>> 3ff4eca1
     "@microsoft/fluid-protocol-definitions": "^0.1004.2",
     "@microsoft/fluid-runtime-definitions": "^0.18.0",
     "@microsoft/fluid-sequence": "^0.18.0",
