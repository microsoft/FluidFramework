/*!
 * Copyright (c) Microsoft Corporation. All rights reserved.
 * Licensed under the MIT License.
 */

import { PrimedComponent, PrimedComponentFactory } from "@microsoft/fluid-aqueduct";
import { IComponentHandle } from "@microsoft/fluid-component-core-interfaces";
import { ICombiningOp, IntervalType, LocalReference, PropertySet } from "@microsoft/fluid-merge-tree";
import {
    positionToRowCol,
    rowColToPosition,
    SharedNumberSequence,
    SparseMatrix,
    SequenceDeltaEvent,
} from "@microsoft/fluid-sequence";
import { createSheetlet, ISheetlet } from "@tiny-calc/micro";
import { ISequencedDocumentMessage } from "@microsoft/fluid-protocol-definitions";
import { IEvent } from "@microsoft/fluid-common-definitions";
import { CellRange } from "./cellrange";
import { TableDocumentType, TableSliceType } from "./componentTypes";
import { ConfigKey } from "./configKey";
import { debug } from "./debug";
import { TableSlice } from "./slice";
import { ITable, TableDocumentItem } from "./table";

export interface ITableDocumentEvents extends IEvent{
    (event: "op",
        listener: (op: ISequencedDocumentMessage, local: boolean, target: SharedNumberSequence | SparseMatrix) => void);
    (event: "sequenceDelta",
        listener: (delta: SequenceDeltaEvent, target: SharedNumberSequence | SparseMatrix) => void);
}

export class TableDocument extends PrimedComponent<{},ITableDocumentEvents> implements ITable {
    public static getFactory() { return TableDocument.factory; }

    private static readonly factory = new PrimedComponentFactory(
        TableDocumentType,
        TableDocument,
        [
            SparseMatrix.getFactory(),
            SharedNumberSequence.getFactory(),
        ],
<<<<<<< HEAD
        [
            [TableSliceType, Promise.resolve(TableSlice.getFactory())],
        ],
=======
        {},
        undefined,
>>>>>>> 0076f339
        true,
    );

    public get numCols() { return this.maybeCols.getLength(); }
    public get numRows() { return this.matrix.numRows; }

    private get matrix(): SparseMatrix { return this.maybeMatrix; }
    private get workbook() { return this.maybeWorkbook; }

    private maybeRows?: SharedNumberSequence;
    private maybeCols?: SharedNumberSequence;
    private maybeMatrix?: SparseMatrix;
    private maybeWorkbook?: ISheetlet;

    public evaluateCell(row: number, col: number): TableDocumentItem {
        try {
            return this.workbook.evaluateCell(row, col);
        } catch (e) {
            return `${e}`;
        }
    }

    public evaluateFormula(formula: string): TableDocumentItem {
        try {
            return this.workbook.evaluateFormula(formula);
        } catch (e) {
            return `${e}`;
        }
    }

    public getCellValue(row: number, col: number): TableDocumentItem {
        return this.matrix.getItem(row, col);
    }

    public setCellValue(row: number, col: number, value: TableDocumentItem, properties?: PropertySet) {
        this.matrix.setItems(row, col, [value], properties);
        this.workbook.invalidate(row, col);
    }

    public async getRange(label: string) {
        const intervals = this.matrix.getIntervalCollection(label);
        const interval = (await intervals.getView()).nextInterval(0);
        return new CellRange(interval, this.localRefToRowCol);
    }

    public async createSlice(
        sliceId: string,
        name: string,
        minRow: number,
        minCol: number,
        maxRow: number,
        maxCol: number): Promise<ITable> {
        const component = await TableSlice.getFactory().createComponent(
            this.context,
            { docId: this.runtime.id, name, minRow, minCol, maxRow, maxCol },
        ) as TableSlice;
        this.root.set(sliceId, component.handle);
        return component;
    }

    public annotateRows(startRow: number, endRow: number, properties: PropertySet, op?: ICombiningOp) {
        this.maybeRows.annotateRange(startRow, endRow, properties, op);
    }

    public getRowProperties(row: number): PropertySet {
        return this.maybeRows.getPropertiesAtPosition(row);
    }

    public annotateCols(startCol: number, endCol: number, properties: PropertySet, op?: ICombiningOp) {
        this.maybeCols.annotateRange(startCol, endCol, properties, op);
    }

    public getColProperties(col: number): PropertySet {
        return this.maybeCols.getPropertiesAtPosition(col);
    }

    public annotateCell(row: number, col: number, properties: PropertySet) {
        this.matrix.annotatePosition(row, col, properties);
    }

    public getCellProperties(row: number, col: number): PropertySet {
        return this.matrix.getPositionProperties(row, col);
    }

    // For internal use by TableSlice: Please do not use.
    public createInterval(label: string, minRow: number, minCol: number, maxRow: number, maxCol: number) {
        debug(`createInterval(${label}, ${minRow}:${minCol}..${maxRow}:${maxCol})`);
        const start = rowColToPosition(minRow, minCol);
        const end = rowColToPosition(maxRow, maxCol);
        const intervals = this.matrix.getIntervalCollection(label);
        intervals.add(start, end, IntervalType.SlideOnRemove);
    }

    public insertRows(startRow: number, numRows: number) {
        this.matrix.insertRows(startRow, numRows);
        this.maybeRows.insert(startRow, new Array(numRows).fill(0));
    }

    public removeRows(startRow: number, numRows: number) {
        this.matrix.removeRows(startRow, numRows);
        this.maybeRows.remove(startRow, startRow + numRows);
    }

    public insertCols(startCol: number, numCols: number) {
        this.matrix.insertCols(startCol, numCols);
        this.maybeCols.insert(startCol, new Array(numCols).fill(0));
    }

    public removeCols(startCol: number, numCols: number) {
        this.matrix.removeCols(startCol, numCols);
        this.maybeCols.remove(startCol, startCol + numCols);
    }

    protected async componentInitializingFirstTime() {
        const rows = SharedNumberSequence.create(this.runtime, "rows");
        this.root.set("rows", rows.handle);

        const cols = SharedNumberSequence.create(this.runtime, "cols");
        this.root.set("cols", cols.handle);

        const matrix = SparseMatrix.create(this.runtime, "matrix");
        this.root.set("matrix", matrix.handle);

        this.root.set(ConfigKey.docId, this.runtime.id);
    }

    protected async componentHasInitialized() {
        const [maybeMatrixHandle, maybeRowsHandle, maybeColsHandle] = await Promise.all([
            this.root.wait<IComponentHandle<SparseMatrix>>("matrix"),
            this.root.wait<IComponentHandle<SharedNumberSequence>>("rows"),
            this.root.wait<IComponentHandle<SharedNumberSequence>>("cols"),
        ]);

        this.maybeMatrix = await maybeMatrixHandle.get();
        this.maybeRows = await maybeRowsHandle.get();
        this.maybeCols = await maybeColsHandle.get();

        this.matrix.on("op", (op, local, target) => {
            if (!local) {
                // Temporarily, we invalidate the entire matrix when we receive a remote op.
                // This can be improved w/the new SparseMatrix, which makes it easier to decode
                // the range of cells impacted by matrix ops.
                for (let row = 0; row < this.numRows; row++) {
                    for (let col = 0; col < this.numCols; col++) {
                        this.workbook.invalidate(row, col);
                    }
                }
            }
        });
        this.forwardEvent(this.maybeCols, "op", "sequenceDelta");
        this.forwardEvent(this.maybeRows, "op", "sequenceDelta");
        this.forwardEvent(this.matrix, "op", "sequenceDelta");

        // eslint-disable-next-line @typescript-eslint/no-this-alias
        const table = this;
        this.maybeWorkbook = createSheetlet({
            get numRows() { return table.numRows; },
            get numCols() { return table.numCols; },
            loadCellText: (row, col) => {
                const raw = this.matrix.getItem(row, col);
                return typeof raw === "object"
                    ? undefined
                    : raw;
            },
            loadCellData: (row, col) => this.matrix.getTag(row, col),
            storeCellData: (row, col, value) => {
                this.matrix.setTag(row, col, value);
            },
        });
    }

    private readonly localRefToRowCol = (localRef: LocalReference) => {
        const position = localRef.toPosition();
        return positionToRowCol(position);
    };
}<|MERGE_RESOLUTION|>--- conflicted
+++ resolved
@@ -40,14 +40,10 @@
             SparseMatrix.getFactory(),
             SharedNumberSequence.getFactory(),
         ],
-<<<<<<< HEAD
+        {},
         [
             [TableSliceType, Promise.resolve(TableSlice.getFactory())],
         ],
-=======
-        {},
-        undefined,
->>>>>>> 0076f339
         true,
     );
 
