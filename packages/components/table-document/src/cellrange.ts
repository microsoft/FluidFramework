/*!
 * Copyright (c) Microsoft Corporation. All rights reserved.
 * Licensed under the MIT License.
 */

<<<<<<< HEAD
import { LocalReference } from "@prague/merge-tree";
import { SequenceInterval } from "@prague/sequence";
=======
import { LocalReference } from "@microsoft/fluid-merge-tree";
import { SharedStringInterval } from "@microsoft/fluid-sequence";
>>>>>>> 6cc75e76
import * as assert from "assert";

const rangeExpr = /([a-zA-Z]+)(\d+):([a-zA-Z]+)(\d+)/;

// Parses an Excel-like column name to the corresponding 0-based index (e.g., 'A' -> 0)
export function colNameToIndex(colName: string) {
    return [...colName]
        .map((letter) => letter.toUpperCase().charCodeAt(0) - 64)                   // 64 -> A=1, B=2, etc.
        .reduce((accumulator, value) => (accumulator * 26) + value, 0) - 1;         // 1-indexed -> 0-indexed
}

// Convert a 0-based column index into an Excel-like column name (e.g., 0 -> 'A')
export function colIndexToName(colIndex: number) {
    let name = "";

    do {
        const mod = colIndex % 26;
        name = `${String.fromCharCode(65 + mod)}${name}`;
        // tslint:disable-next-line:no-parameter-reassignment
        colIndex = Math.trunc(colIndex / 26) - 1;
    } while (colIndex >= 0);

    return name;
}

export function parseRange(range: string) {
    const matches = rangeExpr.exec(range)!;
    const minCol = colNameToIndex(matches[1]);
    const minRow = parseInt(matches[2], 10) - 1;    // 1-indexed -> 0-indexed
    const maxCol = colNameToIndex(matches[3]);
    const maxRow = parseInt(matches[4], 10) - 1;    // 1-indexed -> 0-indexed
    return { minRow, minCol, maxRow, maxCol };
}

export class CellRange {
    constructor(
        private readonly interval: SequenceInterval,
        private readonly resolve: (localRef: LocalReference) => { row: number, col: number },
    ) {
        // Ensure CellInterval was not created with a null/undefined interval.
        assert(interval);
    }

    public getRange() {
        const { row, col } = this.resolve(this.interval.start);
        const { row: maxRow, col: maxCol } = this.resolve(this.interval.end);

        const numRows = maxRow - row + 1;
        const numCols = maxCol - col + 1;

        return { row, col, numRows, numCols };
    }

    public forEachRowMajor(callback: (row: number, col: number) => boolean) {
        const r = this.getRange();
        for (let row = r.row, numRows = r.numRows; numRows > 0; row++, numRows--) {
            for (let col = r.col, numCols = r.numCols; numCols > 0; col++, numCols--) {
                if (!callback(row, col)) {
                    return;
                }
            }
        }
    }

    public forEachColMajor(callback: (row: number, col: number) => boolean) {
        const r = this.getRange();
        for (let col = r.col, numCols = r.numCols; numCols > 0; col++, numCols--) {
            for (let row = r.row, numRows = r.numRows; numRows > 0; row++, numRows--) {
                if (!callback(row, col)) {
                    return;
                }
            }
        }
    }
}<|MERGE_RESOLUTION|>--- conflicted
+++ resolved
@@ -3,13 +3,8 @@
  * Licensed under the MIT License.
  */
 
-<<<<<<< HEAD
-import { LocalReference } from "@prague/merge-tree";
-import { SequenceInterval } from "@prague/sequence";
-=======
 import { LocalReference } from "@microsoft/fluid-merge-tree";
-import { SharedStringInterval } from "@microsoft/fluid-sequence";
->>>>>>> 6cc75e76
+import { SequenceInterval } from "@microsoft/fluid-sequence";
 import * as assert from "assert";
 
 const rangeExpr = /([a-zA-Z]+)(\d+):([a-zA-Z]+)(\d+)/;
