--- conflicted
+++ resolved
@@ -3,22 +3,11 @@
  * Licensed under the MIT License.
  */
 
-import { BaseSegment, ISegment, LocalReference, PropertySet, ReferenceType } from "@microsoft/fluid-merge-tree";
+import { ISegment, LocalReference, PropertySet, ReferenceType } from "@microsoft/fluid-merge-tree";
 import { IComponentContext, IComponentRuntime } from "@microsoft/fluid-runtime-definitions";
 import { SequenceDeltaEvent, SequenceMaintenanceEvent, SharedString } from "@microsoft/fluid-sequence";
 import { PrimedComponent } from "@prague/aqueduct";
 import { IComponentHandle } from "@prague/component-core-interfaces";
-<<<<<<< HEAD
-import {
-    ISegment,
-    LocalReference,
-    PropertySet,
-    ReferenceType,
-} from "@prague/merge-tree";
-import { IComponentContext, IComponentRuntime } from "@prague/runtime-definitions";
-import { SequenceDeltaEvent, SequenceMaintenanceEvent, SharedString } from "@prague/sequence";
-=======
->>>>>>> 572cd821
 import { debug } from "./debug";
 import { clamp } from "./util/clamp";
 
