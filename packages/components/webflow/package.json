{
  "name": "@fluid-example/webflow",
  "version": "0.10.0",
  "description": "Collaborative markdown editor.",
  "main": "dist/index.js",
  "module": "lib/index.js",
  "types": "dist/index.d.ts",
  "sideEffects": false,
  "prague": {
    "browser": {
      "entrypoint": "main",
      "bundle": [
        "dist/main.bundle.js"
      ]
    }
  },
  "fluid": {
    "browser": {
      "umd": {
        "files": [
          "dist/main.bundle.js"
        ],
        "library": "main"
      }
    }
  },
  "scripts": {
    "build": "npm run build:compile",
    "build:compile": "concurrently npm:tsc npm:build:esnext npm:webpack npm:build:copy",
    "build:copy": "copyfiles -u 1 \"src/**/*.css\" dist/ && copyfiles -u 1 \"src/**/*.css\" lib/",
    "build:esnext": "tsc --project ./tsconfig.esnext.json",
    "build:full": "npm run build",
    "build:full:compile": "npm run build:compile && npm run webpack",
    "clean": "rimraf dist lib *.tsbuildinfo package-deps.json *.build.log",
    "dev": "npm run build:esnext -- --watch",
    "start": "webpack-dev-server --config webpack.config.js --package package.json",
    "start:localhost": "webpack-dev-server --config webpack.config.js --package package.json --env.mode  localhost",
    "start:local": "webpack-dev-server --config webpack.config.js --package package.json --env.mode  local",
    "test": "mocha -r ts-node/register -r ignore-styles --recursive test/**/*.spec.ts --exit",
    "test:coverage": "nyc npm test -- --reporter mocha-junit-reporter --reporter-options mochaFile=nyc/junit-report.xml --exit",
    "tsc": "tsc",
    "tslint": "tslint --project tsconfig.json --format verbose",
    "webpack": "webpack --env.production",
    "webpack:dev": "webpack --env.development"
  },
  "author": "Microsoft",
  "repository": "microsoft/prague",
  "license": "MIT",
  "dependencies": {
    "@prague/aqueduct": "^0.10.0",
    "@prague/component-core-interfaces": "^0.10.0",
    "@prague/container-definitions": "^0.10.0",
<<<<<<< HEAD
    "@fluid-example/flow-util-lib": "^0.10.0",
    "@prague/map": "^0.10.0",
    "@prague/merge-tree": "^0.10.0",
    "@prague/runtime-definitions": "^0.10.0",
    "@prague/sequence": "^0.10.0",
=======
    "@prague/flow-util": "^0.10.0",
    "@microsoft/fluid-map": "^0.10.0",
    "@microsoft/fluid-merge-tree": "^0.10.0",
    "@microsoft/fluid-runtime-definitions": "^0.10.0",
    "@microsoft/fluid-sequence": "^0.10.0",
>>>>>>> 572cd821
    "debug": "^4.1.1",
    "remark": "^11.0.1"
  },
  "devDependencies": {
    "@microsoft/fluid-webpack-component-loader": "^0.10.0",
    "@microsoft/fluid-build-common": "^0.10.0",
    "@prague/local-test-server": "^0.10.0",
    "@types/debug": "^0.0.31",
    "@types/mocha": "^5.2.5",
    "@types/node": "^10.12.12",
    "concurrently": "^4.1.0",
    "copyfiles": "^2.1.0",
    "css-loader": "^1.0.0",
    "file-loader": "^2.0.0",
    "html-loader": "^0.5.5",
    "ignore-styles": "^5.0.1",
    "jsdom": "^12.0.0",
    "jsdom-global": "^3.0.2",
    "mocha": "^5.2.0",
    "mocha-junit-reporter": "^1.18.0",
    "nyc": "^14.1.1",
    "rimraf": "^2.6.2",
    "source-map-loader": "^0.2.4",
    "style-loader": "^0.23.0",
    "ts-loader": "^4.5.0",
    "ts-node": "^7.0.1",
    "tslint": "^5.11.0",
    "typescript": "~3.4.5",
    "url-loader": "^1.1.1",
    "webpack": "^4.8.2",
    "webpack-bundle-analyzer": "^2.13.1",
    "webpack-cli": "^3.1.2",
    "webpack-dev-server": "^3.8.0",
    "webpack-merge": "^4.1.2",
    "webpack-visualizer-plugin": "^0.1.11"
  }
}<|MERGE_RESOLUTION|>--- conflicted
+++ resolved
@@ -50,19 +50,11 @@
     "@prague/aqueduct": "^0.10.0",
     "@prague/component-core-interfaces": "^0.10.0",
     "@prague/container-definitions": "^0.10.0",
-<<<<<<< HEAD
     "@fluid-example/flow-util-lib": "^0.10.0",
-    "@prague/map": "^0.10.0",
-    "@prague/merge-tree": "^0.10.0",
-    "@prague/runtime-definitions": "^0.10.0",
-    "@prague/sequence": "^0.10.0",
-=======
-    "@prague/flow-util": "^0.10.0",
     "@microsoft/fluid-map": "^0.10.0",
     "@microsoft/fluid-merge-tree": "^0.10.0",
     "@microsoft/fluid-runtime-definitions": "^0.10.0",
     "@microsoft/fluid-sequence": "^0.10.0",
->>>>>>> 572cd821
     "debug": "^4.1.1",
     "remark": "^11.0.1"
   },
