--- conflicted
+++ resolved
@@ -11,10 +11,6 @@
     IComponentHTMLView,
     IComponentHTMLVisual,
 } from "@prague/component-core-interfaces";
-<<<<<<< HEAD
-import { IComponentContext, IComponentRuntime } from "@prague/runtime-definitions";
-=======
->>>>>>> 572cd821
 import { FlowDocument } from "../document";
 import { FlowDocumentType } from "../runtime";
 import { WebflowView } from "./host";
