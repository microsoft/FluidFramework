/*!
* Copyright (c) Microsoft Corporation. All rights reserved.
* Licensed under the MIT License.
*/

<<<<<<< HEAD
import { randomId } from "@fluid-example/flow-util-lib";
=======
import { Marker, ReferenceType } from "@microsoft/fluid-merge-tree";
import { randomId } from "@prague/flow-util";
>>>>>>> 572cd821
// tslint:disable:binary-expression-operand-order
import { TestHost } from "@prague/local-test-server";
import * as assert from "assert";
// tslint:disable-next-line:no-import-side-effect
import "mocha";
import { FlowDocument, flowDocumentFactory } from "../src/document";
import { FlowDocumentType } from "../src/runtime";
import { Tag } from "../src/util/tag";

describe("FlowDocument", () => {
    let host: TestHost;
    let doc: FlowDocument;

    before(async () => {
        host = new TestHost([
            [FlowDocumentType, Promise.resolve(flowDocumentFactory)],
        ]);
    });

    after(async () => {
        await host.close();
    });

    beforeEach(async () => {
        doc = await host.createAndAttachComponent(randomId(), FlowDocumentType);
    });

    function expect(expected: string) {
        assert.strictEqual(doc.toString(), expected);
    }

    function expectTags(start: number, end = start + 1, ...expected: string[][]) {
        for (let i = start; i < end; i++) {
            const actual = doc.getTags(i).map((marker) => {
                // tslint:disable-next-line:no-bitwise
                assert.strictEqual(marker.refType, ReferenceType.NestBegin | ReferenceType.Tile);
                return marker.properties.tags;
            });
            assert.deepStrictEqual(actual, expected);
        }
    }

    function verifyEnds(start: number, end: number) {
        const { segment: startSeg } = doc.getSegmentAndOffset(start);
        const { segment: endSeg } = doc.getSegmentAndOffset(end);

        assert.strictEqual(doc.getStart(endSeg as Marker), startSeg);
        assert.strictEqual(doc.getEnd(startSeg as Marker), endSeg);
    }

    function insertTags(tags: string[], start: number, end?: number) {
        doc.insertTags(tags as Tag[], start, end);
    }

    describe("tags", () => {
        describe("insertTags", () => {
            it("insert tag into empty", () => {
                insertTags(["t"], 0);
                expect("<t></t>");
                verifyEnds(0, 1);
                expectTags(0, 1, ["t"]);
                expectTags(1);
            });
            it("insert tag around text", () => {
                doc.insertText(0, "012");
                expectTags(0, doc.length);
                insertTags(["a", "b"], 1, 2);
                expect("0<a><b>1</b></a>2");
                verifyEnds(1, 3);
                expectTags(0);
                expectTags(1, 3, ["a", "b"]);
                expectTags(3, 4);
            });
        });
        describe("removeRange", () => {
            describe("removing start implicitly removes end", () => {
                it("'[<t>]</t>' -> ''", () => {
                    insertTags(["t"], 0, 0);
                    expect("<t></t>");

                    doc.remove(0, 1);
                    expect("");
                });
                it("'0[1<a><b>2]3</b></a>4' -> '034'", () => {
                    doc.insertText(0, "01234");
                    insertTags(["a", "b"], 2, 4);
                    expect("01<a><b>23</b></a>4");

                    doc.remove(1, 4);
                    expect("034");
                });
            });
            describe("preserving start implicitly preserves end", () => {
                it("'<t>[</t>]' -> '<t></t>'", () => {
                    insertTags(["t"], 0, 0);
                    expect("<t></t>");

                    doc.remove(1, 2);
                    expect("<t></t>");
                });
                it("'0<t>1[</t>]2' -> '0<t>1[</t>]2'", () => {
                    doc.insertText(0, "012");
                    insertTags(["t"], 1, 2);
                    expect("0<t>1</t>2");

                    doc.remove(3, 4);
                    expect("0<t>1</t>2");
                });
                it("'0<t>[1</t>]' -> '0<t></t>'", () => {
                    doc.insertText(0, "01");
                    insertTags(["t"], 1, 2);
                    expect("0<t>1</t>");

                    doc.remove(2, 4);
                    expect("0<t></t>");
                });
            });
        });
        describe("LocalReference after last position", () => {
            it("can create", () => {
                const localRef = doc.addLocalRef(doc.length);
                assert.strictEqual(doc.localRefToPosition(localRef), doc.length);
                doc.removeLocalRef(localRef);
            });
        });
    });
});<|MERGE_RESOLUTION|>--- conflicted
+++ resolved
@@ -3,12 +3,8 @@
 * Licensed under the MIT License.
 */
 
-<<<<<<< HEAD
 import { randomId } from "@fluid-example/flow-util-lib";
-=======
 import { Marker, ReferenceType } from "@microsoft/fluid-merge-tree";
-import { randomId } from "@prague/flow-util";
->>>>>>> 572cd821
 // tslint:disable:binary-expression-operand-order
 import { TestHost } from "@prague/local-test-server";
 import * as assert from "assert";
