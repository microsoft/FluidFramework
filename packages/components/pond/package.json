--- conflicted
+++ resolved
@@ -28,22 +28,13 @@
     "webpack:dev": "webpack --env.development"
   },
   "dependencies": {
-<<<<<<< HEAD
-    "@microsoft/fluid-aqueduct": "^0.12.0",
-    "@microsoft/fluid-component-core-interfaces": "^0.12.0",
-    "@microsoft/fluid-component-runtime": "^0.12.0",
-    "@microsoft/fluid-map": "^0.12.0",
-    "@microsoft/fluid-runtime-definitions": "^0.12.0",
-    "react": "^16.8.3",
-    "react-dom": "^16.8.3"
-=======
     "@microsoft/fluid-aqueduct": "^0.13.0",
     "@microsoft/fluid-component-core-interfaces": "^0.13.0",
+    "@microsoft/fluid-component-runtime": "^0.13.0",
     "@microsoft/fluid-map": "^0.13.0",
     "@microsoft/fluid-runtime-definitions": "^0.13.0",
     "react": "^16.10.2",
     "react-dom": "^16.10.2"
->>>>>>> 441b9c36
   },
   "devDependencies": {
     "@microsoft/eslint-config-fluid": "^0.13.0",
