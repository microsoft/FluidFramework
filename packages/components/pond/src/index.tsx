--- conflicted
+++ resolved
@@ -3,22 +3,15 @@
  * Licensed under the MIT License.
  */
 
-<<<<<<< HEAD
-import { PrimedComponent, PrimedComponentFactory, SimpleModuleInstantiationFactory } from "@microsoft/fluid-aqueduct";
-import { IComponent, IComponentHTMLVisual } from "@microsoft/fluid-component-core-interfaces";
-import { SharedDirectory } from "@microsoft/fluid-map";
-import { IComponentRuntime } from "@microsoft/fluid-runtime-definitions";
-=======
 import {
   PrimedComponent,
   PrimedComponentFactory,
   SimpleModuleInstantiationFactory,
 } from "@microsoft/fluid-aqueduct";
 import { IComponent, IComponentHandle, IComponentHTMLVisual } from "@microsoft/fluid-component-core-interfaces";
-// tslint:disable-next-line: no-implicit-dependencies no-submodule-imports
-import * as uuid from "uuid/v4";
+import { SharedDirectory } from "@microsoft/fluid-map";
+import { IComponentRuntime } from "@microsoft/fluid-runtime-definitions";
 
->>>>>>> 4833774b
 import { Clicker, ClickerName, ClickerWithInitialValue, ClickerWithInitialValueName } from "./internal-components";
 
 // tslint:disable-next-line: no-var-requires no-require-imports
@@ -34,12 +27,9 @@
  *  - Component creation and storage using Handles
  */
 export class Pond extends PrimedComponent implements IComponentHTMLVisual {
-<<<<<<< HEAD
-=======
 
   private readonly clickerKey = "clicker";
   private readonly clickerWithInitialValueKey = "clicker-with-initial-value";
->>>>>>> 4833774b
 
   public clicker2Render: IComponentHTMLVisual | undefined;
   public clicker3Render: IComponentHTMLVisual | undefined;
@@ -50,46 +40,19 @@
    * Do setup work here
    */
   protected async componentInitializingFirstTime() {
-<<<<<<< HEAD
-    await this.createSubComponent("clicker", ClickerName);
-    await this.createSubComponent(
-      "clicker-with-initial-value",
+    await this.createSubComponent<Clicker>(this.clickerKey, ClickerName);
+    await this.createSubComponent<ClickerWithInitialValue>(
+      this.clickerWithInitialValueKey,
       ClickerWithInitialValueName,
       { initialValue: 100 },
     );
-    await this.setupSubComponents();
   }
 
-  async createSubComponent(rootKey: string, pkgName: string, props?: any) {
+  async createSubComponent<T>(rootKey: string, pkgName: string, props?: any) {
     const componentRuntime: IComponentRuntime = await this.context.createSubComponent(pkgName, props);
     componentRuntime.attach();
-    this.root.set(rootKey, componentRuntime.id);
-  }
-
-  async setupSubComponents() {
-    const clicker2 = await this.getComponent<IComponent>(this.root.get("clicker"));
-    this.clicker2Render = clicker2.IComponentHTMLVisual;
-
-    const clicker3 = await this.getComponent<IComponent>(this.root.get("clicker-with-initial-value"));
-=======
-    // create the clicker component
-    const clickerRuntime = await this.context.createComponent(ClickerName);
-    const response = clickerRuntime.request({url: "/"});
-    const clicker = await this.asComponent<Clicker>(response);
-
-    // create the clickerWithInitialValue
-    // Note: we have to use the props to ensure we are passing the initial value
-    const clickerWithInitialValueRuntime =
-      await this.context.hostRuntime._createComponentWithProps(
-        ClickerWithInitialValueName,
-        { initialValue: 100 },
-        uuid(), // The componentId doesn't matter because we are saving the component handle
-      );
-    const clickerWithInitialValueResponse = clickerWithInitialValueRuntime.request({url: "/"});
-    const clickerWithInitialValue = await this.asComponent<ClickerWithInitialValue>(clickerWithInitialValueResponse);
-
-    this.root.set(this.clickerKey, clicker.handle);
-    this.root.set(this.clickerWithInitialValueKey, clickerWithInitialValue.handle);
+    const response = componentRuntime.request({url: "/"});
+    this.root.set(rootKey, await this.asComponent<T>(response));
   }
 
   protected async componentHasInitialized() {
@@ -97,7 +60,6 @@
     this.clicker2Render = clicker2.IComponentHTMLVisual;
 
     const clicker3 = await this.root.get<IComponentHandle>(this.clickerWithInitialValueKey).get<IComponent>();
->>>>>>> 4833774b
     this.clicker3Render = clicker3.IComponentHTMLVisual;
   }
 
