/*!
 * Copyright (c) Microsoft Corporation. All rights reserved.
 * Licensed under the MIT License.
 */

import {
  PrimedComponent,
  PrimedComponentFactory,
  SimpleModuleInstantiationFactory,
} from "@microsoft/fluid-aqueduct";
import { IComponent, IComponentHandle, IComponentHTMLVisual } from "@microsoft/fluid-component-core-interfaces";
import { SharedDirectory } from "@microsoft/fluid-map";
import { IComponentRuntime } from "@microsoft/fluid-runtime-definitions";

import { Clicker, ClickerName, ClickerWithInitialValue, ClickerWithInitialValueName } from "./internal-components";

// tslint:disable-next-line: no-var-requires no-require-imports
const pkg = require("../package.json");
export const PondName = pkg.name as string;

/**
 * Basic Pond example using stock component classes.
 *
 * Provides:
 *  - Component embedding
 *  - Component creation with initial state
 *  - Component creation and storage using Handles
 */
export class Pond extends PrimedComponent implements IComponentHTMLVisual {

  private readonly clickerKey = "clicker";
  private readonly clickerWithInitialValueKey = "clicker-with-initial-value";

  public clicker2Render: IComponentHTMLVisual | undefined;
  public clicker3Render: IComponentHTMLVisual | undefined;

  public get IComponentHTMLVisual() { return this; }

  /**
   * Do setup work here
   */
  protected async componentInitializingFirstTime() {
    await this.createSubComponent<Clicker>(this.clickerKey, ClickerName);
    await this.createSubComponent<ClickerWithInitialValue>(
      this.clickerWithInitialValueKey,
      ClickerWithInitialValueName,
      { initialValue: 100 },
    );
  }

  async createSubComponent<T extends PrimedComponent>(rootKey: string, pkgName: string, props?: any) {
    const componentRuntime: IComponentRuntime = await this.context.createSubComponent(pkgName, props);
    componentRuntime.attach();
    const response = componentRuntime.request({url: "/"});
    const responseValue = await this.asComponent<T>(response);
    this.root.set(rootKey, responseValue.handle);
  }

  protected async componentHasInitialized() {
    const clicker2 = await this.root.get<IComponentHandle>(this.clickerKey).get<IComponent>();
    this.clicker2Render = clicker2.IComponentHTMLVisual;

    const clicker3 = await this.root.get<IComponentHandle>(this.clickerWithInitialValueKey).get<IComponent>();
    this.clicker3Render = clicker3.IComponentHTMLVisual;
  }

  // start IComponentHTMLVisual

  public render(div: HTMLElement) {
    if (!this.clicker2Render || !this.clicker3Render) {
      throw new Error("Pond not initialized correctly");
    }

    // Pond wrapper component setup
    // Set the border to green to denote components boundaries.
    div.style.border = "1px dotted green";
    div.style.padding = "5px";

    const title = document.createElement("h1");
    title.innerText = "Pond";

    const index = document.createElement("h4");
    index.innerText =
      `dotted borders denote different component boundaries`;

    div.appendChild(title);
    div.appendChild(index);

    // Setup a Snapshot button to force snapshot
    const snapshotButton = document.createElement("button");
    snapshotButton.textContent = "Force Snapshot";
    snapshotButton.onclick = () => {
      this.runtime.save("forced snapshot");
    };

    div.appendChild(snapshotButton);

    // Sub-Component setup
    const clicker2Div = document.createElement("div");
    const clicker3Div = document.createElement("div");
    div.appendChild(clicker2Div);
    div.appendChild(clicker3Div);

    this.clicker2Render.render(clicker2Div);
    this.clicker3Render.render(clicker3Div);

    return div;
  }

  // end IComponentHTMLVisual

  // ----- COMPONENT SETUP STUFF -----

  public static getFactory() { return Pond.factory; }

  private static readonly factory = new PrimedComponentFactory(
      Pond,
<<<<<<< HEAD
      []);
=======
      [SharedDirectory.getFactory()],
      new Map([
        [ClickerName, Promise.resolve(Clicker.getFactory())],
        [ClickerWithInitialValueName, Promise.resolve(ClickerWithInitialValue.getFactory())],
      ]),
  );
>>>>>>> aa0c931e
}

// ----- CONTAINER SETUP STUFF -----

export const fluidExport = new SimpleModuleInstantiationFactory(
  PondName,
  new Map([
    [PondName, Promise.resolve(Pond.getFactory())],
  ]));<|MERGE_RESOLUTION|>--- conflicted
+++ resolved
@@ -115,16 +115,12 @@
 
   private static readonly factory = new PrimedComponentFactory(
       Pond,
-<<<<<<< HEAD
-      []);
-=======
       [SharedDirectory.getFactory()],
       new Map([
         [ClickerName, Promise.resolve(Clicker.getFactory())],
         [ClickerWithInitialValueName, Promise.resolve(ClickerWithInitialValue.getFactory())],
       ]),
   );
->>>>>>> aa0c931e
 }
 
 // ----- CONTAINER SETUP STUFF -----
