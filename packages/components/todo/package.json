--- conflicted
+++ resolved
@@ -31,26 +31,15 @@
     "webpack:dev": "webpack --env.development"
   },
   "dependencies": {
-<<<<<<< HEAD
-    "@fluid-example/clicker": "^0.13.0",
-    "@microsoft/fluid-aqueduct": "^0.13.0",
-    "@microsoft/fluid-aqueduct-react": "^0.13.0",
-    "@microsoft/fluid-cell": "^0.13.0",
-    "@microsoft/fluid-component-core-interfaces": "^0.13.0",
-    "@microsoft/fluid-container-runtime": "^0.13.0",
-    "@microsoft/fluid-map": "^0.13.0",
-    "@microsoft/fluid-runtime-definitions": "^0.13.0",
-    "@microsoft/fluid-sequence": "^0.13.0",
-=======
     "@fluid-example/clicker": "^0.14.0",
     "@microsoft/fluid-aqueduct": "^0.14.0",
     "@microsoft/fluid-aqueduct-react": "^0.14.0",
     "@microsoft/fluid-cell": "^0.14.0",
     "@microsoft/fluid-component-core-interfaces": "^0.14.0",
+    "@microsoft/fluid-container-runtime": "^0.14.0",
     "@microsoft/fluid-map": "^0.14.0",
     "@microsoft/fluid-runtime-definitions": "^0.14.0",
     "@microsoft/fluid-sequence": "^0.14.0",
->>>>>>> 582543ec
     "react": "^16.10.2",
     "react-dom": "^16.10.2"
   },
