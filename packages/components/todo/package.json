{
  "name": "@fluid-example/todo",
  "version": "0.15.0",
  "description": "Simple todo canvas.",
  "repository": "microsoft/FluidFramework",
  "license": "MIT",
  "author": "Microsoft",
  "main": "dist/index.js",
  "module": "lib/index.js",
  "types": "dist/index.d.ts",
  "scripts": {
    "build": "concurrently npm:build:compile npm:lint",
    "build:compile": "concurrently npm:tsc npm:build:esnext",
    "build:esnext": "tsc --project ./tsconfig.esnext.json",
    "build:full": "concurrently npm:build npm:webpack",
    "build:full:compile": "concurrently npm:build:compile npm:webpack",
    "clean": "rimraf dist lib *.tsbuildinfo *.build.log",
    "deploy": "npm publish --registry https://packages.wu2.prague.office-int.com",
    "eslint": "eslint --ext=ts,tsx --format stylish src",
    "eslint:fix": "eslint --ext=ts,tsx --format stylish src --fix",
    "lint": "npm run eslint",
    "lint:fix": "npm run eslint:fix",
    "prepack": "npm run webpack",
    "start": "webpack-dev-server --config webpack.config.js --package package.json",
    "start:docker": "webpack-dev-server --config webpack.config.js --package package.json --env.mode docker",
    "start:r11s": "webpack-dev-server --config webpack.config.js --package package.json --env.mode r11s",
    "start:spo": "webpack-dev-server --config webpack.config.js --package package.json --env.mode spo",
    "start:spo-df": "webpack-dev-server --config webpack.config.js --package package.json --env.mode spo-df",
    "test:jest": "jest",
    "tsc": "tsc",
    "webpack": "webpack --env.production",
    "webpack:dev": "webpack --env.development"
  },
  "dependencies": {
<<<<<<< HEAD
    "@fluid-example/clicker": "^0.14.0",
    "@microsoft/fluid-aqueduct": "^0.14.0",
    "@microsoft/fluid-aqueduct-react": "^0.14.0",
    "@microsoft/fluid-cell": "^0.14.0",
    "@microsoft/fluid-component-core-interfaces": "^0.14.0",
    "@microsoft/fluid-container-runtime": "^0.14.0",
    "@microsoft/fluid-map": "^0.14.0",
    "@microsoft/fluid-runtime-definitions": "^0.14.0",
    "@microsoft/fluid-sequence": "^0.14.0",
    "@microsoft/fluid-view-adapters": "^0.14.0",
=======
    "@fluid-example/clicker": "^0.15.0",
    "@microsoft/fluid-aqueduct": "^0.15.0",
    "@microsoft/fluid-aqueduct-react": "^0.15.0",
    "@microsoft/fluid-cell": "^0.15.0",
    "@microsoft/fluid-component-core-interfaces": "^0.15.0",
    "@microsoft/fluid-map": "^0.15.0",
    "@microsoft/fluid-runtime-definitions": "^0.15.0",
    "@microsoft/fluid-sequence": "^0.15.0",
    "@microsoft/fluid-view-adapters": "^0.15.0",
>>>>>>> 72b1f562
    "react": "^16.10.2",
    "react-dom": "^16.10.2"
  },
  "devDependencies": {
    "@microsoft/eslint-config-fluid": "^0.14.0",
    "@microsoft/fluid-build-common": "^0.14.0",
    "@microsoft/fluid-webpack-component-loader": "^0.15.0",
    "@types/node": "^10.14.6",
    "@types/react": "^16.9.15",
    "@types/react-dom": "^16.9.4",
    "@typescript-eslint/eslint-plugin": "~2.17.0",
    "@typescript-eslint/parser": "~2.17.0",
    "concurrently": "^4.1.0",
    "eslint": "~6.8.0",
    "eslint-plugin-eslint-comments": "~3.1.2",
    "eslint-plugin-import": "2.20.0",
    "eslint-plugin-no-null": "~1.0.2",
    "eslint-plugin-optimize-regex": "~1.1.7",
    "eslint-plugin-prefer-arrow": "~1.1.7",
    "eslint-plugin-react": "~7.18.0",
    "eslint-plugin-unicorn": "~15.0.1",
    "jest": "^24.9.0",
    "jest-junit": "^10.0.0",
    "jest-puppeteer": "^4.3.0",
    "puppeteer": "^1.20.0",
    "rimraf": "^2.6.2",
    "ts-loader": "^6.1.2",
    "typescript": "~3.7.4",
    "webpack": "^4.16.5",
    "webpack-cli": "^3.1.2",
    "webpack-dev-server": "^3.8.0",
    "webpack-merge": "^4.1.4"
  },
  "fluid": {
    "browser": {
      "umd": {
        "files": [
          "dist/main.bundle.js"
        ],
        "library": "main"
      }
    }
  },
  "jest-junit": {
    "outputDirectory": "nyc",
    "outputName": "jest-junit-report.xml"
  }
}<|MERGE_RESOLUTION|>--- conflicted
+++ resolved
@@ -32,28 +32,16 @@
     "webpack:dev": "webpack --env.development"
   },
   "dependencies": {
-<<<<<<< HEAD
-    "@fluid-example/clicker": "^0.14.0",
-    "@microsoft/fluid-aqueduct": "^0.14.0",
-    "@microsoft/fluid-aqueduct-react": "^0.14.0",
-    "@microsoft/fluid-cell": "^0.14.0",
-    "@microsoft/fluid-component-core-interfaces": "^0.14.0",
-    "@microsoft/fluid-container-runtime": "^0.14.0",
-    "@microsoft/fluid-map": "^0.14.0",
-    "@microsoft/fluid-runtime-definitions": "^0.14.0",
-    "@microsoft/fluid-sequence": "^0.14.0",
-    "@microsoft/fluid-view-adapters": "^0.14.0",
-=======
     "@fluid-example/clicker": "^0.15.0",
     "@microsoft/fluid-aqueduct": "^0.15.0",
     "@microsoft/fluid-aqueduct-react": "^0.15.0",
     "@microsoft/fluid-cell": "^0.15.0",
     "@microsoft/fluid-component-core-interfaces": "^0.15.0",
+    "@microsoft/fluid-container-runtime": "^0.15.0",
     "@microsoft/fluid-map": "^0.15.0",
     "@microsoft/fluid-runtime-definitions": "^0.15.0",
     "@microsoft/fluid-sequence": "^0.15.0",
     "@microsoft/fluid-view-adapters": "^0.15.0",
->>>>>>> 72b1f562
     "react": "^16.10.2",
     "react-dom": "^16.10.2"
   },
