/*!
 * Copyright (c) Microsoft Corporation. All rights reserved.
 * Licensed under the MIT License.
 */

import { ClickerName } from "@fluid-example/clicker";
import { PrimedComponent } from "@microsoft/fluid-aqueduct";
import { ISharedCell, SharedCell } from "@microsoft/fluid-cell";
<<<<<<< HEAD
import { IComponentHandle } from "@microsoft/fluid-component-core-interfaces";
=======
import {
    IComponentHandle,
    IComponentHTMLView,
} from "@microsoft/fluid-component-core-interfaces";
>>>>>>> 582543ec
import { IComponentRuntime } from "@microsoft/fluid-runtime-definitions";
import { SharedString } from "@microsoft/fluid-sequence";
import { TextBoxName } from "../TextBox";
import { TextListName } from "../TextList";
import { TodoItemSupportedComponents } from "./supportedComponent";

// eslint-disable-next-line @typescript-eslint/no-require-imports, @typescript-eslint/no-var-requires
const pkg = require("../../package.json");
export const TodoItemName = `${pkg.name as string}-item`;

const checkedKey = "checked";
const textKey = "text";
const baseUrlKey = "baseUrl";
const innerComponentKey = "innerId";

/**
 * Todo Item is a singular todo entry consisting of:
 * - Checkbox
 * - Collaborative string
 * - Embedded component
 * - Link to open component in separate tab
 * - Button to remove entry
 */
<<<<<<< HEAD
export class TodoItem extends PrimedComponent {
=======
export class TodoItem extends PrimedComponent
    implements
    IComponentHTMLView,
    IComponentReactViewable {

>>>>>>> 582543ec
    private text: SharedString;
    private innerIdCell: ISharedCell;
    private baseUrl: string = "";

<<<<<<< HEAD
=======
    public get IComponentHTMLView() { return this; }
    public get IComponentReactViewable() { return this; }

>>>>>>> 582543ec
    /**
     * Do creation work
     */
    protected async componentInitializingFirstTime(props?: any) {
        let newItemText = "New Item";

        // If the creating component passed props with a startingText value then set it.
        if (props) {
            if (props.startingText) {
                newItemText = props.startingText;
            }
            if (props.baseUrl) {
                this.baseUrl = props.baseUrl;
            }
        }

        // The text of the todo item
        const text = SharedString.create(this.runtime);
        text.insertText(0, newItemText);
        this.root.set(textKey, text.handle);

        // The state of the checkbox
        this.root.set(checkedKey, false);
        this.root.set(baseUrlKey, this.baseUrl);

        // Each Todo Item has one inner component that it can have. This value is originally empty since we let the
        // user choose the component they want to embed. We store it in a cell for easier event handling.
        const innerIdCell = SharedCell.create(this.runtime);
        innerIdCell.set(undefined);
        this.root.set(innerComponentKey, innerIdCell.handle);
    }

    protected async componentHasInitialized() {
        const text = this.root.get<IComponentHandle>(textKey).get<SharedString>();
        const innerIdCell = this.root.get<IComponentHandle>(innerComponentKey).get<ISharedCell>();
        this.baseUrl = this.root.get(baseUrlKey);

        this.setCheckedState = this.setCheckedState.bind(this);

        [
            this.text,
            this.innerIdCell,
        ] = await Promise.all([
            text,
            innerIdCell,
        ]);

        this.innerIdCell.on("op", (op, local) => {
            if (!local) {
                this.emit("innerComponentChanged");
            }
        });

        this.root.on("valueChanged", (op, local) => {
            if (!local) {
                if (op.key === checkedKey) {
                    this.emit("checkedStateChanged");
                }
            }
        });
    }

<<<<<<< HEAD
=======
    // start IComponentHTMLView

    public render(div: HTMLElement) {
        ReactDOM.render(
            this.createJSXElement(),
            div,
        );
    }

    // end IComponentHTMLView

    // start IComponentReactViewable

    /**
     * If our caller supports React they can query against the IComponentReactViewable
     * Since this returns a JSX.Element it allows for an easier model.
     */
    public createJSXElement(): JSX.Element {
        return (
            <TodoItemView
                todoItemModel={this}
            />
        );
    }

    // end IComponentReactViewable

>>>>>>> 582543ec
    // start public API surface for the TodoItem model, used by the view

    // Would prefer not to hand this out, and instead give back a component?
    public getTodoItemText() {
        return this.text;
    }

    public getBaseUrl() {
        return this.baseUrl;
    }

    public setCheckedState(newState: boolean): void {
        this.root.set(checkedKey, newState);
        this.emit("checkedStateChanged");
    }

    public getCheckedState(): boolean {
        return this.root.get(checkedKey);
    }

    public hasInnerComponent(): boolean {
        return !!this.innerIdCell.get();
    }

    public async getInnerComponent() {
        const innerComponentId = this.innerIdCell.get();
        if (innerComponentId) {
            return this.getComponent(innerComponentId);
        } else {
            return undefined;
        }
    }

    /**
     * The Todo Item can embed multiple types of components. This is where these components are defined.
     * @param type - component to be created
     * @param props - props to be passed into component creation
     */
    public async createInnerComponent(type: TodoItemSupportedComponents, props?: any): Promise<void> {
        let componentRuntime: IComponentRuntime;
        switch (type) {
            case "todo":
                componentRuntime = await this.context.createComponent(undefined, TodoItemName, props);
                break;
            case "clicker":
                componentRuntime = await this.context.createComponent(undefined, ClickerName, props);
                break;
            case "textBox":
                componentRuntime = await this.context.createComponent(undefined, TextBoxName, props);
                break;
            case "textList":
                componentRuntime = await this.context.createComponent(undefined, TextListName, props);
                break;
            default:
        }
        await componentRuntime.request({ url: "/" });
        componentRuntime.attach();
        // Update the inner component id
        this.innerIdCell.set(componentRuntime.id);

        this.emit("innerComponentChanged");
    }

    // end public API surface for the TodoItem model, used by the view
}<|MERGE_RESOLUTION|>--- conflicted
+++ resolved
@@ -6,14 +6,7 @@
 import { ClickerName } from "@fluid-example/clicker";
 import { PrimedComponent } from "@microsoft/fluid-aqueduct";
 import { ISharedCell, SharedCell } from "@microsoft/fluid-cell";
-<<<<<<< HEAD
 import { IComponentHandle } from "@microsoft/fluid-component-core-interfaces";
-=======
-import {
-    IComponentHandle,
-    IComponentHTMLView,
-} from "@microsoft/fluid-component-core-interfaces";
->>>>>>> 582543ec
 import { IComponentRuntime } from "@microsoft/fluid-runtime-definitions";
 import { SharedString } from "@microsoft/fluid-sequence";
 import { TextBoxName } from "../TextBox";
@@ -37,25 +30,11 @@
  * - Link to open component in separate tab
  * - Button to remove entry
  */
-<<<<<<< HEAD
 export class TodoItem extends PrimedComponent {
-=======
-export class TodoItem extends PrimedComponent
-    implements
-    IComponentHTMLView,
-    IComponentReactViewable {
-
->>>>>>> 582543ec
     private text: SharedString;
     private innerIdCell: ISharedCell;
     private baseUrl: string = "";
 
-<<<<<<< HEAD
-=======
-    public get IComponentHTMLView() { return this; }
-    public get IComponentReactViewable() { return this; }
-
->>>>>>> 582543ec
     /**
      * Do creation work
      */
@@ -118,36 +97,6 @@
         });
     }
 
-<<<<<<< HEAD
-=======
-    // start IComponentHTMLView
-
-    public render(div: HTMLElement) {
-        ReactDOM.render(
-            this.createJSXElement(),
-            div,
-        );
-    }
-
-    // end IComponentHTMLView
-
-    // start IComponentReactViewable
-
-    /**
-     * If our caller supports React they can query against the IComponentReactViewable
-     * Since this returns a JSX.Element it allows for an easier model.
-     */
-    public createJSXElement(): JSX.Element {
-        return (
-            <TodoItemView
-                todoItemModel={this}
-            />
-        );
-    }
-
-    // end IComponentReactViewable
-
->>>>>>> 582543ec
     // start public API surface for the TodoItem model, used by the view
 
     // Would prefer not to hand this out, and instead give back a component?
