--- conflicted
+++ resolved
@@ -4,9 +4,5 @@
  */
 
 export * from "./TodoItem";
-<<<<<<< HEAD
 export * from "./TodoItemView";
-export * from "./TodoItemInstantiationFactory";
-=======
-export * from "./todoItemInstantiationFactory";
->>>>>>> 9fb2551f
+export * from "./todoItemInstantiationFactory";