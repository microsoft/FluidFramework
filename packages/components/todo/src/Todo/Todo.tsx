/*!
 * Copyright (c) Microsoft Corporation. All rights reserved.
 * Licensed under the MIT License.
 */

import { PrimedComponent } from "@microsoft/fluid-aqueduct";
<<<<<<< HEAD
import { IComponentHandle } from "@microsoft/fluid-component-core-interfaces";
=======
import { IComponentReactViewable } from "@microsoft/fluid-aqueduct-react";
import {
    IComponentHandle,
    IComponentHTMLView,
} from "@microsoft/fluid-component-core-interfaces";
>>>>>>> 582543ec
import { ISharedMap, SharedMap } from "@microsoft/fluid-map";
import { IComponentRuntime } from "@microsoft/fluid-runtime-definitions";
import { SharedString } from "@microsoft/fluid-sequence";
import { TodoItem, TodoItemName } from "../TodoItem/index";

// eslint-disable-next-line @typescript-eslint/no-require-imports, @typescript-eslint/no-var-requires
const pkg = require("../../package.json");
export const TodoName = `${pkg.name as string}-todo`;

/**
 * Todo base component.
 * Visually contains the following:
 * - Title
 * - New todo item entry
 * - List of todo items
 */
<<<<<<< HEAD
export class Todo extends PrimedComponent {
=======
export class Todo extends PrimedComponent implements
    IComponentHTMLView,
    IComponentReactViewable {

>>>>>>> 582543ec
    // DDS ids stored as variables to minimize simple string mistakes
    private readonly todoItemsKey = "todo-items";
    private readonly todoTitleKey = "todo-title";

    private todoItemsMap: ISharedMap;

<<<<<<< HEAD
=======
    public get IComponentHTMLView() { return this; }
    public get IComponentReactViewable() { return this; }

>>>>>>> 582543ec
    // Would prefer not to hand this out, and instead give back a title component?
    public async getTodoTitleString() {
        return this.root.get<IComponentHandle>(this.todoTitleKey).get<SharedString>();
    }

    /**
     * Do setup work here
     */
    protected async componentInitializingFirstTime() {
        // Create a list for of all inner todo item components, we will use this to know what components to load.
        const map = SharedMap.create(this.runtime);
        this.root.set(this.todoItemsKey, map.handle);

        const text = SharedString.create(this.runtime);
        text.insertText(0, "Title");
        this.root.set(this.todoTitleKey, text.handle);
    }

    protected async componentHasInitialized() {
        this.todoItemsMap = await this.root.get<IComponentHandle>(this.todoItemsKey).get<ISharedMap>();
        // Hide the DDS eventing used by the model, expose a model-specific event interface.
        this.todoItemsMap.on("op", (op, local) => {
            if (!local) {
                this.emit("todoItemsChanged");
            }
        });
    }

<<<<<<< HEAD
    // Start public API surface for the Todo model, used by the view
=======
    // start IComponentHTMLView

    /**
     * Creates a new view for a caller that doesn't directly support React
     */
    public render(div: HTMLElement) {
        // Because we are using React and our caller is not we will use the
        // ReactDOM to render our JSX.Element directly into the provided div.
        // Because we support IComponentReactViewable and createViewElement returns a JSX.Element
        // we can just call that and minimize duplicate code.
        ReactDOM.render(
            this.createJSXElement(),
            div,
        );
    }

    // end IComponentHTMLView

    // start IComponentReactViewable

    /**
     * If our caller supports React they can query against the IComponentReactViewable
     * Since this returns a JSX.Element it allows for an easier model.
     */
    public createJSXElement(): JSX.Element {
        return (
            <TodoView todoModel={this} />
        );
    }

    // end IComponentReactViewable

    // start public API surface for the Todo model, used by the view
>>>>>>> 582543ec

    public async addTodoItemComponent(props?: any) {
        // Create a new todo item
        const componentRuntime: IComponentRuntime = await this.context.createComponent(undefined, TodoItemName, props);
        await componentRuntime.request({ url: "/" });
        componentRuntime.attach();

        // Store the id of the component in our ids map so we can reference it later
        this.todoItemsMap.set(componentRuntime.id, "");

        this.emit("todoItemsChanged");
    }

    public async getTodoItemComponents() {
        const todoItemComponentPromises: Promise<TodoItem>[] = [];
        for (const id of this.todoItemsMap.keys()) {
            todoItemComponentPromises.push(this.getComponent<TodoItem>(id));
        }

        return Promise.all(todoItemComponentPromises);
    }

    // end public API surface for the Todo model, used by the view
}<|MERGE_RESOLUTION|>--- conflicted
+++ resolved
@@ -4,15 +4,7 @@
  */
 
 import { PrimedComponent } from "@microsoft/fluid-aqueduct";
-<<<<<<< HEAD
 import { IComponentHandle } from "@microsoft/fluid-component-core-interfaces";
-=======
-import { IComponentReactViewable } from "@microsoft/fluid-aqueduct-react";
-import {
-    IComponentHandle,
-    IComponentHTMLView,
-} from "@microsoft/fluid-component-core-interfaces";
->>>>>>> 582543ec
 import { ISharedMap, SharedMap } from "@microsoft/fluid-map";
 import { IComponentRuntime } from "@microsoft/fluid-runtime-definitions";
 import { SharedString } from "@microsoft/fluid-sequence";
@@ -29,26 +21,13 @@
  * - New todo item entry
  * - List of todo items
  */
-<<<<<<< HEAD
 export class Todo extends PrimedComponent {
-=======
-export class Todo extends PrimedComponent implements
-    IComponentHTMLView,
-    IComponentReactViewable {
-
->>>>>>> 582543ec
     // DDS ids stored as variables to minimize simple string mistakes
     private readonly todoItemsKey = "todo-items";
     private readonly todoTitleKey = "todo-title";
 
     private todoItemsMap: ISharedMap;
 
-<<<<<<< HEAD
-=======
-    public get IComponentHTMLView() { return this; }
-    public get IComponentReactViewable() { return this; }
-
->>>>>>> 582543ec
     // Would prefer not to hand this out, and instead give back a title component?
     public async getTodoTitleString() {
         return this.root.get<IComponentHandle>(this.todoTitleKey).get<SharedString>();
@@ -77,43 +56,7 @@
         });
     }
 
-<<<<<<< HEAD
     // Start public API surface for the Todo model, used by the view
-=======
-    // start IComponentHTMLView
-
-    /**
-     * Creates a new view for a caller that doesn't directly support React
-     */
-    public render(div: HTMLElement) {
-        // Because we are using React and our caller is not we will use the
-        // ReactDOM to render our JSX.Element directly into the provided div.
-        // Because we support IComponentReactViewable and createViewElement returns a JSX.Element
-        // we can just call that and minimize duplicate code.
-        ReactDOM.render(
-            this.createJSXElement(),
-            div,
-        );
-    }
-
-    // end IComponentHTMLView
-
-    // start IComponentReactViewable
-
-    /**
-     * If our caller supports React they can query against the IComponentReactViewable
-     * Since this returns a JSX.Element it allows for an easier model.
-     */
-    public createJSXElement(): JSX.Element {
-        return (
-            <TodoView todoModel={this} />
-        );
-    }
-
-    // end IComponentReactViewable
-
-    // start public API surface for the Todo model, used by the view
->>>>>>> 582543ec
 
     public async addTodoItemComponent(props?: any) {
         // Create a new todo item
