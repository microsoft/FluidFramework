--- conflicted
+++ resolved
@@ -39,21 +39,8 @@
 const innerDocKey = "innerDoc";
 
 export class TableView extends PrimedComponent implements IComponentHTMLView {
-<<<<<<< HEAD
-    public static getFactory() { return TableView.factory; }
-
-    private static readonly factory = new PrimedComponentFactory(
-        TableView,
-        [],
-        new Map([
-            [TableDocumentType, import("@fluid-example/table-document").then((m) => m.TableDocument.getFactory())],
-        ]),
-        true,
-    );
-=======
     // eslint-disable-next-line @typescript-eslint/no-use-before-define
     public static getFactory() { return factory; }
->>>>>>> bc05f7f7
 
     public get IComponentHTMLView() { return this; }
 
@@ -118,11 +105,6 @@
         doc.insertRows(0, 5);
         doc.insertCols(0, 8);
     }
-<<<<<<< HEAD
-}
-=======
-
-    private get docId() { return `${this.id}-doc`; }
 }
 
 export class TableViewFactory extends PrimedComponentFactory {
@@ -139,5 +121,4 @@
     }
 }
 
-const factory = new TableViewFactory();
->>>>>>> bc05f7f7
+const factory = new TableViewFactory();