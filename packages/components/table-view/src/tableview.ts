/*!
 * Copyright (c) Microsoft Corporation. All rights reserved.
 * Licensed under the MIT License.
 */

import { Template } from "@fluid-example/flow-util-lib";
import { TableDocument, TableDocumentType } from "@fluid-example/table-document";
import { PrimedComponent, PrimedComponentFactory } from "@microsoft/fluid-aqueduct";
<<<<<<< HEAD
import {
    IComponentHandle,
    IComponentHTMLOptions,
    IComponentHTMLView,
} from "@microsoft/fluid-component-core-interfaces";
=======
>>>>>>> ee683f16
import { IComponentContext, IComponentRuntime } from "@microsoft/fluid-runtime-definitions";
import { IComponentHTMLOptions, IComponentHTMLView } from "@microsoft/fluid-view-interfaces";
import { GridView } from "./grid";
import * as styles from "./index.css";

export const tableViewType = "@fluid-example/table-view";

const template = new Template({
    tag: "div",
    children: [
        { tag: "button", ref: "addRow", props: { textContent: "R+" } },
        { tag: "button", ref: "addCol", props: { textContent: "C+" } },
        { tag: "button", ref: "addRows", props: { textContent: "R++" } },
        { tag: "button", ref: "addCols", props: { textContent: "C++" } },
        {
            tag: "div",
            children: [
                { tag: "input", ref: "formula", props: { placeholder: "Formula input" } },
                { tag: "div", ref: "grid", props: { className: styles.grid } },
                { tag: "span", ref: "selectionSummary" },
            ],
        },
        { tag: "input", ref: "goto" },
    ],
});

const innerDocKey = "innerDoc";

export class TableView extends PrimedComponent implements IComponentHTMLView {
    // eslint-disable-next-line @typescript-eslint/no-use-before-define
    public static getFactory() { return factory; }

    public get IComponentHTMLView() { return this; }

    private readonly templateRoot = template.clone();

    private _formulaInput = template.get(this.templateRoot, "formula") as HTMLInputElement;
    public get formulaInput(): string { return this._formulaInput.value; }
    public set formulaInput(val: string) { this._formulaInput.value = val; }

    private _selectionSummary = template.get(this.templateRoot, "selectionSummary");
    public set selectionSummary(val: string) { this._selectionSummary.textContent = val; }

    constructor(runtime: IComponentRuntime, context: IComponentContext) {
        super(runtime, context);
    }

    // #region IComponentHTMLView
    public render(elm: HTMLElement, options?: IComponentHTMLOptions): void {
        elm.append(this.templateRoot);

        // eslint-disable-next-line @typescript-eslint/no-floating-promises
        this.root.get<IComponentHandle<TableDocument>>(innerDocKey).get().then((doc) => {
            const grid = template.get(this.templateRoot, "grid");
            const gridView = new GridView(doc, this);
            grid.appendChild(gridView.root);

            this._formulaInput.addEventListener("keypress", gridView.formulaKeypress);
            this._formulaInput.addEventListener("focusout", gridView.formulaFocusOut);

            const addRowBtn = template.get(this.templateRoot, "addRow");
            addRowBtn.addEventListener("click", () => {
                doc.insertRows(doc.numRows, 1);
            });

            const addRowsBtn = template.get(this.templateRoot, "addRows");
            addRowsBtn.addEventListener("click", () => {
                doc.insertRows(doc.numRows, 10 /* 1048576 */);
            });

            const addColBtn = template.get(this.templateRoot, "addCol");
            addColBtn.addEventListener("click", () => {
                doc.insertCols(doc.numCols, 1);
            });

            const addColsBtn = template.get(this.templateRoot, "addCols");
            addColsBtn.addEventListener("click", () => {
                doc.insertCols(doc.numCols, 10 /*16384*/);
            });

            const gotoInput = template.get(this.templateRoot, "goto") as HTMLInputElement;
            gotoInput.addEventListener("change", () => {
                gridView.startRow = parseInt(gotoInput.value, 10) - 1;
            });
        });
    }
    // #endregion IComponentHTMLView

    protected async componentInitializingFirstTime() {
        // Set up internal table doc
        const doc = await TableDocument.getFactory().createComponent(this.context) as TableDocument;
        this.root.set(innerDocKey, doc.handle);
        doc.insertRows(0, 5);
        doc.insertCols(0, 8);
    }
}

export class TableViewFactory extends PrimedComponentFactory {
    public static readonly type = tableViewType;
    public readonly type = TableViewFactory.type;

    constructor() {
        super(
            TableView,
            [],
            [
                [TableDocumentType, import("@fluid-example/table-document").then((m) => m.TableDocument.getFactory())],
            ]);
    }
}

const factory = new TableViewFactory();<|MERGE_RESOLUTION|>--- conflicted
+++ resolved
@@ -6,14 +6,7 @@
 import { Template } from "@fluid-example/flow-util-lib";
 import { TableDocument, TableDocumentType } from "@fluid-example/table-document";
 import { PrimedComponent, PrimedComponentFactory } from "@microsoft/fluid-aqueduct";
-<<<<<<< HEAD
-import {
-    IComponentHandle,
-    IComponentHTMLOptions,
-    IComponentHTMLView,
-} from "@microsoft/fluid-component-core-interfaces";
-=======
->>>>>>> ee683f16
+import { IComponentHandle } from "@microsoft/fluid-component-core-interfaces";
 import { IComponentContext, IComponentRuntime } from "@microsoft/fluid-runtime-definitions";
 import { IComponentHTMLOptions, IComponentHTMLView } from "@microsoft/fluid-view-interfaces";
 import { GridView } from "./grid";
