--- conflicted
+++ resolved
@@ -5,7 +5,7 @@
 
 import { ComponentRuntime } from "@microsoft/fluid-component-runtime";
 import { ISharedMap, SharedMap } from "@microsoft/fluid-map";
-import { ConsensusRegisterCollection, IConsensusRegisterCollection } from "@microsoft/fluid-register-collection";
+import { ConsensusRegisterCollection } from "@microsoft/fluid-register-collection";
 import {
     IAgentScheduler,
     IComponentContext,
@@ -23,22 +23,7 @@
     IRequest,
     IResponse,
 } from "@prague/component-core-interfaces";
-<<<<<<< HEAD
-=======
-import { ComponentRuntime } from "@prague/component-runtime";
-import { ConsensusRegisterCollection } from "@prague/consensus-register-collection";
 import { ConnectionState } from "@prague/container-definitions";
-import { ISharedMap, SharedMap } from "@prague/map";
-import {
-    IAgentScheduler,
-    IComponentContext,
-    IComponentFactory,
-    IComponentRuntime,
-    ITask,
-    ITaskManager,
-} from "@prague/runtime-definitions";
-import { ISharedObjectFactory } from "@prague/shared-object-common";
->>>>>>> dc781904
 import * as assert from "assert";
 import * as debug from "debug";
 import { EventEmitter } from "events";
