--- conflicted
+++ resolved
@@ -44,23 +44,13 @@
     "@fluid-example/search-menu": "^0.10.0",
     "@fluid-example/client-ui-lib": "^0.10.0",
     "@prague/component-core-interfaces": "^0.10.0",
-<<<<<<< HEAD
-    "@prague/component-runtime": "^0.10.0",
     "@fluid-example/flow-util-lib": "^0.10.0",
-    "@prague/map": "^0.10.0",
-    "@prague/merge-tree": "^0.10.0",
-    "@prague/runtime-definitions": "^0.10.0",
-    "@prague/sequence": "^0.10.0",
-    "@prague/shared-object-common": "^0.10.0",
-=======
     "@microsoft/fluid-component-runtime": "^0.10.0",
-    "@prague/flow-util": "^0.10.0",
     "@microsoft/fluid-map": "^0.10.0",
     "@microsoft/fluid-merge-tree": "^0.10.0",
     "@microsoft/fluid-runtime-definitions": "^0.10.0",
     "@microsoft/fluid-sequence": "^0.10.0",
     "@microsoft/fluid-shared-object-base": "^0.10.0",
->>>>>>> 572cd821
     "@prague/framework-definitions": "^0.10.0",
     "debug": "^4.1.1",
     "katex": "^0.10.2"
