--- conflicted
+++ resolved
@@ -3,20 +3,15 @@
  * Licensed under the MIT License.
  */
 
-<<<<<<< HEAD
 import * as ClientUI from "@fluid-example/client-ui-lib";
 import { Caret, CaretEventType, Direction, ICaretEvent } from "@fluid-example/flow-util-lib";
 import * as SearchMenu from "@fluid-example/search-menu";
-=======
-import * as SearchMenu from "@chaincode/search-menu";
 import { ComponentHandle, ComponentRuntime } from "@microsoft/fluid-component-runtime";
 import { ISharedMap, SharedMap } from "@microsoft/fluid-map";
 import * as MergeTree from "@microsoft/fluid-merge-tree";
 import { IComponentContext, IComponentFactory, IComponentRuntime } from "@microsoft/fluid-runtime-definitions";
 import * as Sequence from "@microsoft/fluid-sequence";
 import { ISharedObjectFactory } from "@microsoft/fluid-shared-object-base";
-import * as ClientUI from "@prague/client-ui";
->>>>>>> 572cd821
 import {
     IComponent,
     IComponentHandleContext,
@@ -28,25 +23,12 @@
     IRequest,
     IResponse,
 } from "@prague/component-core-interfaces";
-<<<<<<< HEAD
-import { ComponentHandle, ComponentRuntime } from "@prague/component-runtime";
-=======
-import { Caret, CaretEventType, Direction, ICaretEvent } from "@prague/flow-util";
->>>>>>> 572cd821
 import {
     ComponentCursorDirection,
     IComponentCollection,
     IComponentCursor,
     IComponentLayout,
 } from "@prague/framework-definitions";
-<<<<<<< HEAD
-import { ISharedMap, SharedMap } from "@prague/map";
-import * as MergeTree from "@prague/merge-tree";
-import { IComponentContext, IComponentFactory, IComponentRuntime } from "@prague/runtime-definitions";
-import * as Sequence from "@prague/sequence";
-import { ISharedObjectFactory } from "@prague/shared-object-common";
-=======
->>>>>>> 572cd821
 import * as Katex from "katex";
 import * as MathExpr from "./mathExpr";
 
