--- conflicted
+++ resolved
@@ -5,16 +5,12 @@
 
 import { SharedString } from "@microsoft/fluid-sequence";
 import { IComponentHTMLVisual } from "@prague/component-core-interfaces";
-<<<<<<< HEAD
-import { ISharedMap } from "@prague/map";
-import { SharedString } from "@prague/sequence";
-=======
->>>>>>> 6cc75e76
 import { EventEmitter } from "events";
 import * as GraphiQL from "graphiql";
 import * as React from "react";
 import * as ReactDOM from "react-dom";
 import { GraphQLService } from "./database";
+import { ISharedMap } from "@microsoft/fluid-map";
 
 // Note on defining components - snapshotting does not seem like it should be part of an IChaincodeComponent given
 // these synthetic components don't need it. We may want this to just be "attach"
