/*!
 * Copyright (c) Microsoft Corporation. All rights reserved.
 * Licensed under the MIT License.
 */

import { PrimedComponent, PrimedComponentFactory } from "@microsoft/fluid-aqueduct";
import {
    IComponent,
<<<<<<< HEAD
    IComponentHTMLView,
    IComponentHTMLVisual,
=======
    IResponse,
>>>>>>> ee683f16
} from "@microsoft/fluid-component-core-interfaces";
import { IComponentContext, IComponentRuntime } from "@microsoft/fluid-runtime-definitions";
import { IComponentHTMLView, IComponentHTMLVisual } from "@microsoft/fluid-view-interfaces";
import { FlowDocument } from "../document";
import { FlowDocumentType } from "../runtime";
import { WebflowView } from "./host";
import { importDoc } from "./import";

export class WebFlow extends PrimedComponent implements IComponentHTMLVisual {
    public constructor(runtime: IComponentRuntime, context: IComponentContext) {
        super(runtime, context);
    }

    public get IComponentHTMLVisual() { return this; }

    // #region IComponentHTMLVisual
    public addView(scope?: IComponent): IComponentHTMLView {
        const componentHandle = this.root.get(this.docId);
        if (componentHandle) {
            return new WebflowView(componentHandle.get(), this.context.documentId);
        }
    }
    // #endregion IComponentHTMLVisual

    protected async componentInitializingFirstTime() {
        const component = await this.createAndAttachComponent<FlowDocument>(FlowDocumentType);
        this.docId = `${component.IComponentLoadable.url}`;
        this.root.set(this.docId, component.handle);
        const url = new URL(window.location.href);
        const template = url.searchParams.get("template");
        if (template) {
            // eslint-disable-next-line @typescript-eslint/no-floating-promises
            importDoc(Promise.resolve(component), template);
        }
    }

    private get docId() {
        const componentId = this.root.get("docId");
        // For backward compatibility, if the component id is not stored on the root, then we get the component id
        // the way it was stored in previous version.
        if (!componentId) {
            return `${this.runtime.id}-doc`;
        }
        return componentId;
    }

    private set docId(id: string) {
        this.root.set("docId", id);
    }
}

export const webFlowFactory = new PrimedComponentFactory(WebFlow, [], new Map([
    [FlowDocumentType, import(/* webpackChunkName: "flowdoc", webpackPreload: true */ "../document").then((m) => m.flowDocumentFactory)],
]));<|MERGE_RESOLUTION|>--- conflicted
+++ resolved
@@ -4,15 +4,7 @@
  */
 
 import { PrimedComponent, PrimedComponentFactory } from "@microsoft/fluid-aqueduct";
-import {
-    IComponent,
-<<<<<<< HEAD
-    IComponentHTMLView,
-    IComponentHTMLVisual,
-=======
-    IResponse,
->>>>>>> ee683f16
-} from "@microsoft/fluid-component-core-interfaces";
+import { IComponent } from "@microsoft/fluid-component-core-interfaces";
 import { IComponentContext, IComponentRuntime } from "@microsoft/fluid-runtime-definitions";
 import { IComponentHTMLView, IComponentHTMLVisual } from "@microsoft/fluid-view-interfaces";
 import { FlowDocument } from "../document";
