--- conflicted
+++ resolved
@@ -9,13 +9,8 @@
 export const htmlFormatter: Readonly<RootFormatter<IFormatterState>> = plainTextFormatter;
 
 // import { IComponent, IComponentHTMLView } from "@prague/component-core-interfaces";
-<<<<<<< HEAD
 // import { Caret as CaretUtil, Direction, Rect } from "@fluid-example/flow-util-lib";
-// import { Marker } from "@prague/merge-tree";
-=======
-// import { Caret as CaretUtil, Direction, Rect } from "@prague/flow-util";
 // import { Marker } from "@microsoft/fluid-merge-tree";
->>>>>>> 572cd821
 // import * as assert from "assert";
 // import { DocSegmentKind, getComponentOptions, getCss, getDocSegmentKind } from "../document";
 // import * as styles from "../editor/index.css";
