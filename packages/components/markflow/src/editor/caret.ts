/*!
 * Copyright (c) Microsoft Corporation. All rights reserved.
 * Licensed under the MIT License.
 */

<<<<<<< HEAD
import { CaretEventType, Direction, Dom, getDeltaX, getDeltaY, ICaretEvent } from "@fluid-example/flow-util-lib";
import { LocalReference } from "@prague/merge-tree";
=======
import { LocalReference } from "@microsoft/fluid-merge-tree";
import { CaretEventType, Direction, Dom, getDeltaX, getDeltaY, ICaretEvent } from "@prague/flow-util";
>>>>>>> 572cd821
import { clamp } from "../util";
import { updateRef } from "../util/localref";
import { eotSegment, Layout } from "../view/layout";
import { debug as parentDebug } from "./debug";
import * as styles from "./index.css";

const debug = parentDebug.extend("caret");

export class Caret {
    private get doc() { return this.layout.doc; }
    public get position() { return clamp(0, this.doc.localRefToPosition(this.endRef), this.doc.length); }
    public get anchor() { return clamp(0, this.doc.localRefToPosition(this.startRef), this.doc.length); }
    public get bounds() {
        const { focusNode, focusOffset } = window.getSelection();
        return focusNode === null
            ? undefined
            : Dom.getClientRect(focusNode, focusOffset);
    }

    public get selection() {
        const start = this.anchor;
        const end = this.position;

        return start < end
            ? { start, end }
            : { start: end, end: start };
    }
    private startRef: LocalReference;
    private endRef: LocalReference;

    private readonly onCaretLeave = ((e: ICaretEvent) => {
        const detail = e.detail;
        debug("Leaving inclusion: (dx=%d,dy=%d,bounds=%o)", getDeltaX(detail.direction), getDeltaY(detail.direction), detail.caretBounds);
        const root = this.layout.root;
        const node = e.target as Node;
        if (root.contains(node)) {
            let el = node.parentElement;

            // tslint:disable-next-line:no-conditional-assignment
            while (el && el !== root) {
                if (el.classList.contains(styles.inclusion)) {
                    e.preventDefault();
                    e.stopPropagation();

                    let position = this.nodeOffsetToPosition(el, 0);
                    debug("  inclusion found @%d", position);

                    switch (detail.direction) {
                        case Direction.up:
                        case Direction.left:
                            break;
                        default:
                            position++;
                    }

                    // Defer setting the selection to avoid stealing focus and receiving the pending key event.
                    requestAnimationFrame(() => {
                        (root as HTMLElement).focus();
                        this.setSelection(position, position);
                        this.sync();
                    });
                    break;
                }
                el = el.parentElement;
            }
        }
    }) as EventListener;

    public constructor(private readonly layout: Layout) {
        this.startRef = this.doc.addLocalRef(0);
        this.endRef = this.doc.addLocalRef(0);
        layout.renderCallback = this.sync.bind(this);

        document.addEventListener("selectionchange", this.onSelectionChange);

        const root = layout.root;
        root.addEventListener("focus", this.onFocus);
        root.addEventListener(CaretEventType.leave, this.onCaretLeave);
    }

    public remove() {
        document.removeEventListener("selectionchange", this.onSelectionChange);

        const root = this.layout.root;
        root.removeEventListener("focus", this.onFocus);
        root.removeEventListener(CaretEventType.leave, this.onCaretLeave);
    }

    public setSelection(start: number, end: number) {
        debug("  Cursor.setSelection(%d,%d):", start, end);
        debug("    start:");
        this.startRef = updateRef(this.doc, this.startRef, start);
        debug("    end:");
        this.endRef = updateRef(this.doc, this.endRef, end);
    }

    public sync() {
        debug("  Caret.sync()");
        const { node: startNode, nodeOffset: startOffset } = this.referenceToNodeOffset(this.startRef);
        const { node: endNode, nodeOffset: endOffset } = this.referenceToNodeOffset(this.endRef);

        const selection = window.getSelection();
        const { anchorNode, anchorOffset, focusNode, focusOffset } = selection;
        if (endOffset !== focusOffset || endNode !== focusNode || startOffset !== anchorOffset || startNode !== anchorNode) {
            debug("    caret set: (%o:%d..%o:%d)", startNode, startOffset, endNode, endOffset);
            this.logWindowSelection("was");
            selection.setBaseAndExtent(startNode, startOffset, endNode, endOffset);
            this.logWindowSelection("now");
        } else {
            debug("    caret unchanged: (%o)", window.getSelection());
        }
    }

    public collapseForward() {
        const { end } = this.selection;
        this.setSelection(end, end);
    }

    private logWindowSelection(title: string) {
        const { anchorNode, anchorOffset, focusNode, focusOffset } = window.getSelection();
        debug("          %s: (%o:%d..%o:%d)", title, anchorNode, anchorOffset, focusNode, focusOffset);
    }

    private readonly onSelectionChange = () => {
        const { anchorNode, anchorOffset, focusNode, focusOffset } = window.getSelection();
        debug("Cursor.onSelectionChange(%o:%d..%o:%d)", anchorNode, anchorOffset, focusNode, focusOffset);
        if (!this.layout.root.contains(focusNode)) {
            debug(" (ignored: outside content)");
            return;
        }
        const start = this.nodeOffsetToPosition(anchorNode, anchorOffset);
        const end = this.nodeOffsetToPosition(focusNode, focusOffset);
        this.setSelection(start, end);
    }

    private readonly onFocus = () => {
        this.sync();
    }

    private referenceToNodeOffset(ref: LocalReference) {
        let { segment, offset } = ref;
        if (segment === undefined) {
            segment = eotSegment;
            offset = NaN;
        }
        return this.layout.segmentAndOffsetToNodeAndOffset(segment, offset);
    }

    private nodeOffsetToPosition(node: Node | Element, nodeOffset: number) {
        const { segment, offset } = this.layout.nodeAndOffsetToSegmentAndOffset(node, nodeOffset);
        return segment === eotSegment
            ? this.doc.length
            : this.doc.getPosition(segment) + offset;
    }
}<|MERGE_RESOLUTION|>--- conflicted
+++ resolved
@@ -3,13 +3,8 @@
  * Licensed under the MIT License.
  */
 
-<<<<<<< HEAD
 import { CaretEventType, Direction, Dom, getDeltaX, getDeltaY, ICaretEvent } from "@fluid-example/flow-util-lib";
-import { LocalReference } from "@prague/merge-tree";
-=======
 import { LocalReference } from "@microsoft/fluid-merge-tree";
-import { CaretEventType, Direction, Dom, getDeltaX, getDeltaY, ICaretEvent } from "@prague/flow-util";
->>>>>>> 572cd821
 import { clamp } from "../util";
 import { updateRef } from "../util/localref";
 import { eotSegment, Layout } from "../view/layout";
