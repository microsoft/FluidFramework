/*!
 * Copyright (c) Microsoft Corporation. All rights reserved.
 * Licensed under the MIT License.
 */

<<<<<<< HEAD
import { Char, randomId } from "@fluid-example/flow-util-lib";
import { MapLike, TextSegment } from "@prague/merge-tree";
=======
import { MapLike, TextSegment } from "@microsoft/fluid-merge-tree";
import { Char, randomId } from "@prague/flow-util";
>>>>>>> 572cd821
import { strict as assert } from "assert";
import { FlowDocument, getDocSegmentKind } from "../document";
import { PlainTextFormatter } from "../plaintext/formatter";
import { emptyArray } from "../util";
import { Tag } from "../util/tag";
import { IFormatterState } from "../view/formatter";
import { Layout } from "../view/layout";
import * as styles from "./index.css";
import { MarkdownParser } from "./parser";
import { MarkdownToken } from "./types";

const parserAnnotationSym = Symbol("parserAnnotation");

interface IMarkdownParserAnnotation {
    start?: { token: MarkdownToken, props?: MapLike<string | number> }[];
    pop?: number;
}

interface IMarkdownState extends IFormatterState {
    active?: Readonly<MarkdownToken[]>;
}

interface IMarkdownRenderInfo {
    readonly tag: Tag;
    readonly className: string;
}

const undefinedRenderInfo = { tag: Tag.span, className: undefined };

const tokenToRenderInfo: { [index: string]: IMarkdownRenderInfo } = Object.freeze({
    [MarkdownToken.break]:          { tag: Tag.span,           className: styles.break          },
    [MarkdownToken.code]:           { tag: Tag.span,           className: styles.code           },
    [MarkdownToken.emphasis]:       { tag: Tag.span,           className: styles.emphasis       },
    [MarkdownToken.blockquote]:     { tag: Tag.span,           className: styles.blockquote     },
    [MarkdownToken.heading1]:       { tag: Tag.span,           className: styles.heading1       },
    [MarkdownToken.heading2]:       { tag: Tag.span,           className: styles.heading2       },
    [MarkdownToken.heading3]:       { tag: Tag.span,           className: styles.heading3       },
    [MarkdownToken.heading4]:       { tag: Tag.span,           className: styles.heading4       },
    [MarkdownToken.heading5]:       { tag: Tag.span,           className: styles.heading5       },
    [MarkdownToken.heading6]:       { tag: Tag.span,           className: styles.heading6       },
    [MarkdownToken.image]:          { tag: Tag.span,           className: styles.image          },
    [MarkdownToken.inlineCode]:     { tag: Tag.span,           className: styles.inlineCode     },
    [MarkdownToken.link]:           { tag: Tag.span,           className: styles.link           },
    [MarkdownToken.listItem]:       { tag: Tag.span,           className: styles.listItem       },
    [MarkdownToken.orderedlist]:    { tag: Tag.span,           className: styles.orderedlist    },
    [MarkdownToken.paragraph]:      { tag: Tag.span,           className: styles.paragraph      },
    [MarkdownToken.strong]:         { tag: Tag.span,           className: styles.strong         },
    [MarkdownToken.table]:          { tag: Tag.span,           className: styles.table          },
    [MarkdownToken.tableCell]:      { tag: Tag.span,           className: styles.tableCell      },
    [MarkdownToken.tableRow]:       { tag: Tag.span,           className: styles.tableRow       },
    [MarkdownToken.text]:           { tag: Tag.span,           className: styles.text           },
    [MarkdownToken.unorderedlist]:  { tag: Tag.span,           className: styles.unorderedlist  },
});

class MarkdownHighlightFormatter extends PlainTextFormatter<IMarkdownState> {
    public begin(layout: Layout, init: Readonly<Partial<IMarkdownState>>) {
        super.begin(layout, init);

        (layout.cursor.parent as Element).className = styles.root;

        return init;
    }

    public end(layout: Layout, state: Readonly<IMarkdownState>) {
        const { active } = state;
        layout.popNode(active.length);

        super.end(layout, state);
    }

    public visit(layout: Layout, state: Readonly<IMarkdownState>) {
        let active = state.active ? [...state.active] : [];
        const { segment } = layout;
        const md = segment[parserAnnotationSym] as IMarkdownParserAnnotation;

        if (md && md.pop) {
            layout.popNode(md.pop);
            active = active.slice(0, -md.pop);
        }

        const start = (md && md.start) || emptyArray;
        for (const { token } of start) {
            const info = this.getRenderInfo(token);
            active.push(token);
            const element = layout.pushTag(info.tag);
            element.className = info.className;
        }

        if (TextSegment.is(segment)) {
            layout.emitText(segment.text);
        } else {
            console.warn(`Not 'markdown': '${getDocSegmentKind(segment)}'`);
        }

        return {
            state: {
                active: active.length > 0
                    ? Object.freeze(active)
                    : emptyArray,
            },
            consumed: true,
        };
    }

    public onChange() { }

    public prepare(layout: Layout, start: number, end: number) {
        const { doc } = layout;
        const parser = new MarkdownParser(
            (position, token, props) => { this.enter(doc, position, token, props); },
            (position) => { this.leave(doc, position); });
        parser.parse(this.getTextAndResetMDInfo(doc));
        return { start: 0, end: doc.length };
    }

    private enter(doc: FlowDocument, position: number, token: MarkdownToken, props: MapLike<string | number>) {
        // TODO: To reduce allocation, consider changing the type of 'md.start' to:
        //       token | { token, props } | (token | { token, props })[]
        //
        //       Otherwise, we might as well have the parser always alloc an object.
        const md = this.getEnsuredParserAnnotation(doc, position);
        md.start = md.start || [];
        md.start.push({ token, props });
    }

    private leave(doc: FlowDocument, position: number) {
        if (position < doc.length) {
            const md = this.getEnsuredParserAnnotation(doc, position);
            // tslint:disable-next-line:no-bitwise
            md.pop = (md.pop | 0) + 1;        // Coerce 'undefined' to 0
        }
    }

    private getTextAndResetMDInfo(doc: FlowDocument) {
        let text = "";

        doc.visitRange((_, segment) => {
            if (segment[parserAnnotationSym]) {
                segment[parserAnnotationSym] = undefined;
            }

            if (TextSegment.is(segment)) {
                text += segment.text;
            } else {
                text += Char.replacementCharacter;
            }

            return true;
        });

        return text;
    }

    private getEnsuredParserAnnotation(doc: FlowDocument, position: number): IMarkdownParserAnnotation {
        // Ensure this segment will not coalesce by annotating with a unique id, if it doesn't have one already.
        let { segment } = doc.getSegmentAndOffset(position);
        const tid = segment.properties && segment.properties.tid;
        if (!tid) {
            doc.annotate(position, position + 1, { tid: randomId() });

            // Annotating may have caused the segment to split.  Retrieve it again.
            segment = doc.getSegmentAndOffset(position).segment;
        }

        let tags = segment[parserAnnotationSym];
        if (tags === undefined) {
            segment[parserAnnotationSym] = tags = {};
        }
        return tags;
    }

    private getRenderInfo(token: MarkdownToken): Readonly<IMarkdownRenderInfo> {
        if (token === undefined) {
            return undefinedRenderInfo;
        }

        const info = tokenToRenderInfo[token];
        assert.notEqual(info, undefined);
        return info;
    }
}

export const markdownHighlightFormatter = Object.freeze(new MarkdownHighlightFormatter());<|MERGE_RESOLUTION|>--- conflicted
+++ resolved
@@ -3,13 +3,8 @@
  * Licensed under the MIT License.
  */
 
-<<<<<<< HEAD
 import { Char, randomId } from "@fluid-example/flow-util-lib";
-import { MapLike, TextSegment } from "@prague/merge-tree";
-=======
 import { MapLike, TextSegment } from "@microsoft/fluid-merge-tree";
-import { Char, randomId } from "@prague/flow-util";
->>>>>>> 572cd821
 import { strict as assert } from "assert";
 import { FlowDocument, getDocSegmentKind } from "../document";
 import { PlainTextFormatter } from "../plaintext/formatter";
