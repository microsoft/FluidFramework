/*!
 * Copyright (c) Microsoft Corporation and contributors. All rights reserved.
 * Licensed under the MIT License.
 */

/**
 * @deprecated
 *
 * Note: this package is scheduled for deletion.
 * Remaining exports are here for backwards compatibility and to notify consumers where to look for replacement APIs.
 * Please do not add any new code or exports to this package.
 *
 * @packageDocumentation
 */

<<<<<<< HEAD
export { DeltaManagerProxyBase } from "./deltaManagerProxyBase";
export { ClientSessionExpiredError, ThrottlingWarning } from "./error";
=======
export {
	ClientSessionExpiredError,
	DataProcessingError,
	extractSafePropertiesFromMessage,
	ThrottlingWarning,
} from "./error";
>>>>>>> b8f62ac5

// Deprecated exports for backwards compatibility
export {
	/**
	 * @deprecated Import from `@fluidframework/telemetry-utils` instead.
	 */
	DataCorruptionError,
	/**
	 * @deprecated Import from `@fluidframework/telemetry-utils` instead.
	 */
	DataProcessingError,
	/**
	 * @deprecated Import from `@fluidframework/telemetry-utils` instead.
	 */
	extractSafePropertiesFromMessage,
	/**
	 * @deprecated Import from `@fluidframework/telemetry-utils` instead.
	 */
	GenericError,
	/**
	 * @deprecated Import from `@fluidframework/telemetry-utils` instead.
	 */
	UsageError,
} from "@fluidframework/telemetry-utils";<|MERGE_RESOLUTION|>--- conflicted
+++ resolved
@@ -13,17 +13,7 @@
  * @packageDocumentation
  */
 
-<<<<<<< HEAD
-export { DeltaManagerProxyBase } from "./deltaManagerProxyBase";
 export { ClientSessionExpiredError, ThrottlingWarning } from "./error";
-=======
-export {
-	ClientSessionExpiredError,
-	DataProcessingError,
-	extractSafePropertiesFromMessage,
-	ThrottlingWarning,
-} from "./error";
->>>>>>> b8f62ac5
 
 // Deprecated exports for backwards compatibility
 export {
