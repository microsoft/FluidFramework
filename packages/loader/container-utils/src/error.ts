--- conflicted
+++ resolved
@@ -17,10 +17,7 @@
     IWriteableLoggingError,
     isValidLegacyError,
     IFluidErrorBase,
-<<<<<<< HEAD
-=======
     normalizeError,
->>>>>>> 7ee34f85
 } from "@fluidframework/telemetry-utils";
 import { ITelemetryProperties } from "@fluidframework/common-definitions";
 import { ISequencedDocumentMessage } from "@fluidframework/protocol-definitions";
