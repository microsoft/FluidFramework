/*!
 * Copyright (c) Microsoft Corporation and contributors. All rights reserved.
 * Licensed under the MIT License.
 */

import { ITelemetryProperties } from "@fluidframework/common-definitions";
import { ContainerErrorType, IErrorBase } from "@fluidframework/container-definitions";
import { ISequencedDocumentMessage } from "@fluidframework/protocol-definitions";
import {
	IFluidErrorBase,
	isExternalError,
	LoggingError,
	NORMALIZED_ERROR_TYPE,
	normalizeError,
	wrapError,
} from "@fluidframework/telemetry-utils";
<<<<<<< HEAD
=======
import { ITelemetryProperties } from "@fluidframework/core-interfaces";
import { ISequencedDocumentMessage } from "@fluidframework/protocol-definitions";

/**
 * Generic wrapper for an unrecognized/uncategorized error object
 */
export class GenericError extends LoggingError implements IGenericError, IFluidErrorBase {
	readonly errorType = ContainerErrorType.genericError;

	/**
	 * Create a new GenericError
	 * @param message - Error message
	 * @param error - inner error object
	 * @param props - Telemetry props to include when the error is logged
	 */
	constructor(message: string, readonly error?: any, props?: ITelemetryProperties) {
		// Don't try to log the inner error
		super(message, props, new Set(["error"]));
	}
}

/**
 * Warning emitted when requests to storage are being throttled.
 */
export class ThrottlingWarning extends LoggingError implements IThrottlingWarning, IFluidErrorBase {
	readonly errorType = ContainerErrorType.throttlingError;

	private constructor(
		message: string,
		readonly retryAfterSeconds: number,
		props?: ITelemetryProperties,
	) {
		super(message, props);
	}

	/**
	 * Wrap the given error as a ThrottlingWarning
	 * Only preserves the error message, and applies the given retry after to the new warning object
	 */
	static wrap(
		error: unknown,
		retryAfterSeconds: number,
		logger: ITelemetryLoggerExt,
	): IThrottlingWarning {
		const newErrorFn = (errMsg: string) => new ThrottlingWarning(errMsg, retryAfterSeconds);
		return wrapErrorAndLog(error, newErrorFn, logger);
	}
}

/** Error indicating an API is being used improperly resulting in an invalid operation. */
export class UsageError extends LoggingError implements IUsageError, IFluidErrorBase {
	readonly errorType = ContainerErrorType.usageError;

	constructor(message: string, props?: ITelemetryProperties) {
		super(message, { ...props, usageError: true });
	}
}

/** Error indicating that a client's session has reached its time limit and is closed. */
export class ClientSessionExpiredError extends LoggingError implements IFluidErrorBase {
	readonly errorType = ContainerErrorType.clientSessionExpiredError;

	constructor(message: string, readonly expiryMs: number) {
		super(message, { timeoutMs: expiryMs });
	}
}

/**
 * DataCorruptionError indicates that we encountered definitive evidence that the data at rest
 * backing this container is corrupted, and this container would never be expected to load properly again
 */
export class DataCorruptionError extends LoggingError implements IErrorBase, IFluidErrorBase {
	readonly errorType = ContainerErrorType.dataCorruptionError;
	readonly canRetry = false;

	constructor(message: string, props: ITelemetryProperties) {
		super(message, { ...props, dataProcessingError: 1 });
	}
}
>>>>>>> d2904c3f

/**
 * DataProcessingError indicates we hit a fatal error while processing incoming data from the Fluid Service.
 * The error will often originate in the dataStore or DDS implementation that is responding to incoming changes.
 * This differs from DataCorruptionError in that this may be a transient error that will not repro in another
 * client or session.
 */
export class DataProcessingError extends LoggingError implements IErrorBase, IFluidErrorBase {
	readonly errorType = ContainerErrorType.dataProcessingError;
	readonly canRetry = false;

	private constructor(errorMessage: string) {
		super(errorMessage);
	}

	/** Create a new DataProcessingError detected and raised with the FF code */
	static create(
		errorMessage: string,
		dataProcessingCodepath: string,
		sequencedMessage?: ISequencedDocumentMessage,
		props: ITelemetryProperties = {},
	) {
		const dataProcessingError = DataProcessingError.wrapIfUnrecognized(
			errorMessage,
			dataProcessingCodepath,
			sequencedMessage,
		);
		dataProcessingError.addTelemetryProperties(props);

		return dataProcessingError;
	}

	/**
	 * Wrap the given error in a DataProcessingError, unless the error is already of a known type
	 * with the exception of a normalized LoggingError, which will still be wrapped.
	 * In either case, the error will have some relevant properties added for telemetry
	 * We wrap conditionally since known error types represent well-understood failure modes, and ideally
	 * one day we will move away from throwing these errors but rather we'll return them.
	 * But an unrecognized error needs to be classified as DataProcessingError.
	 * @param originalError - error to be converted
	 * @param dataProcessingCodepath - which codepath failed while processing data
	 * @param messageLike - Sequenced message to include info about via telemetry props
	 * @returns Either a new DataProcessingError, or (if wrapping is deemed unnecessary) the given error
	 */
	static wrapIfUnrecognized(
		originalError: any,
		dataProcessingCodepath: string,
		messageLike?: Partial<
			Pick<
				ISequencedDocumentMessage,
				| "clientId"
				| "sequenceNumber"
				| "clientSequenceNumber"
				| "referenceSequenceNumber"
				| "minimumSequenceNumber"
				| "timestamp"
			>
		>,
	): IFluidErrorBase {
		const props = {
			dataProcessingError: 1,
			dataProcessingCodepath,
			...(messageLike === undefined
				? undefined
				: extractSafePropertiesFromMessage(messageLike)),
		};

		const normalizedError = normalizeError(originalError, { props });
		// Note that other errors may have the NORMALIZED_ERROR_TYPE errorType,
		// but if so they are still suitable to be wrapped as DataProcessingError.
		if (
			isExternalError(normalizedError) ||
			normalizedError.errorType === NORMALIZED_ERROR_TYPE
		) {
			// Create a new DataProcessingError to wrap this external error
			const dataProcessingError = wrapError(
				normalizedError,
				(message: string) => new DataProcessingError(message),
			);

			// Copy over the props above and any others added to this error since first being normalized
			dataProcessingError.addTelemetryProperties(normalizedError.getTelemetryProperties());

			return dataProcessingError;
		}
		return normalizedError;
	}
}

export const extractSafePropertiesFromMessage = (
	messageLike: Partial<
		Pick<
			ISequencedDocumentMessage,
			| "clientId"
			| "sequenceNumber"
			| "clientSequenceNumber"
			| "referenceSequenceNumber"
			| "minimumSequenceNumber"
			| "timestamp"
		>
	>,
) => ({
	messageClientId: messageLike.clientId === null ? "null" : messageLike.clientId,
	messageSequenceNumber: messageLike.sequenceNumber,
	messageClientSequenceNumber: messageLike.clientSequenceNumber,
	messageReferenceSequenceNumber: messageLike.referenceSequenceNumber,
	messageMinimumSequenceNumber: messageLike.minimumSequenceNumber,
	messageTimestamp: messageLike.timestamp,
});<|MERGE_RESOLUTION|>--- conflicted
+++ resolved
@@ -3,7 +3,7 @@
  * Licensed under the MIT License.
  */
 
-import { ITelemetryProperties } from "@fluidframework/common-definitions";
+import { ITelemetryProperties } from "@fluidframework/core-interfaces";
 import { ContainerErrorType, IErrorBase } from "@fluidframework/container-definitions";
 import { ISequencedDocumentMessage } from "@fluidframework/protocol-definitions";
 import {
@@ -14,88 +14,6 @@
 	normalizeError,
 	wrapError,
 } from "@fluidframework/telemetry-utils";
-<<<<<<< HEAD
-=======
-import { ITelemetryProperties } from "@fluidframework/core-interfaces";
-import { ISequencedDocumentMessage } from "@fluidframework/protocol-definitions";
-
-/**
- * Generic wrapper for an unrecognized/uncategorized error object
- */
-export class GenericError extends LoggingError implements IGenericError, IFluidErrorBase {
-	readonly errorType = ContainerErrorType.genericError;
-
-	/**
-	 * Create a new GenericError
-	 * @param message - Error message
-	 * @param error - inner error object
-	 * @param props - Telemetry props to include when the error is logged
-	 */
-	constructor(message: string, readonly error?: any, props?: ITelemetryProperties) {
-		// Don't try to log the inner error
-		super(message, props, new Set(["error"]));
-	}
-}
-
-/**
- * Warning emitted when requests to storage are being throttled.
- */
-export class ThrottlingWarning extends LoggingError implements IThrottlingWarning, IFluidErrorBase {
-	readonly errorType = ContainerErrorType.throttlingError;
-
-	private constructor(
-		message: string,
-		readonly retryAfterSeconds: number,
-		props?: ITelemetryProperties,
-	) {
-		super(message, props);
-	}
-
-	/**
-	 * Wrap the given error as a ThrottlingWarning
-	 * Only preserves the error message, and applies the given retry after to the new warning object
-	 */
-	static wrap(
-		error: unknown,
-		retryAfterSeconds: number,
-		logger: ITelemetryLoggerExt,
-	): IThrottlingWarning {
-		const newErrorFn = (errMsg: string) => new ThrottlingWarning(errMsg, retryAfterSeconds);
-		return wrapErrorAndLog(error, newErrorFn, logger);
-	}
-}
-
-/** Error indicating an API is being used improperly resulting in an invalid operation. */
-export class UsageError extends LoggingError implements IUsageError, IFluidErrorBase {
-	readonly errorType = ContainerErrorType.usageError;
-
-	constructor(message: string, props?: ITelemetryProperties) {
-		super(message, { ...props, usageError: true });
-	}
-}
-
-/** Error indicating that a client's session has reached its time limit and is closed. */
-export class ClientSessionExpiredError extends LoggingError implements IFluidErrorBase {
-	readonly errorType = ContainerErrorType.clientSessionExpiredError;
-
-	constructor(message: string, readonly expiryMs: number) {
-		super(message, { timeoutMs: expiryMs });
-	}
-}
-
-/**
- * DataCorruptionError indicates that we encountered definitive evidence that the data at rest
- * backing this container is corrupted, and this container would never be expected to load properly again
- */
-export class DataCorruptionError extends LoggingError implements IErrorBase, IFluidErrorBase {
-	readonly errorType = ContainerErrorType.dataCorruptionError;
-	readonly canRetry = false;
-
-	constructor(message: string, props: ITelemetryProperties) {
-		super(message, { ...props, dataProcessingError: 1 });
-	}
-}
->>>>>>> d2904c3f
 
 /**
  * DataProcessingError indicates we hit a fatal error while processing incoming data from the Fluid Service.
