--- conflicted
+++ resolved
@@ -118,13 +118,8 @@
      */
     static wrapIfUnrecognized(
         originalError: any,
-<<<<<<< HEAD
         dataProcessingCodepath: string,
-        message: ISequencedDocumentMessage | undefined,
-=======
-        errorCodeIfNone: string,
         message?: ISequencedDocumentMessage,
->>>>>>> 922a099c
     ): IFluidErrorBase {
         const newErrorFn = (errMsg: string) => {
             const dpe = new DataProcessingError(errMsg, "none" /* fluidErrorCode */);
