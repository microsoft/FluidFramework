--- conflicted
+++ resolved
@@ -6,7 +6,6 @@
 import {
     ContainerErrorType,
     IGenericError,
-    ICriticalContainerError,
     IErrorBase,
     IThrottlingWarning,
 } from "@fluidframework/container-definitions";
@@ -17,10 +16,7 @@
     IWriteableLoggingError,
     isValidLegacyError,
     IFluidErrorBase,
-<<<<<<< HEAD
-=======
     normalizeError,
->>>>>>> 071a083c
 } from "@fluidframework/telemetry-utils";
 import { ITelemetryProperties } from "@fluidframework/common-definitions";
 import { ISequencedDocumentMessage } from "@fluidframework/protocol-definitions";
