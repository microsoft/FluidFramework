/*!
 * Copyright (c) Microsoft Corporation and contributors. All rights reserved.
 * Licensed under the MIT License.
 */

import {
    ContainerErrorType,
    IGenericError,
    IErrorBase,
    IThrottlingWarning,
} from "@fluidframework/container-definitions";
import {
    extractLogSafeErrorProperties,
    LoggingError,
    isValidLegacyError,
    IFluidErrorBase,
    normalizeError,
    hasErrorInstanceId,
    IWriteableLoggingError,
} from "@fluidframework/telemetry-utils";
import { ITelemetryLogger, ITelemetryProperties } from "@fluidframework/common-definitions";
import { ISequencedDocumentMessage } from "@fluidframework/protocol-definitions";

/**
 * Generic wrapper for an unrecognized/uncategorized error object
 */
export class GenericError extends LoggingError implements IGenericError, IFluidErrorBase {
    readonly errorType = ContainerErrorType.genericError;

    /**
     * Create a new GenericError
     * @param errorMessage - Error message
     * @param error - inner error object
     * @param props - Telemetry props to include when the error is logged
     */
    constructor(
        readonly fluidErrorCode: string,
        readonly error?: any,
        props?: ITelemetryProperties,
    ) {
        // Don't try to log the inner error
        super(fluidErrorCode, props, new Set(["error"]));
    }
}

/**
 * Warning emitted when requests to storage are being throttled.
 */
export class ThrottlingWarning extends LoggingError implements IThrottlingWarning {
    readonly errorType = ContainerErrorType.throttlingError;

    constructor(
        message: string,
        readonly retryAfterSeconds: number,
        props?: ITelemetryProperties,
    ) {
        super(message, props);
    }

    /**
     * Wrap the given error as a ThrottlingWarning, preserving any safe properties for logging
     * and prefixing the wrapped error message with messagePrefix.
     */
    static wrap(error: any, prefix: string, retryAfterSeconds: number, logger: ITelemetryLogger): IThrottlingWarning {
        const newErrorFn =
            (errMsg: string) =>
                new ThrottlingWarning(`${prefix}: ${errMsg}`, retryAfterSeconds);
        return wrapErrorAndLog(error, newErrorFn, logger);
    }
}

/** Error indicating an API is being used improperly resulting in an invalid operation. */
export class UsageError extends LoggingError implements IFluidErrorBase {
    // TODO: implement IUsageError once available
    readonly errorType = "usageError";

    constructor(
        readonly fluidErrorCode: string,
    ) {
        super(fluidErrorCode, { usageError: true });
    }
}

export class DataCorruptionError extends LoggingError implements IErrorBase {
    readonly errorType = ContainerErrorType.dataCorruptionError;
    readonly canRetry = false;

    constructor(errorMessage: string, props: ITelemetryProperties) {
        super(errorMessage, { ...props, dataProcessingError: 1 });
    }
}

export class DataProcessingError extends LoggingError implements IErrorBase, IFluidErrorBase {
    readonly errorType = ContainerErrorType.dataProcessingError;
    readonly canRetry = false;

    constructor(
        errorMessage: string,
        readonly fluidErrorCode: string,
        props?: ITelemetryProperties,
    ) {
        super(errorMessage, props);
    }

    /**
     * Conditionally coerce the throwable input into a DataProcessingError.
     * @param originalError - Throwable input to be converted.
     * @param message - Sequenced message (op) to include info about via telemetry props
     * @param errorCodeIfNone - pascaleCased code identifying the call site, used if originalError has no error code.
     * @returns Either a new DataProcessingError, or (if wrapping is deemed unnecessary) the given error
     */
    static wrapIfUnrecognized(
        originalError: any,
        errorCodeIfNone: string,
        message: ISequencedDocumentMessage | undefined,
    ): IFluidErrorBase {
        const newErrorFn = (errMsg: string) => {
            const dpe = new DataProcessingError(errMsg, errorCodeIfNone);
            dpe.addTelemetryProperties({ untrustedOrigin: 1}); // To match normalizeError
            return dpe;
        };

        // Don't coerce if already has an errorType, to distinguish unknown errors from
        // errors that we raised which we already can interpret apart from this classification
        const error = isValidLegacyError(originalError) // also accepts valid Fluid Error
            ? normalizeError(originalError, { errorCodeIfNone })
            : wrapError(originalError, newErrorFn);

        error.addTelemetryProperties({ dataProcessingError: 1});
        if (message !== undefined) {
            error.addTelemetryProperties(extractSafePropertiesFromMessage(message));
        }
        return error;
    }
}

export const extractSafePropertiesFromMessage = (message: ISequencedDocumentMessage) => ({
    messageClientId: message.clientId,
    messageSequenceNumber: message.sequenceNumber,
    messageClientSequenceNumber: message.clientSequenceNumber,
    messageReferenceSequenceNumber: message.referenceSequenceNumber,
    messageMinimumSequenceNumber: message.minimumSequenceNumber,
    messageTimestamp: message.timestamp,
});

/**
 * Conditionally coerce the throwable input into a DataProcessingError.
 */
 export const CreateProcessingError = DataProcessingError.wrapIfUnrecognized;

/**
 * Create a new error, wrapping and caused by the given unknown error.
 * Copies the inner error's message and stack over but otherwise uses newErrorFn to define the error.
 * The inner error's instance id will also be logged for telemetry analysis.
 * @param innerError - An error from untrusted/unknown origins
 * @param newErrorFn - callback that will create a new error given the original error's message
 * @returns A new error object "wrapping" the given error
 */
export function wrapError<T extends IWriteableLoggingError>(
    innerError: unknown,
    newErrorFn: (message: string) => T,
): T {
    const {
        message,
        stack,
    } = extractLogSafeErrorProperties(innerError, false /* sanitizeStack */);

    const newError = newErrorFn(message);

    if (stack !== undefined) {
        // supposedly setting stack on an Error can throw.
        try {
            Object.assign(newError, { stack });
        } catch (errorSettingStack) {
            newError.addTelemetryProperties({ stack2: stack });
        }
    }

    if (hasErrorInstanceId(innerError)) {
        newError.addTelemetryProperties({ innerErrorInstanceId: innerError.errorInstanceId });
    }

    return newError;
}

/** The same as wrapError, but also logs the innerError, including the wrapping error's instance id */
export function wrapErrorAndLog<T extends IWriteableLoggingError>(
    innerError: unknown,
    newErrorFn: (message: string) => T,
    logger: ITelemetryLogger,
) {
    const newError = wrapError(innerError, newErrorFn);
    const wrappedByErrorInstanceId = hasErrorInstanceId(newError)
        ? newError.errorInstanceId
        : undefined;

<<<<<<< HEAD
    logger.sendErrorEvent({
        eventName: "WrapError",
        wrappedByErrorInstanceId,
=======
    logger.sendTelemetryEvent({
        eventName: "WrapError",
        wrappedByErrorInstanceId,
        category: "generic", // avoids it being an "error" category due to  supplied error
>>>>>>> 538c370c
    }, innerError);

    return newError;
}<|MERGE_RESOLUTION|>--- conflicted
+++ resolved
@@ -194,16 +194,10 @@
         ? newError.errorInstanceId
         : undefined;
 
-<<<<<<< HEAD
-    logger.sendErrorEvent({
-        eventName: "WrapError",
-        wrappedByErrorInstanceId,
-=======
     logger.sendTelemetryEvent({
         eventName: "WrapError",
         wrappedByErrorInstanceId,
         category: "generic", // avoids it being an "error" category due to  supplied error
->>>>>>> 538c370c
     }, innerError);
 
     return newError;
