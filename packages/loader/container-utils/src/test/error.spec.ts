/*!
 * Copyright (c) Microsoft Corporation and contributors. All rights reserved.
 * Licensed under the MIT License.
 */

/* eslint-disable max-len */

import { strict as assert } from "assert";
import { ContainerErrorType } from "@fluidframework/container-definitions";
import { isILoggingError, LoggingError, normalizeError } from "@fluidframework/telemetry-utils";
import { ISequencedDocumentMessage } from "@fluidframework/protocol-definitions";
import { DataCorruptionError, DataProcessingError } from "../error";

describe("Errors", () => {
<<<<<<< HEAD
    describe("GenericError coercion via normalizeError (formerly CreateContainerError)", () => {
        it("Should add errorType and props, as a new object", () => {
            const originalError: any = { hello: "world" };
            const testError = CreateContainerErrorViaNormalize(originalError, { foo: "bar" });

            assert(testError.errorType === ContainerErrorType.genericError);
            assert(testError !== originalError);
            assert((testError as any).hello === undefined);
            assert(isILoggingError(testError));
            assert(testError.getTelemetryProperties().foo === "bar");
        });
        it("Should add errorType and props to non-object input", () => {
            const originalError = "womp womp";
            const testError = CreateContainerErrorViaNormalize(originalError, { foo: "bar" });

            assert(testError.errorType === ContainerErrorType.genericError);
            assert(testError.message === "womp womp");
            assert(isILoggingError(testError));
            assert(testError.getTelemetryProperties().foo === "bar");
            assert(testError.getTelemetryProperties().message === "womp womp");
        });
        it("Should not preserve existing errorType if not a fully valid error", () => {
            const originalError = { errorType: "someErrorType" }; // missing message and telemetry prop functions
            const testError = CreateContainerErrorViaNormalize(originalError);

            assert(testError.errorType === "genericError");
            assert(testError !== originalError);
        });
        it("Should ignore non-string errorType", () => {
            const originalError = { errorType: 3 };
            const testError = CreateContainerErrorViaNormalize(originalError);

            assert(testError.errorType === ContainerErrorType.genericError);
        });
        it("Should not expose original error props for telemetry besides message", () => {
            const originalError: any = { hello: "world", message: "super important" };
            const testError = CreateContainerErrorViaNormalize(originalError, { foo: "bar" });

            assert(isILoggingError(testError));
            assert(testError.getTelemetryProperties().hello === undefined);
            assert(testError.getTelemetryProperties().message === "super important");
        });
        it("Should preserve the stack", () => {
            const originalError = new Error();
            const testError = CreateContainerErrorViaNormalize(originalError);

            assert((testError as GenericError).stack === originalError.stack);
        });
        it("Should add errorType but drop telemetry props, as a new object", () => {
            const loggingError = new LoggingError("hello", { foo: "bar" });
            const testError = CreateContainerErrorViaNormalize(loggingError);

            assert(testError.errorType === ContainerErrorType.genericError);
            assert(isILoggingError(testError));
            assert(testError.getTelemetryProperties().foo !== undefined, "telemetryProps should be copied when wrapping");
            assert(testError as any !== loggingError);
        });

        it("Should preserve telemetry props and existing errorType, and return same object", () => {
            const loggingError = new LoggingError("hello", { foo: "bar" }) as LoggingError & { errorType: string; };
            loggingError.errorType = "someErrorType";
            const testError = CreateContainerErrorViaNormalize(loggingError);

            assert(testError.errorType === "someErrorType");
            assert(isILoggingError(testError));
            assert(testError.getTelemetryProperties().foo === "bar");
            assert(testError as any === loggingError);
        });
        it("Check double conversion of generic error", async () => {
            const err = {
                message: "Test Error",
            };
            const error1 = CreateContainerErrorViaNormalize(err);
            const error2 = CreateContainerErrorViaNormalize(error1);
            assert.deepEqual(error1, error2, "Both errors should be same!!");
            assert.deepEqual(error2.message, err.message, "Message text should not be lost!!");
        });
    });
=======
>>>>>>> 298a3ae7
    describe("DataProcessingError.create", () => {
        it("Should yield a DataProcessingError", () => {
            const dpe = DataProcessingError.create("Some message", "someCodepath", undefined, { someProp: 1234 });
            assert(dpe instanceof DataProcessingError);
            assert(dpe.errorType === ContainerErrorType.dataProcessingError);
            assert(dpe.message === "Some message");
            assert(dpe.getTelemetryProperties().someProp === 1234);
            assert(dpe.getTelemetryProperties().dataProcessingError === 1);
            assert(dpe.getTelemetryProperties().dataProcessingCodepath === "someCodepath");
            assert(dpe.getTelemetryProperties().untrustedOrigin === 1);
        });
    });
    describe("DataProcessingError coercion via DataProcessingError.wrapIfUnrecognized", () => {
        it("Should preserve the stack", () => {
            const originalError = new Error();
            const testError = DataProcessingError.wrapIfUnrecognized(originalError, "someCodepath", undefined);

            assert((testError as any).stack === originalError.stack);
        });
        it("Should skip coercion for valid Fluid Error", () => {
            const originalError = new DataCorruptionError("some message", {});
            const coercedError = DataProcessingError.wrapIfUnrecognized(originalError, "someCodepath", undefined);

            assert(coercedError as any === originalError);
            assert(coercedError.errorType === ContainerErrorType.dataCorruptionError);
            assert(coercedError.getTelemetryProperties().dataProcessingError === 1);
            assert(coercedError.getTelemetryProperties().dataProcessingCodepath === "someCodepath");
        });
        it("Should skip coercion for LoggingError with errorType", () => {
            const originalError = new LoggingError(
                "Inherited error message", {
                    errorType: "Some error type",
                    otherProperty: "Considered PII-free property",
                });
            const coercedError = DataProcessingError.wrapIfUnrecognized(originalError, "someCodepath", undefined);

            assert(coercedError as any === originalError);
            assert(coercedError.errorType === "Some error type");
            assert(coercedError.getTelemetryProperties().dataProcessingError === 1);
            assert(coercedError.getTelemetryProperties().dataProcessingCodepath === "someCodepath");
        });
        it("Should coerce normalized external error", () => {
            const originalError = normalizeError("boo");
            const coercedError = DataProcessingError.wrapIfUnrecognized(originalError, "someCodepath", undefined);

            assert(coercedError as any !== originalError);
            assert(coercedError instanceof DataProcessingError);
            assert(coercedError.errorType === ContainerErrorType.dataProcessingError);
            assert(coercedError.getTelemetryProperties().dataProcessingError === 1);
            assert(coercedError.getTelemetryProperties().dataProcessingCodepath === "someCodepath");
            assert(coercedError.getTelemetryProperties().untrustedOrigin === 1);
        });
        it("Should coerce external error object even with errorType", () => {
            const originalError = {
                errorType: "Some error type",
            };
            const coercedError = DataProcessingError.wrapIfUnrecognized(originalError, "someCodepath", undefined);

            assert(coercedError as any !== originalError);
            assert(coercedError instanceof DataProcessingError);
            assert(coercedError.errorType === ContainerErrorType.dataProcessingError);
            assert(coercedError.getTelemetryProperties().dataProcessingError === 1);
            assert(coercedError.getTelemetryProperties().dataProcessingCodepath === "someCodepath");
            assert(coercedError.getTelemetryProperties().untrustedOrigin === 1);
            assert(coercedError.message === "[object Object]");
        });
        it("Should coerce LoggingError missing errorType", () => {
            const originalError = new LoggingError(
                "Inherited error message", {
                    otherProperty: "Considered PII-free property",
                });
            const coercedError = DataProcessingError.wrapIfUnrecognized(originalError, "someCodepath", undefined);

            assert(coercedError as any !== originalError);
            assert(coercedError instanceof DataProcessingError);
            assert(coercedError.errorType === ContainerErrorType.dataProcessingError);
            assert(coercedError.getTelemetryProperties().dataProcessingError === 1);
            assert(coercedError.getTelemetryProperties().dataProcessingCodepath === "someCodepath");
            assert(coercedError.getTelemetryProperties().untrustedOrigin === 1);
            assert(coercedError.message === "Inherited error message");
<<<<<<< HEAD
            assert(coercedError.getTelemetryProperties().otherProperty !== undefined, "telemetryProps should be copied when wrapping");
=======
            assert(coercedError.getTelemetryProperties().otherProperty === "Considered PII-free property", "telemetryProps should be copied when wrapping");
>>>>>>> 298a3ae7
        });

        it("Should not fail coercing malformed inputs", () => {
            const originalMalformations = [
                null,
                undefined,
                false,
                true,
                3.14,
                Symbol("Unique"),
                () => {},
                [],
                [1, 2, 3],
            ];
            const coercedErrors = originalMalformations.map((value) =>
                DataProcessingError.wrapIfUnrecognized(value, "someCodepath", undefined),
            );

            assert(
                coercedErrors.every(
                    (error) =>
                        typeof error.message === "string" &&
                        error.errorType === ContainerErrorType.dataProcessingError &&
                        error.getTelemetryProperties().dataProcessingError === 1 &&
                        error.getTelemetryProperties().dataProcessingCodepath === "someCodepath" &&
                        error.getTelemetryProperties().untrustedOrigin === 1),
            );
            assert(
                !originalMalformations.some(
                    (value) =>
                        typeof value === "string" ||
                        (typeof value === "object" &&
                            !Array.isArray(value) &&
                            value !== null),
                ),
                "Neither strings nor objects are considered malformed",
            );
        });

        it("Should be coercible from a string message", () => {
            const originalMessage = "Example of some thrown string";
            const coercedError = DataProcessingError.wrapIfUnrecognized(originalMessage, "someCodepath", undefined);

            assert(coercedError.message === originalMessage);
            assert(coercedError.errorType === ContainerErrorType.dataProcessingError);
            assert(coercedError.getTelemetryProperties().dataProcessingError === 1);
            assert(coercedError.getTelemetryProperties().dataProcessingCodepath === "someCodepath");
        });

        it("Should be coercible from a property object (no errorType)", () => {
            const originalError = {
                message: "Inherited error message",
            };
            const coercedError = DataProcessingError.wrapIfUnrecognized(originalError, "someCodepath", undefined);

            assert(coercedError.message === originalError.message);
            assert(coercedError.errorType === ContainerErrorType.dataProcessingError);
            assert(coercedError.getTelemetryProperties().dataProcessingError === 1);
            assert(coercedError.getTelemetryProperties().dataProcessingCodepath === "someCodepath");
        });

        it("op props should be logged when coerced", () => {
            const originalError = {
                message: "Inherited error message",
            };
            const op: ISequencedDocumentMessage = { sequenceNumber: 42 } as any;
            const coercedError = DataProcessingError.wrapIfUnrecognized(originalError, "someCodepath", op);

            assert(isILoggingError(coercedError));
            assert(coercedError.getTelemetryProperties().messageSequenceNumber === op.sequenceNumber);
        });

        it("op props should be logged even when not coerced", () => {
            const originalError = {
                errorType: "hello",
            };
            const op: ISequencedDocumentMessage = { sequenceNumber: 42 } as any;
            const coercedError = DataProcessingError.wrapIfUnrecognized(originalError, "someCodepath", op);

            assert(isILoggingError(coercedError));
            assert(coercedError.getTelemetryProperties().messageSequenceNumber === op.sequenceNumber);
        });
    });
});<|MERGE_RESOLUTION|>--- conflicted
+++ resolved
@@ -12,87 +12,6 @@
 import { DataCorruptionError, DataProcessingError } from "../error";
 
 describe("Errors", () => {
-<<<<<<< HEAD
-    describe("GenericError coercion via normalizeError (formerly CreateContainerError)", () => {
-        it("Should add errorType and props, as a new object", () => {
-            const originalError: any = { hello: "world" };
-            const testError = CreateContainerErrorViaNormalize(originalError, { foo: "bar" });
-
-            assert(testError.errorType === ContainerErrorType.genericError);
-            assert(testError !== originalError);
-            assert((testError as any).hello === undefined);
-            assert(isILoggingError(testError));
-            assert(testError.getTelemetryProperties().foo === "bar");
-        });
-        it("Should add errorType and props to non-object input", () => {
-            const originalError = "womp womp";
-            const testError = CreateContainerErrorViaNormalize(originalError, { foo: "bar" });
-
-            assert(testError.errorType === ContainerErrorType.genericError);
-            assert(testError.message === "womp womp");
-            assert(isILoggingError(testError));
-            assert(testError.getTelemetryProperties().foo === "bar");
-            assert(testError.getTelemetryProperties().message === "womp womp");
-        });
-        it("Should not preserve existing errorType if not a fully valid error", () => {
-            const originalError = { errorType: "someErrorType" }; // missing message and telemetry prop functions
-            const testError = CreateContainerErrorViaNormalize(originalError);
-
-            assert(testError.errorType === "genericError");
-            assert(testError !== originalError);
-        });
-        it("Should ignore non-string errorType", () => {
-            const originalError = { errorType: 3 };
-            const testError = CreateContainerErrorViaNormalize(originalError);
-
-            assert(testError.errorType === ContainerErrorType.genericError);
-        });
-        it("Should not expose original error props for telemetry besides message", () => {
-            const originalError: any = { hello: "world", message: "super important" };
-            const testError = CreateContainerErrorViaNormalize(originalError, { foo: "bar" });
-
-            assert(isILoggingError(testError));
-            assert(testError.getTelemetryProperties().hello === undefined);
-            assert(testError.getTelemetryProperties().message === "super important");
-        });
-        it("Should preserve the stack", () => {
-            const originalError = new Error();
-            const testError = CreateContainerErrorViaNormalize(originalError);
-
-            assert((testError as GenericError).stack === originalError.stack);
-        });
-        it("Should add errorType but drop telemetry props, as a new object", () => {
-            const loggingError = new LoggingError("hello", { foo: "bar" });
-            const testError = CreateContainerErrorViaNormalize(loggingError);
-
-            assert(testError.errorType === ContainerErrorType.genericError);
-            assert(isILoggingError(testError));
-            assert(testError.getTelemetryProperties().foo !== undefined, "telemetryProps should be copied when wrapping");
-            assert(testError as any !== loggingError);
-        });
-
-        it("Should preserve telemetry props and existing errorType, and return same object", () => {
-            const loggingError = new LoggingError("hello", { foo: "bar" }) as LoggingError & { errorType: string; };
-            loggingError.errorType = "someErrorType";
-            const testError = CreateContainerErrorViaNormalize(loggingError);
-
-            assert(testError.errorType === "someErrorType");
-            assert(isILoggingError(testError));
-            assert(testError.getTelemetryProperties().foo === "bar");
-            assert(testError as any === loggingError);
-        });
-        it("Check double conversion of generic error", async () => {
-            const err = {
-                message: "Test Error",
-            };
-            const error1 = CreateContainerErrorViaNormalize(err);
-            const error2 = CreateContainerErrorViaNormalize(error1);
-            assert.deepEqual(error1, error2, "Both errors should be same!!");
-            assert.deepEqual(error2.message, err.message, "Message text should not be lost!!");
-        });
-    });
-=======
->>>>>>> 298a3ae7
     describe("DataProcessingError.create", () => {
         it("Should yield a DataProcessingError", () => {
             const dpe = DataProcessingError.create("Some message", "someCodepath", undefined, { someProp: 1234 });
@@ -173,11 +92,7 @@
             assert(coercedError.getTelemetryProperties().dataProcessingCodepath === "someCodepath");
             assert(coercedError.getTelemetryProperties().untrustedOrigin === 1);
             assert(coercedError.message === "Inherited error message");
-<<<<<<< HEAD
-            assert(coercedError.getTelemetryProperties().otherProperty !== undefined, "telemetryProps should be copied when wrapping");
-=======
             assert(coercedError.getTelemetryProperties().otherProperty === "Considered PII-free property", "telemetryProps should be copied when wrapping");
->>>>>>> 298a3ae7
         });
 
         it("Should not fail coercing malformed inputs", () => {
