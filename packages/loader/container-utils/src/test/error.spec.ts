--- conflicted
+++ resolved
@@ -149,11 +149,7 @@
             assert(coercedError.getTelemetryProperties().dataProcessingError === 1);
             assert(coercedError.getTelemetryProperties().untrustedOrigin === 1);
             assert(coercedError.message === "Inherited error message");
-<<<<<<< HEAD
             assert(coercedError.getTelemetryProperties().otherProperty !== "Considered PII-free property", "telemetry props not copied - this case is unexpected/unsupported");
-=======
-            assert(coercedError.getTelemetryProperties().otherProperty === "Considered PII-free property", "telemetryProps not copied over by normalizeError");
->>>>>>> 071a083c
         });
 
         it("Should not fail coercing malformed inputs", () => {
