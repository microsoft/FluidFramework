--- conflicted
+++ resolved
@@ -61,13 +61,8 @@
   "dependencies": {
     "@fluidframework/common-definitions": "^0.20.1",
     "@fluidframework/common-utils": "^0.32.1",
-<<<<<<< HEAD
-    "@fluidframework/container-definitions": "^0.49.1000-69584",
-    "@fluidframework/protocol-definitions": "^0.1028.1000",
-=======
     "@fluidframework/container-definitions": "^0.49.1000-69955",
     "@fluidframework/protocol-definitions": "^0.1028.2000-0",
->>>>>>> b8d86fdf
     "@fluidframework/telemetry-utils": "^0.60.1000"
   },
   "devDependencies": {
