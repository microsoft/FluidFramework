--- conflicted
+++ resolved
@@ -89,20 +89,8 @@
   },
   "typeValidation": {
     "version": "2.0.0-internal.2.2.0",
-<<<<<<< HEAD
-    "baselineRange": "2.0.0-internal.2.0.0",
-    "broken": {
-      "ClassDeclaration_ClientSessionExpiredError": {"backCompat": false, "forwardCompat": false},
-      "ClassDeclaration_DataCorruptionError": {"backCompat": false, "forwardCompat": false},
-      "ClassDeclaration_DataProcessingError": {"backCompat": false, "forwardCompat": false},
-      "ClassDeclaration_GenericError": {"backCompat": false, "forwardCompat": false},
-      "ClassDeclaration_ThrottlingWarning": {"backCompat": false, "forwardCompat": false},
-      "ClassDeclaration_UsageError": {"backCompat": false, "forwardCompat": false}
-    }
-=======
     "baselineRange": ">=2.0.0-internal.2.1.0 <2.0.0-internal.2.2.0",
     "baselineVersion": "2.0.0-internal.2.1.0",
     "broken": {}
->>>>>>> 699e8dc8
   }
 }