{
  "name": "@fluidframework/container-utils",
  "version": "0.58.3000",
  "description": "Fluid container utils",
  "homepage": "https://fluidframework.com",
  "repository": {
    "type": "git",
    "url": "https://github.com/microsoft/FluidFramework.git",
    "directory": "packages/loader/container-utils"
  },
  "license": "MIT",
  "author": "Microsoft and contributors",
  "sideEffects": false,
  "main": "dist/index.js",
  "module": "lib/index.js",
  "types": "dist/index.d.ts",
  "scripts": {
    "build": "npm run build:genver && concurrently npm:build:compile npm:lint && npm run build:docs",
    "build:commonjs": "npm run tsc && npm run build:test",
    "build:compile": "concurrently npm:build:commonjs npm:build:esnext",
    "build:docs": "api-extractor run --local --typescript-compiler-folder ../../../node_modules/typescript && copyfiles -u 1 ./_api-extractor-temp/doc-models/* ../../../_api-extractor-temp/",
    "build:esnext": "tsc --project ./tsconfig.esnext.json",
    "build:full": "npm run build",
    "build:full:compile": "npm run build:compile",
    "build:genver": "gen-version",
    "build:test": "tsc --project ./src/test/tsconfig.json",
    "ci:build:docs": "api-extractor run --typescript-compiler-folder ../../../node_modules/typescript && copyfiles -u 1 ./_api-extractor-temp/* ../../../_api-extractor-temp/",
    "clean": "rimraf dist lib *.tsbuildinfo *.build.log",
    "eslint": "eslint --format stylish src",
    "eslint:fix": "eslint --format stylish src --fix --fix-type problem,suggestion,layout",
    "lint": "npm run eslint",
    "lint:fix": "npm run eslint:fix",
    "test": "npm run test:mocha",
    "test:coverage": "nyc npm test -- --reporter xunit --reporter-option output=nyc/junit-report.xml",
    "test:mocha": "mocha --ignore 'dist/test/types/*' --recursive dist/test -r node_modules/@fluidframework/mocha-test-setup --unhandled-rejections=strict",
    "test:mocha:verbose": "cross-env FLUID_TEST_VERBOSE=1 npm run test:mocha",
    "tsc": "tsc",
    "tsc:watch": "tsc --watch"
  },
  "nyc": {
    "all": true,
    "cache-dir": "nyc/.cache",
    "exclude": [
      "src/test/**/*.ts",
      "dist/test/**/*.js"
    ],
    "exclude-after-remap": false,
    "include": [
      "src/**/*.ts",
      "dist/**/*.js"
    ],
    "report-dir": "nyc/report",
    "reporter": [
      "cobertura",
      "html",
      "text"
    ],
    "temp-directory": "nyc/.nyc_output"
  },
  "dependencies": {
    "@fluidframework/common-definitions": "^0.20.1",
    "@fluidframework/common-utils": "^0.32.1",
    "@fluidframework/container-definitions": "^0.47.1000",
    "@fluidframework/protocol-definitions": "^0.1027.1000",
    "@fluidframework/telemetry-utils": "^0.58.3000"
  },
  "devDependencies": {
    "@fluidframework/build-common": "^0.23.0",
<<<<<<< HEAD
    "@fluidframework/eslint-config-fluid": "^0.27.2000-59622",
=======
    "@fluidframework/container-utils-previous": "npm:@fluidframework/container-utils@0.58.2000",
    "@fluidframework/eslint-config-fluid": "^0.27.0",
>>>>>>> 85fc9746
    "@fluidframework/mocha-test-setup": "^0.58.3000",
    "@fluidframework/test-runtime-utils": "^0.58.3000",
    "@microsoft/api-extractor": "^7.16.1",
    "@rushstack/eslint-config": "^2.5.1",
    "@types/mocha": "^8.2.2",
    "@types/node": "^14.18.0",
    "@typescript-eslint/eslint-plugin": "~5.9.0",
    "@typescript-eslint/parser": "~5.9.0",
    "concurrently": "^6.2.0",
    "copyfiles": "^2.1.0",
    "cross-env": "^7.0.2",
    "eslint": "~8.6.0",
    "eslint-plugin-editorconfig": "~3.2.0",
    "eslint-plugin-eslint-comments": "~3.2.0",
    "eslint-plugin-import": "~2.25.4",
    "eslint-plugin-no-null": "~1.0.2",
    "eslint-plugin-react": "~7.28.0",
    "eslint-plugin-unicorn": "~40.0.0",
    "mocha": "^8.4.0",
    "nyc": "^15.0.0",
    "rimraf": "^2.6.2",
    "typescript": "~4.1.3"
  },
  "typeValidation": {
    "version": "0.58.3000",
    "broken": {}
  }
}<|MERGE_RESOLUTION|>--- conflicted
+++ resolved
@@ -66,12 +66,8 @@
   },
   "devDependencies": {
     "@fluidframework/build-common": "^0.23.0",
-<<<<<<< HEAD
+    "@fluidframework/container-utils-previous": "npm:@fluidframework/container-utils@0.58.2000",
     "@fluidframework/eslint-config-fluid": "^0.27.2000-59622",
-=======
-    "@fluidframework/container-utils-previous": "npm:@fluidframework/container-utils@0.58.2000",
-    "@fluidframework/eslint-config-fluid": "^0.27.0",
->>>>>>> 85fc9746
     "@fluidframework/mocha-test-setup": "^0.58.3000",
     "@fluidframework/test-runtime-utils": "^0.58.3000",
     "@microsoft/api-extractor": "^7.16.1",
