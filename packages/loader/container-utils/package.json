--- conflicted
+++ resolved
@@ -52,15 +52,9 @@
   },
   "dependencies": {
     "@fluidframework/common-definitions": "^0.19.1",
-<<<<<<< HEAD
-    "@fluidframework/common-utils": "^0.26.0-0",
-    "@fluidframework/container-definitions": "^0.30.0",
-    "@fluidframework/telemetry-utils": "^0.30.0",
-=======
     "@fluidframework/common-utils": "^0.25.0",
     "@fluidframework/container-definitions": "^0.31.0",
     "@fluidframework/telemetry-utils": "^0.31.0",
->>>>>>> ce811914
     "assert": "^2.0.0"
   },
   "devDependencies": {
