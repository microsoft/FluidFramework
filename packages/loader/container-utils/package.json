--- conflicted
+++ resolved
@@ -62,11 +62,7 @@
     "@fluidframework/common-definitions": "^0.20.1",
     "@fluidframework/common-utils": "^0.32.1",
     "@fluidframework/container-definitions": "^0.48.1000",
-<<<<<<< HEAD
-    "@fluidframework/protocol-definitions": "^0.1028.1000-0",
-=======
     "@fluidframework/protocol-definitions": "^0.1028.1000",
->>>>>>> 0f2488de
     "@fluidframework/telemetry-utils": "^0.59.2000"
   },
   "devDependencies": {
