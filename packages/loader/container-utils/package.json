{
  "name": "@fluidframework/container-utils",
  "version": "0.35.0",
  "description": "Fluid container utils",
  "homepage": "https://fluidframework.com",
  "repository": "https://github.com/microsoft/FluidFramework",
  "license": "MIT",
  "author": "Microsoft",
  "sideEffects": false,
  "main": "dist/index.js",
  "module": "lib/index.js",
  "types": "dist/index.d.ts",
  "scripts": {
    "build": "npm run build:genver && concurrently npm:build:compile npm:lint",
    "build:commonjs": "npm run tsc && npm run build:test",
    "build:compile": "concurrently npm:build:commonjs npm:build:esnext",
    "build:docs": "api-extractor run --local && copyfiles -u 1 ./_api-extractor-temp/doc-models/* ../../../_api-extractor-temp/",
    "build:esnext": "tsc --project ./tsconfig.esnext.json",
    "build:full": "npm run build",
    "build:full:compile": "npm run build:compile",
    "build:genver": "gen-version",
    "build:test": "tsc --project ./src/test/tsconfig.json",
    "clean": "rimraf dist lib *.tsbuildinfo *.build.log",
    "eslint": "eslint --format stylish src",
    "eslint:fix": "eslint --format stylish src --fix",
    "lint": "npm run eslint",
    "lint:fix": "npm run eslint:fix",
    "test": "npm run test:mocha",
    "test:coverage": "nyc npm test -- --reporter mocha-junit-reporter --reporter-options mochaFile=nyc/junit-report.xml",
    "test:mocha": "mocha --recursive dist/test -r node_modules/@fluidframework/mocha-test-setup --unhandled-rejections=strict",
    "test:mocha:verbose": "cross-env FLUID_TEST_VERBOSE=1 npm run test:mocha",
    "tsc": "tsc",
    "tsc:watch": "tsc --watch"
  },
  "nyc": {
    "all": true,
    "cache-dir": "nyc/.cache",
    "exclude": [
      "src/test/**/*.ts",
      "dist/test/**/*.js"
    ],
    "exclude-after-remap": false,
    "include": [
      "src/**/*.ts",
      "dist/**/*.js"
    ],
    "report-dir": "nyc/report",
    "reporter": [
      "cobertura",
      "html",
      "text"
    ],
    "temp-directory": "nyc/.nyc_output"
  },
  "dependencies": {
    "@fluidframework/common-definitions": "^0.19.1",
    "@fluidframework/common-utils": "^0.27.0",
    "@fluidframework/container-definitions": "^0.35.0",
    "@fluidframework/telemetry-utils": "^0.35.0",
    "assert": "^2.0.0"
  },
  "devDependencies": {
    "@fluidframework/build-common": "^0.20.0-0",
    "@fluidframework/eslint-config-fluid": "^0.22.1-0",
<<<<<<< HEAD
    "@fluidframework/mocha-test-setup": "^0.34.0",
    "@fluidframework/test-runtime-utils": "^0.34.0",
=======
    "@fluidframework/mocha-test-setup": "^0.35.0",
>>>>>>> a1017e58
    "@microsoft/api-extractor": "^7.7.2",
    "@types/assert": "^1.5.2",
    "@types/mocha": "^5.2.5",
    "@types/node": "^10.17.24",
    "@typescript-eslint/eslint-plugin": "~4.14.0",
    "@typescript-eslint/parser": "~4.14.0",
    "concurrently": "^5.2.0",
    "copyfiles": "^2.1.0",
    "cross-env": "^7.0.2",
    "eslint": "~7.18.0",
    "eslint-plugin-eslint-comments": "~3.2.0",
    "eslint-plugin-import": "~2.22.1",
    "eslint-plugin-no-null": "~1.0.2",
    "eslint-plugin-prefer-arrow": "~1.2.2",
    "eslint-plugin-react": "~7.22.0",
    "eslint-plugin-unicorn": "~26.0.1",
    "mocha": "^8.1.1",
    "mocha-junit-reporter": "^1.18.0",
    "nyc": "^15.0.0",
    "rimraf": "^2.6.2",
    "typescript": "~4.1.3"
  }
}<|MERGE_RESOLUTION|>--- conflicted
+++ resolved
@@ -62,12 +62,8 @@
   "devDependencies": {
     "@fluidframework/build-common": "^0.20.0-0",
     "@fluidframework/eslint-config-fluid": "^0.22.1-0",
-<<<<<<< HEAD
-    "@fluidframework/mocha-test-setup": "^0.34.0",
-    "@fluidframework/test-runtime-utils": "^0.34.0",
-=======
     "@fluidframework/mocha-test-setup": "^0.35.0",
->>>>>>> a1017e58
+    "@fluidframework/test-runtime-utils": "^0.35.0",
     "@microsoft/api-extractor": "^7.7.2",
     "@types/assert": "^1.5.2",
     "@types/mocha": "^5.2.5",
