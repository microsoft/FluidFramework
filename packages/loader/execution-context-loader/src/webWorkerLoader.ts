--- conflicted
+++ resolved
@@ -8,13 +8,8 @@
     IFluidRunnable,
     IRequest,
     IResponse,
-<<<<<<< HEAD
-} from "@fluidframework/component-core-interfaces";
+} from "@fluidframework/core-interfaces";
 import { IContainer, ILoader, DetachedContainerSource } from "@fluidframework/container-definitions";
-=======
-} from "@fluidframework/core-interfaces";
-import { IContainer, ILoader, IFluidCodeDetails } from "@fluidframework/container-definitions";
->>>>>>> 2df7795c
 import { IFluidResolvedUrl } from "@fluidframework/driver-definitions";
 import Comlink from "comlink";
 
