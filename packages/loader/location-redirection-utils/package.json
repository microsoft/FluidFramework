--- conflicted
+++ resolved
@@ -36,13 +36,7 @@
     "test:mocha:verbose": "cross-env FLUID_TEST_VERBOSE=1 npm run test:mocha",
     "test:report": "npm test -- -- --reporter xunit --reporter-option output=nyc/mocha-junit-report.xml",
     "tsc": "tsc",
-<<<<<<< HEAD
-    "tsfmt": "tsfmt --verify",
-    "tsfmt:fix": "tsfmt --replace",
-    "typetests:gen": "flub generate typetests --generate -s baseMinor -d ."
-=======
     "typetests:gen": "fluid-type-validator -g -d ."
->>>>>>> fe327a13
   },
   "nyc": {
     "all": true,
