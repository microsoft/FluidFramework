--- conflicted
+++ resolved
@@ -73,15 +73,9 @@
     "@fluidframework/build-common": "^1.1.0",
     "@fluidframework/build-tools": "^0.8.0",
     "@fluidframework/eslint-config-fluid": "^2.0.0",
-<<<<<<< HEAD
-    "@fluidframework/location-redirection-utils-previous": "npm:@fluidframework/location-redirection-utils@2.0.0-internal.2.4.0",
-    "@fluidframework/mocha-test-setup": ">=2.0.0-internal.3.0.0 <2.0.0-internal.4.0.0",
-    "@fluidframework/test-runtime-utils": ">=2.0.0-internal.3.0.0 <2.0.0-internal.4.0.0",
-=======
-    "@fluidframework/location-redirection-utils-previous": "npm:@fluidframework/location-redirection-utils@2.0.0-internal.2.2.0",
+    "@fluidframework/location-redirection-utils-previous": "npm:@fluidframework/location-redirection-utils@2.0.0-internal.3.0.0",
     "@fluidframework/mocha-test-setup": ">=2.0.0-internal.4.0.0 <2.0.0-internal.5.0.0",
     "@fluidframework/test-runtime-utils": ">=2.0.0-internal.4.0.0 <2.0.0-internal.5.0.0",
->>>>>>> 6167ac92
     "@microsoft/api-extractor": "^7.22.2",
     "@rushstack/eslint-config": "^2.5.1",
     "@types/mocha": "^9.1.1",
@@ -97,10 +91,10 @@
     "typescript": "~4.5.5"
   },
   "typeValidation": {
-    "version": "2.0.0-internal.3.0.0",
+    "version": "2.0.0-internal.4.0.0",
     "previousVersionStyle": "^previousMajor",
-    "baselineRange": ">=2.0.0-internal.2.0.0 <2.0.0-internal.3.0.0",
-    "baselineVersion": "2.0.0-internal.2.4.0",
+    "baselineRange": ">=2.0.0-internal.3.0.0 <2.0.0-internal.4.0.0",
+    "baselineVersion": "2.0.0-internal.3.0.0",
     "broken": {}
   }
 }