{
  "name": "@fluidframework/web-code-loader",
  "version": "0.59.2000",
  "description": "Fluid web code loader",
  "homepage": "https://fluidframework.com",
  "repository": {
    "type": "git",
    "url": "https://github.com/microsoft/FluidFramework.git",
    "directory": "packages/loader/web-code-loader"
  },
  "license": "MIT",
  "author": "Microsoft and contributors",
  "sideEffects": false,
  "main": "dist/index.js",
  "module": "lib/index.js",
  "types": "dist/index.d.ts",
  "scripts": {
    "build": "concurrently npm:build:compile npm:lint && npm run build:docs",
    "build:compile": "npm run tsc && npm run build:test && npm run build:esnext",
    "build:docs": "api-extractor run --local --typescript-compiler-folder ../../../node_modules/typescript && copyfiles -u 1 ./_api-extractor-temp/doc-models/* ../../../_api-extractor-temp/",
    "build:esnext": "tsc --project ./tsconfig.esnext.json",
    "build:full": "npm run build",
    "build:full:compile": "npm run build:compile",
    "build:test": "tsc --project ./src/test/tsconfig.json",
    "ci:build:docs": "api-extractor run --typescript-compiler-folder ../../../node_modules/typescript && copyfiles -u 1 ./_api-extractor-temp/* ../../../_api-extractor-temp/",
    "clean": "rimraf dist lib *.tsbuildinfo *.build.log",
    "eslint": "eslint --format stylish src",
    "eslint:fix": "eslint --format stylish src --fix --fix-type problem,suggestion,layout",
    "lint": "npm run eslint",
    "lint:fix": "npm run eslint:fix",
    "tsc": "tsc",
    "tsfmt": "tsfmt --verify",
    "tsfmt:fix": "tsfmt --replace"
  },
  "dependencies": {
    "@fluidframework/container-definitions": "^0.48.1000",
<<<<<<< HEAD
    "@fluidframework/core-interfaces": "^0.43.1000-0",
=======
    "@fluidframework/core-interfaces": "^0.43.1000",
>>>>>>> 0f2488de
    "isomorphic-fetch": "^3.0.0"
  },
  "devDependencies": {
    "@fluidframework/build-common": "^0.23.0",
    "@fluidframework/eslint-config-fluid": "^0.28.1000",
    "@fluidframework/protocol-definitions": "^0.1028.1000",
    "@fluidframework/web-code-loader-previous": "npm:@fluidframework/web-code-loader@0.59.1000",
    "@microsoft/api-extractor": "^7.16.1",
    "@rushstack/eslint-config": "^2.5.1",
    "@types/isomorphic-fetch": "^0.0.35",
    "@typescript-eslint/eslint-plugin": "~5.9.0",
    "@typescript-eslint/parser": "~5.9.0",
    "concurrently": "^6.2.0",
    "copyfiles": "^2.1.0",
    "eslint": "~8.6.0",
    "eslint-plugin-editorconfig": "~3.2.0",
    "eslint-plugin-eslint-comments": "~3.2.0",
    "eslint-plugin-import": "~2.25.4",
    "eslint-plugin-no-null": "~1.0.2",
    "eslint-plugin-react": "~7.28.0",
    "eslint-plugin-unicorn": "~40.0.0",
    "rimraf": "^2.6.2",
    "source-map-loader": "^0.2.4",
    "typescript": "~4.1.3",
    "typescript-formatter": "7.1.0"
  },
  "typeValidation": {
    "version": "0.59.2000",
    "broken": {}
  }
}<|MERGE_RESOLUTION|>--- conflicted
+++ resolved
@@ -34,11 +34,7 @@
   },
   "dependencies": {
     "@fluidframework/container-definitions": "^0.48.1000",
-<<<<<<< HEAD
-    "@fluidframework/core-interfaces": "^0.43.1000-0",
-=======
     "@fluidframework/core-interfaces": "^0.43.1000",
->>>>>>> 0f2488de
     "isomorphic-fetch": "^3.0.0"
   },
   "devDependencies": {
