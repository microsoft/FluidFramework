--- conflicted
+++ resolved
@@ -1,10 +1,6 @@
 {
   "name": "@fluidframework/test-loader-utils",
-<<<<<<< HEAD
   "version": "0.60.1000",
-=======
-  "version": "0.59.3000",
->>>>>>> 24231532
   "description": "Mocks and other test utilities for the Fluid Framework Loader",
   "homepage": "https://fluidframework.com",
   "repository": {
@@ -35,24 +31,14 @@
   "dependencies": {
     "@fluidframework/common-definitions": "^0.20.1",
     "@fluidframework/common-utils": "^0.32.1",
-<<<<<<< HEAD
     "@fluidframework/driver-definitions": "^0.47.1000-0",
     "@fluidframework/driver-utils": "^0.60.1000",
-=======
-    "@fluidframework/driver-definitions": "^0.46.1000",
-    "@fluidframework/driver-utils": "^0.59.3000",
->>>>>>> 24231532
     "@fluidframework/protocol-definitions": "^0.1028.1000"
   },
   "devDependencies": {
     "@fluidframework/build-common": "^0.23.0",
-<<<<<<< HEAD
-    "@fluidframework/eslint-config-fluid": "^0.28.1000",
+    "@fluidframework/eslint-config-fluid": "^0.28.2000-0",
     "@fluidframework/test-loader-utils-previous": "npm:@fluidframework/test-loader-utils@^0.59.0",
-=======
-    "@fluidframework/eslint-config-fluid": "^0.28.2000-0",
-    "@fluidframework/test-loader-utils-previous": "npm:@fluidframework/test-loader-utils@0.59.2000",
->>>>>>> 24231532
     "@rushstack/eslint-config": "^2.5.1",
     "@typescript-eslint/eslint-plugin": "~5.9.0",
     "@typescript-eslint/parser": "~5.9.0",
@@ -72,11 +58,7 @@
     "typescript-formatter": "7.1.0"
   },
   "typeValidation": {
-<<<<<<< HEAD
     "version": "0.60.1000",
-=======
-    "version": "0.59.3000",
->>>>>>> 24231532
     "broken": {}
   }
 }