--- conflicted
+++ resolved
@@ -1,11 +1,6 @@
 {
-<<<<<<< HEAD
 	"name": "@fluid-private/test-loader-utils",
-	"version": "2.0.0-internal.7.1.0",
-=======
-	"name": "@fluid-internal/test-loader-utils",
 	"version": "2.0.0-internal.7.2.0",
->>>>>>> 1a0100e4
 	"description": "Mocks and other test utilities for the Fluid Framework Loader",
 	"homepage": "https://fluidframework.com",
 	"repository": {
