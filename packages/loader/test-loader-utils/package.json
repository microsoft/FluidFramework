{
	"name": "@fluid-internal/test-loader-utils",
	"version": "2.0.0-internal.7.1.0",
	"description": "Mocks and other test utilities for the Fluid Framework Loader",
	"homepage": "https://fluidframework.com",
	"repository": {
		"type": "git",
		"url": "https://github.com/microsoft/FluidFramework.git",
		"directory": "packages/loader/test-loader-utils"
	},
	"license": "MIT",
	"author": "Microsoft and contributors",
	"sideEffects": false,
	"main": "dist/index.js",
	"module": "dist/index.js",
	"types": "dist/index.d.ts",
	"scripts": {
		"build": "fluid-build . --task build",
		"build:compile": "fluid-build . --task compile",
		"clean": "rimraf --glob 'dist' '*.tsbuildinfo' '*.build.log'",
		"eslint": "eslint --format stylish src",
		"eslint:fix": "eslint --format stylish src --fix --fix-type problem,suggestion,layout",
		"format": "npm run prettier:fix",
		"lint": "npm run prettier && npm run eslint",
		"lint:fix": "npm run prettier:fix && npm run eslint:fix",
		"prettier": "prettier --check . --ignore-path ../../../.prettierignore",
		"prettier:fix": "prettier --write . --ignore-path ../../../.prettierignore",
		"tsc": "tsc"
	},
	"dependencies": {
		"@fluid-internal/client-utils": "workspace:~",
		"@fluidframework/core-interfaces": "workspace:~",
		"@fluidframework/driver-definitions": "workspace:~",
		"@fluidframework/driver-utils": "workspace:~",
		"@fluidframework/protocol-definitions": "^3.0.0"
	},
	"devDependencies": {
		"@fluid-tools/build-cli": "^0.24.0",
		"@fluidframework/build-common": "^2.0.0",
		"@fluidframework/build-tools": "^0.24.0",
<<<<<<< HEAD
		"@fluidframework/eslint-config-fluid": "^3.0.0",
		"eslint": "~8.50.0",
		"prettier": "~2.6.2",
=======
		"@fluidframework/eslint-config-fluid": "^2.1.0",
		"eslint": "~8.6.0",
		"prettier": "~3.0.3",
>>>>>>> 54d3fdc2
		"rimraf": "^4.4.0",
		"typescript": "~5.1.6"
	},
	"typeValidation": {
		"disabled": true,
		"broken": {}
	}
}<|MERGE_RESOLUTION|>--- conflicted
+++ resolved
@@ -38,15 +38,9 @@
 		"@fluid-tools/build-cli": "^0.24.0",
 		"@fluidframework/build-common": "^2.0.0",
 		"@fluidframework/build-tools": "^0.24.0",
-<<<<<<< HEAD
 		"@fluidframework/eslint-config-fluid": "^3.0.0",
 		"eslint": "~8.50.0",
-		"prettier": "~2.6.2",
-=======
-		"@fluidframework/eslint-config-fluid": "^2.1.0",
-		"eslint": "~8.6.0",
 		"prettier": "~3.0.3",
->>>>>>> 54d3fdc2
 		"rimraf": "^4.4.0",
 		"typescript": "~5.1.6"
 	},
