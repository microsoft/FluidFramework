{
  "name": "@fluidframework/test-loader-utils",
  "version": "2.0.0",
  "description": "Mocks and other test utilities for the Fluid Framework Loader",
  "homepage": "https://fluidframework.com",
  "repository": {
    "type": "git",
    "url": "https://github.com/microsoft/FluidFramework.git",
    "directory": "packages/loader/test-loader-utils"
  },
  "license": "MIT",
  "author": "Microsoft and contributors",
  "sideEffects": false,
  "main": "dist/index.js",
  "module": "dist/index.js",
  "types": "dist/index.d.ts",
  "scripts": {
    "build": "concurrently npm:build:compile npm:lint",
    "build:compile": "npm run tsc",
    "build:full": "npm run build",
    "build:full:compile": "npm run build:compile",
    "clean": "rimraf dist *.tsbuildinfo *.build.log",
    "eslint": "eslint --format stylish src",
    "eslint:fix": "eslint --format stylish src --fix --fix-type problem,suggestion,layout",
    "lint": "npm run eslint",
    "lint:fix": "npm run eslint:fix",
    "tsc": "tsc",
    "tsfmt": "tsfmt --verify",
    "tsfmt:fix": "tsfmt --replace"
  },
  "dependencies": {
    "@fluidframework/common-definitions": "^0.20.1",
    "@fluidframework/common-utils": "^0.32.1",
    "@fluidframework/driver-definitions": "^2.0.0",
    "@fluidframework/driver-utils": "^2.0.0",
    "@fluidframework/protocol-definitions": "^0.1029.1000-0"
  },
  "devDependencies": {
    "@fluidframework/build-common": "^0.24.0",
    "@fluidframework/eslint-config-fluid": "^0.28.2000",
<<<<<<< HEAD
    "@fluidframework/test-loader-utils-previous": "npm:@fluidframework/test-loader-utils@^1.2.0",
=======
    "@fluidframework/test-loader-utils-previous": "npm:@fluidframework/test-loader-utils@^1.0.0",
>>>>>>> 1b1b2457
    "@rushstack/eslint-config": "^2.5.1",
    "concurrently": "^6.2.0",
    "eslint": "~8.6.0",
    "rimraf": "^2.6.2",
    "typescript": "~4.5.5",
    "typescript-formatter": "7.1.0"
  },
  "typeValidation": {
<<<<<<< HEAD
    "version": "1.3.0",
    "broken": {}
=======
    "version": "2.0.0",
    "broken": {
      "ClassDeclaration_MockDocumentDeltaConnection": {
        "backCompat": false
      }
    }
>>>>>>> 1b1b2457
  }
}<|MERGE_RESOLUTION|>--- conflicted
+++ resolved
@@ -38,11 +38,7 @@
   "devDependencies": {
     "@fluidframework/build-common": "^0.24.0",
     "@fluidframework/eslint-config-fluid": "^0.28.2000",
-<<<<<<< HEAD
-    "@fluidframework/test-loader-utils-previous": "npm:@fluidframework/test-loader-utils@^1.2.0",
-=======
     "@fluidframework/test-loader-utils-previous": "npm:@fluidframework/test-loader-utils@^1.0.0",
->>>>>>> 1b1b2457
     "@rushstack/eslint-config": "^2.5.1",
     "concurrently": "^6.2.0",
     "eslint": "~8.6.0",
@@ -51,16 +47,11 @@
     "typescript-formatter": "7.1.0"
   },
   "typeValidation": {
-<<<<<<< HEAD
-    "version": "1.3.0",
-    "broken": {}
-=======
     "version": "2.0.0",
     "broken": {
       "ClassDeclaration_MockDocumentDeltaConnection": {
         "backCompat": false
       }
     }
->>>>>>> 1b1b2457
   }
 }