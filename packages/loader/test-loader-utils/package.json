--- conflicted
+++ resolved
@@ -22,14 +22,8 @@
     "tsc": "tsc"
   },
   "dependencies": {
-<<<<<<< HEAD
-    "@microsoft/fluid-common-utils": "^0.16.0",
-    "@microsoft/fluid-driver-definitions": "^0.17.0",
-    "@microsoft/fluid-protocol-definitions": "^0.1004.1"
-=======
     "@fluidframework/driver-definitions": "^0.19.0",
     "@fluidframework/protocol-definitions": "^0.1006.0-0"
->>>>>>> d108463e
   },
   "devDependencies": {
     "@fluidframework/build-common": "^0.16.0-0",
