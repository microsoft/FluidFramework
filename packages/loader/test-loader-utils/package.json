{
	"name": "@fluid-private/test-loader-utils",
	"version": "2.0.0-rc.5.0.0",
	"description": "Mocks and other test utilities for the Fluid Framework Loader",
	"homepage": "https://fluidframework.com",
	"repository": {
		"type": "git",
		"url": "https://github.com/microsoft/FluidFramework.git",
		"directory": "packages/loader/test-loader-utils"
	},
	"license": "MIT",
	"author": "Microsoft and contributors",
	"sideEffects": false,
	"type": "module",
	"exports": {
		".": {
			"import": {
				"types": "./lib/index.d.ts",
				"default": "./lib/index.js"
			},
			"require": {
				"types": "./dist/index.d.ts",
				"default": "./dist/index.js"
			}
		}
	},
	"main": "lib/index.js",
	"types": "lib/index.d.ts",
	"scripts": {
		"build": "fluid-build . --task build",
		"build:compile": "fluid-build . --task compile",
		"build:docs": "api-extractor run --local",
		"build:esnext": "tsc --project ./tsconfig.json",
		"check:are-the-types-wrong": "attw --pack .",
		"check:prettier": "prettier --check . --cache --ignore-path ../../../.prettierignore",
		"check:release-tags": "api-extractor run --local --config ./api-extractor-lint.json",
		"ci:build:docs": "api-extractor run",
		"clean": "rimraf --glob dist \"**/*.tsbuildinfo\" \"**/*.build.log\" _api-extractor-temp lib",
		"eslint": "eslint --format stylish src",
		"eslint:fix": "eslint --format stylish src --fix --fix-type problem,suggestion,layout",
		"format": "fluid-build --task format .",
		"format:prettier": "prettier --write . --cache --ignore-path ../../../.prettierignore",
		"lint": "fluid-build . --task lint",
		"lint:fix": "fluid-build . --task eslint:fix --task format",
		"tsc": "fluid-tsc commonjs --project ./tsconfig.cjs.json && copyfiles -f ../../../common/build/build-common/src/cjs/package.json ./dist"
	},
	"dependencies": {
		"@fluid-internal/client-utils": "workspace:~",
		"@fluidframework/core-interfaces": "workspace:~",
		"@fluidframework/driver-definitions": "workspace:~",
		"@fluidframework/driver-utils": "workspace:~"
	},
	"devDependencies": {
		"@arethetypeswrong/cli": "^0.15.2",
		"@biomejs/biome": "^1.6.2",
		"@fluid-tools/build-cli": "^0.39.0-264124",
		"@fluidframework/build-common": "^2.0.3",
		"@fluidframework/build-tools": "^0.39.0-264124",
<<<<<<< HEAD
		"@fluidframework/eslint-config-fluid": "^5.3.0",
		"@microsoft/api-extractor": "^7.43.1",
=======
		"@fluidframework/eslint-config-fluid": "^5.1.0",
		"@microsoft/api-extractor": "^7.45.1",
>>>>>>> c6293d4b
		"copyfiles": "^2.4.1",
		"eslint": "~8.55.0",
		"prettier": "~3.0.3",
		"rimraf": "^4.4.0",
		"typescript": "~5.4.5"
	},
	"typeValidation": {
		"disabled": true,
		"broken": {}
	}
}<|MERGE_RESOLUTION|>--- conflicted
+++ resolved
@@ -56,13 +56,8 @@
 		"@fluid-tools/build-cli": "^0.39.0-264124",
 		"@fluidframework/build-common": "^2.0.3",
 		"@fluidframework/build-tools": "^0.39.0-264124",
-<<<<<<< HEAD
-		"@fluidframework/eslint-config-fluid": "^5.3.0",
-		"@microsoft/api-extractor": "^7.43.1",
-=======
 		"@fluidframework/eslint-config-fluid": "^5.1.0",
 		"@microsoft/api-extractor": "^7.45.1",
->>>>>>> c6293d4b
 		"copyfiles": "^2.4.1",
 		"eslint": "~8.55.0",
 		"prettier": "~3.0.3",
