--- conflicted
+++ resolved
@@ -37,15 +37,9 @@
 	"devDependencies": {
 		"@fluid-tools/build-cli": "^0.25.0",
 		"@fluidframework/build-common": "^2.0.0",
-<<<<<<< HEAD
-		"@fluidframework/build-tools": "^0.24.0",
-		"@fluidframework/eslint-config-fluid": "^3.0.0",
-		"eslint": "~8.50.0",
-=======
 		"@fluidframework/build-tools": "^0.25.0",
 		"@fluidframework/eslint-config-fluid": "^2.1.0",
 		"eslint": "~8.6.0",
->>>>>>> 9d747826
 		"prettier": "~3.0.3",
 		"rimraf": "^4.4.0",
 		"typescript": "~5.1.6"
