--- conflicted
+++ resolved
@@ -14,11 +14,7 @@
 
 <!-- AUTO-GENERATED-CONTENT:END -->
 
-<<<<<<< HEAD
-<!-- AUTO-GENERATED-CONTENT:START (LIBRARY_PACKAGE_README_FOOTER) -->
-=======
 <!-- AUTO-GENERATED-CONTENT:START (README_FOOTER) -->
->>>>>>> d253e253
 
 <!-- prettier-ignore-start -->
 <!-- NOTE: This section is automatically generated using @fluid-tools/markdown-magic. Do not update these generated contents directly. -->
