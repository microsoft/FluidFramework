--- conflicted
+++ resolved
@@ -1,9 +1,5 @@
 # @fluidframework/driver-definitions
 
-<<<<<<< HEAD
-Interfaces for Fluid Drivers.
-=======
 Interfaces for Fluid Drivers
 
-See [GitHub](https://github.com/microsoft/FluidFramework) for more details on the Fluid Framework and packages within.
->>>>>>> f109367c
+See [GitHub](https://github.com/microsoft/FluidFramework) for more details on the Fluid Framework and packages within.