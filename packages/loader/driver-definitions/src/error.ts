/*!
 * Copyright (c) Microsoft Corporation. All rights reserved.
 * Licensed under the MIT License.
 */

// tslint:disable: no-unsafe-any
export enum ErrorType {
    /**
     * Some error, most likely an exception caught by runtime and propagated to container as critical error
     */
    generalError,

    /**
    // Some non-categorized (below) networking error
     */
    genericNetworkError,

    /**
    // Access denied - user does not have enough privileges to open a file, or continue to operate on a file
     */
    authorizationError,

    /**
    // File not found, or file deleted during session
     */
    fileNotFoundOrAccessDeniedError,

    /**
    * Storage is out of space
     */
    outOfStorageError,

    /**
    * Invalid file name (at creation of the file)
     */
    invalidFileNameError,

    /**
    * Throttling error from server. Server is busy and is asking not to reconnect for some time
     */
    throttlingError,

    /**
    * Service error. Not used
     */
    serviceError,

    /**
    * Summarizing error. Currently raised on summarizing container only.
    * Work is planned to propagate these errors to main container.
     */
    summarizingError,

    /**
    * User does not have write permissions to a file, but is changing content of a file.
    * That might be indication of some component error - components should not generate ops in readonly mode.
     */
    writeError,

    /**
    * Some fatal server error (usually 500).
     */
    fatalError,
}

export type IError = IGeneralError | IThrottlingError | IOutOfStorageError | IInvalidFileNameError |
IGenericNetworkError | IAuthorizationError | IFileNotFoundOrAccessDeniedError |
IServiceError | ISummarizingError | IWriteError | IFatalError;

export interface IErrorBase {
    readonly errorType: ErrorType;
    readonly message: string;
    readonly canRetry: boolean;
    readonly online?: string;
}

export interface IGeneralError extends IErrorBase {
    readonly errorType: ErrorType.generalError;
    error: any;
}

export interface IThrottlingError extends IErrorBase {
    readonly errorType: ErrorType.throttlingError;
    readonly retryAfterSeconds: number;
}

export interface IGenericNetworkError extends IErrorBase {
    readonly errorType: ErrorType.genericNetworkError;
    readonly statusCode?: number;
}

export interface IAuthorizationError extends IErrorBase {
    readonly errorType: ErrorType.authorizationError;
}

export interface IFileNotFoundOrAccessDeniedError extends IErrorBase {
    readonly errorType: ErrorType.fileNotFoundOrAccessDeniedError;
}

export interface IOutOfStorageError extends IErrorBase {
    readonly errorType: ErrorType.outOfStorageError;
}

export interface IInvalidFileNameError extends IErrorBase {
    readonly errorType: ErrorType.invalidFileNameError;
}

export interface IServiceError extends IErrorBase {
    readonly errorType: ErrorType.serviceError;
}

export interface ISummarizingError extends IErrorBase {
    readonly errorType: ErrorType.summarizingError;
<<<<<<< HEAD
=======
    readonly description: string;
    critical?: boolean;
    /**
     * Whether this error has already been logged. Used to avoid logging errors twice.
     */
    readonly logged?: boolean;
>>>>>>> 54026fc9
}

export interface IWriteError extends IErrorBase {
    readonly errorType: ErrorType.writeError;
}

export interface IFatalError extends IErrorBase {
    readonly errorType: ErrorType.fatalError;
}<|MERGE_RESOLUTION|>--- conflicted
+++ resolved
@@ -111,15 +111,11 @@
 
 export interface ISummarizingError extends IErrorBase {
     readonly errorType: ErrorType.summarizingError;
-<<<<<<< HEAD
-=======
     readonly description: string;
-    critical?: boolean;
     /**
      * Whether this error has already been logged. Used to avoid logging errors twice.
      */
     readonly logged?: boolean;
->>>>>>> 54026fc9
 }
 
 export interface IWriteError extends IErrorBase {
