--- conflicted
+++ resolved
@@ -25,15 +25,9 @@
     "tsc:watch": "tsc --watch"
   },
   "dependencies": {
-<<<<<<< HEAD
-    "@microsoft/fluid-common-definitions": "^0.14.0",
-    "@microsoft/fluid-component-core-interfaces": "^0.16.0",
-    "@microsoft/fluid-protocol-definitions": "^0.1004.1-0"
-=======
     "@microsoft/fluid-common-definitions": "^0.16.0",
     "@microsoft/fluid-component-core-interfaces": "^0.17.0",
     "@microsoft/fluid-protocol-definitions": "^0.1004.1"
->>>>>>> fd241a2f
   },
   "devDependencies": {
     "@microsoft/api-extractor": "^7.7.2",
