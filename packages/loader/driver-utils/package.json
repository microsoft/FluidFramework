--- conflicted
+++ resolved
@@ -94,24 +94,8 @@
   },
   "typeValidation": {
     "version": "2.0.0-internal.2.2.0",
-<<<<<<< HEAD
-    "baselineRange": "2.0.0-internal.2.0.0",
-    "broken": {
-      "ClassDeclaration_AuthorizationError": {"backCompat": false, "forwardCompat": false},
-      "ClassDeclaration_DeltaStreamConnectionForbiddenError": {"backCompat": false, "forwardCompat": false},
-      "ClassDeclaration_FluidInvalidSchemaError": {"backCompat": false, "forwardCompat": false},
-      "ClassDeclaration_GenericNetworkError": {"backCompat": false, "forwardCompat": false},
-      "ClassDeclaration_LocationRedirectionError": {"backCompat": false, "forwardCompat": false},
-      "ClassDeclaration_NetworkErrorBasic": {"backCompat": false, "forwardCompat": false},
-      "ClassDeclaration_UsageError": {"backCompat": false, "forwardCompat": false},
-      "ClassDeclaration_ThrottlingError": {"backCompat": false, "forwardCompat": false},
-      "ClassDeclaration_RetryableError": {"backCompat": false, "forwardCompat": false},
-      "ClassDeclaration_NonRetryableError": {"backCompat": false, "forwardCompat": false}
-    }
-=======
     "baselineRange": ">=2.0.0-internal.2.1.0 <2.0.0-internal.2.2.0",
     "baselineVersion": "2.0.0-internal.2.1.0",
     "broken": {}
->>>>>>> 699e8dc8
   }
 }