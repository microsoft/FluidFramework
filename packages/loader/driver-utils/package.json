{
	"name": "@fluidframework/driver-utils",
	"version": "2.3.0",
	"description": "Collection of utility functions for Fluid drivers",
	"homepage": "https://fluidframework.com",
	"repository": {
		"type": "git",
		"url": "https://github.com/microsoft/FluidFramework.git",
		"directory": "packages/loader/driver-utils"
	},
	"license": "MIT",
	"author": "Microsoft and contributors",
	"sideEffects": false,
	"type": "module",
	"exports": {
		".": {
			"import": {
				"types": "./lib/public.d.ts",
				"default": "./lib/index.js"
			},
			"require": {
				"types": "./dist/public.d.ts",
				"default": "./dist/index.js"
			}
		},
		"./legacy": {
			"import": {
				"types": "./lib/legacy.d.ts",
				"default": "./lib/index.js"
			},
			"require": {
				"types": "./dist/legacy.d.ts",
				"default": "./dist/index.js"
			}
		},
		"./internal": {
			"import": {
				"types": "./lib/index.d.ts",
				"default": "./lib/index.js"
			},
			"require": {
				"types": "./dist/index.d.ts",
				"default": "./dist/index.js"
			}
		}
	},
	"main": "lib/index.js",
	"types": "lib/public.d.ts",
	"scripts": {
		"api": "fluid-build . --task api",
		"api-extractor:commonjs": "flub generate entrypoints --outDir ./dist",
		"api-extractor:esnext": "flub generate entrypoints --outDir ./lib --node10TypeCompat",
		"build": "fluid-build . --task build",
		"build:api-reports": "concurrently \"npm:build:api-reports:*\"",
		"build:api-reports:current": "api-extractor run --local --config api-extractor/api-extractor.current.json",
		"build:api-reports:legacy": "api-extractor run --local --config api-extractor/api-extractor.legacy.json",
		"build:commonjs": "fluid-build . --task commonjs",
		"build:compile": "fluid-build . --task compile",
		"build:docs": "api-extractor run --local",
		"build:esnext": "tsc --project ./tsconfig.json",
		"build:genver": "gen-version",
		"build:test": "npm run build:test:esm && npm run build:test:cjs",
		"build:test:cjs": "fluid-tsc commonjs --project ./src/test/tsconfig.cjs.json",
		"build:test:esm": "tsc --project ./src/test/tsconfig.json",
		"check:are-the-types-wrong": "attw --pack .",
		"check:biome": "biome check .",
		"check:exports": "concurrently \"npm:check:exports:*\"",
		"check:exports:bundle-release-tags": "api-extractor run --config api-extractor/api-extractor-lint-bundle.json",
		"check:exports:cjs:legacy": "api-extractor run --config api-extractor/api-extractor-lint-legacy.cjs.json",
		"check:exports:cjs:public": "api-extractor run --config api-extractor/api-extractor-lint-public.cjs.json",
		"check:exports:esm:legacy": "api-extractor run --config api-extractor/api-extractor-lint-legacy.esm.json",
		"check:exports:esm:public": "api-extractor run --config api-extractor/api-extractor-lint-public.esm.json",
		"check:format": "npm run check:biome",
		"check:prettier": "prettier --check . --cache --ignore-path ../../../.prettierignore",
		"ci:build:api-reports": "concurrently \"npm:ci:build:api-reports:*\"",
		"ci:build:api-reports:current": "api-extractor run --config api-extractor/api-extractor.current.json",
		"ci:build:api-reports:legacy": "api-extractor run --config api-extractor/api-extractor.legacy.json",
		"ci:build:docs": "api-extractor run",
		"clean": "rimraf --glob dist lib \"*.d.ts\" \"**/*.tsbuildinfo\" \"**/*.build.log\" _api-extractor-temp nyc",
		"eslint": "eslint --format stylish src",
		"eslint:fix": "eslint --format stylish src --fix --fix-type problem,suggestion,layout",
		"format": "npm run format:biome",
		"format:biome": "biome check . --write",
		"format:prettier": "prettier --write . --cache --ignore-path ../../../.prettierignore",
		"lint": "fluid-build . --task lint",
		"lint:fix": "fluid-build . --task eslint:fix --task format",
		"test": "npm run test:mocha",
		"test:coverage": "c8 npm test",
		"test:mocha": "npm run test:mocha:esm && echo skipping cjs to avoid overhead - npm run test:mocha:cjs",
		"test:mocha:cjs": "mocha --recursive \"dist/test/**/*.spec.*js\" --exit",
		"test:mocha:esm": "mocha --recursive \"lib/test/**/*.spec.*js\" --exit",
		"test:mocha:verbose": "cross-env FLUID_TEST_VERBOSE=1 npm run test:mocha",
		"tsc": "fluid-tsc commonjs --project ./tsconfig.cjs.json && copyfiles -f ../../../common/build/build-common/src/cjs/package.json ./dist",
		"typetests:gen": "flub generate typetests --dir . -v",
		"typetests:prepare": "flub typetests --dir . --reset --previous --normalize"
	},
	"c8": {
		"all": true,
		"cache-dir": "nyc/.cache",
		"exclude": [
			"src/test/**/*.*ts",
			"dist/test/**/*.*js"
		],
		"exclude-after-remap": false,
		"include": [
			"src/**/*.*ts",
			"dist/**/*.*js"
		],
		"report-dir": "nyc/report",
		"reporter": [
			"cobertura",
			"html",
			"text"
		],
		"temp-directory": "nyc/.nyc_output"
	},
	"dependencies": {
		"@fluid-internal/client-utils": "workspace:~",
		"@fluidframework/core-interfaces": "workspace:~",
		"@fluidframework/core-utils": "workspace:~",
		"@fluidframework/driver-definitions": "workspace:~",
		"@fluidframework/telemetry-utils": "workspace:~",
		"axios": "^1.7.7",
		"lz4js": "^0.2.0",
		"uuid": "^9.0.0"
	},
	"devDependencies": {
		"@arethetypeswrong/cli": "^0.15.2",
		"@biomejs/biome": "~1.8.3",
		"@fluid-internal/mocha-test-setup": "workspace:~",
		"@fluid-tools/build-cli": "^0.44.0",
		"@fluidframework/build-common": "^2.0.3",
		"@fluidframework/build-tools": "^0.44.0",
		"@fluidframework/driver-utils-previous": "npm:@fluidframework/driver-utils@2.2.0",
		"@fluidframework/eslint-config-fluid": "^5.4.0",
		"@microsoft/api-extractor": "7.47.8",
		"@types/mocha": "^9.1.1",
		"@types/node": "^18.19.0",
		"@types/sinon": "^17.0.3",
		"@types/uuid": "^9.0.2",
		"c8": "^8.0.1",
		"concurrently": "^8.2.1",
		"copyfiles": "^2.4.1",
		"cross-env": "^7.0.3",
		"eslint": "~8.55.0",
		"mocha": "^10.2.0",
		"mocha-json-output-reporter": "^2.0.1",
		"mocha-multi-reporters": "^1.5.1",
		"moment": "^2.21.0",
		"prettier": "~3.0.3",
		"rimraf": "^4.4.0",
		"sinon": "^17.0.1",
		"typescript": "~5.4.5"
	},
	"typeValidation": {
		"broken": {
<<<<<<< HEAD
			"RemovedEnum_MessageType2": {
				"forwardCompat": false,
				"backCompat": false
			}
		}
=======
			"Class_AuthorizationError": {
				"backCompat": false
			},
			"Class_PrefetchDocumentStorageService": {
				"backCompat": false
			},
			"ClassStatics_AuthorizationError": {
				"backCompat": false
			},
			"ClassStatics_PrefetchDocumentStorageService": {
				"backCompat": false
			}
		},
		"entrypoint": "internal"
>>>>>>> 11fe079b
	}
}<|MERGE_RESOLUTION|>--- conflicted
+++ resolved
@@ -154,13 +154,10 @@
 	},
 	"typeValidation": {
 		"broken": {
-<<<<<<< HEAD
 			"RemovedEnum_MessageType2": {
 				"forwardCompat": false,
 				"backCompat": false
-			}
-		}
-=======
+			},
 			"Class_AuthorizationError": {
 				"backCompat": false
 			},
@@ -175,6 +172,5 @@
 			}
 		},
 		"entrypoint": "internal"
->>>>>>> 11fe079b
 	}
 }