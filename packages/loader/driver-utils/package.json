{
  "name": "@fluidframework/driver-utils",
  "version": "0.19.0",
  "description": "Collection of utility functions for Fluid drivers",
  "repository": "microsoft/FluidFramework",
  "license": "MIT",
  "author": "Microsoft",
  "sideEffects": "false",
  "main": "dist/index.js",
  "module": "lib/index.js",
  "types": "dist/index.d.ts",
  "scripts": {
    "build": "npm run build:genver && concurrently npm:build:compile npm:lint",
    "build:compile": "concurrently npm:tsc npm:build:esnext",
    "build:docs": "api-extractor run --local && copyfiles -u 1 ./_api-extractor-temp/doc-models/* ../../../_api-extractor-temp/",
    "build:esnext": "tsc --project ./tsconfig.esnext.json",
    "build:full": "npm run build",
    "build:full:compile": "npm run build:compile",
    "build:genver": "gen-version",
    "clean": "rimraf dist lib *.tsbuildinfo *.build.log",
    "eslint": "eslint --ext=ts,tsx --format stylish src",
    "eslint:fix": "eslint --ext=ts,tsx --format stylish src --fix",
    "lint": "npm run eslint",
    "lint:fix": "npm run eslint:fix",
    "tsc": "tsc"
  },
  "nyc": {
    "all": true,
    "cache-dir": "nyc/.cache",
    "exclude": [
      "src/test/**/*.ts",
      "dist/test/**/*.js"
    ],
    "include": [
      "src/**/*.ts",
      "dist/**/*.js"
    ],
    "report-dir": "nyc/report",
    "reporter": [
      "cobertura",
      "html",
      "text"
    ],
    "temp-directory": "nyc/.nyc_output"
  },
  "dependencies": {
<<<<<<< HEAD
    "@microsoft/fluid-common-definitions": "^0.17.0",
    "@microsoft/fluid-common-utils": "^0.18.2",
    "@microsoft/fluid-component-core-interfaces": "^0.19.0",
    "@microsoft/fluid-driver-definitions": "^0.19.0",
    "@microsoft/fluid-gitresources": "^0.1005.1",
    "@microsoft/fluid-protocol-base": "^0.1005.1",
    "@microsoft/fluid-protocol-definitions": "^0.1005.1"
=======
    "@fluidframework/common-definitions": "^0.18.0-0",
    "@fluidframework/component-core-interfaces": "^0.19.0",
    "@fluidframework/container-definitions": "^0.19.0",
    "@fluidframework/driver-definitions": "^0.19.0",
    "@fluidframework/protocol-definitions": "^0.1006.0-0"
>>>>>>> d59e6798
  },
  "devDependencies": {
    "@fluidframework/build-common": "^0.16.0-0",
    "@fluidframework/eslint-config-fluid": "^0.17.0-0",
    "@microsoft/api-extractor": "^7.7.2",
    "@types/mocha": "^5.2.5",
    "@types/node": "^10.17.24",
    "@typescript-eslint/eslint-plugin": "~2.17.0",
    "@typescript-eslint/parser": "~2.17.0",
    "concurrently": "^5.2.0",
    "copyfiles": "^2.1.0",
    "eslint": "~6.8.0",
    "eslint-plugin-eslint-comments": "~3.1.2",
    "eslint-plugin-import": "2.20.0",
    "eslint-plugin-no-null": "~1.0.2",
    "eslint-plugin-optimize-regex": "~1.1.7",
    "eslint-plugin-prefer-arrow": "~1.1.7",
    "eslint-plugin-react": "~7.18.0",
    "eslint-plugin-unicorn": "~15.0.1",
    "mocha": "^5.2.0",
    "mocha-junit-reporter": "^1.18.0",
    "nyc": "^15.0.0",
    "rimraf": "^2.6.2",
    "typescript": "~3.7.4"
  }
}<|MERGE_RESOLUTION|>--- conflicted
+++ resolved
@@ -44,21 +44,14 @@
     "temp-directory": "nyc/.nyc_output"
   },
   "dependencies": {
-<<<<<<< HEAD
-    "@microsoft/fluid-common-definitions": "^0.17.0",
-    "@microsoft/fluid-common-utils": "^0.18.2",
-    "@microsoft/fluid-component-core-interfaces": "^0.19.0",
-    "@microsoft/fluid-driver-definitions": "^0.19.0",
-    "@microsoft/fluid-gitresources": "^0.1005.1",
-    "@microsoft/fluid-protocol-base": "^0.1005.1",
-    "@microsoft/fluid-protocol-definitions": "^0.1005.1"
-=======
     "@fluidframework/common-definitions": "^0.18.0-0",
+    "@fluidframework/common-utils": "^0.19.0-0",
     "@fluidframework/component-core-interfaces": "^0.19.0",
     "@fluidframework/container-definitions": "^0.19.0",
     "@fluidframework/driver-definitions": "^0.19.0",
+    "@fluidframework/gitresources": "^0.1006.0-0",
+    "@fluidframework/protocol-base": "^0.1006.0-0",
     "@fluidframework/protocol-definitions": "^0.1006.0-0"
->>>>>>> d59e6798
   },
   "devDependencies": {
     "@fluidframework/build-common": "^0.16.0-0",
