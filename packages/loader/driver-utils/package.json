{
	"name": "@fluidframework/driver-utils",
	"version": "2.3.0",
	"description": "Collection of utility functions for Fluid drivers",
	"homepage": "https://fluidframework.com",
	"repository": {
		"type": "git",
		"url": "https://github.com/microsoft/FluidFramework.git",
		"directory": "packages/loader/driver-utils"
	},
	"license": "MIT",
	"author": "Microsoft and contributors",
	"sideEffects": false,
	"type": "module",
	"exports": {
		".": {
			"import": {
				"types": "./lib/public.d.ts",
				"default": "./lib/index.js"
			},
			"require": {
				"types": "./dist/public.d.ts",
				"default": "./dist/index.js"
			}
		},
		"./legacy": {
			"import": {
				"types": "./lib/legacy.d.ts",
				"default": "./lib/index.js"
			},
			"require": {
				"types": "./dist/legacy.d.ts",
				"default": "./dist/index.js"
			}
		},
		"./internal": {
			"import": {
				"types": "./lib/index.d.ts",
				"default": "./lib/index.js"
			},
			"require": {
				"types": "./dist/index.d.ts",
				"default": "./dist/index.js"
			}
		}
	},
	"main": "lib/index.js",
	"types": "lib/public.d.ts",
	"scripts": {
		"api": "fluid-build . --task api",
		"api-extractor:commonjs": "flub generate entrypoints --outDir ./dist",
		"api-extractor:esnext": "flub generate entrypoints --outDir ./lib --node10TypeCompat",
		"build": "fluid-build . --task build",
		"build:api-reports": "concurrently \"npm:build:api-reports:*\"",
		"build:api-reports:current": "api-extractor run --local --config api-extractor/api-extractor.current.json",
		"build:api-reports:legacy": "api-extractor run --local --config api-extractor/api-extractor.legacy.json",
		"build:commonjs": "fluid-build . --task commonjs",
		"build:compile": "fluid-build . --task compile",
		"build:docs": "api-extractor run --local",
		"build:esnext": "tsc --project ./tsconfig.json",
		"build:genver": "gen-version",
		"build:test": "npm run build:test:esm && npm run build:test:cjs",
		"build:test:cjs": "fluid-tsc commonjs --project ./src/test/tsconfig.cjs.json",
		"build:test:esm": "tsc --project ./src/test/tsconfig.json",
		"check:are-the-types-wrong": "attw --pack .",
		"check:biome": "biome check .",
		"check:exports": "concurrently \"npm:check:exports:*\"",
		"check:exports:bundle-release-tags": "api-extractor run --config api-extractor/api-extractor-lint-bundle.json",
		"check:exports:cjs:legacy": "api-extractor run --config api-extractor/api-extractor-lint-legacy.cjs.json",
		"check:exports:cjs:public": "api-extractor run --config api-extractor/api-extractor-lint-public.cjs.json",
		"check:exports:esm:legacy": "api-extractor run --config api-extractor/api-extractor-lint-legacy.esm.json",
		"check:exports:esm:public": "api-extractor run --config api-extractor/api-extractor-lint-public.esm.json",
		"check:format": "npm run check:biome",
		"check:prettier": "prettier --check . --cache --ignore-path ../../../.prettierignore",
		"ci:build:api-reports": "concurrently \"npm:ci:build:api-reports:*\"",
		"ci:build:api-reports:current": "api-extractor run --config api-extractor/api-extractor.current.json",
		"ci:build:api-reports:legacy": "api-extractor run --config api-extractor/api-extractor.legacy.json",
		"ci:build:docs": "api-extractor run",
		"clean": "rimraf --glob dist lib \"*.d.ts\" \"**/*.tsbuildinfo\" \"**/*.build.log\" _api-extractor-temp nyc",
		"eslint": "eslint --format stylish src",
		"eslint:fix": "eslint --format stylish src --fix --fix-type problem,suggestion,layout",
		"format": "npm run format:biome",
		"format:biome": "biome check . --write",
		"format:prettier": "prettier --write . --cache --ignore-path ../../../.prettierignore",
		"lint": "fluid-build . --task lint",
		"lint:fix": "fluid-build . --task eslint:fix --task format",
		"test": "npm run test:mocha",
		"test:coverage": "c8 npm test",
		"test:mocha": "npm run test:mocha:esm && echo skipping cjs to avoid overhead - npm run test:mocha:cjs",
		"test:mocha:cjs": "mocha --recursive \"dist/test/**/*.spec.*js\" --exit",
		"test:mocha:esm": "mocha --recursive \"lib/test/**/*.spec.*js\" --exit",
		"test:mocha:verbose": "cross-env FLUID_TEST_VERBOSE=1 npm run test:mocha",
		"tsc": "fluid-tsc commonjs --project ./tsconfig.cjs.json && copyfiles -f ../../../common/build/build-common/src/cjs/package.json ./dist",
		"typetests:gen": "flub generate typetests --dir . -v",
		"typetests:prepare": "flub typetests --dir . --reset --previous --normalize"
	},
	"c8": {
		"all": true,
		"cache-dir": "nyc/.cache",
		"exclude": [
			"src/test/**/*.*ts",
			"dist/test/**/*.*js"
		],
		"exclude-after-remap": false,
		"include": [
			"src/**/*.*ts",
			"dist/**/*.*js"
		],
		"report-dir": "nyc/report",
		"reporter": [
			"cobertura",
			"html",
			"text"
		],
		"temp-directory": "nyc/.nyc_output"
	},
	"dependencies": {
		"@fluid-internal/client-utils": "workspace:~",
		"@fluidframework/core-interfaces": "workspace:~",
		"@fluidframework/core-utils": "workspace:~",
		"@fluidframework/driver-definitions": "workspace:~",
		"@fluidframework/telemetry-utils": "workspace:~",
		"axios": "^1.7.7",
		"lz4js": "^0.2.0",
		"uuid": "^9.0.0"
	},
	"devDependencies": {
		"@arethetypeswrong/cli": "^0.15.2",
		"@biomejs/biome": "~1.8.3",
		"@fluid-internal/mocha-test-setup": "workspace:~",
		"@fluid-tools/build-cli": "^0.44.0",
		"@fluidframework/build-common": "^2.0.3",
		"@fluidframework/build-tools": "^0.44.0",
		"@fluidframework/driver-utils-previous": "npm:@fluidframework/driver-utils@2.2.0",
		"@fluidframework/eslint-config-fluid": "^5.4.0",
		"@microsoft/api-extractor": "^7.45.1",
		"@types/mocha": "^9.1.1",
		"@types/node": "^18.19.0",
		"@types/sinon": "^17.0.3",
		"@types/uuid": "^9.0.2",
		"c8": "^8.0.1",
		"concurrently": "^8.2.1",
		"copyfiles": "^2.4.1",
		"cross-env": "^7.0.3",
		"eslint": "~8.55.0",
		"mocha": "^10.2.0",
		"mocha-json-output-reporter": "^2.0.1",
		"mocha-multi-reporters": "^1.5.1",
		"moment": "^2.21.0",
		"prettier": "~3.0.3",
		"rimraf": "^4.4.0",
		"sinon": "^17.0.1",
		"typescript": "~5.4.5"
	},
	"typeValidation": {
<<<<<<< HEAD
		"broken": {},
		"entrypoint": "legacy"
=======
		"broken": {
			"Class_AuthorizationError": {
				"backCompat": false
			},
			"Class_PrefetchDocumentStorageService": {
				"backCompat": false
			},
			"ClassStatics_AuthorizationError": {
				"backCompat": false
			},
			"ClassStatics_PrefetchDocumentStorageService": {
				"backCompat": false
			}
		}
>>>>>>> 3867da13
	}
}<|MERGE_RESOLUTION|>--- conflicted
+++ resolved
@@ -153,10 +153,6 @@
 		"typescript": "~5.4.5"
 	},
 	"typeValidation": {
-<<<<<<< HEAD
-		"broken": {},
-		"entrypoint": "legacy"
-=======
 		"broken": {
 			"Class_AuthorizationError": {
 				"backCompat": false
@@ -170,7 +166,7 @@
 			"ClassStatics_PrefetchDocumentStorageService": {
 				"backCompat": false
 			}
-		}
->>>>>>> 3867da13
+		},
+		"entrypoint": "legacy"
 	}
 }