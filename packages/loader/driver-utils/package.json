--- conflicted
+++ resolved
@@ -44,17 +44,7 @@
     "temp-directory": "nyc/.nyc_output"
   },
   "dependencies": {
-<<<<<<< HEAD
-    "@fluidframework/client-common-utils": "^0.19.0-0",
-    "@fluidframework/common-definitions": "^0.18.0-0",
-    "@fluidframework/common-utils": "^0.19.0-0",
-    "@fluidframework/component-core-interfaces": "^0.19.0",
-    "@fluidframework/container-definitions": "^0.19.0",
-    "@fluidframework/driver-definitions": "^0.19.0",
-    "@fluidframework/gitresources": "^0.1006.0-0",
-    "@fluidframework/protocol-base": "^0.1006.0-0",
-    "@fluidframework/protocol-definitions": "^0.1006.0-0"
-=======
+    "@fluidframework/telemetry": "^0.20.0",
     "@fluidframework/common-definitions": "^0.18.1",
     "@fluidframework/common-utils": "^0.19.1",
     "@fluidframework/component-core-interfaces": "^0.20.0",
@@ -63,7 +53,6 @@
     "@fluidframework/gitresources": "^0.1006.1",
     "@fluidframework/protocol-base": "^0.1006.1",
     "@fluidframework/protocol-definitions": "^0.1006.1"
->>>>>>> 0f75ed0d
   },
   "devDependencies": {
     "@fluidframework/build-common": "^0.16.0",
