--- conflicted
+++ resolved
@@ -153,33 +153,7 @@
 		"typescript": "~5.4.5"
 	},
 	"typeValidation": {
-<<<<<<< HEAD
-		"broken": {
-			"RemovedEnum_MessageType2": {
-				"forwardCompat": false,
-				"backCompat": false
-			},
-			"Class_AuthorizationError": {
-				"backCompat": false
-			},
-			"Class_PrefetchDocumentStorageService": {
-				"backCompat": false
-			},
-			"ClassStatics_AuthorizationError": {
-				"backCompat": false
-			},
-			"ClassStatics_PrefetchDocumentStorageService": {
-				"backCompat": false
-			},
-			"Enum_MessageType2": {
-				"forwardCompat": false,
-				"backCompat": false
-			}
-		},
+		"broken": {},
 		"entrypoint": "legacy"
-=======
-		"broken": {},
-		"entrypoint": "internal"
->>>>>>> a9a07c66
 	}
 }