{
  "name": "@fluidframework/driver-utils",
  "version": "2.0.0",
  "description": "Collection of utility functions for Fluid drivers",
  "homepage": "https://fluidframework.com",
  "repository": {
    "type": "git",
    "url": "https://github.com/microsoft/FluidFramework.git",
    "directory": "packages/loader/driver-utils"
  },
  "license": "MIT",
  "author": "Microsoft and contributors",
  "sideEffects": false,
  "main": "dist/index.js",
  "module": "lib/index.js",
  "types": "dist/index.d.ts",
  "scripts": {
    "build": "npm run build:genver && concurrently npm:build:compile npm:lint && npm run build:docs",
    "build:commonjs": "npm run tsc && npm run typetests:gen && npm run build:test",
    "build:compile": "concurrently npm:build:commonjs npm:build:esnext",
    "build:docs": "api-extractor run --local --typescript-compiler-folder ../../../node_modules/typescript && copyfiles -u 1 ./_api-extractor-temp/doc-models/* ../../../_api-extractor-temp/",
    "build:esnext": "tsc --project ./tsconfig.esnext.json",
    "build:full": "npm run build",
    "build:full:compile": "npm run build:compile",
    "build:genver": "gen-version",
    "build:test": "tsc --project ./src/test/tsconfig.json",
    "ci:build:docs": "api-extractor run --typescript-compiler-folder ../../../node_modules/typescript && copyfiles -u 1 ./_api-extractor-temp/* ../../../_api-extractor-temp/",
    "clean": "rimraf dist lib *.tsbuildinfo *.build.log",
    "eslint": "eslint --format stylish src",
    "eslint:fix": "eslint --format stylish src --fix --fix-type problem,suggestion,layout",
    "lint": "npm run eslint",
    "lint:fix": "npm run eslint:fix",
    "test": "npm run test:mocha",
    "test:coverage": "nyc npm test -- --reporter xunit --reporter-option output=nyc/junit-report.xml",
    "test:mocha": "mocha --ignore 'dist/test/types/*' --recursive dist/test -r node_modules/@fluidframework/mocha-test-setup --unhandled-rejections=strict",
    "test:mocha:verbose": "cross-env FLUID_TEST_VERBOSE=1 npm run test:mocha",
    "tsc": "tsc",
    "tsfmt": "tsfmt --verify",
    "tsfmt:fix": "tsfmt --replace",
    "typetests:gen": "fluid-type-validator -g -d ."
  },
  "nyc": {
    "all": true,
    "cache-dir": "nyc/.cache",
    "exclude": [
      "src/test/**/*.ts",
      "dist/test/**/*.js"
    ],
    "exclude-after-remap": false,
    "include": [
      "src/**/*.ts",
      "dist/**/*.js"
    ],
    "report-dir": "nyc/report",
    "reporter": [
      "cobertura",
      "html",
      "text"
    ],
    "temp-directory": "nyc/.nyc_output"
  },
  "dependencies": {
    "@fluidframework/common-definitions": "^0.20.1",
    "@fluidframework/common-utils": "^0.32.1",
    "@fluidframework/core-interfaces": "^2.0.0",
    "@fluidframework/driver-definitions": "^2.0.0",
    "@fluidframework/gitresources": "^0.1037.1000-0",
    "@fluidframework/protocol-base": "^0.1037.1000-0",
<<<<<<< HEAD
    "@fluidframework/protocol-definitions": "^0.1028.2000",
=======
    "@fluidframework/protocol-definitions": "^0.1029.1000-0",
>>>>>>> 3c43a734
    "@fluidframework/telemetry-utils": "^2.0.0",
    "axios": "^0.26.0",
    "uuid": "^8.3.1"
  },
  "devDependencies": {
    "@fluidframework/build-common": "^0.23.0",
    "@fluidframework/build-tools": "^0.2.71273",
    "@fluidframework/driver-utils-previous": "npm:@fluidframework/driver-utils@^1.0.0",
    "@fluidframework/eslint-config-fluid": "^0.28.2000",
    "@fluidframework/mocha-test-setup": "^2.0.0",
    "@fluidframework/runtime-utils": "^2.0.0",
    "@microsoft/api-extractor": "^7.22.2",
    "@rushstack/eslint-config": "^2.5.1",
    "@types/mocha": "^9.1.1",
    "@types/node": "^14.18.0",
    "concurrently": "^6.2.0",
    "copyfiles": "^2.1.0",
    "cross-env": "^7.0.2",
    "eslint": "~8.6.0",
    "mocha": "^10.0.0",
    "nyc": "^15.0.0",
    "rimraf": "^2.6.2",
    "typescript": "~4.5.5",
    "typescript-formatter": "7.1.0"
  },
  "typeValidation": {
    "version": "2.0.0",
    "broken": {
      "RemovedFunctionDeclaration_convertSnapshotAndBlobsToSummaryTree": {
        "forwardCompat": false,
        "backCompat": false
      },
      "RemovedInterfaceDeclaration_ISummaryTreeAssemblerProps": {
        "forwardCompat": false,
        "backCompat": false
      },
      "RemovedClassDeclaration_SummaryTreeAssembler": {
        "forwardCompat": false,
        "backCompat": false
      },
      "ClassDeclaration_ThrottlingError": {
        "backCompat": false
      },
      "ClassDeclaration_AuthorizationError": {
        "backCompat": false
      },
      "ClassDeclaration_GenericNetworkError": {
        "backCompat": false
      }
    }
  }
}<|MERGE_RESOLUTION|>--- conflicted
+++ resolved
@@ -66,11 +66,7 @@
     "@fluidframework/driver-definitions": "^2.0.0",
     "@fluidframework/gitresources": "^0.1037.1000-0",
     "@fluidframework/protocol-base": "^0.1037.1000-0",
-<<<<<<< HEAD
-    "@fluidframework/protocol-definitions": "^0.1028.2000",
-=======
     "@fluidframework/protocol-definitions": "^0.1029.1000-0",
->>>>>>> 3c43a734
     "@fluidframework/telemetry-utils": "^2.0.0",
     "axios": "^0.26.0",
     "uuid": "^8.3.1"
