{
	"name": "@fluidframework/driver-utils",
	"version": "2.3.0",
	"description": "Collection of utility functions for Fluid drivers",
	"homepage": "https://fluidframework.com",
	"repository": {
		"type": "git",
		"url": "https://github.com/microsoft/FluidFramework.git",
		"directory": "packages/loader/driver-utils"
	},
	"license": "MIT",
	"author": "Microsoft and contributors",
	"sideEffects": false,
	"type": "module",
	"exports": {
		".": {
			"import": {
				"types": "./lib/public.d.ts",
				"default": "./lib/index.js"
			},
			"require": {
				"types": "./dist/public.d.ts",
				"default": "./dist/index.js"
			}
		},
		"./legacy": {
			"import": {
				"types": "./lib/legacy.d.ts",
				"default": "./lib/index.js"
			},
			"require": {
				"types": "./dist/legacy.d.ts",
				"default": "./dist/index.js"
			}
		},
		"./internal": {
			"import": {
				"types": "./lib/index.d.ts",
				"default": "./lib/index.js"
			},
			"require": {
				"types": "./dist/index.d.ts",
				"default": "./dist/index.js"
			}
		}
	},
	"main": "lib/index.js",
	"types": "lib/public.d.ts",
	"scripts": {
		"api": "fluid-build . --task api",
		"api-extractor:commonjs": "flub generate entrypoints --outDir ./dist",
		"api-extractor:esnext": "flub generate entrypoints --outDir ./lib --node10TypeCompat",
		"build": "fluid-build . --task build",
		"build:api-reports": "concurrently \"npm:build:api-reports:*\"",
		"build:api-reports:current": "api-extractor run --local --config api-extractor/api-extractor.current.json",
		"build:api-reports:legacy": "api-extractor run --local --config api-extractor/api-extractor.legacy.json",
		"build:commonjs": "fluid-build . --task commonjs",
		"build:compile": "fluid-build . --task compile",
		"build:docs": "api-extractor run --local",
		"build:esnext": "tsc --project ./tsconfig.json",
		"build:genver": "gen-version",
		"build:test": "npm run build:test:esm && npm run build:test:cjs",
		"build:test:cjs": "fluid-tsc commonjs --project ./src/test/tsconfig.cjs.json",
		"build:test:esm": "tsc --project ./src/test/tsconfig.json",
		"check:are-the-types-wrong": "attw --pack .",
		"check:biome": "biome check .",
		"check:exports": "concurrently \"npm:check:exports:*\"",
		"check:exports:bundle-release-tags": "api-extractor run --config api-extractor/api-extractor-lint-bundle.json",
		"check:exports:cjs:legacy": "api-extractor run --config api-extractor/api-extractor-lint-legacy.cjs.json",
		"check:exports:cjs:public": "api-extractor run --config api-extractor/api-extractor-lint-public.cjs.json",
		"check:exports:esm:legacy": "api-extractor run --config api-extractor/api-extractor-lint-legacy.esm.json",
		"check:exports:esm:public": "api-extractor run --config api-extractor/api-extractor-lint-public.esm.json",
		"check:format": "npm run check:biome",
		"check:prettier": "prettier --check . --cache --ignore-path ../../../.prettierignore",
		"ci:build:api-reports": "concurrently \"npm:ci:build:api-reports:*\"",
		"ci:build:api-reports:current": "api-extractor run --config api-extractor/api-extractor.current.json",
		"ci:build:api-reports:legacy": "api-extractor run --config api-extractor/api-extractor.legacy.json",
		"ci:build:docs": "api-extractor run",
		"clean": "rimraf --glob dist lib \"*.d.ts\" \"**/*.tsbuildinfo\" \"**/*.build.log\" _api-extractor-temp nyc",
		"eslint": "eslint --format stylish src",
		"eslint:fix": "eslint --format stylish src --fix --fix-type problem,suggestion,layout",
		"format": "npm run format:biome",
		"format:biome": "biome check . --write",
		"format:prettier": "prettier --write . --cache --ignore-path ../../../.prettierignore",
		"lint": "fluid-build . --task lint",
		"lint:fix": "fluid-build . --task eslint:fix --task format",
		"test": "npm run test:mocha",
		"test:coverage": "c8 npm test",
		"test:mocha": "npm run test:mocha:esm && echo skipping cjs to avoid overhead - npm run test:mocha:cjs",
		"test:mocha:cjs": "mocha --recursive \"dist/test/**/*.spec.*js\" --exit",
		"test:mocha:esm": "mocha --recursive \"lib/test/**/*.spec.*js\" --exit",
		"test:mocha:verbose": "cross-env FLUID_TEST_VERBOSE=1 npm run test:mocha",
		"tsc": "fluid-tsc commonjs --project ./tsconfig.cjs.json && copyfiles -f ../../../common/build/build-common/src/cjs/package.json ./dist",
		"typetests:gen": "flub generate typetests --dir . -v",
		"typetests:prepare": "flub typetests --dir . --reset --previous --normalize"
	},
	"c8": {
		"all": true,
		"cache-dir": "nyc/.cache",
		"exclude": [
			"src/test/**/*.*ts",
			"dist/test/**/*.*js"
		],
		"exclude-after-remap": false,
		"include": [
			"src/**/*.*ts",
			"dist/**/*.*js"
		],
		"report-dir": "nyc/report",
		"reporter": [
			"cobertura",
			"html",
			"text"
		],
		"temp-directory": "nyc/.nyc_output"
	},
	"dependencies": {
		"@fluid-internal/client-utils": "workspace:~",
		"@fluidframework/core-interfaces": "workspace:~",
		"@fluidframework/core-utils": "workspace:~",
		"@fluidframework/driver-definitions": "workspace:~",
		"@fluidframework/telemetry-utils": "workspace:~",
		"axios": "^1.7.7",
		"lz4js": "^0.2.0",
		"uuid": "^9.0.0"
	},
	"devDependencies": {
		"@arethetypeswrong/cli": "^0.15.2",
		"@biomejs/biome": "~1.8.3",
		"@fluid-internal/mocha-test-setup": "workspace:~",
		"@fluid-tools/build-cli": "^0.46.0",
		"@fluidframework/build-common": "^2.0.3",
		"@fluidframework/build-tools": "^0.46.0",
		"@fluidframework/driver-utils-previous": "npm:@fluidframework/driver-utils@2.2.0",
		"@fluidframework/eslint-config-fluid": "^5.4.0",
		"@microsoft/api-extractor": "7.47.8",
		"@types/mocha": "^9.1.1",
		"@types/node": "^18.19.0",
		"@types/sinon": "^17.0.3",
		"@types/uuid": "^9.0.2",
		"c8": "^8.0.1",
		"concurrently": "^8.2.1",
		"copyfiles": "^2.4.1",
		"cross-env": "^7.0.3",
		"eslint": "~8.55.0",
		"mocha": "^10.2.0",
		"mocha-json-output-reporter": "^2.0.1",
		"mocha-multi-reporters": "^1.5.1",
		"moment": "^2.21.0",
		"prettier": "~3.0.3",
		"rimraf": "^4.4.0",
		"sinon": "^17.0.1",
		"typescript": "~5.4.5"
	},
	"typeValidation": {
		"broken": {
<<<<<<< HEAD
=======
			"RemovedEnum_MessageType2": {
				"forwardCompat": false,
				"backCompat": false
			},
>>>>>>> 709f085c
			"Class_AuthorizationError": {
				"backCompat": false
			},
			"Class_PrefetchDocumentStorageService": {
				"backCompat": false
			},
			"ClassStatics_AuthorizationError": {
				"backCompat": false
			},
			"ClassStatics_PrefetchDocumentStorageService": {
				"backCompat": false
<<<<<<< HEAD
=======
			},
			"Enum_MessageType2": {
				"forwardCompat": false,
				"backCompat": false
>>>>>>> 709f085c
			}
		},
		"entrypoint": "internal"
	}
}<|MERGE_RESOLUTION|>--- conflicted
+++ resolved
@@ -154,13 +154,10 @@
 	},
 	"typeValidation": {
 		"broken": {
-<<<<<<< HEAD
-=======
 			"RemovedEnum_MessageType2": {
 				"forwardCompat": false,
 				"backCompat": false
 			},
->>>>>>> 709f085c
 			"Class_AuthorizationError": {
 				"backCompat": false
 			},
@@ -172,13 +169,10 @@
 			},
 			"ClassStatics_PrefetchDocumentStorageService": {
 				"backCompat": false
-<<<<<<< HEAD
-=======
 			},
 			"Enum_MessageType2": {
 				"forwardCompat": false,
 				"backCompat": false
->>>>>>> 709f085c
 			}
 		},
 		"entrypoint": "internal"
