{
	"name": "@fluidframework/driver-utils",
	"version": "2.0.0-rc.1.0.0",
	"description": "Collection of utility functions for Fluid drivers",
	"homepage": "https://fluidframework.com",
	"repository": {
		"type": "git",
		"url": "https://github.com/microsoft/FluidFramework.git",
		"directory": "packages/loader/driver-utils"
	},
	"license": "MIT",
	"author": "Microsoft and contributors",
	"sideEffects": false,
<<<<<<< HEAD
	"exports": {
		".": {
			"import": {
				"types": "./lib/index.d.mts",
				"default": "./lib/index.mjs"
			},
			"require": {
				"types": "./dist/index.d.ts",
				"default": "./dist/index.cjs"
			}
		},
		"./internal": {
			"import": {
				"types": "./lib/index.d.mts",
				"default": "./lib/index.mjs"
			},
			"require": {
				"types": "./dist/index.d.ts",
				"default": "./dist/index.cjs"
			}
		}
	},
	"main": "dist/index.cjs",
=======
	"main": "dist/index.js",
>>>>>>> 29de42ac
	"module": "lib/index.mjs",
	"types": "dist/index.d.ts",
	"scripts": {
		"api": "fluid-build . --task api",
		"api-extractor:commonjs": "api-extractor run --local",
		"api-extractor:esnext": "api-extractor run --config ./api-extractor-esm.json",
		"build": "fluid-build . --task build",
		"build:commonjs": "fluid-build . --task commonjs",
		"build:compile": "fluid-build . --task compile",
		"build:docs": "fluid-build . --task api",
		"build:esnext": "tsc-multi --config ../../../common/build/build-common/tsc-multi.esm.json",
		"build:genver": "gen-version",
<<<<<<< HEAD
		"build:test": "tsc-multi --config ./tsc-multi.test.json",
		"check:are-the-types-wrong": "attw --pack . --entrypoints .",
=======
		"build:test": "tsc --project ./src/test/tsconfig.json",
		"check:are-the-types-wrong": "attw --pack",
>>>>>>> 29de42ac
		"check:release-tags": "api-extractor run --local --config ./api-extractor-lint.json",
		"ci:build:docs": "api-extractor run",
		"clean": "rimraf --glob dist lib \"**/*.tsbuildinfo\" \"**/*.build.log\" _api-extractor-temp nyc",
		"eslint": "eslint --format stylish src",
		"eslint:fix": "eslint --format stylish src --fix --fix-type problem,suggestion,layout",
		"format": "npm run prettier:fix",
		"lint": "npm run prettier && npm run check:release-tags && npm run eslint",
		"lint:fix": "npm run prettier:fix && npm run eslint:fix",
		"prettier": "prettier --check . --cache --ignore-path ../../../.prettierignore",
		"prettier:fix": "prettier --write . --cache --ignore-path ../../../.prettierignore",
		"test": "npm run test:mocha",
		"test:coverage": "c8 npm test",
		"test:mocha": "mocha --ignore \"dist/test/types/*\" --recursive dist/test -r node_modules/@fluidframework/mocha-test-setup",
		"test:mocha:verbose": "cross-env FLUID_TEST_VERBOSE=1 npm run test:mocha",
		"tsc": "tsc",
		"typetests:gen": "fluid-type-test-generator",
		"typetests:prepare": "flub typetests --dir . --reset --previous --normalize"
	},
	"c8": {
		"all": true,
		"cache-dir": "nyc/.cache",
		"exclude": [
			"src/test/**/*.*ts",
			"dist/test/**/*.*js"
		],
		"exclude-after-remap": false,
		"include": [
			"src/**/*.*ts",
			"dist/**/*.*js"
		],
		"report-dir": "nyc/report",
		"reporter": [
			"cobertura",
			"html",
			"text"
		],
		"temp-directory": "nyc/.nyc_output"
	},
	"dependencies": {
		"@fluid-internal/client-utils": "workspace:~",
		"@fluidframework/core-interfaces": "workspace:~",
		"@fluidframework/core-utils": "workspace:~",
		"@fluidframework/driver-definitions": "workspace:~",
		"@fluidframework/gitresources": "^3.0.0-223236",
		"@fluidframework/protocol-base": "^3.0.0-223236",
		"@fluidframework/protocol-definitions": "^3.1.0-223007",
		"@fluidframework/telemetry-utils": "workspace:~",
		"axios": "^1.6.2",
		"lz4js": "^0.2.0",
		"url": "^0.11.0",
		"uuid": "^9.0.0"
	},
	"devDependencies": {
		"@arethetypeswrong/cli": "^0.13.3",
		"@fluid-tools/build-cli": "0.29.0-222379",
		"@fluidframework/build-common": "^2.0.3",
		"@fluidframework/build-tools": "0.29.0-222379",
		"@fluidframework/driver-utils-previous": "npm:@fluidframework/driver-utils@2.0.0-internal.8.0.0",
		"@fluidframework/eslint-config-fluid": "^3.1.0",
		"@fluidframework/mocha-test-setup": "workspace:~",
		"@microsoft/api-extractor": "^7.38.3",
		"@types/mocha": "^9.1.1",
		"@types/node": "^18.19.0",
		"@types/sinon": "^7.0.13",
		"c8": "^8.0.1",
		"copyfiles": "^2.4.1",
		"cross-env": "^7.0.3",
		"eslint": "~8.50.0",
		"mocha": "^10.2.0",
		"mocha-json-output-reporter": "^2.0.1",
		"mocha-multi-reporters": "^1.5.1",
		"moment": "^2.21.0",
		"prettier": "~3.0.3",
		"rimraf": "^4.4.0",
		"sinon": "^7.4.2",
		"tsc-multi": "^1.1.0",
		"typescript": "~5.1.6"
	},
	"fluidBuild": {
		"tasks": {
			"build:docs": {
				"dependsOn": [
					"...",
					"api-extractor:commonjs",
					"api-extractor:esnext"
				],
				"script": false
			}
		}
	},
	"typeValidation": {
		"broken": {}
	}
}<|MERGE_RESOLUTION|>--- conflicted
+++ resolved
@@ -11,7 +11,6 @@
 	"license": "MIT",
 	"author": "Microsoft and contributors",
 	"sideEffects": false,
-<<<<<<< HEAD
 	"exports": {
 		".": {
 			"import": {
@@ -34,10 +33,7 @@
 			}
 		}
 	},
-	"main": "dist/index.cjs",
-=======
 	"main": "dist/index.js",
->>>>>>> 29de42ac
 	"module": "lib/index.mjs",
 	"types": "dist/index.d.ts",
 	"scripts": {
@@ -50,13 +46,8 @@
 		"build:docs": "fluid-build . --task api",
 		"build:esnext": "tsc-multi --config ../../../common/build/build-common/tsc-multi.esm.json",
 		"build:genver": "gen-version",
-<<<<<<< HEAD
-		"build:test": "tsc-multi --config ./tsc-multi.test.json",
+		"build:test": "tsc --project ./src/test/tsconfig.json",
 		"check:are-the-types-wrong": "attw --pack . --entrypoints .",
-=======
-		"build:test": "tsc --project ./src/test/tsconfig.json",
-		"check:are-the-types-wrong": "attw --pack",
->>>>>>> 29de42ac
 		"check:release-tags": "api-extractor run --local --config ./api-extractor-lint.json",
 		"ci:build:docs": "api-extractor run",
 		"clean": "rimraf --glob dist lib \"**/*.tsbuildinfo\" \"**/*.build.log\" _api-extractor-temp nyc",
