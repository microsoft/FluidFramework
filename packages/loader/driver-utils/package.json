--- conflicted
+++ resolved
@@ -1,10 +1,6 @@
 {
   "name": "@fluidframework/driver-utils",
-<<<<<<< HEAD
-  "version": "0.25.6",
-=======
   "version": "0.25.7",
->>>>>>> 5fcffa64
   "description": "Collection of utility functions for Fluid drivers",
   "repository": "microsoft/FluidFramework",
   "license": "MIT",
@@ -52,21 +48,12 @@
   "dependencies": {
     "@fluidframework/common-definitions": "^0.18.1",
     "@fluidframework/common-utils": "^0.22.1",
-<<<<<<< HEAD
-    "@fluidframework/core-interfaces": "^0.25.6",
-    "@fluidframework/driver-definitions": "^0.25.6",
-    "@fluidframework/gitresources": "^0.1011.1",
-    "@fluidframework/protocol-base": "^0.1011.1",
-    "@fluidframework/protocol-definitions": "^0.1011.1",
-    "@fluidframework/telemetry-utils": "^0.25.6"
-=======
     "@fluidframework/core-interfaces": "^0.25.7",
     "@fluidframework/driver-definitions": "^0.25.7",
     "@fluidframework/gitresources": "^0.1011.1",
     "@fluidframework/protocol-base": "^0.1011.1",
     "@fluidframework/protocol-definitions": "^0.1011.1",
     "@fluidframework/telemetry-utils": "^0.25.7"
->>>>>>> 5fcffa64
   },
   "devDependencies": {
     "@fluidframework/build-common": "^0.18.0",
