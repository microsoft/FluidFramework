{
  "name": "@fluidframework/driver-utils",
  "version": "2.0.0-internal.1.3.0",
  "description": "Collection of utility functions for Fluid drivers",
  "homepage": "https://fluidframework.com",
  "repository": {
    "type": "git",
    "url": "https://github.com/microsoft/FluidFramework.git",
    "directory": "packages/loader/driver-utils"
  },
  "license": "MIT",
  "author": "Microsoft and contributors",
  "sideEffects": false,
  "main": "dist/index.js",
  "module": "lib/index.js",
  "types": "dist/index.d.ts",
  "scripts": {
    "build": "npm run build:genver && concurrently npm:build:compile npm:lint && npm run build:docs",
    "build:commonjs": "npm run tsc && npm run typetests:gen && npm run build:test",
    "build:compile": "concurrently npm:build:commonjs npm:build:esnext",
    "build:docs": "api-extractor run --local --typescript-compiler-folder ../../../node_modules/typescript && copyfiles -u 1 ./_api-extractor-temp/doc-models/* ../../../_api-extractor-temp/",
    "build:esnext": "tsc --project ./tsconfig.esnext.json",
    "build:full": "npm run build",
    "build:full:compile": "npm run build:compile",
    "build:genver": "gen-version",
    "build:test": "tsc --project ./src/test/tsconfig.json",
    "ci:build:docs": "api-extractor run --typescript-compiler-folder ../../../node_modules/typescript && copyfiles -u 1 ./_api-extractor-temp/* ../../../_api-extractor-temp/",
    "clean": "rimraf dist lib *.tsbuildinfo *.build.log",
    "eslint": "eslint --format stylish src",
    "eslint:fix": "eslint --format stylish src --fix --fix-type problem,suggestion,layout",
    "lint": "npm run eslint",
    "lint:fix": "npm run eslint:fix",
    "test": "npm run test:mocha",
    "test:coverage": "nyc npm test -- --reporter xunit --reporter-option output=nyc/junit-report.xml",
    "test:mocha": "mocha --ignore 'dist/test/types/*' --recursive dist/test -r node_modules/@fluidframework/mocha-test-setup --unhandled-rejections=strict",
    "test:mocha:verbose": "cross-env FLUID_TEST_VERBOSE=1 npm run test:mocha",
    "tsc": "tsc",
    "tsfmt": "tsfmt --verify",
    "tsfmt:fix": "tsfmt --replace",
    "typetests:gen": "fluid-type-validator -g -d ."
  },
  "nyc": {
    "all": true,
    "cache-dir": "nyc/.cache",
    "exclude": [
      "src/test/**/*.ts",
      "dist/test/**/*.js"
    ],
    "exclude-after-remap": false,
    "include": [
      "src/**/*.ts",
      "dist/**/*.js"
    ],
    "report-dir": "nyc/report",
    "reporter": [
      "cobertura",
      "html",
      "text"
    ],
    "temp-directory": "nyc/.nyc_output"
  },
  "dependencies": {
    "@fluidframework/common-definitions": "^0.20.1",
    "@fluidframework/common-utils": "^1.0.0",
    "@fluidframework/core-interfaces": ">=2.0.0-internal.1.3.0 <2.0.0-internal.2.0.0",
    "@fluidframework/driver-definitions": ">=2.0.0-internal.1.3.0 <2.0.0-internal.2.0.0",
    "@fluidframework/gitresources": "^0.1037.2001",
    "@fluidframework/protocol-base": "^0.1037.2001",
    "@fluidframework/protocol-definitions": "^1.0.0",
    "@fluidframework/telemetry-utils": ">=2.0.0-internal.1.3.0 <2.0.0-internal.2.0.0",
    "axios": "^0.26.0",
    "url": "^0.11.0",
    "uuid": "^8.3.1"
  },
  "devDependencies": {
    "@fluidframework/build-common": "^1.0.0",
    "@fluidframework/build-tools": "^0.4.6000",
    "@fluidframework/driver-utils-previous": "npm:@fluidframework/driver-utils@^1.0.0",
    "@fluidframework/eslint-config-fluid": "^1.0.0",
    "@fluidframework/mocha-test-setup": ">=2.0.0-internal.1.3.0 <2.0.0-internal.2.0.0",
    "@fluidframework/runtime-utils": ">=2.0.0-internal.1.3.0 <2.0.0-internal.2.0.0",
    "@microsoft/api-extractor": "^7.22.2",
    "@rushstack/eslint-config": "^2.5.1",
    "@types/mocha": "^9.1.1",
    "@types/node": "^14.18.0",
    "concurrently": "^6.2.0",
    "copyfiles": "^2.4.1",
    "cross-env": "^7.0.2",
    "eslint": "~8.6.0",
    "mocha": "^10.0.0",
    "nyc": "^15.0.0",
    "rimraf": "^2.6.2",
    "typescript": "~4.5.5",
    "typescript-formatter": "7.1.0"
  },
  "typeValidation": {
    "version": "2.0.0",
    "broken": {
      "RemovedFunctionDeclaration_convertSnapshotAndBlobsToSummaryTree": {
        "forwardCompat": false,
        "backCompat": false
      },
      "RemovedInterfaceDeclaration_ISummaryTreeAssemblerProps": {
        "forwardCompat": false,
        "backCompat": false
      },
      "RemovedClassDeclaration_SummaryTreeAssembler": {
        "forwardCompat": false,
        "backCompat": false
      },
<<<<<<< HEAD
      "ClassDeclaration_ThrottlingError": {
        "backCompat": false
      },
      "ClassDeclaration_AuthorizationError": {
        "backCompat": false
      },
      "ClassDeclaration_GenericNetworkError": {
        "backCompat": false
      },
      "ClassDeclaration_DeltaStreamConnectionForbiddenError": {
        "forwardCompat": false
      },
      "ClassDeclaration_UsageError": {
        "forwardCompat": false
      }
=======
      "ClassDeclaration_AuthorizationError": {"backCompat": false},
      "ClassDeclaration_GenericNetworkError": {"backCompat": false},
      "ClassDeclaration_ThrottlingError": {"backCompat": false}
>>>>>>> 2e05a8b7
    }
  }
}<|MERGE_RESOLUTION|>--- conflicted
+++ resolved
@@ -108,7 +108,6 @@
         "forwardCompat": false,
         "backCompat": false
       },
-<<<<<<< HEAD
       "ClassDeclaration_ThrottlingError": {
         "backCompat": false
       },
@@ -124,11 +123,6 @@
       "ClassDeclaration_UsageError": {
         "forwardCompat": false
       }
-=======
-      "ClassDeclaration_AuthorizationError": {"backCompat": false},
-      "ClassDeclaration_GenericNetworkError": {"backCompat": false},
-      "ClassDeclaration_ThrottlingError": {"backCompat": false}
->>>>>>> 2e05a8b7
     }
   }
 }