/*!
 * Copyright (c) Microsoft Corporation. All rights reserved.
 * Licensed under the MIT License.
 */

import { strict as assert } from "assert";
import { IDocumentStorageService } from "@fluidframework/driver-definitions";
<<<<<<< HEAD
import { TelemetryNullLogger, stringToBuffer, bufferToString } from "@fluidframework/common-utils";
=======
import { assert, TelemetryNullLogger, bufferToString } from "@fluidframework/common-utils";
>>>>>>> 2726bfa9
import { ISummaryTree, SummaryType, ISnapshotTree } from "@fluidframework/protocol-definitions";
import { convertSummaryTreeToITree } from "@fluidframework/runtime-utils";
import { BlobAggregationStorage } from "../blobAggregationStorage";
import { buildSnapshotTree } from "../buildSnapshotTree";

export class FlattenedStorageService {
    private static flattenTree(base: string, tree: ISnapshotTree, results: { [path: string]: string }) {
        // eslint-disable-next-line guard-for-in, no-restricted-syntax
        for (const path in tree.trees) {
            FlattenedStorageService.flattenTree(`${base}${path}/`, tree.trees[path], results);
        }

        // eslint-disable-next-line guard-for-in, no-restricted-syntax
        for (const blob in tree.blobs) {
            results[`${base}${blob}`] = tree.blobs[blob];
        }
    }

    public readonly flattenedTree: { [path: string]: string } = {};

    constructor(
        tree: ISnapshotTree,
        private readonly storage: Pick<IDocumentStorageService, "readBlob">,
    ) {
        FlattenedStorageService.flattenTree("", tree, this.flattenedTree);
    }

    public async readBlob(path: string): Promise<ArrayBufferLike> {
        const id = this.flattenedTree[path];
        return  this.storage.readBlob(id);
    }
}

class InMemoryStorage {
    private summaryWritten: ISummaryTree | undefined;
    public readonly blobs = new Map<string, ArrayBufferLike>();

    public get policies() {
        return { minBlobSize: this.blobSizeLimit };
    }

    constructor(private readonly blobSizeLimit: number | undefined) {}

    async uploadSummaryWithContext(summary: ISummaryTree, context) {
        assert(!this.summaryWritten, "Trying to upload summary when summary already written!");
        this.summaryWritten = summary;
        return "handle";
    }

    async getSnapshotTree(version) {
        assert(this.summaryWritten !== undefined, "Missing summary to build tree from");
        return buildSnapshotTree(convertSummaryTreeToITree(this.summaryWritten).entries, this.blobs);
    }

    async readBlob(id: string) {
        const blob = this.blobs.get(id);
        assert(blob !== undefined, "unknown blob id");
        return blob;
    }
}

const summaryTree: ISummaryTree = {
    type: SummaryType.Tree,
    tree: {
        // Blob in root is not aggregated
        blob1: {
            type: SummaryType.Blob,
            content: "small string",
        },
        // Aggregation is per data store. This data store tests what blobs (2 or 3) would get aggregated
        dataStore1: {
            type: SummaryType.Tree,
            tree: {
                blob2: {
                    type: SummaryType.Blob,
                    content: "small string 2",
                },
                blob3: {
                    type: SummaryType.Blob,
                    content: "not very small string - exceeding 40 bytes limit for sure",
                },
                channel1: {
                    type: SummaryType.Tree,
                    tree: {
                        blob4: {
                            type: SummaryType.Blob,
                            content: "small string again",
                        },
                    },
                },
            },
        },
        // Aggregation is per data store. This data store tests that its blobs would not be aggregated
        dataStore2: {
            type: SummaryType.Tree,
            tree: {
                channel2: {
                    type: SummaryType.Tree,
                    tree: {
                        blob5: {
                            type: SummaryType.Blob,
                            content: "small string 2",
                        },
                    },
                },
            },
        },
    },
};

async function prep(allowPacking: boolean, blobSizeLimit: number | undefined) {
    const storage = new InMemoryStorage(blobSizeLimit);

    const aggregator = BlobAggregationStorage.wrap(
        storage as any as IDocumentStorageService,
        new TelemetryNullLogger(),
        allowPacking);

    await aggregator.uploadSummaryWithContext(summaryTree, {
        proposalHandle: undefined,
        ackHandle: undefined,
        referenceSequenceNumber: 5,
    });

    const snapshot = await aggregator.getSnapshotTree();
    assert(!!snapshot, "Missing snapshot tree!");

    const service = new FlattenedStorageService(snapshot, aggregator);
    assert(Object.keys(service.flattenedTree).length === 5,
        `Unexpected flattened tree size: ${Object.keys(service.flattenedTree).length}`);
    assert (service.flattenedTree.blob1 !== undefined);
    assert (service.flattenedTree["dataStore1/blob2"] !== undefined);
    assert (service.flattenedTree["dataStore1/blob3"] !== undefined);
    assert (service.flattenedTree["dataStore1/channel1/blob4"] !== undefined);
    assert (service.flattenedTree["dataStore2/channel2/blob5"] !== undefined);

<<<<<<< HEAD
    assert(await service.read("dataStore1/blob2") === "small string 2",
        "Unexpected dataStore1/blob2 read");
    assert(await service.read("dataStore1/blob3") === "not very small string - exceeding 40 bytes limit for sure",
        "Unexpected dataStore1/blob3 read");
    assert(await service.read("dataStore1/channel1/blob4") === "small string again",
        "Unexpected dataStore1/channel1/blob4 read");
=======
    assert(bufferToString(await service.readBlob("dataStore1/blob2"),"utf8") === "small string 2", "blob2 failed");
    assert(bufferToString(await service.readBlob("dataStore1/blob3"),"utf8") ===
        "not very small string - exceeding 40 bytes limit for sure", "blob3 failed");
    assert(bufferToString(await service.readBlob("dataStore1/channel1/blob4"),"utf8") === "small string again"
        ,"blob4 failed");
>>>>>>> 2726bfa9

    return { service, storage, snapshot};
}

describe("BlobAggregationStorage", () => {
    it("no aggregation", async () => {
        const { storage } = await prep(false, 2048);

        // NUmber of actual blobs in storage should be 4 - no aggregation!
        assert(storage.blobs.size === 5,
            `Unexpected blob storage size: ${storage.blobs.size} vs expected 5`);
    });

    it("Noop aggregation (driver does not know about aggregation", async () => {
        const { storage } = await prep(true, undefined);

        // NUmber of actual blobs in storage should be 4 - no aggregation!
        assert(storage.blobs.size === 5,
            `Unexpected blob storage size: ${storage.blobs.size} vs expected 5`);
    });

    it("aggregation above 2K", async () => {
        const { storage } = await prep(true, 2048);

        // Number of actual blobs in storage should be 2!
        assert(storage.blobs.size === 3,
            `Unexpected blob storage size: ${storage.blobs.size} vs expected 3`);
    });

    it("aggregation above 40 bytes only", async () => {
        const { storage } = await prep(true, 40);

        // Should skip one blob that is bigger than 40 bytes.
        assert(storage.blobs.size === 4,
            `Unexpected blob storage size: ${storage.blobs.size} vs expected 4`);
    });
});<|MERGE_RESOLUTION|>--- conflicted
+++ resolved
@@ -5,11 +5,7 @@
 
 import { strict as assert } from "assert";
 import { IDocumentStorageService } from "@fluidframework/driver-definitions";
-<<<<<<< HEAD
-import { TelemetryNullLogger, stringToBuffer, bufferToString } from "@fluidframework/common-utils";
-=======
-import { assert, TelemetryNullLogger, bufferToString } from "@fluidframework/common-utils";
->>>>>>> 2726bfa9
+import { TelemetryNullLogger, bufferToString } from "@fluidframework/common-utils";
 import { ISummaryTree, SummaryType, ISnapshotTree } from "@fluidframework/protocol-definitions";
 import { convertSummaryTreeToITree } from "@fluidframework/runtime-utils";
 import { BlobAggregationStorage } from "../blobAggregationStorage";
@@ -146,20 +142,11 @@
     assert (service.flattenedTree["dataStore1/channel1/blob4"] !== undefined);
     assert (service.flattenedTree["dataStore2/channel2/blob5"] !== undefined);
 
-<<<<<<< HEAD
-    assert(await service.read("dataStore1/blob2") === "small string 2",
-        "Unexpected dataStore1/blob2 read");
-    assert(await service.read("dataStore1/blob3") === "not very small string - exceeding 40 bytes limit for sure",
-        "Unexpected dataStore1/blob3 read");
-    assert(await service.read("dataStore1/channel1/blob4") === "small string again",
-        "Unexpected dataStore1/channel1/blob4 read");
-=======
     assert(bufferToString(await service.readBlob("dataStore1/blob2"),"utf8") === "small string 2", "blob2 failed");
     assert(bufferToString(await service.readBlob("dataStore1/blob3"),"utf8") ===
         "not very small string - exceeding 40 bytes limit for sure", "blob3 failed");
     assert(bufferToString(await service.readBlob("dataStore1/channel1/blob4"),"utf8") === "small string again"
         ,"blob4 failed");
->>>>>>> 2726bfa9
 
     return { service, storage, snapshot};
 }
