--- conflicted
+++ resolved
@@ -4,11 +4,7 @@
  */
 // tslint:disable: no-unsafe-any
 import * as assert from "assert";
-<<<<<<< HEAD
-import { ErrorType, IGenericError } from "@microsoft/fluid-container-definitions";
-=======
-import { ErrorType, IError, IGenericError } from "@fluidframework/driver-definitions";
->>>>>>> c99c0740
+import { ErrorType, IGenericError } from "@fluidframework/driver-definitions";
 
 function messageFromError(error: any) {
     if (typeof error?.message === "string") {
