/*!
 * Copyright (c) Microsoft Corporation. All rights reserved.
 * Licensed under the MIT License.
 */
// tslint:disable: no-unsafe-any
<<<<<<< HEAD
import assert from "assert";
import { ErrorType, IError } from "@microsoft/fluid-driver-definitions";
=======
import * as assert from "assert";
import { ErrorType, IError, IGenericError } from "@microsoft/fluid-driver-definitions";

function messageFromError(error: any) {
    if (typeof error?.message === "string") {
        return error.message;
    }
    return `${error}`;
}

export class ErrorWithProps extends Error {
    constructor(message: string) {
        super(message);
    }

    // Return all properties
    public getCustomProperties(): object {
        const props = {};
        // Could not use {...this} because it does not return properties of base class.
        for (const key of Object.getOwnPropertyNames(this)) {
            props[key] = this[key];
        }
        return props;
    }
}

/**
 * Generic error
 */
class GenericError extends ErrorWithProps implements IGenericError {
    readonly errorType = ErrorType.genericError;

    constructor(
        errorMessage: string,
        readonly canRetry: boolean,
        readonly error: any,
    ) {
        super(errorMessage);
    }
}
>>>>>>> c0eace61

/**
 * Convert the error into one of the error types.
 * @param error - Error to be converted.
 */
export function createIError(error: any, canRetryArg?: boolean): IError {
    assert(error !== undefined);

    // default is false
    const canRetry = canRetryArg === true;

    // eslint-disable-next-line no-null/no-null
    if (typeof error === "object" && error !== null) {
        const err = error;
        if (error.errorType !== undefined && error instanceof ErrorWithProps) {
            if (canRetryArg === undefined || err.canRetry === canRetryArg) {
                return err;
            }

            // we trust it to not have any PI!!
            // Only overwrite canRetry if specified
            return Object.assign(
                Object.create(error),
                { canRetry: canRetryArg },
            );
        }

        // Only get properties we know about.
        // Grabbing all properties will expose PII in telemetry!
        return Object.assign(
            new ErrorWithProps(messageFromError(error)),
            {
                errorType: error.errorType ?? ErrorType.genericError,
                canRetry: canRetryArg ?? (error.canRetry ?? false),
                stack: error.stack,
            },
        );
    } else if (typeof error === "string") {
        return new GenericError(error, canRetry, new Error(error));
    } else {
        return new GenericError(messageFromError(error), canRetry, error);
    }
}<|MERGE_RESOLUTION|>--- conflicted
+++ resolved
@@ -3,11 +3,7 @@
  * Licensed under the MIT License.
  */
 // tslint:disable: no-unsafe-any
-<<<<<<< HEAD
 import assert from "assert";
-import { ErrorType, IError } from "@microsoft/fluid-driver-definitions";
-=======
-import * as assert from "assert";
 import { ErrorType, IError, IGenericError } from "@microsoft/fluid-driver-definitions";
 
 function messageFromError(error: any) {
@@ -47,7 +43,6 @@
         super(errorMessage);
     }
 }
->>>>>>> c0eace61
 
 /**
  * Convert the error into one of the error types.
