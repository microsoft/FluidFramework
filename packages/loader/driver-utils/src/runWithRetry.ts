--- conflicted
+++ resolved
@@ -4,14 +4,9 @@
  */
 
 import { ITelemetryLoggerExt, isFluidError } from "@fluidframework/telemetry-utils";
-<<<<<<< HEAD
 import { performance } from "@fluid-internal/client-utils";
 import { delay } from "@fluidframework/core-utils";
-import { DriverErrorType } from "@fluidframework/driver-definitions";
-=======
-import { delay, performance } from "@fluidframework/common-utils";
 import { DriverErrorTypes } from "@fluidframework/driver-definitions";
->>>>>>> 74f413ac
 import { canRetryOnError, getRetryDelayFromError } from "./network";
 import { pkgVersion } from "./packageVersion";
 import { NonRetryableError } from ".";
