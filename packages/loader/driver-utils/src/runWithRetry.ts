/*!
 * Copyright (c) Microsoft Corporation and contributors. All rights reserved.
 * Licensed under the MIT License.
 */

import { ITelemetryLogger } from "@fluidframework/common-definitions";
import { delay, performance } from "@fluidframework/common-utils";
import { DriverErrorType } from "@fluidframework/driver-definitions";
import { canRetryOnError, getRetryDelayFromError } from "./network";
import { pkgVersion } from "./packageVersion";
import { NonRetryableError } from ".";

/**
 * Interface describing an object passed to various network APIs.
 * It allows caller to control cancellation, as well as learn about any delays.
 */
export interface IProgress {
	/**
	 * Abort signal used to cancel operation.
	 *
	 * @remarks Note that most of the layers do not use this signal yet. We need to change that over time.
	 * Please consult with API documentation / implementation.
	 * Note that  number of layers may not check this signal while holding this request in a queue,
	 * so it may take a while it takes effect. This can be improved in the future.
	 *
	 * The layers in question are:
	 *
	 * - driver (RateLimiter)
	 *
	 * - runWithRetry
	 */
	cancel?: AbortSignal;

<<<<<<< HEAD
    /**
     * Called whenever api returns cancellable error and the call is going to be retried.
     * Any exception thrown from this call back result in cancellation of operation
     * and propagation of thrown exception.
     * This call back may also trigger an abort of this object's "cancel" signal
     * @param delayInMs - delay before next retry. This value will depend on internal back-off logic,
     * as well as information provided by service (like 429 error asking to wait for some time before retry)
     * @param error - error object returned from the call.
     */
    onRetry?(delayInMs: number, error: any): void;
=======
	/**
	 * Called whenever api returns cancellable error and the call is going to be retried.
	 * Any exception thrown from this call back result in cancellation of operation
	 * and propagation of thrown exception.
	 * @param delayInMs - delay before next retry. This value will depend on internal back-off logic,
	 * as well as information provided by service (like 429 error asking to wait for some time before retry)
	 * @param error - error object returned from the call.
	 */
	onRetry?(delayInMs: number, error: any): void;
>>>>>>> e4ae473e
}

export async function runWithRetry<T>(
	api: (cancel?: AbortSignal) => Promise<T>,
	fetchCallName: string,
	logger: ITelemetryLogger,
	progress: IProgress,
): Promise<T> {
	let result: T | undefined;
	let success = false;
	let retryAfterMs = 1000; // has to be positive!
	let numRetries = 0;
	const startTime = performance.now();
	let lastError: any;
	do {
		try {
			result = await api(progress.cancel);
			success = true;
		} catch (err) {
			// If it is not retriable, then just throw the error.
			if (!canRetryOnError(err)) {
				logger.sendTelemetryEvent(
					{
						eventName: `${fetchCallName}_cancel`,
						retry: numRetries,
						duration: performance.now() - startTime,
						fetchCallName,
					},
					err,
				);
				throw err;
			}

			if (progress.cancel?.aborted === true) {
				logger.sendTelemetryEvent(
					{
						eventName: `${fetchCallName}_runWithRetryAborted`,
						retry: numRetries,
						duration: performance.now() - startTime,
						fetchCallName,
					},
					err,
				);
				throw new NonRetryableError(
					"runWithRetry was Aborted",
					DriverErrorType.genericError,
					{ driverVersion: pkgVersion, fetchCallName },
				);
			}

<<<<<<< HEAD
            numRetries++;
            lastError = err;
            // If the error is throttling error, then wait for the specified time before retrying.
            // If the waitTime is not specified, then we start with retrying immediately to max of 8s.
            retryAfterMs = getRetryDelayFromError(err) ?? Math.min(retryAfterMs * 2, 8000);
            if (progress.onRetry) {
                progress.onRetry(retryAfterMs, err);
            }
            await delay(retryAfterMs);
        }
    } while (!success);
    if (numRetries > 0) {
        logger.sendTelemetryEvent({
            eventName: `${fetchCallName}_lastError`,
            retry: numRetries,
            duration: performance.now() - startTime,
            fetchCallName,
        },
        lastError);
    }
    // eslint-disable-next-line @typescript-eslint/no-non-null-assertion
    return result!;
}

export type RunResult<T> = {
    status: "succeeded";
    result: T;
} | {
    status: "failed";
    error: unknown;
} | {
    status: "aborted";
    reason?: string;
};

/** ! Will replace runWithRetry in 2.0.0-internal.3.0.0 */
export async function runWithRetry2<T>(
    api: (cancel?: AbortSignal) => Promise<T>,
    fetchCallName: string,
    logger: ITelemetryLogger,
    progress: IProgress,
): Promise<RunResult<T>> {
    let successResult: RunResult<T> | undefined;
    let retryAfterMs = 1000; // has to be positive!
    let numRetries = 0;
    const startTime = performance.now();
    let lastError: any;
    do {
        try {
            const result = await api(progress.cancel);
            successResult = {
                status: "succeeded",
                result,
            };
        } catch (error) {
            const isCancelled = progress.cancel?.aborted; // ! Needed because of build error when running check again
            if (isCancelled === true) {
                logger.sendTelemetryEvent({
                    eventName: `${fetchCallName}_runWithRetryAborted`,
                    retry: numRetries,
                    duration: performance.now() - startTime,
                    fetchCallName,
                }, error);

                return {
                    status: "aborted",
                };
            }

            // If it is not retriable, then just throw the error.
            if (!canRetryOnError(error)) {
                logger.sendTelemetryEvent({
                    eventName: `${fetchCallName}_cancel`,
                    retry: numRetries,
                    duration: performance.now() - startTime,
                    fetchCallName,
                }, error);
                return {
                    status: "failed",
                    error,
                };
            }

            numRetries++;
            lastError = error;
            // If the error is throttling error, then wait for the specified time before retrying.
            // If the waitTime is not specified, then we start with retrying immediately to max of 8s.
            retryAfterMs = getRetryDelayFromError(error) ?? Math.min(retryAfterMs * 2, 8000);
            if (progress.onRetry) {
                progress.onRetry(retryAfterMs, error);
                if (progress.cancel?.aborted === true) { // onRetry could have aborted
                    return {
                        status: "aborted",
                    };
                }
            }
            await delay(retryAfterMs);
        }
    } while (successResult === undefined);
    if (numRetries > 0) {
        logger.sendTelemetryEvent({
            eventName: `${fetchCallName}_lastError`,
            retry: numRetries,
            duration: performance.now() - startTime,
            fetchCallName,
        },
        lastError);
    }
    return successResult;
=======
			// logging the first failed retry instead of every attempt. We want to avoid filling telemetry
			// when we have tight loop of retrying in offline mode, but we also want to know what caused
			// the failure in the first place
			if (numRetries === 0) {
				logger.sendTelemetryEvent(
					{
						eventName: `${fetchCallName}_firstFailed`,
						duration: performance.now() - startTime,
						fetchCallName,
					},
					err,
				);
			}

			numRetries++;
			lastError = err;
			// If the error is throttling error, then wait for the specified time before retrying.
			// If the waitTime is not specified, then we start with retrying immediately to max of 8s.
			retryAfterMs = getRetryDelayFromError(err) ?? Math.min(retryAfterMs * 2, 8000);
			if (progress.onRetry) {
				progress.onRetry(retryAfterMs, err);
			}
			await delay(retryAfterMs);
		}
	} while (!success);
	if (numRetries > 0) {
		logger.sendTelemetryEvent(
			{
				eventName: `${fetchCallName}_lastError`,
				retry: numRetries,
				duration: performance.now() - startTime,
				fetchCallName,
			},
			lastError,
		);
	}
	// eslint-disable-next-line @typescript-eslint/no-non-null-assertion
	return result!;
>>>>>>> e4ae473e
}<|MERGE_RESOLUTION|>--- conflicted
+++ resolved
@@ -31,18 +31,6 @@
 	 */
 	cancel?: AbortSignal;
 
-<<<<<<< HEAD
-    /**
-     * Called whenever api returns cancellable error and the call is going to be retried.
-     * Any exception thrown from this call back result in cancellation of operation
-     * and propagation of thrown exception.
-     * This call back may also trigger an abort of this object's "cancel" signal
-     * @param delayInMs - delay before next retry. This value will depend on internal back-off logic,
-     * as well as information provided by service (like 429 error asking to wait for some time before retry)
-     * @param error - error object returned from the call.
-     */
-    onRetry?(delayInMs: number, error: any): void;
-=======
 	/**
 	 * Called whenever api returns cancellable error and the call is going to be retried.
 	 * Any exception thrown from this call back result in cancellation of operation
@@ -52,7 +40,6 @@
 	 * @param error - error object returned from the call.
 	 */
 	onRetry?(delayInMs: number, error: any): void;
->>>>>>> e4ae473e
 }
 
 export async function runWithRetry<T>(
@@ -103,29 +90,44 @@
 				);
 			}
 
-<<<<<<< HEAD
-            numRetries++;
-            lastError = err;
-            // If the error is throttling error, then wait for the specified time before retrying.
-            // If the waitTime is not specified, then we start with retrying immediately to max of 8s.
-            retryAfterMs = getRetryDelayFromError(err) ?? Math.min(retryAfterMs * 2, 8000);
-            if (progress.onRetry) {
-                progress.onRetry(retryAfterMs, err);
-            }
-            await delay(retryAfterMs);
-        }
-    } while (!success);
-    if (numRetries > 0) {
-        logger.sendTelemetryEvent({
-            eventName: `${fetchCallName}_lastError`,
-            retry: numRetries,
-            duration: performance.now() - startTime,
-            fetchCallName,
-        },
-        lastError);
-    }
-    // eslint-disable-next-line @typescript-eslint/no-non-null-assertion
-    return result!;
+			// logging the first failed retry instead of every attempt. We want to avoid filling telemetry
+			// when we have tight loop of retrying in offline mode, but we also want to know what caused
+			// the failure in the first place
+			if (numRetries === 0) {
+				logger.sendTelemetryEvent(
+					{
+						eventName: `${fetchCallName}_firstFailed`,
+						duration: performance.now() - startTime,
+						fetchCallName,
+					},
+					err,
+				);
+			}
+
+			numRetries++;
+			lastError = err;
+			// If the error is throttling error, then wait for the specified time before retrying.
+			// If the waitTime is not specified, then we start with retrying immediately to max of 8s.
+			retryAfterMs = getRetryDelayFromError(err) ?? Math.min(retryAfterMs * 2, 8000);
+			if (progress.onRetry) {
+				progress.onRetry(retryAfterMs, err);
+			}
+			await delay(retryAfterMs);
+		}
+	} while (!success);
+	if (numRetries > 0) {
+		logger.sendTelemetryEvent(
+			{
+				eventName: `${fetchCallName}_lastError`,
+				retry: numRetries,
+				duration: performance.now() - startTime,
+				fetchCallName,
+			},
+			lastError,
+		);
+	}
+	// eslint-disable-next-line @typescript-eslint/no-non-null-assertion
+	return result!;
 }
 
 export type RunResult<T> = {
@@ -213,44 +215,4 @@
         lastError);
     }
     return successResult;
-=======
-			// logging the first failed retry instead of every attempt. We want to avoid filling telemetry
-			// when we have tight loop of retrying in offline mode, but we also want to know what caused
-			// the failure in the first place
-			if (numRetries === 0) {
-				logger.sendTelemetryEvent(
-					{
-						eventName: `${fetchCallName}_firstFailed`,
-						duration: performance.now() - startTime,
-						fetchCallName,
-					},
-					err,
-				);
-			}
-
-			numRetries++;
-			lastError = err;
-			// If the error is throttling error, then wait for the specified time before retrying.
-			// If the waitTime is not specified, then we start with retrying immediately to max of 8s.
-			retryAfterMs = getRetryDelayFromError(err) ?? Math.min(retryAfterMs * 2, 8000);
-			if (progress.onRetry) {
-				progress.onRetry(retryAfterMs, err);
-			}
-			await delay(retryAfterMs);
-		}
-	} while (!success);
-	if (numRetries > 0) {
-		logger.sendTelemetryEvent(
-			{
-				eventName: `${fetchCallName}_lastError`,
-				retry: numRetries,
-				duration: performance.now() - startTime,
-				fetchCallName,
-			},
-			lastError,
-		);
-	}
-	// eslint-disable-next-line @typescript-eslint/no-non-null-assertion
-	return result!;
->>>>>>> e4ae473e
 }