/*!
 * Copyright (c) Microsoft Corporation. All rights reserved.
 * Licensed under the MIT License.
 */

export * from "./configurableUrlResolver";
<<<<<<< HEAD
export * from "./driverProtocolMapping";
=======
export * from "./documentStorageServiceProxy";
>>>>>>> 665105b0
export * from "./network";
export * from "./readAndParse";
export * from "./error";<|MERGE_RESOLUTION|>--- conflicted
+++ resolved
@@ -4,11 +4,8 @@
  */
 
 export * from "./configurableUrlResolver";
-<<<<<<< HEAD
 export * from "./driverProtocolMapping";
-=======
 export * from "./documentStorageServiceProxy";
->>>>>>> 665105b0
 export * from "./network";
 export * from "./readAndParse";
 export * from "./error";