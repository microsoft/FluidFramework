/*!
 * Copyright (c) Microsoft Corporation and contributors. All rights reserved.
 * Licensed under the MIT License.
 */
import { assert, Deferred, performance } from "@fluidframework/common-utils";
import { ITelemetryLogger, ITelemetryProperties } from "@fluidframework/common-definitions";
import { PerformanceEvent } from "@fluidframework/telemetry-utils";
import { ISequencedDocumentMessage } from "@fluidframework/protocol-definitions";
import { IDeltasFetchResult, IStream, IStreamResult } from "@fluidframework/driver-definitions";
import { getRetryDelayFromError, canRetryOnError, createGenericNetworkError } from "./network";
import { waitForConnectedState, logNetworkFailure } from "./networkUtils";
// For now, this package is versioned and released in unison with the specific drivers
import { pkgVersion as driverVersion } from "./packageVersion";

const MaxFetchDelayInMs = 10000;
const MissingFetchDelayInMs = 100;

type WorkingState = "working" | "done" | "canceled";

/**
 * Helper class to organize parallel fetching of data
 * It can be used to concurrently do many requests, while consuming
 * data in the right order. Take a look at UT for examples.
 * @param concurrency - level of concurrency
 * @param from - starting point of fetching data (inclusive)
 * @param to  - ending point of fetching data. exclusive, or undefined if unknown
 * @param payloadSize - batch size
 * @param logger - logger to use
 * @param requestCallback - callback to request batches
 * @returns - Queue that can be used to retrieve data
 */
export class ParallelRequests<T> {
    private latestRequested: number;
    private nextToDeliver: number;
    private readonly results: Map<number, T[]> = new Map();
    private workingState: WorkingState = "working";
    private requestsInFlight = 0;
    private readonly endEvent = new Deferred<void>();
    private requests = 0;
    private readonly knewTo: boolean;

    private get working() { return this.workingState === "working"; }
    public get canceled() { return this.workingState === "canceled"; }

    constructor(
        from: number,
        private to: number | undefined,
        private readonly payloadSize: number,
        private readonly logger: ITelemetryLogger,
        private readonly requestCallback: (
            request: number,
            from: number,
            to: number,
            strongTo: boolean,
<<<<<<< HEAD
            props: ITelemetryProperties) => Promise<{ partial: boolean, cancel: boolean, payload: T[] }>,
=======
            props: ITelemetryProperties) => Promise<{ partial: boolean; cancel: boolean; payload: T[]; }>,
>>>>>>> 24231532
        private readonly responseCallback: (payload: T[]) => void) {
        this.latestRequested = from;
        this.nextToDeliver = from;
        this.knewTo = (to !== undefined);
    }

    public cancel() {
        if (this.working) {
            this.workingState = "canceled";
            this.endEvent.resolve();
        }
    }

    public async run(concurrency: number) {
        assert(concurrency > 0, 0x102 /* "invalid level of concurrency" */);
        assert(this.working, 0x103 /* "trying to parallel run while not working" */);

        let c = concurrency;
        while (c > 0) {
            c--;
            this.addRequest();
        }
        this.dispatch();// will recalculate and trigger this.endEvent if needed
        return this.endEvent.promise;
    }

    private done() {
        // We should satisfy request fully.
        assert(this.to !== undefined, 0x104 /* "undefined end point for parallel fetch" */);
        assert(this.nextToDeliver >= this.to, 0x105 /* "unexpected end point for parallel fetch" */);
        if (this.working) {
            this.workingState = "done";
            this.endEvent.resolve();
        }
    }

    private fail(error) {
        if (this.working) {
            this.workingState = "done";
            this.endEvent.reject(error);
        }
    }

    private dispatch() {
        while (this.working) {
            const value = this.results.get(this.nextToDeliver);
            if (value === undefined) {
                break;
            }
            this.results.delete(this.nextToDeliver);
            assert(value.length <= this.payloadSize, 0x1d9 /* "addRequestCore() should break into smaller chunks" */);
            this.nextToDeliver += value.length;
            this.responseCallback(value);
        }

        // Account for cancellation - state might be not in consistent state on cancelling operation
        if (this.working) {
            if (this.requestsInFlight === 0) {
                // we should have dispatched everything, no matter whether we knew about the end or not.
                // see comment in addRequestCore() around throwing away chunk if it's above this.to
                assert(this.results.size === 0,
                    0x107 /* "ending dispatch with remaining results to be sent" */);
                this.done();
            } else if (this.to !== undefined && this.nextToDeliver >= this.to) {
                // Learned about the end and dispatched all the ops up to it.
                // Ignore all the in-flight requests above boundary - unblock caller sooner.
                assert(!this.knewTo, 0x108 /* "ending results dispatch but knew in advance about more requests" */);
                this.done();
            }
        }
    }

    private getNextChunk() {
        if (!this.working) {
            return undefined;
        }

        const from = this.latestRequested;
        if (this.to !== undefined) {
            if (this.to <= from) {
                return undefined;
            }
        }

        // this.latestRequested
        // inclusive on the right side! Exclusive on the left.
        this.latestRequested += this.payloadSize;

        if (this.to !== undefined) {
            this.latestRequested = Math.min(this.to, this.latestRequested);
        }

        assert(from < this.latestRequested, 0x109 /* "unexpected next chunk position" */);

        return { from, to: this.latestRequested };
    }

    private addRequest() {
        const chunk = this.getNextChunk();
        if (chunk === undefined) {
            return;
        }
        this.addRequestCore(chunk.from, chunk.to).catch(this.fail.bind(this));
    }

    private async addRequestCore(fromArg: number, toArg: number) {
        assert(this.working, 0x10a /* "cannot add parallel request while not working" */);

        let from = fromArg;
        let to = toArg;

        // to & from are exclusive
        this.requestsInFlight++;
        while (this.working) {
            const requestedLength = to - from;
            assert(requestedLength > 0, 0x10b /* "invalid parallel request range" */);

            // We should not be wasting time asking for something useless.
            if (this.to !== undefined) {
                assert(from < this.to, 0x10c /* "invalid parallel request start point" */);
                assert(to <= this.to, 0x10d /* "invalid parallel request end point" */);
            }

            this.requests++;

            const promise = this.requestCallback(this.requests, from, to, this.to !== undefined, {});

            // dispatch any prior received data
            this.dispatch();

            const { payload, cancel, partial } = await promise;

            if (cancel) {
                this.cancel();
            }

            if (this.to !== undefined && from >= this.to) {
                // while we were waiting for response, we learned on what is the boundary
                // We can get here (with actual result!) if situation changed while this request was in
                // flight, i.e. the end was extended over what we learn in some other request
                // While it's useful not to throw this result, this is very corner cases and makes logic
                // (including consistency checks) much harder to write correctly.
                // So for now, we are throwing this result out the window.
                assert(!this.knewTo, 0x10e /* "should not throw result if we knew about boundary in advance" */);
                // Learn how often it happens and if it's too wasteful to throw these chunks.
                // If it pops into our view a lot, we would need to reconsider how we approach it.
                // Note that this is not visible to user other than potentially not hitting 100% of
                // what we can in perf domain.
                if (payload.length !== 0) {
                    this.logger.sendErrorEvent({
                        eventName: "ParallelRequests_GotExtra",
                        from,
                        to,
                        end: this.to,
                        length: payload.length,
                    });
                }

                break;
            }

            if (this.working) {
                const fromOrig = from;
                const length = payload.length;
                let fullChunk = (requestedLength <= length); // we can possible get more than we asked.

                if (length !== 0) {
                    // We can get more than we asked for!
                    // This can screw up logic in dispatch!
                    // So push only batch size, and keep the rest for later - if conditions are favorable, we
                    // will be able to use it. If not (parallel request overlapping these ops), it's easier to
                    // discard them and wait for another (overlapping) request to come in later.
                    if (requestedLength < length) {
                        // This is error in a sense that it's not expected and likely points bug in other layer.
                        // This layer copes with this situation just fine.
                        this.logger.sendTelemetryEvent({
                            eventName: "ParallelRequests_Over",
                            from,
                            to,
                            length,
                        });
                    }
                    const data = payload.splice(0, requestedLength);
                    this.results.set(from, data);
                    from += data.length;
                } else {
                    // 1. empty (partial) chunks should not be returned by various caching / adapter layers -
                    //    they should fall back to next layer. This might be important invariant to hold to ensure
                    //    that we are less likely have bugs where such layer would keep returning empty partial
                    //    result on each call.
                    // 2. Current invariant is that callback does retries until it gets something,
                    //    with the goal of failing if zero data is retrieved in given amount of time.
                    //    This is very specific property of storage / ops, so this logic is not here, but given only
                    //    one user of this class, we assert that to catch issues earlier.
                    // These invariant can be relaxed if needed.
                    assert(!partial, 0x10f /* "empty/partial chunks should not be returned by caching" */);
                    assert(!this.knewTo,
                        0x110 /* "callback should retry until valid fetch before it learns new boundary" */);
                }

                if (!partial && !fullChunk) {
                    if (!this.knewTo) {
                        if (this.to === undefined || this.to > from) {
                            // The END
                            this.to = from;
                        }
                        break;
                    }
                    // We know that there are more items to be retrieved
                    // Can we get partial chunk? Ideally storage indicates that's not a full chunk
                    // Note that it's possible that not all ops hit storage yet.
                    // We will come back to request more, and if we can't get any more ops soon, it's
                    // catastrophic failure (see comment above on responsibility of callback to return something)
                    // This layer will just keep trying until it gets full set.
                    this.logger.sendPerformanceEvent({
                        eventName: "ParallelRequests_Partial",
                        from: fromOrig,
                        to,
                        length,
                    });
                }

                if (to === this.latestRequested) {
                    // we can go after full chunk at the end if we received partial chunk, or more than asked
                    // Also if we got more than we asked to, we can actually use those ops!
                    if (payload.length !== 0) {
                        this.results.set(from, payload);
                        from += payload.length;
                    }

                    this.latestRequested = from;
                    fullChunk = true;
                }

                if (fullChunk) {
                    const chunk = this.getNextChunk();
                    if (chunk === undefined) { break; }
                    from = chunk.from;
                    to = chunk.to;
                }
            }
        }
        this.requestsInFlight--;
        this.dispatch();
    }
}

/**
 * Helper queue class to allow async push / pull
 * It's essentially a pipe allowing multiple writers, and single reader
 */
export class Queue<T> implements IStream<T> {
    private readonly queue: Promise<IStreamResult<T>>[] = [];
    private deferred: Deferred<IStreamResult<T>> | undefined;
    private done = false;

    public pushValue(value: T) {
        this.pushCore(Promise.resolve({ done: false, value }));
    }

    public pushError(error: any) {
        this.pushCore(Promise.reject(error));
        this.done = true;
    }

    public pushDone() {
        this.pushCore(Promise.resolve({ done: true }));
        this.done = true;
    }

    protected pushCore(value: Promise<IStreamResult<T>>) {
        assert(!this.done, 0x112 /* "cannot push onto queue if done" */);
        if (this.deferred) {
            assert(this.queue.length === 0, 0x113 /* "deferred queue should be empty" */);
            this.deferred.resolve(value);
            this.deferred = undefined;
        } else {
            this.queue.push(value);
        }
    }

    public async read(): Promise<IStreamResult<T>> {
        assert(this.deferred === undefined, 0x114 /* "cannot pop if deferred" */);
        const value = this.queue.shift();
        if (value !== undefined) {
            return value;
        }
        assert(!this.done, 0x115 /* "queue should not be done during pop" */);
        this.deferred = new Deferred<IStreamResult<T>>();
        return this.deferred.promise;
    }
}

/**
 * Retrieve single batch of ops
 * @param request - request index
 * @param from - inclusive boundary
 * @param to - exclusive boundary
 * @param telemetryEvent - telemetry event used to track consecutive batch of requests
 * @param strongTo - tells if ops in range from...to have to be there and have to be retrieved.
 * If false, returning less ops would mean we reached end of file.
 * @returns - an object with resulting ops and cancellation / partial result flags
 */
async function getSingleOpBatch(
    get: (telemetryProps: ITelemetryProperties) => Promise<IDeltasFetchResult>,
    props: ITelemetryProperties,
    strongTo: boolean,
    logger: ITelemetryLogger,
    signal?: AbortSignal,
    fetchReason?: string):
<<<<<<< HEAD
        Promise<{ partial: boolean, cancel: boolean, payload: ISequencedDocumentMessage[] }> {
=======
        Promise<{ partial: boolean; cancel: boolean; payload: ISequencedDocumentMessage[]; }> {
>>>>>>> 24231532
    let lastSuccessTime: number | undefined;

    let retry: number = 0;
    const deltas: ISequencedDocumentMessage[] = [];
    const nothing = { partial: false, cancel: true, payload: [] };

    while (signal?.aborted !== true) {
        retry++;
        let delay = Math.min(MaxFetchDelayInMs, MissingFetchDelayInMs * Math.pow(2, retry));
        const startTime = performance.now();

        try {
            // Issue async request for deltas - limit the number fetched to MaxBatchDeltas
            const deltasP = get({ ...props, retry } /* telemetry props */);

            const { messages, partialResult } = await deltasP;
            deltas.push(...messages);

            const deltasRetrievedLast = messages.length;

            if (deltasRetrievedLast !== 0 || !strongTo) {
                return { payload: deltas, cancel: false, partial: partialResult };
            }

            // Storage does not have ops we need.
            // Attempt to fetch more deltas. If we didn't receive any in the previous call we up our retry
            // count since something prevented us from seeing those deltas

            if (lastSuccessTime === undefined) {
                lastSuccessTime = performance.now();
            } else if (performance.now() - lastSuccessTime > 30000) {
                // If we are connected and receiving proper responses from server, but can't get any ops back,
                // then give up after some time. This likely indicates the issue with ordering service not flushing
                // ops to storage quick enough, and possibly waiting for summaries, while summarizer can't get
                // current as it can't get ops.
                throw createGenericNetworkError(
                    // pre-0.58 error message: failedToRetrieveOpsFromStorage:TooManyRetries
                    "Failed to retrieve ops from storage (Too Many Retries)",
                    { canRetry: false },
                    {
                        retry,
                        driverVersion,
                        ...props,
                    },
                );
            }
        } catch (error) {
            const canRetry = canRetryOnError(error);

            lastSuccessTime = undefined;

            const retryAfter = getRetryDelayFromError(error);

            // This will log to error table only if the error is non-retryable
            logNetworkFailure(
                logger,
                {
                    eventName: "GetDeltas_Error",
                    ...props,
                    retry,
                    duration: performance.now() - startTime,
                    retryAfter,
                    fetchReason,
                },
                error);

            if (!canRetry) {
                // It's game over scenario.
                throw error;
            }

            if (retryAfter !== undefined && retryAfter >= 0) {
                delay = retryAfter;
            }
        }

        await waitForConnectedState(delay);
    }

    return nothing;
}

export function requestOps(
    get: (from: number, to: number, telemetryProps: ITelemetryProperties) => Promise<IDeltasFetchResult>,
    concurrency: number,
    fromTotal: number,
    toTotal: number | undefined,
    payloadSize: number,
    logger: ITelemetryLogger,
    signal?: AbortSignal,
    fetchReason?: string,
): IStream<ISequencedDocumentMessage[]> {
    let requests = 0;
    let lastFetch: number | undefined;
    let length = 0;
    const queue = new Queue<ISequencedDocumentMessage[]>();

    const propsTotal: ITelemetryProperties = {
        fromTotal,
        toTotal,
    };

    const telemetryEvent = PerformanceEvent.start(logger, {
        eventName: "GetDeltas",
        ...propsTotal,
        fetchReason,
    });

    const manager = new ParallelRequests<ISequencedDocumentMessage>(
        fromTotal,
        toTotal,
        payloadSize,
        logger,
        async (request: number, from: number, to: number, strongTo: boolean, propsPerRequest: ITelemetryProperties) => {
            requests++;
            return getSingleOpBatch(
                async (propsAll) => get(from, to, propsAll),
                { request, from, to, ...propsTotal, ...propsPerRequest },
                strongTo,
                logger,
                signal,
                fetchReason,
            );
        },
        (deltas: ISequencedDocumentMessage[]) => {
            // Assert continuing and right start.
            if (lastFetch === undefined) {
                assert(deltas[0].sequenceNumber === fromTotal, 0x26d /* "wrong start" */);
            } else {
                assert(deltas[0].sequenceNumber === lastFetch + 1, 0x26e /* "wrong start" */);
            }
            lastFetch = deltas[deltas.length - 1].sequenceNumber;
            assert(lastFetch - deltas[0].sequenceNumber + 1 === deltas.length,
                0x26f /* "continuous and no duplicates" */);
            length += deltas.length;
            queue.pushValue(deltas);
        });

    // Implement faster cancellation. getSingleOpBatch() checks signal, but only in between
    // waits (up to 10 seconds) and fetches (can take infinite amount of time).
    // While every such case should be improved and take into account signal (and thus cancel immediately),
    // it is beneficial to have catch-all
    const listener = (event: Event) => { manager.cancel(); };
    if (signal !== undefined) {
        signal.addEventListener("abort", listener);
    }

    manager.run(concurrency)
        .finally(() => {
            if (signal !== undefined) {
                signal.removeEventListener("abort", listener);
            }
        }).then(() => {
            const props = {
                lastFetch,
                length,
                requests,
            };
            if (manager.canceled) {
                telemetryEvent.cancel({ ...props, error: "ops request cancelled by client" });
            } else {
                assert(toTotal === undefined || lastFetch !== undefined && lastFetch >= toTotal - 1,
                    0x270 /* "All requested ops fetched" */);
                telemetryEvent.end(props);
            }
            queue.pushDone();
        })
        .catch((error) => {
            telemetryEvent.cancel({
                lastFetch,
                length,
                requests,
            }, error);
            queue.pushError(error);
        });

    return queue;
}

export const emptyMessageStream: IStream<ISequencedDocumentMessage[]> = {
    read: async () => { return { done: true }; },
};

export function streamFromMessages(messagesArg: Promise<ISequencedDocumentMessage[]>):
    IStream<ISequencedDocumentMessage[]> {
    let messages: Promise<ISequencedDocumentMessage[]> | undefined = messagesArg;
    return {
        read: async () => {
            if (messages === undefined) {
                return { done: true };
            }
            const value = await messages;
            messages = undefined;
            return value.length === 0 ? { done: true } : { done: false, value };
        },
    };
}

export function streamObserver<T>(stream: IStream<T>, handler: (value: IStreamResult<T>) => void): IStream<T> {
    return {
        read: async () => {
            const value = await stream.read();
            handler(value);
            return value;
        },
    };
}<|MERGE_RESOLUTION|>--- conflicted
+++ resolved
@@ -52,11 +52,7 @@
             from: number,
             to: number,
             strongTo: boolean,
-<<<<<<< HEAD
-            props: ITelemetryProperties) => Promise<{ partial: boolean, cancel: boolean, payload: T[] }>,
-=======
             props: ITelemetryProperties) => Promise<{ partial: boolean; cancel: boolean; payload: T[]; }>,
->>>>>>> 24231532
         private readonly responseCallback: (payload: T[]) => void) {
         this.latestRequested = from;
         this.nextToDeliver = from;
@@ -367,11 +363,7 @@
     logger: ITelemetryLogger,
     signal?: AbortSignal,
     fetchReason?: string):
-<<<<<<< HEAD
-        Promise<{ partial: boolean, cancel: boolean, payload: ISequencedDocumentMessage[] }> {
-=======
         Promise<{ partial: boolean; cancel: boolean; payload: ISequencedDocumentMessage[]; }> {
->>>>>>> 24231532
     let lastSuccessTime: number | undefined;
 
     let retry: number = 0;
