--- conflicted
+++ resolved
@@ -87,12 +87,11 @@
  * having access to the file) from the server
  */
 class FileNotFoundOrAccessDeniedError extends ErrorWithProps implements IFileNotFoundOrAccessDeniedError {
-    readonly errorType: ErrorType.fileNotFoundOrAccessDeniedError = ErrorType.fileNotFoundOrAccessDeniedError;
+    readonly errorType = ErrorType.fileNotFoundOrAccessDeniedError;
 
     constructor(
         errorMessage: string,
         readonly statusCode?: number,
-        readonly canRetry?: boolean,
         readonly online: string = OnlineStatus[isOnline()],
     ) {
         super(errorMessage);
@@ -104,12 +103,11 @@
  * Used to communicate error that occur when we create a file and there is no storage on server/account.
  */
 class OutOfStorageError extends ErrorWithProps implements IOutOfStorageError {
-    readonly errorType: ErrorType.outOfStorageError = ErrorType.outOfStorageError;
+    readonly errorType = ErrorType.outOfStorageError;
 
     constructor(
         errorMessage: string,
         readonly statusCode?: number,
-        readonly canRetry?: boolean,
         readonly online: string = OnlineStatus[isOnline()],
     ) {
         super(errorMessage);
@@ -121,7 +119,7 @@
  * Used to communicate error that occur when we create a file with invalid file name.
  */
 class InvalidFileNameError extends ErrorWithProps implements IInvalidFileNameError {
-    readonly errorType: ErrorType.invalidFileNameError = ErrorType.invalidFileNameError;
+    readonly errorType = ErrorType.invalidFileNameError;
 
     constructor(
         errorMessage: string,
@@ -136,7 +134,7 @@
  * Throttling error class - used to communicate all throttling errors
  */
 class ThrottlingError extends ErrorWithProps implements IThrottlingError {
-    readonly errorType: ErrorType.throttlingError = ErrorType.throttlingError;
+    readonly errorType = ErrorType.throttlingError;
 
     constructor(errorMessage: string, readonly retryAfterSeconds: number) {
         super(errorMessage);
@@ -147,7 +145,7 @@
  * Write error class - When attempting to write, without proper permissions
  */
 class WriteError extends ErrorWithProps implements IWriteError {
-    readonly errorType: ErrorType.writeError = ErrorType.writeError;
+    readonly errorType = ErrorType.writeError;
     public readonly canRetry = false;
 
     constructor(errorMessage: string) {
@@ -159,7 +157,7 @@
  * Fatal error class - when the server encountered a fatal error
  */
 class FatalError extends ErrorWithProps implements IFatalError {
-    readonly errorType: ErrorType.fatalError = ErrorType.fatalError;
+    readonly errorType = ErrorType.fatalError;
     public readonly canRetry = false;
 
     constructor(errorMessage: string) {
@@ -175,17 +173,10 @@
     online: string = OnlineStatus[isOnline()],
 ): IError {
     if (statusCode === 401 || statusCode === 403) {
-<<<<<<< HEAD
-        return new AccessDeniedError(errorMessage, canRetry, online);
+        return new FileNotFoundOrAccessDeniedError(errorMessage, canRetry, online);
     }
     if (statusCode === 404) {
-        return new FileNotFoundError(errorMessage, canRetry, online);
-=======
-        return new AuthorizationError(errorMessage, statusCode, canRetry, online);
-    }
-    if (statusCode === 404) {
-        return new FileNotFoundOrAccessDeniedError(errorMessage, statusCode, canRetry, online);
->>>>>>> 527a61f5
+        return new FileNotFoundOrAccessDeniedError(errorMessage, canRetry, online);
     }
     if (statusCode === 500) {
         return new FatalError(errorMessage);
