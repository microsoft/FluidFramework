/*!
 * Copyright (c) Microsoft Corporation. All rights reserved.
 * Licensed under the MIT License.
 */

import * as assert from "assert";
import {
    CriticalContainerError,
    IAuthorizationError,
    IFileNotFoundOrAccessDeniedError,
    IGenericNetworkError,
    IOfflineError,
    IOutOfStorageError,
    IInvalidFileNameError,
    IThrottlingWarning,
    IWriteError,
    ErrorType,
<<<<<<< HEAD
} from "@microsoft/fluid-container-definitions";
=======
    ISummarizingError,
} from "@fluidframework/driver-definitions";
>>>>>>> c99c0740
import {
    ErrorWithProps,
} from "./error";

export enum OnlineStatus {
    Offline,
    Online,
    Unknown,
}

export const offlineFetchFailureStatusCode: number = 709;
export const fetchFailureStatusCode: number = 710;
// Status code for invalid file name error in odsp driver.
export const invalidFileNameErrorCode: number = 711;

// It tells if we have local connection only - we might not have connection to web.
// No solution for node.js (other than resolve dns names / ping specific sites)
// Can also use window.addEventListener("online" / "offline")
export function isOnline(): OnlineStatus {
    // eslint-disable-next-line no-null/no-null
    if (typeof navigator === "object" && navigator !== null && typeof navigator.onLine === "boolean") {
        return navigator.onLine ? OnlineStatus.Online : OnlineStatus.Offline;
    }
    return OnlineStatus.Unknown;
}

/**
 * Generic network error class.
 */
class GenericNetworkError extends ErrorWithProps implements IGenericNetworkError {
    readonly errorType = ErrorType.genericNetworkError;

    constructor(
        errorMessage: string,
        readonly canRetry: boolean,
        readonly statusCode?: number,
    ) {
        super(errorMessage);
    }
}

/**
 * AuthorizationError error class - used to communicate Unauthorized/Forbidden error responses
 * (maybe due to expired token) from the server. Almost all of these cases is because user does
 * not have permissions.
 */
class AuthorizationError extends ErrorWithProps implements IAuthorizationError {
    readonly errorType = ErrorType.authorizationError;

    constructor(
        errorMessage: string,
        readonly canRetry: boolean,
    ) {
        super(errorMessage);
    }
}

/**
 * FileNotFoundOrAccessDeniedError error class -
 * used to communicate File Not Found errors or access denied errors(due to current user not
 * having access to the file) from the server
 */
class FileNotFoundOrAccessDeniedError extends ErrorWithProps implements IFileNotFoundOrAccessDeniedError {
    readonly errorType = ErrorType.fileNotFoundOrAccessDeniedError;

    constructor(
        errorMessage: string,
        readonly canRetry: boolean,
    ) {
        super(errorMessage);
    }
}

/**
 * OutOfStorageError error class -
 * Used to communicate error that occur when we create a file and there is no storage on server/account.
 */
class OutOfStorageError extends ErrorWithProps implements IOutOfStorageError {
    readonly errorType = ErrorType.outOfStorageError;

    constructor(
        errorMessage: string,
        readonly canRetry: boolean,
    ) {
        super(errorMessage);
        assert(!canRetry);
    }
}

/**
 * InvalidFileNameError error class -
 * Used to communicate error that occur when we create a file with invalid file name.
 */
class InvalidFileNameError extends ErrorWithProps implements IInvalidFileNameError {
    readonly errorType = ErrorType.invalidFileNameError;

    constructor(
        errorMessage: string,
        readonly canRetry: boolean,
    ) {
        super(errorMessage);
        assert(!canRetry);
    }
}

/**
 * Throttling error class - used to communicate all throttling errors
 */
class ThrottlingError extends ErrorWithProps implements IThrottlingWarning {
    readonly errorType = ErrorType.throttlingError;
    readonly canRetry = true;

    constructor(
        errorMessage: string,
        readonly retryAfterSeconds: number,
        readonly statusCode?: number,
    ) {
        super(errorMessage);
    }
}

/**
 * Write error class - When attempting to write, without proper permissions
 */
class WriteError extends ErrorWithProps implements IWriteError {
    readonly errorType = ErrorType.writeError;
    public readonly canRetry = false;

    constructor(errorMessage: string) {
        super(errorMessage);
    }
}

/**
 * Fatal error class - when the server encountered a fatal error
 */
class OfflineError extends ErrorWithProps implements IOfflineError {
    readonly errorType = ErrorType.offlineError;

    constructor(
        errorMessage: string,
        readonly canRetry: boolean,
    ) {
        super(errorMessage);
    }
}

export const createWriteError =
    (errorMessage: string) => new WriteError(errorMessage) as CriticalContainerError;

export function createGenericNetworkError(
    errorMessage: string,
    canRetry: boolean,
    retryAfterSeconds?: number,
    statusCode?: number)
{
    let error: CriticalContainerError;
    if (retryAfterSeconds !== undefined && canRetry) {
        error = new ThrottlingError(errorMessage, retryAfterSeconds, statusCode);
    }
    else {
        error = new GenericNetworkError(errorMessage, canRetry, statusCode);
    }
    return error;
}

export function createNetworkError(
    errorMessage: string,
    canRetry: boolean,
    statusCode?: number,
    retryAfterSeconds?: number,
): CriticalContainerError {
    let error: CriticalContainerError;

    switch (statusCode) {
        case 401:
        case 403:
            error = new AuthorizationError(errorMessage, canRetry);
            break;
        case 404:
            error = new FileNotFoundOrAccessDeniedError(errorMessage, canRetry);
            break;
        case 500:
            error = new GenericNetworkError(errorMessage, canRetry);
            break;
        case 507:
            error = new OutOfStorageError(errorMessage, canRetry);
            break;
        case 414:
        case invalidFileNameErrorCode:
            error = new InvalidFileNameError(errorMessage, canRetry);
            break;
        case offlineFetchFailureStatusCode:
            error = new OfflineError(errorMessage, canRetry);
            break;

        case fetchFailureStatusCode:
        default:
            error = createGenericNetworkError(errorMessage, canRetry, retryAfterSeconds, statusCode);
    }

    (error as any).online = OnlineStatus[isOnline()];
    return error;
}<|MERGE_RESOLUTION|>--- conflicted
+++ resolved
@@ -15,12 +15,8 @@
     IThrottlingWarning,
     IWriteError,
     ErrorType,
-<<<<<<< HEAD
-} from "@microsoft/fluid-container-definitions";
-=======
     ISummarizingError,
 } from "@fluidframework/driver-definitions";
->>>>>>> c99c0740
 import {
     ErrorWithProps,
 } from "./error";
