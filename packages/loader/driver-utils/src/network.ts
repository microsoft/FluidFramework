/*!
 * Copyright (c) Microsoft Corporation. All rights reserved.
 * Licensed under the MIT License.
 */

import * as assert from "assert";
import {
    IError,
    IGenericNetworkError,
    IAuthorizationError,
    IFileNotFoundOrAccessDeniedError,
    IFatalError,
    IOutOfStorageError,
    IInvalidFileNameError,
    IThrottlingError,
    IWriteError,
    ErrorType,
    ISummarizingError,
} from "@microsoft/fluid-driver-definitions";

class ErrorWithProps extends Error {
    // Return all properties
    public getCustomProperties(): object {
        const props = {};
        // Could not use {...this} because it does not return properties of base class.
        for (const key of Object.getOwnPropertyNames(this)) {
            props[key] = this[key];
        }
        return props;
    }
}

export enum OnlineStatus {
    Offline,
    Online,
    Unknown,
}

// Status code for invalid file name error in odsp driver.
export const invalidFileNameErrorCode: number = 710;

// It tells if we have local connection only - we might not have connection to web.
// No solution for node.js (other than resolve dns names / ping specific sites)
// Can also use window.addEventListener("online" / "offline")
export function isOnline(): OnlineStatus {
    // eslint-disable-next-line no-null/no-null
    if (typeof navigator === "object" && navigator !== null && typeof navigator.onLine === "boolean") {
        return navigator.onLine ? OnlineStatus.Online : OnlineStatus.Offline;
    }
    return OnlineStatus.Unknown;
}

/**
 * Network error error class - used to communicate general network errors
 */
class GenericNetworkError extends ErrorWithProps implements IGenericNetworkError {
    readonly errorType: ErrorType.genericNetworkError = ErrorType.genericNetworkError;

    constructor(
        errorMessage: string,
        readonly canRetry: boolean,
        readonly statusCode?: number,
        readonly online: string = OnlineStatus[isOnline()],
    ) {
        super(errorMessage);
    }
}

/**
 * AuthorizationError error class - used to communicate Unauthorized/Forbidden error responses
 * (maybe due to expired token) from the server. Almost all of these cases is because user does
 * not have permissions.
 */
class AuthorizationError extends ErrorWithProps implements IAuthorizationError {
    readonly errorType: ErrorType.authorizationError = ErrorType.authorizationError;

    constructor(
        errorMessage: string,
        readonly canRetry: boolean,
        readonly online: string = OnlineStatus[isOnline()],
    ) {
        super(errorMessage);
    }
}

/**
 * FileNotFoundOrAccessDeniedError error class -
 * used to communicate File Not Found errors or access denied errors(due to current user not
 * having access to the file) from the server
 */
class FileNotFoundOrAccessDeniedError extends ErrorWithProps implements IFileNotFoundOrAccessDeniedError {
    readonly errorType = ErrorType.fileNotFoundOrAccessDeniedError;

    constructor(
        errorMessage: string,
        readonly canRetry: boolean,
        readonly online: string = OnlineStatus[isOnline()],
    ) {
        super(errorMessage);
    }
}

/**
 * OutOfStorageError error class -
 * Used to communicate error that occur when we create a file and there is no storage on server/account.
 */
class OutOfStorageError extends ErrorWithProps implements IOutOfStorageError {
    readonly errorType = ErrorType.outOfStorageError;

    constructor(
        errorMessage: string,
        readonly canRetry: boolean,
        readonly online: string = OnlineStatus[isOnline()],
    ) {
        super(errorMessage);
        assert(!canRetry);
    }
}

/**
 * InvalidFileNameError error class -
 * Used to communicate error that occur when we create a file with invalid file name.
 */
class InvalidFileNameError extends ErrorWithProps implements IInvalidFileNameError {
    readonly errorType = ErrorType.invalidFileNameError;

    constructor(
        errorMessage: string,
        readonly canRetry: boolean,
        readonly online: string = OnlineStatus[isOnline()],
    ) {
        super(errorMessage);
        assert(!canRetry);
    }
}

/**
 * Throttling error class - used to communicate all throttling errors
 */
class ThrottlingError extends ErrorWithProps implements IThrottlingError {
    readonly errorType = ErrorType.throttlingError;
    readonly canRetry = true;

    constructor(
        errorMessage: string,
        readonly retryAfterSeconds: number,
        readonly statusCode?: number,
    ) {
        super(errorMessage);
    }
}

class SummarizingError extends ErrorWithProps implements ISummarizingError {
    readonly errorType: ErrorType.summarizingError = ErrorType.summarizingError;

    constructor(readonly description: string, readonly logged: boolean = false) {
        super(description);
    }
}

/**
 * Write error class - When attempting to write, without proper permissions
 */
class WriteError extends ErrorWithProps implements IWriteError {
    readonly errorType = ErrorType.writeError;
    public readonly canRetry = false;

    constructor(errorMessage: string) {
        super(errorMessage);
    }
}

/**
 * Fatal error class - when the server encountered a fatal error
 */
class FatalError extends ErrorWithProps implements IFatalError {
    readonly errorType = ErrorType.fatalError;

    constructor(
        errorMessage: string,
        readonly canRetry: boolean,
    ) {
        super(errorMessage);
    }
}

export function createNetworkError(
    errorMessage: string,
    canRetry: boolean,
    statusCode?: number,
    retryAfterSeconds?: number,
    online: string = OnlineStatus[isOnline()],
): IError {
    let error: IError;

    switch (statusCode) {
        case 401:
        case 403:
            error = new AuthorizationError(errorMessage, canRetry, online);
            break;
        case 404:
            error = new FileNotFoundOrAccessDeniedError(errorMessage, canRetry, online);
            break;
        case 500:
            error = new FatalError(errorMessage, canRetry);
            break;
        case 507:
            error = new OutOfStorageError(errorMessage, canRetry, online);
            break;
        case 414:
        case invalidFileNameErrorCode:
            error = new InvalidFileNameError(errorMessage, canRetry, online);
            break;
        default:
            if (retryAfterSeconds !== undefined && canRetry) {
                error = new ThrottlingError(errorMessage, retryAfterSeconds, statusCode);
            } else {
                error = new GenericNetworkError(errorMessage, canRetry, statusCode, online);
            }
    }

    return error;
}

<<<<<<< HEAD
export const createWriteError =
    (errorMessage: string) => new WriteError(errorMessage) as IError;
export const createFatalError =
    (errorMessage: string, canRetry: boolean) => new FatalError(errorMessage, canRetry) as IError;
=======
export const createWriteError = (errorMessage: string) => (new WriteError(errorMessage) as IError);
export const createFatalError = (errorMessage: string) => (new FatalError(errorMessage) as IError);

export const createSummarizingError =
    (details: string, logged?: boolean) => (new SummarizingError(details, logged) as IError);
>>>>>>> 54026fc9
<|MERGE_RESOLUTION|>--- conflicted
+++ resolved
@@ -151,7 +151,7 @@
 }
 
 class SummarizingError extends ErrorWithProps implements ISummarizingError {
-    readonly errorType: ErrorType.summarizingError = ErrorType.summarizingError;
+    readonly errorType = ErrorType.summarizingError;
 
     constructor(readonly description: string, readonly logged: boolean = false) {
         super(description);
@@ -222,15 +222,10 @@
     return error;
 }
 
-<<<<<<< HEAD
 export const createWriteError =
     (errorMessage: string) => new WriteError(errorMessage) as IError;
 export const createFatalError =
     (errorMessage: string, canRetry: boolean) => new FatalError(errorMessage, canRetry) as IError;
-=======
-export const createWriteError = (errorMessage: string) => (new WriteError(errorMessage) as IError);
-export const createFatalError = (errorMessage: string) => (new FatalError(errorMessage) as IError);
 
 export const createSummarizingError =
-    (details: string, logged?: boolean) => (new SummarizingError(details, logged) as IError);
->>>>>>> 54026fc9
+    (details: string, logged?: boolean) => (new SummarizingError(details, logged) as IError);