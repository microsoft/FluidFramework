{
  "name": "@fluidframework/container-definitions",
<<<<<<< HEAD
  "version": "0.25.6",
=======
  "version": "0.25.7",
>>>>>>> 5fcffa64
  "description": "Fluid container definitions",
  "repository": "microsoft/FluidFramework",
  "license": "MIT",
  "author": "Microsoft",
  "sideEffects": "false",
  "main": "dist/index.js",
  "module": "lib/index.js",
  "types": "dist/index.d.ts",
  "scripts": {
    "build": "concurrently npm:build:compile npm:lint",
    "build:compile": "concurrently npm:tsc npm:build:esnext",
    "build:docs": "api-extractor run --local && copyfiles -u 1 ./_api-extractor-temp/doc-models/* ../../../_api-extractor-temp/",
    "build:esnext": "tsc --project ./tsconfig.esnext.json",
    "build:full": "npm run build",
    "build:full:compile": "npm run build:compile",
    "clean": "rimraf dist lib *.tsbuildinfo *.build.log",
    "eslint": "eslint --ext=ts,tsx --format stylish src",
    "eslint:fix": "eslint --ext=ts,tsx --format stylish src --fix",
    "lint": "npm run eslint",
    "lint:fix": "npm run eslint:fix",
    "tsc": "tsc",
    "tsc:watch": "tsc --watch",
    "tsfmt": "tsfmt --verify",
    "tsfmt:fix": "tsfmt --replace"
  },
  "dependencies": {
    "@fluidframework/common-definitions": "^0.18.1",
<<<<<<< HEAD
    "@fluidframework/core-interfaces": "^0.25.6",
    "@fluidframework/driver-definitions": "^0.25.6",
=======
    "@fluidframework/core-interfaces": "^0.25.7",
    "@fluidframework/driver-definitions": "^0.25.7",
>>>>>>> 5fcffa64
    "@fluidframework/protocol-definitions": "^0.1011.1"
  },
  "devDependencies": {
    "@fluidframework/build-common": "^0.18.0",
    "@fluidframework/eslint-config-fluid": "^0.18.0",
    "@microsoft/api-extractor": "^7.7.2",
    "@types/node": "^10.17.24",
    "@typescript-eslint/eslint-plugin": "~2.17.0",
    "@typescript-eslint/parser": "~2.17.0",
    "concurrently": "^5.2.0",
    "copyfiles": "^2.1.0",
    "eslint": "~6.8.0",
    "eslint-plugin-eslint-comments": "~3.1.2",
    "eslint-plugin-import": "2.20.0",
    "eslint-plugin-no-null": "~1.0.2",
    "eslint-plugin-optimize-regex": "~1.1.7",
    "eslint-plugin-prefer-arrow": "~1.1.7",
    "eslint-plugin-react": "~7.18.0",
    "eslint-plugin-unicorn": "~15.0.1",
    "rimraf": "^2.6.2",
    "typescript": "~3.7.4",
    "typescript-formatter": "7.1.0"
  }
}<|MERGE_RESOLUTION|>--- conflicted
+++ resolved
@@ -1,10 +1,6 @@
 {
   "name": "@fluidframework/container-definitions",
-<<<<<<< HEAD
-  "version": "0.25.6",
-=======
   "version": "0.25.7",
->>>>>>> 5fcffa64
   "description": "Fluid container definitions",
   "repository": "microsoft/FluidFramework",
   "license": "MIT",
@@ -32,13 +28,8 @@
   },
   "dependencies": {
     "@fluidframework/common-definitions": "^0.18.1",
-<<<<<<< HEAD
-    "@fluidframework/core-interfaces": "^0.25.6",
-    "@fluidframework/driver-definitions": "^0.25.6",
-=======
     "@fluidframework/core-interfaces": "^0.25.7",
     "@fluidframework/driver-definitions": "^0.25.7",
->>>>>>> 5fcffa64
     "@fluidframework/protocol-definitions": "^0.1011.1"
   },
   "devDependencies": {
