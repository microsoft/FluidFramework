--- conflicted
+++ resolved
@@ -43,11 +43,7 @@
     /**
      * Processes the message.
      */
-<<<<<<< HEAD
-    process: (message: ISequencedDocumentMessage) => void;
-=======
-    process: (message: ISequencedDocumentMessage, callback: (result: IProcessMessageResult) => void) => void;
->>>>>>> 1e6037d9
+    process: (message: ISequencedDocumentMessage) => IProcessMessageResult;
 
     /**
      * Processes the signal.
