--- conflicted
+++ resolved
@@ -5,10 +5,6 @@
 
 import { EventEmitter } from "events";
 import { IDisposable } from "@fluidframework/common-definitions";
-<<<<<<< HEAD
-=======
-import { IError } from "@fluidframework/driver-definitions";
->>>>>>> c99c0740
 import {
     ConnectionMode,
     IClientDetails,
@@ -21,13 +17,9 @@
     ISignalMessage,
     ITokenClaims,
     MessageType,
-<<<<<<< HEAD
-} from "@microsoft/fluid-protocol-definitions";
+} from "@fluidframework/protocol-definitions";
 import { CriticalContainerError } from "./error";
 
-=======
-} from "@fluidframework/protocol-definitions";
->>>>>>> c99c0740
 export interface IConnectionDetails {
     clientId: string;
     claims: ITokenClaims;
