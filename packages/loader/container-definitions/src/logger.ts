/*!
 * Copyright (c) Microsoft Corporation. All rights reserved.
 * Licensed under the MIT License.
 */

export type TelemetryEventCategory = "generic" | "error" | "performance";
export type TelemetryEventPropertyType = string | number | boolean | object | undefined;

// Name of the error event property indicating if error was raised through Container.emit("error");
// Presence of this property is a signal to the app not to raise this event to the user second time (if app chooses
// to raise all telemetry errors to user in non-production builds in addition to raising all container events)
export const TelemetryEventRaisedOnContainer = "criticalErrorRaisedOnContainer";

export interface ITelemetryProperties {
    [index: string]: TelemetryEventPropertyType;
}

/**
 * Base interface for logging telemetry statements.
 * Can contain any number of properties that get serialized as json payload.
 * @param category - category of the event, like "error", "performance", "generic", etc.
 * @param eventName - name of the event.
 */
export interface ITelemetryBaseEvent extends ITelemetryProperties {
    category: TelemetryEventCategory;
    eventName: string;
}

/**
 * Interface to output telemetry events.
 * Implemented by hosting app / loader
 */
export interface ITelemetryBaseLogger {
    send(event: ITelemetryBaseEvent): void;
}

/**
 * Informational (non-error) telemetry event
 * Maps to category = "generic"
 */
export interface ITelemetryGenericEvent extends ITelemetryProperties {
    eventName: string;
<<<<<<< HEAD
=======
    category?: TelemetryEventCategory;
    [index: string]: TelemetryEventPropertyType;
>>>>>>> 7a2702e6
}

/**
 * Error telemetry event.
 * Maps to category = "error"
 */
<<<<<<< HEAD
export interface ITelemetryErrorEvent extends ITelemetryProperties {
    eventName: string;
}
=======
export type ITelemetryErrorEvent = ITelemetryGenericEvent;
>>>>>>> 7a2702e6

/**
 * Performance telemetry event.
 * Maps to category = "performance"
 */
<<<<<<< HEAD
export interface ITelemetryPerformanceEvent extends ITelemetryProperties {
    eventName: string;
=======
export interface ITelemetryPerformanceEvent extends ITelemetryGenericEvent {
>>>>>>> 7a2702e6
    duration?: number;            // Duration of event (optional)
    tick?: number;                // Event time, relative to start of page load. Filled in by logger if not specified.
}

/**
 * ITelemetryLogger interface contains various helper telemetry methods,
 * encoding in one place schemas for various types of Fluid telemetry events.
 * Creates sub-logger that appends properties to all events
 */
export interface ITelemetryLogger extends ITelemetryBaseLogger {
    /**
     * Actual implementation that sends telemetry event
     * Implemented by derived classes
     * @param event - Telemetry event to send over
     */
    send(event: ITelemetryBaseEvent): void;

    /**
     * Send information telemetry event
     * @param event - Event to send
     * @param error - optional error object to log
     */
    sendTelemetryEvent(event: ITelemetryGenericEvent, error?: any): void;

    /**
     * Send error telemetry event
     * @param event - Event to send
     */
    sendErrorEvent(event: ITelemetryErrorEvent, error?: any): void;

    /**
     * Send error telemetry event
     * @param event - Event to send
     */
    sendPerformanceEvent(event: ITelemetryPerformanceEvent, error?: any): void;

    /**
     * Helper method to log generic errors
     * @param eventName - Name of the event
     * @param error - the error object to include in the event, require to be JSON-able
     */
    logGenericError(eventName: string, error: any): void;

    /**
     * Helper method to log exceptions
     * @param event - the event to send
     * @param exception - Exception object to add to an event
     */
    logException(event: ITelemetryErrorEvent, exception: any): void;

    /**
     * Report ignorable errors in code logic or data integrity.
     * Hosting app / container may want to optimize out these call sites and make them no-op.
     * It may also show assert dialog in non-production builds of application.
     * @param condition - If false, assert is logged.
     * @param message - Actual message to log; ideally should be unique message to identify call site
     */
    debugAssert(condition: boolean, event?: ITelemetryErrorEvent): void;

    /**
     * Report ignorable errors in code logic or data integrity.
     * Similar to debugAssert(), but is not supposed to be optimized out.
     * @param condition - If false, assert is logged.
     * @param message - Actual message to log; ideally should be unique message to identify call site
     */
    shipAssert(condition: boolean, event?: ITelemetryErrorEvent): void;
}<|MERGE_RESOLUTION|>--- conflicted
+++ resolved
@@ -40,37 +40,21 @@
  */
 export interface ITelemetryGenericEvent extends ITelemetryProperties {
     eventName: string;
-<<<<<<< HEAD
-=======
     category?: TelemetryEventCategory;
-    [index: string]: TelemetryEventPropertyType;
->>>>>>> 7a2702e6
 }
 
 /**
  * Error telemetry event.
  * Maps to category = "error"
  */
-<<<<<<< HEAD
-export interface ITelemetryErrorEvent extends ITelemetryProperties {
-    eventName: string;
-}
-=======
 export type ITelemetryErrorEvent = ITelemetryGenericEvent;
->>>>>>> 7a2702e6
 
 /**
  * Performance telemetry event.
  * Maps to category = "performance"
  */
-<<<<<<< HEAD
-export interface ITelemetryPerformanceEvent extends ITelemetryProperties {
-    eventName: string;
-=======
 export interface ITelemetryPerformanceEvent extends ITelemetryGenericEvent {
->>>>>>> 7a2702e6
-    duration?: number;            // Duration of event (optional)
-    tick?: number;                // Event time, relative to start of page load. Filled in by logger if not specified.
+    duration?: number; // Duration of event (optional)
 }
 
 /**
