--- conflicted
+++ resolved
@@ -25,11 +25,7 @@
     IDocumentMessage,
 } from "@fluidframework/protocol-definitions";
 import { IAudience } from "./audience";
-<<<<<<< HEAD
-=======
-import { IBlobManager } from "./blobs";
 import { IDeltaManager } from "./deltas";
->>>>>>> 64afa8ac
 import { ICriticalContainerError, ContainerWarning } from "./error";
 import { ICodeLoader, ILoader } from "./loader";
 
