--- conflicted
+++ resolved
@@ -150,11 +150,7 @@
 
     getLoadedFromVersion(): IVersion | undefined;
 
-<<<<<<< HEAD
-    createSummary(): ISummaryTree;
     updateDirtyState(dirty: boolean): void;
-=======
->>>>>>> b582d109
 }
 
 export const IRuntimeFactory: keyof IProvideRuntimeFactory = "IRuntimeFactory";
