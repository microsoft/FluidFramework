/*!
 * Copyright (c) Microsoft Corporation. All rights reserved.
 * Licensed under the MIT License.
 */

import { ITelemetryLogger, IDisposable } from "@fluidframework/common-definitions";
import {
    IFluidObject,
    IFluidConfiguration,
    IRequest,
    IResponse,
} from "@fluidframework/core-interfaces";
import { IDocumentStorageService } from "@fluidframework/driver-definitions";
import {
    IClientConfiguration,
    IClientDetails,
    IQuorum,
    ISequencedDocumentMessage,
    ISnapshotTree,
    ITree,
    MessageType,
    ISummaryTree,
    IVersion,
    IDocumentMessage,
} from "@fluidframework/protocol-definitions";
import { IAudience } from "./audience";
import { IDeltaManager } from "./deltas";
import { ICriticalContainerError, ContainerWarning } from "./error";
import { ILoader, ILoaderOptions } from "./loader";

// Represents the attachment state of the entity.
export enum AttachState {
    Detached = "Detached",
    Attaching = "Attaching",
    Attached = "Attached",
}

// Represents the bind state of the entity.
export enum BindState {
    NotBound = "NotBound",
    Binding = "Binding",
    Bound = "Bound",
}

/**
 * Represents the data that will be preserved from the previous IRuntime during a context reload.
 */
export interface IRuntimeState {
    snapshot?: ITree,
    state?: unknown,
}

/**
 * The IRuntime represents an instantiation of a code package within a Container.
 * Primarily held by the ContainerContext to be able to interact with the running instance of the Container.
 */
export interface IRuntime extends IDisposable {

    /**
     * Executes a request against the runtime
     */
    request(request: IRequest): Promise<IResponse>;

    /**
     * Snapshots the runtime
     */
    snapshot(tagMessage: string, fullTree?: boolean): Promise<ITree | null>;

    /**
     * Notifies the runtime of a change in the connection state
     */
    setConnectionState(connected: boolean, clientId?: string);

    /**
     * @deprecated in 0.14 async stop()
     * Use snapshot to get a snapshot for an IRuntimeState as needed, followed by dispose
     *
     * Stops the runtime. Once stopped no more messages will be delivered and the context passed to the runtime
     * on creation will no longer be active
     */
    stop(): Promise<IRuntimeState>;

    /**
     * Processes the given op (message)
     */
    process(message: ISequencedDocumentMessage, local: boolean, context: any);

    /**
     * Processes the given signal
     */
    processSignal(message: any, local: boolean);

    createSummary(): ISummaryTree;

    /**
     * Propagate the container state when container is attaching or attached.
     * @param attachState - State of the container.
     */
    setAttachState(attachState: AttachState.Attaching | AttachState.Attached): void;
<<<<<<< HEAD

    /**
     * Get pending local state in a serializable format to be given back to a newly loaded container
     */
    getPendingLocalState(): unknown;

    // 0.24 back-compat attachingBeforeSummary
    readonly runtimeVersion?: string;
=======
>>>>>>> 10c629aa
}

/**
 * The ContainerContext is a proxy standing between the Container and the Container's IRuntime.
 * This allows the Container to terminate the connection to the IRuntime.
 *
 * Specifically, there is an event on Container, onContextChanged, which mean a new code proposal has been loaded,
 * so the old IRuntime is no longer valid, as its ContainerContext has been revoked,
 * and the Container has created a new ContainerContext.
 */
export interface IContainerContext extends IDisposable {
    readonly id: string;
    readonly existing: boolean | undefined;
    readonly options: ILoaderOptions;
    readonly configuration: IFluidConfiguration;
    readonly clientId: string | undefined;
    readonly clientDetails: IClientDetails;
    readonly storage: IDocumentStorageService | undefined;
    readonly connected: boolean;
    readonly baseSnapshot: ISnapshotTree | undefined;
    readonly submitFn: (type: MessageType, contents: any, batch: boolean, appData?: any) => number;
    readonly submitSignalFn: (contents: any) => void;
    readonly closeFn: (error?: ICriticalContainerError) => void;
    readonly deltaManager: IDeltaManager<ISequencedDocumentMessage, IDocumentMessage>;
    readonly quorum: IQuorum;
    readonly audience: IAudience | undefined;
    readonly loader: ILoader;
    readonly logger: ITelemetryLogger;
    readonly serviceConfiguration: IClientConfiguration | undefined;
    readonly previousRuntimeState: IRuntimeState;
    pendingLocalState?: unknown;

    /**
     * Ambient services provided with the context
     */
    readonly scope: IFluidObject;

    raiseContainerWarning(warning: ContainerWarning): void;

    /**
     * Get an absolute url for a provided container-relative request.
     * @param relativeUrl - A relative request within the container
     *
     * TODO: Optional for backwards compatibility. Make non-optional in version 0.19
     */
    getAbsoluteUrl?(relativeUrl: string): Promise<string | undefined>;

    /**
     * Indicates the attachment state of the container to a host service.
     */
    readonly attachState: AttachState;

    getLoadedFromVersion(): IVersion | undefined;

    updateDirtyContainerState(dirty: boolean): void;
}

export const IRuntimeFactory: keyof IProvideRuntimeFactory = "IRuntimeFactory";

export interface IProvideRuntimeFactory {
    readonly IRuntimeFactory: IRuntimeFactory;
}

/**
 * Exported module definition
 *
 * Provides the entry point for the ContainerContext to load the proper IRuntime
 * to start up the running instance of the Container.
 */
export interface IRuntimeFactory extends IProvideRuntimeFactory {
    /**
     * Instantiates a new IRuntime for the given IContainerContext to proxy to
     * This is the main entry point to the Container's business logic
     */
    instantiateRuntime(context: IContainerContext): Promise<IRuntime>;
}<|MERGE_RESOLUTION|>--- conflicted
+++ resolved
@@ -97,17 +97,11 @@
      * @param attachState - State of the container.
      */
     setAttachState(attachState: AttachState.Attaching | AttachState.Attached): void;
-<<<<<<< HEAD
 
     /**
      * Get pending local state in a serializable format to be given back to a newly loaded container
      */
     getPendingLocalState(): unknown;
-
-    // 0.24 back-compat attachingBeforeSummary
-    readonly runtimeVersion?: string;
-=======
->>>>>>> 10c629aa
 }
 
 /**
