/*!
 * Copyright (c) Microsoft Corporation. All rights reserved.
 * Licensed under the MIT License.
 */

import { ITelemetryLogger, IDisposable } from "@fluidframework/common-definitions";
import {
    IComponent,
    IComponentConfiguration,
    IRequest,
    IResponse,
} from "@fluidframework/component-core-interfaces";
import { IDocumentStorageService } from "@fluidframework/driver-definitions";
import {
    ConnectionState,
    IClientDetails,
    IDocumentMessage,
    IQuorum,
    ISequencedDocumentMessage,
    IServiceConfiguration,
    ISnapshotTree,
    ITree,
    MessageType,
    ISummaryTree,
    IVersion,
} from "@fluidframework/protocol-definitions";
import { IAudience } from "./audience";
import { IBlobManager } from "./blobs";
import { IDeltaManager } from "./deltas";
import { ICriticalContainerError, ContainerWarning } from "./error";
import { ICodeLoader, ILoader } from "./loader";

<<<<<<< HEAD
=======
// Issue #2375
// TODO: remove, replace all usage with version from protocol-definitions
export const summarizerClientType = "summarizer";

// Represents the attachment state of the entity.
export enum AttachState {
    Detached = "Detached",
    Attaching = "Attaching",
    Attached = "Attached",
}

>>>>>>> 0ab6b366
/**
 * Person definition in a npm script
 */
export interface IPerson {
    name: string;
    email: string;
    url: string;
}

/**
 * Typescript interface definition for fields within a npm module's package.json.
 */
export interface IPackage {
    // General access for extended fields
    [key: string]: any;
    name: string;
    version: string;
    description?: string;
    keywords?: string[];
    homepage?: string;
    bugs?: { url: string; email: string };
    license?: string;
    author?: IPerson;
    contributors?: IPerson[];
    files?: string[];
    main?: string;
    // Same as main but for browser based clients (check if webpack supports this)
    browser?: string;
    bin?: { [key: string]: string };
    man?: string | string[];
    repository?: string | { type: string; url: string };
    scripts?: { [key: string]: string };
    config?: { [key: string]: string };
    dependencies?: { [key: string]: string };
    devDependencies?: { [key: string]: string };
    peerDependencies?: { [key: string]: string };
    bundledDependencies?: { [key: string]: string };
    optionalDependencies?: { [key: string]: string };
    engines?: { node: string; npm: string };
    os?: string[];
    cpu?: string[];
    private?: boolean;
}

export interface IFluidPackage extends IPackage {
    // https://stackoverflow.com/questions/10065564/add-custom-metadata-or-config-to-package-json-is-it-valid
    fluid: {
        browser: {
            [libraryTarget: string]: {
                // List of bundled JS files. Absolute URLs will be loaded directly. Relative paths will be specific
                // to the CDN location
                files: string[];

                // If libraryTarget is umd then library is the global name that the script entry points will be exposed
                // under. Other target formats may choose to reinterpret this value.
                library: string;
            };
        };
    };
}

/**
 * Check if the package.json defines a fluid module, which requires a `fluid` entry
 * @param pkg - the package json data to check if it is a fluid package.
 */
export const isFluidPackage = (pkg: IPackage): pkg is IFluidPackage =>
    pkg.fluid?.browser?.umd !== undefined;

/**
 * Package manager configuration. Provides a key value mapping of config values
 */
export interface IPackageConfig {
    [key: string]: string;
}

/**
 * Data structure used to describe the code to load on the Fluid document
 */
export interface IFluidCodeDetails {
    /**
     * The code package to be used on the Fluid document. This is either the package name which will be loaded
     * from a package manager. Or the expanded fluid package.
     */
    package: string | IFluidPackage;

    /**
     * Configuration details. This includes links to the package manager and base CDNs.
     */
    config: IPackageConfig;
}

export interface IRuntimeState {
    snapshot?: ITree,
    state?: unknown,
}

/**
 * The IRuntime represents an instantiation of a code package within a container.
 */
export interface IRuntime extends IDisposable {

    /**
     * Executes a request against the runtime
     */
    request(request: IRequest): Promise<IResponse>;

    /**
     * Snapshots the runtime
     */
    snapshot(tagMessage: string, fullTree?: boolean): Promise<ITree | null>;

    /**
     * Notifies the runtime of a change in the connection state
     */
    setConnectionState(connected: boolean, clientId?: string);

    // Back-compat: supporting <= 0.16 components
    changeConnectionState?: (value: ConnectionState, clientId?: string) => void;

    /**
     * @deprecated in 0.14 async stop()
     * Use snapshot to get a snapshot for an IRuntimeState as needed, followed by dispose
     *
     * Stops the runtime. Once stopped no more messages will be delivered and the context passed to the runtime
     * on creation will no longer be active
     */
    stop(): Promise<IRuntimeState>;

    /**
     * Processes the given message
     */
    process(message: ISequencedDocumentMessage, local: boolean, context: any);

    /**
     * Processes the given signal
     */
    processSignal(message: any, local: boolean);

    createSummary(): ISummaryTree;
}

export interface IMessageScheduler {
    readonly deltaManager: IDeltaManager<ISequencedDocumentMessage, IDocumentMessage>;
}

export const IMessageScheduler: keyof IProvideMessageScheduler = "IMessageScheduler";

export interface IProvideMessageScheduler {
    readonly IMessageScheduler: IMessageScheduler;
}

export interface IContainerContext extends IMessageScheduler, IProvideMessageScheduler, IDisposable {
    readonly id: string;
    readonly existing: boolean | undefined;
    readonly options: any;
    readonly configuration: IComponentConfiguration;
    readonly clientId: string | undefined;
    readonly clientDetails: IClientDetails;
    readonly parentBranch: string | null;
    readonly blobManager: IBlobManager | undefined;
    readonly storage: IDocumentStorageService | undefined | null;
    readonly connected: boolean;
    readonly branch: string;
    readonly baseSnapshot: ISnapshotTree | null;
    readonly submitFn: (type: MessageType, contents: any, batch: boolean, appData?: any) => number;
    readonly submitSignalFn: (contents: any) => void;
    readonly snapshotFn: (message: string) => Promise<void>;
    readonly closeFn: (error?: ICriticalContainerError) => void;
    readonly quorum: IQuorum;
    readonly audience: IAudience | undefined;
    readonly loader: ILoader;
    readonly codeLoader: ICodeLoader;
    readonly logger: ITelemetryLogger;
    readonly serviceConfiguration: IServiceConfiguration | undefined;
    readonly version: string;
    readonly previousRuntimeState: IRuntimeState;

    /**
     * Ambient services provided with the context
     */
    readonly scope: IComponent;

    raiseContainerWarning(warning: ContainerWarning): void;
    requestSnapshot(tagMessage: string): Promise<void>;
    reloadContext(): Promise<void>;

    /**
     * Get an absolute url for a provided container-relative request.
     * @param relativeUrl - A relative request within the container
     *
     * TODO: Optional for backwards compatibility. Make non-optional in version 0.19
     */
    getAbsoluteUrl?(relativeUrl: string): Promise<string>;

    /**
     * Flag indicating if the given container has been attached to a host service.
     * False if the container is attached to storage.
     */
    isLocal(): boolean;

    getLoadedFromVersion(): IVersion | undefined;

    createSummary(): ISummaryTree;
}

export const IComponentTokenProvider: keyof IProvideComponentTokenProvider = "IComponentTokenProvider";

export interface IProvideComponentTokenProvider {
    readonly IComponentTokenProvider: IComponentTokenProvider;
}

export interface IComponentTokenProvider extends IProvideComponentTokenProvider {
    intelligence: { [service: string]: any };
}

export interface IFluidModule {
    fluidExport: IComponent;
}

export const IRuntimeFactory: keyof IProvideRuntimeFactory = "IRuntimeFactory";

export interface IProvideRuntimeFactory {
    readonly IRuntimeFactory: IRuntimeFactory;
}
/**
 * Exported module definition
 */
export interface IRuntimeFactory extends IProvideRuntimeFactory {
    /**
     * Instantiates a new chaincode container
     */
    instantiateRuntime(context: IContainerContext): Promise<IRuntime>;
}

declare module "@fluidframework/component-core-interfaces" {
    /* eslint-disable @typescript-eslint/no-empty-interface */
    export interface IComponent extends Readonly<Partial<
        IProvideRuntimeFactory &
        IProvideComponentTokenProvider &
        IProvideMessageScheduler>> { }
}
    /* eslint-enable @typescript-eslint/no-empty-interface */<|MERGE_RESOLUTION|>--- conflicted
+++ resolved
@@ -30,12 +30,6 @@
 import { ICriticalContainerError, ContainerWarning } from "./error";
 import { ICodeLoader, ILoader } from "./loader";
 
-<<<<<<< HEAD
-=======
-// Issue #2375
-// TODO: remove, replace all usage with version from protocol-definitions
-export const summarizerClientType = "summarizer";
-
 // Represents the attachment state of the entity.
 export enum AttachState {
     Detached = "Detached",
@@ -43,7 +37,6 @@
     Attached = "Attached",
 }
 
->>>>>>> 0ab6b366
 /**
  * Person definition in a npm script
  */
