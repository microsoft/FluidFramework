--- conflicted
+++ resolved
@@ -219,19 +219,12 @@
      * back-compat: 0.14 uploadSummary
      */
     refreshBaseSummary(snapshot: ISnapshotTree): void;
-<<<<<<< HEAD
 
     /**
      * Request an absolute url based on the provided request.
      * @param request - A relative request within the container
      */
     requestUrl(request: IRequest): Promise<IResponse>;
-}
-
-export interface IExperimentalContainerContext extends IContainerContext {
-    isExperimentalContainerContext: true;
-=======
->>>>>>> 5ef34abc
 
     /**
      * Flag indicating if the given container has been attached to a host service.
