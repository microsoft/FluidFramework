/*!
 * Copyright (c) Microsoft Corporation. All rights reserved.
 * Licensed under the MIT License.
 */

import {
    IRequest,
    IResponse,
    IFluidRouter,
    IFluidCodeDetails,
    IFluidPackage,
    IProvideFluidCodeDetailsComparer,
} from "@fluidframework/core-interfaces";
import {
    IClientDetails,
    IDocumentMessage,
    IPendingProposal,
    IQuorum,
    ISequencedDocumentMessage,
} from "@fluidframework/protocol-definitions";
import { IResolvedUrl } from "@fluidframework/driver-definitions";
import { IEvent, IEventProvider } from "@fluidframework/common-definitions";
import { IDeltaManager } from "./deltas";
import { ICriticalContainerError, ContainerWarning } from "./error";
import { IFluidModule } from "./fluidModule";
import { AttachState } from "./runtime";

/**
 * Code loading interface
 */
export interface ICodeLoader extends Partial<IProvideFluidCodeDetailsComparer> {
    /**
     * Loads the package specified by code details and returns a promise to its entry point exports.
     */
    load(source: IFluidCodeDetails): Promise<IFluidModule>;
}

/**
* The interface returned from a IFluidCodeResolver which represents IFluidCodeDetails
 * that have been resolved and are ready to load
 */
export interface IResolvedFluidCodeDetails extends IFluidCodeDetails {
    /**
     * A resolved version of the Fluid package. All Fluid browser file entries should be absolute urls.
     */
    readonly resolvedPackage: Readonly<IFluidPackage>;
    /**
     * If not undefined, this id will be used to cache the entry point for the code package
     */
    readonly resolvedPackageCacheId: string | undefined;
}

/**
 * Fluid code resolvers take a Fluid code details, and resolve the
 * full Fluid package including absolute urls for the browser file entries.
 * The Fluid code resolver is coupled to a specific cdn and knows how to resolve
 * the code detail for loading from that cdn. This include resolving to the most recent
 * version of package that supports the provided code details.
 */
export interface IFluidCodeResolver {
    /**
     * Resolves a Fluid code details into a form that can be loaded
     * @param details - The Fluid code details to resolve
     * @returns - A IResolvedFluidCodeDetails where the
     *            resolvedPackage's Fluid file entries are absolute urls, and
     *            an optional resolvedPackageCacheId if the loaded package should be
     *            cached.
     */
    resolveCodeDetails(details: IFluidCodeDetails): Promise<IResolvedFluidCodeDetails>;
}

/**
 * Code AllowListing Interface
 */
export interface ICodeAllowList {
    testSource(source: IResolvedFluidCodeDetails): Promise<boolean>;
}

/**
 * Events emitted by the Container "upwards" to the Loader and Host
 */
export interface IContainerEvents extends IEvent {
    (event: "readonly", listener: (readonly: boolean) => void): void;
    (event: "connected", listener: (clientId: string) => void);
    /**
     * @param opsBehind - number of ops this client is behind (if present).
     */
    (event: "connect", listener: (opsBehind?: number) => void);
    (event: "codeDetailsProposed", listener: (codeDetails: IFluidCodeDetails, proposal: IPendingProposal) => void);
    (event: "contextDisposed" | "contextChanged",
        listener: (codeDetails: IFluidCodeDetails, previousCodeDetails: IFluidCodeDetails | undefined) => void);
    (event: "disconnected" | "attaching" | "attached", listener: () => void);
    (event: "closed", listener: (error?: ICriticalContainerError) => void);
    (event: "warning", listener: (error: ContainerWarning) => void);
    (event: "op", listener: (message: ISequencedDocumentMessage) => void);
    (event: "dirty" | "saved", listener: (dirty: boolean) => void);
}

/**
 * The Host's view of the Container and its connection to storage
 */
export interface IContainer extends IEventProvider<IContainerEvents>, IFluidRouter {

    /**
     * The Delta Manager supporting the op stream for this Container
     */
    deltaManager: IDeltaManager<ISequencedDocumentMessage, IDocumentMessage>;

    /**
     * The collection of write clients which were connected as of the current sequence number.
     * Also contains a map of key-value pairs that must be agreed upon by all clients before being accepted.
     */
    getQuorum(): IQuorum;

    /**
     * Represents the resolved url to the Container
     */
    resolvedUrl: IResolvedUrl | undefined;

    /**
     * Indicates the attachment state of the container to a host service.
     */
    readonly attachState: AttachState;

    /**
     * The current code details for the container's runtime
     */
    readonly codeDetails: IFluidCodeDetails | undefined

    /**
     * Returns true if the container has been closed, otherwise false
     */
    readonly closed: boolean;

    /**
     * Returns true if the container is dirty, i.e. there are user changes that has not been saved
     * Closing container in this state results in data loss for user.
     * Container usually gets into this situation due to loss of connectivity.
     */
    readonly isDirty: boolean;

    /**
     * Closes the container
     */
    close(error?: ICriticalContainerError): void;

    /**
     * Closes the container and returns serialized local state intended to be
     * given to a newly loaded container
     */
    closeAndGetPendingLocalState(): string;

    /**
     * Propose new code details that define the code to be loaded
     * for this container's runtime. The returned promise will
     * be true when the proposal is accepted, and false if
     * the proposal is rejected.
     */
    proposeCodeDetails(codeDetails: IFluidCodeDetails): Promise<boolean>

    /**
     * Attaches the Container to the Container specified by the given Request.
     *
     * TODO - in the case of failure options should give a retry policy. Or some continuation function
     * that allows attachment to a secondary document.
     */
    attach(request: IRequest): Promise<void>;

    /**
     * Extract the snapshot from the detached container.
     */
    serialize(): string;

    /**
     * Get an absolute url for a provided container-relative request url.
     * If the container is not attached, this will return undefined.
     *
     * @param relativeUrl - A container-relative request URL
     */
    getAbsoluteUrl(relativeUrl: string): Promise<string | undefined>;

    /**
     * Issue a request against the container for a resource.
     * @param request - The request to be issued against the container
     */
    request(request: IRequest): Promise<IResponse>;
}

/**
 * The Runtime's view of the Loader, used for loading Containers
 */
export interface ILoader extends IFluidRouter {
    /**
     * Resolves the resource specified by the URL + headers contained in the request object
     * to the underlying container that will resolve the request.
     *
     * An analogy for this is resolve is a DNS resolve of a Fluid container. Request then executes
     * a request against the server found from the resolve step.
     */
<<<<<<< HEAD
    resolve(request: IRequest, pendingLocalState?: string): Promise<IContainer>;
=======
    resolve(request: IRequest): Promise<IContainer>;
}
>>>>>>> 10c629aa

/**
 * The Host's view of the Loader, used for loading Containers
 */
export interface IHostLoader extends ILoader {
    /**
     * Creates a new container using the specified chaincode but in an unattached state. While unattached all
     * updates will only be local until the user explicitly attaches the container to a service provider.
     */
    createDetachedContainer(codeDetails: IFluidCodeDetails): Promise<IContainer>;

    /**
     * Creates a new container using the specified snapshot but in an unattached state. While unattached all
     * updates will only be local until the user explicitly attaches the container to a service provider.
     */
    rehydrateDetachedContainerFromSnapshot(snapshot: string): Promise<IContainer>;
}

export type ILoaderOptions = {
    [key in string | number]: any;
} & {
    /**
     * Affects the behavior of the Container when a new code proposal
     * is accepted that the current loaded code does not satisfy.
     * True to reload the context without closing the container, or
     * false to only close the container.
     * Defaults to false.
     */
    hotSwapContext?: boolean;

    /**
     * Set caching behavior for the loader.  If true, we will load a container from cache if one
     * with the same id/version exists or create a new container and cache it if it does not. If
     * false, always load a new container and don't cache it. If the container has already been
     * closed, it will not be cached.  A cache option in the LoaderHeader for an individual
     * request will override the Loader's value.
     * Defaults to true.
     */
    cache?: boolean;
};

/**
 * Accepted header keys for requests coming to the Loader
 */
export enum LoaderHeader {
    /**
     * Override the Loader's default caching behavior for this container.
     */
    cache = "fluid-cache",

    clientDetails = "fluid-client-details",

    /**
     * Start the container in a paused, unconnected state. Defaults to false
     */
    pause = "pause",
    reconnect = "fluid-reconnect",
    sequenceNumber = "fluid-sequence-number",

    /**
     * One of the following:
     * null or "null": use ops, no snapshots
     * undefined: fetch latest snapshot
     * otherwise, version sha to load snapshot
     */
    version = "version",
}

/**
 * Set of Request Headers that the Loader understands and may inspect or modify
 */
export interface ILoaderHeader {
    [LoaderHeader.cache]: boolean;
    [LoaderHeader.clientDetails]: IClientDetails;
    [LoaderHeader.pause]: boolean;
    [LoaderHeader.sequenceNumber]: number;
    [LoaderHeader.reconnect]: boolean;
    [LoaderHeader.version]: string | undefined | null;
}

declare module "@fluidframework/core-interfaces" {
    // eslint-disable-next-line @typescript-eslint/no-empty-interface
    export interface IRequestHeader extends Partial<ILoaderHeader> { }
}

export interface IPendingLocalState {
    url: string;
    pendingRuntimeState: unknown;
}<|MERGE_RESOLUTION|>--- conflicted
+++ resolved
@@ -197,12 +197,8 @@
      * An analogy for this is resolve is a DNS resolve of a Fluid container. Request then executes
      * a request against the server found from the resolve step.
      */
-<<<<<<< HEAD
     resolve(request: IRequest, pendingLocalState?: string): Promise<IContainer>;
-=======
-    resolve(request: IRequest): Promise<IContainer>;
-}
->>>>>>> 10c629aa
+}
 
 /**
  * The Host's view of the Loader, used for loading Containers
