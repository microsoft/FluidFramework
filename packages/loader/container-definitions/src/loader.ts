/*!
 * Copyright (c) Microsoft Corporation. All rights reserved.
 * Licensed under the MIT License.
 */

import { IRequest, IResponse } from "@microsoft/fluid-component-core-interfaces";
import {
    IClientDetails,
    IDocumentMessage,
    IQuorum,
    ISequencedDocumentMessage,
    MessageType,
} from "@microsoft/fluid-protocol-definitions";
<<<<<<< HEAD
import { IError } from "@microsoft/fluid-driver-definitions";
import { IEvent, IEventProvider } from "@microsoft/fluid-common-definitions";
import { IFluidCodeDetails, IFluidModule, IFluidPackage } from "./chaincode";
=======
import { IResolvedUrl } from "@microsoft/fluid-driver-definitions";
import { IFluidCodeDetails, IFluidModule } from "./chaincode";
>>>>>>> 4efe6ecd
import { IDeltaManager } from "./deltas";

/**
 * Code loading interface
 */
export interface ICodeLoader {
    /**
     * Loads the package specified by IPackage and returns a promise to its entry point exports.
     */
    load(source: IFluidCodeDetails): Promise<IFluidModule>;
}

/**
* The interface returned from a IFluidCodeResolver which represents IFluidCodeDetails
 * that have been resolved and are ready to load
 */
export interface IResolvedFluidCodeDetails extends IFluidCodeDetails {
    /**
     * A resolved version of the fluid package. All fluid browser file entries should be absolute urls.
     */
    resolvedPackage: IFluidPackage;
    /**
     * If not undefined, this id will be used to cache the entry point for the code package
     */
    resolvedPackageCacheId: string | undefined;
}

/**
 * Fluid code resolvers take a fluid code details, and resolve the
 * full fuild package including absolute urls for the browser file entries.
 * The fluid code resolver is coupled to a specific cdn and knows how to resolve
 * the code detail for loading from that cdn. This include resolving to the most recent
 * version of package that supports the provided code details.
 */
export interface IFluidCodeResolver{
    /**
     * Resolves a fluid code details into a form that can be loaded
     * @param details - The fluid code details to resolve
     * @returns - A IResolvedFluidCodeDetails where the
     *            resolvedPackage's fluid file entries are absolute urls, and
     *            an optional resolvedPackageCacheId if the loaded package should be
     *            cached.
     */
    resolveCodeDetails(details: IFluidCodeDetails): Promise<IResolvedFluidCodeDetails>;
}

/**
 * Code WhiteListing Interface
 */
export interface ICodeWhiteList {
    testSource(source: IResolvedFluidCodeDetails): Promise<boolean>;
}

export interface IContainerEvents extends IEvent {
    (event: "readonly", listener: (readonly: boolean) => void): void;
    (event: "connected" | "contextChanged", listener: (clientId: string) => void);
    (event: "disconnected" | "joining", listener: () => void);
    (event: "closed", listener: (error?: IError) => void);
    (event: "error", listener: (error: IError) => void);
    (event: "op", listener: (message: ISequencedDocumentMessage) => void);
    (event: "pong" | "processTime", listener: (latency: number) => void);
    (event: MessageType.BlobUploaded, listener: (contents: any) => void);
}

export interface IContainer extends IEventProvider<IContainerEvents> {

    deltaManager: IDeltaManager<ISequencedDocumentMessage, IDocumentMessage>;

    getQuorum(): IQuorum;
}

export interface IExperimentalContainer extends IContainer {

    isExperimentalContainer: true;

    /**
     * Represents the resolved url to the container.
     */
    resolvedUrl: IResolvedUrl | undefined;

    /**
     * Flag indicating if the given container has been attached to a host service.
     */
    isAttached(): boolean;

    /**
     * Attaches the container to the provided host.
     *
     * TODO - in the case of failure options should give a retry policy. Or some continuation function
     * that allows attachment to a secondary document.
     */
    attach(request: IRequest): Promise<void>;
}

export interface ILoader {

    /**
     * Loads the resource specified by the URL + headers contained in the request object.
     */
    request(request: IRequest): Promise<IResponse>;

    /**
     * Resolves the resource specified by the URL + headers contained in the request object
     * to the underlying container that will resolve the request.
     *
     * An analogy for this is resolve is a DNS resolve of a Fluid container. Request then executes
     * a request against the server found from the resolve step.
     */
    resolve(request: IRequest): Promise<IContainer>;
}

export interface IExperimentalLoader extends ILoader {

    isExperimentalLoader: true;

    /**
     * Creates a new contanier using the specified chaincode but in an unattached state. While unattached all
     * updates will only be local until the user explciitly attaches the container to a service provider.
     */
    createDetachedContainer(source: IFluidCodeDetails): Promise<IContainer>;
}

export enum LoaderHeader {
    /**
     * Use cache for this container. If true, we will load a container from cache if one with the same id/version exists
     * or create a new container and cache it if it does not. If false, always load a new container and don't cache it.
     * Currently only used to opt-out of caching, as it will default to true but will be false (even if specified as
     * true) if the reconnect header is false or the pause header is true, since these containers should not be cached.
     */
    cache = "fluid-cache",

    clientDetails = "fluid-client-details",
    executionContext = "execution-context",

    /**
     * Start the container in a paused, unconnected state. Defaults to false
     */
    pause = "pause",
    reconnect = "fluid-reconnect",
    sequenceNumber = "fluid-sequence-number",

    /**
     * One of the following:
     * null or "null": use ops, no snapshots
     * undefined: fetch latest snapshot
     * otherwise, version sha to load snapshot
     */
    version = "version",
}
export interface ILoaderHeader {
    [LoaderHeader.cache]: boolean;
    [LoaderHeader.clientDetails]: IClientDetails;
    [LoaderHeader.pause]: boolean;
    [LoaderHeader.executionContext]: string;
    [LoaderHeader.sequenceNumber]: number;
    [LoaderHeader.reconnect]: boolean;
    [LoaderHeader.version]: string | undefined | null;
}

declare module "@microsoft/fluid-component-core-interfaces" {
    // eslint-disable-next-line @typescript-eslint/no-empty-interface
    export interface IRequestHeader extends Partial<ILoaderHeader> { }
}<|MERGE_RESOLUTION|>--- conflicted
+++ resolved
@@ -11,14 +11,9 @@
     ISequencedDocumentMessage,
     MessageType,
 } from "@microsoft/fluid-protocol-definitions";
-<<<<<<< HEAD
-import { IError } from "@microsoft/fluid-driver-definitions";
+import { IError, IResolvedUrl } from "@microsoft/fluid-driver-definitions";
 import { IEvent, IEventProvider } from "@microsoft/fluid-common-definitions";
 import { IFluidCodeDetails, IFluidModule, IFluidPackage } from "./chaincode";
-=======
-import { IResolvedUrl } from "@microsoft/fluid-driver-definitions";
-import { IFluidCodeDetails, IFluidModule } from "./chaincode";
->>>>>>> 4efe6ecd
 import { IDeltaManager } from "./deltas";
 
 /**
