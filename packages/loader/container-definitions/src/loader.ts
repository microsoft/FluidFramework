--- conflicted
+++ resolved
@@ -141,19 +141,10 @@
     request(request: IRequest): Promise<IResponse>;
 }
 
-<<<<<<< HEAD
-/**
- * The Host's view of the Loader, used for loading The_Containers
- */
-export interface ILoader {
-    /**
-     * Loads the resource specified by the URL + headers contained in the request object.
-     */
-    request(request: IRequest): Promise<IResponse>;
-=======
+/**
+ * The Host's view of the Loader, used for loading Containers
+ */
 export interface ILoader extends IFluidRouter {
->>>>>>> 367cf450
-
     /**
      * Resolves the resource specified by the URL + headers contained in the request object
      * to the underlying container that will resolve the request.
