--- conflicted
+++ resolved
@@ -5,24 +5,12 @@
 
 import { ITelemetryProperties } from "@fluidframework/common-definitions";
 import {
-<<<<<<< HEAD
-    ITelemetryProperties,
-} from "@fluidframework/common-definitions";
-import {
-    IDeltaQueue,
-    ReadOnlyInfo,
-    IConnectionDetailsInternal,
-    ICriticalContainerError,
-    IFluidCodeDetails,
-    isFluidPackage,
-=======
 	IDeltaQueue,
 	ReadOnlyInfo,
-	IConnectionDetails,
+	IConnectionDetailsInternal,
 	ICriticalContainerError,
 	IFluidCodeDetails,
 	isFluidPackage,
->>>>>>> a46e7d67
 } from "@fluidframework/container-definitions";
 import {
 	ConnectionMode,
@@ -122,65 +110,6 @@
  * IConnectionManager instance will use them to communicate to DeltaManager about various events.
  */
 export interface IConnectionManagerFactoryArgs {
-<<<<<<< HEAD
-    /**
-     * Called by connection manager for each incoming op. Some ops maybe delivered before
-     * connectHandler is called (initial ops on socket connection)
-     */
-    readonly incomingOpHandler: (messages: ISequencedDocumentMessage[], reason: string) => void;
-
-    /**
-     * Called by connection manager for each incoming signals.
-     * Maybe called before connectHandler is called (initial signals on socket connection)
-     */
-    readonly signalHandler: (message: ISignalMessage) => void;
-
-    /**
-     * Called when connection manager experiences delay in connecting to relay service.
-     * This can happen because client is offline, or service is busy and asks to not connect for some time.
-     * Can be called many times while not connected.
-     * Situation is considered resolved when connection is established and connectHandler is called.
-     */
-    readonly reconnectionDelayHandler: (delayMs: number, error: unknown) => void;
-
-    /**
-     * Called by connection manager whenever critical error happens and container should be closed.
-     * Expects dispose() call in response to this call.
-     */
-    readonly closeHandler: (error?: any) => void;
-
-    /**
-     * Called whenever connection to relay service is lost.
-     */
-    readonly disconnectHandler: (reason: string) => void;
-
-    /**
-     * Called whenever new connection to rely service is established
-     */
-    readonly connectHandler: (connection: IConnectionDetailsInternal) => void;
-
-    /**
-     * Called whenever ping/pong messages are roundtripped on connection.
-     *
-     * @deprecated No replacement API intended.
-     */
-    readonly pongHandler: (latency: number) => void;
-
-    /**
-     * Called whenever connection type changes from writable to read-only or vice versa.
-     *
-     * @remarks
-     *
-     * Connection can be read-only if user has no edit permissions, or if container forced
-     * connection to be read-only.
-     * This should not be confused with "read" / "write"connection mode which is internal
-     * optimization.
-     *
-     * @param readonly - Whether or not the container is now read-only.
-     * `undefined` indicates that user permissions are not yet known.
-     */
-    readonly readonlyChangeHandler: (readonly?: boolean) => void;
-=======
 	/**
 	 * Called by connection manager for each incoming op. Some ops maybe delivered before
 	 * connectHandler is called (initial ops on socket connection)
@@ -215,7 +144,7 @@
 	/**
 	 * Called whenever new connection to rely service is established
 	 */
-	readonly connectHandler: (connection: IConnectionDetails) => void;
+	readonly connectHandler: (connection: IConnectionDetailsInternal) => void;
 
 	/**
 	 * Called whenever ping/pong messages are roundtripped on connection.
@@ -238,7 +167,6 @@
 	 * `undefined` indicates that user permissions are not yet known.
 	 */
 	readonly readonlyChangeHandler: (readonly?: boolean) => void;
->>>>>>> a46e7d67
 }
 
 /**
