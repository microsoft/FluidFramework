/*!
 * Copyright (c) Microsoft Corporation and contributors. All rights reserved.
 * Licensed under the MIT License.
 */

import {
	ITelemetryLogger,
	ITelemetryProperties,
	TelemetryEventCategory,
} from "@fluidframework/common-definitions";
import { assert, Timer } from "@fluidframework/common-utils";
import { IConnectionDetails, IDeltaManager } from "@fluidframework/container-definitions";
import { ILocalSequencedClient } from "@fluidframework/protocol-base";
import { ISequencedClient, IClient } from "@fluidframework/protocol-definitions";
import { PerformanceEvent, loggerToMonitoringContext } from "@fluidframework/telemetry-utils";
import { ConnectionState } from "./connectionState";
import { CatchUpMonitor, ICatchUpMonitor } from "./catchUpMonitor";
import { IProtocolHandler } from "./protocol";

// Based on recent data, it looks like majority of cases where we get stuck are due to really slow or
// timing out ops fetches. So attempt recovery infrequently. Also fetch uses 30 second timeout, so
// if retrying fixes the problem, we should not see these events.
const JoinOpTimeoutMs = 45000;

// Timeout waiting for "self" join signal, before giving up
const JoinSignalTimeoutMs = 5000;

/** Constructor parameter type for passing in dependencies needed by the ConnectionStateHandler */
export interface IConnectionStateHandlerInputs {
	logger: ITelemetryLogger;
	/** Log to telemetry any change in state, included to Connecting */
	connectionStateChanged: (
		value: ConnectionState,
		oldState: ConnectionState,
		reason?: string | undefined,
	) => void;
	/** Whether to expect the client to join in write mode on next connection */
	shouldClientJoinWrite: () => boolean;
	/** (Optional) How long should we wait on our previous client's Leave op before transitioning to Connected again */
	maxClientLeaveWaitTime: number | undefined;
	/** Log an issue encountered while in the Connecting state. details will be logged as a JSON string */
	logConnectionIssue: (
		eventName: string,
		category: TelemetryEventCategory,
		details?: ITelemetryProperties,
	) => void;
}

/**
 * interface that connection state handler implements
 */
export interface IConnectionStateHandler {
	readonly connectionState: ConnectionState;
	readonly pendingClientId: string | undefined;

	containerSaved(): void;
	dispose(): void;
	initProtocol(protocol: IProtocolHandler): void;
	receivedConnectEvent(details: IConnectionDetails): void;
	receivedDisconnectEvent(reason: string): void;
}

export function createConnectionStateHandler(
	inputs: IConnectionStateHandlerInputs,
	deltaManager: IDeltaManager<any, any>,
	clientId?: string,
) {
	const mc = loggerToMonitoringContext(inputs.logger);
	return createConnectionStateHandlerCore(
		mc.config.getBoolean("Fluid.Container.CatchUpBeforeDeclaringConnected") === true, // connectedRaisedWhenCaughtUp
		mc.config.getBoolean("Fluid.Container.EnableJoinSignalWait") === true, // readClientsWaitForJoinSignal
		inputs,
		deltaManager,
		clientId,
	);
}

export function createConnectionStateHandlerCore(
	connectedRaisedWhenCaughtUp: boolean,
	readClientsWaitForJoinSignal: boolean,
	inputs: IConnectionStateHandlerInputs,
	deltaManager: IDeltaManager<any, any>,
	clientId?: string,
) {
	if (!connectedRaisedWhenCaughtUp) {
		return new ConnectionStateHandler(inputs, readClientsWaitForJoinSignal, clientId);
	}
	return new ConnectionStateCatchup(
		inputs,
		(handler: IConnectionStateHandlerInputs) =>
			new ConnectionStateHandler(handler, readClientsWaitForJoinSignal, clientId),
		deltaManager,
	);
}

/**
 * Helper internal interface to abstract away Audience & Quorum
 */
interface IMembership {
	on(
		eventName: "addMember" | "removeMember",
		listener: (clientId: string, details: IClient | ISequencedClient) => void,
	);
	getMember(clientId: string): undefined | unknown;
}

/**
 * Class that can be used as a base class for building IConnectionStateHandler adapters / pipeline.
 * It implements both ends of communication interfaces and passes data back and forward
 */
class ConnectionStateHandlerPassThrough
	implements IConnectionStateHandler, IConnectionStateHandlerInputs
{
	protected readonly pimpl: IConnectionStateHandler;

	constructor(
		protected readonly inputs: IConnectionStateHandlerInputs,
		pimplFactory: (handler: IConnectionStateHandlerInputs) => IConnectionStateHandler,
	) {
		this.pimpl = pimplFactory(this);
	}

	/**
	 * IConnectionStateHandler
	 */
	public get connectionState() {
		return this.pimpl.connectionState;
	}
	public get pendingClientId() {
		return this.pimpl.pendingClientId;
	}

	public containerSaved() {
		return this.pimpl.containerSaved();
	}
	public dispose() {
		return this.pimpl.dispose();
	}
	public initProtocol(protocol: IProtocolHandler) {
		return this.pimpl.initProtocol(protocol);
	}
	public receivedDisconnectEvent(reason: string) {
		return this.pimpl.receivedDisconnectEvent(reason);
	}

	public receivedConnectEvent(details: IConnectionDetails) {
		return this.pimpl.receivedConnectEvent(details);
	}

	/**
	 * IConnectionStateHandlerInputs
	 */

	public get logger() {
		return this.inputs.logger;
	}
	public connectionStateChanged(
		value: ConnectionState,
		oldState: ConnectionState,
		reason?: string | undefined,
	) {
		return this.inputs.connectionStateChanged(value, oldState, reason);
	}
	public shouldClientJoinWrite() {
		return this.inputs.shouldClientJoinWrite();
	}
	public get maxClientLeaveWaitTime() {
		return this.inputs.maxClientLeaveWaitTime;
	}
	public logConnectionIssue(
		eventName: string,
		category: TelemetryEventCategory,
		details?: ITelemetryProperties,
	) {
		return this.inputs.logConnectionIssue(eventName, category, details);
	}
}

/**
 * Implementation of IConnectionStateHandler pass-through adapter that waits for specific sequence number
 * before raising connected event
 */
class ConnectionStateCatchup extends ConnectionStateHandlerPassThrough {
	private catchUpMonitor: ICatchUpMonitor | undefined;

	constructor(
		inputs: IConnectionStateHandlerInputs,
		pimplFactory: (handler: IConnectionStateHandlerInputs) => IConnectionStateHandler,
		private readonly deltaManager: IDeltaManager<any, any>,
	) {
		super(inputs, pimplFactory);
		this._connectionState = this.pimpl.connectionState;
	}

	private _connectionState: ConnectionState;
	public get connectionState() {
		return this._connectionState;
	}

	public connectionStateChanged(
		value: ConnectionState,
		oldState: ConnectionState,
		reason?: string | undefined,
	) {
		switch (value) {
			case ConnectionState.Connected:
				assert(
					this._connectionState === ConnectionState.CatchingUp,
					0x3e1 /* connectivity transitions */,
				);
				// Create catch-up monitor here (not earlier), as we might get more exact info by now about how far
				// client is behind through join signal. This is only true if base layer uses signals (i.e. audience,
				// not quorum, including for "rea" connections) to make decisions about moving to "connected" state.
				// In addition to that, in its current form, doing this in ConnectionState.CatchingUp is dangerous as
				// we might get callback right away, and it will screw up state transition (as code outside of switch
				// statement will overwrite current state).
				assert(
					this.catchUpMonitor === undefined,
					0x3eb /* catchUpMonitor should be gone */,
				);
				this.catchUpMonitor = new CatchUpMonitor(
					this.deltaManager,
					this.transitionToConnectedState,
				);
				return;
			case ConnectionState.Disconnected:
				this.catchUpMonitor?.dispose();
				this.catchUpMonitor = undefined;
				break;
			case ConnectionState.CatchingUp:
				assert(
					this._connectionState === ConnectionState.Disconnected,
					0x3e3 /* connectivity transitions */,
				);
				break;
			default:
		}
		this._connectionState = value;
		this.inputs.connectionStateChanged(value, oldState, reason);
	}

	private readonly transitionToConnectedState = () => {
		// Defensive measure, we should always be in Connecting state when this is called.
		const state = this.pimpl.connectionState;
		assert(state === ConnectionState.Connected, 0x3e5 /* invariant broken */);
		assert(this._connectionState === ConnectionState.CatchingUp, 0x3e6 /* invariant broken */);
		this._connectionState = ConnectionState.Connected;
		this.inputs.connectionStateChanged(
			ConnectionState.Connected,
			ConnectionState.CatchingUp,
			"caught up",
		);
	};
}

/**
 * In the lifetime of a container, the connection will likely disconnect and reconnect periodically.
 * This class ensures that any ops sent by this container instance on previous connection are either
 * sequenced or blocked by the server before emitting the new "connected" event and allowing runtime to resubmit ops.
 *
 * Each connection is assigned a clientId by the service, and the connection is book-ended by a Join and a Leave op
 * generated by the service. Due to the distributed nature of the Relay Service, in the case of reconnect we cannot
 * make any assumptions about ordering of operations between the old and new connections - i.e. new Join op could
 * be sequenced before old Leave op (and some acks from pending ops that were in flight when we disconnected).
 *
 * The job of this class is to encapsulate the transition period during reconnect, which is identified by
 * ConnectionState.CatchingUp. Specifically, before moving to Connected state with the new clientId, it ensures that:
 *
 * a. We process the Leave op for the previous clientId. This allows us to properly handle any acks from in-flight ops
 * that got sequenced with the old clientId (we'll recognize them as local ops). After the Leave op, any other
 * pending ops can safely be submitted with the new clientId without fear of duplication in the sequenced op stream.
 *
 * b. We process the Join op for the new clientId (identified when the underlying connection was first established),
 * indicating the service is ready to sequence ops sent with the new clientId.
 *
 * c. We process all ops known at the time the underlying connection was established (so we are "caught up")
 *
 * For (a) we give up waiting after some time (same timeout as server uses), and go ahead and transition to Connected.
 *
 * For (b) we log telemetry if it takes too long, but still only transition to Connected when the Join op/signal is
 * processed.
 *
 * For (c) this is optional behavior, controlled by the parameters of receivedConnectEvent
 */
class ConnectionStateHandler implements IConnectionStateHandler {
<<<<<<< HEAD
    private _connectionState = ConnectionState.Disconnected;
    private _pendingClientId: string | undefined;
    private readonly prevClientLeftTimer: Timer;
    private readonly joinOpTimer: Timer;
    private protocol?: IProtocolHandler;
    private connection?: IConnectionDetails;
    private _clientId?: string;

    private waitEvent: PerformanceEvent | undefined;

    public get connectionState(): ConnectionState {
        return this._connectionState;
    }

    private get clientId(): string | undefined {
        return this._clientId;
    }

    public get pendingClientId(): string | undefined {
        return this._pendingClientId;
    }

    constructor(
        private readonly handler: IConnectionStateHandlerInputs,
        private readonly readClientsWaitForJoinSignal: boolean,
        clientIdFromPausedSession?: string,
    ) {
        this._clientId = clientIdFromPausedSession;
        this.prevClientLeftTimer = new Timer(
            // Default is 5 min for which we are going to wait for its own "leave" message. This is same as
            // the max time on server after which leave op is sent.
            this.handler.maxClientLeaveWaitTime ?? 300000,
            () => {
                assert(this.connectionState !== ConnectionState.Connected,
                    0x2ac /* "Connected when timeout waiting for leave from previous session fired!" */);
                this.applyForConnectedState("timeout");
            },
        );

        this.joinOpTimer = new Timer(
            0, // default value is not used - startJoinOpTimer() explicitly provides timeout
            () => {
                // I've observed timer firing within couple ms from disconnect event, looks like
                // queued timer callback is not cancelled if timer is cancelled while callback sits in the queue.
                if (this.connectionState !== ConnectionState.CatchingUp) {
                    return;
                }
                const details = {
                    protocolInitialized: this.protocol !== undefined,
                    pendingClientId: this.pendingClientId,
                    clientJoined: this.hasMember(this.pendingClientId),
                    waitingForLeaveOp: this.waitingForLeaveOp,
                };
                this.handler.logConnectionIssue("NoJoinOp", "error", details);
            },
        );
    }

    private startJoinOpTimer() {
        assert(!this.joinOpTimer.hasTimer, 0x234 /* "has joinOpTimer" */);
        assert(this.connection !== undefined, 0x4b3 /* have connection */);
        this.joinOpTimer.start(
            this.connection.mode === "write" ? JoinOpTimeoutMs : JoinSignalTimeoutMs,
        );
    }

    private stopJoinOpTimer() {
        assert(this.joinOpTimer.hasTimer, 0x235 /* "no joinOpTimer" */);
        this.joinOpTimer.clear();
    }

    private get waitingForLeaveOp() {
        return this.prevClientLeftTimer.hasTimer;
    }

    public dispose() {
        assert(!this.joinOpTimer.hasTimer, 0x2a5 /* "join timer" */);
        this.prevClientLeftTimer.clear();
    }

    public containerSaved() {
        // If we were waiting for moving to Connected state, then only apply for state change. Since the container
        // is now saved and we don't have any ops to roundtrip, we can clear the timer and apply for connected state.
        if (this.waitingForLeaveOp) {
            this.prevClientLeftTimer.clear();
            this.applyForConnectedState("containerSaved");
        }
    }

    private receivedAddMemberEvent(clientId: string) {
        // This is the only one that requires the pending client ID
        if (clientId === this.pendingClientId) {
            if (this.joinOpTimer.hasTimer) {
                this.stopJoinOpTimer();
            } else if (this.shouldWaitForJoinSignal()) {
                // timer has already fired, meaning it took too long to get join op/signal.
                // Record how long it actually took to recover.
                // This is generic event, as it by itself is not an error.
                // We also have a case where NoJoinOp happens during container boot (we do not report it as error in such case),
                // if this log statement happens after boot - we do not want to consider it error case.
                this.handler.logConnectionIssue("ReceivedJoinOp", "generic");
            }
            // Start the event in case we are waiting for leave or timeout.
            if (this.waitingForLeaveOp) {
                this.waitEvent = PerformanceEvent.start(this.handler.logger, {
                    eventName: "WaitBeforeClientLeave",
                    details: JSON.stringify({
                        waitOnClientId: this._clientId,
                        hadOutstandingOps: this.handler.shouldClientJoinWrite(),
                    }),
                });
            }
            this.applyForConnectedState("addMemberEvent");
        } else if (clientId === this.clientId) {
            // If we see our clientId and it's not also our pending ID, it must (?) be our join op
            // being replayed, so start the timer in case our previous client is still in quorum
            this.prevClientLeftTimer.restart();
        }
    }

    private applyForConnectedState(source: "removeMemberEvent" | "addMemberEvent" | "timeout" | "containerSaved") {
        assert(this.protocol !== undefined, 0x236 /* "In all cases it should be already installed" */);

        assert(!this.waitingForLeaveOp || this.hasMember(this.clientId),
            0x2e2 /* "Must only wait for leave message when clientId in quorum" */);

        // Move to connected state only if we are in Connecting state, we have seen our join op
        // and there is no timer running which means we are not waiting for previous client to leave
        // or timeout has occurred while doing so.
        if (this.pendingClientId !== this.clientId
            && this.hasMember(this.pendingClientId)
            && !this.waitingForLeaveOp
        ) {
            this.waitEvent?.end({ source });
            this.setConnectionState(ConnectionState.Connected);
        } else {
            // Adding this event temporarily so that we can get help debugging if something goes wrong.
            // We may not see any ops due to being disconnected all that time - that's not an error!
            const error = source === "timeout" && this.connectionState !== ConnectionState.Disconnected;
            this.handler.logger.sendTelemetryEvent({
                eventName: "connectedStateRejected",
                category: error ? "error" : "generic",
                details: JSON.stringify({
                    source,
                    pendingClientId: this.pendingClientId,
                    clientId: this.clientId,
                    waitingForLeaveOp: this.waitingForLeaveOp,
                    clientJoined: this.hasMember(this.pendingClientId),
                }),
            });
        }
    }

    private receivedRemoveMemberEvent(clientId: string) {
        // If the client which has left was us, then finish the timer.
        if (this.clientId === clientId) {
            this.prevClientLeftTimer.clear();
            this.applyForConnectedState("removeMemberEvent");
        }
    }

    public receivedDisconnectEvent(reason: string) {
        this.connection = undefined;
        this.setConnectionState(ConnectionState.Disconnected, reason);
    }

    private shouldWaitForJoinSignal() {
        assert(this.connection !== undefined, 0x4b4 /* all callers call here with active connection */);
        return this.connection.mode === "write" || this.readClientsWaitForJoinSignal;
    }

    /**
     * The "connect" event indicates the connection to the Relay Service is live.
     * However, some additional conditions must be met before we can fully transition to
     * "Connected" state. This function handles that interim period, known as "Connecting" state.
     * @param details - Connection details returned from the Relay Service
     * @param deltaManager - DeltaManager to be used for delaying Connected transition until caught up.
     * If it's undefined, then don't delay and transition to Connected as soon as Leave/Join op are accounted for
     */
    public receivedConnectEvent(
        details: IConnectionDetails,
    ) {
        this.connection = details;

        const oldState = this._connectionState;
        this._connectionState = ConnectionState.CatchingUp;

        // The following checks are wrong. They are only valid if user has write access to a file.
        // If user lost such access mid-session, user will not be able to get "write" connection.
        //
        // const writeConnection = details.mode === "write";
        // assert(!this.handler.shouldClientJoinWrite() || writeConnection,
        //    0x30a /* shouldClientJoinWrite should imply this is a writeConnection */);
        // assert(!this.waitingForLeaveOp || writeConnection,
        //    0x2a6 /* "waitingForLeaveOp should imply writeConnection (we need to be ready to flush pending ops)" */);

        // Stash the clientID to detect when transitioning from connecting (socket.io channel open) to connected
        // (have received the join message for the client ID)
        // This is especially important in the reconnect case. It's possible there could be outstanding
        // ops sent by this client, so we should keep the old client id until we see our own client's
        // join message. after we see the join message for our new connection with our new client id,
        // we know there can no longer be outstanding ops that we sent with the previous client id.
        this._pendingClientId = details.clientId;

        // IMPORTANT: Report telemetry after we set _pendingClientId, but before transitioning to Connected state
        this.handler.connectionStateChanged(ConnectionState.CatchingUp, oldState);

        // Check if we need to wait for join op/signal, and if we need to wait for leave op from previous connection.
        // Pending clientId could have joined already (i.e. join op/signal already processed):
        //    We are fetching ops from storage in parallel to connecting to Relay Service,
        //    and given async processes, it's possible that we have already processed our own join message before
        //    connection was fully established.
        if (!this.hasMember(this._pendingClientId) && this.shouldWaitForJoinSignal()) {
            // We are waiting for our own join op / signal. When it is processed
            // we'll attempt to transition to Connected state via receivedAddMemberEvent() flow.
            this.startJoinOpTimer();
        } else if (!this.waitingForLeaveOp) {
            // We're not waiting for Join or Leave op (if read-only connection those don't even apply),
            // go ahead and declare the state to be Connected!
            // If we are waiting for Leave op still, do nothing for now, we will transition to Connected later.
            this.setConnectionState(ConnectionState.Connected);
        }
        // else - We are waiting for Leave op still, do nothing for now, we will transition to Connected later
    }

    private setConnectionState(value: ConnectionState.Disconnected, reason: string): void;
    private setConnectionState(value: ConnectionState.Connected): void;
    private setConnectionState(value: ConnectionState.Disconnected | ConnectionState.Connected, reason?: string): void {
        if (this.connectionState === value) {
            // Already in the desired state - exit early
            this.handler.logger.sendErrorEvent({ eventName: "setConnectionStateSame", value });
            return;
        }

        const oldState = this._connectionState;
        this._connectionState = value;

        // This is the only place in code that deals with quorum. The rest works with audience
        // The code below ensures that we do not send ops until we know that old "write" client's disconnect
        // produced (and sequenced) leave op
        let client: ILocalSequencedClient | undefined;
        if (this._clientId !== undefined) {
            client = this.protocol?.quorum?.getMember(this._clientId);
        }
        if (value === ConnectionState.Connected) {
            assert(oldState === ConnectionState.CatchingUp,
                0x1d8 /* "Should only transition from Connecting state" */);
            // Mark our old client should have left in the quorum if it's still there
            if (client !== undefined) {
                client.shouldHaveLeft = true;
            }
            this._clientId = this.pendingClientId;
        } else if (value === ConnectionState.Disconnected) {
            // Clear pending state immediately to prepare for reconnect
            this._pendingClientId = undefined;

            if (this.joinOpTimer.hasTimer) {
                this.stopJoinOpTimer();
            }

            // Only wait for "leave" message if the connected client exists in the quorum and had some non-acked ops
            // Also check if the timer is not already running as
            // we could receive "Disconnected" event multiple times without getting connected and in that case we
            // don't want to reset the timer as we still want to wait on original client which started this timer.
            if (client !== undefined
                && this.handler.shouldClientJoinWrite()
                && !this.waitingForLeaveOp // same as !this.prevClientLeftTimer.hasTimer
            ) {
                this.prevClientLeftTimer.restart();
            } else {
                // Adding this event temporarily so that we can get help debugging if something goes wrong.
                this.handler.logger.sendTelemetryEvent({
                    eventName: "noWaitOnDisconnected",
                    details: JSON.stringify({
                        clientId: this._clientId,
                        inQuorum: client !== undefined,
                        waitingForLeaveOp: this.waitingForLeaveOp,
                        hadOutstandingOps: this.handler.shouldClientJoinWrite(),
                    }),
                });
            }
        }

        // Report transition before we propagate event across layers
        this.handler.connectionStateChanged(this._connectionState, oldState, reason);
    }

    // Helper method to switch between quorum and audience.
    // Old design was checking only quorum for "write" clients.
    // Latest change checks audience for all types of connections.
    protected get membership(): IMembership | undefined {
        // We could always use audience here, and in practice it will probably be correct.
        // (including case when this.readClientsWaitForJoinSignal === false).
        // But only if it's superset of quorum, i.e. when filtered to "write" clients, they are always identical!
        // It's safer to assume that we have bugs and engaging kill-bit switch should bring us back to well-known
        // and tested state!
        return this.readClientsWaitForJoinSignal ? this.protocol?.audience : this.protocol?.quorum;
    }

    public initProtocol(protocol: IProtocolHandler) {
        this.protocol = protocol;

        this.membership?.on("addMember", (clientId, details) => {
            assert((details as IClient).mode === "read" || protocol.quorum.getMember(clientId) !== undefined,
                0x4b5 /* Audience is subset of quorum */);
            this.receivedAddMemberEvent(clientId);
        });

        this.membership?.on("removeMember", (clientId) => {
            assert(protocol.quorum.getMember(clientId) === undefined, 0x4b6 /* Audience is subset of quorum */);
            this.receivedRemoveMemberEvent(clientId);
        });

        /* There is a tiny tiny race possible, where these events happen in this order:
=======
	private _connectionState = ConnectionState.Disconnected;
	private _pendingClientId: string | undefined;
	private readonly prevClientLeftTimer: Timer;
	private readonly joinOpTimer: Timer;
	private protocol?: IProtocolHandler;
	private connection?: IConnectionDetails;
	private _clientId?: string;

	private waitEvent: PerformanceEvent | undefined;

	public get connectionState(): ConnectionState {
		return this._connectionState;
	}

	private get clientId(): string | undefined {
		return this._clientId;
	}

	public get pendingClientId(): string | undefined {
		return this._pendingClientId;
	}

	constructor(
		private readonly handler: IConnectionStateHandlerInputs,
		private readonly readClientsWaitForJoinSignal: boolean,
		clientIdFromPausedSession?: string,
	) {
		this._clientId = clientIdFromPausedSession;
		this.prevClientLeftTimer = new Timer(
			// Default is 5 min for which we are going to wait for its own "leave" message. This is same as
			// the max time on server after which leave op is sent.
			this.handler.maxClientLeaveWaitTime ?? 300000,
			() => {
				assert(
					this.connectionState !== ConnectionState.Connected,
					0x2ac /* "Connected when timeout waiting for leave from previous session fired!" */,
				);
				this.applyForConnectedState("timeout");
			},
		);

		this.joinOpTimer = new Timer(
			0, // default value is not used - startJoinOpTimer() explicitly provides timeout
			() => {
				// I've observed timer firing within couple ms from disconnect event, looks like
				// queued timer callback is not cancelled if timer is cancelled while callback sits in the queue.
				if (this.connectionState !== ConnectionState.CatchingUp) {
					return;
				}
				const details = {
					protocolInitialized: this.protocol !== undefined,
					pendingClientId: this.pendingClientId,
					clientJoined: this.hasMember(this.pendingClientId),
					waitingForLeaveOp: this.waitingForLeaveOp,
				};
				this.handler.logConnectionIssue("NoJoinOp", "error", details);
			},
		);
	}

	private startJoinOpTimer() {
		assert(!this.joinOpTimer.hasTimer, 0x234 /* "has joinOpTimer" */);
		assert(this.connection !== undefined, 0x4b3 /* have connection */);
		this.joinOpTimer.start(
			this.connection.mode === "write" ? JoinOpTimeoutMs : JoinSignalTimeoutMs,
		);
	}

	private stopJoinOpTimer() {
		assert(this.joinOpTimer.hasTimer, 0x235 /* "no joinOpTimer" */);
		this.joinOpTimer.clear();
	}

	private get waitingForLeaveOp() {
		return this.prevClientLeftTimer.hasTimer;
	}

	public dispose() {
		assert(!this.joinOpTimer.hasTimer, 0x2a5 /* "join timer" */);
		this.prevClientLeftTimer.clear();
	}

	public containerSaved() {
		// If we were waiting for moving to Connected state, then only apply for state change. Since the container
		// is now saved and we don't have any ops to roundtrip, we can clear the timer and apply for connected state.
		if (this.waitingForLeaveOp) {
			this.prevClientLeftTimer.clear();
			this.applyForConnectedState("containerSaved");
		}
	}

	private receivedAddMemberEvent(clientId: string) {
		// This is the only one that requires the pending client ID
		if (clientId === this.pendingClientId) {
			if (this.joinOpTimer.hasTimer) {
				this.stopJoinOpTimer();
			} else if (this.shouldWaitForJoinSignal()) {
				// timer has already fired, meaning it took too long to get join op/signal.
				// Record how long it actually took to recover.
				// This is generic event, as it by itself is not an error.
				// We also have a case where NoJoinOp happens during container boot (we do not report it as error in such case),
				// if this log statement happens after boot - we do not want to consider it error case.
				this.handler.logConnectionIssue("ReceivedJoinOp", "generic");
			}
			// Start the event in case we are waiting for leave or timeout.
			if (this.waitingForLeaveOp) {
				this.waitEvent = PerformanceEvent.start(this.handler.logger, {
					eventName: "WaitBeforeClientLeave",
					details: JSON.stringify({
						waitOnClientId: this._clientId,
						hadOutstandingOps: this.handler.shouldClientJoinWrite(),
					}),
				});
			}
			this.applyForConnectedState("addMemberEvent");
		}
	}

	private applyForConnectedState(
		source: "removeMemberEvent" | "addMemberEvent" | "timeout" | "containerSaved",
	) {
		assert(
			this.protocol !== undefined,
			0x236 /* "In all cases it should be already installed" */,
		);

		assert(
			!this.waitingForLeaveOp || this.hasMember(this.clientId),
			0x2e2 /* "Must only wait for leave message when clientId in quorum" */,
		);

		// Move to connected state only if we are in Connecting state, we have seen our join op
		// and there is no timer running which means we are not waiting for previous client to leave
		// or timeout has occurred while doing so.
		if (
			this.pendingClientId !== this.clientId &&
			this.hasMember(this.pendingClientId) &&
			!this.waitingForLeaveOp
		) {
			this.waitEvent?.end({ source });
			this.setConnectionState(ConnectionState.Connected);
		} else {
			// Adding this event temporarily so that we can get help debugging if something goes wrong.
			// We may not see any ops due to being disconnected all that time - that's not an error!
			const error =
				source === "timeout" && this.connectionState !== ConnectionState.Disconnected;
			this.handler.logger.sendTelemetryEvent({
				eventName: "connectedStateRejected",
				category: error ? "error" : "generic",
				details: JSON.stringify({
					source,
					pendingClientId: this.pendingClientId,
					clientId: this.clientId,
					waitingForLeaveOp: this.waitingForLeaveOp,
					clientJoined: this.hasMember(this.pendingClientId),
				}),
			});
		}
	}

	private receivedRemoveMemberEvent(clientId: string) {
		// If the client which has left was us, then finish the timer.
		if (this.clientId === clientId) {
			this.prevClientLeftTimer.clear();
			this.applyForConnectedState("removeMemberEvent");
		}
	}

	public receivedDisconnectEvent(reason: string) {
		this.connection = undefined;
		this.setConnectionState(ConnectionState.Disconnected, reason);
	}

	private shouldWaitForJoinSignal() {
		assert(
			this.connection !== undefined,
			0x4b4 /* all callers call here with active connection */,
		);
		return this.connection.mode === "write" || this.readClientsWaitForJoinSignal;
	}

	/**
	 * The "connect" event indicates the connection to the Relay Service is live.
	 * However, some additional conditions must be met before we can fully transition to
	 * "Connected" state. This function handles that interim period, known as "Connecting" state.
	 * @param details - Connection details returned from the Relay Service
	 * @param deltaManager - DeltaManager to be used for delaying Connected transition until caught up.
	 * If it's undefined, then don't delay and transition to Connected as soon as Leave/Join op are accounted for
	 */
	public receivedConnectEvent(details: IConnectionDetails) {
		this.connection = details;

		const oldState = this._connectionState;
		this._connectionState = ConnectionState.CatchingUp;

		// The following checks are wrong. They are only valid if user has write access to a file.
		// If user lost such access mid-session, user will not be able to get "write" connection.
		//
		// const writeConnection = details.mode === "write";
		// assert(!this.handler.shouldClientJoinWrite() || writeConnection,
		//    0x30a /* shouldClientJoinWrite should imply this is a writeConnection */);
		// assert(!this.waitingForLeaveOp || writeConnection,
		//    0x2a6 /* "waitingForLeaveOp should imply writeConnection (we need to be ready to flush pending ops)" */);

		// Stash the clientID to detect when transitioning from connecting (socket.io channel open) to connected
		// (have received the join message for the client ID)
		// This is especially important in the reconnect case. It's possible there could be outstanding
		// ops sent by this client, so we should keep the old client id until we see our own client's
		// join message. after we see the join message for our new connection with our new client id,
		// we know there can no longer be outstanding ops that we sent with the previous client id.
		this._pendingClientId = details.clientId;

		// IMPORTANT: Report telemetry after we set _pendingClientId, but before transitioning to Connected state
		this.handler.connectionStateChanged(ConnectionState.CatchingUp, oldState);

		// Check if we need to wait for join op/signal, and if we need to wait for leave op from previous connection.
		// Pending clientId could have joined already (i.e. join op/signal already processed):
		//    We are fetching ops from storage in parallel to connecting to Relay Service,
		//    and given async processes, it's possible that we have already processed our own join message before
		//    connection was fully established.
		if (!this.hasMember(this._pendingClientId) && this.shouldWaitForJoinSignal()) {
			// We are waiting for our own join op / signal. When it is processed
			// we'll attempt to transition to Connected state via receivedAddMemberEvent() flow.
			this.startJoinOpTimer();
		} else if (!this.waitingForLeaveOp) {
			// We're not waiting for Join or Leave op (if read-only connection those don't even apply),
			// go ahead and declare the state to be Connected!
			// If we are waiting for Leave op still, do nothing for now, we will transition to Connected later.
			this.setConnectionState(ConnectionState.Connected);
		}
		// else - We are waiting for Leave op still, do nothing for now, we will transition to Connected later
	}

	private setConnectionState(value: ConnectionState.Disconnected, reason: string): void;
	private setConnectionState(value: ConnectionState.Connected): void;
	private setConnectionState(
		value: ConnectionState.Disconnected | ConnectionState.Connected,
		reason?: string,
	): void {
		if (this.connectionState === value) {
			// Already in the desired state - exit early
			this.handler.logger.sendErrorEvent({ eventName: "setConnectionStateSame", value });
			return;
		}

		const oldState = this._connectionState;
		this._connectionState = value;

		// This is the only place in code that deals with quorum. The rest works with audience
		// The code below ensures that we do not send ops until we know that old "write" client's disconnect
		// produced (and sequenced) leave op
		let client: ILocalSequencedClient | undefined;
		if (this._clientId !== undefined) {
			client = this.protocol?.quorum?.getMember(this._clientId);
		}
		if (value === ConnectionState.Connected) {
			assert(
				oldState === ConnectionState.CatchingUp,
				0x1d8 /* "Should only transition from Connecting state" */,
			);
			// Mark our old client should have left in the quorum if it's still there
			if (client !== undefined) {
				client.shouldHaveLeft = true;
			}
			this._clientId = this.pendingClientId;
		} else if (value === ConnectionState.Disconnected) {
			// Clear pending state immediately to prepare for reconnect
			this._pendingClientId = undefined;

			if (this.joinOpTimer.hasTimer) {
				this.stopJoinOpTimer();
			}

			// Only wait for "leave" message if the connected client exists in the quorum and had some non-acked ops
			// Also check if the timer is not already running as
			// we could receive "Disconnected" event multiple times without getting connected and in that case we
			// don't want to reset the timer as we still want to wait on original client which started this timer.
			if (
				client !== undefined &&
				this.handler.shouldClientJoinWrite() &&
				!this.waitingForLeaveOp // same as !this.prevClientLeftTimer.hasTimer
			) {
				this.prevClientLeftTimer.restart();
			} else {
				// Adding this event temporarily so that we can get help debugging if something goes wrong.
				this.handler.logger.sendTelemetryEvent({
					eventName: "noWaitOnDisconnected",
					details: JSON.stringify({
						clientId: this._clientId,
						inQuorum: client !== undefined,
						waitingForLeaveOp: this.waitingForLeaveOp,
						hadOutstandingOps: this.handler.shouldClientJoinWrite(),
					}),
				});
			}
		}

		// Report transition before we propagate event across layers
		this.handler.connectionStateChanged(this._connectionState, oldState, reason);
	}

	// Helper method to switch between quorum and audience.
	// Old design was checking only quorum for "write" clients.
	// Latest change checks audience for all types of connections.
	protected get membership(): IMembership | undefined {
		// We could always use audience here, and in practice it will probably be correct.
		// (including case when this.readClientsWaitForJoinSignal === false).
		// But only if it's superset of quorum, i.e. when filtered to "write" clients, they are always identical!
		// It's safer to assume that we have bugs and engaging kill-bit switch should bring us back to well-known
		// and tested state!
		return this.readClientsWaitForJoinSignal ? this.protocol?.audience : this.protocol?.quorum;
	}

	public initProtocol(protocol: IProtocolHandler) {
		this.protocol = protocol;

		this.membership?.on("addMember", (clientId, details) => {
			assert(
				(details as IClient).mode === "read" ||
					protocol.quorum.getMember(clientId) !== undefined,
				0x4b5 /* Audience is subset of quorum */,
			);
			this.receivedAddMemberEvent(clientId);
		});

		this.membership?.on("removeMember", (clientId) => {
			assert(
				protocol.quorum.getMember(clientId) === undefined,
				0x4b6 /* Audience is subset of quorum */,
			);
			this.receivedRemoveMemberEvent(clientId);
		});

		/* There is a tiny tiny race possible, where these events happen in this order:
>>>>>>> 446b4ea9
          1. A connection is established (no "cached" mode is used, so it happens in parallel / faster than other steps)
          2. Some other client produces a summary
          3. We get "lucky" and load from that summary as our initial snapshot
          4. ConnectionStateHandler.initProtocol is called, "self" is already in the quorum.
        We could avoid this sequence (and delete test case for it) if we move connection lower in Container.load()
        */
		if (this.hasMember(this.pendingClientId)) {
			// eslint-disable-next-line @typescript-eslint/no-non-null-assertion
			this.receivedAddMemberEvent(this.pendingClientId!);
		}

		// if we have a clientId from a previous container we need to wait for its leave message
		if (this.clientId !== undefined && this.hasMember(this.clientId)) {
			this.prevClientLeftTimer.restart();
		}
	}

	protected hasMember(clientId?: string) {
		return this.membership?.getMember(clientId ?? "") !== undefined;
	}
}<|MERGE_RESOLUTION|>--- conflicted
+++ resolved
@@ -283,95 +283,96 @@
  * For (c) this is optional behavior, controlled by the parameters of receivedConnectEvent
  */
 class ConnectionStateHandler implements IConnectionStateHandler {
-<<<<<<< HEAD
-    private _connectionState = ConnectionState.Disconnected;
-    private _pendingClientId: string | undefined;
-    private readonly prevClientLeftTimer: Timer;
-    private readonly joinOpTimer: Timer;
-    private protocol?: IProtocolHandler;
-    private connection?: IConnectionDetails;
-    private _clientId?: string;
-
-    private waitEvent: PerformanceEvent | undefined;
-
-    public get connectionState(): ConnectionState {
-        return this._connectionState;
-    }
-
-    private get clientId(): string | undefined {
-        return this._clientId;
-    }
-
-    public get pendingClientId(): string | undefined {
-        return this._pendingClientId;
-    }
-
-    constructor(
-        private readonly handler: IConnectionStateHandlerInputs,
-        private readonly readClientsWaitForJoinSignal: boolean,
-        clientIdFromPausedSession?: string,
-    ) {
-        this._clientId = clientIdFromPausedSession;
-        this.prevClientLeftTimer = new Timer(
-            // Default is 5 min for which we are going to wait for its own "leave" message. This is same as
-            // the max time on server after which leave op is sent.
-            this.handler.maxClientLeaveWaitTime ?? 300000,
-            () => {
-                assert(this.connectionState !== ConnectionState.Connected,
-                    0x2ac /* "Connected when timeout waiting for leave from previous session fired!" */);
-                this.applyForConnectedState("timeout");
-            },
-        );
-
-        this.joinOpTimer = new Timer(
-            0, // default value is not used - startJoinOpTimer() explicitly provides timeout
-            () => {
-                // I've observed timer firing within couple ms from disconnect event, looks like
-                // queued timer callback is not cancelled if timer is cancelled while callback sits in the queue.
-                if (this.connectionState !== ConnectionState.CatchingUp) {
-                    return;
-                }
-                const details = {
-                    protocolInitialized: this.protocol !== undefined,
-                    pendingClientId: this.pendingClientId,
-                    clientJoined: this.hasMember(this.pendingClientId),
-                    waitingForLeaveOp: this.waitingForLeaveOp,
-                };
-                this.handler.logConnectionIssue("NoJoinOp", "error", details);
-            },
-        );
-    }
-
-    private startJoinOpTimer() {
-        assert(!this.joinOpTimer.hasTimer, 0x234 /* "has joinOpTimer" */);
-        assert(this.connection !== undefined, 0x4b3 /* have connection */);
-        this.joinOpTimer.start(
-            this.connection.mode === "write" ? JoinOpTimeoutMs : JoinSignalTimeoutMs,
-        );
-    }
-
-    private stopJoinOpTimer() {
-        assert(this.joinOpTimer.hasTimer, 0x235 /* "no joinOpTimer" */);
-        this.joinOpTimer.clear();
-    }
-
-    private get waitingForLeaveOp() {
-        return this.prevClientLeftTimer.hasTimer;
-    }
-
-    public dispose() {
-        assert(!this.joinOpTimer.hasTimer, 0x2a5 /* "join timer" */);
-        this.prevClientLeftTimer.clear();
-    }
-
-    public containerSaved() {
-        // If we were waiting for moving to Connected state, then only apply for state change. Since the container
-        // is now saved and we don't have any ops to roundtrip, we can clear the timer and apply for connected state.
-        if (this.waitingForLeaveOp) {
-            this.prevClientLeftTimer.clear();
-            this.applyForConnectedState("containerSaved");
-        }
-    }
+	private _connectionState = ConnectionState.Disconnected;
+	private _pendingClientId: string | undefined;
+	private readonly prevClientLeftTimer: Timer;
+	private readonly joinOpTimer: Timer;
+	private protocol?: IProtocolHandler;
+	private connection?: IConnectionDetails;
+	private _clientId?: string;
+
+	private waitEvent: PerformanceEvent | undefined;
+
+	public get connectionState(): ConnectionState {
+		return this._connectionState;
+	}
+
+	private get clientId(): string | undefined {
+		return this._clientId;
+	}
+
+	public get pendingClientId(): string | undefined {
+		return this._pendingClientId;
+	}
+
+	constructor(
+		private readonly handler: IConnectionStateHandlerInputs,
+		private readonly readClientsWaitForJoinSignal: boolean,
+		clientIdFromPausedSession?: string,
+	) {
+		this._clientId = clientIdFromPausedSession;
+		this.prevClientLeftTimer = new Timer(
+			// Default is 5 min for which we are going to wait for its own "leave" message. This is same as
+			// the max time on server after which leave op is sent.
+			this.handler.maxClientLeaveWaitTime ?? 300000,
+			() => {
+				assert(
+					this.connectionState !== ConnectionState.Connected,
+					0x2ac /* "Connected when timeout waiting for leave from previous session fired!" */,
+				);
+				this.applyForConnectedState("timeout");
+			},
+		);
+
+		this.joinOpTimer = new Timer(
+			0, // default value is not used - startJoinOpTimer() explicitly provides timeout
+			() => {
+				// I've observed timer firing within couple ms from disconnect event, looks like
+				// queued timer callback is not cancelled if timer is cancelled while callback sits in the queue.
+				if (this.connectionState !== ConnectionState.CatchingUp) {
+					return;
+				}
+				const details = {
+					protocolInitialized: this.protocol !== undefined,
+					pendingClientId: this.pendingClientId,
+					clientJoined: this.hasMember(this.pendingClientId),
+					waitingForLeaveOp: this.waitingForLeaveOp,
+				};
+				this.handler.logConnectionIssue("NoJoinOp", "error", details);
+			},
+		);
+	}
+
+	private startJoinOpTimer() {
+		assert(!this.joinOpTimer.hasTimer, 0x234 /* "has joinOpTimer" */);
+		assert(this.connection !== undefined, 0x4b3 /* have connection */);
+		this.joinOpTimer.start(
+			this.connection.mode === "write" ? JoinOpTimeoutMs : JoinSignalTimeoutMs,
+		);
+	}
+
+	private stopJoinOpTimer() {
+		assert(this.joinOpTimer.hasTimer, 0x235 /* "no joinOpTimer" */);
+		this.joinOpTimer.clear();
+	}
+
+	private get waitingForLeaveOp() {
+		return this.prevClientLeftTimer.hasTimer;
+	}
+
+	public dispose() {
+		assert(!this.joinOpTimer.hasTimer, 0x2a5 /* "join timer" */);
+		this.prevClientLeftTimer.clear();
+	}
+
+	public containerSaved() {
+		// If we were waiting for moving to Connected state, then only apply for state change. Since the container
+		// is now saved and we don't have any ops to roundtrip, we can clear the timer and apply for connected state.
+		if (this.waitingForLeaveOp) {
+			this.prevClientLeftTimer.clear();
+			this.applyForConnectedState("containerSaved");
+		}
+	}
 
     private receivedAddMemberEvent(clientId: string) {
         // This is the only one that requires the pending client ID
@@ -404,319 +405,6 @@
         }
     }
 
-    private applyForConnectedState(source: "removeMemberEvent" | "addMemberEvent" | "timeout" | "containerSaved") {
-        assert(this.protocol !== undefined, 0x236 /* "In all cases it should be already installed" */);
-
-        assert(!this.waitingForLeaveOp || this.hasMember(this.clientId),
-            0x2e2 /* "Must only wait for leave message when clientId in quorum" */);
-
-        // Move to connected state only if we are in Connecting state, we have seen our join op
-        // and there is no timer running which means we are not waiting for previous client to leave
-        // or timeout has occurred while doing so.
-        if (this.pendingClientId !== this.clientId
-            && this.hasMember(this.pendingClientId)
-            && !this.waitingForLeaveOp
-        ) {
-            this.waitEvent?.end({ source });
-            this.setConnectionState(ConnectionState.Connected);
-        } else {
-            // Adding this event temporarily so that we can get help debugging if something goes wrong.
-            // We may not see any ops due to being disconnected all that time - that's not an error!
-            const error = source === "timeout" && this.connectionState !== ConnectionState.Disconnected;
-            this.handler.logger.sendTelemetryEvent({
-                eventName: "connectedStateRejected",
-                category: error ? "error" : "generic",
-                details: JSON.stringify({
-                    source,
-                    pendingClientId: this.pendingClientId,
-                    clientId: this.clientId,
-                    waitingForLeaveOp: this.waitingForLeaveOp,
-                    clientJoined: this.hasMember(this.pendingClientId),
-                }),
-            });
-        }
-    }
-
-    private receivedRemoveMemberEvent(clientId: string) {
-        // If the client which has left was us, then finish the timer.
-        if (this.clientId === clientId) {
-            this.prevClientLeftTimer.clear();
-            this.applyForConnectedState("removeMemberEvent");
-        }
-    }
-
-    public receivedDisconnectEvent(reason: string) {
-        this.connection = undefined;
-        this.setConnectionState(ConnectionState.Disconnected, reason);
-    }
-
-    private shouldWaitForJoinSignal() {
-        assert(this.connection !== undefined, 0x4b4 /* all callers call here with active connection */);
-        return this.connection.mode === "write" || this.readClientsWaitForJoinSignal;
-    }
-
-    /**
-     * The "connect" event indicates the connection to the Relay Service is live.
-     * However, some additional conditions must be met before we can fully transition to
-     * "Connected" state. This function handles that interim period, known as "Connecting" state.
-     * @param details - Connection details returned from the Relay Service
-     * @param deltaManager - DeltaManager to be used for delaying Connected transition until caught up.
-     * If it's undefined, then don't delay and transition to Connected as soon as Leave/Join op are accounted for
-     */
-    public receivedConnectEvent(
-        details: IConnectionDetails,
-    ) {
-        this.connection = details;
-
-        const oldState = this._connectionState;
-        this._connectionState = ConnectionState.CatchingUp;
-
-        // The following checks are wrong. They are only valid if user has write access to a file.
-        // If user lost such access mid-session, user will not be able to get "write" connection.
-        //
-        // const writeConnection = details.mode === "write";
-        // assert(!this.handler.shouldClientJoinWrite() || writeConnection,
-        //    0x30a /* shouldClientJoinWrite should imply this is a writeConnection */);
-        // assert(!this.waitingForLeaveOp || writeConnection,
-        //    0x2a6 /* "waitingForLeaveOp should imply writeConnection (we need to be ready to flush pending ops)" */);
-
-        // Stash the clientID to detect when transitioning from connecting (socket.io channel open) to connected
-        // (have received the join message for the client ID)
-        // This is especially important in the reconnect case. It's possible there could be outstanding
-        // ops sent by this client, so we should keep the old client id until we see our own client's
-        // join message. after we see the join message for our new connection with our new client id,
-        // we know there can no longer be outstanding ops that we sent with the previous client id.
-        this._pendingClientId = details.clientId;
-
-        // IMPORTANT: Report telemetry after we set _pendingClientId, but before transitioning to Connected state
-        this.handler.connectionStateChanged(ConnectionState.CatchingUp, oldState);
-
-        // Check if we need to wait for join op/signal, and if we need to wait for leave op from previous connection.
-        // Pending clientId could have joined already (i.e. join op/signal already processed):
-        //    We are fetching ops from storage in parallel to connecting to Relay Service,
-        //    and given async processes, it's possible that we have already processed our own join message before
-        //    connection was fully established.
-        if (!this.hasMember(this._pendingClientId) && this.shouldWaitForJoinSignal()) {
-            // We are waiting for our own join op / signal. When it is processed
-            // we'll attempt to transition to Connected state via receivedAddMemberEvent() flow.
-            this.startJoinOpTimer();
-        } else if (!this.waitingForLeaveOp) {
-            // We're not waiting for Join or Leave op (if read-only connection those don't even apply),
-            // go ahead and declare the state to be Connected!
-            // If we are waiting for Leave op still, do nothing for now, we will transition to Connected later.
-            this.setConnectionState(ConnectionState.Connected);
-        }
-        // else - We are waiting for Leave op still, do nothing for now, we will transition to Connected later
-    }
-
-    private setConnectionState(value: ConnectionState.Disconnected, reason: string): void;
-    private setConnectionState(value: ConnectionState.Connected): void;
-    private setConnectionState(value: ConnectionState.Disconnected | ConnectionState.Connected, reason?: string): void {
-        if (this.connectionState === value) {
-            // Already in the desired state - exit early
-            this.handler.logger.sendErrorEvent({ eventName: "setConnectionStateSame", value });
-            return;
-        }
-
-        const oldState = this._connectionState;
-        this._connectionState = value;
-
-        // This is the only place in code that deals with quorum. The rest works with audience
-        // The code below ensures that we do not send ops until we know that old "write" client's disconnect
-        // produced (and sequenced) leave op
-        let client: ILocalSequencedClient | undefined;
-        if (this._clientId !== undefined) {
-            client = this.protocol?.quorum?.getMember(this._clientId);
-        }
-        if (value === ConnectionState.Connected) {
-            assert(oldState === ConnectionState.CatchingUp,
-                0x1d8 /* "Should only transition from Connecting state" */);
-            // Mark our old client should have left in the quorum if it's still there
-            if (client !== undefined) {
-                client.shouldHaveLeft = true;
-            }
-            this._clientId = this.pendingClientId;
-        } else if (value === ConnectionState.Disconnected) {
-            // Clear pending state immediately to prepare for reconnect
-            this._pendingClientId = undefined;
-
-            if (this.joinOpTimer.hasTimer) {
-                this.stopJoinOpTimer();
-            }
-
-            // Only wait for "leave" message if the connected client exists in the quorum and had some non-acked ops
-            // Also check if the timer is not already running as
-            // we could receive "Disconnected" event multiple times without getting connected and in that case we
-            // don't want to reset the timer as we still want to wait on original client which started this timer.
-            if (client !== undefined
-                && this.handler.shouldClientJoinWrite()
-                && !this.waitingForLeaveOp // same as !this.prevClientLeftTimer.hasTimer
-            ) {
-                this.prevClientLeftTimer.restart();
-            } else {
-                // Adding this event temporarily so that we can get help debugging if something goes wrong.
-                this.handler.logger.sendTelemetryEvent({
-                    eventName: "noWaitOnDisconnected",
-                    details: JSON.stringify({
-                        clientId: this._clientId,
-                        inQuorum: client !== undefined,
-                        waitingForLeaveOp: this.waitingForLeaveOp,
-                        hadOutstandingOps: this.handler.shouldClientJoinWrite(),
-                    }),
-                });
-            }
-        }
-
-        // Report transition before we propagate event across layers
-        this.handler.connectionStateChanged(this._connectionState, oldState, reason);
-    }
-
-    // Helper method to switch between quorum and audience.
-    // Old design was checking only quorum for "write" clients.
-    // Latest change checks audience for all types of connections.
-    protected get membership(): IMembership | undefined {
-        // We could always use audience here, and in practice it will probably be correct.
-        // (including case when this.readClientsWaitForJoinSignal === false).
-        // But only if it's superset of quorum, i.e. when filtered to "write" clients, they are always identical!
-        // It's safer to assume that we have bugs and engaging kill-bit switch should bring us back to well-known
-        // and tested state!
-        return this.readClientsWaitForJoinSignal ? this.protocol?.audience : this.protocol?.quorum;
-    }
-
-    public initProtocol(protocol: IProtocolHandler) {
-        this.protocol = protocol;
-
-        this.membership?.on("addMember", (clientId, details) => {
-            assert((details as IClient).mode === "read" || protocol.quorum.getMember(clientId) !== undefined,
-                0x4b5 /* Audience is subset of quorum */);
-            this.receivedAddMemberEvent(clientId);
-        });
-
-        this.membership?.on("removeMember", (clientId) => {
-            assert(protocol.quorum.getMember(clientId) === undefined, 0x4b6 /* Audience is subset of quorum */);
-            this.receivedRemoveMemberEvent(clientId);
-        });
-
-        /* There is a tiny tiny race possible, where these events happen in this order:
-=======
-	private _connectionState = ConnectionState.Disconnected;
-	private _pendingClientId: string | undefined;
-	private readonly prevClientLeftTimer: Timer;
-	private readonly joinOpTimer: Timer;
-	private protocol?: IProtocolHandler;
-	private connection?: IConnectionDetails;
-	private _clientId?: string;
-
-	private waitEvent: PerformanceEvent | undefined;
-
-	public get connectionState(): ConnectionState {
-		return this._connectionState;
-	}
-
-	private get clientId(): string | undefined {
-		return this._clientId;
-	}
-
-	public get pendingClientId(): string | undefined {
-		return this._pendingClientId;
-	}
-
-	constructor(
-		private readonly handler: IConnectionStateHandlerInputs,
-		private readonly readClientsWaitForJoinSignal: boolean,
-		clientIdFromPausedSession?: string,
-	) {
-		this._clientId = clientIdFromPausedSession;
-		this.prevClientLeftTimer = new Timer(
-			// Default is 5 min for which we are going to wait for its own "leave" message. This is same as
-			// the max time on server after which leave op is sent.
-			this.handler.maxClientLeaveWaitTime ?? 300000,
-			() => {
-				assert(
-					this.connectionState !== ConnectionState.Connected,
-					0x2ac /* "Connected when timeout waiting for leave from previous session fired!" */,
-				);
-				this.applyForConnectedState("timeout");
-			},
-		);
-
-		this.joinOpTimer = new Timer(
-			0, // default value is not used - startJoinOpTimer() explicitly provides timeout
-			() => {
-				// I've observed timer firing within couple ms from disconnect event, looks like
-				// queued timer callback is not cancelled if timer is cancelled while callback sits in the queue.
-				if (this.connectionState !== ConnectionState.CatchingUp) {
-					return;
-				}
-				const details = {
-					protocolInitialized: this.protocol !== undefined,
-					pendingClientId: this.pendingClientId,
-					clientJoined: this.hasMember(this.pendingClientId),
-					waitingForLeaveOp: this.waitingForLeaveOp,
-				};
-				this.handler.logConnectionIssue("NoJoinOp", "error", details);
-			},
-		);
-	}
-
-	private startJoinOpTimer() {
-		assert(!this.joinOpTimer.hasTimer, 0x234 /* "has joinOpTimer" */);
-		assert(this.connection !== undefined, 0x4b3 /* have connection */);
-		this.joinOpTimer.start(
-			this.connection.mode === "write" ? JoinOpTimeoutMs : JoinSignalTimeoutMs,
-		);
-	}
-
-	private stopJoinOpTimer() {
-		assert(this.joinOpTimer.hasTimer, 0x235 /* "no joinOpTimer" */);
-		this.joinOpTimer.clear();
-	}
-
-	private get waitingForLeaveOp() {
-		return this.prevClientLeftTimer.hasTimer;
-	}
-
-	public dispose() {
-		assert(!this.joinOpTimer.hasTimer, 0x2a5 /* "join timer" */);
-		this.prevClientLeftTimer.clear();
-	}
-
-	public containerSaved() {
-		// If we were waiting for moving to Connected state, then only apply for state change. Since the container
-		// is now saved and we don't have any ops to roundtrip, we can clear the timer and apply for connected state.
-		if (this.waitingForLeaveOp) {
-			this.prevClientLeftTimer.clear();
-			this.applyForConnectedState("containerSaved");
-		}
-	}
-
-	private receivedAddMemberEvent(clientId: string) {
-		// This is the only one that requires the pending client ID
-		if (clientId === this.pendingClientId) {
-			if (this.joinOpTimer.hasTimer) {
-				this.stopJoinOpTimer();
-			} else if (this.shouldWaitForJoinSignal()) {
-				// timer has already fired, meaning it took too long to get join op/signal.
-				// Record how long it actually took to recover.
-				// This is generic event, as it by itself is not an error.
-				// We also have a case where NoJoinOp happens during container boot (we do not report it as error in such case),
-				// if this log statement happens after boot - we do not want to consider it error case.
-				this.handler.logConnectionIssue("ReceivedJoinOp", "generic");
-			}
-			// Start the event in case we are waiting for leave or timeout.
-			if (this.waitingForLeaveOp) {
-				this.waitEvent = PerformanceEvent.start(this.handler.logger, {
-					eventName: "WaitBeforeClientLeave",
-					details: JSON.stringify({
-						waitOnClientId: this._clientId,
-						hadOutstandingOps: this.handler.shouldClientJoinWrite(),
-					}),
-				});
-			}
-			this.applyForConnectedState("addMemberEvent");
-		}
-	}
-
 	private applyForConnectedState(
 		source: "removeMemberEvent" | "addMemberEvent" | "timeout" | "containerSaved",
 	) {
@@ -933,7 +621,6 @@
 		});
 
 		/* There is a tiny tiny race possible, where these events happen in this order:
->>>>>>> 446b4ea9
           1. A connection is established (no "cached" mode is used, so it happens in parallel / faster than other steps)
           2. Some other client produces a summary
           3. We get "lucky" and load from that summary as our initial snapshot
