--- conflicted
+++ resolved
@@ -2229,17 +2229,8 @@
 	}
 
 	private processSignal(message: ISignalMessage) {
-<<<<<<< HEAD
-		console.log("container-loader:container.ts:processSignal -- message");
-		console.log(message);
-		if (message.clientId === null && message.content.type === SignalType.RuntimeMessage) {
-			const local = this.clientId === message.clientId;
-			this.context.processSignal(message, local);
-		} else if (message.clientId === null) {
-=======
 		// No clientId indicates a system signal message.
 		if (protocolHandlerShouldProcessSignal(message)) {
->>>>>>> 56b9f891
 			this.protocolHandler.processSignal(message);
 		} else {
 			const local = this.clientId === message.clientId;
