/*!
 * Copyright (c) Microsoft Corporation and contributors. All rights reserved.
 * Licensed under the MIT License.
 */

// eslint-disable-next-line import/no-internal-modules
import merge from "lodash/merge";
import { v4 as uuid } from "uuid";
import {
	ITelemetryBaseLogger,
	ITelemetryLogger,
	ITelemetryProperties,
	TelemetryEventCategory,
} from "@fluidframework/common-definitions";
import { assert, performance, unreachableCase } from "@fluidframework/common-utils";
import { IRequest, IResponse, IFluidRouter } from "@fluidframework/core-interfaces";
import {
	IAudience,
	IConnectionDetails,
	IContainer,
	IContainerEvents,
	IDeltaManager,
	ICriticalContainerError,
	ContainerWarning,
	AttachState,
	IThrottlingWarning,
	ReadOnlyInfo,
	IContainerLoadMode,
	IFluidCodeDetails,
	isFluidCodeDetails,
	IBatchMessage,
} from "@fluidframework/container-definitions";
import { GenericError, UsageError } from "@fluidframework/container-utils";
import {
	IDocumentService,
	IDocumentStorageService,
	IFluidResolvedUrl,
	IResolvedUrl,
} from "@fluidframework/driver-definitions";
import {
	readAndParse,
	OnlineStatus,
	isOnline,
	ensureFluidResolvedUrl,
	combineAppAndProtocolSummary,
	runWithRetry,
	isFluidResolvedUrl,
} from "@fluidframework/driver-utils";
import { IQuorumSnapshot } from "@fluidframework/protocol-base";
import {
	IClient,
	IClientConfiguration,
	IClientDetails,
	ICommittedProposal,
	IDocumentAttributes,
	IDocumentMessage,
	IProtocolState,
	IQuorumClients,
	IQuorumProposals,
	ISequencedClient,
	ISequencedDocumentMessage,
	ISequencedProposal,
	ISignalMessage,
	ISnapshotTree,
	ISummaryContent,
	ISummaryTree,
	IVersion,
	MessageType,
	SummaryType,
} from "@fluidframework/protocol-definitions";
import {
	ChildLogger,
	EventEmitterWithErrorHandling,
	PerformanceEvent,
	raiseConnectedEvent,
	TelemetryLogger,
	connectedEventName,
	disconnectedEventName,
	normalizeError,
	MonitoringContext,
	loggerToMonitoringContext,
	wrapError,
} from "@fluidframework/telemetry-utils";
import { Audience } from "./audience";
import { ContainerContext } from "./containerContext";
import { ReconnectMode, IConnectionManagerFactoryArgs, getPackageName } from "./contracts";
import { DeltaManager, IConnectionArgs } from "./deltaManager";
import { DeltaManagerProxy } from "./deltaManagerProxy";
import { ILoaderOptions, Loader, RelativeLoader } from "./loader";
import { pkgVersion } from "./packageVersion";
import { ContainerStorageAdapter } from "./containerStorageAdapter";
import { IConnectionStateHandler, createConnectionStateHandler } from "./connectionStateHandler";
import { getProtocolSnapshotTree, getSnapshotTreeFromSerializedContainer } from "./utils";
import {
	initQuorumValuesFromCodeDetails,
	getCodeDetailsFromQuorumValues,
	QuorumProxy,
} from "./quorum";
import { CollabWindowTracker } from "./collabWindowTracker";
import { ConnectionManager } from "./connectionManager";
import { ConnectionState } from "./connectionState";
import { IProtocolHandler, ProtocolHandler, ProtocolHandlerBuilder } from "./protocol";

const detachedContainerRefSeqNumber = 0;

const dirtyContainerEvent = "dirty";
const savedContainerEvent = "saved";

export interface IContainerLoadOptions {
	/**
	 * Disables the Container from reconnecting if false, allows reconnect otherwise.
	 */
	canReconnect?: boolean;
	/**
	 * Client details provided in the override will be merged over the default client.
	 */
	clientDetailsOverride?: IClientDetails;
	resolvedUrl: IFluidResolvedUrl;
	/**
	 * Control which snapshot version to load from.  See IParsedUrl for detailed information.
	 */
	version: string | undefined;
	/**
	 * Loads the Container in paused state if true, unpaused otherwise.
	 */
	loadMode?: IContainerLoadMode;
	/**
	 * A logger that the container will use for logging operations. If not provided, the container will
	 * use the loader's logger, `Loader.services.subLogger`.
	 */
	baseLogger?: ITelemetryBaseLogger;
}

export interface IContainerConfig {
	resolvedUrl?: IFluidResolvedUrl;
	canReconnect?: boolean;
	/**
	 * Client details provided in the override will be merged over the default client.
	 */
	clientDetailsOverride?: IClientDetails;
	/**
	 * Serialized state from a previous instance of this container
	 */
	serializedContainerState?: IPendingContainerState;
	/**
	 * A logger that the container will use for logging operations. If not provided, the container will
	 * use the loader's logger, `Loader.services.subLogger`.
	 */
	baseLogger?: ITelemetryBaseLogger;
}

/**
 * Waits until container connects to delta storage and gets up-to-date.
 *
 * Useful when resolving URIs and hitting 404, due to container being loaded from (stale) snapshot and not being
 * up to date. Host may chose to wait in such case and retry resolving URI.
 *
 * Warning: Will wait infinitely for connection to establish if there is no connection.
 * May result in deadlock if Container.disconnect() is called and never followed by a call to Container.connect().
 *
 * @returns `true`: container is up to date, it processed all the ops that were know at the time of first connection.
 *
 * `false`: storage does not provide indication of how far the client is. Container processed all the ops known to it,
 * but it maybe still behind.
 *
 * @throws an error beginning with `"Container closed"` if the container is closed before it catches up.
 */
export async function waitContainerToCatchUp(container: IContainer) {
	// Make sure we stop waiting if container is closed.
	if (container.closed) {
		throw new UsageError("waitContainerToCatchUp: Container closed");
	}

	return new Promise<boolean>((resolve, reject) => {
		const deltaManager = container.deltaManager;

		const closedCallback = (err?: ICriticalContainerError | undefined) => {
			container.off("closed", closedCallback);
			const baseMessage = "Container closed while waiting to catch up";
			reject(
				err !== undefined
					? wrapError(
							err,
							(innerMessage) => new GenericError(`${baseMessage}: ${innerMessage}`),
					  )
					: new GenericError(baseMessage),
			);
		};
		container.on("closed", closedCallback);

		// Depending on config, transition to "connected" state may include the guarantee
		// that all known ops have been processed.  If so, we may introduce additional wait here.
		// Waiting for "connected" state in either case gets us at least to our own Join op
		// which is a reasonable approximation of "caught up"
		const waitForOps = () => {
			assert(
				container.connectionState === ConnectionState.CatchingUp ||
					container.connectionState === ConnectionState.Connected,
				0x0cd /* "Container disconnected while waiting for ops!" */,
			);
			const hasCheckpointSequenceNumber = deltaManager.hasCheckpointSequenceNumber;

			const connectionOpSeqNumber = deltaManager.lastKnownSeqNumber;
			assert(
				deltaManager.lastSequenceNumber <= connectionOpSeqNumber,
				0x266 /* "lastKnownSeqNumber should never be below last processed sequence number" */,
			);
			if (deltaManager.lastSequenceNumber === connectionOpSeqNumber) {
				container.off("closed", closedCallback);
				resolve(hasCheckpointSequenceNumber);
				return;
			}
			const callbackOps = (message: ISequencedDocumentMessage) => {
				if (connectionOpSeqNumber <= message.sequenceNumber) {
					container.off("closed", closedCallback);
					resolve(hasCheckpointSequenceNumber);
					deltaManager.off("op", callbackOps);
				}
			};
			deltaManager.on("op", callbackOps);
		};

		// We can leverage DeltaManager's "connect" event here and test for ConnectionState.Disconnected
		// But that works only if service provides us checkPointSequenceNumber
		// Our internal testing is based on R11S that does not, but almost all tests connect as "write" and
		// use this function to catch up, so leveraging our own join op as a fence/barrier
		if (container.connectionState === ConnectionState.Connected) {
			waitForOps();
			return;
		}

		const callback = () => {
			container.off(connectedEventName, callback);
			waitForOps();
		};
		container.on(connectedEventName, callback);

		if (container.connectionState === ConnectionState.Disconnected) {
			container.connect();
		}
	});
}

const getCodeProposal =
	// eslint-disable-next-line @typescript-eslint/no-unsafe-return
	(quorum: IQuorumProposals) => quorum.get("code") ?? quorum.get("code2");

/**
 * Helper function to report to telemetry cases where operation takes longer than expected (200ms)
 * @param logger - logger to use
 * @param eventName - event name
 * @param action - functor to call and measure
 */
export async function ReportIfTooLong(
	logger: ITelemetryLogger,
	eventName: string,
	action: () => Promise<ITelemetryProperties>,
) {
	const event = PerformanceEvent.start(logger, { eventName });
	const props = await action();
	if (event.duration > 200) {
		event.end(props);
	}
}

/**
 * State saved by a container at close time, to be used to load a new instance
 * of the container to the same state
 */
export interface IPendingContainerState {
	pendingRuntimeState: unknown;
	url: string;
	protocol: IProtocolState;
	term: number;
	clientId?: string;
}

const summarizerClientType = "summarizer";

export class Container
	extends EventEmitterWithErrorHandling<IContainerEvents>
	implements IContainer
{
	public static version = "^0.1.0";

	/**
	 * Load an existing container.
	 */
	public static async load(
		loader: Loader,
		loadOptions: IContainerLoadOptions,
		pendingLocalState?: IPendingContainerState,
		protocolHandlerBuilder?: ProtocolHandlerBuilder,
	): Promise<Container> {
		const container = new Container(
			loader,
			{
				clientDetailsOverride: loadOptions.clientDetailsOverride,
				resolvedUrl: loadOptions.resolvedUrl,
				canReconnect: loadOptions.canReconnect,
				serializedContainerState: pendingLocalState,
				baseLogger: loadOptions.baseLogger,
			},
			protocolHandlerBuilder,
		);

		return PerformanceEvent.timedExecAsync(
			container.mc.logger,
			{ eventName: "Load" },
			async (event) =>
				new Promise<Container>((resolve, reject) => {
					const version = loadOptions.version;

					const defaultMode: IContainerLoadMode = { opsBeforeReturn: "cached" };
					// if we have pendingLocalState, anything we cached is not useful and we shouldn't wait for connection
					// to return container, so ignore this value and use undefined for opsBeforeReturn
					const mode: IContainerLoadMode = pendingLocalState
						? { ...(loadOptions.loadMode ?? defaultMode), opsBeforeReturn: undefined }
						: loadOptions.loadMode ?? defaultMode;

					const onClosed = (err?: ICriticalContainerError) => {
						// pre-0.58 error message: containerClosedWithoutErrorDuringLoad
						reject(
							err ?? new GenericError("Container closed without error during load"),
						);
					};
					container.on("closed", onClosed);

					container
						.load(version, mode, pendingLocalState)
						.finally(() => {
							container.removeListener("closed", onClosed);
						})
						.then(
							(props) => {
								event.end({ ...props, ...loadOptions.loadMode });
								resolve(container);
							},
							(error) => {
								const err = normalizeError(error);
								// Depending where error happens, we can be attempting to connect to web socket
								// and continuously retrying (consider offline mode)
								// Host has no container to close, so it's prudent to do it here
								container.close(err);
								onClosed(err);
							},
						);
				}),
			{ start: true, end: true, cancel: "generic" },
		);
	}

	/**
	 * Create a new container in a detached state.
	 */
	public static async createDetached(
		loader: Loader,
		codeDetails: IFluidCodeDetails,
		protocolHandlerBuilder?: ProtocolHandlerBuilder,
	): Promise<Container> {
		const container = new Container(loader, {}, protocolHandlerBuilder);

		return PerformanceEvent.timedExecAsync(
			container.mc.logger,
			{ eventName: "CreateDetached" },
			async (_event) => {
				await container.createDetached(codeDetails);
				return container;
			},
			{ start: true, end: true, cancel: "generic" },
		);
	}

	/**
	 * Create a new container in a detached state that is initialized with a
	 * snapshot from a previous detached container.
	 */
	public static async rehydrateDetachedFromSnapshot(
		loader: Loader,
		snapshot: string,
		protocolHandlerBuilder?: ProtocolHandlerBuilder,
	): Promise<Container> {
		const container = new Container(loader, {}, protocolHandlerBuilder);

		return PerformanceEvent.timedExecAsync(
			container.mc.logger,
			{ eventName: "RehydrateDetachedFromSnapshot" },
			async (_event) => {
				const deserializedSummary = JSON.parse(snapshot) as ISummaryTree;
				await container.rehydrateDetachedFromSnapshot(deserializedSummary);
				return container;
			},
			{ start: true, end: true, cancel: "generic" },
		);
	}

	public subLogger: TelemetryLogger;

	// Tells if container can reconnect on losing fist connection
	// If false, container gets closed on loss of connection.
	private readonly _canReconnect: boolean = true;

	private readonly mc: MonitoringContext;

	/**
	 * Lifecycle state of the container, used mainly to prevent re-entrancy and telemetry
	 *
	 * States are allowed to progress to further states:
	 * "loading" - "loaded" - "closing" - "disposing" - "closed" - "disposed"
	 *
	 * For example, moving from "closed" to "disposing" is not allowed since it is an earlier state.
	 *
	 * loading: Container has been created, but is not yet in normal/loaded state
	 * loaded: Container is in normal/loaded state
	 * closing: Container has started closing process (for re-entrancy prevention)
	 * disposing: Container has started disposing process (for re-entrancy prevention)
	 * closed: Container has closed
	 * disposed: Container has been disposed
	 */
	private _lifecycleState:
		| "loading"
		| "loaded"
		| "closing"
		| "disposing"
		| "closed"
		| "disposed" = "loading";

	private setLoaded() {
		// It's conceivable the container could be closed when this is called
		// Only transition states if currently loading
		if (this._lifecycleState === "loading") {
			// Propagate current connection state through the system.
			this.propagateConnectionState(true /* initial transition */);
			this._lifecycleState = "loaded";
		}
	}

	public get closed(): boolean {
		return (
			this._lifecycleState === "closing" ||
			this._lifecycleState === "closed" ||
			this._lifecycleState === "disposing" ||
			this._lifecycleState === "disposed"
		);
	}

	private _attachState = AttachState.Detached;

	private readonly storageService: ContainerStorageAdapter;
	public get storage(): IDocumentStorageService {
		return this.storageService;
	}

	private readonly clientDetailsOverride: IClientDetails | undefined;
	private readonly _deltaManager: DeltaManager<ConnectionManager>;
	private service: IDocumentService | undefined;

	private _context: ContainerContext | undefined;
	private get context() {
		if (this._context === undefined) {
			throw new GenericError("Attempted to access context before it was defined");
		}
		return this._context;
	}
	private _protocolHandler: IProtocolHandler | undefined;
	private get protocolHandler() {
		if (this._protocolHandler === undefined) {
			throw new Error("Attempted to access protocolHandler before it was defined");
		}
		return this._protocolHandler;
	}

	/** During initialization we pause the inbound queues. We track this state to ensure we only call resume once */
	private inboundQueuePausedFromInit = true;
	private firstConnection = true;
	private readonly connectionTransitionTimes: number[] = [];
	private messageCountAfterDisconnection: number = 0;
	private _loadedFromVersion: IVersion | undefined;
	private _resolvedUrl: IFluidResolvedUrl | undefined;
	private attachStarted = false;
	private _dirtyContainer = false;

	private lastVisible: number | undefined;
	private readonly visibilityEventHandler: (() => void) | undefined;
	private readonly connectionStateHandler: IConnectionStateHandler;

	private setAutoReconnectTime = performance.now();

	private collabWindowTracker: CollabWindowTracker | undefined;

	private get connectionMode() {
		return this._deltaManager.connectionManager.connectionMode;
	}

	public get IFluidRouter(): IFluidRouter {
		return this;
	}

	public get resolvedUrl(): IResolvedUrl | undefined {
		return this._resolvedUrl;
	}

	public get loadedFromVersion(): IVersion | undefined {
		return this._loadedFromVersion;
	}

	public get readOnlyInfo(): ReadOnlyInfo {
		return this._deltaManager.readOnlyInfo;
	}

	public get closeSignal(): AbortSignal {
		return this._deltaManager.closeAbortController.signal;
	}

	/**
	 * Tracks host requiring read-only mode.
	 */
	public forceReadonly(readonly: boolean) {
		this._deltaManager.connectionManager.forceReadonly(readonly);
	}

	public get deltaManager(): IDeltaManager<ISequencedDocumentMessage, IDocumentMessage> {
		return this._deltaManager;
	}

	public get connectionState(): ConnectionState {
		return this.connectionStateHandler.connectionState;
	}

	public get connected(): boolean {
		return this.connectionStateHandler.connectionState === ConnectionState.Connected;
	}

	/**
	 * Service configuration details. If running in offline mode will be undefined otherwise will contain service
	 * configuration details returned as part of the initial connection.
	 */
	public get serviceConfiguration(): IClientConfiguration | undefined {
		return this._deltaManager.serviceConfiguration;
	}

	private _clientId: string | undefined;

	/**
	 * The server provided id of the client.
	 * Set once this.connected is true, otherwise undefined
	 */
	public get clientId(): string | undefined {
		return this._clientId;
	}

	/**
	 * The server provided claims of the client.
	 * Set once this.connected is true, otherwise undefined
	 */
	public get scopes(): string[] | undefined {
		return this._deltaManager.connectionManager.scopes;
	}

	public get clientDetails(): IClientDetails {
		return this._deltaManager.clientDetails;
	}

	/**
	 * Get the code details that are currently specified for the container.
	 * @returns The current code details if any are specified, undefined if none are specified.
	 */
	public getSpecifiedCodeDetails(): IFluidCodeDetails | undefined {
		return this.getCodeDetailsFromQuorum();
	}

	/**
	 * Get the code details that were used to load the container.
	 * @returns The code details that were used to load the container if it is loaded, undefined if it is not yet
	 * loaded.
	 */
	public getLoadedCodeDetails(): IFluidCodeDetails | undefined {
		return this._context?.codeDetails;
	}

	/**
	 * Retrieves the audience associated with the document
	 */
	public get audience(): IAudience {
		return this.protocolHandler.audience;
	}

	/**
	 * Returns true if container is dirty.
	 * Which means data loss if container is closed at that same moment
	 * Most likely that happens when there is no network connection to Relay Service
	 */
	public get isDirty() {
		return this._dirtyContainer;
	}

	private get serviceFactory() {
		return this.loader.services.documentServiceFactory;
	}
	private get urlResolver() {
		return this.loader.services.urlResolver;
	}
	public readonly options: ILoaderOptions;
	private get scope() {
		return this.loader.services.scope;
	}
	private get codeLoader() {
		return this.loader.services.codeLoader;
	}

	constructor(
		private readonly loader: Loader,
		config: IContainerConfig,
		private readonly protocolHandlerBuilder?: ProtocolHandlerBuilder,
	) {
		super((name, error) => {
			this.mc.logger.sendErrorEvent(
				{
					eventName: "ContainerEventHandlerException",
					name: typeof name === "string" ? name : undefined,
				},
				error,
			);
		});

		this.clientDetailsOverride = config.clientDetailsOverride;
		this._resolvedUrl = config.resolvedUrl;
		if (config.canReconnect !== undefined) {
			this._canReconnect = config.canReconnect;
		}

		// Create logger for data stores to use
		const type = this.client.details.type;
		const interactive = this.client.details.capabilities.interactive;
		const clientType = `${interactive ? "interactive" : "noninteractive"}${
			type !== undefined && type !== "" ? `/${type}` : ""
		}`;
		// Need to use the property getter for docId because for detached flow we don't have the docId initially.
		// We assign the id later so property getter is used.
<<<<<<< HEAD
		this.subLogger = ChildLogger.create(
			// If a baseLogger was provided, use it; otherwise use the loader's logger.
			config.baseLogger ?? loader.services.subLogger,
			undefined,
			{
				all: {
					clientType, // Differentiating summarizer container from main container
					containerId: uuid(),
					docId: () => this._resolvedUrl?.id ?? undefined,
					containerAttachState: () => this._attachState,
					containerLifecycleState: () => this._lifecycleState,
					containerConnectionState: () => ConnectionState[this.connectionState],
					serializedContainer: config.serializedContainerState !== undefined,
				},
				// we need to be judicious with our logging here to avoid generating too much data
				// all data logged here should be broadly applicable, and not specific to a
				// specific error or class of errors
				error: {
					// load information to associate errors with the specific load point
					dmInitialSeqNumber: () => this._deltaManager?.initialSequenceNumber,
					dmLastProcessedSeqNumber: () => this._deltaManager?.lastSequenceNumber,
					dmLastKnownSeqNumber: () => this._deltaManager?.lastKnownSeqNumber,
					containerLoadedFromVersionId: () => this.loadedFromVersion?.id,
					containerLoadedFromVersionDate: () => this.loadedFromVersion?.date,
					// message information to associate errors with the specific execution state
					// dmLastMsqSeqNumber: if present, same as dmLastProcessedSeqNumber
					dmLastMsqSeqNumber: () => this.deltaManager?.lastMessage?.sequenceNumber,
					dmLastMsqSeqTimestamp: () => this.deltaManager?.lastMessage?.timestamp,
					dmLastMsqSeqClientId: () => this.deltaManager?.lastMessage?.clientId,
					connectionStateDuration: () =>
						performance.now() - this.connectionTransitionTimes[this.connectionState],
				},
=======
		this.subLogger = ChildLogger.create(loader.services.subLogger, undefined, {
			all: {
				clientType, // Differentiating summarizer container from main container
				containerId: uuid(),
				docId: () => this._resolvedUrl?.id ?? undefined,
				containerAttachState: () => this._attachState,
				containerLifecycleState: () => this._lifecycleState,
				containerConnectionState: () => ConnectionState[this.connectionState],
				serializedContainer: config.serializedContainerState !== undefined,
			},
			// we need to be judicious with our logging here to avoid generating too much data
			// all data logged here should be broadly applicable, and not specific to a
			// specific error or class of errors
			error: {
				// load information to associate errors with the specific load point
				dmInitialSeqNumber: () => this._deltaManager?.initialSequenceNumber,
				dmLastProcessedSeqNumber: () => this._deltaManager?.lastSequenceNumber,
				dmLastKnownSeqNumber: () => this._deltaManager?.lastKnownSeqNumber,
				containerLoadedFromVersionId: () => this.loadedFromVersion?.id,
				containerLoadedFromVersionDate: () => this.loadedFromVersion?.date,
				// message information to associate errors with the specific execution state
				// dmLastMsqSeqNumber: if present, same as dmLastProcessedSeqNumber
				dmLastMsqSeqNumber: () => this.deltaManager?.lastMessage?.sequenceNumber,
				dmLastMsqSeqTimestamp: () => this.deltaManager?.lastMessage?.timestamp,
				dmLastMsqSeqClientId: () => this.deltaManager?.lastMessage?.clientId,
				dmLastMsgClientSeq: () => this.deltaManager?.lastMessage?.clientSequenceNumber,
				connectionStateDuration: () =>
					performance.now() - this.connectionTransitionTimes[this.connectionState],
>>>>>>> 688e8855
			},
		);

		// Prefix all events in this file with container-loader
		this.mc = loggerToMonitoringContext(ChildLogger.create(this.subLogger, "Container"));

		const summarizeProtocolTree =
			this.mc.config.getBoolean("Fluid.Container.summarizeProtocolTree2") ??
			this.loader.services.options.summarizeProtocolTree;

		this.options = {
			...this.loader.services.options,
			summarizeProtocolTree,
		};

		this._deltaManager = this.createDeltaManager();

		this._clientId = config.serializedContainerState?.clientId;
		this.connectionStateHandler = createConnectionStateHandler(
			{
				logger: this.mc.logger,
				connectionStateChanged: (value, oldState, reason) => {
					if (value === ConnectionState.Connected) {
						this._clientId = this.connectionStateHandler.pendingClientId;
					}
					this.logConnectionStateChangeTelemetry(value, oldState, reason);
					if (this._lifecycleState === "loaded") {
						this.propagateConnectionState(
							false /* initial transition */,
							value === ConnectionState.Disconnected
								? reason
								: undefined /* disconnectedReason */,
						);
					}
				},
				shouldClientJoinWrite: () => this._deltaManager.connectionManager.shouldJoinWrite(),
				maxClientLeaveWaitTime: this.loader.services.options.maxClientLeaveWaitTime,
				logConnectionIssue: (
					eventName: string,
					category: TelemetryEventCategory,
					details?: ITelemetryProperties,
				) => {
					const mode = this.connectionMode;
					// We get here when socket does not receive any ops on "write" connection, including
					// its own join op.
					// Report issues only if we already loaded container - op processing is paused while container is loading,
					// so we always time-out processing of join op in cases where fetching snapshot takes a minute.
					// It's not a problem with op processing itself - such issues should be tracked as part of boot perf monitoring instead.
					this._deltaManager.logConnectionIssue({
						eventName,
						mode,
						category: this._lifecycleState === "loading" ? "generic" : category,
						duration:
							performance.now() -
							this.connectionTransitionTimes[ConnectionState.CatchingUp],
						...(details === undefined ? {} : { details: JSON.stringify(details) }),
					});

					// If this is "write" connection, it took too long to receive join op. But in most cases that's due
					// to very slow op fetches and we will eventually get there.
					// For "read" connections, we get here due to self join signal not arriving on time. We will need to
					// better understand when and why it may happen.
					// For now, attempt to recover by reconnecting. In future, maybe we can query relay service for
					// current state of audience.
					// Other possible recovery path - move to connected state (i.e. ConnectionStateHandler.joinOpTimer
					// to call this.applyForConnectedState("addMemberEvent") for "read" connections)
					if (mode === "read") {
						this.disconnect();
						this.connect();
					}
				},
			},
			this.deltaManager,
			this._clientId,
		);

		this.on(savedContainerEvent, () => {
			this.connectionStateHandler.containerSaved();
		});

		this.storageService = new ContainerStorageAdapter(
			this.loader.services.detachedBlobStorage,
			this.mc.logger,
			this.options.summarizeProtocolTree === true
				? () => this.captureProtocolSummary()
				: undefined,
		);

		const isDomAvailable =
			typeof document === "object" &&
			document !== null &&
			typeof document.addEventListener === "function" &&
			document.addEventListener !== null;
		// keep track of last time page was visible for telemetry
		if (isDomAvailable) {
			this.lastVisible = document.hidden ? performance.now() : undefined;
			this.visibilityEventHandler = () => {
				if (document.hidden) {
					this.lastVisible = performance.now();
				} else {
					// settimeout so this will hopefully fire after disconnect event if being hidden caused it
					setTimeout(() => {
						this.lastVisible = undefined;
					}, 0);
				}
			};
			document.addEventListener("visibilitychange", this.visibilityEventHandler);
		}

		// We observed that most users of platform do not check Container.connected event on load, causing bugs.
		// As such, we are raising events when new listener pops up.
		// Note that we can raise both "disconnected" & "connect" events at the same time,
		// if we are in connecting stage.
		this.on("newListener", (event: string, listener: (...args: any[]) => void) => {
			// Fire events on the end of JS turn, giving a chance for caller to be in consistent state.
			Promise.resolve()
				.then(() => {
					switch (event) {
						case dirtyContainerEvent:
							if (this._dirtyContainer) {
								listener();
							}
							break;
						case savedContainerEvent:
							if (!this._dirtyContainer) {
								listener();
							}
							break;
						case connectedEventName:
							if (this.connected) {
								listener(this.clientId);
							}
							break;
						case disconnectedEventName:
							if (!this.connected) {
								listener();
							}
							break;
						default:
					}
				})
				.catch((error) => {
					this.mc.logger.sendErrorEvent({ eventName: "RaiseConnectedEventError" }, error);
				});
		});
	}

	/**
	 * Retrieves the quorum associated with the document
	 */
	public getQuorum(): IQuorumClients {
		return this.protocolHandler.quorum;
	}

	public dispose?(error?: ICriticalContainerError) {
		this._deltaManager.close(error, true /* doDispose */);
		this.verifyClosed();
	}

	public close(error?: ICriticalContainerError) {
		// 1. Ensure that close sequence is exactly the same no matter if it's initiated by host or by DeltaManager
		// 2. We need to ensure that we deliver disconnect event to runtime properly. See connectionStateChanged
		//    handler. We only deliver events if container fully loaded. Transitioning from "loading" ->
		//    "closing" will lose that info (can also solve by tracking extra state).
		this._deltaManager.close(error);
		this.verifyClosed();
	}

	private verifyClosed(): void {
		assert(
			this.connectionState === ConnectionState.Disconnected,
			0x0cf /* "disconnect event was not raised!" */,
		);

		assert(
			this._lifecycleState === "closed" || this._lifecycleState === "disposed",
			0x314 /* Container properly closed */,
		);
	}

	private closeCore(error?: ICriticalContainerError) {
		assert(!this.closed, 0x315 /* re-entrancy */);

		try {
			// Ensure that we raise all key events even if one of these throws
			try {
				// Raise event first, to ensure we capture _lifecycleState before transition.
				// This gives us a chance to know what errors happened on open vs. on fully loaded container.
				this.mc.logger.sendTelemetryEvent(
					{
						eventName: "ContainerClose",
						category: error === undefined ? "generic" : "error",
					},
					error,
				);

				this._lifecycleState = "closing";

				this._protocolHandler?.close();

				this.connectionStateHandler.dispose();

				this._context?.dispose(error !== undefined ? new Error(error.message) : undefined);

				this.storageService.dispose();

				// Notify storage about critical errors. They may be due to disconnect between client & server knowledge
				// about file, like file being overwritten in storage, but client having stale local cache.
				// Driver need to ensure all caches are cleared on critical errors
				this.service?.dispose(error);
			} catch (exception) {
				this.mc.logger.sendErrorEvent({ eventName: "ContainerCloseException" }, exception);
			}

			this.emit("closed", error);

			if (this.visibilityEventHandler !== undefined) {
				document.removeEventListener("visibilitychange", this.visibilityEventHandler);
			}
		} finally {
			this._lifecycleState = "closed";
		}
	}

	private _disposed = false;
	private disposeCore(error?: ICriticalContainerError) {
		assert(!this._disposed, 0x54c /* Container already disposed */);
		this._disposed = true;

		try {
			// Ensure that we raise all key events even if one of these throws
			try {
				// Raise event first, to ensure we capture _lifecycleState before transition.
				// This gives us a chance to know what errors happened on open vs. on fully loaded container.
				this.mc.logger.sendTelemetryEvent(
					{
						eventName: "ContainerDispose",
						category: error === undefined ? "generic" : "error",
					},
					error,
				);

				// ! Progressing from "closed" to "disposing" is not allowed
				if (this._lifecycleState !== "closed") {
					this._lifecycleState = "disposing";
				}

				this._protocolHandler?.close();

				this.connectionStateHandler.dispose();

				this._context?.dispose(error !== undefined ? new Error(error.message) : undefined);

				this.storageService.dispose();

				// Notify storage about critical errors. They may be due to disconnect between client & server knowledge
				// about file, like file being overwritten in storage, but client having stale local cache.
				// Driver need to ensure all caches are cleared on critical errors
				this.service?.dispose(error);
			} catch (exception) {
				this.mc.logger.sendErrorEvent(
					{ eventName: "ContainerDisposeException" },
					exception,
				);
			}

			this.emit("disposed", error);

			this.removeAllListeners();
			if (this.visibilityEventHandler !== undefined) {
				document.removeEventListener("visibilitychange", this.visibilityEventHandler);
			}
		} finally {
			this._lifecycleState = "disposed";
		}
	}

	public closeAndGetPendingLocalState(): string {
		// runtime matches pending ops to successful ones by clientId and client seq num, so we need to close the
		// container at the same time we get pending state, otherwise this container could reconnect and resubmit with
		// a new clientId and a future container using stale pending state without the new clientId would resubmit them
		assert(
			this.attachState === AttachState.Attached,
			0x0d1 /* "Container should be attached before close" */,
		);
		assert(
			this.resolvedUrl !== undefined && this.resolvedUrl.type === "fluid",
			0x0d2 /* "resolved url should be valid Fluid url" */,
		);
		assert(!!this._protocolHandler, 0x2e3 /* "Must have a valid protocol handler instance" */);
		assert(
			this._protocolHandler.attributes.term !== undefined,
			0x37e /* Must have a valid protocol handler instance */,
		);
		const pendingState: IPendingContainerState = {
			pendingRuntimeState: this.context.getPendingLocalState(),
			url: this.resolvedUrl.url,
			protocol: this.protocolHandler.getProtocolState(),
			term: this._protocolHandler.attributes.term,
			clientId: this.clientId,
		};

		this.mc.logger.sendTelemetryEvent({ eventName: "CloseAndGetPendingLocalState" });

		// Only close here as method name suggests
		this.close();

		return JSON.stringify(pendingState);
	}

	public get attachState(): AttachState {
		return this._attachState;
	}

	public serialize(): string {
		assert(
			this.attachState === AttachState.Detached,
			0x0d3 /* "Should only be called in detached container" */,
		);

		const appSummary: ISummaryTree = this.context.createSummary();
		const protocolSummary = this.captureProtocolSummary();
		const combinedSummary = combineAppAndProtocolSummary(appSummary, protocolSummary);

		if (
			this.loader.services.detachedBlobStorage &&
			this.loader.services.detachedBlobStorage.size > 0
		) {
			combinedSummary.tree[".hasAttachmentBlobs"] = {
				type: SummaryType.Blob,
				content: "true",
			};
		}
		return JSON.stringify(combinedSummary);
	}

	public async attach(request: IRequest): Promise<void> {
		await PerformanceEvent.timedExecAsync(
			this.mc.logger,
			{ eventName: "Attach" },
			async () => {
				if (this._lifecycleState !== "loaded") {
					// pre-0.58 error message: containerNotValidForAttach
					throw new UsageError(
						`The Container is not in a valid state for attach [${this._lifecycleState}]`,
					);
				}

				// If container is already attached or attach is in progress, throw an error.
				assert(
					this._attachState === AttachState.Detached && !this.attachStarted,
					0x205 /* "attach() called more than once" */,
				);
				this.attachStarted = true;

				// If attachment blobs were uploaded in detached state we will go through a different attach flow
				const hasAttachmentBlobs =
					this.loader.services.detachedBlobStorage !== undefined &&
					this.loader.services.detachedBlobStorage.size > 0;

				try {
					assert(
						this.deltaManager.inbound.length === 0,
						0x0d6 /* "Inbound queue should be empty when attaching" */,
					);

					let summary: ISummaryTree;
					if (!hasAttachmentBlobs) {
						// Get the document state post attach - possibly can just call attach but we need to change the
						// semantics around what the attach means as far as async code goes.
						const appSummary: ISummaryTree = this.context.createSummary();
						const protocolSummary = this.captureProtocolSummary();
						summary = combineAppAndProtocolSummary(appSummary, protocolSummary);

						// Set the state as attaching as we are starting the process of attaching container.
						// This should be fired after taking the summary because it is the place where we are
						// starting to attach the container to storage.
						// Also, this should only be fired in detached container.
						this._attachState = AttachState.Attaching;
						this.context.notifyAttaching(
							getSnapshotTreeFromSerializedContainer(summary),
						);
					}

					// Actually go and create the resolved document
					const createNewResolvedUrl = await this.urlResolver.resolve(request);
					ensureFluidResolvedUrl(createNewResolvedUrl);
					if (this.service === undefined) {
						assert(
							this.client.details.type !== summarizerClientType,
							0x2c4 /* "client should not be summarizer before container is created" */,
						);
						this.service = await runWithRetry(
							async () =>
								this.serviceFactory.createContainer(
									summary,
									createNewResolvedUrl,
									this.subLogger,
									false, // clientIsSummarizer
								),
							"containerAttach",
							this.mc.logger,
							{
								cancel: this.closeSignal,
							}, // progress
						);
					}
					const resolvedUrl = this.service.resolvedUrl;
					ensureFluidResolvedUrl(resolvedUrl);
					this._resolvedUrl = resolvedUrl;
					await this.storageService.connectToService(this.service);

					if (hasAttachmentBlobs) {
						// upload blobs to storage
						assert(
							!!this.loader.services.detachedBlobStorage,
							0x24e /* "assertion for type narrowing" */,
						);

						// build a table mapping IDs assigned locally to IDs assigned by storage and pass it to runtime to
						// support blob handles that only know about the local IDs
						const redirectTable = new Map<string, string>();
						// if new blobs are added while uploading, upload them too
						while (redirectTable.size < this.loader.services.detachedBlobStorage.size) {
							const newIds = this.loader.services.detachedBlobStorage
								.getBlobIds()
								.filter((id) => !redirectTable.has(id));
							for (const id of newIds) {
								const blob =
									await this.loader.services.detachedBlobStorage.readBlob(id);
								const response = await this.storageService.createBlob(blob);
								redirectTable.set(id, response.id);
							}
						}

						// take summary and upload
						const appSummary: ISummaryTree = this.context.createSummary(redirectTable);
						const protocolSummary = this.captureProtocolSummary();
						summary = combineAppAndProtocolSummary(appSummary, protocolSummary);

						this._attachState = AttachState.Attaching;
						this.context.notifyAttaching(
							getSnapshotTreeFromSerializedContainer(summary),
						);

						await this.storageService.uploadSummaryWithContext(summary, {
							referenceSequenceNumber: 0,
							ackHandle: undefined,
							proposalHandle: undefined,
						});
					}

					this._attachState = AttachState.Attached;
					this.emit("attached");

					if (!this.closed) {
						this.resumeInternal({
							fetchOpsFromStorage: false,
							reason: "createDetached",
						});
					}
				} catch (error) {
					// add resolved URL on error object so that host has the ability to find this document and delete it
					const newError = normalizeError(error);
					const resolvedUrl = this.resolvedUrl;
					if (isFluidResolvedUrl(resolvedUrl)) {
						newError.addTelemetryProperties({ resolvedUrl: resolvedUrl.url });
					}
					this.close(newError);
					this.dispose?.(newError);
					throw newError;
				}
			},
			{ start: true, end: true, cancel: "generic" },
		);
	}

	public async request(path: IRequest): Promise<IResponse> {
		return PerformanceEvent.timedExecAsync(
			this.mc.logger,
			{ eventName: "Request" },
			async () => this.context.request(path),
			{ end: true, cancel: "error" },
		);
	}

	private setAutoReconnectInternal(mode: ReconnectMode) {
		const currentMode = this._deltaManager.connectionManager.reconnectMode;

		if (currentMode === mode) {
			return;
		}

		const now = performance.now();
		const duration = now - this.setAutoReconnectTime;
		this.setAutoReconnectTime = now;

		this.mc.logger.sendTelemetryEvent({
			eventName:
				mode === ReconnectMode.Enabled ? "AutoReconnectEnabled" : "AutoReconnectDisabled",
			connectionMode: this.connectionMode,
			connectionState: ConnectionState[this.connectionState],
			duration,
		});

		this._deltaManager.connectionManager.setAutoReconnect(mode);
	}

	public connect() {
		if (this.closed) {
			throw new UsageError(`The Container is closed and cannot be connected`);
		} else if (this._attachState !== AttachState.Attached) {
			throw new UsageError(`The Container is not attached and cannot be connected`);
		} else if (!this.connected) {
			// Note: no need to fetch ops as we do it preemptively as part of DeltaManager.attachOpHandler().
			// If there is gap, we will learn about it once connected, but the gap should be small (if any),
			// assuming that connect() is called quickly after initial container boot.
			this.connectInternal({ reason: "DocumentConnect", fetchOpsFromStorage: false });
		}
	}

	private connectInternal(args: IConnectionArgs) {
		assert(!this.closed, 0x2c5 /* "Attempting to connect() a closed Container" */);
		assert(
			this._attachState === AttachState.Attached,
			0x2c6 /* "Attempting to connect() a container that is not attached" */,
		);

		// Resume processing ops and connect to delta stream
		this.resumeInternal(args);

		// Set Auto Reconnect Mode
		const mode = ReconnectMode.Enabled;
		this.setAutoReconnectInternal(mode);
	}

	public disconnect() {
		if (this.closed) {
			throw new UsageError(`The Container is closed and cannot be disconnected`);
		} else {
			this.disconnectInternal();
		}
	}

	private disconnectInternal() {
		assert(!this.closed, 0x2c7 /* "Attempting to disconnect() a closed Container" */);

		// Set Auto Reconnect Mode
		const mode = ReconnectMode.Disabled;
		this.setAutoReconnectInternal(mode);
	}

	private resumeInternal(args: IConnectionArgs) {
		assert(!this.closed, 0x0d9 /* "Attempting to connect() a closed DeltaManager" */);

		// Resume processing ops
		if (this.inboundQueuePausedFromInit) {
			this.inboundQueuePausedFromInit = false;
			this._deltaManager.inbound.resume();
			this._deltaManager.inboundSignal.resume();
		}

		// Ensure connection to web socket
		this.connectToDeltaStream(args);
	}

	public async getAbsoluteUrl(relativeUrl: string): Promise<string | undefined> {
		if (this.resolvedUrl === undefined) {
			return undefined;
		}

		return this.urlResolver.getAbsoluteUrl(
			this.resolvedUrl,
			relativeUrl,
			getPackageName(this._context?.codeDetails),
		);
	}

	public async proposeCodeDetails(codeDetails: IFluidCodeDetails) {
		if (!isFluidCodeDetails(codeDetails)) {
			throw new Error("Provided codeDetails are not IFluidCodeDetails");
		}

		if (this.codeLoader.IFluidCodeDetailsComparer) {
			const comparison = await this.codeLoader.IFluidCodeDetailsComparer.compare(
				codeDetails,
				this.getCodeDetailsFromQuorum(),
			);
			if (comparison !== undefined && comparison <= 0) {
				throw new Error("Proposed code details should be greater than the current");
			}
		}

		return this.protocolHandler.quorum
			.propose("code", codeDetails)
			.then(() => true)
			.catch(() => false);
	}

	private async processCodeProposal(): Promise<void> {
		const codeDetails = this.getCodeDetailsFromQuorum();

		await Promise.all([
			this.deltaManager.inbound.pause(),
			this.deltaManager.inboundSignal.pause(),
		]);

		if ((await this.context.satisfies(codeDetails)) === true) {
			this.deltaManager.inbound.resume();
			this.deltaManager.inboundSignal.resume();
			return;
		}

		// pre-0.58 error message: existingContextDoesNotSatisfyIncomingProposal
		const error = new GenericError("Existing context does not satisfy incoming proposal");
		this.close(error);
		this.dispose?.(error);
	}

	private async getVersion(version: string | null): Promise<IVersion | undefined> {
		const versions = await this.storageService.getVersions(version, 1);
		return versions[0];
	}

	private recordConnectStartTime() {
		if (this.connectionTransitionTimes[ConnectionState.Disconnected] === undefined) {
			this.connectionTransitionTimes[ConnectionState.Disconnected] = performance.now();
		}
	}

	private connectToDeltaStream(args: IConnectionArgs) {
		this.recordConnectStartTime();

		// All agents need "write" access, including summarizer.
		if (!this._canReconnect || !this.client.details.capabilities.interactive) {
			args.mode = "write";
		}

		this._deltaManager.connect(args);
	}

	/**
	 * Load container.
	 *
	 * @param specifiedVersion - Version SHA to load snapshot. If not specified, will fetch the latest snapshot.
	 */
	private async load(
		specifiedVersion: string | undefined,
		loadMode: IContainerLoadMode,
		pendingLocalState?: IPendingContainerState,
	) {
		if (this._resolvedUrl === undefined) {
			throw new Error("Attempting to load without a resolved url");
		}
		this.service = await this.serviceFactory.createDocumentService(
			this._resolvedUrl,
			this.subLogger,
			this.client.details.type === summarizerClientType,
		);

		// Ideally we always connect as "read" by default.
		// Currently that works with SPO & r11s, because we get "write" connection when connecting to non-existing file.
		// We should not rely on it by (one of them will address the issue, but we need to address both)
		// 1) switching create new flow to one where we create file by posting snapshot
		// 2) Fixing quorum workflows (have retry logic)
		// That all said, "read" does not work with memorylicious workflows (that opens two simultaneous
		// connections to same file) in two ways:
		// A) creation flow breaks (as one of the clients "sees" file as existing, and hits #2 above)
		// B) Once file is created, transition from view-only connection to write does not work - some bugs to be fixed.
		const connectionArgs: IConnectionArgs = {
			reason: "DocumentOpen",
			mode: "write",
			fetchOpsFromStorage: false,
		};

		// Start websocket connection as soon as possible. Note that there is no op handler attached yet, but the
		// DeltaManager is resilient to this and will wait to start processing ops until after it is attached.
		if (loadMode.deltaConnection === undefined) {
			this.connectToDeltaStream(connectionArgs);
		}

		if (!pendingLocalState) {
			await this.storageService.connectToService(this.service);
		} else {
			// if we have pendingLocalState we can load without storage; don't wait for connection
			this.storageService.connectToService(this.service).catch((error) => {
				this.close(error);
				this.dispose?.(error);
			});
		}

		this._attachState = AttachState.Attached;

		// Fetch specified snapshot.
		const { snapshot, versionId } =
			pendingLocalState === undefined
				? await this.fetchSnapshotTree(specifiedVersion)
				: { snapshot: undefined, versionId: undefined };
		assert(
			snapshot !== undefined || pendingLocalState !== undefined,
			0x237 /* "Snapshot should exist" */,
		);

		const attributes: IDocumentAttributes =
			pendingLocalState === undefined
				? await this.getDocumentAttributes(this.storageService, snapshot)
				: {
						sequenceNumber: pendingLocalState.protocol.sequenceNumber,
						minimumSequenceNumber: pendingLocalState.protocol.minimumSequenceNumber,
						term: pendingLocalState.term,
				  };

		let opsBeforeReturnP: Promise<void> | undefined;

		// Attach op handlers to finish initialization and be able to start processing ops
		// Kick off any ops fetching if required.
		switch (loadMode.opsBeforeReturn) {
			case undefined:
				// Start prefetch, but not set opsBeforeReturnP - boot is not blocked by it!
				// eslint-disable-next-line @typescript-eslint/no-floating-promises
				this.attachDeltaManagerOpHandler(
					attributes,
					loadMode.deltaConnection !== "none" ? "all" : "none",
				);
				break;
			case "cached":
				opsBeforeReturnP = this.attachDeltaManagerOpHandler(attributes, "cached");
				break;
			case "all":
				opsBeforeReturnP = this.attachDeltaManagerOpHandler(attributes, "all");
				break;
			default:
				unreachableCase(loadMode.opsBeforeReturn);
		}

		// ...load in the existing quorum
		// Initialize the protocol handler
		if (pendingLocalState === undefined) {
			await this.initializeProtocolStateFromSnapshot(
				attributes,
				this.storageService,
				snapshot,
			);
		} else {
			this.initializeProtocolState(
				attributes,
				{
					members: pendingLocalState.protocol.members,
					proposals: pendingLocalState.protocol.proposals,
					values: pendingLocalState.protocol.values,
				}, // pending IQuorumSnapshot
			);
		}

		const codeDetails = this.getCodeDetailsFromQuorum();
		await this.instantiateContext(
			true, // existing
			codeDetails,
			snapshot,
			pendingLocalState?.pendingRuntimeState,
		);

		// We might have hit some failure that did not manifest itself in exception in this flow,
		// do not start op processing in such case - static version of Container.load() will handle it correctly.
		if (!this.closed) {
			if (opsBeforeReturnP !== undefined) {
				this._deltaManager.inbound.resume();

				await PerformanceEvent.timedExecAsync(
					this.mc.logger,
					{ eventName: "WaitOps" },
					async () => opsBeforeReturnP,
				);
				await PerformanceEvent.timedExecAsync(
					this.mc.logger,
					{ eventName: "WaitOpProcessing" },
					async () => this._deltaManager.inbound.waitTillProcessingDone(),
				);

				// eslint-disable-next-line @typescript-eslint/no-floating-promises
				this._deltaManager.inbound.pause();
			}

			switch (loadMode.deltaConnection) {
				case undefined:
				case "delayed":
					assert(
						this.inboundQueuePausedFromInit,
						0x346 /* inboundQueuePausedFromInit should be true */,
					);
					this.inboundQueuePausedFromInit = false;
					this._deltaManager.inbound.resume();
					this._deltaManager.inboundSignal.resume();
					break;
				case "none":
					break;
				default:
					unreachableCase(loadMode.deltaConnection);
			}
		}

		// Safety net: static version of Container.load() should have learned about it through "closed" handler.
		// But if that did not happen for some reason, fail load for sure.
		// Otherwise we can get into situations where container is closed and does not try to connect to ordering
		// service, but caller does not know that (callers do expect container to be not closed on successful path
		// and listen only on "closed" event)
		if (this.closed) {
			throw new Error("Container was closed while load()");
		}

		// Internal context is fully loaded at this point
		this.setLoaded();

		return {
			sequenceNumber: attributes.sequenceNumber,
			version: versionId,
			dmLastProcessedSeqNumber: this._deltaManager.lastSequenceNumber,
			dmLastKnownSeqNumber: this._deltaManager.lastKnownSeqNumber,
		};
	}

	private async createDetached(source: IFluidCodeDetails) {
		const attributes: IDocumentAttributes = {
			sequenceNumber: detachedContainerRefSeqNumber,
			term: 1,
			minimumSequenceNumber: 0,
		};

		await this.attachDeltaManagerOpHandler(attributes);

		// Need to just seed the source data in the code quorum. Quorum itself is empty
		const qValues = initQuorumValuesFromCodeDetails(source);
		this.initializeProtocolState(
			attributes,
			{
				members: [],
				proposals: [],
				values: qValues,
			}, // IQuorumSnapShot
		);

		// The load context - given we seeded the quorum - will be great
		await this.instantiateContextDetached(
			false, // existing
		);

		this.setLoaded();
	}

	private async rehydrateDetachedFromSnapshot(detachedContainerSnapshot: ISummaryTree) {
		if (detachedContainerSnapshot.tree[".hasAttachmentBlobs"] !== undefined) {
			assert(
				!!this.loader.services.detachedBlobStorage &&
					this.loader.services.detachedBlobStorage.size > 0,
				0x250 /* "serialized container with attachment blobs must be rehydrated with detached blob storage" */,
			);
			delete detachedContainerSnapshot.tree[".hasAttachmentBlobs"];
		}

		const snapshotTree = getSnapshotTreeFromSerializedContainer(detachedContainerSnapshot);
		this.storageService.loadSnapshotForRehydratingContainer(snapshotTree);
		const attributes = await this.getDocumentAttributes(this.storageService, snapshotTree);

		await this.attachDeltaManagerOpHandler(attributes);

		// Initialize the protocol handler
		const baseTree = getProtocolSnapshotTree(snapshotTree);
		const qValues = await readAndParse<[string, ICommittedProposal][]>(
			this.storageService,
			baseTree.blobs.quorumValues,
		);
		const codeDetails = getCodeDetailsFromQuorumValues(qValues);
		this.initializeProtocolState(
			attributes,
			{
				members: [],
				proposals: [],
				values:
					codeDetails !== undefined ? initQuorumValuesFromCodeDetails(codeDetails) : [],
			}, // IQuorumSnapShot
		);

		await this.instantiateContextDetached(
			true, // existing
			snapshotTree,
		);

		this.setLoaded();
	}

	private async getDocumentAttributes(
		storage: IDocumentStorageService,
		tree: ISnapshotTree | undefined,
	): Promise<IDocumentAttributes> {
		if (tree === undefined) {
			return {
				minimumSequenceNumber: 0,
				sequenceNumber: 0,
				term: 1,
			};
		}

		// Backward compatibility: old docs would have ".attributes" instead of "attributes"
		const attributesHash =
			".protocol" in tree.trees
				? tree.trees[".protocol"].blobs.attributes
				: tree.blobs[".attributes"];

		const attributes = await readAndParse<IDocumentAttributes>(storage, attributesHash);

		// Backward compatibility for older summaries with no term
		if (attributes.term === undefined) {
			attributes.term = 1;
		}

		return attributes;
	}

	private async initializeProtocolStateFromSnapshot(
		attributes: IDocumentAttributes,
		storage: IDocumentStorageService,
		snapshot: ISnapshotTree | undefined,
	): Promise<void> {
		const quorumSnapshot: IQuorumSnapshot = {
			members: [],
			proposals: [],
			values: [],
		};

		if (snapshot !== undefined) {
			const baseTree = getProtocolSnapshotTree(snapshot);
			[quorumSnapshot.members, quorumSnapshot.proposals, quorumSnapshot.values] =
				await Promise.all([
					readAndParse<[string, ISequencedClient][]>(
						storage,
						baseTree.blobs.quorumMembers,
					),
					readAndParse<[number, ISequencedProposal, string[]][]>(
						storage,
						baseTree.blobs.quorumProposals,
					),
					readAndParse<[string, ICommittedProposal][]>(
						storage,
						baseTree.blobs.quorumValues,
					),
				]);
		}

		this.initializeProtocolState(attributes, quorumSnapshot);
	}

	private initializeProtocolState(
		attributes: IDocumentAttributes,
		quorumSnapshot: IQuorumSnapshot,
	): void {
		const protocolHandlerBuilder =
			this.protocolHandlerBuilder ??
			((...args) => new ProtocolHandler(...args, new Audience()));
		const protocol = protocolHandlerBuilder(attributes, quorumSnapshot, (key, value) =>
			this.submitMessage(MessageType.Propose, JSON.stringify({ key, value })),
		);

		const protocolLogger = ChildLogger.create(this.subLogger, "ProtocolHandler");

		protocol.quorum.on("error", (error) => {
			protocolLogger.sendErrorEvent(error);
		});

		// Track membership changes and update connection state accordingly
		this.connectionStateHandler.initProtocol(protocol);

		protocol.quorum.on("addProposal", (proposal: ISequencedProposal) => {
			if (proposal.key === "code" || proposal.key === "code2") {
				this.emit("codeDetailsProposed", proposal.value, proposal);
			}
		});

		protocol.quorum.on("approveProposal", (sequenceNumber, key, value) => {
			if (key === "code" || key === "code2") {
				if (!isFluidCodeDetails(value)) {
					this.mc.logger.sendErrorEvent({
						eventName: "CodeProposalNotIFluidCodeDetails",
					});
				}
				this.processCodeProposal().catch((error) => {
					const normalizedError = normalizeError(error);
					this.close(normalizedError);
					this.dispose?.(normalizedError);
					throw error;
				});
			}
		});
		// we need to make sure this member get set in a synchronous context,
		// or other things can happen after the object that will be set is created, but not yet set
		// this was breaking this._initialClients handling
		//
		this._protocolHandler = protocol;
	}

	private captureProtocolSummary(): ISummaryTree {
		const quorumSnapshot = this.protocolHandler.snapshot();
		const summary: ISummaryTree = {
			tree: {
				attributes: {
					content: JSON.stringify(this.protocolHandler.attributes),
					type: SummaryType.Blob,
				},
				quorumMembers: {
					content: JSON.stringify(quorumSnapshot.members),
					type: SummaryType.Blob,
				},
				quorumProposals: {
					content: JSON.stringify(quorumSnapshot.proposals),
					type: SummaryType.Blob,
				},
				quorumValues: {
					content: JSON.stringify(quorumSnapshot.values),
					type: SummaryType.Blob,
				},
			},
			type: SummaryType.Tree,
		};

		return summary;
	}

	private getCodeDetailsFromQuorum(): IFluidCodeDetails {
		const quorum = this.protocolHandler.quorum;

		const pkg = getCodeProposal(quorum);

		return pkg as IFluidCodeDetails;
	}

	private get client(): IClient {
		const client: IClient =
			this.options?.client !== undefined
				? (this.options.client as IClient)
				: {
						details: {
							capabilities: { interactive: true },
						},
						mode: "read", // default reconnection mode on lost connection / connection error
						permission: [],
						scopes: [],
						user: { id: "" },
				  };

		if (this.clientDetailsOverride !== undefined) {
			merge(client.details, this.clientDetailsOverride);
		}
		client.details.environment = [
			client.details.environment,
			` loaderVersion:${pkgVersion}`,
		].join(";");
		return client;
	}

	/**
	 * Returns true if connection is active, i.e. it's "write" connection and
	 * container runtime was notified about this connection (i.e. we are up-to-date and could send ops).
	 * This happens after client received its own joinOp and thus is in the quorum.
	 * If it's not true, runtime is not in position to send ops.
	 */
	private activeConnection() {
		return (
			this.connectionState === ConnectionState.Connected && this.connectionMode === "write"
		);
	}

	private createDeltaManager() {
		const serviceProvider = () => this.service;
		const deltaManager = new DeltaManager<ConnectionManager>(
			serviceProvider,
			ChildLogger.create(this.subLogger, "DeltaManager"),
			() => this.activeConnection(),
			(props: IConnectionManagerFactoryArgs) =>
				new ConnectionManager(
					serviceProvider,
					this.client,
					this._canReconnect,
					ChildLogger.create(this.subLogger, "ConnectionManager"),
					props,
				),
		);

		// Disable inbound queues as Container is not ready to accept any ops until we are fully loaded!
		// eslint-disable-next-line @typescript-eslint/no-floating-promises
		deltaManager.inbound.pause();
		// eslint-disable-next-line @typescript-eslint/no-floating-promises
		deltaManager.inboundSignal.pause();

		deltaManager.on("connect", (details: IConnectionDetails, _opsBehind?: number) => {
			assert(this.connectionMode === details.mode, 0x4b7 /* mismatch */);
			this.connectionStateHandler.receivedConnectEvent(details);
		});

		deltaManager.on("disconnect", (reason: string) => {
			this.collabWindowTracker?.stopSequenceNumberUpdate();
			if (!this.closed) {
				this.connectionStateHandler.receivedDisconnectEvent(reason);
			}
		});

		deltaManager.on("throttled", (warning: IThrottlingWarning) => {
			const warn = warning as ContainerWarning;
			// Some "warning" events come from outside the container and are logged
			// elsewhere (e.g. summarizing container). We shouldn't log these here.
			if (warn.logged !== true) {
				this.mc.logger.sendTelemetryEvent({ eventName: "ContainerWarning" }, warn);
			}
			this.emit("warning", warn);
		});

		deltaManager.on("readonly", (readonly) => {
			this.setContextConnectedState(
				this.connectionState === ConnectionState.Connected,
				readonly,
			);
			this.emit("readonly", readonly);
		});

		deltaManager.on("closed", (error?: ICriticalContainerError) => {
			this.closeCore(error);
		});

		deltaManager.on("disposed", (error?: ICriticalContainerError) => {
			this.disposeCore(error);
		});

		return deltaManager;
	}

	private async attachDeltaManagerOpHandler(
		attributes: IDocumentAttributes,
		prefetchType?: "cached" | "all" | "none",
	) {
		return this._deltaManager.attachOpHandler(
			attributes.minimumSequenceNumber,
			attributes.sequenceNumber,
			attributes.term ?? 1,
			{
				process: (message) => this.processRemoteMessage(message),
				processSignal: (message) => {
					this.processSignal(message);
				},
			},
			prefetchType,
		);
	}

	private logConnectionStateChangeTelemetry(
		value: ConnectionState,
		oldState: ConnectionState,
		reason?: string,
	) {
		// Log actual event
		const time = performance.now();
		this.connectionTransitionTimes[value] = time;
		const duration = time - this.connectionTransitionTimes[oldState];

		let durationFromDisconnected: number | undefined;
		let connectionInitiationReason: string | undefined;
		let autoReconnect: ReconnectMode | undefined;
		let checkpointSequenceNumber: number | undefined;
		let opsBehind: number | undefined;
		if (value === ConnectionState.Disconnected) {
			autoReconnect = this._deltaManager.connectionManager.reconnectMode;
		} else {
			if (value === ConnectionState.Connected) {
				durationFromDisconnected =
					time - this.connectionTransitionTimes[ConnectionState.Disconnected];
				durationFromDisconnected = TelemetryLogger.formatTick(durationFromDisconnected);
			} else {
				// This info is of most interest on establishing connection only.
				checkpointSequenceNumber = this.deltaManager.lastKnownSeqNumber;
				if (this.deltaManager.hasCheckpointSequenceNumber) {
					opsBehind = checkpointSequenceNumber - this.deltaManager.lastSequenceNumber;
				}
			}
			connectionInitiationReason = this.firstConnection ? "InitialConnect" : "AutoReconnect";
		}

		this.mc.logger.sendPerformanceEvent({
			eventName: `ConnectionStateChange_${ConnectionState[value]}`,
			from: ConnectionState[oldState],
			duration,
			durationFromDisconnected,
			reason,
			connectionInitiationReason,
			pendingClientId: this.connectionStateHandler.pendingClientId,
			clientId: this.clientId,
			autoReconnect,
			opsBehind,
			online: OnlineStatus[isOnline()],
			lastVisible:
				this.lastVisible !== undefined ? performance.now() - this.lastVisible : undefined,
			checkpointSequenceNumber,
			quorumSize: this._protocolHandler?.quorum.getMembers().size,
			...this._deltaManager.connectionProps,
		});

		if (value === ConnectionState.Connected) {
			this.firstConnection = false;
		}
	}

	private propagateConnectionState(initialTransition: boolean, disconnectedReason?: string) {
		// When container loaded, we want to propagate initial connection state.
		// After that, we communicate only transitions to Connected & Disconnected states, skipping all other states.
		// This can be changed in the future, for example we likely should add "CatchingUp" event on Container.
		if (
			!initialTransition &&
			this.connectionState !== ConnectionState.Connected &&
			this.connectionState !== ConnectionState.Disconnected
		) {
			return;
		}
		const state = this.connectionState === ConnectionState.Connected;

		const logOpsOnReconnect: boolean =
			this.connectionState === ConnectionState.Connected &&
			!this.firstConnection &&
			this.connectionMode === "write";
		if (logOpsOnReconnect) {
			this.messageCountAfterDisconnection = 0;
		}

		// Both protocol and context should not be undefined if we got so far.

		this.setContextConnectedState(
			state,
			this._deltaManager.connectionManager.readOnlyInfo.readonly ?? false,
		);
		this.protocolHandler.setConnectionState(state, this.clientId);
		raiseConnectedEvent(this.mc.logger, this, state, this.clientId, disconnectedReason);

		if (logOpsOnReconnect) {
			this.mc.logger.sendTelemetryEvent({
				eventName: "OpsSentOnReconnect",
				count: this.messageCountAfterDisconnection,
			});
		}
	}

	// back-compat: ADO #1385: Remove in the future, summary op should come through submitSummaryMessage()
	private submitContainerMessage(
		type: MessageType,
		contents: any,
		batch?: boolean,
		metadata?: any,
	): number {
		switch (type) {
			case MessageType.Operation:
				return this.submitMessage(type, JSON.stringify(contents), batch, metadata);
			case MessageType.Summarize:
				return this.submitSummaryMessage(contents as unknown as ISummaryContent);
			default: {
				const newError = new GenericError(
					"invalidContainerSubmitOpType",
					undefined /* error */,
					{ messageType: type },
				);
				this.close(newError);
				this.dispose?.(newError);
				return -1;
			}
		}
	}

	/** @returns clientSequenceNumber of last message in a batch */
	private submitBatch(batch: IBatchMessage[]): number {
		let clientSequenceNumber = -1;
		for (const message of batch) {
			clientSequenceNumber = this.submitMessage(
				MessageType.Operation,
				message.contents,
				true, // batch
				message.metadata,
				message.compression,
			);
		}
		this._deltaManager.flush();
		return clientSequenceNumber;
	}

	private submitSummaryMessage(summary: ISummaryContent) {
		// github #6451: this is only needed for staging so the server
		// know when the protocol tree is included
		// this can be removed once all clients send
		// protocol tree by default
		if (summary.details === undefined) {
			summary.details = {};
		}
		summary.details.includesProtocolTree = this.options.summarizeProtocolTree === true;
		return this.submitMessage(
			MessageType.Summarize,
			JSON.stringify(summary),
			false /* batch */,
		);
	}

	private submitMessage(
		type: MessageType,
		contents?: string,
		batch?: boolean,
		metadata?: any,
		compression?: string,
	): number {
		if (this.connectionState !== ConnectionState.Connected) {
			this.mc.logger.sendErrorEvent({ eventName: "SubmitMessageWithNoConnection", type });
			return -1;
		}

		this.messageCountAfterDisconnection += 1;
		this.collabWindowTracker?.stopSequenceNumberUpdate();
		return this._deltaManager.submit(type, contents, batch, metadata, compression);
	}

	private processRemoteMessage(message: ISequencedDocumentMessage) {
		const local = this.clientId === message.clientId;

		// Allow the protocol handler to process the message
		const result = this.protocolHandler.processMessage(message, local);

		// Forward messages to the loaded runtime for processing
		this.context.process(message, local);

		// Inactive (not in quorum or not writers) clients don't take part in the minimum sequence number calculation.
		if (this.activeConnection()) {
			if (this.collabWindowTracker === undefined) {
				// Note that config from first connection will be used for this container's lifetime.
				// That means that if relay service changes settings, such changes will impact only newly booted
				// clients.
				// All existing will continue to use settings they got earlier.
				assert(
					this.serviceConfiguration !== undefined,
					0x2e4 /* "there should be service config for active connection" */,
				);
				this.collabWindowTracker = new CollabWindowTracker(
					(type) => {
						assert(
							this.activeConnection(),
							0x241 /* "disconnect should result in stopSequenceNumberUpdate() call" */,
						);
						this.submitMessage(type);
					},
					this.serviceConfiguration.noopTimeFrequency,
					this.serviceConfiguration.noopCountFrequency,
				);
			}
			this.collabWindowTracker.scheduleSequenceNumberUpdate(
				message,
				result.immediateNoOp === true,
			);
		}

		this.emit("op", message);
	}

	private submitSignal(message: any) {
		this._deltaManager.submitSignal(JSON.stringify(message));
	}

	private processSignal(message: ISignalMessage) {
		// No clientId indicates a system signal message.
		if (message.clientId === null) {
			this.protocolHandler.processSignal(message);
		} else {
			const local = this.clientId === message.clientId;
			this.context.processSignal(message, local);
		}
	}

	/**
	 * Get the most recent snapshot, or a specific version.
	 * @param specifiedVersion - The specific version of the snapshot to retrieve
	 * @returns The snapshot requested, or the latest snapshot if no version was specified, plus version ID
	 */
	private async fetchSnapshotTree(
		specifiedVersion: string | undefined,
	): Promise<{ snapshot?: ISnapshotTree; versionId?: string }> {
		const version = await this.getVersion(specifiedVersion ?? null);

		if (version === undefined && specifiedVersion !== undefined) {
			// We should have a defined version to load from if specified version requested
			this.mc.logger.sendErrorEvent({
				eventName: "NoVersionFoundWhenSpecified",
				id: specifiedVersion,
			});
		}
		this._loadedFromVersion = version;
		const snapshot = (await this.storageService.getSnapshotTree(version)) ?? undefined;

		if (snapshot === undefined && version !== undefined) {
			this.mc.logger.sendErrorEvent({ eventName: "getSnapshotTreeFailed", id: version.id });
		}
		return { snapshot, versionId: version?.id };
	}

	private async instantiateContextDetached(existing: boolean, snapshot?: ISnapshotTree) {
		const codeDetails = this.getCodeDetailsFromQuorum();
		if (codeDetails === undefined) {
			throw new Error("pkg should be provided in create flow!!");
		}

		await this.instantiateContext(existing, codeDetails, snapshot);
	}

	private async instantiateContext(
		existing: boolean,
		codeDetails: IFluidCodeDetails,
		snapshot?: ISnapshotTree,
		pendingLocalState?: unknown,
	) {
		assert(this._context?.disposed !== false, 0x0dd /* "Existing context not disposed" */);

		// The relative loader will proxy requests to '/' to the loader itself assuming no non-cache flags
		// are set. Global requests will still go directly to the loader
		const loader = new RelativeLoader(this, this.loader);
		this._context = await ContainerContext.createOrLoad(
			this,
			this.scope,
			this.codeLoader,
			codeDetails,
			snapshot,
			new DeltaManagerProxy(this._deltaManager),
			new QuorumProxy(this.protocolHandler.quorum),
			loader,
			(type, contents, batch, metadata) =>
				this.submitContainerMessage(type, contents, batch, metadata),
			(summaryOp: ISummaryContent) => this.submitSummaryMessage(summaryOp),
			(batch: IBatchMessage[]) => this.submitBatch(batch),
			(message) => this.submitSignal(message),
			(error?: ICriticalContainerError) => this.dispose?.(error),
			(error?: ICriticalContainerError) => this.close(error),
			Container.version,
			(dirty: boolean) => this.updateDirtyContainerState(dirty),
			existing,
			pendingLocalState,
		);

		this.emit("contextChanged", codeDetails);
	}

	private updateDirtyContainerState(dirty: boolean) {
		if (this._dirtyContainer === dirty) {
			return;
		}
		this._dirtyContainer = dirty;
		this.emit(dirty ? dirtyContainerEvent : savedContainerEvent);
	}

	/**
	 * Set the connected state of the ContainerContext
	 * This controls the "connected" state of the ContainerRuntime as well
	 * @param state - Is the container currently connected?
	 * @param readonly - Is the container in readonly mode?
	 */
	private setContextConnectedState(state: boolean, readonly: boolean): void {
		if (this._context?.disposed === false) {
			/**
			 * We want to lie to the ContainerRuntime when we are in readonly mode to prevent issues with pending
			 * ops getting through to the DeltaManager.
			 * The ContainerRuntime's "connected" state simply means it is ok to send ops
			 * See https://dev.azure.com/fluidframework/internal/_workitems/edit/1246
			 */
			this.context.setConnectionState(state && !readonly, this.clientId);
		}
	}
}<|MERGE_RESOLUTION|>--- conflicted
+++ resolved
@@ -637,7 +637,6 @@
 		}`;
 		// Need to use the property getter for docId because for detached flow we don't have the docId initially.
 		// We assign the id later so property getter is used.
-<<<<<<< HEAD
 		this.subLogger = ChildLogger.create(
 			// If a baseLogger was provided, use it; otherwise use the loader's logger.
 			config.baseLogger ?? loader.services.subLogger,
@@ -667,39 +666,10 @@
 					dmLastMsqSeqNumber: () => this.deltaManager?.lastMessage?.sequenceNumber,
 					dmLastMsqSeqTimestamp: () => this.deltaManager?.lastMessage?.timestamp,
 					dmLastMsqSeqClientId: () => this.deltaManager?.lastMessage?.clientId,
+					dmLastMsgClientSeq: () => this.deltaManager?.lastMessage?.clientSequenceNumber,
 					connectionStateDuration: () =>
 						performance.now() - this.connectionTransitionTimes[this.connectionState],
 				},
-=======
-		this.subLogger = ChildLogger.create(loader.services.subLogger, undefined, {
-			all: {
-				clientType, // Differentiating summarizer container from main container
-				containerId: uuid(),
-				docId: () => this._resolvedUrl?.id ?? undefined,
-				containerAttachState: () => this._attachState,
-				containerLifecycleState: () => this._lifecycleState,
-				containerConnectionState: () => ConnectionState[this.connectionState],
-				serializedContainer: config.serializedContainerState !== undefined,
-			},
-			// we need to be judicious with our logging here to avoid generating too much data
-			// all data logged here should be broadly applicable, and not specific to a
-			// specific error or class of errors
-			error: {
-				// load information to associate errors with the specific load point
-				dmInitialSeqNumber: () => this._deltaManager?.initialSequenceNumber,
-				dmLastProcessedSeqNumber: () => this._deltaManager?.lastSequenceNumber,
-				dmLastKnownSeqNumber: () => this._deltaManager?.lastKnownSeqNumber,
-				containerLoadedFromVersionId: () => this.loadedFromVersion?.id,
-				containerLoadedFromVersionDate: () => this.loadedFromVersion?.date,
-				// message information to associate errors with the specific execution state
-				// dmLastMsqSeqNumber: if present, same as dmLastProcessedSeqNumber
-				dmLastMsqSeqNumber: () => this.deltaManager?.lastMessage?.sequenceNumber,
-				dmLastMsqSeqTimestamp: () => this.deltaManager?.lastMessage?.timestamp,
-				dmLastMsqSeqClientId: () => this.deltaManager?.lastMessage?.clientId,
-				dmLastMsgClientSeq: () => this.deltaManager?.lastMessage?.clientSequenceNumber,
-				connectionStateDuration: () =>
-					performance.now() - this.connectionTransitionTimes[this.connectionState],
->>>>>>> 688e8855
 			},
 		);
 
