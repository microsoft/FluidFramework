/*!
 * Copyright (c) Microsoft Corporation and contributors. All rights reserved.
 * Licensed under the MIT License.
 */

// eslint-disable-next-line import/no-internal-modules
import merge from "lodash/merge";

import { v4 as uuid } from "uuid";
import { ITelemetryProperties, TelemetryEventCategory } from "@fluidframework/common-definitions";
import { assert, performance, unreachableCase } from "@fluidframework/common-utils";
import { IRequest, IResponse, IFluidRouter, FluidObject } from "@fluidframework/core-interfaces";
import {
	IAudience,
	IConnectionDetailsInternal,
	IContainer,
	IContainerEvents,
	IDeltaManager,
	ICriticalContainerError,
	ContainerWarning,
	AttachState,
	IThrottlingWarning,
	ReadOnlyInfo,
	IContainerLoadMode,
	IFluidCodeDetails,
	isFluidCodeDetails,
	IBatchMessage,
	ICodeDetailsLoader,
	IHostLoader,
	IFluidModuleWithDetails,
	IProvideRuntimeFactory,
	IProvideFluidCodeDetailsComparer,
	IFluidCodeDetailsComparer,
} from "@fluidframework/container-definitions";
import { GenericError, UsageError } from "@fluidframework/container-utils";
import {
	IAnyDriverError,
	IDocumentService,
	IDocumentServiceFactory,
	IDocumentStorageService,
	IResolvedUrl,
	IUrlResolver,
} from "@fluidframework/driver-definitions";
import {
	readAndParse,
	OnlineStatus,
	isOnline,
	combineAppAndProtocolSummary,
	runWithRetry,
	isCombinedAppAndProtocolSummary,
	canBeCoalescedByService,
} from "@fluidframework/driver-utils";
import { IQuorumSnapshot } from "@fluidframework/protocol-base";
import {
	IClient,
	IClientConfiguration,
	IClientDetails,
	ICommittedProposal,
	IDocumentAttributes,
	IDocumentMessage,
	IQuorumClients,
	IQuorumProposals,
	ISequencedClient,
	ISequencedDocumentMessage,
	ISequencedProposal,
	ISignalMessage,
	ISnapshotTree,
	ISummaryContent,
	ISummaryTree,
	IVersion,
	MessageType,
	SummaryType,
} from "@fluidframework/protocol-definitions";
import {
	ChildLogger,
	EventEmitterWithErrorHandling,
	PerformanceEvent,
	raiseConnectedEvent,
	TelemetryLogger,
	connectedEventName,
	normalizeError,
	MonitoringContext,
	loggerToMonitoringContext,
	wrapError,
	ITelemetryLoggerExt,
} from "@fluidframework/telemetry-utils";
import { Audience } from "./audience";
import { ContainerContext } from "./containerContext";
import { ReconnectMode, IConnectionManagerFactoryArgs, getPackageName } from "./contracts";
import { DeltaManager, IConnectionArgs } from "./deltaManager";
import { DeltaManagerProxy } from "./deltaManagerProxy";
import { IDetachedBlobStorage, ILoaderOptions, RelativeLoader } from "./loader";
import { pkgVersion } from "./packageVersion";
import {
	ContainerStorageAdapter,
	getBlobContentsFromTree,
	getBlobContentsFromTreeWithBlobContents,
	ISerializableBlobContents,
} from "./containerStorageAdapter";
import { IConnectionStateHandler, createConnectionStateHandler } from "./connectionStateHandler";
import { getProtocolSnapshotTree, getSnapshotTreeFromSerializedContainer } from "./utils";
import {
	initQuorumValuesFromCodeDetails,
	getCodeDetailsFromQuorumValues,
	QuorumProxy,
} from "./quorum";
import { CollabWindowTracker } from "./collabWindowTracker";
import { ConnectionManager } from "./connectionManager";
import { ConnectionState } from "./connectionState";
import {
<<<<<<< HEAD
	IProtocolHandler,
	ProtocolHandler,
	ProtocolHandlerBuilder,
	protocolHandlerShouldProcessSignal,
=======
	OnlyValidTermValue,
	IProtocolHandler,
	ProtocolHandler,
	ProtocolHandlerBuilder,
>>>>>>> 8f556733
} from "./protocol";

const detachedContainerRefSeqNumber = 0;

const dirtyContainerEvent = "dirty";
const savedContainerEvent = "saved";

const packageNotFactoryError = "Code package does not implement IRuntimeFactory";

/**
 * @internal
 */
export interface IContainerLoadProps {
	/**
	 * The resolved url of the container being loaded
	 */
	readonly resolvedUrl: IResolvedUrl;
	/**
	 * Control which snapshot version to load from.  See IParsedUrl for detailed information.
	 */
	readonly version: string | undefined;
	/**
	 * Loads the Container in paused state if true, unpaused otherwise.
	 */
	readonly loadMode?: IContainerLoadMode;

	/**
	 * The pending state serialized from a pervious container instance
	 */
	readonly pendingLocalState?: IPendingContainerState;
}

/**
 * @internal
 */
export interface IContainerCreateProps {
	/**
	 * Disables the Container from reconnecting if false, allows reconnect otherwise.
	 */
	readonly canReconnect?: boolean;
	/**
	 * Client details provided in the override will be merged over the default client.
	 */
	readonly clientDetailsOverride?: IClientDetails;

	/**
	 * The url resolver used by the loader for resolving external urls
	 * into Fluid urls such that the container specified by the
	 * external url can be loaded.
	 */
	readonly urlResolver: IUrlResolver;
	/**
	 * The document service factory take the Fluid url provided
	 * by the resolved url and constructs all the necessary services
	 * for communication with the container's server.
	 */
	readonly documentServiceFactory: IDocumentServiceFactory;
	/**
	 * The code loader handles loading the necessary code
	 * for running a container once it is loaded.
	 */
	readonly codeLoader: ICodeDetailsLoader;

	/**
	 * A property bag of options used by various layers
	 * to control features
	 */
	readonly options: ILoaderOptions;

	/**
	 * Scope is provided to all container and is a set of shared
	 * services for container's to integrate with their host environment.
	 */
	readonly scope: FluidObject;

	/**
	 * The logger downstream consumers should construct their loggers from
	 */
	readonly subLogger: ITelemetryLoggerExt;

	/**
	 * Blobs storage for detached containers.
	 */
	readonly detachedBlobStorage?: IDetachedBlobStorage;

	readonly protocolHandlerBuilder?: ProtocolHandlerBuilder;
}

/**
 * Waits until container connects to delta storage and gets up-to-date.
 *
 * Useful when resolving URIs and hitting 404, due to container being loaded from (stale) snapshot and not being
 * up to date. Host may chose to wait in such case and retry resolving URI.
 *
 * Warning: Will wait infinitely for connection to establish if there is no connection.
 * May result in deadlock if Container.disconnect() is called and never followed by a call to Container.connect().
 *
 * @returns `true`: container is up to date, it processed all the ops that were know at the time of first connection.
 *
 * `false`: storage does not provide indication of how far the client is. Container processed all the ops known to it,
 * but it maybe still behind.
 *
 * @throws an error beginning with `"Container closed"` if the container is closed before it catches up.
 */
export async function waitContainerToCatchUp(container: IContainer) {
	// Make sure we stop waiting if container is closed.
	if (container.closed) {
		throw new UsageError("waitContainerToCatchUp: Container closed");
	}

	return new Promise<boolean>((resolve, reject) => {
		const deltaManager = container.deltaManager;

		const closedCallback = (err?: ICriticalContainerError | undefined) => {
			container.off("closed", closedCallback);
			const baseMessage = "Container closed while waiting to catch up";
			reject(
				err !== undefined
					? wrapError(
							err,
							(innerMessage) => new GenericError(`${baseMessage}: ${innerMessage}`),
					  )
					: new GenericError(baseMessage),
			);
		};
		container.on("closed", closedCallback);

		// Depending on config, transition to "connected" state may include the guarantee
		// that all known ops have been processed.  If so, we may introduce additional wait here.
		// Waiting for "connected" state in either case gets us at least to our own Join op
		// which is a reasonable approximation of "caught up"
		const waitForOps = () => {
			assert(
				container.connectionState === ConnectionState.CatchingUp ||
					container.connectionState === ConnectionState.Connected,
				0x0cd /* "Container disconnected while waiting for ops!" */,
			);
			const hasCheckpointSequenceNumber = deltaManager.hasCheckpointSequenceNumber;

			const connectionOpSeqNumber = deltaManager.lastKnownSeqNumber;
			assert(
				deltaManager.lastSequenceNumber <= connectionOpSeqNumber,
				0x266 /* "lastKnownSeqNumber should never be below last processed sequence number" */,
			);
			if (deltaManager.lastSequenceNumber === connectionOpSeqNumber) {
				container.off("closed", closedCallback);
				resolve(hasCheckpointSequenceNumber);
				return;
			}
			const callbackOps = (message: ISequencedDocumentMessage) => {
				if (connectionOpSeqNumber <= message.sequenceNumber) {
					container.off("closed", closedCallback);
					resolve(hasCheckpointSequenceNumber);
					deltaManager.off("op", callbackOps);
				}
			};
			deltaManager.on("op", callbackOps);
		};

		// We can leverage DeltaManager's "connect" event here and test for ConnectionState.Disconnected
		// But that works only if service provides us checkPointSequenceNumber
		// Our internal testing is based on R11S that does not, but almost all tests connect as "write" and
		// use this function to catch up, so leveraging our own join op as a fence/barrier
		if (container.connectionState === ConnectionState.Connected) {
			waitForOps();
			return;
		}

		const callback = () => {
			container.off(connectedEventName, callback);
			waitForOps();
		};
		container.on(connectedEventName, callback);

		if (container.connectionState === ConnectionState.Disconnected) {
			container.connect();
		}
	});
}

const getCodeProposal =
	// eslint-disable-next-line @typescript-eslint/no-unsafe-return
	(quorum: IQuorumProposals) => quorum.get("code") ?? quorum.get("code2");

/**
 * Helper function to report to telemetry cases where operation takes longer than expected (200ms)
 * @param logger - logger to use
 * @param eventName - event name
 * @param action - functor to call and measure
 */
export async function ReportIfTooLong(
	logger: ITelemetryLoggerExt,
	eventName: string,
	action: () => Promise<ITelemetryProperties>,
) {
	const event = PerformanceEvent.start(logger, { eventName });
	const props = await action();
	if (event.duration > 200) {
		event.end(props);
	}
}

/**
 * State saved by a container at close time, to be used to load a new instance
 * of the container to the same state
 * @internal
 */
export interface IPendingContainerState {
	pendingRuntimeState: unknown;
	/**
	 * Snapshot from which container initially loaded.
	 */
	baseSnapshot: ISnapshotTree;
	/**
	 * Serializable blobs from the base snapshot. Used to load offline since
	 * storage is not available.
	 */
	snapshotBlobs: ISerializableBlobContents;
	/**
	 * All ops since base snapshot sequence number up to the latest op
	 * seen when the container was closed. Used to apply stashed (saved pending)
	 * ops at the same sequence number at which they were made.
	 */
	savedOps: ISequencedDocumentMessage[];
	url: string;
	term: number;
	clientId?: string;
}

const summarizerClientType = "summarizer";

export class Container
	extends EventEmitterWithErrorHandling<IContainerEvents>
	implements IContainer, IContainerExperimental
{
	public static version = "^0.1.0";

	/**
	 * Load an existing container.
	 * @internal
	 */
	public static async load(
		loadProps: IContainerLoadProps,
		createProps: IContainerCreateProps,
	): Promise<Container> {
		const { version, pendingLocalState, loadMode, resolvedUrl } = loadProps;

		const container = new Container(createProps, loadProps);

		const disableRecordHeapSize = container.mc.config.getBoolean(
			"Fluid.Loader.DisableRecordHeapSize",
		);

		return PerformanceEvent.timedExecAsync(
			container.mc.logger,
			{ eventName: "Load" },
			async (event) =>
				new Promise<Container>((resolve, reject) => {
					const defaultMode: IContainerLoadMode = { opsBeforeReturn: "cached" };
					// if we have pendingLocalState, anything we cached is not useful and we shouldn't wait for connection
					// to return container, so ignore this value and use undefined for opsBeforeReturn
					const mode: IContainerLoadMode = pendingLocalState
						? { ...(loadMode ?? defaultMode), opsBeforeReturn: undefined }
						: loadMode ?? defaultMode;

					const onClosed = (err?: ICriticalContainerError) => {
						// pre-0.58 error message: containerClosedWithoutErrorDuringLoad
						reject(
							err ?? new GenericError("Container closed without error during load"),
						);
					};
					container.on("closed", onClosed);

					container
						.load(version, mode, resolvedUrl, pendingLocalState)
						.finally(() => {
							container.removeListener("closed", onClosed);
						})
						.then(
							(props) => {
								event.end({ ...props, ...loadMode });
								resolve(container);
							},
							(error) => {
								const err = normalizeError(error);
								// Depending where error happens, we can be attempting to connect to web socket
								// and continuously retrying (consider offline mode)
								// Host has no container to close, so it's prudent to do it here
								container.close(err);
								onClosed(err);
							},
						);
				}),
			{ start: true, end: true, cancel: "generic" },
			disableRecordHeapSize !== true /* recordHeapSize */,
		);
	}

	/**
	 * Create a new container in a detached state.
	 */
	public static async createDetached(
		createProps: IContainerCreateProps,
		codeDetails: IFluidCodeDetails,
	): Promise<Container> {
		const container = new Container(createProps);

		return PerformanceEvent.timedExecAsync(
			container.mc.logger,
			{ eventName: "CreateDetached" },
			async (_event) => {
				await container.createDetached(codeDetails);
				return container;
			},
			{ start: true, end: true, cancel: "generic" },
		);
	}

	/**
	 * Create a new container in a detached state that is initialized with a
	 * snapshot from a previous detached container.
	 */
	public static async rehydrateDetachedFromSnapshot(
		createProps: IContainerCreateProps,
		snapshot: string,
	): Promise<Container> {
		const container = new Container(createProps);

		return PerformanceEvent.timedExecAsync(
			container.mc.logger,
			{ eventName: "RehydrateDetachedFromSnapshot" },
			async (_event) => {
				const deserializedSummary = JSON.parse(snapshot) as ISummaryTree;
				await container.rehydrateDetachedFromSnapshot(deserializedSummary);
				return container;
			},
			{ start: true, end: true, cancel: "generic" },
		);
	}

	// Tells if container can reconnect on losing fist connection
	// If false, container gets closed on loss of connection.
	private readonly _canReconnect: boolean;
	private readonly clientDetailsOverride: IClientDetails | undefined;
	private readonly urlResolver: IUrlResolver;
	private readonly serviceFactory: IDocumentServiceFactory;
	private readonly codeLoader: ICodeDetailsLoader;
	public readonly options: ILoaderOptions;
	private readonly scope: FluidObject;
	public subLogger: TelemetryLogger;
	private readonly detachedBlobStorage: IDetachedBlobStorage | undefined;
	private readonly protocolHandlerBuilder: ProtocolHandlerBuilder;

	private readonly mc: MonitoringContext;

	/**
	 * Used by the RelativeLoader to spawn a new Container for the same document.  Used to create the summarizing client.
	 * @internal
	 */
	public readonly clone: (
		loadProps: IContainerLoadProps,
		createParamOverrides: Partial<IContainerCreateProps>,
	) => Promise<Container>;

	/**
	 * Lifecycle state of the container, used mainly to prevent re-entrancy and telemetry
	 *
	 * States are allowed to progress to further states:
	 * "loading" - "loaded" - "closing" - "disposing" - "closed" - "disposed"
	 *
	 * For example, moving from "closed" to "disposing" is not allowed since it is an earlier state.
	 *
	 * loading: Container has been created, but is not yet in normal/loaded state
	 * loaded: Container is in normal/loaded state
	 * closing: Container has started closing process (for re-entrancy prevention)
	 * disposing: Container has started disposing process (for re-entrancy prevention)
	 * closed: Container has closed
	 * disposed: Container has been disposed
	 */
	private _lifecycleState:
		| "loading"
		| "loaded"
		| "closing"
		| "disposing"
		| "closed"
		| "disposed" = "loading";

	private setLoaded() {
		// It's conceivable the container could be closed when this is called
		// Only transition states if currently loading
		if (this._lifecycleState === "loading") {
			// Propagate current connection state through the system.
			this.propagateConnectionState(true /* initial transition */);
			this._lifecycleState = "loaded";
		}
	}

	public get closed(): boolean {
		return (
			this._lifecycleState === "closing" ||
			this._lifecycleState === "closed" ||
			this._lifecycleState === "disposing" ||
			this._lifecycleState === "disposed"
		);
	}

	private _attachState = AttachState.Detached;

	private readonly storageAdapter: ContainerStorageAdapter;
	public get storage(): IDocumentStorageService {
		return this.storageAdapter;
	}

	private readonly _deltaManager: DeltaManager<ConnectionManager>;
	private service: IDocumentService | undefined;

	private _context: ContainerContext | undefined;
	private get context() {
		if (this._context === undefined) {
			throw new GenericError("Attempted to access context before it was defined");
		}
		return this._context;
	}
	private _protocolHandler: IProtocolHandler | undefined;
	private get protocolHandler() {
		if (this._protocolHandler === undefined) {
			throw new Error("Attempted to access protocolHandler before it was defined");
		}
		return this._protocolHandler;
	}

	/** During initialization we pause the inbound queues. We track this state to ensure we only call resume once */
	private inboundQueuePausedFromInit = true;
	private firstConnection = true;
	private readonly connectionTransitionTimes: number[] = [];
	private messageCountAfterDisconnection: number = 0;
	private _loadedFromVersion: IVersion | undefined;
	private attachStarted = false;
	private _dirtyContainer = false;
	private readonly savedOps: ISequencedDocumentMessage[] = [];
	private baseSnapshot?: ISnapshotTree;
	private baseSnapshotBlobs?: ISerializableBlobContents;

	private lastVisible: number | undefined;
	private readonly visibilityEventHandler: (() => void) | undefined;
	private readonly connectionStateHandler: IConnectionStateHandler;
	private readonly clientsWhoShouldHaveLeft = new Set<string>();

	private setAutoReconnectTime = performance.now();

	private collabWindowTracker: CollabWindowTracker | undefined;

	private get connectionMode() {
		return this._deltaManager.connectionManager.connectionMode;
	}

	public get IFluidRouter(): IFluidRouter {
		return this;
	}

	public get resolvedUrl(): IResolvedUrl | undefined {
		/**
		 * All attached containers will have a document service,
		 * this is required, as attached containers are attached to
		 * a service. Detached containers will neither have a document
		 * service or a resolved url as they only exist locally.
		 * in order to create a document service a resolved url must
		 * first be obtained, this is how the container is identified.
		 * Because of this, the document service's resolved url
		 * is always the same as the containers, as we had to
		 * obtain the resolved url, and then create the service from it.
		 */
		return this.service?.resolvedUrl;
	}

	public get loadedFromVersion(): IVersion | undefined {
		return this._loadedFromVersion;
	}

	public get readOnlyInfo(): ReadOnlyInfo {
		return this._deltaManager.readOnlyInfo;
	}

	public get closeSignal(): AbortSignal {
		return this._deltaManager.closeAbortController.signal;
	}

	/**
	 * Tracks host requiring read-only mode.
	 */
	public forceReadonly(readonly: boolean) {
		this._deltaManager.connectionManager.forceReadonly(readonly);
	}

	public get deltaManager(): IDeltaManager<ISequencedDocumentMessage, IDocumentMessage> {
		return this._deltaManager;
	}

	public get connectionState(): ConnectionState {
		return this.connectionStateHandler.connectionState;
	}

	public get connected(): boolean {
		return this.connectionStateHandler.connectionState === ConnectionState.Connected;
	}

	/**
	 * Service configuration details. If running in offline mode will be undefined otherwise will contain service
	 * configuration details returned as part of the initial connection.
	 */
	public get serviceConfiguration(): IClientConfiguration | undefined {
		return this._deltaManager.serviceConfiguration;
	}

	private _clientId: string | undefined;

	/**
	 * The server provided id of the client.
	 * Set once this.connected is true, otherwise undefined
	 */
	public get clientId(): string | undefined {
		return this._clientId;
	}

	/**
	 * The server provided claims of the client.
	 * Set once this.connected is true, otherwise undefined
	 */
	public get scopes(): string[] | undefined {
		return this._deltaManager.connectionManager.scopes;
	}

	public get clientDetails(): IClientDetails {
		return this._deltaManager.clientDetails;
	}

	private get offlineLoadEnabled(): boolean {
		const enabled =
			this.mc.config.getBoolean("Fluid.Container.enableOfflineLoad") ??
			this.options?.enableOfflineLoad === true;
		// summarizer will not have any pending state we want to save
		return enabled && this.clientDetails.capabilities.interactive;
	}

	/**
	 * Get the code details that are currently specified for the container.
	 * @returns The current code details if any are specified, undefined if none are specified.
	 */
	public getSpecifiedCodeDetails(): IFluidCodeDetails | undefined {
		return this.getCodeDetailsFromQuorum();
	}

	private _loadedCodeDetails: IFluidCodeDetails | undefined;
	/**
	 * Get the code details that were used to load the container.
	 * @returns The code details that were used to load the container if it is loaded, undefined if it is not yet
	 * loaded.
	 */
	public getLoadedCodeDetails(): IFluidCodeDetails | undefined {
		return this._loadedCodeDetails;
	}

	private _loadedModule: IFluidModuleWithDetails | undefined;

	/**
	 * Retrieves the audience associated with the document
	 */
	public get audience(): IAudience {
		return this.protocolHandler.audience;
	}

	/**
	 * Returns true if container is dirty.
	 * Which means data loss if container is closed at that same moment
	 * Most likely that happens when there is no network connection to Relay Service
	 */
	public get isDirty() {
		return this._dirtyContainer;
	}

	/**
	 * {@inheritDoc @fluidframework/container-definitions#IContainer.entryPoint}
	 */
	public async getEntryPoint(): Promise<FluidObject | undefined> {
		// Only the disposing/disposed lifecycle states should prevent access to the entryPoint; closing/closed should still
		// allow it since they mean a kind of read-only state for the Container.
		// Note that all 4 are lifecycle states but only 'closed' and 'disposed' are emitted as events.
		if (this._lifecycleState === "disposing" || this._lifecycleState === "disposed") {
			throw new UsageError("The container is disposing or disposed");
		}
		if (this._context === undefined) {
			await new Promise<void>((resolve, reject) => {
				const contextChangedHandler = () => {
					resolve();
					this.off("disposed", disposedHandler);
				};
				const disposedHandler = (error) => {
					reject(error ?? "The Container is disposed");
					this.off("contextChanged", contextChangedHandler);
				};
				this.once("contextChanged", contextChangedHandler);
				this.once("disposed", disposedHandler);
			});
			// The Promise above should only resolve (vs reject) if the 'contextChanged' event was emitted and that
			// should have set this._context; making sure.
			assert(
				this._context !== undefined,
				0x5a2 /* Context still not defined after contextChanged event */,
			);
		}
		return this._context.getEntryPoint();
	}

	/**
	 * @internal
	 */
	constructor(
		createProps: IContainerCreateProps,
		loadProps?: Pick<IContainerLoadProps, "pendingLocalState">,
	) {
		super((name, error) => {
			this.mc.logger.sendErrorEvent(
				{
					eventName: "ContainerEventHandlerException",
					name: typeof name === "string" ? name : undefined,
				},
				error,
			);
		});

		const {
			canReconnect,
			clientDetailsOverride,
			urlResolver,
			documentServiceFactory,
			codeLoader,
			options,
			scope,
			subLogger,
			detachedBlobStorage,
			protocolHandlerBuilder,
		} = createProps;

		this.connectionTransitionTimes[ConnectionState.Disconnected] = performance.now();
		const pendingLocalState = loadProps?.pendingLocalState;

		this._canReconnect = canReconnect ?? true;
		this.clientDetailsOverride = clientDetailsOverride;
		this.urlResolver = urlResolver;
		this.serviceFactory = documentServiceFactory;
		this.codeLoader = codeLoader;
		// Warning: this is only a shallow clone. Mutation of any individual loader option will mutate it for
		// all clients that were loaded from the same loader (including summarizer clients).
		// Tracking alternative ways to handle this in AB#4129.
		this.options = { ...options };
		this.scope = scope;
		this.detachedBlobStorage = detachedBlobStorage;
		this.protocolHandlerBuilder =
			protocolHandlerBuilder ?? ((...args) => new ProtocolHandler(...args, new Audience()));

		// Note that we capture the createProps here so we can replicate the creation call when we want to clone.
		this.clone = async (
			_loadProps: IContainerLoadProps,
			createParamOverrides: Partial<IContainerCreateProps>,
		) => {
			return Container.load(_loadProps, {
				...createProps,
				...createParamOverrides,
			});
		};

		// Create logger for data stores to use
		const type = this.client.details.type;
		const interactive = this.client.details.capabilities.interactive;
		const clientType = `${interactive ? "interactive" : "noninteractive"}${
			type !== undefined && type !== "" ? `/${type}` : ""
		}`;
		// Need to use the property getter for docId because for detached flow we don't have the docId initially.
		// We assign the id later so property getter is used.
		this.subLogger = ChildLogger.create(subLogger, undefined, {
			all: {
				clientType, // Differentiating summarizer container from main container
				containerId: uuid(),
				docId: () => this.resolvedUrl?.id,
				containerAttachState: () => this._attachState,
				containerLifecycleState: () => this._lifecycleState,
				containerConnectionState: () => ConnectionState[this.connectionState],
				serializedContainer: pendingLocalState !== undefined,
			},
			// we need to be judicious with our logging here to avoid generating too much data
			// all data logged here should be broadly applicable, and not specific to a
			// specific error or class of errors
			error: {
				// load information to associate errors with the specific load point
				dmInitialSeqNumber: () => this._deltaManager?.initialSequenceNumber,
				dmLastProcessedSeqNumber: () => this._deltaManager?.lastSequenceNumber,
				dmLastKnownSeqNumber: () => this._deltaManager?.lastKnownSeqNumber,
				containerLoadedFromVersionId: () => this.loadedFromVersion?.id,
				containerLoadedFromVersionDate: () => this.loadedFromVersion?.date,
				// message information to associate errors with the specific execution state
				// dmLastMsqSeqNumber: if present, same as dmLastProcessedSeqNumber
				dmLastMsqSeqNumber: () => this.deltaManager?.lastMessage?.sequenceNumber,
				dmLastMsqSeqTimestamp: () => this.deltaManager?.lastMessage?.timestamp,
				dmLastMsqSeqClientId: () => this.deltaManager?.lastMessage?.clientId,
				dmLastMsgClientSeq: () => this.deltaManager?.lastMessage?.clientSequenceNumber,
				connectionStateDuration: () =>
					performance.now() - this.connectionTransitionTimes[this.connectionState],
			},
		});

		// Prefix all events in this file with container-loader
		this.mc = loggerToMonitoringContext(ChildLogger.create(this.subLogger, "Container"));

		this._deltaManager = this.createDeltaManager();

		this.connectionStateHandler = createConnectionStateHandler(
			{
				logger: this.mc.logger,
				connectionStateChanged: (value, oldState, reason, error) => {
					if (value === ConnectionState.Connected) {
						this._clientId = this.connectionStateHandler.pendingClientId;
					}
					this.logConnectionStateChangeTelemetry(value, oldState, reason, error);
					if (this._lifecycleState === "loaded") {
						this.propagateConnectionState(
							false /* initial transition */,
							value === ConnectionState.Disconnected
								? reason
								: undefined /* disconnectedReason */,
						);
					}
				},
				shouldClientJoinWrite: () => this._deltaManager.connectionManager.shouldJoinWrite(),
				maxClientLeaveWaitTime: options.maxClientLeaveWaitTime,
				logConnectionIssue: (
					eventName: string,
					category: TelemetryEventCategory,
					details?: ITelemetryProperties,
				) => {
					const mode = this.connectionMode;
					// We get here when socket does not receive any ops on "write" connection, including
					// its own join op.
					// Report issues only if we already loaded container - op processing is paused while container is loading,
					// so we always time-out processing of join op in cases where fetching snapshot takes a minute.
					// It's not a problem with op processing itself - such issues should be tracked as part of boot perf monitoring instead.
					this._deltaManager.logConnectionIssue({
						eventName,
						mode,
						category: this._lifecycleState === "loading" ? "generic" : category,
						duration:
							performance.now() -
							this.connectionTransitionTimes[ConnectionState.CatchingUp],
						...(details === undefined ? {} : { details: JSON.stringify(details) }),
					});

					// If this is "write" connection, it took too long to receive join op. But in most cases that's due
					// to very slow op fetches and we will eventually get there.
					// For "read" connections, we get here due to self join signal not arriving on time. We will need to
					// better understand when and why it may happen.
					// For now, attempt to recover by reconnecting. In future, maybe we can query relay service for
					// current state of audience.
					// Other possible recovery path - move to connected state (i.e. ConnectionStateHandler.joinOpTimer
					// to call this.applyForConnectedState("addMemberEvent") for "read" connections)
					if (mode === "read") {
						this.disconnect();
						this.connect();
					}
				},
				clientShouldHaveLeft: (clientId: string) => {
					this.clientsWhoShouldHaveLeft.add(clientId);
				},
			},
			this.deltaManager,
			pendingLocalState?.clientId,
		);

		this.on(savedContainerEvent, () => {
			this.connectionStateHandler.containerSaved();
		});

		// We expose our storage publicly, so it's possible others may call uploadSummaryWithContext() with a
		// non-combined summary tree (in particular, ContainerRuntime.submitSummary).  We'll intercept those calls
		// using this callback and fix them up.
		const addProtocolSummaryIfMissing = (summaryTree: ISummaryTree) =>
			isCombinedAppAndProtocolSummary(summaryTree) === true
				? summaryTree
				: combineAppAndProtocolSummary(summaryTree, this.captureProtocolSummary());

		// Whether the combined summary tree has been forced on by either the loader option or the monitoring context.
		// Even if not forced on via this flag, combined summaries may still be enabled by service policy.
		const forceEnableSummarizeProtocolTree =
			this.mc.config.getBoolean("Fluid.Container.summarizeProtocolTree2") ??
			options.summarizeProtocolTree;

		this.storageAdapter = new ContainerStorageAdapter(
			detachedBlobStorage,
			this.mc.logger,
			pendingLocalState?.snapshotBlobs,
			addProtocolSummaryIfMissing,
			forceEnableSummarizeProtocolTree,
		);

		const isDomAvailable =
			typeof document === "object" &&
			document !== null &&
			typeof document.addEventListener === "function" &&
			document.addEventListener !== null;
		// keep track of last time page was visible for telemetry
		if (isDomAvailable) {
			this.lastVisible = document.hidden ? performance.now() : undefined;
			this.visibilityEventHandler = () => {
				if (document.hidden) {
					this.lastVisible = performance.now();
				} else {
					// settimeout so this will hopefully fire after disconnect event if being hidden caused it
					setTimeout(() => {
						this.lastVisible = undefined;
					}, 0);
				}
			};
			document.addEventListener("visibilitychange", this.visibilityEventHandler);
		}
	}

	/**
	 * Retrieves the quorum associated with the document
	 */
	public getQuorum(): IQuorumClients {
		return this.protocolHandler.quorum;
	}

	public dispose(error?: ICriticalContainerError) {
		this._deltaManager.dispose(error);
		this.verifyClosed();
	}

	public close(error?: ICriticalContainerError) {
		// 1. Ensure that close sequence is exactly the same no matter if it's initiated by host or by DeltaManager
		// 2. We need to ensure that we deliver disconnect event to runtime properly. See connectionStateChanged
		//    handler. We only deliver events if container fully loaded. Transitioning from "loading" ->
		//    "closing" will lose that info (can also solve by tracking extra state).
		this._deltaManager.close(error);
		this.verifyClosed();
	}

	private verifyClosed(): void {
		assert(
			this.connectionState === ConnectionState.Disconnected,
			0x0cf /* "disconnect event was not raised!" */,
		);

		assert(
			this._lifecycleState === "closed" || this._lifecycleState === "disposed",
			0x314 /* Container properly closed */,
		);
	}

	private closeCore(error?: ICriticalContainerError) {
		assert(!this.closed, 0x315 /* re-entrancy */);

		try {
			// Ensure that we raise all key events even if one of these throws
			try {
				// Raise event first, to ensure we capture _lifecycleState before transition.
				// This gives us a chance to know what errors happened on open vs. on fully loaded container.
				// Log generic events instead of error events if container is in loading state, as most errors are not really FF errors
				// which can pollute telemetry for real bugs
				this.mc.logger.sendTelemetryEvent(
					{
						eventName: "ContainerClose",
						category:
							this._lifecycleState !== "loading" && error !== undefined
								? "error"
								: "generic",
					},
					error,
				);

				this._lifecycleState = "closing";

				this._protocolHandler?.close();

				this.connectionStateHandler.dispose();
			} catch (exception) {
				this.mc.logger.sendErrorEvent({ eventName: "ContainerCloseException" }, exception);
			}

			this.emit("closed", error);

			if (this.visibilityEventHandler !== undefined) {
				document.removeEventListener("visibilitychange", this.visibilityEventHandler);
			}
		} finally {
			this._lifecycleState = "closed";
		}
	}

	private _disposed = false;
	private disposeCore(error?: ICriticalContainerError) {
		assert(!this._disposed, 0x54c /* Container already disposed */);
		this._disposed = true;

		try {
			// Ensure that we raise all key events even if one of these throws
			try {
				// Raise event first, to ensure we capture _lifecycleState before transition.
				// This gives us a chance to know what errors happened on open vs. on fully loaded container.
				this.mc.logger.sendTelemetryEvent(
					{
						eventName: "ContainerDispose",
						category: "generic",
					},
					error,
				);

				// ! Progressing from "closed" to "disposing" is not allowed
				if (this._lifecycleState !== "closed") {
					this._lifecycleState = "disposing";
				}

				this._protocolHandler?.close();

				this.connectionStateHandler.dispose();

				this._context?.dispose(error !== undefined ? new Error(error.message) : undefined);

				this.storageAdapter.dispose();

				// Notify storage about critical errors. They may be due to disconnect between client & server knowledge
				// about file, like file being overwritten in storage, but client having stale local cache.
				// Driver need to ensure all caches are cleared on critical errors
				this.service?.dispose(error);
			} catch (exception) {
				this.mc.logger.sendErrorEvent(
					{ eventName: "ContainerDisposeException" },
					exception,
				);
			}

			this.emit("disposed", error);

			this.removeAllListeners();
			if (this.visibilityEventHandler !== undefined) {
				document.removeEventListener("visibilitychange", this.visibilityEventHandler);
			}
		} finally {
			this._lifecycleState = "disposed";
		}
	}

	public closeAndGetPendingLocalState(): string {
		// runtime matches pending ops to successful ones by clientId and client seq num, so we need to close the
		// container at the same time we get pending state, otherwise this container could reconnect and resubmit with
		// a new clientId and a future container using stale pending state without the new clientId would resubmit them
		const pendingState = this.getPendingLocalState();
		this.close();
		return pendingState;
	}

	public getPendingLocalState(): string {
		if (!this.offlineLoadEnabled) {
			throw new UsageError("Can't get pending local state unless offline load is enabled");
		}
		assert(
			this.attachState === AttachState.Attached,
			0x0d1 /* "Container should be attached before close" */,
		);
		assert(
			this.resolvedUrl !== undefined && this.resolvedUrl.type === "fluid",
			0x0d2 /* "resolved url should be valid Fluid url" */,
		);
		assert(!!this.baseSnapshot, 0x5d4 /* no base snapshot */);
		assert(!!this.baseSnapshotBlobs, 0x5d5 /* no snapshot blobs */);
		const pendingState: IPendingContainerState = {
			pendingRuntimeState: this.context.getPendingLocalState(),
			baseSnapshot: this.baseSnapshot,
			snapshotBlobs: this.baseSnapshotBlobs,
			savedOps: this.savedOps,
			url: this.resolvedUrl.url,
			term: OnlyValidTermValue,
			clientId: this.clientId,
		};

		this.mc.logger.sendTelemetryEvent({ eventName: "GetPendingLocalState" });

		return JSON.stringify(pendingState);
	}

	public get attachState(): AttachState {
		return this._attachState;
	}

	public serialize(): string {
		assert(
			this.attachState === AttachState.Detached,
			0x0d3 /* "Should only be called in detached container" */,
		);

		const appSummary: ISummaryTree = this.context.createSummary();
		const protocolSummary = this.captureProtocolSummary();
		const combinedSummary = combineAppAndProtocolSummary(appSummary, protocolSummary);

		if (this.detachedBlobStorage && this.detachedBlobStorage.size > 0) {
			combinedSummary.tree[".hasAttachmentBlobs"] = {
				type: SummaryType.Blob,
				content: "true",
			};
		}
		return JSON.stringify(combinedSummary);
	}

	public async attach(request: IRequest): Promise<void> {
		await PerformanceEvent.timedExecAsync(
			this.mc.logger,
			{ eventName: "Attach" },
			async () => {
				if (this._lifecycleState !== "loaded") {
					// pre-0.58 error message: containerNotValidForAttach
					throw new UsageError(
						`The Container is not in a valid state for attach [${this._lifecycleState}]`,
					);
				}

				// If container is already attached or attach is in progress, throw an error.
				assert(
					this._attachState === AttachState.Detached && !this.attachStarted,
					0x205 /* "attach() called more than once" */,
				);
				this.attachStarted = true;

				// If attachment blobs were uploaded in detached state we will go through a different attach flow
				const hasAttachmentBlobs =
					this.detachedBlobStorage !== undefined && this.detachedBlobStorage.size > 0;

				try {
					assert(
						this.deltaManager.inbound.length === 0,
						0x0d6 /* "Inbound queue should be empty when attaching" */,
					);

					let summary: ISummaryTree;
					if (!hasAttachmentBlobs) {
						// Get the document state post attach - possibly can just call attach but we need to change the
						// semantics around what the attach means as far as async code goes.
						const appSummary: ISummaryTree = this.context.createSummary();
						const protocolSummary = this.captureProtocolSummary();
						summary = combineAppAndProtocolSummary(appSummary, protocolSummary);

						// Set the state as attaching as we are starting the process of attaching container.
						// This should be fired after taking the summary because it is the place where we are
						// starting to attach the container to storage.
						// Also, this should only be fired in detached container.
						this._attachState = AttachState.Attaching;
						this.emit("attaching");
						if (this.offlineLoadEnabled) {
							const snapshot = getSnapshotTreeFromSerializedContainer(summary);
							this.baseSnapshot = snapshot;
							this.baseSnapshotBlobs =
								getBlobContentsFromTreeWithBlobContents(snapshot);
						}
					}

					// Actually go and create the resolved document
					if (this.service === undefined) {
						const createNewResolvedUrl = await this.urlResolver.resolve(request);
						assert(
							this.client.details.type !== summarizerClientType &&
								createNewResolvedUrl !== undefined,
							0x2c4 /* "client should not be summarizer before container is created" */,
						);
						this.service = await runWithRetry(
							async () =>
								this.serviceFactory.createContainer(
									summary,
									createNewResolvedUrl,
									this.subLogger,
									false, // clientIsSummarizer
								),
							"containerAttach",
							this.mc.logger,
							{
								cancel: this.closeSignal,
							}, // progress
						);
					}
					await this.storageAdapter.connectToService(this.service);

					if (hasAttachmentBlobs) {
						// upload blobs to storage
						assert(
							!!this.detachedBlobStorage,
							0x24e /* "assertion for type narrowing" */,
						);

						// build a table mapping IDs assigned locally to IDs assigned by storage and pass it to runtime to
						// support blob handles that only know about the local IDs
						const redirectTable = new Map<string, string>();
						// if new blobs are added while uploading, upload them too
						while (redirectTable.size < this.detachedBlobStorage.size) {
							const newIds = this.detachedBlobStorage
								.getBlobIds()
								.filter((id) => !redirectTable.has(id));
							for (const id of newIds) {
								const blob = await this.detachedBlobStorage.readBlob(id);
								const response = await this.storageAdapter.createBlob(blob);
								redirectTable.set(id, response.id);
							}
						}

						// take summary and upload
						const appSummary: ISummaryTree = this.context.createSummary(redirectTable);
						const protocolSummary = this.captureProtocolSummary();
						summary = combineAppAndProtocolSummary(appSummary, protocolSummary);

						this._attachState = AttachState.Attaching;
						this.emit("attaching");
						if (this.offlineLoadEnabled) {
							const snapshot = getSnapshotTreeFromSerializedContainer(summary);
							this.baseSnapshot = snapshot;
							this.baseSnapshotBlobs =
								getBlobContentsFromTreeWithBlobContents(snapshot);
						}

						await this.storageAdapter.uploadSummaryWithContext(summary, {
							referenceSequenceNumber: 0,
							ackHandle: undefined,
							proposalHandle: undefined,
						});
					}

					this._attachState = AttachState.Attached;
					this.emit("attached");

					if (!this.closed) {
						this.resumeInternal({
							fetchOpsFromStorage: false,
							reason: "createDetached",
						});
					}
				} catch (error) {
					// add resolved URL on error object so that host has the ability to find this document and delete it
					const newError = normalizeError(error);
					newError.addTelemetryProperties({ resolvedUrl: this.resolvedUrl?.url });
					this.close(newError);
					throw newError;
				}
			},
			{ start: true, end: true, cancel: "generic" },
		);
	}

	public async request(path: IRequest): Promise<IResponse> {
		return PerformanceEvent.timedExecAsync(
			this.mc.logger,
			{ eventName: "Request" },
			async () => this.context.request(path),
			{ end: true, cancel: "error" },
		);
	}

	private setAutoReconnectInternal(mode: ReconnectMode) {
		const currentMode = this._deltaManager.connectionManager.reconnectMode;

		if (currentMode === mode) {
			return;
		}

		const now = performance.now();
		const duration = now - this.setAutoReconnectTime;
		this.setAutoReconnectTime = now;

		this.mc.logger.sendTelemetryEvent({
			eventName:
				mode === ReconnectMode.Enabled ? "AutoReconnectEnabled" : "AutoReconnectDisabled",
			connectionMode: this.connectionMode,
			connectionState: ConnectionState[this.connectionState],
			duration,
		});

		this._deltaManager.connectionManager.setAutoReconnect(mode);
	}

	public connect() {
		if (this.closed) {
			throw new UsageError(`The Container is closed and cannot be connected`);
		} else if (this._attachState !== AttachState.Attached) {
			throw new UsageError(`The Container is not attached and cannot be connected`);
		} else if (!this.connected) {
			// Note: no need to fetch ops as we do it preemptively as part of DeltaManager.attachOpHandler().
			// If there is gap, we will learn about it once connected, but the gap should be small (if any),
			// assuming that connect() is called quickly after initial container boot.
			this.connectInternal({ reason: "DocumentConnect", fetchOpsFromStorage: false });
		}
	}

	private connectInternal(args: IConnectionArgs) {
		assert(!this.closed, 0x2c5 /* "Attempting to connect() a closed Container" */);
		assert(
			this._attachState === AttachState.Attached,
			0x2c6 /* "Attempting to connect() a container that is not attached" */,
		);

		// Resume processing ops and connect to delta stream
		this.resumeInternal(args);

		// Set Auto Reconnect Mode
		const mode = ReconnectMode.Enabled;
		this.setAutoReconnectInternal(mode);
	}

	public disconnect() {
		if (this.closed) {
			throw new UsageError(`The Container is closed and cannot be disconnected`);
		} else {
			this.disconnectInternal();
		}
	}

	private disconnectInternal() {
		assert(!this.closed, 0x2c7 /* "Attempting to disconnect() a closed Container" */);

		// Set Auto Reconnect Mode
		const mode = ReconnectMode.Disabled;
		this.setAutoReconnectInternal(mode);
	}

	private resumeInternal(args: IConnectionArgs) {
		assert(!this.closed, 0x0d9 /* "Attempting to connect() a closed DeltaManager" */);

		// Resume processing ops
		if (this.inboundQueuePausedFromInit) {
			this.inboundQueuePausedFromInit = false;
			this._deltaManager.inbound.resume();
			this._deltaManager.inboundSignal.resume();
		}

		// Ensure connection to web socket
		this.connectToDeltaStream(args);
	}

	public async getAbsoluteUrl(relativeUrl: string): Promise<string | undefined> {
		if (this.resolvedUrl === undefined) {
			return undefined;
		}

		return this.urlResolver.getAbsoluteUrl(
			this.resolvedUrl,
			relativeUrl,
			getPackageName(this._loadedCodeDetails),
		);
	}

	public async proposeCodeDetails(codeDetails: IFluidCodeDetails) {
		if (!isFluidCodeDetails(codeDetails)) {
			throw new Error("Provided codeDetails are not IFluidCodeDetails");
		}

		if (this.codeLoader.IFluidCodeDetailsComparer) {
			const comparison = await this.codeLoader.IFluidCodeDetailsComparer.compare(
				codeDetails,
				this.getCodeDetailsFromQuorum(),
			);
			if (comparison !== undefined && comparison <= 0) {
				throw new Error("Proposed code details should be greater than the current");
			}
		}

		return this.protocolHandler.quorum
			.propose("code", codeDetails)
			.then(() => true)
			.catch(() => false);
	}

	private async processCodeProposal(): Promise<void> {
		const codeDetails = this.getCodeDetailsFromQuorum();

		await Promise.all([
			this.deltaManager.inbound.pause(),
			this.deltaManager.inboundSignal.pause(),
		]);

		if ((await this.satisfies(codeDetails)) === true) {
			this.deltaManager.inbound.resume();
			this.deltaManager.inboundSignal.resume();
			return;
		}

		// pre-0.58 error message: existingContextDoesNotSatisfyIncomingProposal
		const error = new GenericError("Existing context does not satisfy incoming proposal");
		this.close(error);
	}

	/**
	 * Determines if the currently loaded module satisfies the incoming constraint code details
	 */
	private async satisfies(constraintCodeDetails: IFluidCodeDetails) {
		// If we have no module, it can't satisfy anything.
		if (this._loadedModule === undefined) {
			return false;
		}

		const comparers: IFluidCodeDetailsComparer[] = [];

		const maybeCompareCodeLoader = this.codeLoader;
		if (maybeCompareCodeLoader.IFluidCodeDetailsComparer !== undefined) {
			comparers.push(maybeCompareCodeLoader.IFluidCodeDetailsComparer);
		}

		const maybeCompareExport: Partial<IProvideFluidCodeDetailsComparer> | undefined =
			this._loadedModule?.module.fluidExport;
		if (maybeCompareExport?.IFluidCodeDetailsComparer !== undefined) {
			comparers.push(maybeCompareExport.IFluidCodeDetailsComparer);
		}

		// If there are no comparers, then it's impossible to know if the currently loaded package satisfies
		// the incoming constraint, so we return false. Assuming it does not satisfy is safer, to force a reload
		// rather than potentially running with incompatible code.
		if (comparers.length === 0) {
			return false;
		}

		for (const comparer of comparers) {
			const satisfies = await comparer.satisfies(
				this._loadedModule?.details,
				constraintCodeDetails,
			);
			if (satisfies === false) {
				return false;
			}
		}
		return true;
	}

	private async getVersion(version: string | null): Promise<IVersion | undefined> {
		const versions = await this.storageAdapter.getVersions(version, 1);
		return versions[0];
	}

	private connectToDeltaStream(args: IConnectionArgs) {
		// All agents need "write" access, including summarizer.
		if (!this._canReconnect || !this.client.details.capabilities.interactive) {
			args.mode = "write";
		}

		this._deltaManager.connect(args);
	}

	/**
	 * Load container.
	 *
	 * @param specifiedVersion - Version SHA to load snapshot. If not specified, will fetch the latest snapshot.
	 */
	private async load(
		specifiedVersion: string | undefined,
		loadMode: IContainerLoadMode,
		resolvedUrl: IResolvedUrl,
		pendingLocalState?: IPendingContainerState,
	) {
		this.service = await this.serviceFactory.createDocumentService(
			resolvedUrl,
			this.subLogger,
			this.client.details.type === summarizerClientType,
		);

		// Ideally we always connect as "read" by default.
		// Currently that works with SPO & r11s, because we get "write" connection when connecting to non-existing file.
		// We should not rely on it by (one of them will address the issue, but we need to address both)
		// 1) switching create new flow to one where we create file by posting snapshot
		// 2) Fixing quorum workflows (have retry logic)
		// That all said, "read" does not work with memorylicious workflows (that opens two simultaneous
		// connections to same file) in two ways:
		// A) creation flow breaks (as one of the clients "sees" file as existing, and hits #2 above)
		// B) Once file is created, transition from view-only connection to write does not work - some bugs to be fixed.
		const connectionArgs: IConnectionArgs = {
			reason: "DocumentOpen",
			mode: "write",
			fetchOpsFromStorage: false,
		};

		// Start websocket connection as soon as possible. Note that there is no op handler attached yet, but the
		// DeltaManager is resilient to this and will wait to start processing ops until after it is attached.
		if (loadMode.deltaConnection === undefined && !pendingLocalState) {
			this.connectToDeltaStream(connectionArgs);
		}

		if (!pendingLocalState) {
			await this.storageAdapter.connectToService(this.service);
		} else {
			// if we have pendingLocalState we can load without storage; don't wait for connection
			this.storageAdapter.connectToService(this.service).catch((error) => {
				this.close(error);
			});
		}

		this._attachState = AttachState.Attached;

		// Fetch specified snapshot.
		const { snapshot, versionId } =
			pendingLocalState === undefined
				? await this.fetchSnapshotTree(specifiedVersion)
				: { snapshot: pendingLocalState.baseSnapshot, versionId: undefined };

		if (pendingLocalState) {
			this.baseSnapshot = pendingLocalState.baseSnapshot;
			this.baseSnapshotBlobs = pendingLocalState.snapshotBlobs;
		} else {
			assert(snapshot !== undefined, 0x237 /* "Snapshot should exist" */);
			if (this.offlineLoadEnabled) {
				this.baseSnapshot = snapshot;
				// Save contents of snapshot now, otherwise closeAndGetPendingLocalState() must be async
				this.baseSnapshotBlobs = await getBlobContentsFromTree(snapshot, this.storage);
			}
		}

		const attributes: IDocumentAttributes = await this.getDocumentAttributes(
			this.storageAdapter,
			snapshot,
		);

		// If we saved ops, we will replay them and don't need DeltaManager to fetch them
		const sequenceNumber =
			pendingLocalState?.savedOps[pendingLocalState.savedOps.length - 1]?.sequenceNumber;
		const dmAttributes =
			sequenceNumber !== undefined ? { ...attributes, sequenceNumber } : attributes;

		let opsBeforeReturnP: Promise<void> | undefined;

		// Attach op handlers to finish initialization and be able to start processing ops
		// Kick off any ops fetching if required.
		switch (loadMode.opsBeforeReturn) {
			case undefined:
				// Start prefetch, but not set opsBeforeReturnP - boot is not blocked by it!
				// eslint-disable-next-line @typescript-eslint/no-floating-promises
				this.attachDeltaManagerOpHandler(
					dmAttributes,
					loadMode.deltaConnection !== "none" ? "all" : "none",
				);
				break;
			case "cached":
				opsBeforeReturnP = this.attachDeltaManagerOpHandler(dmAttributes, "cached");
				break;
			case "all":
				opsBeforeReturnP = this.attachDeltaManagerOpHandler(dmAttributes, "all");
				break;
			default:
				unreachableCase(loadMode.opsBeforeReturn);
		}

		// ...load in the existing quorum
		// Initialize the protocol handler
		await this.initializeProtocolStateFromSnapshot(attributes, this.storageAdapter, snapshot);

		const codeDetails = this.getCodeDetailsFromQuorum();
		await this.instantiateContext(
			true, // existing
			codeDetails,
			snapshot,
			pendingLocalState?.pendingRuntimeState,
		);

		// replay saved ops
		if (pendingLocalState) {
			for (const message of pendingLocalState.savedOps) {
				this.processRemoteMessage(message);

				// allow runtime to apply stashed ops at this op's sequence number
				await this.context.notifyOpReplay(message);
			}
			pendingLocalState.savedOps = [];

			// now set clientId to stashed clientId so live ops are correctly processed as local
			assert(
				this.clientId === undefined,
				0x5d6 /* Unexpected clientId when setting stashed clientId */,
			);
			this._clientId = pendingLocalState?.clientId;
		}

		// We might have hit some failure that did not manifest itself in exception in this flow,
		// do not start op processing in such case - static version of Container.load() will handle it correctly.
		if (!this.closed) {
			if (opsBeforeReturnP !== undefined) {
				this._deltaManager.inbound.resume();

				await PerformanceEvent.timedExecAsync(
					this.mc.logger,
					{ eventName: "WaitOps" },
					async () => opsBeforeReturnP,
				);
				await PerformanceEvent.timedExecAsync(
					this.mc.logger,
					{ eventName: "WaitOpProcessing" },
					async () => this._deltaManager.inbound.waitTillProcessingDone(),
				);

				// eslint-disable-next-line @typescript-eslint/no-floating-promises
				this._deltaManager.inbound.pause();
			}

			switch (loadMode.deltaConnection) {
				case undefined:
					if (pendingLocalState) {
						// connect to delta stream now since we did not before
						this.connectToDeltaStream(connectionArgs);
					}
				// intentional fallthrough
				case "delayed":
					assert(
						this.inboundQueuePausedFromInit,
						0x346 /* inboundQueuePausedFromInit should be true */,
					);
					this.inboundQueuePausedFromInit = false;
					this._deltaManager.inbound.resume();
					this._deltaManager.inboundSignal.resume();
					break;
				case "none":
					break;
				default:
					unreachableCase(loadMode.deltaConnection);
			}
		}

		// Safety net: static version of Container.load() should have learned about it through "closed" handler.
		// But if that did not happen for some reason, fail load for sure.
		// Otherwise we can get into situations where container is closed and does not try to connect to ordering
		// service, but caller does not know that (callers do expect container to be not closed on successful path
		// and listen only on "closed" event)
		if (this.closed) {
			throw new Error("Container was closed while load()");
		}

		// Internal context is fully loaded at this point
		this.setLoaded();

		return {
			sequenceNumber: attributes.sequenceNumber,
			version: versionId,
			dmLastProcessedSeqNumber: this._deltaManager.lastSequenceNumber,
			dmLastKnownSeqNumber: this._deltaManager.lastKnownSeqNumber,
		};
	}

	private async createDetached(source: IFluidCodeDetails) {
		const attributes: IDocumentAttributes = {
			sequenceNumber: detachedContainerRefSeqNumber,
			term: OnlyValidTermValue,
			minimumSequenceNumber: 0,
		};

		await this.attachDeltaManagerOpHandler(attributes);

		// Need to just seed the source data in the code quorum. Quorum itself is empty
		const qValues = initQuorumValuesFromCodeDetails(source);
		this.initializeProtocolState(
			attributes,
			{
				members: [],
				proposals: [],
				values: qValues,
			}, // IQuorumSnapShot
		);

		// The load context - given we seeded the quorum - will be great
		await this.instantiateContextDetached(
			false, // existing
		);

		this.setLoaded();
	}

	private async rehydrateDetachedFromSnapshot(detachedContainerSnapshot: ISummaryTree) {
		if (detachedContainerSnapshot.tree[".hasAttachmentBlobs"] !== undefined) {
			assert(
				!!this.detachedBlobStorage && this.detachedBlobStorage.size > 0,
				0x250 /* "serialized container with attachment blobs must be rehydrated with detached blob storage" */,
			);
			delete detachedContainerSnapshot.tree[".hasAttachmentBlobs"];
		}

		const snapshotTree = getSnapshotTreeFromSerializedContainer(detachedContainerSnapshot);
		this.storageAdapter.loadSnapshotForRehydratingContainer(snapshotTree);
		const attributes = await this.getDocumentAttributes(this.storageAdapter, snapshotTree);

		await this.attachDeltaManagerOpHandler(attributes);

		// Initialize the protocol handler
		const baseTree = getProtocolSnapshotTree(snapshotTree);
		const qValues = await readAndParse<[string, ICommittedProposal][]>(
			this.storageAdapter,
			baseTree.blobs.quorumValues,
		);
		const codeDetails = getCodeDetailsFromQuorumValues(qValues);
		this.initializeProtocolState(
			attributes,
			{
				members: [],
				proposals: [],
				values:
					codeDetails !== undefined ? initQuorumValuesFromCodeDetails(codeDetails) : [],
			}, // IQuorumSnapShot
		);

		await this.instantiateContextDetached(
			true, // existing
			snapshotTree,
		);

		this.setLoaded();
	}

	private async getDocumentAttributes(
		storage: IDocumentStorageService,
		tree: ISnapshotTree | undefined,
	): Promise<IDocumentAttributes> {
		if (tree === undefined) {
			return {
				minimumSequenceNumber: 0,
				sequenceNumber: 0,
				term: OnlyValidTermValue,
			};
		}

		// Backward compatibility: old docs would have ".attributes" instead of "attributes"
		const attributesHash =
			".protocol" in tree.trees
				? tree.trees[".protocol"].blobs.attributes
				: tree.blobs[".attributes"];

		const attributes = await readAndParse<IDocumentAttributes>(storage, attributesHash);

		return attributes;
	}

	private async initializeProtocolStateFromSnapshot(
		attributes: IDocumentAttributes,
		storage: IDocumentStorageService,
		snapshot: ISnapshotTree | undefined,
	): Promise<void> {
		const quorumSnapshot: IQuorumSnapshot = {
			members: [],
			proposals: [],
			values: [],
		};

		if (snapshot !== undefined) {
			const baseTree = getProtocolSnapshotTree(snapshot);
			[quorumSnapshot.members, quorumSnapshot.proposals, quorumSnapshot.values] =
				await Promise.all([
					readAndParse<[string, ISequencedClient][]>(
						storage,
						baseTree.blobs.quorumMembers,
					),
					readAndParse<[number, ISequencedProposal, string[]][]>(
						storage,
						baseTree.blobs.quorumProposals,
					),
					readAndParse<[string, ICommittedProposal][]>(
						storage,
						baseTree.blobs.quorumValues,
					),
				]);
		}

		this.initializeProtocolState(attributes, quorumSnapshot);
	}

	private initializeProtocolState(
		attributes: IDocumentAttributes,
		quorumSnapshot: IQuorumSnapshot,
	): void {
		const protocol = this.protocolHandlerBuilder(attributes, quorumSnapshot, (key, value) =>
			this.submitMessage(MessageType.Propose, JSON.stringify({ key, value })),
		);

		const protocolLogger = ChildLogger.create(this.subLogger, "ProtocolHandler");

		protocol.quorum.on("error", (error) => {
			protocolLogger.sendErrorEvent(error);
		});

		// Track membership changes and update connection state accordingly
		this.connectionStateHandler.initProtocol(protocol);

		protocol.quorum.on("addProposal", (proposal: ISequencedProposal) => {
			if (proposal.key === "code" || proposal.key === "code2") {
				this.emit("codeDetailsProposed", proposal.value, proposal);
			}
		});

		protocol.quorum.on("approveProposal", (sequenceNumber, key, value) => {
			if (key === "code" || key === "code2") {
				if (!isFluidCodeDetails(value)) {
					this.mc.logger.sendErrorEvent({
						eventName: "CodeProposalNotIFluidCodeDetails",
					});
				}
				this.processCodeProposal().catch((error) => {
					const normalizedError = normalizeError(error);
					this.close(normalizedError);
					throw error;
				});
			}
		});
		// we need to make sure this member get set in a synchronous context,
		// or other things can happen after the object that will be set is created, but not yet set
		// this was breaking this._initialClients handling
		//
		this._protocolHandler = protocol;
	}

	private captureProtocolSummary(): ISummaryTree {
		const quorumSnapshot = this.protocolHandler.snapshot();
		const summary: ISummaryTree = {
			tree: {
				attributes: {
					content: JSON.stringify(this.protocolHandler.attributes),
					type: SummaryType.Blob,
				},
				quorumMembers: {
					content: JSON.stringify(quorumSnapshot.members),
					type: SummaryType.Blob,
				},
				quorumProposals: {
					content: JSON.stringify(quorumSnapshot.proposals),
					type: SummaryType.Blob,
				},
				quorumValues: {
					content: JSON.stringify(quorumSnapshot.values),
					type: SummaryType.Blob,
				},
			},
			type: SummaryType.Tree,
		};

		return summary;
	}

	private getCodeDetailsFromQuorum(): IFluidCodeDetails {
		const quorum = this.protocolHandler.quorum;

		const pkg = getCodeProposal(quorum);

		return pkg as IFluidCodeDetails;
	}

	private get client(): IClient {
		const client: IClient =
			this.options?.client !== undefined
				? (this.options.client as IClient)
				: {
						details: {
							capabilities: { interactive: true },
						},
						mode: "read", // default reconnection mode on lost connection / connection error
						permission: [],
						scopes: [],
						user: { id: "" },
				  };

		if (this.clientDetailsOverride !== undefined) {
			merge(client.details, this.clientDetailsOverride);
		}
		client.details.environment = [
			client.details.environment,
			` loaderVersion:${pkgVersion}`,
		].join(";");
		return client;
	}

	/**
	 * Returns true if connection is active, i.e. it's "write" connection and
	 * container runtime was notified about this connection (i.e. we are up-to-date and could send ops).
	 * This happens after client received its own joinOp and thus is in the quorum.
	 * If it's not true, runtime is not in position to send ops.
	 */
	private activeConnection() {
		return (
			this.connectionState === ConnectionState.Connected && this.connectionMode === "write"
		);
	}

	private createDeltaManager() {
		const serviceProvider = () => this.service;
		const deltaManager = new DeltaManager<ConnectionManager>(
			serviceProvider,
			ChildLogger.create(this.subLogger, "DeltaManager"),
			() => this.activeConnection(),
			(props: IConnectionManagerFactoryArgs) =>
				new ConnectionManager(
					serviceProvider,
					() => this.isDirty,
					this.client,
					this._canReconnect,
					ChildLogger.create(this.subLogger, "ConnectionManager"),
					props,
				),
		);

		// Disable inbound queues as Container is not ready to accept any ops until we are fully loaded!
		// eslint-disable-next-line @typescript-eslint/no-floating-promises
		deltaManager.inbound.pause();
		// eslint-disable-next-line @typescript-eslint/no-floating-promises
		deltaManager.inboundSignal.pause();

		deltaManager.on("connect", (details: IConnectionDetailsInternal, _opsBehind?: number) => {
			assert(this.connectionMode === details.mode, 0x4b7 /* mismatch */);
			this.connectionStateHandler.receivedConnectEvent(details);
		});

		deltaManager.on("establishingConnection", (reason: string) => {
			this.connectionStateHandler.establishingConnection(reason);
		});

		deltaManager.on("cancelEstablishingConnection", (reason: string) => {
			this.connectionStateHandler.cancelEstablishingConnection(reason);
		});

		deltaManager.on("disconnect", (reason: string, error?: IAnyDriverError) => {
			this.collabWindowTracker?.stopSequenceNumberUpdate();
			if (!this.closed) {
				this.connectionStateHandler.receivedDisconnectEvent(reason, error);
			}
		});

		deltaManager.on("throttled", (warning: IThrottlingWarning) => {
			const warn = warning as ContainerWarning;
			// Some "warning" events come from outside the container and are logged
			// elsewhere (e.g. summarizing container). We shouldn't log these here.
			if (warn.logged !== true) {
				this.mc.logger.sendTelemetryEvent({ eventName: "ContainerWarning" }, warn);
			}
			this.emit("warning", warn);
		});

		deltaManager.on("readonly", (readonly) => {
			this.setContextConnectedState(
				this.connectionState === ConnectionState.Connected,
				readonly,
			);
			this.emit("readonly", readonly);
		});

		deltaManager.on("closed", (error?: ICriticalContainerError) => {
			this.closeCore(error);
		});

		deltaManager.on("disposed", (error?: ICriticalContainerError) => {
			this.disposeCore(error);
		});

		return deltaManager;
	}

	private async attachDeltaManagerOpHandler(
		attributes: IDocumentAttributes,
		prefetchType?: "cached" | "all" | "none",
	) {
		return this._deltaManager.attachOpHandler(
			attributes.minimumSequenceNumber,
			attributes.sequenceNumber,
			{
				process: (message) => this.processRemoteMessage(message),
				processSignal: (message) => {
					this.processSignal(message);
				},
			},
			prefetchType,
		);
	}

	private logConnectionStateChangeTelemetry(
		value: ConnectionState,
		oldState: ConnectionState,
		reason?: string,
		error?: IAnyDriverError,
	) {
		// Log actual event
		const time = performance.now();
		this.connectionTransitionTimes[value] = time;
		const duration = time - this.connectionTransitionTimes[oldState];

		let durationFromDisconnected: number | undefined;
		let connectionInitiationReason: string | undefined;
		let autoReconnect: ReconnectMode | undefined;
		let checkpointSequenceNumber: number | undefined;
		let opsBehind: number | undefined;
		if (value === ConnectionState.Disconnected) {
			autoReconnect = this._deltaManager.connectionManager.reconnectMode;
		} else {
			if (value === ConnectionState.Connected) {
				durationFromDisconnected =
					time - this.connectionTransitionTimes[ConnectionState.Disconnected];
				durationFromDisconnected = TelemetryLogger.formatTick(durationFromDisconnected);
			} else if (value === ConnectionState.CatchingUp) {
				// This info is of most interesting while Catching Up.
				checkpointSequenceNumber = this.deltaManager.lastKnownSeqNumber;
				if (this.deltaManager.hasCheckpointSequenceNumber) {
					opsBehind = checkpointSequenceNumber - this.deltaManager.lastSequenceNumber;
				}
			}
			connectionInitiationReason = this.firstConnection ? "InitialConnect" : "AutoReconnect";
		}

		this.mc.logger.sendPerformanceEvent(
			{
				eventName: `ConnectionStateChange_${ConnectionState[value]}`,
				from: ConnectionState[oldState],
				duration,
				durationFromDisconnected,
				reason,
				connectionInitiationReason,
				pendingClientId: this.connectionStateHandler.pendingClientId,
				clientId: this.clientId,
				autoReconnect,
				opsBehind,
				online: OnlineStatus[isOnline()],
				lastVisible:
					this.lastVisible !== undefined
						? performance.now() - this.lastVisible
						: undefined,
				checkpointSequenceNumber,
				quorumSize: this._protocolHandler?.quorum.getMembers().size,
				...this._deltaManager.connectionProps,
			},
			error,
		);

		if (value === ConnectionState.Connected) {
			this.firstConnection = false;
		}
	}

	private propagateConnectionState(initialTransition: boolean, disconnectedReason?: string) {
		// When container loaded, we want to propagate initial connection state.
		// After that, we communicate only transitions to Connected & Disconnected states, skipping all other states.
		// This can be changed in the future, for example we likely should add "CatchingUp" event on Container.
		if (
			!initialTransition &&
			this.connectionState !== ConnectionState.Connected &&
			this.connectionState !== ConnectionState.Disconnected
		) {
			return;
		}
		const state = this.connectionState === ConnectionState.Connected;

		const logOpsOnReconnect: boolean =
			this.connectionState === ConnectionState.Connected &&
			!this.firstConnection &&
			this.connectionMode === "write";
		if (logOpsOnReconnect) {
			this.messageCountAfterDisconnection = 0;
		}

		// Both protocol and context should not be undefined if we got so far.

		this.setContextConnectedState(state, this.readOnlyInfo.readonly ?? false);
		this.protocolHandler.setConnectionState(state, this.clientId);
		raiseConnectedEvent(this.mc.logger, this, state, this.clientId, disconnectedReason);

		if (logOpsOnReconnect) {
			this.mc.logger.sendTelemetryEvent({
				eventName: "OpsSentOnReconnect",
				count: this.messageCountAfterDisconnection,
			});
		}
	}

	// back-compat: ADO #1385: Remove in the future, summary op should come through submitSummaryMessage()
	private submitContainerMessage(
		type: MessageType,
		contents: any,
		batch?: boolean,
		metadata?: any,
	): number {
		switch (type) {
			case MessageType.Operation:
				return this.submitMessage(type, JSON.stringify(contents), batch, metadata);
			case MessageType.Summarize:
				return this.submitSummaryMessage(contents as unknown as ISummaryContent);
			default: {
				const newError = new GenericError(
					"invalidContainerSubmitOpType",
					undefined /* error */,
					{ messageType: type },
				);
				this.close(newError);
				return -1;
			}
		}
	}

	/** @returns clientSequenceNumber of last message in a batch */
	private submitBatch(batch: IBatchMessage[], referenceSequenceNumber?: number): number {
		let clientSequenceNumber = -1;
		for (const message of batch) {
			clientSequenceNumber = this.submitMessage(
				MessageType.Operation,
				message.contents,
				true, // batch
				message.metadata,
				message.compression,
				referenceSequenceNumber,
			);
		}
		this._deltaManager.flush();
		return clientSequenceNumber;
	}

	private submitSummaryMessage(summary: ISummaryContent, referenceSequenceNumber?: number) {
		// github #6451: this is only needed for staging so the server
		// know when the protocol tree is included
		// this can be removed once all clients send
		// protocol tree by default
		if (summary.details === undefined) {
			summary.details = {};
		}
		summary.details.includesProtocolTree = this.storageAdapter.summarizeProtocolTree;
		return this.submitMessage(
			MessageType.Summarize,
			JSON.stringify(summary),
			false /* batch */,
			undefined /* metadata */,
			undefined /* compression */,
			referenceSequenceNumber,
		);
	}

	private submitMessage(
		type: MessageType,
		contents?: string,
		batch?: boolean,
		metadata?: any,
		compression?: string,
		referenceSequenceNumber?: number,
	): number {
		if (this.connectionState !== ConnectionState.Connected) {
			this.mc.logger.sendErrorEvent({ eventName: "SubmitMessageWithNoConnection", type });
			return -1;
		}

		this.messageCountAfterDisconnection += 1;
		this.collabWindowTracker?.stopSequenceNumberUpdate();
		return this._deltaManager.submit(
			type,
			contents,
			batch,
			metadata,
			compression,
			referenceSequenceNumber,
		);
	}

	private processRemoteMessage(message: ISequencedDocumentMessage) {
		if (this.offlineLoadEnabled) {
			this.savedOps.push(message);
		}
		const local = this.clientId === message.clientId;

		// Check and report if we're getting messages from a clientId that we previously
		// flagged should have left, or from a client that's not in the quorum but should be
		if (message.clientId != null) {
			const client = this.protocolHandler.quorum.getMember(message.clientId);

			if (client === undefined && message.type !== MessageType.ClientJoin) {
				// pre-0.58 error message: messageClientIdMissingFromQuorum
				throw new Error("Remote message's clientId is missing from the quorum");
			}

			// Here checking canBeCoalescedByService is used as an approximation of "is benign to process despite being unexpected".
			// It's still not good to see these messages from unexpected clientIds, but since they don't harm the integrity of the
			// document we don't need to blow up aggressively.
			if (
				this.clientsWhoShouldHaveLeft.has(message.clientId) &&
				!canBeCoalescedByService(message)
			) {
				// pre-0.58 error message: messageClientIdShouldHaveLeft
				throw new Error("Remote message's clientId already should have left");
			}
		}

		// Allow the protocol handler to process the message
		const result = this.protocolHandler.processMessage(message, local);

		// Forward messages to the loaded runtime for processing
		this.context.process(message, local);

		// Inactive (not in quorum or not writers) clients don't take part in the minimum sequence number calculation.
		if (this.activeConnection()) {
			if (this.collabWindowTracker === undefined) {
				// Note that config from first connection will be used for this container's lifetime.
				// That means that if relay service changes settings, such changes will impact only newly booted
				// clients.
				// All existing will continue to use settings they got earlier.
				assert(
					this.serviceConfiguration !== undefined,
					0x2e4 /* "there should be service config for active connection" */,
				);
				this.collabWindowTracker = new CollabWindowTracker(
					(type) => {
						assert(
							this.activeConnection(),
							0x241 /* "disconnect should result in stopSequenceNumberUpdate() call" */,
						);
						this.submitMessage(type);
					},
					this.serviceConfiguration.noopTimeFrequency,
					this.serviceConfiguration.noopCountFrequency,
				);
			}
			this.collabWindowTracker.scheduleSequenceNumberUpdate(
				message,
				result.immediateNoOp === true,
			);
		}

		this.emit("op", message);
	}

	private submitSignal(message: any) {
		this._deltaManager.submitSignal(JSON.stringify(message));
	}

	private processSignal(message: ISignalMessage) {
		// No clientId indicates a system signal message.
		if (protocolHandlerShouldProcessSignal(message)) {
			this.protocolHandler.processSignal(message);
		} else {
			const local = this.clientId === message.clientId;
			this.context.processSignal(message, local);
		}
	}

	/**
	 * Get the most recent snapshot, or a specific version.
	 * @param specifiedVersion - The specific version of the snapshot to retrieve
	 * @returns The snapshot requested, or the latest snapshot if no version was specified, plus version ID
	 */
	private async fetchSnapshotTree(
		specifiedVersion: string | undefined,
	): Promise<{ snapshot?: ISnapshotTree; versionId?: string }> {
		const version = await this.getVersion(specifiedVersion ?? null);

		if (version === undefined && specifiedVersion !== undefined) {
			// We should have a defined version to load from if specified version requested
			this.mc.logger.sendErrorEvent({
				eventName: "NoVersionFoundWhenSpecified",
				id: specifiedVersion,
			});
		}
		this._loadedFromVersion = version;
		const snapshot = (await this.storageAdapter.getSnapshotTree(version)) ?? undefined;

		if (snapshot === undefined && version !== undefined) {
			this.mc.logger.sendErrorEvent({ eventName: "getSnapshotTreeFailed", id: version.id });
		}
		return { snapshot, versionId: version?.id };
	}

	private async instantiateContextDetached(existing: boolean, snapshot?: ISnapshotTree) {
		const codeDetails = this.getCodeDetailsFromQuorum();
		if (codeDetails === undefined) {
			throw new Error("pkg should be provided in create flow!!");
		}

		await this.instantiateContext(existing, codeDetails, snapshot);
	}

	private async instantiateContext(
		existing: boolean,
		codeDetails: IFluidCodeDetails,
		snapshot?: ISnapshotTree,
		pendingLocalState?: unknown,
	) {
		assert(this._context?.disposed !== false, 0x0dd /* "Existing context not disposed" */);

		// The relative loader will proxy requests to '/' to the loader itself assuming no non-cache flags
		// are set. Global requests will still go directly to the loader
		const maybeLoader: FluidObject<IHostLoader> = this.scope;
		const loader = new RelativeLoader(this, maybeLoader.ILoader);

		const loadCodeResult = await PerformanceEvent.timedExecAsync(
			this.subLogger,
			{ eventName: "CodeLoad" },
			async () => this.codeLoader.load(codeDetails),
		);

		this._loadedModule = {
			module: loadCodeResult.module,
			// An older interface ICodeLoader could return an IFluidModule which didn't have details.
			// If we're using one of those older ICodeLoaders, then we fix up the module with the specified details here.
			// TODO: Determine if this is still a realistic scenario or if this fixup could be removed.
			details: loadCodeResult.details ?? codeDetails,
		};

		const fluidExport: FluidObject<IProvideRuntimeFactory> | undefined =
			this._loadedModule.module.fluidExport;
		const runtimeFactory = fluidExport?.IRuntimeFactory;
		if (runtimeFactory === undefined) {
			throw new Error(packageNotFactoryError);
		}

		this._context = await ContainerContext.createOrLoad(
			this,
			this.scope,
			runtimeFactory,
			snapshot,
			new DeltaManagerProxy(this._deltaManager),
			new QuorumProxy(this.protocolHandler.quorum),
			loader,
			(type, contents, batch, metadata) =>
				this.submitContainerMessage(type, contents, batch, metadata),
			(summaryOp: ISummaryContent, referenceSequenceNumber?: number) =>
				this.submitSummaryMessage(summaryOp, referenceSequenceNumber),
			(batch: IBatchMessage[], referenceSequenceNumber?: number) =>
				this.submitBatch(batch, referenceSequenceNumber),
			(message) => this.submitSignal(message),
			(error?: ICriticalContainerError) => this.dispose(error),
			(error?: ICriticalContainerError) => this.close(error),
			Container.version,
			(dirty: boolean) => this.updateDirtyContainerState(dirty),
			existing,
			pendingLocalState,
		);

		this._loadedCodeDetails = codeDetails;

		this.emit("contextChanged", codeDetails);
	}

	private updateDirtyContainerState(dirty: boolean) {
		if (this._dirtyContainer === dirty) {
			return;
		}
		this._dirtyContainer = dirty;
		this.emit(dirty ? dirtyContainerEvent : savedContainerEvent);
	}

	/**
	 * Set the connected state of the ContainerContext
	 * This controls the "connected" state of the ContainerRuntime as well
	 * @param state - Is the container currently connected?
	 * @param readonly - Is the container in readonly mode?
	 */
	private setContextConnectedState(state: boolean, readonly: boolean): void {
		if (this._context?.disposed === false) {
			/**
			 * We want to lie to the ContainerRuntime when we are in readonly mode to prevent issues with pending
			 * ops getting through to the DeltaManager.
			 * The ContainerRuntime's "connected" state simply means it is ok to send ops
			 * See https://dev.azure.com/fluidframework/internal/_workitems/edit/1246
			 */
			this.context.setConnectionState(state && !readonly, this.clientId);
		}
	}
}

/**
 * IContainer interface that includes experimental features still under development.
 * @internal
 */
export interface IContainerExperimental extends IContainer {
	/**
	 * Get pending state from container. WARNING: misuse of this API can result in duplicate op
	 * submission and potential document corruption. The blob returned MUST be deleted if and when this
	 * container emits a "connected" event.
	 * @returns serialized blob that can be passed to Loader.resolve()
	 * @experimental misuse of this API can result in duplicate op submission and potential document corruption
	 * {@link https://github.com/microsoft/FluidFramework/blob/main/packages/loader/container-loader/closeAndGetPendingLocalState.md}
	 */
	getPendingLocalState(): string;
}<|MERGE_RESOLUTION|>--- conflicted
+++ resolved
@@ -108,17 +108,11 @@
 import { ConnectionManager } from "./connectionManager";
 import { ConnectionState } from "./connectionState";
 import {
-<<<<<<< HEAD
 	IProtocolHandler,
 	ProtocolHandler,
 	ProtocolHandlerBuilder,
+	OnlyValidTermValue,
 	protocolHandlerShouldProcessSignal,
-=======
-	OnlyValidTermValue,
-	IProtocolHandler,
-	ProtocolHandler,
-	ProtocolHandlerBuilder,
->>>>>>> 8f556733
 } from "./protocol";
 
 const detachedContainerRefSeqNumber = 0;
