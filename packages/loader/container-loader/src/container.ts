/*!
 * Copyright (c) Microsoft Corporation. All rights reserved.
 * Licensed under the MIT License.
 */

import assert from "assert";
// eslint-disable-next-line import/no-internal-modules
import merge from "lodash/merge";
import uuid from "uuid";
import {
    ITelemetryBaseLogger,
    ITelemetryLogger,
} from "@fluidframework/common-definitions";
import { IFluidObject, IRequest, IResponse, IFluidRouter } from "@fluidframework/core-interfaces";
import {
    IAudience,
    ICodeLoader,
    IConnectionDetails,
    IContainer,
    IContainerEvents,
    IDeltaManager,
    IFluidCodeDetails,
    IGenericBlob,
    ILoader,
    IRuntimeFactory,
    LoaderHeader,
    IRuntimeState,
    ICriticalContainerError,
    ContainerWarning,
    IThrottlingWarning,
    AttachState,
} from "@fluidframework/container-definitions";
import { performanceNow } from "@fluidframework/common-utils";
import {
    ChildLogger,
    EventEmitterWithErrorHandling,
    PerformanceEvent,
    raiseConnectedEvent,
    TelemetryLogger,
} from "@fluidframework/telemetry-utils";
import {
    IDocumentService,
    IDocumentStorageService,
    IFluidResolvedUrl,
    IUrlResolver,
    IDocumentServiceFactory,
    IResolvedUrl,
    CreateNewHeader,
} from "@fluidframework/driver-definitions";
import {
    BlobCacheStorageService,
    buildSnapshotTree,
    readAndParse,
    OnlineStatus,
    isOnline,
    ensureFluidResolvedUrl,
    combineAppAndProtocolSummary,
    readAndParseFromBlobs,
} from "@fluidframework/driver-utils";
import { CreateContainerError } from "@fluidframework/container-utils";
import {
    isSystemMessage,
    ProtocolOpHandler,
    QuorumProxy,
} from "@fluidframework/protocol-base";
import {
    FileMode,
    IClient,
    IClientDetails,
    ICommittedProposal,
    IDocumentAttributes,
    IDocumentMessage,
    IProcessMessageResult,
    IQuorum,
    ISequencedClient,
    ISequencedDocumentMessage,
    ISequencedProposal,
    IServiceConfiguration,
    ISignalClient,
    ISignalMessage,
    ISnapshotTree,
    ITree,
    ITreeEntry,
    IVersion,
    MessageType,
    TreeEntry,
    ISummaryTree,
} from "@fluidframework/protocol-definitions";
import { Audience } from "./audience";
import { BlobManager } from "./blobManager";
import { ContainerContext } from "./containerContext";
import { debug } from "./debug";
import { IConnectionArgs, DeltaManager, ReconnectMode } from "./deltaManager";
import { DeltaManagerProxy } from "./deltaManagerProxy";
import { Loader, RelativeLoader } from "./loader";
import { NullChaincode } from "./nullRuntime";
import { pkgVersion } from "./packageVersion";
import { PrefetchDocumentStorageService } from "./prefetchDocumentStorageService";
import { parseUrl, convertProtocolAndAppSummaryToSnapshotTree } from "./utils";

const PackageNotFactoryError = "Code package does not implement IRuntimeFactory";

export interface IContainerConfig {
    resolvedUrl?: IResolvedUrl;
    canReconnect?: boolean;
    originalRequest?: IRequest;
    id?: string;
}

export enum ConnectionState {
    /**
     * The document is no longer connected to the delta server
     */
    Disconnected,

    /**
     * The document has an inbound connection but is still pending for outbound deltas
     */
    Connecting,

    /**
     * The document is fully connected
     */
    Connected,
}

export class Container extends EventEmitterWithErrorHandling<IContainerEvents> implements IContainer {
    public static version = "^0.1.0";

    /**
     * Load container.
     */
    public static async load(
        id: string,
        serviceFactory: IDocumentServiceFactory,
        codeLoader: ICodeLoader,
        options: any,
        scope: IFluidObject,
        loader: ILoader,
        request: IRequest,
        resolvedUrl: IFluidResolvedUrl,
        urlResolver: IUrlResolver,
        logger?: ITelemetryBaseLogger,
    ): Promise<Container> {
        const [, docId] = id.split("/");
        const container = new Container(
            options,
            scope,
            codeLoader,
            loader,
            serviceFactory,
            urlResolver,
            {
                originalRequest: request,
                id: decodeURI(docId),
                resolvedUrl,
                canReconnect: !(request.headers?.[LoaderHeader.reconnect] === false),
            },
            logger);

        return PerformanceEvent.timedExecAsync(container.logger, { eventName: "Load" }, async (event) => {
            return new Promise<Container>((res, rej) => {
                const version = request.headers?.[LoaderHeader.version];
                const pause = request.headers?.[LoaderHeader.pause];

                const onClosed = (err?: ICriticalContainerError) => {
                    // Depending where error happens, we can be attempting to connect to web socket
                    // and continuously retrying (consider offline mode)
                    // Host has no container to close, so it's prudent to do it here
                    const error = err ?? CreateContainerError("Container closed without an error");
                    container.close(error);
                    rej(error);
                };
                container.on("closed", onClosed);

                container.load(version, pause === true)
                    .finally(() => {
                        container.removeListener("closed", onClosed);
                    })
                    .then((props) => {
                        event.end(props);
                        res(container);
                    },
                        (error) => {
                            const err = CreateContainerError(error);
                            onClosed(err);
                        });
            });
        });
    }

    public static async create(
        codeLoader: ICodeLoader,
        options: any,
        scope: IFluidObject,
        loader: Loader,
        codeDetails: IFluidCodeDetails | undefined,
        snapshot: ISnapshotTree | undefined,
        serviceFactory: IDocumentServiceFactory,
        urlResolver: IUrlResolver,
        logger?: ITelemetryBaseLogger,
    ): Promise<Container> {
        const container = new Container(
            options,
            scope,
            codeLoader,
            loader,
            serviceFactory,
            urlResolver,
            {},
            logger);

        if (snapshot !== undefined) {
            await container.createDetachedFromSnapshot(snapshot);
        } else {
            assert(codeDetails, "One of the source should be there to load from!!");
            await container.createDetached(codeDetails);
        }

        return container;
    }

    public subLogger: TelemetryLogger;
    private _canReconnect: boolean = true;
    private readonly logger: ITelemetryLogger;

    private pendingClientId: string | undefined;
    private loaded = false;
    private _attachState = AttachState.Detached;
    private blobManager: BlobManager | undefined;

    // Active chaincode and associated runtime
    private _storageService: IDocumentStorageService | undefined;
    private get storageService() {
        if (this._storageService === undefined) {
            throw new Error("Attempted to access storageService before it was defined");
        }
        return this._storageService;
    }
    private blobsCacheStorageService: IDocumentStorageService | undefined;

    private _clientId: string | undefined;
    private _id: string | undefined;
    private originalRequest: IRequest | undefined;
    private readonly _deltaManager: DeltaManager;
    private _existing: boolean | undefined;
    private service: IDocumentService | undefined;
    private _parentBranch: string | null = null;
    private _connectionState = ConnectionState.Disconnected;
    private readonly _audience: Audience;

    private _context: ContainerContext | undefined;
    private get context() {
        if (this._context === undefined) {
            throw new Error("Attempted to access context before it was defined");
        }
        return this._context;
    }
    private pkg: IFluidCodeDetails | undefined;
    private _protocolHandler: ProtocolOpHandler | undefined;
    private get protocolHandler() {
        if (this._protocolHandler === undefined) {
            throw new Error("Attempted to access protocolHandler before it was defined");
        }
        return this._protocolHandler;
    }

    private resumedOpProcessingAfterLoad = false;
    private firstConnection = true;
    private manualReconnectInProgress = false;
    private readonly connectionTransitionTimes: number[] = [];
    private messageCountAfterDisconnection: number = 0;
    private _loadedFromVersion: IVersion | undefined;
    private _resolvedUrl: IResolvedUrl | undefined;

    private lastVisible: number | undefined;

    private _closed = false;

    public get IFluidRouter(): IFluidRouter { return this; }

    public get resolvedUrl(): IResolvedUrl | undefined {
        return this._resolvedUrl;
    }

    public get loadedFromVersion(): IVersion | undefined {
        return this._loadedFromVersion;
    }

    /**
     * {@inheritDoc DeltaManager.readonly}
     */
    public get readonly() {
        return this._deltaManager.readonly;
    }

    /**
     * {@inheritDoc DeltaManager.readonlyPermissions}
     */
    public get readonlyPermissions() {
        return this._deltaManager.readonlyPermissions;
    }

    public forceReadonly(readonly: boolean) {
        this._deltaManager.forceReadonly(readonly);
    }

    public get closed(): boolean {
        return this._closed;
    }

    public get id(): string {
        return this._id ?? "";
    }

    public get deltaManager(): IDeltaManager<ISequencedDocumentMessage, IDocumentMessage> {
        return this._deltaManager;
    }

    public get connectionState(): ConnectionState {
        return this._connectionState;
    }

    public get connected(): boolean {
        return this.connectionState === ConnectionState.Connected;
    }

    public get canReconnect(): boolean {
        return this._canReconnect;
    }

    /**
     * Service configuration details. If running in offline mode will be undefined otherwise will contain service
     * configuration details returned as part of the initial connection.
     */
    public get serviceConfiguration(): IServiceConfiguration | undefined {
        return this._deltaManager.serviceConfiguration;
    }

    /**
     * The server provided id of the client.
     * Set once this.connected is true, otherwise undefined
     */
    public get clientId(): string | undefined {
        return this._clientId;
    }

    /**
     * The server provided claims of the client.
     * Set once this.connected is true, otherwise undefined
     */
    public get scopes(): string[] | undefined {
        return this._deltaManager.scopes;
    }

    public get clientDetails(): IClientDetails {
        return this._deltaManager.clientDetails;
    }

    public get chaincodePackage(): IFluidCodeDetails | undefined {
        return this.pkg;
    }

    /**
     * Flag indicating whether the document already existed at the time of load
     */
    public get existing(): boolean | undefined {
        return this._existing;
    }

    /**
     * Retrieves the audience associated with the document
     */
    public get audience(): IAudience {
        return this._audience;
    }

    /**
     * Returns the parent branch for this document
     */
    public get parentBranch(): string | null {
        return this._parentBranch;
    }

    constructor(
        public readonly options: any,
        private readonly scope: IFluidObject,
        private readonly codeLoader: ICodeLoader,
        private readonly loader: ILoader,
        private readonly serviceFactory: IDocumentServiceFactory,
        private readonly urlResolver: IUrlResolver,
        config: IContainerConfig,
        logger: ITelemetryBaseLogger | undefined,
    ) {
        super();
        this._audience = new Audience();

        // Initialize from config
        this.originalRequest = config.originalRequest;
        this._id = config.id;
        this._resolvedUrl = config.resolvedUrl;
        if (config.canReconnect !== undefined) {
            this._canReconnect = config.canReconnect;
        }

        // Create logger for data stores to use
        const type = this.client.details.type;
        const interactive = this.client.details.capabilities.interactive;
        const clientType =
            `${interactive ? "interactive" : "noninteractive"}${type !== undefined && type !== "" ? `/${type}` : ""}`;
        // Need to use the property getter for docId because for detached flow we don't have the docId initially.
        // We assign the id later so property getter is used.
        this.subLogger = ChildLogger.create(
            logger,
            undefined,
            {
                clientType, // Differentiating summarizer container from main container
                loaderVersion: pkgVersion,
                containerId: uuid(),
            },
            {
                docId: () => this.id,
                containerAttachState: () => this._attachState,
            });

        // Prefix all events in this file with container-loader
        this.logger = ChildLogger.create(this.subLogger, "Container");

        this._deltaManager = this.createDeltaManager();

        // keep track of last time page was visible for telemetry
        if (typeof document === "object" && document !== null) {
            this.lastVisible = document.hidden ? performanceNow() : undefined;
            document.addEventListener("visibilitychange", () => {
                if (document.hidden) {
                    this.lastVisible = performanceNow();
                } else {
                    // settimeout so this will hopefully fire after disconnect event if being hidden caused it
                    setTimeout(() => this.lastVisible = undefined, 0);
                }
            });
        }
    }

    /**
     * Retrieves the quorum associated with the document
     */
    public getQuorum(): IQuorum {
        return this.protocolHandler.quorum;
    }

    public close(error?: ICriticalContainerError) {
        if (this._closed) {
            return;
        }
        this._closed = true;

        this._deltaManager.close(error);

        this._protocolHandler?.close();

        this._context?.dispose(error !== undefined ? new Error(error.message) : undefined);

        assert.strictEqual(this.connectionState, ConnectionState.Disconnected, "disconnect event was not raised!");

        if (error !== undefined) {
            // Log current sequence number - useful if we have access to a file to understand better
            // what op caused trouble (if it's related to op processing).
            // Runtime may provide sequence number as part of error object - this may not match DeltaManager
            // knowledge as old ops are processed when data stores / DDS are re-hydrated when delay-loaded
            this.logger.sendErrorEvent(
                {
                    eventName: "ContainerClose",
                    sequenceNumber: error.sequenceNumber ?? this._deltaManager.lastSequenceNumber,
                },
                error,
            );
        } else {
            this.logger.sendTelemetryEvent({ eventName: "ContainerClose" });
        }

        this.emit("closed", error);

        this.removeAllListeners();
    }

    public get attachState(): AttachState {
        return this._attachState;
    }

    public serialize(): string {
        assert.strictEqual(this.attachState, AttachState.Detached, "Should only be called in detached container");

        const appSummary: ISummaryTree = this.context.createSummary();
        const protocolSummary = this.protocolHandler.captureSummary();
        const snapshotTree = convertProtocolAndAppSummaryToSnapshotTree(protocolSummary, appSummary);
        return JSON.stringify(snapshotTree);
    }

    public async attach(request: IRequest): Promise<void> {
        assert.strictEqual(this.deltaManager.inbound.length, 0, "Inbound queue should be empty when attaching");

        // Get the document state post attach - possibly can just call attach but we need to change the semantics
        // around what the attach means as far as async code goes.
        const appSummary: ISummaryTree = this.context.createSummary();
        const protocolSummary = this.protocolHandler.captureSummary();

        if (request.headers?.[CreateNewHeader.createNew] === undefined) {
            request.headers = {
                ...request.headers,
                [CreateNewHeader.createNew]: {},
            };
        }

        // Set the state as attaching as we are starting the process of attaching container.
        // This should be fired after taking the summary because it is the place where we are
        // starting to attach the container to storage.
        this._attachState = AttachState.Attaching;
        this.emit("attaching");
        try {
            const createNewResolvedUrl = await this.urlResolver.resolve(request);
            ensureFluidResolvedUrl(createNewResolvedUrl);
            // Actually go and create the resolved document
            this.service = await this.serviceFactory.createContainer(
                combineAppAndProtocolSummary(appSummary, protocolSummary),
                createNewResolvedUrl,
                this.subLogger,
            );
            const resolvedUrl = this.service.resolvedUrl;
            ensureFluidResolvedUrl(resolvedUrl);
            this._resolvedUrl = resolvedUrl;
            const url = await this.getAbsoluteUrl("");
            assert(url !== undefined, "Container url undefined");
            this.originalRequest = { url };
            this._canReconnect = !(request.headers?.[LoaderHeader.reconnect] === false);
            const parsedUrl = parseUrl(resolvedUrl.url);
            if (parsedUrl === undefined) {
                throw new Error("Unable to parse Url");
            }
            const [, docId] = parsedUrl.id.split("/");
            this._id = decodeURI(docId);

            this._storageService = await this.getDocumentStorageService();

            // This we can probably just pass the storage service to the blob manager - although ideally
            // there just isn't a blob manager
            this.blobManager = await this.loadBlobManager(this.storageService, undefined);
            this._attachState = AttachState.Attached;
            this.emit("attached");
            this._parentBranch = this._id;

            // Propagate current connection state through the system.
            const connected = this.connectionState === ConnectionState.Connected;
            assert(!connected || this._deltaManager.connectionMode === "read", "Unexpected connection state");
            this.propagateConnectionState();
            this.resumeInternal({ fetchOpsFromStorage: false, reason: "createDetached" });
        } catch (error) {
            this.close(CreateContainerError(error));
            throw error;
        }
    }

    public async request(path: IRequest): Promise<IResponse> {
        return PerformanceEvent.timedExecAsync(this.logger, { eventName: "Request" }, async () => {
            return this.context.request(path);
        });
    }

    public async snapshot(tagMessage: string, fullTree: boolean = false): Promise<void> {
        // TODO: Issue-2171 Support for Branch Snapshots
        if (tagMessage.includes("ReplayTool Snapshot") === false && this.parentBranch !== null) {
            // The below debug ruins the chrome debugging session
            // Tracked (https://bugs.chromium.org/p/chromium/issues/detail?id=659515)
            debug(`Skipping snapshot due to being branch of ${this.parentBranch}`);
            return;
        }

        // Only snapshot once a code quorum has been established
        if (!this.protocolHandler.quorum.has("code") && !this.protocolHandler.quorum.has("code2")) {
            this.logger.sendTelemetryEvent({ eventName: "SkipSnapshot" });
            return;
        }

        // Stop inbound message processing while we complete the snapshot
        try {
            if (this.deltaManager !== undefined) {
                await this.deltaManager.inbound.systemPause();
            }

            await this.snapshotCore(tagMessage, fullTree);
        } catch (ex) {
            this.logger.logException({ eventName: "SnapshotExceptionError" }, ex);
            throw ex;
        } finally {
            if (this.deltaManager !== undefined) {
                this.deltaManager.inbound.systemResume();
            }
        }
    }

    public setAutoReconnect(reconnect: boolean) {
        assert(this.resumedOpProcessingAfterLoad);

        if (reconnect && this.closed) {
            throw new Error("Attempting to setAutoReconnect() a closed DeltaManager");
        }

        this._deltaManager.setAutomaticReconnect(reconnect);

        this.logger.sendTelemetryEvent({
            eventName: reconnect ? "AutoReconnectEnabled" : "AutoReconnectDisabled",
            connectionMode: this._deltaManager.connectionMode,
            connectionState: ConnectionState[this.connectionState],
        });

        if (reconnect) {
            if (this._connectionState === ConnectionState.Disconnected) {
                // Only track this as a manual reconnection if we are truly the ones kicking it off.
                this.manualReconnectInProgress = true;
            }

            // Ensure connection to web socket
            this.connectToDeltaStream({ reason: "autoReconnect" }).catch((error) => {
                // All errors are reported through events ("error" / "disconnected") and telemetry in DeltaManager
                // So there shouldn't be a need to record error here.
                // But we have number of cases where reconnects do not happen, and no errors are recorded, so
                // adding this log point for easier diagnostics
                this.logger.sendTelemetryEvent({ eventName: "setAutoReconnectError" }, error);
            });
        }
    }

    public resume() {
        this.resumeInternal();
    }

    protected resumeInternal(args: IConnectionArgs = {}) {
        assert(this.loaded);

        if (this.closed) {
            throw new Error("Attempting to setAutoReconnect() a closed DeltaManager");
        }

        // Resume processing ops
        assert(!this.resumedOpProcessingAfterLoad);
        this.resumedOpProcessingAfterLoad = true;
        this._deltaManager.inbound.resume();
        this._deltaManager.outbound.resume();
        this._deltaManager.inboundSignal.resume();

        // Ensure connection to web socket
        // All errors are reported through events ("error" / "disconnected") and telemetry in DeltaManager
        this.connectToDeltaStream(args).catch(() => { });
    }

    public get storage(): IDocumentStorageService | undefined {
        return this.blobsCacheStorageService ?? this._storageService;
    }

    /**
     * Raise non-critical error to host. Calling this API will not close container.
     * For critical errors, please call Container.close(error).
     * @param error - an error to raise
     */
    public raiseContainerWarning(warning: ContainerWarning) {
        // Some "warning" events come from outside the container and are logged
        // elsewhere (e.g. summarizing container). We shouldn't log these here.
        if ((warning as any).logged !== true) {
            this.logContainerError(warning);
        }
        this.emit("warning", warning);
    }

    public async reloadContext(): Promise<void> {
        return this.reloadContextCore().catch((error) => {
            this.close(CreateContainerError(error));
            throw error;
        });
    }

    public hasNullRuntime() {
        return this.context.hasNullRuntime();
    }

    public async getAbsoluteUrl(relativeUrl: string): Promise<string | undefined> {
        if (this.resolvedUrl === undefined) {
            return undefined;
        }

        // TODO: Remove support for legacy requestUrl in 0.20
        const legacyResolver = this.urlResolver as {
            requestUrl?(resolvedUrl: IResolvedUrl, request: IRequest): Promise<IResponse>;

            getAbsoluteUrl?(
                resolvedUrl: IResolvedUrl,
                relativeUrl: string,
            ): Promise<string>;
        };

        if (legacyResolver.getAbsoluteUrl !== undefined) {
            return this.urlResolver.getAbsoluteUrl(
                this.resolvedUrl,
                relativeUrl);
        }

        if (legacyResolver.requestUrl !== undefined) {
            const response = await legacyResolver.requestUrl(
                this.resolvedUrl,
                { url: relativeUrl });

            if (response.status === 200) {
                return response.value as string;
            }
            throw new Error(response.value);
        }

        throw new Error("Url Resolver does not support creating urls");
    }

    private async reloadContextCore(): Promise<void> {
        await Promise.all([
            this.deltaManager.inbound.systemPause(),
            this.deltaManager.inboundSignal.systemPause()]);

        const previousContextState = await this.context.snapshotRuntimeState();
        this.context.dispose();

        let snapshot: ISnapshotTree | undefined;
        const blobs = new Map();
        if (previousContextState.snapshot !== undefined) {
            snapshot = await buildSnapshotTree(previousContextState.snapshot.entries, blobs);

            /**
             * Should be removed / updated after issue #2914 is fixed.
             * There are currently two scenarios where this is called:
             * 1. When a new code proposal is accepted - This should be set to true before `this.loadContext` is
             * called which creates and loads the ContainerRuntime. This is because for "read" mode clients this
             * flag is false which causes ContainerRuntime to create the internal compoents again.
             * 2. When the first client connects in "write" mode - This happens when a clent does not create the
             * Container in detached mode. In this case, when the code proposal is accepted, we come here and we
             * need to create the internal data stores in ContainerRuntime.
             * Once we move to using detached container everywhere, this can move outside this block.
             */
            this._existing = true;
        }

        if (blobs.size > 0) {
            this.blobsCacheStorageService = new BlobCacheStorageService(this.storageService, Promise.resolve(blobs));
        }
        const attributes: IDocumentAttributes = {
            branch: this.id,
            minimumSequenceNumber: this._deltaManager.minimumSequenceNumber,
            sequenceNumber: this._deltaManager.lastSequenceNumber,
            term: this._deltaManager.referenceTerm,
        };

        await this.loadContext(attributes, snapshot, previousContextState);

        this.deltaManager.inbound.systemResume();
        this.deltaManager.inboundSignal.systemResume();
    }

    private async snapshotCore(tagMessage: string, fullTree: boolean = false) {
        // Snapshots base document state and currently running context
        const root = this.snapshotBase();
        const dataStoreEntries = await this.context.snapshot(tagMessage, fullTree);

        // And then combine
        if (dataStoreEntries !== null) {
            root.entries.push(...dataStoreEntries.entries);
        }

        // Generate base snapshot message
        const deltaDetails =
            `${this._deltaManager.lastSequenceNumber}:${this._deltaManager.minimumSequenceNumber}`;
        const message = `Commit @${deltaDetails} ${tagMessage}`;

        // Pull in the prior version and snapshot tree to store against
        const lastVersion = await this.getVersion(this.id);

        const parents = lastVersion !== undefined ? [lastVersion.id] : [];

        // Write the full snapshot
        return this.storageService.write(root, parents, message, "");
    }

    private snapshotBase(): ITree {
        const entries: ITreeEntry[] = [];

        if (this.blobManager === undefined) {
            throw new Error("Attempted to snapshot without a blobManager");
        }

        const blobMetaData = this.blobManager.getBlobMetadata();
        entries.push({
            mode: FileMode.File,
            path: ".blobs",
            type: TreeEntry.Blob,
            value: {
                contents: JSON.stringify(blobMetaData),
                encoding: "utf-8",
            },
        });

        const quorumSnapshot = this.protocolHandler.quorum.snapshot();
        entries.push({
            mode: FileMode.File,
            path: "quorumMembers",
            type: TreeEntry.Blob,
            value: {
                contents: JSON.stringify(quorumSnapshot.members),
                encoding: "utf-8",
            },
        });
        entries.push({
            mode: FileMode.File,
            path: "quorumProposals",
            type: TreeEntry.Blob,
            value: {
                contents: JSON.stringify(quorumSnapshot.proposals),
                encoding: "utf-8",
            },
        });
        entries.push({
            mode: FileMode.File,
            path: "quorumValues",
            type: TreeEntry.Blob,
            value: {
                contents: JSON.stringify(quorumSnapshot.values),
                encoding: "utf-8",
            },
        });

        // Save attributes for the document
        const documentAttributes = {
            branch: this.id,
            minimumSequenceNumber: this._deltaManager.minimumSequenceNumber,
            sequenceNumber: this._deltaManager.lastSequenceNumber,
            term: this._deltaManager.referenceTerm,
        };
        entries.push({
            mode: FileMode.File,
            path: ".attributes",
            type: TreeEntry.Blob,
            value: {
                contents: JSON.stringify(documentAttributes),
                encoding: "utf-8",
            },
        });

        // Output the tree
        const root: ITree = {
            entries,
            id: null,
        };

        return root;
    }

    private async getVersion(version: string): Promise<IVersion | undefined> {
        const versions = await this.storageService.getVersions(version, 1);
        return versions[0];
    }

    private recordConnectStartTime() {
        if (this.connectionTransitionTimes[ConnectionState.Disconnected] === undefined) {
            this.connectionTransitionTimes[ConnectionState.Disconnected] = performanceNow();
        }
    }

    private async connectToDeltaStream(args: IConnectionArgs = {}) {
        this.recordConnectStartTime();

        // All agents need "write" access, including summarizer.
        if (!this.canReconnect || !this.client.details.capabilities.interactive) {
            args.mode = "write";
        }

        return this._deltaManager.connect(args);
    }

    /**
     * Load container.
     *
     * @param specifiedVersion - one of the following
     *   - null: use ops, no snapshots
     *   - undefined - fetch latest snapshot
     *   - otherwise, version sha to load snapshot
     * @param pause - start the container in a paused state
     */
    private async load(specifiedVersion: string | null | undefined, pause: boolean) {
        if (this._resolvedUrl === undefined) {
            throw new Error("Attempting to load without a resolved url");
        }
        this.service = await this.serviceFactory.createDocumentService(this._resolvedUrl, this.subLogger);

        let startConnectionP: Promise<IConnectionDetails> | undefined;

        // Ideally we always connect as "read" by default.
        // Currently that works with SPO & r11s, because we get "write" connection when connecting to non-existing file.
        // We should not rely on it by (one of them will address the issue, but we need to address both)
        // 1) switching create new flow to one where we create file by posting snapshot
        // 2) Fixing quorum workflows (have retry logic)
        // That all said, "read" does not work with memorylicious workflows (that opens two simultaneous
        // connections to same file) in two ways:
        // A) creation flow breaks (as one of the clients "sees" file as existing, and hits #2 above)
        // B) Once file is created, transition from view-only connection to write does not work - some bugs to be fixed.
        const connectionArgs: IConnectionArgs = { mode: "write" };

        // Start websocket connection as soon as possible. Note that there is no op handler attached yet, but the
        // DeltaManager is resilient to this and will wait to start processing ops until after it is attached.
        if (!pause) {
            startConnectionP = this.connectToDeltaStream(connectionArgs);
            startConnectionP.catch((error) => { });
        }

        this._storageService = await this.getDocumentStorageService();
        this._attachState = AttachState.Attached;

        // Fetch specified snapshot, but intentionally do not load from snapshot if specifiedVersion is null
        const maybeSnapshotTree = specifiedVersion === null ? undefined
            : await this.fetchSnapshotTree(specifiedVersion);

        const blobManagerP = this.loadBlobManager(this.storageService, maybeSnapshotTree);

        const attributes = await this.getDocumentAttributes(this.storageService, maybeSnapshotTree);

        // Attach op handlers to start processing ops
        this.attachDeltaManagerOpHandler(attributes);

        // ...load in the existing quorum
        // Initialize the protocol handler
        const protocolHandlerP =
            this.loadAndInitializeProtocolState(attributes, this.storageService, maybeSnapshotTree);

        let loadDetailsP: Promise<void>;

        // Initialize document details - if loading a snapshot use that - otherwise we need to wait on
        // the initial details
        if (maybeSnapshotTree !== undefined) {
            this._existing = true;
            this._parentBranch = attributes.branch !== this.id ? attributes.branch : null;
            loadDetailsP = Promise.resolve();
        } else {
            if (startConnectionP === undefined) {
                startConnectionP = this.connectToDeltaStream(connectionArgs);
            }
            // Intentionally don't .catch on this promise - we'll let any error throw below in the await.
            loadDetailsP = startConnectionP.then((details) => {
                this._existing = details.existing;
                this._parentBranch = details.parentBranch;
            });
        }

        // LoadContext directly requires blobManager and protocolHandler to be ready, and eventually calls
        // instantiateRuntime which will want to know existing state.  Wait for these promises to finish.
        [this.blobManager, this._protocolHandler] = await Promise.all([blobManagerP, protocolHandlerP, loadDetailsP]);

        await this.loadContext(attributes, maybeSnapshotTree);

        // Internal context is fully loaded at this point
        this.loaded = true;

        // Propagate current connection state through the system.
        this.propagateConnectionState();

        if (!pause) {
            this.resume();
        }

        return {
            existing: this._existing,
            sequenceNumber: attributes.sequenceNumber,
            version: maybeSnapshotTree?.id ?? undefined,
        };
    }

    private async createDetached(source: IFluidCodeDetails) {
        const attributes: IDocumentAttributes = {
            branch: "",
            sequenceNumber: 0,
            term: 1,
            minimumSequenceNumber: 0,
        };

        // Seed the base quorum to be an empty list with a code quorum set
        const committedCodeProposal: ICommittedProposal = {
            key: "code",
            value: source,
            approvalSequenceNumber: 0,
            commitSequenceNumber: 0,
            sequenceNumber: 0,
        };

        const members: [string, ISequencedClient][] = [];
        const proposals: [number, ISequencedProposal, string[]][] = [];
        const values: [string, ICommittedProposal][] = [["code", committedCodeProposal]];

        this.attachDeltaManagerOpHandler(attributes);

        // We know this is create detached flow without snapshot.
        this._existing = false;

        // Need to just seed the source data in the code quorum. Quorum itself is empty
        this._protocolHandler = this.initializeProtocolState(
            attributes,
            members,
            proposals,
            values);

        // The load context - given we seeded the quorum - will be great
        await this.createDetachedContext(attributes);

        this.loaded = true;

        this.propagateConnectionState();
    }

    private async createDetachedFromSnapshot(snapshotTree: ISnapshotTree) {
        const attributes = await this.getDocumentAttributes(undefined, snapshotTree);
        assert.strictEqual(attributes.sequenceNumber, 0, "Seq number in detached container should be 0!!");
        this.attachDeltaManagerOpHandler(attributes);

        // We know this is create detached flow with snapshot.
        this._existing = true;

        // ...load in the existing quorum
        // Initialize the protocol handler
        this.protocolHandler =
            await this.loadAndInitializeProtocolState(attributes, undefined, snapshotTree);

        await this.createDetachedContext(attributes, snapshotTree);

        this.loaded = true;

        this.propagateConnectionState();
    }

    private async getDocumentStorageService(): Promise<IDocumentStorageService> {
        if (this.service === undefined) {
            throw new Error("Not attached");
        }
        const storageService = await this.service.connectToStorage();
        return new PrefetchDocumentStorageService(storageService);
    }

    private async getDocumentAttributes(
        storage: IDocumentStorageService | undefined,
        tree: ISnapshotTree | undefined,
    ): Promise<IDocumentAttributes> {
        if (tree === undefined) {
            return {
                branch: this.id,
                minimumSequenceNumber: 0,
                sequenceNumber: 0,
                term: 1,
            };
        }

        // Back-compat: old docs would have ".attributes" instead of "attributes"
        const attributesHash = ".protocol" in tree.trees
            ? tree.trees[".protocol"].blobs.attributes
            : tree.blobs[".attributes"];

        const attributes = storage !== undefined ? await readAndParse<IDocumentAttributes>(storage, attributesHash)
            : readAndParseFromBlobs<IDocumentAttributes>(tree.trees[".protocol"].blobs, attributesHash);

        // Back-compat for older summaries with no term
        if (attributes.term === undefined) {
            attributes.term = 1;
        }

        return attributes;
    }

    private async loadAndInitializeProtocolState(
        attributes: IDocumentAttributes,
        storage: IDocumentStorageService | undefined,
        snapshot: ISnapshotTree | undefined,
    ): Promise<ProtocolOpHandler> {
        let members: [string, ISequencedClient][] = [];
        let proposals: [number, ISequencedProposal, string[]][] = [];
        let values: [string, any][] = [];

        if (snapshot !== undefined) {
            const baseTree = ".protocol" in snapshot.trees ? snapshot.trees[".protocol"] : snapshot;
<<<<<<< HEAD
            if (storage !== undefined) {
                [members, proposals, values] = await Promise.all([
                    readAndParse<[string, ISequencedClient][]>(storage, baseTree.blobs.quorumMembers),
                    readAndParse<[number, ISequencedProposal, string[]][]>(storage, baseTree.blobs.quorumProposals),
                    readAndParse<[string, ICommittedProposal][]>(storage, baseTree.blobs.quorumValues),
                ]);
            } else {
                members = readAndParseFromBlobs<[string, ISequencedClient][]>(snapshot.trees[".protocol"].blobs,
                    baseTree.blobs.quorumMembers);
                proposals = readAndParseFromBlobs<[number, ISequencedProposal, string[]][]>(
                    snapshot.trees[".protocol"].blobs, baseTree.blobs.quorumProposals);
                values = readAndParseFromBlobs<[string, ICommittedProposal][]>(snapshot.trees[".protocol"].blobs,
                    baseTree.blobs.quorumValues);
            }
=======
            [members, proposals, values] = await Promise.all([
                readAndParse<[string, ISequencedClient][]>(storage, baseTree.blobs.quorumMembers),
                readAndParse<[number, ISequencedProposal, string[]][]>(storage, baseTree.blobs.quorumProposals),
                readAndParse<[string, ICommittedProposal][]>(storage, baseTree.blobs.quorumValues),
            ]);
>>>>>>> 05e753da
        }

        const protocolHandler = this.initializeProtocolState(
            attributes,
            members,
            proposals,
            values);

        return protocolHandler;
    }

    private initializeProtocolState(
        attributes: IDocumentAttributes,
        members: [string, ISequencedClient][],
        proposals: [number, ISequencedProposal, string[]][],
        values: [string, any][],
    ): ProtocolOpHandler {
        const protocol = new ProtocolOpHandler(
            attributes.branch,
            attributes.minimumSequenceNumber,
            attributes.sequenceNumber,
            attributes.term,
            members,
            proposals,
            values,
            (key, value) => this.submitMessage(MessageType.Propose, { key, value }),
            (sequenceNumber) => this.submitMessage(MessageType.Reject, sequenceNumber));

        const protocolLogger = ChildLogger.create(this.subLogger, "ProtocolHandler");

        protocol.quorum.on("error", (error) => {
            protocolLogger.sendErrorEvent(error);
        });

        // Track membership changes and update connection state accordingly
        protocol.quorum.on("addMember", (clientId, details) => {
            // This is the only one that requires the pending client ID
            if (clientId === this.pendingClientId) {
                this.setConnectionState(
                    ConnectionState.Connected,
                    `joined @ ${details.sequenceNumber}`);
            }
        });

        protocol.quorum.on("removeMember", (clientId) => {
            if (clientId === this._clientId) {
                this._deltaManager.updateQuorumLeave();
            }
        });

        protocol.quorum.on(
            "approveProposal",
            (sequenceNumber, key, value) => {
                debug(`approved ${key}`);
                if (key === "code" || key === "code2") {
                    debug(`loadRuntimeFactory ${JSON.stringify(value)}`);

                    if (value === this.pkg) {
                        return;
                    }

                    // eslint-disable-next-line @typescript-eslint/no-floating-promises
                    this.reloadContext();
                }
            });

        return protocol;
    }

    private async loadBlobManager(
        storage: IDocumentStorageService,
        tree: ISnapshotTree | undefined,
    ): Promise<BlobManager> {
        const blobHash = tree?.blobs[".blobs"];
        const blobs: IGenericBlob[] = blobHash !== undefined
            ? await readAndParse<IGenericBlob[]>(storage, blobHash)
            : [];

        const blobManager = new BlobManager(storage);
        blobManager.loadBlobMetadata(blobs);

        return blobManager;
    }

    private getCodeDetailsFromQuorum(): IFluidCodeDetails | undefined {
        const quorum = this.protocolHandler.quorum;

        let pkg = quorum.get("code");

        // Back compat
        if (pkg === undefined) {
            pkg = quorum.get("code2");
        }

        return pkg;
    }

    /**
     * Loads the runtime factory for the provided package
     */
    private async loadRuntimeFactory(pkg: IFluidCodeDetails): Promise<IRuntimeFactory> {
        const fluidModule = await PerformanceEvent.timedExecAsync(this.logger, { eventName: "CodeLoad" },
            async () => this.codeLoader.load(pkg),
        );

        const factory = fluidModule.fluidExport.IRuntimeFactory;
        if (factory === undefined) {
            throw new Error(PackageNotFactoryError);
        }
        return factory;
    }

    private get client(): IClient {
        const client: IClient = this.options?.client !== undefined
            ? (this.options.client as IClient)
            : {
                details: {
                    capabilities: { interactive: true },
                },
                mode: "read", // default reconnection mode on lost connection / connection error
                permission: [],
                scopes: [],
                user: { id: "" },
            };

        // Client info from headers overrides client info from loader options
        const headerClientDetails = this.originalRequest?.headers?.[LoaderHeader.clientDetails];

        if (headerClientDetails !== undefined) {
            merge(client.details, headerClientDetails);
        }

        return client;
    }

    private createDeltaManager() {
        const deltaManager = new DeltaManager(
            () => this.service,
            this.client,
            ChildLogger.create(this.subLogger, "DeltaManager"),
            this.canReconnect,
        );

        deltaManager.on("connect", (details: IConnectionDetails, opsBehind?: number) => {
            const oldState = this._connectionState;
            this._connectionState = ConnectionState.Connecting;

            // Stash the clientID to detect when transitioning from connecting (socket.io channel open) to connected
            // (have received the join message for the client ID)
            // This is especially important in the reconnect case. It's possible there could be outstanding
            // ops sent by this client, so we should keep the old client id until we see our own client's
            // join message. after we see the join message for out new connection with our new client id,
            // we know there can no longer be outstanding ops that we sent with the previous client id.
            this.pendingClientId = details.clientId;

            this.emit("connect", opsBehind);

            // Report telemetry after we set client id!
            this.logConnectionStateChangeTelemetry(
                ConnectionState.Connecting,
                oldState,
                "websocket established",
                opsBehind);

            if (deltaManager.connectionMode === "read") {
                this.setConnectionState(
                    ConnectionState.Connected,
                    `joined as readonly`);
            }

            // Back-compat for new client and old server.
            this._audience.clear();

            for (const priorClient of details.initialClients ?? []) {
                this._audience.addMember(priorClient.clientId, priorClient.client);
            }
        });

        deltaManager.on("disconnect", (reason: string) => {
            this.manualReconnectInProgress = false;
            this.setConnectionState(ConnectionState.Disconnected, reason);
        });

        deltaManager.on("throttled", (warning: IThrottlingWarning) => {
            this.raiseContainerWarning(warning);
        });

        deltaManager.on("pong", (latency) => {
            this.emit("pong", latency);
        });

        deltaManager.on("processTime", (time) => {
            this.emit("processTime", time);
        });

        deltaManager.on("readonly", (readonly) => {
            this.emit("readonly", readonly);
        });

        return deltaManager;
    }

    private attachDeltaManagerOpHandler(attributes: IDocumentAttributes): void {
        this._deltaManager.on("closed", (error?: ICriticalContainerError) => {
            this.close(error);
        });

        // If we're the outer frame, do we want to do this?
        // Begin fetching any pending deltas once we know the base sequence #. Can this fail?
        // It seems like something, like reconnection, that we would want to retry but otherwise allow
        // the document to load
        this._deltaManager.attachOpHandler(
            attributes.minimumSequenceNumber,
            attributes.sequenceNumber,
            attributes.term ?? 1,
            {
                process: (message) => this.processRemoteMessage(message),
                processSignal: (message) => {
                    this.processSignal(message);
                },
            });
    }

    private logConnectionStateChangeTelemetry(
        value: ConnectionState,
        oldState: ConnectionState,
        reason: string,
        opsBehind?: number) {
        // Log actual event
        const time = performanceNow();
        this.connectionTransitionTimes[value] = time;
        const duration = time - this.connectionTransitionTimes[oldState];

        let durationFromDisconnected: number | undefined;
        let connectionMode: string | undefined;
        let connectionInitiationReason: string | undefined;
        let autoReconnect: ReconnectMode | undefined;
        if (value === ConnectionState.Disconnected) {
            autoReconnect = this._deltaManager.reconnectMode;
        } else {
            connectionMode = this._deltaManager.connectionMode;
            if (value === ConnectionState.Connected) {
                durationFromDisconnected = time - this.connectionTransitionTimes[ConnectionState.Disconnected];
                durationFromDisconnected = TelemetryLogger.formatTick(durationFromDisconnected);
            }
            if (this.firstConnection) {
                connectionInitiationReason = "InitialConnect";
            } else if (this.manualReconnectInProgress) {
                connectionInitiationReason = "ManualReconnect";
            } else {
                connectionInitiationReason = "AutoReconnect";
            }
        }

        this.logger.sendPerformanceEvent({
            eventName: `ConnectionStateChange_${ConnectionState[value]}`,
            from: ConnectionState[oldState],
            duration,
            durationFromDisconnected,
            reason,
            connectionInitiationReason,
            socketDocumentId: this._deltaManager.socketDocumentId,
            pendingClientId: this.pendingClientId,
            clientId: this.clientId,
            connectionMode,
            autoReconnect,
            opsBehind,
            online: OnlineStatus[isOnline()],
            lastVisible: this.lastVisible !== undefined ? performanceNow() - this.lastVisible : undefined,
        });

        if (value === ConnectionState.Connected) {
            this.firstConnection = false;
            this.manualReconnectInProgress = false;
        }
    }

    private setConnectionState(
        value: ConnectionState,
        reason: string) {
        assert(value !== ConnectionState.Connecting);
        if (this.connectionState === value) {
            // Already in the desired state - exit early
            this.logger.sendErrorEvent({ eventName: "setConnectionStateSame", value });
            return;
        }

        const oldState = this._connectionState;
        this._connectionState = value;

        if (value === ConnectionState.Connected) {
            this._clientId = this.pendingClientId;
            this._deltaManager.updateQuorumJoin();
        } else if (value === ConnectionState.Disconnected) {
            // Important as we process our own joinSession message through delta request
            this.pendingClientId = undefined;
        }

        if (this.loaded) {
            this.propagateConnectionState();
        }

        // Report telemetry after we set client id!
        this.logConnectionStateChangeTelemetry(value, oldState, reason);
    }

    private propagateConnectionState() {
        assert(this.loaded);
        const logOpsOnReconnect: boolean =
            this._connectionState === ConnectionState.Connected &&
            !this.firstConnection &&
            this._deltaManager.connectionMode === "write";
        if (logOpsOnReconnect) {
            this.messageCountAfterDisconnection = 0;
        }

        const state = this._connectionState === ConnectionState.Connected;
        this.context.setConnectionState(state, this.clientId);
        this.protocolHandler.quorum.setConnectionState(state, this.clientId);
        raiseConnectedEvent(this.logger, this, state, this.clientId);

        if (logOpsOnReconnect) {
            this.logger.sendTelemetryEvent(
                { eventName: "OpsSentOnReconnect", count: this.messageCountAfterDisconnection });
        }
    }

    private submitContainerMessage(type: MessageType, contents: any, batch?: boolean, metadata?: any): number {
        const outboundMessageType: string = type;
        switch (outboundMessageType) {
            case MessageType.Operation:
            case MessageType.RemoteHelp:
            case MessageType.Summarize:
                break;
            default:
                this.close(CreateContainerError(`Runtime can't send arbitrary message type: ${type}`));
                return -1;
        }
        return this.submitMessage(type, contents, batch, metadata);
    }

    private submitMessage(type: MessageType, contents: any, batch?: boolean, metadata?: any): number {
        if (this.connectionState !== ConnectionState.Connected) {
            this.logger.sendErrorEvent({ eventName: "SubmitMessageWithNoConnection", type });
            return -1;
        }

        this.messageCountAfterDisconnection += 1;
        return this._deltaManager.submit(type, contents, batch, metadata);
    }

    private processRemoteMessage(message: ISequencedDocumentMessage): IProcessMessageResult {
        const local = this._clientId === message.clientId;

        // Forward non system messages to the loaded runtime for processing
        if (!isSystemMessage(message)) {
            this.context.process(message, local, undefined);
        }

        // Allow the protocol handler to process the message
        const result = this.protocolHandler.processMessage(message, local);

        this.emit("op", message);

        return result;
    }

    private submitSignal(message: any) {
        this._deltaManager.submitSignal(JSON.stringify(message));
    }

    private processSignal(message: ISignalMessage) {
        // No clientId indicates a system signal message.
        if (message.clientId === null) {
            const innerContent = message.content as { content: any; type: string };
            if (innerContent.type === MessageType.ClientJoin) {
                const newClient = innerContent.content as ISignalClient;
                this._audience.addMember(newClient.clientId, newClient.client);
            } else if (innerContent.type === MessageType.ClientLeave) {
                const leftClientId = innerContent.content as string;
                this._audience.removeMember(leftClientId);
            }
        } else {
            const local = this._clientId === message.clientId;
            this.context.processSignal(message, local);
        }
    }

    /**
     * Get the most recent snapshot, or a specific version.
     * @param specifiedVersion - The specific version of the snapshot to retrieve
     * @returns The snapshot requested, or the latest snapshot if no version was specified
     */
    private async fetchSnapshotTree(specifiedVersion?: string): Promise<ISnapshotTree | undefined> {
        const version = await this.getVersion(specifiedVersion ?? this.id);

        if (version !== undefined) {
            this._loadedFromVersion = version;
            return await this.storageService.getSnapshotTree(version) ?? undefined;
        } else if (specifiedVersion !== undefined) {
            // We should have a defined version to load from if specified version requested
            this.logger.sendErrorEvent({ eventName: "NoVersionFoundWhenSpecified", specifiedVersion });
        }

        return undefined;
    }

    private async loadContext(
        attributes: IDocumentAttributes,
        snapshot?: ISnapshotTree,
        previousRuntimeState: IRuntimeState = {},
    ) {
        this.pkg = this.getCodeDetailsFromQuorum();
        const chaincode = this.pkg !== undefined ? await this.loadRuntimeFactory(this.pkg) : new NullChaincode();

        // The relative loader will proxy requests to '/' to the loader itself assuming no non-cache flags
        // are set. Global requests will still go to this loader
        const loader = new RelativeLoader(this.loader, () => this.originalRequest);

        this._context = await ContainerContext.createOrLoad(
            this,
            this.scope,
            this.codeLoader,
            chaincode,
            snapshot,
            attributes,
            this.blobManager,
            new DeltaManagerProxy(this._deltaManager),
            new QuorumProxy(this.protocolHandler.quorum),
            loader,
            (warning: ContainerWarning) => this.raiseContainerWarning(warning),
            (type, contents, batch, metadata) => this.submitContainerMessage(type, contents, batch, metadata),
            (message) => this.submitSignal(message),
            async (message) => this.snapshot(message),
            (error?: ICriticalContainerError) => this.close(error),
            Container.version,
            previousRuntimeState,
        );

        loader.resolveContainer(this);
        this.emit("contextChanged", this.pkg);
    }

    /**
     * Creates a new, unattached container context
     */
    private async createDetachedContext(attributes: IDocumentAttributes, snapshot?: ISnapshotTree) {
        this.pkg = this.getCodeDetailsFromQuorum();
        if (this.pkg === undefined) {
            throw new Error("pkg should be provided in create flow!!");
        }
        const runtimeFactory = await this.loadRuntimeFactory(this.pkg);

        // The relative loader will proxy requests to '/' to the loader itself assuming no non-cache flags
        // are set. Global requests will still go to this loader
        const loader = new RelativeLoader(this.loader, () => this.originalRequest);

        this._context = await ContainerContext.createOrLoad(
            this,
            this.scope,
            this.codeLoader,
            runtimeFactory,
            snapshot,
            attributes,
            this.blobManager,
            new DeltaManagerProxy(this._deltaManager),
            new QuorumProxy(this.protocolHandler.quorum),
            loader,
            (warning: ContainerWarning) => this.raiseContainerWarning(warning),
            (type, contents, batch, metadata) => this.submitContainerMessage(type, contents, batch, metadata),
            (message) => this.submitSignal(message),
            async (message) => this.snapshot(message),
            (error?: ICriticalContainerError) => this.close(error),
            Container.version,
            {},
        );

        loader.resolveContainer(this);
        this.emit("contextChanged", this.pkg);
    }

    // Please avoid calling it directly.
    // raiseContainerWarning() is the right flow for most cases
    private logContainerError(warning: ContainerWarning) {
        this.logger.sendErrorEvent({ eventName: "ContainerWarning" }, warning);
    }
}<|MERGE_RESOLUTION|>--- conflicted
+++ resolved
@@ -1084,7 +1084,6 @@
 
         if (snapshot !== undefined) {
             const baseTree = ".protocol" in snapshot.trees ? snapshot.trees[".protocol"] : snapshot;
-<<<<<<< HEAD
             if (storage !== undefined) {
                 [members, proposals, values] = await Promise.all([
                     readAndParse<[string, ISequencedClient][]>(storage, baseTree.blobs.quorumMembers),
@@ -1099,13 +1098,6 @@
                 values = readAndParseFromBlobs<[string, ICommittedProposal][]>(snapshot.trees[".protocol"].blobs,
                     baseTree.blobs.quorumValues);
             }
-=======
-            [members, proposals, values] = await Promise.all([
-                readAndParse<[string, ISequencedClient][]>(storage, baseTree.blobs.quorumMembers),
-                readAndParse<[number, ISequencedProposal, string[]][]>(storage, baseTree.blobs.quorumProposals),
-                readAndParse<[string, ICommittedProposal][]>(storage, baseTree.blobs.quorumValues),
-            ]);
->>>>>>> 05e753da
         }
 
         const protocolHandler = this.initializeProtocolState(
