/*!
 * Copyright (c) Microsoft Corporation and contributors. All rights reserved.
 * Licensed under the MIT License.
 */

// eslint-disable-next-line import/no-internal-modules
import merge from "lodash/merge";

import { v4 as uuid } from "uuid";
import { ITelemetryProperties, TelemetryEventCategory } from "@fluidframework/common-definitions";
import { assert, performance, unreachableCase } from "@fluidframework/common-utils";
import { IRequest, IResponse, IFluidRouter, FluidObject } from "@fluidframework/core-interfaces";
import {
	IAudience,
	IConnectionDetailsInternal,
	IContainer,
	IContainerEvents,
	IDeltaManager,
	ICriticalContainerError,
	ContainerWarning,
	AttachState,
	IThrottlingWarning,
	ReadOnlyInfo,
	IContainerLoadMode,
	IFluidCodeDetails,
	isFluidCodeDetails,
	IBatchMessage,
	ICodeDetailsLoader,
	IHostLoader,
} from "@fluidframework/container-definitions";
import { GenericError, UsageError } from "@fluidframework/container-utils";
import {
	IAnyDriverError,
	IDocumentService,
	IDocumentServiceFactory,
	IDocumentStorageService,
	IResolvedUrl,
	IUrlResolver,
} from "@fluidframework/driver-definitions";
import {
	readAndParse,
	OnlineStatus,
	isOnline,
	combineAppAndProtocolSummary,
	runWithRetry,
	isCombinedAppAndProtocolSummary,
} from "@fluidframework/driver-utils";
import { IQuorumSnapshot } from "@fluidframework/protocol-base";
import {
	IClient,
	IClientConfiguration,
	IClientDetails,
	ICommittedProposal,
	IDocumentAttributes,
	IDocumentMessage,
	IQuorumClients,
	IQuorumProposals,
	ISequencedClient,
	ISequencedDocumentMessage,
	ISequencedProposal,
	ISignalMessage,
	ISnapshotTree,
	ISummaryContent,
	ISummaryTree,
	IVersion,
	MessageType,
	SummaryType,
} from "@fluidframework/protocol-definitions";
import {
	ChildLogger,
	EventEmitterWithErrorHandling,
	PerformanceEvent,
	raiseConnectedEvent,
	TelemetryLogger,
	connectedEventName,
	normalizeError,
	MonitoringContext,
	loggerToMonitoringContext,
	wrapError,
	ITelemetryLoggerExt,
} from "@fluidframework/telemetry-utils";
import { Audience } from "./audience";
import { ContainerContext } from "./containerContext";
import { ReconnectMode, IConnectionManagerFactoryArgs, getPackageName } from "./contracts";
import { DeltaManager, IConnectionArgs } from "./deltaManager";
import { DeltaManagerProxy } from "./deltaManagerProxy";
import { IDetachedBlobStorage, ILoaderOptions, RelativeLoader } from "./loader";
import { pkgVersion } from "./packageVersion";
import {
	ContainerStorageAdapter,
	getBlobContentsFromTree,
	getBlobContentsFromTreeWithBlobContents,
	ISerializableBlobContents,
} from "./containerStorageAdapter";
import { IConnectionStateHandler, createConnectionStateHandler } from "./connectionStateHandler";
import { getProtocolSnapshotTree, getSnapshotTreeFromSerializedContainer } from "./utils";
import {
	initQuorumValuesFromCodeDetails,
	getCodeDetailsFromQuorumValues,
	QuorumProxy,
} from "./quorum";
import { CollabWindowTracker } from "./collabWindowTracker";
import { ConnectionManager } from "./connectionManager";
import { ConnectionState } from "./connectionState";
import {
	OnlyValidTermValue,
	IProtocolHandler,
	ProtocolHandler,
	ProtocolHandlerBuilder,
} from "./protocol";

const detachedContainerRefSeqNumber = 0;

const dirtyContainerEvent = "dirty";
const savedContainerEvent = "saved";

/**
 * @internal
 */
export interface IContainerLoadProps {
	/**
	 * The resolved url of the container being loaded
	 */
	readonly resolvedUrl: IResolvedUrl;
	/**
	 * Control which snapshot version to load from.  See IParsedUrl for detailed information.
	 */
	readonly version: string | undefined;
	/**
	 * Loads the Container in paused state if true, unpaused otherwise.
	 */
	readonly loadMode?: IContainerLoadMode;

	/**
	 * The pending state serialized from a pervious container instance
	 */
	readonly pendingLocalState?: IPendingContainerState;
}

/**
 * @internal
 */
export interface IContainerCreateProps {
	/**
	 * Disables the Container from reconnecting if false, allows reconnect otherwise.
	 */
	readonly canReconnect?: boolean;
	/**
	 * Client details provided in the override will be merged over the default client.
	 */
	readonly clientDetailsOverride?: IClientDetails;

	/**
	 * The url resolver used by the loader for resolving external urls
	 * into Fluid urls such that the container specified by the
	 * external url can be loaded.
	 */
	readonly urlResolver: IUrlResolver;
	/**
	 * The document service factory take the Fluid url provided
	 * by the resolved url and constructs all the necessary services
	 * for communication with the container's server.
	 */
	readonly documentServiceFactory: IDocumentServiceFactory;
	/**
	 * The code loader handles loading the necessary code
	 * for running a container once it is loaded.
	 */
	readonly codeLoader: ICodeDetailsLoader;

	/**
	 * A property bag of options used by various layers
	 * to control features
	 */
	readonly options: ILoaderOptions;

	/**
	 * Scope is provided to all container and is a set of shared
	 * services for container's to integrate with their host environment.
	 */
	readonly scope: FluidObject;

	/**
	 * The logger downstream consumers should construct their loggers from
	 */
	readonly subLogger: ITelemetryLoggerExt;

	/**
	 * Blobs storage for detached containers.
	 */
	readonly detachedBlobStorage?: IDetachedBlobStorage;

	readonly protocolHandlerBuilder?: ProtocolHandlerBuilder;
}

/**
 * Waits until container connects to delta storage and gets up-to-date.
 *
 * Useful when resolving URIs and hitting 404, due to container being loaded from (stale) snapshot and not being
 * up to date. Host may chose to wait in such case and retry resolving URI.
 *
 * Warning: Will wait infinitely for connection to establish if there is no connection.
 * May result in deadlock if Container.disconnect() is called and never followed by a call to Container.connect().
 *
 * @returns `true`: container is up to date, it processed all the ops that were know at the time of first connection.
 *
 * `false`: storage does not provide indication of how far the client is. Container processed all the ops known to it,
 * but it maybe still behind.
 *
 * @throws an error beginning with `"Container closed"` if the container is closed before it catches up.
 */
export async function waitContainerToCatchUp(container: IContainer) {
	// Make sure we stop waiting if container is closed.
	if (container.closed) {
		throw new UsageError("waitContainerToCatchUp: Container closed");
	}

	return new Promise<boolean>((resolve, reject) => {
		const deltaManager = container.deltaManager;

		const closedCallback = (err?: ICriticalContainerError | undefined) => {
			container.off("closed", closedCallback);
			const baseMessage = "Container closed while waiting to catch up";
			reject(
				err !== undefined
					? wrapError(
							err,
							(innerMessage) => new GenericError(`${baseMessage}: ${innerMessage}`),
					  )
					: new GenericError(baseMessage),
			);
		};
		container.on("closed", closedCallback);

		// Depending on config, transition to "connected" state may include the guarantee
		// that all known ops have been processed.  If so, we may introduce additional wait here.
		// Waiting for "connected" state in either case gets us at least to our own Join op
		// which is a reasonable approximation of "caught up"
		const waitForOps = () => {
			assert(
				container.connectionState === ConnectionState.CatchingUp ||
					container.connectionState === ConnectionState.Connected,
				0x0cd /* "Container disconnected while waiting for ops!" */,
			);
			const hasCheckpointSequenceNumber = deltaManager.hasCheckpointSequenceNumber;

			const connectionOpSeqNumber = deltaManager.lastKnownSeqNumber;
			assert(
				deltaManager.lastSequenceNumber <= connectionOpSeqNumber,
				0x266 /* "lastKnownSeqNumber should never be below last processed sequence number" */,
			);
			if (deltaManager.lastSequenceNumber === connectionOpSeqNumber) {
				container.off("closed", closedCallback);
				resolve(hasCheckpointSequenceNumber);
				return;
			}
			const callbackOps = (message: ISequencedDocumentMessage) => {
				if (connectionOpSeqNumber <= message.sequenceNumber) {
					container.off("closed", closedCallback);
					resolve(hasCheckpointSequenceNumber);
					deltaManager.off("op", callbackOps);
				}
			};
			deltaManager.on("op", callbackOps);
		};

		// We can leverage DeltaManager's "connect" event here and test for ConnectionState.Disconnected
		// But that works only if service provides us checkPointSequenceNumber
		// Our internal testing is based on R11S that does not, but almost all tests connect as "write" and
		// use this function to catch up, so leveraging our own join op as a fence/barrier
		if (container.connectionState === ConnectionState.Connected) {
			waitForOps();
			return;
		}

		const callback = () => {
			container.off(connectedEventName, callback);
			waitForOps();
		};
		container.on(connectedEventName, callback);

		if (container.connectionState === ConnectionState.Disconnected) {
			container.connect();
		}
	});
}

const getCodeProposal =
	// eslint-disable-next-line @typescript-eslint/no-unsafe-return
	(quorum: IQuorumProposals) => quorum.get("code") ?? quorum.get("code2");

/**
 * Helper function to report to telemetry cases where operation takes longer than expected (200ms)
 * @param logger - logger to use
 * @param eventName - event name
 * @param action - functor to call and measure
 */
export async function ReportIfTooLong(
	logger: ITelemetryLoggerExt,
	eventName: string,
	action: () => Promise<ITelemetryProperties>,
) {
	const event = PerformanceEvent.start(logger, { eventName });
	const props = await action();
	if (event.duration > 200) {
		event.end(props);
	}
}

/**
 * State saved by a container at close time, to be used to load a new instance
 * of the container to the same state
 * @internal
 */
export interface IPendingContainerState {
	pendingRuntimeState: unknown;
	/**
	 * Snapshot from which container initially loaded.
	 */
	baseSnapshot: ISnapshotTree;
	/**
	 * Serializable blobs from the base snapshot. Used to load offline since
	 * storage is not available.
	 */
	snapshotBlobs: ISerializableBlobContents;
	/**
	 * All ops since base snapshot sequence number up to the latest op
	 * seen when the container was closed. Used to apply stashed (saved pending)
	 * ops at the same sequence number at which they were made.
	 */
	savedOps: ISequencedDocumentMessage[];
	url: string;
	term: number;
	clientId?: string;
}

const summarizerClientType = "summarizer";

export class Container
	extends EventEmitterWithErrorHandling<IContainerEvents>
	implements IContainer, IContainerExperimental
{
	public static version = "^0.1.0";

	public static async clone(
		container: Container,
		loadProps: IContainerLoadProps,
		createParamOverrides: Partial<IContainerCreateProps>,
	) {
		return this.load(loadProps, {
			...container.createProps,
			...createParamOverrides,
		});
	}

	/**
	 * Load an existing container.
	 * @internal
	 */
	public static async load(
		loadProps: IContainerLoadProps,
		createProps: IContainerCreateProps,
	): Promise<Container> {
		const { version, pendingLocalState, loadMode, resolvedUrl } = loadProps;

		const container = new Container(createProps, loadProps);

		return PerformanceEvent.timedExecAsync(
			container.mc.logger,
			{ eventName: "Load" },
			async (event) =>
				new Promise<Container>((resolve, reject) => {
					const defaultMode: IContainerLoadMode = { opsBeforeReturn: "cached" };
					// if we have pendingLocalState, anything we cached is not useful and we shouldn't wait for connection
					// to return container, so ignore this value and use undefined for opsBeforeReturn
					const mode: IContainerLoadMode = pendingLocalState
						? { ...(loadMode ?? defaultMode), opsBeforeReturn: undefined }
						: loadMode ?? defaultMode;

					const onClosed = (err?: ICriticalContainerError) => {
						// pre-0.58 error message: containerClosedWithoutErrorDuringLoad
						reject(
							err ?? new GenericError("Container closed without error during load"),
						);
					};
					container.on("closed", onClosed);

					container
						.load(version, mode, resolvedUrl, pendingLocalState)
						.finally(() => {
							container.removeListener("closed", onClosed);
						})
						.then(
							(props) => {
								event.end({ ...props, ...loadMode });
								resolve(container);
							},
							(error) => {
								const err = normalizeError(error);
								// Depending where error happens, we can be attempting to connect to web socket
								// and continuously retrying (consider offline mode)
								// Host has no container to close, so it's prudent to do it here
								container.close(err);
								onClosed(err);
							},
						);
				}),
			{ start: true, end: true, cancel: "generic" },
		);
	}

	/**
	 * Create a new container in a detached state.
	 */
	public static async createDetached(
		createProps: IContainerCreateProps,
		codeDetails: IFluidCodeDetails,
	): Promise<Container> {
		const container = new Container(createProps);

		return PerformanceEvent.timedExecAsync(
			container.mc.logger,
			{ eventName: "CreateDetached" },
			async (_event) => {
				await container.createDetached(codeDetails);
				return container;
			},
			{ start: true, end: true, cancel: "generic" },
		);
	}

	/**
	 * Create a new container in a detached state that is initialized with a
	 * snapshot from a previous detached container.
	 */
	public static async rehydrateDetachedFromSnapshot(
		createProps: IContainerCreateProps,
		snapshot: string,
	): Promise<Container> {
		const container = new Container(createProps);

		return PerformanceEvent.timedExecAsync(
			container.mc.logger,
			{ eventName: "RehydrateDetachedFromSnapshot" },
			async (_event) => {
				const deserializedSummary = JSON.parse(snapshot) as ISummaryTree;
				await container.rehydrateDetachedFromSnapshot(deserializedSummary);
				return container;
			},
			{ start: true, end: true, cancel: "generic" },
		);
	}

	public subLogger: TelemetryLogger;

	// Tells if container can reconnect on losing fist connection
	// If false, container gets closed on loss of connection.
	private readonly _canReconnect: boolean = true;

	private readonly mc: MonitoringContext;

	/**
	 * Lifecycle state of the container, used mainly to prevent re-entrancy and telemetry
	 *
	 * States are allowed to progress to further states:
	 * "loading" - "loaded" - "closing" - "disposing" - "closed" - "disposed"
	 *
	 * For example, moving from "closed" to "disposing" is not allowed since it is an earlier state.
	 *
	 * loading: Container has been created, but is not yet in normal/loaded state
	 * loaded: Container is in normal/loaded state
	 * closing: Container has started closing process (for re-entrancy prevention)
	 * disposing: Container has started disposing process (for re-entrancy prevention)
	 * closed: Container has closed
	 * disposed: Container has been disposed
	 */
	private _lifecycleState:
		| "loading"
		| "loaded"
		| "closing"
		| "disposing"
		| "closed"
		| "disposed" = "loading";

	private setLoaded() {
		// It's conceivable the container could be closed when this is called
		// Only transition states if currently loading
		if (this._lifecycleState === "loading") {
			// Propagate current connection state through the system.
			this.propagateConnectionState(true /* initial transition */);
			this._lifecycleState = "loaded";
		}
	}

	public get closed(): boolean {
		return (
			this._lifecycleState === "closing" ||
			this._lifecycleState === "closed" ||
			this._lifecycleState === "disposing" ||
			this._lifecycleState === "disposed"
		);
	}

	private _attachState = AttachState.Detached;

	private readonly storageAdapter: ContainerStorageAdapter;
	public get storage(): IDocumentStorageService {
		return this.storageAdapter;
	}

	private readonly clientDetailsOverride: IClientDetails | undefined;
	private readonly _deltaManager: DeltaManager<ConnectionManager>;
	private service: IDocumentService | undefined;

	private _context: ContainerContext | undefined;
	private get context() {
		if (this._context === undefined) {
			throw new GenericError("Attempted to access context before it was defined");
		}
		return this._context;
	}
	private _protocolHandler: IProtocolHandler | undefined;
	private get protocolHandler() {
		if (this._protocolHandler === undefined) {
			throw new Error("Attempted to access protocolHandler before it was defined");
		}
		return this._protocolHandler;
	}

	/** During initialization we pause the inbound queues. We track this state to ensure we only call resume once */
	private inboundQueuePausedFromInit = true;
	private firstConnection = true;
	private readonly connectionTransitionTimes: number[] = [];
	private messageCountAfterDisconnection: number = 0;
	private _loadedFromVersion: IVersion | undefined;
	private attachStarted = false;
	private _dirtyContainer = false;
	private readonly savedOps: ISequencedDocumentMessage[] = [];
	private baseSnapshot?: ISnapshotTree;
	private baseSnapshotBlobs?: ISerializableBlobContents;

	private lastVisible: number | undefined;
	private readonly visibilityEventHandler: (() => void) | undefined;
	private readonly connectionStateHandler: IConnectionStateHandler;

	private setAutoReconnectTime = performance.now();

	private collabWindowTracker: CollabWindowTracker | undefined;

	private get connectionMode() {
		return this._deltaManager.connectionManager.connectionMode;
	}

	public get IFluidRouter(): IFluidRouter {
		return this;
	}

	public get resolvedUrl(): IResolvedUrl | undefined {
		/**
		 * All attached containers will have a document service,
		 * this is required, as attached containers are attached to
		 * a service. Detached containers will neither have a document
		 * service or a resolved url as they only exist locally.
		 * in order to create a document service a resolved url must
		 * first be obtained, this is how the container is identified.
		 * Because of this, the document service's resolved url
		 * is always the same as the containers, as we had to
		 * obtain the resolved url, and then create the service from it.
		 */
		return this.service?.resolvedUrl;
	}

	public get loadedFromVersion(): IVersion | undefined {
		return this._loadedFromVersion;
	}

	public get readOnlyInfo(): ReadOnlyInfo {
		return this._deltaManager.readOnlyInfo;
	}

	public get closeSignal(): AbortSignal {
		return this._deltaManager.closeAbortController.signal;
	}

	/**
	 * Tracks host requiring read-only mode.
	 */
	public forceReadonly(readonly: boolean) {
		this._deltaManager.connectionManager.forceReadonly(readonly);
	}

	public get deltaManager(): IDeltaManager<ISequencedDocumentMessage, IDocumentMessage> {
		return this._deltaManager;
	}

	public get connectionState(): ConnectionState {
		return this.connectionStateHandler.connectionState;
	}

	public get connected(): boolean {
		return this.connectionStateHandler.connectionState === ConnectionState.Connected;
	}

	/**
	 * Service configuration details. If running in offline mode will be undefined otherwise will contain service
	 * configuration details returned as part of the initial connection.
	 */
	public get serviceConfiguration(): IClientConfiguration | undefined {
		return this._deltaManager.serviceConfiguration;
	}

	private _clientId: string | undefined;

	/**
	 * The server provided id of the client.
	 * Set once this.connected is true, otherwise undefined
	 */
	public get clientId(): string | undefined {
		return this._clientId;
	}

	/**
	 * The server provided claims of the client.
	 * Set once this.connected is true, otherwise undefined
	 */
	public get scopes(): string[] | undefined {
		return this._deltaManager.connectionManager.scopes;
	}

	public get clientDetails(): IClientDetails {
		return this._deltaManager.clientDetails;
	}

	private get offlineLoadEnabled(): boolean {
		const enabled =
			this.mc.config.getBoolean("Fluid.Container.enableOfflineLoad") ??
			this.options?.enableOfflineLoad === true;
		// summarizer will not have any pending state we want to save
		return enabled && this.clientDetails.capabilities.interactive;
	}

	/**
	 * Get the code details that are currently specified for the container.
	 * @returns The current code details if any are specified, undefined if none are specified.
	 */
	public getSpecifiedCodeDetails(): IFluidCodeDetails | undefined {
		return this.getCodeDetailsFromQuorum();
	}

	/**
	 * Get the code details that were used to load the container.
	 * @returns The code details that were used to load the container if it is loaded, undefined if it is not yet
	 * loaded.
	 */
	public getLoadedCodeDetails(): IFluidCodeDetails | undefined {
		return this._context?.codeDetails;
	}

	/**
	 * Retrieves the audience associated with the document
	 */
	public get audience(): IAudience {
		return this.protocolHandler.audience;
	}

	/**
	 * Returns true if container is dirty.
	 * Which means data loss if container is closed at that same moment
	 * Most likely that happens when there is no network connection to Relay Service
	 */
	public get isDirty() {
		return this._dirtyContainer;
	}

	private get serviceFactory() {
		return this.createProps.documentServiceFactory;
	}
	private get urlResolver() {
		return this.createProps.urlResolver;
	}
	public readonly options: ILoaderOptions;
	private get scope() {
		return this.createProps.scope;
	}
	private get codeLoader() {
		return this.createProps.codeLoader;
	}

	/**
	 * {@inheritDoc @fluidframework/container-definitions#IContainer.entryPoint}
	 */
	public async getEntryPoint?(): Promise<FluidObject | undefined> {
		// Only the disposing/disposed lifecycle states should prevent access to the entryPoint; closing/closed should still
		// allow it since they mean a kind of read-only state for the Container.
		// Note that all 4 are lifecycle states but only 'closed' and 'disposed' are emitted as events.
		if (this._lifecycleState === "disposing" || this._lifecycleState === "disposed") {
			throw new UsageError("The container is disposing or disposed");
		}
		while (this._context === undefined) {
			await new Promise<void>((resolve, reject) => {
				const contextChangedHandler = () => {
					resolve();
					this.off("disposed", disposedHandler);
				};
				const disposedHandler = (error) => {
					reject(error ?? "The Container is disposed");
					this.off("contextChanged", contextChangedHandler);
				};
				this.once("contextChanged", contextChangedHandler);
				this.once("disposed", disposedHandler);
			});
			// The Promise above should only resolve (vs reject) if the 'contextChanged' event was emitted and that
			// should have set this._context; making sure.
			assert(
				this._context !== undefined,
				0x5a2 /* Context still not defined after contextChanged event */,
			);
		}
		// Disable lint rule for the sake of more complete stack traces
		// eslint-disable-next-line no-return-await
		return await this._context.getEntryPoint?.();
	}

	/**
	 * @internal
	 */
	constructor(
		private readonly createProps: IContainerCreateProps,
		loadProps?: IContainerLoadProps,
	) {
		super((name, error) => {
			this.mc.logger.sendErrorEvent(
				{
					eventName: "ContainerEventHandlerException",
					name: typeof name === "string" ? name : undefined,
				},
				error,
			);
		});

<<<<<<< HEAD
		this.connectionTransitionTimes[ConnectionState.Disconnected] = performance.now();
		this.clientDetailsOverride = config.clientDetailsOverride;
		this._resolvedUrl = config.resolvedUrl;
		if (config.canReconnect !== undefined) {
			this._canReconnect = config.canReconnect;
=======
		this.clientDetailsOverride = createProps.clientDetailsOverride;
		if (createProps.canReconnect !== undefined) {
			this._canReconnect = createProps.canReconnect;
>>>>>>> dfd899bf
		}

		// Create logger for data stores to use
		const type = this.client.details.type;
		const interactive = this.client.details.capabilities.interactive;
		const clientType = `${interactive ? "interactive" : "noninteractive"}${
			type !== undefined && type !== "" ? `/${type}` : ""
		}`;
		// Need to use the property getter for docId because for detached flow we don't have the docId initially.
		// We assign the id later so property getter is used.
		this.subLogger = ChildLogger.create(createProps.subLogger, undefined, {
			all: {
				clientType, // Differentiating summarizer container from main container
				containerId: uuid(),
				docId: () => this.resolvedUrl?.id,
				containerAttachState: () => this._attachState,
				containerLifecycleState: () => this._lifecycleState,
				containerConnectionState: () => ConnectionState[this.connectionState],
				serializedContainer: loadProps?.pendingLocalState !== undefined,
			},
			// we need to be judicious with our logging here to avoid generating too much data
			// all data logged here should be broadly applicable, and not specific to a
			// specific error or class of errors
			error: {
				// load information to associate errors with the specific load point
				dmInitialSeqNumber: () => this._deltaManager?.initialSequenceNumber,
				dmLastProcessedSeqNumber: () => this._deltaManager?.lastSequenceNumber,
				dmLastKnownSeqNumber: () => this._deltaManager?.lastKnownSeqNumber,
				containerLoadedFromVersionId: () => this.loadedFromVersion?.id,
				containerLoadedFromVersionDate: () => this.loadedFromVersion?.date,
				// message information to associate errors with the specific execution state
				// dmLastMsqSeqNumber: if present, same as dmLastProcessedSeqNumber
				dmLastMsqSeqNumber: () => this.deltaManager?.lastMessage?.sequenceNumber,
				dmLastMsqSeqTimestamp: () => this.deltaManager?.lastMessage?.timestamp,
				dmLastMsqSeqClientId: () => this.deltaManager?.lastMessage?.clientId,
				dmLastMsgClientSeq: () => this.deltaManager?.lastMessage?.clientSequenceNumber,
				connectionStateDuration: () =>
					performance.now() - this.connectionTransitionTimes[this.connectionState],
			},
		});

		// Prefix all events in this file with container-loader
		this.mc = loggerToMonitoringContext(ChildLogger.create(this.subLogger, "Container"));

		// Warning: this is only a shallow clone. Mutation of any individual loader option will mutate it for
		// all clients that were loaded from the same loader (including summarizer clients).
		// Tracking alternative ways to handle this in AB#4129.
		this.options = {
			...this.createProps.options,
		};

		this._deltaManager = this.createDeltaManager();

		this.connectionStateHandler = createConnectionStateHandler(
			{
				logger: this.mc.logger,
				connectionStateChanged: (value, oldState, reason, error) => {
					if (value === ConnectionState.Connected) {
						this._clientId = this.connectionStateHandler.pendingClientId;
					}
					this.logConnectionStateChangeTelemetry(value, oldState, reason, error);
					if (this._lifecycleState === "loaded") {
						this.propagateConnectionState(
							false /* initial transition */,
							value === ConnectionState.Disconnected
								? reason
								: undefined /* disconnectedReason */,
						);
					}
				},
				shouldClientJoinWrite: () => this._deltaManager.connectionManager.shouldJoinWrite(),
				maxClientLeaveWaitTime: this.createProps.options.maxClientLeaveWaitTime,
				logConnectionIssue: (
					eventName: string,
					category: TelemetryEventCategory,
					details?: ITelemetryProperties,
				) => {
					const mode = this.connectionMode;
					// We get here when socket does not receive any ops on "write" connection, including
					// its own join op.
					// Report issues only if we already loaded container - op processing is paused while container is loading,
					// so we always time-out processing of join op in cases where fetching snapshot takes a minute.
					// It's not a problem with op processing itself - such issues should be tracked as part of boot perf monitoring instead.
					this._deltaManager.logConnectionIssue({
						eventName,
						mode,
						category: this._lifecycleState === "loading" ? "generic" : category,
						duration:
							performance.now() -
							this.connectionTransitionTimes[ConnectionState.CatchingUp],
						...(details === undefined ? {} : { details: JSON.stringify(details) }),
					});

					// If this is "write" connection, it took too long to receive join op. But in most cases that's due
					// to very slow op fetches and we will eventually get there.
					// For "read" connections, we get here due to self join signal not arriving on time. We will need to
					// better understand when and why it may happen.
					// For now, attempt to recover by reconnecting. In future, maybe we can query relay service for
					// current state of audience.
					// Other possible recovery path - move to connected state (i.e. ConnectionStateHandler.joinOpTimer
					// to call this.applyForConnectedState("addMemberEvent") for "read" connections)
					if (mode === "read") {
						this.disconnect();
						this.connect();
					}
				},
			},
			this.deltaManager,
			loadProps?.pendingLocalState?.clientId,
		);

		this.on(savedContainerEvent, () => {
			this.connectionStateHandler.containerSaved();
		});

		// We expose our storage publicly, so it's possible others may call uploadSummaryWithContext() with a
		// non-combined summary tree (in particular, ContainerRuntime.submitSummary).  We'll intercept those calls
		// using this callback and fix them up.
		const addProtocolSummaryIfMissing = (summaryTree: ISummaryTree) =>
			isCombinedAppAndProtocolSummary(summaryTree) === true
				? summaryTree
				: combineAppAndProtocolSummary(summaryTree, this.captureProtocolSummary());

		// Whether the combined summary tree has been forced on by either the loader option or the monitoring context.
		// Even if not forced on via this flag, combined summaries may still be enabled by service policy.
		const forceEnableSummarizeProtocolTree =
			this.mc.config.getBoolean("Fluid.Container.summarizeProtocolTree2") ??
			this.createProps.options.summarizeProtocolTree;

		this.storageAdapter = new ContainerStorageAdapter(
			this.createProps.detachedBlobStorage,
			this.mc.logger,
			loadProps?.pendingLocalState?.snapshotBlobs,
			addProtocolSummaryIfMissing,
			forceEnableSummarizeProtocolTree,
		);

		const isDomAvailable =
			typeof document === "object" &&
			document !== null &&
			typeof document.addEventListener === "function" &&
			document.addEventListener !== null;
		// keep track of last time page was visible for telemetry
		if (isDomAvailable) {
			this.lastVisible = document.hidden ? performance.now() : undefined;
			this.visibilityEventHandler = () => {
				if (document.hidden) {
					this.lastVisible = performance.now();
				} else {
					// settimeout so this will hopefully fire after disconnect event if being hidden caused it
					setTimeout(() => {
						this.lastVisible = undefined;
					}, 0);
				}
			};
			document.addEventListener("visibilitychange", this.visibilityEventHandler);
		}
	}

	/**
	 * Retrieves the quorum associated with the document
	 */
	public getQuorum(): IQuorumClients {
		return this.protocolHandler.quorum;
	}

<<<<<<< HEAD
	public dispose?(error?: ICriticalContainerError) {
		if (this.connectionState === ConnectionState.EstablishingConnection) {
			this.connectionStateHandler.disconnect("ContainerDisposed");
		}
=======
	public dispose(error?: ICriticalContainerError) {
>>>>>>> dfd899bf
		this._deltaManager.close(error, true /* doDispose */);
		this.verifyClosed();
	}

	public close(error?: ICriticalContainerError) {
		if (this.connectionState === ConnectionState.EstablishingConnection) {
			this.connectionStateHandler.disconnect("ContainerClose");
		}
		// 1. Ensure that close sequence is exactly the same no matter if it's initiated by host or by DeltaManager
		// 2. We need to ensure that we deliver disconnect event to runtime properly. See connectionStateChanged
		//    handler. We only deliver events if container fully loaded. Transitioning from "loading" ->
		//    "closing" will lose that info (can also solve by tracking extra state).
		this._deltaManager.close(error);
		this.verifyClosed();
	}

	private verifyClosed(): void {
		assert(
			this.connectionState === ConnectionState.Disconnected,
			0x0cf /* "disconnect event was not raised!" */,
		);

		assert(
			this._lifecycleState === "closed" || this._lifecycleState === "disposed",
			0x314 /* Container properly closed */,
		);
	}

	private closeCore(error?: ICriticalContainerError) {
		assert(!this.closed, 0x315 /* re-entrancy */);

		try {
			// Ensure that we raise all key events even if one of these throws
			try {
				// Raise event first, to ensure we capture _lifecycleState before transition.
				// This gives us a chance to know what errors happened on open vs. on fully loaded container.
				// Log generic events instead of error events if container is in loading state, as most errors are not really FF errors
				// which can pollute telemetry for real bugs
				this.mc.logger.sendTelemetryEvent(
					{
						eventName: "ContainerClose",
						category:
							this._lifecycleState !== "loading" && error !== undefined
								? "error"
								: "generic",
					},
					error,
				);

				this._lifecycleState = "closing";

				this._protocolHandler?.close();

				this.connectionStateHandler.dispose();
			} catch (exception) {
				this.mc.logger.sendErrorEvent({ eventName: "ContainerCloseException" }, exception);
			}

			this.emit("closed", error);

			if (this.visibilityEventHandler !== undefined) {
				document.removeEventListener("visibilitychange", this.visibilityEventHandler);
			}
		} finally {
			this._lifecycleState = "closed";
		}
	}

	private _disposed = false;
	private disposeCore(error?: ICriticalContainerError) {
		assert(!this._disposed, 0x54c /* Container already disposed */);
		this._disposed = true;

		try {
			// Ensure that we raise all key events even if one of these throws
			try {
				// Raise event first, to ensure we capture _lifecycleState before transition.
				// This gives us a chance to know what errors happened on open vs. on fully loaded container.
				this.mc.logger.sendTelemetryEvent(
					{
						eventName: "ContainerDispose",
						category: "generic",
					},
					error,
				);

				// ! Progressing from "closed" to "disposing" is not allowed
				if (this._lifecycleState !== "closed") {
					this._lifecycleState = "disposing";
				}

				this._protocolHandler?.close();

				this.connectionStateHandler.dispose();

				this._context?.dispose(error !== undefined ? new Error(error.message) : undefined);

				this.storageAdapter.dispose();

				// Notify storage about critical errors. They may be due to disconnect between client & server knowledge
				// about file, like file being overwritten in storage, but client having stale local cache.
				// Driver need to ensure all caches are cleared on critical errors
				this.service?.dispose(error);
			} catch (exception) {
				this.mc.logger.sendErrorEvent(
					{ eventName: "ContainerDisposeException" },
					exception,
				);
			}

			this.emit("disposed", error);

			this.removeAllListeners();
			if (this.visibilityEventHandler !== undefined) {
				document.removeEventListener("visibilitychange", this.visibilityEventHandler);
			}
		} finally {
			this._lifecycleState = "disposed";
		}
	}

	public closeAndGetPendingLocalState(): string {
		// runtime matches pending ops to successful ones by clientId and client seq num, so we need to close the
		// container at the same time we get pending state, otherwise this container could reconnect and resubmit with
		// a new clientId and a future container using stale pending state without the new clientId would resubmit them
		const pendingState = this.getPendingLocalState();
		this.close();
		return pendingState;
	}

	public getPendingLocalState(): string {
		if (!this.offlineLoadEnabled) {
			throw new UsageError("Can't get pending local state unless offline load is enabled");
		}
		assert(
			this.attachState === AttachState.Attached,
			0x0d1 /* "Container should be attached before close" */,
		);
		assert(
			this.resolvedUrl !== undefined && this.resolvedUrl.type === "fluid",
			0x0d2 /* "resolved url should be valid Fluid url" */,
		);
		assert(!!this.baseSnapshot, 0x5d4 /* no base snapshot */);
		assert(!!this.baseSnapshotBlobs, 0x5d5 /* no snapshot blobs */);
		const pendingState: IPendingContainerState = {
			pendingRuntimeState: this.context.getPendingLocalState(),
			baseSnapshot: this.baseSnapshot,
			snapshotBlobs: this.baseSnapshotBlobs,
			savedOps: this.savedOps,
			url: this.resolvedUrl.url,
			term: OnlyValidTermValue,
			clientId: this.clientId,
		};

		this.mc.logger.sendTelemetryEvent({ eventName: "GetPendingLocalState" });

		return JSON.stringify(pendingState);
	}

	public get attachState(): AttachState {
		return this._attachState;
	}

	public serialize(): string {
		assert(
			this.attachState === AttachState.Detached,
			0x0d3 /* "Should only be called in detached container" */,
		);

		const appSummary: ISummaryTree = this.context.createSummary();
		const protocolSummary = this.captureProtocolSummary();
		const combinedSummary = combineAppAndProtocolSummary(appSummary, protocolSummary);

		if (this.createProps.detachedBlobStorage && this.createProps.detachedBlobStorage.size > 0) {
			combinedSummary.tree[".hasAttachmentBlobs"] = {
				type: SummaryType.Blob,
				content: "true",
			};
		}
		return JSON.stringify(combinedSummary);
	}

	public async attach(request: IRequest): Promise<void> {
		await PerformanceEvent.timedExecAsync(
			this.mc.logger,
			{ eventName: "Attach" },
			async () => {
				if (this._lifecycleState !== "loaded") {
					// pre-0.58 error message: containerNotValidForAttach
					throw new UsageError(
						`The Container is not in a valid state for attach [${this._lifecycleState}]`,
					);
				}

				// If container is already attached or attach is in progress, throw an error.
				assert(
					this._attachState === AttachState.Detached && !this.attachStarted,
					0x205 /* "attach() called more than once" */,
				);
				this.attachStarted = true;

				// If attachment blobs were uploaded in detached state we will go through a different attach flow
				const hasAttachmentBlobs =
					this.createProps.detachedBlobStorage !== undefined &&
					this.createProps.detachedBlobStorage.size > 0;

				try {
					assert(
						this.deltaManager.inbound.length === 0,
						0x0d6 /* "Inbound queue should be empty when attaching" */,
					);

					let summary: ISummaryTree;
					if (!hasAttachmentBlobs) {
						// Get the document state post attach - possibly can just call attach but we need to change the
						// semantics around what the attach means as far as async code goes.
						const appSummary: ISummaryTree = this.context.createSummary();
						const protocolSummary = this.captureProtocolSummary();
						summary = combineAppAndProtocolSummary(appSummary, protocolSummary);

						// Set the state as attaching as we are starting the process of attaching container.
						// This should be fired after taking the summary because it is the place where we are
						// starting to attach the container to storage.
						// Also, this should only be fired in detached container.
						this._attachState = AttachState.Attaching;
						this.emit("attaching");
						if (this.offlineLoadEnabled) {
							const snapshot = getSnapshotTreeFromSerializedContainer(summary);
							this.baseSnapshot = snapshot;
							this.baseSnapshotBlobs =
								getBlobContentsFromTreeWithBlobContents(snapshot);
						}
					}

					// Actually go and create the resolved document
					if (this.service === undefined) {
						const createNewResolvedUrl = await this.urlResolver.resolve(request);
						assert(
							this.client.details.type !== summarizerClientType &&
								createNewResolvedUrl !== undefined,
							0x2c4 /* "client should not be summarizer before container is created" */,
						);
						this.service = await runWithRetry(
							async () =>
								this.serviceFactory.createContainer(
									summary,
									createNewResolvedUrl,
									this.subLogger,
									false, // clientIsSummarizer
								),
							"containerAttach",
							this.mc.logger,
							{
								cancel: this.closeSignal,
							}, // progress
						);
					}
					await this.storageAdapter.connectToService(this.service);

					if (hasAttachmentBlobs) {
						// upload blobs to storage
						assert(
							!!this.createProps.detachedBlobStorage,
							0x24e /* "assertion for type narrowing" */,
						);

						// build a table mapping IDs assigned locally to IDs assigned by storage and pass it to runtime to
						// support blob handles that only know about the local IDs
						const redirectTable = new Map<string, string>();
						// if new blobs are added while uploading, upload them too
						while (redirectTable.size < this.createProps.detachedBlobStorage.size) {
							const newIds = this.createProps.detachedBlobStorage
								.getBlobIds()
								.filter((id) => !redirectTable.has(id));
							for (const id of newIds) {
								const blob = await this.createProps.detachedBlobStorage.readBlob(
									id,
								);
								const response = await this.storageAdapter.createBlob(blob);
								redirectTable.set(id, response.id);
							}
						}

						// take summary and upload
						const appSummary: ISummaryTree = this.context.createSummary(redirectTable);
						const protocolSummary = this.captureProtocolSummary();
						summary = combineAppAndProtocolSummary(appSummary, protocolSummary);

						this._attachState = AttachState.Attaching;
						this.emit("attaching");
						if (this.offlineLoadEnabled) {
							const snapshot = getSnapshotTreeFromSerializedContainer(summary);
							this.baseSnapshot = snapshot;
							this.baseSnapshotBlobs =
								getBlobContentsFromTreeWithBlobContents(snapshot);
						}

						await this.storageAdapter.uploadSummaryWithContext(summary, {
							referenceSequenceNumber: 0,
							ackHandle: undefined,
							proposalHandle: undefined,
						});
					}

					this._attachState = AttachState.Attached;
					this.emit("attached");

					if (!this.closed) {
						this.resumeInternal({
							fetchOpsFromStorage: false,
							reason: "createDetached",
						});
					}
				} catch (error) {
					// add resolved URL on error object so that host has the ability to find this document and delete it
					const newError = normalizeError(error);
					newError.addTelemetryProperties({ resolvedUrl: this.resolvedUrl?.url });
					this.close(newError);
					throw newError;
				}
			},
			{ start: true, end: true, cancel: "generic" },
		);
	}

	public async request(path: IRequest): Promise<IResponse> {
		return PerformanceEvent.timedExecAsync(
			this.mc.logger,
			{ eventName: "Request" },
			async () => this.context.request(path),
			{ end: true, cancel: "error" },
		);
	}

	private setAutoReconnectInternal(mode: ReconnectMode) {
		const currentMode = this._deltaManager.connectionManager.reconnectMode;

		if (currentMode === mode) {
			return;
		}

		const now = performance.now();
		const duration = now - this.setAutoReconnectTime;
		this.setAutoReconnectTime = now;

		this.mc.logger.sendTelemetryEvent({
			eventName:
				mode === ReconnectMode.Enabled ? "AutoReconnectEnabled" : "AutoReconnectDisabled",
			connectionMode: this.connectionMode,
			connectionState: ConnectionState[this.connectionState],
			duration,
		});

		this._deltaManager.connectionManager.setAutoReconnect(mode);
	}

	public connect() {
		if (this.closed) {
			throw new UsageError(`The Container is closed and cannot be connected`);
		} else if (this._attachState !== AttachState.Attached) {
			throw new UsageError(`The Container is not attached and cannot be connected`);
		} else if (!this.connected) {
			// Note: no need to fetch ops as we do it preemptively as part of DeltaManager.attachOpHandler().
			// If there is gap, we will learn about it once connected, but the gap should be small (if any),
			// assuming that connect() is called quickly after initial container boot.
			this.connectInternal({ reason: "DocumentConnect", fetchOpsFromStorage: false });
		}
	}

	private connectInternal(args: IConnectionArgs) {
		assert(!this.closed, 0x2c5 /* "Attempting to connect() a closed Container" */);
		assert(
			this._attachState === AttachState.Attached,
			0x2c6 /* "Attempting to connect() a container that is not attached" */,
		);

		// Resume processing ops and connect to delta stream
		this.resumeInternal(args);

		// Set Auto Reconnect Mode
		const mode = ReconnectMode.Enabled;
		this.setAutoReconnectInternal(mode);
	}

	public disconnect() {
		if (this.closed) {
			throw new UsageError(`The Container is closed and cannot be disconnected`);
		} else {
			this.disconnectInternal();
		}
	}

	private disconnectInternal() {
		assert(!this.closed, 0x2c7 /* "Attempting to disconnect() a closed Container" */);

		// Set Auto Reconnect Mode
		const mode = ReconnectMode.Disabled;
		this.setAutoReconnectInternal(mode);
	}

	private resumeInternal(args: IConnectionArgs) {
		assert(!this.closed, 0x0d9 /* "Attempting to connect() a closed DeltaManager" */);

		// Resume processing ops
		if (this.inboundQueuePausedFromInit) {
			this.inboundQueuePausedFromInit = false;
			this._deltaManager.inbound.resume();
			this._deltaManager.inboundSignal.resume();
		}

		// Ensure connection to web socket
		this.connectToDeltaStream(args);
	}

	public async getAbsoluteUrl(relativeUrl: string): Promise<string | undefined> {
		if (this.resolvedUrl === undefined) {
			return undefined;
		}

		return this.urlResolver.getAbsoluteUrl(
			this.resolvedUrl,
			relativeUrl,
			getPackageName(this._context?.codeDetails),
		);
	}

	public async proposeCodeDetails(codeDetails: IFluidCodeDetails) {
		if (!isFluidCodeDetails(codeDetails)) {
			throw new Error("Provided codeDetails are not IFluidCodeDetails");
		}

		if (this.codeLoader.IFluidCodeDetailsComparer) {
			const comparison = await this.codeLoader.IFluidCodeDetailsComparer.compare(
				codeDetails,
				this.getCodeDetailsFromQuorum(),
			);
			if (comparison !== undefined && comparison <= 0) {
				throw new Error("Proposed code details should be greater than the current");
			}
		}

		return this.protocolHandler.quorum
			.propose("code", codeDetails)
			.then(() => true)
			.catch(() => false);
	}

	private async processCodeProposal(): Promise<void> {
		const codeDetails = this.getCodeDetailsFromQuorum();

		await Promise.all([
			this.deltaManager.inbound.pause(),
			this.deltaManager.inboundSignal.pause(),
		]);

		if ((await this.context.satisfies(codeDetails)) === true) {
			this.deltaManager.inbound.resume();
			this.deltaManager.inboundSignal.resume();
			return;
		}

		// pre-0.58 error message: existingContextDoesNotSatisfyIncomingProposal
		const error = new GenericError("Existing context does not satisfy incoming proposal");
		this.close(error);
	}

	private async getVersion(version: string | null): Promise<IVersion | undefined> {
		const versions = await this.storageAdapter.getVersions(version, 1);
		return versions[0];
	}

	private connectToDeltaStream(args: IConnectionArgs) {
		// All agents need "write" access, including summarizer.
		if (!this._canReconnect || !this.client.details.capabilities.interactive) {
			args.mode = "write";
		}
		this.connectionStateHandler.establishingConnection(args.reason);
		this._deltaManager.connect(args);
	}

	/**
	 * Load container.
	 *
	 * @param specifiedVersion - Version SHA to load snapshot. If not specified, will fetch the latest snapshot.
	 */
	private async load(
		specifiedVersion: string | undefined,
		loadMode: IContainerLoadMode,
		resolvedUrl: IResolvedUrl,
		pendingLocalState?: IPendingContainerState,
	) {
		this.service = await this.serviceFactory.createDocumentService(
			resolvedUrl,
			this.subLogger,
			this.client.details.type === summarizerClientType,
		);

		// Ideally we always connect as "read" by default.
		// Currently that works with SPO & r11s, because we get "write" connection when connecting to non-existing file.
		// We should not rely on it by (one of them will address the issue, but we need to address both)
		// 1) switching create new flow to one where we create file by posting snapshot
		// 2) Fixing quorum workflows (have retry logic)
		// That all said, "read" does not work with memorylicious workflows (that opens two simultaneous
		// connections to same file) in two ways:
		// A) creation flow breaks (as one of the clients "sees" file as existing, and hits #2 above)
		// B) Once file is created, transition from view-only connection to write does not work - some bugs to be fixed.
		const connectionArgs: IConnectionArgs = {
			reason: "DocumentOpen",
			mode: "write",
			fetchOpsFromStorage: false,
		};

		// Start websocket connection as soon as possible. Note that there is no op handler attached yet, but the
		// DeltaManager is resilient to this and will wait to start processing ops until after it is attached.
		if (loadMode.deltaConnection === undefined && !pendingLocalState) {
			this.connectToDeltaStream(connectionArgs);
		}

		if (!pendingLocalState) {
			await this.storageAdapter.connectToService(this.service);
		} else {
			// if we have pendingLocalState we can load without storage; don't wait for connection
			this.storageAdapter.connectToService(this.service).catch((error) => {
				this.close(error);
			});
		}

		this._attachState = AttachState.Attached;

		// Fetch specified snapshot.
		const { snapshot, versionId } =
			pendingLocalState === undefined
				? await this.fetchSnapshotTree(specifiedVersion)
				: { snapshot: pendingLocalState.baseSnapshot, versionId: undefined };

		if (pendingLocalState) {
			this.baseSnapshot = pendingLocalState.baseSnapshot;
			this.baseSnapshotBlobs = pendingLocalState.snapshotBlobs;
		} else {
			assert(snapshot !== undefined, 0x237 /* "Snapshot should exist" */);
			if (this.offlineLoadEnabled) {
				this.baseSnapshot = snapshot;
				// Save contents of snapshot now, otherwise closeAndGetPendingLocalState() must be async
				this.baseSnapshotBlobs = await getBlobContentsFromTree(snapshot, this.storage);
			}
		}

		const attributes: IDocumentAttributes = await this.getDocumentAttributes(
			this.storageAdapter,
			snapshot,
		);

		// If we saved ops, we will replay them and don't need DeltaManager to fetch them
		const sequenceNumber =
			pendingLocalState?.savedOps[pendingLocalState.savedOps.length - 1]?.sequenceNumber;
		const dmAttributes =
			sequenceNumber !== undefined ? { ...attributes, sequenceNumber } : attributes;

		let opsBeforeReturnP: Promise<void> | undefined;

		// Attach op handlers to finish initialization and be able to start processing ops
		// Kick off any ops fetching if required.
		switch (loadMode.opsBeforeReturn) {
			case undefined:
				// Start prefetch, but not set opsBeforeReturnP - boot is not blocked by it!
				// eslint-disable-next-line @typescript-eslint/no-floating-promises
				this.attachDeltaManagerOpHandler(
					dmAttributes,
					loadMode.deltaConnection !== "none" ? "all" : "none",
				);
				break;
			case "cached":
				opsBeforeReturnP = this.attachDeltaManagerOpHandler(dmAttributes, "cached");
				break;
			case "all":
				opsBeforeReturnP = this.attachDeltaManagerOpHandler(dmAttributes, "all");
				break;
			default:
				unreachableCase(loadMode.opsBeforeReturn);
		}

		// ...load in the existing quorum
		// Initialize the protocol handler
		await this.initializeProtocolStateFromSnapshot(attributes, this.storageAdapter, snapshot);

		const codeDetails = this.getCodeDetailsFromQuorum();
		await this.instantiateContext(
			true, // existing
			codeDetails,
			snapshot,
			pendingLocalState?.pendingRuntimeState,
		);

		// replay saved ops
		if (pendingLocalState) {
			for (const message of pendingLocalState.savedOps) {
				this.processRemoteMessage(message);

				// allow runtime to apply stashed ops at this op's sequence number
				await this.context.notifyOpReplay(message);
			}
			pendingLocalState.savedOps = [];

			// now set clientId to stashed clientId so live ops are correctly processed as local
			assert(
				this.clientId === undefined,
				0x5d6 /* Unexpected clientId when setting stashed clientId */,
			);
			this._clientId = pendingLocalState?.clientId;
		}

		// We might have hit some failure that did not manifest itself in exception in this flow,
		// do not start op processing in such case - static version of Container.load() will handle it correctly.
		if (!this.closed) {
			if (opsBeforeReturnP !== undefined) {
				this._deltaManager.inbound.resume();

				await PerformanceEvent.timedExecAsync(
					this.mc.logger,
					{ eventName: "WaitOps" },
					async () => opsBeforeReturnP,
				);
				await PerformanceEvent.timedExecAsync(
					this.mc.logger,
					{ eventName: "WaitOpProcessing" },
					async () => this._deltaManager.inbound.waitTillProcessingDone(),
				);

				// eslint-disable-next-line @typescript-eslint/no-floating-promises
				this._deltaManager.inbound.pause();
			}

			switch (loadMode.deltaConnection) {
				case undefined:
					if (pendingLocalState) {
						// connect to delta stream now since we did not before
						this.connectToDeltaStream(connectionArgs);
					}
				// intentional fallthrough
				case "delayed":
					assert(
						this.inboundQueuePausedFromInit,
						0x346 /* inboundQueuePausedFromInit should be true */,
					);
					this.inboundQueuePausedFromInit = false;
					this._deltaManager.inbound.resume();
					this._deltaManager.inboundSignal.resume();
					break;
				case "none":
					break;
				default:
					unreachableCase(loadMode.deltaConnection);
			}
		}

		// Safety net: static version of Container.load() should have learned about it through "closed" handler.
		// But if that did not happen for some reason, fail load for sure.
		// Otherwise we can get into situations where container is closed and does not try to connect to ordering
		// service, but caller does not know that (callers do expect container to be not closed on successful path
		// and listen only on "closed" event)
		if (this.closed) {
			throw new Error("Container was closed while load()");
		}

		// Internal context is fully loaded at this point
		this.setLoaded();

		return {
			sequenceNumber: attributes.sequenceNumber,
			version: versionId,
			dmLastProcessedSeqNumber: this._deltaManager.lastSequenceNumber,
			dmLastKnownSeqNumber: this._deltaManager.lastKnownSeqNumber,
		};
	}

	private async createDetached(source: IFluidCodeDetails) {
		const attributes: IDocumentAttributes = {
			sequenceNumber: detachedContainerRefSeqNumber,
			term: OnlyValidTermValue,
			minimumSequenceNumber: 0,
		};

		await this.attachDeltaManagerOpHandler(attributes);

		// Need to just seed the source data in the code quorum. Quorum itself is empty
		const qValues = initQuorumValuesFromCodeDetails(source);
		this.initializeProtocolState(
			attributes,
			{
				members: [],
				proposals: [],
				values: qValues,
			}, // IQuorumSnapShot
		);

		// The load context - given we seeded the quorum - will be great
		await this.instantiateContextDetached(
			false, // existing
		);

		this.setLoaded();
	}

	private async rehydrateDetachedFromSnapshot(detachedContainerSnapshot: ISummaryTree) {
		if (detachedContainerSnapshot.tree[".hasAttachmentBlobs"] !== undefined) {
			assert(
				!!this.createProps.detachedBlobStorage &&
					this.createProps.detachedBlobStorage.size > 0,
				0x250 /* "serialized container with attachment blobs must be rehydrated with detached blob storage" */,
			);
			delete detachedContainerSnapshot.tree[".hasAttachmentBlobs"];
		}

		const snapshotTree = getSnapshotTreeFromSerializedContainer(detachedContainerSnapshot);
		this.storageAdapter.loadSnapshotForRehydratingContainer(snapshotTree);
		const attributes = await this.getDocumentAttributes(this.storageAdapter, snapshotTree);

		await this.attachDeltaManagerOpHandler(attributes);

		// Initialize the protocol handler
		const baseTree = getProtocolSnapshotTree(snapshotTree);
		const qValues = await readAndParse<[string, ICommittedProposal][]>(
			this.storageAdapter,
			baseTree.blobs.quorumValues,
		);
		const codeDetails = getCodeDetailsFromQuorumValues(qValues);
		this.initializeProtocolState(
			attributes,
			{
				members: [],
				proposals: [],
				values:
					codeDetails !== undefined ? initQuorumValuesFromCodeDetails(codeDetails) : [],
			}, // IQuorumSnapShot
		);

		await this.instantiateContextDetached(
			true, // existing
			snapshotTree,
		);

		this.setLoaded();
	}

	private async getDocumentAttributes(
		storage: IDocumentStorageService,
		tree: ISnapshotTree | undefined,
	): Promise<IDocumentAttributes> {
		if (tree === undefined) {
			return {
				minimumSequenceNumber: 0,
				sequenceNumber: 0,
				term: OnlyValidTermValue,
			};
		}

		// Backward compatibility: old docs would have ".attributes" instead of "attributes"
		const attributesHash =
			".protocol" in tree.trees
				? tree.trees[".protocol"].blobs.attributes
				: tree.blobs[".attributes"];

		const attributes = await readAndParse<IDocumentAttributes>(storage, attributesHash);

		return attributes;
	}

	private async initializeProtocolStateFromSnapshot(
		attributes: IDocumentAttributes,
		storage: IDocumentStorageService,
		snapshot: ISnapshotTree | undefined,
	): Promise<void> {
		const quorumSnapshot: IQuorumSnapshot = {
			members: [],
			proposals: [],
			values: [],
		};

		if (snapshot !== undefined) {
			const baseTree = getProtocolSnapshotTree(snapshot);
			[quorumSnapshot.members, quorumSnapshot.proposals, quorumSnapshot.values] =
				await Promise.all([
					readAndParse<[string, ISequencedClient][]>(
						storage,
						baseTree.blobs.quorumMembers,
					),
					readAndParse<[number, ISequencedProposal, string[]][]>(
						storage,
						baseTree.blobs.quorumProposals,
					),
					readAndParse<[string, ICommittedProposal][]>(
						storage,
						baseTree.blobs.quorumValues,
					),
				]);
		}

		this.initializeProtocolState(attributes, quorumSnapshot);
	}

	private initializeProtocolState(
		attributes: IDocumentAttributes,
		quorumSnapshot: IQuorumSnapshot,
	): void {
		const protocolHandlerBuilder =
			this.createProps.protocolHandlerBuilder ??
			((...args) => new ProtocolHandler(...args, new Audience()));
		const protocol = protocolHandlerBuilder(attributes, quorumSnapshot, (key, value) =>
			this.submitMessage(MessageType.Propose, JSON.stringify({ key, value })),
		);

		const protocolLogger = ChildLogger.create(this.subLogger, "ProtocolHandler");

		protocol.quorum.on("error", (error) => {
			protocolLogger.sendErrorEvent(error);
		});

		// Track membership changes and update connection state accordingly
		this.connectionStateHandler.initProtocol(protocol);

		protocol.quorum.on("addProposal", (proposal: ISequencedProposal) => {
			if (proposal.key === "code" || proposal.key === "code2") {
				this.emit("codeDetailsProposed", proposal.value, proposal);
			}
		});

		protocol.quorum.on("approveProposal", (sequenceNumber, key, value) => {
			if (key === "code" || key === "code2") {
				if (!isFluidCodeDetails(value)) {
					this.mc.logger.sendErrorEvent({
						eventName: "CodeProposalNotIFluidCodeDetails",
					});
				}
				this.processCodeProposal().catch((error) => {
					const normalizedError = normalizeError(error);
					this.close(normalizedError);
					throw error;
				});
			}
		});
		// we need to make sure this member get set in a synchronous context,
		// or other things can happen after the object that will be set is created, but not yet set
		// this was breaking this._initialClients handling
		//
		this._protocolHandler = protocol;
	}

	private captureProtocolSummary(): ISummaryTree {
		const quorumSnapshot = this.protocolHandler.snapshot();
		const summary: ISummaryTree = {
			tree: {
				attributes: {
					content: JSON.stringify(this.protocolHandler.attributes),
					type: SummaryType.Blob,
				},
				quorumMembers: {
					content: JSON.stringify(quorumSnapshot.members),
					type: SummaryType.Blob,
				},
				quorumProposals: {
					content: JSON.stringify(quorumSnapshot.proposals),
					type: SummaryType.Blob,
				},
				quorumValues: {
					content: JSON.stringify(quorumSnapshot.values),
					type: SummaryType.Blob,
				},
			},
			type: SummaryType.Tree,
		};

		return summary;
	}

	private getCodeDetailsFromQuorum(): IFluidCodeDetails {
		const quorum = this.protocolHandler.quorum;

		const pkg = getCodeProposal(quorum);

		return pkg as IFluidCodeDetails;
	}

	private get client(): IClient {
		const client: IClient =
			this.options?.client !== undefined
				? (this.options.client as IClient)
				: {
						details: {
							capabilities: { interactive: true },
						},
						mode: "read", // default reconnection mode on lost connection / connection error
						permission: [],
						scopes: [],
						user: { id: "" },
				  };

		if (this.clientDetailsOverride !== undefined) {
			merge(client.details, this.clientDetailsOverride);
		}
		client.details.environment = [
			client.details.environment,
			` loaderVersion:${pkgVersion}`,
		].join(";");
		return client;
	}

	/**
	 * Returns true if connection is active, i.e. it's "write" connection and
	 * container runtime was notified about this connection (i.e. we are up-to-date and could send ops).
	 * This happens after client received its own joinOp and thus is in the quorum.
	 * If it's not true, runtime is not in position to send ops.
	 */
	private activeConnection() {
		return (
			this.connectionState === ConnectionState.Connected && this.connectionMode === "write"
		);
	}

	private createDeltaManager() {
		const serviceProvider = () => this.service;
		const deltaManager = new DeltaManager<ConnectionManager>(
			serviceProvider,
			ChildLogger.create(this.subLogger, "DeltaManager"),
			() => this.activeConnection(),
			(props: IConnectionManagerFactoryArgs) =>
				new ConnectionManager(
					serviceProvider,
					() => this.isDirty,
					this.client,
					this._canReconnect,
					ChildLogger.create(this.subLogger, "ConnectionManager"),
					props,
				),
		);

		// Disable inbound queues as Container is not ready to accept any ops until we are fully loaded!
		// eslint-disable-next-line @typescript-eslint/no-floating-promises
		deltaManager.inbound.pause();
		// eslint-disable-next-line @typescript-eslint/no-floating-promises
		deltaManager.inboundSignal.pause();

		deltaManager.on("connect", (details: IConnectionDetailsInternal, _opsBehind?: number) => {
			assert(this.connectionMode === details.mode, 0x4b7 /* mismatch */);
			this.connectionStateHandler.receivedConnectEvent(details);
		});

		deltaManager.on("disconnect", (reason: string, error?: IAnyDriverError) => {
			this.collabWindowTracker?.stopSequenceNumberUpdate();
			if (!this.closed) {
				this.connectionStateHandler.receivedDisconnectEvent(reason, error);
			}
		});

		deltaManager.on("throttled", (warning: IThrottlingWarning) => {
			const warn = warning as ContainerWarning;
			// Some "warning" events come from outside the container and are logged
			// elsewhere (e.g. summarizing container). We shouldn't log these here.
			if (warn.logged !== true) {
				this.mc.logger.sendTelemetryEvent({ eventName: "ContainerWarning" }, warn);
			}
			this.emit("warning", warn);
		});

		deltaManager.on("readonly", (readonly) => {
			this.setContextConnectedState(
				this.connectionState === ConnectionState.Connected,
				readonly,
			);
			this.emit("readonly", readonly);
		});

		deltaManager.on("closed", (error?: ICriticalContainerError) => {
			this.closeCore(error);
		});

		deltaManager.on("disposed", (error?: ICriticalContainerError) => {
			this.disposeCore(error);
		});

		return deltaManager;
	}

	private async attachDeltaManagerOpHandler(
		attributes: IDocumentAttributes,
		prefetchType?: "cached" | "all" | "none",
	) {
		return this._deltaManager.attachOpHandler(
			attributes.minimumSequenceNumber,
			attributes.sequenceNumber,
			{
				process: (message) => this.processRemoteMessage(message),
				processSignal: (message) => {
					this.processSignal(message);
				},
			},
			prefetchType,
		);
	}

	private logConnectionStateChangeTelemetry(
		value: ConnectionState,
		oldState: ConnectionState,
		reason?: string,
		error?: IAnyDriverError,
	) {
		// Log actual event
		const time = performance.now();
		this.connectionTransitionTimes[value] = time;
		const duration = time - this.connectionTransitionTimes[oldState];

		let durationFromDisconnected: number | undefined;
		let connectionInitiationReason: string | undefined;
		let autoReconnect: ReconnectMode | undefined;
		let checkpointSequenceNumber: number | undefined;
		let opsBehind: number | undefined;
		if (value === ConnectionState.Disconnected) {
			autoReconnect = this._deltaManager.connectionManager.reconnectMode;
		} else {
			if (value === ConnectionState.Connected) {
				durationFromDisconnected =
					time - this.connectionTransitionTimes[ConnectionState.Disconnected];
				durationFromDisconnected = TelemetryLogger.formatTick(durationFromDisconnected);
			} else if (value === ConnectionState.CatchingUp) {
				// This info is of most interesting while Catching Up.
				checkpointSequenceNumber = this.deltaManager.lastKnownSeqNumber;
				if (this.deltaManager.hasCheckpointSequenceNumber) {
					opsBehind = checkpointSequenceNumber - this.deltaManager.lastSequenceNumber;
				}
			}
			connectionInitiationReason = this.firstConnection ? "InitialConnect" : "AutoReconnect";
		}

		this.mc.logger.sendPerformanceEvent(
			{
				eventName: `ConnectionStateChange_${ConnectionState[value]}`,
				from: ConnectionState[oldState],
				duration,
				durationFromDisconnected,
				reason,
				connectionInitiationReason,
				pendingClientId: this.connectionStateHandler.pendingClientId,
				clientId: this.clientId,
				autoReconnect,
				opsBehind,
				online: OnlineStatus[isOnline()],
				lastVisible:
					this.lastVisible !== undefined
						? performance.now() - this.lastVisible
						: undefined,
				checkpointSequenceNumber,
				quorumSize: this._protocolHandler?.quorum.getMembers().size,
				...this._deltaManager.connectionProps,
			},
			error,
		);

		if (value === ConnectionState.Connected) {
			this.firstConnection = false;
		}
	}

	private propagateConnectionState(initialTransition: boolean, disconnectedReason?: string) {
		// When container loaded, we want to propagate initial connection state.
		// After that, we communicate only transitions to Connected & Disconnected states, skipping all other states.
		// This can be changed in the future, for example we likely should add "CatchingUp" event on Container.
		if (
			!initialTransition &&
			this.connectionState !== ConnectionState.Connected &&
			this.connectionState !== ConnectionState.Disconnected
		) {
			return;
		}
		const state = this.connectionState === ConnectionState.Connected;

		const logOpsOnReconnect: boolean =
			this.connectionState === ConnectionState.Connected &&
			!this.firstConnection &&
			this.connectionMode === "write";
		if (logOpsOnReconnect) {
			this.messageCountAfterDisconnection = 0;
		}

		// Both protocol and context should not be undefined if we got so far.

		this.setContextConnectedState(state, this.readOnlyInfo.readonly ?? false);
		this.protocolHandler.setConnectionState(state, this.clientId);
		raiseConnectedEvent(this.mc.logger, this, state, this.clientId, disconnectedReason);

		if (logOpsOnReconnect) {
			this.mc.logger.sendTelemetryEvent({
				eventName: "OpsSentOnReconnect",
				count: this.messageCountAfterDisconnection,
			});
		}
	}

	// back-compat: ADO #1385: Remove in the future, summary op should come through submitSummaryMessage()
	private submitContainerMessage(
		type: MessageType,
		contents: any,
		batch?: boolean,
		metadata?: any,
	): number {
		switch (type) {
			case MessageType.Operation:
				return this.submitMessage(type, JSON.stringify(contents), batch, metadata);
			case MessageType.Summarize:
				return this.submitSummaryMessage(contents as unknown as ISummaryContent);
			default: {
				const newError = new GenericError(
					"invalidContainerSubmitOpType",
					undefined /* error */,
					{ messageType: type },
				);
				this.close(newError);
				return -1;
			}
		}
	}

	/** @returns clientSequenceNumber of last message in a batch */
	private submitBatch(batch: IBatchMessage[], referenceSequenceNumber?: number): number {
		let clientSequenceNumber = -1;
		for (const message of batch) {
			clientSequenceNumber = this.submitMessage(
				MessageType.Operation,
				message.contents,
				true, // batch
				message.metadata,
				message.compression,
				referenceSequenceNumber,
			);
		}
		this._deltaManager.flush();
		return clientSequenceNumber;
	}

	private submitSummaryMessage(summary: ISummaryContent, referenceSequenceNumber?: number) {
		// github #6451: this is only needed for staging so the server
		// know when the protocol tree is included
		// this can be removed once all clients send
		// protocol tree by default
		if (summary.details === undefined) {
			summary.details = {};
		}
		summary.details.includesProtocolTree = this.storageAdapter.summarizeProtocolTree;
		return this.submitMessage(
			MessageType.Summarize,
			JSON.stringify(summary),
			false /* batch */,
			undefined /* metadata */,
			undefined /* compression */,
			referenceSequenceNumber,
		);
	}

	private submitMessage(
		type: MessageType,
		contents?: string,
		batch?: boolean,
		metadata?: any,
		compression?: string,
		referenceSequenceNumber?: number,
	): number {
		if (this.connectionState !== ConnectionState.Connected) {
			this.mc.logger.sendErrorEvent({ eventName: "SubmitMessageWithNoConnection", type });
			return -1;
		}

		this.messageCountAfterDisconnection += 1;
		this.collabWindowTracker?.stopSequenceNumberUpdate();
		return this._deltaManager.submit(
			type,
			contents,
			batch,
			metadata,
			compression,
			referenceSequenceNumber,
		);
	}

	private processRemoteMessage(message: ISequencedDocumentMessage) {
		if (this.offlineLoadEnabled) {
			this.savedOps.push(message);
		}
		const local = this.clientId === message.clientId;

		// Allow the protocol handler to process the message
		const result = this.protocolHandler.processMessage(message, local);

		// Forward messages to the loaded runtime for processing
		this.context.process(message, local);

		// Inactive (not in quorum or not writers) clients don't take part in the minimum sequence number calculation.
		if (this.activeConnection()) {
			if (this.collabWindowTracker === undefined) {
				// Note that config from first connection will be used for this container's lifetime.
				// That means that if relay service changes settings, such changes will impact only newly booted
				// clients.
				// All existing will continue to use settings they got earlier.
				assert(
					this.serviceConfiguration !== undefined,
					0x2e4 /* "there should be service config for active connection" */,
				);
				this.collabWindowTracker = new CollabWindowTracker(
					(type) => {
						assert(
							this.activeConnection(),
							0x241 /* "disconnect should result in stopSequenceNumberUpdate() call" */,
						);
						this.submitMessage(type);
					},
					this.serviceConfiguration.noopTimeFrequency,
					this.serviceConfiguration.noopCountFrequency,
				);
			}
			this.collabWindowTracker.scheduleSequenceNumberUpdate(
				message,
				result.immediateNoOp === true,
			);
		}

		this.emit("op", message);
	}

	private submitSignal(message: any) {
		this._deltaManager.submitSignal(JSON.stringify(message));
	}

	private processSignal(message: ISignalMessage) {
		// No clientId indicates a system signal message.
		if (message.clientId === null) {
			this.protocolHandler.processSignal(message);
		} else {
			const local = this.clientId === message.clientId;
			this.context.processSignal(message, local);
		}
	}

	/**
	 * Get the most recent snapshot, or a specific version.
	 * @param specifiedVersion - The specific version of the snapshot to retrieve
	 * @returns The snapshot requested, or the latest snapshot if no version was specified, plus version ID
	 */
	private async fetchSnapshotTree(
		specifiedVersion: string | undefined,
	): Promise<{ snapshot?: ISnapshotTree; versionId?: string }> {
		const version = await this.getVersion(specifiedVersion ?? null);

		if (version === undefined && specifiedVersion !== undefined) {
			// We should have a defined version to load from if specified version requested
			this.mc.logger.sendErrorEvent({
				eventName: "NoVersionFoundWhenSpecified",
				id: specifiedVersion,
			});
		}
		this._loadedFromVersion = version;
		const snapshot = (await this.storageAdapter.getSnapshotTree(version)) ?? undefined;

		if (snapshot === undefined && version !== undefined) {
			this.mc.logger.sendErrorEvent({ eventName: "getSnapshotTreeFailed", id: version.id });
		}
		return { snapshot, versionId: version?.id };
	}

	private async instantiateContextDetached(existing: boolean, snapshot?: ISnapshotTree) {
		const codeDetails = this.getCodeDetailsFromQuorum();
		if (codeDetails === undefined) {
			throw new Error("pkg should be provided in create flow!!");
		}

		await this.instantiateContext(existing, codeDetails, snapshot);
	}

	private async instantiateContext(
		existing: boolean,
		codeDetails: IFluidCodeDetails,
		snapshot?: ISnapshotTree,
		pendingLocalState?: unknown,
	) {
		assert(this._context?.disposed !== false, 0x0dd /* "Existing context not disposed" */);

		// The relative loader will proxy requests to '/' to the loader itself assuming no non-cache flags
		// are set. Global requests will still go directly to the loader
		const maybeLoader: FluidObject<IHostLoader> = this.scope;
		const loader = new RelativeLoader(this, maybeLoader.ILoader);
		this._context = await ContainerContext.createOrLoad(
			this,
			this.scope,
			this.codeLoader,
			codeDetails,
			snapshot,
			new DeltaManagerProxy(this._deltaManager),
			new QuorumProxy(this.protocolHandler.quorum),
			loader,
			(type, contents, batch, metadata) =>
				this.submitContainerMessage(type, contents, batch, metadata),
			(summaryOp: ISummaryContent, referenceSequenceNumber?: number) =>
				this.submitSummaryMessage(summaryOp, referenceSequenceNumber),
			(batch: IBatchMessage[], referenceSequenceNumber?: number) =>
				this.submitBatch(batch, referenceSequenceNumber),
			(message) => this.submitSignal(message),
			(error?: ICriticalContainerError) => this.dispose(error),
			(error?: ICriticalContainerError) => this.close(error),
			Container.version,
			(dirty: boolean) => this.updateDirtyContainerState(dirty),
			existing,
			pendingLocalState,
		);

		this.emit("contextChanged", codeDetails);
	}

	private updateDirtyContainerState(dirty: boolean) {
		if (this._dirtyContainer === dirty) {
			return;
		}
		this._dirtyContainer = dirty;
		this.emit(dirty ? dirtyContainerEvent : savedContainerEvent);
	}

	/**
	 * Set the connected state of the ContainerContext
	 * This controls the "connected" state of the ContainerRuntime as well
	 * @param state - Is the container currently connected?
	 * @param readonly - Is the container in readonly mode?
	 */
	private setContextConnectedState(state: boolean, readonly: boolean): void {
		if (this._context?.disposed === false) {
			/**
			 * We want to lie to the ContainerRuntime when we are in readonly mode to prevent issues with pending
			 * ops getting through to the DeltaManager.
			 * The ContainerRuntime's "connected" state simply means it is ok to send ops
			 * See https://dev.azure.com/fluidframework/internal/_workitems/edit/1246
			 */
			this.context.setConnectionState(state && !readonly, this.clientId);
		}
	}
}

/**
 * IContainer interface that includes experimental features still under development.
 * @internal
 */
export interface IContainerExperimental extends IContainer {
	/**
	 * Get pending state from container. WARNING: misuse of this API can result in duplicate op
	 * submission and potential document corruption. The blob returned MUST be deleted if and when this
	 * container emits a "connected" event.
	 * @returns serialized blob that can be passed to Loader.resolve()
	 * @experimental misuse of this API can result in duplicate op submission and potential document corruption
	 * {@link https://github.com/microsoft/FluidFramework/blob/main/packages/loader/container-loader/closeAndGetPendingLocalState.md}
	 */
	getPendingLocalState(): string;
}<|MERGE_RESOLUTION|>--- conflicted
+++ resolved
@@ -738,17 +738,10 @@
 			);
 		});
 
-<<<<<<< HEAD
 		this.connectionTransitionTimes[ConnectionState.Disconnected] = performance.now();
-		this.clientDetailsOverride = config.clientDetailsOverride;
-		this._resolvedUrl = config.resolvedUrl;
-		if (config.canReconnect !== undefined) {
-			this._canReconnect = config.canReconnect;
-=======
 		this.clientDetailsOverride = createProps.clientDetailsOverride;
 		if (createProps.canReconnect !== undefined) {
 			this._canReconnect = createProps.canReconnect;
->>>>>>> dfd899bf
 		}
 
 		// Create logger for data stores to use
@@ -915,14 +908,10 @@
 		return this.protocolHandler.quorum;
 	}
 
-<<<<<<< HEAD
-	public dispose?(error?: ICriticalContainerError) {
+	public dispose(error?: ICriticalContainerError) {
 		if (this.connectionState === ConnectionState.EstablishingConnection) {
 			this.connectionStateHandler.disconnect("ContainerDisposed");
 		}
-=======
-	public dispose(error?: ICriticalContainerError) {
->>>>>>> dfd899bf
 		this._deltaManager.close(error, true /* doDispose */);
 		this.verifyClosed();
 	}
