--- conflicted
+++ resolved
@@ -678,28 +678,12 @@
             this.connectionStateHandler.containerSaved();
         });
 
-<<<<<<< HEAD
-        this._storage = new ContainerStorageAdapter(
-            () => {
-                if (this.attachState !== AttachState.Attached) {
-                    if (this.loaderServices.detachedBlobStorage !== undefined) {
-                        return new BlobOnlyStorage(this.loaderServices.detachedBlobStorage, this.mc.logger);
-                    }
-                    this.mc.logger.sendErrorEvent({
-                        eventName: "NoRealStorageInDetachedContainer",
-                    });
-                    throw new Error("Real storage calls not allowed in Unattached container");
-                }
-                return this.storageService;
-            },
-=======
         this.storageService = new ContainerStorageAdapter(
-            this.loader.services.detachedBlobStorage,
+            this.loaderServices.detachedBlobStorage,
             this.mc.logger,
             this.options.summarizeProtocolTree === true
                 ? () => this.captureProtocolSummary()
                 : undefined,
->>>>>>> 9d1e4d49
         );
 
         const isDomAvailable = typeof document === "object" &&
