/*!
 * Copyright (c) Microsoft Corporation. All rights reserved.
 * Licensed under the MIT License.
 */
import { IComponent, IComponentQueryableLegacy, IRequest, IResponse } from "@microsoft/fluid-component-core-interfaces";
import {
    ConnectionState,
    ICodeLoader,
    ICommittedProposal,
    IConnectionDetails,
    IContainer,
    IDeltaManager,
    IFluidCodeDetails,
    IFluidModule,
    IGenericBlob,
    IProcessMessageResult,
    IQuorum,
    IRuntimeFactory,
    ISequencedProposal,
    ITelemetryBaseLogger,
    ITelemetryLogger,
    TelemetryEventRaisedOnContainer,
} from "@microsoft/fluid-container-definitions";
import {
    buildHierarchy,
    ChildLogger,
    DebugLogger,
    EventEmitterWithErrorHandling,
    flatten,
    PerformanceEvent,
    raiseConnectedEvent,
    readAndParse,
    TelemetryLogger,
} from "@microsoft/fluid-core-utils";
import {
    FileMode,
    IClient,
    IClientDetails,
    IDocumentAttributes,
    IDocumentMessage,
    IDocumentService,
    IDocumentStorageService,
    ISequencedClient,
    ISequencedDocumentMessage,
    IServiceConfiguration,
    ISignalClient,
    ISignalMessage,
    ISnapshotTree,
    ITokenClaims,
    ITree,
    ITreeEntry,
    IVersion,
    MessageType,
    TreeEntry,
} from "@microsoft/fluid-protocol-definitions";
import * as assert from "assert";
import * as jwtDecode from "jwt-decode";
import { Audience } from "./audience";
import { BlobCacheStorageService } from "./blobCacheStorageService";
import { BlobManager } from "./blobManager";
import { ContainerContext } from "./containerContext";
import { debug } from "./debug";
import { DeltaManager } from "./deltaManager";
import { DeltaManagerProxy } from "./deltaManagerProxy";
import { Loader, LoaderHeader, RelativeLoader } from "./loader";
import { NullChaincode } from "./nullRuntime";
import { pkgName, pkgVersion } from "./packageVersion";
import { PrefetchDocumentStorageService } from "./prefetchDocumentStorageService";
import { isSystemMessage, ProtocolOpHandler } from "./protocol";
import { Quorum, QuorumProxy } from "./quorum";

// tslint:disable:no-floating-promises - disabling per-file rather than full subdirectory

// tslint:disable-next-line:no-var-requires
const performanceNow = require("performance-now") as (() => number);
// tslint:disable-next-line:no-var-requires no-submodule-imports
const merge = require("lodash/merge");

const PackageNotFactoryError = "Code package does not implement IRuntimeFactory";

export class Container extends EventEmitterWithErrorHandling implements IContainer {
    public static version = "^0.1.0";

    /**
     * Load container.
     */
    public static async load(
        id: string,
        service: IDocumentService,
        codeLoader: ICodeLoader,
        options: any,
        scope: IComponent,
        loader: Loader,
        request: IRequest,
        logger?: ITelemetryBaseLogger,
    ): Promise<Container> {
        const container = new Container(
            id,
            options,
            service,
            scope,
            codeLoader,
            loader,
            request,
            logger);

        return new Promise<Container>(async (res, rej) => {
            let alreadyRaisedError = false;
            const onError = (error) => {
                container.removeListener("error", onError);
                // Depending where error happens, we can be attempting to connect to web socket
                // and continuously retrying (consider offline mode)
                // Host has no container to close, so it's prudent to do it here
                container.close();
                rej(error);
                alreadyRaisedError = true;
            };
            container.on("error", onError);

            const version = request.headers && request.headers[LoaderHeader.version];
            const connection = request.headers && request.headers[LoaderHeader.connect] || "";

            return container.load(version, connection)
                .then(() => {
                    container.removeListener("error", onError);
                    res(container);
                })
                .catch((error) => {
                    if (!alreadyRaisedError) {
                        container.logCriticalError(error);
                    }
                    container.ignoreUnhandledConnectonError();
                    onError(error);
            });
        });
    }

    public subLogger: TelemetryLogger;
    public readonly canReconnect: boolean;
    private readonly logger: ITelemetryLogger;

    private pendingClientId: string | undefined;
    private loaded = false;
    // TSLint incorrectly believes blobManager is not reassigned, but actually it is in load().
    // Known bug: https://github.com/palantir/tslint/issues/3803
    // Fixed in ESLint: https://github.com/typescript-eslint/typescript-eslint/issues/946
    // tslint:disable-next-line:prefer-readonly
    private blobManager: BlobManager | undefined;

    // Active chaincode and associated runtime
    private storageService: IDocumentStorageService | undefined | null;

    private _version: string | undefined;
    private _clientId: string | undefined;
    private _scopes: string[] | undefined;
    private _deltaManager: DeltaManager | undefined;
    private _existing: boolean | undefined;
    private readonly _id: string;
    private _parentBranch: string | undefined | null;
    private _connectionState = ConnectionState.Disconnected;
    private _serviceConfiguration: IServiceConfiguration | undefined;
    private readonly _audience: Audience;

    private context: ContainerContext | undefined;
    private pkg: string | IFluidCodeDetails | undefined;
    private codeQuorumKey;
    // TSLint incorrectly believes protocolHandler is not reassigned, but actually it is in load().
    // Known bug: https://github.com/palantir/tslint/issues/3803
    // Fixed in ESLint: https://github.com/typescript-eslint/typescript-eslint/issues/946
    // tslint:disable-next-line:prefer-readonly
    private protocolHandler: ProtocolOpHandler | undefined;
    private connectionDetailsP: Promise<IConnectionDetails> | undefined;

    private firstConnection = true;
    private readonly connectionTransitionTimes: number[] = [];
    private messageCountAfterDisconnection: number = 0;

    private _closed = false;

    public get closed(): boolean {
        return this._closed;
    }

    public get id(): string {
        return this._id;
    }

    public get deltaManager(): IDeltaManager<ISequencedDocumentMessage, IDocumentMessage> {
        return this._deltaManager!;
    }

    public get connectionState(): ConnectionState {
        return this._connectionState;
    }

    public get connected(): boolean {
        return this.connectionState === ConnectionState.Connected;
    }

    /**
     * Service configuration details. If running in offline mode will be undefined otherwise will contain service
     * configuration details returned as part of the initial connection.
     */
    public get serviceConfiguration(): IServiceConfiguration | undefined {
        return this._serviceConfiguration;
    }

    /**
     * The server provided id of the client.
     * Set once this.connected is true, otherwise undefined
     */
    public get clientId(): string | undefined {
        return this._clientId;
    }

    /**
     * The server provided claims of the client.
     * Set once this.connected is true, otherwise undefined
     */
    public get scopes(): string[] | undefined {
        return this._scopes;
    }

    public get clientType(): string | undefined {
        return this._deltaManager!.clientType;
    }

    public get clientDetails(): IClientDetails {
        return this._deltaManager!.clientDetails;
    }

    public get chaincodePackage(): string | IFluidCodeDetails | undefined {
        return this.pkg;
    }

    /**
     * Flag indicating whether the document already existed at the time of load
     */
    public get existing(): boolean | undefined {
        return this._existing;
    }

    /**
     * Retrieves the audience associated with the document
     */
    public get audience(): Audience {
        return this._audience;
    }

    /**
     * Returns the parent branch for this document
     */
    public get parentBranch(): string | undefined | null {
        return this._parentBranch;
    }

    constructor(
        id: string,
        public readonly options: any,
        private readonly service: IDocumentService,
        private readonly scope: IComponent,
        private readonly codeLoader: ICodeLoader,
        private readonly loader: Loader,
        private readonly originalRequest: IRequest,
        logger?: ITelemetryBaseLogger,
    ) {
        super();

        const [, docId] = id.split("/");
        this._id = decodeURI(docId);
        this._scopes = this.getScopes(options);
        this._audience = new Audience();
        this.canReconnect = !(originalRequest.headers && originalRequest.headers[LoaderHeader.reconnect] === false);

        // create logger for components to use
        this.subLogger = DebugLogger.mixinDebugLogger(
            "fluid:telemetry",
            logger,
            {
<<<<<<< HEAD
                documentId: this.id,
                clientType: this.client.details.type, // differentiating summarizer container from main container
=======
                docId: this.id,
                clientType: this.client.type, // differentiating summarizer container from main container
>>>>>>> c725e7a2
                packageName: TelemetryLogger.sanitizePkgName(pkgName),
                packageVersion: pkgVersion,
            },
            {
                clientId: () => this.clientId,
            });

        // Prefix all events in this file with container-loader
        this.logger = ChildLogger.create(this.subLogger, "Container");

        this.on("error", (error: any) => {
            this.logCriticalError(error);
        });
    }

    /**
     * Retrieves the quorum associated with the document
     */
    public getQuorum(): IQuorum {
        return this.protocolHandler!.quorum;
    }

    public on(event: "connected" | "contextChanged", listener: (clientId: string) => void): this;
    public on(event: "disconnected" | "joining" | "closed", listener: () => void): this;
    public on(event: "error", listener: (error: any) => void): this;
    public on(event: "op", listener: (message: ISequencedDocumentMessage) => void): this;
    public on(event: "pong" | "processTime", listener: (latency: number) => void): this;
    public on(event: MessageType.BlobUploaded, listener: (contents: any) => void): this;

    /* tslint:disable:no-unnecessary-override */
    public on(event: string | symbol, listener: (...args: any[]) => void): this {
        return super.on(event, listener);
    }

    public close() {
        if (this._closed) {
            return;
        }
        this._closed = true;

        if (this._deltaManager) {
            this._deltaManager.close();
        }

        if (this.protocolHandler) {
            this.protocolHandler.close();
        }

        this.emit("closed");

        this.removeAllListeners();
    }

    public async request(path: IRequest): Promise<IResponse> {
        if (!path) {
            return { mimeType: "fluid/container", status: 200, value: this };
        }

        return this.context!.request(path);
    }

    public async snapshot(tagMessage: string, fullTree: boolean = false): Promise<void> {
        // TODO: Issue-2171 Support for Branch Snapshots
        if (tagMessage.includes("ReplayTool Snapshot") === false && this.parentBranch) {
            // The below debug ruins the chrome debugging session
            // Tracked (https://bugs.chromium.org/p/chromium/issues/detail?id=659515)
            debug(`Skipping snapshot due to being branch of ${this.parentBranch}`);
            return;
        }

        // Only snapshot once a code quorum has been established
        if (!this.protocolHandler!.quorum.has("code") && !this.protocolHandler!.quorum.has("code2")) {
            this.logger.sendTelemetryEvent({ eventName: "SkipSnapshot" });
            return;
        }

        // Stop inbound message processing while we complete the snapshot
        try {
            if (this.deltaManager !== undefined) {
                await this.deltaManager.inbound.systemPause();
            }

            await this.snapshotCore(tagMessage, fullTree);

        } catch (ex) {
            this.logger.logException({ eventName: "SnapshotExceptionError" }, ex);
            throw ex;

        } finally {
            if (this.deltaManager !== undefined) {
                await this.deltaManager.inbound.systemResume();
            }
        }
    }

    public resume() {
        assert(this.loaded);
        // resume processing ops
        this._deltaManager!.inbound.resume();
        this._deltaManager!.outbound.resume();
        this._deltaManager!.inboundSignal.resume();

        // Ensure connection to web socket
        this.connectToDeltaStream();

        // Do not leave unhandled rejected promise.
        // We report any connection errors through raiseCriticalError() mechanism
        // as they can happen after initial connection.
        this.ignoreUnhandledConnectonError();
    }

    public raiseCriticalError(error: any) {
        this.emit("error", error);
    }

    public reloadContext(): Promise<void> {
        return this.reloadContextCore().catch((error) => {
            this.raiseCriticalError(error);
            throw error;
        });
    }

    private async reloadContextCore(): Promise<void> {
        await Promise.all([
            this.deltaManager!.inbound.systemPause(),
            this.deltaManager!.inboundSignal.systemPause()]);

        const previousContextState = await this.context!.stop();

        let snapshot: ISnapshotTree | undefined;
        const blobs = new Map();
        if (previousContextState) {
            const flattened = flatten(previousContextState.entries, blobs);
            snapshot = buildHierarchy(flattened);
        }

        const storage = blobs.size > 0
            ? new BlobCacheStorageService(this.storageService!, blobs)
            : this.storageService!;

        const attributes: IDocumentAttributes = {
            branch: this.id,
            minimumSequenceNumber: this._deltaManager!.minimumSequenceNumber,
            sequenceNumber: this._deltaManager!.referenceSequenceNumber,
        };

        await this.loadContext(attributes, storage, snapshot);

        await Promise.all([
            this.deltaManager!.inbound.systemResume(),
            this.deltaManager!.inboundSignal.systemResume()]);
    }

    private async snapshotCore(tagMessage: string, fullTree: boolean = false) {
        // Snapshots base document state and currently running context
        const root = this.snapshotBase();
        const componentEntries = await this.context!.snapshot(tagMessage, fullTree);

        // And then combine
        if (componentEntries) {
            root.entries.push(...componentEntries.entries);
        }

        // Generate base snapshot message
        const deltaDetails =
            `${this._deltaManager!.referenceSequenceNumber}:${this._deltaManager!.minimumSequenceNumber}`;
        const message = `Commit @${deltaDetails} ${tagMessage}`;

        // Pull in the prior version and snapshot tree to store against
        const lastVersion = await this.getVersion(this.id);

        const parents = lastVersion ? [lastVersion.id] : [];

        // Write the full snapshot
        return this.storageService!.write(root, parents, message, "");
    }

    private snapshotBase(): ITree {
        const entries: ITreeEntry[] = [];

        const blobMetaData = this.blobManager!.getBlobMetadata();
        entries.push({
            mode: FileMode.File,
            path: ".blobs",
            type: TreeEntry[TreeEntry.Blob],
            value: {
                contents: JSON.stringify(blobMetaData),
                encoding: "utf-8",
            },
        });

        const quorumSnapshot = this.protocolHandler!.quorum.snapshot();
        entries.push({
            mode: FileMode.File,
            path: "quorumMembers",
            type: TreeEntry[TreeEntry.Blob],
            value: {
                contents: JSON.stringify(quorumSnapshot.members),
                encoding: "utf-8",
            },
        });
        entries.push({
            mode: FileMode.File,
            path: "quorumProposals",
            type: TreeEntry[TreeEntry.Blob],
            value: {
                contents: JSON.stringify(quorumSnapshot.proposals),
                encoding: "utf-8",
            },
        });
        entries.push({
            mode: FileMode.File,
            path: "quorumValues",
            type: TreeEntry[TreeEntry.Blob],
            value: {
                contents: JSON.stringify(quorumSnapshot.values),
                encoding: "utf-8",
            },
        });

        // Save attributes for the document
        const documentAttributes: IDocumentAttributes = {
            branch: this.id,
            minimumSequenceNumber: this._deltaManager!.minimumSequenceNumber,
            sequenceNumber: this._deltaManager!.referenceSequenceNumber,
        };
        entries.push({
            mode: FileMode.File,
            path: ".attributes",
            type: TreeEntry[TreeEntry.Blob],
            value: {
                contents: JSON.stringify(documentAttributes),
                encoding: "utf-8",
            },
        });

        // Output the tree
        const root: ITree = {
            entries,
            id: null,
        };

        return root;
    }

    private async getVersion(version: string): Promise<IVersion> {
        const versions = await this.storageService!.getVersions(version, 1);
        return versions[0];
    }

    private async connectToDeltaStream() {
        if (!this.connectionDetailsP) {
            this.connectionTransitionTimes[ConnectionState.Disconnected] = performanceNow();
            this.connectionDetailsP = this._deltaManager!.connect();
        }
        return this.connectionDetailsP;
    }

    private ignoreUnhandledConnectonError() {
        // avoid unhandled promises
        if (this.connectionDetailsP) {
            this.connectionDetailsP.catch(() => {});
        }
    }

    /**
     * Load container.
     *
     * @param specifiedVersion - one of the following
     *   - null: use ops, no snapshots
     *   - undefined - fetch latest snapshot
     *   - otherwise, version sha to load snapshot
     * @param connection - options (list of keywords). Accepted options are open & pause.
     */
    private async load(specifiedVersion: string | null | undefined, connection: string): Promise<void> {
        const connectionValues = connection.split(",");
        const connect = connectionValues.indexOf("open") !== -1;
        const pause = connectionValues.indexOf("pause") !== -1;

        const perfEvent = PerformanceEvent.start(this.logger, { eventName: "Load" });

        // Start websocket connection as soon as possible.  Note that there is no op handler attached yet, but the
        // DeltaManager is resilient to this and will wait to start processing ops until after it is attached.
        this.createDeltaManager(connect);
        if (connect && !pause) {
            this.connectToDeltaStream();
        }

        this.storageService = await this.getDocumentStorageService();

        // fetch specified snapshot, but intentionally do not load from snapshot if specifiedVersion is null
        const maybeSnapshotTree = specifiedVersion === null ? undefined
            : await this.fetchSnapshotTree(specifiedVersion);

        // if !connect || pause, and there's no tree, then we'll start the websocket connection here (we'll need
        // the details later)
        if (!maybeSnapshotTree) {
            this.connectToDeltaStream();
        }

        const blobManagerP = this.loadBlobManager(this.storageService, maybeSnapshotTree);

        const attributes = await this.getDocumentAttributes(this.storageService, maybeSnapshotTree);

        // attach op handlers to start processing ops
        this.attachDeltaManagerOpHandler(attributes, connect);

        // ...load in the existing quorum
        // Initialize the protocol handler
        const protocolHandlerP = this.initializeProtocolState(attributes, this.storageService, maybeSnapshotTree);

        let loadDetailsP: Promise<void>;

        // Initialize document details - if loading a snapshot use that - otherwise we need to wait on
        // the initial details
        if (maybeSnapshotTree) {
            this._existing = true;
            this._parentBranch = attributes.branch !== this.id ? attributes.branch : null;
            loadDetailsP = Promise.resolve();
        } else {
            loadDetailsP = this.connectToDeltaStream().then((details) => {
                this._existing = details.existing;
                this._parentBranch = details.parentBranch;
            });
        }

        // loadContext directly requires blobManager and protocolHandler to be ready, and eventually calls
        // instantiateRuntime which will want to know existing state.  Wait for these promises to finish.
        [this.blobManager, this.protocolHandler] = await Promise.all([blobManagerP, protocolHandlerP, loadDetailsP]);

        await this.loadContext(attributes, this.storageService, maybeSnapshotTree);

        this.context!.changeConnectionState(this.connectionState, this.clientId!, this._version);

        // Internal context is fully loaded at this point
        this.loaded = true;

        // Propagate current connection state through the system.
        const connected = this.connectionState === ConnectionState.Connected;
        assert(!connected || this._deltaManager!.connectionMode === "read");
        this.propagateConnectionState();

        perfEvent.end({
            existing: this._existing,
            sequenceNumber: attributes.sequenceNumber,
            version: maybeSnapshotTree ? maybeSnapshotTree.id : undefined,
        });

        if (connect && !pause) {
            this.resume();
        }
    }

    private async getDocumentStorageService(): Promise<IDocumentStorageService> {
        const storageService = await this.service.connectToStorage();
        return new PrefetchDocumentStorageService(storageService);
    }

    private async getDocumentAttributes(
        storage: IDocumentStorageService,
        tree: ISnapshotTree | undefined,
    ): Promise<IDocumentAttributes> {
        if (!tree) {
            return {
                branch: this.id,
                minimumSequenceNumber: 0,
                sequenceNumber: 0,
            };
        }

        const attributesHash = ".protocol" in tree.trees
            ? tree.trees[".protocol"].blobs.attributes
            : tree.blobs[".attributes"];

        return readAndParse<IDocumentAttributes>(storage, attributesHash);
    }

    private async initializeProtocolState(
        attributes: IDocumentAttributes,
        storage: IDocumentStorageService,
        tree: ISnapshotTree | undefined,
    ): Promise<ProtocolOpHandler> {
        let members: [string, ISequencedClient][] = [];
        let proposals: [number, ISequencedProposal, string[]][] = [];
        let values: [string, any][] = [];

        if (tree) {
            const baseTree = ".protocol" in tree.trees ? tree.trees[".protocol"] : tree;
            [members, proposals, values] = await Promise.all([
                readAndParse<[string, ISequencedClient][]>(storage, baseTree.blobs.quorumMembers!),
                readAndParse<[number, ISequencedProposal, string[]][]>(storage, baseTree.blobs.quorumProposals!),
                readAndParse<[string, ICommittedProposal][]>(storage, baseTree.blobs.quorumValues!),
            ]);
        }

        const protocol = new ProtocolOpHandler(
            attributes.branch,
            attributes.minimumSequenceNumber!,
            attributes.sequenceNumber!,
            members,
            proposals,
            values,
            (key, value) => this.submitMessage(MessageType.Propose, { key, value }),
            (sequenceNumber) => this.submitMessage(MessageType.Reject, sequenceNumber),
            ChildLogger.create(this.subLogger, "ProtocolHandler"));

        // Track membership changes and update connection state accordingly
        protocol.quorum.on("addMember", (clientId, details) => {
            // This is the only one that requires the pending client ID
            if (clientId === this.pendingClientId) {
                this.setConnectionState(
                    ConnectionState.Connected,
                    `joined @ ${details.sequenceNumber}`,
                    this.pendingClientId,
                    this._deltaManager!.version,
                    details.client.scopes,
                    this._deltaManager!.serviceConfiguration);
            }
        });

        protocol.quorum.on("removeMember", (clientId) => {
            if (clientId === this._clientId) {
                this._deltaManager!.updateQuorumLeave();
            }
        });

        protocol.quorum.on(
            "approveProposal",
            (sequenceNumber, key, value) => {
                debug(`approved ${key}`);
                if (key === "code" || key === "code2") {
                    // back compat - can remove in 0.7
                    if (!this.codeQuorumKey) {
                        this.codeQuorumKey = key;
                    }

                    // back compat - can remove in 0.7
                    if (key !== this.codeQuorumKey) {
                        return;
                    }

                    debug(`loadCode ${JSON.stringify(value)}`);

                    if (value === this.pkg) {
                        return;
                    }

                    this.reloadContext();
                }
            });

        return protocol;
    }

    private async loadBlobManager(
        storage: IDocumentStorageService,
        tree: ISnapshotTree | undefined,
    ): Promise<BlobManager> {
        const blobHash = tree && tree.blobs[".blobs"];
        const blobs: IGenericBlob[] = blobHash
            ? await readAndParse<IGenericBlob[]>(storage, blobHash)
            : [];

        const blobManager = new BlobManager(storage);
        blobManager.loadBlobMetadata(blobs);

        return blobManager;
    }

    private async loadCodeFromQuorum(
        quorum: Quorum,
    ): Promise<{ pkg: IFluidCodeDetails | undefined, chaincode: IRuntimeFactory }> {
        // back compat - can remove in 0.7
        const codeQuorumKey = quorum.has("code")
            ? "code"
            : quorum.has("code2") ? "code2" : undefined;
        this.codeQuorumKey = codeQuorumKey;

        const pkg = codeQuorumKey ? quorum.get(codeQuorumKey) as IFluidCodeDetails : undefined;
        const chaincode = await this.loadCode(pkg);

        return { chaincode, pkg };
    }

    /**
     * Loads the code for the provided package
     */
    private async loadCode(pkg: IFluidCodeDetails | undefined): Promise<IRuntimeFactory> {
        if (!pkg) {
            return new NullChaincode();
        }

        const component = await this.codeLoader.load<IRuntimeFactory | IFluidModule>(pkg);

        if ("fluidExport" in component) {
            let factory: IRuntimeFactory | undefined;
            if (component.fluidExport.IRuntimeFactory) {
                factory = component.fluidExport.IRuntimeFactory;
            } else {
                const queryable = component.fluidExport as IComponentQueryableLegacy;
                if (queryable.query) {
                    factory = queryable.query<IRuntimeFactory>("IRuntimeFactory");
                }
            }

            return factory ? factory : Promise.reject(PackageNotFactoryError);
        }

        // TODO included for back-compat
        if ("instantiateRuntime" in component) {
            return component;
        }

        return Promise.reject(PackageNotFactoryError);
    }

    private get client() {
        // tslint:disable-next-line:no-unsafe-any
        const client: IClient = this.options && this.options.client
            // tslint:disable-next-line:no-unsafe-any
            ? (this.options.client as IClient)
            : {
                details: {
                    capabilities: {interactive: true},
                },
                permission: [],
                scopes: [],
                user: { id: "" },
            };

        // client info from headers overrides client info from loader options
        const headerClientDetails = this.originalRequest.headers
            && this.originalRequest.headers[LoaderHeader.clientDetails];
        if (headerClientDetails) {
            // tslint:disable-next-line: no-unsafe-any
            merge(client.details, headerClientDetails);
        }
        return client;
    }

    private createDeltaManager(connect: boolean): void {
        // Create the DeltaManager and begin listening for connection events
        // tslint:disable-next-line:no-unsafe-any
        const client = this.client;

        this._deltaManager = new DeltaManager(
            this.service,
            client,
            ChildLogger.create(this.subLogger, "DeltaManager"),
            this.canReconnect,
        );

        if (connect) {
            // Open a connection - the DeltaManager will automatically reconnect
            this._deltaManager.on("connect", (details: IConnectionDetails) => {
                this.setConnectionState(
                    ConnectionState.Connecting,
                    "websocket established",
                    details.clientId,
                    details.version,
                    details.claims.scopes,
                    details.serviceConfiguration);

                if (this._deltaManager!.connectionMode === "read") {
                    this.setConnectionState(
                        ConnectionState.Connected,
                        `joined as readonly`,
                        details.clientId,
                        this._deltaManager!.version,
                        details.claims.scopes,
                        this._deltaManager!.serviceConfiguration);
                }

                // back-compat for new client and old server.
                this._audience.clear();

                const priorClients = details.initialClients ? details.initialClients : [];
                for (const priorClient of priorClients) {
                    this._audience.addMember(priorClient.clientId, priorClient.client);
                }
            });

            this._deltaManager.on("disconnect", (reason: string) => {
                this.setConnectionState(ConnectionState.Disconnected, reason);
            });

            this._deltaManager.on("error", (error) => {
                this.raiseCriticalError(error);
            });

            this._deltaManager.on("pong", (latency) => {
                this.emit("pong", latency);
            });

            this._deltaManager.on("processTime", (time) => {
                this.emit("processTime", time);
            });
        }
    }

    private attachDeltaManagerOpHandler(attributes: IDocumentAttributes, connect: boolean): void {
        assert(this._deltaManager);

        if (connect) {
            this._deltaManager!.on("closed", () => {
                this.close();
            });

            // If we're the outer frame, do we want to do this?
            // Begin fetching any pending deltas once we know the base sequence #. Can this fail?
            // It seems like something, like reconnection, that we would want to retry but otherwise allow
            // the document to load
            this._deltaManager!.attachOpHandler(
                attributes.minimumSequenceNumber,
                attributes.sequenceNumber,
                {
                    process: (message) => {
                        return this.processRemoteMessage(message);
                    },
                    processSignal: (message) => {
                        this.processSignal(message);
                    },
                },
                true);
        } else {
            this._deltaManager!.attachOpHandler(
                attributes.minimumSequenceNumber,
                attributes.sequenceNumber,
                {
                    process: (message) => {
                        throw new Error("Delta manager is offline");
                    },
                    processSignal: (message) => {
                        throw new Error("Delta manager is offline");
                    },
                },
                false);
        }
    }

    private logConnectionStateChangeTelemetry(value: ConnectionState, oldState: ConnectionState, reason: string) {
        // Log actual event
        const time = performanceNow();
        this.connectionTransitionTimes[value] = time;
        const duration = time - this.connectionTransitionTimes[oldState];

        this.logger.sendPerformanceEvent({
            eventName: `ConnectionStateChange_${ConnectionState[value]}`,
            from: ConnectionState[oldState],
            duration,
            reason,
            socketDocumentId: this._deltaManager ? this._deltaManager.socketDocumentId : undefined,
            pendingClientId: this.pendingClientId,
        });

        if (value === ConnectionState.Connected && this.firstConnection) {
            // We just logged event with disconnected/connecting -> connected time
            // Log extra event recording disconnected -> connected time, as well as provide some extra info.
            // We can group that info in previous event, but it's easier to analyze telemetry if these are
            // two separate events (actually - three!).
            this.logger.sendPerformanceEvent({
                eventName: "ConnectionStateChange_InitialConnect",
                duration: time - this.connectionTransitionTimes[ConnectionState.Disconnected],
                durationCatchUp: time - this.connectionTransitionTimes[ConnectionState.Connecting],
                reason,
            });
            this.firstConnection = false;
        }
    }

    private setConnectionState(value: ConnectionState.Disconnected, reason: string);
    private setConnectionState(
        value: ConnectionState,
        reason: string,
        clientId: string,
        version: string,
        scopes: string[],
        configuration: IServiceConfiguration);
    private setConnectionState(
        value: ConnectionState,
        reason: string,
        context?: string,
        version?: string,
        scopes?: string[],
        configuration?: IServiceConfiguration) {
        if (this.connectionState === value) {
            // Already in the desired state - exit early
            this.logger.sendErrorEvent({ eventName: "setConnectionStateSame", value });
            return;
        }

        const oldState = this._connectionState;
        this._connectionState = value;
        this._version = version;
        this._scopes = scopes;
        this._serviceConfiguration = configuration;

        // Stash the clientID to detect when transitioning from connecting (socket.io channel open) to connected
        // (have received the join message for the client ID)
        // This is especially important in the reconnect case. It's possible there could be outstanding
        // ops sent by this client, so we should keep the old client id until we see our own client's
        // join message. after we see the join message for out new connection with our new client id,
        // we know there can no longer be outstanding ops that we sent with the previous client id.
        if (value === ConnectionState.Connecting) {
            this.pendingClientId = context;
        } else if (value === ConnectionState.Connected) {
            this._clientId = this.pendingClientId;
            this._deltaManager!.updateQuorumJoin();
        } else if (value === ConnectionState.Disconnected) {
            // Important as we process our own joinSession message through delta request
            this.pendingClientId = undefined;
        }

        // Report telemetry after we set client id!
        this.logConnectionStateChangeTelemetry(value, oldState, reason);

        if (this.loaded) {
            this.propagateConnectionState();
        }
    }

    private propagateConnectionState() {
        assert(this.loaded);
        const logOpsOnReconnect: boolean = this._connectionState === ConnectionState.Connected && !this.firstConnection;
        if (logOpsOnReconnect) {
            this.messageCountAfterDisconnection = 0;
        }
        this.context!.changeConnectionState(this._connectionState, this.clientId!, this._version!);
        this.protocolHandler!.quorum.changeConnectionState(this._connectionState, this.clientId!);
        raiseConnectedEvent(this, this._connectionState, this.clientId!);
        if (logOpsOnReconnect) {
            this.logger.sendTelemetryEvent(
                { eventName: "OpsSentOnReconnect", count: this.messageCountAfterDisconnection });
        }
    }

    private submitMessage(type: MessageType, contents: any, batch?: boolean, metadata?: any): number {
        if (this.connectionState !== ConnectionState.Connected) {
            this.logger.sendErrorEvent({ eventName: "SubmitMessageWithNoConnection", type });
            return -1;
        }

        this.messageCountAfterDisconnection += 1;
        return this._deltaManager!.submit(type, contents, batch, metadata);
    }

    private processRemoteMessage(message: ISequencedDocumentMessage): IProcessMessageResult {
        const local = this._clientId === message.clientId;

        // Forward non system messages to the loaded runtime for processing
        if (!isSystemMessage(message)) {
            this.context!.process(message, local, undefined);
        }

        // Allow the protocol handler to process the message
        const result = this.protocolHandler!.processMessage(message, local);

        this.emit("op", message);

        return result;
    }

    private submitSignal(message: any) {
        this._deltaManager!.submitSignal(JSON.stringify(message));
    }

    private processSignal(message: ISignalMessage) {
        // No clientId indicates a system signal message.
        if (message.clientId === null && this._audience) {
            const innerContent = message.content as { content: any, type: string };
            if (innerContent.type === MessageType.ClientJoin) {
                const newClient = innerContent.content as ISignalClient;
                this._audience.addMember(newClient.clientId, newClient.client);
            } else if (innerContent.type === MessageType.ClientLeave) {
                const leftClientId = innerContent.content as string;
                this._audience.removeMember(leftClientId);
            }
        } else {
            const local = this._clientId === message.clientId;
            this.context!.processSignal(message, local);
        }
    }

    // tslint:disable no-unsafe-any
    private getScopes(options: any): string[] {
        return options && options.tokens && options.tokens.jwt ?
            (jwtDecode(options.tokens.jwt) as ITokenClaims).scopes : [];
    }
    // tslint:enable no-unsafe-any

    /**
     * Get the most recent snapshot, or a specific version.
     * @param specifiedVersion - The specific version of the snapshot to retrieve
     * @returns The snapshot requested, or the latest snapshot if no version was specified
     */
    private async fetchSnapshotTree(specifiedVersion?: string): Promise<ISnapshotTree | undefined> {
        const version = await this.getVersion(specifiedVersion || this.id);

        if (version) {
            return await this.storageService!.getSnapshotTree(version) || undefined;
        } else if (specifiedVersion) {
            // we should have a defined version to load from if specified version requested
            this.logger.sendErrorEvent({ eventName: "NoVersionFoundWhenSpecified", specifiedVersion });
        }

        return undefined;
    }

    private async loadContext(
        attributes: IDocumentAttributes,
        storage: IDocumentStorageService,
        snapshot?: ISnapshotTree,
    ) {
        const chaincode = await this.loadCodeFromQuorum(this.protocolHandler!.quorum);
        this.pkg = chaincode.pkg;

        // The relative loader will proxy requests to '/' to the loader itself assuming no non-cache flags
        // are set. Global requests will still go to this loader
        const loader = new RelativeLoader(this.loader, this.originalRequest);

        this.context = await ContainerContext.load(
            this,
            this.scope,
            this.codeLoader,
            chaincode.chaincode,
            snapshot || { id: null, blobs: {}, commits: {}, trees: {} },
            attributes,
            this.blobManager,
            new DeltaManagerProxy(this._deltaManager!),
            new QuorumProxy(this.protocolHandler!.quorum),
            loader,
            storage,
            (err) => this.raiseCriticalError(err),
            (type, contents) => this.submitMessage(type, contents),
            (message) => this.submitSignal(message),
            (message) => this.snapshot(message),
            () => this.close(),
            Container.version,
        );

        loader.resolveContainer(this);
        this.emit("contextChanged", this.pkg);
    }

    // Please avoid calling it directly.
    // raiseCriticalError() is the right flow for most cases
    private logCriticalError(error: any) {
        this.logger.sendErrorEvent({ eventName: "onError", [TelemetryEventRaisedOnContainer]: true }, error);
    }
}<|MERGE_RESOLUTION|>--- conflicted
+++ resolved
@@ -277,13 +277,8 @@
             "fluid:telemetry",
             logger,
             {
-<<<<<<< HEAD
-                documentId: this.id,
+                docId: this.id,
                 clientType: this.client.details.type, // differentiating summarizer container from main container
-=======
-                docId: this.id,
-                clientType: this.client.type, // differentiating summarizer container from main container
->>>>>>> c725e7a2
                 packageName: TelemetryLogger.sanitizePkgName(pkgName),
                 packageVersion: pkgVersion,
             },
