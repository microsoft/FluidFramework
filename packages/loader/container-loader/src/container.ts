/*!
 * Copyright (c) Microsoft Corporation. All rights reserved.
 * Licensed under the MIT License.
 */

// eslint-disable-next-line import/no-internal-modules
import merge from "lodash/merge";
import { v4 as uuid } from "uuid";
import {
    ITelemetryLogger,
} from "@fluidframework/common-definitions";
import { assert, performance, unreachableCase } from "@fluidframework/common-utils";
import {
    IRequest,
    IResponse,
    IFluidRouter,
    IFluidCodeDetails,
    isFluidCodeDetails,
} from "@fluidframework/core-interfaces";
import {
    IAudience,
    IConnectionDetails,
    IContainer,
    IContainerEvents,
    IDeltaManager,
    ICriticalContainerError,
    ContainerWarning,
    AttachState,
    IThrottlingWarning,
    IPendingLocalState,
    ReadOnlyInfo,
    ILoaderOptions,
    IContainerLoadMode,
} from "@fluidframework/container-definitions";
import {
    CreateContainerError,
    DataCorruptionError,
    extractSafePropertiesFromMessage,
 } from "@fluidframework/container-utils";
import {
    IDocumentService,
    IDocumentStorageService,
    IFluidResolvedUrl,
    IResolvedUrl,
} from "@fluidframework/driver-definitions";
import {
    readAndParse,
    OnlineStatus,
    isOnline,
    ensureFluidResolvedUrl,
    combineAppAndProtocolSummary,
    readAndParseFromBlobs,
} from "@fluidframework/driver-utils";
import {
    isSystemMessage,
    ProtocolOpHandler,
    QuorumProxy,
} from "@fluidframework/protocol-base";
import {
    FileMode,
    IClient,
    IClientConfiguration,
    IClientDetails,
    ICommittedProposal,
    IDocumentAttributes,
    IDocumentMessage,
    IProcessMessageResult,
    IQuorum,
    ISequencedClient,
    ISequencedDocumentMessage,
    ISequencedProposal,
    ISignalClient,
    ISignalMessage,
    ISnapshotTree,
    ITree,
    ITreeEntry,
    IVersion,
    MessageType,
    TreeEntry,
    ISummaryTree,
    IPendingProposal,
    SummaryType,
} from "@fluidframework/protocol-definitions";
import {
    ChildLogger,
    EventEmitterWithErrorHandling,
    PerformanceEvent,
    raiseConnectedEvent,
    TelemetryLogger,
    connectedEventName,
    disconnectedEventName,
} from "@fluidframework/telemetry-utils";
import { Audience } from "./audience";
import { ContainerContext } from "./containerContext";
import { debug } from "./debug";
import { IConnectionArgs, DeltaManager, ReconnectMode } from "./deltaManager";
import { DeltaManagerProxy } from "./deltaManagerProxy";
import { Loader, RelativeLoader } from "./loader";
import { pkgVersion } from "./packageVersion";
import { convertProtocolAndAppSummaryToSnapshotTree, runWithRetry } from "./utils";
import { ConnectionStateHandler, ILocalSequencedClient } from "./connectionStateHandler";

const detachedContainerRefSeqNumber = 0;

const dirtyContainerEvent = "dirty";
const savedContainerEvent = "saved";

export interface IContainerLoadOptions {
    /**
     * Disables the Container from reconnecting if false, allows reconnect otherwise.
     */
    canReconnect?: boolean;
    /**
     * Client details provided in the override will be merged over the default client.
     */
    clientDetailsOverride?: IClientDetails;
    resolvedUrl: IFluidResolvedUrl;
    /**
     * Control whether to load from snapshot or ops.  See IParsedUrl for detailed information.
     */
    version?: string | null | undefined;
    /**
     * Loads the Container in paused state if true, unpaused otherwise.
     */
    loadMode?: IContainerLoadMode;
}

export interface IContainerConfig {
    resolvedUrl?: IFluidResolvedUrl;
    canReconnect?: boolean;
    /**
     * Client details provided in the override will be merged over the default client.
     */
    clientDetailsOverride?: IClientDetails;
}

export enum ConnectionState {
    /**
     * The document is no longer connected to the delta server
     */
    Disconnected,

    /**
     * The document has an inbound connection but is still pending for outbound deltas
     */
    Connecting,

    /**
     * The document is fully connected
     */
    Connected,
}

/**
 * Waits until container connects to delta storage and gets up-to-date
 * Useful when resolving URIs and hitting 404, due to container being loaded from (stale) snapshot and not being
 * up to date. Host may chose to wait in such case and retry resolving URI.
 * Warning: Will wait infinitely for connection to establish if there is no connection.
 * May result in deadlock if Container.setAutoReconnect(false) is called and never switched back to auto-reconnect.
 * @returns true: container is up to date, it processed all the ops that were know at the time of first connection
 *          false: storage does not provide indication of how far the client is. Container processed
 *          all the ops known to it, but it maybe still behind.
 */
export async function waitContainerToCatchUp(container: Container) {
    // Make sure we stop waiting if container is closed.
    if (container.closed) {
        throw new Error("Container is closed");
    }

    return new Promise<boolean>((accept, reject) => {
        const deltaManager = container.deltaManager;

        container.on("closed", reject);

        const waitForOps = () => {
            assert(container.connectionState !== ConnectionState.Disconnected,
                0x0cd /* "Container disconnected while waiting for ops!" */);
            const hasCheckpointSequenceNumber = deltaManager.hasCheckpointSequenceNumber;

            const connectionOpSeqNumber = deltaManager.lastKnownSeqNumber;
            if (deltaManager.lastSequenceNumber === connectionOpSeqNumber) {
                accept(hasCheckpointSequenceNumber);
                return;
            }
            const callbackOps = (message) => {
                if (connectionOpSeqNumber <= message.sequenceNumber) {
                    accept(hasCheckpointSequenceNumber);
                    deltaManager.off("op", callbackOps);
                }
            };
            deltaManager.on("op", callbackOps);
        };

        // We can leverage DeltaManager's "connect" event here and test for ConnectionState.Disconnected
        // But that works only if service provides us checkPointSequenceNumber
        // Our internal testing is based on R11S that does not, but almost all tests connect as "write" and
        // use this function to catch up, so leveraging our own join op as a fence/barrier
        if (container.connectionState === ConnectionState.Connected) {
            waitForOps();
            return;
        }

        const callback = () => {
            container.off(connectedEventName, callback);
            waitForOps();
        };
        container.on(connectedEventName, callback);

        container.resume();
    });
}

export class CollabWindowTracker {
    private opsCountSinceNoop = 0;
    private lastNoopTime: number  | undefined;

    constructor(
        private readonly submit: (type: MessageType, contents: any) => void,
        private readonly activeConnection: () => boolean,
        private readonly NoopTimeFrequency: number = 2000,
        private readonly NoopCountFrequency: number = 300,
    ) {}
    /**
     * Schedules as ack to the server to update the reference sequence number
     */
    public scheduleSequenceNumberUpdate(message: ISequencedDocumentMessage, immediateNoOp: boolean): void {
        // Exit early for inactive (not in quorum or not writers) clients.
        // They don't take part in the minimum sequence number calculation.
        if (!this.activeConnection()) {
            this.stopSequenceNumberUpdate();
            return;
        }

        // While processing a message, an immediate no-op can be requested.
        // i.e. to expedite approve or commit phase of quorum.
        if (immediateNoOp) {
            this.stopSequenceNumberUpdate();
            this.submit(MessageType.NoOp, ""); // This can be anything other than null
            return;
        }

        // Filter out system messages.
        if (isSystemMessage(message)) {
            return;
        }

        // We don't acknowledge no-ops to avoid acknowledgement cycles (i.e. ack the MSN
        // update, which updates the MSN, then ack the update, etc...). Also, don't
        // count system messages in ops count.
        assert(message.type !== MessageType.NoOp, 0x0ce /* "Don't acknowledge no-ops" */);

        if (this.lastNoopTime === undefined) {
            this.lastNoopTime = Date.now();
        }

        this.opsCountSinceNoop++;

        // If the ops count since last op is greater than NoopCountFrequency and time since last noop is
        // greater than NoopTimeFrequency, then send a Noop.
        // We will send a message(Noop) to update our reference sequence number upon receiving a server
        // operation. This allows the server to know our true reference sequence number and be able to
        // correctly update the minimum sequence number (MSN).
        if (this.opsCountSinceNoop >= this.NoopCountFrequency
            && Date.now() - this.lastNoopTime >= this.NoopTimeFrequency
        ) {
            this.stopSequenceNumberUpdate();
            this.submit(MessageType.NoOp, null);
        }
    }

    public stopSequenceNumberUpdate(): void {
        this.opsCountSinceNoop = 0;
        this.lastNoopTime = undefined;
    }
}

const getCodeProposal =
    // eslint-disable-next-line @typescript-eslint/no-unsafe-return
    (quorum: IQuorum) => quorum.get("code") ?? quorum.get("code2");

export class Container extends EventEmitterWithErrorHandling<IContainerEvents> implements IContainer {
    public static version = "^0.1.0";

    /**
     * Load an existing container.
     */
    public static async load(
        loader: Loader,
        loadOptions: IContainerLoadOptions,
        pendingLocalState?: unknown,
    ): Promise<Container> {
        const container = new Container(
            loader,
            {
                clientDetailsOverride: loadOptions.clientDetailsOverride,
                resolvedUrl: loadOptions.resolvedUrl,
                canReconnect: loadOptions.canReconnect,
            });

        return PerformanceEvent.timedExecAsync(container.logger, { eventName: "Load" }, async (event) => {
            return new Promise<Container>((res, rej) => {
                const version = loadOptions.version;

                // always load unpaused with pending ops
                const defaultMode: IContainerLoadMode = { opsBeforeReturn: "cached" };
                const mode: IContainerLoadMode = pendingLocalState !== undefined ?
                    defaultMode :
                    loadOptions.loadMode ?? defaultMode;

                const onClosed = (err?: ICriticalContainerError) => {
                    // Depending where error happens, we can be attempting to connect to web socket
                    // and continuously retrying (consider offline mode)
                    // Host has no container to close, so it's prudent to do it here
                    const error = err ?? CreateContainerError("Container closed without an error");
                    container.close(error);
                    rej(error);
                };
                container.on("closed", onClosed);

                container.load(version, mode, pendingLocalState)
                    .finally(() => {
                        container.removeListener("closed", onClosed);
                    })
                    .then((props) => {
                        event.end(props);
                        res(container);
                    },
                        (error) => {
                            const err = CreateContainerError(error);
                            onClosed(err);
                        });
            });
        });
    }

    /**
     * Create a new container in a detached state.
     */
    public static async createDetached(
        loader: Loader,
        codeDetails: IFluidCodeDetails,
    ): Promise<Container> {
        const container = new Container(
            loader,
            {});
        await container.createDetached(codeDetails);
        return container;
    }

    /**
     * Create a new container in a detached state that is initialized with a
     * snapshot from a previous detached container.
     */
    public static async rehydrateDetachedFromSnapshot(
        loader: Loader,
        snapshot: ISnapshotTree,
    ): Promise<Container> {
        const container = new Container(
            loader,
            {});
        await container.rehydrateDetachedFromSnapshot(snapshot);
        return container;
    }

    public subLogger: TelemetryLogger;

    // Tells if container can reconnect on losing fist connection
    // If false, container gets closed on loss of connection.
    private readonly _canReconnect: boolean = true;

    private readonly logger: ITelemetryLogger;

    private loaded = false;
    private _attachState = AttachState.Detached;

    // Active chaincode and associated runtime
    private _storageService: IDocumentStorageService | undefined;
    private get storageService() {
        if (this._storageService === undefined) {
            throw new Error("Attempted to access storageService before it was defined");
        }
        return this._storageService;
    }

    private readonly clientDetailsOverride: IClientDetails | undefined;
    private readonly _deltaManager: DeltaManager;
    private _existing: boolean | undefined;
    private service: IDocumentService | undefined;
    private readonly _audience: Audience;

    private _context: ContainerContext | undefined;
    private get context() {
        if (this._context === undefined) {
            throw new Error("Attempted to access context before it was defined");
        }
        return this._context;
    }
    private _protocolHandler: ProtocolOpHandler | undefined;
    private get protocolHandler() {
        if (this._protocolHandler === undefined) {
            throw new Error("Attempted to access protocolHandler before it was defined");
        }
        return this._protocolHandler;
    }

    private resumedOpProcessingAfterLoad = false;
    private firstConnection = true;
    private manualReconnectInProgress = false;
    private readonly connectionTransitionTimes: number[] = [];
    private messageCountAfterDisconnection: number = 0;
    private _loadedFromVersion: IVersion | undefined;
    private _resolvedUrl: IFluidResolvedUrl | undefined;
    private cachedAttachSummary: ISummaryTree | undefined;
    private attachInProgress = false;
    private _dirtyContainer = false;

    private lastVisible: number | undefined;
    private readonly connectionStateHandler: ConnectionStateHandler;

    private _closed = false;

    private readonly collabWindowTracker = new CollabWindowTracker(
        (type, contents) => this._deltaManager.submit(type, contents),
        () => this.activeConnection(),
        this.loader.services.options?.noopTimeFrequency,
        this.loader.services.options?.noopCountFrequency,
    );

    public get IFluidRouter(): IFluidRouter { return this; }

    public get resolvedUrl(): IResolvedUrl | undefined {
        return this._resolvedUrl;
    }

    public get loadedFromVersion(): IVersion | undefined {
        return this._loadedFromVersion;
    }

    /**
     * {@inheritDoc DeltaManager.readonly}
     * @deprecated - use readOnlyInfo
     */
    public get readonly() {
        return this._deltaManager.readonly;
    }

    /**
     * {@inheritDoc DeltaManager.readonlyPermissions}
     * @deprecated - use readOnlyInfo
     */
    public get readonlyPermissions() {
        return this._deltaManager.readonlyPermissions;
    }

    /**
     * {@inheritDoc DeltaManager.readOnlyInfo}
     */
    public get readOnlyInfo(): ReadOnlyInfo {
        return this._deltaManager.readOnlyInfo;
    }

    /**
     * {@inheritDoc DeltaManager.forceReadonly}
     */
    public forceReadonly(readonly: boolean) {
        this._deltaManager.forceReadonly(readonly);
    }

    public get closed(): boolean {
        return this._closed;
    }

    public get id(): string {
        return this._resolvedUrl?.id ?? "";
    }

    public get deltaManager(): IDeltaManager<ISequencedDocumentMessage, IDocumentMessage> {
        return this._deltaManager;
    }

    public get connectionState(): ConnectionState {
        return this.connectionStateHandler.connectionState;
    }

    public get connected(): boolean {
        return this.connectionStateHandler.connected;
    }

    /**
     * Service configuration details. If running in offline mode will be undefined otherwise will contain service
     * configuration details returned as part of the initial connection.
     */
    public get serviceConfiguration(): IClientConfiguration | undefined {
        return this._deltaManager.serviceConfiguration;
    }

    /**
     * The server provided id of the client.
     * Set once this.connected is true, otherwise undefined
     */
    public get clientId(): string | undefined {
        return this.connectionStateHandler.clientId;
    }

    /**
     * The server provided claims of the client.
     * Set once this.connected is true, otherwise undefined
     */
    public get scopes(): string[] | undefined {
        return this._deltaManager.scopes;
    }

    public get clientDetails(): IClientDetails {
        return this._deltaManager.clientDetails;
    }

    /**
     * @deprecated use codeDetails
     */
    public get chaincodePackage(): IFluidCodeDetails | undefined {
        return this.codeDetails;
    }

    public get codeDetails(): IFluidCodeDetails | undefined {
        return this._context?.codeDetails ?? this.getCodeDetailsFromQuorum();
    }

    /**
     * Flag indicating whether the document already existed at the time of load
     */
    public get existing(): boolean | undefined {
        return this._existing;
    }

    /**
     * Retrieves the audience associated with the document
     */
    public get audience(): IAudience {
        return this._audience;
    }

    /**
     * Returns true if container is dirty.
     * Which means data loss if container is closed at that same moment
     * Most likely that happens when there is no network connection to ordering service
     */
    public get isDirty() {
        return this._dirtyContainer;
    }

    private get serviceFactory() {return this.loader.services.documentServiceFactory;}
    private get urlResolver() {return this.loader.services.urlResolver;}
    public get options(): ILoaderOptions { return this.loader.services.options; }
    private get scope() { return this.loader.services.scope;}
    private get codeLoader() { return this.loader.services.codeLoader;}

    constructor(
        private readonly loader: Loader,
        config: IContainerConfig,
    ) {
        super();
        this._audience = new Audience();

        this.clientDetailsOverride = config.clientDetailsOverride;
        this._resolvedUrl = config.resolvedUrl;
        if (config.canReconnect !== undefined) {
            this._canReconnect = config.canReconnect;
        }

        // Create logger for data stores to use
        const type = this.client.details.type;
        const interactive = this.client.details.capabilities.interactive;
        const clientType =
            `${interactive ? "interactive" : "noninteractive"}${type !== undefined && type !== "" ? `/${type}` : ""}`;
        // Need to use the property getter for docId because for detached flow we don't have the docId initially.
        // We assign the id later so property getter is used.
        this.subLogger = ChildLogger.create(
            loader.services.subLogger,
            undefined,
            {
                all: {
                    clientType, // Differentiating summarizer container from main container
                    loaderVersion: pkgVersion,
                    containerId: uuid(),
                    docId: () => this.id,
                    containerAttachState: () => this._attachState,
                    containerLoaded: () => this.loaded,
                },
                // we need to be judicious with our logging here to avoid generting too much data
                // all data logged here should be broadly applicable, and not specific to a
                // specific error or class of errors
                error: {
                    // load information to associate errors with the specific load point
                    dmInitialSeqNumber: () => this._deltaManager?.initialSequenceNumber,
                    dmLastKnownSeqNumber: () => this._deltaManager?.lastKnownSeqNumber,
                    containerLoadedFromVersionId: () => this.loadedFromVersion?.id,
                    containerLoadedFromVersionDate: () => this.loadedFromVersion?.date,
                    // message information to associate errors with the specific execution state
                    dmLastMsqSeqNumber: () => this.deltaManager?.lastMessage?.sequenceNumber,
                    dmLastMsqSeqTimestamp: () => this.deltaManager?.lastMessage?.timestamp,
                    dmLastMsqSeqClientId: () => this.deltaManager?.lastMessage?.clientId,
                },
            });

        // Prefix all events in this file with container-loader
        this.logger = ChildLogger.create(this.subLogger, "Container");

        this.connectionStateHandler = new ConnectionStateHandler(
            {
                protocolHandler: () => this._protocolHandler,
                logConnectionStateChangeTelemetry: (value, oldState, reason) =>
                    this.logConnectionStateChangeTelemetry(value, oldState, reason),
                shouldClientJoinWrite: () => this._deltaManager.shouldJoinWrite(),
                maxClientLeaveWaitTime: this.loader.services.options.maxClientLeaveWaitTime,
            },
            this.logger,
        );

        this.connectionStateHandler.on("connectionStateChanged", () => {
            if (this.loaded) {
                this.propagateConnectionState();
            }
        });

        this._deltaManager = this.createDeltaManager();

        // keep track of last time page was visible for telemetry
        if (typeof document === "object" && document !== null) {
            this.lastVisible = document.hidden ? performance.now() : undefined;
            document.addEventListener("visibilitychange", () => {
                if (document.hidden) {
                    this.lastVisible = performance.now();
                } else {
                    // settimeout so this will hopefully fire after disconnect event if being hidden caused it
                    setTimeout(() => this.lastVisible = undefined, 0);
                }
            });
        }

        // We observed that most users of platform do not check Container.connected event on load, causing bugs.
        // As such, we are raising events when new listener pops up.
        // Note that we can raise both "disconnected" & "connect" events at the same time,
        // if we are in connecting stage.
        this.on("newListener", (event: string, listener: (...args: any[]) => void) => {
            // Fire events on the end of JS turn, giving a chance for caller to be in consistent state.
            Promise.resolve().then(() => {
                switch (event) {
                    case dirtyContainerEvent:
                        if (this._dirtyContainer) {
                            listener(this._dirtyContainer);
                        }
                        break;
                    case savedContainerEvent:
                        if (!this._dirtyContainer) {
                            listener(this._dirtyContainer);
                        }
                        break;
                    case connectedEventName:
                         if (this.connected) {
                            listener(event, this.clientId);
                         }
                         break;
                    case disconnectedEventName:
                        if (!this.connected) {
                            listener(event);
                        }
                        break;
                    default:
                }
            }).catch((error) =>  {
                this.logger.sendErrorEvent({ eventName: "RaiseConnectedEventError" }, error);
            });
        });
    }

    /**
     * Retrieves the quorum associated with the document
     */
    public getQuorum(): IQuorum {
        return this.protocolHandler.quorum;
    }

    public close(error?: ICriticalContainerError) {
        if (this._closed) {
            return;
        }
        this._closed = true;

        this.collabWindowTracker.stopSequenceNumberUpdate();
        this._deltaManager.close(error);

        this._protocolHandler?.close();

        this._context?.dispose(error !== undefined ? new Error(error.message) : undefined);

        assert(this.connectionState === ConnectionState.Disconnected, 0x0cf /* "disconnect event was not raised!" */);

        this.service?.dispose();

        if (error !== undefined) {
            // Log current sequence number - useful if we have access to a file to understand better
            // what op caused trouble (if it's related to op processing).
            // Runtime may provide sequence number as part of error object - this may not match DeltaManager
            // knowledge as old ops are processed when data stores / DDS are re-hydrated when delay-loaded
            this.logger.sendErrorEvent(
                {
                    eventName: "ContainerClose",
                    sequenceNumber: error.sequenceNumber ?? this._deltaManager.lastSequenceNumber,
                },
                error,
            );
        } else {
            assert(this.loaded, 0x0d0 /* "Container in non-loaded state before close!" */);
            this.logger.sendTelemetryEvent({ eventName: "ContainerClose" });
        }

        this.emit("closed", error);

        this.removeAllListeners();
    }

    public closeAndGetPendingLocalState(): string {
        // runtime matches pending ops to successful ones by clientId and client seq num, so we need to close the
        // container at the same time we get pending state, otherwise this container could reconnect and resubmit with
        // a new clientId and a future container using stale pending state without the new clientId would resubmit them
        this._deltaManager.close();

        assert(this.attachState === AttachState.Attached, 0x0d1 /* "Container should be attached before close" */);
        assert(this.resolvedUrl !== undefined && this.resolvedUrl.type === "fluid",
            0x0d2 /* "resolved url should be valid Fluid url" */);
        const pendingState: IPendingLocalState = {
            pendingRuntimeState: this.context.getPendingLocalState(),
            url: this.resolvedUrl.url,
        };

        this.close();

        return JSON.stringify(pendingState);
    }

    public get attachState(): AttachState {
        return this._attachState;
    }

    public serialize(): string {
        assert(this.attachState === AttachState.Detached, 0x0d3 /* "Should only be called in detached container" */);

        const appSummary: ISummaryTree = this.context.createSummary();
        const protocolSummary = this.captureProtocolSummary();
        const snapshotTree = convertProtocolAndAppSummaryToSnapshotTree(protocolSummary, appSummary);
        return JSON.stringify(snapshotTree);
    }

    public async attach(request: IRequest): Promise<void> {
        assert(this.loaded, 0x0d4 /* "not loaded" */);
        assert(!this.closed, 0x0d5 /* "closed" */);

        // If container is already attached or attach is in progress, return.
        if (this._attachState === AttachState.Attached || this.attachInProgress) {
            return;
        }

        this.attachInProgress = true;
        try {
            assert(this.deltaManager.inbound.length === 0, 0x0d6 /* "Inbound queue should be empty when attaching" */);
            // Only take a summary if the container is in detached state, otherwise we could have local changes.
            // In failed attach call, we would already have a summary cached.
            if (this._attachState === AttachState.Detached) {
                // Get the document state post attach - possibly can just call attach but we need to change the
                // semantics around what the attach means as far as async code goes.
                const appSummary: ISummaryTree = this.context.createSummary();
                const protocolSummary = this.captureProtocolSummary();
                this.cachedAttachSummary = combineAppAndProtocolSummary(appSummary, protocolSummary);

                // Set the state as attaching as we are starting the process of attaching container.
                // This should be fired after taking the summary because it is the place where we are
                // starting to attach the container to storage.
                // Also, this should only be fired in detached container.
                this._attachState = AttachState.Attaching;
                this.emit("attaching");
            }
            assert(!!this.cachedAttachSummary,
                0x0d7 /* "Summary should be there either by this attach call or previous attach call!!" */);

            const createNewResolvedUrl = await this.urlResolver.resolve(request);
            ensureFluidResolvedUrl(createNewResolvedUrl);
            const summary = this.cachedAttachSummary;
            // Actually go and create the resolved document
            if (this.service === undefined) {
                this.service = await runWithRetry(
                    async () => this.serviceFactory.createContainer(
                        summary,
                        createNewResolvedUrl,
                        this.subLogger,
                    ),
                    "containerAttach",
                    this._deltaManager,
                    this.logger,
                );
            }
            const resolvedUrl = this.service.resolvedUrl;
            ensureFluidResolvedUrl(resolvedUrl);
            this._resolvedUrl = resolvedUrl;
            if (this._storageService === undefined) {
                this._storageService = await this.getDocumentStorageService();
            }

            // This we can probably just pass the storage service to the blob manager - although ideally
            // there just isn't a blob manager
            this._attachState = AttachState.Attached;
            this.emit("attached");
            this.cachedAttachSummary = undefined;

            // Propagate current connection state through the system.
            this.propagateConnectionState();
            if (!this.closed) {
                this.resumeInternal({ fetchOpsFromStorage: false, reason: "createDetached" });
            }
        } finally {
            this.attachInProgress = false;
        }
    }

    public async request(path: IRequest): Promise<IResponse> {
        return PerformanceEvent.timedExecAsync(this.logger, { eventName: "Request" }, async () => {
            return this.context.request(path);
        });
    }

    public async snapshot(tagMessage: string, fullTree: boolean = false): Promise<void> {
        // Only snapshot once a code quorum has been established
        if (!this.protocolHandler.quorum.has("code") && !this.protocolHandler.quorum.has("code2")) {
            this.logger.sendTelemetryEvent({ eventName: "SkipSnapshot" });
            return;
        }

        // Stop inbound message processing while we complete the snapshot
        try {
            await this.deltaManager.inbound.pause();
            await this.snapshotCore(tagMessage, fullTree);
        } catch (ex) {
            this.logger.sendErrorEvent({ eventName: "SnapshotExceptionError" }, ex);
            throw ex;
        } finally {
            this.deltaManager.inbound.resume();
        }
    }

    public setAutoReconnect(reconnect: boolean) {
        if (reconnect && this.closed) {
            throw new Error("Attempting to setAutoReconnect() a closed DeltaManager");
        }

        this._deltaManager.setAutomaticReconnect(reconnect);

        this.logger.sendTelemetryEvent({
            eventName: reconnect ? "AutoReconnectEnabled" : "AutoReconnectDisabled",
            connectionMode: this._deltaManager.connectionMode,
            connectionState: ConnectionState[this.connectionState],
        });

        // If container state is not attached and resumed, then don't connect to delta stream. Also don't set the
        // manual reconnection flag to true as we haven't made the initial connection yet.
        if (reconnect && this._attachState === AttachState.Attached && this.resumedOpProcessingAfterLoad) {
            if (this.connectionState === ConnectionState.Disconnected) {
                // Only track this as a manual reconnection if we are truly the ones kicking it off.
                this.manualReconnectInProgress = true;
            }

            // Ensure connection to web socket
            this.connectToDeltaStream({ reason: "autoReconnect" }).catch((error) => {
                // All errors are reported through events ("error" / "disconnected") and telemetry in DeltaManager
                // So there shouldn't be a need to record error here.
                // But we have number of cases where reconnects do not happen, and no errors are recorded, so
                // adding this log point for easier diagnostics
                this.logger.sendTelemetryEvent({ eventName: "setAutoReconnectError" }, error);
            });
        }
    }

    public resume() {
        if (!this.closed) {
            // Note: no need to fetch ops as we do it preemptively as part of DeltaManager.attachOpHandler().
            // If there is gap, we will learn about it once connected, but the gap should be small (if any),
            // assuming that resume() is called quickly after initial container boot.
            this.resumeInternal({ reason: "DocumentOpenResume", fetchOpsFromStorage: false });
        }
    }

    protected resumeInternal(args: IConnectionArgs) {
        assert(!this.closed, 0x0d9 /* "Attempting to setAutoReconnect() a closed DeltaManager" */);

        // Resume processing ops
        if (!this.resumedOpProcessingAfterLoad) {
            this.resumedOpProcessingAfterLoad = true;
            this._deltaManager.inbound.resume();
            this._deltaManager.inboundSignal.resume();
        }

        // Ensure connection to web socket
        // All errors are reported through events ("error" / "disconnected") and telemetry in DeltaManager
        this.connectToDeltaStream(args).catch(() => { });
    }

    public get storage(): IDocumentStorageService | undefined {
        return this._storageService;
    }

    /**
     * Raise non-critical error to host. Calling this API will not close container.
     * For critical errors, please call Container.close(error).
     * @param error - an error to raise
     */
    public raiseContainerWarning(warning: ContainerWarning) {
        // Some "warning" events come from outside the container and are logged
        // elsewhere (e.g. summarizing container). We shouldn't log these here.
        if (warning.logged !== true) {
            this.logContainerError(warning);
        }
        this.emit("warning", warning);
    }

    public async getAbsoluteUrl(relativeUrl: string): Promise<string | undefined> {
        if (this.resolvedUrl === undefined) {
            return undefined;
        }

        return this.urlResolver.getAbsoluteUrl(
            this.resolvedUrl,
            relativeUrl,
            this._context?.codeDetails);
    }

    public async proposeCodeDetails(codeDetails: IFluidCodeDetails) {
        if (!isFluidCodeDetails(codeDetails)) {
            throw new Error("Provided codeDetails are not IFluidCodeDetails");
        }

        if (this.codeLoader.IFluidCodeDetailsComparer) {
            const comparision = await this.codeLoader.IFluidCodeDetailsComparer.compare(
                codeDetails,
                this.getCodeDetailsFromQuorum());
            if (comparision !== undefined && comparision <= 0) {
                throw new Error("Proposed code details should be greater than the current");
            }
        }

        return this.getQuorum().propose("code", codeDetails)
            .then(()=>true)
            .catch(()=>false);
    }

    private async processCodeProposal(): Promise<void> {
        const codeDetails = this.getCodeDetailsFromQuorum();

        await Promise.all([
            this.deltaManager.inbound.pause(),
            this.deltaManager.inboundSignal.pause()]);

        if ((await this.context.satisfies(codeDetails) === true)) {
            this.deltaManager.inbound.resume();
            this.deltaManager.inboundSignal.resume();
            return;
        }

        this.close(CreateContainerError(
            new Error("ExistingContextDoesNotSatisfyIncomingProposal")));
    }

    private async snapshotCore(tagMessage: string, fullTree: boolean = false) {
        // Snapshots base document state and currently running context
        const root = this.snapshotBase();
        const dataStoreEntries = await this.context.snapshot(tagMessage, fullTree);

        // And then combine
        if (dataStoreEntries !== null) {
            root.entries.push(...dataStoreEntries.entries);
        }

        // Generate base snapshot message
        const deltaDetails =
            `${this._deltaManager.lastSequenceNumber}:${this._deltaManager.minimumSequenceNumber}`;
        const message = `Commit @${deltaDetails} ${tagMessage}`;

        // Pull in the prior version and snapshot tree to store against
        const lastVersion = await this.getVersion(this.id);

        const parents = lastVersion !== undefined ? [lastVersion.id] : [];

        // Write the full snapshot
        return this.storageService.write(root, parents, message, "");
    }

    private snapshotBase(): ITree {
        const entries: ITreeEntry[] = [];

        const quorumSnapshot = this.protocolHandler.quorum.snapshot();
        entries.push({
            mode: FileMode.File,
            path: "quorumMembers",
            type: TreeEntry.Blob,
            value: {
                contents: JSON.stringify(quorumSnapshot.members),
                encoding: "utf-8",
            },
        });
        entries.push({
            mode: FileMode.File,
            path: "quorumProposals",
            type: TreeEntry.Blob,
            value: {
                contents: JSON.stringify(quorumSnapshot.proposals),
                encoding: "utf-8",
            },
        });
        entries.push({
            mode: FileMode.File,
            path: "quorumValues",
            type: TreeEntry.Blob,
            value: {
                contents: JSON.stringify(quorumSnapshot.values),
                encoding: "utf-8",
            },
        });

        // Save attributes for the document
        const documentAttributes = {
            branch: this.id,
            minimumSequenceNumber: this._deltaManager.minimumSequenceNumber,
            sequenceNumber: this._deltaManager.lastSequenceNumber,
            term: this._deltaManager.referenceTerm,
        };
        entries.push({
            mode: FileMode.File,
            path: ".attributes",
            type: TreeEntry.Blob,
            value: {
                contents: JSON.stringify(documentAttributes),
                encoding: "utf-8",
            },
        });

        // Output the tree
        const root: ITree = {
            entries,
        };

        return root;
    }

    private async getVersion(version: string): Promise<IVersion | undefined> {
        const versions = await this.storageService.getVersions(version, 1);
        return versions[0];
    }

    private recordConnectStartTime() {
        if (this.connectionTransitionTimes[ConnectionState.Disconnected] === undefined) {
            this.connectionTransitionTimes[ConnectionState.Disconnected] = performance.now();
        }
    }

    private async connectToDeltaStream(args: IConnectionArgs) {
        this.recordConnectStartTime();

        // All agents need "write" access, including summarizer.
        if (!this._canReconnect || !this.client.details.capabilities.interactive) {
            args.mode = "write";
        }

        return this._deltaManager.connect(args);
    }

    /**
     * Load container.
     *
     * @param specifiedVersion - one of the following
     *   - null: use ops, no snapshots
     *   - undefined - fetch latest snapshot
     *   - otherwise, version sha to load snapshot
     * @param pause - start the container in a paused state
     */
    private async load(
        specifiedVersion: string | null | undefined,
        loadMode: IContainerLoadMode,
        pendingLocalState?: unknown)
    {
        if (this._resolvedUrl === undefined) {
            throw new Error("Attempting to load without a resolved url");
        }
        this.service = await this.serviceFactory.createDocumentService(this._resolvedUrl, this.subLogger);

        let startConnectionP: Promise<IConnectionDetails> | undefined;

        // Ideally we always connect as "read" by default.
        // Currently that works with SPO & r11s, because we get "write" connection when connecting to non-existing file.
        // We should not rely on it by (one of them will address the issue, but we need to address both)
        // 1) switching create new flow to one where we create file by posting snapshot
        // 2) Fixing quorum workflows (have retry logic)
        // That all said, "read" does not work with memorylicious workflows (that opens two simultaneous
        // connections to same file) in two ways:
        // A) creation flow breaks (as one of the clients "sees" file as existing, and hits #2 above)
        // B) Once file is created, transition from view-only connection to write does not work - some bugs to be fixed.
        const connectionArgs: IConnectionArgs = { reason: "DocumentOpen", mode: "write", fetchOpsFromStorage: false };

        // Start websocket connection as soon as possible. Note that there is no op handler attached yet, but the
        // DeltaManager is resilient to this and will wait to start processing ops until after it is attached.
        if (loadMode.deltaConnection === undefined) {
            startConnectionP = this.connectToDeltaStream(connectionArgs);
            startConnectionP.catch((error) => { });
        }

        this._storageService = await this.getDocumentStorageService();
        this._attachState = AttachState.Attached;

        // Fetch specified snapshot, but intentionally do not load from snapshot if specifiedVersion is null
        const { snapshot, versionId } = await this.fetchSnapshotTree(specifiedVersion);

        const attributes = await this.getDocumentAttributes(this.storageService, snapshot);

        // Attach op handlers to start processing ops
        this.attachDeltaManagerOpHandler(attributes);

        // ...load in the existing quorum
        // Initialize the protocol handler
        const protocolHandlerP =
            this.loadAndInitializeProtocolState(attributes, this.storageService, snapshot);

        let opsBeforeReturnP: Promise<void> | undefined;

        // Initialize document details - if loading a snapshot use that - otherwise we need to wait on
        // the initial details
        if (snapshot !== undefined) {
            this._existing = true;
            switch (loadMode.opsBeforeReturn) {
                case undefined:
                    if (loadMode.deltaConnection !== "none") {
                        // Start prefetch, but not set opsBeforeReturnP - boot is not blocked by it!
                        // eslint-disable-next-line @typescript-eslint/no-floating-promises
                        this._deltaManager.preFetchOps(false);
                    }
                    break;
                case "cached":
                    opsBeforeReturnP = this._deltaManager.preFetchOps(true);
                    // Keep going with fetching ops from storage once we have all cached ops in.
                    // Ops processing will start once cached ops are in and and will stop when queue is empty
                    // (which in most cases will happen when we are done processing cached ops)
                    // eslint-disable-next-line @typescript-eslint/no-floating-promises
                    opsBeforeReturnP.then(async () => this._deltaManager.preFetchOps(false));
                    break;
                case "all":
                    opsBeforeReturnP = this._deltaManager.preFetchOps(false);
                    break;
                default:
                    unreachableCase(loadMode.opsBeforeReturn);
            }
        } else {
            //
            // THIS IS LEGACY PATH
            //
            if (startConnectionP === undefined) {
                startConnectionP = this.connectToDeltaStream(connectionArgs);
            }
            // Intentionally don't .catch on this promise - we'll let any error throw below in the await.
            const details = await startConnectionP;
            this._existing = details.existing;
        }

        // LoadContext directly requires protocolHandler to be ready, and eventually calls
        // instantiateRuntime which will want to know existing state.
        this._protocolHandler = await protocolHandlerP;

        const codeDetails = this.getCodeDetailsFromQuorum();
        await this.loadContext(codeDetails, attributes, snapshot, pendingLocalState);

        // Propagate current connection state through the system.
        this.propagateConnectionState();

        // Internal context is fully loaded at this point
        this.loaded = true;

        // We might have hit some failure that did not manifest itself in exception in this flow,
        // do not start op processing in such case - static version of Container.load() will handle it correctly.
        if (!this.closed) {
            if (opsBeforeReturnP !== undefined) {
                this._deltaManager.inbound.resume();

                await opsBeforeReturnP;
                await this._deltaManager.inbound.waitTillProcessingDone();

                // eslint-disable-next-line @typescript-eslint/no-floating-promises
                this._deltaManager.inbound.pause();
            }

            switch (loadMode.deltaConnection) {
                case undefined:
                    this.resume();
                    break;
                case "delayed":
                    this.resumedOpProcessingAfterLoad = true;
                    this._deltaManager.inbound.resume();
                    this._deltaManager.inboundSignal.resume();
                    break;
                case "none":
                    break;
                default:
                    unreachableCase(loadMode.deltaConnection);
            }
        }

        return {
            existing: this._existing,
            sequenceNumber: attributes.sequenceNumber,
            version: versionId,
        };
    }

    private async createDetached(source: IFluidCodeDetails) {
        const attributes: IDocumentAttributes = {
            branch: "",
            sequenceNumber: detachedContainerRefSeqNumber,
            term: 1,
            minimumSequenceNumber: 0,
        };

        // Seed the base quorum to be an empty list with a code quorum set
        const committedCodeProposal: ICommittedProposal = {
            key: "code",
            value: source,
            approvalSequenceNumber: 0,
            commitSequenceNumber: 0,
            sequenceNumber: 0,
        };

        const members: [string, ISequencedClient][] = [];
        const proposals: [number, ISequencedProposal, string[]][] = [];
        const values: [string, ICommittedProposal][] = [["code", committedCodeProposal]];

        this.attachDeltaManagerOpHandler(attributes);

        // We know this is create detached flow without snapshot.
        this._existing = false;

        // Need to just seed the source data in the code quorum. Quorum itself is empty
        this._protocolHandler = await this.initializeProtocolState(
            attributes,
            members,
            proposals,
            values);

        // The load context - given we seeded the quorum - will be great
        await this.createDetachedContext(attributes);

        this.propagateConnectionState();

        this.loaded = true;
    }

    private async rehydrateDetachedFromSnapshot(snapshotTree: ISnapshotTree) {
        const attributes = await this.getDocumentAttributes(undefined, snapshotTree);
        assert(attributes.sequenceNumber === 0, 0x0db /* "Seq number in detached container should be 0!!" */);
        this.attachDeltaManagerOpHandler(attributes);

        // We know this is create detached flow with snapshot.
        this._existing = true;

        // ...load in the existing quorum
        // Initialize the protocol handler
        this._protocolHandler =
            await this.loadAndInitializeProtocolState(attributes, undefined, snapshotTree);

        await this.createDetachedContext(attributes, snapshotTree);

        this.loaded = true;

        this.propagateConnectionState();
    }

    private async getDocumentStorageService(): Promise<IDocumentStorageService> {
        return this._deltaManager.connectToStorage();
    }

    private async getDocumentAttributes(
        storage: IDocumentStorageService | undefined,
        tree: ISnapshotTree | undefined,
    ): Promise<IDocumentAttributes> {
        if (tree === undefined) {
            return {
                branch: this.id,
                minimumSequenceNumber: 0,
                sequenceNumber: 0,
                term: 1,
            };
        }

        // Backward compatibility: old docs would have ".attributes" instead of "attributes"
        const attributesHash = ".protocol" in tree.trees
            ? tree.trees[".protocol"].blobs.attributes
            : tree.blobs[".attributes"];

        const attributes = storage !== undefined ? await readAndParse<IDocumentAttributes>(storage, attributesHash)
            : readAndParseFromBlobs<IDocumentAttributes>(tree.trees[".protocol"].blobs, attributesHash);

        // Backward compatibility for older summaries with no term
        if (attributes.term === undefined) {
            attributes.term = 1;
        }

        return attributes;
    }

    private async loadAndInitializeProtocolState(
        attributes: IDocumentAttributes,
        storage: IDocumentStorageService | undefined,
        snapshot: ISnapshotTree | undefined,
    ): Promise<ProtocolOpHandler> {
        let members: [string, ISequencedClient][] = [];
        let proposals: [number, ISequencedProposal, string[]][] = [];
        let values: [string, any][] = [];

        if (snapshot !== undefined) {
            const baseTree = ".protocol" in snapshot.trees ? snapshot.trees[".protocol"] : snapshot;
            if (storage !== undefined) {
                [members, proposals, values] = await Promise.all([
                    readAndParse<[string, ISequencedClient][]>(storage, baseTree.blobs.quorumMembers),
                    readAndParse<[number, ISequencedProposal, string[]][]>(storage, baseTree.blobs.quorumProposals),
                    readAndParse<[string, ICommittedProposal][]>(storage, baseTree.blobs.quorumValues),
                ]);
            } else {
                members = readAndParseFromBlobs<[string, ISequencedClient][]>(snapshot.trees[".protocol"].blobs,
                    baseTree.blobs.quorumMembers);
                proposals = readAndParseFromBlobs<[number, ISequencedProposal, string[]][]>(
                    snapshot.trees[".protocol"].blobs, baseTree.blobs.quorumProposals);
                values = readAndParseFromBlobs<[string, ICommittedProposal][]>(snapshot.trees[".protocol"].blobs,
                    baseTree.blobs.quorumValues);
            }
        }

        const protocolHandler = await this.initializeProtocolState(
            attributes,
            members,
            proposals,
            values);

        return protocolHandler;
    }

    private async initializeProtocolState(
        attributes: IDocumentAttributes,
        members: [string, ISequencedClient][],
        proposals: [number, ISequencedProposal, string[]][],
        values: [string, any][],
    ): Promise<ProtocolOpHandler> {
        const protocol = new ProtocolOpHandler(
            attributes.minimumSequenceNumber,
            attributes.sequenceNumber,
            attributes.term,
            members,
            proposals,
            values,
            (key, value) => this.submitMessage(MessageType.Propose, { key, value }),
            (sequenceNumber) => this.submitMessage(MessageType.Reject, sequenceNumber));

        const protocolLogger = ChildLogger.create(this.subLogger, "ProtocolHandler");

        protocol.quorum.on("error", (error) => {
            protocolLogger.sendErrorEvent(error);
        });

        // Track membership changes and update connection state accordingly
        protocol.quorum.on("addMember", (clientId, details) => {
            this.connectionStateHandler.receivedAddMemberEvent(clientId);
        });

        protocol.quorum.on("removeMember", (clientId) => {
            this.connectionStateHandler.receivedRemoveMemberEvent(clientId);
        });

        // back compat for old containers where the code details
        // we're delay added. All new creates should be detached
        // and start with an initial code details.
        if(getCodeProposal(protocol.quorum) === undefined) {
            this.logger.sendTelemetryEvent({
                eventName:"NoCodeProposal",
            });
            await new Promise<void>((resolve)=>{
                const waitForCode = ()=>{
                    if(getCodeProposal(protocol.quorum) !== undefined) {
                        resolve();
                    }
                    protocol.quorum.off("approveProposal", waitForCode);
                    this.off("closed", resolve);
                };
                protocol.quorum.on("approveProposal", waitForCode);
                this.once("closed", resolve);
            });
        }

        protocol.quorum.on("addProposal", (proposal: IPendingProposal) => {
            if (proposal.key === "code" || proposal.key === "code2") {
                this.emit("codeDetailsProposed", proposal.value, proposal);
            }
        });

        protocol.quorum.on(
            "approveProposal",
            (sequenceNumber, key, value) => {
                debug(`approved ${key}`);
                if (key === "code" || key === "code2") {
                    debug(`codeProposal ${JSON.stringify(value)}`);
                    if (!isFluidCodeDetails(value)) {
                        this.logger.sendErrorEvent({
                                eventName: "CodeProposalNotIFluidCodeDetails",
                        });
                    }
                    this.processCodeProposal().catch((error) => {
                        this.close(CreateContainerError(error));
                        throw error;
                    });
                }
            });

        return protocol;
    }

    private captureProtocolSummary(): ISummaryTree {
        const quorumSnapshot = this.protocolHandler.quorum.snapshot();

        // Save attributes for the document
        const documentAttributes: IDocumentAttributes = {
            branch: this.id,
            minimumSequenceNumber: this.protocolHandler.minimumSequenceNumber,
            sequenceNumber: this.protocolHandler.sequenceNumber,
            term: this.protocolHandler.term,
        };

        const summary: ISummaryTree = {
            tree: {
                attributes: {
                    content: JSON.stringify(documentAttributes),
                    type: SummaryType.Blob,
                },
                quorumMembers: {
                    content: JSON.stringify(quorumSnapshot.members),
                    type: SummaryType.Blob,
                },
                quorumProposals: {
                    content: JSON.stringify(quorumSnapshot.proposals),
                    type: SummaryType.Blob,
                },
                quorumValues: {
                    content: JSON.stringify(quorumSnapshot.values),
                    type: SummaryType.Blob,
                },
            },
            type: SummaryType.Tree,
        };

        return summary;
    }

    private getCodeDetailsFromQuorum(): IFluidCodeDetails {
        const quorum = this.protocolHandler.quorum;

        const pkg = getCodeProposal(quorum);

        return pkg as IFluidCodeDetails;
    }

    private get client(): IClient {
        const client: IClient = this.options?.client !== undefined
            ? (this.options.client as IClient)
            : {
                details: {
                    capabilities: { interactive: true },
                },
                mode: "read", // default reconnection mode on lost connection / connection error
                permission: [],
                scopes: [],
                user: { id: "" },
            };

        if (this.clientDetailsOverride !== undefined) {
            merge(client.details, this.clientDetailsOverride);
        }

        return client;
    }

    /**
     * Returns true if connection is active, i.e. it's "write" connection and
     * container runtime was notified about this connection (i.e. we are up-to-date and could send ops).
     * This happens after client received its own joinOp and thus is in the quorum.
     * If it's not true, runtime is not in position to send ops.
     */
    private activeConnection() {
        return this.connectionState === ConnectionState.Connected && this._deltaManager.connectionMode === "write";
    }

    private createDeltaManager() {
        const deltaManager: DeltaManager = new DeltaManager(
            () => this.service,
            this.client,
            ChildLogger.create(this.subLogger, "DeltaManager"),
            this._canReconnect,
            () => this.activeConnection(),
        );

<<<<<<< HEAD
        // Disable inbound queues as Container is not ready to accept any ops until we are fully loaded!
        // eslint-disable-next-line @typescript-eslint/no-floating-promises
        deltaManager.inbound.pause();
        // eslint-disable-next-line @typescript-eslint/no-floating-promises
        deltaManager.inboundSignal.pause();

        deltaManager.on(connectEventName, (details: IConnectionDetails, opsBehind?: number) => {
=======
        deltaManager.on("connect", (details: IConnectionDetails, opsBehind?: number) => {
>>>>>>> 0dc4cd31
            this.connectionStateHandler.receivedConnectEvent(
                this._deltaManager.connectionMode,
                details,
                opsBehind,
            );

            // Back-compat for new client and old server.
            this._audience.clear();

            for (const priorClient of details.initialClients ?? []) {
                this._audience.addMember(priorClient.clientId, priorClient.client);
            }
        });

        deltaManager.once("submitOp", (message: IDocumentMessage) => {
            this.connectionStateHandler.clientSentOps(this._deltaManager.connectionMode);
        });

        deltaManager.on("disconnect", (reason: string) => {
            this.manualReconnectInProgress = false;
            this.connectionStateHandler.receivedDisconnectEvent(reason);
        });

        deltaManager.on("throttled", (warning: IThrottlingWarning) => {
            this.raiseContainerWarning(warning);
        });

        deltaManager.on("readonly", (readonly) => {
            this.emit("readonly", readonly);
        });

        return deltaManager;
    }

    private attachDeltaManagerOpHandler(attributes: IDocumentAttributes): void {
        this._deltaManager.on("closed", (error?: ICriticalContainerError) => {
            this.close(error);
        });

        this._deltaManager.attachOpHandler(
            attributes.minimumSequenceNumber,
            attributes.sequenceNumber,
            attributes.term ?? 1,
            {
                process: (message) => this.processRemoteMessage(message),
                processSignal: (message) => {
                    this.processSignal(message);
                },
            });
    }

    private logConnectionStateChangeTelemetry(
        value: ConnectionState,
        oldState: ConnectionState,
        reason?: string,
    ) {
        // Log actual event
        const time = performance.now();
        this.connectionTransitionTimes[value] = time;
        const duration = time - this.connectionTransitionTimes[oldState];

        let durationFromDisconnected: number | undefined;
        let connectionMode: string | undefined;
        let connectionInitiationReason: string | undefined;
        let autoReconnect: ReconnectMode | undefined;
        let checkpointSequenceNumber: number | undefined;
        let sequenceNumber: number | undefined;
        let opsBehind: number | undefined;
        if (value === ConnectionState.Disconnected) {
            autoReconnect = this._deltaManager.reconnectMode;
        } else {
            connectionMode = this._deltaManager.connectionMode;
            sequenceNumber = this.deltaManager.lastSequenceNumber;
            if (value === ConnectionState.Connected) {
                durationFromDisconnected = time - this.connectionTransitionTimes[ConnectionState.Disconnected];
                durationFromDisconnected = TelemetryLogger.formatTick(durationFromDisconnected);
            } else {
                // This info is of most interest on establishing connection only.
                checkpointSequenceNumber = this.deltaManager.lastKnownSeqNumber;
                if (this.deltaManager.hasCheckpointSequenceNumber) {
                    opsBehind = checkpointSequenceNumber - sequenceNumber;
                }
            }
            if (this.firstConnection) {
                connectionInitiationReason = "InitialConnect";
            } else if (this.manualReconnectInProgress) {
                connectionInitiationReason = "ManualReconnect";
            } else {
                connectionInitiationReason = "AutoReconnect";
            }
        }

        this.logger.sendPerformanceEvent({
            eventName: `ConnectionStateChange_${ConnectionState[value]}`,
            from: ConnectionState[oldState],
            duration,
            durationFromDisconnected,
            reason,
            connectionInitiationReason,
            socketDocumentId: this._deltaManager.socketDocumentId,
            pendingClientId: this.connectionStateHandler.pendingClientId,
            clientId: this.clientId,
            connectionMode,
            autoReconnect,
            opsBehind,
            online: OnlineStatus[isOnline()],
            lastVisible: this.lastVisible !== undefined ? performance.now() - this.lastVisible : undefined,
            checkpointSequenceNumber,
            sequenceNumber,
        });

        if (value === ConnectionState.Connected) {
            this.firstConnection = false;
            this.manualReconnectInProgress = false;
        }
    }

    private propagateConnectionState() {
        const logOpsOnReconnect: boolean =
            this.connectionState === ConnectionState.Connected &&
            !this.firstConnection &&
            this._deltaManager.connectionMode === "write";
        if (logOpsOnReconnect) {
            this.messageCountAfterDisconnection = 0;
        }

        const state = this.connectionState === ConnectionState.Connected;
        if (!this.context.disposed) {
            this.context.setConnectionState(state, this.clientId);
        }
        assert(this.protocolHandler !== undefined, 0x0dc /* "Protocol handler should be set here" */);
        this.protocolHandler.quorum.setConnectionState(state, this.clientId);
        raiseConnectedEvent(this.logger, this, state, this.clientId);

        if (logOpsOnReconnect) {
            this.logger.sendTelemetryEvent(
                { eventName: "OpsSentOnReconnect", count: this.messageCountAfterDisconnection });
        }
    }

    private submitContainerMessage(type: MessageType, contents: any, batch?: boolean, metadata?: any): number {
        const outboundMessageType: string = type;
        switch (outboundMessageType) {
            case MessageType.Operation:
            case MessageType.RemoteHelp:
            case MessageType.Summarize:
                break;
            default:
                this.close(CreateContainerError(`Runtime can't send arbitrary message type: ${type}`));
                return -1;
        }
        return this.submitMessage(type, contents, batch, metadata);
    }

    private submitMessage(type: MessageType, contents: any, batch?: boolean, metadata?: any): number {
        if (this.connectionState !== ConnectionState.Connected) {
            this.logger.sendErrorEvent({ eventName: "SubmitMessageWithNoConnection", type });
            return -1;
        }

        this.messageCountAfterDisconnection += 1;
        this.collabWindowTracker.stopSequenceNumberUpdate();
        return this._deltaManager.submit(type, contents, batch, metadata);
    }

    private processRemoteMessage(message: ISequencedDocumentMessage): IProcessMessageResult {
        // Check and report if we're getting messages from a clientId that we previously
        // flagged as shouldHaveLeft, or from a client that's not in the quorum but should be
        if (message.clientId != null) {
            let errorMsg: string | undefined;
            const client: ILocalSequencedClient | undefined =
                this.getQuorum().getMember(message.clientId);
            if (client === undefined && message.type !== MessageType.ClientJoin) {
                errorMsg = "messageClientIdMissingFromQuorum";
            } else if (client?.shouldHaveLeft === true) {
                errorMsg = "messageClientIdShouldHaveLeft";
            }
            if (errorMsg !== undefined) {
                const error = new DataCorruptionError(
                    errorMsg,
                    extractSafePropertiesFromMessage(message));
                this.close(CreateContainerError(error));
            }
        }

        const local = this.clientId === message.clientId;

        // Forward non system messages to the loaded runtime for processing
        if (!isSystemMessage(message)) {
            this.context.process(message, local, undefined);
        }

        // Allow the protocol handler to process the message
        const result = this.protocolHandler.processMessage(message, local);
        this.collabWindowTracker.scheduleSequenceNumberUpdate(message, result.immediateNoOp === true);

        this.emit("op", message);

        return result;
    }

    private submitSignal(message: any) {
        this._deltaManager.submitSignal(JSON.stringify(message));
    }

    private processSignal(message: ISignalMessage) {
        // No clientId indicates a system signal message.
        if (message.clientId === null) {
            const innerContent = message.content as { content: any; type: string };
            if (innerContent.type === MessageType.ClientJoin) {
                const newClient = innerContent.content as ISignalClient;
                this._audience.addMember(newClient.clientId, newClient.client);
            } else if (innerContent.type === MessageType.ClientLeave) {
                const leftClientId = innerContent.content as string;
                this._audience.removeMember(leftClientId);
            }
        } else {
            const local = this.clientId === message.clientId;
            this.context.processSignal(message, local);
        }
    }

    /**
     * Get the most recent snapshot, or a specific version.
     * @param specifiedVersion - The specific version of the snapshot to retrieve
     * @returns The snapshot requested, or the latest snapshot if no version was specified, plus version ID
     */
    private async fetchSnapshotTree(specifiedVersion: string | undefined | null):
        Promise<{snapshot?: ISnapshotTree; versionId?: string}>
    {
        if (specifiedVersion === null) {
            return {};
        }
        const version = await this.getVersion(specifiedVersion ?? this.id);

        if (version === undefined && specifiedVersion !== undefined) {
            // We should have a defined version to load from if specified version requested
            this.logger.sendErrorEvent({ eventName: "NoVersionFoundWhenSpecified", id: specifiedVersion });
        }
        this._loadedFromVersion = version;
        const snapshot = await this.storageService.getSnapshotTree(version) ?? undefined;

        if (snapshot === undefined && version !== undefined) {
            this.logger.sendErrorEvent({ eventName: "getSnapshotTreeFailed", id: version.id });
        }
        return { snapshot, versionId: version?.id };
    }

    private async loadContext(
        codeDetails: IFluidCodeDetails,
        attributes: IDocumentAttributes,
        snapshot?: ISnapshotTree,
        pendingLocalState?: unknown,
    ) {
        assert(this._context?.disposed !== false, 0x0dd /* "Existing context not disposed" */);
        // If this assert fires, our state tracking is likely not synchronized between COntainer & runtime.
        if (this._dirtyContainer) {
            this.logger.sendErrorEvent({ eventName: "DirtyContainerReloadContainer"});
        }

        // The relative loader will proxy requests to '/' to the loader itself assuming no non-cache flags
        // are set. Global requests will still go directly to the loader
        const loader = new RelativeLoader(this.loader, this);
        this._context = await ContainerContext.createOrLoad(
            this,
            this.scope,
            this.codeLoader,
            codeDetails,
            snapshot,
            attributes,
            new DeltaManagerProxy(this._deltaManager),
            new QuorumProxy(this.protocolHandler.quorum),
            loader,
            (warning: ContainerWarning) => this.raiseContainerWarning(warning),
            (type, contents, batch, metadata) => this.submitContainerMessage(type, contents, batch, metadata),
            (message) => this.submitSignal(message),
            (error?: ICriticalContainerError) => this.close(error),
            Container.version,
            (dirty: boolean) => {
                this._dirtyContainer = dirty;
                this.emit(dirty ? dirtyContainerEvent : savedContainerEvent);
            },
            pendingLocalState,
        );

        this.emit("contextChanged", codeDetails);
    }

    /**
     * Creates a new, unattached container context
     */
    private async createDetachedContext(attributes: IDocumentAttributes, snapshot?: ISnapshotTree) {
        const codeDetails = this.getCodeDetailsFromQuorum();
        if (codeDetails === undefined) {
            throw new Error("pkg should be provided in create flow!!");
        }

        await this.loadContext(codeDetails, attributes, snapshot);
    }

    // Please avoid calling it directly.
    // raiseContainerWarning() is the right flow for most cases
    private logContainerError(warning: ContainerWarning) {
        this.logger.sendErrorEvent({ eventName: "ContainerWarning" }, warning);
    }
}<|MERGE_RESOLUTION|>--- conflicted
+++ resolved
@@ -1505,17 +1505,13 @@
             () => this.activeConnection(),
         );
 
-<<<<<<< HEAD
         // Disable inbound queues as Container is not ready to accept any ops until we are fully loaded!
         // eslint-disable-next-line @typescript-eslint/no-floating-promises
         deltaManager.inbound.pause();
         // eslint-disable-next-line @typescript-eslint/no-floating-promises
         deltaManager.inboundSignal.pause();
 
-        deltaManager.on(connectEventName, (details: IConnectionDetails, opsBehind?: number) => {
-=======
         deltaManager.on("connect", (details: IConnectionDetails, opsBehind?: number) => {
->>>>>>> 0dc4cd31
             this.connectionStateHandler.receivedConnectEvent(
                 this._deltaManager.connectionMode,
                 details,
