/*!
 * Copyright (c) Microsoft Corporation and contributors. All rights reserved.
 * Licensed under the MIT License.
 */

// eslint-disable-next-line import/no-internal-modules
import merge from "lodash/merge";
import { v4 as uuid } from "uuid";
import {
    ITelemetryLogger,
} from "@fluidframework/common-definitions";
import { assert, performance, unreachableCase } from "@fluidframework/common-utils";
import {
    IRequest,
    IResponse,
    IFluidRouter,
    IFluidCodeDetails,
    isFluidCodeDetails,
} from "@fluidframework/core-interfaces";
import {
    IAudience,
    IConnectionDetails,
    IContainer,
    IContainerEvents,
    IDeltaManager,
    ICriticalContainerError,
    ContainerWarning,
    AttachState,
    IThrottlingWarning,
    IPendingLocalState,
    ReadOnlyInfo,
    ILoaderOptions,
    IContainerLoadMode,
} from "@fluidframework/container-definitions";
import {
    CreateContainerError,
    DataCorruptionError,
    extractSafePropertiesFromMessage,
 } from "@fluidframework/container-utils";
import {
    IDocumentService,
    IDocumentStorageService,
    IFluidResolvedUrl,
    IResolvedUrl,
} from "@fluidframework/driver-definitions";
import {
    readAndParse,
    OnlineStatus,
    isOnline,
    ensureFluidResolvedUrl,
    combineAppAndProtocolSummary,
    readAndParseFromBlobs,
} from "@fluidframework/driver-utils";
import {
    isSystemMessage,
    ProtocolOpHandler,
    QuorumProxy,
} from "@fluidframework/protocol-base";
import {
    FileMode,
    IClient,
    IClientConfiguration,
    IClientDetails,
    ICommittedProposal,
    IDocumentAttributes,
    IDocumentMessage,
    IProcessMessageResult,
    IQuorum,
    ISequencedClient,
    ISequencedDocumentMessage,
    ISequencedProposal,
    ISignalClient,
    ISignalMessage,
    ISnapshotTree,
    ITree,
    ITreeEntry,
    IVersion,
    MessageType,
    TreeEntry,
    ISummaryTree,
    IPendingProposal,
    SummaryType,
} from "@fluidframework/protocol-definitions";
import {
    ChildLogger,
    EventEmitterWithErrorHandling,
    PerformanceEvent,
    raiseConnectedEvent,
    TelemetryLogger,
    connectedEventName,
    disconnectedEventName,
} from "@fluidframework/telemetry-utils";
import { Audience } from "./audience";
import { ContainerContext } from "./containerContext";
import { debug } from "./debug";
import { IConnectionArgs, DeltaManager, ReconnectMode } from "./deltaManager";
import { DeltaManagerProxy } from "./deltaManagerProxy";
import { Loader, RelativeLoader } from "./loader";
import { pkgVersion } from "./packageVersion";
import { convertProtocolAndAppSummaryToSnapshotTree, runWithRetry } from "./utils";
import { ConnectionStateHandler, ILocalSequencedClient } from "./connectionStateHandler";

const detachedContainerRefSeqNumber = 0;

const dirtyContainerEvent = "dirty";
const savedContainerEvent = "saved";

export interface IContainerLoadOptions {
    /**
     * Disables the Container from reconnecting if false, allows reconnect otherwise.
     */
    canReconnect?: boolean;
    /**
     * Client details provided in the override will be merged over the default client.
     */
    clientDetailsOverride?: IClientDetails;
    resolvedUrl: IFluidResolvedUrl;
    /**
     * Control whether to load from snapshot or ops.  See IParsedUrl for detailed information.
     */
    version?: string | null | undefined;
    /**
     * Loads the Container in paused state if true, unpaused otherwise.
     */
    loadMode?: IContainerLoadMode;
}

export interface IContainerConfig {
    resolvedUrl?: IFluidResolvedUrl;
    canReconnect?: boolean;
    /**
     * Client details provided in the override will be merged over the default client.
     */
    clientDetailsOverride?: IClientDetails;
}

export enum ConnectionState {
    /**
     * The document is no longer connected to the delta server
     */
    Disconnected,

    /**
     * The document has an inbound connection but is still pending for outbound deltas
     */
    Connecting,

    /**
     * The document is fully connected
     */
    Connected,
}

// This function converts the snapshot taken in detached container(by serialize api) to snapshotTree with which
// a detached container can be rehydrated.
export const getSnapshotTreeFromSerializedContainer = (detachedContainerSnapshot: ISummaryTree) => {
    const protocolSummaryTree = detachedContainerSnapshot.tree[".protocol"] as ISummaryTree;
    const appSummaryTree = detachedContainerSnapshot.tree[".app"] as ISummaryTree;
    assert(protocolSummaryTree !== undefined && appSummaryTree !== undefined,
        0x1e0 /* "Protocol and App summary trees should be present" */);
    const snapshotTree = convertProtocolAndAppSummaryToSnapshotTree(
        protocolSummaryTree,
        appSummaryTree,
    );
    return snapshotTree;
};

/**
 * Waits until container connects to delta storage and gets up-to-date
 * Useful when resolving URIs and hitting 404, due to container being loaded from (stale) snapshot and not being
 * up to date. Host may chose to wait in such case and retry resolving URI.
 * Warning: Will wait infinitely for connection to establish if there is no connection.
 * May result in deadlock if Container.setAutoReconnect(false) is called and never switched back to auto-reconnect.
 * @returns true: container is up to date, it processed all the ops that were know at the time of first connection
 *          false: storage does not provide indication of how far the client is. Container processed
 *          all the ops known to it, but it maybe still behind.
 */
export async function waitContainerToCatchUp(container: Container) {
    // Make sure we stop waiting if container is closed.
    if (container.closed) {
        throw new Error("Container is closed");
    }

    return new Promise<boolean>((accept, reject) => {
        const deltaManager = container.deltaManager;

        container.on("closed", reject);

        const waitForOps = () => {
            assert(container.connectionState !== ConnectionState.Disconnected,
                0x0cd /* "Container disconnected while waiting for ops!" */);
            const hasCheckpointSequenceNumber = deltaManager.hasCheckpointSequenceNumber;

            const connectionOpSeqNumber = deltaManager.lastKnownSeqNumber;
            if (deltaManager.lastSequenceNumber === connectionOpSeqNumber) {
                accept(hasCheckpointSequenceNumber);
                return;
            }
            const callbackOps = (message) => {
                if (connectionOpSeqNumber <= message.sequenceNumber) {
                    accept(hasCheckpointSequenceNumber);
                    deltaManager.off("op", callbackOps);
                }
            };
            deltaManager.on("op", callbackOps);
        };

        // We can leverage DeltaManager's "connect" event here and test for ConnectionState.Disconnected
        // But that works only if service provides us checkPointSequenceNumber
        // Our internal testing is based on R11S that does not, but almost all tests connect as "write" and
        // use this function to catch up, so leveraging our own join op as a fence/barrier
        if (container.connectionState === ConnectionState.Connected) {
            waitForOps();
            return;
        }

        const callback = () => {
            container.off(connectedEventName, callback);
            waitForOps();
        };
        container.on(connectedEventName, callback);

        container.resume();
    });
}

export class CollabWindowTracker {
    private opsCountSinceNoop = 0;
    private lastNoopTime: number  | undefined;

    constructor(
        private readonly submit: (type: MessageType, contents: any) => void,
        private readonly activeConnection: () => boolean,
        private readonly NoopTimeFrequency: number = 2000,
        private readonly NoopCountFrequency: number = 300,
    ) {}
    /**
     * Schedules as ack to the server to update the reference sequence number
     */
    public scheduleSequenceNumberUpdate(message: ISequencedDocumentMessage, immediateNoOp: boolean): void {
        // Exit early for inactive (not in quorum or not writers) clients.
        // They don't take part in the minimum sequence number calculation.
        if (!this.activeConnection()) {
            this.stopSequenceNumberUpdate();
            return;
        }

        // While processing a message, an immediate no-op can be requested.
        // i.e. to expedite approve or commit phase of quorum.
        if (immediateNoOp) {
            this.stopSequenceNumberUpdate();
            this.submit(MessageType.NoOp, ""); // This can be anything other than null
            return;
        }

        // Filter out system messages.
        if (isSystemMessage(message)) {
            return;
        }

        // We don't acknowledge no-ops to avoid acknowledgement cycles (i.e. ack the MSN
        // update, which updates the MSN, then ack the update, etc...). Also, don't
        // count system messages in ops count.
        assert(message.type !== MessageType.NoOp, 0x0ce /* "Don't acknowledge no-ops" */);

        if (this.lastNoopTime === undefined) {
            this.lastNoopTime = Date.now();
        }

        this.opsCountSinceNoop++;

        // If the ops count since last op is greater than NoopCountFrequency and time since last noop is
        // greater than NoopTimeFrequency, then send a Noop.
        // We will send a message(Noop) to update our reference sequence number upon receiving a server
        // operation. This allows the server to know our true reference sequence number and be able to
        // correctly update the minimum sequence number (MSN).
        if (this.opsCountSinceNoop >= this.NoopCountFrequency
            && Date.now() - this.lastNoopTime >= this.NoopTimeFrequency
        ) {
            this.stopSequenceNumberUpdate();
            this.submit(MessageType.NoOp, null);
        }
    }

    public stopSequenceNumberUpdate(): void {
        this.opsCountSinceNoop = 0;
        this.lastNoopTime = undefined;
    }
}

const getCodeProposal =
    // eslint-disable-next-line @typescript-eslint/no-unsafe-return
    (quorum: IQuorum) => quorum.get("code") ?? quorum.get("code2");

export class Container extends EventEmitterWithErrorHandling<IContainerEvents> implements IContainer {
    public static version = "^0.1.0";

    /**
     * Load an existing container.
     */
    public static async load(
        loader: Loader,
        loadOptions: IContainerLoadOptions,
        pendingLocalState?: unknown,
    ): Promise<Container> {
        const container = new Container(
            loader,
            {
                clientDetailsOverride: loadOptions.clientDetailsOverride,
                resolvedUrl: loadOptions.resolvedUrl,
                canReconnect: loadOptions.canReconnect,
            });

        return PerformanceEvent.timedExecAsync(container.logger, { eventName: "Load" }, async (event) => {
            return new Promise<Container>((res, rej) => {
                const version = loadOptions.version;

                // always load unpaused with pending ops!
                // It is also default mode in general.
                const defaultMode: IContainerLoadMode = { opsBeforeReturn: "cached" };
                assert(pendingLocalState === undefined || loadOptions.loadMode === undefined,
<<<<<<< HEAD
                    0x1e0 /* "pending state requires immidiate connection!" */);
=======
                    0x1e1 /* "pending state requires immidiate connection!" */);
>>>>>>> cd3c8a8f
                const mode: IContainerLoadMode = loadOptions.loadMode ?? defaultMode;

                const onClosed = (err?: ICriticalContainerError) => {
                    // Depending where error happens, we can be attempting to connect to web socket
                    // and continuously retrying (consider offline mode)
                    // Host has no container to close, so it's prudent to do it here
                    const error = err ?? CreateContainerError("Container closed without an error");
                    container.close(error);
                    rej(error);
                };
                container.on("closed", onClosed);

                container.load(version, mode, pendingLocalState)
                    .finally(() => {
                        container.removeListener("closed", onClosed);
                    })
                    .then((props) => {
                        event.end(props);
                        res(container);
                    },
                        (error) => {
                            const err = CreateContainerError(error);
                            onClosed(err);
                        });
            });
        });
    }

    /**
     * Create a new container in a detached state.
     */
    public static async createDetached(
        loader: Loader,
        codeDetails: IFluidCodeDetails,
    ): Promise<Container> {
        const container = new Container(
            loader,
            {});
        await container.createDetached(codeDetails);
        return container;
    }

    /**
     * Create a new container in a detached state that is initialized with a
     * snapshot from a previous detached container.
     */
    public static async rehydrateDetachedFromSnapshot(
        loader: Loader,
        snapshot: string,
    ): Promise<Container> {
        const container = new Container(
            loader,
            {});
        const deserializedSummary = JSON.parse(snapshot) as ISummaryTree;
        await container.rehydrateDetachedFromSnapshot(deserializedSummary);
        return container;
    }

    public subLogger: TelemetryLogger;

    // Tells if container can reconnect on losing fist connection
    // If false, container gets closed on loss of connection.
    private readonly _canReconnect: boolean = true;

    private readonly logger: ITelemetryLogger;

    private loaded = false;
    private _attachState = AttachState.Detached;

    // Active chaincode and associated runtime
    private _storageService: IDocumentStorageService | undefined;
    private get storageService() {
        if (this._storageService === undefined) {
            throw new Error("Attempted to access storageService before it was defined");
        }
        return this._storageService;
    }

    private readonly clientDetailsOverride: IClientDetails | undefined;
    private readonly _deltaManager: DeltaManager;
    private _existing: boolean | undefined;
    private service: IDocumentService | undefined;
    private readonly _audience: Audience;

    private _context: ContainerContext | undefined;
    private get context() {
        if (this._context === undefined) {
            throw new Error("Attempted to access context before it was defined");
        }
        return this._context;
    }
    private _protocolHandler: ProtocolOpHandler | undefined;
    private get protocolHandler() {
        if (this._protocolHandler === undefined) {
            throw new Error("Attempted to access protocolHandler before it was defined");
        }
        return this._protocolHandler;
    }

    private resumedOpProcessingAfterLoad = false;
    private firstConnection = true;
    private manualReconnectInProgress = false;
    private readonly connectionTransitionTimes: number[] = [];
    private messageCountAfterDisconnection: number = 0;
    private _loadedFromVersion: IVersion | undefined;
    private _resolvedUrl: IFluidResolvedUrl | undefined;
    private cachedAttachSummary: ISummaryTree | undefined;
    private attachInProgress = false;
    private _dirtyContainer = false;

    private lastVisible: number | undefined;
    private readonly connectionStateHandler: ConnectionStateHandler;

    private _closed = false;

    private readonly collabWindowTracker = new CollabWindowTracker(
        (type, contents) => this._deltaManager.submit(type, contents),
        () => this.activeConnection(),
        this.loader.services.options?.noopTimeFrequency,
        this.loader.services.options?.noopCountFrequency,
    );

    public get IFluidRouter(): IFluidRouter { return this; }

    public get resolvedUrl(): IResolvedUrl | undefined {
        return this._resolvedUrl;
    }

    public get loadedFromVersion(): IVersion | undefined {
        return this._loadedFromVersion;
    }

    /**
     * {@inheritDoc DeltaManager.readonly}
     * @deprecated - use readOnlyInfo
     */
    public get readonly() {
        return this._deltaManager.readonly;
    }

    /**
     * {@inheritDoc DeltaManager.readonlyPermissions}
     * @deprecated - use readOnlyInfo
     */
    public get readonlyPermissions() {
        return this._deltaManager.readonlyPermissions;
    }

    /**
     * {@inheritDoc DeltaManager.readOnlyInfo}
     */
    public get readOnlyInfo(): ReadOnlyInfo {
        return this._deltaManager.readOnlyInfo;
    }

    /**
     * {@inheritDoc DeltaManager.forceReadonly}
     */
    public forceReadonly(readonly: boolean) {
        this._deltaManager.forceReadonly(readonly);
    }

    public get closed(): boolean {
        return this._closed;
    }

    public get id(): string {
        return this._resolvedUrl?.id ?? "";
    }

    public get deltaManager(): IDeltaManager<ISequencedDocumentMessage, IDocumentMessage> {
        return this._deltaManager;
    }

    public get connectionState(): ConnectionState {
        return this.connectionStateHandler.connectionState;
    }

    public get connected(): boolean {
        return this.connectionStateHandler.connected;
    }

    /**
     * Service configuration details. If running in offline mode will be undefined otherwise will contain service
     * configuration details returned as part of the initial connection.
     */
    public get serviceConfiguration(): IClientConfiguration | undefined {
        return this._deltaManager.serviceConfiguration;
    }

    /**
     * The server provided id of the client.
     * Set once this.connected is true, otherwise undefined
     */
    public get clientId(): string | undefined {
        return this.connectionStateHandler.clientId;
    }

    /**
     * The server provided claims of the client.
     * Set once this.connected is true, otherwise undefined
     */
    public get scopes(): string[] | undefined {
        return this._deltaManager.scopes;
    }

    public get clientDetails(): IClientDetails {
        return this._deltaManager.clientDetails;
    }

    /**
     * @deprecated use codeDetails
     */
    public get chaincodePackage(): IFluidCodeDetails | undefined {
        return this.codeDetails;
    }

    public get codeDetails(): IFluidCodeDetails | undefined {
        return this._context?.codeDetails ?? this.getCodeDetailsFromQuorum();
    }

    /**
     * Flag indicating whether the document already existed at the time of load
     */
    public get existing(): boolean | undefined {
        return this._existing;
    }

    /**
     * Retrieves the audience associated with the document
     */
    public get audience(): IAudience {
        return this._audience;
    }

    /**
     * Returns true if container is dirty.
     * Which means data loss if container is closed at that same moment
     * Most likely that happens when there is no network connection to ordering service
     */
    public get isDirty() {
        return this._dirtyContainer;
    }

    private get serviceFactory() {return this.loader.services.documentServiceFactory;}
    private get urlResolver() {return this.loader.services.urlResolver;}
    public get options(): ILoaderOptions { return this.loader.services.options; }
    private get scope() { return this.loader.services.scope;}
    private get codeLoader() { return this.loader.services.codeLoader;}

    constructor(
        private readonly loader: Loader,
        config: IContainerConfig,
    ) {
        super();
        this._audience = new Audience();

        this.clientDetailsOverride = config.clientDetailsOverride;
        this._resolvedUrl = config.resolvedUrl;
        if (config.canReconnect !== undefined) {
            this._canReconnect = config.canReconnect;
        }

        // Create logger for data stores to use
        const type = this.client.details.type;
        const interactive = this.client.details.capabilities.interactive;
        const clientType =
            `${interactive ? "interactive" : "noninteractive"}${type !== undefined && type !== "" ? `/${type}` : ""}`;
        // Need to use the property getter for docId because for detached flow we don't have the docId initially.
        // We assign the id later so property getter is used.
        this.subLogger = ChildLogger.create(
            loader.services.subLogger,
            undefined,
            {
                all: {
                    clientType, // Differentiating summarizer container from main container
                    loaderVersion: pkgVersion,
                    containerId: uuid(),
                    docId: () => this.id,
                    containerAttachState: () => this._attachState,
                    containerLoaded: () => this.loaded,
                },
                // we need to be judicious with our logging here to avoid generting too much data
                // all data logged here should be broadly applicable, and not specific to a
                // specific error or class of errors
                error: {
                    // load information to associate errors with the specific load point
                    dmInitialSeqNumber: () => this._deltaManager?.initialSequenceNumber,
                    dmLastKnownSeqNumber: () => this._deltaManager?.lastKnownSeqNumber,
                    containerLoadedFromVersionId: () => this.loadedFromVersion?.id,
                    containerLoadedFromVersionDate: () => this.loadedFromVersion?.date,
                    // message information to associate errors with the specific execution state
                    dmLastMsqSeqNumber: () => this.deltaManager?.lastMessage?.sequenceNumber,
                    dmLastMsqSeqTimestamp: () => this.deltaManager?.lastMessage?.timestamp,
                    dmLastMsqSeqClientId: () => this.deltaManager?.lastMessage?.clientId,
                },
            });

        // Prefix all events in this file with container-loader
        this.logger = ChildLogger.create(this.subLogger, "Container");

        this.connectionStateHandler = new ConnectionStateHandler(
            {
                protocolHandler: () => this._protocolHandler,
                logConnectionStateChangeTelemetry: (value, oldState, reason) =>
                    this.logConnectionStateChangeTelemetry(value, oldState, reason),
                shouldClientJoinWrite: () => this._deltaManager.shouldJoinWrite(),
                maxClientLeaveWaitTime: this.loader.services.options.maxClientLeaveWaitTime,
            },
            this.logger,
        );

        this.connectionStateHandler.on("connectionStateChanged", () => {
            if (this.loaded) {
                this.propagateConnectionState();
            }
        });

        this._deltaManager = this.createDeltaManager();

        // keep track of last time page was visible for telemetry
        if (typeof document === "object" && document !== null) {
            this.lastVisible = document.hidden ? performance.now() : undefined;
            document.addEventListener("visibilitychange", () => {
                if (document.hidden) {
                    this.lastVisible = performance.now();
                } else {
                    // settimeout so this will hopefully fire after disconnect event if being hidden caused it
                    setTimeout(() => this.lastVisible = undefined, 0);
                }
            });
        }

        // We observed that most users of platform do not check Container.connected event on load, causing bugs.
        // As such, we are raising events when new listener pops up.
        // Note that we can raise both "disconnected" & "connect" events at the same time,
        // if we are in connecting stage.
        this.on("newListener", (event: string, listener: (...args: any[]) => void) => {
            // Fire events on the end of JS turn, giving a chance for caller to be in consistent state.
            Promise.resolve().then(() => {
                switch (event) {
                    case dirtyContainerEvent:
                        if (this._dirtyContainer) {
                            listener(this._dirtyContainer);
                        }
                        break;
                    case savedContainerEvent:
                        if (!this._dirtyContainer) {
                            listener(this._dirtyContainer);
                        }
                        break;
                    case connectedEventName:
                         if (this.connected) {
                            listener(event, this.clientId);
                         }
                         break;
                    case disconnectedEventName:
                        if (!this.connected) {
                            listener(event);
                        }
                        break;
                    default:
                }
            }).catch((error) =>  {
                this.logger.sendErrorEvent({ eventName: "RaiseConnectedEventError" }, error);
            });
        });
    }

    /**
     * Retrieves the quorum associated with the document
     */
    public getQuorum(): IQuorum {
        return this.protocolHandler.quorum;
    }

    public close(error?: ICriticalContainerError) {
        if (this._closed) {
            return;
        }
        this._closed = true;

        this.collabWindowTracker.stopSequenceNumberUpdate();
        this._deltaManager.close(error);

        this._protocolHandler?.close();

        this._context?.dispose(error !== undefined ? new Error(error.message) : undefined);

        assert(this.connectionState === ConnectionState.Disconnected, 0x0cf /* "disconnect event was not raised!" */);

        this.service?.dispose();

        if (error !== undefined) {
            // Log current sequence number - useful if we have access to a file to understand better
            // what op caused trouble (if it's related to op processing).
            // Runtime may provide sequence number as part of error object - this may not match DeltaManager
            // knowledge as old ops are processed when data stores / DDS are re-hydrated when delay-loaded
            this.logger.sendErrorEvent(
                {
                    eventName: "ContainerClose",
                    sequenceNumber: error.sequenceNumber ?? this._deltaManager.lastSequenceNumber,
                },
                error,
            );
        } else {
            assert(this.loaded, 0x0d0 /* "Container in non-loaded state before close!" */);
            this.logger.sendTelemetryEvent({ eventName: "ContainerClose" });
        }

        this.emit("closed", error);

        this.removeAllListeners();
    }

    public closeAndGetPendingLocalState(): string {
        // runtime matches pending ops to successful ones by clientId and client seq num, so we need to close the
        // container at the same time we get pending state, otherwise this container could reconnect and resubmit with
        // a new clientId and a future container using stale pending state without the new clientId would resubmit them
        this._deltaManager.close();

        assert(this.attachState === AttachState.Attached, 0x0d1 /* "Container should be attached before close" */);
        assert(this.resolvedUrl !== undefined && this.resolvedUrl.type === "fluid",
            0x0d2 /* "resolved url should be valid Fluid url" */);
        const pendingState: IPendingLocalState = {
            pendingRuntimeState: this.context.getPendingLocalState(),
            url: this.resolvedUrl.url,
        };

        this.close();

        return JSON.stringify(pendingState);
    }

    public get attachState(): AttachState {
        return this._attachState;
    }

    public serialize(): string {
        assert(this.attachState === AttachState.Detached, 0x0d3 /* "Should only be called in detached container" */);

        const appSummary: ISummaryTree = this.context.createSummary();
        const protocolSummary = this.captureProtocolSummary();
        const combinedSummary = combineAppAndProtocolSummary(appSummary, protocolSummary);
        return JSON.stringify(combinedSummary);
    }

    public async attach(request: IRequest): Promise<void> {
        assert(this.loaded, 0x0d4 /* "not loaded" */);
        assert(!this.closed, 0x0d5 /* "closed" */);

        // If container is already attached or attach is in progress, return.
        if (this._attachState === AttachState.Attached || this.attachInProgress) {
            return;
        }

        this.attachInProgress = true;
        try {
            assert(this.deltaManager.inbound.length === 0, 0x0d6 /* "Inbound queue should be empty when attaching" */);
            // Only take a summary if the container is in detached state, otherwise we could have local changes.
            // In failed attach call, we would already have a summary cached.
            if (this._attachState === AttachState.Detached) {
                // Get the document state post attach - possibly can just call attach but we need to change the
                // semantics around what the attach means as far as async code goes.
                const appSummary: ISummaryTree = this.context.createSummary();
                const protocolSummary = this.captureProtocolSummary();
                this.cachedAttachSummary = combineAppAndProtocolSummary(appSummary, protocolSummary);

                // Set the state as attaching as we are starting the process of attaching container.
                // This should be fired after taking the summary because it is the place where we are
                // starting to attach the container to storage.
                // Also, this should only be fired in detached container.
                this._attachState = AttachState.Attaching;
                this.emit("attaching");
            }
            assert(!!this.cachedAttachSummary,
                0x0d7 /* "Summary should be there either by this attach call or previous attach call!!" */);

            const createNewResolvedUrl = await this.urlResolver.resolve(request);
            ensureFluidResolvedUrl(createNewResolvedUrl);
            const summary = this.cachedAttachSummary;
            // Actually go and create the resolved document
            if (this.service === undefined) {
                this.service = await runWithRetry(
                    async () => this.serviceFactory.createContainer(
                        summary,
                        createNewResolvedUrl,
                        this.subLogger,
                    ),
                    "containerAttach",
                    this._deltaManager,
                    this.logger,
                );
            }
            const resolvedUrl = this.service.resolvedUrl;
            ensureFluidResolvedUrl(resolvedUrl);
            this._resolvedUrl = resolvedUrl;
            if (this._storageService === undefined) {
                this._storageService = await this.getDocumentStorageService();
            }

            // This we can probably just pass the storage service to the blob manager - although ideally
            // there just isn't a blob manager
            this._attachState = AttachState.Attached;
            this.emit("attached");
            this.cachedAttachSummary = undefined;

            // Propagate current connection state through the system.
            this.propagateConnectionState();
            if (!this.closed) {
                this.resumeInternal({ fetchOpsFromStorage: false, reason: "createDetached" });
            }
        } finally {
            this.attachInProgress = false;
        }
    }

    public async request(path: IRequest): Promise<IResponse> {
        return PerformanceEvent.timedExecAsync(this.logger, { eventName: "Request" }, async () => {
            return this.context.request(path);
        });
    }

    public async snapshot(tagMessage: string, fullTree: boolean = false): Promise<void> {
        // Only snapshot once a code quorum has been established
        if (!this.protocolHandler.quorum.has("code") && !this.protocolHandler.quorum.has("code2")) {
            this.logger.sendTelemetryEvent({ eventName: "SkipSnapshot" });
            return;
        }

        // Stop inbound message processing while we complete the snapshot
        try {
            await this.deltaManager.inbound.pause();
            await this.snapshotCore(tagMessage, fullTree);
        } catch (ex) {
            this.logger.sendErrorEvent({ eventName: "SnapshotExceptionError" }, ex);
            throw ex;
        } finally {
            this.deltaManager.inbound.resume();
        }
    }

    public setAutoReconnect(reconnect: boolean) {
        if (reconnect && this.closed) {
            throw new Error("Attempting to setAutoReconnect() a closed DeltaManager");
        }

        this._deltaManager.setAutomaticReconnect(reconnect);

        this.logger.sendTelemetryEvent({
            eventName: reconnect ? "AutoReconnectEnabled" : "AutoReconnectDisabled",
            connectionMode: this._deltaManager.connectionMode,
            connectionState: ConnectionState[this.connectionState],
        });

        // If container state is not attached and resumed, then don't connect to delta stream. Also don't set the
        // manual reconnection flag to true as we haven't made the initial connection yet.
        if (reconnect && this._attachState === AttachState.Attached && this.resumedOpProcessingAfterLoad) {
            if (this.connectionState === ConnectionState.Disconnected) {
                // Only track this as a manual reconnection if we are truly the ones kicking it off.
                this.manualReconnectInProgress = true;
            }

            // Ensure connection to web socket
            this.connectToDeltaStream({ reason: "autoReconnect" }).catch((error) => {
                // All errors are reported through events ("error" / "disconnected") and telemetry in DeltaManager
                // So there shouldn't be a need to record error here.
                // But we have number of cases where reconnects do not happen, and no errors are recorded, so
                // adding this log point for easier diagnostics
                this.logger.sendTelemetryEvent({ eventName: "setAutoReconnectError" }, error);
            });
        }
    }

    public resume() {
        if (!this.closed) {
            // Note: no need to fetch ops as we do it preemptively as part of DeltaManager.attachOpHandler().
            // If there is gap, we will learn about it once connected, but the gap should be small (if any),
            // assuming that resume() is called quickly after initial container boot.
            this.resumeInternal({ reason: "DocumentOpenResume", fetchOpsFromStorage: false });
        }
    }

    protected resumeInternal(args: IConnectionArgs) {
        assert(!this.closed, 0x0d9 /* "Attempting to setAutoReconnect() a closed DeltaManager" */);

        // Resume processing ops
        if (!this.resumedOpProcessingAfterLoad) {
            this.resumedOpProcessingAfterLoad = true;
            this._deltaManager.inbound.resume();
            this._deltaManager.inboundSignal.resume();
        }

        // Ensure connection to web socket
        // All errors are reported through events ("error" / "disconnected") and telemetry in DeltaManager
        this.connectToDeltaStream(args).catch(() => { });
    }

    public get storage(): IDocumentStorageService | undefined {
        return this._storageService;
    }

    /**
     * Raise non-critical error to host. Calling this API will not close container.
     * For critical errors, please call Container.close(error).
     * @param error - an error to raise
     */
    public raiseContainerWarning(warning: ContainerWarning) {
        // Some "warning" events come from outside the container and are logged
        // elsewhere (e.g. summarizing container). We shouldn't log these here.
        if (warning.logged !== true) {
            this.logContainerError(warning);
        }
        this.emit("warning", warning);
    }

    public async getAbsoluteUrl(relativeUrl: string): Promise<string | undefined> {
        if (this.resolvedUrl === undefined) {
            return undefined;
        }

        return this.urlResolver.getAbsoluteUrl(
            this.resolvedUrl,
            relativeUrl,
            this._context?.codeDetails);
    }

    public async proposeCodeDetails(codeDetails: IFluidCodeDetails) {
        if (!isFluidCodeDetails(codeDetails)) {
            throw new Error("Provided codeDetails are not IFluidCodeDetails");
        }

        if (this.codeLoader.IFluidCodeDetailsComparer) {
            const comparision = await this.codeLoader.IFluidCodeDetailsComparer.compare(
                codeDetails,
                this.getCodeDetailsFromQuorum());
            if (comparision !== undefined && comparision <= 0) {
                throw new Error("Proposed code details should be greater than the current");
            }
        }

        return this.getQuorum().propose("code", codeDetails)
            .then(()=>true)
            .catch(()=>false);
    }

    private async processCodeProposal(): Promise<void> {
        const codeDetails = this.getCodeDetailsFromQuorum();

        await Promise.all([
            this.deltaManager.inbound.pause(),
            this.deltaManager.inboundSignal.pause()]);

        if ((await this.context.satisfies(codeDetails) === true)) {
            this.deltaManager.inbound.resume();
            this.deltaManager.inboundSignal.resume();
            return;
        }

        this.close(CreateContainerError(
            new Error("ExistingContextDoesNotSatisfyIncomingProposal")));
    }

    private async snapshotCore(tagMessage: string, fullTree: boolean = false) {
        // Snapshots base document state and currently running context
        const root = this.snapshotBase();
        const dataStoreEntries = await this.context.snapshot(tagMessage, fullTree);

        // And then combine
        if (dataStoreEntries !== null) {
            root.entries.push(...dataStoreEntries.entries);
        }

        // Generate base snapshot message
        const deltaDetails =
            `${this._deltaManager.lastSequenceNumber}:${this._deltaManager.minimumSequenceNumber}`;
        const message = `Commit @${deltaDetails} ${tagMessage}`;

        // Pull in the prior version and snapshot tree to store against
        const lastVersion = await this.getVersion(this.id);

        const parents = lastVersion !== undefined ? [lastVersion.id] : [];

        // Write the full snapshot
        return this.storageService.write(root, parents, message, "");
    }

    private snapshotBase(): ITree {
        const entries: ITreeEntry[] = [];

        const quorumSnapshot = this.protocolHandler.quorum.snapshot();
        entries.push({
            mode: FileMode.File,
            path: "quorumMembers",
            type: TreeEntry.Blob,
            value: {
                contents: JSON.stringify(quorumSnapshot.members),
                encoding: "utf-8",
            },
        });
        entries.push({
            mode: FileMode.File,
            path: "quorumProposals",
            type: TreeEntry.Blob,
            value: {
                contents: JSON.stringify(quorumSnapshot.proposals),
                encoding: "utf-8",
            },
        });
        entries.push({
            mode: FileMode.File,
            path: "quorumValues",
            type: TreeEntry.Blob,
            value: {
                contents: JSON.stringify(quorumSnapshot.values),
                encoding: "utf-8",
            },
        });

        // Save attributes for the document
        const documentAttributes = {
            branch: this.id,
            minimumSequenceNumber: this._deltaManager.minimumSequenceNumber,
            sequenceNumber: this._deltaManager.lastSequenceNumber,
            term: this._deltaManager.referenceTerm,
        };
        entries.push({
            mode: FileMode.File,
            path: ".attributes",
            type: TreeEntry.Blob,
            value: {
                contents: JSON.stringify(documentAttributes),
                encoding: "utf-8",
            },
        });

        // Output the tree
        const root: ITree = {
            entries,
        };

        return root;
    }

    private async getVersion(version: string): Promise<IVersion | undefined> {
        const versions = await this.storageService.getVersions(version, 1);
        return versions[0];
    }

    private recordConnectStartTime() {
        if (this.connectionTransitionTimes[ConnectionState.Disconnected] === undefined) {
            this.connectionTransitionTimes[ConnectionState.Disconnected] = performance.now();
        }
    }

    private async connectToDeltaStream(args: IConnectionArgs) {
        this.recordConnectStartTime();

        // All agents need "write" access, including summarizer.
        if (!this._canReconnect || !this.client.details.capabilities.interactive) {
            args.mode = "write";
        }

        return this._deltaManager.connect(args);
    }

    /**
     * Load container.
     *
     * @param specifiedVersion - one of the following
     *   - null: use ops, no snapshots
     *   - undefined - fetch latest snapshot
     *   - otherwise, version sha to load snapshot
     * @param pause - start the container in a paused state
     */
    private async load(
        specifiedVersion: string | null | undefined,
        loadMode: IContainerLoadMode,
        pendingLocalState?: unknown)
    {
        if (this._resolvedUrl === undefined) {
            throw new Error("Attempting to load without a resolved url");
        }
        this.service = await this.serviceFactory.createDocumentService(this._resolvedUrl, this.subLogger);

        let startConnectionP: Promise<IConnectionDetails> | undefined;

        // Ideally we always connect as "read" by default.
        // Currently that works with SPO & r11s, because we get "write" connection when connecting to non-existing file.
        // We should not rely on it by (one of them will address the issue, but we need to address both)
        // 1) switching create new flow to one where we create file by posting snapshot
        // 2) Fixing quorum workflows (have retry logic)
        // That all said, "read" does not work with memorylicious workflows (that opens two simultaneous
        // connections to same file) in two ways:
        // A) creation flow breaks (as one of the clients "sees" file as existing, and hits #2 above)
        // B) Once file is created, transition from view-only connection to write does not work - some bugs to be fixed.
        const connectionArgs: IConnectionArgs = { reason: "DocumentOpen", mode: "write", fetchOpsFromStorage: false };

        // Start websocket connection as soon as possible. Note that there is no op handler attached yet, but the
        // DeltaManager is resilient to this and will wait to start processing ops until after it is attached.
        if (loadMode.deltaConnection === undefined) {
            startConnectionP = this.connectToDeltaStream(connectionArgs);
            startConnectionP.catch((error) => { });
        }

        this._storageService = await this.getDocumentStorageService();
        this._attachState = AttachState.Attached;

        // Fetch specified snapshot, but intentionally do not load from snapshot if specifiedVersion is null
        const { snapshot, versionId } = await this.fetchSnapshotTree(specifiedVersion);

        const attributes = await this.getDocumentAttributes(this.storageService, snapshot);

        // Attach op handlers to start processing ops
        this.attachDeltaManagerOpHandler(attributes);

        // ...load in the existing quorum
        // Initialize the protocol handler
        const protocolHandlerP =
            this.loadAndInitializeProtocolState(attributes, this.storageService, snapshot);

        let opsBeforeReturnP: Promise<void> | undefined;

        // Initialize document details - if loading a snapshot use that - otherwise we need to wait on
        // the initial details
        if (snapshot !== undefined) {
            this._existing = true;
            switch (loadMode.opsBeforeReturn) {
                case undefined:
                    if (loadMode.deltaConnection !== "none") {
                        // Start prefetch, but not set opsBeforeReturnP - boot is not blocked by it!
                        // eslint-disable-next-line @typescript-eslint/no-floating-promises
                        this._deltaManager.preFetchOps(false);
                    }
                    break;
                case "cached":
                    opsBeforeReturnP = this._deltaManager.preFetchOps(true);
                    // Keep going with fetching ops from storage once we have all cached ops in.
                    // Ops processing will start once cached ops are in and and will stop when queue is empty
                    // (which in most cases will happen when we are done processing cached ops)
                    // eslint-disable-next-line @typescript-eslint/no-floating-promises
                    opsBeforeReturnP.then(async () => this._deltaManager.preFetchOps(false));
                    break;
                case "all":
                    opsBeforeReturnP = this._deltaManager.preFetchOps(false);
                    break;
                default:
                    unreachableCase(loadMode.opsBeforeReturn);
            }
        } else {
            //
            // THIS IS LEGACY PATH
            //
            if (startConnectionP === undefined) {
                startConnectionP = this.connectToDeltaStream(connectionArgs);
            }
            // Intentionally don't .catch on this promise - we'll let any error throw below in the await.
            const details = await startConnectionP;
            this._existing = details.existing;
        }

        // LoadContext directly requires protocolHandler to be ready, and eventually calls
        // instantiateRuntime which will want to know existing state.
        this._protocolHandler = await protocolHandlerP;

        const codeDetails = this.getCodeDetailsFromQuorum();
        await this.loadContext(codeDetails, attributes, snapshot, pendingLocalState);

        // Propagate current connection state through the system.
        this.propagateConnectionState();

        // Internal context is fully loaded at this point
        this.loaded = true;

        // We might have hit some failure that did not manifest itself in exception in this flow,
        // do not start op processing in such case - static version of Container.load() will handle it correctly.
        if (!this.closed) {
            if (opsBeforeReturnP !== undefined) {
                this._deltaManager.inbound.resume();

                await opsBeforeReturnP;
                await this._deltaManager.inbound.waitTillProcessingDone();

                // eslint-disable-next-line @typescript-eslint/no-floating-promises
                this._deltaManager.inbound.pause();
            }

            switch (loadMode.deltaConnection) {
                case undefined:
                    this.resume();
                    break;
                case "delayed":
                    this.resumedOpProcessingAfterLoad = true;
                    this._deltaManager.inbound.resume();
                    this._deltaManager.inboundSignal.resume();
                    break;
                case "none":
                    break;
                default:
                    unreachableCase(loadMode.deltaConnection);
            }
        }

        return {
            existing: this._existing,
            sequenceNumber: attributes.sequenceNumber,
            version: versionId,
        };
    }

    private async createDetached(source: IFluidCodeDetails) {
        const attributes: IDocumentAttributes = {
            branch: "",
            sequenceNumber: detachedContainerRefSeqNumber,
            term: 1,
            minimumSequenceNumber: 0,
        };

        // Seed the base quorum to be an empty list with a code quorum set
        const committedCodeProposal: ICommittedProposal = {
            key: "code",
            value: source,
            approvalSequenceNumber: 0,
            commitSequenceNumber: 0,
            sequenceNumber: 0,
        };

        const members: [string, ISequencedClient][] = [];
        const proposals: [number, ISequencedProposal, string[]][] = [];
        const values: [string, ICommittedProposal][] = [["code", committedCodeProposal]];

        this.attachDeltaManagerOpHandler(attributes);

        // We know this is create detached flow without snapshot.
        this._existing = false;

        // Need to just seed the source data in the code quorum. Quorum itself is empty
        this._protocolHandler = await this.initializeProtocolState(
            attributes,
            members,
            proposals,
            values);

        // The load context - given we seeded the quorum - will be great
        await this.createDetachedContext(attributes);

        this.propagateConnectionState();

        this.loaded = true;
    }

    private async rehydrateDetachedFromSnapshot(detachedContainerSnapshot: ISummaryTree) {
        const snapshotTree: ISnapshotTree = getSnapshotTreeFromSerializedContainer(detachedContainerSnapshot);
        const attributes = await this.getDocumentAttributes(undefined, snapshotTree);
        assert(attributes.sequenceNumber === 0, 0x0db /* "Seq number in detached container should be 0!!" */);
        this.attachDeltaManagerOpHandler(attributes);

        // We know this is create detached flow with snapshot.
        this._existing = true;

        // ...load in the existing quorum
        // Initialize the protocol handler
        this._protocolHandler =
            await this.loadAndInitializeProtocolState(attributes, undefined, snapshotTree);

        await this.createDetachedContext(attributes, snapshotTree);

        this.loaded = true;

        this.propagateConnectionState();
    }

    private async getDocumentStorageService(): Promise<IDocumentStorageService> {
        return this._deltaManager.connectToStorage();
    }

    private async getDocumentAttributes(
        storage: IDocumentStorageService | undefined,
        tree: ISnapshotTree | undefined,
    ): Promise<IDocumentAttributes> {
        if (tree === undefined) {
            return {
                branch: this.id,
                minimumSequenceNumber: 0,
                sequenceNumber: 0,
                term: 1,
            };
        }

        // Backward compatibility: old docs would have ".attributes" instead of "attributes"
        const attributesHash = ".protocol" in tree.trees
            ? tree.trees[".protocol"].blobs.attributes
            : tree.blobs[".attributes"];

        const attributes = storage !== undefined ? await readAndParse<IDocumentAttributes>(storage, attributesHash)
            : readAndParseFromBlobs<IDocumentAttributes>(tree.trees[".protocol"].blobs, attributesHash);

        // Backward compatibility for older summaries with no term
        if (attributes.term === undefined) {
            attributes.term = 1;
        }

        return attributes;
    }

    private async loadAndInitializeProtocolState(
        attributes: IDocumentAttributes,
        storage: IDocumentStorageService | undefined,
        snapshot: ISnapshotTree | undefined,
    ): Promise<ProtocolOpHandler> {
        let members: [string, ISequencedClient][] = [];
        let proposals: [number, ISequencedProposal, string[]][] = [];
        let values: [string, any][] = [];

        if (snapshot !== undefined) {
            const baseTree = ".protocol" in snapshot.trees ? snapshot.trees[".protocol"] : snapshot;
            if (storage !== undefined) {
                [members, proposals, values] = await Promise.all([
                    readAndParse<[string, ISequencedClient][]>(storage, baseTree.blobs.quorumMembers),
                    readAndParse<[number, ISequencedProposal, string[]][]>(storage, baseTree.blobs.quorumProposals),
                    readAndParse<[string, ICommittedProposal][]>(storage, baseTree.blobs.quorumValues),
                ]);
            } else {
                members = readAndParseFromBlobs<[string, ISequencedClient][]>(snapshot.trees[".protocol"].blobs,
                    baseTree.blobs.quorumMembers);
                proposals = readAndParseFromBlobs<[number, ISequencedProposal, string[]][]>(
                    snapshot.trees[".protocol"].blobs, baseTree.blobs.quorumProposals);
                values = readAndParseFromBlobs<[string, ICommittedProposal][]>(snapshot.trees[".protocol"].blobs,
                    baseTree.blobs.quorumValues);
            }
        }

        const protocolHandler = await this.initializeProtocolState(
            attributes,
            members,
            proposals,
            values);

        return protocolHandler;
    }

    private async initializeProtocolState(
        attributes: IDocumentAttributes,
        members: [string, ISequencedClient][],
        proposals: [number, ISequencedProposal, string[]][],
        values: [string, any][],
    ): Promise<ProtocolOpHandler> {
        const protocol = new ProtocolOpHandler(
            attributes.minimumSequenceNumber,
            attributes.sequenceNumber,
            attributes.term,
            members,
            proposals,
            values,
            (key, value) => this.submitMessage(MessageType.Propose, { key, value }),
            (sequenceNumber) => this.submitMessage(MessageType.Reject, sequenceNumber));

        const protocolLogger = ChildLogger.create(this.subLogger, "ProtocolHandler");

        protocol.quorum.on("error", (error) => {
            protocolLogger.sendErrorEvent(error);
        });

        // Track membership changes and update connection state accordingly
        protocol.quorum.on("addMember", (clientId, details) => {
            this.connectionStateHandler.receivedAddMemberEvent(clientId);
        });

        protocol.quorum.on("removeMember", (clientId) => {
            this.connectionStateHandler.receivedRemoveMemberEvent(clientId);
        });

        // back compat for old containers where the code details
        // we're delay added. All new creates should be detached
        // and start with an initial code details.
        if(getCodeProposal(protocol.quorum) === undefined) {
            this.logger.sendTelemetryEvent({
                eventName:"NoCodeProposal",
            });
            await new Promise<void>((resolve)=>{
                const waitForCode = ()=>{
                    if(getCodeProposal(protocol.quorum) !== undefined) {
                        resolve();
                    }
                    protocol.quorum.off("approveProposal", waitForCode);
                    this.off("closed", resolve);
                };
                protocol.quorum.on("approveProposal", waitForCode);
                this.once("closed", resolve);
            });
        }

        protocol.quorum.on("addProposal", (proposal: IPendingProposal) => {
            if (proposal.key === "code" || proposal.key === "code2") {
                this.emit("codeDetailsProposed", proposal.value, proposal);
            }
        });

        protocol.quorum.on(
            "approveProposal",
            (sequenceNumber, key, value) => {
                debug(`approved ${key}`);
                if (key === "code" || key === "code2") {
                    debug(`codeProposal ${JSON.stringify(value)}`);
                    if (!isFluidCodeDetails(value)) {
                        this.logger.sendErrorEvent({
                                eventName: "CodeProposalNotIFluidCodeDetails",
                        });
                    }
                    this.processCodeProposal().catch((error) => {
                        this.close(CreateContainerError(error));
                        throw error;
                    });
                }
            });

        return protocol;
    }

    private captureProtocolSummary(): ISummaryTree {
        const quorumSnapshot = this.protocolHandler.quorum.snapshot();

        // Save attributes for the document
        const documentAttributes: IDocumentAttributes = {
            branch: this.id,
            minimumSequenceNumber: this.protocolHandler.minimumSequenceNumber,
            sequenceNumber: this.protocolHandler.sequenceNumber,
            term: this.protocolHandler.term,
        };

        const summary: ISummaryTree = {
            tree: {
                attributes: {
                    content: JSON.stringify(documentAttributes),
                    type: SummaryType.Blob,
                },
                quorumMembers: {
                    content: JSON.stringify(quorumSnapshot.members),
                    type: SummaryType.Blob,
                },
                quorumProposals: {
                    content: JSON.stringify(quorumSnapshot.proposals),
                    type: SummaryType.Blob,
                },
                quorumValues: {
                    content: JSON.stringify(quorumSnapshot.values),
                    type: SummaryType.Blob,
                },
            },
            type: SummaryType.Tree,
        };

        return summary;
    }

    private getCodeDetailsFromQuorum(): IFluidCodeDetails {
        const quorum = this.protocolHandler.quorum;

        const pkg = getCodeProposal(quorum);

        return pkg as IFluidCodeDetails;
    }

    private get client(): IClient {
        const client: IClient = this.options?.client !== undefined
            ? (this.options.client as IClient)
            : {
                details: {
                    capabilities: { interactive: true },
                },
                mode: "read", // default reconnection mode on lost connection / connection error
                permission: [],
                scopes: [],
                user: { id: "" },
            };

        if (this.clientDetailsOverride !== undefined) {
            merge(client.details, this.clientDetailsOverride);
        }

        return client;
    }

    /**
     * Returns true if connection is active, i.e. it's "write" connection and
     * container runtime was notified about this connection (i.e. we are up-to-date and could send ops).
     * This happens after client received its own joinOp and thus is in the quorum.
     * If it's not true, runtime is not in position to send ops.
     */
    private activeConnection() {
        return this.connectionState === ConnectionState.Connected && this._deltaManager.connectionMode === "write";
    }

    private createDeltaManager() {
        const deltaManager: DeltaManager = new DeltaManager(
            () => this.service,
            this.client,
            ChildLogger.create(this.subLogger, "DeltaManager"),
            this._canReconnect,
            () => this.activeConnection(),
        );

        // Disable inbound queues as Container is not ready to accept any ops until we are fully loaded!
        // eslint-disable-next-line @typescript-eslint/no-floating-promises
        deltaManager.inbound.pause();
        // eslint-disable-next-line @typescript-eslint/no-floating-promises
        deltaManager.inboundSignal.pause();

        deltaManager.on("connect", (details: IConnectionDetails, opsBehind?: number) => {
            this.connectionStateHandler.receivedConnectEvent(
                this._deltaManager.connectionMode,
                details,
                opsBehind,
            );

            // Back-compat for new client and old server.
            this._audience.clear();

            for (const priorClient of details.initialClients ?? []) {
                this._audience.addMember(priorClient.clientId, priorClient.client);
            }
        });

        deltaManager.once("submitOp", (message: IDocumentMessage) => {
            this.connectionStateHandler.clientSentOps(this._deltaManager.connectionMode);
        });

        deltaManager.on("disconnect", (reason: string) => {
            this.manualReconnectInProgress = false;
            this.connectionStateHandler.receivedDisconnectEvent(reason);
        });

        deltaManager.on("throttled", (warning: IThrottlingWarning) => {
            this.raiseContainerWarning(warning);
        });

        deltaManager.on("readonly", (readonly) => {
            this.emit("readonly", readonly);
        });

        return deltaManager;
    }

    private attachDeltaManagerOpHandler(attributes: IDocumentAttributes): void {
        this._deltaManager.on("closed", (error?: ICriticalContainerError) => {
            this.close(error);
        });

        this._deltaManager.attachOpHandler(
            attributes.minimumSequenceNumber,
            attributes.sequenceNumber,
            attributes.term ?? 1,
            {
                process: (message) => this.processRemoteMessage(message),
                processSignal: (message) => {
                    this.processSignal(message);
                },
            });
    }

    private logConnectionStateChangeTelemetry(
        value: ConnectionState,
        oldState: ConnectionState,
        reason?: string,
    ) {
        // Log actual event
        const time = performance.now();
        this.connectionTransitionTimes[value] = time;
        const duration = time - this.connectionTransitionTimes[oldState];

        let durationFromDisconnected: number | undefined;
        let connectionMode: string | undefined;
        let connectionInitiationReason: string | undefined;
        let autoReconnect: ReconnectMode | undefined;
        let checkpointSequenceNumber: number | undefined;
        let sequenceNumber: number | undefined;
        let opsBehind: number | undefined;
        if (value === ConnectionState.Disconnected) {
            autoReconnect = this._deltaManager.reconnectMode;
        } else {
            connectionMode = this._deltaManager.connectionMode;
            sequenceNumber = this.deltaManager.lastSequenceNumber;
            if (value === ConnectionState.Connected) {
                durationFromDisconnected = time - this.connectionTransitionTimes[ConnectionState.Disconnected];
                durationFromDisconnected = TelemetryLogger.formatTick(durationFromDisconnected);
            } else {
                // This info is of most interest on establishing connection only.
                checkpointSequenceNumber = this.deltaManager.lastKnownSeqNumber;
                if (this.deltaManager.hasCheckpointSequenceNumber) {
                    opsBehind = checkpointSequenceNumber - sequenceNumber;
                }
            }
            if (this.firstConnection) {
                connectionInitiationReason = "InitialConnect";
            } else if (this.manualReconnectInProgress) {
                connectionInitiationReason = "ManualReconnect";
            } else {
                connectionInitiationReason = "AutoReconnect";
            }
        }

        this.logger.sendPerformanceEvent({
            eventName: `ConnectionStateChange_${ConnectionState[value]}`,
            from: ConnectionState[oldState],
            duration,
            durationFromDisconnected,
            reason,
            connectionInitiationReason,
            socketDocumentId: this._deltaManager.socketDocumentId,
            pendingClientId: this.connectionStateHandler.pendingClientId,
            clientId: this.clientId,
            connectionMode,
            autoReconnect,
            opsBehind,
            online: OnlineStatus[isOnline()],
            lastVisible: this.lastVisible !== undefined ? performance.now() - this.lastVisible : undefined,
            checkpointSequenceNumber,
            sequenceNumber,
        });

        if (value === ConnectionState.Connected) {
            this.firstConnection = false;
            this.manualReconnectInProgress = false;
        }
    }

    private propagateConnectionState() {
        const logOpsOnReconnect: boolean =
            this.connectionState === ConnectionState.Connected &&
            !this.firstConnection &&
            this._deltaManager.connectionMode === "write";
        if (logOpsOnReconnect) {
            this.messageCountAfterDisconnection = 0;
        }

        const state = this.connectionState === ConnectionState.Connected;
        if (!this.context.disposed) {
            this.context.setConnectionState(state, this.clientId);
        }
        assert(this.protocolHandler !== undefined, 0x0dc /* "Protocol handler should be set here" */);
        this.protocolHandler.quorum.setConnectionState(state, this.clientId);
        raiseConnectedEvent(this.logger, this, state, this.clientId);

        if (logOpsOnReconnect) {
            this.logger.sendTelemetryEvent(
                { eventName: "OpsSentOnReconnect", count: this.messageCountAfterDisconnection });
        }
    }

    private submitContainerMessage(type: MessageType, contents: any, batch?: boolean, metadata?: any): number {
        const outboundMessageType: string = type;
        switch (outboundMessageType) {
            case MessageType.Operation:
            case MessageType.RemoteHelp:
            case MessageType.Summarize:
                break;
            default:
                this.close(CreateContainerError(`Runtime can't send arbitrary message type: ${type}`));
                return -1;
        }
        return this.submitMessage(type, contents, batch, metadata);
    }

    private submitMessage(type: MessageType, contents: any, batch?: boolean, metadata?: any): number {
        if (this.connectionState !== ConnectionState.Connected) {
            this.logger.sendErrorEvent({ eventName: "SubmitMessageWithNoConnection", type });
            return -1;
        }

        this.messageCountAfterDisconnection += 1;
        this.collabWindowTracker.stopSequenceNumberUpdate();
        return this._deltaManager.submit(type, contents, batch, metadata);
    }

    private processRemoteMessage(message: ISequencedDocumentMessage): IProcessMessageResult {
        // Check and report if we're getting messages from a clientId that we previously
        // flagged as shouldHaveLeft, or from a client that's not in the quorum but should be
        if (message.clientId != null) {
            let errorMsg: string | undefined;
            const client: ILocalSequencedClient | undefined =
                this.getQuorum().getMember(message.clientId);
            if (client === undefined && message.type !== MessageType.ClientJoin) {
                errorMsg = "messageClientIdMissingFromQuorum";
            } else if (client?.shouldHaveLeft === true) {
                errorMsg = "messageClientIdShouldHaveLeft";
            }
            if (errorMsg !== undefined) {
                const error = new DataCorruptionError(
                    errorMsg,
                    extractSafePropertiesFromMessage(message));
                this.close(CreateContainerError(error));
            }
        }

        const local = this.clientId === message.clientId;

        // Forward non system messages to the loaded runtime for processing
        if (!isSystemMessage(message)) {
            this.context.process(message, local, undefined);
        }

        // Allow the protocol handler to process the message
        const result = this.protocolHandler.processMessage(message, local);
        this.collabWindowTracker.scheduleSequenceNumberUpdate(message, result.immediateNoOp === true);

        this.emit("op", message);

        return result;
    }

    private submitSignal(message: any) {
        this._deltaManager.submitSignal(JSON.stringify(message));
    }

    private processSignal(message: ISignalMessage) {
        // No clientId indicates a system signal message.
        if (message.clientId === null) {
            const innerContent = message.content as { content: any; type: string };
            if (innerContent.type === MessageType.ClientJoin) {
                const newClient = innerContent.content as ISignalClient;
                this._audience.addMember(newClient.clientId, newClient.client);
            } else if (innerContent.type === MessageType.ClientLeave) {
                const leftClientId = innerContent.content as string;
                this._audience.removeMember(leftClientId);
            }
        } else {
            const local = this.clientId === message.clientId;
            this.context.processSignal(message, local);
        }
    }

    /**
     * Get the most recent snapshot, or a specific version.
     * @param specifiedVersion - The specific version of the snapshot to retrieve
     * @returns The snapshot requested, or the latest snapshot if no version was specified, plus version ID
     */
    private async fetchSnapshotTree(specifiedVersion: string | undefined | null):
        Promise<{snapshot?: ISnapshotTree; versionId?: string}>
    {
        if (specifiedVersion === null) {
            return {};
        }
        const version = await this.getVersion(specifiedVersion ?? this.id);

        if (version === undefined && specifiedVersion !== undefined) {
            // We should have a defined version to load from if specified version requested
            this.logger.sendErrorEvent({ eventName: "NoVersionFoundWhenSpecified", id: specifiedVersion });
        }
        this._loadedFromVersion = version;
        const snapshot = await this.storageService.getSnapshotTree(version) ?? undefined;

        if (snapshot === undefined && version !== undefined) {
            this.logger.sendErrorEvent({ eventName: "getSnapshotTreeFailed", id: version.id });
        }
        return { snapshot, versionId: version?.id };
    }

    private async loadContext(
        codeDetails: IFluidCodeDetails,
        attributes: IDocumentAttributes,
        snapshot?: ISnapshotTree,
        pendingLocalState?: unknown,
    ) {
        assert(this._context?.disposed !== false, 0x0dd /* "Existing context not disposed" */);
        // If this assert fires, our state tracking is likely not synchronized between COntainer & runtime.
        if (this._dirtyContainer) {
            this.logger.sendErrorEvent({ eventName: "DirtyContainerReloadContainer"});
        }

        // The relative loader will proxy requests to '/' to the loader itself assuming no non-cache flags
        // are set. Global requests will still go directly to the loader
        const loader = new RelativeLoader(this.loader, this);
        this._context = await ContainerContext.createOrLoad(
            this,
            this.scope,
            this.codeLoader,
            codeDetails,
            snapshot,
            attributes,
            new DeltaManagerProxy(this._deltaManager),
            new QuorumProxy(this.protocolHandler.quorum),
            loader,
            (warning: ContainerWarning) => this.raiseContainerWarning(warning),
            (type, contents, batch, metadata) => this.submitContainerMessage(type, contents, batch, metadata),
            (message) => this.submitSignal(message),
            (error?: ICriticalContainerError) => this.close(error),
            Container.version,
            (dirty: boolean) => {
                this._dirtyContainer = dirty;
                this.emit(dirty ? dirtyContainerEvent : savedContainerEvent);
            },
            pendingLocalState,
        );

        this.emit("contextChanged", codeDetails);
    }

    /**
     * Creates a new, unattached container context
     */
    private async createDetachedContext(attributes: IDocumentAttributes, snapshot?: ISnapshotTree) {
        const codeDetails = this.getCodeDetailsFromQuorum();
        if (codeDetails === undefined) {
            throw new Error("pkg should be provided in create flow!!");
        }

        await this.loadContext(codeDetails, attributes, snapshot);
    }

    // Please avoid calling it directly.
    // raiseContainerWarning() is the right flow for most cases
    private logContainerError(warning: ContainerWarning) {
        this.logger.sendErrorEvent({ eventName: "ContainerWarning" }, warning);
    }
}<|MERGE_RESOLUTION|>--- conflicted
+++ resolved
@@ -319,11 +319,7 @@
                 // It is also default mode in general.
                 const defaultMode: IContainerLoadMode = { opsBeforeReturn: "cached" };
                 assert(pendingLocalState === undefined || loadOptions.loadMode === undefined,
-<<<<<<< HEAD
-                    0x1e0 /* "pending state requires immidiate connection!" */);
-=======
                     0x1e1 /* "pending state requires immidiate connection!" */);
->>>>>>> cd3c8a8f
                 const mode: IContainerLoadMode = loadOptions.loadMode ?? defaultMode;
 
                 const onClosed = (err?: ICriticalContainerError) => {
