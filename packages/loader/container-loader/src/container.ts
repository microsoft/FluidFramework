/*!
 * Copyright (c) Microsoft Corporation. All rights reserved.
 * Licensed under the MIT License.
 */

import * as assert from "assert";
import {
    ITelemetryBaseLogger,
    ITelemetryLogger,
    TelemetryEventRaisedOnContainer,
} from "@microsoft/fluid-common-definitions";
import { IComponent, IRequest, IResponse } from "@microsoft/fluid-component-core-interfaces";
import {
    ICodeLoader,
    IConnectionDetails,
    IContainer,
    IDeltaManager,
    IFluidCodeDetails,
    IFluidModule,
    IGenericBlob,
    IRuntimeFactory,
    LoaderHeader,
} from "@microsoft/fluid-container-definitions";
import {
    ChildLogger,
    DebugLogger,
    EventEmitterWithErrorHandling,
    PerformanceEvent,
    TelemetryLogger,
} from "@microsoft/fluid-core-utils";
import {
    IDocumentService,
    IDocumentStorageService,
    IError,
} from "@microsoft/fluid-driver-definitions";
import { readAndParse, createIError } from "@microsoft/fluid-driver-utils";
import {
    buildSnapshotTree,
    isSystemMessage,
    ProtocolOpHandler,
    Quorum,
    QuorumProxy,
    raiseConnectedEvent,
} from "@microsoft/fluid-protocol-base";
import {
    ConnectionState,
    FileMode,
    IClient,
    IClientDetails,
    ICommittedProposal,
    IDocumentAttributes,
    IDocumentMessage,
    IProcessMessageResult,
    IQuorum,
    ISequencedClient,
    ISequencedDocumentMessage,
    ISequencedProposal,
    IServiceConfiguration,
    ISignalClient,
    ISignalMessage,
    ISnapshotTree,
    ISummaryAck,
    ISummaryContent,
    ISummaryNack,
    ITokenClaims,
    ITree,
    ITreeEntry,
    IVersion,
    MessageType,
    TreeEntry,
} from "@microsoft/fluid-protocol-definitions";
import * as jwtDecode from "jwt-decode";
import { Audience } from "./audience";
import { BlobCacheStorageService } from "./blobCacheStorageService";
import { BlobManager } from "./blobManager";
import { ContainerContext } from "./containerContext";
import { debug } from "./debug";
import { DeltaManager } from "./deltaManager";
import { DeltaManagerProxy } from "./deltaManagerProxy";
import { Loader, RelativeLoader } from "./loader";
import { NullChaincode } from "./nullRuntime";
import { pkgName, pkgVersion } from "./packageVersion";
import { PrefetchDocumentStorageService } from "./prefetchDocumentStorageService";

// eslint-disable-next-line @typescript-eslint/no-require-imports
const performanceNow = require("performance-now") as (() => number);
// eslint-disable-next-line max-len
// eslint-disable-next-line @typescript-eslint/no-require-imports, @typescript-eslint/no-var-requires, import/no-internal-modules
const merge = require("lodash/merge");

const PackageNotFactoryError = "Code package does not implement IRuntimeFactory";

export class Container extends EventEmitterWithErrorHandling implements IContainer {
    public static version = "^0.1.0";

    /**
     * Load container.
     */
    public static async load(
        id: string,
        service: IDocumentService,
        codeLoader: ICodeLoader,
        options: any,
        scope: IComponent,
        loader: Loader,
        request: IRequest,
        logger?: ITelemetryBaseLogger,
    ): Promise<Container> {
        const container = new Container(
            id,
            options,
            service,
            scope,
            codeLoader,
            loader,
            request,
            logger);

        return new Promise<Container>((res, rej) => {
            let alreadyRaisedError = false;
            const onError = (error) => {
                container.removeListener("error", onError);
                // Depending where error happens, we can be attempting to connect to web socket
                // and continuously retrying (consider offline mode)
                // Host has no container to close, so it's prudent to do it here
                container.close();
                rej(error);
                alreadyRaisedError = true;
            };
            container.on("error", onError);

            const version = request.headers && request.headers[LoaderHeader.version];
            const pause = request.headers && request.headers[LoaderHeader.pause];

            container.load(version, !!pause)
                .then(() => {
                    container.removeListener("error", onError);
                    res(container);
                })
                .catch((error) => {
                    const err = createIError(error, true);
                    if (!alreadyRaisedError) {
                        container.logCriticalError(err);
                    }
                    onError(err);
                });
        });
    }

    public subLogger: TelemetryLogger;
    public readonly canReconnect: boolean;
    private readonly logger: ITelemetryLogger;

    private pendingClientId: string | undefined;
    private loaded = false;
    private blobManager: BlobManager | undefined;

    // Active chaincode and associated runtime
    private storageService: IDocumentStorageService | undefined | null;

    private _version: string | undefined;
    private _clientId: string | undefined;
    private _scopes: string[] | undefined;
    private readonly _deltaManager: DeltaManager;
    private _existing: boolean | undefined;
    private readonly _id: string;
    private _parentBranch: string | undefined | null;
    private _connectionState = ConnectionState.Disconnected;
    private _serviceConfiguration: IServiceConfiguration | undefined;
    private readonly _audience: Audience;

    private context: ContainerContext | undefined;
    private pkg: string | IFluidCodeDetails | undefined;
    private codeQuorumKey;
    private protocolHandler: ProtocolOpHandler | undefined;

    private firstConnection = true;
    private manualReconnectInProgress = false;
    private readonly connectionTransitionTimes: number[] = [];
    private messageCountAfterDisconnection: number = 0;

    private _closed = false;

    public get closed(): boolean {
        return this._closed;
    }

    public get id(): string {
        return this._id;
    }

    public get deltaManager(): IDeltaManager<ISequencedDocumentMessage, IDocumentMessage> {
        return this._deltaManager;
    }

    public get connectionState(): ConnectionState {
        return this._connectionState;
    }

    public get connected(): boolean {
        return this.connectionState === ConnectionState.Connected;
    }

    /**
     * Service configuration details. If running in offline mode will be undefined otherwise will contain service
     * configuration details returned as part of the initial connection.
     */
    public get serviceConfiguration(): IServiceConfiguration | undefined {
        return this._serviceConfiguration;
    }

    /**
     * The server provided id of the client.
     * Set once this.connected is true, otherwise undefined
     */
    public get clientId(): string | undefined {
        return this._clientId;
    }

    /**
     * The server provided claims of the client.
     * Set once this.connected is true, otherwise undefined
     */
    public get scopes(): string[] | undefined {
        return this._scopes;
    }

    /**
     * DEPRECATED: use clientDetails.type instead
     * back-compat: 0.11 clientType
     */
    public get clientType(): string {
        return this._deltaManager.clientType;
    }

    public get clientDetails(): IClientDetails {
        return this._deltaManager.clientDetails;
    }

    public get chaincodePackage(): string | IFluidCodeDetails | undefined {
        return this.pkg;
    }

    /**
     * Flag indicating whether the document already existed at the time of load
     */
    public get existing(): boolean | undefined {
        return this._existing;
    }

    /**
     * Retrieves the audience associated with the document
     */
    public get audience(): Audience {
        return this._audience;
    }

    /**
     * Returns the parent branch for this document
     */
    public get parentBranch(): string | undefined | null {
        return this._parentBranch;
    }

    public set autoReconnect(value: boolean) {
        this.logger.sendTelemetryEvent({
            eventName: "AutoReconnect",
            value,
            connectionMode: this._deltaManager.connectionMode,
            connectionState: ConnectionState[this.connectionState],
        });

        this._deltaManager.autoReconnect = value;
    }

    /**
     * Controls whether the container will automatically reconnect to the delta stream after receiving a disconnect.
     */
    public get autoReconnect() {
        return this._deltaManager.autoReconnect;
    }

    constructor(
        id: string,
        public readonly options: any,
        private readonly service: IDocumentService,
        private readonly scope: IComponent,
        private readonly codeLoader: ICodeLoader,
        private readonly loader: Loader,
        private readonly originalRequest: IRequest,
        logger?: ITelemetryBaseLogger,
    ) {
        super();

        const [, docId] = id.split("/");
        this._id = decodeURI(docId);
        this._scopes = this.getScopes(options);
        this._audience = new Audience();
        this.canReconnect = !(originalRequest.headers && originalRequest.headers[LoaderHeader.reconnect] === false);

        // Create logger for components to use
        // back-compat: 0.11 clientType
        const type = this.client.details ? this.client.details.type : this.client.type;
        const interactive = this.client.details?.capabilities?.interactive ?? this.client.type === "browser";
        const clientType = `${interactive ? "interactive" : "noninteractive"}${type ? `/${type}` : ""}`;
        this.subLogger = DebugLogger.mixinDebugLogger(
            "fluid:telemetry",
            logger,
            {
                docId: this.id,
                clientType, // Differentiating summarizer container from main container
                packageName: TelemetryLogger.sanitizePkgName(pkgName),
                packageVersion: pkgVersion,
            });

        // Prefix all events in this file with container-loader
        this.logger = ChildLogger.create(this.subLogger, "Container");

        this.on("error", (error: any) => {
            this.logCriticalError(error);
        });

        this._deltaManager = this.createDeltaManager();
    }

    /**
     * Retrieves the quorum associated with the document
     */
    public getQuorum(): IQuorum {
        return this.protocolHandler!.quorum;
    }

    public on(event: "connected" | "contextChanged", listener: (clientId: string) => void): this;
    public on(event: "disconnected" | "joining" | "closed", listener: () => void): this;
    public on(event: "error", listener: (error: any) => void): this;
    public on(event: "op", listener: (message: ISequencedDocumentMessage) => void): this;
    public on(event: "pong" | "processTime", listener: (latency: number) => void): this;
    public on(event: MessageType.BlobUploaded, listener: (contents: any) => void): this;

    public on(event: string | symbol, listener: (...args: any[]) => void): this {
        return super.on(event, listener);
    }

    public close(reason?: string) {
        if (this._closed) {
            return;
        }
        this._closed = true;

        this._deltaManager.close(reason ? new Error(reason) : undefined, false /*raiseContainerError*/);

        if (this.protocolHandler) {
            this.protocolHandler.close();
        }

        assert(this.connectionState === ConnectionState.Disconnected, "disconnect event was not raised!");

        this.emit("closed");

        this.removeAllListeners();
    }

    public async request(path: IRequest): Promise<IResponse> {
        if (!path) {
            return { mimeType: "fluid/container", status: 200, value: this };
        }

        return this.context!.request(path);
    }

    public async snapshot(tagMessage: string, fullTree: boolean = false): Promise<void> {
        // TODO: Issue-2171 Support for Branch Snapshots
        if (tagMessage.includes("ReplayTool Snapshot") === false && this.parentBranch) {
            // The below debug ruins the chrome debugging session
            // Tracked (https://bugs.chromium.org/p/chromium/issues/detail?id=659515)
            debug(`Skipping snapshot due to being branch of ${this.parentBranch}`);
            return;
        }

        // Only snapshot once a code quorum has been established
        if (!this.protocolHandler!.quorum.has("code") && !this.protocolHandler!.quorum.has("code2")) {
            this.logger.sendTelemetryEvent({ eventName: "SkipSnapshot" });
            return;
        }

        // Stop inbound message processing while we complete the snapshot
        try {
            if (this.deltaManager !== undefined) {
                await this.deltaManager.inbound.systemPause();
            }

            await this.snapshotCore(tagMessage, fullTree);

        } catch (ex) {
            this.logger.logException({ eventName: "SnapshotExceptionError" }, ex);
            throw ex;

        } finally {
            if (this.deltaManager !== undefined) {
                this.deltaManager.inbound.systemResume();
            }
        }
    }

    public resume() {
        assert(this.loaded);
        // Resume processing ops
        this._deltaManager.inbound.resume();
        this._deltaManager.outbound.resume();
        this._deltaManager.inboundSignal.resume();

        // Ensure connection to web socket
        // eslint-disable-next-line @typescript-eslint/no-floating-promises
        this.connectToDeltaStream();
    }

    public raiseCriticalError(error: IError) {
        this.emit("error", error);
    }

    public async reloadContext(): Promise<void> {
        return this.reloadContextCore().catch((error) => {
            this.raiseCriticalError(createIError(error, true));
            throw error;
        });
    }

    /**
     * Connect the deltaManager.  Useful when the autoConnect flag is set to false.
     */
    public async reconnect() {
        // Only track this as a manual reconnection if we are truly the ones kicking it off.
        if (this._connectionState === ConnectionState.Disconnected) {
            this.manualReconnectInProgress = true;
        }
        return this._deltaManager.connect().catch(() => { });
    }

    private async reloadContextCore(): Promise<void> {
        await Promise.all([
            this.deltaManager.inbound.systemPause(),
            this.deltaManager.inboundSignal.systemPause()]);

        const previousContextState = await this.context!.stop();

        let snapshot: ISnapshotTree | undefined;
        const blobs = new Map();
        if (previousContextState) {
            snapshot = buildSnapshotTree(previousContextState.entries, blobs);
        }

        const storage = blobs.size > 0
            ? new BlobCacheStorageService(this.storageService!, blobs)
            : this.storageService!;

        const attributes: IDocumentAttributes = {
            branch: this.id,
            minimumSequenceNumber: this._deltaManager.minimumSequenceNumber,
            sequenceNumber: this._deltaManager.referenceSequenceNumber,
        };

        await this.loadContext(attributes, storage, snapshot);

        this.deltaManager.inbound.systemResume();
        this.deltaManager.inboundSignal.systemResume();
    }

    private async snapshotCore(tagMessage: string, fullTree: boolean = false) {
        // Snapshots base document state and currently running context
        const root = this.snapshotBase();
        const componentEntries = await this.context!.snapshot(tagMessage, fullTree);

        // And then combine
        if (componentEntries) {
            root.entries.push(...componentEntries.entries);
        }

        // Generate base snapshot message
        const deltaDetails =
            `${this._deltaManager.referenceSequenceNumber}:${this._deltaManager.minimumSequenceNumber}`;
        const message = `Commit @${deltaDetails} ${tagMessage}`;

        // Pull in the prior version and snapshot tree to store against
        const lastVersion = await this.getVersion(this.id);

        const parents = lastVersion ? [lastVersion.id] : [];

        // Write the full snapshot
        return this.storageService!.write(root, parents, message, "");
    }

    private snapshotBase(): ITree {
        const entries: ITreeEntry[] = [];

        const blobMetaData = this.blobManager!.getBlobMetadata();
        entries.push({
            mode: FileMode.File,
            path: ".blobs",
            type: TreeEntry[TreeEntry.Blob],
            value: {
                contents: JSON.stringify(blobMetaData),
                encoding: "utf-8",
            },
        });

        const quorumSnapshot = this.protocolHandler!.quorum.snapshot();
        entries.push({
            mode: FileMode.File,
            path: "quorumMembers",
            type: TreeEntry[TreeEntry.Blob],
            value: {
                contents: JSON.stringify(quorumSnapshot.members),
                encoding: "utf-8",
            },
        });
        entries.push({
            mode: FileMode.File,
            path: "quorumProposals",
            type: TreeEntry[TreeEntry.Blob],
            value: {
                contents: JSON.stringify(quorumSnapshot.proposals),
                encoding: "utf-8",
            },
        });
        entries.push({
            mode: FileMode.File,
            path: "quorumValues",
            type: TreeEntry[TreeEntry.Blob],
            value: {
                contents: JSON.stringify(quorumSnapshot.values),
                encoding: "utf-8",
            },
        });

        // Save attributes for the document
        const documentAttributes: IDocumentAttributes = {
            branch: this.id,
            minimumSequenceNumber: this._deltaManager.minimumSequenceNumber,
            sequenceNumber: this._deltaManager.referenceSequenceNumber,
        };
        entries.push({
            mode: FileMode.File,
            path: ".attributes",
            type: TreeEntry[TreeEntry.Blob],
            value: {
                contents: JSON.stringify(documentAttributes),
                encoding: "utf-8",
            },
        });

        // Output the tree
        const root: ITree = {
            entries,
            id: null,
        };

        return root;
    }

    private async getVersion(version: string): Promise<IVersion> {
        const versions = await this.storageService!.getVersions(version, 1);
        return versions[0];
    }

    private recordConnectStartTime() {
        if (this.connectionTransitionTimes[ConnectionState.Disconnected] === undefined) {
            this.connectionTransitionTimes[ConnectionState.Disconnected] = performanceNow();
        }
    }

    private async connectToDeltaStream() {
        this.recordConnectStartTime();
        return this._deltaManager.connect();
    }

    /**
     * Load container.
     *
     * @param specifiedVersion - one of the following
     *   - null: use ops, no snapshots
     *   - undefined - fetch latest snapshot
     *   - otherwise, version sha to load snapshot
     * @param pause - start the container in a paused state
     */
    private async load(specifiedVersion: string | null | undefined, pause: boolean): Promise<void> {
        const perfEvent = PerformanceEvent.start(this.logger, { eventName: "Load" });

        let startConnectionP: Promise<IConnectionDetails> | undefined;

        // Start websocket connection as soon as possible.  Note that there is no op handler attached yet, but the
        // DeltaManager is resilient to this and will wait to start processing ops until after it is attached.
        if (!pause) {
            startConnectionP = this.connectToDeltaStream();
            startConnectionP.catch((error) => {
                debug(`Error in connecting to delta stream from unpaused case ${error}`);
            });
        }

        this.storageService = await this.getDocumentStorageService();

        // Fetch specified snapshot, but intentionally do not load from snapshot if specifiedVersion is null
        const maybeSnapshotTree = specifiedVersion === null ? undefined
            : await this.fetchSnapshotTree(specifiedVersion);

        // If pause, and there's no tree, then we'll start the websocket connection here (we'll need the details later)
        if (!maybeSnapshotTree && !startConnectionP) {
            startConnectionP = this.connectToDeltaStream();
            startConnectionP.catch((error) => {
                debug(`Error in connecting to delta stream from no snapshot tree case ${error}`);
            });
        }

        const blobManagerP = this.loadBlobManager(this.storageService, maybeSnapshotTree);

        const attributes = await this.getDocumentAttributes(this.storageService, maybeSnapshotTree);

        // Attach op handlers to start processing ops
        this.attachDeltaManagerOpHandler(attributes, !specifiedVersion);

        // ...load in the existing quorum
        // Initialize the protocol handler
        const protocolHandlerP = this.initializeProtocolState(attributes, this.storageService, maybeSnapshotTree);

        let loadDetailsP: Promise<void>;

        // Initialize document details - if loading a snapshot use that - otherwise we need to wait on
        // the initial details
        if (maybeSnapshotTree) {
            this._existing = true;
            this._parentBranch = attributes.branch !== this.id ? attributes.branch : null;
            loadDetailsP = Promise.resolve();
        } else {
            if (!startConnectionP) {
                startConnectionP = this.connectToDeltaStream();
            }
            // Intentionally don't .catch on this promise - we'll let any error throw below in the await.
            loadDetailsP = startConnectionP.then((details) => {
                this._existing = details.existing;
                this._parentBranch = details.parentBranch;
            });
        }

        // LoadContext directly requires blobManager and protocolHandler to be ready, and eventually calls
        // instantiateRuntime which will want to know existing state.  Wait for these promises to finish.
        [this.blobManager, this.protocolHandler] = await Promise.all([blobManagerP, protocolHandlerP, loadDetailsP]);

        await this.loadContext(attributes, this.storageService, maybeSnapshotTree);

        this.context!.changeConnectionState(this.connectionState, this.clientId!, this._version);

        // Internal context is fully loaded at this point
        this.loaded = true;

        // Propagate current connection state through the system.
        const connected = this.connectionState === ConnectionState.Connected;
        assert(!connected || this._deltaManager.connectionMode === "read");
        this.propagateConnectionState();

        perfEvent.end({
            existing: this._existing,
            sequenceNumber: attributes.sequenceNumber,
            version: maybeSnapshotTree ? maybeSnapshotTree.id : undefined,
        });

        if (!pause) {
            this.resume();
        }
    }

    private async getDocumentStorageService(): Promise<IDocumentStorageService> {
        const storageService = await this.service.connectToStorage();
        return new PrefetchDocumentStorageService(storageService);
    }

    private async getDocumentAttributes(
        storage: IDocumentStorageService,
        tree: ISnapshotTree | undefined,
    ): Promise<IDocumentAttributes> {
        if (!tree) {
            return {
                branch: this.id,
                minimumSequenceNumber: 0,
                sequenceNumber: 0,
            };
        }

        const attributesHash = ".protocol" in tree.trees
            ? tree.trees[".protocol"].blobs.attributes
            : tree.blobs[".attributes"];

        return readAndParse<IDocumentAttributes>(storage, attributesHash);
    }

    private async initializeProtocolState(
        attributes: IDocumentAttributes,
        storage: IDocumentStorageService,
        tree: ISnapshotTree | undefined,
    ): Promise<ProtocolOpHandler> {
        let members: [string, ISequencedClient][] = [];
        let proposals: [number, ISequencedProposal, string[]][] = [];
        let values: [string, any][] = [];

        if (tree) {
            const baseTree = ".protocol" in tree.trees ? tree.trees[".protocol"] : tree;
            [members, proposals, values] = await Promise.all([
                readAndParse<[string, ISequencedClient][]>(storage, baseTree.blobs.quorumMembers!),
                readAndParse<[number, ISequencedProposal, string[]][]>(storage, baseTree.blobs.quorumProposals!),
                readAndParse<[string, ICommittedProposal][]>(storage, baseTree.blobs.quorumValues!),
            ]);
        }

        const protocol = new ProtocolOpHandler(
            attributes.branch,
            attributes.minimumSequenceNumber,
            attributes.sequenceNumber,
            members,
            proposals,
            values,
            (key, value) => this.submitMessage(MessageType.Propose, { key, value }),
            (sequenceNumber) => this.submitMessage(MessageType.Reject, sequenceNumber));

        const protocolLogger = ChildLogger.create(this.subLogger, "ProtocolHandler");

        protocol.on("Summary", (message) => {
            switch (message.type) {
                case MessageType.Summarize:
                    protocolLogger.sendTelemetryEvent({
                        eventName: "Summarize",
                        message: message.contents as ISummaryContent,
                        summarySequenceNumber: message.sequenceNumber,
                        refSequenceNumber: message.referenceSequenceNumber,
                    });
                    break;
                case MessageType.SummaryAck:
                    const ack = message.contents as ISummaryAck;
                    protocolLogger.sendTelemetryEvent({
                        eventName: "SummaryAck",
                        handle: ack.handle,
                        sequenceNumber: message.sequenceNumber,
                        summarySequenceNumber: ack.summaryProposal.summarySequenceNumber,
                    });
                    break;
                case MessageType.SummaryNack:
                    const nack = message.contents as ISummaryNack;
                    protocolLogger.sendTelemetryEvent({
                        eventName: "SummaryNack",
                        error: nack.errorMessage,
                        sequenceNumber: message.sequenceNumber,
                        summarySequenceNumber: nack.summaryProposal.summarySequenceNumber,
                    });
                    break;
                default:
            }
        });

        protocol.quorum.on("error", (error) => {
            protocolLogger.sendErrorEvent(error);
        });

        // Track membership changes and update connection state accordingly
        protocol.quorum.on("addMember", (clientId, details) => {
            // This is the only one that requires the pending client ID
            if (clientId === this.pendingClientId) {
                this.setConnectionState(
                    ConnectionState.Connected,
                    `joined @ ${details.sequenceNumber}`,
                    this.pendingClientId,
                    this._deltaManager.version,
                    details.client.scopes,
                    this._deltaManager.serviceConfiguration);
            }
        });

        protocol.quorum.on("removeMember", (clientId) => {
            if (clientId === this._clientId) {
                this._deltaManager.updateQuorumLeave();
            }
        });

        protocol.quorum.on(
            "approveProposal",
            (sequenceNumber, key, value) => {
                debug(`approved ${key}`);
                if (key === "code" || key === "code2") {
                    // Back compat - can remove in 0.7
                    if (!this.codeQuorumKey) {
                        this.codeQuorumKey = key;
                    }

                    // Back compat - can remove in 0.7
                    if (key !== this.codeQuorumKey) {
                        return;
                    }

                    debug(`loadCode ${JSON.stringify(value)}`);

                    if (value === this.pkg) {
                        return;
                    }

                    // eslint-disable-next-line @typescript-eslint/no-floating-promises
                    this.reloadContext();
                }
            });

        return protocol;
    }

    private async loadBlobManager(
        storage: IDocumentStorageService,
        tree: ISnapshotTree | undefined,
    ): Promise<BlobManager> {
        const blobHash = tree && tree.blobs[".blobs"];
        const blobs: IGenericBlob[] = blobHash
            ? await readAndParse<IGenericBlob[]>(storage, blobHash)
            : [];

        const blobManager = new BlobManager(storage);
        blobManager.loadBlobMetadata(blobs);

        return blobManager;
    }

    private async loadCodeFromQuorum(
        quorum: Quorum,
    ): Promise<{ pkg: IFluidCodeDetails | undefined; chaincode: IRuntimeFactory }> {
        // Back compat - can remove in 0.7
        const codeQuorumKey = quorum.has("code")
            ? "code"
            : quorum.has("code2") ? "code2" : undefined;
        this.codeQuorumKey = codeQuorumKey;

        const pkg = codeQuorumKey ? quorum.get(codeQuorumKey) as IFluidCodeDetails : undefined;
        const chaincode = await this.loadCode(pkg);

        return { chaincode, pkg };
    }

    /**
     * Loads the code for the provided package
     */
    private async loadCode(pkg: IFluidCodeDetails | undefined): Promise<IRuntimeFactory> {
        if (!pkg) {
            return new NullChaincode();
        }

        const component = await this.codeLoader.load<IRuntimeFactory | IFluidModule>(pkg);

        if ("fluidExport" in component) {
            const factory = component.fluidExport.IRuntimeFactory;
            return factory ? factory : Promise.reject(PackageNotFactoryError);
        }

        // TODO included for back-compat
        if ("instantiateRuntime" in component) {
            return component;
        }

        return Promise.reject(PackageNotFactoryError);
    }

    private get client() {
        const client: IClient = this.options && this.options.client
            ? (this.options.client as IClient)
            : {
                type: "browser", // Back-compat: 0.11 clientType
                details: {
                    capabilities: { interactive: true },
                },
                permission: [],
                scopes: [],
                user: { id: "" },
            };

        // Client info from headers overrides client info from loader options
        const headerClientDetails = this.originalRequest.headers
            && this.originalRequest.headers[LoaderHeader.clientDetails];

        if (headerClientDetails) {
            merge(client.details, headerClientDetails);
        }

        // Back-compat: 0.11 clientType
        const headerClientType = this.originalRequest.headers && this.originalRequest.headers[LoaderHeader.clientType];
        if (headerClientType) {
            client.type = headerClientType;
        }
        return client;
    }

    private createDeltaManager() {
        const deltaManager = new DeltaManager(
            this.service,
            this.client,
            ChildLogger.create(this.subLogger, "DeltaManager"),
            this.canReconnect,
        );

        deltaManager.on("connect", (details: IConnectionDetails) => {
            this.setConnectionState(
                ConnectionState.Connecting,
                "websocket established",
                details.clientId,
                details.version,
                details.claims.scopes,
                details.serviceConfiguration);

            if (deltaManager.connectionMode === "read") {
                this.setConnectionState(
                    ConnectionState.Connected,
                    `joined as readonly`,
                    details.clientId,
                    deltaManager.version,
                    details.claims.scopes,
                    deltaManager.serviceConfiguration);
            }

            // Back-compat for new client and old server.
            this._audience.clear();

            const priorClients = details.initialClients ? details.initialClients : [];
            for (const priorClient of priorClients) {
                this._audience.addMember(priorClient.clientId, priorClient.client);
            }
        });

        deltaManager.on("disconnect", (reason: string) => {
            this.manualReconnectInProgress = false;
            this.setConnectionState(ConnectionState.Disconnected, reason);
        });

        deltaManager.on("error", (error: IError) => {
            this.raiseCriticalError(error);
        });

        deltaManager.on("pong", (latency) => {
            this.emit("pong", latency);
        });

        deltaManager.on("processTime", (time) => {
            this.emit("processTime", time);
        });

        return deltaManager;
    }

    private attachDeltaManagerOpHandler(attributes: IDocumentAttributes, catchUp: boolean): void {
        this._deltaManager.on("closed", () => {
            this.close();
        });

        // If we're the outer frame, do we want to do this?
        // Begin fetching any pending deltas once we know the base sequence #. Can this fail?
        // It seems like something, like reconnection, that we would want to retry but otherwise allow
        // the document to load
        this._deltaManager.attachOpHandler(
            attributes.minimumSequenceNumber,
            attributes.sequenceNumber,
            {
                process: (message) => this.processRemoteMessage(message),
                processSignal: (message) => {
                    this.processSignal(message);
                },
            },
            catchUp);
    }

    private logConnectionStateChangeTelemetry(value: ConnectionState, oldState: ConnectionState, reason: string) {
        // Log actual event
        const time = performanceNow();
        this.connectionTransitionTimes[value] = time;
        const duration = time - this.connectionTransitionTimes[oldState];

        let durationFromDisconnected: number | undefined;
        let connectionMode: string | undefined;
        let connectionInitiationReason: string | undefined;
        let autoReconnect: boolean | undefined;
        if (value === ConnectionState.Disconnected) {
            autoReconnect = this._deltaManager.autoReconnect;
        } else {
            connectionMode = this._deltaManager.connectionMode;
            if (value === ConnectionState.Connected) {
                durationFromDisconnected = time - this.connectionTransitionTimes[ConnectionState.Disconnected];
                durationFromDisconnected = TelemetryLogger.formatTick(durationFromDisconnected);
            }
            if (this.firstConnection) {
                connectionInitiationReason = "InitialConnect";
            } else if (this.manualReconnectInProgress) {
                connectionInitiationReason = "ManualReconnect";
            } else {
                connectionInitiationReason = "AutoReconnect";
            }
        }

        this.logger.sendPerformanceEvent({
            eventName: `ConnectionStateChange_${ConnectionState[value]}`,
            from: ConnectionState[oldState],
            duration,
            durationFromDisconnected,
            reason,
            connectionInitiationReason,
            socketDocumentId: this._deltaManager.socketDocumentId,
            pendingClientId: this.pendingClientId,
            clientId: this.clientId,
            connectionMode,
            autoReconnect,
        });

        if (value === ConnectionState.Connected) {
            this.firstConnection = false;
            this.manualReconnectInProgress = false;
        }
    }

    private setConnectionState(value: ConnectionState.Disconnected, reason: string);
    private setConnectionState(
        value: ConnectionState,
        reason: string,
        clientId: string,
        version: string,
        scopes: string[],
        configuration: IServiceConfiguration);
    private setConnectionState(
        value: ConnectionState,
        reason: string,
        context?: string,
        version?: string,
        scopes?: string[],
        configuration?: IServiceConfiguration) {
        if (this.connectionState === value) {
            // Already in the desired state - exit early
            this.logger.sendErrorEvent({ eventName: "setConnectionStateSame", value });
            return;
        }

        const oldState = this._connectionState;
        this._connectionState = value;
        this._version = version;
        this._scopes = scopes;
        this._serviceConfiguration = configuration;

        // Stash the clientID to detect when transitioning from connecting (socket.io channel open) to connected
        // (have received the join message for the client ID)
        // This is especially important in the reconnect case. It's possible there could be outstanding
        // ops sent by this client, so we should keep the old client id until we see our own client's
        // join message. after we see the join message for out new connection with our new client id,
        // we know there can no longer be outstanding ops that we sent with the previous client id.
        if (value === ConnectionState.Connecting) {
            this.pendingClientId = context;
        } else if (value === ConnectionState.Connected) {
            this._clientId = this.pendingClientId;
            this._deltaManager.updateQuorumJoin();
        } else if (value === ConnectionState.Disconnected) {
            // Important as we process our own joinSession message through delta request
            this.pendingClientId = undefined;
        }

        // Report telemetry after we set client id!
        this.logConnectionStateChangeTelemetry(value, oldState, reason);

        if (this.loaded) {
            this.propagateConnectionState();
        }
    }

    private propagateConnectionState() {
        assert(this.loaded);
        const logOpsOnReconnect: boolean = this._connectionState === ConnectionState.Connected && !this.firstConnection;
        if (logOpsOnReconnect) {
            this.messageCountAfterDisconnection = 0;
        }
        this.context!.changeConnectionState(this._connectionState, this.clientId!, this._version);
        this.protocolHandler!.quorum.changeConnectionState(this._connectionState, this.clientId!);
        raiseConnectedEvent(this, this._connectionState, this.clientId!);
        if (logOpsOnReconnect) {
            this.logger.sendTelemetryEvent(
                { eventName: "OpsSentOnReconnect", count: this.messageCountAfterDisconnection });
        }
    }

    private submitMessage(type: MessageType, contents: any, batch?: boolean, metadata?: any): number {
        if (this.connectionState !== ConnectionState.Connected) {
            this.logger.sendErrorEvent({ eventName: "SubmitMessageWithNoConnection", type });
            return -1;
        }

        this.messageCountAfterDisconnection += 1;
        return this._deltaManager.submit(type, contents, batch, metadata);
    }

    private processRemoteMessage(message: ISequencedDocumentMessage): IProcessMessageResult {
        const local = this._clientId === message.clientId;

        // Forward non system messages to the loaded runtime for processing
        if (!isSystemMessage(message)) {
            this.context!.process(message, local, undefined);
        }

        // Allow the protocol handler to process the message
        const result = this.protocolHandler!.processMessage(message, local);

        this.emit("op", message);

        return result;
    }

    private submitSignal(message: any) {
        this._deltaManager.submitSignal(JSON.stringify(message));
    }

    private processSignal(message: ISignalMessage) {
        // No clientId indicates a system signal message.
        if (message.clientId === null && this._audience) {
            const innerContent = message.content as { content: any; type: string };
            if (innerContent.type === MessageType.ClientJoin) {
                const newClient = innerContent.content as ISignalClient;
                this._audience.addMember(newClient.clientId, newClient.client);
            } else if (innerContent.type === MessageType.ClientLeave) {
                const leftClientId = innerContent.content as string;
                this._audience.removeMember(leftClientId);
            }
        } else {
            const local = this._clientId === message.clientId;
            this.context!.processSignal(message, local);
        }
    }

    private getScopes(options: any): string[] {
        return options && options.tokens && options.tokens.jwt ?
            jwtDecode<ITokenClaims>(options.tokens.jwt).scopes : [];
    }

    /**
     * Get the most recent snapshot, or a specific version.
     * @param specifiedVersion - The specific version of the snapshot to retrieve
     * @returns The snapshot requested, or the latest snapshot if no version was specified
     */
    private async fetchSnapshotTree(specifiedVersion?: string): Promise<ISnapshotTree | undefined> {
        const version = await this.getVersion(specifiedVersion || this.id);

        if (version) {
            return await this.storageService!.getSnapshotTree(version) || undefined;
        } else if (specifiedVersion) {
            // We should have a defined version to load from if specified version requested
            this.logger.sendErrorEvent({ eventName: "NoVersionFoundWhenSpecified", specifiedVersion });
        }

        return undefined;
    }

    private async loadContext(
        attributes: IDocumentAttributes,
        storage: IDocumentStorageService,
        snapshot?: ISnapshotTree,
    ) {
        const chaincode = await this.loadCodeFromQuorum(this.protocolHandler!.quorum);
        this.pkg = chaincode.pkg;

        // The relative loader will proxy requests to '/' to the loader itself assuming no non-cache flags
        // are set. Global requests will still go to this loader
        const loader = new RelativeLoader(this.loader, this.originalRequest);

        this.context = await ContainerContext.load(
            this,
            this.scope,
            this.codeLoader,
            chaincode.chaincode,
            snapshot || { id: null, blobs: {}, commits: {}, trees: {} },
            attributes,
            this.blobManager,
            new DeltaManagerProxy(this._deltaManager),
            new QuorumProxy(this.protocolHandler!.quorum),
            loader,
            storage,
<<<<<<< HEAD
            (err: IError) => this.raiseCriticalError(err),
            (type, contents) => this.submitMessage(type, contents),
=======
            (err) => this.raiseCriticalError(err),
            (type, contents, batch, metadata) => this.submitMessage(type, contents, batch, metadata),
>>>>>>> 2603f4d1
            (message) => this.submitSignal(message),
            async (message) => this.snapshot(message),
            (reason?: string) => this.close(reason),
            Container.version,
        );

        loader.resolveContainer(this);
        this.emit("contextChanged", this.pkg);
    }

    // Please avoid calling it directly.
    // raiseCriticalError() is the right flow for most cases
    private logCriticalError(error: any) {
        this.logger.sendErrorEvent({ eventName: "onError", [TelemetryEventRaisedOnContainer]: true }, error);
    }
}<|MERGE_RESOLUTION|>--- conflicted
+++ resolved
@@ -1172,13 +1172,8 @@
             new QuorumProxy(this.protocolHandler!.quorum),
             loader,
             storage,
-<<<<<<< HEAD
             (err: IError) => this.raiseCriticalError(err),
-            (type, contents) => this.submitMessage(type, contents),
-=======
-            (err) => this.raiseCriticalError(err),
             (type, contents, batch, metadata) => this.submitMessage(type, contents, batch, metadata),
->>>>>>> 2603f4d1
             (message) => this.submitSignal(message),
             async (message) => this.snapshot(message),
             (reason?: string) => this.close(reason),
