--- conflicted
+++ resolved
@@ -23,14 +23,10 @@
     IRuntimeFactory,
     LoaderHeader,
     IRuntimeState,
-<<<<<<< HEAD
     CriticalContainerError,
     ContainerWarning,
     IThrottlingWarning,
-} from "@microsoft/fluid-container-definitions";
-=======
 } from "@fluidframework/container-definitions";
->>>>>>> c99c0740
 import {
     ChildLogger,
     EventEmitterWithErrorHandling,
