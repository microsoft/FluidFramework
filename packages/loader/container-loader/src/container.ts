/*!
 * Copyright (c) Microsoft Corporation and contributors. All rights reserved.
 * Licensed under the MIT License.
 */

// eslint-disable-next-line import/no-internal-modules
import merge from "lodash/merge";

import { v4 as uuid } from "uuid";
import { ITelemetryProperties, TelemetryEventCategory } from "@fluidframework/common-definitions";
import { assert, performance, unreachableCase } from "@fluidframework/common-utils";
import { IRequest, IResponse, IFluidRouter, FluidObject } from "@fluidframework/core-interfaces";
import {
	IAudience,
	IConnectionDetailsInternal,
	IContainer,
	IContainerEvents,
	IDeltaManager,
	ICriticalContainerError,
	ContainerWarning,
	AttachState,
	IThrottlingWarning,
	ReadOnlyInfo,
	IContainerLoadMode,
	IFluidCodeDetails,
	isFluidCodeDetails,
	IBatchMessage,
	ICodeDetailsLoader,
	IHostLoader,
} from "@fluidframework/container-definitions";
import { GenericError, UsageError } from "@fluidframework/container-utils";
import {
	IAnyDriverError,
	IDocumentService,
	IDocumentServiceFactory,
	IDocumentStorageService,
	IResolvedUrl,
	IUrlResolver,
} from "@fluidframework/driver-definitions";
import {
	readAndParse,
	OnlineStatus,
	isOnline,
	combineAppAndProtocolSummary,
	runWithRetry,
	isCombinedAppAndProtocolSummary,
} from "@fluidframework/driver-utils";
import { IQuorumSnapshot } from "@fluidframework/protocol-base";
import {
	IClient,
	IClientConfiguration,
	IClientDetails,
	ICommittedProposal,
	IDocumentAttributes,
	IDocumentMessage,
	IQuorumClients,
	IQuorumProposals,
	ISequencedClient,
	ISequencedDocumentMessage,
	ISequencedProposal,
	ISignalMessage,
	ISnapshotTree,
	ISummaryContent,
	ISummaryTree,
	IVersion,
	MessageType,
	SummaryType,
} from "@fluidframework/protocol-definitions";
import {
	ChildLogger,
	EventEmitterWithErrorHandling,
	PerformanceEvent,
	raiseConnectedEvent,
	TelemetryLogger,
	connectedEventName,
	normalizeError,
	MonitoringContext,
	loggerToMonitoringContext,
	wrapError,
	ITelemetryLoggerExt,
} from "@fluidframework/telemetry-utils";
import { Audience } from "./audience";
import { ContainerContext } from "./containerContext";
import { ReconnectMode, IConnectionManagerFactoryArgs, getPackageName } from "./contracts";
import { DeltaManager, IConnectionArgs } from "./deltaManager";
import { DeltaManagerProxy } from "./deltaManagerProxy";
import { IDetachedBlobStorage, ILoaderOptions, RelativeLoader } from "./loader";
import { pkgVersion } from "./packageVersion";
import {
	ContainerStorageAdapter,
	getBlobContentsFromTree,
	getBlobContentsFromTreeWithBlobContents,
	ISerializableBlobContents,
} from "./containerStorageAdapter";
import { IConnectionStateHandler, createConnectionStateHandler } from "./connectionStateHandler";
import { getProtocolSnapshotTree, getSnapshotTreeFromSerializedContainer } from "./utils";
import {
	initQuorumValuesFromCodeDetails,
	getCodeDetailsFromQuorumValues,
	QuorumProxy,
} from "./quorum";
import { CollabWindowTracker } from "./collabWindowTracker";
import { ConnectionManager } from "./connectionManager";
import { ConnectionState } from "./connectionState";
import {
	OnlyValidTermValue,
	IProtocolHandler,
	ProtocolHandler,
	ProtocolHandlerBuilder,
} from "./protocol";

const detachedContainerRefSeqNumber = 0;

const dirtyContainerEvent = "dirty";
const savedContainerEvent = "saved";

/**
 * @internal
 */
export interface IContainerLoadProps {
	/**
	 * The resolved url of the container being loaded
	 */
	readonly resolvedUrl: IResolvedUrl;
	/**
	 * Control which snapshot version to load from.  See IParsedUrl for detailed information.
	 */
	readonly version: string | undefined;
	/**
	 * Loads the Container in paused state if true, unpaused otherwise.
	 */
	readonly loadMode?: IContainerLoadMode;

	/**
	 * The pending state serialized from a pervious container instance
	 */
	readonly pendingLocalState?: IPendingContainerState;
}

/**
 * @internal
 */
export interface IContainerCreateProps {
	/**
	 * Disables the Container from reconnecting if false, allows reconnect otherwise.
	 */
	readonly canReconnect?: boolean;
	/**
	 * Client details provided in the override will be merged over the default client.
	 */
	readonly clientDetailsOverride?: IClientDetails;

	/**
	 * The url resolver used by the loader for resolving external urls
	 * into Fluid urls such that the container specified by the
	 * external url can be loaded.
	 */
	readonly urlResolver: IUrlResolver;
	/**
	 * The document service factory take the Fluid url provided
	 * by the resolved url and constructs all the necessary services
	 * for communication with the container's server.
	 */
	readonly documentServiceFactory: IDocumentServiceFactory;
	/**
	 * The code loader handles loading the necessary code
	 * for running a container once it is loaded.
	 */
	readonly codeLoader: ICodeDetailsLoader;

	/**
	 * A property bag of options used by various layers
	 * to control features
	 */
	readonly options: ILoaderOptions;

	/**
	 * Scope is provided to all container and is a set of shared
	 * services for container's to integrate with their host environment.
	 */
	readonly scope: FluidObject;

	/**
	 * The logger downstream consumers should construct their loggers from
	 */
	readonly subLogger: ITelemetryLoggerExt;

	/**
	 * Blobs storage for detached containers.
	 */
	readonly detachedBlobStorage?: IDetachedBlobStorage;

	readonly protocolHandlerBuilder?: ProtocolHandlerBuilder;
}

/**
 * Waits until container connects to delta storage and gets up-to-date.
 *
 * Useful when resolving URIs and hitting 404, due to container being loaded from (stale) snapshot and not being
 * up to date. Host may chose to wait in such case and retry resolving URI.
 *
 * Warning: Will wait infinitely for connection to establish if there is no connection.
 * May result in deadlock if Container.disconnect() is called and never followed by a call to Container.connect().
 *
 * @returns `true`: container is up to date, it processed all the ops that were know at the time of first connection.
 *
 * `false`: storage does not provide indication of how far the client is. Container processed all the ops known to it,
 * but it maybe still behind.
 *
 * @throws an error beginning with `"Container closed"` if the container is closed before it catches up.
 */
export async function waitContainerToCatchUp(container: IContainer) {
	// Make sure we stop waiting if container is closed.
	if (container.closed) {
		throw new UsageError("waitContainerToCatchUp: Container closed");
	}

	return new Promise<boolean>((resolve, reject) => {
		const deltaManager = container.deltaManager;

		const closedCallback = (err?: ICriticalContainerError | undefined) => {
			container.off("closed", closedCallback);
			const baseMessage = "Container closed while waiting to catch up";
			reject(
				err !== undefined
					? wrapError(
							err,
							(innerMessage) => new GenericError(`${baseMessage}: ${innerMessage}`),
					  )
					: new GenericError(baseMessage),
			);
		};
		container.on("closed", closedCallback);

		// Depending on config, transition to "connected" state may include the guarantee
		// that all known ops have been processed.  If so, we may introduce additional wait here.
		// Waiting for "connected" state in either case gets us at least to our own Join op
		// which is a reasonable approximation of "caught up"
		const waitForOps = () => {
			assert(
				container.connectionState === ConnectionState.CatchingUp ||
					container.connectionState === ConnectionState.Connected,
				0x0cd /* "Container disconnected while waiting for ops!" */,
			);
			const hasCheckpointSequenceNumber = deltaManager.hasCheckpointSequenceNumber;

			const connectionOpSeqNumber = deltaManager.lastKnownSeqNumber;
			assert(
				deltaManager.lastSequenceNumber <= connectionOpSeqNumber,
				0x266 /* "lastKnownSeqNumber should never be below last processed sequence number" */,
			);
			if (deltaManager.lastSequenceNumber === connectionOpSeqNumber) {
				container.off("closed", closedCallback);
				resolve(hasCheckpointSequenceNumber);
				return;
			}
			const callbackOps = (message: ISequencedDocumentMessage) => {
				if (connectionOpSeqNumber <= message.sequenceNumber) {
					container.off("closed", closedCallback);
					resolve(hasCheckpointSequenceNumber);
					deltaManager.off("op", callbackOps);
				}
			};
			deltaManager.on("op", callbackOps);
		};

		// We can leverage DeltaManager's "connect" event here and test for ConnectionState.Disconnected
		// But that works only if service provides us checkPointSequenceNumber
		// Our internal testing is based on R11S that does not, but almost all tests connect as "write" and
		// use this function to catch up, so leveraging our own join op as a fence/barrier
		if (container.connectionState === ConnectionState.Connected) {
			waitForOps();
			return;
		}

		const callback = () => {
			container.off(connectedEventName, callback);
			waitForOps();
		};
		container.on(connectedEventName, callback);

		if (container.connectionState === ConnectionState.Disconnected) {
			container.connect();
		}
	});
}

const getCodeProposal =
	// eslint-disable-next-line @typescript-eslint/no-unsafe-return
	(quorum: IQuorumProposals) => quorum.get("code") ?? quorum.get("code2");

/**
 * Helper function to report to telemetry cases where operation takes longer than expected (200ms)
 * @param logger - logger to use
 * @param eventName - event name
 * @param action - functor to call and measure
 */
export async function ReportIfTooLong(
	logger: ITelemetryLoggerExt,
	eventName: string,
	action: () => Promise<ITelemetryProperties>,
) {
	const event = PerformanceEvent.start(logger, { eventName });
	const props = await action();
	if (event.duration > 200) {
		event.end(props);
	}
}

/**
 * State saved by a container at close time, to be used to load a new instance
 * of the container to the same state
 * @internal
 */
export interface IPendingContainerState {
	pendingRuntimeState: unknown;
	/**
	 * Snapshot from which container initially loaded.
	 */
	baseSnapshot: ISnapshotTree;
	/**
	 * Serializable blobs from the base snapshot. Used to load offline since
	 * storage is not available.
	 */
	snapshotBlobs: ISerializableBlobContents;
	/**
	 * All ops since base snapshot sequence number up to the latest op
	 * seen when the container was closed. Used to apply stashed (saved pending)
	 * ops at the same sequence number at which they were made.
	 */
	savedOps: ISequencedDocumentMessage[];
	url: string;
	term: number;
	clientId?: string;
}

const summarizerClientType = "summarizer";

export class Container
	extends EventEmitterWithErrorHandling<IContainerEvents>
	implements IContainer, IContainerExperimental
{
	public static version = "^0.1.0";

	/**
	 * Load an existing container.
	 * @internal
	 */
	public static async load(
		loadProps: IContainerLoadProps,
		createProps: IContainerCreateProps,
	): Promise<Container> {
		const { version, pendingLocalState, loadMode, resolvedUrl } = loadProps;

		const container = new Container(createProps, loadProps);

		return PerformanceEvent.timedExecAsync(
			container.mc.logger,
			{ eventName: "Load" },
			async (event) =>
				new Promise<Container>((resolve, reject) => {
					const defaultMode: IContainerLoadMode = { opsBeforeReturn: "cached" };
					// if we have pendingLocalState, anything we cached is not useful and we shouldn't wait for connection
					// to return container, so ignore this value and use undefined for opsBeforeReturn
					const mode: IContainerLoadMode = pendingLocalState
						? { ...(loadMode ?? defaultMode), opsBeforeReturn: undefined }
						: loadMode ?? defaultMode;

					const onClosed = (err?: ICriticalContainerError) => {
						// pre-0.58 error message: containerClosedWithoutErrorDuringLoad
						reject(
							err ?? new GenericError("Container closed without error during load"),
						);
					};
					container.on("closed", onClosed);

					container
						.load(version, mode, resolvedUrl, pendingLocalState)
						.finally(() => {
							container.removeListener("closed", onClosed);
						})
						.then(
							(props) => {
								event.end({ ...props, ...loadMode });
								resolve(container);
							},
							(error) => {
								const err = normalizeError(error);
								// Depending where error happens, we can be attempting to connect to web socket
								// and continuously retrying (consider offline mode)
								// Host has no container to close, so it's prudent to do it here
								container.close(err);
								onClosed(err);
							},
						);
				}),
			{ start: true, end: true, cancel: "generic" },
		);
	}

	/**
	 * Create a new container in a detached state.
	 */
	public static async createDetached(
		createProps: IContainerCreateProps,
		codeDetails: IFluidCodeDetails,
	): Promise<Container> {
		const container = new Container(createProps);

		return PerformanceEvent.timedExecAsync(
			container.mc.logger,
			{ eventName: "CreateDetached" },
			async (_event) => {
				await container.createDetached(codeDetails);
				return container;
			},
			{ start: true, end: true, cancel: "generic" },
		);
	}

	/**
	 * Create a new container in a detached state that is initialized with a
	 * snapshot from a previous detached container.
	 */
	public static async rehydrateDetachedFromSnapshot(
		createProps: IContainerCreateProps,
		snapshot: string,
	): Promise<Container> {
		const container = new Container(createProps);

		return PerformanceEvent.timedExecAsync(
			container.mc.logger,
			{ eventName: "RehydrateDetachedFromSnapshot" },
			async (_event) => {
				const deserializedSummary = JSON.parse(snapshot) as ISummaryTree;
				await container.rehydrateDetachedFromSnapshot(deserializedSummary);
				return container;
			},
			{ start: true, end: true, cancel: "generic" },
		);
	}

	// Tells if container can reconnect on losing fist connection
	// If false, container gets closed on loss of connection.
	private readonly _canReconnect: boolean;
	private readonly clientDetailsOverride: IClientDetails | undefined;
	private readonly urlResolver: IUrlResolver;
	private readonly serviceFactory: IDocumentServiceFactory;
	private readonly codeLoader: ICodeDetailsLoader;
	public readonly options: ILoaderOptions;
	private readonly scope: FluidObject;
	public subLogger: TelemetryLogger;
	private readonly detachedBlobStorage: IDetachedBlobStorage | undefined;
	private readonly protocolHandlerBuilder: ProtocolHandlerBuilder;

	private readonly mc: MonitoringContext;

	/**
	 * Used by the RelativeLoader to spawn a new Container for the same document.  Used to create the summarizing client.
	 * @internal
	 */
	public readonly clone: (
		loadProps: IContainerLoadProps,
		createParamOverrides: Partial<IContainerCreateProps>,
	) => Promise<Container>;

	/**
	 * Lifecycle state of the container, used mainly to prevent re-entrancy and telemetry
	 *
	 * States are allowed to progress to further states:
	 * "loading" - "loaded" - "closing" - "disposing" - "closed" - "disposed"
	 *
	 * For example, moving from "closed" to "disposing" is not allowed since it is an earlier state.
	 *
	 * loading: Container has been created, but is not yet in normal/loaded state
	 * loaded: Container is in normal/loaded state
	 * closing: Container has started closing process (for re-entrancy prevention)
	 * disposing: Container has started disposing process (for re-entrancy prevention)
	 * closed: Container has closed
	 * disposed: Container has been disposed
	 */
	private _lifecycleState:
		| "loading"
		| "loaded"
		| "closing"
		| "disposing"
		| "closed"
		| "disposed" = "loading";

	private setLoaded() {
		// It's conceivable the container could be closed when this is called
		// Only transition states if currently loading
		if (this._lifecycleState === "loading") {
			// Propagate current connection state through the system.
			this.propagateConnectionState(true /* initial transition */);
			this._lifecycleState = "loaded";
		}
	}

	public get closed(): boolean {
		return (
			this._lifecycleState === "closing" ||
			this._lifecycleState === "closed" ||
			this._lifecycleState === "disposing" ||
			this._lifecycleState === "disposed"
		);
	}

	private _attachState = AttachState.Detached;

	private readonly storageAdapter: ContainerStorageAdapter;
	public get storage(): IDocumentStorageService {
		return this.storageAdapter;
	}

	private readonly _deltaManager: DeltaManager<ConnectionManager>;
	private service: IDocumentService | undefined;

	private _context: ContainerContext | undefined;
	private get context() {
		if (this._context === undefined) {
			throw new GenericError("Attempted to access context before it was defined");
		}
		return this._context;
	}
	private _protocolHandler: IProtocolHandler | undefined;
	private get protocolHandler() {
		if (this._protocolHandler === undefined) {
			throw new Error("Attempted to access protocolHandler before it was defined");
		}
		return this._protocolHandler;
	}

	/** During initialization we pause the inbound queues. We track this state to ensure we only call resume once */
	private inboundQueuePausedFromInit = true;
	private firstConnection = true;
	private readonly connectionTransitionTimes: number[] = [];
	private messageCountAfterDisconnection: number = 0;
	private _loadedFromVersion: IVersion | undefined;
	private attachStarted = false;
	private _dirtyContainer = false;
	private readonly savedOps: ISequencedDocumentMessage[] = [];
	private baseSnapshot?: ISnapshotTree;
	private baseSnapshotBlobs?: ISerializableBlobContents;

	private lastVisible: number | undefined;
	private readonly visibilityEventHandler: (() => void) | undefined;
	private readonly connectionStateHandler: IConnectionStateHandler;

	private setAutoReconnectTime = performance.now();

	private collabWindowTracker: CollabWindowTracker | undefined;

	private get connectionMode() {
		return this._deltaManager.connectionManager.connectionMode;
	}

	public get IFluidRouter(): IFluidRouter {
		return this;
	}

	public get resolvedUrl(): IResolvedUrl | undefined {
		/**
		 * All attached containers will have a document service,
		 * this is required, as attached containers are attached to
		 * a service. Detached containers will neither have a document
		 * service or a resolved url as they only exist locally.
		 * in order to create a document service a resolved url must
		 * first be obtained, this is how the container is identified.
		 * Because of this, the document service's resolved url
		 * is always the same as the containers, as we had to
		 * obtain the resolved url, and then create the service from it.
		 */
		return this.service?.resolvedUrl;
	}

	public get loadedFromVersion(): IVersion | undefined {
		return this._loadedFromVersion;
	}

	public get readOnlyInfo(): ReadOnlyInfo {
		return this._deltaManager.readOnlyInfo;
	}

	public get closeSignal(): AbortSignal {
		return this._deltaManager.closeAbortController.signal;
	}

	/**
	 * Tracks host requiring read-only mode.
	 */
	public forceReadonly(readonly: boolean) {
		this._deltaManager.connectionManager.forceReadonly(readonly);
	}

	public get deltaManager(): IDeltaManager<ISequencedDocumentMessage, IDocumentMessage> {
		return this._deltaManager;
	}

	public get connectionState(): ConnectionState {
		return this.connectionStateHandler.connectionState;
	}

	public get connected(): boolean {
		return this.connectionStateHandler.connectionState === ConnectionState.Connected;
	}

	/**
	 * Service configuration details. If running in offline mode will be undefined otherwise will contain service
	 * configuration details returned as part of the initial connection.
	 */
	public get serviceConfiguration(): IClientConfiguration | undefined {
		return this._deltaManager.serviceConfiguration;
	}

	private _clientId: string | undefined;

	/**
	 * The server provided id of the client.
	 * Set once this.connected is true, otherwise undefined
	 */
	public get clientId(): string | undefined {
		return this._clientId;
	}

	/**
	 * The server provided claims of the client.
	 * Set once this.connected is true, otherwise undefined
	 */
	public get scopes(): string[] | undefined {
		return this._deltaManager.connectionManager.scopes;
	}

	public get clientDetails(): IClientDetails {
		return this._deltaManager.clientDetails;
	}

	private get offlineLoadEnabled(): boolean {
		const enabled =
			this.mc.config.getBoolean("Fluid.Container.enableOfflineLoad") ??
			this.options?.enableOfflineLoad === true;
		// summarizer will not have any pending state we want to save
		return enabled && this.clientDetails.capabilities.interactive;
	}

	/**
	 * Get the code details that are currently specified for the container.
	 * @returns The current code details if any are specified, undefined if none are specified.
	 */
	public getSpecifiedCodeDetails(): IFluidCodeDetails | undefined {
		return this.getCodeDetailsFromQuorum();
	}

	/**
	 * Get the code details that were used to load the container.
	 * @returns The code details that were used to load the container if it is loaded, undefined if it is not yet
	 * loaded.
	 */
	public getLoadedCodeDetails(): IFluidCodeDetails | undefined {
		return this._context?.codeDetails;
	}

	/**
	 * Retrieves the audience associated with the document
	 */
	public get audience(): IAudience {
		return this.protocolHandler.audience;
	}

	/**
	 * Returns true if container is dirty.
	 * Which means data loss if container is closed at that same moment
	 * Most likely that happens when there is no network connection to Relay Service
	 */
	public get isDirty() {
		return this._dirtyContainer;
	}

	/**
	 * {@inheritDoc @fluidframework/container-definitions#IContainer.entryPoint}
	 */
	public async getEntryPoint?(): Promise<FluidObject | undefined> {
		// Only the disposing/disposed lifecycle states should prevent access to the entryPoint; closing/closed should still
		// allow it since they mean a kind of read-only state for the Container.
		// Note that all 4 are lifecycle states but only 'closed' and 'disposed' are emitted as events.
		if (this._lifecycleState === "disposing" || this._lifecycleState === "disposed") {
			throw new UsageError("The container is disposing or disposed");
		}
		while (this._context === undefined) {
			await new Promise<void>((resolve, reject) => {
				const contextChangedHandler = () => {
					resolve();
					this.off("disposed", disposedHandler);
				};
				const disposedHandler = (error) => {
					reject(error ?? "The Container is disposed");
					this.off("contextChanged", contextChangedHandler);
				};
				this.once("contextChanged", contextChangedHandler);
				this.once("disposed", disposedHandler);
			});
			// The Promise above should only resolve (vs reject) if the 'contextChanged' event was emitted and that
			// should have set this._context; making sure.
			assert(
				this._context !== undefined,
				0x5a2 /* Context still not defined after contextChanged event */,
			);
		}
		// Disable lint rule for the sake of more complete stack traces
		// eslint-disable-next-line no-return-await
		return await this._context.getEntryPoint?.();
	}

	/**
	 * @internal
	 */
	constructor(
		createProps: IContainerCreateProps,
		loadProps?: Pick<IContainerLoadProps, "pendingLocalState">,
	) {
		super((name, error) => {
			this.mc.logger.sendErrorEvent(
				{
					eventName: "ContainerEventHandlerException",
					name: typeof name === "string" ? name : undefined,
				},
				error,
			);
		});

<<<<<<< HEAD
		this.connectionTransitionTimes[ConnectionState.Disconnected] = performance.now();
		this.clientDetailsOverride = createProps.clientDetailsOverride;
		if (createProps.canReconnect !== undefined) {
			this._canReconnect = createProps.canReconnect;
		}
=======
		const {
			canReconnect,
			clientDetailsOverride,
			urlResolver,
			documentServiceFactory,
			codeLoader,
			options,
			scope,
			subLogger,
			detachedBlobStorage,
			protocolHandlerBuilder,
		} = createProps;

		const pendingLocalState = loadProps?.pendingLocalState;

		this._canReconnect = canReconnect ?? true;
		this.clientDetailsOverride = clientDetailsOverride;
		this.urlResolver = urlResolver;
		this.serviceFactory = documentServiceFactory;
		this.codeLoader = codeLoader;
		// Warning: this is only a shallow clone. Mutation of any individual loader option will mutate it for
		// all clients that were loaded from the same loader (including summarizer clients).
		// Tracking alternative ways to handle this in AB#4129.
		this.options = { ...options };
		this.scope = scope;
		this.detachedBlobStorage = detachedBlobStorage;
		this.protocolHandlerBuilder =
			protocolHandlerBuilder ?? ((...args) => new ProtocolHandler(...args, new Audience()));

		// Note that we capture the createProps here so we can replicate the creation call when we want to clone.
		this.clone = async (
			_loadProps: IContainerLoadProps,
			createParamOverrides: Partial<IContainerCreateProps>,
		) => {
			return Container.load(_loadProps, {
				...createProps,
				...createParamOverrides,
			});
		};
>>>>>>> 00b78883

		// Create logger for data stores to use
		const type = this.client.details.type;
		const interactive = this.client.details.capabilities.interactive;
		const clientType = `${interactive ? "interactive" : "noninteractive"}${
			type !== undefined && type !== "" ? `/${type}` : ""
		}`;
		// Need to use the property getter for docId because for detached flow we don't have the docId initially.
		// We assign the id later so property getter is used.
		this.subLogger = ChildLogger.create(subLogger, undefined, {
			all: {
				clientType, // Differentiating summarizer container from main container
				containerId: uuid(),
				docId: () => this.resolvedUrl?.id,
				containerAttachState: () => this._attachState,
				containerLifecycleState: () => this._lifecycleState,
				containerConnectionState: () => ConnectionState[this.connectionState],
				serializedContainer: pendingLocalState !== undefined,
			},
			// we need to be judicious with our logging here to avoid generating too much data
			// all data logged here should be broadly applicable, and not specific to a
			// specific error or class of errors
			error: {
				// load information to associate errors with the specific load point
				dmInitialSeqNumber: () => this._deltaManager?.initialSequenceNumber,
				dmLastProcessedSeqNumber: () => this._deltaManager?.lastSequenceNumber,
				dmLastKnownSeqNumber: () => this._deltaManager?.lastKnownSeqNumber,
				containerLoadedFromVersionId: () => this.loadedFromVersion?.id,
				containerLoadedFromVersionDate: () => this.loadedFromVersion?.date,
				// message information to associate errors with the specific execution state
				// dmLastMsqSeqNumber: if present, same as dmLastProcessedSeqNumber
				dmLastMsqSeqNumber: () => this.deltaManager?.lastMessage?.sequenceNumber,
				dmLastMsqSeqTimestamp: () => this.deltaManager?.lastMessage?.timestamp,
				dmLastMsqSeqClientId: () => this.deltaManager?.lastMessage?.clientId,
				dmLastMsgClientSeq: () => this.deltaManager?.lastMessage?.clientSequenceNumber,
				connectionStateDuration: () =>
					performance.now() - this.connectionTransitionTimes[this.connectionState],
			},
		});

		// Prefix all events in this file with container-loader
		this.mc = loggerToMonitoringContext(ChildLogger.create(this.subLogger, "Container"));

		this._deltaManager = this.createDeltaManager();

		this.connectionStateHandler = createConnectionStateHandler(
			{
				logger: this.mc.logger,
				connectionStateChanged: (value, oldState, reason, error) => {
					if (value === ConnectionState.Connected) {
						this._clientId = this.connectionStateHandler.pendingClientId;
					}
					this.logConnectionStateChangeTelemetry(value, oldState, reason, error);
					if (this._lifecycleState === "loaded") {
						this.propagateConnectionState(
							false /* initial transition */,
							value === ConnectionState.Disconnected
								? reason
								: undefined /* disconnectedReason */,
						);
					}
				},
				shouldClientJoinWrite: () => this._deltaManager.connectionManager.shouldJoinWrite(),
				maxClientLeaveWaitTime: options.maxClientLeaveWaitTime,
				logConnectionIssue: (
					eventName: string,
					category: TelemetryEventCategory,
					details?: ITelemetryProperties,
				) => {
					const mode = this.connectionMode;
					// We get here when socket does not receive any ops on "write" connection, including
					// its own join op.
					// Report issues only if we already loaded container - op processing is paused while container is loading,
					// so we always time-out processing of join op in cases where fetching snapshot takes a minute.
					// It's not a problem with op processing itself - such issues should be tracked as part of boot perf monitoring instead.
					this._deltaManager.logConnectionIssue({
						eventName,
						mode,
						category: this._lifecycleState === "loading" ? "generic" : category,
						duration:
							performance.now() -
							this.connectionTransitionTimes[ConnectionState.CatchingUp],
						...(details === undefined ? {} : { details: JSON.stringify(details) }),
					});

					// If this is "write" connection, it took too long to receive join op. But in most cases that's due
					// to very slow op fetches and we will eventually get there.
					// For "read" connections, we get here due to self join signal not arriving on time. We will need to
					// better understand when and why it may happen.
					// For now, attempt to recover by reconnecting. In future, maybe we can query relay service for
					// current state of audience.
					// Other possible recovery path - move to connected state (i.e. ConnectionStateHandler.joinOpTimer
					// to call this.applyForConnectedState("addMemberEvent") for "read" connections)
					if (mode === "read") {
						this.disconnect();
						this.connect();
					}
				},
			},
			this.deltaManager,
			pendingLocalState?.clientId,
		);

		this.on(savedContainerEvent, () => {
			this.connectionStateHandler.containerSaved();
		});

		// We expose our storage publicly, so it's possible others may call uploadSummaryWithContext() with a
		// non-combined summary tree (in particular, ContainerRuntime.submitSummary).  We'll intercept those calls
		// using this callback and fix them up.
		const addProtocolSummaryIfMissing = (summaryTree: ISummaryTree) =>
			isCombinedAppAndProtocolSummary(summaryTree) === true
				? summaryTree
				: combineAppAndProtocolSummary(summaryTree, this.captureProtocolSummary());

		// Whether the combined summary tree has been forced on by either the loader option or the monitoring context.
		// Even if not forced on via this flag, combined summaries may still be enabled by service policy.
		const forceEnableSummarizeProtocolTree =
			this.mc.config.getBoolean("Fluid.Container.summarizeProtocolTree2") ??
			options.summarizeProtocolTree;

		this.storageAdapter = new ContainerStorageAdapter(
			detachedBlobStorage,
			this.mc.logger,
			pendingLocalState?.snapshotBlobs,
			addProtocolSummaryIfMissing,
			forceEnableSummarizeProtocolTree,
		);

		const isDomAvailable =
			typeof document === "object" &&
			document !== null &&
			typeof document.addEventListener === "function" &&
			document.addEventListener !== null;
		// keep track of last time page was visible for telemetry
		if (isDomAvailable) {
			this.lastVisible = document.hidden ? performance.now() : undefined;
			this.visibilityEventHandler = () => {
				if (document.hidden) {
					this.lastVisible = performance.now();
				} else {
					// settimeout so this will hopefully fire after disconnect event if being hidden caused it
					setTimeout(() => {
						this.lastVisible = undefined;
					}, 0);
				}
			};
			document.addEventListener("visibilitychange", this.visibilityEventHandler);
		}
	}

	/**
	 * Retrieves the quorum associated with the document
	 */
	public getQuorum(): IQuorumClients {
		return this.protocolHandler.quorum;
	}

	public dispose(error?: ICriticalContainerError) {
		this._deltaManager.close(error, true /* doDispose */);
		this.verifyClosed();
	}

	public close(error?: ICriticalContainerError) {
		// 1. Ensure that close sequence is exactly the same no matter if it's initiated by host or by DeltaManager
		// 2. We need to ensure that we deliver disconnect event to runtime properly. See connectionStateChanged
		//    handler. We only deliver events if container fully loaded. Transitioning from "loading" ->
		//    "closing" will lose that info (can also solve by tracking extra state).
		this._deltaManager.close(error);
		this.verifyClosed();
	}

	private verifyClosed(): void {
		assert(
			this.connectionState === ConnectionState.Disconnected,
			0x0cf /* "disconnect event was not raised!" */,
		);

		assert(
			this._lifecycleState === "closed" || this._lifecycleState === "disposed",
			0x314 /* Container properly closed */,
		);
	}

	private closeCore(error?: ICriticalContainerError) {
		assert(!this.closed, 0x315 /* re-entrancy */);

		try {
			// Ensure that we raise all key events even if one of these throws
			try {
				// Raise event first, to ensure we capture _lifecycleState before transition.
				// This gives us a chance to know what errors happened on open vs. on fully loaded container.
				// Log generic events instead of error events if container is in loading state, as most errors are not really FF errors
				// which can pollute telemetry for real bugs
				this.mc.logger.sendTelemetryEvent(
					{
						eventName: "ContainerClose",
						category:
							this._lifecycleState !== "loading" && error !== undefined
								? "error"
								: "generic",
					},
					error,
				);

				this._lifecycleState = "closing";

				this._protocolHandler?.close();

				this.connectionStateHandler.dispose();
			} catch (exception) {
				this.mc.logger.sendErrorEvent({ eventName: "ContainerCloseException" }, exception);
			}

			this.emit("closed", error);

			if (this.visibilityEventHandler !== undefined) {
				document.removeEventListener("visibilitychange", this.visibilityEventHandler);
			}
		} finally {
			this._lifecycleState = "closed";
		}
	}

	private _disposed = false;
	private disposeCore(error?: ICriticalContainerError) {
		assert(!this._disposed, 0x54c /* Container already disposed */);
		this._disposed = true;

		try {
			// Ensure that we raise all key events even if one of these throws
			try {
				// Raise event first, to ensure we capture _lifecycleState before transition.
				// This gives us a chance to know what errors happened on open vs. on fully loaded container.
				this.mc.logger.sendTelemetryEvent(
					{
						eventName: "ContainerDispose",
						category: "generic",
					},
					error,
				);

				// ! Progressing from "closed" to "disposing" is not allowed
				if (this._lifecycleState !== "closed") {
					this._lifecycleState = "disposing";
				}

				this._protocolHandler?.close();

				this.connectionStateHandler.dispose();

				this._context?.dispose(error !== undefined ? new Error(error.message) : undefined);

				this.storageAdapter.dispose();

				// Notify storage about critical errors. They may be due to disconnect between client & server knowledge
				// about file, like file being overwritten in storage, but client having stale local cache.
				// Driver need to ensure all caches are cleared on critical errors
				this.service?.dispose(error);
			} catch (exception) {
				this.mc.logger.sendErrorEvent(
					{ eventName: "ContainerDisposeException" },
					exception,
				);
			}

			this.emit("disposed", error);

			this.removeAllListeners();
			if (this.visibilityEventHandler !== undefined) {
				document.removeEventListener("visibilitychange", this.visibilityEventHandler);
			}
		} finally {
			this._lifecycleState = "disposed";
		}
	}

	public closeAndGetPendingLocalState(): string {
		// runtime matches pending ops to successful ones by clientId and client seq num, so we need to close the
		// container at the same time we get pending state, otherwise this container could reconnect and resubmit with
		// a new clientId and a future container using stale pending state without the new clientId would resubmit them
		const pendingState = this.getPendingLocalState();
		this.close();
		return pendingState;
	}

	public getPendingLocalState(): string {
		if (!this.offlineLoadEnabled) {
			throw new UsageError("Can't get pending local state unless offline load is enabled");
		}
		assert(
			this.attachState === AttachState.Attached,
			0x0d1 /* "Container should be attached before close" */,
		);
		assert(
			this.resolvedUrl !== undefined && this.resolvedUrl.type === "fluid",
			0x0d2 /* "resolved url should be valid Fluid url" */,
		);
		assert(!!this.baseSnapshot, 0x5d4 /* no base snapshot */);
		assert(!!this.baseSnapshotBlobs, 0x5d5 /* no snapshot blobs */);
		const pendingState: IPendingContainerState = {
			pendingRuntimeState: this.context.getPendingLocalState(),
			baseSnapshot: this.baseSnapshot,
			snapshotBlobs: this.baseSnapshotBlobs,
			savedOps: this.savedOps,
			url: this.resolvedUrl.url,
			term: OnlyValidTermValue,
			clientId: this.clientId,
		};

		this.mc.logger.sendTelemetryEvent({ eventName: "GetPendingLocalState" });

		return JSON.stringify(pendingState);
	}

	public get attachState(): AttachState {
		return this._attachState;
	}

	public serialize(): string {
		assert(
			this.attachState === AttachState.Detached,
			0x0d3 /* "Should only be called in detached container" */,
		);

		const appSummary: ISummaryTree = this.context.createSummary();
		const protocolSummary = this.captureProtocolSummary();
		const combinedSummary = combineAppAndProtocolSummary(appSummary, protocolSummary);

		if (this.detachedBlobStorage && this.detachedBlobStorage.size > 0) {
			combinedSummary.tree[".hasAttachmentBlobs"] = {
				type: SummaryType.Blob,
				content: "true",
			};
		}
		return JSON.stringify(combinedSummary);
	}

	public async attach(request: IRequest): Promise<void> {
		await PerformanceEvent.timedExecAsync(
			this.mc.logger,
			{ eventName: "Attach" },
			async () => {
				if (this._lifecycleState !== "loaded") {
					// pre-0.58 error message: containerNotValidForAttach
					throw new UsageError(
						`The Container is not in a valid state for attach [${this._lifecycleState}]`,
					);
				}

				// If container is already attached or attach is in progress, throw an error.
				assert(
					this._attachState === AttachState.Detached && !this.attachStarted,
					0x205 /* "attach() called more than once" */,
				);
				this.attachStarted = true;

				// If attachment blobs were uploaded in detached state we will go through a different attach flow
				const hasAttachmentBlobs =
					this.detachedBlobStorage !== undefined && this.detachedBlobStorage.size > 0;

				try {
					assert(
						this.deltaManager.inbound.length === 0,
						0x0d6 /* "Inbound queue should be empty when attaching" */,
					);

					let summary: ISummaryTree;
					if (!hasAttachmentBlobs) {
						// Get the document state post attach - possibly can just call attach but we need to change the
						// semantics around what the attach means as far as async code goes.
						const appSummary: ISummaryTree = this.context.createSummary();
						const protocolSummary = this.captureProtocolSummary();
						summary = combineAppAndProtocolSummary(appSummary, protocolSummary);

						// Set the state as attaching as we are starting the process of attaching container.
						// This should be fired after taking the summary because it is the place where we are
						// starting to attach the container to storage.
						// Also, this should only be fired in detached container.
						this._attachState = AttachState.Attaching;
						this.emit("attaching");
						if (this.offlineLoadEnabled) {
							const snapshot = getSnapshotTreeFromSerializedContainer(summary);
							this.baseSnapshot = snapshot;
							this.baseSnapshotBlobs =
								getBlobContentsFromTreeWithBlobContents(snapshot);
						}
					}

					// Actually go and create the resolved document
					if (this.service === undefined) {
						const createNewResolvedUrl = await this.urlResolver.resolve(request);
						assert(
							this.client.details.type !== summarizerClientType &&
								createNewResolvedUrl !== undefined,
							0x2c4 /* "client should not be summarizer before container is created" */,
						);
						this.service = await runWithRetry(
							async () =>
								this.serviceFactory.createContainer(
									summary,
									createNewResolvedUrl,
									this.subLogger,
									false, // clientIsSummarizer
								),
							"containerAttach",
							this.mc.logger,
							{
								cancel: this.closeSignal,
							}, // progress
						);
					}
					await this.storageAdapter.connectToService(this.service);

					if (hasAttachmentBlobs) {
						// upload blobs to storage
						assert(
							!!this.detachedBlobStorage,
							0x24e /* "assertion for type narrowing" */,
						);

						// build a table mapping IDs assigned locally to IDs assigned by storage and pass it to runtime to
						// support blob handles that only know about the local IDs
						const redirectTable = new Map<string, string>();
						// if new blobs are added while uploading, upload them too
						while (redirectTable.size < this.detachedBlobStorage.size) {
							const newIds = this.detachedBlobStorage
								.getBlobIds()
								.filter((id) => !redirectTable.has(id));
							for (const id of newIds) {
								const blob = await this.detachedBlobStorage.readBlob(id);
								const response = await this.storageAdapter.createBlob(blob);
								redirectTable.set(id, response.id);
							}
						}

						// take summary and upload
						const appSummary: ISummaryTree = this.context.createSummary(redirectTable);
						const protocolSummary = this.captureProtocolSummary();
						summary = combineAppAndProtocolSummary(appSummary, protocolSummary);

						this._attachState = AttachState.Attaching;
						this.emit("attaching");
						if (this.offlineLoadEnabled) {
							const snapshot = getSnapshotTreeFromSerializedContainer(summary);
							this.baseSnapshot = snapshot;
							this.baseSnapshotBlobs =
								getBlobContentsFromTreeWithBlobContents(snapshot);
						}

						await this.storageAdapter.uploadSummaryWithContext(summary, {
							referenceSequenceNumber: 0,
							ackHandle: undefined,
							proposalHandle: undefined,
						});
					}

					this._attachState = AttachState.Attached;
					this.emit("attached");

					if (!this.closed) {
						this.resumeInternal({
							fetchOpsFromStorage: false,
							reason: "createDetached",
						});
					}
				} catch (error) {
					// add resolved URL on error object so that host has the ability to find this document and delete it
					const newError = normalizeError(error);
					newError.addTelemetryProperties({ resolvedUrl: this.resolvedUrl?.url });
					this.close(newError);
					throw newError;
				}
			},
			{ start: true, end: true, cancel: "generic" },
		);
	}

	public async request(path: IRequest): Promise<IResponse> {
		return PerformanceEvent.timedExecAsync(
			this.mc.logger,
			{ eventName: "Request" },
			async () => this.context.request(path),
			{ end: true, cancel: "error" },
		);
	}

	private setAutoReconnectInternal(mode: ReconnectMode) {
		const currentMode = this._deltaManager.connectionManager.reconnectMode;

		if (currentMode === mode) {
			return;
		}

		const now = performance.now();
		const duration = now - this.setAutoReconnectTime;
		this.setAutoReconnectTime = now;

		this.mc.logger.sendTelemetryEvent({
			eventName:
				mode === ReconnectMode.Enabled ? "AutoReconnectEnabled" : "AutoReconnectDisabled",
			connectionMode: this.connectionMode,
			connectionState: ConnectionState[this.connectionState],
			duration,
		});

		this._deltaManager.connectionManager.setAutoReconnect(mode);
	}

	public connect() {
		if (this.closed) {
			throw new UsageError(`The Container is closed and cannot be connected`);
		} else if (this._attachState !== AttachState.Attached) {
			throw new UsageError(`The Container is not attached and cannot be connected`);
		} else if (!this.connected) {
			// Note: no need to fetch ops as we do it preemptively as part of DeltaManager.attachOpHandler().
			// If there is gap, we will learn about it once connected, but the gap should be small (if any),
			// assuming that connect() is called quickly after initial container boot.
			this.connectInternal({ reason: "DocumentConnect", fetchOpsFromStorage: false });
		}
	}

	private connectInternal(args: IConnectionArgs) {
		assert(!this.closed, 0x2c5 /* "Attempting to connect() a closed Container" */);
		assert(
			this._attachState === AttachState.Attached,
			0x2c6 /* "Attempting to connect() a container that is not attached" */,
		);

		// Resume processing ops and connect to delta stream
		this.resumeInternal(args);

		// Set Auto Reconnect Mode
		const mode = ReconnectMode.Enabled;
		this.setAutoReconnectInternal(mode);
	}

	public disconnect() {
		if (this.closed) {
			throw new UsageError(`The Container is closed and cannot be disconnected`);
		} else {
			this.disconnectInternal();
		}
	}

	private disconnectInternal() {
		assert(!this.closed, 0x2c7 /* "Attempting to disconnect() a closed Container" */);

		// Set Auto Reconnect Mode
		const mode = ReconnectMode.Disabled;
		this.setAutoReconnectInternal(mode);
	}

	private resumeInternal(args: IConnectionArgs) {
		assert(!this.closed, 0x0d9 /* "Attempting to connect() a closed DeltaManager" */);

		// Resume processing ops
		if (this.inboundQueuePausedFromInit) {
			this.inboundQueuePausedFromInit = false;
			this._deltaManager.inbound.resume();
			this._deltaManager.inboundSignal.resume();
		}

		// Ensure connection to web socket
		this.connectToDeltaStream(args);
	}

	public async getAbsoluteUrl(relativeUrl: string): Promise<string | undefined> {
		if (this.resolvedUrl === undefined) {
			return undefined;
		}

		return this.urlResolver.getAbsoluteUrl(
			this.resolvedUrl,
			relativeUrl,
			getPackageName(this._context?.codeDetails),
		);
	}

	public async proposeCodeDetails(codeDetails: IFluidCodeDetails) {
		if (!isFluidCodeDetails(codeDetails)) {
			throw new Error("Provided codeDetails are not IFluidCodeDetails");
		}

		if (this.codeLoader.IFluidCodeDetailsComparer) {
			const comparison = await this.codeLoader.IFluidCodeDetailsComparer.compare(
				codeDetails,
				this.getCodeDetailsFromQuorum(),
			);
			if (comparison !== undefined && comparison <= 0) {
				throw new Error("Proposed code details should be greater than the current");
			}
		}

		return this.protocolHandler.quorum
			.propose("code", codeDetails)
			.then(() => true)
			.catch(() => false);
	}

	private async processCodeProposal(): Promise<void> {
		const codeDetails = this.getCodeDetailsFromQuorum();

		await Promise.all([
			this.deltaManager.inbound.pause(),
			this.deltaManager.inboundSignal.pause(),
		]);

		if ((await this.context.satisfies(codeDetails)) === true) {
			this.deltaManager.inbound.resume();
			this.deltaManager.inboundSignal.resume();
			return;
		}

		// pre-0.58 error message: existingContextDoesNotSatisfyIncomingProposal
		const error = new GenericError("Existing context does not satisfy incoming proposal");
		this.close(error);
	}

	private async getVersion(version: string | null): Promise<IVersion | undefined> {
		const versions = await this.storageAdapter.getVersions(version, 1);
		return versions[0];
	}

	private connectToDeltaStream(args: IConnectionArgs) {
		// All agents need "write" access, including summarizer.
		if (!this._canReconnect || !this.client.details.capabilities.interactive) {
			args.mode = "write";
		}

		this._deltaManager.connect(args);
	}

	/**
	 * Load container.
	 *
	 * @param specifiedVersion - Version SHA to load snapshot. If not specified, will fetch the latest snapshot.
	 */
	private async load(
		specifiedVersion: string | undefined,
		loadMode: IContainerLoadMode,
		resolvedUrl: IResolvedUrl,
		pendingLocalState?: IPendingContainerState,
	) {
		this.service = await this.serviceFactory.createDocumentService(
			resolvedUrl,
			this.subLogger,
			this.client.details.type === summarizerClientType,
		);

		// Ideally we always connect as "read" by default.
		// Currently that works with SPO & r11s, because we get "write" connection when connecting to non-existing file.
		// We should not rely on it by (one of them will address the issue, but we need to address both)
		// 1) switching create new flow to one where we create file by posting snapshot
		// 2) Fixing quorum workflows (have retry logic)
		// That all said, "read" does not work with memorylicious workflows (that opens two simultaneous
		// connections to same file) in two ways:
		// A) creation flow breaks (as one of the clients "sees" file as existing, and hits #2 above)
		// B) Once file is created, transition from view-only connection to write does not work - some bugs to be fixed.
		const connectionArgs: IConnectionArgs = {
			reason: "DocumentOpen",
			mode: "write",
			fetchOpsFromStorage: false,
		};

		// Start websocket connection as soon as possible. Note that there is no op handler attached yet, but the
		// DeltaManager is resilient to this and will wait to start processing ops until after it is attached.
		if (loadMode.deltaConnection === undefined && !pendingLocalState) {
			this.connectToDeltaStream(connectionArgs);
		}

		if (!pendingLocalState) {
			await this.storageAdapter.connectToService(this.service);
		} else {
			// if we have pendingLocalState we can load without storage; don't wait for connection
			this.storageAdapter.connectToService(this.service).catch((error) => {
				this.close(error);
			});
		}

		this._attachState = AttachState.Attached;

		// Fetch specified snapshot.
		const { snapshot, versionId } =
			pendingLocalState === undefined
				? await this.fetchSnapshotTree(specifiedVersion)
				: { snapshot: pendingLocalState.baseSnapshot, versionId: undefined };

		if (pendingLocalState) {
			this.baseSnapshot = pendingLocalState.baseSnapshot;
			this.baseSnapshotBlobs = pendingLocalState.snapshotBlobs;
		} else {
			assert(snapshot !== undefined, 0x237 /* "Snapshot should exist" */);
			if (this.offlineLoadEnabled) {
				this.baseSnapshot = snapshot;
				// Save contents of snapshot now, otherwise closeAndGetPendingLocalState() must be async
				this.baseSnapshotBlobs = await getBlobContentsFromTree(snapshot, this.storage);
			}
		}

		const attributes: IDocumentAttributes = await this.getDocumentAttributes(
			this.storageAdapter,
			snapshot,
		);

		// If we saved ops, we will replay them and don't need DeltaManager to fetch them
		const sequenceNumber =
			pendingLocalState?.savedOps[pendingLocalState.savedOps.length - 1]?.sequenceNumber;
		const dmAttributes =
			sequenceNumber !== undefined ? { ...attributes, sequenceNumber } : attributes;

		let opsBeforeReturnP: Promise<void> | undefined;

		// Attach op handlers to finish initialization and be able to start processing ops
		// Kick off any ops fetching if required.
		switch (loadMode.opsBeforeReturn) {
			case undefined:
				// Start prefetch, but not set opsBeforeReturnP - boot is not blocked by it!
				// eslint-disable-next-line @typescript-eslint/no-floating-promises
				this.attachDeltaManagerOpHandler(
					dmAttributes,
					loadMode.deltaConnection !== "none" ? "all" : "none",
				);
				break;
			case "cached":
				opsBeforeReturnP = this.attachDeltaManagerOpHandler(dmAttributes, "cached");
				break;
			case "all":
				opsBeforeReturnP = this.attachDeltaManagerOpHandler(dmAttributes, "all");
				break;
			default:
				unreachableCase(loadMode.opsBeforeReturn);
		}

		// ...load in the existing quorum
		// Initialize the protocol handler
		await this.initializeProtocolStateFromSnapshot(attributes, this.storageAdapter, snapshot);

		const codeDetails = this.getCodeDetailsFromQuorum();
		await this.instantiateContext(
			true, // existing
			codeDetails,
			snapshot,
			pendingLocalState?.pendingRuntimeState,
		);

		// replay saved ops
		if (pendingLocalState) {
			for (const message of pendingLocalState.savedOps) {
				this.processRemoteMessage(message);

				// allow runtime to apply stashed ops at this op's sequence number
				await this.context.notifyOpReplay(message);
			}
			pendingLocalState.savedOps = [];

			// now set clientId to stashed clientId so live ops are correctly processed as local
			assert(
				this.clientId === undefined,
				0x5d6 /* Unexpected clientId when setting stashed clientId */,
			);
			this._clientId = pendingLocalState?.clientId;
		}

		// We might have hit some failure that did not manifest itself in exception in this flow,
		// do not start op processing in such case - static version of Container.load() will handle it correctly.
		if (!this.closed) {
			if (opsBeforeReturnP !== undefined) {
				this._deltaManager.inbound.resume();

				await PerformanceEvent.timedExecAsync(
					this.mc.logger,
					{ eventName: "WaitOps" },
					async () => opsBeforeReturnP,
				);
				await PerformanceEvent.timedExecAsync(
					this.mc.logger,
					{ eventName: "WaitOpProcessing" },
					async () => this._deltaManager.inbound.waitTillProcessingDone(),
				);

				// eslint-disable-next-line @typescript-eslint/no-floating-promises
				this._deltaManager.inbound.pause();
			}

			switch (loadMode.deltaConnection) {
				case undefined:
					if (pendingLocalState) {
						// connect to delta stream now since we did not before
						this.connectToDeltaStream(connectionArgs);
					}
				// intentional fallthrough
				case "delayed":
					assert(
						this.inboundQueuePausedFromInit,
						0x346 /* inboundQueuePausedFromInit should be true */,
					);
					this.inboundQueuePausedFromInit = false;
					this._deltaManager.inbound.resume();
					this._deltaManager.inboundSignal.resume();
					break;
				case "none":
					break;
				default:
					unreachableCase(loadMode.deltaConnection);
			}
		}

		// Safety net: static version of Container.load() should have learned about it through "closed" handler.
		// But if that did not happen for some reason, fail load for sure.
		// Otherwise we can get into situations where container is closed and does not try to connect to ordering
		// service, but caller does not know that (callers do expect container to be not closed on successful path
		// and listen only on "closed" event)
		if (this.closed) {
			throw new Error("Container was closed while load()");
		}

		// Internal context is fully loaded at this point
		this.setLoaded();

		return {
			sequenceNumber: attributes.sequenceNumber,
			version: versionId,
			dmLastProcessedSeqNumber: this._deltaManager.lastSequenceNumber,
			dmLastKnownSeqNumber: this._deltaManager.lastKnownSeqNumber,
		};
	}

	private async createDetached(source: IFluidCodeDetails) {
		const attributes: IDocumentAttributes = {
			sequenceNumber: detachedContainerRefSeqNumber,
			term: OnlyValidTermValue,
			minimumSequenceNumber: 0,
		};

		await this.attachDeltaManagerOpHandler(attributes);

		// Need to just seed the source data in the code quorum. Quorum itself is empty
		const qValues = initQuorumValuesFromCodeDetails(source);
		this.initializeProtocolState(
			attributes,
			{
				members: [],
				proposals: [],
				values: qValues,
			}, // IQuorumSnapShot
		);

		// The load context - given we seeded the quorum - will be great
		await this.instantiateContextDetached(
			false, // existing
		);

		this.setLoaded();
	}

	private async rehydrateDetachedFromSnapshot(detachedContainerSnapshot: ISummaryTree) {
		if (detachedContainerSnapshot.tree[".hasAttachmentBlobs"] !== undefined) {
			assert(
				!!this.detachedBlobStorage && this.detachedBlobStorage.size > 0,
				0x250 /* "serialized container with attachment blobs must be rehydrated with detached blob storage" */,
			);
			delete detachedContainerSnapshot.tree[".hasAttachmentBlobs"];
		}

		const snapshotTree = getSnapshotTreeFromSerializedContainer(detachedContainerSnapshot);
		this.storageAdapter.loadSnapshotForRehydratingContainer(snapshotTree);
		const attributes = await this.getDocumentAttributes(this.storageAdapter, snapshotTree);

		await this.attachDeltaManagerOpHandler(attributes);

		// Initialize the protocol handler
		const baseTree = getProtocolSnapshotTree(snapshotTree);
		const qValues = await readAndParse<[string, ICommittedProposal][]>(
			this.storageAdapter,
			baseTree.blobs.quorumValues,
		);
		const codeDetails = getCodeDetailsFromQuorumValues(qValues);
		this.initializeProtocolState(
			attributes,
			{
				members: [],
				proposals: [],
				values:
					codeDetails !== undefined ? initQuorumValuesFromCodeDetails(codeDetails) : [],
			}, // IQuorumSnapShot
		);

		await this.instantiateContextDetached(
			true, // existing
			snapshotTree,
		);

		this.setLoaded();
	}

	private async getDocumentAttributes(
		storage: IDocumentStorageService,
		tree: ISnapshotTree | undefined,
	): Promise<IDocumentAttributes> {
		if (tree === undefined) {
			return {
				minimumSequenceNumber: 0,
				sequenceNumber: 0,
				term: OnlyValidTermValue,
			};
		}

		// Backward compatibility: old docs would have ".attributes" instead of "attributes"
		const attributesHash =
			".protocol" in tree.trees
				? tree.trees[".protocol"].blobs.attributes
				: tree.blobs[".attributes"];

		const attributes = await readAndParse<IDocumentAttributes>(storage, attributesHash);

		return attributes;
	}

	private async initializeProtocolStateFromSnapshot(
		attributes: IDocumentAttributes,
		storage: IDocumentStorageService,
		snapshot: ISnapshotTree | undefined,
	): Promise<void> {
		const quorumSnapshot: IQuorumSnapshot = {
			members: [],
			proposals: [],
			values: [],
		};

		if (snapshot !== undefined) {
			const baseTree = getProtocolSnapshotTree(snapshot);
			[quorumSnapshot.members, quorumSnapshot.proposals, quorumSnapshot.values] =
				await Promise.all([
					readAndParse<[string, ISequencedClient][]>(
						storage,
						baseTree.blobs.quorumMembers,
					),
					readAndParse<[number, ISequencedProposal, string[]][]>(
						storage,
						baseTree.blobs.quorumProposals,
					),
					readAndParse<[string, ICommittedProposal][]>(
						storage,
						baseTree.blobs.quorumValues,
					),
				]);
		}

		this.initializeProtocolState(attributes, quorumSnapshot);
	}

	private initializeProtocolState(
		attributes: IDocumentAttributes,
		quorumSnapshot: IQuorumSnapshot,
	): void {
		const protocol = this.protocolHandlerBuilder(attributes, quorumSnapshot, (key, value) =>
			this.submitMessage(MessageType.Propose, JSON.stringify({ key, value })),
		);

		const protocolLogger = ChildLogger.create(this.subLogger, "ProtocolHandler");

		protocol.quorum.on("error", (error) => {
			protocolLogger.sendErrorEvent(error);
		});

		// Track membership changes and update connection state accordingly
		this.connectionStateHandler.initProtocol(protocol);

		protocol.quorum.on("addProposal", (proposal: ISequencedProposal) => {
			if (proposal.key === "code" || proposal.key === "code2") {
				this.emit("codeDetailsProposed", proposal.value, proposal);
			}
		});

		protocol.quorum.on("approveProposal", (sequenceNumber, key, value) => {
			if (key === "code" || key === "code2") {
				if (!isFluidCodeDetails(value)) {
					this.mc.logger.sendErrorEvent({
						eventName: "CodeProposalNotIFluidCodeDetails",
					});
				}
				this.processCodeProposal().catch((error) => {
					const normalizedError = normalizeError(error);
					this.close(normalizedError);
					throw error;
				});
			}
		});
		// we need to make sure this member get set in a synchronous context,
		// or other things can happen after the object that will be set is created, but not yet set
		// this was breaking this._initialClients handling
		//
		this._protocolHandler = protocol;
	}

	private captureProtocolSummary(): ISummaryTree {
		const quorumSnapshot = this.protocolHandler.snapshot();
		const summary: ISummaryTree = {
			tree: {
				attributes: {
					content: JSON.stringify(this.protocolHandler.attributes),
					type: SummaryType.Blob,
				},
				quorumMembers: {
					content: JSON.stringify(quorumSnapshot.members),
					type: SummaryType.Blob,
				},
				quorumProposals: {
					content: JSON.stringify(quorumSnapshot.proposals),
					type: SummaryType.Blob,
				},
				quorumValues: {
					content: JSON.stringify(quorumSnapshot.values),
					type: SummaryType.Blob,
				},
			},
			type: SummaryType.Tree,
		};

		return summary;
	}

	private getCodeDetailsFromQuorum(): IFluidCodeDetails {
		const quorum = this.protocolHandler.quorum;

		const pkg = getCodeProposal(quorum);

		return pkg as IFluidCodeDetails;
	}

	private get client(): IClient {
		const client: IClient =
			this.options?.client !== undefined
				? (this.options.client as IClient)
				: {
						details: {
							capabilities: { interactive: true },
						},
						mode: "read", // default reconnection mode on lost connection / connection error
						permission: [],
						scopes: [],
						user: { id: "" },
				  };

		if (this.clientDetailsOverride !== undefined) {
			merge(client.details, this.clientDetailsOverride);
		}
		client.details.environment = [
			client.details.environment,
			` loaderVersion:${pkgVersion}`,
		].join(";");
		return client;
	}

	/**
	 * Returns true if connection is active, i.e. it's "write" connection and
	 * container runtime was notified about this connection (i.e. we are up-to-date and could send ops).
	 * This happens after client received its own joinOp and thus is in the quorum.
	 * If it's not true, runtime is not in position to send ops.
	 */
	private activeConnection() {
		return (
			this.connectionState === ConnectionState.Connected && this.connectionMode === "write"
		);
	}

	private createDeltaManager() {
		const serviceProvider = () => this.service;
		const deltaManager = new DeltaManager<ConnectionManager>(
			serviceProvider,
			ChildLogger.create(this.subLogger, "DeltaManager"),
			() => this.activeConnection(),
			(props: IConnectionManagerFactoryArgs) =>
				new ConnectionManager(
					serviceProvider,
					() => this.isDirty,
					this.client,
					this._canReconnect,
					ChildLogger.create(this.subLogger, "ConnectionManager"),
					props,
				),
		);

		// Disable inbound queues as Container is not ready to accept any ops until we are fully loaded!
		// eslint-disable-next-line @typescript-eslint/no-floating-promises
		deltaManager.inbound.pause();
		// eslint-disable-next-line @typescript-eslint/no-floating-promises
		deltaManager.inboundSignal.pause();

		deltaManager.on("connect", (details: IConnectionDetailsInternal, _opsBehind?: number) => {
			assert(this.connectionMode === details.mode, 0x4b7 /* mismatch */);
			this.connectionStateHandler.receivedConnectEvent(details);
		});

		deltaManager.on("establisingConnection", (reason: string) => {
			this.connectionStateHandler.establishingConnection(reason);
		});

		deltaManager.on("cancelEstablishingConnection", (reason: string) => {
			this.connectionStateHandler.cancelEstablishingConnection(reason);
		});

		deltaManager.on("disconnect", (reason: string, error?: IAnyDriverError) => {
			this.collabWindowTracker?.stopSequenceNumberUpdate();
			if (!this.closed) {
				this.connectionStateHandler.receivedDisconnectEvent(reason, error);
			}
		});

		deltaManager.on("throttled", (warning: IThrottlingWarning) => {
			const warn = warning as ContainerWarning;
			// Some "warning" events come from outside the container and are logged
			// elsewhere (e.g. summarizing container). We shouldn't log these here.
			if (warn.logged !== true) {
				this.mc.logger.sendTelemetryEvent({ eventName: "ContainerWarning" }, warn);
			}
			this.emit("warning", warn);
		});

		deltaManager.on("readonly", (readonly) => {
			this.setContextConnectedState(
				this.connectionState === ConnectionState.Connected,
				readonly,
			);
			this.emit("readonly", readonly);
		});

		deltaManager.on("closed", (error?: ICriticalContainerError) => {
			this.closeCore(error);
		});

		deltaManager.on("disposed", (error?: ICriticalContainerError) => {
			this.disposeCore(error);
		});

		return deltaManager;
	}

	private async attachDeltaManagerOpHandler(
		attributes: IDocumentAttributes,
		prefetchType?: "cached" | "all" | "none",
	) {
		return this._deltaManager.attachOpHandler(
			attributes.minimumSequenceNumber,
			attributes.sequenceNumber,
			{
				process: (message) => this.processRemoteMessage(message),
				processSignal: (message) => {
					this.processSignal(message);
				},
			},
			prefetchType,
		);
	}

	private logConnectionStateChangeTelemetry(
		value: ConnectionState,
		oldState: ConnectionState,
		reason?: string,
		error?: IAnyDriverError,
	) {
		// Log actual event
		const time = performance.now();
		this.connectionTransitionTimes[value] = time;
		const duration = time - this.connectionTransitionTimes[oldState];

		let durationFromDisconnected: number | undefined;
		let connectionInitiationReason: string | undefined;
		let autoReconnect: ReconnectMode | undefined;
		let checkpointSequenceNumber: number | undefined;
		let opsBehind: number | undefined;
		if (value === ConnectionState.Disconnected) {
			autoReconnect = this._deltaManager.connectionManager.reconnectMode;
		} else {
			if (value === ConnectionState.Connected) {
				durationFromDisconnected =
					time - this.connectionTransitionTimes[ConnectionState.Disconnected];
				durationFromDisconnected = TelemetryLogger.formatTick(durationFromDisconnected);
			} else if (value === ConnectionState.CatchingUp) {
				// This info is of most interesting while Catching Up.
				checkpointSequenceNumber = this.deltaManager.lastKnownSeqNumber;
				if (this.deltaManager.hasCheckpointSequenceNumber) {
					opsBehind = checkpointSequenceNumber - this.deltaManager.lastSequenceNumber;
				}
			}
			connectionInitiationReason = this.firstConnection ? "InitialConnect" : "AutoReconnect";
		}

		this.mc.logger.sendPerformanceEvent(
			{
				eventName: `ConnectionStateChange_${ConnectionState[value]}`,
				from: ConnectionState[oldState],
				duration,
				durationFromDisconnected,
				reason,
				connectionInitiationReason,
				pendingClientId: this.connectionStateHandler.pendingClientId,
				clientId: this.clientId,
				autoReconnect,
				opsBehind,
				online: OnlineStatus[isOnline()],
				lastVisible:
					this.lastVisible !== undefined
						? performance.now() - this.lastVisible
						: undefined,
				checkpointSequenceNumber,
				quorumSize: this._protocolHandler?.quorum.getMembers().size,
				...this._deltaManager.connectionProps,
			},
			error,
		);

		if (value === ConnectionState.Connected) {
			this.firstConnection = false;
		}
	}

	private propagateConnectionState(initialTransition: boolean, disconnectedReason?: string) {
		// When container loaded, we want to propagate initial connection state.
		// After that, we communicate only transitions to Connected & Disconnected states, skipping all other states.
		// This can be changed in the future, for example we likely should add "CatchingUp" event on Container.
		if (
			!initialTransition &&
			this.connectionState !== ConnectionState.Connected &&
			this.connectionState !== ConnectionState.Disconnected
		) {
			return;
		}
		const state = this.connectionState === ConnectionState.Connected;

		const logOpsOnReconnect: boolean =
			this.connectionState === ConnectionState.Connected &&
			!this.firstConnection &&
			this.connectionMode === "write";
		if (logOpsOnReconnect) {
			this.messageCountAfterDisconnection = 0;
		}

		// Both protocol and context should not be undefined if we got so far.

		this.setContextConnectedState(state, this.readOnlyInfo.readonly ?? false);
		this.protocolHandler.setConnectionState(state, this.clientId);
		raiseConnectedEvent(this.mc.logger, this, state, this.clientId, disconnectedReason);

		if (logOpsOnReconnect) {
			this.mc.logger.sendTelemetryEvent({
				eventName: "OpsSentOnReconnect",
				count: this.messageCountAfterDisconnection,
			});
		}
	}

	// back-compat: ADO #1385: Remove in the future, summary op should come through submitSummaryMessage()
	private submitContainerMessage(
		type: MessageType,
		contents: any,
		batch?: boolean,
		metadata?: any,
	): number {
		switch (type) {
			case MessageType.Operation:
				return this.submitMessage(type, JSON.stringify(contents), batch, metadata);
			case MessageType.Summarize:
				return this.submitSummaryMessage(contents as unknown as ISummaryContent);
			default: {
				const newError = new GenericError(
					"invalidContainerSubmitOpType",
					undefined /* error */,
					{ messageType: type },
				);
				this.close(newError);
				return -1;
			}
		}
	}

	/** @returns clientSequenceNumber of last message in a batch */
	private submitBatch(batch: IBatchMessage[], referenceSequenceNumber?: number): number {
		let clientSequenceNumber = -1;
		for (const message of batch) {
			clientSequenceNumber = this.submitMessage(
				MessageType.Operation,
				message.contents,
				true, // batch
				message.metadata,
				message.compression,
				referenceSequenceNumber,
			);
		}
		this._deltaManager.flush();
		return clientSequenceNumber;
	}

	private submitSummaryMessage(summary: ISummaryContent, referenceSequenceNumber?: number) {
		// github #6451: this is only needed for staging so the server
		// know when the protocol tree is included
		// this can be removed once all clients send
		// protocol tree by default
		if (summary.details === undefined) {
			summary.details = {};
		}
		summary.details.includesProtocolTree = this.storageAdapter.summarizeProtocolTree;
		return this.submitMessage(
			MessageType.Summarize,
			JSON.stringify(summary),
			false /* batch */,
			undefined /* metadata */,
			undefined /* compression */,
			referenceSequenceNumber,
		);
	}

	private submitMessage(
		type: MessageType,
		contents?: string,
		batch?: boolean,
		metadata?: any,
		compression?: string,
		referenceSequenceNumber?: number,
	): number {
		if (this.connectionState !== ConnectionState.Connected) {
			this.mc.logger.sendErrorEvent({ eventName: "SubmitMessageWithNoConnection", type });
			return -1;
		}

		this.messageCountAfterDisconnection += 1;
		this.collabWindowTracker?.stopSequenceNumberUpdate();
		return this._deltaManager.submit(
			type,
			contents,
			batch,
			metadata,
			compression,
			referenceSequenceNumber,
		);
	}

	private processRemoteMessage(message: ISequencedDocumentMessage) {
		if (this.offlineLoadEnabled) {
			this.savedOps.push(message);
		}
		const local = this.clientId === message.clientId;

		// Allow the protocol handler to process the message
		const result = this.protocolHandler.processMessage(message, local);

		// Forward messages to the loaded runtime for processing
		this.context.process(message, local);

		// Inactive (not in quorum or not writers) clients don't take part in the minimum sequence number calculation.
		if (this.activeConnection()) {
			if (this.collabWindowTracker === undefined) {
				// Note that config from first connection will be used for this container's lifetime.
				// That means that if relay service changes settings, such changes will impact only newly booted
				// clients.
				// All existing will continue to use settings they got earlier.
				assert(
					this.serviceConfiguration !== undefined,
					0x2e4 /* "there should be service config for active connection" */,
				);
				this.collabWindowTracker = new CollabWindowTracker(
					(type) => {
						assert(
							this.activeConnection(),
							0x241 /* "disconnect should result in stopSequenceNumberUpdate() call" */,
						);
						this.submitMessage(type);
					},
					this.serviceConfiguration.noopTimeFrequency,
					this.serviceConfiguration.noopCountFrequency,
				);
			}
			this.collabWindowTracker.scheduleSequenceNumberUpdate(
				message,
				result.immediateNoOp === true,
			);
		}

		this.emit("op", message);
	}

	private submitSignal(message: any) {
		this._deltaManager.submitSignal(JSON.stringify(message));
	}

	private processSignal(message: ISignalMessage) {
		// No clientId indicates a system signal message.
		if (message.clientId === null) {
			this.protocolHandler.processSignal(message);
		} else {
			const local = this.clientId === message.clientId;
			this.context.processSignal(message, local);
		}
	}

	/**
	 * Get the most recent snapshot, or a specific version.
	 * @param specifiedVersion - The specific version of the snapshot to retrieve
	 * @returns The snapshot requested, or the latest snapshot if no version was specified, plus version ID
	 */
	private async fetchSnapshotTree(
		specifiedVersion: string | undefined,
	): Promise<{ snapshot?: ISnapshotTree; versionId?: string }> {
		const version = await this.getVersion(specifiedVersion ?? null);

		if (version === undefined && specifiedVersion !== undefined) {
			// We should have a defined version to load from if specified version requested
			this.mc.logger.sendErrorEvent({
				eventName: "NoVersionFoundWhenSpecified",
				id: specifiedVersion,
			});
		}
		this._loadedFromVersion = version;
		const snapshot = (await this.storageAdapter.getSnapshotTree(version)) ?? undefined;

		if (snapshot === undefined && version !== undefined) {
			this.mc.logger.sendErrorEvent({ eventName: "getSnapshotTreeFailed", id: version.id });
		}
		return { snapshot, versionId: version?.id };
	}

	private async instantiateContextDetached(existing: boolean, snapshot?: ISnapshotTree) {
		const codeDetails = this.getCodeDetailsFromQuorum();
		if (codeDetails === undefined) {
			throw new Error("pkg should be provided in create flow!!");
		}

		await this.instantiateContext(existing, codeDetails, snapshot);
	}

	private async instantiateContext(
		existing: boolean,
		codeDetails: IFluidCodeDetails,
		snapshot?: ISnapshotTree,
		pendingLocalState?: unknown,
	) {
		assert(this._context?.disposed !== false, 0x0dd /* "Existing context not disposed" */);

		// The relative loader will proxy requests to '/' to the loader itself assuming no non-cache flags
		// are set. Global requests will still go directly to the loader
		const maybeLoader: FluidObject<IHostLoader> = this.scope;
		const loader = new RelativeLoader(this, maybeLoader.ILoader);
		this._context = await ContainerContext.createOrLoad(
			this,
			this.scope,
			this.codeLoader,
			codeDetails,
			snapshot,
			new DeltaManagerProxy(this._deltaManager),
			new QuorumProxy(this.protocolHandler.quorum),
			loader,
			(type, contents, batch, metadata) =>
				this.submitContainerMessage(type, contents, batch, metadata),
			(summaryOp: ISummaryContent, referenceSequenceNumber?: number) =>
				this.submitSummaryMessage(summaryOp, referenceSequenceNumber),
			(batch: IBatchMessage[], referenceSequenceNumber?: number) =>
				this.submitBatch(batch, referenceSequenceNumber),
			(message) => this.submitSignal(message),
			(error?: ICriticalContainerError) => this.dispose(error),
			(error?: ICriticalContainerError) => this.close(error),
			Container.version,
			(dirty: boolean) => this.updateDirtyContainerState(dirty),
			existing,
			pendingLocalState,
		);

		this.emit("contextChanged", codeDetails);
	}

	private updateDirtyContainerState(dirty: boolean) {
		if (this._dirtyContainer === dirty) {
			return;
		}
		this._dirtyContainer = dirty;
		this.emit(dirty ? dirtyContainerEvent : savedContainerEvent);
	}

	/**
	 * Set the connected state of the ContainerContext
	 * This controls the "connected" state of the ContainerRuntime as well
	 * @param state - Is the container currently connected?
	 * @param readonly - Is the container in readonly mode?
	 */
	private setContextConnectedState(state: boolean, readonly: boolean): void {
		if (this._context?.disposed === false) {
			/**
			 * We want to lie to the ContainerRuntime when we are in readonly mode to prevent issues with pending
			 * ops getting through to the DeltaManager.
			 * The ContainerRuntime's "connected" state simply means it is ok to send ops
			 * See https://dev.azure.com/fluidframework/internal/_workitems/edit/1246
			 */
			this.context.setConnectionState(state && !readonly, this.clientId);
		}
	}
}

/**
 * IContainer interface that includes experimental features still under development.
 * @internal
 */
export interface IContainerExperimental extends IContainer {
	/**
	 * Get pending state from container. WARNING: misuse of this API can result in duplicate op
	 * submission and potential document corruption. The blob returned MUST be deleted if and when this
	 * container emits a "connected" event.
	 * @returns serialized blob that can be passed to Loader.resolve()
	 * @experimental misuse of this API can result in duplicate op submission and potential document corruption
	 * {@link https://github.com/microsoft/FluidFramework/blob/main/packages/loader/container-loader/closeAndGetPendingLocalState.md}
	 */
	getPendingLocalState(): string;
}<|MERGE_RESOLUTION|>--- conflicted
+++ resolved
@@ -728,13 +728,6 @@
 			);
 		});
 
-<<<<<<< HEAD
-		this.connectionTransitionTimes[ConnectionState.Disconnected] = performance.now();
-		this.clientDetailsOverride = createProps.clientDetailsOverride;
-		if (createProps.canReconnect !== undefined) {
-			this._canReconnect = createProps.canReconnect;
-		}
-=======
 		const {
 			canReconnect,
 			clientDetailsOverride,
@@ -748,6 +741,7 @@
 			protocolHandlerBuilder,
 		} = createProps;
 
+		this.connectionTransitionTimes[ConnectionState.Disconnected] = performance.now();
 		const pendingLocalState = loadProps?.pendingLocalState;
 
 		this._canReconnect = canReconnect ?? true;
@@ -774,7 +768,6 @@
 				...createParamOverrides,
 			});
 		};
->>>>>>> 00b78883
 
 		// Create logger for data stores to use
 		const type = this.client.details.type;
