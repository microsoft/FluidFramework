/*!
 * Copyright (c) Microsoft Corporation and contributors. All rights reserved.
 * Licensed under the MIT License.
 */

// eslint-disable-next-line import/no-internal-modules
import merge from "lodash/merge";
import { v4 as uuid } from "uuid";
import {
    IDisposable,
    ITelemetryLogger,
} from "@fluidframework/common-definitions";
import { assert, performance, unreachableCase } from "@fluidframework/common-utils";
import {
    IRequest,
    IResponse,
    IFluidRouter,
    IFluidCodeDetails,
    isFluidCodeDetails,
} from "@fluidframework/core-interfaces";
import {
    IAudience,
    IConnectionDetails,
    IContainer,
    IContainerEvents,
    IDeltaManager,
    ICriticalContainerError,
    ContainerWarning,
    AttachState,
    IThrottlingWarning,
    IPendingLocalState,
    ReadOnlyInfo,
    IContainerLoadMode,
} from "@fluidframework/container-definitions";
import {
    CreateContainerError,
    DataCorruptionError,
    extractSafePropertiesFromMessage,
 } from "@fluidframework/container-utils";
import {
    IDocumentService,
    IDocumentStorageService,
    IFluidResolvedUrl,
    IResolvedUrl,
} from "@fluidframework/driver-definitions";
import {
    readAndParse,
    OnlineStatus,
    isOnline,
    ensureFluidResolvedUrl,
    combineAppAndProtocolSummary,
    runWithRetry,
} from "@fluidframework/driver-utils";
import {
    isSystemMessage,
    ProtocolOpHandler,
    QuorumProxy,
} from "@fluidframework/protocol-base";
import {
    FileMode,
    IClient,
    IClientConfiguration,
    IClientDetails,
    ICommittedProposal,
    IDocumentAttributes,
    IDocumentMessage,
    IProcessMessageResult,
    IQuorum,
    ISequencedClient,
    ISequencedDocumentMessage,
    ISequencedProposal,
    ISignalClient,
    ISignalMessage,
    ISnapshotTree,
    ITree,
    ITreeEntry,
    IVersion,
    MessageType,
    TreeEntry,
    ISummaryTree,
    IPendingProposal,
    SummaryType,
    ISummaryContent,
} from "@fluidframework/protocol-definitions";
import {
    ChildLogger,
    EventEmitterWithErrorHandling,
    PerformanceEvent,
    raiseConnectedEvent,
    TelemetryLogger,
    connectedEventName,
    disconnectedEventName,
} from "@fluidframework/telemetry-utils";
import { Audience } from "./audience";
import { ContainerContext } from "./containerContext";
import { debug } from "./debug";
import { IConnectionArgs, DeltaManager, ReconnectMode } from "./deltaManager";
import { DeltaManagerProxy } from "./deltaManagerProxy";
import { ILoaderOptions, Loader, RelativeLoader } from "./loader";
import { pkgVersion } from "./packageVersion";
import { ConnectionStateHandler, ILocalSequencedClient } from "./connectionStateHandler";
import { RetriableDocumentStorageService } from "./retriableDocumentStorageService";
import { ProtocolTreeStorageService } from "./protocolTreeDocumentStorageService";
import { BlobOnlyStorage, ContainerStorageAdapter } from "./containerStorageAdapter";
import { getSnapshotTreeFromSerializedContainer } from "./utils";

const detachedContainerRefSeqNumber = 0;

const dirtyContainerEvent = "dirty";
const savedContainerEvent = "saved";

export interface IContainerLoadOptions {
    /**
     * Disables the Container from reconnecting if false, allows reconnect otherwise.
     */
    canReconnect?: boolean;
    /**
     * Client details provided in the override will be merged over the default client.
     */
    clientDetailsOverride?: IClientDetails;
    resolvedUrl: IFluidResolvedUrl;
    /**
     * Control which snapshot version to load from.  See IParsedUrl for detailed information.
     */
    version: string | undefined;
    /**
     * Loads the Container in paused state if true, unpaused otherwise.
     */
    loadMode?: IContainerLoadMode;
    /**
     * Create the container on load, without an existing snapshot.
     * Used only for supporting legacy scenarios.
     *
     * @deprecated - avoid using this flow, this property is only for temporarily supporting a legacy scenario.
     */
    createOnLoad?: boolean;
}

export interface IContainerConfig {
    resolvedUrl?: IFluidResolvedUrl;
    canReconnect?: boolean;
    /**
     * Client details provided in the override will be merged over the default client.
     */
    clientDetailsOverride?: IClientDetails;
}

export enum ConnectionState {
    /**
     * The document is no longer connected to the delta server
     */
    Disconnected,

    /**
     * The document has an inbound connection but is still pending for outbound deltas
     */
    Connecting,

    /**
     * The document is fully connected
     */
    Connected,
}

/**
 * Waits until container connects to delta storage and gets up-to-date
 * Useful when resolving URIs and hitting 404, due to container being loaded from (stale) snapshot and not being
 * up to date. Host may chose to wait in such case and retry resolving URI.
 * Warning: Will wait infinitely for connection to establish if there is no connection.
 * May result in deadlock if Container.setAutoReconnect(false) is called and never switched back to auto-reconnect.
 * @returns true: container is up to date, it processed all the ops that were know at the time of first connection
 *          false: storage does not provide indication of how far the client is. Container processed
 *          all the ops known to it, but it maybe still behind.
 */
export async function waitContainerToCatchUp(container: Container) {
    // Make sure we stop waiting if container is closed.
    if (container.closed) {
        throw new Error("Container is closed");
    }

    return new Promise<boolean>((accept, reject) => {
        const deltaManager = container.deltaManager;

        container.on("closed", reject);

        const waitForOps = () => {
            assert(container.connectionState !== ConnectionState.Disconnected,
                0x0cd /* "Container disconnected while waiting for ops!" */);
            const hasCheckpointSequenceNumber = deltaManager.hasCheckpointSequenceNumber;

            const connectionOpSeqNumber = deltaManager.lastKnownSeqNumber;
            if (deltaManager.lastSequenceNumber === connectionOpSeqNumber) {
                accept(hasCheckpointSequenceNumber);
                return;
            }
            const callbackOps = (message) => {
                if (connectionOpSeqNumber <= message.sequenceNumber) {
                    accept(hasCheckpointSequenceNumber);
                    deltaManager.off("op", callbackOps);
                }
            };
            deltaManager.on("op", callbackOps);
        };

        // We can leverage DeltaManager's "connect" event here and test for ConnectionState.Disconnected
        // But that works only if service provides us checkPointSequenceNumber
        // Our internal testing is based on R11S that does not, but almost all tests connect as "write" and
        // use this function to catch up, so leveraging our own join op as a fence/barrier
        if (container.connectionState === ConnectionState.Connected) {
            waitForOps();
            return;
        }

        const callback = () => {
            container.off(connectedEventName, callback);
            waitForOps();
        };
        container.on(connectedEventName, callback);

        container.resume();
    });
}

export class CollabWindowTracker {
    private opsCountSinceNoop = 0;
    private lastNoopTime: number  | undefined;

    constructor(
        private readonly submit: (type: MessageType, contents: any) => void,
        private readonly activeConnection: () => boolean,
        private readonly NoopTimeFrequency: number = 2000,
        private readonly NoopCountFrequency: number = 300,
    ) {}
    /**
     * Schedules as ack to the server to update the reference sequence number
     */
    public scheduleSequenceNumberUpdate(message: ISequencedDocumentMessage, immediateNoOp: boolean): void {
        // Exit early for inactive (not in quorum or not writers) clients.
        // They don't take part in the minimum sequence number calculation.
        if (!this.activeConnection()) {
            this.stopSequenceNumberUpdate();
            return;
        }

        // While processing a message, an immediate no-op can be requested.
        // i.e. to expedite approve or commit phase of quorum.
        if (immediateNoOp) {
            this.stopSequenceNumberUpdate();
            this.submit(MessageType.NoOp, ""); // This can be anything other than null
            return;
        }

        // Filter out system messages.
        if (isSystemMessage(message)) {
            return;
        }

        // We don't acknowledge no-ops to avoid acknowledgement cycles (i.e. ack the MSN
        // update, which updates the MSN, then ack the update, etc...). Also, don't
        // count system messages in ops count.
        assert(message.type !== MessageType.NoOp, 0x0ce /* "Don't acknowledge no-ops" */);

        if (this.lastNoopTime === undefined) {
            this.lastNoopTime = Date.now();
        }

        this.opsCountSinceNoop++;

        // If the ops count since last op is greater than NoopCountFrequency and time since last noop is
        // greater than NoopTimeFrequency, then send a Noop.
        // We will send a message(Noop) to update our reference sequence number upon receiving a server
        // operation. This allows the server to know our true reference sequence number and be able to
        // correctly update the minimum sequence number (MSN).
        if (this.opsCountSinceNoop >= this.NoopCountFrequency
            && Date.now() - this.lastNoopTime >= this.NoopTimeFrequency
        ) {
            this.stopSequenceNumberUpdate();
            this.submit(MessageType.NoOp, null);
        }
    }

    public stopSequenceNumberUpdate(): void {
        this.opsCountSinceNoop = 0;
        this.lastNoopTime = undefined;
    }
}

const getCodeProposal =
    // eslint-disable-next-line @typescript-eslint/no-unsafe-return
    (quorum: IQuorum) => quorum.get("code") ?? quorum.get("code2");

export class Container extends EventEmitterWithErrorHandling<IContainerEvents> implements IContainer {
    public static version = "^0.1.0";

    /**
     * Load an existing container.
     */
    public static async load(
        loader: Loader,
        loadOptions: IContainerLoadOptions,
        pendingLocalState?: unknown,
    ): Promise<Container> {
        const container = new Container(
            loader,
            {
                clientDetailsOverride: loadOptions.clientDetailsOverride,
                resolvedUrl: loadOptions.resolvedUrl,
                canReconnect: loadOptions.canReconnect,
            });

        return PerformanceEvent.timedExecAsync(
            container.logger,
            { eventName: "Load" },
            async (event) => new Promise<Container>((res, rej) => {
                const version = loadOptions.version;

                // always load unpaused with pending ops!
                // It is also default mode in general.
                const defaultMode: IContainerLoadMode = { opsBeforeReturn: "cached" };
                assert(pendingLocalState === undefined || loadOptions.loadMode === undefined,
                    0x1e1 /* "pending state requires immidiate connection!" */);
                const mode: IContainerLoadMode = loadOptions.loadMode ?? defaultMode;

                const onClosed = (err?: ICriticalContainerError) => {
                    rej(err ?? CreateContainerError("Container closed without an error"));
                };
                container.on("closed", onClosed);

                container.load(version, mode, pendingLocalState, loadOptions.createOnLoad)
                    .finally(() => {
                        container.removeListener("closed", onClosed);
                    })
                    .then((props) => {
                        event.end(props);
                        res(container);
                    },
                    (error) => {
                        const err = CreateContainerError(error);
                        // Depending where error happens, we can be attempting to connect to web socket
                        // and continuously retrying (consider offline mode)
                        // Host has no container to close, so it's prudent to do it here
                        container.close(error);
                        onClosed(err);
                    });
            }),
            { start: true, end: true, cancel: "generic" },
        );
    }

    /**
     * Create a new container in a detached state.
     */
    public static async createDetached(
        loader: Loader,
        codeDetails: IFluidCodeDetails,
    ): Promise<Container> {
        const container = new Container(
            loader,
            {});
        await container.createDetached(codeDetails);
        return container;
    }

    /**
     * Create a new container in a detached state that is initialized with a
     * snapshot from a previous detached container.
     */
    public static async rehydrateDetachedFromSnapshot(
        loader: Loader,
        snapshot: string,
    ): Promise<Container> {
        const container = new Container(
            loader,
            {});
        const deserializedSummary = JSON.parse(snapshot) as ISummaryTree;
        await container.rehydrateDetachedFromSnapshot(deserializedSummary);
        return container;
    }

    public subLogger: TelemetryLogger;

    // Tells if container can reconnect on losing fist connection
    // If false, container gets closed on loss of connection.
    private readonly _canReconnect: boolean = true;

    private readonly logger: ITelemetryLogger;

    private loaded = false;
    private _attachState = AttachState.Detached;

    public readonly storage: IDocumentStorageService;
    // Active chaincode and associated runtime
    private _storageService: IDocumentStorageService & IDisposable | undefined;
    private get storageService(): IDocumentStorageService  {
        if (this._storageService === undefined) {
            throw new Error("Attempted to access storageService before it was defined");
        }
        return this._storageService;
    }

    private readonly clientDetailsOverride: IClientDetails | undefined;
    private readonly _deltaManager: DeltaManager;
    private service: IDocumentService | undefined;
    private readonly _audience: Audience;

    private _context: ContainerContext | undefined;
    private get context() {
        if (this._context === undefined) {
            throw new Error("Attempted to access context before it was defined");
        }
        return this._context;
    }
    private _protocolHandler: ProtocolOpHandler | undefined;
    private get protocolHandler() {
        if (this._protocolHandler === undefined) {
            throw new Error("Attempted to access protocolHandler before it was defined");
        }
        return this._protocolHandler;
    }

    private resumedOpProcessingAfterLoad = false;
    private firstConnection = true;
    private manualReconnectInProgress = false;
    private readonly connectionTransitionTimes: number[] = [];
    private messageCountAfterDisconnection: number = 0;
    private _loadedFromVersion: IVersion | undefined;
    private _resolvedUrl: IFluidResolvedUrl | undefined;
    private attachStarted = false;
    private _dirtyContainer = false;

    private lastVisible: number | undefined;
    private readonly connectionStateHandler: ConnectionStateHandler;

    private _closed = false;

    private readonly collabWindowTracker = new CollabWindowTracker(
        (type, contents) => this._deltaManager.submit(type, contents),
        () => this.activeConnection(),
        this.loader.services.options?.noopTimeFrequency,
        this.loader.services.options?.noopCountFrequency,
    );

    public get IFluidRouter(): IFluidRouter { return this; }

    public get resolvedUrl(): IResolvedUrl | undefined {
        return this._resolvedUrl;
    }

    public get loadedFromVersion(): IVersion | undefined {
        return this._loadedFromVersion;
    }

    /**
     * {@inheritDoc DeltaManager.readonly}
     * @deprecated - use readOnlyInfo
     */
    public get readonly() {
        return this._deltaManager.readonly;
    }

    /**
     * {@inheritDoc DeltaManager.readonlyPermissions}
     * @deprecated - use readOnlyInfo
     */
    public get readonlyPermissions() {
        return this._deltaManager.readonlyPermissions;
    }

    /**
     * {@inheritDoc DeltaManager.readOnlyInfo}
     */
    public get readOnlyInfo(): ReadOnlyInfo {
        return this._deltaManager.readOnlyInfo;
    }

    /**
     * {@inheritDoc DeltaManager.forceReadonly}
     */
    public forceReadonly(readonly: boolean) {
        this._deltaManager.forceReadonly(readonly);
    }

    public get closed(): boolean {
        return this._closed;
    }

    public get id(): string {
        return this._resolvedUrl?.id ?? "";
    }

    public get deltaManager(): IDeltaManager<ISequencedDocumentMessage, IDocumentMessage> {
        return this._deltaManager;
    }

    public get connectionState(): ConnectionState {
        return this.connectionStateHandler.connectionState;
    }

    public get connected(): boolean {
        return this.connectionStateHandler.connected;
    }

    /**
     * Service configuration details. If running in offline mode will be undefined otherwise will contain service
     * configuration details returned as part of the initial connection.
     */
    public get serviceConfiguration(): IClientConfiguration | undefined {
        return this._deltaManager.serviceConfiguration;
    }

    /**
     * The server provided id of the client.
     * Set once this.connected is true, otherwise undefined
     */
    public get clientId(): string | undefined {
        return this.connectionStateHandler.clientId;
    }

    /**
     * The server provided claims of the client.
     * Set once this.connected is true, otherwise undefined
     */
    public get scopes(): string[] | undefined {
        return this._deltaManager.scopes;
    }

    public get clientDetails(): IClientDetails {
        return this._deltaManager.clientDetails;
    }

    /**
     * @deprecated use codeDetails
     */
    public get chaincodePackage(): IFluidCodeDetails | undefined {
        return this.codeDetails;
    }

    public get codeDetails(): IFluidCodeDetails | undefined {
        return this._context?.codeDetails ?? this.getCodeDetailsFromQuorum();
    }

    /**
     * Retrieves the audience associated with the document
     */
    public get audience(): IAudience {
        return this._audience;
    }

    /**
     * Returns true if container is dirty.
     * Which means data loss if container is closed at that same moment
     * Most likely that happens when there is no network connection to ordering service
     */
    public get isDirty() {
        return this._dirtyContainer;
    }

    private get serviceFactory() {return this.loader.services.documentServiceFactory;}
    private get urlResolver() {return this.loader.services.urlResolver;}
    public get options(): ILoaderOptions { return this.loader.services.options; }
    private get scope() { return this.loader.services.scope;}
    private get codeLoader() { return this.loader.services.codeLoader;}

    constructor(
        private readonly loader: Loader,
        config: IContainerConfig,
    ) {
        super();
        this._audience = new Audience();

        this.clientDetailsOverride = config.clientDetailsOverride;
        this._resolvedUrl = config.resolvedUrl;
        if (config.canReconnect !== undefined) {
            this._canReconnect = config.canReconnect;
        }

        // Create logger for data stores to use
        const type = this.client.details.type;
        const interactive = this.client.details.capabilities.interactive;
        const clientType =
            `${interactive ? "interactive" : "noninteractive"}${type !== undefined && type !== "" ? `/${type}` : ""}`;
        // Need to use the property getter for docId because for detached flow we don't have the docId initially.
        // We assign the id later so property getter is used.
        this.subLogger = ChildLogger.create(
            loader.services.subLogger,
            undefined,
            {
                all: {
                    clientType, // Differentiating summarizer container from main container
                    loaderVersion: pkgVersion,
                    containerId: uuid(),
                    docId: () => this.id,
                    containerAttachState: () => this._attachState,
                    containerLoaded: () => this.loaded,
                },
                // we need to be judicious with our logging here to avoid generting too much data
                // all data logged here should be broadly applicable, and not specific to a
                // specific error or class of errors
                error: {
                    // load information to associate errors with the specific load point
                    dmInitialSeqNumber: () => this._deltaManager?.initialSequenceNumber,
                    dmLastKnownSeqNumber: () => this._deltaManager?.lastKnownSeqNumber,
                    containerLoadedFromVersionId: () => this.loadedFromVersion?.id,
                    containerLoadedFromVersionDate: () => this.loadedFromVersion?.date,
                    // message information to associate errors with the specific execution state
                    dmLastMsqSeqNumber: () => this.deltaManager?.lastMessage?.sequenceNumber,
                    dmLastMsqSeqTimestamp: () => this.deltaManager?.lastMessage?.timestamp,
                    dmLastMsqSeqClientId: () => this.deltaManager?.lastMessage?.clientId,
                },
            });

        // Prefix all events in this file with container-loader
        this.logger = ChildLogger.create(this.subLogger, "Container");

        this.connectionStateHandler = new ConnectionStateHandler(
            {
                protocolHandler: () => this._protocolHandler,
                logConnectionStateChangeTelemetry: (value, oldState, reason) =>
                    this.logConnectionStateChangeTelemetry(value, oldState, reason),
                shouldClientJoinWrite: () => this._deltaManager.shouldJoinWrite(),
                maxClientLeaveWaitTime: this.loader.services.options.maxClientLeaveWaitTime,
            },
            this.logger,
        );

        this.connectionStateHandler.on("connectionStateChanged", () => {
            if (this.loaded) {
                this.propagateConnectionState();
            }
        });

        this._deltaManager = this.createDeltaManager();
        this.storage = new ContainerStorageAdapter(
            () => {
                if (this.attachState !== AttachState.Attached) {
                    if (this.loader.services.detachedBlobStorage !== undefined) {
                        return new BlobOnlyStorage(this.loader.services.detachedBlobStorage, this.logger);
                    }
                    this.logger.sendErrorEvent({
                        eventName: "NoRealStorageInDetachedContainer",
                    });
                    throw new Error("Real storage calls not allowed in Unattached container");
                }
                return this.storageService;
            },
        );

        const isDomAvailable = typeof document === "object" &&
            document !== null &&
            typeof document.addEventListener === "function" &&
            document.addEventListener !== null;
        // keep track of last time page was visible for telemetry
        if (isDomAvailable) {
            this.lastVisible = document.hidden ? performance.now() : undefined;
            document.addEventListener("visibilitychange", () => {
                if (document.hidden) {
                    this.lastVisible = performance.now();
                } else {
                    // settimeout so this will hopefully fire after disconnect event if being hidden caused it
                    setTimeout(() => this.lastVisible = undefined, 0);
                }
            });
        }

        // We observed that most users of platform do not check Container.connected event on load, causing bugs.
        // As such, we are raising events when new listener pops up.
        // Note that we can raise both "disconnected" & "connect" events at the same time,
        // if we are in connecting stage.
        this.on("newListener", (event: string, listener: (...args: any[]) => void) => {
            // Fire events on the end of JS turn, giving a chance for caller to be in consistent state.
            Promise.resolve().then(() => {
                switch (event) {
                    case dirtyContainerEvent:
                        if (this._dirtyContainer) {
                            listener(this._dirtyContainer);
                        }
                        break;
                    case savedContainerEvent:
                        if (!this._dirtyContainer) {
                            listener(this._dirtyContainer);
                        }
                        break;
                    case connectedEventName:
                         if (this.connected) {
                            listener(event, this.clientId);
                         }
                         break;
                    case disconnectedEventName:
                        if (!this.connected) {
                            listener(event);
                        }
                        break;
                    default:
                }
            }).catch((error) =>  {
                this.logger.sendErrorEvent({ eventName: "RaiseConnectedEventError" }, error);
            });
        });
    }

    /**
     * Retrieves the quorum associated with the document
     */
    public getQuorum(): IQuorum {
        return this.protocolHandler.quorum;
    }

    public close(error?: ICriticalContainerError) {
        if (this._closed) {
            return;
        }
        this._closed = true;

        this.collabWindowTracker.stopSequenceNumberUpdate();
        this._deltaManager.close(error);

        this._protocolHandler?.close();

        this._context?.dispose(error !== undefined ? new Error(error.message) : undefined);

        assert(this.connectionState === ConnectionState.Disconnected, 0x0cf /* "disconnect event was not raised!" */);

        this._storageService?.dispose();

        // Notify storage about critical errors. They may be due to disconnect between client & server knowledge about
        // file, like file being overwritten in storage, but client having stale local cache.
        // Driver need to ensure all caches are cleared on critical errors
        this.service?.dispose(error);

        if (error !== undefined) {
            this.logger.sendErrorEvent(
                {
                    eventName: "ContainerClose",
                    lastSequenceNumber: this._deltaManager.lastSequenceNumber,
                },
                error,
            );
        } else {
            assert(this.loaded, 0x0d0 /* "Container in non-loaded state before close!" */);
            this.logger.sendTelemetryEvent({ eventName: "ContainerClose" });
        }

        this.emit("closed", error);

        this.removeAllListeners();
    }

    public closeAndGetPendingLocalState(): string {
        // runtime matches pending ops to successful ones by clientId and client seq num, so we need to close the
        // container at the same time we get pending state, otherwise this container could reconnect and resubmit with
        // a new clientId and a future container using stale pending state without the new clientId would resubmit them

        assert(this.attachState === AttachState.Attached, 0x0d1 /* "Container should be attached before close" */);
        assert(this.resolvedUrl !== undefined && this.resolvedUrl.type === "fluid",
            0x0d2 /* "resolved url should be valid Fluid url" */);
        const pendingState: IPendingLocalState = {
            pendingRuntimeState: this.context.getPendingLocalState(),
            url: this.resolvedUrl.url,
        };

        this.close();

        return JSON.stringify(pendingState);
    }

    public get attachState(): AttachState {
        return this._attachState;
    }

    public serialize(): string {
        assert(this.attachState === AttachState.Detached, 0x0d3 /* "Should only be called in detached container" */);

        const appSummary: ISummaryTree = this.context.createSummary();
        const protocolSummary = this.captureProtocolSummary();
        const combinedSummary = combineAppAndProtocolSummary(appSummary, protocolSummary);
        return JSON.stringify(combinedSummary);
    }

    public async attach(request: IRequest): Promise<void> {
        assert(this.loaded, 0x0d4 /* "not loaded" */);
        assert(!this.closed, 0x0d5 /* "closed" */);

        // If container is already attached or attach is in progress, throw an error.
        assert(this._attachState === AttachState.Detached && !this.attachStarted,
            0x205 /* "attach() called more than once" */);
        this.attachStarted = true;

        // If attachment blobs were uploaded in detached state we will go through a different attach flow
        const hasAttachmentBlobs = this.loader.services.detachedBlobStorage !== undefined
            && this.loader.services.detachedBlobStorage.size > 0;

        try {
            assert(this.deltaManager.inbound.length === 0, 0x0d6 /* "Inbound queue should be empty when attaching" */);

            let summary: ISummaryTree;
            if (!hasAttachmentBlobs) {
                // Get the document state post attach - possibly can just call attach but we need to change the
                // semantics around what the attach means as far as async code goes.
                const appSummary: ISummaryTree = this.context.createSummary();
                const protocolSummary = this.captureProtocolSummary();
                summary = combineAppAndProtocolSummary(appSummary, protocolSummary);

                // Set the state as attaching as we are starting the process of attaching container.
                // This should be fired after taking the summary because it is the place where we are
                // starting to attach the container to storage.
                // Also, this should only be fired in detached container.
                this._attachState = AttachState.Attaching;
                this.context.notifyAttaching();
            }

            const createNewResolvedUrl = await this.urlResolver.resolve(request);
            ensureFluidResolvedUrl(createNewResolvedUrl);
            // Actually go and create the resolved document
            if (this.service === undefined) {
                this.service = await runWithRetry(
                    async () => this.serviceFactory.createContainer(
                        summary,
                        createNewResolvedUrl,
                        this.subLogger,
                    ),
                    "containerAttach",
                    (id: string) => this._deltaManager.refreshDelayInfo(id),
                    (id: string, delayMs: number, error: any) =>
                        this._deltaManager.emitDelayInfo(id, delayMs, error),
                    this.logger,
                );
            }
            const resolvedUrl = this.service.resolvedUrl;
            ensureFluidResolvedUrl(resolvedUrl);
            this._resolvedUrl = resolvedUrl;
            await this.connectStorageService();

            // upload blobs here (NYI)

            // post summary here
            if (hasAttachmentBlobs) {
                const appSummary: ISummaryTree = this.context.createSummary();
                const protocolSummary = this.captureProtocolSummary();
                summary = combineAppAndProtocolSummary(appSummary, protocolSummary);

                this._attachState = AttachState.Attaching;
                this.context.notifyAttaching();

                await this.storageService.uploadSummaryWithContext(summary, {
                    referenceSequenceNumber: 0,
                    ackHandle: undefined,
                    proposalHandle: undefined,
                });

                assert(!hasAttachmentBlobs, 0x206 /* "attaching container with blobs is not yet implemented" */);
            }

            this._attachState = AttachState.Attached;
            this.emit("attached");

            // Propagate current connection state through the system.
            this.propagateConnectionState();
            if (!this.closed) {
                this.resumeInternal({ fetchOpsFromStorage: false, reason: "createDetached" });
            }
        } catch(error) {
            this.close(error);
            throw error;
        }
    }

    public async request(path: IRequest): Promise<IResponse> {
        return PerformanceEvent.timedExecAsync(this.logger, { eventName: "Request" }, async () => {
            return this.context.request(path);
        });
    }

    public async snapshot(tagMessage: string, fullTree: boolean = false): Promise<void> {
        // Only snapshot once a code quorum has been established
        if (!this.protocolHandler.quorum.has("code") && !this.protocolHandler.quorum.has("code2")) {
            this.logger.sendTelemetryEvent({ eventName: "SkipSnapshot" });
            return;
        }

        // Stop inbound message processing while we complete the snapshot
        try {
            await this.deltaManager.inbound.pause();
            await this.snapshotCore(tagMessage, fullTree);
        } catch (ex) {
            this.logger.sendErrorEvent({ eventName: "SnapshotExceptionError" }, ex);
            throw ex;
        } finally {
            this.deltaManager.inbound.resume();
        }
    }

    public setAutoReconnect(reconnect: boolean) {
        if (reconnect && this.closed) {
            throw new Error("Attempting to setAutoReconnect() a closed DeltaManager");
        }

        this._deltaManager.setAutomaticReconnect(reconnect);

        this.logger.sendTelemetryEvent({
            eventName: reconnect ? "AutoReconnectEnabled" : "AutoReconnectDisabled",
            connectionMode: this._deltaManager.connectionMode,
            connectionState: ConnectionState[this.connectionState],
        });

        // If container state is not attached and resumed, then don't connect to delta stream. Also don't set the
        // manual reconnection flag to true as we haven't made the initial connection yet.
        if (reconnect && this._attachState === AttachState.Attached && this.resumedOpProcessingAfterLoad) {
            if (this.connectionState === ConnectionState.Disconnected) {
                // Only track this as a manual reconnection if we are truly the ones kicking it off.
                this.manualReconnectInProgress = true;
            }

            // Ensure connection to web socket
            this.connectToDeltaStream({ reason: "autoReconnect" }).catch((error) => {
                // All errors are reported through events ("error" / "disconnected") and telemetry in DeltaManager
                // So there shouldn't be a need to record error here.
                // But we have number of cases where reconnects do not happen, and no errors are recorded, so
                // adding this log point for easier diagnostics
                this.logger.sendTelemetryEvent({ eventName: "setAutoReconnectError" }, error);
            });
        }
    }

    public resume() {
        if (!this.closed) {
            // Note: no need to fetch ops as we do it preemptively as part of DeltaManager.attachOpHandler().
            // If there is gap, we will learn about it once connected, but the gap should be small (if any),
            // assuming that resume() is called quickly after initial container boot.
            this.resumeInternal({ reason: "DocumentOpenResume", fetchOpsFromStorage: false });
        }
    }

    protected resumeInternal(args: IConnectionArgs) {
        assert(!this.closed, 0x0d9 /* "Attempting to setAutoReconnect() a closed DeltaManager" */);

        // Resume processing ops
        if (!this.resumedOpProcessingAfterLoad) {
            this.resumedOpProcessingAfterLoad = true;
            this._deltaManager.inbound.resume();
            this._deltaManager.inboundSignal.resume();
        }

        // Ensure connection to web socket
        // All errors are reported through events ("error" / "disconnected") and telemetry in DeltaManager
        this.connectToDeltaStream(args).catch(() => { });
    }

    /**
     * Raise non-critical error to host. Calling this API will not close container.
     * For critical errors, please call Container.close(error).
     * @param error - an error to raise
     */
    public raiseContainerWarning(warning: ContainerWarning) {
        // Some "warning" events come from outside the container and are logged
        // elsewhere (e.g. summarizing container). We shouldn't log these here.
        if (warning.logged !== true) {
            this.logContainerError(warning);
        }
        this.emit("warning", warning);
    }

    public async getAbsoluteUrl(relativeUrl: string): Promise<string | undefined> {
        if (this.resolvedUrl === undefined) {
            return undefined;
        }

        return this.urlResolver.getAbsoluteUrl(
            this.resolvedUrl,
            relativeUrl,
            this._context?.codeDetails);
    }

    public async proposeCodeDetails(codeDetails: IFluidCodeDetails) {
        if (!isFluidCodeDetails(codeDetails)) {
            throw new Error("Provided codeDetails are not IFluidCodeDetails");
        }

        if (this.codeLoader.IFluidCodeDetailsComparer) {
            const comparision = await this.codeLoader.IFluidCodeDetailsComparer.compare(
                codeDetails,
                this.getCodeDetailsFromQuorum());
            if (comparision !== undefined && comparision <= 0) {
                throw new Error("Proposed code details should be greater than the current");
            }
        }

        return this.getQuorum().propose("code", codeDetails)
            .then(()=>true)
            .catch(()=>false);
    }

    private async processCodeProposal(): Promise<void> {
        const codeDetails = this.getCodeDetailsFromQuorum();

        await Promise.all([
            this.deltaManager.inbound.pause(),
            this.deltaManager.inboundSignal.pause()]);

        if ((await this.context.satisfies(codeDetails) === true)) {
            this.deltaManager.inbound.resume();
            this.deltaManager.inboundSignal.resume();
            return;
        }

        this.close(CreateContainerError(
            new Error("ExistingContextDoesNotSatisfyIncomingProposal")));
    }

    private async snapshotCore(tagMessage: string, fullTree: boolean = false) {
        // Snapshots base document state and currently running context
        const root = this.snapshotBase();
        const dataStoreEntries = await this.context.snapshot(tagMessage, fullTree);

        // And then combine
        if (dataStoreEntries !== null) {
            root.entries.push(...dataStoreEntries.entries);
        }

        // Generate base snapshot message
        const deltaDetails =
            `${this._deltaManager.lastSequenceNumber}:${this._deltaManager.minimumSequenceNumber}`;
        const message = `Commit @${deltaDetails} ${tagMessage}`;

        // Pull in the prior version and snapshot tree to store against
        const lastVersion = await this.getVersion(this.id);

        const parents = lastVersion !== undefined ? [lastVersion.id] : [];

        // Write the full snapshot
        return this.storageService.write(root, parents, message, "");
    }

    private snapshotBase(): ITree {
        const entries: ITreeEntry[] = [];

        const quorumSnapshot = this.protocolHandler.quorum.snapshot();
        entries.push({
            mode: FileMode.File,
            path: "quorumMembers",
            type: TreeEntry.Blob,
            value: {
                contents: JSON.stringify(quorumSnapshot.members),
                encoding: "utf-8",
            },
        });
        entries.push({
            mode: FileMode.File,
            path: "quorumProposals",
            type: TreeEntry.Blob,
            value: {
                contents: JSON.stringify(quorumSnapshot.proposals),
                encoding: "utf-8",
            },
        });
        entries.push({
            mode: FileMode.File,
            path: "quorumValues",
            type: TreeEntry.Blob,
            value: {
                contents: JSON.stringify(quorumSnapshot.values),
                encoding: "utf-8",
            },
        });

        // Save attributes for the document
        const documentAttributes = {
            branch: this.id,
            minimumSequenceNumber: this._deltaManager.minimumSequenceNumber,
            sequenceNumber: this._deltaManager.lastSequenceNumber,
            term: this._deltaManager.referenceTerm,
        };
        entries.push({
            mode: FileMode.File,
            path: ".attributes",
            type: TreeEntry.Blob,
            value: {
                contents: JSON.stringify(documentAttributes),
                encoding: "utf-8",
            },
        });

        // Output the tree
        const root: ITree = {
            entries,
        };

        return root;
    }

    private async getVersion(version: string): Promise<IVersion | undefined> {
        const versions = await this.storageService.getVersions(version, 1);
        return versions[0];
    }

    private recordConnectStartTime() {
        if (this.connectionTransitionTimes[ConnectionState.Disconnected] === undefined) {
            this.connectionTransitionTimes[ConnectionState.Disconnected] = performance.now();
        }
    }

    private async connectToDeltaStream(args: IConnectionArgs) {
        this.recordConnectStartTime();

        // All agents need "write" access, including summarizer.
        if (!this._canReconnect || !this.client.details.capabilities.interactive) {
            args.mode = "write";
        }

        return this._deltaManager.connect(args);
    }

    /**
     * Load container.
     *
     * @param specifiedVersion - one of the following
     *   - undefined - fetch latest snapshot
     *   - otherwise, version sha to load snapshot
     * @param createIfNotExisting - create the container when there is no container to load.
     *        Avoid using this flag, its goal is temporarily supporting a legacy scenario.
     */
    private async load(
        specifiedVersion: string | undefined,
        loadMode: IContainerLoadMode,
        pendingLocalState?: unknown,
        createIfNotExisting?: boolean,
    ) {
        if (this._resolvedUrl === undefined) {
            throw new Error("Attempting to load without a resolved url");
        }
        this.service = await this.serviceFactory.createDocumentService(this._resolvedUrl, this.subLogger);

        let startConnectionP: Promise<IConnectionDetails> | undefined;

        // Ideally we always connect as "read" by default.
        // Currently that works with SPO & r11s, because we get "write" connection when connecting to non-existing file.
        // We should not rely on it by (one of them will address the issue, but we need to address both)
        // 1) switching create new flow to one where we create file by posting snapshot
        // 2) Fixing quorum workflows (have retry logic)
        // That all said, "read" does not work with memorylicious workflows (that opens two simultaneous
        // connections to same file) in two ways:
        // A) creation flow breaks (as one of the clients "sees" file as existing, and hits #2 above)
        // B) Once file is created, transition from view-only connection to write does not work - some bugs to be fixed.
        const connectionArgs: IConnectionArgs = { reason: "DocumentOpen", mode: "write", fetchOpsFromStorage: false };

        // Start websocket connection as soon as possible. Note that there is no op handler attached yet, but the
        // DeltaManager is resilient to this and will wait to start processing ops until after it is attached.
        if (loadMode.deltaConnection === undefined) {
            startConnectionP = this.connectToDeltaStream(connectionArgs);
            startConnectionP.catch((error) => { });
        }

        await this.connectStorageService();
        this._attachState = AttachState.Attached;

        // Fetch specified snapshot.
        const { snapshot, versionId } = await this.fetchSnapshotTree(specifiedVersion);

        const attributes = await this.getDocumentAttributes(this.storageService, snapshot);

        // Attach op handlers to start processing ops
        this.attachDeltaManagerOpHandler(attributes);

        // ...load in the existing quorum
        // Initialize the protocol handler
        const protocolHandlerP =
            this.loadAndInitializeProtocolState(attributes, this.storageService, snapshot);

        let opsBeforeReturnP: Promise<void> | undefined;

        // Initialize document details - if loading a snapshot use that - otherwise we need to wait on
        // the initial details
        let existing = true;
        if (snapshot !== undefined) {
            switch (loadMode.opsBeforeReturn) {
                case undefined:
                    if (loadMode.deltaConnection !== "none") {
                        // Start prefetch, but not set opsBeforeReturnP - boot is not blocked by it!
                        // eslint-disable-next-line @typescript-eslint/no-floating-promises
                        this._deltaManager.preFetchOps(false);
                    }
                    break;
                case "cached":
                    opsBeforeReturnP = this._deltaManager.preFetchOps(true);
                    // Keep going with fetching ops from storage once we have all cached ops in.
                    // Ops processing will start once cached ops are in and and will stop when queue is empty
                    // (which in most cases will happen when we are done processing cached ops)
                    // eslint-disable-next-line @typescript-eslint/no-floating-promises
                    opsBeforeReturnP.then(async () => this._deltaManager.preFetchOps(false));
                    break;
                case "all":
                    opsBeforeReturnP = this._deltaManager.preFetchOps(false);
                    break;
                default:
                    unreachableCase(loadMode.opsBeforeReturn);
            }
        } else {
            //
            // THIS IS LEGACY PATH
            // The code is maintained for the snapshot back compat tests
            //
            assert(createIfNotExisting === true, 0x1fb /* "Snapshot should already exist" */);

            if (startConnectionP === undefined) {
                startConnectionP = this.connectToDeltaStream(connectionArgs);
            }
            // Intentionally don't .catch on this promise - we'll let any error throw below in the await.
            const details = await startConnectionP;
            existing = details.existing;
        }

        this._protocolHandler = await protocolHandlerP;

        const codeDetails = this.getCodeDetailsFromQuorum();
        await this.instantiateContext(
            existing,
            codeDetails,
            snapshot,
            pendingLocalState,
        );

        // Propagate current connection state through the system.
        this.propagateConnectionState();

        // Internal context is fully loaded at this point
        this.loaded = true;

        // We might have hit some failure that did not manifest itself in exception in this flow,
        // do not start op processing in such case - static version of Container.load() will handle it correctly.
        if (!this.closed) {
            if (opsBeforeReturnP !== undefined) {
                this._deltaManager.inbound.resume();

                await opsBeforeReturnP;
                await this._deltaManager.inbound.waitTillProcessingDone();

                // eslint-disable-next-line @typescript-eslint/no-floating-promises
                this._deltaManager.inbound.pause();
            }

            switch (loadMode.deltaConnection) {
                case undefined:
                    this.resume();
                    break;
                case "delayed":
                    this.resumedOpProcessingAfterLoad = true;
                    this._deltaManager.inbound.resume();
                    this._deltaManager.inboundSignal.resume();
                    break;
                case "none":
                    break;
                default:
                    unreachableCase(loadMode.deltaConnection);
            }
        }

        // Safety net: static version of Container.load() should have got this message through "closed" handler.
        // But if that did not happen for some reason, fail load for sure.
        // Otherwise we can get into situations where container is closed and does not try to connect to ordering
        // service, but caller does not know that (callers do expect container to be not closed on successful path
        // and listen only on "closed" event)
        if (this.closed) {
            throw new Error("Container was closed while load()");
        }

        return {
            sequenceNumber: attributes.sequenceNumber,
            version: versionId,
        };
    }

    private async createDetached(source: IFluidCodeDetails) {
        const attributes: IDocumentAttributes = {
            branch: "",
            sequenceNumber: detachedContainerRefSeqNumber,
            term: 1,
            minimumSequenceNumber: 0,
        };

        // Seed the base quorum to be an empty list with a code quorum set
        const committedCodeProposal: ICommittedProposal = {
            key: "code",
            value: source,
            approvalSequenceNumber: 0,
            commitSequenceNumber: 0,
            sequenceNumber: 0,
        };

        const members: [string, ISequencedClient][] = [];
        const proposals: [number, ISequencedProposal, string[]][] = [];
        const values: [string, ICommittedProposal][] = [["code", committedCodeProposal]];

        this.attachDeltaManagerOpHandler(attributes);

        // Need to just seed the source data in the code quorum. Quorum itself is empty
        this._protocolHandler = await this.initializeProtocolState(
            attributes,
            members,
            proposals,
            values);

        // The load context - given we seeded the quorum - will be great
        await this.instantiateContextDetached(
            false, // existing
        );

        this.propagateConnectionState();

        this.loaded = true;
    }

    private async rehydrateDetachedFromSnapshot(detachedContainerSnapshot: ISummaryTree) {
<<<<<<< HEAD
        const snapshotTree = getSnapshotTreeFromSerializedContainer(detachedContainerSnapshot);
        (this.storage as ContainerStorageAdapter).loadSnapshotForRehydratingContainer(snapshotTree);
        const attributes = await this.getDocumentAttributes(undefined, snapshotTree);
=======
        const { snapshotTree, blobs } = getSnapshotTreeFromSerializedContainer(detachedContainerSnapshot);
        blobs.forEach((value, key) => {
            this.storageBlobs.set(key, value);
        });
        const attributes = await this.getDocumentAttributes(this.storage, snapshotTree);
>>>>>>> bbcc6088
        assert(attributes.sequenceNumber === 0, 0x0db /* "Seq number in detached container should be 0!!" */);
        this.attachDeltaManagerOpHandler(attributes);

        // ...load in the existing quorum
        // Initialize the protocol handler
        this._protocolHandler =
            await this.loadAndInitializeProtocolState(attributes, this.storage, snapshotTree);

        await this.instantiateContextDetached(
            true, // existing
            snapshotTree,
        );

        this.loaded = true;

        this.propagateConnectionState();
    }

    private async connectStorageService(): Promise<void> {
        if (this._storageService !== undefined) {
            return;
        }

        assert(this.service !== undefined, 0x1ef /* "services must be defined" */);
        const storageService = await this.service.connectToStorage();

        this._storageService =
            new RetriableDocumentStorageService(storageService, this._deltaManager, this.logger);

        if(this.options.summarizeProtocolTree === true) {
            this._storageService =
                new ProtocolTreeStorageService(this._storageService, ()=>this.captureProtocolSummary());
        }

        // ensure we did not lose that policy in the process of wrapping
        assert(storageService.policies?.minBlobSize === this.storageService.policies?.minBlobSize,
            0x0e0 /* "lost minBlobSize policy" */);
    }

    private async getDocumentAttributes(
        storage: IDocumentStorageService,
        tree: ISnapshotTree | undefined,
    ): Promise<IDocumentAttributes> {
        if (tree === undefined) {
            return {
                branch: this.id,
                minimumSequenceNumber: 0,
                sequenceNumber: 0,
                term: 1,
            };
        }

        // Backward compatibility: old docs would have ".attributes" instead of "attributes"
        const attributesHash = ".protocol" in tree.trees
            ? tree.trees[".protocol"].blobs.attributes
            : tree.blobs[".attributes"];

        const attributes = await readAndParse<IDocumentAttributes>(storage, attributesHash);

        // Backward compatibility for older summaries with no term
        if (attributes.term === undefined) {
            attributes.term = 1;
        }

        return attributes;
    }

    private async loadAndInitializeProtocolState(
        attributes: IDocumentAttributes,
        storage: IDocumentStorageService,
        snapshot: ISnapshotTree | undefined,
    ): Promise<ProtocolOpHandler> {
        let members: [string, ISequencedClient][] = [];
        let proposals: [number, ISequencedProposal, string[]][] = [];
        let values: [string, any][] = [];

        if (snapshot !== undefined) {
            const baseTree = ".protocol" in snapshot.trees ? snapshot.trees[".protocol"] : snapshot;
            [members, proposals, values] = await Promise.all([
                readAndParse<[string, ISequencedClient][]>(storage, baseTree.blobs.quorumMembers),
                readAndParse<[number, ISequencedProposal, string[]][]>(storage, baseTree.blobs.quorumProposals),
                readAndParse<[string, ICommittedProposal][]>(storage, baseTree.blobs.quorumValues),
            ]);
        }

        const protocolHandler = await this.initializeProtocolState(
            attributes,
            members,
            proposals,
            values);

        return protocolHandler;
    }

    private async initializeProtocolState(
        attributes: IDocumentAttributes,
        members: [string, ISequencedClient][],
        proposals: [number, ISequencedProposal, string[]][],
        values: [string, any][],
    ): Promise<ProtocolOpHandler> {
        const protocol = new ProtocolOpHandler(
            attributes.minimumSequenceNumber,
            attributes.sequenceNumber,
            attributes.term,
            members,
            proposals,
            values,
            (key, value) => this.submitMessage(MessageType.Propose, { key, value }),
            (sequenceNumber) => this.submitMessage(MessageType.Reject, sequenceNumber));

        const protocolLogger = ChildLogger.create(this.subLogger, "ProtocolHandler");

        protocol.quorum.on("error", (error) => {
            protocolLogger.sendErrorEvent(error);
        });

        // Track membership changes and update connection state accordingly
        protocol.quorum.on("addMember", (clientId, details) => {
            this.connectionStateHandler.receivedAddMemberEvent(clientId);
        });

        protocol.quorum.on("removeMember", (clientId) => {
            this.connectionStateHandler.receivedRemoveMemberEvent(clientId);
        });

        protocol.quorum.on("addProposal", (proposal: IPendingProposal) => {
            if (proposal.key === "code" || proposal.key === "code2") {
                this.emit("codeDetailsProposed", proposal.value, proposal);
            }
        });

        protocol.quorum.on(
            "approveProposal",
            (sequenceNumber, key, value) => {
                debug(`approved ${key}`);
                if (key === "code" || key === "code2") {
                    debug(`codeProposal ${JSON.stringify(value)}`);
                    if (!isFluidCodeDetails(value)) {
                        this.logger.sendErrorEvent({
                                eventName: "CodeProposalNotIFluidCodeDetails",
                        });
                    }
                    this.processCodeProposal().catch((error) => {
                        this.close(CreateContainerError(error));
                        throw error;
                    });
                }
            });

        return protocol;
    }

    private captureProtocolSummary(): ISummaryTree {
        const quorumSnapshot = this.protocolHandler.quorum.snapshot();

        // Save attributes for the document
        const documentAttributes: IDocumentAttributes = {
            branch: this.id,
            minimumSequenceNumber: this.protocolHandler.minimumSequenceNumber,
            sequenceNumber: this.protocolHandler.sequenceNumber,
            term: this.protocolHandler.term,
        };

        const summary: ISummaryTree = {
            tree: {
                attributes: {
                    content: JSON.stringify(documentAttributes),
                    type: SummaryType.Blob,
                },
                quorumMembers: {
                    content: JSON.stringify(quorumSnapshot.members),
                    type: SummaryType.Blob,
                },
                quorumProposals: {
                    content: JSON.stringify(quorumSnapshot.proposals),
                    type: SummaryType.Blob,
                },
                quorumValues: {
                    content: JSON.stringify(quorumSnapshot.values),
                    type: SummaryType.Blob,
                },
            },
            type: SummaryType.Tree,
        };

        return summary;
    }

    private getCodeDetailsFromQuorum(): IFluidCodeDetails {
        const quorum = this.protocolHandler.quorum;

        const pkg = getCodeProposal(quorum);

        return pkg as IFluidCodeDetails;
    }

    private get client(): IClient {
        const client: IClient = this.options?.client !== undefined
            ? (this.options.client as IClient)
            : {
                details: {
                    capabilities: { interactive: true },
                },
                mode: "read", // default reconnection mode on lost connection / connection error
                permission: [],
                scopes: [],
                user: { id: "" },
            };

        if (this.clientDetailsOverride !== undefined) {
            merge(client.details, this.clientDetailsOverride);
        }

        return client;
    }

    /**
     * Returns true if connection is active, i.e. it's "write" connection and
     * container runtime was notified about this connection (i.e. we are up-to-date and could send ops).
     * This happens after client received its own joinOp and thus is in the quorum.
     * If it's not true, runtime is not in position to send ops.
     */
    private activeConnection() {
        return this.connectionState === ConnectionState.Connected && this._deltaManager.connectionMode === "write";
    }

    private createDeltaManager() {
        const deltaManager: DeltaManager = new DeltaManager(
            () => this.service,
            this.client,
            ChildLogger.create(this.subLogger, "DeltaManager"),
            this._canReconnect,
            () => this.activeConnection(),
        );

        // Disable inbound queues as Container is not ready to accept any ops until we are fully loaded!
        // eslint-disable-next-line @typescript-eslint/no-floating-promises
        deltaManager.inbound.pause();
        // eslint-disable-next-line @typescript-eslint/no-floating-promises
        deltaManager.inboundSignal.pause();

        deltaManager.on("connect", (details: IConnectionDetails, opsBehind?: number) => {
            this.connectionStateHandler.receivedConnectEvent(
                this._deltaManager.connectionMode,
                details,
                opsBehind,
            );

            // Back-compat for new client and old server.
            this._audience.clear();

            for (const priorClient of details.initialClients ?? []) {
                this._audience.addMember(priorClient.clientId, priorClient.client);
            }
        });

        deltaManager.on("disconnect", (reason: string) => {
            this.manualReconnectInProgress = false;
            this.connectionStateHandler.receivedDisconnectEvent(reason);
        });

        deltaManager.on("throttled", (warning: IThrottlingWarning) => {
            this.raiseContainerWarning(warning);
        });

        deltaManager.on("readonly", (readonly) => {
            this.emit("readonly", readonly);
        });

        deltaManager.on("closed", (error?: ICriticalContainerError) => {
            this.close(error);
        });

        return deltaManager;
    }

    private attachDeltaManagerOpHandler(attributes: IDocumentAttributes): void {
        this._deltaManager.attachOpHandler(
            attributes.minimumSequenceNumber,
            attributes.sequenceNumber,
            attributes.term ?? 1,
            {
                process: (message) => this.processRemoteMessage(message),
                processSignal: (message) => {
                    this.processSignal(message);
                },
            });
    }

    private logConnectionStateChangeTelemetry(
        value: ConnectionState,
        oldState: ConnectionState,
        reason?: string,
    ) {
        // Log actual event
        const time = performance.now();
        this.connectionTransitionTimes[value] = time;
        const duration = time - this.connectionTransitionTimes[oldState];

        let durationFromDisconnected: number | undefined;
        let connectionMode: string | undefined;
        let connectionInitiationReason: string | undefined;
        let autoReconnect: ReconnectMode | undefined;
        let checkpointSequenceNumber: number | undefined;
        let sequenceNumber: number | undefined;
        let opsBehind: number | undefined;
        if (value === ConnectionState.Disconnected) {
            autoReconnect = this._deltaManager.reconnectMode;
        } else {
            connectionMode = this._deltaManager.connectionMode;
            sequenceNumber = this.deltaManager.lastSequenceNumber;
            if (value === ConnectionState.Connected) {
                durationFromDisconnected = time - this.connectionTransitionTimes[ConnectionState.Disconnected];
                durationFromDisconnected = TelemetryLogger.formatTick(durationFromDisconnected);
            } else {
                // This info is of most interest on establishing connection only.
                checkpointSequenceNumber = this.deltaManager.lastKnownSeqNumber;
                if (this.deltaManager.hasCheckpointSequenceNumber) {
                    opsBehind = checkpointSequenceNumber - sequenceNumber;
                }
            }
            if (this.firstConnection) {
                connectionInitiationReason = "InitialConnect";
            } else if (this.manualReconnectInProgress) {
                connectionInitiationReason = "ManualReconnect";
            } else {
                connectionInitiationReason = "AutoReconnect";
            }
        }

        this.logger.sendPerformanceEvent({
            eventName: `ConnectionStateChange_${ConnectionState[value]}`,
            from: ConnectionState[oldState],
            duration,
            durationFromDisconnected,
            reason,
            connectionInitiationReason,
            socketDocumentId: this._deltaManager.socketDocumentId,
            pendingClientId: this.connectionStateHandler.pendingClientId,
            clientId: this.clientId,
            connectionMode,
            autoReconnect,
            opsBehind,
            online: OnlineStatus[isOnline()],
            lastVisible: this.lastVisible !== undefined ? performance.now() - this.lastVisible : undefined,
            checkpointSequenceNumber,
            sequenceNumber,
        });

        if (value === ConnectionState.Connected) {
            this.firstConnection = false;
            this.manualReconnectInProgress = false;
        }
    }

    private propagateConnectionState() {
        const logOpsOnReconnect: boolean =
            this.connectionState === ConnectionState.Connected &&
            !this.firstConnection &&
            this._deltaManager.connectionMode === "write";
        if (logOpsOnReconnect) {
            this.messageCountAfterDisconnection = 0;
        }

        const state = this.connectionState === ConnectionState.Connected;
        if (!this.context.disposed) {
            this.context.setConnectionState(state, this.clientId);
        }
        assert(this.protocolHandler !== undefined, 0x0dc /* "Protocol handler should be set here" */);
        this.protocolHandler.quorum.setConnectionState(state, this.clientId);
        raiseConnectedEvent(this.logger, this, state, this.clientId);

        if (logOpsOnReconnect) {
            this.logger.sendTelemetryEvent(
                { eventName: "OpsSentOnReconnect", count: this.messageCountAfterDisconnection });
        }
    }

    private submitContainerMessage(type: MessageType, contents: any, batch?: boolean, metadata?: any): number {
        const outboundMessageType: string = type;
        switch (outboundMessageType) {
            case MessageType.Operation:
            case MessageType.RemoteHelp:
                break;
            case MessageType.Summarize: {
                // github #6451: this is only needed for staging so the server
                // know when the protocol tree is included
                // this can be removed once all clients send
                // protocol tree by default
                const summary = contents as ISummaryContent;
                if(summary.details === undefined) {
                    summary.details = {};
                }
                summary.details.includesProtocolTree =
                    this.options.summarizeProtocolTree === true;
                break;
            }
            default:
                this.close(CreateContainerError(`Runtime can't send arbitrary message type: ${type}`));
                return -1;
        }
        return this.submitMessage(type, contents, batch, metadata);
    }

    private submitMessage(type: MessageType, contents: any, batch?: boolean, metadata?: any): number {
        if (this.connectionState !== ConnectionState.Connected) {
            this.logger.sendErrorEvent({ eventName: "SubmitMessageWithNoConnection", type });
            return -1;
        }

        this.messageCountAfterDisconnection += 1;
        this.collabWindowTracker.stopSequenceNumberUpdate();
        return this._deltaManager.submit(type, contents, batch, metadata);
    }

    private processRemoteMessage(message: ISequencedDocumentMessage): IProcessMessageResult {
        // Check and report if we're getting messages from a clientId that we previously
        // flagged as shouldHaveLeft, or from a client that's not in the quorum but should be
        if (message.clientId != null) {
            let errorMsg: string | undefined;
            const client: ILocalSequencedClient | undefined =
                this.getQuorum().getMember(message.clientId);
            if (client === undefined && message.type !== MessageType.ClientJoin) {
                errorMsg = "messageClientIdMissingFromQuorum";
            } else if (client?.shouldHaveLeft === true && message.type !== MessageType.NoOp) {
                errorMsg = "messageClientIdShouldHaveLeft";
            }
            if (errorMsg !== undefined) {
                const error = new DataCorruptionError(
                    errorMsg,
                    extractSafePropertiesFromMessage(message));
                this.close(CreateContainerError(error));
            }
        }

        const local = this.clientId === message.clientId;

        // Forward non system messages to the loaded runtime for processing
        if (!isSystemMessage(message)) {
            this.context.process(message, local, undefined);
        }

        // Allow the protocol handler to process the message
        const result = this.protocolHandler.processMessage(message, local);
        this.collabWindowTracker.scheduleSequenceNumberUpdate(message, result.immediateNoOp === true);

        this.emit("op", message);

        return result;
    }

    private submitSignal(message: any) {
        this._deltaManager.submitSignal(JSON.stringify(message));
    }

    private processSignal(message: ISignalMessage) {
        // No clientId indicates a system signal message.
        if (message.clientId === null) {
            const innerContent = message.content as { content: any; type: string };
            if (innerContent.type === MessageType.ClientJoin) {
                const newClient = innerContent.content as ISignalClient;
                this._audience.addMember(newClient.clientId, newClient.client);
            } else if (innerContent.type === MessageType.ClientLeave) {
                const leftClientId = innerContent.content as string;
                this._audience.removeMember(leftClientId);
            }
        } else {
            const local = this.clientId === message.clientId;
            this.context.processSignal(message, local);
        }
    }

    /**
     * Get the most recent snapshot, or a specific version.
     * @param specifiedVersion - The specific version of the snapshot to retrieve
     * @returns The snapshot requested, or the latest snapshot if no version was specified, plus version ID
     */
    private async fetchSnapshotTree(specifiedVersion: string | undefined):
        Promise<{snapshot?: ISnapshotTree; versionId?: string}>
    {
        const version = await this.getVersion(specifiedVersion ?? this.id);

        if (version === undefined && specifiedVersion !== undefined) {
            // We should have a defined version to load from if specified version requested
            this.logger.sendErrorEvent({ eventName: "NoVersionFoundWhenSpecified", id: specifiedVersion });
        }
        this._loadedFromVersion = version;
        const snapshot = await this.storageService.getSnapshotTree(version) ?? undefined;

        if (snapshot === undefined && version !== undefined) {
            this.logger.sendErrorEvent({ eventName: "getSnapshotTreeFailed", id: version.id });
        }
        return { snapshot, versionId: version?.id };
    }

    private async instantiateContextDetached(
        existing: boolean,
        snapshot?: ISnapshotTree,
        pendingLocalState?: unknown,
    ) {
        const codeDetails = this.getCodeDetailsFromQuorum();
        if (codeDetails === undefined) {
            throw new Error("pkg should be provided in create flow!!");
        }

        await this.instantiateContext(
            existing,
            codeDetails,
            snapshot,
            pendingLocalState,
        );
    }

    private async instantiateContext(
        existing: boolean,
        codeDetails: IFluidCodeDetails,
        snapshot?: ISnapshotTree,
        pendingLocalState?: unknown,
    ) {
        assert(this._context?.disposed !== false, 0x0dd /* "Existing context not disposed" */);
        // If this assert fires, our state tracking is likely not synchronized between COntainer & runtime.
        if (this._dirtyContainer) {
            this.logger.sendErrorEvent({ eventName: "DirtyContainerReloadContainer" });
        }

        // The relative loader will proxy requests to '/' to the loader itself assuming no non-cache flags
        // are set. Global requests will still go directly to the loader
        const loader = new RelativeLoader(this, this.loader);
        this._context = await ContainerContext.createOrLoad(
            this,
            this.scope,
            this.codeLoader,
            codeDetails,
            snapshot,
            new DeltaManagerProxy(this._deltaManager),
            new QuorumProxy(this.protocolHandler.quorum),
            loader,
            (warning: ContainerWarning) => this.raiseContainerWarning(warning),
            (type, contents, batch, metadata) => this.submitContainerMessage(type, contents, batch, metadata),
            (message) => this.submitSignal(message),
            (error?: ICriticalContainerError) => this.close(error),
            Container.version,
            (dirty: boolean) => {
                this._dirtyContainer = dirty;
                this.emit(dirty ? dirtyContainerEvent : savedContainerEvent);
            },
            existing,
            pendingLocalState,
        );

        this.emit("contextChanged", codeDetails);
    }

    // Please avoid calling it directly.
    // raiseContainerWarning() is the right flow for most cases
    private logContainerError(warning: ContainerWarning) {
        this.logger.sendErrorEvent({ eventName: "ContainerWarning" }, warning);
    }
}<|MERGE_RESOLUTION|>--- conflicted
+++ resolved
@@ -1309,17 +1309,9 @@
     }
 
     private async rehydrateDetachedFromSnapshot(detachedContainerSnapshot: ISummaryTree) {
-<<<<<<< HEAD
         const snapshotTree = getSnapshotTreeFromSerializedContainer(detachedContainerSnapshot);
         (this.storage as ContainerStorageAdapter).loadSnapshotForRehydratingContainer(snapshotTree);
-        const attributes = await this.getDocumentAttributes(undefined, snapshotTree);
-=======
-        const { snapshotTree, blobs } = getSnapshotTreeFromSerializedContainer(detachedContainerSnapshot);
-        blobs.forEach((value, key) => {
-            this.storageBlobs.set(key, value);
-        });
         const attributes = await this.getDocumentAttributes(this.storage, snapshotTree);
->>>>>>> bbcc6088
         assert(attributes.sequenceNumber === 0, 0x0db /* "Seq number in detached container should be 0!!" */);
         this.attachDeltaManagerOpHandler(attributes);
 
