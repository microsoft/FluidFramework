/*!
 * Copyright (c) Microsoft Corporation. All rights reserved.
 * Licensed under the MIT License.
 */
import {
    IComponent,
    IComponentQueryableLegacy,
    IRequest,
    IResponse,
} from "@microsoft/fluid-component-core-interfaces";
import {
    ConnectionState,
    ICodeLoader,
    ICommittedProposal,
    IConnectionDetails,
    IContainer,
    IDeltaManager,
    IFluidCodeDetails,
    IFluidModule,
    IGenericBlob,
    IQuorum,
    IRuntimeFactory,
    ISequencedProposal,
    ITelemetryBaseLogger,
    ITelemetryLogger,
    TelemetryEventRaisedOnContainer,
} from "@microsoft/fluid-container-definitions";
import {
    buildHierarchy,
    ChildLogger,
    DebugLogger,
    EventEmitterWithErrorHandling,
    flatten,
    PerformanceEvent,
    raiseConnectedEvent,
    readAndParse,
    TelemetryLogger,
} from "@microsoft/fluid-core-utils";
import {
    FileMode,
    IClient,
    IDocumentAttributes,
    IDocumentMessage,
    IDocumentService,
    IDocumentStorageService,
    ISequencedClient,
    ISequencedDocumentMessage,
    IServiceConfiguration,
    ISignalClient,
    ISignalMessage,
    ISnapshotTree,
    ITokenClaims,
    ITree,
    ITreeEntry,
    IVersion,
    MessageType,
    TreeEntry,
} from "@microsoft/fluid-protocol-definitions";
import * as assert from "assert";
import * as jwtDecode from "jwt-decode";
import { Audience } from "./audience";
import { BlobCacheStorageService } from "./blobCacheStorageService";
import { BlobManager } from "./blobManager";
import { ContainerContext } from "./containerContext";
import { debug } from "./debug";
import { DeltaManager } from "./deltaManager";
import { DeltaManagerProxy } from "./deltaManagerProxy";
import { Loader, RelativeLoader } from "./loader";
import { NullChaincode } from "./nullRuntime";
import { pkgName, pkgVersion } from "./packageVersion";
import { PrefetchDocumentStorageService } from "./prefetchDocumentStorageService";
import { isSystemMessage, ProtocolOpHandler } from "./protocol";
import { Quorum, QuorumProxy } from "./quorum";

const PackageNotFactoryError = "Code package does not implement IRuntimeFactory";

export class Container extends EventEmitterWithErrorHandling implements IContainer {
    public static version = "^0.1.0";

    /**
     * Load container.
     *
     * @param specifiedVersion - one of the following
     *   - null: use ops, no snapshots
     *   - undefined - fetch latest snapshot
     *   - otherwise, version sha to load snapshot
     * @param connection - options (list of keywords). Accepted options are open & pause.
     */
    public static async load(
        id: string,
        version: string | null | undefined,
        service: IDocumentService,
        codeLoader: ICodeLoader,
        options: any,
        scope: IComponent,
        connection: string,
        loader: Loader,
        request: IRequest,
        canReconnect: boolean,
        logger?: ITelemetryBaseLogger,
    ): Promise<Container> {
        const container = new Container(
            id,
            options,
            canReconnect,
            service,
            scope,
            codeLoader,
            loader,
            request,
            logger);

<<<<<<< HEAD
        return new Promise<Container>(async (res, rej) => {
            let alreadyRaisedError = false;
            const onError = (error) => {
                container.off("error", onError);
                // Depending where error happens, we can be attempting to connect to web socket
                // and continuously retrying (consider offline mode)
                // Host has no container to close, so it's prudent to do it here
=======
        const containerP = new Promise<Container>(async (res, rej) => {
            container.once("error", (error) => {
>>>>>>> ffd5957a
                container.close();
                rej(error);
                alreadyRaisedError = true;
            };
            container.on("error", onError);

            return container.load(version, connection)
                .then(() => {
                    container.off("error", onError);
                    res(container);
                })
                .catch((error) => {
                    if (!alreadyRaisedError) {
                        container.logCriticalError(error);
                    }
                    container.ignoreUnhandledConnectonError();
                    onError(error);
            });
        });
    }

    public subLogger: ITelemetryLogger;
    private readonly logger: ITelemetryLogger;

    private pendingClientId: string | undefined;
    private loaded = false;
    private blobManager: BlobManager | undefined;

    // Active chaincode and associated runtime
    private storageService: IDocumentStorageService | undefined | null;

    private _version: string | undefined;
    private _clientId: string | undefined;
    private _scopes: string[] | undefined;
    private _deltaManager: DeltaManager | undefined;
    private _existing: boolean | undefined;
    private readonly _id: string;
    private _parentBranch: string | undefined | null;
    private _connectionState = ConnectionState.Disconnected;
    private _serviceConfiguration: IServiceConfiguration | undefined;
    private _audience: Audience | undefined;

    private context: ContainerContext | undefined;
    private pkg: string | IFluidCodeDetails | undefined;
    private codeQuorumKey;
    private protocolHandler: ProtocolOpHandler | undefined;
    private connectionDetailsP: Promise<IConnectionDetails | null> | undefined;

    public get id(): string {
        return this._id;
    }

    public get deltaManager(): IDeltaManager<ISequencedDocumentMessage, IDocumentMessage> {
        return this._deltaManager!;
    }

    public get connectionState(): ConnectionState {
        return this._connectionState;
    }

    public get connected(): boolean {
        return this.connectionState === ConnectionState.Connected;
    }

    /**
     * Service configuration details. If running in offline mode will be undefined otherwise will contain service
     * configuration details returned as part of the initial connection.
     */
    public get serviceConfiguration(): IServiceConfiguration | undefined {
        return this._serviceConfiguration;
    }

    /**
     * The server provided id of the client.
     * Set once this.connected is true, otherwise undefined
     */
    public get clientId(): string | undefined {
        return this._clientId;
    }

    /**
     * The server provided claims of the client.
     * Set once this.connected is true, otherwise undefined
     */
    public get scopes(): string[] | undefined {
        return this._scopes;
    }

    public get clientType(): string {
        return this._deltaManager!.clientType;
    }

    public get chaincodePackage(): string | IFluidCodeDetails | undefined {
        return this.pkg;
    }

    /**
     * Flag indicating whether the document already existed at the time of load
     */
    public get existing(): boolean | undefined {
        return this._existing;
    }

    public get audience(): Audience | undefined {
        return this._audience;
    }

    /**
     * Returns the parent branch for this document
     */
    public get parentBranch(): string | undefined | null {
        return this._parentBranch;
    }

    constructor(
        id: string,
        public readonly options: any,
        public readonly canReconnect: boolean,
        private readonly service: IDocumentService,
        private readonly scope: IComponent,
        private readonly codeLoader: ICodeLoader,
        private readonly loader: Loader,
        private readonly originalRequest: IRequest,
        logger?: ITelemetryBaseLogger,
    ) {
        super();

        const [, documentId] = id.split("/");
        this._id = decodeURI(documentId);
        this._scopes = this.getScopes(options);

        // create logger for components to use
        this.subLogger = DebugLogger.mixinDebugLogger(
            "fluid:telemetry",
            {
                documentId: this.id,
                package: {
                    name: TelemetryLogger.sanitizePkgName(pkgName),
                    version: pkgVersion,
                },
            },
            logger);

        // Prefix all events in this file with container-loader
        this.logger = ChildLogger.create(this.subLogger, "Container");

        this.on("error", (error: any) => {
            this.logCriticalError(error);
        });
    }

    /**
     * Retrieves the quorum associated with the document
     */
    public getQuorum(): IQuorum {
        return this.protocolHandler!.quorum;
    }

    public on(event: "connected" | "contextChanged", listener: (clientId: string) => void): this;
    public on(event: "disconnected" | "joining", listener: () => void): this;
    public on(event: "error", listener: (error: any) => void): this;
    public on(event: "op", listener: (message: ISequencedDocumentMessage) => void): this;
    public on(event: "pong" | "processTime", listener: (latency: number) => void): this;
    public on(event: MessageType.BlobUploaded, listener: (contents: any) => void): this;

    /* tslint:disable:no-unnecessary-override */
    public on(event: string | symbol, listener: (...args: any[]) => void): this {
        return super.on(event, listener);
    }

    public close() {
        if (this._deltaManager) {
            this._deltaManager.close();
        }

        if (this.protocolHandler) {
            this.protocolHandler.close();
        }

        this.removeAllListeners();
    }

    public async request(path: IRequest): Promise<IResponse> {
        if (!path) {
            return { mimeType: "fluid/container", status: 200, value: this };
        }

        return this.context!.request(path);
    }

    public async snapshot(tagMessage: string, generateFullTreeNoOptimizations?: boolean): Promise<void> {
        // TODO: Issue-2171 Support for Branch Snapshots
        if (tagMessage.includes("ReplayTool Snapshot") === false && this.parentBranch) {
            // The below debug ruins the chrome debugging session
            // Tracked (https://bugs.chromium.org/p/chromium/issues/detail?id=659515)
            debug(`Skipping snapshot due to being branch of ${this.parentBranch}`);
            return;
        }

        // Only snapshot once a code quorum has been established
        if (!this.protocolHandler!.quorum.has("code") && !this.protocolHandler!.quorum.has("code2")) {
            this.logger.sendTelemetryEvent({ eventName: "SkipSnapshot" });
            return;
        }

        // Stop inbound message processing while we complete the snapshot
        try {
            if (this.deltaManager !== undefined) {
                await this.deltaManager.inbound.systemPause();
            }

            await this.snapshotCore(tagMessage, generateFullTreeNoOptimizations);

        } catch (ex) {
            this.logger.logException({ eventName: "SnapshotExceptionError" }, ex);
            throw ex;

        } finally {
            if (this.deltaManager !== undefined) {
                await this.deltaManager.inbound.systemResume();
            }
        }
    }

    public resume() {
        assert(this.loaded);
        // resume processing ops
        this._deltaManager!.inbound.resume();
        this._deltaManager!.outbound.resume();
        this._deltaManager!.inboundSignal.resume();

        // Ensure connection to web socket
        this.connectToDeltaStream();

        // Do not leave unhandled rejected promise.
        // We report any connection errors through raiseCriticalError() mechanism
        // as they can happen after initial connection.
        this.ignoreUnhandledConnectonError();
    }

    public raiseCriticalError(error: any) {
        this.emit("error", error);
    }

    public reloadContext(): void {
        // pause inbound synchronously
        this.deltaManager!.inbound.systemPause();
        this.deltaManager!.inboundSignal.systemPause();

        this.reloadContextCore().then(() => {
            this.deltaManager!.inbound.systemResume();
            this.deltaManager!.inboundSignal.systemResume();
        });
    }

    private async reloadContextCore(): Promise<void> {
        const previousContextState = await this.context!.stop();

        let snapshot: ISnapshotTree | undefined;
        const blobs = new Map();
        if (previousContextState) {
            const flattened = flatten(previousContextState.entries, blobs);
            snapshot = buildHierarchy(flattened);
        }

        const storage = blobs.size > 0
            ? new BlobCacheStorageService(this.storageService!, blobs)
            : this.storageService!;

        const attributes: IDocumentAttributes = {
            branch: this.id,
            minimumSequenceNumber: this._deltaManager!.minimumSequenceNumber,
            sequenceNumber: this._deltaManager!.referenceSequenceNumber,
        };

        await this.loadContext(attributes, storage, snapshot);
    }

    private async snapshotCore(tagMessage: string, generateFullTreeNoOptimizations?: boolean) {
        // Snapshots base document state and currently running context
        const root = this.snapshotBase();
        const componentEntries = await this.context!.snapshot(tagMessage, generateFullTreeNoOptimizations);

        // And then combine
        if (componentEntries) {
            root.entries.push(...componentEntries.entries);
        }

        // Generate base snapshot message
        const deltaDetails =
            `${this._deltaManager!.referenceSequenceNumber}:${this._deltaManager!.minimumSequenceNumber}`;
        const message = `Commit @${deltaDetails} ${tagMessage}`;

        // Pull in the prior version and snapshot tree to store against
        const lastVersion = await this.getVersion(this.id);

        const parents = lastVersion.length > 0 ? [lastVersion[0].id] : [];

        // Write the full snapshot
        return this.storageService!.write(root, parents, message, "");
    }

    private snapshotBase(): ITree {
        const entries: ITreeEntry[] = [];

        const blobMetaData = this.blobManager!.getBlobMetadata();
        entries.push({
            mode: FileMode.File,
            path: ".blobs",
            type: TreeEntry[TreeEntry.Blob],
            value: {
                contents: JSON.stringify(blobMetaData),
                encoding: "utf-8",
            },
        });

        const quorumSnapshot = this.protocolHandler!.quorum.snapshot();
        entries.push({
            mode: FileMode.File,
            path: "quorumMembers",
            type: TreeEntry[TreeEntry.Blob],
            value: {
                contents: JSON.stringify(quorumSnapshot.members),
                encoding: "utf-8",
            },
        });
        entries.push({
            mode: FileMode.File,
            path: "quorumProposals",
            type: TreeEntry[TreeEntry.Blob],
            value: {
                contents: JSON.stringify(quorumSnapshot.proposals),
                encoding: "utf-8",
            },
        });
        entries.push({
            mode: FileMode.File,
            path: "quorumValues",
            type: TreeEntry[TreeEntry.Blob],
            value: {
                contents: JSON.stringify(quorumSnapshot.values),
                encoding: "utf-8",
            },
        });

        // Save attributes for the document
        const documentAttributes: IDocumentAttributes = {
            branch: this.id,
            minimumSequenceNumber: this._deltaManager!.minimumSequenceNumber,
            sequenceNumber: this._deltaManager!.referenceSequenceNumber,
        };
        entries.push({
            mode: FileMode.File,
            path: ".attributes",
            type: TreeEntry[TreeEntry.Blob],
            value: {
                contents: JSON.stringify(documentAttributes),
                encoding: "utf-8",
            },
        });

        // Output the tree
        const root: ITree = {
            entries,
            id: null,
        };

        return root;
    }

    private getVersion(version: string): Promise<IVersion[]> {
        return this.storageService!.getVersions(version, 1);
    }

    private connectToDeltaStream() {
        if (!this.connectionDetailsP) {
            this.connectionDetailsP = this._deltaManager!.connect("Document loading");
        }
        return this.connectionDetailsP;
    }

    private ignoreUnhandledConnectonError() {
        // avoid unhandled promises
        if (this.connectionDetailsP) {
            this.connectionDetailsP.catch(() => {});
        }
    }

    /**
     * Load container.
     *
     * @param specifiedVersion - one of the following
     *   - null: use ops, no snapshots
     *   - undefined - fetch latest snapshot
     *   - otherwise, version sha to load snapshot
     * @param connection - options (list of keywords). Accepted options are open & pause.
     */
    private async load(specifiedVersion: string | null | undefined, connection: string): Promise<void> {
        const connectionValues = connection.split(",");

        const connect = connectionValues.indexOf("open") !== -1;
        const pause = connectionValues.indexOf("pause") !== -1;

        const perfEvent = PerformanceEvent.start(this.logger, { eventName: "ContextLoadProgress", stage: "start" });

        const storageP = this.service.connectToStorage().then((storage) => {
            this.storageService = new PrefetchDocumentStorageService(storage);
            return this.storageService;
        });

        // fetch specified snapshot
        const treeP = storageP.then(() => this.fetchSnapshotTree(specifiedVersion));

        const attributesP = Promise.all([storageP, treeP]).then<IDocumentAttributes>(
            ([storage, tree]) => {
                if (!tree) {
                    // Have to have a web socket - see code below requiring it!
                    this.connectToDeltaStream();
                    return {
                        branch: this.id,
                        minimumSequenceNumber: 0,
                        sequenceNumber: 0,
                    };
                }

                const attributesHash = ".protocol" in tree.trees
                    ? tree.trees[".protocol"].blobs.attributes
                    : tree.blobs[".attributes"];

                return readAndParse<IDocumentAttributes>(storage, attributesHash);
            });

        // ...begin the connection process to the delta stream
        const handlerAttachedP = this.createDeltaManager(attributesP, connect);

        if (connect && !pause) {
            this.connectToDeltaStream();
        }

        // ...load in the existing quorum
        const protocolHandlerP = Promise.all([attributesP, storageP, treeP]).then(
            ([attributes, storage, tree]) => {
                // Initialize the protocol handler
                return this.initializeProtocolState(attributes, storage, tree!);
            });

        const blobManagerP = Promise.all([storageP, treeP]).then(
            ([storage, tree]) => this.loadBlobManager(storage, tree!));

        // Wait for all the loading promises to finish
        return Promise
            .all([
                storageP,
                treeP,
                attributesP,
                blobManagerP,
                protocolHandlerP,
                handlerAttachedP,
            ])
            .then(async ([
                storage,
                tree,
                attributes,
                blobManager,
                protocolHandler]) => {

                this.protocolHandler = protocolHandler;
                this.blobManager = blobManager;

                perfEvent.reportProgress({ stage: "BeforeContextLoad" });

                // Initialize document details - if loading a snapshot use that - otherwise we need to wait on
                // the initial details
                if (tree) {
                    this._existing = true;
                    this._parentBranch = attributes.branch !== this.id ? attributes.branch : null;
                } else {
                    const details = await this.connectToDeltaStream();

                    this._existing = details!.existing;
                    this._parentBranch = details!.parentBranch;

                    perfEvent.reportProgress({ stage: "AfterSocketConnect" });
                }

                await this.loadContext(attributes, storage, tree);

                this.context!.changeConnectionState(this.connectionState, this.clientId!, this._version);

                // Internal context is fully loaded at this point
                this.loaded = true;

                if (connect && !pause) {
                    perfEvent.reportProgress({ stage: "resuming" });
                    this.resume();
                }

                perfEvent.end({ stage: "Loaded" });
            });
    }

    private async initializeProtocolState(
        attributes: IDocumentAttributes,
        storage: IDocumentStorageService,
        tree: ISnapshotTree,
    ): Promise<ProtocolOpHandler> {
        let members: [string, ISequencedClient][];
        let proposals: [number, ISequencedProposal, string[]][];
        let values: [string, any][];

        if (tree) {
            const baseTree = ".protocol" in tree.trees ? tree.trees[".protocol"] : tree;
            const snapshot = await Promise.all([
                readAndParse<[string, ISequencedClient][]>(storage, baseTree.blobs.quorumMembers!),
                readAndParse<[number, ISequencedProposal, string[]][]>(storage, baseTree.blobs.quorumProposals!),
                readAndParse<[string, ICommittedProposal][]>(storage, baseTree.blobs.quorumValues!),
            ]);

            members = snapshot[0];
            proposals = snapshot[1];
            values = snapshot[2];
        } else {
            members = [];
            proposals = [];
            values = [];
        }

        const protocol = new ProtocolOpHandler(
            attributes.branch,
            attributes.minimumSequenceNumber!,
            attributes.sequenceNumber!,
            members,
            proposals,
            values,
            (key, value) => this.submitMessage(MessageType.Propose, { key, value }),
            (sequenceNumber) => this.submitMessage(MessageType.Reject, sequenceNumber),
            this.subLogger);

        // Track membership changes and update connection state accordingly
        protocol.quorum.on("addMember", (clientId, details) => {
            // This is the only one that requires the pending client ID
            if (clientId === this.pendingClientId) {
                this.setConnectionState(
                    ConnectionState.Connected,
                    `joined @ ${details.sequenceNumber}`,
                    this.pendingClientId,
                    this._deltaManager!.version,
                    details.client.scopes,
                    this._deltaManager!.serviceConfiguration);
            }
        });

        protocol.quorum.on("removeMember", (clientId) => {
            if (clientId === this._clientId) {
                this._deltaManager!.updateQuorumLeave();
            }
        });

        protocol.quorum.on(
            "approveProposal",
            (sequenceNumber, key, value) => {
                debug(`approved ${key}`);
                if (key === "code" || key === "code2") {
                    // back compat - can remove in 0.7
                    if (!this.codeQuorumKey) {
                        this.codeQuorumKey = key;
                    }

                    // back compat - can remove in 0.7
                    if (key !== this.codeQuorumKey) {
                        return;
                    }

                    debug(`loadCode ${JSON.stringify(value)}`);

                    if (value === this.pkg) {
                        return;
                    }

                    this.reloadContext();
                }
            });

        return protocol;
    }

    private async loadBlobManager(storage: IDocumentStorageService, tree: ISnapshotTree): Promise<BlobManager> {
        const blobHash = tree && tree.blobs[".blobs"];
        const blobs: IGenericBlob[] = blobHash
            ? await readAndParse<IGenericBlob[]>(storage, blobHash)
            : [];

        const blobManager = new BlobManager(storage);
        // tslint:disable-next-line:no-floating-promises
        blobManager.loadBlobMetadata(blobs);

        return blobManager;
    }

    private async loadCodeFromQuorum(
        quorum: Quorum,
    ): Promise<{ pkg: string | IFluidCodeDetails | undefined, chaincode: IRuntimeFactory }> {
        // back compat - can remove in 0.7
        const codeQuorumKey = quorum.has("code")
            ? "code"
            : quorum.has("code2") ? "code2" : undefined;
        this.codeQuorumKey = codeQuorumKey;

        const pkg = codeQuorumKey ? quorum.get(codeQuorumKey) as string | IFluidCodeDetails : undefined;
        const chaincode = await this.loadCode(pkg);

        return { chaincode, pkg };
    }

    /**
     * Loads the code for the provided package
     */
    private async loadCode(pkg: string | IFluidCodeDetails | undefined): Promise<IRuntimeFactory> {
        if (!pkg) {
            return new NullChaincode();
        }

        let componentP: Promise<IRuntimeFactory | IFluidModule>;
        if (typeof pkg === "string") {
            componentP = this.codeLoader.load<IRuntimeFactory | IFluidModule>(pkg);
        } else {
            componentP = typeof pkg.package === "string"
                ? this.codeLoader.load<IRuntimeFactory | IFluidModule>(pkg.package, pkg)
                : this.codeLoader.load<IRuntimeFactory | IFluidModule>(
                    `${pkg.package.name}@${pkg.package.version}`, pkg);
        }
        const component = await componentP;

        if ("fluidExport" in component) {
            let factory: IRuntimeFactory | undefined;
            if (component.fluidExport.IRuntimeFactory) {
                factory = component.fluidExport.IRuntimeFactory;
            } else {
                const queryable = component.fluidExport as IComponentQueryableLegacy;
                if (queryable.query) {
                    factory = queryable.query<IRuntimeFactory>("IRuntimeFactory");
                }
            }

            return factory ? factory : Promise.reject(PackageNotFactoryError);
        }

        // TODO included for back-compat
        if ("instantiateRuntime" in component) {
            return component;
        }

        return Promise.reject(PackageNotFactoryError);
    }

    private createDeltaManager(attributesP: Promise<IDocumentAttributes>, connect: boolean): Promise<void> {
        // Create the DeltaManager and begin listening for connection events
        // tslint:disable-next-line:no-unsafe-any
        const clientDetails = this.options ? (this.options.client as IClient) : null;
        this._deltaManager = new DeltaManager(
            this.service,
            clientDetails,
            ChildLogger.create(this.logger, "DeltaManager"),
            this.canReconnect,
        );

        if (connect) {
            // Open a connection - the DeltaManager will automatically reconnect
            this._deltaManager.on("connect", (details: IConnectionDetails) => {
                this.setConnectionState(
                    ConnectionState.Connecting,
                    "websocket established",
                    details.clientId,
                    details.version,
                    details.claims.scopes,
                    details.serviceConfiguration);

                if (this._deltaManager!.connectionMode === "read") {
                    this.setConnectionState(
                        ConnectionState.Connected,
                        `joined as readonly`,
                        details.clientId,
                        this._deltaManager!.version,
                        details.claims.scopes,
                        this._deltaManager!.serviceConfiguration);
                }

                // back-compat for new client and old server.
                const priorClients = details.initialClients ? details.initialClients : [];
                this._audience = new Audience(priorClients);
            });

            this._deltaManager.on("disconnect", (reason: string) => {
                this.setConnectionState(ConnectionState.Disconnected, reason);
            });

            this._deltaManager.on("error", (error) => {
                this.raiseCriticalError(error);
            });

            this._deltaManager.on("pong", (latency) => {
                this.emit("pong", latency);
            });

            this._deltaManager.on("processTime", (time) => {
                this.emit("processTime", time);
            });

            // If we're the outer frame, do we want to do this?
            // Begin fetching any pending deltas once we know the base sequence #. Can this fail?
            // It seems like something, like reconnection, that we would want to retry but otherwise allow
            // the document to load
            const handlerAttachedP = attributesP.then((attributes) => {
                this._deltaManager!.attachOpHandler(
                    attributes.minimumSequenceNumber,
                    attributes.sequenceNumber,
                    {
                        process: (message, callback) => {
                            this.processRemoteMessage(message, callback);
                        },
                        processSignal: (message) => {
                            this.processSignal(message);
                        },
                    },
                    true);
            });

            return handlerAttachedP;
        } else {
            const handlerAttachedP = attributesP.then((attributes) => {
                this._deltaManager!.attachOpHandler(
                    attributes.minimumSequenceNumber,
                    attributes.sequenceNumber,
                    {
                        process: (message) => {
                            throw new Error("Delta manager is offline");
                        },
                        processSignal: (message) => {
                            throw new Error("Delta manager is offline");
                        },
                    },
                    false);
            });

            return handlerAttachedP;
        }
    }

    private setConnectionState(value: ConnectionState.Disconnected, reason: string);
    private setConnectionState(
        value: ConnectionState.Connecting | ConnectionState.Connected,
        reason: string,
        clientId: string,
        version: string,
        scopes: string[],
        configuration: IServiceConfiguration);
    private setConnectionState(
        value: ConnectionState,
        reason: string,
        context?: string,
        version?: string,
        scopes?: string[],
        configuration?: IServiceConfiguration) {
        if (this.connectionState === value) {
            // Already in the desired state - exit early
            return;
        }

        this.logger.sendPerformanceEvent({
            eventName: "ConnectionStateChange",
            from: ConnectionState[this.connectionState],
            reason,
            to: ConnectionState[value],
        });

        this._connectionState = value;
        this._version = version;
        this._scopes = scopes;
        this._serviceConfiguration = configuration;

        // Stash the clientID to detect when transitioning from connecting (socket.io channel open) to connected
        // (have received the join message for the client ID)
        // This is especially important in the reconnect case. It's possible there could be outstanding
        // ops sent by this client, so we should keep the old client id until we see our own client's
        // join message. after we see the join message for out new connection with our new client id,
        // we know there can no longer be outstanding ops that we sent with the previous client id.
        if (value === ConnectionState.Connecting) {
            this.pendingClientId = context;
        } else if (value === ConnectionState.Connected) {
            this._clientId = this.pendingClientId;
            this._deltaManager!.updateQuorumJoin();
        } else if (value === ConnectionState.Disconnected) {
            // Important as we process our own joinSession message through delta request
            this.pendingClientId = undefined;
        }

        if (!this.loaded) {
            // If not fully loaded return early
            return;
        }

        this.context!.changeConnectionState(value, this.clientId!, this._version!);

        this.protocolHandler!.quorum.changeConnectionState(value, this.clientId!);

        raiseConnectedEvent(this, value, this.clientId!);
    }

    private submitMessage(type: MessageType, contents: any, batch?: boolean, metadata?: any): number {
        if (this.connectionState !== ConnectionState.Connected) {
            this.logger.sendErrorEvent({ eventName: "SubmitMessageWithNoConnection", type });
            return -1;
        }

        return this._deltaManager!.submit(type, contents, batch, metadata);
    }

    private processRemoteMessage(message: ISequencedDocumentMessage, callback: (err?: any) => void) {
        if (this.context!.legacyMessaging) {
            this.processRemoteMessageLegacy(message).then(
                () => { callback(); },
                (error) => { callback(error); });
        } else {
            this.processRemoteMessageNew(message);
            callback();
        }
    }

    private async processRemoteMessageLegacy(message: ISequencedDocumentMessage) {
        const local = this._clientId === message.clientId;
        let context;

        // Forward non system messages to the loaded runtime for processing
        if (!isSystemMessage(message)) {
            context = await this.context!.prepare(message, local);

            this.context!.process(message, local, context);
        }

        switch (message.type) {
            case MessageType.BlobUploaded:
                // tslint:disable-next-line:no-floating-promises
                this.blobManager!.addBlob(message.contents as IGenericBlob);
                this.emit(MessageType.BlobUploaded, message.contents);
                break;

            default:
        }

        // Allow the protocol handler to process the message
        this.protocolHandler!.processMessage(message, local);

        this.emit("op", message);

        if (!isSystemMessage(message)) {
            await this.context!.postProcess(message, local, context);
        }
    }

    private processRemoteMessageNew(message: ISequencedDocumentMessage) {
        const local = this._clientId === message.clientId;

        // Forward non system messages to the loaded runtime for processing
        if (!isSystemMessage(message)) {
            this.context!.process(message, local, undefined);
        }

        // Allow the protocol handler to process the message
        this.protocolHandler!.processMessage(message, local);

        this.emit("op", message);
    }

    private submitSignal(message: any) {
        this._deltaManager!.submitSignal(JSON.stringify(message));
    }

    private processSignal(message: ISignalMessage) {
        // No clientId indicates a system signal message.
        if (message.clientId === null && this._audience) {
            const innerContent = message.content as { content: any, type: string };
            if (innerContent.type === MessageType.ClientJoin) {
                const newClient = innerContent.content as ISignalClient;
                this._audience.addMember(newClient.clientId, newClient.client);
            } else if (innerContent.type === MessageType.ClientLeave) {
                const leftClientId = innerContent.content as string;
                this._audience.removeMember(leftClientId);
            }
        } else {
            const local = this._clientId === message.clientId;
            this.context!.processSignal(message, local);
        }
    }

    // tslint:disable no-unsafe-any
    private getScopes(options: any): string[] {
        return options && options.tokens && options.tokens.jwt ?
            (jwtDecode(options.tokens.jwt) as ITokenClaims).scopes : [];
    }
    // tslint:enable no-unsafe-any

    private async fetchSnapshotTree(specifiedVersion: string | null | undefined): Promise<ISnapshotTree | undefined> {
        if (specifiedVersion === null) {
            // intentionally do not load from snapshot
            return undefined;
        }

        const versions = await this.getVersion(specifiedVersion || this.id);

        // we should have a non-null version to load from if specified version requested
        if (specifiedVersion && !versions) {
            throw new Error("No version found from storage, but version was specified.");
        }

        return await this.storageService!.getSnapshotTree(versions[0]) || undefined;
    }

    private async loadContext(
        attributes: IDocumentAttributes,
        storage: IDocumentStorageService,
        snapshot?: ISnapshotTree,
    ) {
        const chaincode = await this.loadCodeFromQuorum(this.protocolHandler!.quorum);
        this.pkg = chaincode.pkg;

        // The relative loader will proxy requests to '/' to the loader itself assuming no non-cache flags
        // are set. Global requests will still go to this loader
        const loader = new RelativeLoader(this.loader, this.originalRequest);

        this.context = await ContainerContext.load(
            this,
            this.scope,
            this.codeLoader,
            chaincode.chaincode,
            snapshot || { id: null, blobs: {}, commits: {}, trees: {} },
            attributes,
            this.blobManager,
            new DeltaManagerProxy(this._deltaManager!),
            new QuorumProxy(this.protocolHandler!.quorum),
            loader,
            storage,
            (err) => this.raiseCriticalError(err),
            (type, contents) => this.submitMessage(type, contents),
            (message) => this.submitSignal(message),
            (message) => this.snapshot(message),
            () => this.close(),
            Container.version,
        );

        loader.resolveContainer(this);
        this.emit("contextChanged", this.pkg);
    }

    // Please avoid calling it directly.
    // raiseCriticalError() is the right flow for most cases
    private logCriticalError(error: any) {
        // tslint:disable-next-line:no-unsafe-any
        this.logger.sendErrorEvent({ eventName: "onError", [TelemetryEventRaisedOnContainer]: true }, error);
    }
}<|MERGE_RESOLUTION|>--- conflicted
+++ resolved
@@ -110,7 +110,6 @@
             request,
             logger);
 
-<<<<<<< HEAD
         return new Promise<Container>(async (res, rej) => {
             let alreadyRaisedError = false;
             const onError = (error) => {
@@ -118,10 +117,6 @@
                 // Depending where error happens, we can be attempting to connect to web socket
                 // and continuously retrying (consider offline mode)
                 // Host has no container to close, so it's prudent to do it here
-=======
-        const containerP = new Promise<Container>(async (res, rej) => {
-            container.once("error", (error) => {
->>>>>>> ffd5957a
                 container.close();
                 rej(error);
                 alreadyRaisedError = true;
