--- conflicted
+++ resolved
@@ -51,11 +51,8 @@
 	isOnline,
 	isCombinedAppAndProtocolSummary,
 	MessageType2,
-<<<<<<< HEAD
 	isInstanceOfISnapshot,
-=======
 	runWithRetry,
->>>>>>> 3d5dfb28
 } from "@fluidframework/driver-utils";
 import { IQuorumSnapshot } from "@fluidframework/protocol-base";
 import {
@@ -1620,20 +1617,11 @@
 		} else {
 			assert(snapshotTree !== undefined, 0x237 /* "Snapshot should exist" */);
 			if (this.offlineLoadEnabled) {
-<<<<<<< HEAD
-				this.baseSnapshot = snapshotTree;
-				// Save contents of snapshot now, otherwise closeAndGetPendingLocalState() must be async
-				this.baseSnapshotBlobs = await getBlobContentsFromTree(
-					snapshotTree,
-					this.storageAdapter,
-				);
-=======
-				const blobs = await getBlobContentsFromTree(snapshot, this.storageAdapter);
+				const blobs = await getBlobContentsFromTree(snapshotTree, this.storageAdapter);
 				this.attachmentData = {
 					state: AttachState.Attached,
-					snapshot: { tree: snapshot, blobs },
+					snapshot: { tree: snapshotTree, blobs },
 				};
->>>>>>> 3d5dfb28
 			}
 		}
 
