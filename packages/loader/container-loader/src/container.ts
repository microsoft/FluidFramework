--- conflicted
+++ resolved
@@ -35,11 +35,8 @@
 import {
     DataCorruptionError,
     extractSafePropertiesFromMessage,
-<<<<<<< HEAD
     GenericError,
-=======
     UsageError,
->>>>>>> 071a083c
  } from "@fluidframework/container-utils";
 import {
     IDocumentService,
