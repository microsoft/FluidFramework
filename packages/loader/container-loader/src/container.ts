/*!
 * Copyright (c) Microsoft Corporation. All rights reserved.
 * Licensed under the MIT License.
 */

import * as assert from "assert";
import {
    ITelemetryBaseLogger,
    ITelemetryLogger,
    TelemetryEventRaisedOnContainer,
} from "@microsoft/fluid-common-definitions";
import { IComponent, IRequest, IResponse } from "@microsoft/fluid-component-core-interfaces";
import {
    ICodeLoader,
    IConnectionDetails,
    IContainer,
    IDeltaManager,
    IFluidCodeDetails,
    IGenericBlob,
    IRuntimeFactory,
    LoaderHeader,
    IRuntimeState,
    IExperimentalContainer,
} from "@microsoft/fluid-container-definitions";
import {
    ChildLogger,
    DebugLogger,
    EventEmitterWithErrorHandling,
    PerformanceEvent,
    TelemetryLogger,
} from "@microsoft/fluid-common-utils";
import {
    IDocumentService,
    IDocumentStorageService,
    IError,
    IFluidResolvedUrl,
    IExperimentalUrlResolver,
    IUrlResolver,
    IDocumentServiceFactory,
} from "@microsoft/fluid-driver-definitions";
import {
    createIError,
    readAndParse,
    OnlineStatus,
    isOnline,
    ensureFluidResolvedUrl,
    combineAppAndProtocolSummary,
} from "@microsoft/fluid-driver-utils";
import {
    buildSnapshotTree,
    isSystemMessage,
    ProtocolOpHandler,
    QuorumProxy,
    raiseConnectedEvent,
} from "@microsoft/fluid-protocol-base";
import {
    ConnectionMode,
    ConnectionState,
    FileMode,
    IClient,
    IClientDetails,
    ICommittedProposal,
    IDocumentAttributes,
    IDocumentMessage,
    IProcessMessageResult,
    IQuorum,
    ISequencedClient,
    ISequencedDocumentMessage,
    ISequencedProposal,
    IServiceConfiguration,
    ISignalClient,
    ISignalMessage,
    ISnapshotTree,
    ITokenClaims,
    ITree,
    ITreeEntry,
    IVersion,
    MessageType,
    TreeEntry,
    ISummaryTree,
} from "@microsoft/fluid-protocol-definitions";
import * as jwtDecode from "jwt-decode";
import { Audience } from "./audience";
import { BlobManager } from "./blobManager";
import { ContainerContext } from "./containerContext";
import { debug } from "./debug";
import { DeltaManager } from "./deltaManager";
import { DeltaManagerProxy } from "./deltaManagerProxy";
import { Loader, RelativeLoader } from "./loader";
import { NullChaincode } from "./nullRuntime";
import { pkgVersion } from "./packageVersion";
import { PrefetchDocumentStorageService } from "./prefetchDocumentStorageService";
import { parseUrl } from "./utils";
import { BlobCacheStorageService } from "./blobCacheStorageService";

// eslint-disable-next-line @typescript-eslint/no-require-imports
const performanceNow = require("performance-now") as (() => number);
// eslint-disable-next-line max-len
// eslint-disable-next-line @typescript-eslint/no-require-imports, @typescript-eslint/no-var-requires, import/no-internal-modules
const merge = require("lodash/merge");

const PackageNotFactoryError = "Code package does not implement IRuntimeFactory";

export class Container extends EventEmitterWithErrorHandling implements IContainer, IExperimentalContainer {
    public static version = "^0.1.0";

    public readonly isExperimentalContainer = true;

    /**
     * Load container.
     */
    public static async load(
        id: string,
        serviceFactory: IDocumentServiceFactory,
        codeLoader: ICodeLoader,
        options: any,
        scope: IComponent,
        loader: Loader,
        request: IRequest,
        resolvedUrl: IFluidResolvedUrl,
        urlResolver: IUrlResolver,
        logger?: ITelemetryBaseLogger,
    ): Promise<Container> {
        const [, docId] = id.split("/");
        const container = new Container(
            options,
            scope,
            codeLoader,
            loader,
            serviceFactory,
            urlResolver,
            request,
<<<<<<< HEAD
=======
            decodeURI(docId),
>>>>>>> f31f1f4b
            logger);

        container._scopes = container.getScopes(resolvedUrl);
        container._canReconnect = !(request.headers?.[LoaderHeader.reconnect] === false);
        container.service = await serviceFactory.createDocumentService(resolvedUrl);

        return new Promise<Container>((res, rej) => {
            let alreadyRaisedError = false;
            const onError = (error) => {
                container.removeListener("error", onError);
                // Depending where error happens, we can be attempting to connect to web socket
                // and continuously retrying (consider offline mode)
                // Host has no container to close, so it's prudent to do it here
                container.close();
                rej(error);
                alreadyRaisedError = true;
            };
            container.on("error", onError);

            const version = request.headers && request.headers[LoaderHeader.version];
            const pause = request.headers && request.headers[LoaderHeader.pause];

            container.load(version, !!pause)
                .then(() => {
                    container.removeListener("error", onError);
                    res(container);
                })
                .catch((error) => {
                    const err = createIError(error, true);
                    if (!alreadyRaisedError) {
                        container.logCriticalError(err);
                    }
                    onError(err);
                });
        });
    }

    public static async create(
        codeLoader: ICodeLoader,
        options: any,
        scope: IComponent,
        loader: Loader,
        source: IFluidCodeDetails,
        serviceFactory: IDocumentServiceFactory,
        urlResolver: IUrlResolver,
        logger?: ITelemetryBaseLogger,
    ): Promise<Container> {
        const container = new Container(
            options,
            scope,
            codeLoader,
            loader,
            serviceFactory,
            urlResolver,
            undefined,
<<<<<<< HEAD
=======
            undefined,
>>>>>>> f31f1f4b
            logger);
        await container.createDetached(source);

        return container;
    }

    public subLogger: TelemetryLogger;
    private _canReconnect: boolean = true;
    private readonly logger: ITelemetryLogger;

    private pendingClientId: string | undefined;
    private loaded = false;
    private attached = false;
    private blobManager: BlobManager | undefined;

    // Active chaincode and associated runtime
    private storageService: IDocumentStorageService | undefined | null;
    private blobsCacheStorageService: IDocumentStorageService | undefined;

    private _clientId: string | undefined;
    private _scopes: string[] | undefined;
    private readonly _deltaManager: DeltaManager;
    private _existing: boolean | undefined;
<<<<<<< HEAD
    private _id: string | undefined;
=======
>>>>>>> f31f1f4b
    private service: IDocumentService | undefined;
    private _parentBranch: string | null = null;
    private _connectionState = ConnectionState.Disconnected;
    private _serviceConfiguration: IServiceConfiguration | undefined;
    private readonly _audience: Audience;

    private context: ContainerContext | undefined;
    private pkg: IFluidCodeDetails | undefined;
    private protocolHandler: ProtocolOpHandler | undefined;

    private resumedOpProcessingAfterLoad = false;
    private firstConnection = true;
    private manualReconnectInProgress = false;
    private readonly connectionTransitionTimes: number[] = [];
    private messageCountAfterDisconnection: number = 0;
    private _loadedFromVersion: IVersion | undefined;

    private lastVisible: number | undefined;

    private _closed = false;

    public get loadedFromVersion(): IVersion | undefined {
        return this._loadedFromVersion;
    }

    public get readonly(): boolean | undefined {
        return this._deltaManager.readonly;
    }

    public forceReadonly(readonly: boolean) {
        this._deltaManager.forceReadonly(readonly);
    }

    public get closed(): boolean {
        return this._closed;
    }

    public get id(): string {
        return this._id ?? "";
    }

    public get deltaManager(): IDeltaManager<ISequencedDocumentMessage, IDocumentMessage> {
        return this._deltaManager;
    }

    public get connectionState(): ConnectionState {
        return this._connectionState;
    }

    public get connected(): boolean {
        return this.connectionState === ConnectionState.Connected;
    }

    public get canReconnect(): boolean {
        return this._canReconnect;
    }

    /**
     * Service configuration details. If running in offline mode will be undefined otherwise will contain service
     * configuration details returned as part of the initial connection.
     */
    public get serviceConfiguration(): IServiceConfiguration | undefined {
        return this._serviceConfiguration;
    }

    /**
     * The server provided id of the client.
     * Set once this.connected is true, otherwise undefined
     */
    public get clientId(): string | undefined {
        return this._clientId;
    }

    /**
     * The server provided claims of the client.
     * Set once this.connected is true, otherwise undefined
     */
    public get scopes(): string[] | undefined {
        return this._scopes;
    }

    public get clientDetails(): IClientDetails {
        return this._deltaManager.clientDetails;
    }

    public get chaincodePackage(): IFluidCodeDetails | undefined {
        return this.pkg;
    }

    /**
     * Flag indicating whether the document already existed at the time of load
     */
    public get existing(): boolean | undefined {
        return this._existing;
    }

    /**
     * Retrieves the audience associated with the document
     */
    public get audience(): Audience {
        return this._audience;
    }

    /**
     * Returns the parent branch for this document
     */
    public get parentBranch(): string | undefined | null {
        return this._parentBranch;
    }

    constructor(
        public readonly options: any,
        private readonly scope: IComponent,
        private readonly codeLoader: ICodeLoader,
        private readonly loader: Loader,
        private readonly serviceFactory: IDocumentServiceFactory,
        private readonly urlResolver: IUrlResolver,
        private originalRequest: IRequest | undefined,
<<<<<<< HEAD
        logger?: ITelemetryBaseLogger,
=======
        private _id: string | undefined,
        logger: ITelemetryBaseLogger | undefined,
>>>>>>> f31f1f4b
    ) {
        super();
        this._audience = new Audience();

        // Create logger for components to use
        const type = this.client.details.type;
        const interactive = this.client.details.capabilities.interactive;
        const clientType = `${interactive ? "interactive" : "noninteractive"}${type ? `/${type}` : ""}`;
        // Need to use the property getter for docId because for detached flow we don't have the docId initially.
        // We assign the id later so property getter is used.
        this.subLogger = DebugLogger.mixinDebugLogger(
            "fluid:telemetry",
            logger,
            {
                clientType, // Differentiating summarizer container from main container
                loaderVersion: pkgVersion,
            },
            {
                docId: () => this.id,
            });

        // Prefix all events in this file with container-loader
        this.logger = ChildLogger.create(this.subLogger, "Container");

        this.on("error", (error: any) => {
            this.logCriticalError(error);
        });

        this._deltaManager = this.createDeltaManager();

        // keep track of last time page was visible for telemetry
        if (typeof document === "object" && document) {
            this.lastVisible = document.hidden ? performanceNow() : undefined;
            document.addEventListener("visibilitychange", () => {
                if (document.hidden) {
                    this.lastVisible = performanceNow();
                } else {
                    // settimeout so this will hopefully fire after disconnect event if being hidden caused it
                    setTimeout(() => this.lastVisible = undefined, 0);
                }
            });
        }
    }

    /**
     * Retrieves the quorum associated with the document
     */
    public getQuorum(): IQuorum {
        return this.protocolHandler!.quorum;
    }

    public on(event: "readonly", listener: (readonly: boolean) => void): void;
    public on(event: "connected" | "contextChanged", listener: (clientId: string) => void): this;
    public on(event: "disconnected" | "joining" | "closed", listener: () => void): this;
    public on(event: "error", listener: (error: any) => void): this;
    public on(event: "op", listener: (message: ISequencedDocumentMessage) => void): this;
    public on(event: "pong" | "processTime", listener: (latency: number) => void): this;
    public on(event: MessageType.BlobUploaded, listener: (contents: any) => void): this;

    public on(event: string | symbol, listener: (...args: any[]) => void): this {
        return super.on(event, listener);
    }

    public close(reason?: string) {
        if (this._closed) {
            return;
        }
        this._closed = true;

        this._deltaManager.close(reason ? new Error(reason) : undefined, false /*raiseContainerError*/);

        if (this.protocolHandler) {
            this.protocolHandler.close();
        }

        this.context?.dispose();

        assert(this.connectionState === ConnectionState.Disconnected, "disconnect event was not raised!");

        this.emit("closed");

        this.removeAllListeners();
    }

    public isAttached(): boolean {
        return this.attached;
    }

    public async attach(request: IRequest): Promise<void> {
        if (!this.context) {
            throw new Error("Context is undefined");
        }

        // Inbound queue for ops should be empty
        assert(!this.deltaManager.inbound.length);
        // Get the document state post attach - possibly can just call attach but we need to change the semantics
        // around what the attach means as far as async code goes.
        const appSummary: ISummaryTree = await this.context.createSummary();
        if (!this.protocolHandler) {
            throw new Error("Protocol Handler is undefined");
        }
        const protocolSummary = this.protocolHandler.captureSummary();
        this.originalRequest = request;
        // Actually go and create the resolved document
        const expUrlResolver = this.urlResolver as IExperimentalUrlResolver;
        if (!expUrlResolver?.isExperimentalUrlResolver) {
            throw new Error("Not an Experimental UrlResolver");
        }
        const resolvedUrl = await expUrlResolver.createContainer(
            combineAppAndProtocolSummary(appSummary, protocolSummary),
            request);
        try {
            ensureFluidResolvedUrl(resolvedUrl);
            this.service = await this.serviceFactory.createDocumentService(resolvedUrl);

            this._canReconnect = !(request.headers?.[LoaderHeader.reconnect] === false);
            const parsedUrl = parseUrl(resolvedUrl.url);
            if (!parsedUrl) {
                throw new Error("Unable to parse Url");
            }
            const [, docId] = parsedUrl.id.split("/");
            this._id = decodeURI(docId);

            this.storageService = await this.getDocumentStorageService();

            // This we can probably just pass the storage service to the blob manager - although ideally
            // there just isn't a blob manager
            this.blobManager = await this.loadBlobManager(this.storageService, undefined);
            this.attached = true;

            const startConnectionP = this.connectToDeltaStream();
            startConnectionP.catch((error) => {
                debug(`Error in connecting to delta stream from unpaused case ${error}`);
            });

            // We know this is create new flow.
            this._existing = false;
            this._parentBranch = this._id;

            // Propagate current connection state through the system.
            const connected = this.connectionState === ConnectionState.Connected;
            assert(!connected || this._deltaManager.connectionMode === "read");
            this.propagateConnectionState();
            this.resume();
        } catch (error) {
            const err = createIError(error, true);
            this.raiseCriticalError(err);
            this.close();
            throw error;
        }
    }

    public async request(path: IRequest): Promise<IResponse> {
        if (!path) {
            return { mimeType: "fluid/container", status: 200, value: this };
        }

        return this.context!.request(path);
    }

    public async snapshot(tagMessage: string, fullTree: boolean = false): Promise<void> {
        // TODO: Issue-2171 Support for Branch Snapshots
        if (tagMessage.includes("ReplayTool Snapshot") === false && this.parentBranch) {
            // The below debug ruins the chrome debugging session
            // Tracked (https://bugs.chromium.org/p/chromium/issues/detail?id=659515)
            debug(`Skipping snapshot due to being branch of ${this.parentBranch}`);
            return;
        }

        // Only snapshot once a code quorum has been established
        if (!this.protocolHandler!.quorum.has("code") && !this.protocolHandler!.quorum.has("code2")) {
            this.logger.sendTelemetryEvent({ eventName: "SkipSnapshot" });
            return;
        }

        // Stop inbound message processing while we complete the snapshot
        try {
            if (this.deltaManager !== undefined) {
                await this.deltaManager.inbound.systemPause();
            }

            await this.snapshotCore(tagMessage, fullTree);

        } catch (ex) {
            this.logger.logException({ eventName: "SnapshotExceptionError" }, ex);
            throw ex;

        } finally {
            if (this.deltaManager !== undefined) {
                this.deltaManager.inbound.systemResume();
            }
        }
    }

    public setAutoReconnect(reconnect: boolean) {
        assert(this.resumedOpProcessingAfterLoad);

        if (reconnect && this.closed) {
            throw new Error("Attempting to setAutoReconnect() a closed DeltaManager");
        }

        this._deltaManager.autoReconnect = reconnect;

        this.logger.sendTelemetryEvent({
            eventName: reconnect ? "AutoReconnectEnabled" : "AutoReconnectDisabled",
            connectionMode: this._deltaManager.connectionMode,
            connectionState: ConnectionState[this.connectionState],
        });

        if (reconnect) {
            if (this._connectionState === ConnectionState.Disconnected) {
                // Only track this as a manual reconnection if we are truly the ones kicking it off.
                this.manualReconnectInProgress = true;
            }

            // Ensure connection to web socket
            this.connectToDeltaStream().catch((error) => {
                // All errors are reported through events ("error" / "disconnected") and telemetry in DeltaManager
                // So there shouldn't be a need to record error here.
                // But we have number of cases where reconnects do not happen, and no errors are recorded, so
                // adding this log point for easier diagnostics
                this.logger.sendTelemetryEvent({eventName: "setAutoReconnectError"}, error);
            });
        }
    }

    public resume() {
        assert(this.loaded);

        if (this.closed) {
            throw new Error("Attempting to setAutoReconnect() a closed DeltaManager");
        }

        // Resume processing ops
        assert(!this.resumedOpProcessingAfterLoad);
        this.resumedOpProcessingAfterLoad = true;
        this._deltaManager.inbound.resume();
        this._deltaManager.outbound.resume();
        this._deltaManager.inboundSignal.resume();

        // Ensure connection to web socket
        // All errors are reported through events ("error" / "disconnected") and telemetry in DeltaManager
        this.connectToDeltaStream().catch(() => {});
    }

    public get storage(): IDocumentStorageService | null | undefined {
        return this.blobsCacheStorageService || this.storageService;
    }

    public raiseCriticalError(error: IError) {
        this.emit("error", error);
    }

    public async reloadContext(): Promise<void> {
        return this.reloadContextCore().catch((error) => {
            this.raiseCriticalError(createIError(error, true));
            throw error;
        });
    }

    private async reloadContextCore(): Promise<void> {
        await Promise.all([
            this.deltaManager.inbound.systemPause(),
            this.deltaManager.inboundSignal.systemPause()]);

        const previousContextState = await this.context!.snapshotRuntimeState();
        this.context!.dispose();

        let snapshot: ISnapshotTree | undefined;
        const blobs = new Map();
        if (previousContextState.snapshot) {
            snapshot = buildSnapshotTree(previousContextState.snapshot.entries, blobs);
        }

        if (blobs.size > 0) {
            this.blobsCacheStorageService = new BlobCacheStorageService(this.storageService!, blobs);
        }
        const attributes: IDocumentAttributes = {
            branch: this.id,
            minimumSequenceNumber: this._deltaManager.minimumSequenceNumber,
            sequenceNumber: this._deltaManager.referenceSequenceNumber,
        };

        await this.loadContext(attributes, snapshot, previousContextState);

        this.deltaManager.inbound.systemResume();
        this.deltaManager.inboundSignal.systemResume();

        this._existing = true;
    }

    private async snapshotCore(tagMessage: string, fullTree: boolean = false) {
        // Snapshots base document state and currently running context
        const root = this.snapshotBase();
        const componentEntries = await this.context!.snapshot(tagMessage, fullTree);

        // And then combine
        if (componentEntries) {
            root.entries.push(...componentEntries.entries);
        }

        // Generate base snapshot message
        const deltaDetails =
            `${this._deltaManager.referenceSequenceNumber}:${this._deltaManager.minimumSequenceNumber}`;
        const message = `Commit @${deltaDetails} ${tagMessage}`;

        // Pull in the prior version and snapshot tree to store against
        const lastVersion = await this.getVersion(this.id);

        const parents = lastVersion ? [lastVersion.id] : [];

        // Write the full snapshot
        return this.storageService!.write(root, parents, message, "");
    }

    private snapshotBase(): ITree {
        const entries: ITreeEntry[] = [];

        const blobMetaData = this.blobManager!.getBlobMetadata();
        entries.push({
            mode: FileMode.File,
            path: ".blobs",
            type: TreeEntry[TreeEntry.Blob],
            value: {
                contents: JSON.stringify(blobMetaData),
                encoding: "utf-8",
            },
        });

        const quorumSnapshot = this.protocolHandler!.quorum.snapshot();
        entries.push({
            mode: FileMode.File,
            path: "quorumMembers",
            type: TreeEntry[TreeEntry.Blob],
            value: {
                contents: JSON.stringify(quorumSnapshot.members),
                encoding: "utf-8",
            },
        });
        entries.push({
            mode: FileMode.File,
            path: "quorumProposals",
            type: TreeEntry[TreeEntry.Blob],
            value: {
                contents: JSON.stringify(quorumSnapshot.proposals),
                encoding: "utf-8",
            },
        });
        entries.push({
            mode: FileMode.File,
            path: "quorumValues",
            type: TreeEntry[TreeEntry.Blob],
            value: {
                contents: JSON.stringify(quorumSnapshot.values),
                encoding: "utf-8",
            },
        });

        // Save attributes for the document
        const documentAttributes: IDocumentAttributes = {
            branch: this.id,
            minimumSequenceNumber: this._deltaManager.minimumSequenceNumber,
            sequenceNumber: this._deltaManager.referenceSequenceNumber,
        };
        entries.push({
            mode: FileMode.File,
            path: ".attributes",
            type: TreeEntry[TreeEntry.Blob],
            value: {
                contents: JSON.stringify(documentAttributes),
                encoding: "utf-8",
            },
        });

        // Output the tree
        const root: ITree = {
            entries,
            id: null,
        };

        return root;
    }

    private async getVersion(version: string): Promise<IVersion> {
        const versions = await this.storageService!.getVersions(version, 1);
        return versions[0];
    }

    private recordConnectStartTime() {
        if (this.connectionTransitionTimes[ConnectionState.Disconnected] === undefined) {
            this.connectionTransitionTimes[ConnectionState.Disconnected] = performanceNow();
        }
    }

    private async connectToDeltaStream(modeArg: ConnectionMode = "read") {
        this.recordConnectStartTime();

        let mode = modeArg;
        // All agents need "write" access, including summarizer.
        if (!this.canReconnect || !this.client.details.capabilities.interactive) {
            mode = "write";
        }

        return this._deltaManager.connect(mode);
    }

    /**
     * Load container.
     *
     * @param specifiedVersion - one of the following
     *   - null: use ops, no snapshots
     *   - undefined - fetch latest snapshot
     *   - otherwise, version sha to load snapshot
     * @param pause - start the container in a paused state
     */
    private async load(specifiedVersion: string | null | undefined, pause: boolean): Promise<void> {
        const perfEvent = PerformanceEvent.start(this.logger, { eventName: "Load" });

        let startConnectionP: Promise<IConnectionDetails> | undefined;

        // Ideally we always connect as "read" by default.
        // Currently that works with SPO & r11s, because we get "write" connection when connecting to non-existing file.
        // We should not rely on it by (one of them will address the issue, but we need to address both)
        // 1) switching create new flow to one where we create file by posting snapshot
        // 2) Fixing quorum workflows (have retry logic)
        // That all said, "read" does not work with memorylicious workflows (that opens two simultaneous
        // connections to same file) in two ways:
        // A) creation flow breaks (as one of the clients "sees" file as existing, and hits #2 above)
        // B) Once file is created, transition from view-only connection to write does not work - some bugs to be fixed.
        const defaultConnectionMode = "write";

        // Start websocket connection as soon as possible. Note that there is no op handler attached yet, but the
        // DeltaManager is resilient to this and will wait to start processing ops until after it is attached.
        if (!pause) {
            startConnectionP = this.connectToDeltaStream(defaultConnectionMode);
            startConnectionP.catch((error) => {});
        }

        this.storageService = await this.getDocumentStorageService();
        this.attached = true;

        // Fetch specified snapshot, but intentionally do not load from snapshot if specifiedVersion is null
        const maybeSnapshotTree = specifiedVersion === null ? undefined
            : await this.fetchSnapshotTree(specifiedVersion);

        const blobManagerP = this.loadBlobManager(this.storageService, maybeSnapshotTree);

        const attributes = await this.getDocumentAttributes(this.storageService, maybeSnapshotTree);

        // Attach op handlers to start processing ops
        this.attachDeltaManagerOpHandler(attributes, !specifiedVersion);

        // ...load in the existing quorum
        // Initialize the protocol handler
        const protocolHandlerP =
            this.loadAndInitializeProtocolState(attributes, this.storageService, maybeSnapshotTree);

        let loadDetailsP: Promise<void>;

        // Initialize document details - if loading a snapshot use that - otherwise we need to wait on
        // the initial details
        if (maybeSnapshotTree) {
            this._existing = true;
            this._parentBranch = attributes.branch !== this.id ? attributes.branch : null;
            loadDetailsP = Promise.resolve();
        } else {
            if (!startConnectionP) {
                startConnectionP = this.connectToDeltaStream(defaultConnectionMode);
            }
            // Intentionally don't .catch on this promise - we'll let any error throw below in the await.
            loadDetailsP = startConnectionP.then((details) => {
                this._existing = details.existing;
                this._parentBranch = details.parentBranch;
            });
        }

        // LoadContext directly requires blobManager and protocolHandler to be ready, and eventually calls
        // instantiateRuntime which will want to know existing state.  Wait for these promises to finish.
        [this.blobManager, this.protocolHandler] = await Promise.all([blobManagerP, protocolHandlerP, loadDetailsP]);

        await this.loadContext(attributes, maybeSnapshotTree);

        // Internal context is fully loaded at this point
        this.loaded = true;

        // Propagate current connection state through the system.
        const connected = this.connectionState === ConnectionState.Connected;
        assert(!connected || this._deltaManager.connectionMode === "read");
        this.propagateConnectionState();

        perfEvent.end({
            existing: this._existing,
            sequenceNumber: attributes.sequenceNumber,
            version: maybeSnapshotTree && maybeSnapshotTree.id !== null ? maybeSnapshotTree.id : undefined,
        });

        if (!pause) {
            this.resume();
        }
    }

    private async createDetached(source: IFluidCodeDetails) {
        const attributes: IDocumentAttributes = {
            branch: "",
            sequenceNumber: 0,
            minimumSequenceNumber: 0,
        };

        // Seed the base quorum to be an empty list with a code quorum set
        const commitedCodeProposal: ICommittedProposal = {
            key: "code",
            value: source,
            approvalSequenceNumber: 0,
            commitSequenceNumber: 0,
            sequenceNumber: 0,
        };

        const members: [string, ISequencedClient][] = [];
        const proposals: [number, ISequencedProposal, string[]][] = [];
        const values: [string, ICommittedProposal][] = [["code", commitedCodeProposal]];

        this.attachDeltaManagerOpHandler(attributes, false);

        // Need to just seed the source data in the code quorum. Quorum itself is empty
        this.protocolHandler = this.initializeProtocolState(
            attributes,
            members,
            proposals,
            values);

        // The load context - given we seeded the quorum - will be great
        await this.createDetachedContext(attributes);

        this.loaded = true;

        this.propagateConnectionState();
    }

    private async getDocumentStorageService(): Promise<IDocumentStorageService> {
        if (!this.service) {
            throw new Error("Not attached");
        }
        const storageService = await this.service.connectToStorage();
        return new PrefetchDocumentStorageService(storageService);
    }

    private async getDocumentAttributes(
        storage: IDocumentStorageService,
        tree: ISnapshotTree | undefined,
    ): Promise<IDocumentAttributes> {
        if (!tree) {
            return {
                branch: this.id,
                minimumSequenceNumber: 0,
                sequenceNumber: 0,
            };
        }

        const attributesHash = ".protocol" in tree.trees
            ? tree.trees[".protocol"].blobs.attributes
            : tree.blobs[".attributes"];

        return readAndParse<IDocumentAttributes>(storage, attributesHash);
    }

    private async loadAndInitializeProtocolState(
        attributes: IDocumentAttributes,
        storage: IDocumentStorageService,
        snapshot: ISnapshotTree | undefined,
    ): Promise<ProtocolOpHandler> {
        let members: [string, ISequencedClient][] = [];
        let proposals: [number, ISequencedProposal, string[]][] = [];
        let values: [string, any][] = [];

        if (snapshot) {
            const baseTree = ".protocol" in snapshot.trees ? snapshot.trees[".protocol"] : snapshot;
            [members, proposals, values] = await Promise.all([
                readAndParse<[string, ISequencedClient][]>(storage, baseTree.blobs.quorumMembers!),
                readAndParse<[number, ISequencedProposal, string[]][]>(storage, baseTree.blobs.quorumProposals!),
                readAndParse<[string, ICommittedProposal][]>(storage, baseTree.blobs.quorumValues!),
            ]);
        }

        const protocolHandler = this.initializeProtocolState(
            attributes,
            members,
            proposals,
            values);

        return protocolHandler;
    }

    private initializeProtocolState(
        attributes: IDocumentAttributes,
        members: [string, ISequencedClient][],
        proposals: [number, ISequencedProposal, string[]][],
        values: [string, any][],
    ): ProtocolOpHandler {
        const protocol = new ProtocolOpHandler(
            attributes.branch,
            attributes.minimumSequenceNumber,
            attributes.sequenceNumber,
            members,
            proposals,
            values,
            (key, value) => this.submitMessage(MessageType.Propose, { key, value }),
            (sequenceNumber) => this.submitMessage(MessageType.Reject, sequenceNumber));

        const protocolLogger = ChildLogger.create(this.subLogger, "ProtocolHandler");

        protocol.quorum.on("error", (error) => {
            protocolLogger.sendErrorEvent(error);
        });

        // Track membership changes and update connection state accordingly
        protocol.quorum.on("addMember", (clientId, details) => {
            // This is the only one that requires the pending client ID
            if (clientId === this.pendingClientId) {
                this.setConnectionState(
                    ConnectionState.Connected,
                    `joined @ ${details.sequenceNumber}`,
                    this.pendingClientId,
                    details.client.scopes,
                    this._deltaManager.serviceConfiguration);
            }
        });

        protocol.quorum.on("removeMember", (clientId) => {
            if (clientId === this._clientId) {
                this._deltaManager.updateQuorumLeave();
            }
        });

        protocol.quorum.on(
            "approveProposal",
            (sequenceNumber, key, value) => {
                debug(`approved ${key}`);
                if (key === "code" || key === "code2") {
                    debug(`loadRuntimeFactory ${JSON.stringify(value)}`);

                    if (value === this.pkg) {
                        return;
                    }

                    // eslint-disable-next-line @typescript-eslint/no-floating-promises
                    this.reloadContext();
                }
            });

        return protocol;
    }

    private async loadBlobManager(
        storage: IDocumentStorageService,
        tree: ISnapshotTree | undefined,
    ): Promise<BlobManager> {
        const blobHash = tree && tree.blobs[".blobs"];
        const blobs: IGenericBlob[] = blobHash
            ? await readAndParse<IGenericBlob[]>(storage, blobHash)
            : [];

        const blobManager = new BlobManager(storage);
        blobManager.loadBlobMetadata(blobs);

        return blobManager;
    }

    private getCodeDetailsFromQuorum(): IFluidCodeDetails | undefined {
        const quorum = this.protocolHandler!.quorum;

        let pkg = quorum.get("code");

        // Back compat
        if (!pkg) {
            pkg = quorum.get("code2");
        }

        return pkg;
    }

    /**
     * Loads the runtime factory for the provided package
     */
    private async loadRuntimeFactory(pkg: IFluidCodeDetails): Promise<IRuntimeFactory> {
        let component;
        const perfEvent = PerformanceEvent.start(this.logger, { eventName: "CodeLoad" });
        try {
            component = await this.codeLoader.load(pkg);
        } catch (error) {
            perfEvent.cancel({}, error);
            throw error;
        }
        perfEvent.end();

        const factory = component.fluidExport.IRuntimeFactory;
        if (!factory) {
            throw new Error(PackageNotFactoryError);
        }
        return factory;

    }

    private get client(): IClient {
        const client: IClient = this.options && this.options.client
            ? (this.options.client as IClient)
            : {
                details: {
                    capabilities: { interactive: true },
                },
                mode: "read", // default reconnection mode on lost connection / connection error
                permission: [],
                scopes: [],
                user: { id: "" },
            };

        // Client info from headers overrides client info from loader options
        const headerClientDetails = this.originalRequest?.headers?.[LoaderHeader.clientDetails];

        if (headerClientDetails) {
            merge(client.details, headerClientDetails);
        }

        return client;
    }

    private createDeltaManager() {
        const deltaManager = new DeltaManager(
            () => this.service,
            this.client,
            ChildLogger.create(this.subLogger, "DeltaManager"),
            this.canReconnect,
        );

        deltaManager.on("connect", (details: IConnectionDetails) => {
            this.setConnectionState(
                ConnectionState.Connecting,
                "websocket established",
                details.clientId,
                details.claims.scopes,
                details.serviceConfiguration);

            if (deltaManager.connectionMode === "read") {
                this.setConnectionState(
                    ConnectionState.Connected,
                    `joined as readonly`,
                    details.clientId,
                    details.claims.scopes,
                    deltaManager.serviceConfiguration);
            }

            // Back-compat for new client and old server.
            this._audience.clear();

            const priorClients = details.initialClients ? details.initialClients : [];
            for (const priorClient of priorClients) {
                this._audience.addMember(priorClient.clientId, priorClient.client);
            }
        });

        deltaManager.on("disconnect", (reason: string) => {
            this.manualReconnectInProgress = false;
            this.setConnectionState(ConnectionState.Disconnected, reason);
        });

        deltaManager.on("error", (error: IError) => {
            this.raiseCriticalError(error);
        });

        deltaManager.on("pong", (latency) => {
            this.emit("pong", latency);
        });

        deltaManager.on("processTime", (time) => {
            this.emit("processTime", time);
        });

        deltaManager.on("readonly", (readonly) => {
            this.emit("readonly", readonly);
        });

        return deltaManager;
    }

    private attachDeltaManagerOpHandler(attributes: IDocumentAttributes, catchUp: boolean): void {
        this._deltaManager.on("closed", () => {
            this.close();
        });

        // If we're the outer frame, do we want to do this?
        // Begin fetching any pending deltas once we know the base sequence #. Can this fail?
        // It seems like something, like reconnection, that we would want to retry but otherwise allow
        // the document to load
        this._deltaManager.attachOpHandler(
            attributes.minimumSequenceNumber,
            attributes.sequenceNumber,
            {
                process: (message) => this.processRemoteMessage(message),
                processSignal: (message) => {
                    this.processSignal(message);
                },
            },
            catchUp);
    }

    private logConnectionStateChangeTelemetry(value: ConnectionState, oldState: ConnectionState, reason: string) {
        // Log actual event
        const time = performanceNow();
        this.connectionTransitionTimes[value] = time;
        const duration = time - this.connectionTransitionTimes[oldState];

        let durationFromDisconnected: number | undefined;
        let connectionMode: string | undefined;
        let connectionInitiationReason: string | undefined;
        let autoReconnect: boolean | undefined;
        if (value === ConnectionState.Disconnected) {
            autoReconnect = this._deltaManager.autoReconnect;
        } else {
            connectionMode = this._deltaManager.connectionMode;
            if (value === ConnectionState.Connected) {
                durationFromDisconnected = time - this.connectionTransitionTimes[ConnectionState.Disconnected];
                durationFromDisconnected = TelemetryLogger.formatTick(durationFromDisconnected);
            }
            if (this.firstConnection) {
                connectionInitiationReason = "InitialConnect";
            } else if (this.manualReconnectInProgress) {
                connectionInitiationReason = "ManualReconnect";
            } else {
                connectionInitiationReason = "AutoReconnect";
            }
        }

        this.logger.sendPerformanceEvent({
            eventName: `ConnectionStateChange_${ConnectionState[value]}`,
            from: ConnectionState[oldState],
            duration,
            durationFromDisconnected,
            reason,
            connectionInitiationReason,
            socketDocumentId: this._deltaManager.socketDocumentId,
            pendingClientId: this.pendingClientId,
            clientId: this.clientId,
            connectionMode,
            autoReconnect,
            online: OnlineStatus[isOnline()],
            lastVisible: this.lastVisible ? performanceNow() - this.lastVisible : undefined,
        });

        if (value === ConnectionState.Connected) {
            this.firstConnection = false;
            this.manualReconnectInProgress = false;
        }
    }

    private setConnectionState(value: ConnectionState.Disconnected, reason: string);
    private setConnectionState(
        value: ConnectionState,
        reason: string,
        clientId: string,
        scopes: string[],
        configuration: IServiceConfiguration);
    private setConnectionState(
        value: ConnectionState,
        reason: string,
        clientId?: string,
        scopes?: string[],
        configuration?: IServiceConfiguration) {
        if (this.connectionState === value) {
            // Already in the desired state - exit early
            this.logger.sendErrorEvent({ eventName: "setConnectionStateSame", value });
            return;
        }

        const oldState = this._connectionState;
        this._connectionState = value;
        this._scopes = scopes;
        this._serviceConfiguration = configuration;

        // Stash the clientID to detect when transitioning from connecting (socket.io channel open) to connected
        // (have received the join message for the client ID)
        // This is especially important in the reconnect case. It's possible there could be outstanding
        // ops sent by this client, so we should keep the old client id until we see our own client's
        // join message. after we see the join message for out new connection with our new client id,
        // we know there can no longer be outstanding ops that we sent with the previous client id.
        if (value === ConnectionState.Connecting) {
            this.pendingClientId = clientId;
        } else if (value === ConnectionState.Connected) {
            this._clientId = this.pendingClientId;
            this._deltaManager.updateQuorumJoin();
        } else if (value === ConnectionState.Disconnected) {
            // Important as we process our own joinSession message through delta request
            this.pendingClientId = undefined;
        }

        if (this.loaded) {
            this.propagateConnectionState();
        }

        // Report telemetry after we set client id!
        this.logConnectionStateChangeTelemetry(value, oldState, reason);
    }

    private propagateConnectionState() {
        assert(this.loaded);
        const logOpsOnReconnect: boolean =
            this._connectionState === ConnectionState.Connected &&
            !this.firstConnection &&
            this._deltaManager.connectionMode === "write";
        if (logOpsOnReconnect) {
            this.messageCountAfterDisconnection = 0;
        }
        this.context!.changeConnectionState(this._connectionState, this.clientId);
        this.protocolHandler!.quorum.changeConnectionState(this._connectionState, this.clientId);
        raiseConnectedEvent(this, this._connectionState, this.clientId);
        if (logOpsOnReconnect) {
            this.logger.sendTelemetryEvent(
                { eventName: "OpsSentOnReconnect", count: this.messageCountAfterDisconnection });
        }
    }

    private submitMessage(type: MessageType, contents: any, batch?: boolean, metadata?: any): number {
        if (this.connectionState !== ConnectionState.Connected) {
            this.logger.sendErrorEvent({ eventName: "SubmitMessageWithNoConnection", type });
            return -1;
        }

        this.messageCountAfterDisconnection += 1;
        return this._deltaManager.submit(type, contents, batch, metadata);
    }

    private processRemoteMessage(message: ISequencedDocumentMessage): IProcessMessageResult {
        const local = this._clientId === message.clientId;

        // Forward non system messages to the loaded runtime for processing
        if (!isSystemMessage(message)) {
            this.context!.process(message, local, undefined);
        }

        // Allow the protocol handler to process the message
        const result = this.protocolHandler!.processMessage(message, local);

        this.emit("op", message);

        return result;
    }

    private submitSignal(message: any) {
        this._deltaManager.submitSignal(JSON.stringify(message));
    }

    private processSignal(message: ISignalMessage) {
        // No clientId indicates a system signal message.
        if (message.clientId === null && this._audience) {
            const innerContent = message.content as { content: any; type: string };
            if (innerContent.type === MessageType.ClientJoin) {
                const newClient = innerContent.content as ISignalClient;
                this._audience.addMember(newClient.clientId, newClient.client);
            } else if (innerContent.type === MessageType.ClientLeave) {
                const leftClientId = innerContent.content as string;
                this._audience.removeMember(leftClientId);
            }
        } else {
            const local = this._clientId === message.clientId;
            this.context!.processSignal(message, local);
        }
    }

    private getScopes(resolvedUrl: IFluidResolvedUrl | undefined): string[] {
        return resolvedUrl?.tokens?.jwt ?
            jwtDecode<ITokenClaims>(resolvedUrl.tokens.jwt).scopes : [];
    }

    /**
     * Get the most recent snapshot, or a specific version.
     * @param specifiedVersion - The specific version of the snapshot to retrieve
     * @returns The snapshot requested, or the latest snapshot if no version was specified
     */
    private async fetchSnapshotTree(specifiedVersion?: string): Promise<ISnapshotTree | undefined> {
        const version = await this.getVersion(specifiedVersion || this.id);

        if (version) {
            this._loadedFromVersion = version;
            return await this.storageService!.getSnapshotTree(version) || undefined;
        } else if (specifiedVersion) {
            // We should have a defined version to load from if specified version requested
            this.logger.sendErrorEvent({ eventName: "NoVersionFoundWhenSpecified", specifiedVersion });
        }

        return undefined;
    }

    private async loadContext(
        attributes: IDocumentAttributes,
        snapshot?: ISnapshotTree,
        previousRuntimeState: IRuntimeState = {},
    ) {
        this.pkg = this.getCodeDetailsFromQuorum();
        const chaincode = this.pkg ? await this.loadRuntimeFactory(this.pkg) : new NullChaincode();

        // The relative loader will proxy requests to '/' to the loader itself assuming no non-cache flags
        // are set. Global requests will still go to this loader
        const loader = new RelativeLoader(this.loader, () => this.originalRequest);

        this.context = await ContainerContext.createOrLoad(
            this,
            this.scope,
            this.codeLoader,
            chaincode,
            snapshot ?? null,
            attributes,
            this.blobManager,
            new DeltaManagerProxy(this._deltaManager),
            new QuorumProxy(this.protocolHandler!.quorum),
            loader,
            (err: IError) => this.raiseCriticalError(err),
            (type, contents, batch, metadata) => this.submitMessage(type, contents, batch, metadata),
            (message) => this.submitSignal(message),
            async (message) => this.snapshot(message),
            (reason?: string) => this.close(reason),
            Container.version,
            previousRuntimeState,
        );

        loader.resolveContainer(this);
        this.emit("contextChanged", this.pkg);
    }

    /**
     * Creates a new, unattached container context
     */
    private async createDetachedContext(attributes: IDocumentAttributes) {
        this.pkg = this.getCodeDetailsFromQuorum();
        if (!this.pkg) {
            throw new Error("pkg should be provided in create flow!!");
        }
        const chaincode = await this.loadRuntimeFactory(this.pkg);

        // The relative loader will proxy requests to '/' to the loader itself assuming no non-cache flags
        // are set. Global requests will still go to this loader
        const loader = new RelativeLoader(this.loader, () => this.originalRequest);

        this.context = await ContainerContext.createOrLoad(
            this,
            this.scope,
            this.codeLoader,
            chaincode,
            { id: null, blobs: {}, commits: {}, trees: {} },    // TODO this will be from the offline store
            attributes,
            this.blobManager,
            new DeltaManagerProxy(this._deltaManager),
            new QuorumProxy(this.protocolHandler!.quorum),
            loader,
            (err: IError) => this.raiseCriticalError(err),
            (type, contents, batch, metadata) => this.submitMessage(type, contents, batch, metadata),
            (message) => this.submitSignal(message),
            async (message) => this.snapshot(message),
            (reason?: string) => this.close(reason),
            Container.version,
            {},
        );

        loader.resolveContainer(this);
        this.emit("contextChanged", this.pkg);
    }

    // Please avoid calling it directly.
    // raiseCriticalError() is the right flow for most cases
    private logCriticalError(error: any) {
        this.logger.sendErrorEvent({ eventName: "onError", [TelemetryEventRaisedOnContainer]: true }, error);
    }
}<|MERGE_RESOLUTION|>--- conflicted
+++ resolved
@@ -130,10 +130,7 @@
             serviceFactory,
             urlResolver,
             request,
-<<<<<<< HEAD
-=======
             decodeURI(docId),
->>>>>>> f31f1f4b
             logger);
 
         container._scopes = container.getScopes(resolvedUrl);
@@ -189,10 +186,7 @@
             serviceFactory,
             urlResolver,
             undefined,
-<<<<<<< HEAD
-=======
             undefined,
->>>>>>> f31f1f4b
             logger);
         await container.createDetached(source);
 
@@ -216,10 +210,6 @@
     private _scopes: string[] | undefined;
     private readonly _deltaManager: DeltaManager;
     private _existing: boolean | undefined;
-<<<<<<< HEAD
-    private _id: string | undefined;
-=======
->>>>>>> f31f1f4b
     private service: IDocumentService | undefined;
     private _parentBranch: string | null = null;
     private _connectionState = ConnectionState.Disconnected;
@@ -338,12 +328,8 @@
         private readonly serviceFactory: IDocumentServiceFactory,
         private readonly urlResolver: IUrlResolver,
         private originalRequest: IRequest | undefined,
-<<<<<<< HEAD
-        logger?: ITelemetryBaseLogger,
-=======
         private _id: string | undefined,
         logger: ITelemetryBaseLogger | undefined,
->>>>>>> f31f1f4b
     ) {
         super();
         this._audience = new Audience();
