--- conflicted
+++ resolved
@@ -515,11 +515,15 @@
 		// Only transition states if currently loading
 		if (this._lifecycleState === "loading") {
 			this._lifecycleState = "loaded";
-<<<<<<< HEAD
+
+			// Connections transitions are delayed till we are loaded.
+			// This is done by holding ops and signals until the end of load sequence
+			// (calling this.handleDeltaConnectionArg() after setLoaded() call)
+			// If this assert fires, it means our logic managing connection flow is wrong, and the logic below is also wrong.
+			assert(this.connectionState !== ConnectionState.Connected, "not connected yet");
 
 			// Propagate current connection state through the system.
 			const readonly = this.readOnlyInfo.readonly ?? false;
-			assert(this.connectionState !== ConnectionState.Connected, "not connected yet");
 			// This call does not look like needed any more, with delaying all connection-related events past loaded phase.
 			// Yet, there could be some customer code that would break if we do not deliver it.
 			// Will be removed in further PRs with proper changeset.
@@ -531,10 +535,6 @@
 				assert(details !== undefined, "should have details if connected");
 				this.connectionStateHandler.receivedConnectEvent(details);
 			}
-=======
-			// Propagate current connection state through the system.
-			this.propagateConnectionState(true /* initial transition */);
->>>>>>> 2bebc8a7
 		}
 	}
 
@@ -2204,23 +2204,8 @@
 		}
 	}
 
-<<<<<<< HEAD
 	private propagateConnectionState(disconnectedReason?: IConnectionStateChangeReason) {
 		// We communicate only transitions to Connected & Disconnected states, skipping all other states.
-=======
-	private propagateConnectionState(
-		initialTransition: boolean,
-		disconnectedReason?: IConnectionStateChangeReason,
-	) {
-		if (this.connectionState === ConnectionState.Connected) {
-			const clientId = this.connectionStateHandler.clientId;
-			assert(clientId !== undefined, "there has to be clientId");
-			this.protocolHandler.audience.setCurrentClientId(clientId);
-		}
-
-		// When container loaded, we want to propagate initial connection state.
-		// After that, we communicate only transitions to Connected & Disconnected states, skipping all other states.
->>>>>>> 2bebc8a7
 		// This can be changed in the future, for example we likely should add "CatchingUp" event on Container.
 		if (
 			this.connectionState !== ConnectionState.Connected &&
@@ -2476,13 +2461,8 @@
 	 * @param connected - Is the container currently connected?
 	 * @param readonly - Is the container in readonly mode?
 	 */
-<<<<<<< HEAD
 	private setContextConnectedState(connected: boolean, readonly: boolean): void {
-		if (this._runtime?.disposed === false) {
-=======
-	private setContextConnectedState(state: boolean, readonly: boolean): void {
 		if (this._runtime?.disposed === false && this._lifecycleState === "loaded") {
->>>>>>> 2bebc8a7
 			/**
 			 * We want to lie to the ContainerRuntime when we are in readonly mode to prevent issues with pending
 			 * ops getting through to the DeltaManager.
