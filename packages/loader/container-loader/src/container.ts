--- conflicted
+++ resolved
@@ -54,13 +54,9 @@
     isLegacyRuntimeMessage,
 } from "@fluidframework/driver-utils";
 import {
-<<<<<<< HEAD
-    ProtocolOpHandler,
-=======
     isSystemMessage,
     IProtocolHandler,
     ProtocolOpHandlerWithClientValidation,
->>>>>>> 52dc078f
 } from "@fluidframework/protocol-base";
 import {
     IClient,
