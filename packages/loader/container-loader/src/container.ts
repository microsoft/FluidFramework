/*!
 * Copyright (c) Microsoft Corporation and contributors. All rights reserved.
 * Licensed under the MIT License.
 */

// eslint-disable-next-line import/no-internal-modules
import merge from "lodash/merge";
import { v4 as uuid } from "uuid";
import {
    IDisposable,
    ITelemetryLogger,
} from "@fluidframework/common-definitions";
import { assert, performance, unreachableCase } from "@fluidframework/common-utils";
import {
    IRequest,
    IResponse,
    IFluidRouter,
    IFluidCodeDetails,
    isFluidCodeDetails,
} from "@fluidframework/core-interfaces";
import {
    IAudience,
    IConnectionDetails,
    IContainer,
    IContainerEvents,
    IDeltaManager,
    ICriticalContainerError,
    ContainerWarning,
    AttachState,
    IThrottlingWarning,
    IPendingLocalState,
    ReadOnlyInfo,
    IContainerLoadMode,
} from "@fluidframework/container-definitions";
import {
    DataCorruptionError,
    extractSafePropertiesFromMessage,
    GenericError,
    UsageError,
 } from "@fluidframework/container-utils";
import {
    IDocumentService,
    IDocumentStorageService,
    IFluidResolvedUrl,
    IResolvedUrl,
} from "@fluidframework/driver-definitions";
import {
    readAndParse,
    OnlineStatus,
    isOnline,
    ensureFluidResolvedUrl,
    combineAppAndProtocolSummary,
    runWithRetry,
    isFluidResolvedUrl,
} from "@fluidframework/driver-utils";
import {
    isSystemMessage,
    ProtocolOpHandler,
} from "@fluidframework/protocol-base";
import {
    FileMode,
    IClient,
    IClientConfiguration,
    IClientDetails,
    ICommittedProposal,
    IDocumentAttributes,
    IDocumentMessage,
    IProcessMessageResult,
    IQuorum,
    ISequencedClient,
    ISequencedDocumentMessage,
    ISequencedProposal,
    ISignalClient,
    ISignalMessage,
    ISnapshotTree,
    ITree,
    ITreeEntry,
    IVersion,
    MessageType,
    TreeEntry,
    ISummaryTree,
    IPendingProposal,
    SummaryType,
    ISummaryContent,
    IQuorumProposals,
} from "@fluidframework/protocol-definitions";
import {
    ChildLogger,
    EventEmitterWithErrorHandling,
    PerformanceEvent,
    raiseConnectedEvent,
    TelemetryLogger,
    connectedEventName,
    disconnectedEventName,
    normalizeError,
} from "@fluidframework/telemetry-utils";
import { Audience } from "./audience";
import { ContainerContext } from "./containerContext";
import { ReconnectMode, IConnectionManagerFactoryArgs } from "./contracts";
import { DeltaManager, IConnectionArgs } from "./deltaManager";
import { DeltaManagerProxy } from "./deltaManagerProxy";
import { ILoaderOptions, Loader, RelativeLoader } from "./loader";
import { pkgVersion } from "./packageVersion";
import { ConnectionStateHandler, ILocalSequencedClient } from "./connectionStateHandler";
import { RetriableDocumentStorageService } from "./retriableDocumentStorageService";
import { ProtocolTreeStorageService } from "./protocolTreeDocumentStorageService";
import { BlobOnlyStorage, ContainerStorageAdapter } from "./containerStorageAdapter";
import { getSnapshotTreeFromSerializedContainer } from "./utils";
import { QuorumProxy } from "./quorum";
import { CollabWindowTracker } from "./collabWindowTracker";
import { ConnectionManager } from "./connectionHandler";

const detachedContainerRefSeqNumber = 0;

const dirtyContainerEvent = "dirty";
const savedContainerEvent = "saved";

export interface IContainerLoadOptions {
    /**
     * Disables the Container from reconnecting if false, allows reconnect otherwise.
     */
    canReconnect?: boolean;
    /**
     * Client details provided in the override will be merged over the default client.
     */
    clientDetailsOverride?: IClientDetails;
    resolvedUrl: IFluidResolvedUrl;
    /**
     * Control which snapshot version to load from.  See IParsedUrl for detailed information.
     */
    version: string | undefined;
    /**
     * Loads the Container in paused state if true, unpaused otherwise.
     */
    loadMode?: IContainerLoadMode;
}

export interface IContainerConfig {
    resolvedUrl?: IFluidResolvedUrl;
    canReconnect?: boolean;
    /**
     * Client details provided in the override will be merged over the default client.
     */
    clientDetailsOverride?: IClientDetails;
}

export enum ConnectionState {
    /**
     * The document is no longer connected to the delta server
     */
    Disconnected,

    /**
     * The document has an inbound connection but is still pending for outbound deltas
     */
    Connecting,

    /**
     * The document is fully connected
     */
    Connected,
}

/**
 * Waits until container connects to delta storage and gets up-to-date
 * Useful when resolving URIs and hitting 404, due to container being loaded from (stale) snapshot and not being
 * up to date. Host may chose to wait in such case and retry resolving URI.
 * Warning: Will wait infinitely for connection to establish if there is no connection.
 * May result in deadlock if Container.setAutoReconnect(false) is called and never switched back to auto-reconnect.
 * @returns true: container is up to date, it processed all the ops that were know at the time of first connection
 *          false: storage does not provide indication of how far the client is. Container processed
 *          all the ops known to it, but it maybe still behind.
 */
export async function waitContainerToCatchUp(container: Container) {
    // Make sure we stop waiting if container is closed.
    if (container.closed) {
        throw new Error("Container is closed");
    }

    return new Promise<boolean>((resolve, reject) => {
        const deltaManager = container.deltaManager;

        container.on("closed", reject);

        const waitForOps = () => {
            assert(container.connectionState !== ConnectionState.Disconnected,
                0x0cd /* "Container disconnected while waiting for ops!" */);
            const hasCheckpointSequenceNumber = deltaManager.hasCheckpointSequenceNumber;

            const connectionOpSeqNumber = deltaManager.lastKnownSeqNumber;
            assert(deltaManager.lastSequenceNumber <= connectionOpSeqNumber,
                0x266 /* "lastKnownSeqNumber should never be below last processed sequence number" */);
            if (deltaManager.lastSequenceNumber === connectionOpSeqNumber) {
                resolve(hasCheckpointSequenceNumber);
                return;
            }
            const callbackOps = (message: ISequencedDocumentMessage) => {
                if (connectionOpSeqNumber <= message.sequenceNumber) {
                    resolve(hasCheckpointSequenceNumber);
                    deltaManager.off("op", callbackOps);
                }
            };
            deltaManager.on("op", callbackOps);
        };

        // We can leverage DeltaManager's "connect" event here and test for ConnectionState.Disconnected
        // But that works only if service provides us checkPointSequenceNumber
        // Our internal testing is based on R11S that does not, but almost all tests connect as "write" and
        // use this function to catch up, so leveraging our own join op as a fence/barrier
        if (container.connectionState === ConnectionState.Connected) {
            waitForOps();
            return;
        }

        const callback = () => {
            container.off(connectedEventName, callback);
            waitForOps();
        };
        container.on(connectedEventName, callback);

        container.resume();
    });
}

const getCodeProposal =
    // eslint-disable-next-line @typescript-eslint/no-unsafe-return
    (quorum: IQuorumProposals) => quorum.get("code") ?? quorum.get("code2");

export class Container extends EventEmitterWithErrorHandling<IContainerEvents> implements IContainer {
    public static version = "^0.1.0";

    /**
     * Load an existing container.
     */
    public static async load(
        loader: Loader,
        loadOptions: IContainerLoadOptions,
        pendingLocalState?: unknown,
    ): Promise<Container> {
        const container = new Container(
            loader,
            {
                clientDetailsOverride: loadOptions.clientDetailsOverride,
                resolvedUrl: loadOptions.resolvedUrl,
                canReconnect: loadOptions.canReconnect,
            });

        return PerformanceEvent.timedExecAsync(
            container.logger,
            { eventName: "Load" },
            async (event) => new Promise<Container>((res, rej) => {
                container._lifecycleState = "loading";
                const version = loadOptions.version;

                // always load unpaused with pending ops!
                // It is also default mode in general.
                const defaultMode: IContainerLoadMode = { opsBeforeReturn: "cached" };
                assert(pendingLocalState === undefined || loadOptions.loadMode === undefined,
                    0x1e1 /* "pending state requires immediate connection!" */);
                const mode: IContainerLoadMode = loadOptions.loadMode ?? defaultMode;

                const onClosed = (err?: ICriticalContainerError) => {
                    rej(err ?? new GenericError("containerClosedWithoutErrorDuringLoad"));
                };
                container.on("closed", onClosed);

                container.load(version, mode, pendingLocalState)
                    .finally(() => {
                        container.removeListener("closed", onClosed);
                    })
                    .then((props) => {
                        event.end({ ...props, ...loadOptions.loadMode });
                        res(container);
                    },
                    (error) => {
                        const err = normalizeError(error);
                        // Depending where error happens, we can be attempting to connect to web socket
                        // and continuously retrying (consider offline mode)
                        // Host has no container to close, so it's prudent to do it here
                        container.close(err);
                        onClosed(err);
                    });
            }),
            { start: true, end: true, cancel: "generic" },
        );
    }

    /**
     * Create a new container in a detached state.
     */
    public static async createDetached(
        loader: Loader,
        codeDetails: IFluidCodeDetails,
    ): Promise<Container> {
        const container = new Container(
            loader,
            {});

        return PerformanceEvent.timedExecAsync(
            container.logger,
            { eventName: "CreateDetached" },
            async (_event) => {
                container._lifecycleState = "loading";
                await container.createDetached(codeDetails);
                return container;
            },
            { start: true, end: true, cancel: "generic" });
    }

    /**
     * Create a new container in a detached state that is initialized with a
     * snapshot from a previous detached container.
     */
    public static async rehydrateDetachedFromSnapshot(
        loader: Loader,
        snapshot: string,
    ): Promise<Container> {
        const container = new Container(
            loader,
            {});
        return PerformanceEvent.timedExecAsync(
            container.logger,
            { eventName: "RehydrateDetachedFromSnapshot" },
            async (_event) => {
                const deserializedSummary = JSON.parse(snapshot) as ISummaryTree;
                container._lifecycleState = "loading";
                await container.rehydrateDetachedFromSnapshot(deserializedSummary);
                return container;
            },
            { start: true, end: true, cancel: "generic" });
    }

    public subLogger: TelemetryLogger;

    // Tells if container can reconnect on losing fist connection
    // If false, container gets closed on loss of connection.
    private readonly _canReconnect: boolean = true;

    private readonly logger: ITelemetryLogger;

    private _lifecycleState: "created" | "loading" | "loaded" | "closing" | "closed" = "created";

    private get loaded(): boolean {
        return (this._lifecycleState !== "created" && this._lifecycleState !== "loading");
    }

    private set loaded(t: boolean) {
        assert(t, 0x27d /* "Setting loaded state to false is not supported" */);
        assert(this._lifecycleState !== "created", 0x27e /* "Must go through loading state before loaded" */);

        // It's conceivable the container could be closed when this is called
        // Only transition states if currently loading
        if (this._lifecycleState === "loading") {
            this._lifecycleState = "loaded";
        }
    }

    public get closed(): boolean {
        return (this._lifecycleState === "closing" || this._lifecycleState === "closed");
    }

    private _attachState = AttachState.Detached;

    private readonly _storage: ContainerStorageAdapter;
    public get storage(): IDocumentStorageService {
        return this._storage;
    }

    // Active chaincode and associated runtime
    private _storageService: IDocumentStorageService & IDisposable | undefined;
    private get storageService(): IDocumentStorageService  {
        if (this._storageService === undefined) {
            throw new Error("Attempted to access storageService before it was defined");
        }
        return this._storageService;
    }

    private readonly clientDetailsOverride: IClientDetails | undefined;
    private readonly _deltaManager: DeltaManager<ConnectionManager>;
    private service: IDocumentService | undefined;
    private readonly _audience: Audience;

    private _context: ContainerContext | undefined;
    private get context() {
        if (this._context === undefined) {
            throw new Error("Attempted to access context before it was defined");
        }
        return this._context;
    }
    private _protocolHandler: ProtocolOpHandler | undefined;
    private get protocolHandler() {
        if (this._protocolHandler === undefined) {
            throw new Error("Attempted to access protocolHandler before it was defined");
        }
        return this._protocolHandler;
    }

    private resumedOpProcessingAfterLoad = false;
    private firstConnection = true;
    private manualReconnectInProgress = false;
    private readonly connectionTransitionTimes: number[] = [];
    private messageCountAfterDisconnection: number = 0;
    private _loadedFromVersion: IVersion | undefined;
    private _resolvedUrl: IFluidResolvedUrl | undefined;
    private attachStarted = false;
    private _dirtyContainer = false;

    private lastVisible: number | undefined;
    private readonly connectionStateHandler: ConnectionStateHandler;

    private setAutoReconnectTime = performance.now();

    private readonly collabWindowTracker = new CollabWindowTracker(
        (type, contents) => this.submitMessage(type, contents),
        () => this.activeConnection(),
        this.loader.services.options?.noopTimeFrequency,
        this.loader.services.options?.noopCountFrequency,
    );

    private get connectionMode() { return this._deltaManager.connectionManager.connectionMode; }

    public get IFluidRouter(): IFluidRouter { return this; }

    public get resolvedUrl(): IResolvedUrl | undefined {
        return this._resolvedUrl;
    }

    public get loadedFromVersion(): IVersion | undefined {
        return this._loadedFromVersion;
    }

<<<<<<< HEAD
    /**
     * Tells if container is in read-only mode.
     * Data stores should listen for "readonly" notifications and disallow user making changes to data stores.
     * Readonly state can be because of no storage write permission,
     * or due to host forcing readonly mode for container.
     *
     * We do not differentiate here between no write access to storage vs. host disallowing changes to container -
     * in all cases container runtime and data stores should respect readonly state and not allow local changes.
     *
     * It is undefined if we have not yet established websocket connection
     * and do not know if user has write access to a file.
     * @deprecated - use readOnlyInfo
     */
    public get readonly() {
        return this._deltaManager.readOnlyInfo.readonly;
    }

    /**
     * Tells if user has no write permissions for file in storage
     * It is undefined if we have not yet established websocket connection
     * and do not know if user has write access to a file.
     * @deprecated - use readOnlyInfo
     */
    public get readonlyPermissions() {
        const props = this._deltaManager.readOnlyInfo;
        // Note that 'readonly' property could be undefined.
        return props.readonly === true ? props.permissions : props.readonly;
    }

=======
>>>>>>> 22e9f54f
    public get readOnlyInfo(): ReadOnlyInfo {
        return this._deltaManager.readOnlyInfo;
    }

    /**
     * Tracks host requiring read-only mode.
     */
    public forceReadonly(readonly: boolean) {
        this._deltaManager.connectionManager.forceReadonly(readonly);
    }

    public get id(): string {
        return this._resolvedUrl?.id ?? "";
    }

    public get deltaManager(): IDeltaManager<ISequencedDocumentMessage, IDocumentMessage> {
        return this._deltaManager;
    }

    public get connectionState(): ConnectionState {
        return this.connectionStateHandler.connectionState;
    }

    public get connected(): boolean {
        return this.connectionStateHandler.connected;
    }

    /**
     * Service configuration details. If running in offline mode will be undefined otherwise will contain service
     * configuration details returned as part of the initial connection.
     */
    public get serviceConfiguration(): IClientConfiguration | undefined {
        return this._deltaManager.serviceConfiguration;
    }

    /**
     * The server provided id of the client.
     * Set once this.connected is true, otherwise undefined
     */
    public get clientId(): string | undefined {
        return this.connectionStateHandler.clientId;
    }

    /**
     * The server provided claims of the client.
     * Set once this.connected is true, otherwise undefined
     */
    public get scopes(): string[] | undefined {
        return this._deltaManager.connectionManager.scopes;
    }

    public get clientDetails(): IClientDetails {
        return this._deltaManager.clientDetails;
    }

    /**
     * The current code details for the container's runtime
     * @deprecated use getSpecifiedCodeDetails for the code details currently specified for this container, or
     * getLoadedCodeDetails for the code details that the container's context was loaded with.
     * To be removed after getSpecifiedCodeDetails and getLoadedCodeDetails become ubiquitous.
     */
    public get codeDetails(): IFluidCodeDetails | undefined {
        return this._context?.codeDetails ?? this.getCodeDetailsFromQuorum();
    }

    /**
     * Get the code details that are currently specified for the container.
     * @returns The current code details if any are specified, undefined if none are specified.
     */
    public getSpecifiedCodeDetails(): IFluidCodeDetails | undefined {
        return this.getCodeDetailsFromQuorum();
    }

    /**
     * Get the code details that were used to load the container.
     * @returns The code details that were used to load the container if it is loaded, undefined if it is not yet
     * loaded.
     */
    public getLoadedCodeDetails(): IFluidCodeDetails | undefined {
        return this._context?.codeDetails;
    }

    /**
     * Retrieves the audience associated with the document
     */
    public get audience(): IAudience {
        return this._audience;
    }

    /**
     * Returns true if container is dirty.
     * Which means data loss if container is closed at that same moment
     * Most likely that happens when there is no network connection to ordering service
     */
    public get isDirty() {
        return this._dirtyContainer;
    }

    private get serviceFactory() {return this.loader.services.documentServiceFactory;}
    private get urlResolver() {return this.loader.services.urlResolver;}
    public get options(): ILoaderOptions { return this.loader.services.options; }
    private get scope() { return this.loader.services.scope;}
    private get codeLoader() { return this.loader.services.codeLoader;}

    constructor(
        private readonly loader: Loader,
        config: IContainerConfig,
    ) {
        super((name, error) => {
            this.logger.sendErrorEvent(
                {
                    eventName: "ContainerEventHandlerException",
                    name: typeof name === "string" ? name : undefined,
                },
                error);
            });
        this._audience = new Audience();

        this.clientDetailsOverride = config.clientDetailsOverride;
        this._resolvedUrl = config.resolvedUrl;
        if (config.canReconnect !== undefined) {
            this._canReconnect = config.canReconnect;
        }

        // Create logger for data stores to use
        const type = this.client.details.type;
        const interactive = this.client.details.capabilities.interactive;
        const clientType =
            `${interactive ? "interactive" : "noninteractive"}${type !== undefined && type !== "" ? `/${type}` : ""}`;
        // Need to use the property getter for docId because for detached flow we don't have the docId initially.
        // We assign the id later so property getter is used.
        this.subLogger = ChildLogger.create(
            loader.services.subLogger,
            undefined,
            {
                all: {
                    clientType, // Differentiating summarizer container from main container
                    containerId: uuid(),
                    docId: () => this.id,
                    containerAttachState: () => this._attachState,
                    containerLifecycleState: () => this._lifecycleState,
                    containerConnectionState: () => ConnectionState[this.connectionState],
                },
                // we need to be judicious with our logging here to avoid generting too much data
                // all data logged here should be broadly applicable, and not specific to a
                // specific error or class of errors
                error: {
                    // load information to associate errors with the specific load point
                    dmInitialSeqNumber: () => this._deltaManager?.initialSequenceNumber,
                    dmLastKnownSeqNumber: () => this._deltaManager?.lastKnownSeqNumber,
                    containerLoadedFromVersionId: () => this.loadedFromVersion?.id,
                    containerLoadedFromVersionDate: () => this.loadedFromVersion?.date,
                    // message information to associate errors with the specific execution state
                    dmLastMsqSeqNumber: () => this.deltaManager?.lastMessage?.sequenceNumber,
                    dmLastMsqSeqTimestamp: () => this.deltaManager?.lastMessage?.timestamp,
                    dmLastMsqSeqClientId: () => this.deltaManager?.lastMessage?.clientId,
                    connectionState: () => ConnectionState[this.connectionState],
                    connectionStateDuration:
                        () => performance.now() - this.connectionTransitionTimes[this.connectionState],
                },
            });

        // Prefix all events in this file with container-loader
        this.logger = ChildLogger.create(this.subLogger, "Container");

        this.connectionStateHandler = new ConnectionStateHandler(
            {
                protocolHandler: () => this._protocolHandler,
                logConnectionStateChangeTelemetry: (value, oldState, reason) =>
                    this.logConnectionStateChangeTelemetry(value, oldState, reason),
                shouldClientJoinWrite: () => this._deltaManager.connectionManager.shouldJoinWrite(),
                maxClientLeaveWaitTime: this.loader.services.options.maxClientLeaveWaitTime,
                logConnectionIssue: (eventName: string) => {
                    // We get here when socket does not receive any ops on "write" connection, including
                    // its own join op. Attempt recovery option.
                    this._deltaManager.logConnectionIssue({
                        eventName,
                        duration: performance.now() - this.connectionTransitionTimes[ConnectionState.Connecting],
                    });
                },
                connectionStateChanged: () => {
                    if (this.loaded) {
                        this.propagateConnectionState();
                    }
                },
            },
            this.logger,
        );

        this._deltaManager = this.createDeltaManager();
        this._storage = new ContainerStorageAdapter(
            () => {
                if (this.attachState !== AttachState.Attached) {
                    if (this.loader.services.detachedBlobStorage !== undefined) {
                        return new BlobOnlyStorage(this.loader.services.detachedBlobStorage, this.logger);
                    }
                    this.logger.sendErrorEvent({
                        eventName: "NoRealStorageInDetachedContainer",
                    });
                    throw new Error("Real storage calls not allowed in Unattached container");
                }
                return this.storageService;
            },
        );

        const isDomAvailable = typeof document === "object" &&
            document !== null &&
            typeof document.addEventListener === "function" &&
            document.addEventListener !== null;
        // keep track of last time page was visible for telemetry
        if (isDomAvailable) {
            this.lastVisible = document.hidden ? performance.now() : undefined;
            document.addEventListener("visibilitychange", () => {
                if (document.hidden) {
                    this.lastVisible = performance.now();
                } else {
                    // settimeout so this will hopefully fire after disconnect event if being hidden caused it
                    setTimeout(() => this.lastVisible = undefined, 0);
                }
            });
        }

        // We observed that most users of platform do not check Container.connected event on load, causing bugs.
        // As such, we are raising events when new listener pops up.
        // Note that we can raise both "disconnected" & "connect" events at the same time,
        // if we are in connecting stage.
        this.on("newListener", (event: string, listener: (...args: any[]) => void) => {
            // Fire events on the end of JS turn, giving a chance for caller to be in consistent state.
            Promise.resolve().then(() => {
                switch (event) {
                    case dirtyContainerEvent:
                        if (this._dirtyContainer) {
                            listener();
                        }
                        break;
                    case savedContainerEvent:
                        if (!this._dirtyContainer) {
                            listener();
                        }
                        break;
                    case connectedEventName:
                         if (this.connected) {
                            listener(this.clientId);
                         }
                         break;
                    case disconnectedEventName:
                        if (!this.connected) {
                            listener();
                        }
                        break;
                    default:
                }
            }).catch((error) =>  {
                this.logger.sendErrorEvent({ eventName: "RaiseConnectedEventError" }, error);
            });
        });
    }

    /**
     * Retrieves the quorum associated with the document
     */
    public getQuorum(): IQuorum {
        return this.protocolHandler.quorum;
    }

    public close(error?: ICriticalContainerError) {
        if (this.closed) {
            return;
        }

        try {
            this._lifecycleState = "closing";

            // Ensure that we raise all key events even if one of these throws
            try {
                this._deltaManager.close(error);

                this._protocolHandler?.close();

                this.connectionStateHandler.dispose();

                this._context?.dispose(error !== undefined ? new Error(error.message) : undefined);

                assert(this.connectionState === ConnectionState.Disconnected,
                    0x0cf /* "disconnect event was not raised!" */);

                this._storageService?.dispose();

                // Notify storage about critical errors. They may be due to disconnect between client & server knowledge
                // about file, like file being overwritten in storage, but client having stale local cache.
                // Driver need to ensure all caches are cleared on critical errors
                this.service?.dispose(error);
            } catch (exception) {
                this.logger.sendErrorEvent({ eventName: "ContainerCloseException"}, exception);
            }

            this.logger.sendTelemetryEvent(
                {
                    eventName: "ContainerClose",
                    category: error === undefined ? "generic" : "error",
                },
                error,
            );

            this.emit("closed", error);

            this.removeAllListeners();
        } finally {
            this._lifecycleState = "closed";
        }
    }

    public closeAndGetPendingLocalState(): string {
        // runtime matches pending ops to successful ones by clientId and client seq num, so we need to close the
        // container at the same time we get pending state, otherwise this container could reconnect and resubmit with
        // a new clientId and a future container using stale pending state without the new clientId would resubmit them

        assert(this.attachState === AttachState.Attached, 0x0d1 /* "Container should be attached before close" */);
        assert(this.resolvedUrl !== undefined && this.resolvedUrl.type === "fluid",
            0x0d2 /* "resolved url should be valid Fluid url" */);
        const pendingState: IPendingLocalState = {
            pendingRuntimeState: this.context.getPendingLocalState(),
            url: this.resolvedUrl.url,
        };

        this.close();

        return JSON.stringify(pendingState);
    }

    public get attachState(): AttachState {
        return this._attachState;
    }

    public serialize(): string {
        assert(this.attachState === AttachState.Detached, 0x0d3 /* "Should only be called in detached container" */);

        const appSummary: ISummaryTree = this.context.createSummary();
        const protocolSummary = this.captureProtocolSummary();
        const combinedSummary = combineAppAndProtocolSummary(appSummary, protocolSummary);

        if (this.loader.services.detachedBlobStorage && this.loader.services.detachedBlobStorage.size > 0) {
            combinedSummary.tree[".hasAttachmentBlobs"] = { type: SummaryType.Blob, content: "true" };
        }
        return JSON.stringify(combinedSummary);
    }

    public async attach(request: IRequest): Promise<void> {
        await PerformanceEvent.timedExecAsync(this.logger, { eventName: "Attach" }, async () => {
            if (this._lifecycleState !== "loaded") {
                throw new UsageError(`containerNotValidForAttach [${this._lifecycleState}]`);
            }

            // If container is already attached or attach is in progress, throw an error.
            assert(this._attachState === AttachState.Detached && !this.attachStarted,
                0x205 /* "attach() called more than once" */);
            this.attachStarted = true;

            // If attachment blobs were uploaded in detached state we will go through a different attach flow
            const hasAttachmentBlobs = this.loader.services.detachedBlobStorage !== undefined
                && this.loader.services.detachedBlobStorage.size > 0;

            try {
                assert(this.deltaManager.inbound.length === 0,
                    0x0d6 /* "Inbound queue should be empty when attaching" */);

                let summary: ISummaryTree;
                if (!hasAttachmentBlobs) {
                    // Get the document state post attach - possibly can just call attach but we need to change the
                    // semantics around what the attach means as far as async code goes.
                    const appSummary: ISummaryTree = this.context.createSummary();
                    const protocolSummary = this.captureProtocolSummary();
                    summary = combineAppAndProtocolSummary(appSummary, protocolSummary);

                    // Set the state as attaching as we are starting the process of attaching container.
                    // This should be fired after taking the summary because it is the place where we are
                    // starting to attach the container to storage.
                    // Also, this should only be fired in detached container.
                    this._attachState = AttachState.Attaching;
                    this.context.notifyAttaching();
                }

                // Actually go and create the resolved document
                const createNewResolvedUrl = await this.urlResolver.resolve(request);
                ensureFluidResolvedUrl(createNewResolvedUrl);
                if (this.service === undefined) {
                    this.service = await runWithRetry(
                        async () => this.serviceFactory.createContainer(
                            summary,
                            createNewResolvedUrl,
                            this.subLogger,
                        ),
                        "containerAttach",
                        this.logger,
                        {}, // progress
                    );
                }
                const resolvedUrl = this.service.resolvedUrl;
                ensureFluidResolvedUrl(resolvedUrl);
                this._resolvedUrl = resolvedUrl;
                await this.connectStorageService();

                if (hasAttachmentBlobs) {
                    // upload blobs to storage
                    assert(!!this.loader.services.detachedBlobStorage, 0x24e /* "assertion for type narrowing" */);

                    // build a table mapping IDs assigned locally to IDs assigned by storage and pass it to runtime to
                    // support blob handles that only know about the local IDs
                    const redirectTable = new Map<string, string>();
                    // if new blobs are added while uploading, upload them too
                    while (redirectTable.size < this.loader.services.detachedBlobStorage.size) {
                        const newIds = this.loader.services.detachedBlobStorage.getBlobIds().filter(
                            (id) => !redirectTable.has(id));
                        for (const id of newIds) {
                            const blob = await this.loader.services.detachedBlobStorage.readBlob(id);
                            const response = await this.storageService.createBlob(blob);
                            redirectTable.set(id, response.id);
                        }
                    }

                    // take summary and upload
                    const appSummary: ISummaryTree = this.context.createSummary(redirectTable);
                    const protocolSummary = this.captureProtocolSummary();
                    summary = combineAppAndProtocolSummary(appSummary, protocolSummary);

                    this._attachState = AttachState.Attaching;
                    this.context.notifyAttaching();

                    await this.storageService.uploadSummaryWithContext(summary, {
                        referenceSequenceNumber: 0,
                        ackHandle: undefined,
                        proposalHandle: undefined,
                    });
                }

                this._attachState = AttachState.Attached;
                this.emit("attached");

                // Propagate current connection state through the system.
                this.propagateConnectionState();
                if (!this.closed) {
                    this.resumeInternal({ fetchOpsFromStorage: false, reason: "createDetached" });
                }
            } catch(error) {
                // add resolved URL on error object so that host has the ability to find this document and delete it
                const newError = normalizeError(error);
                const resolvedUrl = this.resolvedUrl;
                if (isFluidResolvedUrl(resolvedUrl)) {
                    newError.addTelemetryProperties({ resolvedUrl: resolvedUrl.url });
                }
                this.close(newError);
                throw newError;
            }
        },
        { start: true, end: true, cancel: "generic" });
    }

    public async request(path: IRequest): Promise<IResponse> {
        return PerformanceEvent.timedExecAsync(
            this.logger,
            { eventName: "Request" },
            async () => this.context.request(path),
            { end: true, cancel: "error" },
        );
    }

    public async snapshot(tagMessage: string, fullTree: boolean = false): Promise<void> {
        // Only snapshot once a code quorum has been established
        if (!this.protocolHandler.quorum.has("code") && !this.protocolHandler.quorum.has("code2")) {
            this.logger.sendTelemetryEvent({ eventName: "SkipSnapshot" });
            return;
        }

        // Stop inbound message processing while we complete the snapshot
        try {
            await this.deltaManager.inbound.pause();
            await this.snapshotCore(tagMessage, fullTree);
        } catch (ex) {
            this.logger.sendErrorEvent({ eventName: "SnapshotExceptionError" }, ex);
            throw ex;
        } finally {
            this.deltaManager.inbound.resume();
        }
    }

    public setAutoReconnect(reconnect: boolean) {
        if (this.closed) {
            throw new Error("Attempting to setAutoReconnect() a closed Container");
        }
        const mode = reconnect ? ReconnectMode.Enabled : ReconnectMode.Disabled;
        const currentMode = this._deltaManager.connectionManager.reconnectMode;

        if (currentMode === mode) {
            return;
        }

        const now = performance.now();
        const duration = now - this.setAutoReconnectTime;
        this.setAutoReconnectTime = now;

        this.logger.sendTelemetryEvent({
            eventName: reconnect ? "AutoReconnectEnabled" : "AutoReconnectDisabled",
            connectionMode: this.connectionMode,
            connectionState: ConnectionState[this.connectionState],
            duration,
        });

        this._deltaManager.connectionManager.setAutoReconnect(mode);

        // If container state is not attached and resumed, then don't connect to delta stream. Also don't set the
        // manual reconnection flag to true as we haven't made the initial connection yet.
        if (reconnect && this._attachState === AttachState.Attached && this.resumedOpProcessingAfterLoad) {
            if (this.connectionState === ConnectionState.Disconnected) {
                // Only track this as a manual reconnection if we are truly the ones kicking it off.
                this.manualReconnectInProgress = true;
            }

            // Ensure connection to web socket
            this.connectToDeltaStream({ reason: "autoReconnect" });
        }
    }

    public resume() {
        if (!this.closed) {
            // Note: no need to fetch ops as we do it preemptively as part of DeltaManager.attachOpHandler().
            // If there is gap, we will learn about it once connected, but the gap should be small (if any),
            // assuming that resume() is called quickly after initial container boot.
            this.resumeInternal({ reason: "DocumentOpenResume", fetchOpsFromStorage: false });
        }
    }

    private resumeInternal(args: IConnectionArgs) {
        assert(!this.closed, 0x0d9 /* "Attempting to setAutoReconnect() a closed DeltaManager" */);

        // Resume processing ops
        if (!this.resumedOpProcessingAfterLoad) {
            this.resumedOpProcessingAfterLoad = true;
            this._deltaManager.inbound.resume();
            this._deltaManager.inboundSignal.resume();
        }

        // Ensure connection to web socket
        this.connectToDeltaStream(args);
    }

    /**
     * Raise non-critical error to host. Calling this API will not close container.
     * For critical errors, please call Container.close(error).
     * @param error - an error to raise
     */
    public raiseContainerWarning(warning: ContainerWarning) {
        // Some "warning" events come from outside the container and are logged
        // elsewhere (e.g. summarizing container). We shouldn't log these here.
        if (warning.logged !== true) {
            this.logContainerError(warning);
        }
        this.emit("warning", warning);
    }

    public async getAbsoluteUrl(relativeUrl: string): Promise<string | undefined> {
        if (this.resolvedUrl === undefined) {
            return undefined;
        }

        return this.urlResolver.getAbsoluteUrl(
            this.resolvedUrl,
            relativeUrl,
            this._context?.codeDetails);
    }

    public async proposeCodeDetails(codeDetails: IFluidCodeDetails) {
        if (!isFluidCodeDetails(codeDetails)) {
            throw new Error("Provided codeDetails are not IFluidCodeDetails");
        }

        if (this.codeLoader.IFluidCodeDetailsComparer) {
            const comparision = await this.codeLoader.IFluidCodeDetailsComparer.compare(
                codeDetails,
                this.getCodeDetailsFromQuorum());
            if (comparision !== undefined && comparision <= 0) {
                throw new Error("Proposed code details should be greater than the current");
            }
        }

        return this.getQuorum().propose("code", codeDetails)
            .then(()=>true)
            .catch(()=>false);
    }

    private async processCodeProposal(): Promise<void> {
        const codeDetails = this.getCodeDetailsFromQuorum();

        await Promise.all([
            this.deltaManager.inbound.pause(),
            this.deltaManager.inboundSignal.pause()]);

        if ((await this.context.satisfies(codeDetails) === true)) {
            this.deltaManager.inbound.resume();
            this.deltaManager.inboundSignal.resume();
            return;
        }

        this.close(new GenericError("existingContextDoesNotSatisfyIncomingProposal"));
    }

    private async snapshotCore(tagMessage: string, fullTree: boolean = false) {
        // Snapshots base document state and currently running context
        const root = this.snapshotBase();
        const dataStoreEntries = await this.context.snapshot(tagMessage, fullTree);

        // And then combine
        if (dataStoreEntries !== null) {
            root.entries.push(...dataStoreEntries.entries);
        }

        // Generate base snapshot message
        const deltaDetails =
            `${this._deltaManager.lastSequenceNumber}:${this._deltaManager.minimumSequenceNumber}`;
        const message = `Commit @${deltaDetails} ${tagMessage}`;

        // Pull in the prior version and snapshot tree to store against
        const lastVersion = await this.getVersion(this.id);

        const parents = lastVersion !== undefined ? [lastVersion.id] : [];

        // Write the full snapshot
        return this.storageService.write(root, parents, message, "");
    }

    private snapshotBase(): ITree {
        const entries: ITreeEntry[] = [];

        const quorumSnapshot = this.protocolHandler.quorum.snapshot();
        entries.push({
            mode: FileMode.File,
            path: "quorumMembers",
            type: TreeEntry.Blob,
            value: {
                contents: JSON.stringify(quorumSnapshot.members),
                encoding: "utf-8",
            },
        });
        entries.push({
            mode: FileMode.File,
            path: "quorumProposals",
            type: TreeEntry.Blob,
            value: {
                contents: JSON.stringify(quorumSnapshot.proposals),
                encoding: "utf-8",
            },
        });
        entries.push({
            mode: FileMode.File,
            path: "quorumValues",
            type: TreeEntry.Blob,
            value: {
                contents: JSON.stringify(quorumSnapshot.values),
                encoding: "utf-8",
            },
        });

        // Save attributes for the document
        const documentAttributes = {
            branch: this.id,
            minimumSequenceNumber: this._deltaManager.minimumSequenceNumber,
            sequenceNumber: this._deltaManager.lastSequenceNumber,
            term: this._deltaManager.referenceTerm,
        };
        entries.push({
            mode: FileMode.File,
            path: ".attributes",
            type: TreeEntry.Blob,
            value: {
                contents: JSON.stringify(documentAttributes),
                encoding: "utf-8",
            },
        });

        // Output the tree
        const root: ITree = {
            entries,
        };

        return root;
    }

    private async getVersion(version: string): Promise<IVersion | undefined> {
        const versions = await this.storageService.getVersions(version, 1);
        return versions[0];
    }

    private recordConnectStartTime() {
        if (this.connectionTransitionTimes[ConnectionState.Disconnected] === undefined) {
            this.connectionTransitionTimes[ConnectionState.Disconnected] = performance.now();
        }
    }

    private connectToDeltaStream(args: IConnectionArgs) {
        this.recordConnectStartTime();

        // All agents need "write" access, including summarizer.
        if (!this._canReconnect || !this.client.details.capabilities.interactive) {
            args.mode = "write";
        }

        this._deltaManager.connect(args);
    }

    /**
     * Load container.
     *
     * @param specifiedVersion - one of the following
     *   - undefined - fetch latest snapshot
     *   - otherwise, version sha to load snapshot
     */
    private async load(
        specifiedVersion: string | undefined,
        loadMode: IContainerLoadMode,
        pendingLocalState?: unknown,
    ) {
        if (this._resolvedUrl === undefined) {
            throw new Error("Attempting to load without a resolved url");
        }
        this.service = await this.serviceFactory.createDocumentService(this._resolvedUrl, this.subLogger);

        // Ideally we always connect as "read" by default.
        // Currently that works with SPO & r11s, because we get "write" connection when connecting to non-existing file.
        // We should not rely on it by (one of them will address the issue, but we need to address both)
        // 1) switching create new flow to one where we create file by posting snapshot
        // 2) Fixing quorum workflows (have retry logic)
        // That all said, "read" does not work with memorylicious workflows (that opens two simultaneous
        // connections to same file) in two ways:
        // A) creation flow breaks (as one of the clients "sees" file as existing, and hits #2 above)
        // B) Once file is created, transition from view-only connection to write does not work - some bugs to be fixed.
        const connectionArgs: IConnectionArgs = { reason: "DocumentOpen", mode: "write", fetchOpsFromStorage: false };

        // Start websocket connection as soon as possible. Note that there is no op handler attached yet, but the
        // DeltaManager is resilient to this and will wait to start processing ops until after it is attached.
        if (loadMode.deltaConnection === undefined) {
            this.connectToDeltaStream(connectionArgs);
        }

        await this.connectStorageService();
        this._attachState = AttachState.Attached;

        // Fetch specified snapshot.
        const { snapshot, versionId } = await this.fetchSnapshotTree(specifiedVersion);
        assert(snapshot !== undefined, 0x237 /* "Snapshot should exist" */);

        const attributes = await this.getDocumentAttributes(this.storageService, snapshot);

        let opsBeforeReturnP: Promise<void> | undefined;

        // Attach op handlers to finish initialization and be able to start processing ops
        // Kick off any ops fetching if required.
        switch (loadMode.opsBeforeReturn) {
            case undefined:
                // Start prefetch, but not set opsBeforeReturnP - boot is not blocked by it!
                // eslint-disable-next-line @typescript-eslint/no-floating-promises
                this.attachDeltaManagerOpHandler(attributes, loadMode.deltaConnection !== "none" ? "all" : "none");
                break;
            case "cached":
                opsBeforeReturnP = this.attachDeltaManagerOpHandler(attributes, "cached");
                break;
            case "all":
                opsBeforeReturnP = this.attachDeltaManagerOpHandler(attributes, "all");
                break;
            default:
                unreachableCase(loadMode.opsBeforeReturn);
        }

        // ...load in the existing quorum
        // Initialize the protocol handler
        this._protocolHandler =
            await this.loadAndInitializeProtocolState(attributes, this.storageService, snapshot);

        const codeDetails = this.getCodeDetailsFromQuorum();
        await this.instantiateContext(
            true, // existing
            codeDetails,
            snapshot,
            pendingLocalState,
        );

        // Propagate current connection state through the system.
        this.propagateConnectionState();

        // Internal context is fully loaded at this point
        this.loaded = true;

        // We might have hit some failure that did not manifest itself in exception in this flow,
        // do not start op processing in such case - static version of Container.load() will handle it correctly.
        if (!this.closed) {
            if (opsBeforeReturnP !== undefined) {
                this._deltaManager.inbound.resume();

                await opsBeforeReturnP;
                await this._deltaManager.inbound.waitTillProcessingDone();

                // eslint-disable-next-line @typescript-eslint/no-floating-promises
                this._deltaManager.inbound.pause();
            }

            switch (loadMode.deltaConnection) {
                case undefined:
                    this.resume();
                    break;
                case "delayed":
                    this.resumedOpProcessingAfterLoad = true;
                    this._deltaManager.inbound.resume();
                    this._deltaManager.inboundSignal.resume();
                    break;
                case "none":
                    break;
                default:
                    unreachableCase(loadMode.deltaConnection);
            }
        }

        // Safety net: static version of Container.load() should have learned about it through "closed" handler.
        // But if that did not happen for some reason, fail load for sure.
        // Otherwise we can get into situations where container is closed and does not try to connect to ordering
        // service, but caller does not know that (callers do expect container to be not closed on successful path
        // and listen only on "closed" event)
        if (this.closed) {
            throw new Error("Container was closed while load()");
        }

        return {
            sequenceNumber: attributes.sequenceNumber,
            version: versionId,
        };
    }

    private async createDetached(source: IFluidCodeDetails) {
        const attributes: IDocumentAttributes = {
            sequenceNumber: detachedContainerRefSeqNumber,
            term: 1,
            minimumSequenceNumber: 0,
        };

        // Seed the base quorum to be an empty list with a code quorum set
        const committedCodeProposal: ICommittedProposal = {
            key: "code",
            value: source,
            approvalSequenceNumber: 0,
            commitSequenceNumber: 0,
            sequenceNumber: 0,
        };

        const members: [string, ISequencedClient][] = [];
        const proposals: [number, ISequencedProposal, string[]][] = [];
        const values: [string, ICommittedProposal][] = [["code", committedCodeProposal]];

        await this.attachDeltaManagerOpHandler(attributes);

        // Need to just seed the source data in the code quorum. Quorum itself is empty
        this._protocolHandler = await this.initializeProtocolState(
            attributes,
            members,
            proposals,
            values);

        // The load context - given we seeded the quorum - will be great
        await this.instantiateContextDetached(
            false, // existing
        );

        this.propagateConnectionState();

        this.loaded = true;
    }

    private async rehydrateDetachedFromSnapshot(detachedContainerSnapshot: ISummaryTree) {
        if (detachedContainerSnapshot.tree[".hasAttachmentBlobs"] !== undefined) {
            assert(!!this.loader.services.detachedBlobStorage && this.loader.services.detachedBlobStorage.size > 0,
                0x250 /* "serialized container with attachment blobs must be rehydrated with detached blob storage" */);
            delete detachedContainerSnapshot.tree[".hasAttachmentBlobs"];
        }

        const snapshotTree = getSnapshotTreeFromSerializedContainer(detachedContainerSnapshot);
        this._storage.loadSnapshotForRehydratingContainer(snapshotTree);
        const attributes = await this.getDocumentAttributes(this._storage, snapshotTree);
        assert(attributes.sequenceNumber === 0, 0x0db /* "Seq number in detached container should be 0!!" */);
        await this.attachDeltaManagerOpHandler(attributes);

        // ...load in the existing quorum
        // Initialize the protocol handler
        this._protocolHandler =
            await this.loadAndInitializeProtocolState(attributes, this._storage, snapshotTree);

        await this.instantiateContextDetached(
            true, // existing
            snapshotTree,
        );

        this.loaded = true;

        this.propagateConnectionState();
    }

    private async connectStorageService(): Promise<void> {
        if (this._storageService !== undefined) {
            return;
        }

        assert(this.service !== undefined, 0x1ef /* "services must be defined" */);
        const storageService = await this.service.connectToStorage();

        this._storageService =
            new RetriableDocumentStorageService(storageService, this.logger);

        if(this.options.summarizeProtocolTree === true) {
            this._storageService =
                new ProtocolTreeStorageService(this._storageService, ()=>this.captureProtocolSummary());
        }

        // ensure we did not lose that policy in the process of wrapping
        assert(storageService.policies?.minBlobSize === this.storageService.policies?.minBlobSize,
            0x0e0 /* "lost minBlobSize policy" */);
    }

    private async getDocumentAttributes(
        storage: IDocumentStorageService,
        tree: ISnapshotTree | undefined,
    ): Promise<IDocumentAttributes> {
        if (tree === undefined) {
            return {
                minimumSequenceNumber: 0,
                sequenceNumber: 0,
                term: 1,
            };
        }

        // Backward compatibility: old docs would have ".attributes" instead of "attributes"
        const attributesHash = ".protocol" in tree.trees
            ? tree.trees[".protocol"].blobs.attributes
            : tree.blobs[".attributes"];

        const attributes = await readAndParse<IDocumentAttributes>(storage, attributesHash);

        // Backward compatibility for older summaries with no term
        if (attributes.term === undefined) {
            attributes.term = 1;
        }

        return attributes;
    }

    private async loadAndInitializeProtocolState(
        attributes: IDocumentAttributes,
        storage: IDocumentStorageService,
        snapshot: ISnapshotTree | undefined,
    ): Promise<ProtocolOpHandler> {
        let members: [string, ISequencedClient][] = [];
        let proposals: [number, ISequencedProposal, string[]][] = [];
        let values: [string, any][] = [];

        if (snapshot !== undefined) {
            const baseTree = ".protocol" in snapshot.trees ? snapshot.trees[".protocol"] : snapshot;
            [members, proposals, values] = await Promise.all([
                readAndParse<[string, ISequencedClient][]>(storage, baseTree.blobs.quorumMembers),
                readAndParse<[number, ISequencedProposal, string[]][]>(storage, baseTree.blobs.quorumProposals),
                readAndParse<[string, ICommittedProposal][]>(storage, baseTree.blobs.quorumValues),
            ]);
        }

        const protocolHandler = await this.initializeProtocolState(
            attributes,
            members,
            proposals,
            values);

        return protocolHandler;
    }

    private async initializeProtocolState(
        attributes: IDocumentAttributes,
        members: [string, ISequencedClient][],
        proposals: [number, ISequencedProposal, string[]][],
        values: [string, any][],
    ): Promise<ProtocolOpHandler> {
        const protocol = new ProtocolOpHandler(
            attributes.minimumSequenceNumber,
            attributes.sequenceNumber,
            attributes.term,
            members,
            proposals,
            values,
            (key, value) => this.submitMessage(MessageType.Propose, { key, value }),
            (sequenceNumber) => this.submitMessage(MessageType.Reject, sequenceNumber));

        const protocolLogger = ChildLogger.create(this.subLogger, "ProtocolHandler");

        protocol.quorum.on("error", (error) => {
            protocolLogger.sendErrorEvent(error);
        });

        // Track membership changes and update connection state accordingly
        protocol.quorum.on("addMember", (clientId, details) => {
            this.connectionStateHandler.receivedAddMemberEvent(clientId);
        });

        protocol.quorum.on("removeMember", (clientId) => {
            this.connectionStateHandler.receivedRemoveMemberEvent(clientId);
        });

        protocol.quorum.on("addProposal", (proposal: IPendingProposal) => {
            if (proposal.key === "code" || proposal.key === "code2") {
                this.emit("codeDetailsProposed", proposal.value, proposal);
            }
        });

        protocol.quorum.on(
            "approveProposal",
            (sequenceNumber, key, value) => {
                if (key === "code" || key === "code2") {
                    if (!isFluidCodeDetails(value)) {
                        this.logger.sendErrorEvent({
                                eventName: "CodeProposalNotIFluidCodeDetails",
                        });
                    }
                    this.processCodeProposal().catch((error) => {
                        this.close(normalizeError(error));
                        throw error;
                    });
                }
            });

        return protocol;
    }

    private captureProtocolSummary(): ISummaryTree {
        const quorumSnapshot = this.protocolHandler.quorum.snapshot();

        // Save attributes for the document
        const documentAttributes: IDocumentAttributes = {
            minimumSequenceNumber: this.protocolHandler.minimumSequenceNumber,
            sequenceNumber: this.protocolHandler.sequenceNumber,
            term: this.protocolHandler.term,
        };

        const summary: ISummaryTree = {
            tree: {
                attributes: {
                    content: JSON.stringify(documentAttributes),
                    type: SummaryType.Blob,
                },
                quorumMembers: {
                    content: JSON.stringify(quorumSnapshot.members),
                    type: SummaryType.Blob,
                },
                quorumProposals: {
                    content: JSON.stringify(quorumSnapshot.proposals),
                    type: SummaryType.Blob,
                },
                quorumValues: {
                    content: JSON.stringify(quorumSnapshot.values),
                    type: SummaryType.Blob,
                },
            },
            type: SummaryType.Tree,
        };

        return summary;
    }

    private getCodeDetailsFromQuorum(): IFluidCodeDetails {
        const quorum = this.protocolHandler.quorum;

        const pkg = getCodeProposal(quorum);

        return pkg as IFluidCodeDetails;
    }

    private get client(): IClient {
        const client: IClient = this.options?.client !== undefined
            ? (this.options.client as IClient)
            : {
                details: {
                    capabilities: { interactive: true },
                },
                mode: "read", // default reconnection mode on lost connection / connection error
                permission: [],
                scopes: [],
                user: { id: "" },
            };

        if (this.clientDetailsOverride !== undefined) {
            merge(client.details, this.clientDetailsOverride);
        }
        client.details.environment = [client.details.environment, ` loaderVersion:${pkgVersion}`].join(";");
        return client;
    }

    /**
     * Returns true if connection is active, i.e. it's "write" connection and
     * container runtime was notified about this connection (i.e. we are up-to-date and could send ops).
     * This happens after client received its own joinOp and thus is in the quorum.
     * If it's not true, runtime is not in position to send ops.
     */
    private activeConnection() {
<<<<<<< HEAD
        const active = this.connectionState === ConnectionState.Connected &&
            this.connectionMode === "write";

        // Check for presence of current client in quorum for "write" connections - inactive clients
        // would get leave op after some long timeout (5 min) and that should automatically transition
        // state to "read" mode.
        // eslint-disable-next-line @typescript-eslint/no-non-null-assertion
        assert(!active || this.getQuorum().getMember(this.clientId!) !== undefined,
            0x276 /* "active connection not present in quorum" */);

        return active;
=======
        return this.connectionState === ConnectionState.Connected &&
            this._deltaManager.connectionMode === "write";
>>>>>>> 22e9f54f
    }

    private createDeltaManager() {
        const serviceProvider = () => this.service;
        const deltaManager = new DeltaManager<ConnectionManager>(
            serviceProvider,
            ChildLogger.create(this.subLogger, "DeltaManager"),
            () => this.activeConnection(),
            (props: IConnectionManagerFactoryArgs) => new ConnectionManager(
                serviceProvider,
                this.client,
                this._canReconnect,
                ChildLogger.create(this.subLogger, "ConnectionManager"),
                props),
        );

        // Disable inbound queues as Container is not ready to accept any ops until we are fully loaded!
        // eslint-disable-next-line @typescript-eslint/no-floating-promises
        deltaManager.inbound.pause();
        // eslint-disable-next-line @typescript-eslint/no-floating-promises
        deltaManager.inboundSignal.pause();

        deltaManager.on("connect", (details: IConnectionDetails, opsBehind?: number) => {
            // Back-compat for new client and old server.
            this._audience.clear();

            for (const priorClient of details.initialClients ?? []) {
                this._audience.addMember(priorClient.clientId, priorClient.client);
            }

            this.connectionStateHandler.receivedConnectEvent(
                this.connectionMode,
                details,
            );
        });

        deltaManager.on("disconnect", (reason: string) => {
            this.manualReconnectInProgress = false;
            this.collabWindowTracker.stopSequenceNumberUpdate();
            this.connectionStateHandler.receivedDisconnectEvent(reason);
        });

        deltaManager.on("throttled", (warning: IThrottlingWarning) => {
            this.raiseContainerWarning(warning);
        });

        deltaManager.on("readonly", (readonly) => {
            this.emit("readonly", readonly);
        });

        deltaManager.on("closed", (error?: ICriticalContainerError) => {
            this.close(error);
        });

        return deltaManager;
    }

    private async attachDeltaManagerOpHandler(
        attributes: IDocumentAttributes,
        prefetchType?: "cached" | "all" | "none")
    {
        return this._deltaManager.attachOpHandler(
            attributes.minimumSequenceNumber,
            attributes.sequenceNumber,
            attributes.term ?? 1,
            {
                process: (message) => this.processRemoteMessage(message),
                processSignal: (message) => {
                    this.processSignal(message);
                },
            },
            prefetchType);
    }

    private logConnectionStateChangeTelemetry(
        value: ConnectionState,
        oldState: ConnectionState,
        reason?: string,
    ) {
        // Log actual event
        const time = performance.now();
        this.connectionTransitionTimes[value] = time;
        const duration = time - this.connectionTransitionTimes[oldState];

        let durationFromDisconnected: number | undefined;
        let connectionInitiationReason: string | undefined;
        let autoReconnect: ReconnectMode | undefined;
        let checkpointSequenceNumber: number | undefined;
        let opsBehind: number | undefined;
        if (value === ConnectionState.Disconnected) {
            autoReconnect = this._deltaManager.connectionManager.reconnectMode;
        } else {
            if (value === ConnectionState.Connected) {
                durationFromDisconnected = time - this.connectionTransitionTimes[ConnectionState.Disconnected];
                durationFromDisconnected = TelemetryLogger.formatTick(durationFromDisconnected);
            } else {
                // This info is of most interest on establishing connection only.
                checkpointSequenceNumber = this.deltaManager.lastKnownSeqNumber;
                if (this.deltaManager.hasCheckpointSequenceNumber) {
                    opsBehind = checkpointSequenceNumber - this.deltaManager.lastSequenceNumber;
                }
            }
            if (this.firstConnection) {
                connectionInitiationReason = "InitialConnect";
            } else if (this.manualReconnectInProgress) {
                connectionInitiationReason = "ManualReconnect";
            } else {
                connectionInitiationReason = "AutoReconnect";
            }
        }

        this.logger.sendPerformanceEvent({
            eventName: `ConnectionStateChange_${ConnectionState[value]}`,
            from: ConnectionState[oldState],
            duration,
            durationFromDisconnected,
            reason,
            connectionInitiationReason,
            pendingClientId: this.connectionStateHandler.pendingClientId,
            clientId: this.clientId,
            autoReconnect,
            opsBehind,
            online: OnlineStatus[isOnline()],
            lastVisible: this.lastVisible !== undefined ? performance.now() - this.lastVisible : undefined,
            checkpointSequenceNumber,
            ...this._deltaManager.connectionProps,
        });

        if (value === ConnectionState.Connected) {
            this.firstConnection = false;
            this.manualReconnectInProgress = false;
        }
    }

    private propagateConnectionState() {
        const logOpsOnReconnect: boolean =
            this.connectionState === ConnectionState.Connected &&
            !this.firstConnection &&
            this.connectionMode === "write";
        if (logOpsOnReconnect) {
            this.messageCountAfterDisconnection = 0;
        }

        const state = this.connectionState === ConnectionState.Connected;
        if (!this.context.disposed) {
            this.context.setConnectionState(state, this.clientId);
        }
        assert(this.protocolHandler !== undefined, 0x0dc /* "Protocol handler should be set here" */);
        this.protocolHandler.quorum.setConnectionState(state, this.clientId);
        raiseConnectedEvent(this.logger, this, state, this.clientId);

        if (logOpsOnReconnect) {
            this.logger.sendTelemetryEvent(
                { eventName: "OpsSentOnReconnect", count: this.messageCountAfterDisconnection });
        }
    }

    private submitContainerMessage(type: MessageType, contents: any, batch?: boolean, metadata?: any): number {
        const outboundMessageType: string = type;
        switch (outboundMessageType) {
            case MessageType.Operation:
            case MessageType.RemoteHelp:
                break;
            case MessageType.Summarize: {
                // github #6451: this is only needed for staging so the server
                // know when the protocol tree is included
                // this can be removed once all clients send
                // protocol tree by default
                const summary = contents as ISummaryContent;
                if(summary.details === undefined) {
                    summary.details = {};
                }
                summary.details.includesProtocolTree =
                    this.options.summarizeProtocolTree === true;
                break;
            }
            default:
                this.close(new GenericError("invalidContainerSubmitOpType",
                    undefined /* error */,
                    { messageType: type }));
                return -1;
        }
        return this.submitMessage(type, contents, batch, metadata);
    }

    private submitMessage(type: MessageType, contents: any, batch?: boolean, metadata?: any): number {
        if (this.connectionState !== ConnectionState.Connected) {
            this.logger.sendErrorEvent({ eventName: "SubmitMessageWithNoConnection", type });
            return -1;
        }

        this.messageCountAfterDisconnection += 1;
        this.collabWindowTracker.stopSequenceNumberUpdate();
        return this._deltaManager.submit(type, contents, batch, metadata);
    }

    private processRemoteMessage(message: ISequencedDocumentMessage): IProcessMessageResult {
        // Check and report if we're getting messages from a clientId that we previously
        // flagged as shouldHaveLeft, or from a client that's not in the quorum but should be
        if (message.clientId != null) {
            let errorCode: string | undefined;
            const client: ILocalSequencedClient | undefined =
                this.getQuorum().getMember(message.clientId);
            if (client === undefined && message.type !== MessageType.ClientJoin) {
                errorCode = "messageClientIdMissingFromQuorum";
            } else if (client?.shouldHaveLeft === true && message.type !== MessageType.NoOp) {
                errorCode = "messageClientIdShouldHaveLeft";
            }
            if (errorCode !== undefined) {
                const error = new DataCorruptionError(
                    errorCode,
                    extractSafePropertiesFromMessage(message));
                this.close(normalizeError(error));
            }
        }

        const local = this.clientId === message.clientId;

        // Forward non system messages to the loaded runtime for processing
        if (!isSystemMessage(message)) {
            this.context.process(message, local, undefined);
        }

        // Allow the protocol handler to process the message
        const result = this.protocolHandler.processMessage(message, local);
        this.collabWindowTracker.scheduleSequenceNumberUpdate(message, result.immediateNoOp === true);

        this.emit("op", message);

        return result;
    }

    private submitSignal(message: any) {
        this._deltaManager.submitSignal(JSON.stringify(message));
    }

    private processSignal(message: ISignalMessage) {
        // No clientId indicates a system signal message.
        if (message.clientId === null) {
            const innerContent = message.content as { content: any; type: string };
            if (innerContent.type === MessageType.ClientJoin) {
                const newClient = innerContent.content as ISignalClient;
                this._audience.addMember(newClient.clientId, newClient.client);
            } else if (innerContent.type === MessageType.ClientLeave) {
                const leftClientId = innerContent.content as string;
                this._audience.removeMember(leftClientId);
            }
        } else {
            const local = this.clientId === message.clientId;
            this.context.processSignal(message, local);
        }
    }

    /**
     * Get the most recent snapshot, or a specific version.
     * @param specifiedVersion - The specific version of the snapshot to retrieve
     * @returns The snapshot requested, or the latest snapshot if no version was specified, plus version ID
     */
    private async fetchSnapshotTree(specifiedVersion: string | undefined):
        Promise<{snapshot?: ISnapshotTree; versionId?: string}>
    {
        const version = await this.getVersion(specifiedVersion ?? this.id);

        if (version === undefined && specifiedVersion !== undefined) {
            // We should have a defined version to load from if specified version requested
            this.logger.sendErrorEvent({ eventName: "NoVersionFoundWhenSpecified", id: specifiedVersion });
        }
        this._loadedFromVersion = version;
        const snapshot = await this.storageService.getSnapshotTree(version) ?? undefined;

        if (snapshot === undefined && version !== undefined) {
            this.logger.sendErrorEvent({ eventName: "getSnapshotTreeFailed", id: version.id });
        }
        return { snapshot, versionId: version?.id };
    }

    private async instantiateContextDetached(
        existing: boolean,
        snapshot?: ISnapshotTree,
        pendingLocalState?: unknown,
    ) {
        const codeDetails = this.getCodeDetailsFromQuorum();
        if (codeDetails === undefined) {
            throw new Error("pkg should be provided in create flow!!");
        }

        await this.instantiateContext(
            existing,
            codeDetails,
            snapshot,
            pendingLocalState,
        );
    }

    private async instantiateContext(
        existing: boolean,
        codeDetails: IFluidCodeDetails,
        snapshot?: ISnapshotTree,
        pendingLocalState?: unknown,
    ) {
        assert(this._context?.disposed !== false, 0x0dd /* "Existing context not disposed" */);
        // If this assert fires, our state tracking is likely not synchronized between COntainer & runtime.
        if (this._dirtyContainer) {
            this.logger.sendErrorEvent({ eventName: "DirtyContainerReloadContainer" });
        }

        // The relative loader will proxy requests to '/' to the loader itself assuming no non-cache flags
        // are set. Global requests will still go directly to the loader
        const loader = new RelativeLoader(this, this.loader);
        this._context = await ContainerContext.createOrLoad(
            this,
            this.scope,
            this.codeLoader,
            codeDetails,
            snapshot,
            new DeltaManagerProxy(this._deltaManager),
            new QuorumProxy(this.protocolHandler.quorum),
            loader,
            (warning: ContainerWarning) => this.raiseContainerWarning(warning),
            (type, contents, batch, metadata) => this.submitContainerMessage(type, contents, batch, metadata),
            (message) => this.submitSignal(message),
            (error?: ICriticalContainerError) => this.close(error),
            Container.version,
            (dirty: boolean) => {
                this._dirtyContainer = dirty;
                this.emit(dirty ? dirtyContainerEvent : savedContainerEvent);
            },
            existing,
            pendingLocalState,
        );

        this.emit("contextChanged", codeDetails);
    }

    // Please avoid calling it directly.
    // raiseContainerWarning() is the right flow for most cases
    private logContainerError(warning: ContainerWarning) {
        this.logger.sendErrorEvent({ eventName: "ContainerWarning" }, warning);
    }
}<|MERGE_RESOLUTION|>--- conflicted
+++ resolved
@@ -429,38 +429,6 @@
         return this._loadedFromVersion;
     }
 
-<<<<<<< HEAD
-    /**
-     * Tells if container is in read-only mode.
-     * Data stores should listen for "readonly" notifications and disallow user making changes to data stores.
-     * Readonly state can be because of no storage write permission,
-     * or due to host forcing readonly mode for container.
-     *
-     * We do not differentiate here between no write access to storage vs. host disallowing changes to container -
-     * in all cases container runtime and data stores should respect readonly state and not allow local changes.
-     *
-     * It is undefined if we have not yet established websocket connection
-     * and do not know if user has write access to a file.
-     * @deprecated - use readOnlyInfo
-     */
-    public get readonly() {
-        return this._deltaManager.readOnlyInfo.readonly;
-    }
-
-    /**
-     * Tells if user has no write permissions for file in storage
-     * It is undefined if we have not yet established websocket connection
-     * and do not know if user has write access to a file.
-     * @deprecated - use readOnlyInfo
-     */
-    public get readonlyPermissions() {
-        const props = this._deltaManager.readOnlyInfo;
-        // Note that 'readonly' property could be undefined.
-        return props.readonly === true ? props.permissions : props.readonly;
-    }
-
-=======
->>>>>>> 22e9f54f
     public get readOnlyInfo(): ReadOnlyInfo {
         return this._deltaManager.readOnlyInfo;
     }
@@ -1563,22 +1531,8 @@
      * If it's not true, runtime is not in position to send ops.
      */
     private activeConnection() {
-<<<<<<< HEAD
-        const active = this.connectionState === ConnectionState.Connected &&
+        return this.connectionState === ConnectionState.Connected &&
             this.connectionMode === "write";
-
-        // Check for presence of current client in quorum for "write" connections - inactive clients
-        // would get leave op after some long timeout (5 min) and that should automatically transition
-        // state to "read" mode.
-        // eslint-disable-next-line @typescript-eslint/no-non-null-assertion
-        assert(!active || this.getQuorum().getMember(this.clientId!) !== undefined,
-            0x276 /* "active connection not present in quorum" */);
-
-        return active;
-=======
-        return this.connectionState === ConnectionState.Connected &&
-            this._deltaManager.connectionMode === "write";
->>>>>>> 22e9f54f
     }
 
     private createDeltaManager() {
