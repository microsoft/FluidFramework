--- conflicted
+++ resolved
@@ -28,11 +28,8 @@
 	isFluidCodeDetails,
 	IDeltaManager,
 	ReadOnlyInfo,
-<<<<<<< HEAD
 	DisconnectReason,
-=======
 	type ILoader,
->>>>>>> dc9530d7
 } from "@fluidframework/container-definitions/internal";
 import {
 	FluidObject,
