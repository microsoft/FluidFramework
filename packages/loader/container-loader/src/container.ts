/*!
 * Copyright (c) Microsoft Corporation. All rights reserved.
 * Licensed under the MIT License.
 */

import assert from "assert";
// eslint-disable-next-line import/no-internal-modules
import merge from "lodash/merge";
import uuid from "uuid";
import {
    ITelemetryBaseLogger,
    ITelemetryLogger,
} from "@fluidframework/common-definitions";
import { IFluidObject, IRequest, IResponse, IFluidRouter } from "@fluidframework/core-interfaces";
import {
    IAudience,
    ICodeLoader,
    IConnectionDetails,
    IContainer,
    IContainerEvents,
    IDeltaManager,
    IFluidCodeDetails,
    IGenericBlob,
    ILoader,
    IRuntimeFactory,
    LoaderHeader,
    IRuntimeState,
    ICriticalContainerError,
    ContainerWarning,
    IThrottlingWarning,
    AttachState,
} from "@fluidframework/container-definitions";
import { performanceNow } from "@fluidframework/common-utils";
import {
    ChildLogger,
    EventEmitterWithErrorHandling,
    PerformanceEvent,
    raiseConnectedEvent,
    TelemetryLogger,
} from "@fluidframework/telemetry-utils";
import {
    IDocumentService,
    IDocumentStorageService,
    IFluidResolvedUrl,
    IUrlResolver,
    IDocumentServiceFactory,
    IResolvedUrl,
    CreateNewHeader,
} from "@fluidframework/driver-definitions";
import {
    BlobCacheStorageService,
    buildSnapshotTree,
    readAndParse,
    OnlineStatus,
    isOnline,
    ensureFluidResolvedUrl,
    combineAppAndProtocolSummary,
} from "@fluidframework/driver-utils";
import { CreateContainerError } from "@fluidframework/container-utils";
import {
    isSystemMessage,
    ProtocolOpHandler,
    QuorumProxy,
} from "@fluidframework/protocol-base";
import {
    FileMode,
    IClient,
    IClientDetails,
    ICommittedProposal,
    IDocumentAttributes,
    IDocumentMessage,
    IProcessMessageResult,
    IQuorum,
    ISequencedClient,
    ISequencedDocumentMessage,
    ISequencedProposal,
    IServiceConfiguration,
    ISignalClient,
    ISignalMessage,
    ISnapshotTree,
    ITree,
    ITreeEntry,
    IVersion,
    MessageType,
    TreeEntry,
    ISummaryTree,
} from "@fluidframework/protocol-definitions";
import { Audience } from "./audience";
import { BlobManager } from "./blobManager";
import { ContainerContext } from "./containerContext";
import { debug } from "./debug";
import { IConnectionArgs, DeltaManager, ReconnectMode } from "./deltaManager";
import { DeltaManagerProxy } from "./deltaManagerProxy";
import { Loader, RelativeLoader } from "./loader";
import { NullChaincode } from "./nullRuntime";
import { pkgVersion } from "./packageVersion";
import { PrefetchDocumentStorageService } from "./prefetchDocumentStorageService";
import { parseUrl, convertProtocolAndAppSummaryToSnapshotTree } from "./utils";

const PackageNotFactoryError = "Code package does not implement IRuntimeFactory";

export interface IContainerConfig {
    resolvedUrl?: IResolvedUrl;
    canReconnect?: boolean;
    originalRequest?: IRequest;
    id?: string;
}

export enum ConnectionState {
    /**
     * The document is no longer connected to the delta server
     */
    Disconnected,

    /**
     * The document has an inbound connection but is still pending for outbound deltas
     */
    Connecting,

    /**
     * The document is fully connected
     */
    Connected,
}

export class Container extends EventEmitterWithErrorHandling<IContainerEvents> implements IContainer {
    public static version = "^0.1.0";

    /**
     * Load container.
     */
    public static async load(
        id: string,
        serviceFactory: IDocumentServiceFactory,
        codeLoader: ICodeLoader,
        options: any,
        scope: IFluidObject,
        loader: ILoader,
        request: IRequest,
        resolvedUrl: IFluidResolvedUrl,
        urlResolver: IUrlResolver,
        logger?: ITelemetryBaseLogger,
    ): Promise<Container> {
        const [, docId] = id.split("/");
        const container = new Container(
            options,
            scope,
            codeLoader,
            loader,
            serviceFactory,
            urlResolver,
            {
                originalRequest: request,
                id: decodeURI(docId),
                resolvedUrl,
                canReconnect: !(request.headers?.[LoaderHeader.reconnect] === false),
            },
            logger);

        return PerformanceEvent.timedExecAsync(container.logger, { eventName: "Load" }, async (event) => {
            return new Promise<Container>((res, rej) => {
                const version = request.headers?.[LoaderHeader.version];
                const pause = request.headers?.[LoaderHeader.pause];

                const onClosed = (err?: ICriticalContainerError) => {
                    // Depending where error happens, we can be attempting to connect to web socket
                    // and continuously retrying (consider offline mode)
                    // Host has no container to close, so it's prudent to do it here
                    const error = err ?? CreateContainerError("Container closed without an error");
                    container.close(error);
                    rej(error);
                };
                container.on("closed", onClosed);

                container.load(version, pause === true)
                    .finally(() => {
                        container.removeListener("closed", onClosed);
                    })
                    .then((props) => {
                        event.end(props);
                        res(container);
                    },
                        (error) => {
                            const err = CreateContainerError(error);
                            onClosed(err);
                        });
            });
        });
    }

    public static async create(
        codeLoader: ICodeLoader,
        options: any,
        scope: IFluidObject,
        loader: Loader,
        source: IFluidCodeDetails,
        serviceFactory: IDocumentServiceFactory,
        urlResolver: IUrlResolver,
        logger?: ITelemetryBaseLogger,
    ): Promise<Container> {
        const container = new Container(
            options,
            scope,
            codeLoader,
            loader,
            serviceFactory,
            urlResolver,
            {},
            logger);
        await container.createDetached(source);

        return container;
    }

    public subLogger: TelemetryLogger;
    private _canReconnect: boolean = true;
    private readonly logger: ITelemetryLogger;

    private pendingClientId: string | undefined;
    private loaded = false;
    private _attachState = AttachState.Detached;
    private blobManager: BlobManager | undefined;

    // Active chaincode and associated runtime
    private _storageService: IDocumentStorageService | undefined;
    private get storageService() {
        if (this._storageService === undefined) {
            throw new Error("Attempted to access storageService before it was defined");
        }
        return this._storageService;
    }
    private blobsCacheStorageService: IDocumentStorageService | undefined;

    private _clientId: string | undefined;
    private _id: string | undefined;
    private originalRequest: IRequest | undefined;
    private readonly _deltaManager: DeltaManager;
    private _existing: boolean | undefined;
    private service: IDocumentService | undefined;
    private _parentBranch: string | null = null;
    private _connectionState = ConnectionState.Disconnected;
    private readonly _audience: Audience;

    private _context: ContainerContext | undefined;
    private get context() {
        if (this._context === undefined) {
            throw new Error("Attempted to access context before it was defined");
        }
        return this._context;
    }
    private pkg: IFluidCodeDetails | undefined;
    private _protocolHandler: ProtocolOpHandler | undefined;
    private get protocolHandler() {
        if (this._protocolHandler === undefined) {
            throw new Error("Attempted to access protocolHandler before it was defined");
        }
        return this._protocolHandler;
    }

    private resumedOpProcessingAfterLoad = false;
    private firstConnection = true;
    private manualReconnectInProgress = false;
    private readonly connectionTransitionTimes: number[] = [];
    private messageCountAfterDisconnection: number = 0;
    private _loadedFromVersion: IVersion | undefined;
    private _resolvedUrl: IResolvedUrl | undefined;
    private createNewSummaryCache: ISummaryTree | undefined;

    private lastVisible: number | undefined;

    private _closed = false;

    public get IFluidRouter(): IFluidRouter { return this; }

    public get resolvedUrl(): IResolvedUrl | undefined {
        return this._resolvedUrl;
    }

    public get loadedFromVersion(): IVersion | undefined {
        return this._loadedFromVersion;
    }

    /**
     * {@inheritDoc DeltaManager.readonly}
     */
    public get readonly() {
        return this._deltaManager.readonly;
    }

    /**
     * {@inheritDoc DeltaManager.readonlyPermissions}
     */
    public get readonlyPermissions() {
        return this._deltaManager.readonlyPermissions;
    }

    public forceReadonly(readonly: boolean) {
        this._deltaManager.forceReadonly(readonly);
    }

    public get closed(): boolean {
        return this._closed;
    }

    public get id(): string {
        return this._id ?? "";
    }

    public get deltaManager(): IDeltaManager<ISequencedDocumentMessage, IDocumentMessage> {
        return this._deltaManager;
    }

    public get connectionState(): ConnectionState {
        return this._connectionState;
    }

    public get connected(): boolean {
        return this.connectionState === ConnectionState.Connected;
    }

    public get canReconnect(): boolean {
        return this._canReconnect;
    }

    /**
     * Service configuration details. If running in offline mode will be undefined otherwise will contain service
     * configuration details returned as part of the initial connection.
     */
    public get serviceConfiguration(): IServiceConfiguration | undefined {
        return this._deltaManager.serviceConfiguration;
    }

    /**
     * The server provided id of the client.
     * Set once this.connected is true, otherwise undefined
     */
    public get clientId(): string | undefined {
        return this._clientId;
    }

    /**
     * The server provided claims of the client.
     * Set once this.connected is true, otherwise undefined
     */
    public get scopes(): string[] | undefined {
        return this._deltaManager.scopes;
    }

    public get clientDetails(): IClientDetails {
        return this._deltaManager.clientDetails;
    }

    public get chaincodePackage(): IFluidCodeDetails | undefined {
        return this.pkg;
    }

    /**
     * Flag indicating whether the document already existed at the time of load
     */
    public get existing(): boolean | undefined {
        return this._existing;
    }

    /**
     * Retrieves the audience associated with the document
     */
    public get audience(): IAudience {
        return this._audience;
    }

    /**
     * Returns the parent branch for this document
     */
    public get parentBranch(): string | null {
        return this._parentBranch;
    }

    constructor(
        public readonly options: any,
        private readonly scope: IFluidObject,
        private readonly codeLoader: ICodeLoader,
        private readonly loader: ILoader,
        private readonly serviceFactory: IDocumentServiceFactory,
        private readonly urlResolver: IUrlResolver,
        config: IContainerConfig,
        logger: ITelemetryBaseLogger | undefined,
    ) {
        super();
        this._audience = new Audience();

        // Initialize from config
        this.originalRequest = config.originalRequest;
        this._id = config.id;
        this._resolvedUrl = config.resolvedUrl;
        if (config.canReconnect !== undefined) {
            this._canReconnect = config.canReconnect;
        }

        // Create logger for data stores to use
        const type = this.client.details.type;
        const interactive = this.client.details.capabilities.interactive;
        const clientType =
            `${interactive ? "interactive" : "noninteractive"}${type !== undefined && type !== "" ? `/${type}` : ""}`;
        // Need to use the property getter for docId because for detached flow we don't have the docId initially.
        // We assign the id later so property getter is used.
        this.subLogger = ChildLogger.create(
            logger,
            undefined,
            {
                clientType, // Differentiating summarizer container from main container
                loaderVersion: pkgVersion,
                containerId: uuid(),
            },
            {
                docId: () => this.id,
                containerAttachState: () => this._attachState,
            });

        // Prefix all events in this file with container-loader
        this.logger = ChildLogger.create(this.subLogger, "Container");

        this._deltaManager = this.createDeltaManager();

        // keep track of last time page was visible for telemetry
        if (typeof document === "object" && document !== null) {
            this.lastVisible = document.hidden ? performanceNow() : undefined;
            document.addEventListener("visibilitychange", () => {
                if (document.hidden) {
                    this.lastVisible = performanceNow();
                } else {
                    // settimeout so this will hopefully fire after disconnect event if being hidden caused it
                    setTimeout(() => this.lastVisible = undefined, 0);
                }
            });
        }
    }

    /**
     * Retrieves the quorum associated with the document
     */
    public getQuorum(): IQuorum {
        return this.protocolHandler.quorum;
    }

    public close(error?: ICriticalContainerError) {
        if (this._closed) {
            return;
        }
        this._closed = true;

        this._deltaManager.close(error);

        this._protocolHandler?.close();

        this._context?.dispose(error !== undefined ? new Error(error.message) : undefined);

        assert.strictEqual(this.connectionState, ConnectionState.Disconnected, "disconnect event was not raised!");

        if (error !== undefined) {
            // Log current sequence number - useful if we have access to a file to understand better
            // what op caused trouble (if it's related to op processing).
            // Runtime may provide sequence number as part of error object - this may not match DeltaManager
            // knowledge as old ops are processed when data stores / DDS are re-hydrated when delay-loaded
            this.logger.sendErrorEvent(
                {
                    eventName: "ContainerClose",
                    sequenceNumber: error.sequenceNumber ?? this._deltaManager.lastSequenceNumber,
                },
                error,
            );
        } else {
            this.logger.sendTelemetryEvent({ eventName: "ContainerClose" });
        }

        this.emit("closed", error);

        this.removeAllListeners();
    }

    public get attachState(): AttachState {
        return this._attachState;
    }

    public serialize(): string {
        assert.strictEqual(this.attachState, AttachState.Detached, "Should only be called in detached container");

        const appSummary: ISummaryTree = this.context.createSummary();
        const protocolSummary = this.protocolHandler.captureSummary();
        const snapshotTree = convertProtocolAndAppSummaryToSnapshotTree(protocolSummary, appSummary);
        return JSON.stringify(snapshotTree);
    }

    public async attach(request: IRequest): Promise<void> {
<<<<<<< HEAD
        // If container is already attached, return.
        if (this._attachState === AttachState.Attached) {
            return;
        }
        if (this.context === undefined) {
            throw new Error("Context is undefined");
        }

        // Inbound queue for ops should be empty
        assert(this.deltaManager.inbound.length === 0);

        // Only take a summary if the container is in detached state, otherwise we could have local changes.
        // In failed attach call, we would already have a summary cached.
        if (this._attachState === AttachState.Detached) {
            const appSummary: ISummaryTree = this.context.createSummary();
            if (this.protocolHandler === undefined) {
                throw new Error("Protocol Handler is undefined");
            }
            const protocolSummary = this.protocolHandler.captureSummary();
            this.createNewSummaryCache = combineAppAndProtocolSummary(appSummary, protocolSummary);

            // Set the state as attaching as we are starting the process of attaching container.
            // This should be fired after taking the summary because it is the place where we are
            // starting to attach the container to storage.
            // Also, this should only be fired in detached container.
            this._attachState = AttachState.Attaching;
            this.emit("attaching");
        }
        assert(this.createNewSummaryCache,
            "Summary should be there either by this attach call or previous attach call!!");
=======
        assert.strictEqual(this.deltaManager.inbound.length, 0, "Inbound queue should be empty when attaching");

        // Get the document state post attach - possibly can just call attach but we need to change the semantics
        // around what the attach means as far as async code goes.
        const appSummary: ISummaryTree = this.context.createSummary();
        const protocolSummary = this.protocolHandler.captureSummary();
>>>>>>> a07cf14b

        if (request.headers?.[CreateNewHeader.createNew] === undefined) {
            request.headers = {
                ...request.headers,
                [CreateNewHeader.createNew]: {},
            };
        }
<<<<<<< HEAD
        const createNewResolvedUrl = await this.urlResolver.resolve(request);
        ensureFluidResolvedUrl(createNewResolvedUrl);
        // Actually go and create the resolved document
        this.service = await this.serviceFactory.createContainer(
            this.createNewSummaryCache,
            createNewResolvedUrl,
            this.subLogger,
        );
        const resolvedUrl = this.service.resolvedUrl;
        ensureFluidResolvedUrl(resolvedUrl);
        this._resolvedUrl = resolvedUrl;
        const url = await this.getAbsoluteUrl("");
        assert(url !== undefined, "Container url undefined");
        this.originalRequest = { url };
        this._canReconnect = !(request.headers?.[LoaderHeader.reconnect] === false);
        const parsedUrl = parseUrl(resolvedUrl.url);
        if (parsedUrl === undefined) {
            throw new Error("Unable to parse Url");
=======

        // Set the state as attaching as we are starting the process of attaching container.
        // This should be fired after taking the summary because it is the place where we are
        // starting to attach the container to storage.
        this._attachState = AttachState.Attaching;
        this.emit("attaching");
        try {
            const createNewResolvedUrl = await this.urlResolver.resolve(request);
            ensureFluidResolvedUrl(createNewResolvedUrl);
            // Actually go and create the resolved document
            this.service = await this.serviceFactory.createContainer(
                combineAppAndProtocolSummary(appSummary, protocolSummary),
                createNewResolvedUrl,
                this.subLogger,
            );
            const resolvedUrl = this.service.resolvedUrl;
            ensureFluidResolvedUrl(resolvedUrl);
            this._resolvedUrl = resolvedUrl;
            const url = await this.getAbsoluteUrl("");
            assert(url !== undefined, "Container url undefined");
            this.originalRequest = { url };
            this._canReconnect = !(request.headers?.[LoaderHeader.reconnect] === false);
            const parsedUrl = parseUrl(resolvedUrl.url);
            if (parsedUrl === undefined) {
                throw new Error("Unable to parse Url");
            }
            const [, docId] = parsedUrl.id.split("/");
            this._id = decodeURI(docId);

            this._storageService = await this.getDocumentStorageService();

            // This we can probably just pass the storage service to the blob manager - although ideally
            // there just isn't a blob manager
            this.blobManager = await this.loadBlobManager(this.storageService, undefined);
            this._attachState = AttachState.Attached;
            this.emit("attached");
            // We know this is create new flow.
            this._existing = false;
            this._parentBranch = this._id;

            // Propagate current connection state through the system.
            const connected = this.connectionState === ConnectionState.Connected;
            assert(!connected || this._deltaManager.connectionMode === "read", "Unexpected connection state");
            this.propagateConnectionState();
            this.resumeInternal({ fetchOpsFromStorage: false, reason: "createDetached" });
        } catch (error) {
            this.close(CreateContainerError(error));
            throw error;
>>>>>>> a07cf14b
        }
        const [, docId] = parsedUrl.id.split("/");
        this._id = decodeURI(docId);

        this.storageService = await this.getDocumentStorageService();

        // This we can probably just pass the storage service to the blob manager - although ideally
        // there just isn't a blob manager
        this.blobManager = await this.loadBlobManager(this.storageService, undefined);
        this._attachState = AttachState.Attached;
        this.emit("attached");
        // We know this is create new flow.
        this._existing = false;
        this._parentBranch = this._id;

        // Propagate current connection state through the system.
        const connected = this.connectionState === ConnectionState.Connected;
        assert(!connected || this._deltaManager.connectionMode === "read");
        this.propagateConnectionState();
        this.resumeInternal({ fetchOpsFromStorage: false, reason: "createDetached" });
    }

    public async request(path: IRequest): Promise<IResponse> {
        return PerformanceEvent.timedExecAsync(this.logger, { eventName: "Request" }, async () => {
            return this.context.request(path);
        });
    }

    public async snapshot(tagMessage: string, fullTree: boolean = false): Promise<void> {
        // TODO: Issue-2171 Support for Branch Snapshots
        if (tagMessage.includes("ReplayTool Snapshot") === false && this.parentBranch !== null) {
            // The below debug ruins the chrome debugging session
            // Tracked (https://bugs.chromium.org/p/chromium/issues/detail?id=659515)
            debug(`Skipping snapshot due to being branch of ${this.parentBranch}`);
            return;
        }

        // Only snapshot once a code quorum has been established
        if (!this.protocolHandler.quorum.has("code") && !this.protocolHandler.quorum.has("code2")) {
            this.logger.sendTelemetryEvent({ eventName: "SkipSnapshot" });
            return;
        }

        // Stop inbound message processing while we complete the snapshot
        try {
            if (this.deltaManager !== undefined) {
                await this.deltaManager.inbound.systemPause();
            }

            await this.snapshotCore(tagMessage, fullTree);
        } catch (ex) {
            this.logger.logException({ eventName: "SnapshotExceptionError" }, ex);
            throw ex;
        } finally {
            if (this.deltaManager !== undefined) {
                this.deltaManager.inbound.systemResume();
            }
        }
    }

    public setAutoReconnect(reconnect: boolean) {
        assert(this.resumedOpProcessingAfterLoad);

        if (reconnect && this.closed) {
            throw new Error("Attempting to setAutoReconnect() a closed DeltaManager");
        }

        this._deltaManager.setAutomaticReconnect(reconnect);

        this.logger.sendTelemetryEvent({
            eventName: reconnect ? "AutoReconnectEnabled" : "AutoReconnectDisabled",
            connectionMode: this._deltaManager.connectionMode,
            connectionState: ConnectionState[this.connectionState],
        });

        if (reconnect) {
            if (this._connectionState === ConnectionState.Disconnected) {
                // Only track this as a manual reconnection if we are truly the ones kicking it off.
                this.manualReconnectInProgress = true;
            }

            // Ensure connection to web socket
            this.connectToDeltaStream({ reason: "autoReconnect" }).catch((error) => {
                // All errors are reported through events ("error" / "disconnected") and telemetry in DeltaManager
                // So there shouldn't be a need to record error here.
                // But we have number of cases where reconnects do not happen, and no errors are recorded, so
                // adding this log point for easier diagnostics
                this.logger.sendTelemetryEvent({ eventName: "setAutoReconnectError" }, error);
            });
        }
    }

    public resume() {
        this.resumeInternal();
    }

    protected resumeInternal(args: IConnectionArgs = {}) {
        assert(this.loaded);

        if (this.closed) {
            throw new Error("Attempting to setAutoReconnect() a closed DeltaManager");
        }

        // Resume processing ops
        assert(!this.resumedOpProcessingAfterLoad);
        this.resumedOpProcessingAfterLoad = true;
        this._deltaManager.inbound.resume();
        this._deltaManager.outbound.resume();
        this._deltaManager.inboundSignal.resume();

        // Ensure connection to web socket
        // All errors are reported through events ("error" / "disconnected") and telemetry in DeltaManager
        this.connectToDeltaStream(args).catch(() => { });
    }

    public get storage(): IDocumentStorageService | undefined {
        return this.blobsCacheStorageService ?? this._storageService;
    }

    /**
     * Raise non-critical error to host. Calling this API will not close container.
     * For critical errors, please call Container.close(error).
     * @param error - an error to raise
     */
    public raiseContainerWarning(warning: ContainerWarning) {
        // Some "warning" events come from outside the container and are logged
        // elsewhere (e.g. summarizing container). We shouldn't log these here.
        if ((warning as any).logged !== true) {
            this.logContainerError(warning);
        }
        this.emit("warning", warning);
    }

    public async reloadContext(): Promise<void> {
        return this.reloadContextCore().catch((error) => {
            this.close(CreateContainerError(error));
            throw error;
        });
    }

    public hasNullRuntime() {
        return this.context.hasNullRuntime();
    }

    public async getAbsoluteUrl(relativeUrl: string): Promise<string | undefined> {
        if (this.resolvedUrl === undefined) {
            return undefined;
        }

        // TODO: Remove support for legacy requestUrl in 0.20
        const legacyResolver = this.urlResolver as {
            requestUrl?(resolvedUrl: IResolvedUrl, request: IRequest): Promise<IResponse>;

            getAbsoluteUrl?(
                resolvedUrl: IResolvedUrl,
                relativeUrl: string,
            ): Promise<string>;
        };

        if (legacyResolver.getAbsoluteUrl !== undefined) {
            return this.urlResolver.getAbsoluteUrl(
                this.resolvedUrl,
                relativeUrl);
        }

        if (legacyResolver.requestUrl !== undefined) {
            const response = await legacyResolver.requestUrl(
                this.resolvedUrl,
                { url: relativeUrl });

            if (response.status === 200) {
                return response.value as string;
            }
            throw new Error(response.value);
        }

        throw new Error("Url Resolver does not support creating urls");
    }

    private async reloadContextCore(): Promise<void> {
        await Promise.all([
            this.deltaManager.inbound.systemPause(),
            this.deltaManager.inboundSignal.systemPause()]);

        const previousContextState = await this.context.snapshotRuntimeState();
        this.context.dispose();

        let snapshot: ISnapshotTree | undefined;
        const blobs = new Map();
        if (previousContextState.snapshot !== undefined) {
            snapshot = await buildSnapshotTree(previousContextState.snapshot.entries, blobs);

            /**
             * Should be removed / updated after issue #2914 is fixed.
             * There are currently two scenarios where this is called:
             * 1. When a new code proposal is accepted - This should be set to true before `this.loadContext` is
             * called which creates and loads the ContainerRuntime. This is because for "read" mode clients this
             * flag is false which causes ContainerRuntime to create the internal compoents again.
             * 2. When the first client connects in "write" mode - This happens when a clent does not create the
             * Container in detached mode. In this case, when the code proposal is accepted, we come here and we
             * need to create the internal data stores in ContainerRuntime.
             * Once we move to using detached container everywhere, this can move outside this block.
             */
            this._existing = true;
        }

        if (blobs.size > 0) {
            this.blobsCacheStorageService = new BlobCacheStorageService(this.storageService, Promise.resolve(blobs));
        }
        const attributes: IDocumentAttributes = {
            branch: this.id,
            minimumSequenceNumber: this._deltaManager.minimumSequenceNumber,
            sequenceNumber: this._deltaManager.lastSequenceNumber,
            term: this._deltaManager.referenceTerm,
        };

        await this.loadContext(attributes, snapshot, previousContextState);

        this.deltaManager.inbound.systemResume();
        this.deltaManager.inboundSignal.systemResume();
    }

    private async snapshotCore(tagMessage: string, fullTree: boolean = false) {
        // Snapshots base document state and currently running context
        const root = this.snapshotBase();
        const dataStoreEntries = await this.context.snapshot(tagMessage, fullTree);

        // And then combine
        if (dataStoreEntries !== null) {
            root.entries.push(...dataStoreEntries.entries);
        }

        // Generate base snapshot message
        const deltaDetails =
            `${this._deltaManager.lastSequenceNumber}:${this._deltaManager.minimumSequenceNumber}`;
        const message = `Commit @${deltaDetails} ${tagMessage}`;

        // Pull in the prior version and snapshot tree to store against
        const lastVersion = await this.getVersion(this.id);

        const parents = lastVersion !== undefined ? [lastVersion.id] : [];

        // Write the full snapshot
        return this.storageService.write(root, parents, message, "");
    }

    private snapshotBase(): ITree {
        const entries: ITreeEntry[] = [];

        if (this.blobManager === undefined) {
            throw new Error("Attempted to snapshot without a blobManager");
        }

        const blobMetaData = this.blobManager.getBlobMetadata();
        entries.push({
            mode: FileMode.File,
            path: ".blobs",
            type: TreeEntry.Blob,
            value: {
                contents: JSON.stringify(blobMetaData),
                encoding: "utf-8",
            },
        });

        const quorumSnapshot = this.protocolHandler.quorum.snapshot();
        entries.push({
            mode: FileMode.File,
            path: "quorumMembers",
            type: TreeEntry.Blob,
            value: {
                contents: JSON.stringify(quorumSnapshot.members),
                encoding: "utf-8",
            },
        });
        entries.push({
            mode: FileMode.File,
            path: "quorumProposals",
            type: TreeEntry.Blob,
            value: {
                contents: JSON.stringify(quorumSnapshot.proposals),
                encoding: "utf-8",
            },
        });
        entries.push({
            mode: FileMode.File,
            path: "quorumValues",
            type: TreeEntry.Blob,
            value: {
                contents: JSON.stringify(quorumSnapshot.values),
                encoding: "utf-8",
            },
        });

        // Save attributes for the document
        const documentAttributes = {
            branch: this.id,
            minimumSequenceNumber: this._deltaManager.minimumSequenceNumber,
            sequenceNumber: this._deltaManager.lastSequenceNumber,
            term: this._deltaManager.referenceTerm,
        };
        entries.push({
            mode: FileMode.File,
            path: ".attributes",
            type: TreeEntry.Blob,
            value: {
                contents: JSON.stringify(documentAttributes),
                encoding: "utf-8",
            },
        });

        // Output the tree
        const root: ITree = {
            entries,
            id: null,
        };

        return root;
    }

    private async getVersion(version: string): Promise<IVersion | undefined> {
        const versions = await this.storageService.getVersions(version, 1);
        return versions[0];
    }

    private recordConnectStartTime() {
        if (this.connectionTransitionTimes[ConnectionState.Disconnected] === undefined) {
            this.connectionTransitionTimes[ConnectionState.Disconnected] = performanceNow();
        }
    }

    private async connectToDeltaStream(args: IConnectionArgs = {}) {
        this.recordConnectStartTime();

        // All agents need "write" access, including summarizer.
        if (!this.canReconnect || !this.client.details.capabilities.interactive) {
            args.mode = "write";
        }

        return this._deltaManager.connect(args);
    }

    /**
     * Load container.
     *
     * @param specifiedVersion - one of the following
     *   - null: use ops, no snapshots
     *   - undefined - fetch latest snapshot
     *   - otherwise, version sha to load snapshot
     * @param pause - start the container in a paused state
     */
    private async load(specifiedVersion: string | null | undefined, pause: boolean) {
        if (this._resolvedUrl === undefined) {
            throw new Error("Attempting to load without a resolved url");
        }
        this.service = await this.serviceFactory.createDocumentService(this._resolvedUrl, this.subLogger);

        let startConnectionP: Promise<IConnectionDetails> | undefined;

        // Ideally we always connect as "read" by default.
        // Currently that works with SPO & r11s, because we get "write" connection when connecting to non-existing file.
        // We should not rely on it by (one of them will address the issue, but we need to address both)
        // 1) switching create new flow to one where we create file by posting snapshot
        // 2) Fixing quorum workflows (have retry logic)
        // That all said, "read" does not work with memorylicious workflows (that opens two simultaneous
        // connections to same file) in two ways:
        // A) creation flow breaks (as one of the clients "sees" file as existing, and hits #2 above)
        // B) Once file is created, transition from view-only connection to write does not work - some bugs to be fixed.
        const connectionArgs: IConnectionArgs = { mode: "write" };

        // Start websocket connection as soon as possible. Note that there is no op handler attached yet, but the
        // DeltaManager is resilient to this and will wait to start processing ops until after it is attached.
        if (!pause) {
            startConnectionP = this.connectToDeltaStream(connectionArgs);
            startConnectionP.catch((error) => { });
        }

        this._storageService = await this.getDocumentStorageService();
        this._attachState = AttachState.Attached;

        // Fetch specified snapshot, but intentionally do not load from snapshot if specifiedVersion is null
        const maybeSnapshotTree = specifiedVersion === null ? undefined
            : await this.fetchSnapshotTree(specifiedVersion);

        const blobManagerP = this.loadBlobManager(this.storageService, maybeSnapshotTree);

        const attributes = await this.getDocumentAttributes(this.storageService, maybeSnapshotTree);

        // Attach op handlers to start processing ops
        this.attachDeltaManagerOpHandler(attributes);

        // ...load in the existing quorum
        // Initialize the protocol handler
        const protocolHandlerP =
            this.loadAndInitializeProtocolState(attributes, this.storageService, maybeSnapshotTree);

        let loadDetailsP: Promise<void>;

        // Initialize document details - if loading a snapshot use that - otherwise we need to wait on
        // the initial details
        if (maybeSnapshotTree !== undefined) {
            this._existing = true;
            this._parentBranch = attributes.branch !== this.id ? attributes.branch : null;
            loadDetailsP = Promise.resolve();
        } else {
            if (startConnectionP === undefined) {
                startConnectionP = this.connectToDeltaStream(connectionArgs);
            }
            // Intentionally don't .catch on this promise - we'll let any error throw below in the await.
            loadDetailsP = startConnectionP.then((details) => {
                this._existing = details.existing;
                this._parentBranch = details.parentBranch;
            });
        }

        // LoadContext directly requires blobManager and protocolHandler to be ready, and eventually calls
        // instantiateRuntime which will want to know existing state.  Wait for these promises to finish.
        [this.blobManager, this._protocolHandler] = await Promise.all([blobManagerP, protocolHandlerP, loadDetailsP]);

        await this.loadContext(attributes, maybeSnapshotTree);

        // Internal context is fully loaded at this point
        this.loaded = true;

        // Propagate current connection state through the system.
        this.propagateConnectionState();

        if (!pause) {
            this.resume();
        }

        return {
            existing: this._existing,
            sequenceNumber: attributes.sequenceNumber,
            version: maybeSnapshotTree?.id ?? undefined,
        };
    }

    private async createDetached(source: IFluidCodeDetails) {
        const attributes: IDocumentAttributes = {
            branch: "",
            sequenceNumber: 0,
            term: 1,
            minimumSequenceNumber: 0,
        };

        // Seed the base quorum to be an empty list with a code quorum set
        const committedCodeProposal: ICommittedProposal = {
            key: "code",
            value: source,
            approvalSequenceNumber: 0,
            commitSequenceNumber: 0,
            sequenceNumber: 0,
        };

        const members: [string, ISequencedClient][] = [];
        const proposals: [number, ISequencedProposal, string[]][] = [];
        const values: [string, ICommittedProposal][] = [["code", committedCodeProposal]];

        this.attachDeltaManagerOpHandler(attributes);

        // Need to just seed the source data in the code quorum. Quorum itself is empty
        this._protocolHandler = this.initializeProtocolState(
            attributes,
            members,
            proposals,
            values);

        // The load context - given we seeded the quorum - will be great
        await this.createDetachedContext(attributes);

        this.loaded = true;

        this.propagateConnectionState();
    }

    private async getDocumentStorageService(): Promise<IDocumentStorageService> {
        if (this.service === undefined) {
            throw new Error("Not attached");
        }
        const storageService = await this.service.connectToStorage();
        return new PrefetchDocumentStorageService(storageService);
    }

    private async getDocumentAttributes(
        storage: IDocumentStorageService,
        tree: ISnapshotTree | undefined,
    ): Promise<IDocumentAttributes> {
        if (tree === undefined) {
            return {
                branch: this.id,
                minimumSequenceNumber: 0,
                sequenceNumber: 0,
                term: 1,
            };
        }

        // Back-compat: old docs would have ".attributes" instead of "attributes"
        const attributesHash = ".protocol" in tree.trees
            ? tree.trees[".protocol"].blobs.attributes
            : tree.blobs[".attributes"];

        const attributes = await readAndParse<IDocumentAttributes>(storage, attributesHash);

        // Back-compat for older summaries with no term
        if (attributes.term === undefined) {
            attributes.term = 1;
        }

        return attributes;
    }

    private async loadAndInitializeProtocolState(
        attributes: IDocumentAttributes,
        storage: IDocumentStorageService,
        snapshot: ISnapshotTree | undefined,
    ): Promise<ProtocolOpHandler> {
        let members: [string, ISequencedClient][] = [];
        let proposals: [number, ISequencedProposal, string[]][] = [];
        let values: [string, any][] = [];

        if (snapshot !== undefined) {
            const baseTree = ".protocol" in snapshot.trees ? snapshot.trees[".protocol"] : snapshot;
            [members, proposals, values] = await Promise.all([
                readAndParse<[string, ISequencedClient][]>(storage, baseTree.blobs.quorumMembers),
                readAndParse<[number, ISequencedProposal, string[]][]>(storage, baseTree.blobs.quorumProposals),
                readAndParse<[string, ICommittedProposal][]>(storage, baseTree.blobs.quorumValues),
            ]);
        }

        const protocolHandler = this.initializeProtocolState(
            attributes,
            members,
            proposals,
            values);

        return protocolHandler;
    }

    private initializeProtocolState(
        attributes: IDocumentAttributes,
        members: [string, ISequencedClient][],
        proposals: [number, ISequencedProposal, string[]][],
        values: [string, any][],
    ): ProtocolOpHandler {
        const protocol = new ProtocolOpHandler(
            attributes.branch,
            attributes.minimumSequenceNumber,
            attributes.sequenceNumber,
            attributes.term,
            members,
            proposals,
            values,
            (key, value) => this.submitMessage(MessageType.Propose, { key, value }),
            (sequenceNumber) => this.submitMessage(MessageType.Reject, sequenceNumber));

        const protocolLogger = ChildLogger.create(this.subLogger, "ProtocolHandler");

        protocol.quorum.on("error", (error) => {
            protocolLogger.sendErrorEvent(error);
        });

        // Track membership changes and update connection state accordingly
        protocol.quorum.on("addMember", (clientId, details) => {
            // This is the only one that requires the pending client ID
            if (clientId === this.pendingClientId) {
                this.setConnectionState(
                    ConnectionState.Connected,
                    `joined @ ${details.sequenceNumber}`);
            }
        });

        protocol.quorum.on("removeMember", (clientId) => {
            if (clientId === this._clientId) {
                this._deltaManager.updateQuorumLeave();
            }
        });

        protocol.quorum.on(
            "approveProposal",
            (sequenceNumber, key, value) => {
                debug(`approved ${key}`);
                if (key === "code" || key === "code2") {
                    debug(`loadRuntimeFactory ${JSON.stringify(value)}`);

                    if (value === this.pkg) {
                        return;
                    }

                    // eslint-disable-next-line @typescript-eslint/no-floating-promises
                    this.reloadContext();
                }
            });

        return protocol;
    }

    private async loadBlobManager(
        storage: IDocumentStorageService,
        tree: ISnapshotTree | undefined,
    ): Promise<BlobManager> {
        const blobHash = tree?.blobs[".blobs"];
        const blobs: IGenericBlob[] = blobHash !== undefined
            ? await readAndParse<IGenericBlob[]>(storage, blobHash)
            : [];

        const blobManager = new BlobManager(storage);
        blobManager.loadBlobMetadata(blobs);

        return blobManager;
    }

    private getCodeDetailsFromQuorum(): IFluidCodeDetails | undefined {
        const quorum = this.protocolHandler.quorum;

        let pkg = quorum.get("code");

        // Back compat
        if (pkg === undefined) {
            pkg = quorum.get("code2");
        }

        return pkg;
    }

    /**
     * Loads the runtime factory for the provided package
     */
    private async loadRuntimeFactory(pkg: IFluidCodeDetails): Promise<IRuntimeFactory> {
        const fluidModule = await PerformanceEvent.timedExecAsync(this.logger, { eventName: "CodeLoad" },
            async () => this.codeLoader.load(pkg),
        );

        const factory = fluidModule.fluidExport.IRuntimeFactory;
        if (factory === undefined) {
            throw new Error(PackageNotFactoryError);
        }
        return factory;
    }

    private get client(): IClient {
        const client: IClient = this.options?.client !== undefined
            ? (this.options.client as IClient)
            : {
                details: {
                    capabilities: { interactive: true },
                },
                mode: "read", // default reconnection mode on lost connection / connection error
                permission: [],
                scopes: [],
                user: { id: "" },
            };

        // Client info from headers overrides client info from loader options
        const headerClientDetails = this.originalRequest?.headers?.[LoaderHeader.clientDetails];

        if (headerClientDetails !== undefined) {
            merge(client.details, headerClientDetails);
        }

        return client;
    }

    private createDeltaManager() {
        const deltaManager = new DeltaManager(
            () => this.service,
            this.client,
            ChildLogger.create(this.subLogger, "DeltaManager"),
            this.canReconnect,
        );

        deltaManager.on("connect", (details: IConnectionDetails, opsBehind?: number) => {
            const oldState = this._connectionState;
            this._connectionState = ConnectionState.Connecting;

            // Stash the clientID to detect when transitioning from connecting (socket.io channel open) to connected
            // (have received the join message for the client ID)
            // This is especially important in the reconnect case. It's possible there could be outstanding
            // ops sent by this client, so we should keep the old client id until we see our own client's
            // join message. after we see the join message for out new connection with our new client id,
            // we know there can no longer be outstanding ops that we sent with the previous client id.
            this.pendingClientId = details.clientId;

            this.emit("connect", opsBehind);

            // Report telemetry after we set client id!
            this.logConnectionStateChangeTelemetry(
                ConnectionState.Connecting,
                oldState,
                "websocket established",
                opsBehind);

            if (deltaManager.connectionMode === "read") {
                this.setConnectionState(
                    ConnectionState.Connected,
                    `joined as readonly`);
            }

            // Back-compat for new client and old server.
            this._audience.clear();

            for (const priorClient of details.initialClients ?? []) {
                this._audience.addMember(priorClient.clientId, priorClient.client);
            }
        });

        deltaManager.on("disconnect", (reason: string) => {
            this.manualReconnectInProgress = false;
            this.setConnectionState(ConnectionState.Disconnected, reason);
        });

        deltaManager.on("throttled", (warning: IThrottlingWarning) => {
            this.raiseContainerWarning(warning);
        });

        deltaManager.on("pong", (latency) => {
            this.emit("pong", latency);
        });

        deltaManager.on("processTime", (time) => {
            this.emit("processTime", time);
        });

        deltaManager.on("readonly", (readonly) => {
            this.emit("readonly", readonly);
        });

        return deltaManager;
    }

    private attachDeltaManagerOpHandler(attributes: IDocumentAttributes): void {
        this._deltaManager.on("closed", (error?: ICriticalContainerError) => {
            this.close(error);
        });

        // If we're the outer frame, do we want to do this?
        // Begin fetching any pending deltas once we know the base sequence #. Can this fail?
        // It seems like something, like reconnection, that we would want to retry but otherwise allow
        // the document to load
        this._deltaManager.attachOpHandler(
            attributes.minimumSequenceNumber,
            attributes.sequenceNumber,
            attributes.term ?? 1,
            {
                process: (message) => this.processRemoteMessage(message),
                processSignal: (message) => {
                    this.processSignal(message);
                },
            });
    }

    private logConnectionStateChangeTelemetry(
        value: ConnectionState,
        oldState: ConnectionState,
        reason: string,
        opsBehind?: number) {
        // Log actual event
        const time = performanceNow();
        this.connectionTransitionTimes[value] = time;
        const duration = time - this.connectionTransitionTimes[oldState];

        let durationFromDisconnected: number | undefined;
        let connectionMode: string | undefined;
        let connectionInitiationReason: string | undefined;
        let autoReconnect: ReconnectMode | undefined;
        if (value === ConnectionState.Disconnected) {
            autoReconnect = this._deltaManager.reconnectMode;
        } else {
            connectionMode = this._deltaManager.connectionMode;
            if (value === ConnectionState.Connected) {
                durationFromDisconnected = time - this.connectionTransitionTimes[ConnectionState.Disconnected];
                durationFromDisconnected = TelemetryLogger.formatTick(durationFromDisconnected);
            }
            if (this.firstConnection) {
                connectionInitiationReason = "InitialConnect";
            } else if (this.manualReconnectInProgress) {
                connectionInitiationReason = "ManualReconnect";
            } else {
                connectionInitiationReason = "AutoReconnect";
            }
        }

        this.logger.sendPerformanceEvent({
            eventName: `ConnectionStateChange_${ConnectionState[value]}`,
            from: ConnectionState[oldState],
            duration,
            durationFromDisconnected,
            reason,
            connectionInitiationReason,
            socketDocumentId: this._deltaManager.socketDocumentId,
            pendingClientId: this.pendingClientId,
            clientId: this.clientId,
            connectionMode,
            autoReconnect,
            opsBehind,
            online: OnlineStatus[isOnline()],
            lastVisible: this.lastVisible !== undefined ? performanceNow() - this.lastVisible : undefined,
        });

        if (value === ConnectionState.Connected) {
            this.firstConnection = false;
            this.manualReconnectInProgress = false;
        }
    }

    private setConnectionState(
        value: ConnectionState,
        reason: string) {
        assert(value !== ConnectionState.Connecting);
        if (this.connectionState === value) {
            // Already in the desired state - exit early
            this.logger.sendErrorEvent({ eventName: "setConnectionStateSame", value });
            return;
        }

        const oldState = this._connectionState;
        this._connectionState = value;

        if (value === ConnectionState.Connected) {
            this._clientId = this.pendingClientId;
            this._deltaManager.updateQuorumJoin();
        } else if (value === ConnectionState.Disconnected) {
            // Important as we process our own joinSession message through delta request
            this.pendingClientId = undefined;
        }

        if (this.loaded) {
            this.propagateConnectionState();
        }

        // Report telemetry after we set client id!
        this.logConnectionStateChangeTelemetry(value, oldState, reason);
    }

    private propagateConnectionState() {
        assert(this.loaded);
        const logOpsOnReconnect: boolean =
            this._connectionState === ConnectionState.Connected &&
            !this.firstConnection &&
            this._deltaManager.connectionMode === "write";
        if (logOpsOnReconnect) {
            this.messageCountAfterDisconnection = 0;
        }

        const state = this._connectionState === ConnectionState.Connected;
        this.context.setConnectionState(state, this.clientId);
        this.protocolHandler.quorum.setConnectionState(state, this.clientId);
        raiseConnectedEvent(this.logger, this, state, this.clientId);

        if (logOpsOnReconnect) {
            this.logger.sendTelemetryEvent(
                { eventName: "OpsSentOnReconnect", count: this.messageCountAfterDisconnection });
        }
    }

    private submitContainerMessage(type: MessageType, contents: any, batch?: boolean, metadata?: any): number {
        const outboundMessageType: string = type;
        switch (outboundMessageType) {
            case MessageType.Operation:
            case MessageType.RemoteHelp:
            case MessageType.Summarize:
                break;
            default:
                this.close(CreateContainerError(`Runtime can't send arbitrary message type: ${type}`));
                return -1;
        }
        return this.submitMessage(type, contents, batch, metadata);
    }

    private submitMessage(type: MessageType, contents: any, batch?: boolean, metadata?: any): number {
        if (this.connectionState !== ConnectionState.Connected) {
            this.logger.sendErrorEvent({ eventName: "SubmitMessageWithNoConnection", type });
            return -1;
        }

        this.messageCountAfterDisconnection += 1;
        return this._deltaManager.submit(type, contents, batch, metadata);
    }

    private processRemoteMessage(message: ISequencedDocumentMessage): IProcessMessageResult {
        const local = this._clientId === message.clientId;

        // Forward non system messages to the loaded runtime for processing
        if (!isSystemMessage(message)) {
            this.context.process(message, local, undefined);
        }

        // Allow the protocol handler to process the message
        const result = this.protocolHandler.processMessage(message, local);

        this.emit("op", message);

        return result;
    }

    private submitSignal(message: any) {
        this._deltaManager.submitSignal(JSON.stringify(message));
    }

    private processSignal(message: ISignalMessage) {
        // No clientId indicates a system signal message.
        if (message.clientId === null) {
            const innerContent = message.content as { content: any; type: string };
            if (innerContent.type === MessageType.ClientJoin) {
                const newClient = innerContent.content as ISignalClient;
                this._audience.addMember(newClient.clientId, newClient.client);
            } else if (innerContent.type === MessageType.ClientLeave) {
                const leftClientId = innerContent.content as string;
                this._audience.removeMember(leftClientId);
            }
        } else {
            const local = this._clientId === message.clientId;
            this.context.processSignal(message, local);
        }
    }

    /**
     * Get the most recent snapshot, or a specific version.
     * @param specifiedVersion - The specific version of the snapshot to retrieve
     * @returns The snapshot requested, or the latest snapshot if no version was specified
     */
    private async fetchSnapshotTree(specifiedVersion?: string): Promise<ISnapshotTree | undefined> {
        const version = await this.getVersion(specifiedVersion ?? this.id);

        if (version !== undefined) {
            this._loadedFromVersion = version;
            return await this.storageService.getSnapshotTree(version) ?? undefined;
        } else if (specifiedVersion !== undefined) {
            // We should have a defined version to load from if specified version requested
            this.logger.sendErrorEvent({ eventName: "NoVersionFoundWhenSpecified", specifiedVersion });
        }

        return undefined;
    }

    private async loadContext(
        attributes: IDocumentAttributes,
        snapshot?: ISnapshotTree,
        previousRuntimeState: IRuntimeState = {},
    ) {
        this.pkg = this.getCodeDetailsFromQuorum();
        const chaincode = this.pkg !== undefined ? await this.loadRuntimeFactory(this.pkg) : new NullChaincode();

        // The relative loader will proxy requests to '/' to the loader itself assuming no non-cache flags
        // are set. Global requests will still go to this loader
        const loader = new RelativeLoader(this.loader, () => this.originalRequest);

        this._context = await ContainerContext.createOrLoad(
            this,
            this.scope,
            this.codeLoader,
            chaincode,
            snapshot ?? null,
            attributes,
            this.blobManager,
            new DeltaManagerProxy(this._deltaManager),
            new QuorumProxy(this.protocolHandler.quorum),
            loader,
            (warning: ContainerWarning) => this.raiseContainerWarning(warning),
            (type, contents, batch, metadata) => this.submitContainerMessage(type, contents, batch, metadata),
            (message) => this.submitSignal(message),
            async (message) => this.snapshot(message),
            (error?: ICriticalContainerError) => this.close(error),
            Container.version,
            previousRuntimeState,
        );

        loader.resolveContainer(this);
        this.emit("contextChanged", this.pkg);
    }

    /**
     * Creates a new, unattached container context
     */
    private async createDetachedContext(attributes: IDocumentAttributes) {
        this.pkg = this.getCodeDetailsFromQuorum();
        if (this.pkg === undefined) {
            throw new Error("pkg should be provided in create flow!!");
        }
        const runtimeFactory = await this.loadRuntimeFactory(this.pkg);

        // The relative loader will proxy requests to '/' to the loader itself assuming no non-cache flags
        // are set. Global requests will still go to this loader
        const loader = new RelativeLoader(this.loader, () => this.originalRequest);

        this._context = await ContainerContext.createOrLoad(
            this,
            this.scope,
            this.codeLoader,
            runtimeFactory,
            { id: null, blobs: {}, commits: {}, trees: {} },    // TODO this will be from the offline store
            attributes,
            this.blobManager,
            new DeltaManagerProxy(this._deltaManager),
            new QuorumProxy(this.protocolHandler.quorum),
            loader,
            (warning: ContainerWarning) => this.raiseContainerWarning(warning),
            (type, contents, batch, metadata) => this.submitContainerMessage(type, contents, batch, metadata),
            (message) => this.submitSignal(message),
            async (message) => this.snapshot(message),
            (error?: ICriticalContainerError) => this.close(error),
            Container.version,
            {},
        );

        loader.resolveContainer(this);
        this.emit("contextChanged", this.pkg);
    }

    // Please avoid calling it directly.
    // raiseContainerWarning() is the right flow for most cases
    private logContainerError(warning: ContainerWarning) {
        this.logger.sendErrorEvent({ eventName: "ContainerWarning" }, warning);
    }
}<|MERGE_RESOLUTION|>--- conflicted
+++ resolved
@@ -491,7 +491,6 @@
     }
 
     public async attach(request: IRequest): Promise<void> {
-<<<<<<< HEAD
         // If container is already attached, return.
         if (this._attachState === AttachState.Attached) {
             return;
@@ -522,14 +521,6 @@
         }
         assert(this.createNewSummaryCache,
             "Summary should be there either by this attach call or previous attach call!!");
-=======
-        assert.strictEqual(this.deltaManager.inbound.length, 0, "Inbound queue should be empty when attaching");
-
-        // Get the document state post attach - possibly can just call attach but we need to change the semantics
-        // around what the attach means as far as async code goes.
-        const appSummary: ISummaryTree = this.context.createSummary();
-        const protocolSummary = this.protocolHandler.captureSummary();
->>>>>>> a07cf14b
 
         if (request.headers?.[CreateNewHeader.createNew] === undefined) {
             request.headers = {
@@ -537,7 +528,6 @@
                 [CreateNewHeader.createNew]: {},
             };
         }
-<<<<<<< HEAD
         const createNewResolvedUrl = await this.urlResolver.resolve(request);
         ensureFluidResolvedUrl(createNewResolvedUrl);
         // Actually go and create the resolved document
@@ -556,61 +546,11 @@
         const parsedUrl = parseUrl(resolvedUrl.url);
         if (parsedUrl === undefined) {
             throw new Error("Unable to parse Url");
-=======
-
-        // Set the state as attaching as we are starting the process of attaching container.
-        // This should be fired after taking the summary because it is the place where we are
-        // starting to attach the container to storage.
-        this._attachState = AttachState.Attaching;
-        this.emit("attaching");
-        try {
-            const createNewResolvedUrl = await this.urlResolver.resolve(request);
-            ensureFluidResolvedUrl(createNewResolvedUrl);
-            // Actually go and create the resolved document
-            this.service = await this.serviceFactory.createContainer(
-                combineAppAndProtocolSummary(appSummary, protocolSummary),
-                createNewResolvedUrl,
-                this.subLogger,
-            );
-            const resolvedUrl = this.service.resolvedUrl;
-            ensureFluidResolvedUrl(resolvedUrl);
-            this._resolvedUrl = resolvedUrl;
-            const url = await this.getAbsoluteUrl("");
-            assert(url !== undefined, "Container url undefined");
-            this.originalRequest = { url };
-            this._canReconnect = !(request.headers?.[LoaderHeader.reconnect] === false);
-            const parsedUrl = parseUrl(resolvedUrl.url);
-            if (parsedUrl === undefined) {
-                throw new Error("Unable to parse Url");
-            }
-            const [, docId] = parsedUrl.id.split("/");
-            this._id = decodeURI(docId);
-
-            this._storageService = await this.getDocumentStorageService();
-
-            // This we can probably just pass the storage service to the blob manager - although ideally
-            // there just isn't a blob manager
-            this.blobManager = await this.loadBlobManager(this.storageService, undefined);
-            this._attachState = AttachState.Attached;
-            this.emit("attached");
-            // We know this is create new flow.
-            this._existing = false;
-            this._parentBranch = this._id;
-
-            // Propagate current connection state through the system.
-            const connected = this.connectionState === ConnectionState.Connected;
-            assert(!connected || this._deltaManager.connectionMode === "read", "Unexpected connection state");
-            this.propagateConnectionState();
-            this.resumeInternal({ fetchOpsFromStorage: false, reason: "createDetached" });
-        } catch (error) {
-            this.close(CreateContainerError(error));
-            throw error;
->>>>>>> a07cf14b
         }
         const [, docId] = parsedUrl.id.split("/");
         this._id = decodeURI(docId);
 
-        this.storageService = await this.getDocumentStorageService();
+        this._storageService = await this.getDocumentStorageService();
 
         // This we can probably just pass the storage service to the blob manager - although ideally
         // there just isn't a blob manager
@@ -623,7 +563,7 @@
 
         // Propagate current connection state through the system.
         const connected = this.connectionState === ConnectionState.Connected;
-        assert(!connected || this._deltaManager.connectionMode === "read");
+        assert(!connected || this._deltaManager.connectionMode === "read", "Unexpected connection state");
         this.propagateConnectionState();
         this.resumeInternal({ fetchOpsFromStorage: false, reason: "createDetached" });
     }
