--- conflicted
+++ resolved
@@ -680,7 +680,7 @@
 
 	private get supportGetSnapshotApi(): boolean {
 		const supportGetSnapshotApi: boolean =
-			this.mc.config.getBoolean("Fluid.Container.UseLoadingGroupIdForSnapshotFetch") ===
+			this.mc.config.getBoolean("Fluid.Container.UseLoadingGroupIdForSnapshotFetch2") ===
 				true && this.service?.policies?.supportGetSnapshotApi === true;
 		return supportGetSnapshotApi;
 	}
@@ -1625,12 +1625,6 @@
 
 		timings.phase2 = performance.now();
 
-<<<<<<< HEAD
-		const supportGetSnapshotApi: boolean =
-			this.mc.config.getBoolean("Fluid.Container.UseLoadingGroupIdForSnapshotFetch2") ===
-				true && this.service?.policies?.supportGetSnapshotApi === true;
-=======
->>>>>>> 18b9a5c8
 		// Fetch specified snapshot.
 		const { baseSnapshot, version } = await this.serializedStateManager.fetchSnapshot(
 			specifiedVersion,
