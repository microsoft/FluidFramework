--- conflicted
+++ resolved
@@ -403,11 +403,7 @@
         }
         this._closed = true;
 
-<<<<<<< HEAD
         this._deltaManager.close(error);
-=======
-        this._deltaManager.close(error, false /* raiseContainerError */);
->>>>>>> f6e12df8
 
         if (this.protocolHandler) {
             this.protocolHandler.close();
@@ -499,12 +495,7 @@
             this.propagateConnectionState();
             this.resumeInternal({ fetchOpsFromStorage: false, reason: "createDetached" });
         } catch (error) {
-<<<<<<< HEAD
-            const err = createIError(error);
-            this.close(err);
-=======
-            this.close(createIError(error, true));
->>>>>>> f6e12df8
+            this.close(createIError(error));
             throw error;
         }
     }
