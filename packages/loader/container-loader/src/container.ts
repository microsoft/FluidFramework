--- conflicted
+++ resolved
@@ -5,17 +5,6 @@
 
 import { TypedEventEmitter, performance } from "@fluid-internal/client-utils";
 import {
-<<<<<<< HEAD
-	type IEvent,
-	type ITelemetryBaseProperties,
-	type FluidObject,
-	LogLevel,
-	type IRequest,
-	type ISignalEnvelope,
-} from "@fluidframework/core-interfaces";
-import {
-=======
->>>>>>> f10e7427
 	AttachState,
 	ContainerWarning,
 	IAudience,
