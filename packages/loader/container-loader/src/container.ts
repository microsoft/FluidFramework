/*!
 * Copyright (c) Microsoft Corporation and contributors. All rights reserved.
 * Licensed under the MIT License.
 */

/* eslint-disable unicorn/consistent-function-scoping */

<<<<<<< HEAD
import { TypedEventEmitter, performanceNow } from "@fluid-internal/client-utils";
=======
import {
	TypedEventEmitter,
	performance,
	type ILayerCompatDetails,
} from "@fluid-internal/client-utils";
>>>>>>> 2300e0e9
import {
	AttachState,
	IAudience,
	ICriticalContainerError,
} from "@fluidframework/container-definitions";
import {
	ContainerWarning,
	IBatchMessage,
	ICodeDetailsLoader,
	IContainer,
	IContainerEvents,
	IContainerLoadMode,
	IFluidCodeDetails,
	IFluidCodeDetailsComparer,
	IFluidModuleWithDetails,
	IGetPendingLocalStateProps,
	IProvideFluidCodeDetailsComparer,
	IProvideRuntimeFactory,
	IRuntime,
	isFluidCodeDetails,
	IDeltaManager,
	ReadOnlyInfo,
	type ILoader,
} from "@fluidframework/container-definitions/internal";
import {
	FluidObject,
	IEvent,
	IRequest,
	ITelemetryBaseProperties,
	LogLevel,
} from "@fluidframework/core-interfaces";
import { type ISignalEnvelope } from "@fluidframework/core-interfaces/internal";
import { assert, isPromiseLike, unreachableCase } from "@fluidframework/core-utils/internal";
import {
	IClient,
	IClientDetails,
	IQuorumClients,
	ISequencedClient,
	ISummaryTree,
	SummaryType,
} from "@fluidframework/driver-definitions";
import {
	IDocumentService,
	IDocumentServiceFactory,
	IDocumentStorageService,
	IResolvedUrl,
	ISnapshot,
	IThrottlingWarning,
	IUrlResolver,
	ICommittedProposal,
	IDocumentAttributes,
	IDocumentMessage,
	IQuorumProposals,
	ISequencedProposal,
	ISnapshotTree,
	ISummaryContent,
	IVersion,
	MessageType,
	ISequencedDocumentMessage,
	ISignalMessage,
	type ConnectionMode,
	type IContainerPackageInfo,
} from "@fluidframework/driver-definitions/internal";
import {
	getSnapshotTree,
	OnlineStatus,
	isCombinedAppAndProtocolSummary,
	isInstanceOfISnapshot,
	isOnline,
	readAndParse,
	runWithRetry,
	type CombinedAppAndProtocolSummary,
} from "@fluidframework/driver-utils/internal";
import {
	type TelemetryEventCategory,
	ITelemetryLoggerExt,
	EventEmitterWithErrorHandling,
	GenericError,
	IFluidErrorBase,
	MonitoringContext,
	PerformanceEvent,
	UsageError,
	connectedEventName,
	createChildLogger,
	createChildMonitoringContext,
	formatTick,
	normalizeError,
	raiseConnectedEvent,
	wrapError,
	loggerToMonitoringContext,
	type ITelemetryErrorEventExt,
} from "@fluidframework/telemetry-utils/internal";
import structuredClone from "@ungap/structured-clone";
import { v4 as uuid } from "uuid";

import {
	AttachProcessProps,
	AttachmentData,
	runRetriableAttachProcess,
} from "./attachment.js";
import { Audience } from "./audience.js";
import { ConnectionManager } from "./connectionManager.js";
import { ConnectionState } from "./connectionState.js";
import {
	IConnectionStateHandler,
	createConnectionStateHandler,
} from "./connectionStateHandler.js";
import { ContainerContext } from "./containerContext.js";
import { ContainerStorageAdapter } from "./containerStorageAdapter.js";
import {
	IConnectionDetailsInternal,
	IConnectionManagerFactoryArgs,
	IConnectionStateChangeReason,
	ReconnectMode,
	getPackageName,
} from "./contracts.js";
import { DeltaManager, IConnectionArgs } from "./deltaManager.js";
import { validateRuntimeCompatibility } from "./layerCompatState.js";
// eslint-disable-next-line import/no-deprecated
import { IDetachedBlobStorage, ILoaderOptions, RelativeLoader } from "./loader.js";
import {
	serializeMemoryDetachedBlobStorage,
	createMemoryDetachedBlobStorage,
	tryInitializeMemoryDetachedBlobStorage,
} from "./memoryBlobStorage.js";
import { NoopHeuristic } from "./noopHeuristic.js";
import { pkgVersion } from "./packageVersion.js";
import { IQuorumSnapshot } from "./protocol/index.js";
import {
	IProtocolHandler,
	ProtocolHandler,
	ProtocolHandlerBuilder,
	protocolHandlerShouldProcessSignal,
} from "./protocol.js";
import { initQuorumValuesFromCodeDetails } from "./quorum.js";
import {
	type IPendingContainerState,
	type IPendingDetachedContainerState,
	SerializedStateManager,
} from "./serializedStateManager.js";
import {
	ISnapshotTreeWithBlobContents,
	combineAppAndProtocolSummary,
	combineSnapshotTreeAndSnapshotBlobs,
	getDetachedContainerStateFromSerializedContainer,
	getDocumentAttributes,
	getProtocolSnapshotTree,
	getSnapshotTreeAndBlobsFromSerializedContainer,
	runSingle,
} from "./utils.js";

const detachedContainerRefSeqNumber = 0;

const dirtyContainerEvent = "dirty";
const savedContainerEvent = "saved";

const packageNotFactoryError = "Code package does not implement IRuntimeFactory";

/**
 * @internal
 */
export interface IContainerLoadProps {
	/**
	 * The resolved url of the container being loaded
	 */
	readonly resolvedUrl: IResolvedUrl;
	/**
	 * Control which snapshot version to load from.  See IParsedUrl for detailed information.
	 */
	readonly version: string | undefined;
	/**
	 * Loads the Container in paused state if true, unpaused otherwise.
	 */
	readonly loadMode?: IContainerLoadMode;

	/**
	 * The pending state serialized from a previous container instance
	 */
	readonly pendingLocalState?: IPendingContainerState;
}

/**
 * @internal
 */
export interface IContainerCreateProps {
	/**
	 * Disables the Container from reconnecting if false, allows reconnect otherwise.
	 */
	readonly canReconnect?: boolean;
	/**
	 * Client details provided in the override will be merged over the default client.
	 */
	readonly clientDetailsOverride?: IClientDetails;

	/**
	 * The url resolver used by the loader for resolving external urls
	 * into Fluid urls such that the container specified by the
	 * external url can be loaded.
	 */
	readonly urlResolver: IUrlResolver;
	/**
	 * The document service factory take the Fluid url provided
	 * by the resolved url and constructs all the necessary services
	 * for communication with the container's server.
	 */
	readonly documentServiceFactory: IDocumentServiceFactory;
	/**
	 * The code loader handles loading the necessary code
	 * for running a container once it is loaded.
	 */
	readonly codeLoader: ICodeDetailsLoader;

	/**
	 * A property bag of options used by various layers
	 * to control features
	 */
	// eslint-disable-next-line import/no-deprecated
	readonly options: ILoaderOptions;

	/**
	 * Scope is provided to all container and is a set of shared
	 * services for container's to integrate with their host environment.
	 */
	readonly scope: FluidObject;

	/**
	 * The logger downstream consumers should construct their loggers from
	 */
	readonly subLogger: ITelemetryLoggerExt;

	/**
	 * Blobs storage for detached containers.
	 */
	// eslint-disable-next-line import/no-deprecated
	readonly detachedBlobStorage?: IDetachedBlobStorage;

	/**
	 * Optional property for allowing the container to use a custom
	 * protocol implementation for handling the quorum and/or the audience.
	 */
	readonly protocolHandlerBuilder?: ProtocolHandlerBuilder;
}

/**
 * Waits until container connects to delta storage and gets up-to-date.
 *
 * Useful when resolving URIs and hitting 404, due to container being loaded from (stale) snapshot and not being
 * up to date. Host may chose to wait in such case and retry resolving URI.
 *
 * Warning: Will wait infinitely for connection to establish if there is no connection.
 * May result in deadlock if Container.disconnect() is called and never followed by a call to Container.connect().
 *
 * @returns `true`: container is up to date, it processed all the ops that were know at the time of first connection.
 *
 * `false`: storage does not provide indication of how far the client is. Container processed all the ops known to it,
 * but it maybe still behind.
 *
 * @throws an error beginning with `"Container closed"` if the container is closed before it catches up.
 * @legacy
 * @alpha
 */
export async function waitContainerToCatchUp(container: IContainer): Promise<boolean> {
	// Make sure we stop waiting if container is closed.
	if (container.closed) {
		throw new UsageError("waitContainerToCatchUp: Container closed");
	}

	return new Promise<boolean>((resolve, reject) => {
		const deltaManager = container.deltaManager;

		const closedCallback = (err?: ICriticalContainerError | undefined): void => {
			container.off("closed", closedCallback);
			const baseMessage = "Container closed while waiting to catch up";
			reject(
				err === undefined
					? new GenericError(baseMessage)
					: wrapError(
							err,
							(innerMessage) => new GenericError(`${baseMessage}: ${innerMessage}`),
						),
			);
		};
		container.on("closed", closedCallback);

		// Depending on config, transition to "connected" state may include the guarantee
		// that all known ops have been processed.  If so, we may introduce additional wait here.
		// Waiting for "connected" state in either case gets us at least to our own Join op
		// which is a reasonable approximation of "caught up"
		const waitForOps = (): void => {
			assert(
				container.connectionState === ConnectionState.CatchingUp ||
					container.connectionState === ConnectionState.Connected,
				0x0cd /* "Container disconnected while waiting for ops!" */,
			);
			const hasCheckpointSequenceNumber = deltaManager.hasCheckpointSequenceNumber;

			const connectionOpSeqNumber = deltaManager.lastKnownSeqNumber;
			assert(
				deltaManager.lastSequenceNumber <= connectionOpSeqNumber,
				0x266 /* "lastKnownSeqNumber should never be below last processed sequence number" */,
			);
			if (deltaManager.lastSequenceNumber === connectionOpSeqNumber) {
				container.off("closed", closedCallback);
				resolve(hasCheckpointSequenceNumber);
				return;
			}
			const callbackOps = (message: ISequencedDocumentMessage): void => {
				if (connectionOpSeqNumber <= message.sequenceNumber) {
					container.off("closed", closedCallback);
					resolve(hasCheckpointSequenceNumber);
					deltaManager.off("op", callbackOps);
				}
			};
			deltaManager.on("op", callbackOps);
		};

		// We can leverage DeltaManager's "connect" event here and test for ConnectionState.Disconnected
		// But that works only if service provides us checkPointSequenceNumber
		// Our internal testing is based on R11S that does not, but almost all tests connect as "write" and
		// use this function to catch up, so leveraging our own join op as a fence/barrier
		if (container.connectionState === ConnectionState.Connected) {
			waitForOps();
			return;
		}

		const callback = (): void => {
			container.off(connectedEventName, callback);
			waitForOps();
		};
		container.on(connectedEventName, callback);

		if (container.connectionState === ConnectionState.Disconnected) {
			container.connect();
		}
	});
}

const getCodeProposal = (quorum: IQuorumProposals): unknown =>
	quorum.get("code") ?? quorum.get("code2");

/**
 * Helper function to report to telemetry cases where operation takes longer than expected (200ms)
 * @param logger - logger to use
 * @param eventName - event name
 * @param action - functor to call and measure
 */
export async function ReportIfTooLong(
	logger: ITelemetryLoggerExt,
	eventName: string,
	action: () => Promise<ITelemetryBaseProperties>,
): Promise<void> {
	const event = PerformanceEvent.start(logger, { eventName });
	const props = await action();
	if (event.duration > 200) {
		event.end(props);
	}
}

const summarizerClientType = "summarizer";

interface IContainerLifecycleEvents extends IEvent {
	(event: "runtimeInstantiated", listener: () => void): void;
	(event: "disposed", listener: () => void): void;
}

export class Container
	extends EventEmitterWithErrorHandling<IContainerEvents>
	implements IContainer, IContainerExperimental
{
	/**
	 * Load an existing container.
	 */
	public static async load(
		loadProps: IContainerLoadProps,
		createProps: IContainerCreateProps,
	): Promise<Container> {
		const { version, pendingLocalState, loadMode, resolvedUrl } = loadProps;

		const container = new Container(createProps, loadProps);

		return PerformanceEvent.timedExecAsync(
			container.mc.logger,
			{ eventName: "Load", ...loadMode },
			async (event) =>
				new Promise<Container>((resolve, reject) => {
					const defaultMode: IContainerLoadMode = { opsBeforeReturn: "cached" };
					// if we have pendingLocalState, anything we cached is not useful and we shouldn't wait for connection
					// to return container, so ignore this value and use undefined for opsBeforeReturn
					const mode: IContainerLoadMode = pendingLocalState
						? { ...(loadMode ?? defaultMode), opsBeforeReturn: undefined }
						: (loadMode ?? defaultMode);

					const onClosed = (err?: ICriticalContainerError): void => {
						// pre-0.58 error message: containerClosedWithoutErrorDuringLoad
						reject(err ?? new GenericError("Container closed without error during load"));
					};
					container.on("closed", onClosed);

					container
						.load(version, mode, resolvedUrl, pendingLocalState)
						.finally(() => {
							container.removeListener("closed", onClosed);
						})
						.then(
							(props) => {
								event.end({ ...props });
								resolve(container);
							},
							(error) => {
								const err = normalizeError(error);
								// Depending where error happens, we can be attempting to connect to web socket
								// and continuously retrying (consider offline mode)
								// Host has no container to close, so it's prudent to do it here
								// Note: We could only dispose the container instead of just close but that would
								// the telemetry where users sometimes search for ContainerClose event to look
								// for load failures. So not removing this at this time.
								container.close(err);
								container.dispose(err);
								onClosed(err);
							},
						);
				}),
			{ start: true, end: true, cancel: "generic" },
		);
	}

	/**
	 * Create a new container in a detached state.
	 */
	public static async createDetached(
		createProps: IContainerCreateProps,
		codeDetails: IFluidCodeDetails,
	): Promise<Container> {
		const container = new Container(createProps);

		return PerformanceEvent.timedExecAsync(
			container.mc.logger,
			{ eventName: "CreateDetached" },
			async (_event) => {
				await container.createDetached(codeDetails);
				return container;
			},
			{ start: true, end: true, cancel: "generic" },
		);
	}

	/**
	 * Create a new container in a detached state that is initialized with a
	 * snapshot from a previous detached container.
	 * @param createProps - Config options for this new container instance
	 * @param snapshot - A stringified {@link IPendingDetachedContainerState}, e.g. generated via {@link serialize}
	 */
	public static async rehydrateDetachedFromSnapshot(
		createProps: IContainerCreateProps,
		snapshot: string,
	): Promise<Container> {
		const container = new Container(createProps);

		return PerformanceEvent.timedExecAsync(
			container.mc.logger,
			{ eventName: "RehydrateDetachedFromSnapshot" },
			async (_event) => {
				const detachedContainerState: IPendingDetachedContainerState =
					getDetachedContainerStateFromSerializedContainer(snapshot);
				await container.rehydrateDetachedFromSnapshot(detachedContainerState);
				return container;
			},
			{ start: true, end: true, cancel: "generic" },
		);
	}

	// Tells if container can reconnect on losing fist connection
	// If false, container gets closed on loss of connection.
	private readonly _canReconnect: boolean;
	private readonly clientDetailsOverride: IClientDetails | undefined;
	private readonly urlResolver: IUrlResolver;
	private readonly serviceFactory: IDocumentServiceFactory;
	private readonly codeLoader: ICodeDetailsLoader;
	// eslint-disable-next-line import/no-deprecated
	private readonly options: ILoaderOptions;
	private readonly scope: FluidObject;
	private readonly subLogger: ITelemetryLoggerExt;
	// eslint-disable-next-line import/no-deprecated
	private readonly detachedBlobStorage: IDetachedBlobStorage | undefined;
	private readonly protocolHandlerBuilder: ProtocolHandlerBuilder;
	private readonly client: IClient;

	private readonly mc: MonitoringContext;

	/**
	 * Used by the RelativeLoader to spawn a new Container for the same document.  Used to create the summarizing client.
	 */
	public readonly clone: (
		loadProps: IContainerLoadProps,
		createParamOverrides: Partial<IContainerCreateProps>,
	) => Promise<Container>;

	/**
	 * Lifecycle state of the container, used mainly to prevent re-entrancy and telemetry
	 *
	 * States are allowed to progress to further states:
	 * "loading" - "loaded" - "closing" - "disposing" - "closed" - "disposed"
	 *
	 * For example, moving from "closed" to "disposing" is not allowed since it is an earlier state.
	 *
	 * loading: Container has been created, but is not yet in normal/loaded state
	 * loaded: Container is in normal/loaded state
	 * closing: Container has started closing process (for re-entrancy prevention)
	 * disposing: Container has started disposing process (for re-entrancy prevention)
	 * closed: Container has closed
	 * disposed: Container has been disposed
	 */
	private _lifecycleState:
		| "loading"
		| "loaded"
		| "closing"
		| "disposing"
		| "closed"
		| "disposed" = "loading";

	private setLoaded(): void {
		// It's conceivable the container could be closed when this is called
		// Only transition states if currently loading
		if (this._lifecycleState === "loading") {
			this._lifecycleState = "loaded";

			// Connections transitions are delayed till we are loaded.
			// This is done by holding ops and signals until the end of load sequence
			// (calling this.handleDeltaConnectionArg() after setLoaded() call)
			// If this assert fires, it means our logic managing connection flow is wrong, and the logic below is also wrong.
			assert(
				this.connectionState !== ConnectionState.Connected,
				0x969 /* not connected yet */,
			);

			// Track membership changes and update connection state accordingly
			// We do this call here, instead of doing it in initializeProtocolState() due to pendingLocalState.
			// When we load from stashed state, we let connectionStateHandler know about clientId from previous container instance.
			// But we will play trailing ops from snapshot, including potentially playing join & leave ops for that same clientId!
			// In other words, if connectionStateHandler has access to Quorum early in load sequence, it will see events (in stashed ops mode)
			// in the order that is not possible in real life, that it may not expect.
			// Ideally, we should supply pendingLocalState?.clientId here as well, not in constructor, but it does not matter (at least today)
			this.connectionStateHandler.initProtocol(this.protocolHandler);

			// Propagate current connection state through the system.
			const readonly = this.readOnlyInfo.readonly ?? false;
			// This call does not look like needed any more, with delaying all connection-related events past loaded phase.
			// Yet, there could be some customer code that would break if we do not deliver it.
			// Will be removed in further PRs with proper changeset.
			this.setContextConnectedState(false /* connected */, readonly);
			// Deliver delayed calls to DeltaManager - we ignored "connect" events while loading.
			const cm = this._deltaManager.connectionManager;
			if (cm.connected) {
				const details = cm.connectionDetails;
				assert(details !== undefined, 0x96a /* should have details if connected */);
				this.connectionStateHandler.receivedConnectEvent(details);
			}
		}
	}

	public get closed(): boolean {
		return (
			this._lifecycleState === "closing" || this._lifecycleState === "closed" || this.disposed
		);
	}

	protected get loaded(): boolean {
		return this._lifecycleState === "loaded";
	}

	public get disposed(): boolean {
		return this._lifecycleState === "disposing" || this._lifecycleState === "disposed";
	}

	private readonly storageAdapter: ContainerStorageAdapter;

	private readonly _deltaManager: DeltaManager<ConnectionManager>;
	private service: IDocumentService | undefined;

	private _runtime: IRuntime | undefined;
	private get runtime(): IRuntime {
		if (this._runtime === undefined) {
			throw new Error("Attempted to access runtime before it was defined");
		}
		return this._runtime;
	}
	private _protocolHandler: IProtocolHandler | undefined;
	private get protocolHandler(): IProtocolHandler {
		if (this._protocolHandler === undefined) {
			throw new Error("Attempted to access protocolHandler before it was defined");
		}
		return this._protocolHandler;
	}

	/**
	 * During initialization we pause the inbound queues. We track this state to ensure we only call resume once
	 */
	private inboundQueuePausedFromInit = true;
	private connectionCount = 0;
	private readonly connectionTransitionTimes: number[] = [];
	private _loadedFromVersion: IVersion | undefined;
	private _dirtyContainer = false;
	private attachmentData: AttachmentData = { state: AttachState.Detached };
	private readonly serializedStateManager: SerializedStateManager;
	private readonly _containerId: string;

	private lastVisible: number | undefined;
	private readonly visibilityEventHandler: (() => void) | undefined;
	private readonly connectionStateHandler: IConnectionStateHandler;
	private readonly clientsWhoShouldHaveLeft = new Set<string>();
	private _containerMetadata: Readonly<Record<string, string>> = {};

	private setAutoReconnectTime = performanceNow();

	private noopHeuristic: NoopHeuristic | undefined;

	private get connectionMode(): ConnectionMode {
		return this._deltaManager.connectionManager.connectionMode;
	}

	public get resolvedUrl(): IResolvedUrl | undefined {
		/**
		 * All attached containers will have a document service,
		 * this is required, as attached containers are attached to
		 * a service. Detached containers will neither have a document
		 * service or a resolved url as they only exist locally.
		 * in order to create a document service a resolved url must
		 * first be obtained, this is how the container is identified.
		 * Because of this, the document service's resolved url
		 * is always the same as the containers, as we had to
		 * obtain the resolved url, and then create the service from it.
		 */
		return this.service?.resolvedUrl;
	}

	public get readOnlyInfo(): ReadOnlyInfo {
		return this._deltaManager.readOnlyInfo;
	}

	public get containerMetadata(): Record<string, string> {
		return this._containerMetadata;
	}

	/**
	 * Sends signal to runtime (and data stores) to be read-only.
	 * Hosts may have read only views, indicating to data stores that no edits are allowed.
	 * This is independent from this._readonlyPermissions (permissions) and this.connectionMode
	 * (server can return "write" mode even when asked for "read")
	 * Leveraging same "readonly" event as runtime & data stores should behave the same in such case
	 * as in read-only permissions.
	 * But this.active can be used by some DDSes to figure out if ops can be sent
	 * (for example, read-only view still participates in code proposals / upgrades decisions)
	 *
	 * Forcing Readonly does not prevent DDS from generating ops. It is up to user code to honour
	 * the readonly flag. If ops are generated, they will accumulate locally and not be sent. If
	 * there are pending in the outbound queue, it will stop sending until force readonly is
	 * cleared.
	 *
	 * @param readonly - set or clear force readonly.
	 */
	public forceReadonly(readonly: boolean): void {
		this._deltaManager.connectionManager.forceReadonly(readonly);
	}

	public get deltaManager(): IDeltaManager<ISequencedDocumentMessage, IDocumentMessage> {
		return this._deltaManager;
	}

	public get connectionState(): ConnectionState {
		return this.connectionStateHandler.connectionState;
	}

	private get connected(): boolean {
		return this.connectionStateHandler.connectionState === ConnectionState.Connected;
	}

	/**
	 * clientId of the latest connection. Changes only once client is connected, caught up and fully loaded.
	 * Changes to clientId are delayed through container loading sequence and delived once container is fully loaded.
	 * clientId does not reset on lost connection - old value persists until new connection is fully established.
	 */
	public get clientId(): string | undefined {
		return this.protocolHandler.audience.getSelf()?.clientId;
	}

	private get isInteractiveClient(): boolean {
		return this.deltaManager.clientDetails.capabilities.interactive;
	}

	private supportGetSnapshotApi(): boolean {
		const supportGetSnapshotApi: boolean =
			this.mc.config.getBoolean("Fluid.Container.UseLoadingGroupIdForSnapshotFetch2") ===
				true && this.service?.policies?.supportGetSnapshotApi === true;
		return supportGetSnapshotApi;
	}

	/**
	 * Get the code details that are currently specified for the container.
	 * @returns The current code details if any are specified, undefined if none are specified.
	 */
	public getSpecifiedCodeDetails(): IFluidCodeDetails | undefined {
		return this.getCodeDetailsFromQuorum();
	}

	private _loadedCodeDetails: IFluidCodeDetails | undefined;
	/**
	 * Get the code details that were used to load the container.
	 * @returns The code details that were used to load the container if it is loaded, undefined if it is not yet
	 * loaded.
	 */
	public getLoadedCodeDetails(): IFluidCodeDetails | undefined {
		return this._loadedCodeDetails;
	}

	/**
	 * Get the package info for the code details that were used to load the container.
	 * @returns The package info for the code details that were used to load the container if it is loaded, undefined otherwise
	 */
	public getContainerPackageInfo?(): IContainerPackageInfo | undefined {
		return getPackageName(this._loadedCodeDetails);
	}

	private _loadedModule: IFluidModuleWithDetails | undefined;

	/**
	 * Retrieves the audience associated with the document
	 */
	public get audience(): IAudience {
		return this.protocolHandler.audience;
	}

	/**
	 * Returns true if container is dirty.
	 * Which means data loss if container is closed at that same moment
	 * Most likely that happens when there is no network connection to Relay Service
	 */
	public get isDirty(): boolean {
		return this._dirtyContainer;
	}

	/**
	 * {@inheritDoc @fluidframework/container-definitions#IContainer.entryPoint}
	 */
	public async getEntryPoint(): Promise<FluidObject> {
		if (this._disposed) {
			throw new UsageError("The context is already disposed");
		}
		if (this._runtime !== undefined) {
			return this._runtime.getEntryPoint?.();
		}
		return new Promise<FluidObject>((resolve, reject) => {
			const runtimeInstantiatedHandler = (): void => {
				assert(
					this._runtime !== undefined,
					0x5a3 /* runtimeInstantiated fired but runtime is still undefined */,
				);
				resolve(this._runtime.getEntryPoint?.());
				this._lifecycleEvents.off("disposed", disposedHandler);
			};
			const disposedHandler = (): void => {
				reject(new Error("ContainerContext was disposed"));
				this._lifecycleEvents.off("runtimeInstantiated", runtimeInstantiatedHandler);
			};
			this._lifecycleEvents.once("runtimeInstantiated", runtimeInstantiatedHandler);
			this._lifecycleEvents.once("disposed", disposedHandler);
		});
	}

	private readonly _lifecycleEvents = new TypedEventEmitter<IContainerLifecycleEvents>();

	constructor(
		createProps: IContainerCreateProps,
		loadProps?: Pick<IContainerLoadProps, "pendingLocalState">,
	) {
		super((name, error) => {
			this.mc.logger.sendErrorEvent(
				{
					eventName: "ContainerEventHandlerException",
					name: typeof name === "string" ? name : undefined,
				},
				error,
			);
			this.close(normalizeError(error));
		});

		const {
			canReconnect,
			clientDetailsOverride,
			urlResolver,
			documentServiceFactory,
			codeLoader,
			options,
			scope,
			subLogger,
			detachedBlobStorage,
			protocolHandlerBuilder,
		} = createProps;

		this.connectionTransitionTimes[ConnectionState.Disconnected] = performanceNow();
		const pendingLocalState = loadProps?.pendingLocalState;

		this._canReconnect = canReconnect ?? true;
		this.clientDetailsOverride = clientDetailsOverride;
		this.urlResolver = urlResolver;
		this.serviceFactory = documentServiceFactory;
		this.codeLoader = codeLoader;
		// Warning: this is only a shallow clone. Mutation of any individual loader option will mutate it for
		// all clients that were loaded from the same loader (including summarizer clients).
		// Tracking alternative ways to handle this in AB#4129.
		this.options = { ...options };
		this.scope = scope;
		this.protocolHandlerBuilder =
			protocolHandlerBuilder ??
			((
				attributes: IDocumentAttributes,
				quorumSnapshot: IQuorumSnapshot,
				sendProposal: (key: string, value: unknown) => number,
			): ProtocolHandler =>
				new ProtocolHandler(
					attributes,
					quorumSnapshot,
					sendProposal,
					new Audience(),
					(clientId: string) => this.clientsWhoShouldHaveLeft.has(clientId),
				));

		// Note that we capture the createProps here so we can replicate the creation call when we want to clone.
		this.clone = async (
			_loadProps: IContainerLoadProps,
			createParamOverrides: Partial<IContainerCreateProps>,
		): Promise<Container> => {
			return Container.load(_loadProps, {
				...createProps,
				...createParamOverrides,
			});
		};

		this._containerId = uuid();

		this.client = Container.setupClient(
			this._containerId,
			options.client,
			this.clientDetailsOverride,
		);

		// Create logger for data stores to use
		const type = this.client.details.type;
		const interactive = this.client.details.capabilities.interactive;
		const clientType = `${interactive ? "interactive" : "noninteractive"}${
			type !== undefined && type !== "" ? `/${type}` : ""
		}`;

		// Need to use the property getter for docId because for detached flow we don't have the docId initially.
		// We assign the id later so property getter is used.
		this.subLogger = createChildLogger({
			logger: subLogger,
			properties: {
				all: {
					clientType, // Differentiating summarizer container from main container
					containerId: this._containerId,
					docId: () => this.resolvedUrl?.id,
					containerAttachState: () => this.attachState,
					containerLifecycleState: () => this._lifecycleState,
					containerConnectionState: () => ConnectionState[this.connectionState],
					serializedContainer: pendingLocalState !== undefined,
				},
				// we need to be judicious with our logging here to avoid generating too much data
				// all data logged here should be broadly applicable, and not specific to a
				// specific error or class of errors
				error: {
					// load information to associate errors with the specific load point
					dmInitialSeqNumber: () => this._deltaManager?.initialSequenceNumber,
					dmLastProcessedSeqNumber: () => this._deltaManager?.lastSequenceNumber,
					dmLastKnownSeqNumber: () => this._deltaManager?.lastKnownSeqNumber,
					containerLoadedFromVersionId: () => this._loadedFromVersion?.id,
					containerLoadedFromVersionDate: () => this._loadedFromVersion?.date,
					// message information to associate errors with the specific execution state
					// dmLastMsqSeqNumber: if present, same as dmLastProcessedSeqNumber
					dmLastMsqSeqNumber: () => this.deltaManager?.lastMessage?.sequenceNumber,
					dmLastMsqSeqTimestamp: () => this.deltaManager?.lastMessage?.timestamp,
					dmLastMsqSeqClientId: () =>
						this.deltaManager?.lastMessage?.clientId === null
							? "null"
							: this.deltaManager?.lastMessage?.clientId,
					dmLastMsgClientSeq: () => this.deltaManager?.lastMessage?.clientSequenceNumber,
					connectionStateDuration: () =>
						performanceNow() - this.connectionTransitionTimes[this.connectionState],
				},
			},
		});

		// Prefix all events in this file with container-loader
		this.mc = createChildMonitoringContext({ logger: this.subLogger, namespace: "Container" });

		this._deltaManager = this.createDeltaManager();

		this.connectionStateHandler = createConnectionStateHandler(
			{
				logger: this.mc.logger,
				// WARNING: logger on this context should not including getters like containerConnectionState above (on this.subLogger),
				// as that will result in attempt to dereference this.connectionStateHandler from this call while it's still undefined.
				mc: loggerToMonitoringContext(subLogger),
				connectionStateChanged: (value, oldState, reason) => {
					this.logConnectionStateChangeTelemetry(value, oldState, reason);
					if (this.loaded) {
						this.propagateConnectionState(
							value === ConnectionState.Disconnected
								? reason
								: undefined /* disconnectedReason */,
						);
					}
				},
				shouldClientJoinWrite: () => this._deltaManager.connectionManager.shouldJoinWrite(),
				maxClientLeaveWaitTime: options.maxClientLeaveWaitTime,
				logConnectionIssue: (
					eventName: string,
					category: TelemetryEventCategory,
					details?: ITelemetryBaseProperties,
				) => {
					const mode = this.connectionMode;
					// We get here when socket does not receive any ops on "write" connection, including
					// its own join op.
					// Report issues only if we already loaded container - op processing is paused while container is loading,
					// so we always time-out processing of join op in cases where fetching snapshot takes a minute.
					// It's not a problem with op processing itself - such issues should be tracked as part of boot perf monitoring instead.
					this._deltaManager.logConnectionIssue({
						eventName,
						mode,
						category: this._lifecycleState === "loading" ? "generic" : category,
						duration:
							performanceNow() - this.connectionTransitionTimes[ConnectionState.CatchingUp],
						...(details === undefined ? {} : { details: JSON.stringify(details) }),
					});

					// This assert is important for many reasons:
					// 1) Cosmetic / OCE burden: It's useless to raise NoJoinOp error events, if we are loading, as that's most
					//    likely to happen if snapshot loading takes too long. During this time we are not processing ops so there is no
					//    way to move to "connected" state, and thus "NoJoin" timer would fire (see
					//    IConnectionStateHandler.logConnectionIssue() callback and related code in ConnectStateHandler class implementation).
					//    But these events do not tell us anything about connectivity pipeline / op processing pipeline,
					//    only that boot is slow, and we have events for that.
					// 2) Doing recovery below is useless in loading mode, for the reasons described above. At the same time we can't
					//    not do it, as maybe we lost JoinSignal for "self", and when loading is done, we never move to connected
					//    state. So we would have to do (in most cases) useless infinite reconnect loop while we are loading.
					assert(
						this.loaded,
						0x96b /* connection issues can be raised only after container is loaded */,
					);

					// If this is "write" connection, it took too long to receive join op. But in most cases that's due
					// to very slow op fetches and we will eventually get there.
					// For "read" connections, we get here due to join signal for "self" not arriving on time.
					// Attempt to recover by reconnecting.
					if (mode === "read" && category === "error") {
						const reason = { text: "NoJoinSignal" };
						this.disconnectInternal(reason);
						this.connectInternal({ reason, fetchOpsFromStorage: false });
					}
				},
				clientShouldHaveLeft: (clientId: string) => {
					this.clientsWhoShouldHaveLeft.add(clientId);
				},
				onCriticalError: (error: unknown) => {
					this.close(normalizeError(error));
				},
			},
			this.deltaManager,
			pendingLocalState?.clientId,
		);

		this.on(savedContainerEvent, () => {
			this.connectionStateHandler.containerSaved();
		});

		// We expose our storage publicly, so it's possible others may call uploadSummaryWithContext() with a
		// non-combined summary tree (in particular, ContainerRuntime.submitSummary).  We'll intercept those calls
		// using this callback and fix them up.
		const addProtocolSummaryIfMissing = (
			summaryTree: ISummaryTree,
		): CombinedAppAndProtocolSummary =>
			isCombinedAppAndProtocolSummary(summaryTree) === true
				? summaryTree
				: combineAppAndProtocolSummary(summaryTree, this.captureProtocolSummary());

		// Whether the combined summary tree has been forced on by either the supportedFeatures flag by the service or the the loader option or the monitoring context
		const enableSummarizeProtocolTree =
			this.mc.config.getBoolean("Fluid.Container.summarizeProtocolTree2") ??
			options.summarizeProtocolTree;

		this.detachedBlobStorage =
			detachedBlobStorage ??
			(this.mc.config.getBoolean("Fluid.Container.MemoryBlobStorageEnabled") === true
				? createMemoryDetachedBlobStorage()
				: undefined);

		this.storageAdapter = new ContainerStorageAdapter(
			this.detachedBlobStorage,
			this.mc.logger,
			pendingLocalState?.snapshotBlobs,
			pendingLocalState?.loadedGroupIdSnapshots,
			addProtocolSummaryIfMissing,
			enableSummarizeProtocolTree,
		);

		const offlineLoadEnabled =
			(this.isInteractiveClient &&
				this.mc.config.getBoolean("Fluid.Container.enableOfflineLoad")) ??
			options.enableOfflineLoad === true;
		this.serializedStateManager = new SerializedStateManager(
			pendingLocalState,
			this.subLogger,
			this.storageAdapter,
			offlineLoadEnabled,
			this,
			() => this._deltaManager.connectionManager.shouldJoinWrite(),
			() => this.supportGetSnapshotApi(),
			this.mc.config.getNumber("Fluid.Container.snapshotRefreshTimeoutMs"),
		);

		const isDomAvailable =
			typeof document === "object" &&
			document !== null &&
			typeof document.addEventListener === "function" &&
			document.addEventListener !== null;
		// keep track of last time page was visible for telemetry (on interactive clients only)
		if (isDomAvailable && interactive) {
			this.lastVisible = document.hidden ? performanceNow() : undefined;
			this.visibilityEventHandler = (): void => {
				if (document.hidden) {
					this.lastVisible = performanceNow();
				} else {
					// settimeout so this will hopefully fire after disconnect event if being hidden caused it
					setTimeout(() => {
						this.lastVisible = undefined;
					}, 0);
				}
			};
			document.addEventListener("visibilitychange", this.visibilityEventHandler);
		}
	}

	/**
	 * Retrieves the quorum associated with the document
	 */
	public getQuorum(): IQuorumClients {
		return this.protocolHandler.quorum;
	}

	public dispose(error?: ICriticalContainerError): void {
		this.verifyClosedAfter(() => this._deltaManager.dispose(error));
	}

	public close(error?: ICriticalContainerError): void {
		// 1. Ensure that close sequence is exactly the same no matter if it's initiated by host or by DeltaManager
		// 2. We need to ensure that we deliver disconnect event to runtime properly. See connectionStateChanged
		//    handler. We only deliver events if container fully loaded. Transitioning from "loading" ->
		//    "closing" will lose that info (can also solve by tracking extra state).
		this.verifyClosedAfter(() => this._deltaManager.close(error));
	}

	private verifyClosedAfterCalls = 0;
	private verifyClosedAfter(callback: () => void): void {
		this.verifyClosedAfterCalls++;
		try {
			callback();
		} finally {
			this.verifyClosedAfterCalls--;
		}

		// We only want to verify connectionState and lifecycleState after close/dispose has fully finished
		if (this.verifyClosedAfterCalls === 0) {
			assert(
				this.connectionState === ConnectionState.Disconnected,
				0x0cf /* "disconnect event was not raised!" */,
			);

			assert(
				this._lifecycleState === "closed" || this._lifecycleState === "disposed",
				0x314 /* Container properly closed */,
			);
		}
	}

	private closeCore(error?: ICriticalContainerError): void {
		assert(!this.closed, 0x315 /* re-entrancy */);

		try {
			// Ensure that we raise all key events even if one of these throws
			try {
				// Raise event first, to ensure we capture _lifecycleState before transition.
				// This gives us a chance to know what errors happened on open vs. on fully loaded container.
				// Log generic events instead of error events if container is in loading state, as most errors are not really FF errors
				// which can pollute telemetry for real bugs
				this.mc.logger.sendTelemetryEvent(
					{
						eventName: "ContainerClose",
						category:
							this._lifecycleState !== "loading" && error !== undefined ? "error" : "generic",
					},
					error,
				);

				this._lifecycleState = "closing";

				// Back-compat for Old driver
				if (this.service?.off !== undefined) {
					this.service?.off("metadataUpdate", this.metadataUpdateHandler);
				}

				this._protocolHandler?.close();

				this.connectionStateHandler.dispose();
			} catch (newError) {
				this.mc.logger.sendErrorEvent({ eventName: "ContainerCloseException" }, newError);
			}

			this.emit("closed", error);

			if (this.visibilityEventHandler !== undefined) {
				document.removeEventListener("visibilitychange", this.visibilityEventHandler);
			}
		} finally {
			this._lifecycleState = "closed";

			// There is no user for summarizer, so we need to ensure dispose is called
			if (this.client.details.type === summarizerClientType) {
				this.dispose(error);
			}
		}
	}

	private _disposed = false;
	private disposeCore(error?: ICriticalContainerError): void {
		assert(!this._disposed, 0x54c /* Container already disposed */);
		this._disposed = true;

		try {
			// Ensure that we raise all key events even if one of these throws
			try {
				// Raise event first, to ensure we capture _lifecycleState before transition.
				// This gives us a chance to know what errors happened on open vs. on fully loaded container.
				this.mc.logger.sendTelemetryEvent(
					{
						eventName: "ContainerDispose",
						// Only log error if container isn't closed
						category: !this.closed && error !== undefined ? "error" : "generic",
					},
					error,
				);

				// ! Progressing from "closed" to "disposing" is not allowed
				if (this._lifecycleState !== "closed") {
					this._lifecycleState = "disposing";
				}

				this._protocolHandler?.close();

				this.connectionStateHandler.dispose();

				const maybeError = error === undefined ? undefined : new Error(error.message);
				this._runtime?.dispose(maybeError);

				this.storageAdapter.dispose();

				// Notify storage about critical errors. They may be due to disconnect between client & server knowledge
				// about file, like file being overwritten in storage, but client having stale local cache.
				// Driver need to ensure all caches are cleared on critical errors
				this.service?.dispose(error);
			} catch (error_) {
				this.mc.logger.sendErrorEvent({ eventName: "ContainerDisposeException" }, error_);
			}

			this.emit("disposed", error);

			this.removeAllListeners();
			if (this.visibilityEventHandler !== undefined) {
				document.removeEventListener("visibilitychange", this.visibilityEventHandler);
			}
		} finally {
			this._lifecycleState = "disposed";
			this._lifecycleEvents.emit("disposed");
		}
	}

	public async closeAndGetPendingLocalState(
		stopBlobAttachingSignal?: AbortSignal,
	): Promise<string> {
		// runtime matches pending ops to successful ones by clientId and client seq num, so we need to close the
		// container at the same time we get pending state, otherwise this container could reconnect and resubmit with
		// a new clientId and a future container using stale pending state without the new clientId would resubmit them
		const pendingState = await this.getPendingLocalStateCore({
			notifyImminentClosure: true,
			stopBlobAttachingSignal,
		});
		this.close();
		return pendingState;
	}

	/**
	 * Serialize current container state required to rehydrate to the same position without dataloss.
	 * Note: The container must already be attached. For detached containers use {@link serialize}
	 * @returns stringified {@link IPendingContainerState} for the container
	 */
	public async getPendingLocalState(): Promise<string> {
		return this.getPendingLocalStateCore({ notifyImminentClosure: false });
	}

	private async getPendingLocalStateCore(props: IGetPendingLocalStateProps): Promise<string> {
		if (this.closed || this._disposed) {
			throw new UsageError(
				"Pending state cannot be retried if the container is closed or disposed",
			);
		}
		assert(
			this.attachmentData.state === AttachState.Attached,
			0x0d1 /* "Container should be attached before close" */,
		);
		assert(
			this.resolvedUrl !== undefined && this.resolvedUrl.type === "fluid",
			0x0d2 /* "resolved url should be valid Fluid url" */,
		);
		const pendingState = await this.serializedStateManager.getPendingLocalState(
			props,
			this.clientId,
			this.runtime,
			this.resolvedUrl,
		);
		return pendingState;
	}

	public get attachState(): AttachState {
		return this.attachmentData.state;
	}

	/**
	 * Serialize current container state required to rehydrate to the same position without dataloss.
	 * Note: The container must be detached and not closed. For attached containers use
	 * {@link getPendingLocalState} or {@link closeAndGetPendingLocalState}
	 * @returns stringified {@link IPendingDetachedContainerState} for the container
	 */
	public serialize(): string {
		if (this.attachmentData.state === AttachState.Attached || this.closed) {
			throw new UsageError("Container must not be attached or closed.");
		}

		const attachingData =
			this.attachmentData.state === AttachState.Attaching ? this.attachmentData : undefined;

		const combinedSummary =
			attachingData?.summary ??
			combineAppAndProtocolSummary(
				this.runtime.createSummary(),
				this.captureProtocolSummary(),
			);

		const { baseSnapshot, snapshotBlobs } =
			getSnapshotTreeAndBlobsFromSerializedContainer(combinedSummary);
		const pendingRuntimeState =
			attachingData === undefined ? undefined : this.runtime.getPendingLocalState();
		assert(!isPromiseLike(pendingRuntimeState), 0x8e3 /* should not be a promise */);

		const detachedContainerState: IPendingDetachedContainerState = {
			attached: false,
			baseSnapshot,
			snapshotBlobs,
			pendingRuntimeState,
			hasAttachmentBlobs:
				this.detachedBlobStorage !== undefined && this.detachedBlobStorage.size > 0,
			attachmentBlobs: serializeMemoryDetachedBlobStorage(this.detachedBlobStorage),
		};
		return JSON.stringify(detachedContainerState);
	}

	public readonly attach = runSingle(
		async (
			request: IRequest,
			attachProps?: { deltaConnection?: "none" | "delayed" },
		): Promise<void> => {
			await PerformanceEvent.timedExecAsync(
				this.mc.logger,
				{ eventName: "Attach" },
				async () => {
					if (
						this._lifecycleState !== "loaded" ||
						this.attachmentData.state === AttachState.Attached
					) {
						// pre-0.58 error message: containerNotValidForAttach
						throw new UsageError(
							`The Container is not in a valid state for attach [${this._lifecycleState}] and [${this.attachState}]`,
						);
					}

					const normalizeErrorAndClose = (error: unknown): IFluidErrorBase => {
						const newError = normalizeError(error);
						this.close(newError);
						// add resolved URL on error object so that host has the ability to find this document and delete it
						newError.addTelemetryProperties({
							resolvedUrl: this.service?.resolvedUrl?.url,
						});
						return newError;
					};

					const setAttachmentData: AttachProcessProps["setAttachmentData"] = (
						attachmentData,
					) => {
						const previousState = this.attachmentData.state;
						this.attachmentData = attachmentData;
						const state = this.attachmentData.state;
						if (state !== previousState && state !== AttachState.Detached) {
							try {
								this.runtime.setAttachState(state);
								this.emit(state.toLocaleLowerCase());
							} catch (error) {
								throw normalizeErrorAndClose(error);
							}
						}
					};

					const createAttachmentSummary: AttachProcessProps["createAttachmentSummary"] = (
						redirectTable?: Map<string, string>,
					) => {
						try {
							assert(
								this._deltaManager.inbound.length === 0,
								0x0d6 /* "Inbound queue should be empty when attaching" */,
							);
							return combineAppAndProtocolSummary(
								this.runtime.createSummary(redirectTable),
								this.captureProtocolSummary(),
							);
						} catch (error) {
							throw normalizeErrorAndClose(error);
						}
					};

					const createOrGetStorageService: AttachProcessProps["createOrGetStorageService"] =
						async (summary) => {
							// Actually go and create the resolved document
							if (this.service === undefined) {
								const createNewResolvedUrl = await this.urlResolver.resolve(request);
								assert(
									this.client.details.type !== summarizerClientType &&
										createNewResolvedUrl !== undefined,
									0x2c4 /* "client should not be summarizer before container is created" */,
								);
								this.service = await runWithRetry(
									async () =>
										this.serviceFactory.createContainer(
											summary,
											createNewResolvedUrl,
											this.subLogger,
											false, // clientIsSummarizer
										),
									"containerAttach",
									this.mc.logger,
									{
										cancel: this._deltaManager.closeAbortController.signal,
									}, // progress
								);
							}
							this.storageAdapter.connectToService(this.service);
							return this.storageAdapter;
						};

					let attachP = runRetriableAttachProcess({
						initialAttachmentData: this.attachmentData,
						offlineLoadEnabled: this.serializedStateManager.offlineLoadEnabled,
						detachedBlobStorage: this.detachedBlobStorage,
						setAttachmentData,
						createAttachmentSummary,
						createOrGetStorageService,
					});

					// only enable the new behavior if the config is set
					if (this.mc.config.getBoolean("Fluid.Container.RetryOnAttachFailure") !== true) {
						attachP = attachP.catch((error) => {
							throw normalizeErrorAndClose(error);
						});
					}

					// If offline load is enabled, attachP will return the attach summary (in Snapshot format) so we can initialize SerializedStateManager
					const snapshotWithBlobs = await attachP;
					this.serializedStateManager.setInitialSnapshot(snapshotWithBlobs);
					if (!this.closed) {
						this.detachedBlobStorage?.dispose?.();
						this.handleDeltaConnectionArg(attachProps?.deltaConnection, {
							fetchOpsFromStorage: false,
							reason: { text: "createDetached" },
						});
					}
				},
				{ start: true, end: true, cancel: "generic" },
			);
		},
	);

	private setAutoReconnectInternal(
		mode: ReconnectMode,
		reason: IConnectionStateChangeReason,
	): void {
		const currentMode = this._deltaManager.connectionManager.reconnectMode;

		if (currentMode === mode) {
			return;
		}

		const now = performanceNow();
		const duration = now - this.setAutoReconnectTime;
		this.setAutoReconnectTime = now;

		this.mc.logger.sendTelemetryEvent({
			eventName:
				mode === ReconnectMode.Enabled ? "AutoReconnectEnabled" : "AutoReconnectDisabled",
			connectionMode: this.connectionMode,
			connectionState: ConnectionState[this.connectionState],
			duration,
		});

		this._deltaManager.connectionManager.setAutoReconnect(mode, reason);
	}

	public connect(): void {
		if (this.closed) {
			throw new UsageError(`The Container is closed and cannot be connected`);
		} else if (this.attachState !== AttachState.Attached) {
			throw new UsageError(`The Container is not attached and cannot be connected`);
		} else if (!this.connected) {
			// Note: no need to fetch ops as we do it preemptively as part of DeltaManager.attachOpHandler().
			// If there is gap, we will learn about it once connected, but the gap should be small (if any),
			// assuming that connect() is called quickly after initial container boot.
			this.connectInternal({
				reason: { text: "DocumentConnect" },
				fetchOpsFromStorage: false,
			});
		}
	}

	private connectInternal(args: IConnectionArgs): void {
		assert(!this.closed, 0x2c5 /* "Attempting to connect() a closed Container" */);
		assert(
			this.attachState === AttachState.Attached,
			0x2c6 /* "Attempting to connect() a container that is not attached" */,
		);

		// Set Auto Reconnect Mode
		const mode = ReconnectMode.Enabled;
		this.setAutoReconnectInternal(mode, args.reason);

		// Resume processing ops and connect to delta stream
		this.resumeInternal(args);
	}

	public disconnect(): void {
		if (this.closed) {
			throw new UsageError(`The Container is closed and cannot be disconnected`);
		} else {
			this.disconnectInternal({ text: "DocumentDisconnect" });
		}
	}

	private disconnectInternal(reason: IConnectionStateChangeReason): void {
		assert(!this.closed, 0x2c7 /* "Attempting to disconnect() a closed Container" */);

		// Set Auto Reconnect Mode
		const mode = ReconnectMode.Disabled;
		this.setAutoReconnectInternal(mode, reason);
	}

	private resumeInternal(args: IConnectionArgs): void {
		assert(!this.closed, 0x0d9 /* "Attempting to connect() a closed DeltaManager" */);

		// Resume processing ops
		if (this.inboundQueuePausedFromInit) {
			// This assert guards against possibility of ops/signals showing up too soon, while
			// container is not ready yet to receive them. We can hit it only if some internal code call into here,
			// as public API like Container.connect() can be only called when user got back container object, i.e.
			// it is already fully loaded.
			assert(this.loaded, 0x96c /* connect() can be called only in fully loaded state */);

			this.inboundQueuePausedFromInit = false;
			this._deltaManager.inbound.resume();
			this._deltaManager.inboundSignal.resume();
		}

		// Ensure connection to web socket
		this.connectToDeltaStream(args);
	}

	public readonly getAbsoluteUrl = async (
		relativeUrl: string,
	): Promise<string | undefined> => {
		if (this.resolvedUrl === undefined) {
			return undefined;
		}

		return this.urlResolver.getAbsoluteUrl(
			this.resolvedUrl,
			relativeUrl,
			getPackageName(this._loadedCodeDetails),
		);
	};

	public async proposeCodeDetails(codeDetails: IFluidCodeDetails): Promise<boolean> {
		if (!isFluidCodeDetails(codeDetails)) {
			throw new Error("Provided codeDetails are not IFluidCodeDetails");
		}

		if (this.codeLoader.IFluidCodeDetailsComparer) {
			const comparison = await this.codeLoader.IFluidCodeDetailsComparer.compare(
				codeDetails,
				this.getCodeDetailsFromQuorum(),
			);
			if (comparison !== undefined && comparison <= 0) {
				throw new Error("Proposed code details should be greater than the current");
			}
		}

		return this.protocolHandler.quorum
			.propose("code", codeDetails)
			.then(() => true)
			.catch(() => false);
	}

	private async processCodeProposal(): Promise<void> {
		const codeDetails = this.getCodeDetailsFromQuorum();

		await Promise.all([
			this._deltaManager.inbound.pause(),
			this._deltaManager.inboundSignal.pause(),
		]);

		if ((await this.satisfies(codeDetails)) === true) {
			this._deltaManager.inbound.resume();
			this._deltaManager.inboundSignal.resume();
			return;
		}

		// pre-0.58 error message: existingContextDoesNotSatisfyIncomingProposal
		const error = new GenericError("Existing context does not satisfy incoming proposal");
		this.close(error);
	}

	/**
	 * Determines if the currently loaded module satisfies the incoming constraint code details
	 */
	private async satisfies(constraintCodeDetails: IFluidCodeDetails): Promise<boolean> {
		// If we have no module, it can't satisfy anything.
		if (this._loadedModule === undefined) {
			return false;
		}

		const comparers: IFluidCodeDetailsComparer[] = [];

		const maybeCompareCodeLoader = this.codeLoader;
		if (maybeCompareCodeLoader.IFluidCodeDetailsComparer !== undefined) {
			comparers.push(maybeCompareCodeLoader.IFluidCodeDetailsComparer);
		}

		const maybeCompareExport: Partial<IProvideFluidCodeDetailsComparer> | undefined =
			this._loadedModule?.module.fluidExport;
		if (maybeCompareExport?.IFluidCodeDetailsComparer !== undefined) {
			comparers.push(maybeCompareExport.IFluidCodeDetailsComparer);
		}

		// If there are no comparers, then it's impossible to know if the currently loaded package satisfies
		// the incoming constraint, so we return false. Assuming it does not satisfy is safer, to force a reload
		// rather than potentially running with incompatible code.
		if (comparers.length === 0) {
			return false;
		}

		for (const comparer of comparers) {
			const satisfies = await comparer.satisfies(
				this._loadedModule?.details,
				constraintCodeDetails,
			);
			if (satisfies === false) {
				return false;
			}
		}
		return true;
	}

	private connectToDeltaStream(args: IConnectionArgs): void {
		// All agents need "write" access, including summarizer.
		if (!this._canReconnect || !this.client.details.capabilities.interactive) {
			args.mode = "write";
		}

		this._deltaManager.connect(args);
	}

	private readonly metadataUpdateHandler = (metadata: Record<string, string>): void => {
		this._containerMetadata = { ...this._containerMetadata, ...metadata };
		this.emit("metadataUpdate", metadata);
	};

	private async createDocumentService(
		serviceProvider: () => Promise<IDocumentService>,
	): Promise<IDocumentService> {
		const service = await serviceProvider();
		// Back-compat for Old driver
		if (service.on !== undefined) {
			service.on("metadataUpdate", this.metadataUpdateHandler);
		}
		return service;
	}

	/**
	 * Load container.
	 *
	 * @param specifiedVersion - Version SHA to load snapshot. If not specified, will fetch the latest snapshot.
	 */
	private async load(
		specifiedVersion: string | undefined,
		loadMode: IContainerLoadMode,
		resolvedUrl: IResolvedUrl,
		pendingLocalState: IPendingContainerState | undefined,
	): Promise<{
		sequenceNumber: number;
		version: string | undefined;
		dmLastProcessedSeqNumber: number;
		dmLastKnownSeqNumber: number;
	}> {
		const timings: Record<string, number> = { phase1: performanceNow() };
		this.service = await this.createDocumentService(async () =>
			this.serviceFactory.createDocumentService(
				resolvedUrl,
				this.subLogger,
				this.client.details.type === summarizerClientType,
			),
		);

		// Except in cases where it has stashed ops or requested by feature gate, the container will connect in "read" mode
		const mode =
			this.mc.config.getBoolean("Fluid.Container.ForceWriteConnection") === true ||
			(pendingLocalState?.savedOps.length ?? 0) > 0
				? "write"
				: "read";
		const connectionArgs: IConnectionArgs = {
			reason: { text: "DocumentOpen" },
			mode,
			fetchOpsFromStorage: false,
		};

		// Start websocket connection as soon as possible. Note that there is no op handler attached yet, but the
		// DeltaManager is resilient to this and will wait to start processing ops until after it is attached.
		if (loadMode.deltaConnection === undefined) {
			this.connectToDeltaStream(connectionArgs);
		}

		this.storageAdapter.connectToService(this.service);

		this.attachmentData = {
			state: AttachState.Attached,
		};

		timings.phase2 = performanceNow();

		// Fetch specified snapshot.
		const { baseSnapshot, version } =
			await this.serializedStateManager.fetchSnapshot(specifiedVersion);
		const baseSnapshotTree: ISnapshotTree | undefined = getSnapshotTree(baseSnapshot);
		this._loadedFromVersion = version;
		const attributes: IDocumentAttributes = await getDocumentAttributes(
			this.storageAdapter,
			baseSnapshotTree,
		);

		// If we saved ops, we will replay them and don't need DeltaManager to fetch them
		const lastProcessedSequenceNumber =
			pendingLocalState?.savedOps[pendingLocalState.savedOps.length - 1]?.sequenceNumber ??
			attributes.sequenceNumber;
		let opsBeforeReturnP: Promise<void> | undefined;

		// Attach op handlers to finish initialization and be able to start processing ops
		// Kick off any ops fetching if required.
		switch (loadMode.opsBeforeReturn) {
			case undefined: {
				// Start prefetch, but not set opsBeforeReturnP - boot is not blocked by it!
				// eslint-disable-next-line @typescript-eslint/no-floating-promises
				this.attachDeltaManagerOpHandler(
					attributes,
					loadMode.deltaConnection === "none" ? "none" : "all",
					lastProcessedSequenceNumber,
				);
				break;
			}
			case "cached":
			case "all": {
				opsBeforeReturnP = this.attachDeltaManagerOpHandler(
					attributes,
					loadMode.opsBeforeReturn,
					lastProcessedSequenceNumber,
				);
				break;
			}
			default: {
				unreachableCase(loadMode.opsBeforeReturn);
			}
		}

		// ...load in the existing quorum
		// Initialize the protocol handler
		await this.initializeProtocolStateFromSnapshot(
			attributes,
			this.storageAdapter,
			baseSnapshotTree,
		);

		// If we are loading from pending state, we start with old clientId.
		// We switch to latest connection clientId only after setLoaded().
		assert(this.clientId === undefined, 0x96d /* there should be no clientId yet */);
		if (pendingLocalState?.clientId !== undefined) {
			this.protocolHandler.audience.setCurrentClientId(pendingLocalState?.clientId);
		}

		timings.phase3 = performanceNow();
		const codeDetails = this.getCodeDetailsFromQuorum();
		await this.instantiateRuntime(
			codeDetails,
			baseSnapshotTree,
			// give runtime a dummy value so it knows we're loading from a stash blob
			pendingLocalState ? (pendingLocalState?.pendingRuntimeState ?? {}) : undefined,
			isInstanceOfISnapshot(baseSnapshot) ? baseSnapshot : undefined,
		);

		// replay saved ops
		if (pendingLocalState) {
			for (const message of pendingLocalState.savedOps) {
				this.processRemoteMessage({
					...message,
					metadata: { ...(message.metadata as Record<string, unknown>), savedOp: true },
				});

				// allow runtime to apply stashed ops at this op's sequence number
				await this.runtime.notifyOpReplay?.(message);
			}
			pendingLocalState.savedOps = [];
			this.storageAdapter.clearPendingState();
		}

		// We might have hit some failure that did not manifest itself in exception in this flow,
		// do not start op processing in such case - static version of Container.load() will handle it correctly.
		if (!this.closed) {
			if (opsBeforeReturnP !== undefined) {
				this._deltaManager.inbound.resume();

				await PerformanceEvent.timedExecAsync(
					this.mc.logger,
					{ eventName: "WaitOps" },
					async () => opsBeforeReturnP,
				);
				await PerformanceEvent.timedExecAsync(
					this.mc.logger,
					{ eventName: "WaitOpProcessing" },
					async () => this._deltaManager.inbound.waitTillProcessingDone(),
				);

				// eslint-disable-next-line @typescript-eslint/no-floating-promises
				this._deltaManager.inbound.pause();
			}

			// Internal context is fully loaded at this point
			// Move to loaded before calling this.handleDeltaConnectionArg() - latter allows ops & signals in, which
			// may result in container moving to "connected" state. Such transitions are allowed only in loaded state.
			this.setLoaded();

			this.handleDeltaConnectionArg(loadMode.deltaConnection);
		}

		// Safety net: static version of Container.load() should have learned about it through "closed" handler.
		// But if that did not happen for some reason, fail load for sure.
		// Otherwise we can get into situations where container is closed and does not try to connect to ordering
		// service, but caller does not know that (callers do expect container to be not closed on successful path
		// and listen only on "closed" event)
		if (this.closed) {
			throw new Error("Container was closed while load()");
		}

		timings.end = performanceNow();
		this.subLogger.sendTelemetryEvent(
			{
				eventName: "LoadStagesTimings",
				details: JSON.stringify(timings),
			},
			undefined,
			LogLevel.verbose,
		);
		return {
			sequenceNumber: attributes.sequenceNumber,
			version: version?.id,
			dmLastProcessedSeqNumber: this._deltaManager.lastSequenceNumber,
			dmLastKnownSeqNumber: this._deltaManager.lastKnownSeqNumber,
		};
	}

	private async createDetached(codeDetails: IFluidCodeDetails): Promise<void> {
		const attributes: IDocumentAttributes = {
			sequenceNumber: detachedContainerRefSeqNumber,
			minimumSequenceNumber: 0,
		};

		await this.attachDeltaManagerOpHandler(attributes);

		// Need to just seed the source data in the code quorum. Quorum itself is empty
		const qValues = initQuorumValuesFromCodeDetails(codeDetails);
		this.initializeProtocolState(
			attributes,
			{
				members: [],
				proposals: [],
				values: qValues,
			}, // IQuorumSnapShot
		);

		await this.instantiateRuntime(codeDetails, undefined);

		this.setLoaded();
	}

	private async rehydrateDetachedFromSnapshot({
		baseSnapshot,
		snapshotBlobs,
		hasAttachmentBlobs,
		attachmentBlobs,
		pendingRuntimeState,
	}: IPendingDetachedContainerState): Promise<void> {
		if (hasAttachmentBlobs) {
			if (attachmentBlobs !== undefined) {
				tryInitializeMemoryDetachedBlobStorage(this.detachedBlobStorage, attachmentBlobs);
			}
			assert(
				this.detachedBlobStorage !== undefined && this.detachedBlobStorage.size > 0,
				0x250 /* "serialized container with attachment blobs must be rehydrated with detached blob storage" */,
			);
		}
		const snapshotTreeWithBlobContents: ISnapshotTreeWithBlobContents =
			combineSnapshotTreeAndSnapshotBlobs(baseSnapshot, snapshotBlobs);
		this.storageAdapter.loadSnapshotFromSnapshotBlobs(snapshotBlobs);
		const attributes = await getDocumentAttributes(
			this.storageAdapter,
			snapshotTreeWithBlobContents,
		);

		await this.attachDeltaManagerOpHandler(attributes);

		// Initialize the protocol handler
		const baseTree = getProtocolSnapshotTree(snapshotTreeWithBlobContents);
		const qValues = await readAndParse<[string, ICommittedProposal][]>(
			this.storageAdapter,
			baseTree.blobs.quorumValues,
		);
		this.initializeProtocolState(
			attributes,
			{
				members: [],
				proposals: [],
				values: qValues,
			}, // IQuorumSnapShot
		);
		const codeDetails = this.getCodeDetailsFromQuorum();

		await this.instantiateRuntime(
			codeDetails,
			snapshotTreeWithBlobContents,
			pendingRuntimeState,
		);

		this.setLoaded();
	}

	private async initializeProtocolStateFromSnapshot(
		attributes: IDocumentAttributes,
		storage: IDocumentStorageService,
		snapshot: ISnapshotTree | undefined,
	): Promise<void> {
		const quorumSnapshot: IQuorumSnapshot = {
			members: [],
			proposals: [],
			values: [],
		};

		if (snapshot !== undefined) {
			const baseTree = getProtocolSnapshotTree(snapshot);
			[quorumSnapshot.members, quorumSnapshot.proposals, quorumSnapshot.values] =
				await Promise.all([
					readAndParse<[string, ISequencedClient][]>(storage, baseTree.blobs.quorumMembers),
					readAndParse<[number, ISequencedProposal, string[]][]>(
						storage,
						baseTree.blobs.quorumProposals,
					),
					readAndParse<[string, ICommittedProposal][]>(storage, baseTree.blobs.quorumValues),
				]);
		}

		this.initializeProtocolState(attributes, quorumSnapshot);
	}

	private initializeProtocolState(
		attributes: IDocumentAttributes,
		quorumSnapshot: IQuorumSnapshot,
	): void {
		const protocol = this.protocolHandlerBuilder(attributes, quorumSnapshot, (key, value) =>
			// eslint-disable-next-line @typescript-eslint/no-unsafe-assignment
			this.submitMessage(MessageType.Propose, JSON.stringify({ key, value })),
		);

		const protocolLogger = createChildLogger({
			logger: this.subLogger,
			namespace: "ProtocolHandler",
		});

		protocol.quorum.on("error", (error: ITelemetryErrorEventExt) => {
			protocolLogger.sendErrorEvent(error);
		});

		protocol.quorum.on("addProposal", (proposal: ISequencedProposal) => {
			if (proposal.key === "code" || proposal.key === "code2") {
				this.emit("codeDetailsProposed", proposal.value, proposal);
			}
		});

		protocol.quorum.on("approveProposal", (sequenceNumber, key, value) => {
			if (key === "code" || key === "code2") {
				if (!isFluidCodeDetails(value)) {
					this.mc.logger.sendErrorEvent({
						eventName: "CodeProposalNotIFluidCodeDetails",
					});
				}
				this.processCodeProposal().catch((error) => {
					const normalizedError = normalizeError(error);
					this.close(normalizedError);
					throw error;
				});
			}
		});
		// we need to make sure this member get set in a synchronous context,
		// or other things can happen after the object that will be set is created, but not yet set
		// this was breaking this._initialClients handling
		//
		this._protocolHandler = protocol;
	}

	private captureProtocolSummary(): ISummaryTree {
		const quorumSnapshot = this.protocolHandler.snapshot();
		const summary: ISummaryTree = {
			tree: {
				attributes: {
					content: JSON.stringify(this.protocolHandler.attributes),
					type: SummaryType.Blob,
				},
				quorumMembers: {
					content: JSON.stringify(quorumSnapshot.members),
					type: SummaryType.Blob,
				},
				quorumProposals: {
					content: JSON.stringify(quorumSnapshot.proposals),
					type: SummaryType.Blob,
				},
				quorumValues: {
					content: JSON.stringify(quorumSnapshot.values),
					type: SummaryType.Blob,
				},
			},
			type: SummaryType.Tree,
		};

		return summary;
	}

	private getCodeDetailsFromQuorum(): IFluidCodeDetails {
		const quorum = this.protocolHandler.quorum;

		const pkg = getCodeProposal(quorum);

		return pkg as IFluidCodeDetails;
	}

	private static setupClient(
		containerId: string,
		loaderOptionsClient?: IClient,
		clientDetailsOverride?: IClientDetails,
	): IClient {
		const client: IClient =
			loaderOptionsClient === undefined
				? {
						details: {
							capabilities: { interactive: true },
						},
						mode: "read", // default reconnection mode on lost connection / connection error
						permission: [],
						scopes: [],
						user: { id: "" },
					}
				: structuredClone(loaderOptionsClient);

		if (clientDetailsOverride !== undefined) {
			client.details = {
				...client.details,
				...clientDetailsOverride,
				capabilities: {
					...client.details.capabilities,
					...clientDetailsOverride?.capabilities,
				},
			};
		}
		client.details.environment = [
			client.details.environment,
			` loaderVersion:${pkgVersion}`,
			` containerId:${containerId}`,
		].join(";");

		return client;
	}

	/**
	 * Returns true if connection is active, i.e. it's "write" connection and
	 * container runtime was notified about this connection (i.e. we are up-to-date and could send ops).
	 * This happens after client received its own joinOp and thus is in the quorum.
	 * If it's not true, runtime is not in position to send ops.
	 */
	private activeConnection(): boolean {
		return (
			this.connectionState === ConnectionState.Connected && this.connectionMode === "write"
		);
	}

	private createDeltaManager(): DeltaManager<ConnectionManager> {
		const serviceProvider = (): IDocumentService | undefined => this.service;
		const deltaManager = new DeltaManager<ConnectionManager>(
			serviceProvider,
			createChildLogger({ logger: this.subLogger, namespace: "DeltaManager" }),
			() => this.activeConnection(),
			(props: IConnectionManagerFactoryArgs) =>
				new ConnectionManager(
					serviceProvider,
					() => this.isDirty,
					this.client,
					this._canReconnect,
					createChildLogger({ logger: this.subLogger, namespace: "ConnectionManager" }),
					props,
				),
		);

		// Disable inbound queues as Container is not ready to accept any ops until we are fully loaded!
		// eslint-disable-next-line @typescript-eslint/no-floating-promises
		deltaManager.inbound.pause();
		// eslint-disable-next-line @typescript-eslint/no-floating-promises
		deltaManager.inboundSignal.pause();

		deltaManager.on("connect", (details: IConnectionDetailsInternal, _opsBehind?: number) => {
			assert(this.connectionMode === details.mode, 0x4b7 /* mismatch */);

			// Delay raising events until setLoaded()
			// Here are some of the reasons why this design is chosen:
			// 1. Various processes track speed of connection. But we are not processing ops or signal while container is loading,
			//    and thus we can't move forward across connection modes. This results in telemetry errors (like NoJoinOp) that
			//    have nothing to do with connection flow itself
			// 2. This also makes it hard to reason about recovery (like reconnection) in case we might have lost JoinSignal. Reconnecting
			//    in loading phase is useless (get back to same state), but at the same time not doing it may result in broken connection
			//    without recovery (after we loaded).
			// 3. We expose non-consistent view. ContainerRuntime may start loading in non-connected state, but end in connected, with
			//    no events telling about it (until we loaded). Most of the code relies on a fact that state changes when events fire.
			// This will not delay any processes (as observed by the user). I.e. once container moves to loaded phase,
			// we immediately would transition across all phases, if we have proper signals / ops ready.
			if (this.loaded) {
				this.connectionStateHandler.receivedConnectEvent(details);
			}
		});

		deltaManager.on("establishingConnection", (reason: IConnectionStateChangeReason) => {
			this.connectionStateHandler.establishingConnection(reason);
		});

		deltaManager.on("cancelEstablishingConnection", (reason: IConnectionStateChangeReason) => {
			this.connectionStateHandler.cancelEstablishingConnection(reason);
		});

		deltaManager.on("disconnect", (text, error) => {
			this.noopHeuristic?.notifyDisconnect();
			const reason = { text, error };
			// Symmetry with "connect" events
			if (this.loaded) {
				this.connectionStateHandler.receivedDisconnectEvent(reason);
			} else if (!this.closed) {
				// Raise cancellation to get state machine back to initial state
				this.connectionStateHandler.cancelEstablishingConnection(reason);
			}
		});

		deltaManager.on("throttled", (warning: IThrottlingWarning) => {
			const warn = warning as ContainerWarning;
			// Some "warning" events come from outside the container and are logged
			// elsewhere (e.g. summarizing container). We shouldn't log these here.
			if (warn.logged !== true) {
				this.mc.logger.sendTelemetryEvent({ eventName: "ContainerWarning" }, warn);
			}
			this.emit("warning", warn);
		});

		deltaManager.on("readonly", (readonly) => {
			if (this.loaded) {
				this.setContextConnectedState(
					this.connectionState === ConnectionState.Connected,
					readonly,
				);
			}
			this.emit("readonly", readonly);
		});

		deltaManager.on("closed", (error?: ICriticalContainerError) => {
			this.closeCore(error);
		});

		deltaManager.on("disposed", (error?: ICriticalContainerError) => {
			this.disposeCore(error);
		});

		return deltaManager;
	}

	private async attachDeltaManagerOpHandler(
		attributes: IDocumentAttributes,
		prefetchType?: "cached" | "all" | "none",
		lastProcessedSequenceNumber?: number,
	): Promise<void> {
		return this._deltaManager.attachOpHandler(
			attributes.minimumSequenceNumber /* minimumSequenceNumber */,
			attributes.sequenceNumber /* snapshotSequenceNumber */,
			{
				process: (message) => this.processRemoteMessage(message),
				processSignal: (message) => {
					this.processSignal(message);
				},
			} /* handler to process incoming delta messages */,
			prefetchType,
			lastProcessedSequenceNumber,
		);
	}

	private logConnectionStateChangeTelemetry(
		value: ConnectionState,
		oldState: ConnectionState,
		reason?: IConnectionStateChangeReason,
	): void {
		// Log actual event
		const time = performanceNow();
		this.connectionTransitionTimes[value] = time;
		const duration = time - this.connectionTransitionTimes[oldState];

		let durationFromDisconnected: number | undefined;
		let autoReconnect: ReconnectMode | undefined;
		let checkpointSequenceNumber: number | undefined;
		let opsBehind: number | undefined;
		if (value === ConnectionState.Disconnected) {
			autoReconnect = this._deltaManager.connectionManager.reconnectMode;
		} else {
			if (value === ConnectionState.Connected) {
				durationFromDisconnected =
					time - this.connectionTransitionTimes[ConnectionState.Disconnected];
				durationFromDisconnected = formatTick(durationFromDisconnected);
			} else if (value === ConnectionState.CatchingUp) {
				// This info is of most interesting while Catching Up.
				checkpointSequenceNumber = this.deltaManager.lastKnownSeqNumber;
				// Need to check that we have already loaded and fetched the snapshot.
				if (this.deltaManager.hasCheckpointSequenceNumber && this.loaded) {
					opsBehind = checkpointSequenceNumber - this.deltaManager.lastSequenceNumber;
				}
			}
		}

		this.mc.logger.sendPerformanceEvent(
			{
				eventName: `ConnectionStateChange_${ConnectionState[value]}`,
				from: ConnectionState[oldState],
				duration,
				durationFromDisconnected,
				reason: reason?.text,
				connectionCount: this.connectionCount,
				pendingClientId: this.connectionStateHandler.pendingClientId,
				clientId: this.connectionStateHandler.clientId,
				autoReconnect,
				opsBehind,
				online: OnlineStatus[isOnline()],
				lastVisible:
					this.lastVisible === undefined ? undefined : performanceNow() - this.lastVisible,
				checkpointSequenceNumber,
				quorumSize: this._protocolHandler?.quorum.getMembers().size,
				audienceSize: this._protocolHandler?.audience.getMembers().size,
				isDirty: this.isDirty,
				...this._deltaManager.connectionProps,
			},
			reason?.error,
		);

		if (value === ConnectionState.Connected) {
			this.connectionCount++;
		}
	}

	private propagateConnectionState(disconnectedReason?: IConnectionStateChangeReason): void {
		const connected = this.connectionState === ConnectionState.Connected;

		if (connected) {
			const clientId = this.connectionStateHandler.clientId;
			assert(clientId !== undefined, 0x96e /* there has to be clientId */);
			this.protocolHandler.audience.setCurrentClientId(clientId);
		}

		// We communicate only transitions to Connected & Disconnected states, skipping all other states.
		// This can be changed in the future, for example we likely should add "CatchingUp" event on Container.
		if (
			this.connectionState !== ConnectionState.Connected &&
			this.connectionState !== ConnectionState.Disconnected
		) {
			return;
		}

		// Both protocol and context should not be undefined if we got so far.

		this.setContextConnectedState(connected, this.readOnlyInfo.readonly ?? false);
		this.protocolHandler.setConnectionState(connected, this.clientId);
		raiseConnectedEvent(
			this.mc.logger,
			this,
			connected,
			this.clientId,
			disconnectedReason?.text,
		);
	}

	// back-compat: ADO #1385: Remove in the future, summary op should come through submitSummaryMessage()
	private submitContainerMessage(
		type: MessageType,
		contents: unknown,
		batch?: boolean,
		metadata?: unknown,
	): number {
		switch (type) {
			case MessageType.Operation: {
				return this.submitMessage(type, JSON.stringify(contents), batch, metadata);
			}
			case MessageType.Summarize: {
				return this.submitSummaryMessage(contents as ISummaryContent);
			}
			default: {
				const newError = new GenericError(
					"invalidContainerSubmitOpType",
					undefined /* error */,
					{ messageType: type },
				);
				this.close(newError);
				return -1;
			}
		}
	}

	/**
	 * Gets the `clientSequenceNumber` of last message in a batch.
	 */
	private submitBatch(batch: IBatchMessage[], referenceSequenceNumber?: number): number {
		let clientSequenceNumber = -1;
		for (const message of batch) {
			clientSequenceNumber = this.submitMessage(
				MessageType.Operation,
				message.contents,
				true, // batch
				message.metadata,
				message.compression,
				referenceSequenceNumber,
			);
		}
		this._deltaManager.flush();
		return clientSequenceNumber;
	}

	private submitSummaryMessage(
		summary: ISummaryContent,
		referenceSequenceNumber?: number,
	): number {
		// github #6451: this is only needed for staging so the server
		// know when the protocol tree is included
		// this can be removed once all clients send
		// protocol tree by default
		if (summary.details === undefined) {
			summary.details = {};
		}
		summary.details.includesProtocolTree = this.storageAdapter.summarizeProtocolTree;
		return this.submitMessage(
			MessageType.Summarize,
			JSON.stringify(summary),
			false /* batch */,
			undefined /* metadata */,
			undefined /* compression */,
			referenceSequenceNumber,
		);
	}

	private submitMessage(
		type: MessageType,
		contents?: string,
		batch?: boolean,
		metadata?: unknown,
		compression?: string,
		referenceSequenceNumber?: number,
	): number {
		if (this.connectionState !== ConnectionState.Connected) {
			this.mc.logger.sendErrorEvent({ eventName: "SubmitMessageWithNoConnection", type });
			return -1;
		}

		this.noopHeuristic?.notifyMessageSent();
		return this._deltaManager.submit(
			type,
			contents,
			batch,
			metadata,
			compression,
			referenceSequenceNumber,
		);
	}

	/**
	 * Processes incoming delta messages
	 * @param message - delta message received from the server
	 */
	private processRemoteMessage(message: ISequencedDocumentMessage): void {
		const local = this.clientId === message.clientId;

		// Allow the protocol handler to process the message
		const result = this.protocolHandler.processMessage(message, local);

		// Forward messages to the loaded runtime for processing
		this.runtime.process(message, local);
		this.serializedStateManager.addProcessedOp(message);
		// Inactive (not in quorum or not writers) clients don't take part in the minimum sequence number calculation.
		if (this.activeConnection()) {
			if (this.noopHeuristic === undefined) {
				const serviceConfiguration = this.deltaManager.serviceConfiguration;
				// Note that config from first connection will be used for this container's lifetime.
				// That means that if relay service changes settings, such changes will impact only newly booted
				// clients.
				// All existing will continue to use settings they got earlier.
				assert(
					serviceConfiguration !== undefined,
					0x2e4 /* "there should be service config for active connection" */,
				);
				this.noopHeuristic = new NoopHeuristic(
					serviceConfiguration.noopTimeFrequency,
					serviceConfiguration.noopCountFrequency,
				);
				this.noopHeuristic.on("wantsNoop", () => {
					// On disconnect we notify the heuristic which should prevent it from wanting a noop.
					// Hitting this assert would imply we lost activeConnection between notifying the heuristic of a processed message and
					// running the microtask that the heuristic queued in response.
					assert(
						this.activeConnection(),
						0x241 /* "Trying to send noop without active connection" */,
					);
					this.submitMessage(MessageType.NoOp);
				});
			}
			this.noopHeuristic.notifyMessageProcessed(message);
			// The contract with the protocolHandler is that returning "immediateNoOp" is equivalent to "please immediately accept the proposal I just processed".
			if (result.immediateNoOp === true) {
				this.submitMessage(MessageType.Accept);
			}
		}

		this.emit("op", message);
	}

	// unknown should be removed once `@alpha` tag is removed from IContainerContext
	private submitSignal(content: unknown | ISignalEnvelope, targetClientId?: string): void {
		this._deltaManager.submitSignal(JSON.stringify(content), targetClientId);
	}

	private processSignal(message: ISignalMessage): void {
		// No clientId indicates a system signal message.
		if (protocolHandlerShouldProcessSignal(message)) {
			this.protocolHandler.processSignal(message);
		} else {
			const local = this.clientId === message.clientId;
			this.runtime.processSignal(message, local);
		}
	}

	private async instantiateRuntime(
		codeDetails: IFluidCodeDetails,
		snapshotTree: ISnapshotTree | undefined,
		pendingLocalState?: unknown,
		snapshot?: ISnapshot,
	): Promise<void> {
		assert(this._runtime?.disposed !== false, 0x0dd /* "Existing runtime not disposed" */);

		// The relative loader will proxy requests to '/' to the loader itself assuming no non-cache flags
		// are set. Global requests will still go directly to the loader
		const maybeLoader: FluidObject<ILoader> = this.scope;
		const loader = new RelativeLoader(this, maybeLoader.ILoader);

		const loadCodeResult = await PerformanceEvent.timedExecAsync(
			this.subLogger,
			{ eventName: "CodeLoad" },
			async () => this.codeLoader.load(codeDetails),
		);

		this._loadedModule = {
			module: loadCodeResult.module,
			// An older interface ICodeLoader could return an IFluidModule which didn't have details.
			// If we're using one of those older ICodeLoaders, then we fix up the module with the specified details here.
			// TODO: Determine if this is still a realistic scenario or if this fixup could be removed.
			details: loadCodeResult.details ?? codeDetails,
		};

		const fluidExport: FluidObject<IProvideRuntimeFactory> | undefined =
			this._loadedModule.module.fluidExport;
		const runtimeFactory = fluidExport?.IRuntimeFactory;
		if (runtimeFactory === undefined) {
			throw new Error(packageNotFactoryError);
		}

		const existing = snapshotTree !== undefined;

		const context = new ContainerContext(
			this.options,
			this.scope,
			snapshotTree,
			this._loadedFromVersion,
			this._deltaManager,
			this.storageAdapter,
			this.protocolHandler.quorum,
			this.protocolHandler.audience,
			loader,
			(type, contents, batch, metadata) =>
				this.submitContainerMessage(type, contents, batch, metadata),
			(summaryOp: ISummaryContent, referenceSequenceNumber?: number) =>
				this.submitSummaryMessage(summaryOp, referenceSequenceNumber),
			(batch: IBatchMessage[], referenceSequenceNumber?: number) =>
				this.submitBatch(batch, referenceSequenceNumber),
			(content, targetClientId) => this.submitSignal(content, targetClientId),
			(error?: ICriticalContainerError) => this.dispose(error),
			(error?: ICriticalContainerError) => this.close(error),
			this.updateDirtyContainerState,
			this.getAbsoluteUrl,
			() => this.resolvedUrl?.id,
			() => this.clientId,
			() => this.attachState,
			() => this.connected,
			this._deltaManager.clientDetails,
			existing,
			this.subLogger,
			pendingLocalState,
			snapshot,
		);

		const runtime = await PerformanceEvent.timedExecAsync(
			this.subLogger,
			{ eventName: "InstantiateRuntime" },
			async () => runtimeFactory.instantiateRuntime(context, existing),
		);

		const maybeRuntimeCompatDetails = runtime as FluidObject<ILayerCompatDetails>;
		validateRuntimeCompatibility(maybeRuntimeCompatDetails.ILayerCompatDetails, (error) =>
			this.dispose(error),
		);

		this._runtime = runtime;

		this._lifecycleEvents.emit("runtimeInstantiated");

		this._loadedCodeDetails = codeDetails;
	}

	private readonly updateDirtyContainerState = (dirty: boolean): void => {
		if (this._dirtyContainer === dirty) {
			return;
		}
		this._dirtyContainer = dirty;
		this.emit(dirty ? dirtyContainerEvent : savedContainerEvent);
	};

	/**
	 * Set the connected state of the ContainerContext
	 * This controls the "connected" state of the ContainerRuntime as well
	 * @param connected - Is the container currently connected?
	 * @param readonly - Is the container in readonly mode?
	 */
	private setContextConnectedState(connected: boolean, readonly: boolean): void {
		if (this._runtime?.disposed === false && this.loaded) {
			/**
			 * We want to lie to the ContainerRuntime when we are in readonly mode to prevent issues with pending
			 * ops getting through to the DeltaManager.
			 * The ContainerRuntime's "connected" state simply means it is ok to send ops
			 * See https://dev.azure.com/fluidframework/internal/_workitems/edit/1246
			 */
			this.runtime.setConnectionState(connected && !readonly, this.clientId);
		}
	}

	private handleDeltaConnectionArg(
		deltaConnectionArg?: "none" | "delayed",
		connectionArgs?: IConnectionArgs,
	): void {
		// This ensures that we allow transitions to "connected" state only after container has been fully loaded
		// and we propagate such events to container runtime. All events prior to being loaded are ignored.
		// This means if we get here in non-loaded state, we might not deliver proper events to container runtime,
		// and runtime implementation may miss such events.
		assert(
			this.loaded,
			0x96f /* has to be called after container transitions to loaded state */,
		);

		switch (deltaConnectionArg) {
			case undefined: {
				if (connectionArgs) {
					// connect to delta stream now since we did not before
					this.connectToDeltaStream(connectionArgs);
				}
			}
			// intentional fallthrough
			case "delayed": {
				assert(
					this.inboundQueuePausedFromInit,
					0x346 /* inboundQueuePausedFromInit should be true */,
				);
				this.inboundQueuePausedFromInit = false;
				this._deltaManager.inbound.resume();
				this._deltaManager.inboundSignal.resume();
				break;
			}
			case "none": {
				break;
			}
			default: {
				unreachableCase(deltaConnectionArg);
			}
		}
	}
}

/**
 * IContainer interface that includes experimental features still under development.
 * @internal
 */
export interface IContainerExperimental extends IContainer {
	/**
	 * Get pending state from container. WARNING: misuse of this API can result in duplicate op
	 * submission and potential document corruption. The blob returned MUST be deleted if and when this
	 * container emits a "connected" event.
	 * @returns serialized blob that can be passed to Loader.resolve()
	 */
	getPendingLocalState?(): Promise<string>;

	/**
	 * Closes the container and returns serialized local state intended to be
	 * given to a newly loaded container.
	 */
	closeAndGetPendingLocalState?(stopBlobAttachingSignal?: AbortSignal): Promise<string>;
}<|MERGE_RESOLUTION|>--- conflicted
+++ resolved
@@ -5,15 +5,11 @@
 
 /* eslint-disable unicorn/consistent-function-scoping */
 
-<<<<<<< HEAD
-import { TypedEventEmitter, performanceNow } from "@fluid-internal/client-utils";
-=======
 import {
 	TypedEventEmitter,
-	performance,
+	performanceNow,
 	type ILayerCompatDetails,
 } from "@fluid-internal/client-utils";
->>>>>>> 2300e0e9
 import {
 	AttachState,
 	IAudience,
