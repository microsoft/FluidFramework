--- conflicted
+++ resolved
@@ -832,13 +832,8 @@
 	public close(error?: ICriticalContainerError) {
 		// 1. Ensure that close sequence is exactly the same no matter if it's initiated by host or by DeltaManager
 		// 2. We need to ensure that we deliver disconnect event to runtime properly. See connectionStateChanged
-<<<<<<< HEAD
-		//  handler. We only deliver events if container fully loaded. Transitioning from "loading" ->
-		//  "closing" will lose that info (can also solve by tracking extra state).
-=======
 		//    handler. We only deliver events if container fully loaded. Transitioning from "loading" ->
 		//    "closing" will lose that info (can also solve by tracking extra state).
->>>>>>> 17480554
 		this._deltaManager.close(error);
 		this.verifyClosed();
 	}
@@ -2039,31 +2034,19 @@
 		this._deltaManager.submitSignal(JSON.stringify(message));
 	}
 
-<<<<<<< HEAD
     private processSignal(message: ISignalMessage) {
-        console.log("container-loader:container.ts:processSignal -- message");
-        console.log(message);
-        if (message.clientId === null && message.content.type === SignalType.RuntimeMessage) {
-            const local = this.clientId === message.clientId;
-            this.context.processSignal(message, local);
-        } else if (message.clientId === null) {
-            this.protocolHandler.processSignal(message);
-        } else {
-            const local = this.clientId === message.clientId;
-            this.context.processSignal(message, local);
-        }
+    console.log("container-loader:container.ts:processSignal -- message");
+    console.log(message);
+    if (message.clientId === null && message.content.type === SignalType.RuntimeMessage) {
+        const local = this.clientId === message.clientId;
+        this.context.processSignal(message, local);
+    } else if (message.clientId === null) {
+        this.protocolHandler.processSignal(message);
+    } else {
+        const local = this.clientId === message.clientId;
+        this.context.processSignal(message, local);
     }
-=======
-	private processSignal(message: ISignalMessage) {
-		// No clientId indicates a system signal message.
-		if (message.clientId === null) {
-			this.protocolHandler.processSignal(message);
-		} else {
-			const local = this.clientId === message.clientId;
-			this.context.processSignal(message, local);
-		}
-	}
->>>>>>> 17480554
+    }
 
 	/**
 	 * Get the most recent snapshot, or a specific version.
