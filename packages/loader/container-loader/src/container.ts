--- conflicted
+++ resolved
@@ -158,12 +158,6 @@
                 canReconnect: !(request.headers?.[LoaderHeader.reconnect] === false),
             },
             logger);
-<<<<<<< HEAD
-        container._scopes = container.getScopes(resolvedUrl);
-=======
-
-        container.service = await serviceFactory.createDocumentService(resolvedUrl);
->>>>>>> df5cce00
 
         return new Promise<Container>((res, rej) => {
             let alreadyRaisedError = false;
