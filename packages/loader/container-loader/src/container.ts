/*!
 * Copyright (c) Microsoft Corporation and contributors. All rights reserved.
 * Licensed under the MIT License.
 */

// eslint-disable-next-line import/no-internal-modules
import merge from "lodash/merge";
import { v4 as uuid } from "uuid";
import {
    IDisposable,
    ITelemetryLogger,
} from "@fluidframework/common-definitions";
import { assert, performance, unreachableCase } from "@fluidframework/common-utils";
import {
    IRequest,
    IResponse,
    IFluidRouter,
    IFluidCodeDetails,
    isFluidCodeDetails,
} from "@fluidframework/core-interfaces";
import {
    IAudience,
    IConnectionDetails,
    IContainer,
    IContainerEvents,
    IDeltaManager,
    ICriticalContainerError,
    ContainerWarning,
    AttachState,
    IThrottlingWarning,
    IPendingLocalState,
    ReadOnlyInfo,
    IContainerLoadMode,
} from "@fluidframework/container-definitions";
import {
    CreateContainerError,
    DataCorruptionError,
    extractSafePropertiesFromMessage,
 } from "@fluidframework/container-utils";
import {
    IDocumentService,
    IDocumentStorageService,
    IFluidResolvedUrl,
    IResolvedUrl,
} from "@fluidframework/driver-definitions";
import {
    readAndParse,
    OnlineStatus,
    isOnline,
    ensureFluidResolvedUrl,
    combineAppAndProtocolSummary,
    readAndParseFromBlobs,
    canRetryOnError,
    runWithRetry,
} from "@fluidframework/driver-utils";
import {
    isSystemMessage,
    ProtocolOpHandler,
    QuorumProxy,
} from "@fluidframework/protocol-base";
import {
    FileMode,
    IClient,
    IClientConfiguration,
    IClientDetails,
    ICommittedProposal,
    IDocumentAttributes,
    IDocumentMessage,
    IProcessMessageResult,
    IQuorum,
    ISequencedClient,
    ISequencedDocumentMessage,
    ISequencedProposal,
    ISignalClient,
    ISignalMessage,
    ISnapshotTree,
    ITree,
    ITreeEntry,
    IVersion,
    MessageType,
    TreeEntry,
    ISummaryTree,
    IPendingProposal,
    SummaryType,
    ISummaryContent,
} from "@fluidframework/protocol-definitions";
import {
    ChildLogger,
    EventEmitterWithErrorHandling,
    PerformanceEvent,
    raiseConnectedEvent,
    TelemetryLogger,
    connectedEventName,
    disconnectedEventName,
} from "@fluidframework/telemetry-utils";
import { Audience } from "./audience";
import { ContainerContext } from "./containerContext";
import { debug } from "./debug";
import { IConnectionArgs, DeltaManager, ReconnectMode } from "./deltaManager";
import { DeltaManagerProxy } from "./deltaManagerProxy";
import { ILoaderOptions, Loader, RelativeLoader } from "./loader";
import { pkgVersion } from "./packageVersion";
import { ConnectionStateHandler, ILocalSequencedClient } from "./connectionStateHandler";
import { RetriableDocumentStorageService } from "./retriableDocumentStorageService";
import { ProtocolTreeStorageService } from "./protocolTreeDocumentStorageService";
import { BlobOnlyStorage, ContainerStorageAdapter } from "./containerStorageAdapter";
import { getSnapshotTreeFromSerializedContainer } from "./utils";

const detachedContainerRefSeqNumber = 0;

const dirtyContainerEvent = "dirty";
const savedContainerEvent = "saved";

export interface IContainerLoadOptions {
    /**
     * Disables the Container from reconnecting if false, allows reconnect otherwise.
     */
    canReconnect?: boolean;
    /**
     * Client details provided in the override will be merged over the default client.
     */
    clientDetailsOverride?: IClientDetails;
    resolvedUrl: IFluidResolvedUrl;
    /**
     * Control which snapshot version to load from.  See IParsedUrl for detailed information.
     */
    version: string | undefined;
    /**
     * Loads the Container in paused state if true, unpaused otherwise.
     */
    loadMode?: IContainerLoadMode;
}

export interface IContainerConfig {
    resolvedUrl?: IFluidResolvedUrl;
    canReconnect?: boolean;
    /**
     * Client details provided in the override will be merged over the default client.
     */
    clientDetailsOverride?: IClientDetails;
}

export enum ConnectionState {
    /**
     * The document is no longer connected to the delta server
     */
    Disconnected,

    /**
     * The document has an inbound connection but is still pending for outbound deltas
     */
    Connecting,

    /**
     * The document is fully connected
     */
    Connected,
}

/**
 * Waits until container connects to delta storage and gets up-to-date
 * Useful when resolving URIs and hitting 404, due to container being loaded from (stale) snapshot and not being
 * up to date. Host may chose to wait in such case and retry resolving URI.
 * Warning: Will wait infinitely for connection to establish if there is no connection.
 * May result in deadlock if Container.setAutoReconnect(false) is called and never switched back to auto-reconnect.
 * @returns true: container is up to date, it processed all the ops that were know at the time of first connection
 *          false: storage does not provide indication of how far the client is. Container processed
 *          all the ops known to it, but it maybe still behind.
 */
export async function waitContainerToCatchUp(container: Container) {
    // Make sure we stop waiting if container is closed.
    if (container.closed) {
        throw new Error("Container is closed");
    }

    return new Promise<boolean>((accept, reject) => {
        const deltaManager = container.deltaManager;

        container.on("closed", reject);

        const waitForOps = () => {
            assert(container.connectionState !== ConnectionState.Disconnected,
                0x0cd /* "Container disconnected while waiting for ops!" */);
            const hasCheckpointSequenceNumber = deltaManager.hasCheckpointSequenceNumber;

            const connectionOpSeqNumber = deltaManager.lastKnownSeqNumber;
            if (deltaManager.lastSequenceNumber === connectionOpSeqNumber) {
                accept(hasCheckpointSequenceNumber);
                return;
            }
            const callbackOps = (message) => {
                if (connectionOpSeqNumber <= message.sequenceNumber) {
                    accept(hasCheckpointSequenceNumber);
                    deltaManager.off("op", callbackOps);
                }
            };
            deltaManager.on("op", callbackOps);
        };

        // We can leverage DeltaManager's "connect" event here and test for ConnectionState.Disconnected
        // But that works only if service provides us checkPointSequenceNumber
        // Our internal testing is based on R11S that does not, but almost all tests connect as "write" and
        // use this function to catch up, so leveraging our own join op as a fence/barrier
        if (container.connectionState === ConnectionState.Connected) {
            waitForOps();
            return;
        }

        const callback = () => {
            container.off(connectedEventName, callback);
            waitForOps();
        };
        container.on(connectedEventName, callback);

        container.resume();
    });
}

export class CollabWindowTracker {
    private opsCountSinceNoop = 0;
    private lastNoopTime: number  | undefined;

    constructor(
        private readonly submit: (type: MessageType, contents: any) => void,
        private readonly activeConnection: () => boolean,
        private readonly NoopTimeFrequency: number = 2000,
        private readonly NoopCountFrequency: number = 300,
    ) {}
    /**
     * Schedules as ack to the server to update the reference sequence number
     */
    public scheduleSequenceNumberUpdate(message: ISequencedDocumentMessage, immediateNoOp: boolean): void {
        // Exit early for inactive (not in quorum or not writers) clients.
        // They don't take part in the minimum sequence number calculation.
        if (!this.activeConnection()) {
            this.stopSequenceNumberUpdate();
            return;
        }

        // While processing a message, an immediate no-op can be requested.
        // i.e. to expedite approve or commit phase of quorum.
        if (immediateNoOp) {
            this.stopSequenceNumberUpdate();
            this.submit(MessageType.NoOp, ""); // This can be anything other than null
            return;
        }

        // Filter out system messages.
        if (isSystemMessage(message)) {
            return;
        }

        // We don't acknowledge no-ops to avoid acknowledgement cycles (i.e. ack the MSN
        // update, which updates the MSN, then ack the update, etc...). Also, don't
        // count system messages in ops count.
        assert(message.type !== MessageType.NoOp, 0x0ce /* "Don't acknowledge no-ops" */);

        if (this.lastNoopTime === undefined) {
            this.lastNoopTime = Date.now();
        }

        this.opsCountSinceNoop++;

        // If the ops count since last op is greater than NoopCountFrequency and time since last noop is
        // greater than NoopTimeFrequency, then send a Noop.
        // We will send a message(Noop) to update our reference sequence number upon receiving a server
        // operation. This allows the server to know our true reference sequence number and be able to
        // correctly update the minimum sequence number (MSN).
        if (this.opsCountSinceNoop >= this.NoopCountFrequency
            && Date.now() - this.lastNoopTime >= this.NoopTimeFrequency
        ) {
            this.stopSequenceNumberUpdate();
            this.submit(MessageType.NoOp, null);
        }
    }

    public stopSequenceNumberUpdate(): void {
        this.opsCountSinceNoop = 0;
        this.lastNoopTime = undefined;
    }
}

const getCodeProposal =
    // eslint-disable-next-line @typescript-eslint/no-unsafe-return
    (quorum: IQuorum) => quorum.get("code") ?? quorum.get("code2");

export class Container extends EventEmitterWithErrorHandling<IContainerEvents> implements IContainer {
    public static version = "^0.1.0";

    /**
     * Load an existing container.
     */
    public static async load(
        loader: Loader,
        loadOptions: IContainerLoadOptions,
        pendingLocalState?: unknown,
    ): Promise<Container> {
        const container = new Container(
            loader,
            {
                clientDetailsOverride: loadOptions.clientDetailsOverride,
                resolvedUrl: loadOptions.resolvedUrl,
                canReconnect: loadOptions.canReconnect,
            });

        return PerformanceEvent.timedExecAsync(
            container.logger,
            { eventName: "Load" },
            async (event) => new Promise<Container>((res, rej) => {
                const version = loadOptions.version;

                // always load unpaused with pending ops!
                // It is also default mode in general.
                const defaultMode: IContainerLoadMode = { opsBeforeReturn: "cached" };
                assert(pendingLocalState === undefined || loadOptions.loadMode === undefined,
                    0x1e1 /* "pending state requires immidiate connection!" */);
                const mode: IContainerLoadMode = loadOptions.loadMode ?? defaultMode;

                const onClosed = (err?: ICriticalContainerError) => {
                    rej(err ?? CreateContainerError("Container closed without an error"));
                };
                container.on("closed", onClosed);

                container.load(version, mode, pendingLocalState)
                    .finally(() => {
                        container.removeListener("closed", onClosed);
                    })
                    .then((props) => {
                        event.end(props);
                        res(container);
                    },
                    (error) => {
                        const err = CreateContainerError(error);
                        // Depending where error happens, we can be attempting to connect to web socket
                        // and continuously retrying (consider offline mode)
                        // Host has no container to close, so it's prudent to do it here
                        container.close(error);
                        onClosed(err);
                    });
            }),
            { start: true, end: true, cancel: "generic" },
        );
    }

    /**
     * Create a new container in a detached state.
     */
    public static async createDetached(
        loader: Loader,
        codeDetails: IFluidCodeDetails,
    ): Promise<Container> {
        const container = new Container(
            loader,
            {});
        await container.createDetached(codeDetails);
        return container;
    }

    /**
     * Create a new container in a detached state that is initialized with a
     * snapshot from a previous detached container.
     */
    public static async rehydrateDetachedFromSnapshot(
        loader: Loader,
        snapshot: string,
    ): Promise<Container> {
        const container = new Container(
            loader,
            {});
        const deserializedSummary = JSON.parse(snapshot) as ISummaryTree;
        await container.rehydrateDetachedFromSnapshot(deserializedSummary);
        return container;
    }

    public subLogger: TelemetryLogger;

    // Tells if container can reconnect on losing fist connection
    // If false, container gets closed on loss of connection.
    private readonly _canReconnect: boolean = true;

    private readonly logger: ITelemetryLogger;

    private loaded = false;
    private _attachState = AttachState.Detached;

    public readonly storage: IDocumentStorageService;
    private readonly storageBlobs = new Map<string, ArrayBufferLike>();
    // Active chaincode and associated runtime
    private _storageService: IDocumentStorageService & IDisposable | undefined;
    private get storageService(): IDocumentStorageService  {
        if (this._storageService === undefined) {
            throw new Error("Attempted to access storageService before it was defined");
        }
        return this._storageService;
    }

    private readonly clientDetailsOverride: IClientDetails | undefined;
    private readonly _deltaManager: DeltaManager;
    private _existing: boolean | undefined;
    private service: IDocumentService | undefined;
    private readonly _audience: Audience;

    private _context: ContainerContext | undefined;
    private get context() {
        if (this._context === undefined) {
            throw new Error("Attempted to access context before it was defined");
        }
        return this._context;
    }
    private _protocolHandler: ProtocolOpHandler | undefined;
    private get protocolHandler() {
        if (this._protocolHandler === undefined) {
            throw new Error("Attempted to access protocolHandler before it was defined");
        }
        return this._protocolHandler;
    }

    private resumedOpProcessingAfterLoad = false;
    private firstConnection = true;
    private manualReconnectInProgress = false;
    private readonly connectionTransitionTimes: number[] = [];
    private messageCountAfterDisconnection: number = 0;
    private _loadedFromVersion: IVersion | undefined;
    private _resolvedUrl: IFluidResolvedUrl | undefined;
    private cachedAttachSummary: ISummaryTree | undefined;
    private attachInProgress = false;
    private _dirtyContainer = false;

    private lastVisible: number | undefined;
    private readonly connectionStateHandler: ConnectionStateHandler;

    private _closed = false;

    private readonly collabWindowTracker = new CollabWindowTracker(
        (type, contents) => this._deltaManager.submit(type, contents),
        () => this.activeConnection(),
        this.loader.services.options?.noopTimeFrequency,
        this.loader.services.options?.noopCountFrequency,
    );

    public get IFluidRouter(): IFluidRouter { return this; }

    public get resolvedUrl(): IResolvedUrl | undefined {
        return this._resolvedUrl;
    }

    public get loadedFromVersion(): IVersion | undefined {
        return this._loadedFromVersion;
    }

    /**
     * {@inheritDoc DeltaManager.readonly}
     * @deprecated - use readOnlyInfo
     */
    public get readonly() {
        return this._deltaManager.readonly;
    }

    /**
     * {@inheritDoc DeltaManager.readonlyPermissions}
     * @deprecated - use readOnlyInfo
     */
    public get readonlyPermissions() {
        return this._deltaManager.readonlyPermissions;
    }

    /**
     * {@inheritDoc DeltaManager.readOnlyInfo}
     */
    public get readOnlyInfo(): ReadOnlyInfo {
        return this._deltaManager.readOnlyInfo;
    }

    /**
     * {@inheritDoc DeltaManager.forceReadonly}
     */
    public forceReadonly(readonly: boolean) {
        this._deltaManager.forceReadonly(readonly);
    }

    public get closed(): boolean {
        return this._closed;
    }

    public get id(): string {
        return this._resolvedUrl?.id ?? "";
    }

    public get deltaManager(): IDeltaManager<ISequencedDocumentMessage, IDocumentMessage> {
        return this._deltaManager;
    }

    public get connectionState(): ConnectionState {
        return this.connectionStateHandler.connectionState;
    }

    public get connected(): boolean {
        return this.connectionStateHandler.connected;
    }

    /**
     * Service configuration details. If running in offline mode will be undefined otherwise will contain service
     * configuration details returned as part of the initial connection.
     */
    public get serviceConfiguration(): IClientConfiguration | undefined {
        return this._deltaManager.serviceConfiguration;
    }

    /**
     * The server provided id of the client.
     * Set once this.connected is true, otherwise undefined
     */
    public get clientId(): string | undefined {
        return this.connectionStateHandler.clientId;
    }

    /**
     * The server provided claims of the client.
     * Set once this.connected is true, otherwise undefined
     */
    public get scopes(): string[] | undefined {
        return this._deltaManager.scopes;
    }

    public get clientDetails(): IClientDetails {
        return this._deltaManager.clientDetails;
    }

    /**
     * @deprecated use codeDetails
     */
    public get chaincodePackage(): IFluidCodeDetails | undefined {
        return this.codeDetails;
    }

    public get codeDetails(): IFluidCodeDetails | undefined {
        return this._context?.codeDetails ?? this.getCodeDetailsFromQuorum();
    }

    /**
     * Flag indicating whether the document already existed at the time of load
     */
    public get existing(): boolean | undefined {
        return this._existing;
    }

    /**
     * Retrieves the audience associated with the document
     */
    public get audience(): IAudience {
        return this._audience;
    }

    /**
     * Returns true if container is dirty.
     * Which means data loss if container is closed at that same moment
     * Most likely that happens when there is no network connection to ordering service
     */
    public get isDirty() {
        return this._dirtyContainer;
    }

    private get serviceFactory() {return this.loader.services.documentServiceFactory;}
    private get urlResolver() {return this.loader.services.urlResolver;}
    public get options(): ILoaderOptions { return this.loader.services.options; }
    private get scope() { return this.loader.services.scope;}
    private get codeLoader() { return this.loader.services.codeLoader;}

    constructor(
        private readonly loader: Loader,
        config: IContainerConfig,
    ) {
        super();
        this._audience = new Audience();

        this.clientDetailsOverride = config.clientDetailsOverride;
        this._resolvedUrl = config.resolvedUrl;
        if (config.canReconnect !== undefined) {
            this._canReconnect = config.canReconnect;
        }

        // Create logger for data stores to use
        const type = this.client.details.type;
        const interactive = this.client.details.capabilities.interactive;
        const clientType =
            `${interactive ? "interactive" : "noninteractive"}${type !== undefined && type !== "" ? `/${type}` : ""}`;
        // Need to use the property getter for docId because for detached flow we don't have the docId initially.
        // We assign the id later so property getter is used.
        this.subLogger = ChildLogger.create(
            loader.services.subLogger,
            undefined,
            {
                all: {
                    clientType, // Differentiating summarizer container from main container
                    loaderVersion: pkgVersion,
                    containerId: uuid(),
                    docId: () => this.id,
                    containerAttachState: () => this._attachState,
                    containerLoaded: () => this.loaded,
                },
                // we need to be judicious with our logging here to avoid generting too much data
                // all data logged here should be broadly applicable, and not specific to a
                // specific error or class of errors
                error: {
                    // load information to associate errors with the specific load point
                    dmInitialSeqNumber: () => this._deltaManager?.initialSequenceNumber,
                    dmLastKnownSeqNumber: () => this._deltaManager?.lastKnownSeqNumber,
                    containerLoadedFromVersionId: () => this.loadedFromVersion?.id,
                    containerLoadedFromVersionDate: () => this.loadedFromVersion?.date,
                    // message information to associate errors with the specific execution state
                    dmLastMsqSeqNumber: () => this.deltaManager?.lastMessage?.sequenceNumber,
                    dmLastMsqSeqTimestamp: () => this.deltaManager?.lastMessage?.timestamp,
                    dmLastMsqSeqClientId: () => this.deltaManager?.lastMessage?.clientId,
                },
            });

        // Prefix all events in this file with container-loader
        this.logger = ChildLogger.create(this.subLogger, "Container");

        this.connectionStateHandler = new ConnectionStateHandler(
            {
                protocolHandler: () => this._protocolHandler,
                logConnectionStateChangeTelemetry: (value, oldState, reason) =>
                    this.logConnectionStateChangeTelemetry(value, oldState, reason),
                shouldClientJoinWrite: () => this._deltaManager.shouldJoinWrite(),
                maxClientLeaveWaitTime: this.loader.services.options.maxClientLeaveWaitTime,
            },
            this.logger,
        );

        this.connectionStateHandler.on("connectionStateChanged", () => {
            if (this.loaded) {
                this.propagateConnectionState();
            }
        });

        this._deltaManager = this.createDeltaManager();
        this.storage = new ContainerStorageAdapter(
            () => {
                if (this.attachState !== AttachState.Attached) {
                    if (this.loader.services.detachedBlobStorage !== undefined) {
                        return new BlobOnlyStorage(this.loader.services.detachedBlobStorage, this.logger);
                    }
                    this.logger.sendErrorEvent({
                        eventName: "NoRealStorageInDetachedContainer",
                    });
                    throw new Error("Real storage calls not allowed in Unattached container");
                }
                return this.storageService;
            },
            this.storageBlobs,
        );

        const isDomAvailable = typeof document === "object" &&
            document !== null &&
            typeof document.addEventListener === "function" &&
            document.addEventListener !== null;
        // keep track of last time page was visible for telemetry
        if (isDomAvailable) {
            this.lastVisible = document.hidden ? performance.now() : undefined;
            document.addEventListener("visibilitychange", () => {
                if (document.hidden) {
                    this.lastVisible = performance.now();
                } else {
                    // settimeout so this will hopefully fire after disconnect event if being hidden caused it
                    setTimeout(() => this.lastVisible = undefined, 0);
                }
            });
        }

        // We observed that most users of platform do not check Container.connected event on load, causing bugs.
        // As such, we are raising events when new listener pops up.
        // Note that we can raise both "disconnected" & "connect" events at the same time,
        // if we are in connecting stage.
        this.on("newListener", (event: string, listener: (...args: any[]) => void) => {
            // Fire events on the end of JS turn, giving a chance for caller to be in consistent state.
            Promise.resolve().then(() => {
                switch (event) {
                    case dirtyContainerEvent:
                        if (this._dirtyContainer) {
                            listener(this._dirtyContainer);
                        }
                        break;
                    case savedContainerEvent:
                        if (!this._dirtyContainer) {
                            listener(this._dirtyContainer);
                        }
                        break;
                    case connectedEventName:
                         if (this.connected) {
                            listener(event, this.clientId);
                         }
                         break;
                    case disconnectedEventName:
                        if (!this.connected) {
                            listener(event);
                        }
                        break;
                    default:
                }
            }).catch((error) =>  {
                this.logger.sendErrorEvent({ eventName: "RaiseConnectedEventError" }, error);
            });
        });
    }

    /**
     * Retrieves the quorum associated with the document
     */
    public getQuorum(): IQuorum {
        return this.protocolHandler.quorum;
    }

    public close(error?: ICriticalContainerError) {
        if (this._closed) {
            return;
        }
        this._closed = true;

        this.collabWindowTracker.stopSequenceNumberUpdate();
        this._deltaManager.close(error);

        this._protocolHandler?.close();

        this._context?.dispose(error !== undefined ? new Error(error.message) : undefined);

        assert(this.connectionState === ConnectionState.Disconnected, 0x0cf /* "disconnect event was not raised!" */);

        this._storageService?.dispose();

        // Notify storage about critical errors. They may be due to disconnect between client & server knowledge about
        // file, like file being overwritten in storage, but client having stale local cache.
        // Driver need to ensure all caches are cleared on critical errors
        this.service?.dispose(error);

        if (error !== undefined) {
            // Log current sequence number - useful if we have access to a file to understand better
            // what op caused trouble (if it's related to op processing).
            // Runtime may provide sequence number as part of error object - this may not match DeltaManager
            // knowledge as old ops are processed when data stores / DDS are re-hydrated when delay-loaded
            this.logger.sendErrorEvent(
                {
                    eventName: "ContainerClose",
                    sequenceNumber: error.sequenceNumber ?? this._deltaManager.lastSequenceNumber,
                },
                error,
            );
        } else {
            assert(this.loaded, 0x0d0 /* "Container in non-loaded state before close!" */);
            this.logger.sendTelemetryEvent({ eventName: "ContainerClose" });
        }

        this.emit("closed", error);

        this.removeAllListeners();
    }

    public closeAndGetPendingLocalState(): string {
        // runtime matches pending ops to successful ones by clientId and client seq num, so we need to close the
        // container at the same time we get pending state, otherwise this container could reconnect and resubmit with
        // a new clientId and a future container using stale pending state without the new clientId would resubmit them
        this._deltaManager.close();

        assert(this.attachState === AttachState.Attached, 0x0d1 /* "Container should be attached before close" */);
        assert(this.resolvedUrl !== undefined && this.resolvedUrl.type === "fluid",
            0x0d2 /* "resolved url should be valid Fluid url" */);
        const pendingState: IPendingLocalState = {
            pendingRuntimeState: this.context.getPendingLocalState(),
            url: this.resolvedUrl.url,
        };

        this.close();

        return JSON.stringify(pendingState);
    }

    public get attachState(): AttachState {
        return this._attachState;
    }

    public serialize(): string {
        assert(this.attachState === AttachState.Detached, 0x0d3 /* "Should only be called in detached container" */);

        const appSummary: ISummaryTree = this.context.createSummary();
        const protocolSummary = this.captureProtocolSummary();
        const combinedSummary = combineAppAndProtocolSummary(appSummary, protocolSummary);
        return JSON.stringify(combinedSummary);
    }

    public async attach(request: IRequest): Promise<void> {
        assert(this.loaded, 0x0d4 /* "not loaded" */);
        assert(!this.closed, 0x0d5 /* "closed" */);

        // If container is already attached or attach is in progress, return.
        if (this._attachState === AttachState.Attached || this.attachInProgress) {
            return;
        }

        this.attachInProgress = true;
        try {
            assert(this.deltaManager.inbound.length === 0, 0x0d6 /* "Inbound queue should be empty when attaching" */);
            // Only take a summary if the container is in detached state, otherwise we could have local changes.
            // In failed attach call, we would already have a summary cached.
            if (this._attachState === AttachState.Detached) {
                // Get the document state post attach - possibly can just call attach but we need to change the
                // semantics around what the attach means as far as async code goes.
                const appSummary: ISummaryTree = this.context.createSummary();
                const protocolSummary = this.captureProtocolSummary();
                this.cachedAttachSummary = combineAppAndProtocolSummary(appSummary, protocolSummary);

                // Set the state as attaching as we are starting the process of attaching container.
                // This should be fired after taking the summary because it is the place where we are
                // starting to attach the container to storage.
                // Also, this should only be fired in detached container.
                this._attachState = AttachState.Attaching;
                this.emit("attaching");
            }
            assert(!!this.cachedAttachSummary,
                0x0d7 /* "Summary should be there either by this attach call or previous attach call!!" */);

            const createNewResolvedUrl = await this.urlResolver.resolve(request);
            ensureFluidResolvedUrl(createNewResolvedUrl);
            const summary = this.cachedAttachSummary;
            // Actually go and create the resolved document
            if (this.service === undefined) {
                this.service = await runWithRetry(
                    async () => this.serviceFactory.createContainer(
                        summary,
                        createNewResolvedUrl,
                        this.subLogger,
                    ),
                    "containerAttach",
                    (id: string) => this._deltaManager.refreshDelayInfo(id),
                    (id: string, delayMs: number, error: any) =>
                        this._deltaManager.emitDelayInfo(id, delayMs, CreateContainerError(error)),
                    this.logger,
                );
            }
            const resolvedUrl = this.service.resolvedUrl;
            ensureFluidResolvedUrl(resolvedUrl);
            this._resolvedUrl = resolvedUrl;
            await this.connectStorageService();

            // This we can probably just pass the storage service to the blob manager - although ideally
            // there just isn't a blob manager
            this._attachState = AttachState.Attached;
            this.emit("attached");
            this.cachedAttachSummary = undefined;

            // Propagate current connection state through the system.
            this.propagateConnectionState();
            if (!this.closed) {
                this.resumeInternal({ fetchOpsFromStorage: false, reason: "createDetached" });
            }
        } catch(error) {
            if (!canRetryOnError(error)) {
                this.close(error);
            }
            throw error;
        } finally {
            this.attachInProgress = false;
        }
    }

    public async request(path: IRequest): Promise<IResponse> {
        return PerformanceEvent.timedExecAsync(this.logger, { eventName: "Request" }, async () => {
            return this.context.request(path);
        });
    }

    public async snapshot(tagMessage: string, fullTree: boolean = false): Promise<void> {
        // Only snapshot once a code quorum has been established
        if (!this.protocolHandler.quorum.has("code") && !this.protocolHandler.quorum.has("code2")) {
            this.logger.sendTelemetryEvent({ eventName: "SkipSnapshot" });
            return;
        }

        // Stop inbound message processing while we complete the snapshot
        try {
            await this.deltaManager.inbound.pause();
            await this.snapshotCore(tagMessage, fullTree);
        } catch (ex) {
            this.logger.sendErrorEvent({ eventName: "SnapshotExceptionError" }, ex);
            throw ex;
        } finally {
            this.deltaManager.inbound.resume();
        }
    }

    public setAutoReconnect(reconnect: boolean) {
        if (reconnect && this.closed) {
            throw new Error("Attempting to setAutoReconnect() a closed DeltaManager");
        }

        this._deltaManager.setAutomaticReconnect(reconnect);

        this.logger.sendTelemetryEvent({
            eventName: reconnect ? "AutoReconnectEnabled" : "AutoReconnectDisabled",
            connectionMode: this._deltaManager.connectionMode,
            connectionState: ConnectionState[this.connectionState],
        });

        // If container state is not attached and resumed, then don't connect to delta stream. Also don't set the
        // manual reconnection flag to true as we haven't made the initial connection yet.
        if (reconnect && this._attachState === AttachState.Attached && this.resumedOpProcessingAfterLoad) {
            if (this.connectionState === ConnectionState.Disconnected) {
                // Only track this as a manual reconnection if we are truly the ones kicking it off.
                this.manualReconnectInProgress = true;
            }

            // Ensure connection to web socket
            this.connectToDeltaStream({ reason: "autoReconnect" }).catch((error) => {
                // All errors are reported through events ("error" / "disconnected") and telemetry in DeltaManager
                // So there shouldn't be a need to record error here.
                // But we have number of cases where reconnects do not happen, and no errors are recorded, so
                // adding this log point for easier diagnostics
                this.logger.sendTelemetryEvent({ eventName: "setAutoReconnectError" }, error);
            });
        }
    }

    public resume() {
        if (!this.closed) {
            // Note: no need to fetch ops as we do it preemptively as part of DeltaManager.attachOpHandler().
            // If there is gap, we will learn about it once connected, but the gap should be small (if any),
            // assuming that resume() is called quickly after initial container boot.
            this.resumeInternal({ reason: "DocumentOpenResume", fetchOpsFromStorage: false });
        }
    }

    protected resumeInternal(args: IConnectionArgs) {
        assert(!this.closed, 0x0d9 /* "Attempting to setAutoReconnect() a closed DeltaManager" */);

        // Resume processing ops
        if (!this.resumedOpProcessingAfterLoad) {
            this.resumedOpProcessingAfterLoad = true;
            this._deltaManager.inbound.resume();
            this._deltaManager.inboundSignal.resume();
        }

        // Ensure connection to web socket
        // All errors are reported through events ("error" / "disconnected") and telemetry in DeltaManager
        this.connectToDeltaStream(args).catch(() => { });
    }

    /**
     * Raise non-critical error to host. Calling this API will not close container.
     * For critical errors, please call Container.close(error).
     * @param error - an error to raise
     */
    public raiseContainerWarning(warning: ContainerWarning) {
        // Some "warning" events come from outside the container and are logged
        // elsewhere (e.g. summarizing container). We shouldn't log these here.
        if (warning.logged !== true) {
            this.logContainerError(warning);
        }
        this.emit("warning", warning);
    }

    public async getAbsoluteUrl(relativeUrl: string): Promise<string | undefined> {
        if (this.resolvedUrl === undefined) {
            return undefined;
        }

        return this.urlResolver.getAbsoluteUrl(
            this.resolvedUrl,
            relativeUrl,
            this._context?.codeDetails);
    }

    public async proposeCodeDetails(codeDetails: IFluidCodeDetails) {
        if (!isFluidCodeDetails(codeDetails)) {
            throw new Error("Provided codeDetails are not IFluidCodeDetails");
        }

        if (this.codeLoader.IFluidCodeDetailsComparer) {
            const comparision = await this.codeLoader.IFluidCodeDetailsComparer.compare(
                codeDetails,
                this.getCodeDetailsFromQuorum());
            if (comparision !== undefined && comparision <= 0) {
                throw new Error("Proposed code details should be greater than the current");
            }
        }

        return this.getQuorum().propose("code", codeDetails)
            .then(()=>true)
            .catch(()=>false);
    }

    private async processCodeProposal(): Promise<void> {
        const codeDetails = this.getCodeDetailsFromQuorum();

        await Promise.all([
            this.deltaManager.inbound.pause(),
            this.deltaManager.inboundSignal.pause()]);

        if ((await this.context.satisfies(codeDetails) === true)) {
            this.deltaManager.inbound.resume();
            this.deltaManager.inboundSignal.resume();
            return;
        }

        this.close(CreateContainerError(
            new Error("ExistingContextDoesNotSatisfyIncomingProposal")));
    }

    private async snapshotCore(tagMessage: string, fullTree: boolean = false) {
        // Snapshots base document state and currently running context
        const root = this.snapshotBase();
        const dataStoreEntries = await this.context.snapshot(tagMessage, fullTree);

        // And then combine
        if (dataStoreEntries !== null) {
            root.entries.push(...dataStoreEntries.entries);
        }

        // Generate base snapshot message
        const deltaDetails =
            `${this._deltaManager.lastSequenceNumber}:${this._deltaManager.minimumSequenceNumber}`;
        const message = `Commit @${deltaDetails} ${tagMessage}`;

        // Pull in the prior version and snapshot tree to store against
        const lastVersion = await this.getVersion(this.id);

        const parents = lastVersion !== undefined ? [lastVersion.id] : [];

        // Write the full snapshot
        return this.storageService.write(root, parents, message, "");
    }

    private snapshotBase(): ITree {
        const entries: ITreeEntry[] = [];

        const quorumSnapshot = this.protocolHandler.quorum.snapshot();
        entries.push({
            mode: FileMode.File,
            path: "quorumMembers",
            type: TreeEntry.Blob,
            value: {
                contents: JSON.stringify(quorumSnapshot.members),
                encoding: "utf-8",
            },
        });
        entries.push({
            mode: FileMode.File,
            path: "quorumProposals",
            type: TreeEntry.Blob,
            value: {
                contents: JSON.stringify(quorumSnapshot.proposals),
                encoding: "utf-8",
            },
        });
        entries.push({
            mode: FileMode.File,
            path: "quorumValues",
            type: TreeEntry.Blob,
            value: {
                contents: JSON.stringify(quorumSnapshot.values),
                encoding: "utf-8",
            },
        });

        // Save attributes for the document
        const documentAttributes = {
            branch: this.id,
            minimumSequenceNumber: this._deltaManager.minimumSequenceNumber,
            sequenceNumber: this._deltaManager.lastSequenceNumber,
            term: this._deltaManager.referenceTerm,
        };
        entries.push({
            mode: FileMode.File,
            path: ".attributes",
            type: TreeEntry.Blob,
            value: {
                contents: JSON.stringify(documentAttributes),
                encoding: "utf-8",
            },
        });

        // Output the tree
        const root: ITree = {
            entries,
        };

        return root;
    }

    private async getVersion(version: string): Promise<IVersion | undefined> {
        const versions = await this.storageService.getVersions(version, 1);
        return versions[0];
    }

    private recordConnectStartTime() {
        if (this.connectionTransitionTimes[ConnectionState.Disconnected] === undefined) {
            this.connectionTransitionTimes[ConnectionState.Disconnected] = performance.now();
        }
    }

    private async connectToDeltaStream(args: IConnectionArgs) {
        this.recordConnectStartTime();

        // All agents need "write" access, including summarizer.
        if (!this._canReconnect || !this.client.details.capabilities.interactive) {
            args.mode = "write";
        }

        return this._deltaManager.connect(args);
    }

    /**
     * Load container.
     *
     * @param specifiedVersion - one of the following
     *   - undefined - fetch latest snapshot
     *   - otherwise, version sha to load snapshot
     * @param pause - start the container in a paused state
     */
    private async load(
        specifiedVersion: string | undefined,
        loadMode: IContainerLoadMode,
        pendingLocalState?: unknown)
    {
        if (this._resolvedUrl === undefined) {
            throw new Error("Attempting to load without a resolved url");
        }
        this.service = await this.serviceFactory.createDocumentService(this._resolvedUrl, this.subLogger);

        let startConnectionP: Promise<IConnectionDetails> | undefined;

        // Ideally we always connect as "read" by default.
        // Currently that works with SPO & r11s, because we get "write" connection when connecting to non-existing file.
        // We should not rely on it by (one of them will address the issue, but we need to address both)
        // 1) switching create new flow to one where we create file by posting snapshot
        // 2) Fixing quorum workflows (have retry logic)
        // That all said, "read" does not work with memorylicious workflows (that opens two simultaneous
        // connections to same file) in two ways:
        // A) creation flow breaks (as one of the clients "sees" file as existing, and hits #2 above)
        // B) Once file is created, transition from view-only connection to write does not work - some bugs to be fixed.
        const connectionArgs: IConnectionArgs = { reason: "DocumentOpen", mode: "write", fetchOpsFromStorage: false };

        // Start websocket connection as soon as possible. Note that there is no op handler attached yet, but the
        // DeltaManager is resilient to this and will wait to start processing ops until after it is attached.
        if (loadMode.deltaConnection === undefined) {
            startConnectionP = this.connectToDeltaStream(connectionArgs);
            startConnectionP.catch((error) => { });
        }

        await this.connectStorageService();
        this._attachState = AttachState.Attached;

        // Fetch specified snapshot.
        const { snapshot, versionId } = await this.fetchSnapshotTree(specifiedVersion);

        const attributes = await this.getDocumentAttributes(this.storageService, snapshot);

        // Attach op handlers to start processing ops
        this.attachDeltaManagerOpHandler(attributes);

        // ...load in the existing quorum
        // Initialize the protocol handler
        const protocolHandlerP =
            this.loadAndInitializeProtocolState(attributes, this.storageService, snapshot);

        let opsBeforeReturnP: Promise<void> | undefined;

        // Initialize document details - if loading a snapshot use that - otherwise we need to wait on
        // the initial details
        if (snapshot !== undefined) {
            this._existing = true;
            switch (loadMode.opsBeforeReturn) {
                case undefined:
                    if (loadMode.deltaConnection !== "none") {
                        // Start prefetch, but not set opsBeforeReturnP - boot is not blocked by it!
                        // eslint-disable-next-line @typescript-eslint/no-floating-promises
                        this._deltaManager.preFetchOps(false);
                    }
                    break;
                case "cached":
                    opsBeforeReturnP = this._deltaManager.preFetchOps(true);
                    // Keep going with fetching ops from storage once we have all cached ops in.
                    // Ops processing will start once cached ops are in and and will stop when queue is empty
                    // (which in most cases will happen when we are done processing cached ops)
                    // eslint-disable-next-line @typescript-eslint/no-floating-promises
                    opsBeforeReturnP.then(async () => this._deltaManager.preFetchOps(false));
                    break;
                case "all":
                    opsBeforeReturnP = this._deltaManager.preFetchOps(false);
                    break;
                default:
                    unreachableCase(loadMode.opsBeforeReturn);
            }
        } else {
            //
            // THIS IS LEGACY PATH
            //
            if (startConnectionP === undefined) {
                startConnectionP = this.connectToDeltaStream(connectionArgs);
            }
            // Intentionally don't .catch on this promise - we'll let any error throw below in the await.
            const details = await startConnectionP;
            this._existing = details.existing;
        }

        this._protocolHandler = await protocolHandlerP;

        const codeDetails = this.getCodeDetailsFromQuorum();
        await this.instantiateContext(
<<<<<<< HEAD
            codeDetails,
            attributes,
            this._existing === true,
=======
            this._existing === true,
            attributes,
            codeDetails,
>>>>>>> 50847ded
            snapshot,
            pendingLocalState,
        );

        // Propagate current connection state through the system.
        this.propagateConnectionState();

        // Internal context is fully loaded at this point
        this.loaded = true;

        // We might have hit some failure that did not manifest itself in exception in this flow,
        // do not start op processing in such case - static version of Container.load() will handle it correctly.
        if (!this.closed) {
            if (opsBeforeReturnP !== undefined) {
                this._deltaManager.inbound.resume();

                await opsBeforeReturnP;
                await this._deltaManager.inbound.waitTillProcessingDone();

                // eslint-disable-next-line @typescript-eslint/no-floating-promises
                this._deltaManager.inbound.pause();
            }

            switch (loadMode.deltaConnection) {
                case undefined:
                    this.resume();
                    break;
                case "delayed":
                    this.resumedOpProcessingAfterLoad = true;
                    this._deltaManager.inbound.resume();
                    this._deltaManager.inboundSignal.resume();
                    break;
                case "none":
                    break;
                default:
                    unreachableCase(loadMode.deltaConnection);
            }
        }

        // Safety net: static version of Container.load() should have got this message through "closed" handler.
        // But if that did not happen for some reason, fail load for sure.
        // Otherwise we can get into situations where container is closed and does not try to connect to ordering
        // service, but caller does not know that (callers do expect container to be not closed on successful path
        // and listen only on "closed" event)
        if (this.closed) {
            throw new Error("Container was closed while load()");
        }

        return {
            existing: this._existing,
            sequenceNumber: attributes.sequenceNumber,
            version: versionId,
        };
    }

    private async createDetached(source: IFluidCodeDetails) {
        const attributes: IDocumentAttributes = {
            branch: "",
            sequenceNumber: detachedContainerRefSeqNumber,
            term: 1,
            minimumSequenceNumber: 0,
        };

        // Seed the base quorum to be an empty list with a code quorum set
        const committedCodeProposal: ICommittedProposal = {
            key: "code",
            value: source,
            approvalSequenceNumber: 0,
            commitSequenceNumber: 0,
            sequenceNumber: 0,
        };

        const members: [string, ISequencedClient][] = [];
        const proposals: [number, ISequencedProposal, string[]][] = [];
        const values: [string, ICommittedProposal][] = [["code", committedCodeProposal]];

        this.attachDeltaManagerOpHandler(attributes);

        // We know this is create detached flow without snapshot.
        this._existing = false;

        // Need to just seed the source data in the code quorum. Quorum itself is empty
        this._protocolHandler = await this.initializeProtocolState(
            attributes,
            members,
            proposals,
            values);

        // The load context - given we seeded the quorum - will be great
        await this.instantiateContextDetached(
            false, // existing
            attributes,
        );

        this.propagateConnectionState();

        this.loaded = true;
    }

    private async rehydrateDetachedFromSnapshot(detachedContainerSnapshot: ISummaryTree) {
        const { snapshotTree, blobs } = getSnapshotTreeFromSerializedContainer(detachedContainerSnapshot);
        blobs.forEach((value, key) => {
            this.storageBlobs.set(key, value);
        });
        const attributes = await this.getDocumentAttributes(undefined, snapshotTree);
        assert(attributes.sequenceNumber === 0, 0x0db /* "Seq number in detached container should be 0!!" */);
        this.attachDeltaManagerOpHandler(attributes);

        // We know this is create detached flow with snapshot.
        this._existing = true;

        // ...load in the existing quorum
        // Initialize the protocol handler
        this._protocolHandler =
            await this.loadAndInitializeProtocolState(attributes, undefined, snapshotTree);

<<<<<<< HEAD
        const codeDetails = this.getCodeDetailsFromQuorum();
        await this.instantiateContext(
            codeDetails,
            attributes,
            true,
=======
        await this.instantiateContextDetached(
            true, // existing
            attributes,
>>>>>>> 50847ded
            snapshotTree,
        );

        this.loaded = true;

        this.propagateConnectionState();
    }

    private async connectStorageService(): Promise<void> {
        if (this._storageService !== undefined) {
            return;
        }

        assert(this.service !== undefined, 0x1ef /* "services must be defined" */);
        const storageService = await this.service.connectToStorage();

        this._storageService =
            new RetriableDocumentStorageService(storageService, this._deltaManager, this.logger);

        if(this.options.summarizeProtocolTree === true) {
            this._storageService =
                new ProtocolTreeStorageService(this._storageService, ()=>this.captureProtocolSummary());
        }

        // ensure we did not lose that policy in the process of wrapping
        assert(storageService.policies?.minBlobSize === this.storageService.policies?.minBlobSize,
            0x0e0 /* "lost minBlobSize policy" */);
    }

    private async getDocumentAttributes(
        storage: IDocumentStorageService | undefined,
        tree: ISnapshotTree | undefined,
    ): Promise<IDocumentAttributes> {
        if (tree === undefined) {
            return {
                branch: this.id,
                minimumSequenceNumber: 0,
                sequenceNumber: 0,
                term: 1,
            };
        }

        // Backward compatibility: old docs would have ".attributes" instead of "attributes"
        const attributesHash = ".protocol" in tree.trees
            ? tree.trees[".protocol"].blobs.attributes
            : tree.blobs[".attributes"];

        const attributes = storage !== undefined ? await readAndParse<IDocumentAttributes>(storage, attributesHash)
            : readAndParseFromBlobs<IDocumentAttributes>(tree.trees[".protocol"].blobs, attributesHash);

        // Backward compatibility for older summaries with no term
        if (attributes.term === undefined) {
            attributes.term = 1;
        }

        return attributes;
    }

    private async loadAndInitializeProtocolState(
        attributes: IDocumentAttributes,
        storage: IDocumentStorageService | undefined,
        snapshot: ISnapshotTree | undefined,
    ): Promise<ProtocolOpHandler> {
        let members: [string, ISequencedClient][] = [];
        let proposals: [number, ISequencedProposal, string[]][] = [];
        let values: [string, any][] = [];

        if (snapshot !== undefined) {
            const baseTree = ".protocol" in snapshot.trees ? snapshot.trees[".protocol"] : snapshot;
            if (storage !== undefined) {
                [members, proposals, values] = await Promise.all([
                    readAndParse<[string, ISequencedClient][]>(storage, baseTree.blobs.quorumMembers),
                    readAndParse<[number, ISequencedProposal, string[]][]>(storage, baseTree.blobs.quorumProposals),
                    readAndParse<[string, ICommittedProposal][]>(storage, baseTree.blobs.quorumValues),
                ]);
            } else {
                members = readAndParseFromBlobs<[string, ISequencedClient][]>(snapshot.trees[".protocol"].blobs,
                    baseTree.blobs.quorumMembers);
                proposals = readAndParseFromBlobs<[number, ISequencedProposal, string[]][]>(
                    snapshot.trees[".protocol"].blobs, baseTree.blobs.quorumProposals);
                values = readAndParseFromBlobs<[string, ICommittedProposal][]>(snapshot.trees[".protocol"].blobs,
                    baseTree.blobs.quorumValues);
            }
        }

        const protocolHandler = await this.initializeProtocolState(
            attributes,
            members,
            proposals,
            values);

        return protocolHandler;
    }

    private async initializeProtocolState(
        attributes: IDocumentAttributes,
        members: [string, ISequencedClient][],
        proposals: [number, ISequencedProposal, string[]][],
        values: [string, any][],
    ): Promise<ProtocolOpHandler> {
        const protocol = new ProtocolOpHandler(
            attributes.minimumSequenceNumber,
            attributes.sequenceNumber,
            attributes.term,
            members,
            proposals,
            values,
            (key, value) => this.submitMessage(MessageType.Propose, { key, value }),
            (sequenceNumber) => this.submitMessage(MessageType.Reject, sequenceNumber));

        const protocolLogger = ChildLogger.create(this.subLogger, "ProtocolHandler");

        protocol.quorum.on("error", (error) => {
            protocolLogger.sendErrorEvent(error);
        });

        // Track membership changes and update connection state accordingly
        protocol.quorum.on("addMember", (clientId, details) => {
            this.connectionStateHandler.receivedAddMemberEvent(clientId);
        });

        protocol.quorum.on("removeMember", (clientId) => {
            this.connectionStateHandler.receivedRemoveMemberEvent(clientId);
        });

        protocol.quorum.on("addProposal", (proposal: IPendingProposal) => {
            if (proposal.key === "code" || proposal.key === "code2") {
                this.emit("codeDetailsProposed", proposal.value, proposal);
            }
        });

        protocol.quorum.on(
            "approveProposal",
            (sequenceNumber, key, value) => {
                debug(`approved ${key}`);
                if (key === "code" || key === "code2") {
                    debug(`codeProposal ${JSON.stringify(value)}`);
                    if (!isFluidCodeDetails(value)) {
                        this.logger.sendErrorEvent({
                                eventName: "CodeProposalNotIFluidCodeDetails",
                        });
                    }
                    this.processCodeProposal().catch((error) => {
                        this.close(CreateContainerError(error));
                        throw error;
                    });
                }
            });

        return protocol;
    }

    private captureProtocolSummary(): ISummaryTree {
        const quorumSnapshot = this.protocolHandler.quorum.snapshot();

        // Save attributes for the document
        const documentAttributes: IDocumentAttributes = {
            branch: this.id,
            minimumSequenceNumber: this.protocolHandler.minimumSequenceNumber,
            sequenceNumber: this.protocolHandler.sequenceNumber,
            term: this.protocolHandler.term,
        };

        const summary: ISummaryTree = {
            tree: {
                attributes: {
                    content: JSON.stringify(documentAttributes),
                    type: SummaryType.Blob,
                },
                quorumMembers: {
                    content: JSON.stringify(quorumSnapshot.members),
                    type: SummaryType.Blob,
                },
                quorumProposals: {
                    content: JSON.stringify(quorumSnapshot.proposals),
                    type: SummaryType.Blob,
                },
                quorumValues: {
                    content: JSON.stringify(quorumSnapshot.values),
                    type: SummaryType.Blob,
                },
            },
            type: SummaryType.Tree,
        };

        return summary;
    }

    private getCodeDetailsFromQuorum(): IFluidCodeDetails {
        const quorum = this.protocolHandler.quorum;

        const pkg = getCodeProposal(quorum);

        return pkg as IFluidCodeDetails;
    }

    private get client(): IClient {
        const client: IClient = this.options?.client !== undefined
            ? (this.options.client as IClient)
            : {
                details: {
                    capabilities: { interactive: true },
                },
                mode: "read", // default reconnection mode on lost connection / connection error
                permission: [],
                scopes: [],
                user: { id: "" },
            };

        if (this.clientDetailsOverride !== undefined) {
            merge(client.details, this.clientDetailsOverride);
        }

        return client;
    }

    /**
     * Returns true if connection is active, i.e. it's "write" connection and
     * container runtime was notified about this connection (i.e. we are up-to-date and could send ops).
     * This happens after client received its own joinOp and thus is in the quorum.
     * If it's not true, runtime is not in position to send ops.
     */
    private activeConnection() {
        return this.connectionState === ConnectionState.Connected && this._deltaManager.connectionMode === "write";
    }

    private createDeltaManager() {
        const deltaManager: DeltaManager = new DeltaManager(
            () => this.service,
            this.client,
            ChildLogger.create(this.subLogger, "DeltaManager"),
            this._canReconnect,
            () => this.activeConnection(),
        );

        // Disable inbound queues as Container is not ready to accept any ops until we are fully loaded!
        // eslint-disable-next-line @typescript-eslint/no-floating-promises
        deltaManager.inbound.pause();
        // eslint-disable-next-line @typescript-eslint/no-floating-promises
        deltaManager.inboundSignal.pause();

        deltaManager.on("connect", (details: IConnectionDetails, opsBehind?: number) => {
            this.connectionStateHandler.receivedConnectEvent(
                this._deltaManager.connectionMode,
                details,
                opsBehind,
            );

            // Back-compat for new client and old server.
            this._audience.clear();

            for (const priorClient of details.initialClients ?? []) {
                this._audience.addMember(priorClient.clientId, priorClient.client);
            }
        });

        deltaManager.on("disconnect", (reason: string) => {
            this.manualReconnectInProgress = false;
            this.connectionStateHandler.receivedDisconnectEvent(reason);
        });

        deltaManager.on("throttled", (warning: IThrottlingWarning) => {
            this.raiseContainerWarning(warning);
        });

        deltaManager.on("readonly", (readonly) => {
            this.emit("readonly", readonly);
        });

        deltaManager.on("closed", (error?: ICriticalContainerError) => {
            this.close(error);
        });

        return deltaManager;
    }

    private attachDeltaManagerOpHandler(attributes: IDocumentAttributes): void {
        this._deltaManager.attachOpHandler(
            attributes.minimumSequenceNumber,
            attributes.sequenceNumber,
            attributes.term ?? 1,
            {
                process: (message) => this.processRemoteMessage(message),
                processSignal: (message) => {
                    this.processSignal(message);
                },
            });
    }

    private logConnectionStateChangeTelemetry(
        value: ConnectionState,
        oldState: ConnectionState,
        reason?: string,
    ) {
        // Log actual event
        const time = performance.now();
        this.connectionTransitionTimes[value] = time;
        const duration = time - this.connectionTransitionTimes[oldState];

        let durationFromDisconnected: number | undefined;
        let connectionMode: string | undefined;
        let connectionInitiationReason: string | undefined;
        let autoReconnect: ReconnectMode | undefined;
        let checkpointSequenceNumber: number | undefined;
        let sequenceNumber: number | undefined;
        let opsBehind: number | undefined;
        if (value === ConnectionState.Disconnected) {
            autoReconnect = this._deltaManager.reconnectMode;
        } else {
            connectionMode = this._deltaManager.connectionMode;
            sequenceNumber = this.deltaManager.lastSequenceNumber;
            if (value === ConnectionState.Connected) {
                durationFromDisconnected = time - this.connectionTransitionTimes[ConnectionState.Disconnected];
                durationFromDisconnected = TelemetryLogger.formatTick(durationFromDisconnected);
            } else {
                // This info is of most interest on establishing connection only.
                checkpointSequenceNumber = this.deltaManager.lastKnownSeqNumber;
                if (this.deltaManager.hasCheckpointSequenceNumber) {
                    opsBehind = checkpointSequenceNumber - sequenceNumber;
                }
            }
            if (this.firstConnection) {
                connectionInitiationReason = "InitialConnect";
            } else if (this.manualReconnectInProgress) {
                connectionInitiationReason = "ManualReconnect";
            } else {
                connectionInitiationReason = "AutoReconnect";
            }
        }

        this.logger.sendPerformanceEvent({
            eventName: `ConnectionStateChange_${ConnectionState[value]}`,
            from: ConnectionState[oldState],
            duration,
            durationFromDisconnected,
            reason,
            connectionInitiationReason,
            socketDocumentId: this._deltaManager.socketDocumentId,
            pendingClientId: this.connectionStateHandler.pendingClientId,
            clientId: this.clientId,
            connectionMode,
            autoReconnect,
            opsBehind,
            online: OnlineStatus[isOnline()],
            lastVisible: this.lastVisible !== undefined ? performance.now() - this.lastVisible : undefined,
            checkpointSequenceNumber,
            sequenceNumber,
        });

        if (value === ConnectionState.Connected) {
            this.firstConnection = false;
            this.manualReconnectInProgress = false;
        }
    }

    private propagateConnectionState() {
        const logOpsOnReconnect: boolean =
            this.connectionState === ConnectionState.Connected &&
            !this.firstConnection &&
            this._deltaManager.connectionMode === "write";
        if (logOpsOnReconnect) {
            this.messageCountAfterDisconnection = 0;
        }

        const state = this.connectionState === ConnectionState.Connected;
        if (!this.context.disposed) {
            this.context.setConnectionState(state, this.clientId);
        }
        assert(this.protocolHandler !== undefined, 0x0dc /* "Protocol handler should be set here" */);
        this.protocolHandler.quorum.setConnectionState(state, this.clientId);
        raiseConnectedEvent(this.logger, this, state, this.clientId);

        if (logOpsOnReconnect) {
            this.logger.sendTelemetryEvent(
                { eventName: "OpsSentOnReconnect", count: this.messageCountAfterDisconnection });
        }
    }

    private submitContainerMessage(type: MessageType, contents: any, batch?: boolean, metadata?: any): number {
        const outboundMessageType: string = type;
        switch (outboundMessageType) {
            case MessageType.Operation:
            case MessageType.RemoteHelp:
                break;
            case MessageType.Summarize: {
                // github #6451: this is only needed for staging so the server
                // know when the protocol tree is included
                // this can be removed once all clients send
                // protocol tree by default
                const summary = contents as ISummaryContent;
                if(summary.details === undefined) {
                    summary.details = {};
                }
                summary.details.includesProtocolTree =
                    this.options.summarizeProtocolTree === true;
                break;
            }
            default:
                this.close(CreateContainerError(`Runtime can't send arbitrary message type: ${type}`));
                return -1;
        }
        return this.submitMessage(type, contents, batch, metadata);
    }

    private submitMessage(type: MessageType, contents: any, batch?: boolean, metadata?: any): number {
        if (this.connectionState !== ConnectionState.Connected) {
            this.logger.sendErrorEvent({ eventName: "SubmitMessageWithNoConnection", type });
            return -1;
        }

        this.messageCountAfterDisconnection += 1;
        this.collabWindowTracker.stopSequenceNumberUpdate();
        return this._deltaManager.submit(type, contents, batch, metadata);
    }

    private processRemoteMessage(message: ISequencedDocumentMessage): IProcessMessageResult {
        // Check and report if we're getting messages from a clientId that we previously
        // flagged as shouldHaveLeft, or from a client that's not in the quorum but should be
        if (message.clientId != null) {
            let errorMsg: string | undefined;
            const client: ILocalSequencedClient | undefined =
                this.getQuorum().getMember(message.clientId);
            if (client === undefined && message.type !== MessageType.ClientJoin) {
                errorMsg = "messageClientIdMissingFromQuorum";
            } else if (client?.shouldHaveLeft === true && message.type !== MessageType.NoOp) {
                errorMsg = "messageClientIdShouldHaveLeft";
            }
            if (errorMsg !== undefined) {
                const error = new DataCorruptionError(
                    errorMsg,
                    extractSafePropertiesFromMessage(message));
                this.close(CreateContainerError(error));
            }
        }

        const local = this.clientId === message.clientId;

        // Forward non system messages to the loaded runtime for processing
        if (!isSystemMessage(message)) {
            this.context.process(message, local, undefined);
        }

        // Allow the protocol handler to process the message
        const result = this.protocolHandler.processMessage(message, local);
        this.collabWindowTracker.scheduleSequenceNumberUpdate(message, result.immediateNoOp === true);

        this.emit("op", message);

        return result;
    }

    private submitSignal(message: any) {
        this._deltaManager.submitSignal(JSON.stringify(message));
    }

    private processSignal(message: ISignalMessage) {
        // No clientId indicates a system signal message.
        if (message.clientId === null) {
            const innerContent = message.content as { content: any; type: string };
            if (innerContent.type === MessageType.ClientJoin) {
                const newClient = innerContent.content as ISignalClient;
                this._audience.addMember(newClient.clientId, newClient.client);
            } else if (innerContent.type === MessageType.ClientLeave) {
                const leftClientId = innerContent.content as string;
                this._audience.removeMember(leftClientId);
            }
        } else {
            const local = this.clientId === message.clientId;
            this.context.processSignal(message, local);
        }
    }

    /**
     * Get the most recent snapshot, or a specific version.
     * @param specifiedVersion - The specific version of the snapshot to retrieve
     * @returns The snapshot requested, or the latest snapshot if no version was specified, plus version ID
     */
    private async fetchSnapshotTree(specifiedVersion: string | undefined):
        Promise<{snapshot?: ISnapshotTree; versionId?: string}>
    {
        const version = await this.getVersion(specifiedVersion ?? this.id);

        if (version === undefined && specifiedVersion !== undefined) {
            // We should have a defined version to load from if specified version requested
            this.logger.sendErrorEvent({ eventName: "NoVersionFoundWhenSpecified", id: specifiedVersion });
        }
        this._loadedFromVersion = version;
        const snapshot = await this.storageService.getSnapshotTree(version) ?? undefined;

        if (snapshot === undefined && version !== undefined) {
            this.logger.sendErrorEvent({ eventName: "getSnapshotTreeFailed", id: version.id });
        }
        return { snapshot, versionId: version?.id };
    }

<<<<<<< HEAD
    private async instantiateContext(
        codeDetails: IFluidCodeDetails,
        attributes: IDocumentAttributes,
        existing: boolean,
=======
    private async instantiateContextDetached(
        existing: boolean,
        attributes: IDocumentAttributes,
        snapshot?: ISnapshotTree,
        pendingLocalState?: unknown,
    ) {
        const codeDetails = this.getCodeDetailsFromQuorum();
        if (codeDetails === undefined) {
            throw new Error("pkg should be provided in create flow!!");
        }

        await this.instantiateContext(
            existing,
            attributes,
            codeDetails,
            snapshot,
            pendingLocalState,
        );
    }

    private async instantiateContext(
        existing: boolean,
        attributes: IDocumentAttributes,
        codeDetails: IFluidCodeDetails,
>>>>>>> 50847ded
        snapshot?: ISnapshotTree,
        pendingLocalState?: unknown,
    ) {
        assert(this._context?.disposed !== false, 0x0dd /* "Existing context not disposed" */);
        // If this assert fires, our state tracking is likely not synchronized between COntainer & runtime.
        if (this._dirtyContainer) {
            this.logger.sendErrorEvent({ eventName: "DirtyContainerReloadContainer" });
        }

        this._context = await ContainerContext.createOrLoad(
            this,
            this.scope,
            this.codeLoader,
            codeDetails,
            snapshot,
            attributes,
            new DeltaManagerProxy(this._deltaManager),
            new QuorumProxy(this.protocolHandler.quorum),
            // The relative loader will proxy requests to '/' to the loader itself
            // assuming no non-cache flags are set.
            // Global requests will still go directly to the loader
            new RelativeLoader(this, this.loader),
            (warning: ContainerWarning) => this.raiseContainerWarning(warning),
            (type, contents, batch, metadata) => this.submitContainerMessage(type, contents, batch, metadata),
            (message) => this.submitSignal(message),
            (error?: ICriticalContainerError) => this.close(error),
            Container.version,
            (dirty: boolean) => {
                this._dirtyContainer = dirty;
                this.emit(dirty ? dirtyContainerEvent : savedContainerEvent);
            },
            existing,
            pendingLocalState,
        );

        this.emit("contextChanged", codeDetails);
    }

<<<<<<< HEAD
    /**
     * Creates a new, unattached container context
     */
    private async createDetachedContext(attributes: IDocumentAttributes, snapshot?: ISnapshotTree) {
        const codeDetails = this.getCodeDetailsFromQuorum();
        if (codeDetails === undefined) {
            throw new Error("pkg should be provided in create flow!!");
        }

        await this.instantiateContext(
            codeDetails,
            attributes,
            false,
            snapshot,
        );
    }

=======
>>>>>>> 50847ded
    // Please avoid calling it directly.
    // raiseContainerWarning() is the right flow for most cases
    private logContainerError(warning: ContainerWarning) {
        this.logger.sendErrorEvent({ eventName: "ContainerWarning" }, warning);
    }
}<|MERGE_RESOLUTION|>--- conflicted
+++ resolved
@@ -1205,15 +1205,9 @@
 
         const codeDetails = this.getCodeDetailsFromQuorum();
         await this.instantiateContext(
-<<<<<<< HEAD
-            codeDetails,
-            attributes,
-            this._existing === true,
-=======
             this._existing === true,
             attributes,
             codeDetails,
->>>>>>> 50847ded
             snapshot,
             pendingLocalState,
         );
@@ -1330,17 +1324,9 @@
         this._protocolHandler =
             await this.loadAndInitializeProtocolState(attributes, undefined, snapshotTree);
 
-<<<<<<< HEAD
-        const codeDetails = this.getCodeDetailsFromQuorum();
-        await this.instantiateContext(
-            codeDetails,
-            attributes,
-            true,
-=======
         await this.instantiateContextDetached(
             true, // existing
             attributes,
->>>>>>> 50847ded
             snapshotTree,
         );
 
@@ -1836,12 +1822,6 @@
         return { snapshot, versionId: version?.id };
     }
 
-<<<<<<< HEAD
-    private async instantiateContext(
-        codeDetails: IFluidCodeDetails,
-        attributes: IDocumentAttributes,
-        existing: boolean,
-=======
     private async instantiateContextDetached(
         existing: boolean,
         attributes: IDocumentAttributes,
@@ -1866,7 +1846,6 @@
         existing: boolean,
         attributes: IDocumentAttributes,
         codeDetails: IFluidCodeDetails,
->>>>>>> 50847ded
         snapshot?: ISnapshotTree,
         pendingLocalState?: unknown,
     ) {
@@ -1905,26 +1884,6 @@
         this.emit("contextChanged", codeDetails);
     }
 
-<<<<<<< HEAD
-    /**
-     * Creates a new, unattached container context
-     */
-    private async createDetachedContext(attributes: IDocumentAttributes, snapshot?: ISnapshotTree) {
-        const codeDetails = this.getCodeDetailsFromQuorum();
-        if (codeDetails === undefined) {
-            throw new Error("pkg should be provided in create flow!!");
-        }
-
-        await this.instantiateContext(
-            codeDetails,
-            attributes,
-            false,
-            snapshot,
-        );
-    }
-
-=======
->>>>>>> 50847ded
     // Please avoid calling it directly.
     // raiseContainerWarning() is the right flow for most cases
     private logContainerError(warning: ContainerWarning) {
