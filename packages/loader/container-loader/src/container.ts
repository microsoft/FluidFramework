/*!
 * Copyright (c) Microsoft Corporation and contributors. All rights reserved.
 * Licensed under the MIT License.
 */

// eslint-disable-next-line import/no-internal-modules
import merge from "lodash/merge";
import { v4 as uuid } from "uuid";
import {
    ITelemetryLogger, ITelemetryProperties,
} from "@fluidframework/common-definitions";
import { assert, performance, unreachableCase } from "@fluidframework/common-utils";
import {
    IRequest,
    IResponse,
    IFluidRouter,
} from "@fluidframework/core-interfaces";
import {
    IAudience,
    IConnectionDetails,
    IContainer,
    IContainerEvents,
    IDeltaManager,
    ICriticalContainerError,
    ContainerWarning,
    AttachState,
    IThrottlingWarning,
    ReadOnlyInfo,
    IContainerLoadMode,
    IFluidCodeDetails,
    isFluidCodeDetails,
    IBatchMessage,
} from "@fluidframework/container-definitions";
import {
    GenericError,
    UsageError,
} from "@fluidframework/container-utils";
import {
    IDocumentService,
    IDocumentStorageService,
    IFluidResolvedUrl,
    IResolvedUrl,
} from "@fluidframework/driver-definitions";
import {
    readAndParse,
    OnlineStatus,
    isOnline,
    ensureFluidResolvedUrl,
    combineAppAndProtocolSummary,
    runWithRetry,
    isFluidResolvedUrl,
} from "@fluidframework/driver-utils";
import { IQuorumSnapshot } from "@fluidframework/protocol-base";
import {
    IClient,
    IClientConfiguration,
    IClientDetails,
    ICommittedProposal,
    IDocumentAttributes,
    IDocumentMessage,
    IProtocolState,
    IQuorumClients,
    IQuorumProposals,
    ISequencedClient,
    ISequencedDocumentMessage,
    ISequencedProposal,
    ISignalMessage,
    ISnapshotTree,
    ISummaryContent,
    ISummaryTree,
    IVersion,
    MessageType,
    SignalType,
    SummaryType,
} from "@fluidframework/protocol-definitions";
import {
    ChildLogger,
    EventEmitterWithErrorHandling,
    PerformanceEvent,
    raiseConnectedEvent,
    TelemetryLogger,
    connectedEventName,
    disconnectedEventName,
    normalizeError,
    MonitoringContext,
    loggerToMonitoringContext,
    wrapError,
} from "@fluidframework/telemetry-utils";
import { Audience } from "./audience";
import { ContainerContext } from "./containerContext";
import { ReconnectMode, IConnectionManagerFactoryArgs, getPackageName } from "./contracts";
import { DeltaManager, IConnectionArgs } from "./deltaManager";
import { DeltaManagerProxy } from "./deltaManagerProxy";
import { ILoaderOptions, Loader, RelativeLoader } from "./loader";
import { pkgVersion } from "./packageVersion";
import { ContainerStorageAdapter } from "./containerStorageAdapter";
import {
    IConnectionStateHandler,
    createConnectionStateHandler,
} from "./connectionStateHandler";
import { getProtocolSnapshotTree, getSnapshotTreeFromSerializedContainer } from "./utils";
import { initQuorumValuesFromCodeDetails, getCodeDetailsFromQuorumValues, QuorumProxy } from "./quorum";
import { CollabWindowTracker } from "./collabWindowTracker";
import { ConnectionManager } from "./connectionManager";
import { ConnectionState } from "./connectionState";
import {
    IProtocolHandler,
    ProtocolHandler,
    ProtocolHandlerBuilder,
} from "./protocol";

const detachedContainerRefSeqNumber = 0;

const dirtyContainerEvent = "dirty";
const savedContainerEvent = "saved";

export interface IContainerLoadOptions {
    /**
     * Disables the Container from reconnecting if false, allows reconnect otherwise.
     */
    canReconnect?: boolean;
    /**
     * Client details provided in the override will be merged over the default client.
     */
    clientDetailsOverride?: IClientDetails;
    resolvedUrl: IFluidResolvedUrl;
    /**
     * Control which snapshot version to load from.  See IParsedUrl for detailed information.
     */
    version: string | undefined;
    /**
     * Loads the Container in paused state if true, unpaused otherwise.
     */
    loadMode?: IContainerLoadMode;
}

export interface IContainerConfig {
    resolvedUrl?: IFluidResolvedUrl;
    canReconnect?: boolean;
    /**
     * Client details provided in the override will be merged over the default client.
     */
    clientDetailsOverride?: IClientDetails;
    /**
     * Serialized state from a previous instance of this container
     */
    serializedContainerState?: IPendingContainerState;
}

/**
 * Waits until container connects to delta storage and gets up-to-date.
 *
 * Useful when resolving URIs and hitting 404, due to container being loaded from (stale) snapshot and not being
 * up to date. Host may chose to wait in such case and retry resolving URI.
 *
 * Warning: Will wait infinitely for connection to establish if there is no connection.
 * May result in deadlock if Container.disconnect() is called and never followed by a call to Container.connect().
 *
 * @returns `true`: container is up to date, it processed all the ops that were know at the time of first connection.
 *
 * `false`: storage does not provide indication of how far the client is. Container processed all the ops known to it,
 * but it maybe still behind.
 *
 * @throws an error beginning with `"Container closed"` if the container is closed before it catches up.
 */
export async function waitContainerToCatchUp(container: IContainer) {
    // Make sure we stop waiting if container is closed.
    if (container.closed) {
        throw new UsageError("waitContainerToCatchUp: Container closed");
    }

    return new Promise<boolean>((resolve, reject) => {
        const deltaManager = container.deltaManager;

        const closedCallback = (err?: ICriticalContainerError | undefined) => {
            container.off("closed", closedCallback);
            const baseMessage = "Container closed while waiting to catch up";
            reject(
                err !== undefined
                    ? wrapError(err, (innerMessage) => new GenericError(`${baseMessage}: ${innerMessage}`))
                    : new GenericError(baseMessage),
            );
        };
        container.on("closed", closedCallback);

        // Depending on config, transition to "connected" state may include the guarantee
        // that all known ops have been processed.  If so, we may introduce additional wait here.
        // Waiting for "connected" state in either case gets us at least to our own Join op
        // which is a reasonable approximation of "caught up"
        const waitForOps = () => {
            assert(container.connectionState === ConnectionState.CatchingUp
                || container.connectionState === ConnectionState.Connected,
                0x0cd /* "Container disconnected while waiting for ops!" */);
            const hasCheckpointSequenceNumber = deltaManager.hasCheckpointSequenceNumber;

            const connectionOpSeqNumber = deltaManager.lastKnownSeqNumber;
            assert(deltaManager.lastSequenceNumber <= connectionOpSeqNumber,
                0x266 /* "lastKnownSeqNumber should never be below last processed sequence number" */);
            if (deltaManager.lastSequenceNumber === connectionOpSeqNumber) {
                container.off("closed", closedCallback);
                resolve(hasCheckpointSequenceNumber);
                return;
            }
            const callbackOps = (message: ISequencedDocumentMessage) => {
                if (connectionOpSeqNumber <= message.sequenceNumber) {
                    container.off("closed", closedCallback);
                    resolve(hasCheckpointSequenceNumber);
                    deltaManager.off("op", callbackOps);
                }
            };
            deltaManager.on("op", callbackOps);
        };

        // We can leverage DeltaManager's "connect" event here and test for ConnectionState.Disconnected
        // But that works only if service provides us checkPointSequenceNumber
        // Our internal testing is based on R11S that does not, but almost all tests connect as "write" and
        // use this function to catch up, so leveraging our own join op as a fence/barrier
        if (container.connectionState === ConnectionState.Connected) {
            waitForOps();
            return;
        }

        const callback = () => {
            container.off(connectedEventName, callback);
            waitForOps();
        };
        container.on(connectedEventName, callback);

        if (container.connectionState === ConnectionState.Disconnected) {
            container.connect();
        }
    });
}

const getCodeProposal =
    // eslint-disable-next-line @typescript-eslint/no-unsafe-return
    (quorum: IQuorumProposals) => quorum.get("code") ?? quorum.get("code2");

/**
 * Helper function to report to telemetry cases where operation takes longer than expected (1s)
 * @param logger - logger to use
 * @param eventName - event name
 * @param action - functor to call and measure
 */
export async function ReportIfTooLong(
    logger: ITelemetryLogger,
    eventName: string,
    action: () => Promise<ITelemetryProperties>,
) {
    const event = PerformanceEvent.start(logger, { eventName });
    const props = await action();
    if (event.duration > 200) {
        event.end(props);
    }
}

/**
 * State saved by a container at close time, to be used to load a new instance
 * of the container to the same state
 */
export interface IPendingContainerState {
    pendingRuntimeState: unknown;
    url: string;
    protocol: IProtocolState;
    term: number;
    clientId?: string;
}

const summarizerClientType = "summarizer";

export class Container extends EventEmitterWithErrorHandling<IContainerEvents> implements IContainer {
    public static version = "^0.1.0";

    /**
     * Load an existing container.
     */
    public static async load(
        loader: Loader,
        loadOptions: IContainerLoadOptions,
        pendingLocalState?: IPendingContainerState,
        protocolHandlerBuilder?: ProtocolHandlerBuilder,
    ): Promise<Container> {
        const container = new Container(
            loader,
            {
                clientDetailsOverride: loadOptions.clientDetailsOverride,
                resolvedUrl: loadOptions.resolvedUrl,
                canReconnect: loadOptions.canReconnect,
                serializedContainerState: pendingLocalState,
            },
            protocolHandlerBuilder);

        return PerformanceEvent.timedExecAsync(
            container.mc.logger,
            { eventName: "Load" },
            async (event) => new Promise<Container>((resolve, reject) => {
                const version = loadOptions.version;

                const defaultMode: IContainerLoadMode = { opsBeforeReturn: "cached" };
                // if we have pendingLocalState, anything we cached is not useful and we shouldn't wait for connection
                // to return container, so ignore this value and use undefined for opsBeforeReturn
                const mode: IContainerLoadMode = pendingLocalState
                    ? { ...(loadOptions.loadMode ?? defaultMode), opsBeforeReturn: undefined }
                    : loadOptions.loadMode ?? defaultMode;

                const onClosed = (err?: ICriticalContainerError) => {
                    // pre-0.58 error message: containerClosedWithoutErrorDuringLoad
                    reject(err ?? new GenericError("Container closed without error during load"));
                };
                container.on("closed", onClosed);

                container.load(version, mode, pendingLocalState)
                    .finally(() => {
                        container.removeListener("closed", onClosed);
                    })
                    .then((props) => {
                        event.end({ ...props, ...loadOptions.loadMode });
                        resolve(container);
                    },
                        (error) => {
                            const err = normalizeError(error);
                            // Depending where error happens, we can be attempting to connect to web socket
                            // and continuously retrying (consider offline mode)
                            // Host has no container to close, so it's prudent to do it here
                            container.close(err);
                            onClosed(err);
                        });
            }),
            { start: true, end: true, cancel: "generic" },
        );
    }

    /**
     * Create a new container in a detached state.
     */
    public static async createDetached(
        loader: Loader,
        codeDetails: IFluidCodeDetails,
        protocolHandlerBuilder?: ProtocolHandlerBuilder,
    ): Promise<Container> {
        const container = new Container(
            loader,
            {},
            protocolHandlerBuilder);

        return PerformanceEvent.timedExecAsync(
            container.mc.logger,
            { eventName: "CreateDetached" },
            async (_event) => {
                await container.createDetached(codeDetails);
                return container;
            },
            { start: true, end: true, cancel: "generic" });
    }

    /**
     * Create a new container in a detached state that is initialized with a
     * snapshot from a previous detached container.
     */
    public static async rehydrateDetachedFromSnapshot(
        loader: Loader,
        snapshot: string,
        protocolHandlerBuilder?: ProtocolHandlerBuilder,
    ): Promise<Container> {
        const container = new Container(
            loader,
            {},
            protocolHandlerBuilder);

        return PerformanceEvent.timedExecAsync(
            container.mc.logger,
            { eventName: "RehydrateDetachedFromSnapshot" },
            async (_event) => {
                const deserializedSummary = JSON.parse(snapshot) as ISummaryTree;
                await container.rehydrateDetachedFromSnapshot(deserializedSummary);
                return container;
            },
            { start: true, end: true, cancel: "generic" });
    }

    public subLogger: TelemetryLogger;

    // Tells if container can reconnect on losing fist connection
    // If false, container gets closed on loss of connection.
    private readonly _canReconnect: boolean = true;

    private readonly mc: MonitoringContext;

    private _lifecycleState: "loading" | "loaded" | "closing" | "closed" = "loading";

    private setLoaded() {
        // It's conceivable the container could be closed when this is called
        // Only transition states if currently loading
        if (this._lifecycleState === "loading") {
            // Propagate current connection state through the system.
            this.propagateConnectionState(true /* initial transition */);
            this._lifecycleState = "loaded";
        }
    }

    public get closed(): boolean {
        return (this._lifecycleState === "closing" || this._lifecycleState === "closed");
    }

    private _attachState = AttachState.Detached;

    private readonly storageService: ContainerStorageAdapter;
    public get storage(): IDocumentStorageService {
        return this.storageService;
    }

    private readonly clientDetailsOverride: IClientDetails | undefined;
    private readonly _deltaManager: DeltaManager<ConnectionManager>;
    private service: IDocumentService | undefined;

    private _context: ContainerContext | undefined;
    private get context() {
        if (this._context === undefined) {
            throw new GenericError("Attempted to access context before it was defined");
        }
        return this._context;
    }
    private _protocolHandler: IProtocolHandler | undefined;
    private get protocolHandler() {
        if (this._protocolHandler === undefined) {
            throw new Error("Attempted to access protocolHandler before it was defined");
        }
        return this._protocolHandler;
    }

    /** During initialization we pause the inbound queues. We track this state to ensure we only call resume once */
    private inboundQueuePausedFromInit = true;
    private firstConnection = true;
    private readonly connectionTransitionTimes: number[] = [];
    private messageCountAfterDisconnection: number = 0;
    private _loadedFromVersion: IVersion | undefined;
    private _resolvedUrl: IFluidResolvedUrl | undefined;
    private attachStarted = false;
    private _dirtyContainer = false;

    private lastVisible: number | undefined;
    private readonly visibilityEventHandler: (() => void) | undefined;
    private readonly connectionStateHandler: IConnectionStateHandler;

    private setAutoReconnectTime = performance.now();

    private collabWindowTracker: CollabWindowTracker | undefined;

    private get connectionMode() { return this._deltaManager.connectionManager.connectionMode; }

    public get IFluidRouter(): IFluidRouter { return this; }

    public get resolvedUrl(): IResolvedUrl | undefined {
        return this._resolvedUrl;
    }

    public get loadedFromVersion(): IVersion | undefined {
        return this._loadedFromVersion;
    }

    public get readOnlyInfo(): ReadOnlyInfo {
        return this._deltaManager.readOnlyInfo;
    }

    public get closeSignal(): AbortSignal {
        return this._deltaManager.closeAbortController.signal;
    }

    /**
     * Tracks host requiring read-only mode.
     */
    public forceReadonly(readonly: boolean) {
        this._deltaManager.connectionManager.forceReadonly(readonly);
    }

    public get deltaManager(): IDeltaManager<ISequencedDocumentMessage, IDocumentMessage> {
        return this._deltaManager;
    }

    public get connectionState(): ConnectionState {
        return this.connectionStateHandler.connectionState;
    }

    public get connected(): boolean {
        return this.connectionStateHandler.connectionState === ConnectionState.Connected;
    }

    /**
     * Service configuration details. If running in offline mode will be undefined otherwise will contain service
     * configuration details returned as part of the initial connection.
     */
    public get serviceConfiguration(): IClientConfiguration | undefined {
        return this._deltaManager.serviceConfiguration;
    }

    private _clientId: string | undefined;

    /**
     * The server provided id of the client.
     * Set once this.connected is true, otherwise undefined
     */
    public get clientId(): string | undefined {
        return this._clientId;
    }

    /**
     * The server provided claims of the client.
     * Set once this.connected is true, otherwise undefined
     */
    public get scopes(): string[] | undefined {
        return this._deltaManager.connectionManager.scopes;
    }

    public get clientDetails(): IClientDetails {
        return this._deltaManager.clientDetails;
    }

    /**
     * Get the code details that are currently specified for the container.
     * @returns The current code details if any are specified, undefined if none are specified.
     */
    public getSpecifiedCodeDetails(): IFluidCodeDetails | undefined {
        return this.getCodeDetailsFromQuorum();
    }

    /**
     * Get the code details that were used to load the container.
     * @returns The code details that were used to load the container if it is loaded, undefined if it is not yet
     * loaded.
     */
    public getLoadedCodeDetails(): IFluidCodeDetails | undefined {
        return this._context?.codeDetails;
    }

    /**
     * Retrieves the audience associated with the document
     */
    public get audience(): IAudience {
        return this.protocolHandler.audience;
    }

    /**
     * Returns true if container is dirty.
     * Which means data loss if container is closed at that same moment
     * Most likely that happens when there is no network connection to Relay Service
     */
    public get isDirty() {
        return this._dirtyContainer;
    }

    private get serviceFactory() { return this.loader.services.documentServiceFactory; }
    private get urlResolver() { return this.loader.services.urlResolver; }
    public readonly options: ILoaderOptions;
    private get scope() { return this.loader.services.scope; }
    private get codeLoader() { return this.loader.services.codeLoader; }

    constructor(
        private readonly loader: Loader,
        config: IContainerConfig,
        private readonly protocolHandlerBuilder?: ProtocolHandlerBuilder,
    ) {
        super((name, error) => {
            this.mc.logger.sendErrorEvent(
                {
                    eventName: "ContainerEventHandlerException",
                    name: typeof name === "string" ? name : undefined,
                },
                error);
        });

        this.clientDetailsOverride = config.clientDetailsOverride;
        this._resolvedUrl = config.resolvedUrl;
        if (config.canReconnect !== undefined) {
            this._canReconnect = config.canReconnect;
        }

        // Create logger for data stores to use
        const type = this.client.details.type;
        const interactive = this.client.details.capabilities.interactive;
        const clientType =
            `${interactive ? "interactive" : "noninteractive"}${type !== undefined && type !== "" ? `/${type}` : ""}`;
        // Need to use the property getter for docId because for detached flow we don't have the docId initially.
        // We assign the id later so property getter is used.
        this.subLogger = ChildLogger.create(
            loader.services.subLogger,
            undefined,
            {
                all: {
                    clientType, // Differentiating summarizer container from main container
                    containerId: uuid(),
                    docId: () => this._resolvedUrl?.id ?? undefined,
                    containerAttachState: () => this._attachState,
                    containerLifecycleState: () => this._lifecycleState,
                    containerConnectionState: () => ConnectionState[this.connectionState],
                    serializedContainer: config.serializedContainerState !== undefined,
                },
                // we need to be judicious with our logging here to avoid generating too much data
                // all data logged here should be broadly applicable, and not specific to a
                // specific error or class of errors
                error: {
                    // load information to associate errors with the specific load point
                    dmInitialSeqNumber: () => this._deltaManager?.initialSequenceNumber,
                    dmLastProcessedSeqNumber: () => this._deltaManager?.lastSequenceNumber,
                    dmLastKnownSeqNumber: () => this._deltaManager?.lastKnownSeqNumber,
                    containerLoadedFromVersionId: () => this.loadedFromVersion?.id,
                    containerLoadedFromVersionDate: () => this.loadedFromVersion?.date,
                    // message information to associate errors with the specific execution state
                    // dmLastMsqSeqNumber: if present, same as dmLastProcessedSeqNumber
                    dmLastMsqSeqNumber: () => this.deltaManager?.lastMessage?.sequenceNumber,
                    dmLastMsqSeqTimestamp: () => this.deltaManager?.lastMessage?.timestamp,
                    dmLastMsqSeqClientId: () => this.deltaManager?.lastMessage?.clientId,
                    connectionStateDuration:
                        () => performance.now() - this.connectionTransitionTimes[this.connectionState],
                },
            });

        // Prefix all events in this file with container-loader
        this.mc = loggerToMonitoringContext(ChildLogger.create(this.subLogger, "Container"));

        const summarizeProtocolTree =
            this.mc.config.getBoolean("Fluid.Container.summarizeProtocolTree2")
            ?? this.loader.services.options.summarizeProtocolTree;

        this.options = {
            ... this.loader.services.options,
            summarizeProtocolTree,
        };

        this._deltaManager = this.createDeltaManager();

        this._clientId = config.serializedContainerState?.clientId;
        this.connectionStateHandler = createConnectionStateHandler(
            {
                logger: this.mc.logger,
                connectionStateChanged: (value, oldState, reason) => {
                    if (value === ConnectionState.Connected) {
                        this._clientId = this.connectionStateHandler.pendingClientId;
                    }
                    this.logConnectionStateChangeTelemetry(value, oldState, reason);
                    if (this._lifecycleState === "loaded") {
                        this.propagateConnectionState(
                            false /* initial transition */,
                            value === ConnectionState.Disconnected ? reason : undefined /* disconnectedReason */,
                        );
                    }
                },
                shouldClientJoinWrite: () => this._deltaManager.connectionManager.shouldJoinWrite(),
                maxClientLeaveWaitTime: this.loader.services.options.maxClientLeaveWaitTime,
                logConnectionIssue: (eventName: string, details?: ITelemetryProperties) => {
                    const mode = this.connectionMode;
                    // We get here when socket does not receive any ops on "write" connection, including
                    // its own join op. Attempt recovery option.
                    this._deltaManager.logConnectionIssue({
                        eventName,
                        mode,
                        duration: performance.now() - this.connectionTransitionTimes[ConnectionState.CatchingUp],
                        ...(details === undefined ? {} : { details: JSON.stringify(details) }),
                    });

                    // If this is "write" connection, it took too long to receive join op. But in most cases that's due
                    // to very slow op fetches and we will eventually get there.
                    // For "read" connections, we get here due to self join signal not arriving on time. We will need to
                    // better understand when and why it may happen.
                    // For now, attempt to recover by reconnecting. In future, maybe we can query relay service for
                    // current state of audience.
                    // Other possible recovery path - move to connected state (i.e. ConnectionStateHandler.joinOpTimer
                    // to call this.applyForConnectedState("addMemberEvent") for "read" connections)
                    if (mode === "read") {
                        this.disconnect();
                        this.connect();
                    }
                },
            },
            this.deltaManager,
            this._clientId,
        );

        this.on(savedContainerEvent, () => {
            this.connectionStateHandler.containerSaved();
        });

        this.storageService = new ContainerStorageAdapter(
            this.loader.services.detachedBlobStorage,
            this.mc.logger,
            this.options.summarizeProtocolTree === true
                ? () => this.captureProtocolSummary()
                : undefined,
        );

        const isDomAvailable = typeof document === "object" &&
            document !== null &&
            typeof document.addEventListener === "function" &&
            document.addEventListener !== null;
        // keep track of last time page was visible for telemetry
        if (isDomAvailable) {
            this.lastVisible = document.hidden ? performance.now() : undefined;
            this.visibilityEventHandler = () => {
                if (document.hidden) {
                    this.lastVisible = performance.now();
                } else {
                    // settimeout so this will hopefully fire after disconnect event if being hidden caused it
                    setTimeout(() => { this.lastVisible = undefined; }, 0);
                }
            };
            document.addEventListener("visibilitychange", this.visibilityEventHandler);
        }

        // We observed that most users of platform do not check Container.connected event on load, causing bugs.
        // As such, we are raising events when new listener pops up.
        // Note that we can raise both "disconnected" & "connect" events at the same time,
        // if we are in connecting stage.
        this.on("newListener", (event: string, listener: (...args: any[]) => void) => {
            // Fire events on the end of JS turn, giving a chance for caller to be in consistent state.
            Promise.resolve().then(() => {
                switch (event) {
                    case dirtyContainerEvent:
                        if (this._dirtyContainer) {
                            listener();
                        }
                        break;
                    case savedContainerEvent:
                        if (!this._dirtyContainer) {
                            listener();
                        }
                        break;
                    case connectedEventName:
                        if (this.connected) {
                            listener(this.clientId);
                        }
                        break;
                    case disconnectedEventName:
                        if (!this.connected) {
                            listener();
                        }
                        break;
                    default:
                }
            }).catch((error) => {
                this.mc.logger.sendErrorEvent({ eventName: "RaiseConnectedEventError" }, error);
            });
        });
    }

    /**
     * Retrieves the quorum associated with the document
     */
    public getQuorum(): IQuorumClients {
        return this.protocolHandler.quorum;
    }

    public close(error?: ICriticalContainerError) {
        // 1. Ensure that close sequence is exactly the same no matter if it's initiated by host or by DeltaManager
        // 2. We need to ensure that we deliver disconnect event to runtime properly. See connectionStateChanged
        //    handler. We only deliver events if container fully loaded. Transitioning from "loading" ->
        //    "closing" will lose that info (can also solve by tracking extra state).
        this._deltaManager.close(error);
        assert(this.connectionState === ConnectionState.Disconnected,
            0x0cf /* "disconnect event was not raised!" */);

        assert(this._lifecycleState === "closed", 0x314 /* Container properly closed */);
    }

    private closeCore(error?: ICriticalContainerError) {
        assert(!this.closed, 0x315 /* re-entrancy */);

        try {
            // Ensure that we raise all key events even if one of these throws
            try {
                // Raise event first, to ensure we capture _lifecycleState before transition.
                // This gives us a chance to know what errors happened on open vs. on fully loaded container.
                this.mc.logger.sendTelemetryEvent(
                    {
                        eventName: "ContainerClose",
                        category: error === undefined ? "generic" : "error",
                    },
                    error,
                );

                this._lifecycleState = "closing";

                this._protocolHandler?.close();

                this.connectionStateHandler.dispose();

                this._context?.dispose(error !== undefined ? new Error(error.message) : undefined);

                this.storageService.dispose();

                // Notify storage about critical errors. They may be due to disconnect between client & server knowledge
                // about file, like file being overwritten in storage, but client having stale local cache.
                // Driver need to ensure all caches are cleared on critical errors
                this.service?.dispose(error);
            } catch (exception) {
                this.mc.logger.sendErrorEvent({ eventName: "ContainerCloseException" }, exception);
            }

            this.emit("closed", error);

            this.removeAllListeners();
            if (this.visibilityEventHandler !== undefined) {
                document.removeEventListener("visibilitychange", this.visibilityEventHandler);
            }
        } finally {
            this._lifecycleState = "closed";
        }
    }

    public closeAndGetPendingLocalState(): string {
        // runtime matches pending ops to successful ones by clientId and client seq num, so we need to close the
        // container at the same time we get pending state, otherwise this container could reconnect and resubmit with
        // a new clientId and a future container using stale pending state without the new clientId would resubmit them
        assert(this.attachState === AttachState.Attached, 0x0d1 /* "Container should be attached before close" */);
        assert(this.resolvedUrl !== undefined && this.resolvedUrl.type === "fluid",
            0x0d2 /* "resolved url should be valid Fluid url" */);
        assert(!!this._protocolHandler, 0x2e3 /* "Must have a valid protocol handler instance" */);
        assert(this._protocolHandler.attributes.term !== undefined,
            0x37e /* Must have a valid protocol handler instance */);
        const pendingState: IPendingContainerState = {
            pendingRuntimeState: this.context.getPendingLocalState(),
            url: this.resolvedUrl.url,
            protocol: this.protocolHandler.getProtocolState(),
            term: this._protocolHandler.attributes.term,
            clientId: this.clientId,
        };

        this.mc.logger.sendTelemetryEvent({ eventName: "CloseAndGetPendingLocalState" });

        this.close();

        return JSON.stringify(pendingState);
    }

    public get attachState(): AttachState {
        return this._attachState;
    }

    public serialize(): string {
        assert(this.attachState === AttachState.Detached, 0x0d3 /* "Should only be called in detached container" */);

        const appSummary: ISummaryTree = this.context.createSummary();
        const protocolSummary = this.captureProtocolSummary();
        const combinedSummary = combineAppAndProtocolSummary(appSummary, protocolSummary);

        if (this.loader.services.detachedBlobStorage && this.loader.services.detachedBlobStorage.size > 0) {
            combinedSummary.tree[".hasAttachmentBlobs"] = { type: SummaryType.Blob, content: "true" };
        }
        return JSON.stringify(combinedSummary);
    }

    public async attach(request: IRequest): Promise<void> {
        await PerformanceEvent.timedExecAsync(this.mc.logger, { eventName: "Attach" }, async () => {
            if (this._lifecycleState !== "loaded") {
                // pre-0.58 error message: containerNotValidForAttach
                throw new UsageError(`The Container is not in a valid state for attach [${this._lifecycleState}]`);
            }

            // If container is already attached or attach is in progress, throw an error.
            assert(this._attachState === AttachState.Detached && !this.attachStarted,
                0x205 /* "attach() called more than once" */);
            this.attachStarted = true;

            // If attachment blobs were uploaded in detached state we will go through a different attach flow
            const hasAttachmentBlobs = this.loader.services.detachedBlobStorage !== undefined
                && this.loader.services.detachedBlobStorage.size > 0;

            try {
                assert(this.deltaManager.inbound.length === 0,
                    0x0d6 /* "Inbound queue should be empty when attaching" */);

                let summary: ISummaryTree;
                if (!hasAttachmentBlobs) {
                    // Get the document state post attach - possibly can just call attach but we need to change the
                    // semantics around what the attach means as far as async code goes.
                    const appSummary: ISummaryTree = this.context.createSummary();
                    const protocolSummary = this.captureProtocolSummary();
                    summary = combineAppAndProtocolSummary(appSummary, protocolSummary);

                    // Set the state as attaching as we are starting the process of attaching container.
                    // This should be fired after taking the summary because it is the place where we are
                    // starting to attach the container to storage.
                    // Also, this should only be fired in detached container.
                    this._attachState = AttachState.Attaching;
                    this.context.notifyAttaching(getSnapshotTreeFromSerializedContainer(summary));
                }

                // Actually go and create the resolved document
                const createNewResolvedUrl = await this.urlResolver.resolve(request);
                ensureFluidResolvedUrl(createNewResolvedUrl);
                if (this.service === undefined) {
                    assert(this.client.details.type !== summarizerClientType,
                        0x2c4 /* "client should not be summarizer before container is created" */);
                    this.service = await runWithRetry(
                        async () => this.serviceFactory.createContainer(
                            summary,
                            createNewResolvedUrl,
                            this.subLogger,
                            false, // clientIsSummarizer
                        ),
                        "containerAttach",
                        this.mc.logger,
                        {
                            cancel: this.closeSignal,
                        }, // progress
                    );
                }
                const resolvedUrl = this.service.resolvedUrl;
                ensureFluidResolvedUrl(resolvedUrl);
                this._resolvedUrl = resolvedUrl;
                await this.storageService.connectToService(this.service);

                if (hasAttachmentBlobs) {
                    // upload blobs to storage
                    assert(!!this.loader.services.detachedBlobStorage, 0x24e /* "assertion for type narrowing" */);

                    // build a table mapping IDs assigned locally to IDs assigned by storage and pass it to runtime to
                    // support blob handles that only know about the local IDs
                    const redirectTable = new Map<string, string>();
                    // if new blobs are added while uploading, upload them too
                    while (redirectTable.size < this.loader.services.detachedBlobStorage.size) {
                        const newIds = this.loader.services.detachedBlobStorage.getBlobIds().filter(
                            (id) => !redirectTable.has(id));
                        for (const id of newIds) {
                            const blob = await this.loader.services.detachedBlobStorage.readBlob(id);
                            const response = await this.storageService.createBlob(blob);
                            redirectTable.set(id, response.id);
                        }
                    }

                    // take summary and upload
                    const appSummary: ISummaryTree = this.context.createSummary(redirectTable);
                    const protocolSummary = this.captureProtocolSummary();
                    summary = combineAppAndProtocolSummary(appSummary, protocolSummary);

                    this._attachState = AttachState.Attaching;
                    this.context.notifyAttaching(getSnapshotTreeFromSerializedContainer(summary));

                    await this.storageService.uploadSummaryWithContext(summary, {
                        referenceSequenceNumber: 0,
                        ackHandle: undefined,
                        proposalHandle: undefined,
                    });
                }

                this._attachState = AttachState.Attached;
                this.emit("attached");

                if (!this.closed) {
                    this.resumeInternal({ fetchOpsFromStorage: false, reason: "createDetached" });
                }
            } catch (error) {
                // add resolved URL on error object so that host has the ability to find this document and delete it
                const newError = normalizeError(error);
                const resolvedUrl = this.resolvedUrl;
                if (isFluidResolvedUrl(resolvedUrl)) {
                    newError.addTelemetryProperties({ resolvedUrl: resolvedUrl.url });
                }
                this.close(newError);
                throw newError;
            }
        },
            { start: true, end: true, cancel: "generic" });
    }

    public async request(path: IRequest): Promise<IResponse> {
        return PerformanceEvent.timedExecAsync(
            this.mc.logger,
            { eventName: "Request" },
            async () => this.context.request(path),
            { end: true, cancel: "error" },
        );
    }

    private setAutoReconnectInternal(mode: ReconnectMode) {
        const currentMode = this._deltaManager.connectionManager.reconnectMode;

        if (currentMode === mode) {
            return;
        }

        const now = performance.now();
        const duration = now - this.setAutoReconnectTime;
        this.setAutoReconnectTime = now;

        this.mc.logger.sendTelemetryEvent({
            eventName: mode === ReconnectMode.Enabled ? "AutoReconnectEnabled" : "AutoReconnectDisabled",
            connectionMode: this.connectionMode,
            connectionState: ConnectionState[this.connectionState],
            duration,
        });

        this._deltaManager.connectionManager.setAutoReconnect(mode);
    }

    public connect() {
        if (this.closed) {
            throw new UsageError(`The Container is closed and cannot be connected`);
        } else if (this._attachState !== AttachState.Attached) {
            throw new UsageError(`The Container is not attached and cannot be connected`);
        } else if (!this.connected) {
            // Note: no need to fetch ops as we do it preemptively as part of DeltaManager.attachOpHandler().
            // If there is gap, we will learn about it once connected, but the gap should be small (if any),
            // assuming that connect() is called quickly after initial container boot.
            this.connectInternal({ reason: "DocumentConnect", fetchOpsFromStorage: false });
        }
    }

    private connectInternal(args: IConnectionArgs) {
        assert(!this.closed, 0x2c5 /* "Attempting to connect() a closed Container" */);
        assert(this._attachState === AttachState.Attached,
            0x2c6 /* "Attempting to connect() a container that is not attached" */);

        // Resume processing ops and connect to delta stream
        this.resumeInternal(args);

        // Set Auto Reconnect Mode
        const mode = ReconnectMode.Enabled;
        this.setAutoReconnectInternal(mode);
    }

    public disconnect() {
        if (this.closed) {
            throw new UsageError(`The Container is closed and cannot be disconnected`);
        } else {
            this.disconnectInternal();
        }
    }

    private disconnectInternal() {
        assert(!this.closed, 0x2c7 /* "Attempting to disconnect() a closed Container" */);

        // Set Auto Reconnect Mode
        const mode = ReconnectMode.Disabled;
        this.setAutoReconnectInternal(mode);
    }

    private resumeInternal(args: IConnectionArgs) {
        assert(!this.closed, 0x0d9 /* "Attempting to connect() a closed DeltaManager" */);

        // Resume processing ops
        if (this.inboundQueuePausedFromInit) {
            this.inboundQueuePausedFromInit = false;
            this._deltaManager.inbound.resume();
            this._deltaManager.inboundSignal.resume();
        }

        // Ensure connection to web socket
        this.connectToDeltaStream(args);
    }

    public async getAbsoluteUrl(relativeUrl: string): Promise<string | undefined> {
        if (this.resolvedUrl === undefined) {
            return undefined;
        }

        return this.urlResolver.getAbsoluteUrl(
            this.resolvedUrl,
            relativeUrl,
            getPackageName(this._context?.codeDetails));
    }

    public async proposeCodeDetails(codeDetails: IFluidCodeDetails) {
        if (!isFluidCodeDetails(codeDetails)) {
            throw new Error("Provided codeDetails are not IFluidCodeDetails");
        }

        if (this.codeLoader.IFluidCodeDetailsComparer) {
            const comparison = await this.codeLoader.IFluidCodeDetailsComparer.compare(
                codeDetails,
                this.getCodeDetailsFromQuorum());
            if (comparison !== undefined && comparison <= 0) {
                throw new Error("Proposed code details should be greater than the current");
            }
        }

        return this.protocolHandler.quorum.propose("code", codeDetails)
            .then(() => true)
            .catch(() => false);
    }

    private async processCodeProposal(): Promise<void> {
        const codeDetails = this.getCodeDetailsFromQuorum();

        await Promise.all([
            this.deltaManager.inbound.pause(),
            this.deltaManager.inboundSignal.pause()]);

        if ((await this.context.satisfies(codeDetails) === true)) {
            this.deltaManager.inbound.resume();
            this.deltaManager.inboundSignal.resume();
            return;
        }

        // pre-0.58 error message: existingContextDoesNotSatisfyIncomingProposal
        this.close(new GenericError("Existing context does not satisfy incoming proposal"));
    }

    private async getVersion(version: string | null): Promise<IVersion | undefined> {
        const versions = await this.storageService.getVersions(version, 1);
        return versions[0];
    }

    private recordConnectStartTime() {
        if (this.connectionTransitionTimes[ConnectionState.Disconnected] === undefined) {
            this.connectionTransitionTimes[ConnectionState.Disconnected] = performance.now();
        }
    }

    private connectToDeltaStream(args: IConnectionArgs) {
        this.recordConnectStartTime();

        // All agents need "write" access, including summarizer.
        if (!this._canReconnect || !this.client.details.capabilities.interactive) {
            args.mode = "write";
        }

        this._deltaManager.connect(args);
    }

    /**
     * Load container.
     *
     * @param specifiedVersion - Version SHA to load snapshot. If not specified, will fetch the latest snapshot.
     */
    private async load(
        specifiedVersion: string | undefined,
        loadMode: IContainerLoadMode,
        pendingLocalState?: IPendingContainerState,
    ) {
        if (this._resolvedUrl === undefined) {
            throw new Error("Attempting to load without a resolved url");
        }
        this.service = await this.serviceFactory.createDocumentService(
            this._resolvedUrl,
            this.subLogger,
            this.client.details.type === summarizerClientType,
        );

        // Ideally we always connect as "read" by default.
        // Currently that works with SPO & r11s, because we get "write" connection when connecting to non-existing file.
        // We should not rely on it by (one of them will address the issue, but we need to address both)
        // 1) switching create new flow to one where we create file by posting snapshot
        // 2) Fixing quorum workflows (have retry logic)
        // That all said, "read" does not work with memorylicious workflows (that opens two simultaneous
        // connections to same file) in two ways:
        // A) creation flow breaks (as one of the clients "sees" file as existing, and hits #2 above)
        // B) Once file is created, transition from view-only connection to write does not work - some bugs to be fixed.
        const connectionArgs: IConnectionArgs = { reason: "DocumentOpen", mode: "write", fetchOpsFromStorage: false };

        // Start websocket connection as soon as possible. Note that there is no op handler attached yet, but the
        // DeltaManager is resilient to this and will wait to start processing ops until after it is attached.
        if (loadMode.deltaConnection === undefined) {
            this.connectToDeltaStream(connectionArgs);
        }

        if (!pendingLocalState) {
            await this.storageService.connectToService(this.service);
        } else {
            // if we have pendingLocalState we can load without storage; don't wait for connection
            this.storageService.connectToService(this.service).catch((error) => this.close(error));
        }

        this._attachState = AttachState.Attached;

        // Fetch specified snapshot.
        const { snapshot, versionId } = pendingLocalState === undefined
            ? await this.fetchSnapshotTree(specifiedVersion)
            : { snapshot: undefined, versionId: undefined };
        assert(snapshot !== undefined || pendingLocalState !== undefined, 0x237 /* "Snapshot should exist" */);

        const attributes: IDocumentAttributes = pendingLocalState === undefined
            ? await this.getDocumentAttributes(this.storageService, snapshot)
            : {
                sequenceNumber: pendingLocalState.protocol.sequenceNumber,
                minimumSequenceNumber: pendingLocalState.protocol.minimumSequenceNumber,
                term: pendingLocalState.term,
            };

        let opsBeforeReturnP: Promise<void> | undefined;

        // Attach op handlers to finish initialization and be able to start processing ops
        // Kick off any ops fetching if required.
        switch (loadMode.opsBeforeReturn) {
            case undefined:
                // Start prefetch, but not set opsBeforeReturnP - boot is not blocked by it!
                // eslint-disable-next-line @typescript-eslint/no-floating-promises
                this.attachDeltaManagerOpHandler(attributes, loadMode.deltaConnection !== "none" ? "all" : "none");
                break;
            case "cached":
                opsBeforeReturnP = this.attachDeltaManagerOpHandler(attributes, "cached");
                break;
            case "all":
                opsBeforeReturnP = this.attachDeltaManagerOpHandler(attributes, "all");
                break;
            default:
                unreachableCase(loadMode.opsBeforeReturn);
        }

        // ...load in the existing quorum
        // Initialize the protocol handler
        if (pendingLocalState === undefined) {
            await this.initializeProtocolStateFromSnapshot(
                attributes,
                this.storageService,
                snapshot);
        } else {
            this.initializeProtocolState(
                attributes,
                {
                    members: pendingLocalState.protocol.members,
                    proposals: pendingLocalState.protocol.proposals,
                    values: pendingLocalState.protocol.values,
                }, // pending IQuorumSnapshot
            );
        }

        const codeDetails = this.getCodeDetailsFromQuorum();
        await this.instantiateContext(
            true, // existing
            codeDetails,
            snapshot,
            pendingLocalState?.pendingRuntimeState,
        );

        // We might have hit some failure that did not manifest itself in exception in this flow,
        // do not start op processing in such case - static version of Container.load() will handle it correctly.
        if (!this.closed) {
            if (opsBeforeReturnP !== undefined) {
                this._deltaManager.inbound.resume();

                await ReportIfTooLong(
                    this.mc.logger,
                    "WaitOps",
                    async () => { await opsBeforeReturnP; return {}; });
                await ReportIfTooLong(
                    this.mc.logger,
                    "WaitOpProcessing",
                    async () => this._deltaManager.inbound.waitTillProcessingDone());

                // eslint-disable-next-line @typescript-eslint/no-floating-promises
                this._deltaManager.inbound.pause();
            }

            switch (loadMode.deltaConnection) {
                case undefined:
                case "delayed":
                    assert(this.inboundQueuePausedFromInit, 0x346 /* inboundQueuePausedFromInit should be true */);
                    this.inboundQueuePausedFromInit = false;
                    this._deltaManager.inbound.resume();
                    this._deltaManager.inboundSignal.resume();
                    break;
                case "none":
                    break;
                default:
                    unreachableCase(loadMode.deltaConnection);
            }
        }

        // Safety net: static version of Container.load() should have learned about it through "closed" handler.
        // But if that did not happen for some reason, fail load for sure.
        // Otherwise we can get into situations where container is closed and does not try to connect to ordering
        // service, but caller does not know that (callers do expect container to be not closed on successful path
        // and listen only on "closed" event)
        if (this.closed) {
            throw new Error("Container was closed while load()");
        }

        // Internal context is fully loaded at this point
        this.setLoaded();

        return {
            sequenceNumber: attributes.sequenceNumber,
            version: versionId,
            dmLastProcessedSeqNumber: this._deltaManager.lastSequenceNumber,
            dmLastKnownSeqNumber: this._deltaManager.lastKnownSeqNumber,
        };
    }

    private async createDetached(source: IFluidCodeDetails) {
        const attributes: IDocumentAttributes = {
            sequenceNumber: detachedContainerRefSeqNumber,
            term: 1,
            minimumSequenceNumber: 0,
        };

        await this.attachDeltaManagerOpHandler(attributes);

        // Need to just seed the source data in the code quorum. Quorum itself is empty
        const qValues = initQuorumValuesFromCodeDetails(source);
        this.initializeProtocolState(
            attributes,
            {
                members: [],
                proposals: [],
                values: qValues,
            }, // IQuorumSnapShot
        );

        // The load context - given we seeded the quorum - will be great
        await this.instantiateContextDetached(
            false, // existing
        );

        this.setLoaded();
    }

    private async rehydrateDetachedFromSnapshot(detachedContainerSnapshot: ISummaryTree) {
        if (detachedContainerSnapshot.tree[".hasAttachmentBlobs"] !== undefined) {
            assert(!!this.loader.services.detachedBlobStorage && this.loader.services.detachedBlobStorage.size > 0,
                0x250 /* "serialized container with attachment blobs must be rehydrated with detached blob storage" */);
            delete detachedContainerSnapshot.tree[".hasAttachmentBlobs"];
        }

        const snapshotTree = getSnapshotTreeFromSerializedContainer(detachedContainerSnapshot);
        this.storageService.loadSnapshotForRehydratingContainer(snapshotTree);
        const attributes = await this.getDocumentAttributes(this.storageService, snapshotTree);

        await this.attachDeltaManagerOpHandler(attributes);

        // Initialize the protocol handler
        const baseTree = getProtocolSnapshotTree(snapshotTree);
        const qValues = await readAndParse<[string, ICommittedProposal][]>(
            this.storageService,
            baseTree.blobs.quorumValues,
        );
        const codeDetails = getCodeDetailsFromQuorumValues(qValues);
        this.initializeProtocolState(
            attributes,
            {
                members: [],
                proposals: [],
                values: codeDetails !== undefined ? initQuorumValuesFromCodeDetails(codeDetails) : [],
            }, // IQuorumSnapShot
        );

        await this.instantiateContextDetached(
            true, // existing
            snapshotTree,
        );

        this.setLoaded();
    }

    private async getDocumentAttributes(
        storage: IDocumentStorageService,
        tree: ISnapshotTree | undefined,
    ): Promise<IDocumentAttributes> {
        if (tree === undefined) {
            return {
                minimumSequenceNumber: 0,
                sequenceNumber: 0,
                term: 1,
            };
        }

        // Backward compatibility: old docs would have ".attributes" instead of "attributes"
        const attributesHash = ".protocol" in tree.trees
            ? tree.trees[".protocol"].blobs.attributes
            : tree.blobs[".attributes"];

        const attributes = await readAndParse<IDocumentAttributes>(storage, attributesHash);

        // Backward compatibility for older summaries with no term
        if (attributes.term === undefined) {
            attributes.term = 1;
        }

        return attributes;
    }

    private async initializeProtocolStateFromSnapshot(
        attributes: IDocumentAttributes,
        storage: IDocumentStorageService,
        snapshot: ISnapshotTree | undefined,
    ): Promise<void> {
        const quorumSnapshot: IQuorumSnapshot = {
            members: [],
            proposals: [],
            values: [],
        };

        if (snapshot !== undefined) {
            const baseTree = getProtocolSnapshotTree(snapshot);
            [quorumSnapshot.members, quorumSnapshot.proposals, quorumSnapshot.values] = await Promise.all([
                readAndParse<[string, ISequencedClient][]>(storage, baseTree.blobs.quorumMembers),
                readAndParse<[number, ISequencedProposal, string[]][]>(storage, baseTree.blobs.quorumProposals),
                readAndParse<[string, ICommittedProposal][]>(storage, baseTree.blobs.quorumValues),
            ]);
        }

        this.initializeProtocolState(attributes, quorumSnapshot);
    }

    private initializeProtocolState(
        attributes: IDocumentAttributes,
        quorumSnapshot: IQuorumSnapshot,
    ): void {
        const protocolHandlerBuilder =
            this.protocolHandlerBuilder ?? ((...args) => new ProtocolHandler(...args, new Audience()));
        const protocol = protocolHandlerBuilder(
            attributes,
            quorumSnapshot,
            (key, value) => this.submitMessage(MessageType.Propose, JSON.stringify({ key, value })),
        );

        const protocolLogger = ChildLogger.create(this.subLogger, "ProtocolHandler");

        protocol.quorum.on("error", (error) => {
            protocolLogger.sendErrorEvent(error);
        });

        // Track membership changes and update connection state accordingly
        this.connectionStateHandler.initProtocol(protocol);

        protocol.quorum.on("addProposal", (proposal: ISequencedProposal) => {
            if (proposal.key === "code" || proposal.key === "code2") {
                this.emit("codeDetailsProposed", proposal.value, proposal);
            }
        });

        protocol.quorum.on(
            "approveProposal",
            (sequenceNumber, key, value) => {
                if (key === "code" || key === "code2") {
                    if (!isFluidCodeDetails(value)) {
                        this.mc.logger.sendErrorEvent({
                            eventName: "CodeProposalNotIFluidCodeDetails",
                        });
                    }
                    this.processCodeProposal().catch((error) => {
                        this.close(normalizeError(error));
                        throw error;
                    });
                }
            });
        // we need to make sure this member get set in a synchronous context,
        // or other things can happen after the object that will be set is created, but not yet set
        // this was breaking this._initialClients handling
        //
        this._protocolHandler = protocol;
    }

    private captureProtocolSummary(): ISummaryTree {
        const quorumSnapshot = this.protocolHandler.snapshot();
        const summary: ISummaryTree = {
            tree: {
                attributes: {
                    content: JSON.stringify(this.protocolHandler.attributes),
                    type: SummaryType.Blob,
                },
                quorumMembers: {
                    content: JSON.stringify(quorumSnapshot.members),
                    type: SummaryType.Blob,
                },
                quorumProposals: {
                    content: JSON.stringify(quorumSnapshot.proposals),
                    type: SummaryType.Blob,
                },
                quorumValues: {
                    content: JSON.stringify(quorumSnapshot.values),
                    type: SummaryType.Blob,
                },
            },
            type: SummaryType.Tree,
        };

        return summary;
    }

    private getCodeDetailsFromQuorum(): IFluidCodeDetails {
        const quorum = this.protocolHandler.quorum;

        const pkg = getCodeProposal(quorum);

        return pkg as IFluidCodeDetails;
    }

    private get client(): IClient {
        const client: IClient = this.options?.client !== undefined
            ? (this.options.client as IClient)
            : {
                details: {
                    capabilities: { interactive: true },
                },
                mode: "read", // default reconnection mode on lost connection / connection error
                permission: [],
                scopes: [],
                user: { id: "" },
            };

        if (this.clientDetailsOverride !== undefined) {
            merge(client.details, this.clientDetailsOverride);
        }
        client.details.environment = [client.details.environment, ` loaderVersion:${pkgVersion}`].join(";");
        return client;
    }

    /**
     * Returns true if connection is active, i.e. it's "write" connection and
     * container runtime was notified about this connection (i.e. we are up-to-date and could send ops).
     * This happens after client received its own joinOp and thus is in the quorum.
     * If it's not true, runtime is not in position to send ops.
     */
    private activeConnection() {
        return this.connectionState === ConnectionState.Connected &&
            this.connectionMode === "write";
    }

    private createDeltaManager() {
        const serviceProvider = () => this.service;
        const deltaManager = new DeltaManager<ConnectionManager>(
            serviceProvider,
            ChildLogger.create(this.subLogger, "DeltaManager"),
            () => this.activeConnection(),
            (props: IConnectionManagerFactoryArgs) => new ConnectionManager(
                serviceProvider,
                this.client,
                this._canReconnect,
                ChildLogger.create(this.subLogger, "ConnectionManager"),
                props),
        );

        // Disable inbound queues as Container is not ready to accept any ops until we are fully loaded!
        // eslint-disable-next-line @typescript-eslint/no-floating-promises
        deltaManager.inbound.pause();
        // eslint-disable-next-line @typescript-eslint/no-floating-promises
        deltaManager.inboundSignal.pause();

        deltaManager.on("connect", (details: IConnectionDetails, _opsBehind?: number) => {
            assert(this.connectionMode === details.mode, 0x4b7 /* mismatch */);
            this.connectionStateHandler.receivedConnectEvent(
                details,
            );
        });

        deltaManager.on("disconnect", (reason: string) => {
            this.collabWindowTracker?.stopSequenceNumberUpdate();
            this.connectionStateHandler.receivedDisconnectEvent(reason);
        });

        deltaManager.on("throttled", (warning: IThrottlingWarning) => {
            const warn = warning as ContainerWarning;
            // Some "warning" events come from outside the container and are logged
            // elsewhere (e.g. summarizing container). We shouldn't log these here.
            if (warn.logged !== true) {
                this.mc.logger.sendTelemetryEvent({ eventName: "ContainerWarning" }, warn);
            }
            this.emit("warning", warn);
        });

        deltaManager.on("readonly", (readonly) => {
            this.setContextConnectedState(this.connectionState === ConnectionState.Connected, readonly);
            this.emit("readonly", readonly);
        });

        deltaManager.on("closed", (error?: ICriticalContainerError) => {
            this.closeCore(error);
        });

        return deltaManager;
    }

    private async attachDeltaManagerOpHandler(
        attributes: IDocumentAttributes,
        prefetchType?: "cached" | "all" | "none") {
        return this._deltaManager.attachOpHandler(
            attributes.minimumSequenceNumber,
            attributes.sequenceNumber,
            attributes.term ?? 1,
            {
                process: (message) => this.processRemoteMessage(message),
                processSignal: (message) => {
                    this.processSignal(message);
                },
            },
            prefetchType);
    }

    private logConnectionStateChangeTelemetry(
        value: ConnectionState,
        oldState: ConnectionState,
        reason?: string,
    ) {
        // Log actual event
        const time = performance.now();
        this.connectionTransitionTimes[value] = time;
        const duration = time - this.connectionTransitionTimes[oldState];

        let durationFromDisconnected: number | undefined;
        let connectionInitiationReason: string | undefined;
        let autoReconnect: ReconnectMode | undefined;
        let checkpointSequenceNumber: number | undefined;
        let opsBehind: number | undefined;
        if (value === ConnectionState.Disconnected) {
            autoReconnect = this._deltaManager.connectionManager.reconnectMode;
        } else {
            if (value === ConnectionState.Connected) {
                durationFromDisconnected = time - this.connectionTransitionTimes[ConnectionState.Disconnected];
                durationFromDisconnected = TelemetryLogger.formatTick(durationFromDisconnected);
            } else {
                // This info is of most interest on establishing connection only.
                checkpointSequenceNumber = this.deltaManager.lastKnownSeqNumber;
                if (this.deltaManager.hasCheckpointSequenceNumber) {
                    opsBehind = checkpointSequenceNumber - this.deltaManager.lastSequenceNumber;
                }
            }
            connectionInitiationReason = this.firstConnection ? "InitialConnect" : "AutoReconnect";
        }

        this.mc.logger.sendPerformanceEvent({
            eventName: `ConnectionStateChange_${ConnectionState[value]}`,
            from: ConnectionState[oldState],
            duration,
            durationFromDisconnected,
            reason,
            connectionInitiationReason,
            pendingClientId: this.connectionStateHandler.pendingClientId,
            clientId: this.clientId,
            autoReconnect,
            opsBehind,
            online: OnlineStatus[isOnline()],
            lastVisible: this.lastVisible !== undefined ? performance.now() - this.lastVisible : undefined,
            checkpointSequenceNumber,
            quorumSize: this._protocolHandler?.quorum.getMembers().size,
            ...this._deltaManager.connectionProps,
        });

        if (value === ConnectionState.Connected) {
            this.firstConnection = false;
        }
    }

    private propagateConnectionState(initialTransition: boolean, disconnectedReason?: string) {
        // When container loaded, we want to propagate initial connection state.
        // After that, we communicate only transitions to Connected & Disconnected states, skipping all other states.
        // This can be changed in the future, for example we likely should add "CatchingUp" event on Container.
        if (!initialTransition &&
                this.connectionState !== ConnectionState.Connected &&
                this.connectionState !== ConnectionState.Disconnected) {
            return;
        }
        const state = this.connectionState === ConnectionState.Connected;

        const logOpsOnReconnect: boolean =
            this.connectionState === ConnectionState.Connected &&
            !this.firstConnection &&
            this.connectionMode === "write";
        if (logOpsOnReconnect) {
            this.messageCountAfterDisconnection = 0;
        }

        // Both protocol and context should not be undefined if we got so far.

        this.setContextConnectedState(state, this._deltaManager.connectionManager.readOnlyInfo.readonly ?? false);
        this.protocolHandler.setConnectionState(state, this.clientId);
        raiseConnectedEvent(this.mc.logger, this, state, this.clientId, disconnectedReason);

        if (logOpsOnReconnect) {
            this.mc.logger.sendTelemetryEvent(
                { eventName: "OpsSentOnReconnect", count: this.messageCountAfterDisconnection });
        }
    }

    // back-compat: ADO #1385: Remove in the future, summary op should come through submitSummaryMessage()
    private submitContainerMessage(type: MessageType, contents: any, batch?: boolean, metadata?: any): number {
        switch (type) {
            case MessageType.Operation:
                return this.submitMessage(
                    type,
                    JSON.stringify(contents),
                    batch,
                    metadata);
            case MessageType.Summarize:
                return this.submitSummaryMessage(contents as unknown as ISummaryContent);
            default:
                this.close(new GenericError("invalidContainerSubmitOpType",
                    undefined /* error */,
                    { messageType: type }));
                return -1;
        }
    }

    /** @returns clientSequenceNumber of last message in a batch */
    private submitBatch(batch: IBatchMessage[]): number {
        let clientSequenceNumber = -1;
        for (const message of batch) {
            clientSequenceNumber = this.submitMessage(
                MessageType.Operation,
                message.contents,
                true, // batch
                message.metadata,
                message.compression);
        }
        this._deltaManager.flush();
        return clientSequenceNumber;
    }

    private submitSummaryMessage(summary: ISummaryContent) {
        // github #6451: this is only needed for staging so the server
        // know when the protocol tree is included
        // this can be removed once all clients send
        // protocol tree by default
        if (summary.details === undefined) {
            summary.details = {};
        }
        summary.details.includesProtocolTree =
            this.options.summarizeProtocolTree === true;
        return this.submitMessage(MessageType.Summarize, JSON.stringify(summary), false /* batch */);
    }

    private submitMessage(type: MessageType,
                          contents?: string,
                          batch?: boolean,
                          metadata?: any,
                          compression?: string): number {
        if (this.connectionState !== ConnectionState.Connected) {
            this.mc.logger.sendErrorEvent({ eventName: "SubmitMessageWithNoConnection", type });
            return -1;
        }

        this.messageCountAfterDisconnection += 1;
        this.collabWindowTracker?.stopSequenceNumberUpdate();
        return this._deltaManager.submit(type, contents, batch, metadata, compression);
    }

    private processRemoteMessage(message: ISequencedDocumentMessage) {
        const local = this.clientId === message.clientId;

        // Allow the protocol handler to process the message
        const result = this.protocolHandler.processMessage(message, local);

        // Forward messages to the loaded runtime for processing
        this.context.process(message, local);

        // Inactive (not in quorum or not writers) clients don't take part in the minimum sequence number calculation.
        if (this.activeConnection()) {
            if (this.collabWindowTracker === undefined) {
                // Note that config from first connection will be used for this container's lifetime.
                // That means that if relay service changes settings, such changes will impact only newly booted
                // clients.
                // All existing will continue to use settings they got earlier.
                assert(
                    this.serviceConfiguration !== undefined,
                    0x2e4 /* "there should be service config for active connection" */);
                this.collabWindowTracker = new CollabWindowTracker(
                    (type) => {
                        assert(this.activeConnection(),
                            0x241 /* "disconnect should result in stopSequenceNumberUpdate() call" */);
                        this.submitMessage(type);
                    },
                    this.serviceConfiguration.noopTimeFrequency,
                    this.serviceConfiguration.noopCountFrequency,
                );
            }
            this.collabWindowTracker.scheduleSequenceNumberUpdate(message, result.immediateNoOp === true);
        }

        this.emit("op", message);
    }

    private submitSignal(message: any) {
        this._deltaManager.submitSignal(JSON.stringify(message));
    }

    private processSignal(message: ISignalMessage) {
<<<<<<< HEAD
        // No clientId indicates a system signal message.
        console.log("here I am in processSignal -- how can I find a way to differentiate between protocol signals and non-protocol ones?");
        console.log(message);
        if (message.clientId === null && message.content.type === SignalType.RuntimeMessage) {
            console.log('I am correctly processing this signal');
            const local = this.clientId === message.clientId;
            this.context.processSignal(message, local); // what is local??
        } else if (message.clientId === null) {
            console.log('I am NOT correctly processing this signal branch 1');
=======
        console.log("container-loader:container.ts:processSignal -- message");
        console.log(message);
        if (message.clientId === null && message.content.type === SignalType.RuntimeMessage) {
            const local = this.clientId === message.clientId;
            this.context.processSignal(message, local);
        } else if (message.clientId === null) {
>>>>>>> 5fb6aa86
            this.protocolHandler.processSignal(message);
        } else {
            console.log('I am NOT correctly processing this signal branch 2');
            const local = this.clientId === message.clientId;
            this.context.processSignal(message, local); // what is local??
        }
    }

    /**
     * Get the most recent snapshot, or a specific version.
     * @param specifiedVersion - The specific version of the snapshot to retrieve
     * @returns The snapshot requested, or the latest snapshot if no version was specified, plus version ID
     */
    private async fetchSnapshotTree(specifiedVersion: string | undefined):
        Promise<{ snapshot?: ISnapshotTree; versionId?: string; }> {
        const version = await this.getVersion(specifiedVersion ?? null);

        if (version === undefined && specifiedVersion !== undefined) {
            // We should have a defined version to load from if specified version requested
            this.mc.logger.sendErrorEvent({ eventName: "NoVersionFoundWhenSpecified", id: specifiedVersion });
        }
        this._loadedFromVersion = version;
        const snapshot = await this.storageService.getSnapshotTree(version) ?? undefined;

        if (snapshot === undefined && version !== undefined) {
            this.mc.logger.sendErrorEvent({ eventName: "getSnapshotTreeFailed", id: version.id });
        }
        return { snapshot, versionId: version?.id };
    }

    private async instantiateContextDetached(
        existing: boolean,
        snapshot?: ISnapshotTree,
    ) {
        const codeDetails = this.getCodeDetailsFromQuorum();
        if (codeDetails === undefined) {
            throw new Error("pkg should be provided in create flow!!");
        }

        await this.instantiateContext(
            existing,
            codeDetails,
            snapshot,
        );
    }

    private async instantiateContext(
        existing: boolean,
        codeDetails: IFluidCodeDetails,
        snapshot?: ISnapshotTree,
        pendingLocalState?: unknown,
    ) {
        assert(this._context?.disposed !== false, 0x0dd /* "Existing context not disposed" */);

        // The relative loader will proxy requests to '/' to the loader itself assuming no non-cache flags
        // are set. Global requests will still go directly to the loader
        const loader = new RelativeLoader(this, this.loader);
        this._context = await ContainerContext.createOrLoad(
            this,
            this.scope,
            this.codeLoader,
            codeDetails,
            snapshot,
            new DeltaManagerProxy(this._deltaManager),
            new QuorumProxy(this.protocolHandler.quorum),
            loader,
            (type, contents, batch, metadata) => this.submitContainerMessage(type, contents, batch, metadata),
            (summaryOp: ISummaryContent) => this.submitSummaryMessage(summaryOp),
            (batch: IBatchMessage[]) => this.submitBatch(batch),
            (message) => this.submitSignal(message),
            (error?: ICriticalContainerError) => this.close(error),
            Container.version,
            (dirty: boolean) => this.updateDirtyContainerState(dirty),
            existing,
            pendingLocalState,
        );

        this.emit("contextChanged", codeDetails);
    }

    private updateDirtyContainerState(dirty: boolean) {
        if (this._dirtyContainer === dirty) {
            return;
        }
        this._dirtyContainer = dirty;
        this.emit(dirty ? dirtyContainerEvent : savedContainerEvent);
    }

    /**
     * Set the connected state of the ContainerContext
     * This controls the "connected" state of the ContainerRuntime as well
     * @param state - Is the container currently connected?
     * @param readonly - Is the container in readonly mode?
     */
    private setContextConnectedState(state: boolean, readonly: boolean): void {
        if (this._context?.disposed === false) {
            /**
             * We want to lie to the ContainerRuntime when we are in readonly mode to prevent issues with pending
             * ops getting through to the DeltaManager.
             * The ContainerRuntime's "connected" state simply means it is ok to send ops
             * See https://dev.azure.com/fluidframework/internal/_workitems/edit/1246
             */
            this.context.setConnectionState(state && !readonly, this.clientId);
        }
    }
}<|MERGE_RESOLUTION|>--- conflicted
+++ resolved
@@ -1762,29 +1762,16 @@
     }
 
     private processSignal(message: ISignalMessage) {
-<<<<<<< HEAD
-        // No clientId indicates a system signal message.
-        console.log("here I am in processSignal -- how can I find a way to differentiate between protocol signals and non-protocol ones?");
-        console.log(message);
-        if (message.clientId === null && message.content.type === SignalType.RuntimeMessage) {
-            console.log('I am correctly processing this signal');
-            const local = this.clientId === message.clientId;
-            this.context.processSignal(message, local); // what is local??
-        } else if (message.clientId === null) {
-            console.log('I am NOT correctly processing this signal branch 1');
-=======
         console.log("container-loader:container.ts:processSignal -- message");
         console.log(message);
         if (message.clientId === null && message.content.type === SignalType.RuntimeMessage) {
             const local = this.clientId === message.clientId;
             this.context.processSignal(message, local);
         } else if (message.clientId === null) {
->>>>>>> 5fb6aa86
             this.protocolHandler.processSignal(message);
         } else {
-            console.log('I am NOT correctly processing this signal branch 2');
             const local = this.clientId === message.clientId;
-            this.context.processSignal(message, local); // what is local??
+            this.context.processSignal(message, local);
         }
     }
 
