/*!
 * Copyright (c) Microsoft Corporation. All rights reserved.
 * Licensed under the MIT License.
 */

// eslint-disable-next-line import/no-internal-modules
import merge from "lodash/merge";
import { v4 as uuid } from "uuid";
import {
    ITelemetryLogger,
} from "@fluidframework/common-definitions";
import { assert, Deferred, performance } from "@fluidframework/common-utils";
import {
    IRequest,
    IResponse,
    IFluidRouter,
    IFluidCodeDetails,
    isFluidCodeDetails,
} from "@fluidframework/core-interfaces";
import {
    IAudience,
    IConnectionDetails,
    IContainer,
    IContainerEvents,
    IDeltaManager,
    IRuntimeState,
    ICriticalContainerError,
    ContainerWarning,
    AttachState,
    IThrottlingWarning,
    IPendingLocalState,
    ReadOnlyInfo,
    ILoaderOptions,
} from "@fluidframework/container-definitions";
import { CreateContainerError, DataCorruptionError } from "@fluidframework/container-utils";
import {
    IDocumentService,
    IDocumentStorageService,
    IFluidResolvedUrl,
    IResolvedUrl,
} from "@fluidframework/driver-definitions";
import {
    BlobCacheStorageService,
    readAndParse,
    OnlineStatus,
    isOnline,
    ensureFluidResolvedUrl,
    combineAppAndProtocolSummary,
    readAndParseFromBlobs,
    buildSnapshotTree,
} from "@fluidframework/driver-utils";
import {
    isSystemMessage,
    ProtocolOpHandler,
    QuorumProxy,
} from "@fluidframework/protocol-base";
import {
    FileMode,
    IClient,
    IClientConfiguration,
    IClientDetails,
    ICommittedProposal,
    IDocumentAttributes,
    IDocumentMessage,
    IProcessMessageResult,
    IQuorum,
    ISequencedClient,
    ISequencedDocumentMessage,
    ISequencedProposal,
    ISignalClient,
    ISignalMessage,
    ISnapshotTree,
    ITree,
    ITreeEntry,
    IVersion,
    MessageType,
    TreeEntry,
    ISummaryTree,
    IPendingProposal,
    SummaryType,
} from "@fluidframework/protocol-definitions";
import {
    ChildLogger,
    EventEmitterWithErrorHandling,
    PerformanceEvent,
    raiseConnectedEvent,
    TelemetryLogger,
    connectedEventName,
    disconnectedEventName,
} from "@fluidframework/telemetry-utils";
import { Audience } from "./audience";
import { ContainerContext } from "./containerContext";
import { debug } from "./debug";
import { IConnectionArgs, DeltaManager, ReconnectMode } from "./deltaManager";
import { DeltaManagerProxy } from "./deltaManagerProxy";
import { Loader, RelativeLoader } from "./loader";
import { pkgVersion } from "./packageVersion";
import { parseUrl, convertProtocolAndAppSummaryToSnapshotTree } from "./utils";
import { ConnectionStateHandler, ILocalSequencedClient } from "./connectionStateHandler";

const detachedContainerRefSeqNumber = 0;

export const connectEventName = "connect";
const dirtyContainerEvent = "dirty";
const savedContainerEvent = "saved";

export interface IContainerLoadOptions {
    /**
     * Disables the Container from reconnecting if false, allows reconnect otherwise.
     */
    canReconnect?: boolean;
    /**
     * Client details provided in the override will be merged over the default client.
     */
    clientDetailsOverride?: IClientDetails;
    containerUrl: string;
    docId: string;
    resolvedUrl: IFluidResolvedUrl;
    /**
     * Control whether to load from snapshot or ops.  See IParsedUrl for detailed information.
     */
    version?: string | null | undefined;
    /**
     * Loads the Container in paused state if true, unpaused otherwise.
     */
    pause?: boolean;
}

export interface IContainerConfig {
    resolvedUrl?: IResolvedUrl;
    canReconnect?: boolean;
    /**
     * A url for the Container.  Critically, we expect Loader.resolve using this URL to resolve back to this Container
     * for purposes of creating a separate Container instance for the summarizer to use.
     */
    containerUrl?: string;
    /**
     * Client details provided in the override will be merged over the default client.
     */
    clientDetailsOverride?: IClientDetails;
    id?: string;
}

export enum ConnectionState {
    /**
     * The document is no longer connected to the delta server
     */
    Disconnected,

    /**
     * The document has an inbound connection but is still pending for outbound deltas
     */
    Connecting,

    /**
     * The document is fully connected
     */
    Connected,
}

/**
 * Waits until container connects to delta storage and gets up-to-date
 * Useful when resolving URIs and hitting 404, due to container being loaded from (stale) snapshot and not being
 * up to date. Host may chose to wait in such case and retry resolving URI.
 * Warning: Will wait infinitely for connection to establish if there is no connection.
 * May result in deadlock if Container.setAutoReconnect(false) is called and never switched back to auto-reconnect.
 * @returns true: container is up to date, it processed all the ops that were know at the time of first connection
 *          false: storage does not provide indication of how far the client is. Container processed
 *          all the ops known to it, but it maybe still behind.
 */
export async function waitContainerToCatchUp(container: Container) {
    // Make sure we stop waiting if container is closed.
    if (container.closed) {
        throw new Error("Container is closed");
    }

    return new Promise<boolean>((accept, reject) => {
        const deltaManager = container.deltaManager;

        container.on("closed", reject);

        const waitForOps = () => {
            assert(container.connectionState !== ConnectionState.Disconnected,
                "Container disconnected while waiting for ops!");
            const hasCheckpointSequenceNumber = deltaManager.hasCheckpointSequenceNumber;

            const connectionOpSeqNumber = deltaManager.lastKnownSeqNumber;
            if (deltaManager.lastSequenceNumber === connectionOpSeqNumber) {
                accept(hasCheckpointSequenceNumber);
                return;
            }
            const callbackOps = (message) => {
                if (connectionOpSeqNumber <= message.sequenceNumber) {
                    accept(hasCheckpointSequenceNumber);
                    deltaManager.off("op", callbackOps);
                }
            };
            deltaManager.on("op", callbackOps);
        };

        if (container.connectionState !== ConnectionState.Disconnected) {
            waitForOps();
            return;
        }

        const callback = () => {
            deltaManager.off(connectEventName, callback);
            waitForOps();
        };
        deltaManager.on(connectEventName, callback);

        container.resume();
    });
}

export class CollabWindowTracker {
    private opsCountSinceNoop = 0;
    private lastNoopTime: number  | undefined;

    constructor(
        private readonly submit: (type: MessageType, contents: any) => void,
        private readonly activeConnection: () => boolean,
        private readonly NoopTimeFrequency: number = 2000,
        private readonly NoopCountFrequency: number = 300,
    ) {}
    /**
     * Schedules as ack to the server to update the reference sequence number
     */
    public scheduleSequenceNumberUpdate(message: ISequencedDocumentMessage, immediateNoOp: boolean): void {
        // Exit early for inactive (not in quorum or not writers) clients.
        // They don't take part in the minimum sequence number calculation.
        if (!this.activeConnection()) {
            this.stopSequenceNumberUpdate();
            return;
        }

        // While processing a message, an immediate no-op can be requested.
        // i.e. to expedite approve or commit phase of quorum.
        if (immediateNoOp) {
            this.stopSequenceNumberUpdate();
            this.submit(MessageType.NoOp, ""); // This can be anything other than null
            return;
        }

        // Filter out system messages.
        if (isSystemMessage(message)) {
            return;
        }

        // We don't acknowledge no-ops to avoid acknowledgement cycles (i.e. ack the MSN
        // update, which updates the MSN, then ack the update, etc...). Also, don't
        // count system messages in ops count.
        assert(message.type !== MessageType.NoOp, "Don't acknowledge no-ops");

        if (this.lastNoopTime === undefined) {
            this.lastNoopTime = Date.now();
        }

        this.opsCountSinceNoop++;

        // If the ops count since last op is greater than NoopCountFrequency and time since last noop is
        // greater than NoopTimeFrequency, then send a Noop.
        // We will send a message(Noop) to update our reference sequence number upon receiving a server
        // operation. This allows the server to know our true reference sequence number and be able to
        // correctly update the minimum sequence number (MSN).
        if (this.opsCountSinceNoop >= this.NoopCountFrequency
            && Date.now() - this.lastNoopTime >= this.NoopTimeFrequency
        ) {
            this.stopSequenceNumberUpdate();
            this.submit(MessageType.NoOp, null);
        }
    }

    public stopSequenceNumberUpdate(): void {
        this.opsCountSinceNoop = 0;
        this.lastNoopTime = undefined;
    }
}

export class Container extends EventEmitterWithErrorHandling<IContainerEvents> implements IContainer {
    public static version = "^0.1.0";

    /**
     * Load an existing container.
     */
    public static async load(
        loader: Loader,
        loadOptions: IContainerLoadOptions,
        pendingLocalState?: unknown,
    ): Promise<Container> {
        const container = new Container(
            loader,
            {
                containerUrl: loadOptions.containerUrl,
                clientDetailsOverride: loadOptions.clientDetailsOverride,
                id: loadOptions.docId,
                resolvedUrl: loadOptions.resolvedUrl,
                canReconnect: loadOptions.canReconnect,
            });

        return PerformanceEvent.timedExecAsync(container.logger, { eventName: "Load" }, async (event) => {
            return new Promise<Container>((res, rej) => {
                const version = loadOptions.version;
                // always load unpaused with pending ops
                const pause = pendingLocalState !== undefined ? false : loadOptions.pause;

                const onClosed = (err?: ICriticalContainerError) => {
                    // Depending where error happens, we can be attempting to connect to web socket
                    // and continuously retrying (consider offline mode)
                    // Host has no container to close, so it's prudent to do it here
                    const error = err ?? CreateContainerError("Container closed without an error");
                    container.close(error);
                    rej(error);
                };
                container.on("closed", onClosed);

                container.load(version, pause === true, pendingLocalState)
                    .finally(() => {
                        container.removeListener("closed", onClosed);
                    })
                    .then((props) => {
                        event.end(props);
                        res(container);
                    },
                        (error) => {
                            const err = CreateContainerError(error);
                            onClosed(err);
                        });
            });
        });
    }

    /**
     * Create a new container in a detached state.
     */
    public static async createDetached(
        loader: Loader,
        codeDetails: IFluidCodeDetails,
    ): Promise<Container> {
        const container = new Container(
            loader,
            {});
        await container.createDetached(codeDetails);
        return container;
    }

    /**
     * Create a new container in a detached state that is initialized with a
     * snapshot from a previous detached container.
     */
    public static async rehydrateDetachedFromSnapshot(
        loader: Loader,
        snapshot: ISnapshotTree,
    ): Promise<Container> {
        const container = new Container(
            loader,
            {});
        await container.rehydrateDetachedFromSnapshot(snapshot);
        return container;
    }

    public subLogger: TelemetryLogger;

    // Tells if container can reconnect on losing fist connection
    // If false, container gets closed on loss of connection.
    private readonly _canReconnect: boolean = true;

    private readonly logger: ITelemetryLogger;

    private loaded = false;
    private _attachState = AttachState.Detached;

    // Active chaincode and associated runtime
    private _storageService: IDocumentStorageService | undefined;
    private get storageService() {
        if (this._storageService === undefined) {
            throw new Error("Attempted to access storageService before it was defined");
        }
        return this._storageService;
    }

<<<<<<< HEAD
    private prevClientLeftP: Deferred<boolean> | undefined;
    private _clientId: string | undefined;
=======
>>>>>>> c309777e
    private _id: string | undefined;
    private containerUrl: string | undefined;
    private readonly clientDetailsOverride: IClientDetails | undefined;
    private readonly _deltaManager: DeltaManager;
    private _existing: boolean | undefined;
    private service: IDocumentService | undefined;
    private readonly _audience: Audience;

    private _context: ContainerContext | undefined;
    private get context() {
        if (this._context === undefined) {
            throw new Error("Attempted to access context before it was defined");
        }
        return this._context;
    }
    private _protocolHandler: ProtocolOpHandler | undefined;
    private get protocolHandler() {
        if (this._protocolHandler === undefined) {
            throw new Error("Attempted to access protocolHandler before it was defined");
        }
        return this._protocolHandler;
    }

    private resumedOpProcessingAfterLoad = false;
    private firstConnection = true;
    private manualReconnectInProgress = false;
    private readonly connectionTransitionTimes: number[] = [];
    private messageCountAfterDisconnection: number = 0;
    private _loadedFromVersion: IVersion | undefined;
    private _resolvedUrl: IResolvedUrl | undefined;
    private cachedAttachSummary: ISummaryTree | undefined;
    private attachInProgress = false;
    private _dirtyContainer = false;

    private lastVisible: number | undefined;
    private readonly connectionStateHandler: ConnectionStateHandler;

    private _closed = false;

    private readonly collabWindowTracker = new CollabWindowTracker(
        (type, contents) => this._deltaManager.submit(type, contents),
        () => this.activeConnection(),
        this.loader.services.options?.noopTimeFrequency,
        this.loader.services.options?.noopCountFrequency,
    );

    public get IFluidRouter(): IFluidRouter { return this; }

    public get resolvedUrl(): IResolvedUrl | undefined {
        return this._resolvedUrl;
    }

    public get loadedFromVersion(): IVersion | undefined {
        return this._loadedFromVersion;
    }

    /**
     * {@inheritDoc DeltaManager.readonly}
     * @deprecated - use readOnlyInfo
     */
    public get readonly() {
        return this._deltaManager.readonly;
    }

    /**
     * {@inheritDoc DeltaManager.readonlyPermissions}
     * @deprecated - use readOnlyInfo
     */
    public get readonlyPermissions() {
        return this._deltaManager.readonlyPermissions;
    }

    /**
     * {@inheritDoc DeltaManager.readOnlyInfo}
     */
    public get readOnlyInfo(): ReadOnlyInfo {
        return this._deltaManager.readOnlyInfo;
    }

    /**
     * {@inheritDoc DeltaManager.forceReadonly}
     */
    public forceReadonly(readonly: boolean) {
        this._deltaManager.forceReadonly(readonly);
    }

    public get closed(): boolean {
        return this._closed;
    }

    public get id(): string {
        return this._id ?? "";
    }

    public get deltaManager(): IDeltaManager<ISequencedDocumentMessage, IDocumentMessage> {
        return this._deltaManager;
    }

    public get connectionState(): ConnectionState {
        return this.connectionStateHandler.connectionState;
    }

    public get connected(): boolean {
        return this.connectionStateHandler.connected;
    }

    /**
     * Service configuration details. If running in offline mode will be undefined otherwise will contain service
     * configuration details returned as part of the initial connection.
     */
    public get serviceConfiguration(): IClientConfiguration | undefined {
        return this._deltaManager.serviceConfiguration;
    }

    /**
     * The server provided id of the client.
     * Set once this.connected is true, otherwise undefined
     */
    public get clientId(): string | undefined {
        return this.connectionStateHandler.clientId;
    }

    /**
     * The server provided claims of the client.
     * Set once this.connected is true, otherwise undefined
     */
    public get scopes(): string[] | undefined {
        return this._deltaManager.scopes;
    }

    public get clientDetails(): IClientDetails {
        return this._deltaManager.clientDetails;
    }

    /**
     * @deprecated use codeDetails
     */
    public get chaincodePackage(): IFluidCodeDetails | undefined {
        return this.codeDetails;
    }

    public get codeDetails(): IFluidCodeDetails | undefined {
        return this._context?.codeDetails ?? this.getCodeDetailsFromQuorum();
    }

    /**
     * Flag indicating whether the document already existed at the time of load
     */
    public get existing(): boolean | undefined {
        return this._existing;
    }

    /**
     * Retrieves the audience associated with the document
     */
    public get audience(): IAudience {
        return this._audience;
    }

    /**
     * Returns true if container is dirty.
     * Which means data loss if container is closed at that same moment
     * Most likely that happens when there is no network connection to ordering service
     */
    public get isDirty() {
        return this._dirtyContainer;
    }

    private get serviceFactory() {return this.loader.services.documentServiceFactory;}
    private get urlResolver() {return this.loader.services.urlResolver;}
    public get options(): ILoaderOptions { return this.loader.services.options; }
    private get scope() { return this.loader.services.scope;}
    private get codeLoader() { return this.loader.services.codeLoader;}
    private get maxClientLeaveWaitTime() { return this.loader.services.options.maxClientLeaveWaitTime; }
    constructor(
        private readonly loader: Loader,
        config: IContainerConfig,
    ) {
        super();
        this._audience = new Audience();

        // Initialize from config
        this.containerUrl = config.containerUrl;
        this.clientDetailsOverride = config.clientDetailsOverride;
        this._id = config.id;
        this._resolvedUrl = config.resolvedUrl;
        if (config.canReconnect !== undefined) {
            this._canReconnect = config.canReconnect;
        }

        // Create logger for data stores to use
        const type = this.client.details.type;
        const interactive = this.client.details.capabilities.interactive;
        const clientType =
            `${interactive ? "interactive" : "noninteractive"}${type !== undefined && type !== "" ? `/${type}` : ""}`;
        // Need to use the property getter for docId because for detached flow we don't have the docId initially.
        // We assign the id later so property getter is used.
        this.subLogger = ChildLogger.create(
            loader.services.subLogger,
            undefined,
            {
                all:{
                    clientType, // Differentiating summarizer container from main container
                    loaderVersion: pkgVersion,
                    containerId: uuid(),
                    docId: () => this.id,
                    containerAttachState: () => this._attachState,
                    containerLoaded: () => this.loaded,
                },
            });

        // Prefix all events in this file with container-loader
        this.logger = ChildLogger.create(this.subLogger, "Container");

        this.connectionStateHandler = new ConnectionStateHandler(
            {
                protocolHandler: () => this._protocolHandler,
                logConnectionStateChangeTelemetry: (value, oldState, reason) =>
                    this.logConnectionStateChangeTelemetry(value, oldState, reason),
                propagateConnectionState: () => this.propagateConnectionState(),
                isContainerLoaded: () => this.loaded,
            },
            this.logger,
        );

        this.connectionStateHandler.on(connectEventName, (opsBehind?: number) => {
            this.emit(connectEventName, opsBehind);
        });

        this._deltaManager = this.createDeltaManager();

        // keep track of last time page was visible for telemetry
        if (typeof document === "object" && document !== null) {
            this.lastVisible = document.hidden ? performance.now() : undefined;
            document.addEventListener("visibilitychange", () => {
                if (document.hidden) {
                    this.lastVisible = performance.now();
                } else {
                    // settimeout so this will hopefully fire after disconnect event if being hidden caused it
                    setTimeout(() => this.lastVisible = undefined, 0);
                }
            });
        }

        // We observed that most users of platform do not check Container.connected event on load, causing bugs.
        // As such, we are raising events when new listener pops up.
        // Note that we can raise both "disconnected" & "connect" events at the same time,
        // if we are in connecting stage.
        this.on("newListener", (event: string, listener: (...args: any[]) => void) => {
            // Fire events on the end of JS turn, giving a chance for caller to be in consistent state.
            Promise.resolve().then(() => {
                switch (event) {
                    case dirtyContainerEvent:
                        if (this._dirtyContainer) {
                            listener(this._dirtyContainer);
                        }
                        break;
                    case savedContainerEvent:
                        if (!this._dirtyContainer) {
                            listener(this._dirtyContainer);
                        }
                        break;
                    case connectedEventName:
                         if (this.connected) {
                            listener(event, this.clientId);
                         }
                         break;
                    case disconnectedEventName:
                        if (!this.connected) {
                            listener(event);
                        }
                        break;
                    case connectEventName:
                        if (this.connectionState !== ConnectionState.Disconnected) {
                            listener(event);
                        }
                        break;
                    default:
                }
            }).catch((error) =>  {
                this.logger.sendErrorEvent({ eventName: "RaiseConnectedEventError" }, error);
            });
        });
    }

    /**
     * Retrieves the quorum associated with the document
     */
    public getQuorum(): IQuorum {
        return this.protocolHandler.quorum;
    }

    public close(error?: ICriticalContainerError) {
        if (this._closed) {
            return;
        }
        this._closed = true;

        this.collabWindowTracker.stopSequenceNumberUpdate();
        this._deltaManager.close(error);

        this._protocolHandler?.close();

        this._context?.dispose(error !== undefined ? new Error(error.message) : undefined);

        assert(this.connectionState === ConnectionState.Disconnected, "disconnect event was not raised!");

        if (error !== undefined) {
            // Log current sequence number - useful if we have access to a file to understand better
            // what op caused trouble (if it's related to op processing).
            // Runtime may provide sequence number as part of error object - this may not match DeltaManager
            // knowledge as old ops are processed when data stores / DDS are re-hydrated when delay-loaded
            this.logger.sendErrorEvent(
                {
                    eventName: "ContainerClose",
                    sequenceNumber: error.sequenceNumber ?? this._deltaManager.lastSequenceNumber,
                },
                error,
            );
        } else {
            assert(this.loaded, "Container in non-loaded state before close!");
            this.logger.sendTelemetryEvent({ eventName: "ContainerClose" });
        }

        this.emit("closed", error);

        this.removeAllListeners();
    }

    public closeAndGetPendingLocalState(): string {
        // runtime matches pending ops to successful ones by clientId and client seq num, so we need to close the
        // container at the same time we get pending state, otherwise this container could reconnect and resubmit with
        // a new clientId and a future container using stale pending state without the new clientId would resubmit them
        this._deltaManager.close();

        assert(this.attachState === AttachState.Attached);
        assert(this.resolvedUrl !== undefined && this.resolvedUrl.type === "fluid");
        const pendingState: IPendingLocalState = {
            pendingRuntimeState: this.context.getPendingLocalState(),
            url: this.resolvedUrl.url,
        };

        this.close();

        return JSON.stringify(pendingState);
    }

    public get attachState(): AttachState {
        return this._attachState;
    }

    public serialize(): string {
        assert(this.attachState === AttachState.Detached, "Should only be called in detached container");

        const appSummary: ISummaryTree = this.context.createSummary();
        const protocolSummary = this.captureProtocolSummary();
        const snapshotTree = convertProtocolAndAppSummaryToSnapshotTree(protocolSummary, appSummary);
        return JSON.stringify(snapshotTree);
    }

    public async attach(request: IRequest): Promise<void> {
        assert(this.loaded, "not loaded");
        assert(!this.closed, "closed");

        // If container is already attached or attach is in progress, return.
        if (this._attachState === AttachState.Attached || this.attachInProgress) {
            return;
        }

        this.attachInProgress = true;
        try {
            assert(this.deltaManager.inbound.length === 0, "Inbound queue should be empty when attaching");
            // Only take a summary if the container is in detached state, otherwise we could have local changes.
            // In failed attach call, we would already have a summary cached.
            if (this._attachState === AttachState.Detached) {
                // Get the document state post attach - possibly can just call attach but we need to change the
                // semantics around what the attach means as far as async code goes.
                const appSummary: ISummaryTree = this.context.createSummary();
                const protocolSummary = this.captureProtocolSummary();
                this.cachedAttachSummary = combineAppAndProtocolSummary(appSummary, protocolSummary);

                // Set the state as attaching as we are starting the process of attaching container.
                // This should be fired after taking the summary because it is the place where we are
                // starting to attach the container to storage.
                // Also, this should only be fired in detached container.
                this._attachState = AttachState.Attaching;
                this.emit("attaching");
            }
            assert(!!this.cachedAttachSummary,
                "Summary should be there either by this attach call or previous attach call!!");

            const createNewResolvedUrl = await this.urlResolver.resolve(request);
            ensureFluidResolvedUrl(createNewResolvedUrl);
            // Actually go and create the resolved document
            if (this.service === undefined) {
                this.service = await this.serviceFactory.createContainer(
                    this.cachedAttachSummary,
                    createNewResolvedUrl,
                    this.subLogger,
                );
            }
            const resolvedUrl = this.service.resolvedUrl;
            ensureFluidResolvedUrl(resolvedUrl);
            this._resolvedUrl = resolvedUrl;
            const url = await this.urlResolver.getAbsoluteUrl(
                resolvedUrl,
                "",
                this._context?.codeDetails,
            );
            assert(url !== undefined, "Container url undefined");
            this.containerUrl = url;
            const parsedUrl = parseUrl(resolvedUrl.url);
            if (parsedUrl === undefined) {
                throw new Error("Unable to parse Url");
            }

            const [, docId] = parsedUrl.id.split("/");
            this._id = decodeURI(docId);

            if (this._storageService === undefined) {
                this._storageService = await this.getDocumentStorageService();
            }

            // This we can probably just pass the storage service to the blob manager - although ideally
            // there just isn't a blob manager
            this._attachState = AttachState.Attached;
            this.emit("attached");
            this.cachedAttachSummary = undefined;
            // Propagate current connection state through the system.
            this.propagateConnectionState();
            if (!this.closed) {
                this.resumeInternal({ fetchOpsFromStorage: false, reason: "createDetached" });
            }
        } finally {
            this.attachInProgress = false;
        }
    }

    public async request(path: IRequest): Promise<IResponse> {
        return PerformanceEvent.timedExecAsync(this.logger, { eventName: "Request" }, async () => {
            return this.context.request(path);
        });
    }

    public async snapshot(tagMessage: string, fullTree: boolean = false): Promise<void> {
        // Only snapshot once a code quorum has been established
        if (!this.protocolHandler.quorum.has("code") && !this.protocolHandler.quorum.has("code2")) {
            this.logger.sendTelemetryEvent({ eventName: "SkipSnapshot" });
            return;
        }

        // Stop inbound message processing while we complete the snapshot
        try {
            await this.deltaManager.inbound.pause();
            await this.snapshotCore(tagMessage, fullTree);
        } catch (ex) {
            this.logger.sendErrorEvent({ eventName: "SnapshotExceptionError" }, ex);
            throw ex;
        } finally {
            this.deltaManager.inbound.resume();
        }
    }

    public setAutoReconnect(reconnect: boolean) {
        if (reconnect && this.closed) {
            throw new Error("Attempting to setAutoReconnect() a closed DeltaManager");
        }

        this._deltaManager.setAutomaticReconnect(reconnect);

        this.logger.sendTelemetryEvent({
            eventName: reconnect ? "AutoReconnectEnabled" : "AutoReconnectDisabled",
            connectionMode: this._deltaManager.connectionMode,
            connectionState: ConnectionState[this.connectionState],
        });

        // If container state is not attached and resumed, then don't connect to delta stream. Also don't set the
        // manual reconnection flag to true as we haven't made the initial connection yet.
        if (reconnect && this._attachState === AttachState.Attached && this.resumedOpProcessingAfterLoad) {
            if (this.connectionState === ConnectionState.Disconnected) {
                // Only track this as a manual reconnection if we are truly the ones kicking it off.
                this.manualReconnectInProgress = true;
            }

            // Ensure connection to web socket
            this.connectToDeltaStream({ reason: "autoReconnect" }).catch((error) => {
                // All errors are reported through events ("error" / "disconnected") and telemetry in DeltaManager
                // So there shouldn't be a need to record error here.
                // But we have number of cases where reconnects do not happen, and no errors are recorded, so
                // adding this log point for easier diagnostics
                this.logger.sendTelemetryEvent({ eventName: "setAutoReconnectError" }, error);
            });
        }
    }

    public resume() {
        if (!this.closed) {
            this.resumeInternal({ reason: "DocumentOpenResume" });
        }
    }

    protected resumeInternal(args: IConnectionArgs) {
        assert(!this.closed, "Attempting to setAutoReconnect() a closed DeltaManager");

        // Resume processing ops
        if (!this.resumedOpProcessingAfterLoad) {
            this.resumedOpProcessingAfterLoad = true;
            this._deltaManager.inbound.resume();
            this._deltaManager.outbound.resume();
            this._deltaManager.inboundSignal.resume();
        }

        // Ensure connection to web socket
        // All errors are reported through events ("error" / "disconnected") and telemetry in DeltaManager
        this.connectToDeltaStream(args).catch(() => { });
    }

    public get storage(): IDocumentStorageService | undefined {
        return this._storageService;
    }

    /**
     * Raise non-critical error to host. Calling this API will not close container.
     * For critical errors, please call Container.close(error).
     * @param error - an error to raise
     */
    public raiseContainerWarning(warning: ContainerWarning) {
        // Some "warning" events come from outside the container and are logged
        // elsewhere (e.g. summarizing container). We shouldn't log these here.
        if (warning.logged !== true) {
            this.logContainerError(warning);
        }
        this.emit("warning", warning);
    }

    public async reloadContext(): Promise<void> {
        return this.reloadContextCore().catch((error) => {
            this.close(CreateContainerError(error));
            throw error;
        });
    }

    public hasNullRuntime() {
        return this.context.hasNullRuntime();
    }

    public async getAbsoluteUrl(relativeUrl: string): Promise<string | undefined> {
        if (this.resolvedUrl === undefined) {
            return undefined;
        }

        return this.urlResolver.getAbsoluteUrl(
            this.resolvedUrl,
            relativeUrl,
            this._context?.codeDetails);
    }

    public async proposeCodeDetails(codeDetails: IFluidCodeDetails) {
        if (!isFluidCodeDetails(codeDetails)) {
            throw new Error("Provided codeDetails are not IFluidCodeDetails");
        }

        if (this.codeLoader.IFluidCodeDetailsComparer) {
            const comparision = await this.codeLoader.IFluidCodeDetailsComparer.compare(
                codeDetails,
                this.getCodeDetailsFromQuorum());
            if (comparision !== undefined && comparision <= 0) {
                throw new Error("Proposed code details should be greater than the current");
            }
        }

        return this.getQuorum().propose("code", codeDetails)
            .then(()=>true)
            .catch(()=>false);
    }

    private async reloadContextCore(): Promise<void> {
        const codeDetails = this.getCodeDetailsFromQuorum();

        await Promise.all([
            this.deltaManager.inbound.pause(),
            this.deltaManager.inboundSignal.pause()]);

        if ((await this.context.satisfies(codeDetails) === true) && !this.hasNullRuntime()) {
            this.deltaManager.inbound.resume();
            this.deltaManager.inboundSignal.resume();
            return;
        }

        // By default, close the container and let the host reload.
        // If hotSwapContext is true in the loader options, then try
        // to reload the context without closing the container.
        type ReloadState = { hotSwap: true; prevState: IRuntimeState } | { hotSwap: false };
        let state: ReloadState = { hotSwap: false };
        if (this.options.hotSwapContext === true) {
            const prevState = await this.context.snapshotRuntimeState();
            state = { hotSwap: true, prevState };
        }
        this.context.dispose(new Error("ContextDisposedForReload"));

        // We always hot-swap, but we don't fire the contextDisposed event
        // if we are transitioning from a null runtime to a real runtime
        // with detached container we no longer need the null runtime, but for legacy
        // reasons need to keep it around (old documents without summary before code proposal).
        // client's shouldn't need to care about this transition, as it is a implementation detail.
        // if we didn't do this check, the clients would need to do it themselves,
        // which would futher spread the usage of the hasNullRuntime property
        // making it harder to deprecate.
        if (this.hasNullRuntime()) {
            if (!state.hotSwap) {
                state = { hotSwap: true, prevState: {} };
            }
        } else {
            this.emit("contextDisposed", codeDetails, this.context?.codeDetails);
        }

        if (this.closed) {
            return;
        }
        if (!state.hotSwap) {
            this.close();
            return;
        }
        let snapshot: ISnapshotTree | undefined;
        const blobs = new Map();
        if (state.prevState.snapshot !== undefined) {
            snapshot = buildSnapshotTree(state.prevState.snapshot.entries, blobs);

            /**
             * Should be removed / updated after issue #2914 is fixed.
             * There are currently two scenarios where this is called:
             * 1. When a new code proposal is accepted - This should be set to true before `this.loadContext` is
             * called which creates and loads the ContainerRuntime. This is because for "read" mode clients this
             * flag is false which causes ContainerRuntime to create the internal components again.
             * 2. When the first client connects in "write" mode - This happens when a client does not create the
             * Container in detached mode. In this case, when the code proposal is accepted, we come here and we
             * need to create the internal data stores in ContainerRuntime.
             * Once we move to using detached container everywhere, this can move outside this block.
             */
            this._existing = true;
        }

        if (blobs.size > 0) {
            const blobSize = this.storageService.policies?.minBlobSize;
            this._storageService =
                new BlobCacheStorageService(this.storageService, blobs);
            // ensure we did not lose that policy in the process of wrapping
            assert(blobSize === this._storageService.policies?.minBlobSize, "blob size policy");
        }
        const attributes: IDocumentAttributes = {
            branch: this.id,
            minimumSequenceNumber: this._deltaManager.minimumSequenceNumber,
            sequenceNumber: this._deltaManager.lastSequenceNumber,
            term: this._deltaManager.referenceTerm,
        };

        await this.loadContext(codeDetails, attributes, snapshot, state.prevState);

        this.deltaManager.inbound.resume();
        this.deltaManager.inboundSignal.resume();
    }

    private async snapshotCore(tagMessage: string, fullTree: boolean = false) {
        // Snapshots base document state and currently running context
        const root = this.snapshotBase();
        const dataStoreEntries = await this.context.snapshot(tagMessage, fullTree);

        // And then combine
        if (dataStoreEntries !== null) {
            root.entries.push(...dataStoreEntries.entries);
        }

        // Generate base snapshot message
        const deltaDetails =
            `${this._deltaManager.lastSequenceNumber}:${this._deltaManager.minimumSequenceNumber}`;
        const message = `Commit @${deltaDetails} ${tagMessage}`;

        // Pull in the prior version and snapshot tree to store against
        const lastVersion = await this.getVersion(this.id);

        const parents = lastVersion !== undefined ? [lastVersion.id] : [];

        // Write the full snapshot
        return this.storageService.write(root, parents, message, "");
    }

    private snapshotBase(): ITree {
        const entries: ITreeEntry[] = [];

        const quorumSnapshot = this.protocolHandler.quorum.snapshot();
        entries.push({
            mode: FileMode.File,
            path: "quorumMembers",
            type: TreeEntry.Blob,
            value: {
                contents: JSON.stringify(quorumSnapshot.members),
                encoding: "utf-8",
            },
        });
        entries.push({
            mode: FileMode.File,
            path: "quorumProposals",
            type: TreeEntry.Blob,
            value: {
                contents: JSON.stringify(quorumSnapshot.proposals),
                encoding: "utf-8",
            },
        });
        entries.push({
            mode: FileMode.File,
            path: "quorumValues",
            type: TreeEntry.Blob,
            value: {
                contents: JSON.stringify(quorumSnapshot.values),
                encoding: "utf-8",
            },
        });

        // Save attributes for the document
        const documentAttributes = {
            branch: this.id,
            minimumSequenceNumber: this._deltaManager.minimumSequenceNumber,
            sequenceNumber: this._deltaManager.lastSequenceNumber,
            term: this._deltaManager.referenceTerm,
        };
        entries.push({
            mode: FileMode.File,
            path: ".attributes",
            type: TreeEntry.Blob,
            value: {
                contents: JSON.stringify(documentAttributes),
                encoding: "utf-8",
            },
        });

        // Output the tree
        const root: ITree = {
            entries,
        };

        return root;
    }

    private async getVersion(version: string): Promise<IVersion | undefined> {
        const versions = await this.storageService.getVersions(version, 1);
        return versions[0];
    }

    private recordConnectStartTime() {
        if (this.connectionTransitionTimes[ConnectionState.Disconnected] === undefined) {
            this.connectionTransitionTimes[ConnectionState.Disconnected] = performance.now();
        }
    }

    private async connectToDeltaStream(args: IConnectionArgs) {
        this.recordConnectStartTime();

        // All agents need "write" access, including summarizer.
        if (!this._canReconnect || !this.client.details.capabilities.interactive) {
            args.mode = "write";
        }

        return this._deltaManager.connect(args);
    }

    /**
     * Load container.
     *
     * @param specifiedVersion - one of the following
     *   - null: use ops, no snapshots
     *   - undefined - fetch latest snapshot
     *   - otherwise, version sha to load snapshot
     * @param pause - start the container in a paused state
     */
    private async load(specifiedVersion: string | null | undefined, pause: boolean, pendingLocalState?: unknown) {
        if (this._resolvedUrl === undefined) {
            throw new Error("Attempting to load without a resolved url");
        }
        this.service = await this.serviceFactory.createDocumentService(this._resolvedUrl, this.subLogger);

        let startConnectionP: Promise<IConnectionDetails> | undefined;

        // Ideally we always connect as "read" by default.
        // Currently that works with SPO & r11s, because we get "write" connection when connecting to non-existing file.
        // We should not rely on it by (one of them will address the issue, but we need to address both)
        // 1) switching create new flow to one where we create file by posting snapshot
        // 2) Fixing quorum workflows (have retry logic)
        // That all said, "read" does not work with memorylicious workflows (that opens two simultaneous
        // connections to same file) in two ways:
        // A) creation flow breaks (as one of the clients "sees" file as existing, and hits #2 above)
        // B) Once file is created, transition from view-only connection to write does not work - some bugs to be fixed.
        const connectionArgs: IConnectionArgs = { reason: "DocumentOpen", mode: "write" };

        // Start websocket connection as soon as possible. Note that there is no op handler attached yet, but the
        // DeltaManager is resilient to this and will wait to start processing ops until after it is attached.
        if (!pause) {
            startConnectionP = this.connectToDeltaStream(connectionArgs);
            startConnectionP.catch((error) => { });
        }

        this._storageService = await this.getDocumentStorageService();
        this._attachState = AttachState.Attached;

        // Fetch specified snapshot, but intentionally do not load from snapshot if specifiedVersion is null
        const { snapshot, versionId } = await this.fetchSnapshotTree(specifiedVersion);

        const attributes = await this.getDocumentAttributes(this.storageService, snapshot);

        // Attach op handlers to start processing ops
        this.attachDeltaManagerOpHandler(attributes);

        // ...load in the existing quorum
        // Initialize the protocol handler
        const protocolHandlerP =
            this.loadAndInitializeProtocolState(attributes, this.storageService, snapshot);

        let loadDetailsP: Promise<void>;

        // Initialize document details - if loading a snapshot use that - otherwise we need to wait on
        // the initial details
        if (snapshot !== undefined) {
            this._existing = true;
            loadDetailsP = Promise.resolve();
        } else {
            if (startConnectionP === undefined) {
                startConnectionP = this.connectToDeltaStream(connectionArgs);
            }
            // Intentionally don't .catch on this promise - we'll let any error throw below in the await.
            loadDetailsP = startConnectionP.then((details) => {
                this._existing = details.existing;
            });
        }

        // LoadContext directly requires protocolHandler to be ready, and eventually calls
        // instantiateRuntime which will want to know existing state.  Wait for these promises to finish.
        [this._protocolHandler] = await Promise.all([protocolHandlerP, loadDetailsP]);

        const codeDetails = this.getCodeDetailsFromQuorum();
        await this.loadContext(codeDetails, attributes, snapshot, undefined, pendingLocalState);

        // Propagate current connection state through the system.
        this.propagateConnectionState();

        if (!pause) {
            this.resume();
        }

        // Internal context is fully loaded at this point
        this.loaded = true;

        return {
            existing: this._existing,
            sequenceNumber: attributes.sequenceNumber,
            version: versionId,
        };
    }

    private async createDetached(source: IFluidCodeDetails) {
        if (!isFluidCodeDetails(source)) {
            this.logger.send({
                    eventName: "DetachCreateNotIFluidCodeDetails",
                    category: "warning",
            });
        }
        const attributes: IDocumentAttributes = {
            branch: "",
            sequenceNumber: detachedContainerRefSeqNumber,
            term: 1,
            minimumSequenceNumber: 0,
        };

        // Seed the base quorum to be an empty list with a code quorum set
        const committedCodeProposal: ICommittedProposal = {
            key: "code",
            value: source,
            approvalSequenceNumber: 0,
            commitSequenceNumber: 0,
            sequenceNumber: 0,
        };

        const members: [string, ISequencedClient][] = [];
        const proposals: [number, ISequencedProposal, string[]][] = [];
        const values: [string, ICommittedProposal][] = [["code", committedCodeProposal]];

        this.attachDeltaManagerOpHandler(attributes);

        // We know this is create detached flow without snapshot.
        this._existing = false;

        // Need to just seed the source data in the code quorum. Quorum itself is empty
        this._protocolHandler = this.initializeProtocolState(
            attributes,
            members,
            proposals,
            values);

        // The load context - given we seeded the quorum - will be great
        await this.createDetachedContext(attributes);

        this.propagateConnectionState();

        this.loaded = true;
    }

    private async rehydrateDetachedFromSnapshot(snapshotTree: ISnapshotTree) {
        const attributes = await this.getDocumentAttributes(undefined, snapshotTree);
        assert(attributes.sequenceNumber === 0, "Seq number in detached container should be 0!!");
        this.attachDeltaManagerOpHandler(attributes);

        // We know this is create detached flow with snapshot.
        this._existing = true;

        // ...load in the existing quorum
        // Initialize the protocol handler
        this._protocolHandler =
            await this.loadAndInitializeProtocolState(attributes, undefined, snapshotTree);

        await this.createDetachedContext(attributes, snapshotTree);

        this.loaded = true;

        this.propagateConnectionState();
    }

    private async getDocumentStorageService(): Promise<IDocumentStorageService> {
        return this._deltaManager.connectToStorage();
    }

    private async getDocumentAttributes(
        storage: IDocumentStorageService | undefined,
        tree: ISnapshotTree | undefined,
    ): Promise<IDocumentAttributes> {
        if (tree === undefined) {
            return {
                branch: this.id,
                minimumSequenceNumber: 0,
                sequenceNumber: 0,
                term: 1,
            };
        }

        // Backward compatibility: old docs would have ".attributes" instead of "attributes"
        const attributesHash = ".protocol" in tree.trees
            ? tree.trees[".protocol"].blobs.attributes
            : tree.blobs[".attributes"];

        const attributes = storage !== undefined ? await readAndParse<IDocumentAttributes>(storage, attributesHash)
            : readAndParseFromBlobs<IDocumentAttributes>(tree.trees[".protocol"].blobs, attributesHash);

        // Backward compatibility for older summaries with no term
        if (attributes.term === undefined) {
            attributes.term = 1;
        }

        return attributes;
    }

    private async loadAndInitializeProtocolState(
        attributes: IDocumentAttributes,
        storage: IDocumentStorageService | undefined,
        snapshot: ISnapshotTree | undefined,
    ): Promise<ProtocolOpHandler> {
        let members: [string, ISequencedClient][] = [];
        let proposals: [number, ISequencedProposal, string[]][] = [];
        let values: [string, any][] = [];

        if (snapshot !== undefined) {
            const baseTree = ".protocol" in snapshot.trees ? snapshot.trees[".protocol"] : snapshot;
            if (storage !== undefined) {
                [members, proposals, values] = await Promise.all([
                    readAndParse<[string, ISequencedClient][]>(storage, baseTree.blobs.quorumMembers),
                    readAndParse<[number, ISequencedProposal, string[]][]>(storage, baseTree.blobs.quorumProposals),
                    readAndParse<[string, ICommittedProposal][]>(storage, baseTree.blobs.quorumValues),
                ]);
            } else {
                members = readAndParseFromBlobs<[string, ISequencedClient][]>(snapshot.trees[".protocol"].blobs,
                    baseTree.blobs.quorumMembers);
                proposals = readAndParseFromBlobs<[number, ISequencedProposal, string[]][]>(
                    snapshot.trees[".protocol"].blobs, baseTree.blobs.quorumProposals);
                values = readAndParseFromBlobs<[string, ICommittedProposal][]>(snapshot.trees[".protocol"].blobs,
                    baseTree.blobs.quorumValues);
            }
        }

        const protocolHandler = this.initializeProtocolState(
            attributes,
            members,
            proposals,
            values);

        return protocolHandler;
    }

    private initializeProtocolState(
        attributes: IDocumentAttributes,
        members: [string, ISequencedClient][],
        proposals: [number, ISequencedProposal, string[]][],
        values: [string, any][],
    ): ProtocolOpHandler {
        const protocol = new ProtocolOpHandler(
            attributes.minimumSequenceNumber,
            attributes.sequenceNumber,
            attributes.term,
            members,
            proposals,
            values,
            (key, value) => this.submitMessage(MessageType.Propose, { key, value }),
            (sequenceNumber) => this.submitMessage(MessageType.Reject, sequenceNumber));

        const protocolLogger = ChildLogger.create(this.subLogger, "ProtocolHandler");

        protocol.quorum.on("error", (error) => {
            protocolLogger.sendErrorEvent(error);
        });

        // Track membership changes and update connection state accordingly
        protocol.quorum.on("addMember", (clientId, details) => {
<<<<<<< HEAD
            // This is the only one that requires the pending client ID
            if (clientId === this.pendingClientId) {
                // Wait for previous client to leave the quorum before firing "connected" event.
                if (this.prevClientLeftP) {
                    const event = PerformanceEvent.start(this.logger, { eventName: "ConnectedAfterWait" });
                    // eslint-disable-next-line @typescript-eslint/no-floating-promises
                    this.prevClientLeftP.promise.then((leaveReceived: boolean) => {
                        event.end({
                            timeout: !leaveReceived,
                            hadOutstandingOps: this._deltaManager.shouldJoinWrite(),
                        });
                        if (clientId === this.pendingClientId) {
                            this.setConnectionState(ConnectionState.Connected);
                        }
                    });
                } else {
                    this.setConnectionState(ConnectionState.Connected);
                }
            }
=======
            this.connectionStateHandler.receivedAddMemberEvent(clientId, this.protocolHandler.quorum);
>>>>>>> c309777e
        });

        protocol.quorum.on("removeMember", (clientId) => {
            // If the client which has left was us, then resolve the def. promise.
            if (this.clientId === clientId) {
                this.prevClientLeftP?.resolve(true);
                // Set it to undefined as the desired client has left we don't want to wait for it anymore.
                this.prevClientLeftP = undefined;
            }
        });

        protocol.quorum.on("addProposal", (proposal: IPendingProposal) => {
            if (proposal.key === "code" || proposal.key === "code2") {
                this.emit("codeDetailsProposed", proposal.value, proposal);
            }
        });

        protocol.quorum.on(
            "approveProposal",
            (sequenceNumber, key, value) => {
                debug(`approved ${key}`);
                if (key === "code" || key === "code2") {
                    debug(`codeProposal ${JSON.stringify(value)}`);
                    if (!isFluidCodeDetails(value)) {
                        this.logger.send({
                                eventName: "CodeProposalNotIFluidCodeDetails",
                                category: "warning",
                        });
                    }
                    // eslint-disable-next-line @typescript-eslint/no-floating-promises
                    this.reloadContext();
                }
            });

        return protocol;
    }

    private captureProtocolSummary(): ISummaryTree {
        const quorumSnapshot = this.protocolHandler.quorum.snapshot();

        // Save attributes for the document
        const documentAttributes: IDocumentAttributes = {
            branch: this.id,
            minimumSequenceNumber: this.protocolHandler.minimumSequenceNumber,
            sequenceNumber: this.protocolHandler.sequenceNumber,
            term: this.protocolHandler.term,
        };

        const summary: ISummaryTree = {
            tree: {
                attributes: {
                    content: JSON.stringify(documentAttributes),
                    type: SummaryType.Blob,
                },
                quorumMembers: {
                    content: JSON.stringify(quorumSnapshot.members),
                    type: SummaryType.Blob,
                },
                quorumProposals: {
                    content: JSON.stringify(quorumSnapshot.proposals),
                    type: SummaryType.Blob,
                },
                quorumValues: {
                    content: JSON.stringify(quorumSnapshot.values),
                    type: SummaryType.Blob,
                },
            },
            type: SummaryType.Tree,
        };

        return summary;
    }

    private getCodeDetailsFromQuorum(): IFluidCodeDetails {
        const quorum = this.protocolHandler.quorum;

        let pkg = quorum.get("code");

        // Back compat
        if (pkg === undefined) {
            pkg = quorum.get("code2");
        }

        return pkg as IFluidCodeDetails;
    }

    private get client(): IClient {
        const client: IClient = this.options?.client !== undefined
            ? (this.options.client as IClient)
            : {
                details: {
                    capabilities: { interactive: true },
                },
                mode: "read", // default reconnection mode on lost connection / connection error
                permission: [],
                scopes: [],
                user: { id: "" },
            };

        if (this.clientDetailsOverride !== undefined) {
            merge(client.details, this.clientDetailsOverride);
        }

        return client;
    }

    /**
     * Returns true if connection is active, i.e. it's "write" connection and
     * container runtime was notified about this connection (i.e. we are up-to-date and could send ops).
     * This happens after client received its own joinOp and thus is in the quorum.
     * If it's not true, runtime is not in position to send ops.
     */
    private activeConnection() {
        return this.connectionState === ConnectionState.Connected && this._deltaManager.connectionMode === "write";
    }

    private createDeltaManager() {
        const deltaManager: DeltaManager = new DeltaManager(
            () => this.service,
            this.client,
            ChildLogger.create(this.subLogger, "DeltaManager"),
            this._canReconnect,
            () => this.activeConnection(),
        );

        deltaManager.on(connectEventName, (details: IConnectionDetails, opsBehind?: number) => {
            this.connectionStateHandler.receivedConnectEvent(
                this,
                this._deltaManager.connectionMode,
                details,
                opsBehind,
            );

            // Back-compat for new client and old server.
            this._audience.clear();

            for (const priorClient of details.initialClients ?? []) {
                this._audience.addMember(priorClient.clientId, priorClient.client);
            }
        });

        deltaManager.on("disconnect", (reason: string) => {
            this.manualReconnectInProgress = false;
            this.connectionStateHandler.receivedDisconnectEvent(reason);
        });

        deltaManager.on("throttled", (warning: IThrottlingWarning) => {
            this.raiseContainerWarning(warning);
        });

        deltaManager.on("readonly", (readonly) => {
            this.emit("readonly", readonly);
        });

        return deltaManager;
    }

    private attachDeltaManagerOpHandler(attributes: IDocumentAttributes): void {
        this._deltaManager.on("closed", (error?: ICriticalContainerError) => {
            this.close(error);
        });

        // If we're the outer frame, do we want to do this?
        // Begin fetching any pending deltas once we know the base sequence #. Can this fail?
        // It seems like something, like reconnection, that we would want to retry but otherwise allow
        // the document to load
        this._deltaManager.attachOpHandler(
            attributes.minimumSequenceNumber,
            attributes.sequenceNumber,
            attributes.term ?? 1,
            {
                process: (message) => this.processRemoteMessage(message),
                processSignal: (message) => {
                    this.processSignal(message);
                },
            });
    }

    private logConnectionStateChangeTelemetry(
        value: ConnectionState,
        oldState: ConnectionState,
        reason?: string,
    ) {
        // Log actual event
        const time = performance.now();
        this.connectionTransitionTimes[value] = time;
        const duration = time - this.connectionTransitionTimes[oldState];

        let durationFromDisconnected: number | undefined;
        let connectionMode: string | undefined;
        let connectionInitiationReason: string | undefined;
        let autoReconnect: ReconnectMode | undefined;
        let checkpointSequenceNumber: number | undefined;
        let sequenceNumber: number | undefined;
        let opsBehind: number | undefined;
        if (value === ConnectionState.Disconnected) {
            autoReconnect = this._deltaManager.reconnectMode;
        } else {
            connectionMode = this._deltaManager.connectionMode;
            sequenceNumber = this.deltaManager.lastSequenceNumber;
            if (value === ConnectionState.Connected) {
                durationFromDisconnected = time - this.connectionTransitionTimes[ConnectionState.Disconnected];
                durationFromDisconnected = TelemetryLogger.formatTick(durationFromDisconnected);
            } else {
                // This info is of most interest on establishing connection only.
                checkpointSequenceNumber = this.deltaManager.lastKnownSeqNumber;
                if (this.deltaManager.hasCheckpointSequenceNumber) {
                    opsBehind = checkpointSequenceNumber - sequenceNumber;
                }
            }
            if (this.firstConnection) {
                connectionInitiationReason = "InitialConnect";
            } else if (this.manualReconnectInProgress) {
                connectionInitiationReason = "ManualReconnect";
            } else {
                connectionInitiationReason = "AutoReconnect";
            }
        }

        this.logger.sendPerformanceEvent({
            eventName: `ConnectionStateChange_${ConnectionState[value]}`,
            from: ConnectionState[oldState],
            duration,
            durationFromDisconnected,
            reason,
            connectionInitiationReason,
            socketDocumentId: this._deltaManager.socketDocumentId,
            pendingClientId: this.connectionStateHandler.pendingClientId,
            clientId: this.clientId,
            connectionMode,
            autoReconnect,
            opsBehind,
            online: OnlineStatus[isOnline()],
            lastVisible: this.lastVisible !== undefined ? performance.now() - this.lastVisible : undefined,
            checkpointSequenceNumber,
            sequenceNumber,
        });

        if (value === ConnectionState.Connected) {
            this.firstConnection = false;
            this.manualReconnectInProgress = false;
        }
    }

<<<<<<< HEAD
    private setConnectionState(value: ConnectionState.Disconnected, reason: string);
    private setConnectionState(value: ConnectionState.Connecting | ConnectionState.Connected);
    private setConnectionState(
        value: ConnectionState,
        reason?: string,
    ) {
        assert(value !== ConnectionState.Connecting, "Trying to set connection state while container is connecting!");
        if (this.connectionState === value) {
            // Already in the desired state - exit early
            this.logger.sendErrorEvent({ eventName: "setConnectionStateSame", value });
            return;
        }

        const oldState = this._connectionState;
        this._connectionState = value;

        if (value === ConnectionState.Connected) {
            // Mark our old client should have left in the quorum if it's still there
            if (this._clientId !== undefined) {
                const client: ILocalSequencedClient | undefined =
                    this._protocolHandler?.quorum.getMember(this._clientId);
                if (client !== undefined) {
                    client.shouldHaveLeft = true;
                }
            }

            this._clientId = this.pendingClientId;
        } else if (value === ConnectionState.Disconnected) {
            // Important as we process our own joinSession message through delta request
            this.pendingClientId = undefined;
            // Only wait for "leave" message if we have some outstanding ops and the client was write client as
            // server would not accept ops from read client. Also check if the promise is not already set as we
            // could receive "Disconnected" event multiple times without getting connected.
            if (this._deltaManager.shouldJoinWrite()
                && this.client.mode === "write"
                && this.prevClientLeftP === undefined
            ) {
                this.prevClientLeftP = new Deferred();
                // Default is 90 sec for which we are going to wait for its own "leave" message.
                setTimeout(() => {
                    this.prevClientLeftP?.resolve(false);
                    this.prevClientLeftP = undefined;
                }, this.maxClientLeaveWaitTime ?? 90000);
            }
        }

        if (this.loaded) {
            this.propagateConnectionState();
        }

        // Report telemetry after we set client id!
        this.logConnectionStateChangeTelemetry(value, oldState, reason);
    }

=======
>>>>>>> c309777e
    private propagateConnectionState() {
        const logOpsOnReconnect: boolean =
            this.connectionState === ConnectionState.Connected &&
            !this.firstConnection &&
            this._deltaManager.connectionMode === "write";
        if (logOpsOnReconnect) {
            this.messageCountAfterDisconnection = 0;
        }

        const state = this.connectionState === ConnectionState.Connected;
        if (!this.context.disposed) {
            this.context.setConnectionState(state, this.clientId);
        }
        assert(this.protocolHandler !== undefined, "Protocol handler should be set here");
        this.protocolHandler.quorum.setConnectionState(state, this.clientId);
        raiseConnectedEvent(this.logger, this, state, this.clientId);

        if (logOpsOnReconnect) {
            this.logger.sendTelemetryEvent(
                { eventName: "OpsSentOnReconnect", count: this.messageCountAfterDisconnection });
        }
    }

    private submitContainerMessage(type: MessageType, contents: any, batch?: boolean, metadata?: any): number {
        const outboundMessageType: string = type;
        switch (outboundMessageType) {
            case MessageType.Operation:
            case MessageType.RemoteHelp:
            case MessageType.Summarize:
                break;
            default:
                this.close(CreateContainerError(`Runtime can't send arbitrary message type: ${type}`));
                return -1;
        }
        return this.submitMessage(type, contents, batch, metadata);
    }

    private submitMessage(type: MessageType, contents: any, batch?: boolean, metadata?: any): number {
        if (this.connectionState !== ConnectionState.Connected) {
            this.logger.sendErrorEvent({ eventName: "SubmitMessageWithNoConnection", type });
            return -1;
        }

        this.messageCountAfterDisconnection += 1;
        this.collabWindowTracker.stopSequenceNumberUpdate();
        return this._deltaManager.submit(type, contents, batch, metadata);
    }

    private processRemoteMessage(message: ISequencedDocumentMessage): IProcessMessageResult {
        // Check and report if we're getting messages from a clientId that we previously
        // flagged as shouldHaveLeft, or from a client that's not in the quorum but should be
        if (message.clientId != null) {
            let errorMsg: string | undefined;
            const client: ILocalSequencedClient | undefined =
                this.getQuorum().getMember(message.clientId);
            if (client === undefined && message.type !== MessageType.ClientJoin) {
                errorMsg = "messageClientIdMissingFromQuorum";
            } else if (client?.shouldHaveLeft === true) {
                errorMsg = "messageClientIdShouldHaveLeft";
            }
            if (errorMsg !== undefined) {
                const error = new DataCorruptionError(
                    errorMsg,
                    {
                        clientId: this.clientId,
                        messageClientId: message.clientId,
                        sequenceNumber: message.sequenceNumber,
                        clientSequenceNumber: message.clientSequenceNumber,
                        messageTimestamp: message.timestamp,
                    },
                );
                this.close(CreateContainerError(error));
            }
        }

        const local = this.clientId === message.clientId;

        // Forward non system messages to the loaded runtime for processing
        if (!isSystemMessage(message)) {
            this.context.process(message, local, undefined);
        }

        // Allow the protocol handler to process the message
        const result = this.protocolHandler.processMessage(message, local);
        this.collabWindowTracker.scheduleSequenceNumberUpdate(message, result.immediateNoOp === true);

        this.emit("op", message);

        return result;
    }

    private submitSignal(message: any) {
        this._deltaManager.submitSignal(JSON.stringify(message));
    }

    private processSignal(message: ISignalMessage) {
        // No clientId indicates a system signal message.
        if (message.clientId === null) {
            const innerContent = message.content as { content: any; type: string };
            if (innerContent.type === MessageType.ClientJoin) {
                const newClient = innerContent.content as ISignalClient;
                this._audience.addMember(newClient.clientId, newClient.client);
            } else if (innerContent.type === MessageType.ClientLeave) {
                const leftClientId = innerContent.content as string;
                this._audience.removeMember(leftClientId);
            }
        } else {
            const local = this.clientId === message.clientId;
            this.context.processSignal(message, local);
        }
    }

    /**
     * Get the most recent snapshot, or a specific version.
     * @param specifiedVersion - The specific version of the snapshot to retrieve
     * @returns The snapshot requested, or the latest snapshot if no version was specified, plus version ID
     */
    private async fetchSnapshotTree(specifiedVersion: string | undefined | null):
        Promise<{snapshot?: ISnapshotTree; versionId?: string}>
    {
        if (specifiedVersion === null) {
            return {};
        }
        const version = await this.getVersion(specifiedVersion ?? this.id);

        if (version === undefined && specifiedVersion !== undefined) {
            // We should have a defined version to load from if specified version requested
            this.logger.sendErrorEvent({ eventName: "NoVersionFoundWhenSpecified", id: specifiedVersion });
        }
        this._loadedFromVersion = version;
        const snapshot = await this.storageService.getSnapshotTree(version) ?? undefined;

        if (snapshot === undefined && version !== undefined) {
            this.logger.sendErrorEvent({ eventName: "getSnapshotTreeFailed", id: version.id });
        }
        return { snapshot, versionId: version?.id };
    }

    private async loadContext(
        codeDetails: IFluidCodeDetails,
        attributes: IDocumentAttributes,
        snapshot?: ISnapshotTree,
        previousRuntimeState: IRuntimeState = {},
        pendingLocalState?: unknown,
    ) {
        assert(this._context?.disposed !== false, "Existing context not disposed");
        // If this assert fires, our state tracking is likely not synchronized between COntainer & runtime.
        if (this._dirtyContainer) {
            this.logger.sendErrorEvent({ eventName: "DirtyContainerReloadContainer"});
        }

        // The relative loader will proxy requests to '/' to the loader itself assuming no non-cache flags
        // are set. Global requests will still go directly to the loader
        const loader = new RelativeLoader(this.loader, () => this.containerUrl);
        const previousCodeDetails = this._context?.codeDetails;
        this._context = await ContainerContext.createOrLoad(
            this,
            this.scope,
            this.codeLoader,
            codeDetails,
            snapshot,
            attributes,
            new DeltaManagerProxy(this._deltaManager),
            new QuorumProxy(this.protocolHandler.quorum),
            loader,
            (warning: ContainerWarning) => this.raiseContainerWarning(warning),
            (type, contents, batch, metadata) => this.submitContainerMessage(type, contents, batch, metadata),
            (message) => this.submitSignal(message),
            (error?: ICriticalContainerError) => this.close(error),
            Container.version,
            previousRuntimeState,
            (dirty: boolean) => {
                this._dirtyContainer = dirty;
                this.emit(dirty ? dirtyContainerEvent : savedContainerEvent);
            },
            pendingLocalState,
        );

        loader.resolveContainer(this);
        this.emit("contextChanged", codeDetails, previousCodeDetails);
    }

    /**
     * Creates a new, unattached container context
     */
    private async createDetachedContext(attributes: IDocumentAttributes, snapshot?: ISnapshotTree) {
        const codeDetails = this.getCodeDetailsFromQuorum();
        if (codeDetails === undefined) {
            throw new Error("pkg should be provided in create flow!!");
        }

        await this.loadContext(codeDetails, attributes, snapshot);
    }

    // Please avoid calling it directly.
    // raiseContainerWarning() is the right flow for most cases
    private logContainerError(warning: ContainerWarning) {
        this.logger.sendErrorEvent({ eventName: "ContainerWarning" }, warning);
    }
}<|MERGE_RESOLUTION|>--- conflicted
+++ resolved
@@ -379,11 +379,6 @@
         return this._storageService;
     }
 
-<<<<<<< HEAD
-    private prevClientLeftP: Deferred<boolean> | undefined;
-    private _clientId: string | undefined;
-=======
->>>>>>> c309777e
     private _id: string | undefined;
     private containerUrl: string | undefined;
     private readonly clientDetailsOverride: IClientDetails | undefined;
@@ -557,7 +552,7 @@
     public get options(): ILoaderOptions { return this.loader.services.options; }
     private get scope() { return this.loader.services.scope;}
     private get codeLoader() { return this.loader.services.codeLoader;}
-    private get maxClientLeaveWaitTime() { return this.loader.services.options.maxClientLeaveWaitTime; }
+
     constructor(
         private readonly loader: Loader,
         config: IContainerConfig,
@@ -605,6 +600,9 @@
                     this.logConnectionStateChangeTelemetry(value, oldState, reason),
                 propagateConnectionState: () => this.propagateConnectionState(),
                 isContainerLoaded: () => this.loaded,
+                client: () => this.client,
+                shouldClientJoinWrite: () => this._deltaManager.shouldJoinWrite(),
+                maxClientLeaveWaitTime: this.loader.services.options.maxClientLeaveWaitTime,
             },
             this.logger,
         );
@@ -1401,38 +1399,11 @@
 
         // Track membership changes and update connection state accordingly
         protocol.quorum.on("addMember", (clientId, details) => {
-<<<<<<< HEAD
-            // This is the only one that requires the pending client ID
-            if (clientId === this.pendingClientId) {
-                // Wait for previous client to leave the quorum before firing "connected" event.
-                if (this.prevClientLeftP) {
-                    const event = PerformanceEvent.start(this.logger, { eventName: "ConnectedAfterWait" });
-                    // eslint-disable-next-line @typescript-eslint/no-floating-promises
-                    this.prevClientLeftP.promise.then((leaveReceived: boolean) => {
-                        event.end({
-                            timeout: !leaveReceived,
-                            hadOutstandingOps: this._deltaManager.shouldJoinWrite(),
-                        });
-                        if (clientId === this.pendingClientId) {
-                            this.setConnectionState(ConnectionState.Connected);
-                        }
-                    });
-                } else {
-                    this.setConnectionState(ConnectionState.Connected);
-                }
-            }
-=======
             this.connectionStateHandler.receivedAddMemberEvent(clientId, this.protocolHandler.quorum);
->>>>>>> c309777e
         });
 
         protocol.quorum.on("removeMember", (clientId) => {
-            // If the client which has left was us, then resolve the def. promise.
-            if (this.clientId === clientId) {
-                this.prevClientLeftP?.resolve(true);
-                // Set it to undefined as the desired client has left we don't want to wait for it anymore.
-                this.prevClientLeftP = undefined;
-            }
+            this.connectionStateHandler.receivedRemoveMemberEvent(clientId);
         });
 
         protocol.quorum.on("addProposal", (proposal: IPendingProposal) => {
@@ -1668,63 +1639,6 @@
         }
     }
 
-<<<<<<< HEAD
-    private setConnectionState(value: ConnectionState.Disconnected, reason: string);
-    private setConnectionState(value: ConnectionState.Connecting | ConnectionState.Connected);
-    private setConnectionState(
-        value: ConnectionState,
-        reason?: string,
-    ) {
-        assert(value !== ConnectionState.Connecting, "Trying to set connection state while container is connecting!");
-        if (this.connectionState === value) {
-            // Already in the desired state - exit early
-            this.logger.sendErrorEvent({ eventName: "setConnectionStateSame", value });
-            return;
-        }
-
-        const oldState = this._connectionState;
-        this._connectionState = value;
-
-        if (value === ConnectionState.Connected) {
-            // Mark our old client should have left in the quorum if it's still there
-            if (this._clientId !== undefined) {
-                const client: ILocalSequencedClient | undefined =
-                    this._protocolHandler?.quorum.getMember(this._clientId);
-                if (client !== undefined) {
-                    client.shouldHaveLeft = true;
-                }
-            }
-
-            this._clientId = this.pendingClientId;
-        } else if (value === ConnectionState.Disconnected) {
-            // Important as we process our own joinSession message through delta request
-            this.pendingClientId = undefined;
-            // Only wait for "leave" message if we have some outstanding ops and the client was write client as
-            // server would not accept ops from read client. Also check if the promise is not already set as we
-            // could receive "Disconnected" event multiple times without getting connected.
-            if (this._deltaManager.shouldJoinWrite()
-                && this.client.mode === "write"
-                && this.prevClientLeftP === undefined
-            ) {
-                this.prevClientLeftP = new Deferred();
-                // Default is 90 sec for which we are going to wait for its own "leave" message.
-                setTimeout(() => {
-                    this.prevClientLeftP?.resolve(false);
-                    this.prevClientLeftP = undefined;
-                }, this.maxClientLeaveWaitTime ?? 90000);
-            }
-        }
-
-        if (this.loaded) {
-            this.propagateConnectionState();
-        }
-
-        // Report telemetry after we set client id!
-        this.logConnectionStateChangeTelemetry(value, oldState, reason);
-    }
-
-=======
->>>>>>> c309777e
     private propagateConnectionState() {
         const logOpsOnReconnect: boolean =
             this.connectionState === ConnectionState.Connected &&
