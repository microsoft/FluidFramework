--- conflicted
+++ resolved
@@ -461,34 +461,16 @@
     }
 
     private async reloadContextCore(): Promise<void> {
-<<<<<<< HEAD
         this.deltaManager.inbound.runPaused(async () => {
             return this.deltaManager.inboundSignal.runPaused(async () => {
+
                 const previousContextState = await this.context!.stop();
 
                 let snapshot: ISnapshotTree | undefined;
                 const blobs = new Map();
                 if (previousContextState) {
-                    const flattened = flatten(previousContextState.entries, blobs);
-                    snapshot = buildHierarchy(flattened);
+                    snapshot = buildSnapshotTree(previousContextState.entries, blobs);
                 }
-=======
-        await Promise.all([
-            this.deltaManager.inbound.systemPause(),
-            this.deltaManager.inboundSignal.systemPause()]);
-
-        const previousContextState = await this.context!.stop();
-
-        let snapshot: ISnapshotTree | undefined;
-        const blobs = new Map();
-        if (previousContextState) {
-            snapshot = buildSnapshotTree(previousContextState.entries, blobs);
-        }
-
-        const storage = blobs.size > 0
-            ? new BlobCacheStorageService(this.storageService!, blobs)
-            : this.storageService!;
->>>>>>> 441b9c36
 
                 const storage = blobs.size > 0
                     ? new BlobCacheStorageService(this.storageService!, blobs)
