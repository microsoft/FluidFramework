/*!
 * Copyright (c) Microsoft Corporation. All rights reserved.
 * Licensed under the MIT License.
 */

// eslint-disable-next-line import/no-internal-modules
import merge from "lodash/merge";
import { v4 as uuid } from "uuid";
import {
    ITelemetryLogger,
} from "@fluidframework/common-definitions";
import { assert, performance } from "@fluidframework/common-utils";
import {
    IRequest,
    IResponse,
    IFluidRouter,
    IFluidCodeDetails,
    isFluidCodeDetails,
} from "@fluidframework/core-interfaces";
import {
    IAudience,
    IConnectionDetails,
    IContainer,
    IContainerEvents,
    IDeltaManager,
    IRuntimeState,
    ICriticalContainerError,
    ContainerWarning,
    AttachState,
    IThrottlingWarning,
    IPendingLocalState,
    ReadOnlyInfo,
    ILoaderOptions,
} from "@fluidframework/container-definitions";
import {
    CreateContainerError,
    DataCorruptionError,
    extractSafePropertiesFromMessage,
 } from "@fluidframework/container-utils";
import {
    IDocumentService,
    IDocumentStorageService,
    IFluidResolvedUrl,
    IResolvedUrl,
} from "@fluidframework/driver-definitions";
import {
    BlobCacheStorageService,
    readAndParse,
    OnlineStatus,
    isOnline,
    ensureFluidResolvedUrl,
    combineAppAndProtocolSummary,
    readAndParseFromBlobs,
    buildSnapshotTree,
} from "@fluidframework/driver-utils";
import {
    isSystemMessage,
    ProtocolOpHandler,
    QuorumProxy,
} from "@fluidframework/protocol-base";
import {
    FileMode,
    IClient,
    IClientConfiguration,
    IClientDetails,
    ICommittedProposal,
    IDocumentAttributes,
    IDocumentMessage,
    IProcessMessageResult,
    IQuorum,
    ISequencedClient,
    ISequencedDocumentMessage,
    ISequencedProposal,
    ISignalClient,
    ISignalMessage,
    ISnapshotTree,
    ITree,
    ITreeEntry,
    IVersion,
    MessageType,
    TreeEntry,
    ISummaryTree,
    IPendingProposal,
    SummaryType,
} from "@fluidframework/protocol-definitions";
import {
    ChildLogger,
    EventEmitterWithErrorHandling,
    PerformanceEvent,
    raiseConnectedEvent,
    TelemetryLogger,
    connectedEventName,
    disconnectedEventName,
} from "@fluidframework/telemetry-utils";
import { Audience } from "./audience";
import { ContainerContext } from "./containerContext";
import { debug } from "./debug";
import { IConnectionArgs, DeltaManager, ReconnectMode } from "./deltaManager";
import { DeltaManagerProxy } from "./deltaManagerProxy";
import { Loader, RelativeLoader } from "./loader";
import { pkgVersion } from "./packageVersion";
import { parseUrl, convertProtocolAndAppSummaryToSnapshotTree } from "./utils";

const detachedContainerRefSeqNumber = 0;

const connectEventName = "connect";
const dirtyContainerEvent = "dirty";
const savedContainerEvent = "saved";

interface ILocalSequencedClient extends ISequencedClient {
    shouldHaveLeft?: boolean;
}

export interface IContainerLoadOptions {
    /**
     * Disables the Container from reconnecting if false, allows reconnect otherwise.
     */
    canReconnect?: boolean;
    /**
     * Client details provided in the override will be merged over the default client.
     */
    clientDetailsOverride?: IClientDetails;
    containerUrl: string;
    docId: string;
    resolvedUrl: IFluidResolvedUrl;
    /**
     * Control whether to load from snapshot or ops.  See IParsedUrl for detailed information.
     */
    version?: string | null | undefined;
    /**
     * Loads the Container in paused state if true, unpaused otherwise.
     */
    pause?: boolean;
}

export interface IContainerConfig {
    resolvedUrl?: IResolvedUrl;
    canReconnect?: boolean;
    /**
     * A url for the Container.  Critically, we expect Loader.resolve using this URL to resolve back to this Container
     * for purposes of creating a separate Container instance for the summarizer to use.
     */
    containerUrl?: string;
    /**
     * Client details provided in the override will be merged over the default client.
     */
    clientDetailsOverride?: IClientDetails;
    id?: string;
}

export enum ConnectionState {
    /**
     * The document is no longer connected to the delta server
     */
    Disconnected,

    /**
     * The document has an inbound connection but is still pending for outbound deltas
     */
    Connecting,

    /**
     * The document is fully connected
     */
    Connected,
}

/**
 * Waits until container connects to delta storage and gets up-to-date
 * Useful when resolving URIs and hitting 404, due to container being loaded from (stale) snapshot and not being
 * up to date. Host may chose to wait in such case and retry resolving URI.
 * Warning: Will wait infinitely for connection to establish if there is no connection.
 * May result in deadlock if Container.setAutoReconnect(false) is called and never switched back to auto-reconnect.
 * @returns true: container is up to date, it processed all the ops that were know at the time of first connection
 *          false: storage does not provide indication of how far the client is. Container processed
 *          all the ops known to it, but it maybe still behind.
 */
export async function waitContainerToCatchUp(container: Container) {
    // Make sure we stop waiting if container is closed.
    if (container.closed) {
        throw new Error("Container is closed");
    }

    return new Promise<boolean>((accept, reject) => {
        const deltaManager = container.deltaManager;

        container.on("closed", reject);

        const waitForOps = () => {
            assert(container.connectionState !== ConnectionState.Disconnected,
                "Container disconnected while waiting for ops!");
            const hasCheckpointSequenceNumber = deltaManager.hasCheckpointSequenceNumber;

            const connectionOpSeqNumber = deltaManager.lastKnownSeqNumber;
            if (deltaManager.lastSequenceNumber === connectionOpSeqNumber) {
                accept(hasCheckpointSequenceNumber);
                return;
            }
            const callbackOps = (message) => {
                if (connectionOpSeqNumber <= message.sequenceNumber) {
                    accept(hasCheckpointSequenceNumber);
                    deltaManager.off("op", callbackOps);
                }
            };
            deltaManager.on("op", callbackOps);
        };

        if (container.connectionState !== ConnectionState.Disconnected) {
            waitForOps();
            return;
        }

        const callback = () => {
            deltaManager.off(connectEventName, callback);
            waitForOps();
        };
        deltaManager.on(connectEventName, callback);

        container.resume();
    });
}

export class CollabWindowTracker {
    private opsCountSinceNoop = 0;
    private lastNoopTime: number  | undefined;

    constructor(
        private readonly submit: (type: MessageType, contents: any) => void,
        private readonly activeConnection: () => boolean,
        private readonly NoopTimeFrequency: number = 2000,
        private readonly NoopCountFrequency: number = 300,
    ) {}
    /**
     * Schedules as ack to the server to update the reference sequence number
     */
    public scheduleSequenceNumberUpdate(message: ISequencedDocumentMessage, immediateNoOp: boolean): void {
        // Exit early for inactive (not in quorum or not writers) clients.
        // They don't take part in the minimum sequence number calculation.
        if (!this.activeConnection()) {
            this.stopSequenceNumberUpdate();
            return;
        }

        // While processing a message, an immediate no-op can be requested.
        // i.e. to expedite approve or commit phase of quorum.
        if (immediateNoOp) {
            this.stopSequenceNumberUpdate();
            this.submit(MessageType.NoOp, ""); // This can be anything other than null
            return;
        }

        // Filter out system messages.
        if (isSystemMessage(message)) {
            return;
        }

        // We don't acknowledge no-ops to avoid acknowledgement cycles (i.e. ack the MSN
        // update, which updates the MSN, then ack the update, etc...). Also, don't
        // count system messages in ops count.
        assert(message.type !== MessageType.NoOp, "Don't acknowledge no-ops");

        if (this.lastNoopTime === undefined) {
            this.lastNoopTime = Date.now();
        }

        this.opsCountSinceNoop++;

        // If the ops count since last op is greater than NoopCountFrequency and time since last noop is
        // greater than NoopTimeFrequency, then send a Noop.
        // We will send a message(Noop) to update our reference sequence number upon receiving a server
        // operation. This allows the server to know our true reference sequence number and be able to
        // correctly update the minimum sequence number (MSN).
        if (this.opsCountSinceNoop >= this.NoopCountFrequency
            && Date.now() - this.lastNoopTime >= this.NoopTimeFrequency
        ) {
            this.stopSequenceNumberUpdate();
            this.submit(MessageType.NoOp, null);
        }
    }

    public stopSequenceNumberUpdate(): void {
        this.opsCountSinceNoop = 0;
        this.lastNoopTime = undefined;
    }
}

export class Container extends EventEmitterWithErrorHandling<IContainerEvents> implements IContainer {
    public static version = "^0.1.0";

    /**
     * Load an existing container.
     */
    public static async load(
        loader: Loader,
        loadOptions: IContainerLoadOptions,
        pendingLocalState?: unknown,
    ): Promise<Container> {
        const container = new Container(
            loader,
            {
                containerUrl: loadOptions.containerUrl,
                clientDetailsOverride: loadOptions.clientDetailsOverride,
                id: loadOptions.docId,
                resolvedUrl: loadOptions.resolvedUrl,
                canReconnect: loadOptions.canReconnect,
            });

        return PerformanceEvent.timedExecAsync(container.logger, { eventName: "Load" }, async (event) => {
            return new Promise<Container>((res, rej) => {
                const version = loadOptions.version;
                // always load unpaused with pending ops
                const pause = pendingLocalState !== undefined ? false : loadOptions.pause;

                const onClosed = (err?: ICriticalContainerError) => {
                    // Depending where error happens, we can be attempting to connect to web socket
                    // and continuously retrying (consider offline mode)
                    // Host has no container to close, so it's prudent to do it here
                    const error = err ?? CreateContainerError("Container closed without an error");
                    container.close(error);
                    rej(error);
                };
                container.on("closed", onClosed);

                container.load(version, pause === true, pendingLocalState)
                    .finally(() => {
                        container.removeListener("closed", onClosed);
                    })
                    .then((props) => {
                        event.end(props);
                        res(container);
                    },
                        (error) => {
                            const err = CreateContainerError(error);
                            onClosed(err);
                        });
            });
        });
    }

    /**
     * Create a new container in a detached state.
     */
    public static async createDetached(
        loader: Loader,
        codeDetails: IFluidCodeDetails,
    ): Promise<Container> {
        const container = new Container(
            loader,
            {});
        await container.createDetached(codeDetails);
        return container;
    }

    /**
     * Create a new container in a detached state that is initialized with a
     * snapshot from a previous detached container.
     */
    public static async rehydrateDetachedFromSnapshot(
        loader: Loader,
        snapshot: ISnapshotTree,
    ): Promise<Container> {
        const container = new Container(
            loader,
            {});
        await container.rehydrateDetachedFromSnapshot(snapshot);
        return container;
    }

    public subLogger: TelemetryLogger;

    // Tells if container can reconnect on losing fist connection
    // If false, container gets closed on loss of connection.
    private readonly _canReconnect: boolean = true;

    private readonly logger: ITelemetryLogger;

    private pendingClientId: string | undefined;
    private loaded = false;
    private _attachState = AttachState.Detached;

    // Active chaincode and associated runtime
    private _storageService: IDocumentStorageService | undefined;
    private get storageService() {
        if (this._storageService === undefined) {
            throw new Error("Attempted to access storageService before it was defined");
        }
        return this._storageService;
    }

    private _clientId: string | undefined;
    private _id: string | undefined;
    private containerUrl: string | undefined;
    private readonly clientDetailsOverride: IClientDetails | undefined;
    private readonly _deltaManager: DeltaManager;
    private _existing: boolean | undefined;
    private service: IDocumentService | undefined;
    private _connectionState = ConnectionState.Disconnected;
    private readonly _audience: Audience;

    private _context: ContainerContext | undefined;
    private get context() {
        if (this._context === undefined) {
            throw new Error("Attempted to access context before it was defined");
        }
        return this._context;
    }
    private _protocolHandler: ProtocolOpHandler | undefined;
    private get protocolHandler() {
        if (this._protocolHandler === undefined) {
            throw new Error("Attempted to access protocolHandler before it was defined");
        }
        return this._protocolHandler;
    }

    private resumedOpProcessingAfterLoad = false;
    private firstConnection = true;
    private manualReconnectInProgress = false;
    private readonly connectionTransitionTimes: number[] = [];
    private messageCountAfterDisconnection: number = 0;
    private _loadedFromVersion: IVersion | undefined;
    private _resolvedUrl: IResolvedUrl | undefined;
    private cachedAttachSummary: ISummaryTree | undefined;
    private attachInProgress = false;
    private _dirtyContainer = false;

    private lastVisible: number | undefined;

    private _closed = false;

    private readonly collabWindowTracker = new CollabWindowTracker(
        (type, contents) => this._deltaManager.submit(type, contents),
        () => this.activeConnection(),
        this.loader.services.options?.noopTimeFrequency,
        this.loader.services.options?.noopCountFrequency,
    );

    public get IFluidRouter(): IFluidRouter { return this; }

    public get resolvedUrl(): IResolvedUrl | undefined {
        return this._resolvedUrl;
    }

    public get loadedFromVersion(): IVersion | undefined {
        return this._loadedFromVersion;
    }

    /**
     * {@inheritDoc DeltaManager.readonly}
     * @deprecated - use readOnlyInfo
     */
    public get readonly() {
        return this._deltaManager.readonly;
    }

    /**
     * {@inheritDoc DeltaManager.readonlyPermissions}
     * @deprecated - use readOnlyInfo
     */
    public get readonlyPermissions() {
        return this._deltaManager.readonlyPermissions;
    }

    /**
     * {@inheritDoc DeltaManager.readOnlyInfo}
     */
    public get readOnlyInfo(): ReadOnlyInfo {
        return this._deltaManager.readOnlyInfo;
    }

    /**
     * {@inheritDoc DeltaManager.forceReadonly}
     */
    public forceReadonly(readonly: boolean) {
        this._deltaManager.forceReadonly(readonly);
    }

    public get closed(): boolean {
        return this._closed;
    }

    public get id(): string {
        return this._id ?? "";
    }

    public get deltaManager(): IDeltaManager<ISequencedDocumentMessage, IDocumentMessage> {
        return this._deltaManager;
    }

    public get connectionState(): ConnectionState {
        return this._connectionState;
    }

    public get connected(): boolean {
        return this.connectionState === ConnectionState.Connected;
    }

    /**
     * Service configuration details. If running in offline mode will be undefined otherwise will contain service
     * configuration details returned as part of the initial connection.
     */
    public get serviceConfiguration(): IClientConfiguration | undefined {
        return this._deltaManager.serviceConfiguration;
    }

    /**
     * The server provided id of the client.
     * Set once this.connected is true, otherwise undefined
     */
    public get clientId(): string | undefined {
        return this._clientId;
    }

    /**
     * The server provided claims of the client.
     * Set once this.connected is true, otherwise undefined
     */
    public get scopes(): string[] | undefined {
        return this._deltaManager.scopes;
    }

    public get clientDetails(): IClientDetails {
        return this._deltaManager.clientDetails;
    }

    /**
     * @deprecated use codeDetails
     */
    public get chaincodePackage(): IFluidCodeDetails | undefined {
        return this.codeDetails;
    }

    public get codeDetails(): IFluidCodeDetails | undefined {
        return this._context?.codeDetails ?? this.getCodeDetailsFromQuorum();
    }

    /**
     * Flag indicating whether the document already existed at the time of load
     */
    public get existing(): boolean | undefined {
        return this._existing;
    }

    /**
     * Retrieves the audience associated with the document
     */
    public get audience(): IAudience {
        return this._audience;
    }

    /**
     * Returns true if container is dirty.
     * Which means data loss if container is closed at that same moment
     * Most likely that happens when there is no network connection to ordering service
     */
    public get isDirty() {
        return this._dirtyContainer;
    }

    private get serviceFactory() {return this.loader.services.documentServiceFactory;}
    private get urlResolver() {return this.loader.services.urlResolver;}
    public get options(): ILoaderOptions { return this.loader.services.options; }
    private get scope() { return this.loader.services.scope;}
    private get codeLoader() { return this.loader.services.codeLoader;}
    constructor(
        private readonly loader: Loader,
        config: IContainerConfig,
    ) {
        super();
        this._audience = new Audience();

        // Initialize from config
        this.containerUrl = config.containerUrl;
        this.clientDetailsOverride = config.clientDetailsOverride;
        this._id = config.id;
        this._resolvedUrl = config.resolvedUrl;
        if (config.canReconnect !== undefined) {
            this._canReconnect = config.canReconnect;
        }

        // Create logger for data stores to use
        const type = this.client.details.type;
        const interactive = this.client.details.capabilities.interactive;
        const clientType =
            `${interactive ? "interactive" : "noninteractive"}${type !== undefined && type !== "" ? `/${type}` : ""}`;
        // Need to use the property getter for docId because for detached flow we don't have the docId initially.
        // We assign the id later so property getter is used.
        this.subLogger = ChildLogger.create(
            loader.services.subLogger,
            undefined,
            {
<<<<<<< HEAD
                all: {
=======
                all:{
>>>>>>> 901fcc0f
                    clientType, // Differentiating summarizer container from main container
                    loaderVersion: pkgVersion,
                    containerId: uuid(),
                    docId: () => this.id,
                    containerAttachState: () => this._attachState,
                    containerLoaded: () => this.loaded,
                },
<<<<<<< HEAD
                error: {
                    initialSequenceNumber: () => this._deltaManager?.initialSequenceNumber,
                    lastKnownSeqNumber: () => this._deltaManager?.lastKnownSeqNumber,
                    lastSequenceNumber: () => this._deltaManager?.lastSequenceNumber,
                    minimumSequenceNumber: () => this._deltaManager?.minimumSequenceNumber,
                    connectionMode: () => this._deltaManager?.connectionMode,
                    lastMessageSequenceNumber: ()=>this.deltaManager?.lastMessage?.sequenceNumber,
                    lastMessageTimestamp: ()=>this.deltaManager?.lastMessage?.timestamp,
                    lastMessageClientId: ()=>this.deltaManager?.lastMessage?.clientId,
                    clientId: () => this.clientId,
                    pendingClientId: () => this.pendingClientId,
                    loadedFromVersionId: () => this.loadedFromVersion?.id,
                    loadedFromVersionDate: () => this.loadedFromVersion?.date,
                    isDirty: () => this.isDirty,
                    attachInProgress: () => this.attachInProgress,
                    connected: () => this.connected,
                    connectionState: () => this.connectionState,
                    existing: () => this.existing,
                    firstConnection: () => this.firstConnection,
                    manualReconnectInProgress: () => this.manualReconnectInProgress,
                    messageCountAfterDisconnection: () => this.messageCountAfterDisconnection,
                },
=======
>>>>>>> 901fcc0f
            });

        // Prefix all events in this file with container-loader
        this.logger = ChildLogger.create(this.subLogger, "Container");

        this._deltaManager = this.createDeltaManager();

        // keep track of last time page was visible for telemetry
        if (typeof document === "object" && document !== null) {
            this.lastVisible = document.hidden ? performance.now() : undefined;
            document.addEventListener("visibilitychange", () => {
                if (document.hidden) {
                    this.lastVisible = performance.now();
                } else {
                    // settimeout so this will hopefully fire after disconnect event if being hidden caused it
                    setTimeout(() => this.lastVisible = undefined, 0);
                }
            });
        }

        // We observed that most users of platform do not check Container.connected event on load, causing bugs.
        // As such, we are raising events when new listener pops up.
        // Note that we can raise both "disconnected" & "connect" events at the same time,
        // if we are in connecting stage.
        this.on("newListener", (event: string, listener: (...args: any[]) => void) => {
            // Fire events on the end of JS turn, giving a chance for caller to be in consistent state.
            Promise.resolve().then(() => {
                switch (event) {
                    case dirtyContainerEvent:
                        if (this._dirtyContainer) {
                            listener(this._dirtyContainer);
                        }
                        break;
                    case savedContainerEvent:
                        if (!this._dirtyContainer) {
                            listener(this._dirtyContainer);
                        }
                        break;
                    case connectedEventName:
                         if (this.connected) {
                            listener(event, this.clientId);
                         }
                         break;
                    case disconnectedEventName:
                        if (!this.connected) {
                            listener(event);
                        }
                        break;
                    case connectEventName:
                        if (this._connectionState !== ConnectionState.Disconnected) {
                            listener(event);
                        }
                        break;
                    default:
                }
            }).catch((error) =>  {
                this.logger.sendErrorEvent({ eventName: "RaiseConnectedEventError" }, error);
            });
        });
    }

    /**
     * Retrieves the quorum associated with the document
     */
    public getQuorum(): IQuorum {
        return this.protocolHandler.quorum;
    }

    public close(error?: ICriticalContainerError) {
        if (this._closed) {
            return;
        }
        this._closed = true;

        this.collabWindowTracker.stopSequenceNumberUpdate();
        this._deltaManager.close(error);

        this._protocolHandler?.close();

        this._context?.dispose(error !== undefined ? new Error(error.message) : undefined);

        assert(this.connectionState === ConnectionState.Disconnected, "disconnect event was not raised!");

        if (error !== undefined) {
            // Log current sequence number - useful if we have access to a file to understand better
            // what op caused trouble (if it's related to op processing).
            // Runtime may provide sequence number as part of error object - this may not match DeltaManager
            // knowledge as old ops are processed when data stores / DDS are re-hydrated when delay-loaded
            this.logger.sendErrorEvent(
                {
                    eventName: "ContainerClose",
                    sequenceNumber: error.sequenceNumber ?? this._deltaManager.lastSequenceNumber,
                },
                error,
            );
        } else {
            assert(this.loaded, "Container in non-loaded state before close!");
            this.logger.sendTelemetryEvent({ eventName: "ContainerClose" });
        }

        this.emit("closed", error);

        this.removeAllListeners();
    }

    public closeAndGetPendingLocalState(): string {
        // runtime matches pending ops to successful ones by clientId and client seq num, so we need to close the
        // container at the same time we get pending state, otherwise this container could reconnect and resubmit with
        // a new clientId and a future container using stale pending state without the new clientId would resubmit them
        this._deltaManager.close();

        assert(this.attachState === AttachState.Attached);
        assert(this.resolvedUrl !== undefined && this.resolvedUrl.type === "fluid");
        const pendingState: IPendingLocalState = {
            pendingRuntimeState: this.context.getPendingLocalState(),
            url: this.resolvedUrl.url,
        };

        this.close();

        return JSON.stringify(pendingState);
    }

    public get attachState(): AttachState {
        return this._attachState;
    }

    public serialize(): string {
        assert(this.attachState === AttachState.Detached, "Should only be called in detached container");

        const appSummary: ISummaryTree = this.context.createSummary();
        const protocolSummary = this.captureProtocolSummary();
        const snapshotTree = convertProtocolAndAppSummaryToSnapshotTree(protocolSummary, appSummary);
        return JSON.stringify(snapshotTree);
    }

    public async attach(request: IRequest): Promise<void> {
        assert(this.loaded, "not loaded");
        assert(!this.closed, "closed");

        // If container is already attached or attach is in progress, return.
        if (this._attachState === AttachState.Attached || this.attachInProgress) {
            return;
        }

        this.attachInProgress = true;
        try {
            assert(this.deltaManager.inbound.length === 0, "Inbound queue should be empty when attaching");
            // Only take a summary if the container is in detached state, otherwise we could have local changes.
            // In failed attach call, we would already have a summary cached.
            if (this._attachState === AttachState.Detached) {
                // Get the document state post attach - possibly can just call attach but we need to change the
                // semantics around what the attach means as far as async code goes.
                const appSummary: ISummaryTree = this.context.createSummary();
                if (this.protocolHandler === undefined) {
                    throw new Error("Protocol Handler is undefined");
                }
                const protocolSummary = this.captureProtocolSummary();
                this.cachedAttachSummary = combineAppAndProtocolSummary(appSummary, protocolSummary);

                // Set the state as attaching as we are starting the process of attaching container.
                // This should be fired after taking the summary because it is the place where we are
                // starting to attach the container to storage.
                // Also, this should only be fired in detached container.
                this._attachState = AttachState.Attaching;
                this.emit("attaching");
            }
            assert(!!this.cachedAttachSummary,
                "Summary should be there either by this attach call or previous attach call!!");

            const createNewResolvedUrl = await this.urlResolver.resolve(request);
            ensureFluidResolvedUrl(createNewResolvedUrl);
            // Actually go and create the resolved document
            if (this.service === undefined) {
                this.service = await this.serviceFactory.createContainer(
                    this.cachedAttachSummary,
                    createNewResolvedUrl,
                    this.subLogger,
                );
            }
            const resolvedUrl = this.service.resolvedUrl;
            ensureFluidResolvedUrl(resolvedUrl);
            this._resolvedUrl = resolvedUrl;
            const url = await this.urlResolver.getAbsoluteUrl(
                resolvedUrl,
                "",
                this._context?.codeDetails,
            );
            assert(url !== undefined, "Container url undefined");
            this.containerUrl = url;
            const parsedUrl = parseUrl(resolvedUrl.url);
            if (parsedUrl === undefined) {
                throw new Error("Unable to parse Url");
            }

            const [, docId] = parsedUrl.id.split("/");
            this._id = decodeURI(docId);

            if (this._storageService === undefined) {
                this._storageService = await this.getDocumentStorageService();
            }

            // This we can probably just pass the storage service to the blob manager - although ideally
            // there just isn't a blob manager
            this._attachState = AttachState.Attached;
            this.emit("attached");
            this.cachedAttachSummary = undefined;

            // Propagate current connection state through the system.
            this.propagateConnectionState();
            if (!this.closed) {
                this.resumeInternal({ fetchOpsFromStorage: false, reason: "createDetached" });
            }
        } finally {
            this.attachInProgress = false;
        }
    }

    public async request(path: IRequest): Promise<IResponse> {
        return PerformanceEvent.timedExecAsync(this.logger, { eventName: "Request" }, async () => {
            return this.context.request(path);
        });
    }

    public async snapshot(tagMessage: string, fullTree: boolean = false): Promise<void> {
        // Only snapshot once a code quorum has been established
        if (!this.protocolHandler.quorum.has("code") && !this.protocolHandler.quorum.has("code2")) {
            this.logger.sendTelemetryEvent({ eventName: "SkipSnapshot" });
            return;
        }

        // Stop inbound message processing while we complete the snapshot
        try {
            await this.deltaManager.inbound.pause();
            await this.snapshotCore(tagMessage, fullTree);
        } catch (ex) {
            this.logger.sendErrorEvent({ eventName: "SnapshotExceptionError" }, ex);
            throw ex;
        } finally {
            this.deltaManager.inbound.resume();
        }
    }

    public setAutoReconnect(reconnect: boolean) {
        if (reconnect && this.closed) {
            throw new Error("Attempting to setAutoReconnect() a closed DeltaManager");
        }

        this._deltaManager.setAutomaticReconnect(reconnect);

        this.logger.sendTelemetryEvent({
            eventName: reconnect ? "AutoReconnectEnabled" : "AutoReconnectDisabled",
            connectionMode: this._deltaManager.connectionMode,
            connectionState: ConnectionState[this.connectionState],
        });

        // If container state is not attached and resumed, then don't connect to delta stream. Also don't set the
        // manual reconnection flag to true as we haven't made the initial connection yet.
        if (reconnect && this._attachState === AttachState.Attached && this.resumedOpProcessingAfterLoad) {
            if (this._connectionState === ConnectionState.Disconnected) {
                // Only track this as a manual reconnection if we are truly the ones kicking it off.
                this.manualReconnectInProgress = true;
            }

            // Ensure connection to web socket
            this.connectToDeltaStream({ reason: "autoReconnect" }).catch((error) => {
                // All errors are reported through events ("error" / "disconnected") and telemetry in DeltaManager
                // So there shouldn't be a need to record error here.
                // But we have number of cases where reconnects do not happen, and no errors are recorded, so
                // adding this log point for easier diagnostics
                this.logger.sendTelemetryEvent({ eventName: "setAutoReconnectError" }, error);
            });
        }
    }

    public resume() {
        if (!this.closed) {
            this.resumeInternal({ reason: "DocumentOpenResume" });
        }
    }

    protected resumeInternal(args: IConnectionArgs) {
        assert(!this.closed, "Attempting to setAutoReconnect() a closed DeltaManager");

        // Resume processing ops
        if (!this.resumedOpProcessingAfterLoad) {
            this.resumedOpProcessingAfterLoad = true;
            this._deltaManager.inbound.resume();
            this._deltaManager.outbound.resume();
            this._deltaManager.inboundSignal.resume();
        }

        // Ensure connection to web socket
        // All errors are reported through events ("error" / "disconnected") and telemetry in DeltaManager
        this.connectToDeltaStream(args).catch(() => { });
    }

    public get storage(): IDocumentStorageService | undefined {
        return this._storageService;
    }

    /**
     * Raise non-critical error to host. Calling this API will not close container.
     * For critical errors, please call Container.close(error).
     * @param error - an error to raise
     */
    public raiseContainerWarning(warning: ContainerWarning) {
        // Some "warning" events come from outside the container and are logged
        // elsewhere (e.g. summarizing container). We shouldn't log these here.
        if (warning.logged !== true) {
            this.logContainerError(warning);
        }
        this.emit("warning", warning);
    }

    public async reloadContext(): Promise<void> {
        return this.reloadContextCore().catch((error) => {
            this.close(CreateContainerError(error));
            throw error;
        });
    }

    public hasNullRuntime() {
        return this.context.hasNullRuntime();
    }

    public async getAbsoluteUrl(relativeUrl: string): Promise<string | undefined> {
        if (this.resolvedUrl === undefined) {
            return undefined;
        }

        return this.urlResolver.getAbsoluteUrl(
            this.resolvedUrl,
            relativeUrl,
            this._context?.codeDetails);
    }

    public async proposeCodeDetails(codeDetails: IFluidCodeDetails) {
        if (!isFluidCodeDetails(codeDetails)) {
            throw new Error("Provided codeDetails are not IFluidCodeDetails");
        }

        if (this.codeLoader.IFluidCodeDetailsComparer) {
            const comparision = await this.codeLoader.IFluidCodeDetailsComparer.compare(
                codeDetails,
                this.getCodeDetailsFromQuorum());
            if (comparision !== undefined && comparision <= 0) {
                throw new Error("Proposed code details should be greater than the current");
            }
        }

        return this.getQuorum().propose("code", codeDetails)
            .then(()=>true)
            .catch(()=>false);
    }

    private async reloadContextCore(): Promise<void> {
        const codeDetails = this.getCodeDetailsFromQuorum();

        await Promise.all([
            this.deltaManager.inbound.pause(),
            this.deltaManager.inboundSignal.pause()]);

        if ((await this.context.satisfies(codeDetails) === true) && !this.hasNullRuntime()) {
            this.deltaManager.inbound.resume();
            this.deltaManager.inboundSignal.resume();
            return;
        }

        // By default, close the container and let the host reload.
        // If hotSwapContext is true in the loader options, then try
        // to reload the context without closing the container.
        type ReloadState = { hotSwap: true; prevState: IRuntimeState } | { hotSwap: false };
        let state: ReloadState = { hotSwap: false };
        if (this.options.hotSwapContext === true) {
            const prevState = await this.context.snapshotRuntimeState();
            state = { hotSwap: true, prevState };
        }
        this.context.dispose(new Error("ContextDisposedForReload"));

        // We always hot-swap, but we don't fire the contextDisposed event
        // if we are transitioning from a null runtime to a real runtime
        // with detached container we no longer need the null runtime, but for legacy
        // reasons need to keep it around (old documents without summary before code proposal).
        // client's shouldn't need to care about this transition, as it is a implementation detail.
        // if we didn't do this check, the clients would need to do it themselves,
        // which would futher spread the usage of the hasNullRuntime property
        // making it harder to deprecate.
        if (this.hasNullRuntime()) {
            if (!state.hotSwap) {
                state = { hotSwap: true, prevState: {} };
            }
        } else {
            this.emit("contextDisposed", codeDetails, this.context?.codeDetails);
        }

        if (this.closed) {
            return;
        }
        if (!state.hotSwap) {
            this.close();
            return;
        }
        let snapshot: ISnapshotTree | undefined;
        const blobs = new Map();
        if (state.prevState.snapshot !== undefined) {
            snapshot = buildSnapshotTree(state.prevState.snapshot.entries, blobs);

            /**
             * Should be removed / updated after issue #2914 is fixed.
             * There are currently two scenarios where this is called:
             * 1. When a new code proposal is accepted - This should be set to true before `this.loadContext` is
             * called which creates and loads the ContainerRuntime. This is because for "read" mode clients this
             * flag is false which causes ContainerRuntime to create the internal components again.
             * 2. When the first client connects in "write" mode - This happens when a client does not create the
             * Container in detached mode. In this case, when the code proposal is accepted, we come here and we
             * need to create the internal data stores in ContainerRuntime.
             * Once we move to using detached container everywhere, this can move outside this block.
             */
            this._existing = true;
        }

        if (blobs.size > 0) {
            const blobSize = this.storageService.policies?.minBlobSize;
            this._storageService =
                new BlobCacheStorageService(this.storageService, blobs);
            // ensure we did not lose that policy in the process of wrapping
            assert(blobSize === this._storageService.policies?.minBlobSize, "blob size policy");
        }
        const attributes: IDocumentAttributes = {
            branch: this.id,
            minimumSequenceNumber: this._deltaManager.minimumSequenceNumber,
            sequenceNumber: this._deltaManager.lastSequenceNumber,
            term: this._deltaManager.referenceTerm,
        };

        await this.loadContext(codeDetails, attributes, snapshot, state.prevState);

        this.deltaManager.inbound.resume();
        this.deltaManager.inboundSignal.resume();
    }

    private async snapshotCore(tagMessage: string, fullTree: boolean = false) {
        // Snapshots base document state and currently running context
        const root = this.snapshotBase();
        const dataStoreEntries = await this.context.snapshot(tagMessage, fullTree);

        // And then combine
        if (dataStoreEntries !== null) {
            root.entries.push(...dataStoreEntries.entries);
        }

        // Generate base snapshot message
        const deltaDetails =
            `${this._deltaManager.lastSequenceNumber}:${this._deltaManager.minimumSequenceNumber}`;
        const message = `Commit @${deltaDetails} ${tagMessage}`;

        // Pull in the prior version and snapshot tree to store against
        const lastVersion = await this.getVersion(this.id);

        const parents = lastVersion !== undefined ? [lastVersion.id] : [];

        // Write the full snapshot
        return this.storageService.write(root, parents, message, "");
    }

    private snapshotBase(): ITree {
        const entries: ITreeEntry[] = [];

        const quorumSnapshot = this.protocolHandler.quorum.snapshot();
        entries.push({
            mode: FileMode.File,
            path: "quorumMembers",
            type: TreeEntry.Blob,
            value: {
                contents: JSON.stringify(quorumSnapshot.members),
                encoding: "utf-8",
            },
        });
        entries.push({
            mode: FileMode.File,
            path: "quorumProposals",
            type: TreeEntry.Blob,
            value: {
                contents: JSON.stringify(quorumSnapshot.proposals),
                encoding: "utf-8",
            },
        });
        entries.push({
            mode: FileMode.File,
            path: "quorumValues",
            type: TreeEntry.Blob,
            value: {
                contents: JSON.stringify(quorumSnapshot.values),
                encoding: "utf-8",
            },
        });

        // Save attributes for the document
        const documentAttributes = {
            branch: this.id,
            minimumSequenceNumber: this._deltaManager.minimumSequenceNumber,
            sequenceNumber: this._deltaManager.lastSequenceNumber,
            term: this._deltaManager.referenceTerm,
        };
        entries.push({
            mode: FileMode.File,
            path: ".attributes",
            type: TreeEntry.Blob,
            value: {
                contents: JSON.stringify(documentAttributes),
                encoding: "utf-8",
            },
        });

        // Output the tree
        const root: ITree = {
            entries,
        };

        return root;
    }

    private async getVersion(version: string): Promise<IVersion | undefined> {
        const versions = await this.storageService.getVersions(version, 1);
        return versions[0];
    }

    private recordConnectStartTime() {
        if (this.connectionTransitionTimes[ConnectionState.Disconnected] === undefined) {
            this.connectionTransitionTimes[ConnectionState.Disconnected] = performance.now();
        }
    }

    private async connectToDeltaStream(args: IConnectionArgs) {
        this.recordConnectStartTime();

        // All agents need "write" access, including summarizer.
        if (!this._canReconnect || !this.client.details.capabilities.interactive) {
            args.mode = "write";
        }

        return this._deltaManager.connect(args);
    }

    /**
     * Load container.
     *
     * @param specifiedVersion - one of the following
     *   - null: use ops, no snapshots
     *   - undefined - fetch latest snapshot
     *   - otherwise, version sha to load snapshot
     * @param pause - start the container in a paused state
     */
    private async load(specifiedVersion: string | null | undefined, pause: boolean, pendingLocalState?: unknown) {
        if (this._resolvedUrl === undefined) {
            throw new Error("Attempting to load without a resolved url");
        }
        this.service = await this.serviceFactory.createDocumentService(this._resolvedUrl, this.subLogger);

        let startConnectionP: Promise<IConnectionDetails> | undefined;

        // Ideally we always connect as "read" by default.
        // Currently that works with SPO & r11s, because we get "write" connection when connecting to non-existing file.
        // We should not rely on it by (one of them will address the issue, but we need to address both)
        // 1) switching create new flow to one where we create file by posting snapshot
        // 2) Fixing quorum workflows (have retry logic)
        // That all said, "read" does not work with memorylicious workflows (that opens two simultaneous
        // connections to same file) in two ways:
        // A) creation flow breaks (as one of the clients "sees" file as existing, and hits #2 above)
        // B) Once file is created, transition from view-only connection to write does not work - some bugs to be fixed.
        const connectionArgs: IConnectionArgs = { reason: "DocumentOpen", mode: "write" };

        // Start websocket connection as soon as possible. Note that there is no op handler attached yet, but the
        // DeltaManager is resilient to this and will wait to start processing ops until after it is attached.
        if (!pause) {
            startConnectionP = this.connectToDeltaStream(connectionArgs);
            startConnectionP.catch((error) => { });
        }

        this._storageService = await this.getDocumentStorageService();
        this._attachState = AttachState.Attached;

        // Fetch specified snapshot, but intentionally do not load from snapshot if specifiedVersion is null
        const { snapshot, versionId } = await this.fetchSnapshotTree(specifiedVersion);

        const attributes = await this.getDocumentAttributes(this.storageService, snapshot);

        // Attach op handlers to start processing ops
        this.attachDeltaManagerOpHandler(attributes);

        // ...load in the existing quorum
        // Initialize the protocol handler
        const protocolHandlerP =
            this.loadAndInitializeProtocolState(attributes, this.storageService, snapshot);

        let loadDetailsP: Promise<void>;

        // Initialize document details - if loading a snapshot use that - otherwise we need to wait on
        // the initial details
        if (snapshot !== undefined) {
            this._existing = true;
            loadDetailsP = Promise.resolve();
        } else {
            if (startConnectionP === undefined) {
                startConnectionP = this.connectToDeltaStream(connectionArgs);
            }
            // Intentionally don't .catch on this promise - we'll let any error throw below in the await.
            loadDetailsP = startConnectionP.then((details) => {
                this._existing = details.existing;
            });
        }

        // LoadContext directly requires protocolHandler to be ready, and eventually calls
        // instantiateRuntime which will want to know existing state.  Wait for these promises to finish.
        [this._protocolHandler] = await Promise.all([protocolHandlerP, loadDetailsP]);

        const codeDetails = this.getCodeDetailsFromQuorum();
        await this.loadContext(codeDetails, attributes, snapshot, undefined, pendingLocalState);

        // Propagate current connection state through the system.
        this.propagateConnectionState();

        if (!pause) {
            this.resume();
        }

        // Internal context is fully loaded at this point
        this.loaded = true;

        return {
            existing: this._existing,
            sequenceNumber: attributes.sequenceNumber,
            version: versionId,
        };
    }

    private async createDetached(source: IFluidCodeDetails) {
        if (!isFluidCodeDetails(source)) {
            this.logger.send({
                    eventName: "DetachCreateNotIFluidCodeDetails",
                    category: "warning",
            });
        }
        const attributes: IDocumentAttributes = {
            branch: "",
            sequenceNumber: detachedContainerRefSeqNumber,
            term: 1,
            minimumSequenceNumber: 0,
        };

        // Seed the base quorum to be an empty list with a code quorum set
        const committedCodeProposal: ICommittedProposal = {
            key: "code",
            value: source,
            approvalSequenceNumber: 0,
            commitSequenceNumber: 0,
            sequenceNumber: 0,
        };

        const members: [string, ISequencedClient][] = [];
        const proposals: [number, ISequencedProposal, string[]][] = [];
        const values: [string, ICommittedProposal][] = [["code", committedCodeProposal]];

        this.attachDeltaManagerOpHandler(attributes);

        // We know this is create detached flow without snapshot.
        this._existing = false;

        // Need to just seed the source data in the code quorum. Quorum itself is empty
        this._protocolHandler = this.initializeProtocolState(
            attributes,
            members,
            proposals,
            values);

        // The load context - given we seeded the quorum - will be great
        await this.createDetachedContext(attributes);

        this.propagateConnectionState();

        this.loaded = true;
    }

    private async rehydrateDetachedFromSnapshot(snapshotTree: ISnapshotTree) {
        const attributes = await this.getDocumentAttributes(undefined, snapshotTree);
        assert(attributes.sequenceNumber === 0, "Seq number in detached container should be 0!!");
        this.attachDeltaManagerOpHandler(attributes);

        // We know this is create detached flow with snapshot.
        this._existing = true;

        // ...load in the existing quorum
        // Initialize the protocol handler
        this._protocolHandler =
            await this.loadAndInitializeProtocolState(attributes, undefined, snapshotTree);

        await this.createDetachedContext(attributes, snapshotTree);

        this.loaded = true;

        this.propagateConnectionState();
    }

    private async getDocumentStorageService(): Promise<IDocumentStorageService> {
        return this._deltaManager.connectToStorage();
    }

    private async getDocumentAttributes(
        storage: IDocumentStorageService | undefined,
        tree: ISnapshotTree | undefined,
    ): Promise<IDocumentAttributes> {
        if (tree === undefined) {
            return {
                branch: this.id,
                minimumSequenceNumber: 0,
                sequenceNumber: 0,
                term: 1,
            };
        }

        // Backward compatibility: old docs would have ".attributes" instead of "attributes"
        const attributesHash = ".protocol" in tree.trees
            ? tree.trees[".protocol"].blobs.attributes
            : tree.blobs[".attributes"];

        const attributes = storage !== undefined ? await readAndParse<IDocumentAttributes>(storage, attributesHash)
            : readAndParseFromBlobs<IDocumentAttributes>(tree.trees[".protocol"].blobs, attributesHash);

        // Backward compatibility for older summaries with no term
        if (attributes.term === undefined) {
            attributes.term = 1;
        }

        return attributes;
    }

    private async loadAndInitializeProtocolState(
        attributes: IDocumentAttributes,
        storage: IDocumentStorageService | undefined,
        snapshot: ISnapshotTree | undefined,
    ): Promise<ProtocolOpHandler> {
        let members: [string, ISequencedClient][] = [];
        let proposals: [number, ISequencedProposal, string[]][] = [];
        let values: [string, any][] = [];

        if (snapshot !== undefined) {
            const baseTree = ".protocol" in snapshot.trees ? snapshot.trees[".protocol"] : snapshot;
            if (storage !== undefined) {
                [members, proposals, values] = await Promise.all([
                    readAndParse<[string, ISequencedClient][]>(storage, baseTree.blobs.quorumMembers),
                    readAndParse<[number, ISequencedProposal, string[]][]>(storage, baseTree.blobs.quorumProposals),
                    readAndParse<[string, ICommittedProposal][]>(storage, baseTree.blobs.quorumValues),
                ]);
            } else {
                members = readAndParseFromBlobs<[string, ISequencedClient][]>(snapshot.trees[".protocol"].blobs,
                    baseTree.blobs.quorumMembers);
                proposals = readAndParseFromBlobs<[number, ISequencedProposal, string[]][]>(
                    snapshot.trees[".protocol"].blobs, baseTree.blobs.quorumProposals);
                values = readAndParseFromBlobs<[string, ICommittedProposal][]>(snapshot.trees[".protocol"].blobs,
                    baseTree.blobs.quorumValues);
            }
        }

        const protocolHandler = this.initializeProtocolState(
            attributes,
            members,
            proposals,
            values);

        return protocolHandler;
    }

    private initializeProtocolState(
        attributes: IDocumentAttributes,
        members: [string, ISequencedClient][],
        proposals: [number, ISequencedProposal, string[]][],
        values: [string, any][],
    ): ProtocolOpHandler {
        const protocol = new ProtocolOpHandler(
            attributes.minimumSequenceNumber,
            attributes.sequenceNumber,
            attributes.term,
            members,
            proposals,
            values,
            (key, value) => this.submitMessage(MessageType.Propose, { key, value }),
            (sequenceNumber) => this.submitMessage(MessageType.Reject, sequenceNumber));

        const protocolLogger = ChildLogger.create(this.subLogger, "ProtocolHandler");

        protocol.quorum.on("error", (error) => {
            protocolLogger.sendErrorEvent(error);
        });

        // Track membership changes and update connection state accordingly
        protocol.quorum.on("addMember", (clientId, details) => {
            // This is the only one that requires the pending client ID
            if (clientId === this.pendingClientId) {
                this.setConnectionState(ConnectionState.Connected);
            }
        });

        protocol.quorum.on("addProposal",(proposal: IPendingProposal) => {
            if (proposal.key === "code" || proposal.key === "code2") {
                this.emit("codeDetailsProposed", proposal.value, proposal);
            }
        });

        protocol.quorum.on(
            "approveProposal",
            (sequenceNumber, key, value) => {
                debug(`approved ${key}`);
                if (key === "code" || key === "code2") {
                    debug(`codeProposal ${JSON.stringify(value)}`);
                    if (!isFluidCodeDetails(value)) {
                        this.logger.send({
                                eventName: "CodeProposalNotIFluidCodeDetails",
                                category: "warning",
                        });
                    }
                    // eslint-disable-next-line @typescript-eslint/no-floating-promises
                    this.reloadContext();
                }
            });

        return protocol;
    }

    private captureProtocolSummary(): ISummaryTree {
        const quorumSnapshot = this.protocolHandler.quorum.snapshot();

        // Save attributes for the document
        const documentAttributes: IDocumentAttributes = {
            branch: this.id,
            minimumSequenceNumber: this.protocolHandler.minimumSequenceNumber,
            sequenceNumber: this.protocolHandler.sequenceNumber,
            term: this.protocolHandler.term,
        };

        const summary: ISummaryTree = {
            tree: {
                attributes: {
                    content: JSON.stringify(documentAttributes),
                    type: SummaryType.Blob,
                },
                quorumMembers: {
                    content: JSON.stringify(quorumSnapshot.members),
                    type: SummaryType.Blob,
                },
                quorumProposals: {
                    content: JSON.stringify(quorumSnapshot.proposals),
                    type: SummaryType.Blob,
                },
                quorumValues: {
                    content: JSON.stringify(quorumSnapshot.values),
                    type: SummaryType.Blob,
                },
            },
            type: SummaryType.Tree,
        };

        return summary;
    }

    private getCodeDetailsFromQuorum(): IFluidCodeDetails {
        const quorum = this.protocolHandler.quorum;

        let pkg = quorum.get("code");

        // Back compat
        if (pkg === undefined) {
            pkg = quorum.get("code2");
        }

        return pkg as IFluidCodeDetails;
    }

    private get client(): IClient {
        const client: IClient = this.options?.client !== undefined
            ? (this.options.client as IClient)
            : {
                details: {
                    capabilities: { interactive: true },
                },
                mode: "read", // default reconnection mode on lost connection / connection error
                permission: [],
                scopes: [],
                user: { id: "" },
            };

        if (this.clientDetailsOverride !== undefined) {
            merge(client.details, this.clientDetailsOverride);
        }

        return client;
    }

    /**
     * Returns true if connection is active, i.e. it's "write" connection and
     * container runtime was notified about this connection (i.e. we are up-to-date and could send ops).
     * This happens after client received its own joinOp and thus is in the quorum.
     * If it's not true, runtime is not in position to send ops.
     */
    private activeConnection() {
        return this.connectionState === ConnectionState.Connected && this._deltaManager.connectionMode === "write";
    }

    private createDeltaManager() {
        const deltaManager: DeltaManager = new DeltaManager(
            () => this.service,
            this.client,
            ChildLogger.create(this.subLogger, "DeltaManager"),
            this._canReconnect,
            () => this.activeConnection(),
        );

        deltaManager.on(connectEventName, (details: IConnectionDetails, opsBehind?: number) => {
            const oldState = this._connectionState;
            this._connectionState = ConnectionState.Connecting;

            // Stash the clientID to detect when transitioning from connecting (socket.io channel open) to connected
            // (have received the join message for the client ID)
            // This is especially important in the reconnect case. It's possible there could be outstanding
            // ops sent by this client, so we should keep the old client id until we see our own client's
            // join message. after we see the join message for out new connection with our new client id,
            // we know there can no longer be outstanding ops that we sent with the previous client id.
            this.pendingClientId = details.clientId;

            this.emit(connectEventName, opsBehind);

            // Report telemetry after we set client id!
            this.logConnectionStateChangeTelemetry(ConnectionState.Connecting, oldState);

            // Check if we already processed our own join op through delta storage!
            // we are fetching ops from storage in parallel to connecting to ordering service
            // Given async processes, it's possible that we have already processed our own join message before
            // connection was fully established.
            // Note that we might be still initializing quorum - connection is established proactively on load!
            if ((this._protocolHandler !== undefined && this._protocolHandler.quorum.has(details.clientId))
                    || deltaManager.connectionMode === "read") {
                this.setConnectionState(ConnectionState.Connected);
            }

            // Back-compat for new client and old server.
            this._audience.clear();

            for (const priorClient of details.initialClients ?? []) {
                this._audience.addMember(priorClient.clientId, priorClient.client);
            }
        });

        deltaManager.on("disconnect", (reason: string) => {
            this.manualReconnectInProgress = false;
            this.setConnectionState(ConnectionState.Disconnected, reason);
        });

        deltaManager.on("throttled", (warning: IThrottlingWarning) => {
            this.raiseContainerWarning(warning);
        });

        deltaManager.on("readonly", (readonly) => {
            this.emit("readonly", readonly);
        });

        return deltaManager;
    }

    private attachDeltaManagerOpHandler(attributes: IDocumentAttributes): void {
        this._deltaManager.on("closed", (error?: ICriticalContainerError) => {
            this.close(error);
        });

        // If we're the outer frame, do we want to do this?
        // Begin fetching any pending deltas once we know the base sequence #. Can this fail?
        // It seems like something, like reconnection, that we would want to retry but otherwise allow
        // the document to load
        this._deltaManager.attachOpHandler(
            attributes.minimumSequenceNumber,
            attributes.sequenceNumber,
            attributes.term ?? 1,
            {
                process: (message) => this.processRemoteMessage(message),
                processSignal: (message) => {
                    this.processSignal(message);
                },
            });
    }

    private logConnectionStateChangeTelemetry(
        value: ConnectionState,
        oldState: ConnectionState,
        reason?: string) {
        // Log actual event
        const time = performance.now();
        this.connectionTransitionTimes[value] = time;
        const duration = time - this.connectionTransitionTimes[oldState];

        let durationFromDisconnected: number | undefined;
        let connectionMode: string | undefined;
        let connectionInitiationReason: string | undefined;
        let autoReconnect: ReconnectMode | undefined;
        let checkpointSequenceNumber: number | undefined;
        let sequenceNumber: number | undefined;
        let opsBehind: number | undefined;
        if (value === ConnectionState.Disconnected) {
            autoReconnect = this._deltaManager.reconnectMode;
        } else {
            connectionMode = this._deltaManager.connectionMode;
            sequenceNumber = this.deltaManager.lastSequenceNumber;
            if (value === ConnectionState.Connected) {
                durationFromDisconnected = time - this.connectionTransitionTimes[ConnectionState.Disconnected];
                durationFromDisconnected = TelemetryLogger.formatTick(durationFromDisconnected);
            } else {
                // This info is of most interest on establishing connection only.
                checkpointSequenceNumber = this.deltaManager.lastKnownSeqNumber;
                if (this.deltaManager.hasCheckpointSequenceNumber) {
                    opsBehind = checkpointSequenceNumber - sequenceNumber;
                }
            }
            if (this.firstConnection) {
                connectionInitiationReason = "InitialConnect";
            } else if (this.manualReconnectInProgress) {
                connectionInitiationReason = "ManualReconnect";
            } else {
                connectionInitiationReason = "AutoReconnect";
            }
        }

        this.logger.sendPerformanceEvent({
            eventName: `ConnectionStateChange_${ConnectionState[value]}`,
            from: ConnectionState[oldState],
            duration,
            durationFromDisconnected,
            reason,
            connectionInitiationReason,
            socketDocumentId: this._deltaManager.socketDocumentId,
            pendingClientId: this.pendingClientId,
            clientId: this.clientId,
            connectionMode,
            autoReconnect,
            opsBehind,
            online: OnlineStatus[isOnline()],
            lastVisible: this.lastVisible !== undefined ? performance.now() - this.lastVisible : undefined,
            checkpointSequenceNumber,
            sequenceNumber,
        });

        if (value === ConnectionState.Connected) {
            this.firstConnection = false;
            this.manualReconnectInProgress = false;
        }
    }

    private setConnectionState(value: ConnectionState.Disconnected, reason: string);
    private setConnectionState(value: ConnectionState.Connecting | ConnectionState.Connected);
    private setConnectionState(
        value: ConnectionState,
        reason?: string) {
        assert(value !== ConnectionState.Connecting, "Trying to set connection state while container is connecting!");
        if (this.connectionState === value) {
            // Already in the desired state - exit early
            this.logger.sendErrorEvent({ eventName: "setConnectionStateSame", value });
            return;
        }

        const oldState = this._connectionState;
        this._connectionState = value;

        if (value === ConnectionState.Connected) {
            // Mark our old client should have left in the quorum if it's still there
            if (this._clientId !== undefined) {
                const client: ILocalSequencedClient | undefined =
                    this._protocolHandler?.quorum.getMember(this._clientId);
                if (client !== undefined) {
                    client.shouldHaveLeft = true;
                }
            }
            this._clientId = this.pendingClientId;
        } else if (value === ConnectionState.Disconnected) {
            // Important as we process our own joinSession message through delta request
            this.pendingClientId = undefined;
        }

        if (this.loaded) {
            this.propagateConnectionState();
        }

        // Report telemetry after we set client id!
        this.logConnectionStateChangeTelemetry(value, oldState, reason);
    }

    private propagateConnectionState() {
        const logOpsOnReconnect: boolean =
            this._connectionState === ConnectionState.Connected &&
            !this.firstConnection &&
            this._deltaManager.connectionMode === "write";
        if (logOpsOnReconnect) {
            this.messageCountAfterDisconnection = 0;
        }

        const state = this._connectionState === ConnectionState.Connected;
        if (!this.context.disposed) {
            this.context.setConnectionState(state, this.clientId);
        }
        this.protocolHandler.quorum.setConnectionState(state, this.clientId);
        raiseConnectedEvent(this.logger, this, state, this.clientId);

        if (logOpsOnReconnect) {
            this.logger.sendTelemetryEvent(
                { eventName: "OpsSentOnReconnect", count: this.messageCountAfterDisconnection });
        }
    }

    private submitContainerMessage(type: MessageType, contents: any, batch?: boolean, metadata?: any): number {
        const outboundMessageType: string = type;
        switch (outboundMessageType) {
            case MessageType.Operation:
            case MessageType.RemoteHelp:
            case MessageType.Summarize:
                break;
            default:
                this.close(CreateContainerError(`Runtime can't send arbitrary message type: ${type}`));
                return -1;
        }
        return this.submitMessage(type, contents, batch, metadata);
    }

    private submitMessage(type: MessageType, contents: any, batch?: boolean, metadata?: any): number {
        if (this.connectionState !== ConnectionState.Connected) {
            this.logger.sendErrorEvent({ eventName: "SubmitMessageWithNoConnection", type });
            return -1;
        }

        this.messageCountAfterDisconnection += 1;
        this.collabWindowTracker.stopSequenceNumberUpdate();
        return this._deltaManager.submit(type, contents, batch, metadata);
    }

    private processRemoteMessage(message: ISequencedDocumentMessage): IProcessMessageResult {
        // Check and report if we're getting messages from a clientId that we previously
        // flagged as shouldHaveLeft, or from a client that's not in the quorum but should be
        if (message.clientId != null) {
            let errorMsg: string | undefined;
            const client: ILocalSequencedClient | undefined =
                this.getQuorum().getMember(message.clientId);
            if (client === undefined && message.type !== MessageType.ClientJoin) {
                errorMsg = "messageClientIdMissingFromQuorum";
            } else if (client?.shouldHaveLeft === true) {
                errorMsg = "messageClientIdShouldHaveLeft";
            }
            if (errorMsg !== undefined) {
                const error = new DataCorruptionError(
                    errorMsg,
                    extractSafePropertiesFromMessage(message));
                this.close(CreateContainerError(error));
            }
        }

        const local = this._clientId === message.clientId;

        // Forward non system messages to the loaded runtime for processing
        if (!isSystemMessage(message)) {
            this.context.process(message, local, undefined);
        }

        // Allow the protocol handler to process the message
        const result = this.protocolHandler.processMessage(message, local);
        this.collabWindowTracker.scheduleSequenceNumberUpdate(message, result.immediateNoOp === true);

        this.emit("op", message);

        return result;
    }

    private submitSignal(message: any) {
        this._deltaManager.submitSignal(JSON.stringify(message));
    }

    private processSignal(message: ISignalMessage) {
        // No clientId indicates a system signal message.
        if (message.clientId === null) {
            const innerContent = message.content as { content: any; type: string };
            if (innerContent.type === MessageType.ClientJoin) {
                const newClient = innerContent.content as ISignalClient;
                this._audience.addMember(newClient.clientId, newClient.client);
            } else if (innerContent.type === MessageType.ClientLeave) {
                const leftClientId = innerContent.content as string;
                this._audience.removeMember(leftClientId);
            }
        } else {
            const local = this._clientId === message.clientId;
            this.context.processSignal(message, local);
        }
    }

    /**
     * Get the most recent snapshot, or a specific version.
     * @param specifiedVersion - The specific version of the snapshot to retrieve
     * @returns The snapshot requested, or the latest snapshot if no version was specified, plus version ID
     */
    private async fetchSnapshotTree(specifiedVersion: string | undefined | null):
        Promise<{snapshot?: ISnapshotTree; versionId?: string}>
    {
        if (specifiedVersion === null) {
            return {};
        }
        const version = await this.getVersion(specifiedVersion ?? this.id);

        if (version === undefined && specifiedVersion !== undefined) {
            // We should have a defined version to load from if specified version requested
            this.logger.sendErrorEvent({ eventName: "NoVersionFoundWhenSpecified", id: specifiedVersion });
        }
        this._loadedFromVersion = version;
        const snapshot = await this.storageService.getSnapshotTree(version) ?? undefined;

        if (snapshot === undefined && version !== undefined) {
            this.logger.sendErrorEvent({ eventName: "getSnapshotTreeFailed", id: version.id });
        }
        return { snapshot, versionId: version?.id };
    }

    private async loadContext(
        codeDetails: IFluidCodeDetails,
        attributes: IDocumentAttributes,
        snapshot?: ISnapshotTree,
        previousRuntimeState: IRuntimeState = {},
        pendingLocalState?: unknown,
    ) {
        assert(this._context?.disposed !== false, "Existing context not disposed");
        // If this assert fires, our state tracking is likely not synchronized between COntainer & runtime.
        if (this._dirtyContainer) {
            this.logger.sendErrorEvent({ eventName: "DirtyContainerReloadContainer"});
        }

        // The relative loader will proxy requests to '/' to the loader itself assuming no non-cache flags
        // are set. Global requests will still go directly to the loader
        const loader = new RelativeLoader(this.loader, () => this.containerUrl);
        const previousCodeDetails = this._context?.codeDetails;
        this._context = await ContainerContext.createOrLoad(
            this,
            this.scope,
            this.codeLoader,
            codeDetails,
            snapshot,
            attributes,
            new DeltaManagerProxy(this._deltaManager),
            new QuorumProxy(this.protocolHandler.quorum),
            loader,
            (warning: ContainerWarning) => this.raiseContainerWarning(warning),
            (type, contents, batch, metadata) => this.submitContainerMessage(type, contents, batch, metadata),
            (message) => this.submitSignal(message),
            (error?: ICriticalContainerError) => this.close(error),
            Container.version,
            previousRuntimeState,
            (dirty: boolean) => {
                this._dirtyContainer = dirty;
                this.emit(dirty ? dirtyContainerEvent : savedContainerEvent);
            },
            pendingLocalState,
        );

        loader.resolveContainer(this);
        this.emit("contextChanged", codeDetails, previousCodeDetails);
    }

    /**
     * Creates a new, unattached container context
     */
    private async createDetachedContext(attributes: IDocumentAttributes, snapshot?: ISnapshotTree) {
        const codeDetails = this.getCodeDetailsFromQuorum();
        if (codeDetails === undefined) {
            throw new Error("pkg should be provided in create flow!!");
        }

        await this.loadContext(codeDetails, attributes, snapshot);
    }

    // Please avoid calling it directly.
    // raiseContainerWarning() is the right flow for most cases
    private logContainerError(warning: ContainerWarning) {
        this.logger.sendErrorEvent({ eventName: "ContainerWarning" }, warning);
    }
}<|MERGE_RESOLUTION|>--- conflicted
+++ resolved
@@ -588,11 +588,7 @@
             loader.services.subLogger,
             undefined,
             {
-<<<<<<< HEAD
                 all: {
-=======
-                all:{
->>>>>>> 901fcc0f
                     clientType, // Differentiating summarizer container from main container
                     loaderVersion: pkgVersion,
                     containerId: uuid(),
@@ -600,7 +596,6 @@
                     containerAttachState: () => this._attachState,
                     containerLoaded: () => this.loaded,
                 },
-<<<<<<< HEAD
                 error: {
                     initialSequenceNumber: () => this._deltaManager?.initialSequenceNumber,
                     lastKnownSeqNumber: () => this._deltaManager?.lastKnownSeqNumber,
@@ -623,8 +618,6 @@
                     manualReconnectInProgress: () => this.manualReconnectInProgress,
                     messageCountAfterDisconnection: () => this.messageCountAfterDisconnection,
                 },
-=======
->>>>>>> 901fcc0f
             });
 
         // Prefix all events in this file with container-loader
