/*!
 * Copyright (c) Microsoft Corporation. All rights reserved.
 * Licensed under the MIT License.
 */

import * as assert from "assert";
import {
    ITelemetryBaseLogger,
    ITelemetryLogger,
    TelemetryEventRaisedOnContainer,
} from "@microsoft/fluid-common-definitions";
import { IComponent, IRequest, IResponse } from "@microsoft/fluid-component-core-interfaces";
import {
    ICodeLoader,
    IConnectionDetails,
    IContainer,
    IDeltaManager,
    IFluidCodeDetails,
    IFluidModule,
    IGenericBlob,
    IRuntimeFactory,
    LoaderHeader,
} from "@microsoft/fluid-container-definitions";
import {
    ChildLogger,
    DebugLogger,
    EventEmitterWithErrorHandling,
    PerformanceEvent,
    TelemetryLogger,
} from "@microsoft/fluid-core-utils";
import {
    IDocumentService,
    IDocumentStorageService,
} from "@microsoft/fluid-driver-definitions";
import { readAndParse } from "@microsoft/fluid-driver-utils";
import {
    buildSnapshotTree,
    isSystemMessage,
    ProtocolOpHandler,
    Quorum,
    QuorumProxy,
    raiseConnectedEvent,
} from "@microsoft/fluid-protocol-base";
import {
    ConnectionState,
    FileMode,
    IClient,
    IClientDetails,
    ICommittedProposal,
    IDocumentAttributes,
    IDocumentMessage,
    IProcessMessageResult,
    IQuorum,
    ISequencedClient,
    ISequencedDocumentMessage,
    ISequencedProposal,
    IServiceConfiguration,
    ISignalClient,
    ISignalMessage,
    ISnapshotTree,
    ISummaryAck,
    ISummaryContent,
    ISummaryNack,
    ITokenClaims,
    ITree,
    ITreeEntry,
    IVersion,
    MessageType,
    TreeEntry,
} from "@microsoft/fluid-protocol-definitions";
import * as jwtDecode from "jwt-decode";
import { Audience } from "./audience";
import { BlobCacheStorageService } from "./blobCacheStorageService";
import { BlobManager } from "./blobManager";
import { ContainerContext } from "./containerContext";
import { debug } from "./debug";
import { DeltaManager } from "./deltaManager";
import { DeltaManagerProxy } from "./deltaManagerProxy";
import { Loader, RelativeLoader } from "./loader";
import { NullChaincode } from "./nullRuntime";
import { pkgName, pkgVersion } from "./packageVersion";
import { PrefetchDocumentStorageService } from "./prefetchDocumentStorageService";

// eslint-disable-next-line @typescript-eslint/no-require-imports
const performanceNow = require("performance-now") as (() => number);
// eslint-disable-next-line max-len
// eslint-disable-next-line @typescript-eslint/no-require-imports, @typescript-eslint/no-var-requires, import/no-internal-modules
const merge = require("lodash/merge");

const PackageNotFactoryError = "Code package does not implement IRuntimeFactory";

export class Container extends EventEmitterWithErrorHandling implements IContainer {
    public static version = "^0.1.0";

    /**
     * Load container.
     */
    public static async load(
        id: string,
        service: IDocumentService,
        codeLoader: ICodeLoader,
        options: any,
        scope: IComponent,
        loader: Loader,
        request: IRequest,
        logger?: ITelemetryBaseLogger,
    ): Promise<Container> {
        const container = new Container(
            id,
            options,
            service,
            scope,
            codeLoader,
            loader,
            request,
            logger);

        return new Promise<Container>((res, rej) => {
            let alreadyRaisedError = false;
            const onError = (error) => {
                container.removeListener("error", onError);
                // Depending where error happens, we can be attempting to connect to web socket
                // and continuously retrying (consider offline mode)
                // Host has no container to close, so it's prudent to do it here
                container.close();
                rej(error);
                alreadyRaisedError = true;
            };
            container.on("error", onError);

            const version = request.headers && request.headers[LoaderHeader.version];
            const pause = request.headers && request.headers[LoaderHeader.pause];

            container.load(version, !!pause)
                .then(() => {
                    container.removeListener("error", onError);
                    res(container);
                })
                .catch((error) => {
                    if (!alreadyRaisedError) {
                        container.logCriticalError(error);
                    }
                    onError(error);
                });
        });
    }

    public subLogger: TelemetryLogger;
    public readonly canReconnect: boolean;
    private readonly logger: ITelemetryLogger;

    private pendingClientId: string | undefined;
    private loaded = false;
    private blobManager: BlobManager | undefined;

    // Active chaincode and associated runtime
    private storageService: IDocumentStorageService | undefined | null;

    private _version: string | undefined;
    private _clientId: string | undefined;
    private _scopes: string[] | undefined;
    private readonly _deltaManager: DeltaManager;
    private _existing: boolean | undefined;
    private readonly _id: string;
    private _parentBranch: string | undefined | null;
    private _connectionState = ConnectionState.Disconnected;
    private _serviceConfiguration: IServiceConfiguration | undefined;
    private readonly _audience: Audience;

    private context: ContainerContext | undefined;
    private pkg: string | IFluidCodeDetails | undefined;
    private codeQuorumKey;
    private protocolHandler: ProtocolOpHandler | undefined;

    private firstConnection = true;
    private manualReconnectInProgress = false;
    private readonly connectionTransitionTimes: number[] = [];
    private messageCountAfterDisconnection: number = 0;

    private _closed = false;

    public get closed(): boolean {
        return this._closed;
    }

    public get id(): string {
        return this._id;
    }

    public get deltaManager(): IDeltaManager<ISequencedDocumentMessage, IDocumentMessage> {
        return this._deltaManager;
    }

    public get connectionState(): ConnectionState {
        return this._connectionState;
    }

    public get connected(): boolean {
        return this.connectionState === ConnectionState.Connected;
    }

    /**
     * Service configuration details. If running in offline mode will be undefined otherwise will contain service
     * configuration details returned as part of the initial connection.
     */
    public get serviceConfiguration(): IServiceConfiguration | undefined {
        return this._serviceConfiguration;
    }

    /**
     * The server provided id of the client.
     * Set once this.connected is true, otherwise undefined
     */
    public get clientId(): string | undefined {
        return this._clientId;
    }

    /**
     * The server provided claims of the client.
     * Set once this.connected is true, otherwise undefined
     */
    public get scopes(): string[] | undefined {
        return this._scopes;
    }

    public get clientDetails(): IClientDetails {
        return this._deltaManager.clientDetails;
    }

    public get chaincodePackage(): string | IFluidCodeDetails | undefined {
        return this.pkg;
    }

    /**
     * Flag indicating whether the document already existed at the time of load
     */
    public get existing(): boolean | undefined {
        return this._existing;
    }

    /**
     * Retrieves the audience associated with the document
     */
    public get audience(): Audience {
        return this._audience;
    }

    /**
     * Returns the parent branch for this document
     */
    public get parentBranch(): string | undefined | null {
        return this._parentBranch;
    }

    public set autoReconnect(value: boolean) {
        this.logger.sendTelemetryEvent({
            eventName: "AutoReconnect",
            value,
            connectionMode: this._deltaManager.connectionMode,
            connectionState: ConnectionState[this.connectionState],
        });

        this._deltaManager.autoReconnect = value;
    }

    /**
     * Controls whether the container will automatically reconnect to the delta stream after receiving a disconnect.
     */
    public get autoReconnect() {
        return this._deltaManager.autoReconnect;
    }

    constructor(
        id: string,
        public readonly options: any,
        private readonly service: IDocumentService,
        private readonly scope: IComponent,
        private readonly codeLoader: ICodeLoader,
        private readonly loader: Loader,
        private readonly originalRequest: IRequest,
        logger?: ITelemetryBaseLogger,
    ) {
        super();

        const [, docId] = id.split("/");
        this._id = decodeURI(docId);
        this._scopes = this.getScopes(options);
        this._audience = new Audience();
        this.canReconnect = !(originalRequest.headers && originalRequest.headers[LoaderHeader.reconnect] === false);

        // Create logger for components to use
<<<<<<< HEAD
        const clientType = this.client.details.type;
=======
        // back-compat: 0.11 clientType
        const type = this.client.details ? this.client.details.type : this.client.type;
        const interactive = this.client.details?.capabilities?.interactive ?? this.client.type === "browser";
        const clientType = `${interactive ? "interactive" : "noninteractive"}${type ? `/${type}` : ""}`;
>>>>>>> 8bea2cbd
        this.subLogger = DebugLogger.mixinDebugLogger(
            "fluid:telemetry",
            logger,
            {
                docId: this.id,
                clientType, // Differentiating summarizer container from main container
                packageName: TelemetryLogger.sanitizePkgName(pkgName),
                packageVersion: pkgVersion,
            });

        // Prefix all events in this file with container-loader
        this.logger = ChildLogger.create(this.subLogger, "Container");

        this.on("error", (error: any) => {
            this.logCriticalError(error);
        });

        this._deltaManager = this.createDeltaManager();
    }

    /**
     * Retrieves the quorum associated with the document
     */
    public getQuorum(): IQuorum {
        return this.protocolHandler!.quorum;
    }

    public on(event: "connected" | "contextChanged", listener: (clientId: string) => void): this;
    public on(event: "disconnected" | "joining" | "closed", listener: () => void): this;
    public on(event: "error", listener: (error: any) => void): this;
    public on(event: "op", listener: (message: ISequencedDocumentMessage) => void): this;
    public on(event: "pong" | "processTime", listener: (latency: number) => void): this;
    public on(event: MessageType.BlobUploaded, listener: (contents: any) => void): this;

    public on(event: string | symbol, listener: (...args: any[]) => void): this {
        return super.on(event, listener);
    }

    public close(reason?: string) {
        if (this._closed) {
            return;
        }
        this._closed = true;

        this._deltaManager.close(reason ? new Error(reason) : undefined, false /*raiseContainerError*/);

        if (this.protocolHandler) {
            this.protocolHandler.close();
        }

        assert(this.connectionState === ConnectionState.Disconnected, "disconnect event was not raised!");

        this.emit("closed");

        this.removeAllListeners();
    }

    public async request(path: IRequest): Promise<IResponse> {
        if (!path) {
            return { mimeType: "fluid/container", status: 200, value: this };
        }

        return this.context!.request(path);
    }

    public async snapshot(tagMessage: string, fullTree: boolean = false): Promise<void> {
        // TODO: Issue-2171 Support for Branch Snapshots
        if (tagMessage.includes("ReplayTool Snapshot") === false && this.parentBranch) {
            // The below debug ruins the chrome debugging session
            // Tracked (https://bugs.chromium.org/p/chromium/issues/detail?id=659515)
            debug(`Skipping snapshot due to being branch of ${this.parentBranch}`);
            return;
        }

        // Only snapshot once a code quorum has been established
        if (!this.protocolHandler!.quorum.has("code") && !this.protocolHandler!.quorum.has("code2")) {
            this.logger.sendTelemetryEvent({ eventName: "SkipSnapshot" });
            return;
        }

        // Stop inbound message processing while we complete the snapshot
        try {
            if (this.deltaManager !== undefined) {
                await this.deltaManager.inbound.systemPause();
            }

            await this.snapshotCore(tagMessage, fullTree);

        } catch (ex) {
            this.logger.logException({ eventName: "SnapshotExceptionError" }, ex);
            throw ex;

        } finally {
            if (this.deltaManager !== undefined) {
                this.deltaManager.inbound.systemResume();
            }
        }
    }

    public resume() {
        assert(this.loaded);
        // Resume processing ops
        this._deltaManager.inbound.resume();
        this._deltaManager.outbound.resume();
        this._deltaManager.inboundSignal.resume();

        // Ensure connection to web socket
        // eslint-disable-next-line @typescript-eslint/no-floating-promises
        this.connectToDeltaStream();
    }

    public raiseCriticalError(error: any) {
        this.emit("error", error);
    }

    public async reloadContext(): Promise<void> {
        return this.reloadContextCore().catch((error) => {
            this.raiseCriticalError(error);
            throw error;
        });
    }

    /**
     * Connect the deltaManager.  Useful when the autoConnect flag is set to false.
     */
    public async reconnect() {
        // Only track this as a manual reconnection if we are truly the ones kicking it off.
        if (this._connectionState === ConnectionState.Disconnected) {
            this.manualReconnectInProgress = true;
        }
        return this._deltaManager.connect().catch(() => { });
    }

    private async reloadContextCore(): Promise<void> {
        await Promise.all([
            this.deltaManager.inbound.systemPause(),
            this.deltaManager.inboundSignal.systemPause()]);

        const previousContextState = await this.context!.stop();

        let snapshot: ISnapshotTree | undefined;
        const blobs = new Map();
        if (previousContextState) {
            snapshot = buildSnapshotTree(previousContextState.entries, blobs);
        }

        const storage = blobs.size > 0
            ? new BlobCacheStorageService(this.storageService!, blobs)
            : this.storageService!;

        const attributes: IDocumentAttributes = {
            branch: this.id,
            minimumSequenceNumber: this._deltaManager.minimumSequenceNumber,
            sequenceNumber: this._deltaManager.referenceSequenceNumber,
        };

        await this.loadContext(attributes, storage, snapshot);

        this.deltaManager.inbound.systemResume();
        this.deltaManager.inboundSignal.systemResume();
    }

    private async snapshotCore(tagMessage: string, fullTree: boolean = false) {
        // Snapshots base document state and currently running context
        const root = this.snapshotBase();
        const componentEntries = await this.context!.snapshot(tagMessage, fullTree);

        // And then combine
        if (componentEntries) {
            root.entries.push(...componentEntries.entries);
        }

        // Generate base snapshot message
        const deltaDetails =
            `${this._deltaManager.referenceSequenceNumber}:${this._deltaManager.minimumSequenceNumber}`;
        const message = `Commit @${deltaDetails} ${tagMessage}`;

        // Pull in the prior version and snapshot tree to store against
        const lastVersion = await this.getVersion(this.id);

        const parents = lastVersion ? [lastVersion.id] : [];

        // Write the full snapshot
        return this.storageService!.write(root, parents, message, "");
    }

    private snapshotBase(): ITree {
        const entries: ITreeEntry[] = [];

        const blobMetaData = this.blobManager!.getBlobMetadata();
        entries.push({
            mode: FileMode.File,
            path: ".blobs",
            type: TreeEntry[TreeEntry.Blob],
            value: {
                contents: JSON.stringify(blobMetaData),
                encoding: "utf-8",
            },
        });

        const quorumSnapshot = this.protocolHandler!.quorum.snapshot();
        entries.push({
            mode: FileMode.File,
            path: "quorumMembers",
            type: TreeEntry[TreeEntry.Blob],
            value: {
                contents: JSON.stringify(quorumSnapshot.members),
                encoding: "utf-8",
            },
        });
        entries.push({
            mode: FileMode.File,
            path: "quorumProposals",
            type: TreeEntry[TreeEntry.Blob],
            value: {
                contents: JSON.stringify(quorumSnapshot.proposals),
                encoding: "utf-8",
            },
        });
        entries.push({
            mode: FileMode.File,
            path: "quorumValues",
            type: TreeEntry[TreeEntry.Blob],
            value: {
                contents: JSON.stringify(quorumSnapshot.values),
                encoding: "utf-8",
            },
        });

        // Save attributes for the document
        const documentAttributes: IDocumentAttributes = {
            branch: this.id,
            minimumSequenceNumber: this._deltaManager.minimumSequenceNumber,
            sequenceNumber: this._deltaManager.referenceSequenceNumber,
        };
        entries.push({
            mode: FileMode.File,
            path: ".attributes",
            type: TreeEntry[TreeEntry.Blob],
            value: {
                contents: JSON.stringify(documentAttributes),
                encoding: "utf-8",
            },
        });

        // Output the tree
        const root: ITree = {
            entries,
            id: null,
        };

        return root;
    }

    private async getVersion(version: string): Promise<IVersion> {
        const versions = await this.storageService!.getVersions(version, 1);
        return versions[0];
    }

    private recordConnectStartTime() {
        if (this.connectionTransitionTimes[ConnectionState.Disconnected] === undefined) {
            this.connectionTransitionTimes[ConnectionState.Disconnected] = performanceNow();
        }
    }

    private async connectToDeltaStream() {
        this.recordConnectStartTime();
        return this._deltaManager.connect();
    }

    /**
     * Load container.
     *
     * @param specifiedVersion - one of the following
     *   - null: use ops, no snapshots
     *   - undefined - fetch latest snapshot
     *   - otherwise, version sha to load snapshot
     * @param pause - start the container in a paused state
     */
    private async load(specifiedVersion: string | null | undefined, pause: boolean): Promise<void> {
        const perfEvent = PerformanceEvent.start(this.logger, { eventName: "Load" });

        let startConnectionP: Promise<IConnectionDetails> | undefined;

        // Start websocket connection as soon as possible.  Note that there is no op handler attached yet, but the
        // DeltaManager is resilient to this and will wait to start processing ops until after it is attached.
        if (!pause) {
            startConnectionP = this.connectToDeltaStream();
            startConnectionP.catch((error) => {
                debug(`Error in connecting to delta stream from unpaused case ${error}`);
            });
        }

        this.storageService = await this.getDocumentStorageService();

        // Fetch specified snapshot, but intentionally do not load from snapshot if specifiedVersion is null
        const maybeSnapshotTree = specifiedVersion === null ? undefined
            : await this.fetchSnapshotTree(specifiedVersion);

        // If pause, and there's no tree, then we'll start the websocket connection here (we'll need the details later)
        if (!maybeSnapshotTree && !startConnectionP) {
            startConnectionP = this.connectToDeltaStream();
            startConnectionP.catch((error) => {
                debug(`Error in connecting to delta stream from no snapshot tree case ${error}`);
            });
        }

        const blobManagerP = this.loadBlobManager(this.storageService, maybeSnapshotTree);

        const attributes = await this.getDocumentAttributes(this.storageService, maybeSnapshotTree);

        // Attach op handlers to start processing ops
        this.attachDeltaManagerOpHandler(attributes, !specifiedVersion);

        // ...load in the existing quorum
        // Initialize the protocol handler
        const protocolHandlerP = this.initializeProtocolState(attributes, this.storageService, maybeSnapshotTree);

        let loadDetailsP: Promise<void>;

        // Initialize document details - if loading a snapshot use that - otherwise we need to wait on
        // the initial details
        if (maybeSnapshotTree) {
            this._existing = true;
            this._parentBranch = attributes.branch !== this.id ? attributes.branch : null;
            loadDetailsP = Promise.resolve();
        } else {
            if (!startConnectionP) {
                startConnectionP = this.connectToDeltaStream();
            }
            // Intentionally don't .catch on this promise - we'll let any error throw below in the await.
            loadDetailsP = startConnectionP.then((details) => {
                this._existing = details.existing;
                this._parentBranch = details.parentBranch;
            });
        }

        // LoadContext directly requires blobManager and protocolHandler to be ready, and eventually calls
        // instantiateRuntime which will want to know existing state.  Wait for these promises to finish.
        [this.blobManager, this.protocolHandler] = await Promise.all([blobManagerP, protocolHandlerP, loadDetailsP]);

        await this.loadContext(attributes, this.storageService, maybeSnapshotTree);

        this.context!.changeConnectionState(this.connectionState, this.clientId!, this._version);

        // Internal context is fully loaded at this point
        this.loaded = true;

        // Propagate current connection state through the system.
        const connected = this.connectionState === ConnectionState.Connected;
        assert(!connected || this._deltaManager.connectionMode === "read");
        this.propagateConnectionState();

        perfEvent.end({
            existing: this._existing,
            sequenceNumber: attributes.sequenceNumber,
            version: maybeSnapshotTree ? maybeSnapshotTree.id : undefined,
        });

        if (!pause) {
            this.resume();
        }
    }

    private async getDocumentStorageService(): Promise<IDocumentStorageService> {
        const storageService = await this.service.connectToStorage();
        return new PrefetchDocumentStorageService(storageService);
    }

    private async getDocumentAttributes(
        storage: IDocumentStorageService,
        tree: ISnapshotTree | undefined,
    ): Promise<IDocumentAttributes> {
        if (!tree) {
            return {
                branch: this.id,
                minimumSequenceNumber: 0,
                sequenceNumber: 0,
            };
        }

        const attributesHash = ".protocol" in tree.trees
            ? tree.trees[".protocol"].blobs.attributes
            : tree.blobs[".attributes"];

        return readAndParse<IDocumentAttributes>(storage, attributesHash);
    }

    private async initializeProtocolState(
        attributes: IDocumentAttributes,
        storage: IDocumentStorageService,
        tree: ISnapshotTree | undefined,
    ): Promise<ProtocolOpHandler> {
        let members: [string, ISequencedClient][] = [];
        let proposals: [number, ISequencedProposal, string[]][] = [];
        let values: [string, any][] = [];

        if (tree) {
            const baseTree = ".protocol" in tree.trees ? tree.trees[".protocol"] : tree;
            [members, proposals, values] = await Promise.all([
                readAndParse<[string, ISequencedClient][]>(storage, baseTree.blobs.quorumMembers!),
                readAndParse<[number, ISequencedProposal, string[]][]>(storage, baseTree.blobs.quorumProposals!),
                readAndParse<[string, ICommittedProposal][]>(storage, baseTree.blobs.quorumValues!),
            ]);
        }

        const protocol = new ProtocolOpHandler(
            attributes.branch,
            attributes.minimumSequenceNumber,
            attributes.sequenceNumber,
            members,
            proposals,
            values,
            (key, value) => this.submitMessage(MessageType.Propose, { key, value }),
            (sequenceNumber) => this.submitMessage(MessageType.Reject, sequenceNumber));

        const protocolLogger = ChildLogger.create(this.subLogger, "ProtocolHandler");

        protocol.on("Summary", (message) => {
            switch (message.type) {
                case MessageType.Summarize:
                    protocolLogger.sendTelemetryEvent({
                        eventName: "Summarize",
                        message: message.contents as ISummaryContent,
                        summarySequenceNumber: message.sequenceNumber,
                        refSequenceNumber: message.referenceSequenceNumber,
                    });
                    break;
                case MessageType.SummaryAck:
                    const ack = message.contents as ISummaryAck;
                    protocolLogger.sendTelemetryEvent({
                        eventName: "SummaryAck",
                        handle: ack.handle,
                        sequenceNumber: message.sequenceNumber,
                        summarySequenceNumber: ack.summaryProposal.summarySequenceNumber,
                    });
                    break;
                case MessageType.SummaryNack:
                    const nack = message.contents as ISummaryNack;
                    protocolLogger.sendTelemetryEvent({
                        eventName: "SummaryNack",
                        error: nack.errorMessage,
                        sequenceNumber: message.sequenceNumber,
                        summarySequenceNumber: nack.summaryProposal.summarySequenceNumber,
                    });
                    break;
                default:
            }
        });

        protocol.quorum.on("error", (error) => {
            protocolLogger.sendErrorEvent(error);
        });

        // Track membership changes and update connection state accordingly
        protocol.quorum.on("addMember", (clientId, details) => {
            // This is the only one that requires the pending client ID
            if (clientId === this.pendingClientId) {
                this.setConnectionState(
                    ConnectionState.Connected,
                    `joined @ ${details.sequenceNumber}`,
                    this.pendingClientId,
                    this._deltaManager.version,
                    details.client.scopes,
                    this._deltaManager.serviceConfiguration);
            }
        });

        protocol.quorum.on("removeMember", (clientId) => {
            if (clientId === this._clientId) {
                this._deltaManager.updateQuorumLeave();
            }
        });

        protocol.quorum.on(
            "approveProposal",
            (sequenceNumber, key, value) => {
                debug(`approved ${key}`);
                if (key === "code" || key === "code2") {
                    // Back compat - can remove in 0.7
                    if (!this.codeQuorumKey) {
                        this.codeQuorumKey = key;
                    }

                    // Back compat - can remove in 0.7
                    if (key !== this.codeQuorumKey) {
                        return;
                    }

                    debug(`loadCode ${JSON.stringify(value)}`);

                    if (value === this.pkg) {
                        return;
                    }

                    // eslint-disable-next-line @typescript-eslint/no-floating-promises
                    this.reloadContext();
                }
            });

        return protocol;
    }

    private async loadBlobManager(
        storage: IDocumentStorageService,
        tree: ISnapshotTree | undefined,
    ): Promise<BlobManager> {
        const blobHash = tree && tree.blobs[".blobs"];
        const blobs: IGenericBlob[] = blobHash
            ? await readAndParse<IGenericBlob[]>(storage, blobHash)
            : [];

        const blobManager = new BlobManager(storage);
        blobManager.loadBlobMetadata(blobs);

        return blobManager;
    }

    private async loadCodeFromQuorum(
        quorum: Quorum,
    ): Promise<{ pkg: IFluidCodeDetails | undefined; chaincode: IRuntimeFactory }> {
        // Back compat - can remove in 0.7
        const codeQuorumKey = quorum.has("code")
            ? "code"
            : quorum.has("code2") ? "code2" : undefined;
        this.codeQuorumKey = codeQuorumKey;

        const pkg = codeQuorumKey ? quorum.get(codeQuorumKey) as IFluidCodeDetails : undefined;
        const chaincode = await this.loadCode(pkg);

        return { chaincode, pkg };
    }

    /**
     * Loads the code for the provided package
     */
    private async loadCode(pkg: IFluidCodeDetails | undefined): Promise<IRuntimeFactory> {
        if (!pkg) {
            return new NullChaincode();
        }

        const component = await this.codeLoader.load<IRuntimeFactory | IFluidModule>(pkg);

        if ("fluidExport" in component) {
            const factory = component.fluidExport.IRuntimeFactory;
            return factory ? factory : Promise.reject(PackageNotFactoryError);
        }

        // TODO included for back-compat
        if ("instantiateRuntime" in component) {
            return component;
        }

        return Promise.reject(PackageNotFactoryError);
    }

    private get client() {
        const client: IClient = this.options && this.options.client
            ? (this.options.client as IClient)
            : {
                details: {
                    capabilities: { interactive: true },
                },
                permission: [],
                scopes: [],
                user: { id: "" },
            };

        // Client info from headers overrides client info from loader options
        const headerClientDetails = this.originalRequest.headers
            && this.originalRequest.headers[LoaderHeader.clientDetails];

        if (headerClientDetails) {
            merge(client.details, headerClientDetails);
        }

        return client;
    }

    private createDeltaManager() {
        const deltaManager = new DeltaManager(
            this.service,
            this.client,
            ChildLogger.create(this.subLogger, "DeltaManager"),
            this.canReconnect,
        );

        deltaManager.on("connect", (details: IConnectionDetails) => {
            this.setConnectionState(
                ConnectionState.Connecting,
                "websocket established",
                details.clientId,
                details.version,
                details.claims.scopes,
                details.serviceConfiguration);

            if (deltaManager.connectionMode === "read") {
                this.setConnectionState(
                    ConnectionState.Connected,
                    `joined as readonly`,
                    details.clientId,
                    deltaManager.version,
                    details.claims.scopes,
                    deltaManager.serviceConfiguration);
            }

            // Back-compat for new client and old server.
            this._audience.clear();

            const priorClients = details.initialClients ? details.initialClients : [];
            for (const priorClient of priorClients) {
                this._audience.addMember(priorClient.clientId, priorClient.client);
            }
        });

        deltaManager.on("disconnect", (reason: string) => {
            this.manualReconnectInProgress = false;
            this.setConnectionState(ConnectionState.Disconnected, reason);
        });

        deltaManager.on("error", (error) => {
            this.raiseCriticalError(error);
        });

        deltaManager.on("pong", (latency) => {
            this.emit("pong", latency);
        });

        deltaManager.on("processTime", (time) => {
            this.emit("processTime", time);
        });

        return deltaManager;
    }

    private attachDeltaManagerOpHandler(attributes: IDocumentAttributes, catchUp: boolean): void {
        this._deltaManager.on("closed", () => {
            this.close();
        });

        // If we're the outer frame, do we want to do this?
        // Begin fetching any pending deltas once we know the base sequence #. Can this fail?
        // It seems like something, like reconnection, that we would want to retry but otherwise allow
        // the document to load
        this._deltaManager.attachOpHandler(
            attributes.minimumSequenceNumber,
            attributes.sequenceNumber,
            {
                process: (message) => this.processRemoteMessage(message),
                processSignal: (message) => {
                    this.processSignal(message);
                },
            },
            catchUp);
    }

    private logConnectionStateChangeTelemetry(value: ConnectionState, oldState: ConnectionState, reason: string) {
        // Log actual event
        const time = performanceNow();
        this.connectionTransitionTimes[value] = time;
        const duration = time - this.connectionTransitionTimes[oldState];

        let durationFromDisconnected: number | undefined;
        let connectionMode: string | undefined;
        let connectionInitiationReason: string | undefined;
        let autoReconnect: boolean | undefined;
        if (value === ConnectionState.Disconnected) {
            autoReconnect = this._deltaManager.autoReconnect;
        } else {
            connectionMode = this._deltaManager.connectionMode;
            if (value === ConnectionState.Connected) {
                durationFromDisconnected = time - this.connectionTransitionTimes[ConnectionState.Disconnected];
                durationFromDisconnected = TelemetryLogger.formatTick(durationFromDisconnected);
            }
            if (this.firstConnection) {
                connectionInitiationReason = "InitialConnect";
            } else if (this.manualReconnectInProgress) {
                connectionInitiationReason = "ManualReconnect";
            } else {
                connectionInitiationReason = "AutoReconnect";
            }
        }

        this.logger.sendPerformanceEvent({
            eventName: `ConnectionStateChange_${ConnectionState[value]}`,
            from: ConnectionState[oldState],
            duration,
            durationFromDisconnected,
            reason,
            connectionInitiationReason,
            socketDocumentId: this._deltaManager.socketDocumentId,
            pendingClientId: this.pendingClientId,
            clientId: this.clientId,
            connectionMode,
            autoReconnect,
        });

        if (value === ConnectionState.Connected) {
            this.firstConnection = false;
            this.manualReconnectInProgress = false;
        }
    }

    private setConnectionState(value: ConnectionState.Disconnected, reason: string);
    private setConnectionState(
        value: ConnectionState,
        reason: string,
        clientId: string,
        version: string,
        scopes: string[],
        configuration: IServiceConfiguration);
    private setConnectionState(
        value: ConnectionState,
        reason: string,
        context?: string,
        version?: string,
        scopes?: string[],
        configuration?: IServiceConfiguration) {
        if (this.connectionState === value) {
            // Already in the desired state - exit early
            this.logger.sendErrorEvent({ eventName: "setConnectionStateSame", value });
            return;
        }

        const oldState = this._connectionState;
        this._connectionState = value;
        this._version = version;
        this._scopes = scopes;
        this._serviceConfiguration = configuration;

        // Stash the clientID to detect when transitioning from connecting (socket.io channel open) to connected
        // (have received the join message for the client ID)
        // This is especially important in the reconnect case. It's possible there could be outstanding
        // ops sent by this client, so we should keep the old client id until we see our own client's
        // join message. after we see the join message for out new connection with our new client id,
        // we know there can no longer be outstanding ops that we sent with the previous client id.
        if (value === ConnectionState.Connecting) {
            this.pendingClientId = context;
        } else if (value === ConnectionState.Connected) {
            this._clientId = this.pendingClientId;
            this._deltaManager.updateQuorumJoin();
        } else if (value === ConnectionState.Disconnected) {
            // Important as we process our own joinSession message through delta request
            this.pendingClientId = undefined;
        }

        // Report telemetry after we set client id!
        this.logConnectionStateChangeTelemetry(value, oldState, reason);

        if (this.loaded) {
            this.propagateConnectionState();
        }
    }

    private propagateConnectionState() {
        assert(this.loaded);
        const logOpsOnReconnect: boolean = this._connectionState === ConnectionState.Connected && !this.firstConnection;
        if (logOpsOnReconnect) {
            this.messageCountAfterDisconnection = 0;
        }
        this.context!.changeConnectionState(this._connectionState, this.clientId!, this._version);
        this.protocolHandler!.quorum.changeConnectionState(this._connectionState, this.clientId!);
        raiseConnectedEvent(this, this._connectionState, this.clientId!);
        if (logOpsOnReconnect) {
            this.logger.sendTelemetryEvent(
                { eventName: "OpsSentOnReconnect", count: this.messageCountAfterDisconnection });
        }
    }

    private submitMessage(type: MessageType, contents: any, batch?: boolean, metadata?: any): number {
        if (this.connectionState !== ConnectionState.Connected) {
            this.logger.sendErrorEvent({ eventName: "SubmitMessageWithNoConnection", type });
            return -1;
        }

        this.messageCountAfterDisconnection += 1;
        return this._deltaManager.submit(type, contents, batch, metadata);
    }

    private processRemoteMessage(message: ISequencedDocumentMessage): IProcessMessageResult {
        const local = this._clientId === message.clientId;

        // Forward non system messages to the loaded runtime for processing
        if (!isSystemMessage(message)) {
            this.context!.process(message, local, undefined);
        }

        // Allow the protocol handler to process the message
        const result = this.protocolHandler!.processMessage(message, local);

        this.emit("op", message);

        return result;
    }

    private submitSignal(message: any) {
        this._deltaManager.submitSignal(JSON.stringify(message));
    }

    private processSignal(message: ISignalMessage) {
        // No clientId indicates a system signal message.
        if (message.clientId === null && this._audience) {
            const innerContent = message.content as { content: any; type: string };
            if (innerContent.type === MessageType.ClientJoin) {
                const newClient = innerContent.content as ISignalClient;
                this._audience.addMember(newClient.clientId, newClient.client);
            } else if (innerContent.type === MessageType.ClientLeave) {
                const leftClientId = innerContent.content as string;
                this._audience.removeMember(leftClientId);
            }
        } else {
            const local = this._clientId === message.clientId;
            this.context!.processSignal(message, local);
        }
    }

    private getScopes(options: any): string[] {
        return options && options.tokens && options.tokens.jwt ?
            jwtDecode<ITokenClaims>(options.tokens.jwt).scopes : [];
    }

    /**
     * Get the most recent snapshot, or a specific version.
     * @param specifiedVersion - The specific version of the snapshot to retrieve
     * @returns The snapshot requested, or the latest snapshot if no version was specified
     */
    private async fetchSnapshotTree(specifiedVersion?: string): Promise<ISnapshotTree | undefined> {
        const version = await this.getVersion(specifiedVersion || this.id);

        if (version) {
            return await this.storageService!.getSnapshotTree(version) || undefined;
        } else if (specifiedVersion) {
            // We should have a defined version to load from if specified version requested
            this.logger.sendErrorEvent({ eventName: "NoVersionFoundWhenSpecified", specifiedVersion });
        }

        return undefined;
    }

    private async loadContext(
        attributes: IDocumentAttributes,
        storage: IDocumentStorageService,
        snapshot?: ISnapshotTree,
    ) {
        const chaincode = await this.loadCodeFromQuorum(this.protocolHandler!.quorum);
        this.pkg = chaincode.pkg;

        // The relative loader will proxy requests to '/' to the loader itself assuming no non-cache flags
        // are set. Global requests will still go to this loader
        const loader = new RelativeLoader(this.loader, this.originalRequest);

        this.context = await ContainerContext.load(
            this,
            this.scope,
            this.codeLoader,
            chaincode.chaincode,
            snapshot || { id: null, blobs: {}, commits: {}, trees: {} },
            attributes,
            this.blobManager,
            new DeltaManagerProxy(this._deltaManager),
            new QuorumProxy(this.protocolHandler!.quorum),
            loader,
            storage,
            (err) => this.raiseCriticalError(err),
            (type, contents, batch, metadata) => this.submitMessage(type, contents, batch, metadata),
            (message) => this.submitSignal(message),
            async (message) => this.snapshot(message),
            (reason?: string) => this.close(reason),
            Container.version,
        );

        loader.resolveContainer(this);
        this.emit("contextChanged", this.pkg);
    }

    // Please avoid calling it directly.
    // raiseCriticalError() is the right flow for most cases
    private logCriticalError(error: any) {
        this.logger.sendErrorEvent({ eventName: "onError", [TelemetryEventRaisedOnContainer]: true }, error);
    }
}<|MERGE_RESOLUTION|>--- conflicted
+++ resolved
@@ -289,14 +289,9 @@
         this.canReconnect = !(originalRequest.headers && originalRequest.headers[LoaderHeader.reconnect] === false);
 
         // Create logger for components to use
-<<<<<<< HEAD
-        const clientType = this.client.details.type;
-=======
-        // back-compat: 0.11 clientType
-        const type = this.client.details ? this.client.details.type : this.client.type;
-        const interactive = this.client.details?.capabilities?.interactive ?? this.client.type === "browser";
+        const type = this.client.details.type;
+        const interactive = this.client.details.capabilities.interactive;
         const clientType = `${interactive ? "interactive" : "noninteractive"}${type ? `/${type}` : ""}`;
->>>>>>> 8bea2cbd
         this.subLogger = DebugLogger.mixinDebugLogger(
             "fluid:telemetry",
             logger,
