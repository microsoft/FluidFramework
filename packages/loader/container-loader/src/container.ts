--- conflicted
+++ resolved
@@ -461,13 +461,8 @@
         this.removeAllListeners();
     }
 
-<<<<<<< HEAD
-    public isAttached(): boolean {
-        return this.attached;
-=======
     public isLocal(): boolean {
         return this.attachmentState === ContainerState.Detached;
->>>>>>> 682d7f4a
     }
 
     public async attach(request: IRequest): Promise<void> {
@@ -495,13 +490,6 @@
         }
 
         try {
-<<<<<<< HEAD
-            // This will tell the container runtime/components/dds that they should start generating ops from this
-            // point on because all upto this point was included in the app summary and from now on we need to
-            // generate ops for changes so that they can be sent over wire once we are connected.
-            this.emit("containerBeingAttached");
-=======
->>>>>>> 682d7f4a
             const createNewResolvedUrl = await this.urlResolver.resolve(request);
             ensureFluidResolvedUrl(createNewResolvedUrl);
             // Actually go and create the resolved document
@@ -528,11 +516,7 @@
             // This we can probably just pass the storage service to the blob manager - although ideally
             // there just isn't a blob manager
             this.blobManager = await this.loadBlobManager(this.storageService, undefined);
-<<<<<<< HEAD
-
-=======
             this.attachmentState = ContainerState.Attached;
->>>>>>> 682d7f4a
             // We know this is create new flow.
             this._existing = false;
             this._parentBranch = this._id;
