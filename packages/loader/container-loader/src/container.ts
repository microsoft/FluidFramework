--- conflicted
+++ resolved
@@ -30,11 +30,7 @@
 	FluidObject,
 	IEvent,
 	IRequest,
-<<<<<<< HEAD
-	type ISignalEnvelope,
-=======
   type ISignalEnvelope,
->>>>>>> 2321c2ee
 	ITelemetryBaseProperties,
 	LogLevel,
 } from "@fluidframework/core-interfaces";
