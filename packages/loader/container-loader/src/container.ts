--- conflicted
+++ resolved
@@ -2018,20 +2018,15 @@
 						user: { id: "" },
 				  };
 
-<<<<<<< HEAD
-		if (clientDetailsOverride !== undefined) {
-			merge(client.details, clientDetailsOverride);
-=======
 		if (this.clientDetailsOverride !== undefined) {
 			client.details = {
 				...client.details,
-				...this.clientDetailsOverride,
+				...clientDetailsOverride,
 				capabilities: {
 					...client.details.capabilities,
-					...this.clientDetailsOverride.capabilities,
+					...clientDetailsOverride?.capabilities,
 				},
 			};
->>>>>>> c651e9eb
 		}
 		client.details.environment = [
 			client.details.environment,
