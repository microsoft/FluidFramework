/*!
 * Copyright (c) Microsoft Corporation and contributors. All rights reserved.
 * Licensed under the MIT License.
 */

// eslint-disable-next-line import/no-internal-modules
import merge from "lodash/merge";
import { v4 as uuid } from "uuid";
import {
	ITelemetryLogger,
	ITelemetryProperties,
	TelemetryEventCategory,
} from "@fluidframework/common-definitions";
import { assert, performance, unreachableCase } from "@fluidframework/common-utils";
import { IRequest, IResponse, IFluidRouter, FluidObject } from "@fluidframework/core-interfaces";
import {
	IAudience,
	IConnectionDetailsInternal,
	IContainer,
	IContainerEvents,
	IDeltaManager,
	ICriticalContainerError,
	ContainerWarning,
	AttachState,
	IThrottlingWarning,
	ReadOnlyInfo,
	IContainerLoadMode,
	IFluidCodeDetails,
	isFluidCodeDetails,
	IBatchMessage,
} from "@fluidframework/container-definitions";
import { GenericError, UsageError } from "@fluidframework/container-utils";
import {
	IDocumentService,
	IDocumentStorageService,
	IFluidResolvedUrl,
	IResolvedUrl,
} from "@fluidframework/driver-definitions";
import {
	readAndParse,
	OnlineStatus,
	isOnline,
	ensureFluidResolvedUrl,
	combineAppAndProtocolSummary,
	runWithRetry,
	isFluidResolvedUrl,
	isCombinedAppAndProtocolSummary,
} from "@fluidframework/driver-utils";
import { IQuorumSnapshot } from "@fluidframework/protocol-base";
import {
	IClient,
	IClientConfiguration,
	IClientDetails,
	ICommittedProposal,
	IDocumentAttributes,
	IDocumentMessage,
	IQuorumClients,
	IQuorumProposals,
	ISequencedClient,
	ISequencedDocumentMessage,
	ISequencedProposal,
	ISignalMessage,
	ISnapshotTree,
	ISummaryContent,
	ISummaryTree,
	IVersion,
	MessageType,
	SummaryType,
} from "@fluidframework/protocol-definitions";
import {
	ChildLogger,
	EventEmitterWithErrorHandling,
	PerformanceEvent,
	raiseConnectedEvent,
	TelemetryLogger,
	connectedEventName,
	normalizeError,
	MonitoringContext,
	loggerToMonitoringContext,
	wrapError,
} from "@fluidframework/telemetry-utils";
import { Audience } from "./audience";
import { ContainerContext } from "./containerContext";
import { ReconnectMode, IConnectionManagerFactoryArgs, getPackageName } from "./contracts";
import { DeltaManager, IConnectionArgs } from "./deltaManager";
import { DeltaManagerProxy } from "./deltaManagerProxy";
import { ILoaderOptions, Loader, RelativeLoader } from "./loader";
import { pkgVersion } from "./packageVersion";
import {
	ContainerStorageAdapter,
	getBlobContentsFromTree,
	getBlobContentsFromTreeWithBlobContents,
	ISerializableBlobContents,
} from "./containerStorageAdapter";
import { IConnectionStateHandler, createConnectionStateHandler } from "./connectionStateHandler";
import { getProtocolSnapshotTree, getSnapshotTreeFromSerializedContainer } from "./utils";
import {
	initQuorumValuesFromCodeDetails,
	getCodeDetailsFromQuorumValues,
	QuorumProxy,
} from "./quorum";
import { CollabWindowTracker } from "./collabWindowTracker";
import { ConnectionManager } from "./connectionManager";
import { ConnectionState } from "./connectionState";
import { IProtocolHandler, ProtocolHandler, ProtocolHandlerBuilder } from "./protocol";

const detachedContainerRefSeqNumber = 0;

const dirtyContainerEvent = "dirty";
const savedContainerEvent = "saved";

export interface IContainerLoadOptions {
	/**
	 * Disables the Container from reconnecting if false, allows reconnect otherwise.
	 */
	canReconnect?: boolean;
	/**
	 * Client details provided in the override will be merged over the default client.
	 */
	clientDetailsOverride?: IClientDetails;
	resolvedUrl: IFluidResolvedUrl;
	/**
	 * Control which snapshot version to load from.  See IParsedUrl for detailed information.
	 */
	version: string | undefined;
	/**
	 * Loads the Container in paused state if true, unpaused otherwise.
	 */
	loadMode?: IContainerLoadMode;
}

/**
 * @internal
 */
export interface IContainerConfig {
	resolvedUrl?: IFluidResolvedUrl;
	canReconnect?: boolean;
	/**
	 * Client details provided in the override will be merged over the default client.
	 */
	clientDetailsOverride?: IClientDetails;
	/**
	 * Serialized state from a previous instance of this container
	 */
	serializedContainerState?: IPendingContainerState;
}

/**
 * Waits until container connects to delta storage and gets up-to-date.
 *
 * Useful when resolving URIs and hitting 404, due to container being loaded from (stale) snapshot and not being
 * up to date. Host may chose to wait in such case and retry resolving URI.
 *
 * Warning: Will wait infinitely for connection to establish if there is no connection.
 * May result in deadlock if Container.disconnect() is called and never followed by a call to Container.connect().
 *
 * @returns `true`: container is up to date, it processed all the ops that were know at the time of first connection.
 *
 * `false`: storage does not provide indication of how far the client is. Container processed all the ops known to it,
 * but it maybe still behind.
 *
 * @throws an error beginning with `"Container closed"` if the container is closed before it catches up.
 */
export async function waitContainerToCatchUp(container: IContainer) {
	// Make sure we stop waiting if container is closed.
	if (container.closed) {
		throw new UsageError("waitContainerToCatchUp: Container closed");
	}

	return new Promise<boolean>((resolve, reject) => {
		const deltaManager = container.deltaManager;

		const closedCallback = (err?: ICriticalContainerError | undefined) => {
			container.off("closed", closedCallback);
			const baseMessage = "Container closed while waiting to catch up";
			reject(
				err !== undefined
					? wrapError(
							err,
							(innerMessage) => new GenericError(`${baseMessage}: ${innerMessage}`),
					  )
					: new GenericError(baseMessage),
			);
		};
		container.on("closed", closedCallback);

		// Depending on config, transition to "connected" state may include the guarantee
		// that all known ops have been processed.  If so, we may introduce additional wait here.
		// Waiting for "connected" state in either case gets us at least to our own Join op
		// which is a reasonable approximation of "caught up"
		const waitForOps = () => {
			assert(
				container.connectionState === ConnectionState.CatchingUp ||
					container.connectionState === ConnectionState.Connected,
				0x0cd /* "Container disconnected while waiting for ops!" */,
			);
			const hasCheckpointSequenceNumber = deltaManager.hasCheckpointSequenceNumber;

			const connectionOpSeqNumber = deltaManager.lastKnownSeqNumber;
			assert(
				deltaManager.lastSequenceNumber <= connectionOpSeqNumber,
				0x266 /* "lastKnownSeqNumber should never be below last processed sequence number" */,
			);
			if (deltaManager.lastSequenceNumber === connectionOpSeqNumber) {
				container.off("closed", closedCallback);
				resolve(hasCheckpointSequenceNumber);
				return;
			}
			const callbackOps = (message: ISequencedDocumentMessage) => {
				if (connectionOpSeqNumber <= message.sequenceNumber) {
					container.off("closed", closedCallback);
					resolve(hasCheckpointSequenceNumber);
					deltaManager.off("op", callbackOps);
				}
			};
			deltaManager.on("op", callbackOps);
		};

		// We can leverage DeltaManager's "connect" event here and test for ConnectionState.Disconnected
		// But that works only if service provides us checkPointSequenceNumber
		// Our internal testing is based on R11S that does not, but almost all tests connect as "write" and
		// use this function to catch up, so leveraging our own join op as a fence/barrier
		if (container.connectionState === ConnectionState.Connected) {
			waitForOps();
			return;
		}

		const callback = () => {
			container.off(connectedEventName, callback);
			waitForOps();
		};
		container.on(connectedEventName, callback);

		if (container.connectionState === ConnectionState.Disconnected) {
			container.connect();
		}
	});
}

const getCodeProposal =
	// eslint-disable-next-line @typescript-eslint/no-unsafe-return
	(quorum: IQuorumProposals) => quorum.get("code") ?? quorum.get("code2");

/**
 * Helper function to report to telemetry cases where operation takes longer than expected (200ms)
 * @param logger - logger to use
 * @param eventName - event name
 * @param action - functor to call and measure
 */
export async function ReportIfTooLong(
	logger: ITelemetryLogger,
	eventName: string,
	action: () => Promise<ITelemetryProperties>,
) {
	const event = PerformanceEvent.start(logger, { eventName });
	const props = await action();
	if (event.duration > 200) {
		event.end(props);
	}
}

/**
 * State saved by a container at close time, to be used to load a new instance
 * of the container to the same state
 * @internal
 */
export interface IPendingContainerState {
	pendingRuntimeState: unknown;
	/**
	 * Snapshot from which container initially loaded.
	 */
	baseSnapshot: ISnapshotTree;
	/**
	 * Serializable blobs from the base snapshot. Used to load offline since
	 * storage is not available.
	 */
	snapshotBlobs: ISerializableBlobContents;
	/**
	 * All ops since base snapshot sequence number up to the latest op
	 * seen when the container was closed. Used to apply stashed (saved pending)
	 * ops at the same sequence number at which they were made.
	 */
	savedOps: ISequencedDocumentMessage[];
	url: string;
	term: number;
	clientId?: string;
}

const summarizerClientType = "summarizer";

/**
 * @deprecated - In the next release Container will no longer be exported, IContainer should be used in its place.
 */
export class Container
	extends EventEmitterWithErrorHandling<IContainerEvents>
	implements IContainer
{
	public static version = "^0.1.0";

	/**
	 * Load an existing container.
	 * @internal
	 */
	public static async load(
		loader: Loader,
		loadOptions: IContainerLoadOptions,
		pendingLocalState?: IPendingContainerState,
		protocolHandlerBuilder?: ProtocolHandlerBuilder,
	): Promise<Container> {
		const container = new Container(
			loader,
			{
				clientDetailsOverride: loadOptions.clientDetailsOverride,
				resolvedUrl: loadOptions.resolvedUrl,
				canReconnect: loadOptions.canReconnect,
				serializedContainerState: pendingLocalState,
			},
			protocolHandlerBuilder,
		);

		return PerformanceEvent.timedExecAsync(
			container.mc.logger,
			{ eventName: "Load" },
			async (event) =>
				new Promise<Container>((resolve, reject) => {
					const version = loadOptions.version;

					const defaultMode: IContainerLoadMode = { opsBeforeReturn: "cached" };
					// if we have pendingLocalState, anything we cached is not useful and we shouldn't wait for connection
					// to return container, so ignore this value and use undefined for opsBeforeReturn
					const mode: IContainerLoadMode = pendingLocalState
						? { ...(loadOptions.loadMode ?? defaultMode), opsBeforeReturn: undefined }
						: loadOptions.loadMode ?? defaultMode;

					const onClosed = (err?: ICriticalContainerError) => {
						// pre-0.58 error message: containerClosedWithoutErrorDuringLoad
						reject(
							err ?? new GenericError("Container closed without error during load"),
						);
					};
					container.on("closed", onClosed);

					container
						.load(version, mode, pendingLocalState)
						.finally(() => {
							container.removeListener("closed", onClosed);
						})
						.then(
							(props) => {
								event.end({ ...props, ...loadOptions.loadMode });
								resolve(container);
							},
							(error) => {
								const err = normalizeError(error);
								// Depending where error happens, we can be attempting to connect to web socket
								// and continuously retrying (consider offline mode)
								// Host has no container to close, so it's prudent to do it here
								container.close(err);
								onClosed(err);
							},
						);
				}),
			{ start: true, end: true, cancel: "generic" },
		);
	}

	/**
	 * Create a new container in a detached state.
	 */
	public static async createDetached(
		loader: Loader,
		codeDetails: IFluidCodeDetails,
		protocolHandlerBuilder?: ProtocolHandlerBuilder,
	): Promise<Container> {
		const container = new Container(loader, {}, protocolHandlerBuilder);

		return PerformanceEvent.timedExecAsync(
			container.mc.logger,
			{ eventName: "CreateDetached" },
			async (_event) => {
				await container.createDetached(codeDetails);
				return container;
			},
			{ start: true, end: true, cancel: "generic" },
		);
	}

	/**
	 * Create a new container in a detached state that is initialized with a
	 * snapshot from a previous detached container.
	 */
	public static async rehydrateDetachedFromSnapshot(
		loader: Loader,
		snapshot: string,
		protocolHandlerBuilder?: ProtocolHandlerBuilder,
	): Promise<Container> {
		const container = new Container(loader, {}, protocolHandlerBuilder);

		return PerformanceEvent.timedExecAsync(
			container.mc.logger,
			{ eventName: "RehydrateDetachedFromSnapshot" },
			async (_event) => {
				const deserializedSummary = JSON.parse(snapshot) as ISummaryTree;
				await container.rehydrateDetachedFromSnapshot(deserializedSummary);
				return container;
			},
			{ start: true, end: true, cancel: "generic" },
		);
	}

	public subLogger: TelemetryLogger;

	// Tells if container can reconnect on losing fist connection
	// If false, container gets closed on loss of connection.
	private readonly _canReconnect: boolean = true;

	private readonly mc: MonitoringContext;

	/**
	 * Lifecycle state of the container, used mainly to prevent re-entrancy and telemetry
	 *
	 * States are allowed to progress to further states:
	 * "loading" - "loaded" - "closing" - "disposing" - "closed" - "disposed"
	 *
	 * For example, moving from "closed" to "disposing" is not allowed since it is an earlier state.
	 *
	 * loading: Container has been created, but is not yet in normal/loaded state
	 * loaded: Container is in normal/loaded state
	 * closing: Container has started closing process (for re-entrancy prevention)
	 * disposing: Container has started disposing process (for re-entrancy prevention)
	 * closed: Container has closed
	 * disposed: Container has been disposed
	 */
	private _lifecycleState:
		| "loading"
		| "loaded"
		| "closing"
		| "disposing"
		| "closed"
		| "disposed" = "loading";

	private setLoaded() {
		// It's conceivable the container could be closed when this is called
		// Only transition states if currently loading
		if (this._lifecycleState === "loading") {
			// Propagate current connection state through the system.
			this.propagateConnectionState(true /* initial transition */);
			this._lifecycleState = "loaded";
		}
	}

	public get closed(): boolean {
		return (
			this._lifecycleState === "closing" ||
			this._lifecycleState === "closed" ||
			this._lifecycleState === "disposing" ||
			this._lifecycleState === "disposed"
		);
	}

	private _attachState = AttachState.Detached;

	private readonly storageAdapter: ContainerStorageAdapter;
	public get storage(): IDocumentStorageService {
		return this.storageAdapter;
	}

	private readonly clientDetailsOverride: IClientDetails | undefined;
	private readonly _deltaManager: DeltaManager<ConnectionManager>;
	private service: IDocumentService | undefined;

	private _context: ContainerContext | undefined;
	private get context() {
		if (this._context === undefined) {
			throw new GenericError("Attempted to access context before it was defined");
		}
		return this._context;
	}
	private _protocolHandler: IProtocolHandler | undefined;
	private get protocolHandler() {
		if (this._protocolHandler === undefined) {
			throw new Error("Attempted to access protocolHandler before it was defined");
		}
		return this._protocolHandler;
	}

	/** During initialization we pause the inbound queues. We track this state to ensure we only call resume once */
	private inboundQueuePausedFromInit = true;
	private firstConnection = true;
	private readonly connectionTransitionTimes: number[] = [];
	private messageCountAfterDisconnection: number = 0;
	private _loadedFromVersion: IVersion | undefined;
	private _resolvedUrl: IFluidResolvedUrl | undefined;
	private attachStarted = false;
	private _dirtyContainer = false;
	private readonly savedOps: ISequencedDocumentMessage[] = [];
	private baseSnapshot?: ISnapshotTree;
	private baseSnapshotBlobs?: ISerializableBlobContents;

	private lastVisible: number | undefined;
	private readonly visibilityEventHandler: (() => void) | undefined;
	private readonly connectionStateHandler: IConnectionStateHandler;

	private setAutoReconnectTime = performance.now();

	private collabWindowTracker: CollabWindowTracker | undefined;

	private get connectionMode() {
		return this._deltaManager.connectionManager.connectionMode;
	}

	public get IFluidRouter(): IFluidRouter {
		return this;
	}

	public get resolvedUrl(): IResolvedUrl | undefined {
		return this._resolvedUrl;
	}

	public get loadedFromVersion(): IVersion | undefined {
		return this._loadedFromVersion;
	}

	public get readOnlyInfo(): ReadOnlyInfo {
		return this._deltaManager.readOnlyInfo;
	}

	public get closeSignal(): AbortSignal {
		return this._deltaManager.closeAbortController.signal;
	}

	/**
	 * Tracks host requiring read-only mode.
	 */
	public forceReadonly(readonly: boolean) {
		this._deltaManager.connectionManager.forceReadonly(readonly);
	}

	public get deltaManager(): IDeltaManager<ISequencedDocumentMessage, IDocumentMessage> {
		return this._deltaManager;
	}

	public get connectionState(): ConnectionState {
		return this.connectionStateHandler.connectionState;
	}

	public get connected(): boolean {
		return this.connectionStateHandler.connectionState === ConnectionState.Connected;
	}

	/**
	 * Service configuration details. If running in offline mode will be undefined otherwise will contain service
	 * configuration details returned as part of the initial connection.
	 */
	public get serviceConfiguration(): IClientConfiguration | undefined {
		return this._deltaManager.serviceConfiguration;
	}

	private _clientId: string | undefined;

	/**
	 * The server provided id of the client.
	 * Set once this.connected is true, otherwise undefined
	 */
	public get clientId(): string | undefined {
		return this._clientId;
	}

	/**
	 * The server provided claims of the client.
	 * Set once this.connected is true, otherwise undefined
	 */
	public get scopes(): string[] | undefined {
		return this._deltaManager.connectionManager.scopes;
	}

	public get clientDetails(): IClientDetails {
		return this._deltaManager.clientDetails;
	}

	private get offlineLoadEnabled(): boolean {
		// summarizer will not have any pending state we want to save
		return (
			(this.mc.config.getBoolean("Fluid.Container.enableOfflineLoad") ?? false) &&
			this.clientDetails.capabilities.interactive
		);
	}

	/**
	 * Get the code details that are currently specified for the container.
	 * @returns The current code details if any are specified, undefined if none are specified.
	 */
	public getSpecifiedCodeDetails(): IFluidCodeDetails | undefined {
		return this.getCodeDetailsFromQuorum();
	}

	/**
	 * Get the code details that were used to load the container.
	 * @returns The code details that were used to load the container if it is loaded, undefined if it is not yet
	 * loaded.
	 */
	public getLoadedCodeDetails(): IFluidCodeDetails | undefined {
		return this._context?.codeDetails;
	}

	/**
	 * Retrieves the audience associated with the document
	 */
	public get audience(): IAudience {
		return this.protocolHandler.audience;
	}

	/**
	 * Returns true if container is dirty.
	 * Which means data loss if container is closed at that same moment
	 * Most likely that happens when there is no network connection to Relay Service
	 */
	public get isDirty() {
		return this._dirtyContainer;
	}

	private get serviceFactory() {
		return this.loader.services.documentServiceFactory;
	}
	private get urlResolver() {
		return this.loader.services.urlResolver;
	}
	public readonly options: ILoaderOptions;
	private get scope() {
		return this.loader.services.scope;
	}
	private get codeLoader() {
		return this.loader.services.codeLoader;
	}

	/**
	 * {@inheritDoc @fluidframework/container-definitions#IContainer.entryPoint}
	 */
	public async getEntryPoint?(): Promise<FluidObject | undefined> {
		// Only the disposing/disposed lifecycle states should prevent access to the entryPoint; closing/closed should still
		// allow it since they mean a kind of read-only state for the Container.
		// Note that all 4 are lifecycle states but only 'closed' and 'disposed' are emitted as events.
		if (this._lifecycleState === "disposing" || this._lifecycleState === "disposed") {
			throw new UsageError("The container is disposing or disposed");
		}
		while (this._context === undefined) {
			await new Promise<void>((resolve, reject) => {
				const contextChangedHandler = () => {
					resolve();
					this.off("disposed", disposedHandler);
				};
				const disposedHandler = (error) => {
					reject(error ?? "The Container is disposed");
					this.off("contextChanged", contextChangedHandler);
				};
				this.once("contextChanged", contextChangedHandler);
				this.once("disposed", disposedHandler);
			});
			// The Promise above should only resolve (vs reject) if the 'contextChanged' event was emitted and that
			// should have set this._context; making sure.
			assert(
				this._context !== undefined,
				0x5a2 /* Context still not defined after contextChanged event */,
			);
		}
		// Disable lint rule for the sake of more complete stack traces
		// eslint-disable-next-line no-return-await
		return await this._context.getEntryPoint?.();
	}

	/**
	 * @internal
	 */
	constructor(
		private readonly loader: Loader,
		config: IContainerConfig,
		private readonly protocolHandlerBuilder?: ProtocolHandlerBuilder,
	) {
		super((name, error) => {
			this.mc.logger.sendErrorEvent(
				{
					eventName: "ContainerEventHandlerException",
					name: typeof name === "string" ? name : undefined,
				},
				error,
			);
		});

		this.clientDetailsOverride = config.clientDetailsOverride;
		this._resolvedUrl = config.resolvedUrl;
		if (config.canReconnect !== undefined) {
			this._canReconnect = config.canReconnect;
		}

		// Create logger for data stores to use
		const type = this.client.details.type;
		const interactive = this.client.details.capabilities.interactive;
		const clientType = `${interactive ? "interactive" : "noninteractive"}${
			type !== undefined && type !== "" ? `/${type}` : ""
		}`;
		// Need to use the property getter for docId because for detached flow we don't have the docId initially.
		// We assign the id later so property getter is used.
		this.subLogger = ChildLogger.create(loader.services.subLogger, undefined, {
			all: {
				clientType, // Differentiating summarizer container from main container
				containerId: uuid(),
				docId: () => this._resolvedUrl?.id ?? undefined,
				containerAttachState: () => this._attachState,
				containerLifecycleState: () => this._lifecycleState,
				containerConnectionState: () => ConnectionState[this.connectionState],
				serializedContainer: config.serializedContainerState !== undefined,
			},
			// we need to be judicious with our logging here to avoid generating too much data
			// all data logged here should be broadly applicable, and not specific to a
			// specific error or class of errors
			error: {
				// load information to associate errors with the specific load point
				dmInitialSeqNumber: () => this._deltaManager?.initialSequenceNumber,
				dmLastProcessedSeqNumber: () => this._deltaManager?.lastSequenceNumber,
				dmLastKnownSeqNumber: () => this._deltaManager?.lastKnownSeqNumber,
				containerLoadedFromVersionId: () => this.loadedFromVersion?.id,
				containerLoadedFromVersionDate: () => this.loadedFromVersion?.date,
				// message information to associate errors with the specific execution state
				// dmLastMsqSeqNumber: if present, same as dmLastProcessedSeqNumber
				dmLastMsqSeqNumber: () => this.deltaManager?.lastMessage?.sequenceNumber,
				dmLastMsqSeqTimestamp: () => this.deltaManager?.lastMessage?.timestamp,
				dmLastMsqSeqClientId: () => this.deltaManager?.lastMessage?.clientId,
				dmLastMsgClientSeq: () => this.deltaManager?.lastMessage?.clientSequenceNumber,
				connectionStateDuration: () =>
					performance.now() - this.connectionTransitionTimes[this.connectionState],
			},
		});

		// Prefix all events in this file with container-loader
		this.mc = loggerToMonitoringContext(ChildLogger.create(this.subLogger, "Container"));

		this.options = {
			...this.loader.services.options,
		};

		this._deltaManager = this.createDeltaManager();

		this._clientId = config.serializedContainerState?.clientId;
		this.connectionStateHandler = createConnectionStateHandler(
			{
				logger: this.mc.logger,
				connectionStateChanged: (value, oldState, reason) => {
					if (value === ConnectionState.Connected) {
						this._clientId = this.connectionStateHandler.pendingClientId;
					}
					this.logConnectionStateChangeTelemetry(value, oldState, reason);
					if (this._lifecycleState === "loaded") {
						this.propagateConnectionState(
							false /* initial transition */,
							value === ConnectionState.Disconnected
								? reason
								: undefined /* disconnectedReason */,
						);
					}
				},
				shouldClientJoinWrite: () => this._deltaManager.connectionManager.shouldJoinWrite(),
				maxClientLeaveWaitTime: this.loader.services.options.maxClientLeaveWaitTime,
				logConnectionIssue: (
					eventName: string,
					category: TelemetryEventCategory,
					details?: ITelemetryProperties,
				) => {
					const mode = this.connectionMode;
					// We get here when socket does not receive any ops on "write" connection, including
					// its own join op.
					// Report issues only if we already loaded container - op processing is paused while container is loading,
					// so we always time-out processing of join op in cases where fetching snapshot takes a minute.
					// It's not a problem with op processing itself - such issues should be tracked as part of boot perf monitoring instead.
					this._deltaManager.logConnectionIssue({
						eventName,
						mode,
						category: this._lifecycleState === "loading" ? "generic" : category,
						duration:
							performance.now() -
							this.connectionTransitionTimes[ConnectionState.CatchingUp],
						...(details === undefined ? {} : { details: JSON.stringify(details) }),
					});

					// If this is "write" connection, it took too long to receive join op. But in most cases that's due
					// to very slow op fetches and we will eventually get there.
					// For "read" connections, we get here due to self join signal not arriving on time. We will need to
					// better understand when and why it may happen.
					// For now, attempt to recover by reconnecting. In future, maybe we can query relay service for
					// current state of audience.
					// Other possible recovery path - move to connected state (i.e. ConnectionStateHandler.joinOpTimer
					// to call this.applyForConnectedState("addMemberEvent") for "read" connections)
					if (mode === "read") {
						this.disconnect();
						this.connect();
					}
				},
			},
			this.deltaManager,
			this._clientId,
		);

		this.on(savedContainerEvent, () => {
			this.connectionStateHandler.containerSaved();
		});

		// We expose our storage publicly, so it's possible others may call uploadSummaryWithContext() with a
		// non-combined summary tree (in particular, ContainerRuntime.submitSummary).  We'll intercept those calls
		// using this callback and fix them up.
		const addProtocolSummaryIfMissing = (summaryTree: ISummaryTree) =>
			isCombinedAppAndProtocolSummary(summaryTree) === true
				? summaryTree
				: combineAppAndProtocolSummary(summaryTree, this.captureProtocolSummary());

		// Whether the combined summary tree has been forced on by either the loader option or the monitoring context.
		// Even if not forced on via this flag, combined summaries may still be enabled by service policy.
		const forceEnableSummarizeProtocolTree =
			this.mc.config.getBoolean("Fluid.Container.summarizeProtocolTree2") ??
			this.loader.services.options.summarizeProtocolTree;

		this.storageAdapter = new ContainerStorageAdapter(
			this.loader.services.detachedBlobStorage,
			this.mc.logger,
<<<<<<< HEAD
			config.serializedContainerState?.snapshotBlobs,
			this.options.summarizeProtocolTree === true
				? () => this.captureProtocolSummary()
				: undefined,
=======
			addProtocolSummaryIfMissing,
			forceEnableSummarizeProtocolTree,
>>>>>>> 12b3f4cb
		);

		const isDomAvailable =
			typeof document === "object" &&
			document !== null &&
			typeof document.addEventListener === "function" &&
			document.addEventListener !== null;
		// keep track of last time page was visible for telemetry
		if (isDomAvailable) {
			this.lastVisible = document.hidden ? performance.now() : undefined;
			this.visibilityEventHandler = () => {
				if (document.hidden) {
					this.lastVisible = performance.now();
				} else {
					// settimeout so this will hopefully fire after disconnect event if being hidden caused it
					setTimeout(() => {
						this.lastVisible = undefined;
					}, 0);
				}
			};
			document.addEventListener("visibilitychange", this.visibilityEventHandler);
		}
	}

	/**
	 * Retrieves the quorum associated with the document
	 */
	public getQuorum(): IQuorumClients {
		return this.protocolHandler.quorum;
	}

	public dispose?(error?: ICriticalContainerError) {
		this._deltaManager.close(error, true /* doDispose */);
		this.verifyClosed();
	}

	public close(error?: ICriticalContainerError) {
		// 1. Ensure that close sequence is exactly the same no matter if it's initiated by host or by DeltaManager
		// 2. We need to ensure that we deliver disconnect event to runtime properly. See connectionStateChanged
		//    handler. We only deliver events if container fully loaded. Transitioning from "loading" ->
		//    "closing" will lose that info (can also solve by tracking extra state).
		this._deltaManager.close(error);
		this.verifyClosed();
	}

	private verifyClosed(): void {
		assert(
			this.connectionState === ConnectionState.Disconnected,
			0x0cf /* "disconnect event was not raised!" */,
		);

		assert(
			this._lifecycleState === "closed" || this._lifecycleState === "disposed",
			0x314 /* Container properly closed */,
		);
	}

	private closeCore(error?: ICriticalContainerError) {
		assert(!this.closed, 0x315 /* re-entrancy */);

		try {
			// Ensure that we raise all key events even if one of these throws
			try {
				// Raise event first, to ensure we capture _lifecycleState before transition.
				// This gives us a chance to know what errors happened on open vs. on fully loaded container.
				// Log generic events instead of error events if container is in loading state, as most errors are not really FF errors
				// which can pollute telemetry for real bugs
				this.mc.logger.sendTelemetryEvent(
					{
						eventName: "ContainerClose",
						category:
							this._lifecycleState !== "loading" && error !== undefined
								? "error"
								: "generic",
					},
					error,
				);

				this._lifecycleState = "closing";

				this._protocolHandler?.close();

				this.connectionStateHandler.dispose();

				this._context?.dispose(error !== undefined ? new Error(error.message) : undefined);

				this.storageAdapter.dispose();

				// Notify storage about critical errors. They may be due to disconnect between client & server knowledge
				// about file, like file being overwritten in storage, but client having stale local cache.
				// Driver need to ensure all caches are cleared on critical errors
				this.service?.dispose(error);
			} catch (exception) {
				this.mc.logger.sendErrorEvent({ eventName: "ContainerCloseException" }, exception);
			}

			this.emit("closed", error);

			if (this.visibilityEventHandler !== undefined) {
				document.removeEventListener("visibilitychange", this.visibilityEventHandler);
			}
		} finally {
			this._lifecycleState = "closed";
		}
	}

	private _disposed = false;
	private disposeCore(error?: ICriticalContainerError) {
		assert(!this._disposed, 0x54c /* Container already disposed */);
		this._disposed = true;

		try {
			// Ensure that we raise all key events even if one of these throws
			try {
				// Raise event first, to ensure we capture _lifecycleState before transition.
				// This gives us a chance to know what errors happened on open vs. on fully loaded container.
				this.mc.logger.sendTelemetryEvent(
					{
						eventName: "ContainerDispose",
						category: "generic",
					},
					error,
				);

				// ! Progressing from "closed" to "disposing" is not allowed
				if (this._lifecycleState !== "closed") {
					this._lifecycleState = "disposing";
				}

				this._protocolHandler?.close();

				this.connectionStateHandler.dispose();

				this._context?.dispose(error !== undefined ? new Error(error.message) : undefined);

				this.storageAdapter.dispose();

				// Notify storage about critical errors. They may be due to disconnect between client & server knowledge
				// about file, like file being overwritten in storage, but client having stale local cache.
				// Driver need to ensure all caches are cleared on critical errors
				this.service?.dispose(error);
			} catch (exception) {
				this.mc.logger.sendErrorEvent(
					{ eventName: "ContainerDisposeException" },
					exception,
				);
			}

			this.emit("disposed", error);

			this.removeAllListeners();
			if (this.visibilityEventHandler !== undefined) {
				document.removeEventListener("visibilitychange", this.visibilityEventHandler);
			}
		} finally {
			this._lifecycleState = "disposed";
		}
	}

	public closeAndGetPendingLocalState(): string {
		// runtime matches pending ops to successful ones by clientId and client seq num, so we need to close the
		// container at the same time we get pending state, otherwise this container could reconnect and resubmit with
		// a new clientId and a future container using stale pending state without the new clientId would resubmit them
		if (!this.offlineLoadEnabled) {
			throw new UsageError("Can't get pending local state unless offline load is enabled");
		}
		assert(
			this.attachState === AttachState.Attached,
			0x0d1 /* "Container should be attached before close" */,
		);
		assert(
			this.resolvedUrl !== undefined && this.resolvedUrl.type === "fluid",
			0x0d2 /* "resolved url should be valid Fluid url" */,
		);
		assert(!!this._protocolHandler, 0x2e3 /* "Must have a valid protocol handler instance" */);
		assert(
			this._protocolHandler.attributes.term !== undefined,
			0x37e /* Must have a valid protocol handler instance */,
		);
		assert(!!this.baseSnapshot, "no base snapshot");
		assert(!!this.baseSnapshotBlobs, "no snapshot blobs");
		const pendingState: IPendingContainerState = {
			pendingRuntimeState: this.context.getPendingLocalState(),
			baseSnapshot: this.baseSnapshot,
			snapshotBlobs: this.baseSnapshotBlobs,
			savedOps: this.savedOps,
			url: this.resolvedUrl.url,
			term: this._protocolHandler.attributes.term,
			clientId: this.clientId,
		};

		this.mc.logger.sendTelemetryEvent({ eventName: "CloseAndGetPendingLocalState" });

		// Only close here as method name suggests
		this.close();

		return JSON.stringify(pendingState);
	}

	public get attachState(): AttachState {
		return this._attachState;
	}

	public serialize(): string {
		assert(
			this.attachState === AttachState.Detached,
			0x0d3 /* "Should only be called in detached container" */,
		);

		const appSummary: ISummaryTree = this.context.createSummary();
		const protocolSummary = this.captureProtocolSummary();
		const combinedSummary = combineAppAndProtocolSummary(appSummary, protocolSummary);

		if (
			this.loader.services.detachedBlobStorage &&
			this.loader.services.detachedBlobStorage.size > 0
		) {
			combinedSummary.tree[".hasAttachmentBlobs"] = {
				type: SummaryType.Blob,
				content: "true",
			};
		}
		return JSON.stringify(combinedSummary);
	}

	public async attach(request: IRequest): Promise<void> {
		await PerformanceEvent.timedExecAsync(
			this.mc.logger,
			{ eventName: "Attach" },
			async () => {
				if (this._lifecycleState !== "loaded") {
					// pre-0.58 error message: containerNotValidForAttach
					throw new UsageError(
						`The Container is not in a valid state for attach [${this._lifecycleState}]`,
					);
				}

				// If container is already attached or attach is in progress, throw an error.
				assert(
					this._attachState === AttachState.Detached && !this.attachStarted,
					0x205 /* "attach() called more than once" */,
				);
				this.attachStarted = true;

				// If attachment blobs were uploaded in detached state we will go through a different attach flow
				const hasAttachmentBlobs =
					this.loader.services.detachedBlobStorage !== undefined &&
					this.loader.services.detachedBlobStorage.size > 0;

				try {
					assert(
						this.deltaManager.inbound.length === 0,
						0x0d6 /* "Inbound queue should be empty when attaching" */,
					);

					let summary: ISummaryTree;
					if (!hasAttachmentBlobs) {
						// Get the document state post attach - possibly can just call attach but we need to change the
						// semantics around what the attach means as far as async code goes.
						const appSummary: ISummaryTree = this.context.createSummary();
						const protocolSummary = this.captureProtocolSummary();
						summary = combineAppAndProtocolSummary(appSummary, protocolSummary);

						// Set the state as attaching as we are starting the process of attaching container.
						// This should be fired after taking the summary because it is the place where we are
						// starting to attach the container to storage.
						// Also, this should only be fired in detached container.
						this._attachState = AttachState.Attaching;
						this.emit("attaching");
						const snapshot = getSnapshotTreeFromSerializedContainer(summary);
						if (this.offlineLoadEnabled) {
							this.baseSnapshot = snapshot;
							this.baseSnapshotBlobs =
								getBlobContentsFromTreeWithBlobContents(snapshot);
						}
					}

					// Actually go and create the resolved document
					const createNewResolvedUrl = await this.urlResolver.resolve(request);
					ensureFluidResolvedUrl(createNewResolvedUrl);
					if (this.service === undefined) {
						assert(
							this.client.details.type !== summarizerClientType,
							0x2c4 /* "client should not be summarizer before container is created" */,
						);
						this.service = await runWithRetry(
							async () =>
								this.serviceFactory.createContainer(
									summary,
									createNewResolvedUrl,
									this.subLogger,
									false, // clientIsSummarizer
								),
							"containerAttach",
							this.mc.logger,
							{
								cancel: this.closeSignal,
							}, // progress
						);
					}
					const resolvedUrl = this.service.resolvedUrl;
					ensureFluidResolvedUrl(resolvedUrl);
					this._resolvedUrl = resolvedUrl;
					await this.storageAdapter.connectToService(this.service);

					if (hasAttachmentBlobs) {
						// upload blobs to storage
						assert(
							!!this.loader.services.detachedBlobStorage,
							0x24e /* "assertion for type narrowing" */,
						);

						// build a table mapping IDs assigned locally to IDs assigned by storage and pass it to runtime to
						// support blob handles that only know about the local IDs
						const redirectTable = new Map<string, string>();
						// if new blobs are added while uploading, upload them too
						while (redirectTable.size < this.loader.services.detachedBlobStorage.size) {
							const newIds = this.loader.services.detachedBlobStorage
								.getBlobIds()
								.filter((id) => !redirectTable.has(id));
							for (const id of newIds) {
								const blob =
									await this.loader.services.detachedBlobStorage.readBlob(id);
								const response = await this.storageAdapter.createBlob(blob);
								redirectTable.set(id, response.id);
							}
						}

						// take summary and upload
						const appSummary: ISummaryTree = this.context.createSummary(redirectTable);
						const protocolSummary = this.captureProtocolSummary();
						summary = combineAppAndProtocolSummary(appSummary, protocolSummary);

						this._attachState = AttachState.Attaching;
						this.emit("attaching");
						const snapshot = getSnapshotTreeFromSerializedContainer(summary);
						if (this.offlineLoadEnabled) {
							this.baseSnapshot = snapshot;
							this.baseSnapshotBlobs =
								getBlobContentsFromTreeWithBlobContents(snapshot);
						}

						await this.storageAdapter.uploadSummaryWithContext(summary, {
							referenceSequenceNumber: 0,
							ackHandle: undefined,
							proposalHandle: undefined,
						});
					}

					this._attachState = AttachState.Attached;
					this.emit("attached");

					if (!this.closed) {
						this.resumeInternal({
							fetchOpsFromStorage: false,
							reason: "createDetached",
						});
					}
				} catch (error) {
					// add resolved URL on error object so that host has the ability to find this document and delete it
					const newError = normalizeError(error);
					const resolvedUrl = this.resolvedUrl;
					if (isFluidResolvedUrl(resolvedUrl)) {
						newError.addTelemetryProperties({ resolvedUrl: resolvedUrl.url });
					}
					this.close(newError);
					this.dispose?.(newError);
					throw newError;
				}
			},
			{ start: true, end: true, cancel: "generic" },
		);
	}

	public async request(path: IRequest): Promise<IResponse> {
		return PerformanceEvent.timedExecAsync(
			this.mc.logger,
			{ eventName: "Request" },
			async () => this.context.request(path),
			{ end: true, cancel: "error" },
		);
	}

	private setAutoReconnectInternal(mode: ReconnectMode) {
		const currentMode = this._deltaManager.connectionManager.reconnectMode;

		if (currentMode === mode) {
			return;
		}

		const now = performance.now();
		const duration = now - this.setAutoReconnectTime;
		this.setAutoReconnectTime = now;

		this.mc.logger.sendTelemetryEvent({
			eventName:
				mode === ReconnectMode.Enabled ? "AutoReconnectEnabled" : "AutoReconnectDisabled",
			connectionMode: this.connectionMode,
			connectionState: ConnectionState[this.connectionState],
			duration,
		});

		this._deltaManager.connectionManager.setAutoReconnect(mode);
	}

	public connect() {
		if (this.closed) {
			throw new UsageError(`The Container is closed and cannot be connected`);
		} else if (this._attachState !== AttachState.Attached) {
			throw new UsageError(`The Container is not attached and cannot be connected`);
		} else if (!this.connected) {
			// Note: no need to fetch ops as we do it preemptively as part of DeltaManager.attachOpHandler().
			// If there is gap, we will learn about it once connected, but the gap should be small (if any),
			// assuming that connect() is called quickly after initial container boot.
			this.connectInternal({ reason: "DocumentConnect", fetchOpsFromStorage: false });
		}
	}

	private connectInternal(args: IConnectionArgs) {
		assert(!this.closed, 0x2c5 /* "Attempting to connect() a closed Container" */);
		assert(
			this._attachState === AttachState.Attached,
			0x2c6 /* "Attempting to connect() a container that is not attached" */,
		);

		// Resume processing ops and connect to delta stream
		this.resumeInternal(args);

		// Set Auto Reconnect Mode
		const mode = ReconnectMode.Enabled;
		this.setAutoReconnectInternal(mode);
	}

	public disconnect() {
		if (this.closed) {
			throw new UsageError(`The Container is closed and cannot be disconnected`);
		} else {
			this.disconnectInternal();
		}
	}

	private disconnectInternal() {
		assert(!this.closed, 0x2c7 /* "Attempting to disconnect() a closed Container" */);

		// Set Auto Reconnect Mode
		const mode = ReconnectMode.Disabled;
		this.setAutoReconnectInternal(mode);
	}

	private resumeInternal(args: IConnectionArgs) {
		assert(!this.closed, 0x0d9 /* "Attempting to connect() a closed DeltaManager" */);

		// Resume processing ops
		if (this.inboundQueuePausedFromInit) {
			this.inboundQueuePausedFromInit = false;
			this._deltaManager.inbound.resume();
			this._deltaManager.inboundSignal.resume();
		}

		// Ensure connection to web socket
		this.connectToDeltaStream(args);
	}

	public async getAbsoluteUrl(relativeUrl: string): Promise<string | undefined> {
		if (this.resolvedUrl === undefined) {
			return undefined;
		}

		return this.urlResolver.getAbsoluteUrl(
			this.resolvedUrl,
			relativeUrl,
			getPackageName(this._context?.codeDetails),
		);
	}

	public async proposeCodeDetails(codeDetails: IFluidCodeDetails) {
		if (!isFluidCodeDetails(codeDetails)) {
			throw new Error("Provided codeDetails are not IFluidCodeDetails");
		}

		if (this.codeLoader.IFluidCodeDetailsComparer) {
			const comparison = await this.codeLoader.IFluidCodeDetailsComparer.compare(
				codeDetails,
				this.getCodeDetailsFromQuorum(),
			);
			if (comparison !== undefined && comparison <= 0) {
				throw new Error("Proposed code details should be greater than the current");
			}
		}

		return this.protocolHandler.quorum
			.propose("code", codeDetails)
			.then(() => true)
			.catch(() => false);
	}

	private async processCodeProposal(): Promise<void> {
		const codeDetails = this.getCodeDetailsFromQuorum();

		await Promise.all([
			this.deltaManager.inbound.pause(),
			this.deltaManager.inboundSignal.pause(),
		]);

		if ((await this.context.satisfies(codeDetails)) === true) {
			this.deltaManager.inbound.resume();
			this.deltaManager.inboundSignal.resume();
			return;
		}

		// pre-0.58 error message: existingContextDoesNotSatisfyIncomingProposal
		const error = new GenericError("Existing context does not satisfy incoming proposal");
		this.close(error);
		this.dispose?.(error);
	}

	private async getVersion(version: string | null): Promise<IVersion | undefined> {
		const versions = await this.storageAdapter.getVersions(version, 1);
		return versions[0];
	}

	private recordConnectStartTime() {
		if (this.connectionTransitionTimes[ConnectionState.Disconnected] === undefined) {
			this.connectionTransitionTimes[ConnectionState.Disconnected] = performance.now();
		}
	}

	private connectToDeltaStream(args: IConnectionArgs) {
		this.recordConnectStartTime();

		// All agents need "write" access, including summarizer.
		if (!this._canReconnect || !this.client.details.capabilities.interactive) {
			args.mode = "write";
		}

		this._deltaManager.connect(args);
	}

	/**
	 * Load container.
	 *
	 * @param specifiedVersion - Version SHA to load snapshot. If not specified, will fetch the latest snapshot.
	 */
	private async load(
		specifiedVersion: string | undefined,
		loadMode: IContainerLoadMode,
		pendingLocalState?: IPendingContainerState,
	) {
		if (this._resolvedUrl === undefined) {
			throw new Error("Attempting to load without a resolved url");
		}
		this.service = await this.serviceFactory.createDocumentService(
			this._resolvedUrl,
			this.subLogger,
			this.client.details.type === summarizerClientType,
		);

		// Ideally we always connect as "read" by default.
		// Currently that works with SPO & r11s, because we get "write" connection when connecting to non-existing file.
		// We should not rely on it by (one of them will address the issue, but we need to address both)
		// 1) switching create new flow to one where we create file by posting snapshot
		// 2) Fixing quorum workflows (have retry logic)
		// That all said, "read" does not work with memorylicious workflows (that opens two simultaneous
		// connections to same file) in two ways:
		// A) creation flow breaks (as one of the clients "sees" file as existing, and hits #2 above)
		// B) Once file is created, transition from view-only connection to write does not work - some bugs to be fixed.
		const connectionArgs: IConnectionArgs = {
			reason: "DocumentOpen",
			mode: "write",
			fetchOpsFromStorage: false,
		};

		// Start websocket connection as soon as possible. Note that there is no op handler attached yet, but the
		// DeltaManager is resilient to this and will wait to start processing ops until after it is attached.
		if (loadMode.deltaConnection === undefined && !pendingLocalState) {
			this.connectToDeltaStream(connectionArgs);
		}

		if (!pendingLocalState) {
			await this.storageAdapter.connectToService(this.service);
		} else {
			// if we have pendingLocalState we can load without storage; don't wait for connection
			this.storageAdapter.connectToService(this.service).catch((error) => {
				this.close(error);
				this.dispose?.(error);
			});
		}

		this._attachState = AttachState.Attached;

		// Fetch specified snapshot.
		const { snapshot, versionId } =
			pendingLocalState === undefined
				? await this.fetchSnapshotTree(specifiedVersion)
				: { snapshot: pendingLocalState.baseSnapshot, versionId: undefined };

		if (pendingLocalState) {
			this.baseSnapshot = pendingLocalState.baseSnapshot;
			this.baseSnapshotBlobs = pendingLocalState.snapshotBlobs;
		} else {
			assert(snapshot !== undefined, 0x237 /* "Snapshot should exist" */);
			if (this.offlineLoadEnabled) {
				this.baseSnapshot = snapshot;
				// Save contents of snapshot now, otherwise closeAndGetPendingLocalState() must be async
				this.baseSnapshotBlobs = await getBlobContentsFromTree(snapshot, this.storage);
			}
		}

		const attributes: IDocumentAttributes = await this.getDocumentAttributes(
			this.storageService,
			snapshot,
		);

<<<<<<< HEAD
		// If we saved ops, we will replay them and don't need DeltaManager to fetch them
		const sequenceNumber =
			pendingLocalState?.savedOps[pendingLocalState.savedOps.length - 1]?.sequenceNumber;
		const dmAttributes =
			sequenceNumber !== undefined ? { ...attributes, sequenceNumber } : attributes;
=======
		const attributes: IDocumentAttributes =
			pendingLocalState === undefined
				? await this.getDocumentAttributes(this.storageAdapter, snapshot)
				: {
						sequenceNumber: pendingLocalState.protocol.sequenceNumber,
						minimumSequenceNumber: pendingLocalState.protocol.minimumSequenceNumber,
						term: pendingLocalState.term,
				  };
>>>>>>> 12b3f4cb

		let opsBeforeReturnP: Promise<void> | undefined;

		// Attach op handlers to finish initialization and be able to start processing ops
		// Kick off any ops fetching if required.
		switch (loadMode.opsBeforeReturn) {
			case undefined:
				// Start prefetch, but not set opsBeforeReturnP - boot is not blocked by it!
				// eslint-disable-next-line @typescript-eslint/no-floating-promises
				this.attachDeltaManagerOpHandler(
					dmAttributes,
					loadMode.deltaConnection !== "none" ? "all" : "none",
				);
				break;
			case "cached":
				opsBeforeReturnP = this.attachDeltaManagerOpHandler(dmAttributes, "cached");
				break;
			case "all":
				opsBeforeReturnP = this.attachDeltaManagerOpHandler(dmAttributes, "all");
				break;
			default:
				unreachableCase(loadMode.opsBeforeReturn);
		}

		// ...load in the existing quorum
		// Initialize the protocol handler
<<<<<<< HEAD
		await this.initializeProtocolStateFromSnapshot(attributes, this.storageService, snapshot);
=======
		if (pendingLocalState === undefined) {
			await this.initializeProtocolStateFromSnapshot(
				attributes,
				this.storageAdapter,
				snapshot,
			);
		} else {
			this.initializeProtocolState(
				attributes,
				{
					members: pendingLocalState.protocol.members,
					proposals: pendingLocalState.protocol.proposals,
					values: pendingLocalState.protocol.values,
				}, // pending IQuorumSnapshot
			);
		}
>>>>>>> 12b3f4cb

		const codeDetails = this.getCodeDetailsFromQuorum();
		await this.instantiateContext(
			true, // existing
			codeDetails,
			snapshot,
			pendingLocalState?.pendingRuntimeState,
		);

		// replay saved ops
		if (pendingLocalState?.savedOps) {
			for (const message of pendingLocalState.savedOps) {
				// Process each saved op as if it were a remote message. runtime would not expect
				// replayed ops to be local, since it did not actually submit them.
				this.savedOps.push(message);
				this.protocolHandler.processMessage(message, false);
				this.context.process(message, false);

				// allow runtime to apply stashed ops at this op's sequence number
				await this.context.notifyOpReplay(message);

				this.emit("op", message);
			}
			pendingLocalState.savedOps = [];
		}

		// We might have hit some failure that did not manifest itself in exception in this flow,
		// do not start op processing in such case - static version of Container.load() will handle it correctly.
		if (!this.closed) {
			if (opsBeforeReturnP !== undefined) {
				this._deltaManager.inbound.resume();

				await PerformanceEvent.timedExecAsync(
					this.mc.logger,
					{ eventName: "WaitOps" },
					async () => opsBeforeReturnP,
				);
				await PerformanceEvent.timedExecAsync(
					this.mc.logger,
					{ eventName: "WaitOpProcessing" },
					async () => this._deltaManager.inbound.waitTillProcessingDone(),
				);

				// eslint-disable-next-line @typescript-eslint/no-floating-promises
				this._deltaManager.inbound.pause();
			}

			switch (loadMode.deltaConnection) {
				case undefined:
					if (pendingLocalState) {
						// connect to delta stream now since we did not before
						this.connectToDeltaStream(connectionArgs);
					}
				// intentional fallthrough
				case "delayed":
					assert(
						this.inboundQueuePausedFromInit,
						0x346 /* inboundQueuePausedFromInit should be true */,
					);
					this.inboundQueuePausedFromInit = false;
					this._deltaManager.inbound.resume();
					this._deltaManager.inboundSignal.resume();
					break;
				case "none":
					break;
				default:
					unreachableCase(loadMode.deltaConnection);
			}
		}

		// Safety net: static version of Container.load() should have learned about it through "closed" handler.
		// But if that did not happen for some reason, fail load for sure.
		// Otherwise we can get into situations where container is closed and does not try to connect to ordering
		// service, but caller does not know that (callers do expect container to be not closed on successful path
		// and listen only on "closed" event)
		if (this.closed) {
			throw new Error("Container was closed while load()");
		}

		// Internal context is fully loaded at this point
		this.setLoaded();

		return {
			sequenceNumber: attributes.sequenceNumber,
			version: versionId,
			dmLastProcessedSeqNumber: this._deltaManager.lastSequenceNumber,
			dmLastKnownSeqNumber: this._deltaManager.lastKnownSeqNumber,
		};
	}

	private async createDetached(source: IFluidCodeDetails) {
		const attributes: IDocumentAttributes = {
			sequenceNumber: detachedContainerRefSeqNumber,
			term: 1,
			minimumSequenceNumber: 0,
		};

		await this.attachDeltaManagerOpHandler(attributes);

		// Need to just seed the source data in the code quorum. Quorum itself is empty
		const qValues = initQuorumValuesFromCodeDetails(source);
		this.initializeProtocolState(
			attributes,
			{
				members: [],
				proposals: [],
				values: qValues,
			}, // IQuorumSnapShot
		);

		// The load context - given we seeded the quorum - will be great
		await this.instantiateContextDetached(
			false, // existing
		);

		this.setLoaded();
	}

	private async rehydrateDetachedFromSnapshot(detachedContainerSnapshot: ISummaryTree) {
		if (detachedContainerSnapshot.tree[".hasAttachmentBlobs"] !== undefined) {
			assert(
				!!this.loader.services.detachedBlobStorage &&
					this.loader.services.detachedBlobStorage.size > 0,
				0x250 /* "serialized container with attachment blobs must be rehydrated with detached blob storage" */,
			);
			delete detachedContainerSnapshot.tree[".hasAttachmentBlobs"];
		}

		const snapshotTree = getSnapshotTreeFromSerializedContainer(detachedContainerSnapshot);
		this.storageAdapter.loadSnapshotForRehydratingContainer(snapshotTree);
		const attributes = await this.getDocumentAttributes(this.storageAdapter, snapshotTree);

		await this.attachDeltaManagerOpHandler(attributes);

		// Initialize the protocol handler
		const baseTree = getProtocolSnapshotTree(snapshotTree);
		const qValues = await readAndParse<[string, ICommittedProposal][]>(
			this.storageAdapter,
			baseTree.blobs.quorumValues,
		);
		const codeDetails = getCodeDetailsFromQuorumValues(qValues);
		this.initializeProtocolState(
			attributes,
			{
				members: [],
				proposals: [],
				values:
					codeDetails !== undefined ? initQuorumValuesFromCodeDetails(codeDetails) : [],
			}, // IQuorumSnapShot
		);

		await this.instantiateContextDetached(
			true, // existing
			snapshotTree,
		);

		this.setLoaded();
	}

	private async getDocumentAttributes(
		storage: IDocumentStorageService,
		tree: ISnapshotTree | undefined,
	): Promise<IDocumentAttributes> {
		if (tree === undefined) {
			return {
				minimumSequenceNumber: 0,
				sequenceNumber: 0,
				term: 1,
			};
		}

		// Backward compatibility: old docs would have ".attributes" instead of "attributes"
		const attributesHash =
			".protocol" in tree.trees
				? tree.trees[".protocol"].blobs.attributes
				: tree.blobs[".attributes"];

		const attributes = await readAndParse<IDocumentAttributes>(storage, attributesHash);

		// Backward compatibility for older summaries with no term
		if (attributes.term === undefined) {
			attributes.term = 1;
		}

		return attributes;
	}

	private async initializeProtocolStateFromSnapshot(
		attributes: IDocumentAttributes,
		storage: IDocumentStorageService,
		snapshot: ISnapshotTree | undefined,
	): Promise<void> {
		const quorumSnapshot: IQuorumSnapshot = {
			members: [],
			proposals: [],
			values: [],
		};

		if (snapshot !== undefined) {
			const baseTree = getProtocolSnapshotTree(snapshot);
			[quorumSnapshot.members, quorumSnapshot.proposals, quorumSnapshot.values] =
				await Promise.all([
					readAndParse<[string, ISequencedClient][]>(
						storage,
						baseTree.blobs.quorumMembers,
					),
					readAndParse<[number, ISequencedProposal, string[]][]>(
						storage,
						baseTree.blobs.quorumProposals,
					),
					readAndParse<[string, ICommittedProposal][]>(
						storage,
						baseTree.blobs.quorumValues,
					),
				]);
		}

		this.initializeProtocolState(attributes, quorumSnapshot);
	}

	private initializeProtocolState(
		attributes: IDocumentAttributes,
		quorumSnapshot: IQuorumSnapshot,
	): void {
		const protocolHandlerBuilder =
			this.protocolHandlerBuilder ??
			((...args) => new ProtocolHandler(...args, new Audience()));
		const protocol = protocolHandlerBuilder(attributes, quorumSnapshot, (key, value) =>
			this.submitMessage(MessageType.Propose, JSON.stringify({ key, value })),
		);

		const protocolLogger = ChildLogger.create(this.subLogger, "ProtocolHandler");

		protocol.quorum.on("error", (error) => {
			protocolLogger.sendErrorEvent(error);
		});

		// Track membership changes and update connection state accordingly
		this.connectionStateHandler.initProtocol(protocol);

		protocol.quorum.on("addProposal", (proposal: ISequencedProposal) => {
			if (proposal.key === "code" || proposal.key === "code2") {
				this.emit("codeDetailsProposed", proposal.value, proposal);
			}
		});

		protocol.quorum.on("approveProposal", (sequenceNumber, key, value) => {
			if (key === "code" || key === "code2") {
				if (!isFluidCodeDetails(value)) {
					this.mc.logger.sendErrorEvent({
						eventName: "CodeProposalNotIFluidCodeDetails",
					});
				}
				this.processCodeProposal().catch((error) => {
					const normalizedError = normalizeError(error);
					this.close(normalizedError);
					this.dispose?.(normalizedError);
					throw error;
				});
			}
		});
		// we need to make sure this member get set in a synchronous context,
		// or other things can happen after the object that will be set is created, but not yet set
		// this was breaking this._initialClients handling
		//
		this._protocolHandler = protocol;
	}

	private captureProtocolSummary(): ISummaryTree {
		const quorumSnapshot = this.protocolHandler.snapshot();
		const summary: ISummaryTree = {
			tree: {
				attributes: {
					content: JSON.stringify(this.protocolHandler.attributes),
					type: SummaryType.Blob,
				},
				quorumMembers: {
					content: JSON.stringify(quorumSnapshot.members),
					type: SummaryType.Blob,
				},
				quorumProposals: {
					content: JSON.stringify(quorumSnapshot.proposals),
					type: SummaryType.Blob,
				},
				quorumValues: {
					content: JSON.stringify(quorumSnapshot.values),
					type: SummaryType.Blob,
				},
			},
			type: SummaryType.Tree,
		};

		return summary;
	}

	private getCodeDetailsFromQuorum(): IFluidCodeDetails {
		const quorum = this.protocolHandler.quorum;

		const pkg = getCodeProposal(quorum);

		return pkg as IFluidCodeDetails;
	}

	private get client(): IClient {
		const client: IClient =
			this.options?.client !== undefined
				? (this.options.client as IClient)
				: {
						details: {
							capabilities: { interactive: true },
						},
						mode: "read", // default reconnection mode on lost connection / connection error
						permission: [],
						scopes: [],
						user: { id: "" },
				  };

		if (this.clientDetailsOverride !== undefined) {
			merge(client.details, this.clientDetailsOverride);
		}
		client.details.environment = [
			client.details.environment,
			` loaderVersion:${pkgVersion}`,
		].join(";");
		return client;
	}

	/**
	 * Returns true if connection is active, i.e. it's "write" connection and
	 * container runtime was notified about this connection (i.e. we are up-to-date and could send ops).
	 * This happens after client received its own joinOp and thus is in the quorum.
	 * If it's not true, runtime is not in position to send ops.
	 */
	private activeConnection() {
		return (
			this.connectionState === ConnectionState.Connected && this.connectionMode === "write"
		);
	}

	private createDeltaManager() {
		const serviceProvider = () => this.service;
		const deltaManager = new DeltaManager<ConnectionManager>(
			serviceProvider,
			ChildLogger.create(this.subLogger, "DeltaManager"),
			() => this.activeConnection(),
			(props: IConnectionManagerFactoryArgs) =>
				new ConnectionManager(
					serviceProvider,
					this.client,
					this._canReconnect,
					ChildLogger.create(this.subLogger, "ConnectionManager"),
					props,
				),
		);

		// Disable inbound queues as Container is not ready to accept any ops until we are fully loaded!
		// eslint-disable-next-line @typescript-eslint/no-floating-promises
		deltaManager.inbound.pause();
		// eslint-disable-next-line @typescript-eslint/no-floating-promises
		deltaManager.inboundSignal.pause();

		deltaManager.on("connect", (details: IConnectionDetailsInternal, _opsBehind?: number) => {
			assert(this.connectionMode === details.mode, 0x4b7 /* mismatch */);
			this.connectionStateHandler.receivedConnectEvent(details);
		});

		deltaManager.on("disconnect", (reason: string) => {
			this.collabWindowTracker?.stopSequenceNumberUpdate();
			if (!this.closed) {
				this.connectionStateHandler.receivedDisconnectEvent(reason);
			}
		});

		deltaManager.on("throttled", (warning: IThrottlingWarning) => {
			const warn = warning as ContainerWarning;
			// Some "warning" events come from outside the container and are logged
			// elsewhere (e.g. summarizing container). We shouldn't log these here.
			if (warn.logged !== true) {
				this.mc.logger.sendTelemetryEvent({ eventName: "ContainerWarning" }, warn);
			}
			this.emit("warning", warn);
		});

		deltaManager.on("readonly", (readonly) => {
			this.setContextConnectedState(
				this.connectionState === ConnectionState.Connected,
				readonly,
			);
			this.emit("readonly", readonly);
		});

		deltaManager.on("closed", (error?: ICriticalContainerError) => {
			this.closeCore(error);
		});

		deltaManager.on("disposed", (error?: ICriticalContainerError) => {
			this.disposeCore(error);
		});

		return deltaManager;
	}

	private async attachDeltaManagerOpHandler(
		attributes: IDocumentAttributes,
		prefetchType?: "cached" | "all" | "none",
	) {
		return this._deltaManager.attachOpHandler(
			attributes.minimumSequenceNumber,
			attributes.sequenceNumber,
			attributes.term ?? 1,
			{
				process: (message) => this.processRemoteMessage(message),
				processSignal: (message) => {
					this.processSignal(message);
				},
			},
			prefetchType,
		);
	}

	private logConnectionStateChangeTelemetry(
		value: ConnectionState,
		oldState: ConnectionState,
		reason?: string,
	) {
		// Log actual event
		const time = performance.now();
		this.connectionTransitionTimes[value] = time;
		const duration = time - this.connectionTransitionTimes[oldState];

		let durationFromDisconnected: number | undefined;
		let connectionInitiationReason: string | undefined;
		let autoReconnect: ReconnectMode | undefined;
		let checkpointSequenceNumber: number | undefined;
		let opsBehind: number | undefined;
		if (value === ConnectionState.Disconnected) {
			autoReconnect = this._deltaManager.connectionManager.reconnectMode;
		} else {
			if (value === ConnectionState.Connected) {
				durationFromDisconnected =
					time - this.connectionTransitionTimes[ConnectionState.Disconnected];
				durationFromDisconnected = TelemetryLogger.formatTick(durationFromDisconnected);
			} else {
				// This info is of most interest on establishing connection only.
				checkpointSequenceNumber = this.deltaManager.lastKnownSeqNumber;
				if (this.deltaManager.hasCheckpointSequenceNumber) {
					opsBehind = checkpointSequenceNumber - this.deltaManager.lastSequenceNumber;
				}
			}
			connectionInitiationReason = this.firstConnection ? "InitialConnect" : "AutoReconnect";
		}

		this.mc.logger.sendPerformanceEvent({
			eventName: `ConnectionStateChange_${ConnectionState[value]}`,
			from: ConnectionState[oldState],
			duration,
			durationFromDisconnected,
			reason,
			connectionInitiationReason,
			pendingClientId: this.connectionStateHandler.pendingClientId,
			clientId: this.clientId,
			autoReconnect,
			opsBehind,
			online: OnlineStatus[isOnline()],
			lastVisible:
				this.lastVisible !== undefined ? performance.now() - this.lastVisible : undefined,
			checkpointSequenceNumber,
			quorumSize: this._protocolHandler?.quorum.getMembers().size,
			...this._deltaManager.connectionProps,
		});

		if (value === ConnectionState.Connected) {
			this.firstConnection = false;
		}
	}

	private propagateConnectionState(initialTransition: boolean, disconnectedReason?: string) {
		// When container loaded, we want to propagate initial connection state.
		// After that, we communicate only transitions to Connected & Disconnected states, skipping all other states.
		// This can be changed in the future, for example we likely should add "CatchingUp" event on Container.
		if (
			!initialTransition &&
			this.connectionState !== ConnectionState.Connected &&
			this.connectionState !== ConnectionState.Disconnected
		) {
			return;
		}
		const state = this.connectionState === ConnectionState.Connected;

		const logOpsOnReconnect: boolean =
			this.connectionState === ConnectionState.Connected &&
			!this.firstConnection &&
			this.connectionMode === "write";
		if (logOpsOnReconnect) {
			this.messageCountAfterDisconnection = 0;
		}

		// Both protocol and context should not be undefined if we got so far.

		this.setContextConnectedState(
			state,
			this._deltaManager.connectionManager.readOnlyInfo.readonly ?? false,
		);
		this.protocolHandler.setConnectionState(state, this.clientId);
		raiseConnectedEvent(this.mc.logger, this, state, this.clientId, disconnectedReason);

		if (logOpsOnReconnect) {
			this.mc.logger.sendTelemetryEvent({
				eventName: "OpsSentOnReconnect",
				count: this.messageCountAfterDisconnection,
			});
		}
	}

	// back-compat: ADO #1385: Remove in the future, summary op should come through submitSummaryMessage()
	private submitContainerMessage(
		type: MessageType,
		contents: any,
		batch?: boolean,
		metadata?: any,
	): number {
		switch (type) {
			case MessageType.Operation:
				return this.submitMessage(type, JSON.stringify(contents), batch, metadata);
			case MessageType.Summarize:
				return this.submitSummaryMessage(contents as unknown as ISummaryContent);
			default: {
				const newError = new GenericError(
					"invalidContainerSubmitOpType",
					undefined /* error */,
					{ messageType: type },
				);
				this.close(newError);
				this.dispose?.(newError);
				return -1;
			}
		}
	}

	/** @returns clientSequenceNumber of last message in a batch */
	private submitBatch(batch: IBatchMessage[], referenceSequenceNumber?: number): number {
		let clientSequenceNumber = -1;
		for (const message of batch) {
			clientSequenceNumber = this.submitMessage(
				MessageType.Operation,
				message.contents,
				true, // batch
				message.metadata,
				message.compression,
				referenceSequenceNumber,
			);
		}
		this._deltaManager.flush();
		return clientSequenceNumber;
	}

	private submitSummaryMessage(summary: ISummaryContent, referenceSequenceNumber?: number) {
		// github #6451: this is only needed for staging so the server
		// know when the protocol tree is included
		// this can be removed once all clients send
		// protocol tree by default
		if (summary.details === undefined) {
			summary.details = {};
		}
		summary.details.includesProtocolTree = this.storageAdapter.summarizeProtocolTree;
		return this.submitMessage(
			MessageType.Summarize,
			JSON.stringify(summary),
			false /* batch */,
			undefined /* metadata */,
			undefined /* compression */,
			referenceSequenceNumber,
		);
	}

	private submitMessage(
		type: MessageType,
		contents?: string,
		batch?: boolean,
		metadata?: any,
		compression?: string,
		referenceSequenceNumber?: number,
	): number {
		if (this.connectionState !== ConnectionState.Connected) {
			this.mc.logger.sendErrorEvent({ eventName: "SubmitMessageWithNoConnection", type });
			return -1;
		}

		this.messageCountAfterDisconnection += 1;
		this.collabWindowTracker?.stopSequenceNumberUpdate();
		return this._deltaManager.submit(
			type,
			contents,
			batch,
			metadata,
			compression,
			referenceSequenceNumber,
		);
	}

	private processRemoteMessage(message: ISequencedDocumentMessage) {
		if (this.offlineLoadEnabled) {
			this.savedOps.push(message);
		}
		const local = this.clientId === message.clientId;

		// Allow the protocol handler to process the message
		const result = this.protocolHandler.processMessage(message, local);

		// Forward messages to the loaded runtime for processing
		this.context.process(message, local);

		// Inactive (not in quorum or not writers) clients don't take part in the minimum sequence number calculation.
		if (this.activeConnection()) {
			if (this.collabWindowTracker === undefined) {
				// Note that config from first connection will be used for this container's lifetime.
				// That means that if relay service changes settings, such changes will impact only newly booted
				// clients.
				// All existing will continue to use settings they got earlier.
				assert(
					this.serviceConfiguration !== undefined,
					0x2e4 /* "there should be service config for active connection" */,
				);
				this.collabWindowTracker = new CollabWindowTracker(
					(type) => {
						assert(
							this.activeConnection(),
							0x241 /* "disconnect should result in stopSequenceNumberUpdate() call" */,
						);
						this.submitMessage(type);
					},
					this.serviceConfiguration.noopTimeFrequency,
					this.serviceConfiguration.noopCountFrequency,
				);
			}
			this.collabWindowTracker.scheduleSequenceNumberUpdate(
				message,
				result.immediateNoOp === true,
			);
		}

		this.emit("op", message);
	}

	private submitSignal(message: any) {
		this._deltaManager.submitSignal(JSON.stringify(message));
	}

	private processSignal(message: ISignalMessage) {
		// No clientId indicates a system signal message.
		if (message.clientId === null) {
			this.protocolHandler.processSignal(message);
		} else {
			const local = this.clientId === message.clientId;
			this.context.processSignal(message, local);
		}
	}

	/**
	 * Get the most recent snapshot, or a specific version.
	 * @param specifiedVersion - The specific version of the snapshot to retrieve
	 * @returns The snapshot requested, or the latest snapshot if no version was specified, plus version ID
	 */
	private async fetchSnapshotTree(
		specifiedVersion: string | undefined,
	): Promise<{ snapshot?: ISnapshotTree; versionId?: string }> {
		const version = await this.getVersion(specifiedVersion ?? null);

		if (version === undefined && specifiedVersion !== undefined) {
			// We should have a defined version to load from if specified version requested
			this.mc.logger.sendErrorEvent({
				eventName: "NoVersionFoundWhenSpecified",
				id: specifiedVersion,
			});
		}
		this._loadedFromVersion = version;
		const snapshot = (await this.storageAdapter.getSnapshotTree(version)) ?? undefined;

		if (snapshot === undefined && version !== undefined) {
			this.mc.logger.sendErrorEvent({ eventName: "getSnapshotTreeFailed", id: version.id });
		}
		return { snapshot, versionId: version?.id };
	}

	private async instantiateContextDetached(existing: boolean, snapshot?: ISnapshotTree) {
		const codeDetails = this.getCodeDetailsFromQuorum();
		if (codeDetails === undefined) {
			throw new Error("pkg should be provided in create flow!!");
		}

		await this.instantiateContext(existing, codeDetails, snapshot);
	}

	private async instantiateContext(
		existing: boolean,
		codeDetails: IFluidCodeDetails,
		snapshot?: ISnapshotTree,
		pendingLocalState?: unknown,
	) {
		assert(this._context?.disposed !== false, 0x0dd /* "Existing context not disposed" */);

		// The relative loader will proxy requests to '/' to the loader itself assuming no non-cache flags
		// are set. Global requests will still go directly to the loader
		const loader = new RelativeLoader(this, this.loader);
		this._context = await ContainerContext.createOrLoad(
			this,
			this.scope,
			this.codeLoader,
			codeDetails,
			snapshot,
			new DeltaManagerProxy(this._deltaManager),
			new QuorumProxy(this.protocolHandler.quorum),
			loader,
			(type, contents, batch, metadata) =>
				this.submitContainerMessage(type, contents, batch, metadata),
			(summaryOp: ISummaryContent, referenceSequenceNumber?: number) =>
				this.submitSummaryMessage(summaryOp, referenceSequenceNumber),
			(batch: IBatchMessage[], referenceSequenceNumber?: number) =>
				this.submitBatch(batch, referenceSequenceNumber),
			(message) => this.submitSignal(message),
			(error?: ICriticalContainerError) => this.dispose?.(error),
			(error?: ICriticalContainerError) => this.close(error),
			Container.version,
			(dirty: boolean) => this.updateDirtyContainerState(dirty),
			existing,
			pendingLocalState,
		);

		this.emit("contextChanged", codeDetails);
	}

	private updateDirtyContainerState(dirty: boolean) {
		if (this._dirtyContainer === dirty) {
			return;
		}
		this._dirtyContainer = dirty;
		this.emit(dirty ? dirtyContainerEvent : savedContainerEvent);
	}

	/**
	 * Set the connected state of the ContainerContext
	 * This controls the "connected" state of the ContainerRuntime as well
	 * @param state - Is the container currently connected?
	 * @param readonly - Is the container in readonly mode?
	 */
	private setContextConnectedState(state: boolean, readonly: boolean): void {
		if (this._context?.disposed === false) {
			/**
			 * We want to lie to the ContainerRuntime when we are in readonly mode to prevent issues with pending
			 * ops getting through to the DeltaManager.
			 * The ContainerRuntime's "connected" state simply means it is ok to send ops
			 * See https://dev.azure.com/fluidframework/internal/_workitems/edit/1246
			 */
			this.context.setConnectionState(state && !readonly, this.clientId);
		}
	}
}<|MERGE_RESOLUTION|>--- conflicted
+++ resolved
@@ -820,15 +820,9 @@
 		this.storageAdapter = new ContainerStorageAdapter(
 			this.loader.services.detachedBlobStorage,
 			this.mc.logger,
-<<<<<<< HEAD
 			config.serializedContainerState?.snapshotBlobs,
-			this.options.summarizeProtocolTree === true
-				? () => this.captureProtocolSummary()
-				: undefined,
-=======
 			addProtocolSummaryIfMissing,
 			forceEnableSummarizeProtocolTree,
->>>>>>> 12b3f4cb
 		);
 
 		const isDomAvailable =
@@ -1438,26 +1432,15 @@
 		}
 
 		const attributes: IDocumentAttributes = await this.getDocumentAttributes(
-			this.storageService,
+			this.storageAdapter,
 			snapshot,
 		);
 
-<<<<<<< HEAD
 		// If we saved ops, we will replay them and don't need DeltaManager to fetch them
 		const sequenceNumber =
 			pendingLocalState?.savedOps[pendingLocalState.savedOps.length - 1]?.sequenceNumber;
 		const dmAttributes =
 			sequenceNumber !== undefined ? { ...attributes, sequenceNumber } : attributes;
-=======
-		const attributes: IDocumentAttributes =
-			pendingLocalState === undefined
-				? await this.getDocumentAttributes(this.storageAdapter, snapshot)
-				: {
-						sequenceNumber: pendingLocalState.protocol.sequenceNumber,
-						minimumSequenceNumber: pendingLocalState.protocol.minimumSequenceNumber,
-						term: pendingLocalState.term,
-				  };
->>>>>>> 12b3f4cb
 
 		let opsBeforeReturnP: Promise<void> | undefined;
 
@@ -1484,26 +1467,7 @@
 
 		// ...load in the existing quorum
 		// Initialize the protocol handler
-<<<<<<< HEAD
-		await this.initializeProtocolStateFromSnapshot(attributes, this.storageService, snapshot);
-=======
-		if (pendingLocalState === undefined) {
-			await this.initializeProtocolStateFromSnapshot(
-				attributes,
-				this.storageAdapter,
-				snapshot,
-			);
-		} else {
-			this.initializeProtocolState(
-				attributes,
-				{
-					members: pendingLocalState.protocol.members,
-					proposals: pendingLocalState.protocol.proposals,
-					values: pendingLocalState.protocol.values,
-				}, // pending IQuorumSnapshot
-			);
-		}
->>>>>>> 12b3f4cb
+		await this.initializeProtocolStateFromSnapshot(attributes, this.storageAdapter, snapshot);
 
 		const codeDetails = this.getCodeDetailsFromQuorum();
 		await this.instantiateContext(
