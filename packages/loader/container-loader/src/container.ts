--- conflicted
+++ resolved
@@ -787,7 +787,7 @@
         assert(this.attachState === AttachState.Attached, 0x0d1 /* "Container should be attached before close" */);
         assert(this.resolvedUrl !== undefined && this.resolvedUrl.type === "fluid",
             0x0d2 /* "resolved url should be valid Fluid url" */);
-        assert(!!this._protocolHandler, "Must have a valid protocol handler instance");
+        assert(!!this._protocolHandler, 0x2dd /* "Must have a valid protocol handler instance" */);
         const pendingState: IPendingContainerState = {
             pendingRuntimeState: this.context.getPendingLocalState(),
             url: this.resolvedUrl.url,
@@ -1211,19 +1211,8 @@
 
         // ...load in the existing quorum
         // Initialize the protocol handler
-<<<<<<< HEAD
-        this._protocolHandler = pendingLocalState === undefined
-            ? await this.loadAndInitializeProtocolState(attributes, this.storageService, snapshot)
-            : await this.initializeProtocolState(
-                attributes,
-                pendingLocalState.protocol.members,
-                pendingLocalState.protocol.proposals,
-                pendingLocalState.protocol.values,
-            );
-=======
         this._protocolHandler =
             await this.initializeProtocolStateFromSnapshot(attributes, this.storageService, snapshot);
->>>>>>> 24231532
 
         const codeDetails = this.getCodeDetailsFromQuorum();
         await this.instantiateContext(
@@ -1809,11 +1798,7 @@
      * @returns The snapshot requested, or the latest snapshot if no version was specified, plus version ID
      */
     private async fetchSnapshotTree(specifiedVersion: string | undefined):
-<<<<<<< HEAD
-        Promise<{ snapshot?: ISnapshotTree; versionId?: string }> {
-=======
         Promise<{ snapshot?: ISnapshotTree; versionId?: string; }> {
->>>>>>> 24231532
         const version = await this.getVersion(specifiedVersion ?? null);
 
         if (version === undefined && specifiedVersion !== undefined) {
