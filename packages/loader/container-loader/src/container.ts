--- conflicted
+++ resolved
@@ -130,10 +130,7 @@
             serviceFactory,
             urlResolver,
             request,
-<<<<<<< HEAD
-=======
             decodeURI(docId),
->>>>>>> bd0f3232
             logger);
 
         container._scopes = container.getScopes(resolvedUrl);
@@ -194,10 +191,7 @@
             serviceFactory,
             urlResolver,
             undefined,
-<<<<<<< HEAD
-=======
             undefined,
->>>>>>> bd0f3232
             logger);
         await container.createDetached(source);
 
@@ -221,10 +215,6 @@
     private _scopes: string[] | undefined;
     private readonly _deltaManager: DeltaManager;
     private _existing: boolean | undefined;
-<<<<<<< HEAD
-    private _id: string | undefined;
-=======
->>>>>>> bd0f3232
     private service: IDocumentService | undefined;
     private _parentBranch: string | null = null;
     private _connectionState = ConnectionState.Disconnected;
@@ -343,12 +333,8 @@
         private readonly serviceFactory: IDocumentServiceFactory,
         private readonly urlResolver: IUrlResolver,
         private originalRequest: IRequest | undefined,
-<<<<<<< HEAD
-        logger?: ITelemetryBaseLogger,
-=======
         private _id: string | undefined,
         logger: ITelemetryBaseLogger | undefined,
->>>>>>> bd0f3232
     ) {
         super();
         this._audience = new Audience();
