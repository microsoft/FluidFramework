--- conflicted
+++ resolved
@@ -1690,14 +1690,9 @@
     private setConnectionState(value: ConnectionState.Connecting | ConnectionState.Connected);
     private setConnectionState(
         value: ConnectionState,
-<<<<<<< HEAD
         reason?: string,
     ) {
-        assert(value !== ConnectionState.Connecting);
-=======
-        reason?: string) {
         assert(value !== ConnectionState.Connecting, "Trying to set connection state while container is connecting!");
->>>>>>> e6ec2b5d
         if (this.connectionState === value) {
             // Already in the desired state - exit early
             this.logger.sendErrorEvent({ eventName: "setConnectionStateSame", value });
