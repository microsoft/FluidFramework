/*!
 * Copyright (c) Microsoft Corporation. All rights reserved.
 * Licensed under the MIT License.
 */

// eslint-disable-next-line import/no-internal-modules
import merge from "lodash/merge";
import { v4 as uuid } from "uuid";
import {
    ITelemetryLogger,
} from "@fluidframework/common-definitions";
import { assert, performance } from "@fluidframework/common-utils";
import {
    IFluidCodeDetails,
    IFluidObject,
    IFluidRouter,
    IRequest,
    IResponse,
    isFluidCodeDetails,
} from "@fluidframework/core-interfaces";
import {
    IAudience,
    IConnectionDetails,
    IContainer,
    IContainerEvents,
    IDeltaManager,
    IRuntimeState,
    ICriticalContainerError,
    ContainerWarning,
    AttachState,
    IThrottlingWarning,
    ReadOnlyInfo,
    ILoaderOptions,
} from "@fluidframework/container-definitions";
import { CreateContainerError, DataCorruptionError } from "@fluidframework/container-utils";
import {
    IDocumentService,
    IDocumentStorageService,
    IFluidResolvedUrl,
    IResolvedUrl,
} from "@fluidframework/driver-definitions";
import {
    BlobCacheStorageService,
    readAndParse,
    OnlineStatus,
    isOnline,
    ensureFluidResolvedUrl,
    combineAppAndProtocolSummary,
    readAndParseFromBlobs,
    buildSnapshotTree,
} from "@fluidframework/driver-utils";
import {
    isSystemMessage,
    ProtocolOpHandler,
    QuorumProxy,
} from "@fluidframework/protocol-base";
import {
    FileMode,
    IClient,
    IClientConfiguration,
    IClientDetails,
    ICommittedProposal,
    IDocumentAttributes,
    IDocumentMessage,
    IProcessMessageResult,
    IQuorum,
    ISequencedClient,
    ISequencedDocumentMessage,
    ISequencedProposal,
    ISignalClient,
    ISignalMessage,
    ISnapshotTree,
    ITree,
    ITreeEntry,
    IVersion,
    MessageType,
    TreeEntry,
    ISummaryTree,
    IPendingProposal,
    SummaryType,
} from "@fluidframework/protocol-definitions";
import {
    ChildLogger,
    EventEmitterWithErrorHandling,
    PerformanceEvent,
    raiseConnectedEvent,
    TelemetryLogger,
    connectedEventName,
    disconnectedEventName,
} from "@fluidframework/telemetry-utils";
import { Audience } from "./audience";
import { ContainerContext } from "./containerContext";
import { debug } from "./debug";
import { IConnectionArgs, DeltaManager, ReconnectMode } from "./deltaManager";
import { DeltaManagerProxy } from "./deltaManagerProxy";
import { Loader, RelativeLoader } from "./loader";
import { pkgVersion } from "./packageVersion";
import { parseUrl, convertProtocolAndAppSummaryToSnapshotTree } from "./utils";

const detachedContainerRefSeqNumber = 0;

const connectEventName = "connect";
const dirtyContainerEvent = "dirty";
const savedContainerEvent = "saved";

interface ILocalSequencedClient extends ISequencedClient {
    shouldHaveLeft?: boolean;
}

export interface IContainerLoadOptions {
    /**
     * Disables the Container from reconnecting if false, allows reconnect otherwise.
     */
    canReconnect?: boolean;
    /**
     * Client details provided in the override will be merged over the default client.
     */
    clientDetailsOverride?: IClientDetails;
    containerUrl: string;
    docId: string;
    resolvedUrl: IFluidResolvedUrl;
    /**
     * Control whether to load from snapshot or ops.  See IParsedUrl for detailed information.
     */
    version?: string | null | undefined;
    /**
     * Loads the Container in paused state if true, unpaused otherwise.
     */
    pause?: boolean;

    /**
     * Services to make available throughout the entire Container
     */
    scope?: IFluidObject;
}

export interface IContainerConfig {
    resolvedUrl?: IResolvedUrl;
    canReconnect?: boolean;
    /**
     * A url for the Container.  Critically, we expect Loader.resolve using this URL to resolve back to this Container
     * for purposes of creating a separate Container instance for the summarizer to use.
     */
    containerUrl?: string;
    /**
     * Client details provided in the override will be merged over the default client.
     */
    clientDetailsOverride?: IClientDetails;
    id?: string;

    /**
     * Services to make available throughout the entire Container
     */
    scope?: IFluidObject;
}

export enum ConnectionState {
    /**
     * The document is no longer connected to the delta server
     */
    Disconnected,

    /**
     * The document has an inbound connection but is still pending for outbound deltas
     */
    Connecting,

    /**
     * The document is fully connected
     */
    Connected,
}

/**
 * Waits until container connects to delta storage and gets up-to-date
 * Useful when resolving URIs and hitting 404, due to container being loaded from (stale) snapshot and not being
 * up to date. Host may chose to wait in such case and retry resolving URI.
 * Warning: Will wait infinitely for connection to establish if there is no connection.
 * May result in deadlock if Container.setAutoReconnect(false) is called and never switched back to auto-reconnect.
 * @returns true: container is up to date, it processed all the ops that were know at the time of first connection
 *          false: storage does not provide indication of how far the client is. Container processed
 *          all the ops known to it, but it maybe still behind.
 */
export async function waitContainerToCatchUp(container: Container) {
    // Make sure we stop waiting if container is closed.
    if (container.closed) {
        throw new Error("Container is closed");
    }

    return new Promise<boolean>((accept, reject) => {
        const deltaManager = container.deltaManager;

        container.on("closed", reject);

        const waitForOps = () => {
            assert(container.connectionState !== ConnectionState.Disconnected);
            const hasCheckpointSequenceNumber = deltaManager.hasCheckpointSequenceNumber;

            const connectionOpSeqNumber = deltaManager.lastKnownSeqNumber;
            if (deltaManager.lastSequenceNumber === connectionOpSeqNumber) {
                accept(hasCheckpointSequenceNumber);
                return;
            }
            const callbackOps = (message) => {
                if (connectionOpSeqNumber <= message.sequenceNumber) {
                    accept(hasCheckpointSequenceNumber);
                    deltaManager.off("op", callbackOps);
                }
            };
            deltaManager.on("op", callbackOps);
        };

        if (container.connectionState !== ConnectionState.Disconnected) {
            waitForOps();
            return;
        }

        const callback = () => {
            deltaManager.off(connectEventName, callback);
            waitForOps();
        };
        deltaManager.on(connectEventName, callback);

        container.resume();
    });
}

export class CollabWindowTracker {
    private updateSequenceNumberTimer: ReturnType<typeof setTimeout> | undefined;

    private static readonly NoopFrequency = 2000;

    constructor(
        private readonly submit: (type: MessageType, contents: any) => void,
        private readonly activeConnection: () => boolean,
    ) {}
    /**
     * Schedules as ack to the server to update the reference sequence number
     */
    public scheduleSequenceNumberUpdate(message: ISequencedDocumentMessage, immediateNoOp: boolean): void {
        // Exit early for inactive (not in quorum or not writers) clients.
        // They don't take part in the minimum sequence number calculation.
        if (!this.activeConnection()) {
            this.stopSequenceNumberUpdate();
            return;
        }

        // While processing a message, an immediate no-op can be requested.
        // i.e. to expedite approve or commit phase of quorum.
        if (immediateNoOp) {
            this.stopSequenceNumberUpdate();
            this.submit(MessageType.NoOp, ""); // This can be anything other than null
            return;
        }

        // We don't acknowledge no-ops to avoid acknowledgement cycles (i.e. ack the MSN
        // update, which updates the MSN, then ack the update, etc...).
        if (message.type === MessageType.NoOp) {
            return;
        }

        // We will queue a message to update our reference sequence number upon receiving a server
        // operation. This allows the server to know our true reference sequence number and be able to
        // correctly update the minimum sequence number (MSN).
        if (this.updateSequenceNumberTimer === undefined) {
            // Clear an update in 2 s
            this.updateSequenceNumberTimer = setTimeout(() => {
                this.updateSequenceNumberTimer = undefined;
                if (this.activeConnection()) {
                    this.submit(MessageType.NoOp, null);
                }
            }, CollabWindowTracker.NoopFrequency);
        }
    }

    public stopSequenceNumberUpdate(): void {
        if (this.updateSequenceNumberTimer !== undefined) {
            clearTimeout(this.updateSequenceNumberTimer);
        }
        this.updateSequenceNumberTimer = undefined;
    }
}

export class Container extends EventEmitterWithErrorHandling<IContainerEvents> implements IContainer {
    public static version = "^0.1.0";

    /**
     * Load an existing container.
     */
    public static async load(
        loader: Loader,
        loadOptions: IContainerLoadOptions,
    ): Promise<Container> {
        const container = new Container(
            loader,
            {
                containerUrl: loadOptions.containerUrl,
                clientDetailsOverride: loadOptions.clientDetailsOverride,
                id: loadOptions.docId,
                resolvedUrl: loadOptions.resolvedUrl,
                canReconnect: loadOptions.canReconnect,
                scope: loadOptions.scope,
            });

        return PerformanceEvent.timedExecAsync(container.logger, { eventName: "Load" }, async (event) => {
            return new Promise<Container>((res, rej) => {
                const version = loadOptions.version;
                const pause = loadOptions.pause;

                const onClosed = (err?: ICriticalContainerError) => {
                    // Depending where error happens, we can be attempting to connect to web socket
                    // and continuously retrying (consider offline mode)
                    // Host has no container to close, so it's prudent to do it here
                    const error = err ?? CreateContainerError("Container closed without an error");
                    container.close(error);
                    rej(error);
                };
                container.on("closed", onClosed);

                container.load(version, pause === true)
                    .finally(() => {
                        container.removeListener("closed", onClosed);
                    })
                    .then((props) => {
                        event.end(props);
                        res(container);
                    },
                        (error) => {
                            const err = CreateContainerError(error);
                            onClosed(err);
                        });
            });
        });
    }

    /**
     * Create a new container in a detached state.
     */
    public static async createDetached(
        loader: Loader,
        codeDetails: IFluidCodeDetails,
    ): Promise<Container> {
        const container = new Container(
            loader,
            {});
        await container.createDetached(codeDetails);
        return container;
    }

    /**
     * Create a new container in a detached state that is initialized with a
     * snapshot from a previous detached container.
     */
    public static async rehydrateDetachedFromSnapshot(
        loader: Loader,
        snapshot: ISnapshotTree,
    ): Promise<Container> {
        const container = new Container(
            loader,
            {});
        await container.rehydrateDetachedFromSnapshot(snapshot);
        return container;
    }

    public subLogger: TelemetryLogger;

    // Tells if container can reconnect on losing fist connection
    // If false, container gets closed on loss of connection.
    private readonly _canReconnect: boolean = true;

    private readonly logger: ITelemetryLogger;

    private pendingClientId: string | undefined;
    private loaded = false;
    private _attachState = AttachState.Detached;

    // Active chaincode and associated runtime
    private _storageService: IDocumentStorageService | undefined;
    private get storageService() {
        if (this._storageService === undefined) {
            throw new Error("Attempted to access storageService before it was defined");
        }
        return this._storageService;
    }

    private _clientId: string | undefined;
    private _id: string | undefined;
    private containerUrl: string | undefined;
    private readonly clientDetailsOverride: IClientDetails | undefined;
    private readonly _deltaManager: DeltaManager;
    private _existing: boolean | undefined;
    private service: IDocumentService | undefined;
    private _connectionState = ConnectionState.Disconnected;
    private readonly _audience: Audience;

    private _context: ContainerContext | undefined;
    private get context() {
        if (this._context === undefined) {
            throw new Error("Attempted to access context before it was defined");
        }
        return this._context;
    }
    private _protocolHandler: ProtocolOpHandler | undefined;
    private get protocolHandler() {
        if (this._protocolHandler === undefined) {
            throw new Error("Attempted to access protocolHandler before it was defined");
        }
        return this._protocolHandler;
    }

    private resumedOpProcessingAfterLoad = false;
    private firstConnection = true;
    private manualReconnectInProgress = false;
    private readonly connectionTransitionTimes: number[] = [];
    private messageCountAfterDisconnection: number = 0;
    private _loadedFromVersion: IVersion | undefined;
    private _resolvedUrl: IResolvedUrl | undefined;
    private cachedAttachSummary: ISummaryTree | undefined;
    private attachInProgress = false;
    private _dirtyContainer = false;

    private lastVisible: number | undefined;

    private _closed = false;

    private readonly collabWindowTracker = new CollabWindowTracker(
        (type, contents) => this._deltaManager.submit(type, contents),
        () => this.activeConnection(),
    );

    public get IFluidRouter(): IFluidRouter { return this; }

    public get resolvedUrl(): IResolvedUrl | undefined {
        return this._resolvedUrl;
    }

    public get loadedFromVersion(): IVersion | undefined {
        return this._loadedFromVersion;
    }

    /**
     * {@inheritDoc DeltaManager.readonly}
     * @deprecated - use readOnlyInfo
     */
    public get readonly() {
        return this._deltaManager.readonly;
    }

    /**
     * {@inheritDoc DeltaManager.readonlyPermissions}
     * @deprecated - use readOnlyInfo
     */
    public get readonlyPermissions() {
        return this._deltaManager.readonlyPermissions;
    }

    /**
     * {@inheritDoc DeltaManager.readOnlyInfo}
     */
    public get readOnlyInfo(): ReadOnlyInfo {
        return this._deltaManager.readOnlyInfo;
    }

    /**
     * {@inheritDoc DeltaManager.forceReadonly}
     */
    public forceReadonly(readonly: boolean) {
        this._deltaManager.forceReadonly(readonly);
    }

    public get closed(): boolean {
        return this._closed;
    }

    public get id(): string {
        return this._id ?? "";
    }

    public get deltaManager(): IDeltaManager<ISequencedDocumentMessage, IDocumentMessage> {
        return this._deltaManager;
    }

    public get connectionState(): ConnectionState {
        return this._connectionState;
    }

    public get connected(): boolean {
        return this.connectionState === ConnectionState.Connected;
    }

    /**
     * Service configuration details. If running in offline mode will be undefined otherwise will contain service
     * configuration details returned as part of the initial connection.
     */
    public get serviceConfiguration(): IClientConfiguration | undefined {
        return this._deltaManager.serviceConfiguration;
    }

    /**
     * The server provided id of the client.
     * Set once this.connected is true, otherwise undefined
     */
    public get clientId(): string | undefined {
        return this._clientId;
    }

    /**
     * The server provided claims of the client.
     * Set once this.connected is true, otherwise undefined
     */
    public get scopes(): string[] | undefined {
        return this._deltaManager.scopes;
    }

    public get clientDetails(): IClientDetails {
        return this._deltaManager.clientDetails;
    }

    /**
     * @deprecated use codeDetails
     */
    public get chaincodePackage(): IFluidCodeDetails | undefined {
        return this.codeDetails;
    }

    public get codeDetails(): IFluidCodeDetails | undefined {
        return this._context?.codeDetails ?? this.getCodeDetailsFromQuorum();
    }

    /**
     * Flag indicating whether the document already existed at the time of load
     */
    public get existing(): boolean | undefined {
        return this._existing;
    }

    /**
     * Retrieves the audience associated with the document
     */
    public get audience(): IAudience {
        return this._audience;
    }

    /**
     * Returns true if container is dirty.
     * Which means data loss if container is closed at that same moment
     * Most likely that happens when there is no network connection to ordering service
     */
    public get isDirty() {
        return this._dirtyContainer;
    }

    private get serviceFactory() {return this.loader.services.documentServiceFactory;}
    private get urlResolver() {return this.loader.services.urlResolver;}
<<<<<<< HEAD
    public get options() { return this.loader.services.options;}
    private readonly _scope: IFluidObject | undefined;
    private get scope() { return this._scope ?? this.loader.services.scope;}
=======
    public get options(): ILoaderOptions { return this.loader.services.options; }
    private get scope() { return this.loader.services.scope;}
>>>>>>> 5a17392d
    private get codeLoader() { return this.loader.services.codeLoader;}
    constructor(
        private readonly loader: Loader,
        config: IContainerConfig,
    ) {
        super();
        this._audience = new Audience();

        // Initialize from config
        this.containerUrl = config.containerUrl;
        this.clientDetailsOverride = config.clientDetailsOverride;
        this._id = config.id;
        this._resolvedUrl = config.resolvedUrl;
        if (config.canReconnect !== undefined) {
            this._canReconnect = config.canReconnect;
        }
        this._scope = config.scope;

        // Create logger for data stores to use
        const type = this.client.details.type;
        const interactive = this.client.details.capabilities.interactive;
        const clientType =
            `${interactive ? "interactive" : "noninteractive"}${type !== undefined && type !== "" ? `/${type}` : ""}`;
        // Need to use the property getter for docId because for detached flow we don't have the docId initially.
        // We assign the id later so property getter is used.
        this.subLogger = ChildLogger.create(
            loader.services.subLogger,
            undefined,
            {
                clientType, // Differentiating summarizer container from main container
                loaderVersion: pkgVersion,
                containerId: uuid(),
            },
            {
                docId: () => this.id,
                containerAttachState: () => this._attachState,
                containerLoaded: () => this.loaded,
            });

        // Prefix all events in this file with container-loader
        this.logger = ChildLogger.create(this.subLogger, "Container");

        this._deltaManager = this.createDeltaManager();

        // keep track of last time page was visible for telemetry
        if (typeof document === "object" && document !== null) {
            this.lastVisible = document.hidden ? performance.now() : undefined;
            document.addEventListener("visibilitychange", () => {
                if (document.hidden) {
                    this.lastVisible = performance.now();
                } else {
                    // settimeout so this will hopefully fire after disconnect event if being hidden caused it
                    setTimeout(() => this.lastVisible = undefined, 0);
                }
            });
        }

        // We observed that most users of platform do not check Container.connected event on load, causing bugs.
        // As such, we are raising events when new listener pops up.
        // Note that we can raise both "disconnected" & "connect" events at the same time,
        // if we are in connecting stage.
        this.on("newListener", (event: string, listener: (...args: any[]) => void) => {
            // Fire events on the end of JS turn, giving a chance for caller to be in consistent state.
            Promise.resolve().then(() => {
                switch (event) {
                    case dirtyContainerEvent:
                        if (this._dirtyContainer) {
                            listener(this._dirtyContainer);
                        }
                        break;
                    case savedContainerEvent:
                        if (!this._dirtyContainer) {
                            listener(this._dirtyContainer);
                        }
                        break;
                    case connectedEventName:
                         if (this.connected) {
                            listener(event, this.clientId);
                         }
                         break;
                    case disconnectedEventName:
                        if (!this.connected) {
                            listener(event);
                        }
                        break;
                    case connectEventName:
                        if (this._connectionState !== ConnectionState.Disconnected) {
                            listener(event);
                        }
                        break;
                    default:
                }
            }).catch((error) =>  {
                this.logger.sendErrorEvent({ eventName: "RaiseConnectedEventError" }, error);
            });
        });
    }

    /**
     * Retrieves the quorum associated with the document
     */
    public getQuorum(): IQuorum {
        return this.protocolHandler.quorum;
    }

    public close(error?: ICriticalContainerError) {
        if (this._closed) {
            return;
        }
        this._closed = true;

        this.collabWindowTracker.stopSequenceNumberUpdate();
        this._deltaManager.close(error);

        this._protocolHandler?.close();

        this._context?.dispose(error !== undefined ? new Error(error.message) : undefined);

        assert(this.connectionState === ConnectionState.Disconnected, "disconnect event was not raised!");

        if (error !== undefined) {
            // Log current sequence number - useful if we have access to a file to understand better
            // what op caused trouble (if it's related to op processing).
            // Runtime may provide sequence number as part of error object - this may not match DeltaManager
            // knowledge as old ops are processed when data stores / DDS are re-hydrated when delay-loaded
            this.logger.sendErrorEvent(
                {
                    eventName: "ContainerClose",
                    sequenceNumber: error.sequenceNumber ?? this._deltaManager.lastSequenceNumber,
                },
                error,
            );
        } else {
            assert(this.loaded);
            this.logger.sendTelemetryEvent({ eventName: "ContainerClose" });
        }

        this.emit("closed", error);

        this.removeAllListeners();
    }

    public get attachState(): AttachState {
        return this._attachState;
    }

    public serialize(): string {
        assert(this.attachState === AttachState.Detached, "Should only be called in detached container");

        const appSummary: ISummaryTree = this.context.createSummary();
        const protocolSummary = this.captureProtocolSummary();
        const snapshotTree = convertProtocolAndAppSummaryToSnapshotTree(protocolSummary, appSummary);
        return JSON.stringify(snapshotTree);
    }

    public async attach(request: IRequest): Promise<void> {
        assert(this.loaded, "not loaded");
        assert(!this.closed, "closed");

        // If container is already attached or attach is in progress, return.
        if (this._attachState === AttachState.Attached || this.attachInProgress) {
            return;
        }

        this.attachInProgress = true;
        try {
            assert(this.deltaManager.inbound.length === 0, "Inbound queue should be empty when attaching");
            // Only take a summary if the container is in detached state, otherwise we could have local changes.
            // In failed attach call, we would already have a summary cached.
            if (this._attachState === AttachState.Detached) {
                // Get the document state post attach - possibly can just call attach but we need to change the
                // semantics around what the attach means as far as async code goes.
                const appSummary: ISummaryTree = this.context.createSummary();
                if (this.protocolHandler === undefined) {
                    throw new Error("Protocol Handler is undefined");
                }
                const protocolSummary = this.captureProtocolSummary();
                this.cachedAttachSummary = combineAppAndProtocolSummary(appSummary, protocolSummary);

                // Set the state as attaching as we are starting the process of attaching container.
                // This should be fired after taking the summary because it is the place where we are
                // starting to attach the container to storage.
                // Also, this should only be fired in detached container.
                this._attachState = AttachState.Attaching;
                this.emit("attaching");
            }
            assert(!!this.cachedAttachSummary,
                "Summary should be there either by this attach call or previous attach call!!");

            const createNewResolvedUrl = await this.urlResolver.resolve(request);
            ensureFluidResolvedUrl(createNewResolvedUrl);
            // Actually go and create the resolved document
            if (this.service === undefined) {
                this.service = await this.serviceFactory.createContainer(
                    this.cachedAttachSummary,
                    createNewResolvedUrl,
                    this.subLogger,
                );
            }
            const resolvedUrl = this.service.resolvedUrl;
            ensureFluidResolvedUrl(resolvedUrl);
            this._resolvedUrl = resolvedUrl;
            const url = await this.urlResolver.getAbsoluteUrl(
                resolvedUrl,
                "",
                this._context?.codeDetails,
            );
            assert(url !== undefined, "Container url undefined");
            this.containerUrl = url;
            const parsedUrl = parseUrl(resolvedUrl.url);
            if (parsedUrl === undefined) {
                throw new Error("Unable to parse Url");
            }

            const [, docId] = parsedUrl.id.split("/");
            this._id = decodeURI(docId);

            if (this._storageService === undefined) {
                this._storageService = await this.getDocumentStorageService();
            }

            // This we can probably just pass the storage service to the blob manager - although ideally
            // there just isn't a blob manager
            this._attachState = AttachState.Attached;
            this.emit("attached");
            this.cachedAttachSummary = undefined;

            // Propagate current connection state through the system.
            this.propagateConnectionState();
            if (!this.closed) {
                this.resumeInternal({ fetchOpsFromStorage: false, reason: "createDetached" });
            }
        } finally {
            this.attachInProgress = false;
        }
    }

    public async request(path: IRequest): Promise<IResponse> {
        return PerformanceEvent.timedExecAsync(this.logger, { eventName: "Request" }, async () => {
            return this.context.request(path);
        });
    }

    public async snapshot(tagMessage: string, fullTree: boolean = false): Promise<void> {
        // Only snapshot once a code quorum has been established
        if (!this.protocolHandler.quorum.has("code") && !this.protocolHandler.quorum.has("code2")) {
            this.logger.sendTelemetryEvent({ eventName: "SkipSnapshot" });
            return;
        }

        // Stop inbound message processing while we complete the snapshot
        try {
            await this.deltaManager.inbound.pause();
            await this.snapshotCore(tagMessage, fullTree);
        } catch (ex) {
            this.logger.logException({ eventName: "SnapshotExceptionError" }, ex);
            throw ex;
        } finally {
            this.deltaManager.inbound.resume();
        }
    }

    public setAutoReconnect(reconnect: boolean) {
        if (reconnect && this.closed) {
            throw new Error("Attempting to setAutoReconnect() a closed DeltaManager");
        }

        this._deltaManager.setAutomaticReconnect(reconnect);

        this.logger.sendTelemetryEvent({
            eventName: reconnect ? "AutoReconnectEnabled" : "AutoReconnectDisabled",
            connectionMode: this._deltaManager.connectionMode,
            connectionState: ConnectionState[this.connectionState],
        });

        // If container state is not attached and resumed, then don't connect to delta stream. Also don't set the
        // manual reconnection flag to true as we haven't made the initial connection yet.
        if (reconnect && this._attachState === AttachState.Attached && this.resumedOpProcessingAfterLoad) {
            if (this._connectionState === ConnectionState.Disconnected) {
                // Only track this as a manual reconnection if we are truly the ones kicking it off.
                this.manualReconnectInProgress = true;
            }

            // Ensure connection to web socket
            this.connectToDeltaStream({ reason: "autoReconnect" }).catch((error) => {
                // All errors are reported through events ("error" / "disconnected") and telemetry in DeltaManager
                // So there shouldn't be a need to record error here.
                // But we have number of cases where reconnects do not happen, and no errors are recorded, so
                // adding this log point for easier diagnostics
                this.logger.sendTelemetryEvent({ eventName: "setAutoReconnectError" }, error);
            });
        }
    }

    public resume() {
        if (!this.closed) {
            this.resumeInternal();
        }
    }

    protected resumeInternal(args: IConnectionArgs = {}) {
        assert(!this.closed, "Attempting to setAutoReconnect() a closed DeltaManager");

        // Resume processing ops
        if (!this.resumedOpProcessingAfterLoad) {
            this.resumedOpProcessingAfterLoad = true;
            this._deltaManager.inbound.resume();
            this._deltaManager.outbound.resume();
            this._deltaManager.inboundSignal.resume();
        }

        // Ensure connection to web socket
        // All errors are reported through events ("error" / "disconnected") and telemetry in DeltaManager
        this.connectToDeltaStream(args).catch(() => { });
    }

    public get storage(): IDocumentStorageService | undefined {
        return this._storageService;
    }

    /**
     * Raise non-critical error to host. Calling this API will not close container.
     * For critical errors, please call Container.close(error).
     * @param error - an error to raise
     */
    public raiseContainerWarning(warning: ContainerWarning) {
        // Some "warning" events come from outside the container and are logged
        // elsewhere (e.g. summarizing container). We shouldn't log these here.
        if (warning.logged !== true) {
            this.logContainerError(warning);
        }
        this.emit("warning", warning);
    }

    public async reloadContext(): Promise<void> {
        return this.reloadContextCore().catch((error) => {
            this.close(CreateContainerError(error));
            throw error;
        });
    }

    public hasNullRuntime() {
        return this.context.hasNullRuntime();
    }

    public async getAbsoluteUrl(relativeUrl: string): Promise<string | undefined> {
        if (this.resolvedUrl === undefined) {
            return undefined;
        }

        return this.urlResolver.getAbsoluteUrl(
            this.resolvedUrl,
            relativeUrl,
            this._context?.codeDetails);
    }

    public async proposeCodeDetails(codeDetails: IFluidCodeDetails) {
        if (!isFluidCodeDetails(codeDetails)) {
            throw new Error("Provided codeDetails are not IFluidCodeDetails");
        }

        if (this.codeLoader.IFluidCodeDetailsComparer) {
            const comparision = await this.codeLoader.IFluidCodeDetailsComparer.compare(
                codeDetails,
                this.getCodeDetailsFromQuorum());
            if (comparision !== undefined && comparision <= 0) {
                throw new Error("Proposed code details should be greater than the current");
            }
        }

        return this.getQuorum().propose("code", codeDetails)
            .then(()=>true)
            .catch(()=>false);
    }

    private async reloadContextCore(): Promise<void> {
        const codeDetails = this.getCodeDetailsFromQuorum();

        await Promise.all([
            this.deltaManager.inbound.pause(),
            this.deltaManager.inboundSignal.pause()]);

        if ((await this.context.satisfies(codeDetails) === true) && !this.hasNullRuntime()) {
            this.deltaManager.inbound.resume();
            this.deltaManager.inboundSignal.resume();
            return;
        }

        // By default, close the container and let the host reload.
        // If hotSwapContext is true in the loader options, then try
        // to reload the context without closing the container.
        type ReloadState = { hotSwap: true; prevState: IRuntimeState } | { hotSwap: false };
        let state: ReloadState = { hotSwap: false };
        if (this.options.hotSwapContext === true) {
            const prevState = await this.context.snapshotRuntimeState();
            state = { hotSwap: true, prevState };
        }
        this.context.dispose(new Error("ContextDisposedForReload"));

        // We always hot-swap, but we don't fire the contextDisposed event
        // if we are transitioning from a null runtime to a real runtime
        // with detached container we no longer need the null runtime, but for legacy
        // reasons need to keep it around (old documents without summary before code proposal).
        // client's shouldn't need to care about this transition, as it is a implementation detail.
        // if we didn't do this check, the clients would need to do it themselves,
        // which would futher spread the usage of the hasNullRuntime property
        // making it harder to deprecate.
        if (this.hasNullRuntime()) {
            if (!state.hotSwap) {
                state = { hotSwap: true, prevState: {} };
            }
        } else {
            this.emit("contextDisposed", codeDetails, this.context?.codeDetails);
        }

        if (this.closed) {
            return;
        }
        if (!state.hotSwap) {
            this.close();
            return;
        }
        let snapshot: ISnapshotTree | undefined;
        const blobs = new Map();
        if (state.prevState.snapshot !== undefined) {
            snapshot = buildSnapshotTree(state.prevState.snapshot.entries, blobs);

            /**
             * Should be removed / updated after issue #2914 is fixed.
             * There are currently two scenarios where this is called:
             * 1. When a new code proposal is accepted - This should be set to true before `this.loadContext` is
             * called which creates and loads the ContainerRuntime. This is because for "read" mode clients this
             * flag is false which causes ContainerRuntime to create the internal components again.
             * 2. When the first client connects in "write" mode - This happens when a client does not create the
             * Container in detached mode. In this case, when the code proposal is accepted, we come here and we
             * need to create the internal data stores in ContainerRuntime.
             * Once we move to using detached container everywhere, this can move outside this block.
             */
            this._existing = true;
        }

        if (blobs.size > 0) {
            const blobSize = this.storageService.policies?.minBlobSize;
            this._storageService =
                new BlobCacheStorageService(this.storageService, blobs);
            // ensure we did not lose that policy in the process of wrapping
            assert(blobSize === this._storageService.policies?.minBlobSize, "blob size policy");
        }
        const attributes: IDocumentAttributes = {
            branch: this.id,
            minimumSequenceNumber: this._deltaManager.minimumSequenceNumber,
            sequenceNumber: this._deltaManager.lastSequenceNumber,
            term: this._deltaManager.referenceTerm,
        };

        await this.loadContext(codeDetails, attributes, snapshot, state.prevState);

        this.deltaManager.inbound.resume();
        this.deltaManager.inboundSignal.resume();
    }

    private async snapshotCore(tagMessage: string, fullTree: boolean = false) {
        // Snapshots base document state and currently running context
        const root = this.snapshotBase();
        const dataStoreEntries = await this.context.snapshot(tagMessage, fullTree);

        // And then combine
        if (dataStoreEntries !== null) {
            root.entries.push(...dataStoreEntries.entries);
        }

        // Generate base snapshot message
        const deltaDetails =
            `${this._deltaManager.lastSequenceNumber}:${this._deltaManager.minimumSequenceNumber}`;
        const message = `Commit @${deltaDetails} ${tagMessage}`;

        // Pull in the prior version and snapshot tree to store against
        const lastVersion = await this.getVersion(this.id);

        const parents = lastVersion !== undefined ? [lastVersion.id] : [];

        // Write the full snapshot
        return this.storageService.write(root, parents, message, "");
    }

    private snapshotBase(): ITree {
        const entries: ITreeEntry[] = [];

        const quorumSnapshot = this.protocolHandler.quorum.snapshot();
        entries.push({
            mode: FileMode.File,
            path: "quorumMembers",
            type: TreeEntry.Blob,
            value: {
                contents: JSON.stringify(quorumSnapshot.members),
                encoding: "utf-8",
            },
        });
        entries.push({
            mode: FileMode.File,
            path: "quorumProposals",
            type: TreeEntry.Blob,
            value: {
                contents: JSON.stringify(quorumSnapshot.proposals),
                encoding: "utf-8",
            },
        });
        entries.push({
            mode: FileMode.File,
            path: "quorumValues",
            type: TreeEntry.Blob,
            value: {
                contents: JSON.stringify(quorumSnapshot.values),
                encoding: "utf-8",
            },
        });

        // Save attributes for the document
        const documentAttributes = {
            branch: this.id,
            minimumSequenceNumber: this._deltaManager.minimumSequenceNumber,
            sequenceNumber: this._deltaManager.lastSequenceNumber,
            term: this._deltaManager.referenceTerm,
        };
        entries.push({
            mode: FileMode.File,
            path: ".attributes",
            type: TreeEntry.Blob,
            value: {
                contents: JSON.stringify(documentAttributes),
                encoding: "utf-8",
            },
        });

        // Output the tree
        const root: ITree = {
            entries,
        };

        return root;
    }

    private async getVersion(version: string): Promise<IVersion | undefined> {
        const versions = await this.storageService.getVersions(version, 1);
        return versions[0];
    }

    private recordConnectStartTime() {
        if (this.connectionTransitionTimes[ConnectionState.Disconnected] === undefined) {
            this.connectionTransitionTimes[ConnectionState.Disconnected] = performance.now();
        }
    }

    private async connectToDeltaStream(args: IConnectionArgs = {}) {
        this.recordConnectStartTime();

        // All agents need "write" access, including summarizer.
        if (!this._canReconnect || !this.client.details.capabilities.interactive) {
            args.mode = "write";
        }

        return this._deltaManager.connect(args);
    }

    /**
     * Load container.
     *
     * @param specifiedVersion - one of the following
     *   - null: use ops, no snapshots
     *   - undefined - fetch latest snapshot
     *   - otherwise, version sha to load snapshot
     * @param pause - start the container in a paused state
     */
    private async load(specifiedVersion: string | null | undefined, pause: boolean) {
        if (this._resolvedUrl === undefined) {
            throw new Error("Attempting to load without a resolved url");
        }
        this.service = await this.serviceFactory.createDocumentService(this._resolvedUrl, this.subLogger);

        let startConnectionP: Promise<IConnectionDetails> | undefined;

        // Ideally we always connect as "read" by default.
        // Currently that works with SPO & r11s, because we get "write" connection when connecting to non-existing file.
        // We should not rely on it by (one of them will address the issue, but we need to address both)
        // 1) switching create new flow to one where we create file by posting snapshot
        // 2) Fixing quorum workflows (have retry logic)
        // That all said, "read" does not work with memorylicious workflows (that opens two simultaneous
        // connections to same file) in two ways:
        // A) creation flow breaks (as one of the clients "sees" file as existing, and hits #2 above)
        // B) Once file is created, transition from view-only connection to write does not work - some bugs to be fixed.
        const connectionArgs: IConnectionArgs = { mode: "write" };

        // Start websocket connection as soon as possible. Note that there is no op handler attached yet, but the
        // DeltaManager is resilient to this and will wait to start processing ops until after it is attached.
        if (!pause) {
            startConnectionP = this.connectToDeltaStream(connectionArgs);
            startConnectionP.catch((error) => { });
        }

        this._storageService = await this.getDocumentStorageService();
        this._attachState = AttachState.Attached;

        // Fetch specified snapshot, but intentionally do not load from snapshot if specifiedVersion is null
        const { snapshot, versionId } = await this.fetchSnapshotTree(specifiedVersion);

        const attributes = await this.getDocumentAttributes(this.storageService, snapshot);

        // Attach op handlers to start processing ops
        this.attachDeltaManagerOpHandler(attributes);

        // ...load in the existing quorum
        // Initialize the protocol handler
        const protocolHandlerP =
            this.loadAndInitializeProtocolState(attributes, this.storageService, snapshot);

        let loadDetailsP: Promise<void>;

        // Initialize document details - if loading a snapshot use that - otherwise we need to wait on
        // the initial details
        if (snapshot !== undefined) {
            this._existing = true;
            loadDetailsP = Promise.resolve();
        } else {
            if (startConnectionP === undefined) {
                startConnectionP = this.connectToDeltaStream(connectionArgs);
            }
            // Intentionally don't .catch on this promise - we'll let any error throw below in the await.
            loadDetailsP = startConnectionP.then((details) => {
                this._existing = details.existing;
            });
        }

        // LoadContext directly requires protocolHandler to be ready, and eventually calls
        // instantiateRuntime which will want to know existing state.  Wait for these promises to finish.
        [this._protocolHandler] = await Promise.all([protocolHandlerP, loadDetailsP]);

        const codeDetails = this.getCodeDetailsFromQuorum();
        await this.loadContext(codeDetails, attributes, snapshot);

        // Propagate current connection state through the system.
        this.propagateConnectionState();

        if (!pause) {
            this.resume();
        }

        // Internal context is fully loaded at this point
        this.loaded = true;

        return {
            existing: this._existing,
            sequenceNumber: attributes.sequenceNumber,
            version: versionId,
        };
    }

    private async createDetached(source: IFluidCodeDetails) {
        if (!isFluidCodeDetails(source)) {
            this.logger.send({
                    eventName: "DetachCreateNotIFluidCodeDetails",
                    category: "warning",
            });
        }
        const attributes: IDocumentAttributes = {
            branch: "",
            sequenceNumber: detachedContainerRefSeqNumber,
            term: 1,
            minimumSequenceNumber: 0,
        };

        // Seed the base quorum to be an empty list with a code quorum set
        const committedCodeProposal: ICommittedProposal = {
            key: "code",
            value: source,
            approvalSequenceNumber: 0,
            commitSequenceNumber: 0,
            sequenceNumber: 0,
        };

        const members: [string, ISequencedClient][] = [];
        const proposals: [number, ISequencedProposal, string[]][] = [];
        const values: [string, ICommittedProposal][] = [["code", committedCodeProposal]];

        this.attachDeltaManagerOpHandler(attributes);

        // We know this is create detached flow without snapshot.
        this._existing = false;

        // Need to just seed the source data in the code quorum. Quorum itself is empty
        this._protocolHandler = this.initializeProtocolState(
            attributes,
            members,
            proposals,
            values);

        // The load context - given we seeded the quorum - will be great
        await this.createDetachedContext(attributes);

        this.propagateConnectionState();

        this.loaded = true;
    }

    private async rehydrateDetachedFromSnapshot(snapshotTree: ISnapshotTree) {
        const attributes = await this.getDocumentAttributes(undefined, snapshotTree);
        assert(attributes.sequenceNumber === 0, "Seq number in detached container should be 0!!");
        this.attachDeltaManagerOpHandler(attributes);

        // We know this is create detached flow with snapshot.
        this._existing = true;

        // ...load in the existing quorum
        // Initialize the protocol handler
        this._protocolHandler =
            await this.loadAndInitializeProtocolState(attributes, undefined, snapshotTree);

        await this.createDetachedContext(attributes, snapshotTree);

        this.loaded = true;

        this.propagateConnectionState();
    }

    private async getDocumentStorageService(): Promise<IDocumentStorageService> {
        return this._deltaManager.connectToStorage();
    }

    private async getDocumentAttributes(
        storage: IDocumentStorageService | undefined,
        tree: ISnapshotTree | undefined,
    ): Promise<IDocumentAttributes> {
        if (tree === undefined) {
            return {
                branch: this.id,
                minimumSequenceNumber: 0,
                sequenceNumber: 0,
                term: 1,
            };
        }

        // Backward compatibility: old docs would have ".attributes" instead of "attributes"
        const attributesHash = ".protocol" in tree.trees
            ? tree.trees[".protocol"].blobs.attributes
            : tree.blobs[".attributes"];

        const attributes = storage !== undefined ? await readAndParse<IDocumentAttributes>(storage, attributesHash)
            : readAndParseFromBlobs<IDocumentAttributes>(tree.trees[".protocol"].blobs, attributesHash);

        // Backward compatibility for older summaries with no term
        if (attributes.term === undefined) {
            attributes.term = 1;
        }

        return attributes;
    }

    private async loadAndInitializeProtocolState(
        attributes: IDocumentAttributes,
        storage: IDocumentStorageService | undefined,
        snapshot: ISnapshotTree | undefined,
    ): Promise<ProtocolOpHandler> {
        let members: [string, ISequencedClient][] = [];
        let proposals: [number, ISequencedProposal, string[]][] = [];
        let values: [string, any][] = [];

        if (snapshot !== undefined) {
            const baseTree = ".protocol" in snapshot.trees ? snapshot.trees[".protocol"] : snapshot;
            if (storage !== undefined) {
                [members, proposals, values] = await Promise.all([
                    readAndParse<[string, ISequencedClient][]>(storage, baseTree.blobs.quorumMembers),
                    readAndParse<[number, ISequencedProposal, string[]][]>(storage, baseTree.blobs.quorumProposals),
                    readAndParse<[string, ICommittedProposal][]>(storage, baseTree.blobs.quorumValues),
                ]);
            } else {
                members = readAndParseFromBlobs<[string, ISequencedClient][]>(snapshot.trees[".protocol"].blobs,
                    baseTree.blobs.quorumMembers);
                proposals = readAndParseFromBlobs<[number, ISequencedProposal, string[]][]>(
                    snapshot.trees[".protocol"].blobs, baseTree.blobs.quorumProposals);
                values = readAndParseFromBlobs<[string, ICommittedProposal][]>(snapshot.trees[".protocol"].blobs,
                    baseTree.blobs.quorumValues);
            }
        }

        const protocolHandler = this.initializeProtocolState(
            attributes,
            members,
            proposals,
            values);

        return protocolHandler;
    }

    private initializeProtocolState(
        attributes: IDocumentAttributes,
        members: [string, ISequencedClient][],
        proposals: [number, ISequencedProposal, string[]][],
        values: [string, any][],
    ): ProtocolOpHandler {
        const protocol = new ProtocolOpHandler(
            attributes.minimumSequenceNumber,
            attributes.sequenceNumber,
            attributes.term,
            members,
            proposals,
            values,
            (key, value) => this.submitMessage(MessageType.Propose, { key, value }),
            (sequenceNumber) => this.submitMessage(MessageType.Reject, sequenceNumber));

        const protocolLogger = ChildLogger.create(this.subLogger, "ProtocolHandler");

        protocol.quorum.on("error", (error) => {
            protocolLogger.sendErrorEvent(error);
        });

        // Track membership changes and update connection state accordingly
        protocol.quorum.on("addMember", (clientId, details) => {
            // This is the only one that requires the pending client ID
            if (clientId === this.pendingClientId) {
                this.setConnectionState(ConnectionState.Connected);
            }
        });

        protocol.quorum.on("addProposal",(proposal: IPendingProposal) => {
            if (proposal.key === "code" || proposal.key === "code2") {
                this.emit("codeDetailsProposed", proposal.value, proposal);
            }
        });

        protocol.quorum.on(
            "approveProposal",
            (sequenceNumber, key, value) => {
                debug(`approved ${key}`);
                if (key === "code" || key === "code2") {
                    debug(`codeProposal ${JSON.stringify(value)}`);
                    if (!isFluidCodeDetails(value)) {
                        this.logger.send({
                                eventName: "CodeProposalNotIFluidCodeDetails",
                                category: "warning",
                        });
                    }
                    // eslint-disable-next-line @typescript-eslint/no-floating-promises
                    this.reloadContext();
                }
            });

        return protocol;
    }

    private captureProtocolSummary(): ISummaryTree {
        const quorumSnapshot = this.protocolHandler.quorum.snapshot();

        // Save attributes for the document
        const documentAttributes: IDocumentAttributes = {
            branch: this.id,
            minimumSequenceNumber: this.protocolHandler.minimumSequenceNumber,
            sequenceNumber: this.protocolHandler.sequenceNumber,
            term: this.protocolHandler.term,
        };

        const summary: ISummaryTree = {
            tree: {
                attributes: {
                    content: JSON.stringify(documentAttributes),
                    type: SummaryType.Blob,
                },
                quorumMembers: {
                    content: JSON.stringify(quorumSnapshot.members),
                    type: SummaryType.Blob,
                },
                quorumProposals: {
                    content: JSON.stringify(quorumSnapshot.proposals),
                    type: SummaryType.Blob,
                },
                quorumValues: {
                    content: JSON.stringify(quorumSnapshot.values),
                    type: SummaryType.Blob,
                },
            },
            type: SummaryType.Tree,
        };

        return summary;
    }

    private getCodeDetailsFromQuorum(): IFluidCodeDetails {
        const quorum = this.protocolHandler.quorum;

        let pkg = quorum.get("code");

        // Back compat
        if (pkg === undefined) {
            pkg = quorum.get("code2");
        }

        return pkg as IFluidCodeDetails;
    }

    private get client(): IClient {
        const client: IClient = this.options?.client !== undefined
            ? (this.options.client as IClient)
            : {
                details: {
                    capabilities: { interactive: true },
                },
                mode: "read", // default reconnection mode on lost connection / connection error
                permission: [],
                scopes: [],
                user: { id: "" },
            };

        if (this.clientDetailsOverride !== undefined) {
            merge(client.details, this.clientDetailsOverride);
        }

        return client;
    }

    /**
     * Returns true if connection is active, i.e. it's "write" connection and
     * container runtime was notified about this connection (i.e. we are up-to-date and could send ops).
     * This happens after client received its own joinOp and thus is in the quorum.
     * If it's not true, runtime is not in position to send ops.
     */
    private activeConnection() {
        return this.connectionState === ConnectionState.Connected && this._deltaManager.connectionMode === "write";
    }

    private createDeltaManager() {
        const deltaManager: DeltaManager = new DeltaManager(
            () => this.service,
            this.client,
            ChildLogger.create(this.subLogger, "DeltaManager"),
            this._canReconnect,
            () => this.activeConnection(),
        );

        deltaManager.on(connectEventName, (details: IConnectionDetails, opsBehind?: number) => {
            const oldState = this._connectionState;
            this._connectionState = ConnectionState.Connecting;

            // Stash the clientID to detect when transitioning from connecting (socket.io channel open) to connected
            // (have received the join message for the client ID)
            // This is especially important in the reconnect case. It's possible there could be outstanding
            // ops sent by this client, so we should keep the old client id until we see our own client's
            // join message. after we see the join message for out new connection with our new client id,
            // we know there can no longer be outstanding ops that we sent with the previous client id.
            this.pendingClientId = details.clientId;

            this.emit(connectEventName, opsBehind);

            // Report telemetry after we set client id!
            this.logConnectionStateChangeTelemetry(ConnectionState.Connecting, oldState);

            // Check if we already processed our own join op through delta storage!
            // we are fetching ops from storage in parallel to connecting to ordering service
            // Given async processes, it's possible that we have already processed our own join message before
            // connection was fully established.
            // Note that we might be still initializing quorum - connection is established proactively on load!
            if ((this._protocolHandler !== undefined && this._protocolHandler.quorum.has(details.clientId))
                    || deltaManager.connectionMode === "read") {
                this.setConnectionState(ConnectionState.Connected);
            }

            // Back-compat for new client and old server.
            this._audience.clear();

            for (const priorClient of details.initialClients ?? []) {
                this._audience.addMember(priorClient.clientId, priorClient.client);
            }
        });

        deltaManager.on("disconnect", (reason: string) => {
            this.manualReconnectInProgress = false;
            this.setConnectionState(ConnectionState.Disconnected, reason);
        });

        deltaManager.on("throttled", (warning: IThrottlingWarning) => {
            this.raiseContainerWarning(warning);
        });

        deltaManager.on("readonly", (readonly) => {
            this.emit("readonly", readonly);
        });

        return deltaManager;
    }

    private attachDeltaManagerOpHandler(attributes: IDocumentAttributes): void {
        this._deltaManager.on("closed", (error?: ICriticalContainerError) => {
            this.close(error);
        });

        // If we're the outer frame, do we want to do this?
        // Begin fetching any pending deltas once we know the base sequence #. Can this fail?
        // It seems like something, like reconnection, that we would want to retry but otherwise allow
        // the document to load
        this._deltaManager.attachOpHandler(
            attributes.minimumSequenceNumber,
            attributes.sequenceNumber,
            attributes.term ?? 1,
            {
                process: (message) => this.processRemoteMessage(message),
                processSignal: (message) => {
                    this.processSignal(message);
                },
            });
    }

    private logConnectionStateChangeTelemetry(
        value: ConnectionState,
        oldState: ConnectionState,
        reason?: string) {
        // Log actual event
        const time = performance.now();
        this.connectionTransitionTimes[value] = time;
        const duration = time - this.connectionTransitionTimes[oldState];

        let durationFromDisconnected: number | undefined;
        let connectionMode: string | undefined;
        let connectionInitiationReason: string | undefined;
        let autoReconnect: ReconnectMode | undefined;
        let checkpointSequenceNumber: number | undefined;
        let sequenceNumber: number | undefined;
        let opsBehind: number | undefined;
        if (value === ConnectionState.Disconnected) {
            autoReconnect = this._deltaManager.reconnectMode;
        } else {
            connectionMode = this._deltaManager.connectionMode;
            sequenceNumber = this.deltaManager.lastSequenceNumber;
            if (value === ConnectionState.Connected) {
                durationFromDisconnected = time - this.connectionTransitionTimes[ConnectionState.Disconnected];
                durationFromDisconnected = TelemetryLogger.formatTick(durationFromDisconnected);
            } else {
                // This info is of most interest on establishing connection only.
                checkpointSequenceNumber = this.deltaManager.lastKnownSeqNumber;
                if (this.deltaManager.hasCheckpointSequenceNumber) {
                    opsBehind = checkpointSequenceNumber - sequenceNumber;
                }
            }
            if (this.firstConnection) {
                connectionInitiationReason = "InitialConnect";
            } else if (this.manualReconnectInProgress) {
                connectionInitiationReason = "ManualReconnect";
            } else {
                connectionInitiationReason = "AutoReconnect";
            }
        }

        this.logger.sendPerformanceEvent({
            eventName: `ConnectionStateChange_${ConnectionState[value]}`,
            from: ConnectionState[oldState],
            duration,
            durationFromDisconnected,
            reason,
            connectionInitiationReason,
            socketDocumentId: this._deltaManager.socketDocumentId,
            pendingClientId: this.pendingClientId,
            clientId: this.clientId,
            connectionMode,
            autoReconnect,
            opsBehind,
            online: OnlineStatus[isOnline()],
            lastVisible: this.lastVisible !== undefined ? performance.now() - this.lastVisible : undefined,
            checkpointSequenceNumber,
            sequenceNumber,
        });

        if (value === ConnectionState.Connected) {
            this.firstConnection = false;
            this.manualReconnectInProgress = false;
        }
    }

    private setConnectionState(value: ConnectionState.Disconnected, reason: string);
    private setConnectionState(value: ConnectionState.Connecting | ConnectionState.Connected);
    private setConnectionState(
        value: ConnectionState,
        reason?: string) {
        assert(value !== ConnectionState.Connecting);
        if (this.connectionState === value) {
            // Already in the desired state - exit early
            this.logger.sendErrorEvent({ eventName: "setConnectionStateSame", value });
            return;
        }

        const oldState = this._connectionState;
        this._connectionState = value;

        if (value === ConnectionState.Connected) {
            // Mark our old client should have left in the quorum if it's still there
            if (this._clientId !== undefined) {
                const client: ILocalSequencedClient | undefined =
                    this._protocolHandler?.quorum.getMember(this._clientId);
                if (client !== undefined) {
                    client.shouldHaveLeft = true;
                }
            }
            this._clientId = this.pendingClientId;
        } else if (value === ConnectionState.Disconnected) {
            // Important as we process our own joinSession message through delta request
            this.pendingClientId = undefined;
        }

        if (this.loaded) {
            this.propagateConnectionState();
        }

        // Report telemetry after we set client id!
        this.logConnectionStateChangeTelemetry(value, oldState, reason);
    }

    private propagateConnectionState() {
        const logOpsOnReconnect: boolean =
            this._connectionState === ConnectionState.Connected &&
            !this.firstConnection &&
            this._deltaManager.connectionMode === "write";
        if (logOpsOnReconnect) {
            this.messageCountAfterDisconnection = 0;
        }

        const state = this._connectionState === ConnectionState.Connected;
        if (!this.context.disposed) {
            this.context.setConnectionState(state, this.clientId);
        }
        this.protocolHandler.quorum.setConnectionState(state, this.clientId);
        raiseConnectedEvent(this.logger, this, state, this.clientId);

        if (logOpsOnReconnect) {
            this.logger.sendTelemetryEvent(
                { eventName: "OpsSentOnReconnect", count: this.messageCountAfterDisconnection });
        }
    }

    private submitContainerMessage(type: MessageType, contents: any, batch?: boolean, metadata?: any): number {
        const outboundMessageType: string = type;
        switch (outboundMessageType) {
            case MessageType.Operation:
            case MessageType.RemoteHelp:
            case MessageType.Summarize:
                break;
            default:
                this.close(CreateContainerError(`Runtime can't send arbitrary message type: ${type}`));
                return -1;
        }
        return this.submitMessage(type, contents, batch, metadata);
    }

    private submitMessage(type: MessageType, contents: any, batch?: boolean, metadata?: any): number {
        if (this.connectionState !== ConnectionState.Connected) {
            this.logger.sendErrorEvent({ eventName: "SubmitMessageWithNoConnection", type });
            return -1;
        }

        this.messageCountAfterDisconnection += 1;
        this.collabWindowTracker.stopSequenceNumberUpdate();
        return this._deltaManager.submit(type, contents, batch, metadata);
    }

    private processRemoteMessage(message: ISequencedDocumentMessage): IProcessMessageResult {
        // Check and report if we're getting messages from a clientId that we previously
        // flagged as shouldHaveLeft, or from a client that's not in the quorum but should be
        if (message.clientId != null) {
            let errorMsg: string | undefined;
            const client: ILocalSequencedClient | undefined =
                this.getQuorum().getMember(message.clientId);
            if (client === undefined && message.type !== MessageType.ClientJoin) {
                errorMsg = "messageClientIdMissingFromQuorum";
            } else if (client?.shouldHaveLeft === true) {
                errorMsg = "messageClientIdShouldHaveLeft";
            }
            if (errorMsg !== undefined) {
                const error = new DataCorruptionError(
                    errorMsg,
                    {
                        clientId: this._clientId,
                        messageClientId: message.clientId,
                        sequenceNumber: message.sequenceNumber,
                        clientSequenceNumber: message.clientSequenceNumber,
                        messageTimestamp: message.timestamp,
                    },
                );
                this.close(CreateContainerError(error));
            }
        }

        const local = this._clientId === message.clientId;

        // Forward non system messages to the loaded runtime for processing
        if (!isSystemMessage(message)) {
            this.context.process(message, local, undefined);
        }

        // Allow the protocol handler to process the message
        const result = this.protocolHandler.processMessage(message, local);
        this.collabWindowTracker.scheduleSequenceNumberUpdate(message, result.immediateNoOp === true);

        this.emit("op", message);

        return result;
    }

    private submitSignal(message: any) {
        this._deltaManager.submitSignal(JSON.stringify(message));
    }

    private processSignal(message: ISignalMessage) {
        // No clientId indicates a system signal message.
        if (message.clientId === null) {
            const innerContent = message.content as { content: any; type: string };
            if (innerContent.type === MessageType.ClientJoin) {
                const newClient = innerContent.content as ISignalClient;
                this._audience.addMember(newClient.clientId, newClient.client);
            } else if (innerContent.type === MessageType.ClientLeave) {
                const leftClientId = innerContent.content as string;
                this._audience.removeMember(leftClientId);
            }
        } else {
            const local = this._clientId === message.clientId;
            this.context.processSignal(message, local);
        }
    }

    /**
     * Get the most recent snapshot, or a specific version.
     * @param specifiedVersion - The specific version of the snapshot to retrieve
     * @returns The snapshot requested, or the latest snapshot if no version was specified, plus version ID
     */
    private async fetchSnapshotTree(specifiedVersion: string | undefined | null):
        Promise<{snapshot?: ISnapshotTree; versionId?: string}>
    {
        if (specifiedVersion === null) {
            return {};
        }
        const version = await this.getVersion(specifiedVersion ?? this.id);

        if (version === undefined && specifiedVersion !== undefined) {
            // We should have a defined version to load from if specified version requested
            this.logger.sendErrorEvent({ eventName: "NoVersionFoundWhenSpecified", id: specifiedVersion });
        }
        this._loadedFromVersion = version;
        const snapshot = await this.storageService.getSnapshotTree(version) ?? undefined;

        if (snapshot === undefined && version !== undefined) {
            this.logger.sendErrorEvent({ eventName: "getSnapshotTreeFailed", id: version.id });
        }
        return { snapshot, versionId: version?.id };
    }

    private async loadContext(
        codeDetails: IFluidCodeDetails,
        attributes: IDocumentAttributes,
        snapshot?: ISnapshotTree,
        previousRuntimeState: IRuntimeState = {},
    ) {
        assert(this._context?.disposed !== false, "Existing context not disposed");
        // If this assert fires, our state tracking is likely not synchronized between COntainer & runtime.
        if (this._dirtyContainer) {
            this.logger.sendErrorEvent({ eventName: "DirtyContainerReloadContainer"});
        }

        // The relative loader will proxy requests to '/' to the loader itself assuming no non-cache flags
        // are set. Global requests will still go directly to the loader
        const loader = new RelativeLoader(this.loader, () => this.containerUrl);
        const previousCodeDetails = this._context?.codeDetails;
        this._context = await ContainerContext.createOrLoad(
            this,
            this.scope,
            this.codeLoader,
            codeDetails,
            snapshot,
            attributes,
            new DeltaManagerProxy(this._deltaManager),
            new QuorumProxy(this.protocolHandler.quorum),
            loader,
            (warning: ContainerWarning) => this.raiseContainerWarning(warning),
            (type, contents, batch, metadata) => this.submitContainerMessage(type, contents, batch, metadata),
            (message) => this.submitSignal(message),
            (error?: ICriticalContainerError) => this.close(error),
            Container.version,
            previousRuntimeState,
            (dirty: boolean) => {
                this._dirtyContainer = dirty;
                this.emit(dirty ? dirtyContainerEvent : savedContainerEvent);
            },
        );

        loader.resolveContainer(this);
        this.emit("contextChanged", codeDetails, previousCodeDetails);
    }

    /**
     * Creates a new, unattached container context
     */
    private async createDetachedContext(attributes: IDocumentAttributes, snapshot?: ISnapshotTree) {
        const codeDetails = this.getCodeDetailsFromQuorum();
        if (codeDetails === undefined) {
            throw new Error("pkg should be provided in create flow!!");
        }

        await this.loadContext(codeDetails, attributes, snapshot);
    }

    // Please avoid calling it directly.
    // raiseContainerWarning() is the right flow for most cases
    private logContainerError(warning: ContainerWarning) {
        this.logger.sendErrorEvent({ eventName: "ContainerWarning" }, warning);
    }
}<|MERGE_RESOLUTION|>--- conflicted
+++ resolved
@@ -552,14 +552,9 @@
 
     private get serviceFactory() {return this.loader.services.documentServiceFactory;}
     private get urlResolver() {return this.loader.services.urlResolver;}
-<<<<<<< HEAD
-    public get options() { return this.loader.services.options;}
+    public get options(): ILoaderOptions { return this.loader.services.options; }
     private readonly _scope: IFluidObject | undefined;
     private get scope() { return this._scope ?? this.loader.services.scope;}
-=======
-    public get options(): ILoaderOptions { return this.loader.services.options; }
-    private get scope() { return this.loader.services.scope;}
->>>>>>> 5a17392d
     private get codeLoader() { return this.loader.services.codeLoader;}
     constructor(
         private readonly loader: Loader,
