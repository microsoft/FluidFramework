/*!
 * Copyright (c) Microsoft Corporation. All rights reserved.
 * Licensed under the MIT License.
 */

// eslint-disable-next-line import/no-internal-modules
import merge from "lodash/merge";
import uuid from "uuid";
import {
    ITelemetryLogger,
} from "@fluidframework/common-definitions";
import { assert, performance } from "@fluidframework/common-utils";
import {
    IRequest,
    IResponse,
    IFluidRouter,
    IFluidCodeDetails,
    isFluidCodeDetails,
} from "@fluidframework/core-interfaces";
import {
    IAudience,
    IConnectionDetails,
    IContainer,
    IContainerEvents,
    IDeltaManager,
    LoaderHeader,
    IRuntimeState,
    ICriticalContainerError,
    ContainerWarning,
    IThrottlingWarning,
    AttachState,
    ContainerErrorType,
} from "@fluidframework/container-definitions";
import { CreateContainerError, GenericError } from "@fluidframework/container-utils";
import {
    LoaderCachingPolicy,
    IDocumentService,
    IDocumentStorageService,
    IFluidResolvedUrl,
    IResolvedUrl,
    DriverHeader,
} from "@fluidframework/driver-definitions";
import {
    BlobCacheStorageService,
    readAndParse,
    OnlineStatus,
    isOnline,
    ensureFluidResolvedUrl,
    combineAppAndProtocolSummary,
    readAndParseFromBlobs,
    buildSnapshotTree,
} from "@fluidframework/driver-utils";
import {
    isSystemMessage,
    ProtocolOpHandler,
    QuorumProxy,
} from "@fluidframework/protocol-base";
import {
    FileMode,
    IClient,
    IClientDetails,
    ICommittedProposal,
    IDocumentAttributes,
    IDocumentMessage,
    IProcessMessageResult,
    IQuorum,
    ISequencedClient,
    ISequencedDocumentMessage,
    ISequencedProposal,
    IServiceConfiguration,
    ISignalClient,
    ISignalMessage,
    ISnapshotTree,
    ITree,
    ITreeEntry,
    IVersion,
    MessageType,
    TreeEntry,
    ISummaryTree,
    IPendingProposal,
} from "@fluidframework/protocol-definitions";
import {
    ChildLogger,
    EventEmitterWithErrorHandling,
    PerformanceEvent,
    raiseConnectedEvent,
    TelemetryLogger,
} from "@fluidframework/telemetry-utils";
import { Audience } from "./audience";
import { ContainerContext } from "./containerContext";
import { debug } from "./debug";
import { IConnectionArgs, DeltaManager, ReconnectMode } from "./deltaManager";
import { DeltaManagerProxy } from "./deltaManagerProxy";
import { Loader, RelativeLoader } from "./loader";
import { pkgVersion } from "./packageVersion";
import { PrefetchDocumentStorageService } from "./prefetchDocumentStorageService";
import { parseUrl, convertProtocolAndAppSummaryToSnapshotTree } from "./utils";
import { RetriableDocumentStorageService } from "./retriableDocumentStorageService";

const detachedContainerRefSeqNumber = 0;

interface ILocalSequencedClient extends ISequencedClient {
    shouldHaveLeft?: boolean;
}

export enum RetryFor {
    DeltaStream,
    DeltaStorage,
    Storage,
}

export interface IContainerConfig {
    resolvedUrl?: IResolvedUrl;
    canReconnect?: boolean;
    originalRequest?: IRequest;
    id?: string;
}

export enum ConnectionState {
    /**
     * The document is no longer connected to the delta server
     */
    Disconnected,

    /**
     * The document has an inbound connection but is still pending for outbound deltas
     */
    Connecting,

    /**
     * The document is fully connected
     */
    Connected,
}

/**
 * Waits until container connects to delta storage and gets up-to-date
 * Useful when resolving URIs and hitting 404, due to container being loaded from (stale) snapshot and not being
 * up to date. Host may chose to wait in such case and retry resolving URI.
 * Warning: Will wait infinitely for connection to establish if there is no connection.
 * May result in deadlock if Container.setAutoReconnect(false) is called and never switched back to auto-reconnect.
 * @returns true: container is up to date, it processed all the ops that were know at the time of first connection
 *          false: storage does not provide indication of how far the client is. Container processed
 *          all the ops known to it, but it maybe still behind.
 */
export async function waitContainerToCatchUp(container: Container) {
    // Make sure we stop waiting if container is closed.
    if (container.closed) {
        throw new Error("Container is closed");
    }

    return new Promise<boolean>((accept, reject) => {
        const deltaManager = container.deltaManager;

        container.on("closed", reject);

        const waitForOps = () => {
            assert(container.connectionState !== ConnectionState.Disconnected);
            const hasCheckpointSequenceNumber = deltaManager.hasCheckpointSequenceNumber;

            const connectionOpSeqNumber = deltaManager.lastKnownSeqNumber;
            if (deltaManager.lastSequenceNumber === connectionOpSeqNumber) {
                accept(hasCheckpointSequenceNumber);
                return;
            }
            const callbackOps = (message) => {
                if (connectionOpSeqNumber <= message.sequenceNumber) {
                    accept(hasCheckpointSequenceNumber);
                    deltaManager.off("op", callbackOps);
                }
            };
            deltaManager.on("op", callbackOps);
        };

        if (container.connectionState !== ConnectionState.Disconnected) {
            waitForOps();
            return;
        }

        const callback = () => {
            deltaManager.off("connect", callback);
            waitForOps();
        };
        deltaManager.on("connect", callback);

        container.resume();
    });
}

export class Container extends EventEmitterWithErrorHandling<IContainerEvents> implements IContainer {
    public static version = "^0.1.0";

    /**
     * Load an existing container.
     */
    public static async load(
        id: string,
        loader: Loader,
        request: IRequest,
        resolvedUrl: IFluidResolvedUrl,
    ): Promise<Container> {
        const [, docId] = id.split("/");
        const container = new Container(
            loader,
            {
                originalRequest: request,
                id: decodeURI(docId),
                resolvedUrl,
                canReconnect: !(request.headers?.[LoaderHeader.reconnect] === false),
            });

        return PerformanceEvent.timedExecAsync(container.logger, { eventName: "Load" }, async (event) => {
            return new Promise<Container>((res, rej) => {
                const version = request.headers?.[LoaderHeader.version];
                const pause = request.headers?.[LoaderHeader.pause];

                const onClosed = (err?: ICriticalContainerError) => {
                    // Depending where error happens, we can be attempting to connect to web socket
                    // and continuously retrying (consider offline mode)
                    // Host has no container to close, so it's prudent to do it here
                    const error = err ?? CreateContainerError("Container closed without an error");
                    container.close(error);
                    rej(error);
                };
                container.on("closed", onClosed);

                container.load(version, pause === true)
                    .finally(() => {
                        container.removeListener("closed", onClosed);
                    })
                    .then((props) => {
                        event.end(props);
                        res(container);
                    },
                        (error) => {
                            const err = CreateContainerError(error);
                            onClosed(err);
                        });
            });
        });
    }

    /**
     * Create a new container in a detached state.
     */
    public static async createDetached(
        loader: Loader,
        codeDetails: IFluidCodeDetails,
    ): Promise<Container> {
        const container = new Container(
            loader,
            {});
        await container.createDetached(codeDetails);
        return container;
    }

    /**
     * Create a new container in a detached state that is initialized with a
     * snapshot from a previous detached container.
     */
    public static async rehydrateDetachedFromSnapshot(
        loader: Loader,
        snapshot: ISnapshotTree,
    ): Promise<Container> {
        const container = new Container(
            loader,
            {});
        await container.rehydrateDetachedFromSnapshot(snapshot);
        return container;
    }

    public subLogger: TelemetryLogger;

    // Tells if container can reconnect on losing fist connection
    // If false, container gets closed on loss of connection.
    private readonly _canReconnect: boolean = true;

    private readonly logger: ITelemetryLogger;

    private pendingClientId: string | undefined;
    private loaded = false;
    private _attachState = AttachState.Detached;

    // Active chaincode and associated runtime
    private _storageService: IDocumentStorageService | undefined;
    private retriableStorageService: RetriableDocumentStorageService | undefined;
    private get storageService() {
        if (this._storageService === undefined) {
            throw new Error("Attempted to access storageService before it was defined");
        }
        return this._storageService;
    }
    private blobsCacheStorageService: IDocumentStorageService | undefined;

    private _clientId: string | undefined;
    private _id: string | undefined;
    private originalRequest: IRequest | undefined;
    private readonly _deltaManager: DeltaManager;
    private _existing: boolean | undefined;
    private service: IDocumentService | undefined;
    private _connectionState = ConnectionState.Disconnected;
    private readonly _audience: Audience;
    private deltaStorageDelay: number = 0;
    private deltaStreamDelay: number = 0;
    private storageDelay: number = 0;

    private _context: ContainerContext | undefined;
    private get context() {
        if (this._context === undefined) {
            throw new Error("Attempted to access context before it was defined");
        }
        return this._context;
    }
    private _protocolHandler: ProtocolOpHandler | undefined;
    private get protocolHandler() {
        if (this._protocolHandler === undefined) {
            throw new Error("Attempted to access protocolHandler before it was defined");
        }
        return this._protocolHandler;
    }

    private resumedOpProcessingAfterLoad = false;
    private firstConnection = true;
    private manualReconnectInProgress = false;
    private readonly connectionTransitionTimes: number[] = [];
    private messageCountAfterDisconnection: number = 0;
    private _loadedFromVersion: IVersion | undefined;
    private _resolvedUrl: IResolvedUrl | undefined;
    private cachedAttachSummary: ISummaryTree | undefined;
    private attachInProgress = false;

    private lastVisible: number | undefined;

    private _closed = false;

    public get IFluidRouter(): IFluidRouter { return this; }

    public get resolvedUrl(): IResolvedUrl | undefined {
        return this._resolvedUrl;
    }

    public get loadedFromVersion(): IVersion | undefined {
        return this._loadedFromVersion;
    }

    /**
     * {@inheritDoc DeltaManager.readonly}
     */
    public get readonly() {
        return this._deltaManager.readonly;
    }

    /**
     * {@inheritDoc DeltaManager.readonlyPermissions}
     */
    public get readonlyPermissions() {
        return this._deltaManager.readonlyPermissions;
    }

    /**
     * {@inheritDoc DeltaManager.forceReadonly}
     */
    public forceReadonly(readonly: boolean) {
        this._deltaManager.forceReadonly(readonly);
    }

    public get closed(): boolean {
        return this._closed;
    }

    public get id(): string {
        return this._id ?? "";
    }

    public get deltaManager(): IDeltaManager<ISequencedDocumentMessage, IDocumentMessage> {
        return this._deltaManager;
    }

    public get connectionState(): ConnectionState {
        return this._connectionState;
    }

    public get connected(): boolean {
        return this.connectionState === ConnectionState.Connected;
    }

    /**
     * Service configuration details. If running in offline mode will be undefined otherwise will contain service
     * configuration details returned as part of the initial connection.
     */
    public get serviceConfiguration(): IServiceConfiguration | undefined {
        return this._deltaManager.serviceConfiguration;
    }

    /**
     * The server provided id of the client.
     * Set once this.connected is true, otherwise undefined
     */
    public get clientId(): string | undefined {
        return this._clientId;
    }

    /**
     * The server provided claims of the client.
     * Set once this.connected is true, otherwise undefined
     */
    public get scopes(): string[] | undefined {
        return this._deltaManager.scopes;
    }

    public get clientDetails(): IClientDetails {
        return this._deltaManager.clientDetails;
    }

    /**
     * @deprecated use codeDetails
     */
    public get chaincodePackage(): IFluidCodeDetails | undefined {
        return this.codeDetails;
    }

    public get codeDetails(): IFluidCodeDetails | undefined {
        return this._context?.codeDetails ?? this.getCodeDetailsFromQuorum();
    }

    /**
     * Flag indicating whether the document already existed at the time of load
     */
    public get existing(): boolean | undefined {
        return this._existing;
    }

    /**
     * Retrieves the audience associated with the document
     */
    public get audience(): IAudience {
        return this._audience;
    }

    private get serviceFactory() {return this.loader.services.documentServiceFactory;}
    private get urlResolver() {return this.loader.services.urlResolver;}
    // eslint-disable-next-line @typescript-eslint/no-unsafe-return
    public get options() { return this.loader.services.options;}
    private get scope() { return this.loader.services.scope;}
    private get codeLoader() { return this.loader.services.codeLoader;}
    constructor(
        private readonly loader: Loader,
        config: IContainerConfig,
    ) {
        super();
        this._audience = new Audience();

        // Initialize from config
        this.originalRequest = config.originalRequest;
        this._id = config.id;
        this._resolvedUrl = config.resolvedUrl;
        if (config.canReconnect !== undefined) {
            this._canReconnect = config.canReconnect;
        }

        // Create logger for data stores to use
        const type = this.client.details.type;
        const interactive = this.client.details.capabilities.interactive;
        const clientType =
            `${interactive ? "interactive" : "noninteractive"}${type !== undefined && type !== "" ? `/${type}` : ""}`;
        // Need to use the property getter for docId because for detached flow we don't have the docId initially.
        // We assign the id later so property getter is used.
        this.subLogger = ChildLogger.create(
            loader.services.subLogger,
            undefined,
            {
                clientType, // Differentiating summarizer container from main container
                loaderVersion: pkgVersion,
                containerId: uuid(),
            },
            {
                docId: () => this.id,
                containerAttachState: () => this._attachState,
                containerLoaded: () => this.loaded,
            });

        // Prefix all events in this file with container-loader
        this.logger = ChildLogger.create(this.subLogger, "Container");

        this._deltaManager = this.createDeltaManager();

        // keep track of last time page was visible for telemetry
        if (typeof document === "object" && document !== null) {
            this.lastVisible = document.hidden ? performance.now() : undefined;
            document.addEventListener("visibilitychange", () => {
                if (document.hidden) {
                    this.lastVisible = performance.now();
                } else {
                    // settimeout so this will hopefully fire after disconnect event if being hidden caused it
                    setTimeout(() => this.lastVisible = undefined, 0);
                }
            });
        }
    }

    /**
     * Retrieves the quorum associated with the document
     */
    public getQuorum(): IQuorum {
        return this.protocolHandler.quorum;
    }

    public close(error?: ICriticalContainerError) {
        if (this._closed) {
            return;
        }
        this._closed = true;

        this._deltaManager.close(error);

        this.retriableStorageService?.dispose();

        this._protocolHandler?.close();

        this._context?.dispose(error !== undefined ? new Error(error.message) : undefined);

        assert(this.connectionState === ConnectionState.Disconnected, "disconnect event was not raised!");

        if (error !== undefined) {
            // Log current sequence number - useful if we have access to a file to understand better
            // what op caused trouble (if it's related to op processing).
            // Runtime may provide sequence number as part of error object - this may not match DeltaManager
            // knowledge as old ops are processed when data stores / DDS are re-hydrated when delay-loaded
            this.logger.sendErrorEvent(
                {
                    eventName: "ContainerClose",
                    sequenceNumber: error.sequenceNumber ?? this._deltaManager.lastSequenceNumber,
                },
                error,
            );
        } else {
            assert(this.loaded);
            this.logger.sendTelemetryEvent({ eventName: "ContainerClose" });
        }

        this.emit("closed", error);

        this.removeAllListeners();
    }

    public get attachState(): AttachState {
        return this._attachState;
    }

    public serialize(): string {
        assert(this.attachState === AttachState.Detached, "Should only be called in detached container");

        const appSummary: ISummaryTree = this.context.createSummary();
        const protocolSummary = this.protocolHandler.captureSummary();
        const snapshotTree = convertProtocolAndAppSummaryToSnapshotTree(protocolSummary, appSummary);
        return JSON.stringify(snapshotTree);
    }

    public async attach(request: IRequest): Promise<void> {
        assert(this.loaded, "not loaded");
        assert(!this.closed, "closed");

        // LoaderHeader.reconnect when set to false means we are allowing one connection,
        // but do not allow re-connections. This is not very meaningful for attach process,
        // plus this._canReconnect is provided to DeltaManager in constructor, so it's a bit too late.
        // It might be useful to have an option to never connect, i.e. create file and close container,
        // but that's a new feature to implement, not clear if we want to use same property for that.
        assert(!(request.headers?.[LoaderHeader.reconnect] === false), "reconnect");

        // If container is already attached or attach is in progress, return.
        if (this._attachState === AttachState.Attached || this.attachInProgress) {
            return;
        }

        this.attachInProgress = true;
        try {
            assert(this.deltaManager.inbound.length === 0, "Inbound queue should be empty when attaching");
            // Only take a summary if the container is in detached state, otherwise we could have local changes.
            // In failed attach call, we would already have a summary cached.
            if (this._attachState === AttachState.Detached) {
                // 0.24 back-compat attachingBeforeSummary
                if (this.context.runtimeVersion === undefined || this.context.runtimeVersion < "0.25") {
                    this._attachState = AttachState.Attaching;
                    this.emit("attaching");
                }
                // Get the document state post attach - possibly can just call attach but we need to change the
                // semantics around what the attach means as far as async code goes.
                const appSummary: ISummaryTree = this.context.createSummary();
                if (this.protocolHandler === undefined) {
                    throw new Error("Protocol Handler is undefined");
                }
                const protocolSummary = this.protocolHandler.captureSummary();
                this.cachedAttachSummary = combineAppAndProtocolSummary(appSummary, protocolSummary);

                // Set the state as attaching as we are starting the process of attaching container.
                // This should be fired after taking the summary because it is the place where we are
                // starting to attach the container to storage.
                // Also, this should only be fired in detached container.
                if (this.context.runtimeVersion !== undefined && this.context.runtimeVersion >= "0.25") {
                    this._attachState = AttachState.Attaching;
                    this.emit("attaching");
                }
            }
            assert(!!this.cachedAttachSummary,
                "Summary should be there either by this attach call or previous attach call!!");

            if (request.headers?.[DriverHeader.createNew] === undefined) {
                request.headers = {
                    ...request.headers,
                    [DriverHeader.createNew]: {},
                };
            }

            const createNewResolvedUrl = await this.urlResolver.resolve(request);
            ensureFluidResolvedUrl(createNewResolvedUrl);
            // Actually go and create the resolved document
            if (this.service === undefined) {
                this.service = await this.serviceFactory.createContainer(
                    this.cachedAttachSummary,
                    createNewResolvedUrl,
                    this.subLogger,
                );
            }
            const resolvedUrl = this.service.resolvedUrl;
            ensureFluidResolvedUrl(resolvedUrl);
            this._resolvedUrl = resolvedUrl;
            const url = await this.getAbsoluteUrl("");
            assert(url !== undefined, "Container url undefined");
            this.originalRequest = { url };
            const parsedUrl = parseUrl(resolvedUrl.url);
            if (parsedUrl === undefined) {
                throw new Error("Unable to parse Url");
            }

            this.loader.cacheContainer(this, request, parsedUrl);

            const [, docId] = parsedUrl.id.split("/");
            this._id = decodeURI(docId);

            if (this._storageService === undefined) {
                this._storageService = await this.getDocumentStorageService();
            }

            // This we can probably just pass the storage service to the blob manager - although ideally
            // there just isn't a blob manager
            this._attachState = AttachState.Attached;
            this.emit("attached");
            this.cachedAttachSummary = undefined;

            // Propagate current connection state through the system.
            this.propagateConnectionState();
            this.resumeInternal({ fetchOpsFromStorage: false, reason: "createDetached" });
        } finally {
            this.attachInProgress = false;
        }
    }

    public async request(path: IRequest): Promise<IResponse> {
        return PerformanceEvent.timedExecAsync(this.logger, { eventName: "Request" }, async () => {
            return this.context.request(path);
        });
    }

    public async snapshot(tagMessage: string, fullTree: boolean = false): Promise<void> {
        // Only snapshot once a code quorum has been established
        if (!this.protocolHandler.quorum.has("code") && !this.protocolHandler.quorum.has("code2")) {
            this.logger.sendTelemetryEvent({ eventName: "SkipSnapshot" });
            return;
        }

        // Stop inbound message processing while we complete the snapshot
        try {
            await this.deltaManager.inbound.systemPause();
            await this.snapshotCore(tagMessage, fullTree);
        } catch (ex) {
            this.logger.logException({ eventName: "SnapshotExceptionError" }, ex);
            throw ex;
        } finally {
            this.deltaManager.inbound.systemResume();
        }
    }

    public setAutoReconnect(reconnect: boolean) {
        if (reconnect && this.closed) {
            throw new Error("Attempting to setAutoReconnect() a closed DeltaManager");
        }

        this._deltaManager.setAutomaticReconnect(reconnect);

        this.logger.sendTelemetryEvent({
            eventName: reconnect ? "AutoReconnectEnabled" : "AutoReconnectDisabled",
            connectionMode: this._deltaManager.connectionMode,
            connectionState: ConnectionState[this.connectionState],
        });

        // If container state is not attached and resumed, then don't connect to delta stream. Also don't set the
        // manual reconnection flag to true as we haven't made the initial connection yet.
        if (reconnect && this._attachState === AttachState.Attached && this.resumedOpProcessingAfterLoad) {
            if (this._connectionState === ConnectionState.Disconnected) {
                // Only track this as a manual reconnection if we are truly the ones kicking it off.
                this.manualReconnectInProgress = true;
            }

            // Ensure connection to web socket
            this.connectToDeltaStream({ reason: "autoReconnect" }).catch((error) => {
                // All errors are reported through events ("error" / "disconnected") and telemetry in DeltaManager
                // So there shouldn't be a need to record error here.
                // But we have number of cases where reconnects do not happen, and no errors are recorded, so
                // adding this log point for easier diagnostics
                this.logger.sendTelemetryEvent({ eventName: "setAutoReconnectError" }, error);
            });
        }
    }

    public resume() {
        this.resumeInternal();
    }

    protected resumeInternal(args: IConnectionArgs = {}) {
        if (this.closed) {
            throw new Error("Attempting to setAutoReconnect() a closed DeltaManager");
        }

        // Resume processing ops
        if (!this.resumedOpProcessingAfterLoad) {
            this.resumedOpProcessingAfterLoad = true;
            this._deltaManager.inbound.resume();
            this._deltaManager.outbound.resume();
            this._deltaManager.inboundSignal.resume();
        }

        // Ensure connection to web socket
        // All errors are reported through events ("error" / "disconnected") and telemetry in DeltaManager
        this.connectToDeltaStream(args).catch(() => { });
    }

    public get storage(): IDocumentStorageService | undefined {
        return this.blobsCacheStorageService ?? this._storageService;
    }

    /**
     * Raise non-critical error to host. Calling this API will not close container.
     * For critical errors, please call Container.close(error).
     * @param error - an error to raise
     */
    public raiseContainerWarning(warning: ContainerWarning) {
        // Some "warning" events come from outside the container and are logged
        // elsewhere (e.g. summarizing container). We shouldn't log these here.
        if ((warning as any).logged !== true) {
            this.logContainerError(warning);
        }
        this.emit("warning", warning);
    }

    public cancelDelayInfo(retryEndpoint: RetryFor) {
        if (retryEndpoint === RetryFor.DeltaStorage) {
            this.deltaStorageDelay = 0;
        } else if (retryEndpoint === RetryFor.DeltaStream) {
            this.deltaStreamDelay = 0;
        } else {
            this.storageDelay = 0;
        }
    }

    public emitDelayInfo(
        retryEndpoint: RetryFor,
        delaySeconds: number,
        error: ICriticalContainerError,
    ) {
        if (retryEndpoint === RetryFor.DeltaStorage) {
            this.deltaStorageDelay = delaySeconds;
        } else if (retryEndpoint === RetryFor.DeltaStream) {
            this.deltaStreamDelay = delaySeconds;
        } else {
            this.storageDelay = delaySeconds;
        }

        const delayTime = Math.max(this.deltaStorageDelay, this.deltaStreamDelay, this.storageDelay);
        if (delayTime > 0) {
            const throttlingError: IThrottlingWarning = {
                errorType: ContainerErrorType.throttlingError,
                message: `Service busy/throttled: ${error.message}`,
                retryAfterSeconds: delayTime,
            };
            this.raiseContainerWarning(throttlingError);
        }
    }

    public async reloadContext(): Promise<void> {
        return this.reloadContextCore().catch((error) => {
            this.close(CreateContainerError(error));
            throw error;
        });
    }

    public hasNullRuntime() {
        return this.context.hasNullRuntime();
    }

    public async getAbsoluteUrl(relativeUrl: string): Promise<string | undefined> {
        if (this.resolvedUrl === undefined) {
            return undefined;
        }

        // TODO: Remove support for legacy requestUrl in 0.20
        const legacyResolver = this.urlResolver as {
            requestUrl?(resolvedUrl: IResolvedUrl, request: IRequest): Promise<IResponse>;

            getAbsoluteUrl?(
                resolvedUrl: IResolvedUrl,
                relativeUrl: string,
            ): Promise<string>;
        };

        if (legacyResolver.getAbsoluteUrl !== undefined) {
            return this.urlResolver.getAbsoluteUrl(
                this.resolvedUrl,
                relativeUrl,
                this._context?.codeDetails);
        }

        if (legacyResolver.requestUrl !== undefined) {
            const response = await legacyResolver.requestUrl(
                this.resolvedUrl,
                { url: relativeUrl });

            if (response.status === 200) {
                return response.value as string;
            }
            throw new Error(response.value);
        }

        throw new Error("Url Resolver does not support creating urls");
    }

    public async proposeCodeDetails(codeDetails: IFluidCodeDetails) {
        if (!isFluidCodeDetails(codeDetails)) {
            throw new Error("Provided codeDetails are not IFluidCodeDetails");
        }

        if (this.codeLoader.IFluidCodeDetailsComparer) {
            const comparision = await this.codeLoader.IFluidCodeDetailsComparer.compare(
                codeDetails,
                this.getCodeDetailsFromQuorum());
            if (comparision !== undefined && comparision <= 0) {
                throw new Error("Proposed code details should be greater than the current");
            }
        }

        return this.getQuorum().propose("code", codeDetails)
            .then(()=>true)
            .catch(()=>false);
    }

    private async reloadContextCore(): Promise<void> {
        const codeDetails = this.getCodeDetailsFromQuorum();

        await Promise.all([
            this.deltaManager.inbound.systemPause(),
            this.deltaManager.inboundSignal.systemPause()]);

        if (await this.context.satisfies(codeDetails) === true) {
            this.deltaManager.inbound.systemResume();
            this.deltaManager.inboundSignal.systemResume();
            return;
        }

        const previousContextState = await this.context.snapshotRuntimeState();
        this.context.dispose(new Error("ContextDisposedForReload"));

        // don't fire this event if we are transitioning from a null runtime to a real runtime
        // with detached container we no longer need the null runtime, but for legacy
        // reasons need to keep it around (old documents without summary before code proposal).
        // client's shouldn't need to care about this transition, as it is a implementation detail.
        // if we didn't do this check, the clients would need to do it themselves,
        // which would futher spread the usage of the hasNullRuntime property
        // making it harder to deprecate.
        if (!this.hasNullRuntime()) {
            this.emit("contextDisposed", codeDetails, this.context?.codeDetails);
        }
        if (this.closed) {
            return;
        }
        let snapshot: ISnapshotTree | undefined;
        const blobs = new Map();
        if (previousContextState.snapshot !== undefined) {
            snapshot = await buildSnapshotTree(previousContextState.snapshot.entries, blobs);

            /**
             * Should be removed / updated after issue #2914 is fixed.
             * There are currently two scenarios where this is called:
             * 1. When a new code proposal is accepted - This should be set to true before `this.loadContext` is
             * called which creates and loads the ContainerRuntime. This is because for "read" mode clients this
             * flag is false which causes ContainerRuntime to create the internal components again.
             * 2. When the first client connects in "write" mode - This happens when a client does not create the
             * Container in detached mode. In this case, when the code proposal is accepted, we come here and we
             * need to create the internal data stores in ContainerRuntime.
             * Once we move to using detached container everywhere, this can move outside this block.
             */
            this._existing = true;
        }

        if (blobs.size > 0) {
            this.blobsCacheStorageService =
                new BlobCacheStorageService(this.storageService, Promise.resolve(blobs));
        }
        const attributes: IDocumentAttributes = {
            branch: this.id,
            minimumSequenceNumber: this._deltaManager.minimumSequenceNumber,
            sequenceNumber: this._deltaManager.lastSequenceNumber,
            term: this._deltaManager.referenceTerm,
        };

        await this.loadContext(codeDetails, attributes, snapshot, previousContextState);

        this.deltaManager.inbound.systemResume();
        this.deltaManager.inboundSignal.systemResume();
    }

    private async snapshotCore(tagMessage: string, fullTree: boolean = false) {
        // Snapshots base document state and currently running context
        const root = this.snapshotBase();
        const dataStoreEntries = await this.context.snapshot(tagMessage, fullTree);

        // And then combine
        if (dataStoreEntries !== null) {
            root.entries.push(...dataStoreEntries.entries);
        }

        // Generate base snapshot message
        const deltaDetails =
            `${this._deltaManager.lastSequenceNumber}:${this._deltaManager.minimumSequenceNumber}`;
        const message = `Commit @${deltaDetails} ${tagMessage}`;

        // Pull in the prior version and snapshot tree to store against
        const lastVersion = await this.getVersion(this.id);

        const parents = lastVersion !== undefined ? [lastVersion.id] : [];

        // Write the full snapshot
        return this.storageService.write(root, parents, message, "");
    }

    private snapshotBase(): ITree {
        const entries: ITreeEntry[] = [];

        const quorumSnapshot = this.protocolHandler.quorum.snapshot();
        entries.push({
            mode: FileMode.File,
            path: "quorumMembers",
            type: TreeEntry.Blob,
            value: {
                contents: JSON.stringify(quorumSnapshot.members),
                encoding: "utf-8",
            },
        });
        entries.push({
            mode: FileMode.File,
            path: "quorumProposals",
            type: TreeEntry.Blob,
            value: {
                contents: JSON.stringify(quorumSnapshot.proposals),
                encoding: "utf-8",
            },
        });
        entries.push({
            mode: FileMode.File,
            path: "quorumValues",
            type: TreeEntry.Blob,
            value: {
                contents: JSON.stringify(quorumSnapshot.values),
                encoding: "utf-8",
            },
        });

        // Save attributes for the document
        const documentAttributes = {
            branch: this.id,
            minimumSequenceNumber: this._deltaManager.minimumSequenceNumber,
            sequenceNumber: this._deltaManager.lastSequenceNumber,
            term: this._deltaManager.referenceTerm,
        };
        entries.push({
            mode: FileMode.File,
            path: ".attributes",
            type: TreeEntry.Blob,
            value: {
                contents: JSON.stringify(documentAttributes),
                encoding: "utf-8",
            },
        });

        // Output the tree
        const root: ITree = {
            entries,
            id: null,
        };

        return root;
    }

    private async getVersion(version: string): Promise<IVersion | undefined> {
        const versions = await this.storageService.getVersions(version, 1);
        return versions[0];
    }

    private recordConnectStartTime() {
        if (this.connectionTransitionTimes[ConnectionState.Disconnected] === undefined) {
            this.connectionTransitionTimes[ConnectionState.Disconnected] = performance.now();
        }
    }

    private async connectToDeltaStream(args: IConnectionArgs = {}) {
        this.recordConnectStartTime();

        // All agents need "write" access, including summarizer.
        if (!this._canReconnect || !this.client.details.capabilities.interactive) {
            args.mode = "write";
        }

        return this._deltaManager.connect(args);
    }

    /**
     * Load container.
     *
     * @param specifiedVersion - one of the following
     *   - null: use ops, no snapshots
     *   - undefined - fetch latest snapshot
     *   - otherwise, version sha to load snapshot
     * @param pause - start the container in a paused state
     */
    private async load(specifiedVersion: string | null | undefined, pause: boolean) {
        if (this._resolvedUrl === undefined) {
            throw new Error("Attempting to load without a resolved url");
        }
        this.service = await this.serviceFactory.createDocumentService(this._resolvedUrl, this.subLogger);

        let startConnectionP: Promise<IConnectionDetails> | undefined;

        // Ideally we always connect as "read" by default.
        // Currently that works with SPO & r11s, because we get "write" connection when connecting to non-existing file.
        // We should not rely on it by (one of them will address the issue, but we need to address both)
        // 1) switching create new flow to one where we create file by posting snapshot
        // 2) Fixing quorum workflows (have retry logic)
        // That all said, "read" does not work with memorylicious workflows (that opens two simultaneous
        // connections to same file) in two ways:
        // A) creation flow breaks (as one of the clients "sees" file as existing, and hits #2 above)
        // B) Once file is created, transition from view-only connection to write does not work - some bugs to be fixed.
        const connectionArgs: IConnectionArgs = { mode: "write" };

        // Start websocket connection as soon as possible. Note that there is no op handler attached yet, but the
        // DeltaManager is resilient to this and will wait to start processing ops until after it is attached.
        if (!pause) {
            startConnectionP = this.connectToDeltaStream(connectionArgs);
            startConnectionP.catch((error) => { });
        }

        this._storageService = await this.getDocumentStorageService();
        this._attachState = AttachState.Attached;

        // Fetch specified snapshot, but intentionally do not load from snapshot if specifiedVersion is null
        const maybeSnapshotTree = specifiedVersion === null ? undefined
            : await this.fetchSnapshotTree(specifiedVersion);

        const attributes = await this.getDocumentAttributes(this.storageService, maybeSnapshotTree);

        // Attach op handlers to start processing ops
        this.attachDeltaManagerOpHandler(attributes);

        // ...load in the existing quorum
        // Initialize the protocol handler
        const protocolHandlerP =
            this.loadAndInitializeProtocolState(attributes, this.storageService, maybeSnapshotTree);

        let loadDetailsP: Promise<void>;

        // Initialize document details - if loading a snapshot use that - otherwise we need to wait on
        // the initial details
        if (maybeSnapshotTree !== undefined) {
            this._existing = true;
            loadDetailsP = Promise.resolve();
        } else {
            if (startConnectionP === undefined) {
                startConnectionP = this.connectToDeltaStream(connectionArgs);
            }
            // Intentionally don't .catch on this promise - we'll let any error throw below in the await.
            loadDetailsP = startConnectionP.then((details) => {
                this._existing = details.existing;
            });
        }

        // LoadContext directly requires protocolHandler to be ready, and eventually calls
        // instantiateRuntime which will want to know existing state.  Wait for these promises to finish.
        [this._protocolHandler] = await Promise.all([protocolHandlerP, loadDetailsP]);

        const codeDetails = this.getCodeDetailsFromQuorum();
        await this.loadContext(codeDetails, attributes, maybeSnapshotTree);

        // Propagate current connection state through the system.
        this.propagateConnectionState();

        if (!pause) {
            this.resume();
        }

        // Internal context is fully loaded at this point
        this.loaded = true;

        return {
            existing: this._existing,
            sequenceNumber: attributes.sequenceNumber,
            version: maybeSnapshotTree?.id ?? undefined,
        };
    }

    private async createDetached(source: IFluidCodeDetails) {
        if (!isFluidCodeDetails(source)) {
            this.logger.send({
                    eventName: "DetachCreateNotIFluidCodeDetails",
                    category: "warning",
            });
        }
        const attributes: IDocumentAttributes = {
            branch: "",
            sequenceNumber: detachedContainerRefSeqNumber,
            term: 1,
            minimumSequenceNumber: 0,
        };

        // Seed the base quorum to be an empty list with a code quorum set
        const committedCodeProposal: ICommittedProposal = {
            key: "code",
            value: source,
            approvalSequenceNumber: 0,
            commitSequenceNumber: 0,
            sequenceNumber: 0,
        };

        const members: [string, ISequencedClient][] = [];
        const proposals: [number, ISequencedProposal, string[]][] = [];
        const values: [string, ICommittedProposal][] = [["code", committedCodeProposal]];

        this.attachDeltaManagerOpHandler(attributes);

        // We know this is create detached flow without snapshot.
        this._existing = false;

        // Need to just seed the source data in the code quorum. Quorum itself is empty
        this._protocolHandler = this.initializeProtocolState(
            attributes,
            members,
            proposals,
            values);

        // The load context - given we seeded the quorum - will be great
        await this.createDetachedContext(attributes);

        this.propagateConnectionState();

        this.loaded = true;
    }

    private async rehydrateDetachedFromSnapshot(snapshotTree: ISnapshotTree) {
        const attributes = await this.getDocumentAttributes(undefined, snapshotTree);
        assert(attributes.sequenceNumber === 0, "Seq number in detached container should be 0!!");
        this.attachDeltaManagerOpHandler(attributes);

        // We know this is create detached flow with snapshot.
        this._existing = true;

        // ...load in the existing quorum
        // Initialize the protocol handler
        this._protocolHandler =
            await this.loadAndInitializeProtocolState(attributes, undefined, snapshotTree);

        await this.createDetachedContext(attributes, snapshotTree);

        this.loaded = true;

        this.propagateConnectionState();
    }

    private async getDocumentStorageService(): Promise<IDocumentStorageService> {
        if (this.service === undefined) {
            throw new Error("Not attached");
        }
        let service = await this.service.connectToStorage();

        // Enable prefetching for the service unless it has a caching policy set otherwise:
<<<<<<< HEAD
        const prefetchStorageService = new PrefetchDocumentStorageService(storageService);
        if (this.service.policies?.caching === LoaderCachingPolicy.NoCaching) {
            prefetchStorageService.stopPrefetch();
=======
        if (this.service.policies?.caching !== LoaderCachingPolicy.NoCaching) {
            service = new PrefetchDocumentStorageService(service);
>>>>>>> 17ea8df7
        }

        this.retriableStorageService = new RetriableDocumentStorageService(prefetchStorageService, this);
        return this.retriableStorageService;
    }

    private async getDocumentAttributes(
        storage: IDocumentStorageService | undefined,
        tree: ISnapshotTree | undefined,
    ): Promise<IDocumentAttributes> {
        if (tree === undefined) {
            return {
                branch: this.id,
                minimumSequenceNumber: 0,
                sequenceNumber: 0,
                term: 1,
            };
        }

        // Back-compat: old docs would have ".attributes" instead of "attributes"
        const attributesHash = ".protocol" in tree.trees
            ? tree.trees[".protocol"].blobs.attributes
            : tree.blobs[".attributes"];

        const attributes = storage !== undefined ? await readAndParse<IDocumentAttributes>(storage, attributesHash)
            : readAndParseFromBlobs<IDocumentAttributes>(tree.trees[".protocol"].blobs, attributesHash);

        // Back-compat for older summaries with no term
        if (attributes.term === undefined) {
            attributes.term = 1;
        }

        return attributes;
    }

    private async loadAndInitializeProtocolState(
        attributes: IDocumentAttributes,
        storage: IDocumentStorageService | undefined,
        snapshot: ISnapshotTree | undefined,
    ): Promise<ProtocolOpHandler> {
        let members: [string, ISequencedClient][] = [];
        let proposals: [number, ISequencedProposal, string[]][] = [];
        let values: [string, any][] = [];

        if (snapshot !== undefined) {
            const baseTree = ".protocol" in snapshot.trees ? snapshot.trees[".protocol"] : snapshot;
            if (storage !== undefined) {
                [members, proposals, values] = await Promise.all([
                    readAndParse<[string, ISequencedClient][]>(storage, baseTree.blobs.quorumMembers),
                    readAndParse<[number, ISequencedProposal, string[]][]>(storage, baseTree.blobs.quorumProposals),
                    readAndParse<[string, ICommittedProposal][]>(storage, baseTree.blobs.quorumValues),
                ]);
            } else {
                members = readAndParseFromBlobs<[string, ISequencedClient][]>(snapshot.trees[".protocol"].blobs,
                    baseTree.blobs.quorumMembers);
                proposals = readAndParseFromBlobs<[number, ISequencedProposal, string[]][]>(
                    snapshot.trees[".protocol"].blobs, baseTree.blobs.quorumProposals);
                values = readAndParseFromBlobs<[string, ICommittedProposal][]>(snapshot.trees[".protocol"].blobs,
                    baseTree.blobs.quorumValues);
            }
        }

        const protocolHandler = this.initializeProtocolState(
            attributes,
            members,
            proposals,
            values);

        return protocolHandler;
    }

    private initializeProtocolState(
        attributes: IDocumentAttributes,
        members: [string, ISequencedClient][],
        proposals: [number, ISequencedProposal, string[]][],
        values: [string, any][],
    ): ProtocolOpHandler {
        const protocol = new ProtocolOpHandler(
            attributes.branch,
            attributes.minimumSequenceNumber,
            attributes.sequenceNumber,
            attributes.term,
            members,
            proposals,
            values,
            (key, value) => this.submitMessage(MessageType.Propose, { key, value }),
            (sequenceNumber) => this.submitMessage(MessageType.Reject, sequenceNumber));

        const protocolLogger = ChildLogger.create(this.subLogger, "ProtocolHandler");

        protocol.quorum.on("error", (error) => {
            protocolLogger.sendErrorEvent(error);
        });

        // Track membership changes and update connection state accordingly
        protocol.quorum.on("addMember", (clientId, details) => {
            // This is the only one that requires the pending client ID
            if (clientId === this.pendingClientId) {
                this.setConnectionState(ConnectionState.Connected);
            }
        });

        protocol.quorum.on("removeMember", (clientId) => {
            if (clientId === this._clientId) {
                this._deltaManager.updateQuorumLeave();
            }
        });

        protocol.quorum.on("addProposal",(proposal: IPendingProposal) => {
            if (proposal.key === "code" || proposal.key === "code2") {
                this.emit("codeDetailsProposed", proposal.value, proposal);
            }
        });

        protocol.quorum.on(
            "approveProposal",
            (sequenceNumber, key, value) => {
                debug(`approved ${key}`);
                if (key === "code" || key === "code2") {
                    debug(`codeProposal ${JSON.stringify(value)}`);
                    if (!isFluidCodeDetails(value)) {
                        this.logger.send({
                                eventName: "CodeProposalNotIFluidCodeDetails",
                                category: "warning",
                        });
                    }
                    // eslint-disable-next-line @typescript-eslint/no-floating-promises
                    this.reloadContext();
                }
            });

        return protocol;
    }

    private getCodeDetailsFromQuorum(): IFluidCodeDetails {
        const quorum = this.protocolHandler.quorum;

        let pkg = quorum.get("code");

        // Back compat
        if (pkg === undefined) {
            pkg = quorum.get("code2");
        }

        return pkg as IFluidCodeDetails;
    }

    private get client(): IClient {
        const client: IClient = this.options?.client !== undefined
            ? (this.options.client as IClient)
            : {
                details: {
                    capabilities: { interactive: true },
                },
                mode: "read", // default reconnection mode on lost connection / connection error
                permission: [],
                scopes: [],
                user: { id: "" },
            };

        // Client info from headers overrides client info from loader options
        const headerClientDetails = this.originalRequest?.headers?.[LoaderHeader.clientDetails];

        if (headerClientDetails !== undefined) {
            merge(client.details, headerClientDetails);
        }

        return client;
    }

    private createDeltaManager() {
        const deltaManager = new DeltaManager(
            () => this.service,
            this.client,
            ChildLogger.create(this.subLogger, "DeltaManager"),
            this._canReconnect,
            this,
        );

        deltaManager.on("connect", (details: IConnectionDetails, opsBehind?: number) => {
            const oldState = this._connectionState;
            this._connectionState = ConnectionState.Connecting;

            // Stash the clientID to detect when transitioning from connecting (socket.io channel open) to connected
            // (have received the join message for the client ID)
            // This is especially important in the reconnect case. It's possible there could be outstanding
            // ops sent by this client, so we should keep the old client id until we see our own client's
            // join message. after we see the join message for out new connection with our new client id,
            // we know there can no longer be outstanding ops that we sent with the previous client id.
            this.pendingClientId = details.clientId;

            this.emit("connect", opsBehind);

            // Report telemetry after we set client id!
            this.logConnectionStateChangeTelemetry(ConnectionState.Connecting, oldState);

            // Check if we already processed our own join op through delta storage!
            // we are fetching ops from storage in parallel to connecting to ordering service
            // Given async processes, it's possible that we have already processed our own join message before
            // connection was fully established.
            // Note that we might be still initializing quorum - connection is established proactively on load!
            if ((this._protocolHandler !== undefined && this._protocolHandler.quorum.has(details.clientId))
                    || deltaManager.connectionMode === "read") {
                this.setConnectionState(ConnectionState.Connected);
            }

            // Back-compat for new client and old server.
            this._audience.clear();

            for (const priorClient of details.initialClients ?? []) {
                this._audience.addMember(priorClient.clientId, priorClient.client);
            }
        });

        deltaManager.on("disconnect", (reason: string) => {
            this.manualReconnectInProgress = false;
            this.setConnectionState(ConnectionState.Disconnected, reason);
        });

        deltaManager.on("readonly", (readonly) => {
            this.emit("readonly", readonly);
        });

        return deltaManager;
    }

    private attachDeltaManagerOpHandler(attributes: IDocumentAttributes): void {
        this._deltaManager.on("closed", (error?: ICriticalContainerError) => {
            this.close(error);
        });

        // If we're the outer frame, do we want to do this?
        // Begin fetching any pending deltas once we know the base sequence #. Can this fail?
        // It seems like something, like reconnection, that we would want to retry but otherwise allow
        // the document to load
        this._deltaManager.attachOpHandler(
            attributes.minimumSequenceNumber,
            attributes.sequenceNumber,
            attributes.term ?? 1,
            {
                process: (message) => this.processRemoteMessage(message),
                processSignal: (message) => {
                    this.processSignal(message);
                },
            });
    }

    private logConnectionStateChangeTelemetry(
        value: ConnectionState,
        oldState: ConnectionState,
        reason?: string) {
        // Log actual event
        const time = performance.now();
        this.connectionTransitionTimes[value] = time;
        const duration = time - this.connectionTransitionTimes[oldState];

        let durationFromDisconnected: number | undefined;
        let connectionMode: string | undefined;
        let connectionInitiationReason: string | undefined;
        let autoReconnect: ReconnectMode | undefined;
        let checkpointSequenceNumber: number | undefined;
        let sequenceNumber: number | undefined;
        let opsBehind: number | undefined;
        if (value === ConnectionState.Disconnected) {
            autoReconnect = this._deltaManager.reconnectMode;
        } else {
            connectionMode = this._deltaManager.connectionMode;
            sequenceNumber = this.deltaManager.lastSequenceNumber;
            if (value === ConnectionState.Connected) {
                durationFromDisconnected = time - this.connectionTransitionTimes[ConnectionState.Disconnected];
                durationFromDisconnected = TelemetryLogger.formatTick(durationFromDisconnected);
            } else {
                // This info is of most interest on establishing connection only.
                checkpointSequenceNumber = this.deltaManager.lastKnownSeqNumber;
                if (this.deltaManager.hasCheckpointSequenceNumber) {
                    opsBehind = checkpointSequenceNumber - sequenceNumber;
                }
            }
            if (this.firstConnection) {
                connectionInitiationReason = "InitialConnect";
            } else if (this.manualReconnectInProgress) {
                connectionInitiationReason = "ManualReconnect";
            } else {
                connectionInitiationReason = "AutoReconnect";
            }
        }

        this.logger.sendPerformanceEvent({
            eventName: `ConnectionStateChange_${ConnectionState[value]}`,
            from: ConnectionState[oldState],
            duration,
            durationFromDisconnected,
            reason,
            connectionInitiationReason,
            socketDocumentId: this._deltaManager.socketDocumentId,
            pendingClientId: this.pendingClientId,
            clientId: this.clientId,
            connectionMode,
            autoReconnect,
            opsBehind,
            online: OnlineStatus[isOnline()],
            lastVisible: this.lastVisible !== undefined ? performance.now() - this.lastVisible : undefined,
            checkpointSequenceNumber,
            sequenceNumber,
        });

        if (value === ConnectionState.Connected) {
            this.firstConnection = false;
            this.manualReconnectInProgress = false;
        }
    }

    private setConnectionState(value: ConnectionState.Disconnected, reason: string);
    private setConnectionState(value: ConnectionState.Connecting | ConnectionState.Connected);
    private setConnectionState(
        value: ConnectionState,
        reason?: string) {
        assert(value !== ConnectionState.Connecting);
        if (this.connectionState === value) {
            // Already in the desired state - exit early
            this.logger.sendErrorEvent({ eventName: "setConnectionStateSame", value });
            return;
        }

        const oldState = this._connectionState;
        this._connectionState = value;

        if (value === ConnectionState.Connected) {
            // Mark our old client should have left in the quorum if it's still there
            if (this._clientId !== undefined) {
                const client: ILocalSequencedClient | undefined =
                    this._protocolHandler?.quorum.getMember(this._clientId);
                if (client !== undefined) {
                    client.shouldHaveLeft = true;
                }
            }
            this._clientId = this.pendingClientId;
            this._deltaManager.updateQuorumJoin();
        } else if (value === ConnectionState.Disconnected) {
            // Important as we process our own joinSession message through delta request
            this.pendingClientId = undefined;
        }

        if (this.loaded) {
            this.propagateConnectionState();
        }

        // Report telemetry after we set client id!
        this.logConnectionStateChangeTelemetry(value, oldState, reason);
    }

    private propagateConnectionState() {
        const logOpsOnReconnect: boolean =
            this._connectionState === ConnectionState.Connected &&
            !this.firstConnection &&
            this._deltaManager.connectionMode === "write";
        if (logOpsOnReconnect) {
            this.messageCountAfterDisconnection = 0;
        }

        const state = this._connectionState === ConnectionState.Connected;
        if (!this.context.disposed) {
            this.context.setConnectionState(state, this.clientId);
        }
        this.protocolHandler.quorum.setConnectionState(state, this.clientId);
        raiseConnectedEvent(this.logger, this, state, this.clientId);

        if (logOpsOnReconnect) {
            this.logger.sendTelemetryEvent(
                { eventName: "OpsSentOnReconnect", count: this.messageCountAfterDisconnection });
        }
    }

    private submitContainerMessage(type: MessageType, contents: any, batch?: boolean, metadata?: any): number {
        const outboundMessageType: string = type;
        switch (outboundMessageType) {
            case MessageType.Operation:
            case MessageType.RemoteHelp:
            case MessageType.Summarize:
                break;
            default:
                this.close(CreateContainerError(`Runtime can't send arbitrary message type: ${type}`));
                return -1;
        }
        return this.submitMessage(type, contents, batch, metadata);
    }

    private submitMessage(type: MessageType, contents: any, batch?: boolean, metadata?: any): number {
        if (this.connectionState !== ConnectionState.Connected) {
            this.logger.sendErrorEvent({ eventName: "SubmitMessageWithNoConnection", type });
            return -1;
        }

        this.messageCountAfterDisconnection += 1;
        return this._deltaManager.submit(type, contents, batch, metadata);
    }

    private processRemoteMessage(message: ISequencedDocumentMessage): IProcessMessageResult {
        // Check and report if we're getting messages from a clientId that we previously
        // flagged as shouldHaveLeft, or from a client that's not in the quorum but should be
        if (message.clientId != null) {
            let errorMsg: string | undefined;
            const client: ILocalSequencedClient | undefined =
                this.getQuorum().getMember(message.clientId);
            if (client === undefined && message.type !== MessageType.ClientJoin) {
                errorMsg = "messageClientIdMissingFromQuorum";
            } else if (client?.shouldHaveLeft === true) {
                errorMsg = "messageClientIdShouldHaveLeft";
            }
            if (errorMsg !== undefined) {
                const error = new GenericError(
                    errorMsg,
                    {
                        clientId: this._clientId,
                        messageClientId: message.clientId,
                        sequenceNumber: message.sequenceNumber,
                        clientSequenceNumber: message.clientSequenceNumber,
                    },
                );
                this.close(CreateContainerError(error));
            }
        }

        const local = this._clientId === message.clientId;

        // Forward non system messages to the loaded runtime for processing
        if (!isSystemMessage(message)) {
            this.context.process(message, local, undefined);
        }

        // Allow the protocol handler to process the message
        const result = this.protocolHandler.processMessage(message, local);

        this.emit("op", message);

        return result;
    }

    private submitSignal(message: any) {
        this._deltaManager.submitSignal(JSON.stringify(message));
    }

    private processSignal(message: ISignalMessage) {
        // No clientId indicates a system signal message.
        if (message.clientId === null) {
            const innerContent = message.content as { content: any; type: string };
            if (innerContent.type === MessageType.ClientJoin) {
                const newClient = innerContent.content as ISignalClient;
                this._audience.addMember(newClient.clientId, newClient.client);
            } else if (innerContent.type === MessageType.ClientLeave) {
                const leftClientId = innerContent.content as string;
                this._audience.removeMember(leftClientId);
            }
        } else {
            const local = this._clientId === message.clientId;
            this.context.processSignal(message, local);
        }
    }

    /**
     * Get the most recent snapshot, or a specific version.
     * @param specifiedVersion - The specific version of the snapshot to retrieve
     * @returns The snapshot requested, or the latest snapshot if no version was specified
     */
    private async fetchSnapshotTree(specifiedVersion?: string): Promise<ISnapshotTree | undefined> {
        const version = await this.getVersion(specifiedVersion ?? this.id);

        if (version !== undefined) {
            this._loadedFromVersion = version;
            return await this.storageService.getSnapshotTree(version) ?? undefined;
        } else if (specifiedVersion !== undefined) {
            // We should have a defined version to load from if specified version requested
            this.logger.sendErrorEvent({ eventName: "NoVersionFoundWhenSpecified", specifiedVersion });
        }

        return undefined;
    }

    private async loadContext(
        codeDetails: IFluidCodeDetails,
        attributes: IDocumentAttributes,
        snapshot?: ISnapshotTree,
        previousRuntimeState: IRuntimeState = {},
    ) {
        assert(this._context?.disposed !== false, "Existing context not disposed");
        // The relative loader will proxy requests to '/' to the loader itself assuming no non-cache flags
        // are set. Global requests will still go directly to the loader
        const loader = new RelativeLoader(this.loader, () => this.originalRequest);
        const previousCodeDetails = this._context?.codeDetails;
        this._context = await ContainerContext.createOrLoad(
            this,
            this.scope,
            this.codeLoader,
            codeDetails,
            snapshot,
            attributes,
            new DeltaManagerProxy(this._deltaManager),
            new QuorumProxy(this.protocolHandler.quorum),
            loader,
            (warning: ContainerWarning) => this.raiseContainerWarning(warning),
            (type, contents, batch, metadata) => this.submitContainerMessage(type, contents, batch, metadata),
            (message) => this.submitSignal(message),
            async (message) => this.snapshot(message),
            (error?: ICriticalContainerError) => this.close(error),
            Container.version,
            previousRuntimeState,
        );

        loader.resolveContainer(this);
        this.emit("contextChanged", codeDetails, previousCodeDetails);
    }

    /**
     * Creates a new, unattached container context
     */
    private async createDetachedContext(attributes: IDocumentAttributes, snapshot?: ISnapshotTree) {
        const codeDetails = this.getCodeDetailsFromQuorum();
        if (codeDetails === undefined) {
            throw new Error("pkg should be provided in create flow!!");
        }

        await this.loadContext(codeDetails, attributes, snapshot);
    }

    // Please avoid calling it directly.
    // raiseContainerWarning() is the right flow for most cases
    private logContainerError(warning: ContainerWarning) {
        this.logger.sendErrorEvent({ eventName: "ContainerWarning" }, warning);
    }
}<|MERGE_RESOLUTION|>--- conflicted
+++ resolved
@@ -1188,17 +1188,11 @@
         let service = await this.service.connectToStorage();
 
         // Enable prefetching for the service unless it has a caching policy set otherwise:
-<<<<<<< HEAD
-        const prefetchStorageService = new PrefetchDocumentStorageService(storageService);
-        if (this.service.policies?.caching === LoaderCachingPolicy.NoCaching) {
-            prefetchStorageService.stopPrefetch();
-=======
         if (this.service.policies?.caching !== LoaderCachingPolicy.NoCaching) {
             service = new PrefetchDocumentStorageService(service);
->>>>>>> 17ea8df7
-        }
-
-        this.retriableStorageService = new RetriableDocumentStorageService(prefetchStorageService, this);
+        }
+
+        this.retriableStorageService = new RetriableDocumentStorageService(service, this);
         return this.retriableStorageService;
     }
 
