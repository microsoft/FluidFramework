--- conflicted
+++ resolved
@@ -28,12 +28,9 @@
     ContainerWarning,
     AttachState,
     IThrottlingWarning,
-<<<<<<< HEAD
     IPendingLocalState,
-=======
     ReadOnlyInfo,
     ILoaderOptions,
->>>>>>> 10c629aa
 } from "@fluidframework/container-definitions";
 import { CreateContainerError, DataCorruptionError } from "@fluidframework/container-utils";
 import {
@@ -282,13 +279,8 @@
      */
     public static async load(
         loader: Loader,
-<<<<<<< HEAD
-        request: IRequest,
-        resolvedUrl: IFluidResolvedUrl,
+        loadOptions: IContainerLoadOptions,
         pendingLocalState?: unknown,
-=======
-        loadOptions: IContainerLoadOptions,
->>>>>>> 10c629aa
     ): Promise<Container> {
         const container = new Container(
             loader,
@@ -302,14 +294,9 @@
 
         return PerformanceEvent.timedExecAsync(container.logger, { eventName: "Load" }, async (event) => {
             return new Promise<Container>((res, rej) => {
-<<<<<<< HEAD
-                const version = request.headers?.[LoaderHeader.version];
+                const version = loadOptions.version;
                 // always load unpaused with pending ops
-                const pause = pendingLocalState !== undefined ? false : request.headers?.[LoaderHeader.pause];
-=======
-                const version = loadOptions.version;
-                const pause = loadOptions.pause;
->>>>>>> 10c629aa
+                const pause = pendingLocalState !== undefined ? false : loadOptions.pause;
 
                 const onClosed = (err?: ICriticalContainerError) => {
                     // Depending where error happens, we can be attempting to connect to web socket
@@ -1856,14 +1843,11 @@
             (error?: ICriticalContainerError) => this.close(error),
             Container.version,
             previousRuntimeState,
-<<<<<<< HEAD
-            pendingLocalState,
-=======
             (dirty: boolean) => {
                 this._dirtyContainer = dirty;
                 this.emit(dirty ? dirtyContainerEvent : savedContainerEvent);
             },
->>>>>>> 10c629aa
+            pendingLocalState,
         );
 
         loader.resolveContainer(this);
