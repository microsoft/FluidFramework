/*!
 * Copyright (c) Microsoft Corporation and contributors. All rights reserved.
 * Licensed under the MIT License.
 */

// eslint-disable-next-line import/no-internal-modules
import merge from "lodash/merge";
import { v4 as uuid } from "uuid";
import {
	ITelemetryLogger,
	ITelemetryProperties,
	TelemetryEventCategory,
} from "@fluidframework/common-definitions";
import { assert, performance, unreachableCase } from "@fluidframework/common-utils";
import { IRequest, IResponse, IFluidRouter, FluidObject } from "@fluidframework/core-interfaces";
import {
	IAudience,
	IConnectionDetailsInternal,
	IContainer,
	IContainerEvents,
	IDeltaManager,
	ICriticalContainerError,
	ContainerWarning,
	AttachState,
	IThrottlingWarning,
	ReadOnlyInfo,
	IContainerLoadMode,
	IFluidCodeDetails,
	isFluidCodeDetails,
	IBatchMessage,
} from "@fluidframework/container-definitions";
import { GenericError, UsageError } from "@fluidframework/container-utils";
import {
	IDocumentService,
	IDocumentStorageService,
	IFluidResolvedUrl,
	IResolvedUrl,
} from "@fluidframework/driver-definitions";
import {
	readAndParse,
	OnlineStatus,
	isOnline,
	combineAppAndProtocolSummary,
	runWithRetry,
<<<<<<< HEAD
=======
	isFluidResolvedUrl,
	isCombinedAppAndProtocolSummary,
>>>>>>> daaad5a9
} from "@fluidframework/driver-utils";
import { IQuorumSnapshot } from "@fluidframework/protocol-base";
import {
	IClient,
	IClientConfiguration,
	IClientDetails,
	ICommittedProposal,
	IDocumentAttributes,
	IDocumentMessage,
	IProtocolState,
	IQuorumClients,
	IQuorumProposals,
	ISequencedClient,
	ISequencedDocumentMessage,
	ISequencedProposal,
	ISignalMessage,
	ISnapshotTree,
	ISummaryContent,
	ISummaryTree,
	IVersion,
	MessageType,
	SummaryType,
} from "@fluidframework/protocol-definitions";
import {
	ChildLogger,
	EventEmitterWithErrorHandling,
	PerformanceEvent,
	raiseConnectedEvent,
	TelemetryLogger,
	connectedEventName,
	normalizeError,
	MonitoringContext,
	loggerToMonitoringContext,
	wrapError,
} from "@fluidframework/telemetry-utils";
import { Audience } from "./audience";
import { ContainerContext } from "./containerContext";
import { ReconnectMode, IConnectionManagerFactoryArgs, getPackageName } from "./contracts";
import { DeltaManager, IConnectionArgs } from "./deltaManager";
import { DeltaManagerProxy } from "./deltaManagerProxy";
import { ILoaderOptions, Loader, RelativeLoader } from "./loader";
import { pkgVersion } from "./packageVersion";
import { ContainerStorageAdapter } from "./containerStorageAdapter";
import { IConnectionStateHandler, createConnectionStateHandler } from "./connectionStateHandler";
import { getProtocolSnapshotTree, getSnapshotTreeFromSerializedContainer } from "./utils";
import {
	initQuorumValuesFromCodeDetails,
	getCodeDetailsFromQuorumValues,
	QuorumProxy,
} from "./quorum";
import { CollabWindowTracker } from "./collabWindowTracker";
import { ConnectionManager } from "./connectionManager";
import { ConnectionState } from "./connectionState";
import { IProtocolHandler, ProtocolHandler, ProtocolHandlerBuilder } from "./protocol";

const detachedContainerRefSeqNumber = 0;

const dirtyContainerEvent = "dirty";
const savedContainerEvent = "saved";

export interface IContainerLoadOptions {
	/**
	 * Disables the Container from reconnecting if false, allows reconnect otherwise.
	 */
	canReconnect?: boolean;
	/**
	 * Client details provided in the override will be merged over the default client.
	 */
	clientDetailsOverride?: IClientDetails;
	resolvedUrl: IFluidResolvedUrl;
	/**
	 * Control which snapshot version to load from.  See IParsedUrl for detailed information.
	 */
	version: string | undefined;
	/**
	 * Loads the Container in paused state if true, unpaused otherwise.
	 */
	loadMode?: IContainerLoadMode;
}

export interface IContainerConfig {
	resolvedUrl?: IFluidResolvedUrl;
	canReconnect?: boolean;
	/**
	 * Client details provided in the override will be merged over the default client.
	 */
	clientDetailsOverride?: IClientDetails;
	/**
	 * Serialized state from a previous instance of this container
	 */
	serializedContainerState?: IPendingContainerState;
}

/**
 * Waits until container connects to delta storage and gets up-to-date.
 *
 * Useful when resolving URIs and hitting 404, due to container being loaded from (stale) snapshot and not being
 * up to date. Host may chose to wait in such case and retry resolving URI.
 *
 * Warning: Will wait infinitely for connection to establish if there is no connection.
 * May result in deadlock if Container.disconnect() is called and never followed by a call to Container.connect().
 *
 * @returns `true`: container is up to date, it processed all the ops that were know at the time of first connection.
 *
 * `false`: storage does not provide indication of how far the client is. Container processed all the ops known to it,
 * but it maybe still behind.
 *
 * @throws an error beginning with `"Container closed"` if the container is closed before it catches up.
 */
export async function waitContainerToCatchUp(container: IContainer) {
	// Make sure we stop waiting if container is closed.
	if (container.closed) {
		throw new UsageError("waitContainerToCatchUp: Container closed");
	}

	return new Promise<boolean>((resolve, reject) => {
		const deltaManager = container.deltaManager;

		const closedCallback = (err?: ICriticalContainerError | undefined) => {
			container.off("closed", closedCallback);
			const baseMessage = "Container closed while waiting to catch up";
			reject(
				err !== undefined
					? wrapError(
							err,
							(innerMessage) => new GenericError(`${baseMessage}: ${innerMessage}`),
					  )
					: new GenericError(baseMessage),
			);
		};
		container.on("closed", closedCallback);

		// Depending on config, transition to "connected" state may include the guarantee
		// that all known ops have been processed.  If so, we may introduce additional wait here.
		// Waiting for "connected" state in either case gets us at least to our own Join op
		// which is a reasonable approximation of "caught up"
		const waitForOps = () => {
			assert(
				container.connectionState === ConnectionState.CatchingUp ||
					container.connectionState === ConnectionState.Connected,
				0x0cd /* "Container disconnected while waiting for ops!" */,
			);
			const hasCheckpointSequenceNumber = deltaManager.hasCheckpointSequenceNumber;

			const connectionOpSeqNumber = deltaManager.lastKnownSeqNumber;
			assert(
				deltaManager.lastSequenceNumber <= connectionOpSeqNumber,
				0x266 /* "lastKnownSeqNumber should never be below last processed sequence number" */,
			);
			if (deltaManager.lastSequenceNumber === connectionOpSeqNumber) {
				container.off("closed", closedCallback);
				resolve(hasCheckpointSequenceNumber);
				return;
			}
			const callbackOps = (message: ISequencedDocumentMessage) => {
				if (connectionOpSeqNumber <= message.sequenceNumber) {
					container.off("closed", closedCallback);
					resolve(hasCheckpointSequenceNumber);
					deltaManager.off("op", callbackOps);
				}
			};
			deltaManager.on("op", callbackOps);
		};

		// We can leverage DeltaManager's "connect" event here and test for ConnectionState.Disconnected
		// But that works only if service provides us checkPointSequenceNumber
		// Our internal testing is based on R11S that does not, but almost all tests connect as "write" and
		// use this function to catch up, so leveraging our own join op as a fence/barrier
		if (container.connectionState === ConnectionState.Connected) {
			waitForOps();
			return;
		}

		const callback = () => {
			container.off(connectedEventName, callback);
			waitForOps();
		};
		container.on(connectedEventName, callback);

		if (container.connectionState === ConnectionState.Disconnected) {
			container.connect();
		}
	});
}

const getCodeProposal =
	// eslint-disable-next-line @typescript-eslint/no-unsafe-return
	(quorum: IQuorumProposals) => quorum.get("code") ?? quorum.get("code2");

/**
 * Helper function to report to telemetry cases where operation takes longer than expected (200ms)
 * @param logger - logger to use
 * @param eventName - event name
 * @param action - functor to call and measure
 */
export async function ReportIfTooLong(
	logger: ITelemetryLogger,
	eventName: string,
	action: () => Promise<ITelemetryProperties>,
) {
	const event = PerformanceEvent.start(logger, { eventName });
	const props = await action();
	if (event.duration > 200) {
		event.end(props);
	}
}

/**
 * State saved by a container at close time, to be used to load a new instance
 * of the container to the same state
 */
export interface IPendingContainerState {
	pendingRuntimeState: unknown;
	url: string;
	protocol: IProtocolState;
	term: number;
	clientId?: string;
}

const summarizerClientType = "summarizer";

/**
 * @deprecated - In the next release Container will no longer be exported, IContainer should be used in its place.
 */
export class Container
	extends EventEmitterWithErrorHandling<IContainerEvents>
	implements IContainer
{
	public static version = "^0.1.0";

	/**
	 * Load an existing container.
	 */
	public static async load(
		loader: Loader,
		loadOptions: IContainerLoadOptions,
		pendingLocalState?: IPendingContainerState,
		protocolHandlerBuilder?: ProtocolHandlerBuilder,
	): Promise<Container> {
		const container = new Container(
			loader,
			{
				clientDetailsOverride: loadOptions.clientDetailsOverride,
				resolvedUrl: loadOptions.resolvedUrl,
				canReconnect: loadOptions.canReconnect,
				serializedContainerState: pendingLocalState,
			},
			protocolHandlerBuilder,
		);

		return PerformanceEvent.timedExecAsync(
			container.mc.logger,
			{ eventName: "Load" },
			async (event) =>
				new Promise<Container>((resolve, reject) => {
					const version = loadOptions.version;

					const defaultMode: IContainerLoadMode = { opsBeforeReturn: "cached" };
					// if we have pendingLocalState, anything we cached is not useful and we shouldn't wait for connection
					// to return container, so ignore this value and use undefined for opsBeforeReturn
					const mode: IContainerLoadMode = pendingLocalState
						? { ...(loadOptions.loadMode ?? defaultMode), opsBeforeReturn: undefined }
						: loadOptions.loadMode ?? defaultMode;

					const onClosed = (err?: ICriticalContainerError) => {
						// pre-0.58 error message: containerClosedWithoutErrorDuringLoad
						reject(
							err ?? new GenericError("Container closed without error during load"),
						);
					};
					container.on("closed", onClosed);

					container
						.load(version, mode, loadOptions.resolvedUrl, pendingLocalState)
						.finally(() => {
							container.removeListener("closed", onClosed);
						})
						.then(
							(props) => {
								event.end({ ...props, ...loadOptions.loadMode });
								resolve(container);
							},
							(error) => {
								const err = normalizeError(error);
								// Depending where error happens, we can be attempting to connect to web socket
								// and continuously retrying (consider offline mode)
								// Host has no container to close, so it's prudent to do it here
								container.close(err);
								onClosed(err);
							},
						);
				}),
			{ start: true, end: true, cancel: "generic" },
		);
	}

	/**
	 * Create a new container in a detached state.
	 */
	public static async createDetached(
		loader: Loader,
		codeDetails: IFluidCodeDetails,
		protocolHandlerBuilder?: ProtocolHandlerBuilder,
	): Promise<Container> {
		const container = new Container(loader, {}, protocolHandlerBuilder);

		return PerformanceEvent.timedExecAsync(
			container.mc.logger,
			{ eventName: "CreateDetached" },
			async (_event) => {
				await container.createDetached(codeDetails);
				return container;
			},
			{ start: true, end: true, cancel: "generic" },
		);
	}

	/**
	 * Create a new container in a detached state that is initialized with a
	 * snapshot from a previous detached container.
	 */
	public static async rehydrateDetachedFromSnapshot(
		loader: Loader,
		snapshot: string,
		protocolHandlerBuilder?: ProtocolHandlerBuilder,
	): Promise<Container> {
		const container = new Container(loader, {}, protocolHandlerBuilder);

		return PerformanceEvent.timedExecAsync(
			container.mc.logger,
			{ eventName: "RehydrateDetachedFromSnapshot" },
			async (_event) => {
				const deserializedSummary = JSON.parse(snapshot) as ISummaryTree;
				await container.rehydrateDetachedFromSnapshot(deserializedSummary);
				return container;
			},
			{ start: true, end: true, cancel: "generic" },
		);
	}

	public subLogger: TelemetryLogger;

	// Tells if container can reconnect on losing fist connection
	// If false, container gets closed on loss of connection.
	private readonly _canReconnect: boolean = true;

	private readonly mc: MonitoringContext;

	/**
	 * Lifecycle state of the container, used mainly to prevent re-entrancy and telemetry
	 *
	 * States are allowed to progress to further states:
	 * "loading" - "loaded" - "closing" - "disposing" - "closed" - "disposed"
	 *
	 * For example, moving from "closed" to "disposing" is not allowed since it is an earlier state.
	 *
	 * loading: Container has been created, but is not yet in normal/loaded state
	 * loaded: Container is in normal/loaded state
	 * closing: Container has started closing process (for re-entrancy prevention)
	 * disposing: Container has started disposing process (for re-entrancy prevention)
	 * closed: Container has closed
	 * disposed: Container has been disposed
	 */
	private _lifecycleState:
		| "loading"
		| "loaded"
		| "closing"
		| "disposing"
		| "closed"
		| "disposed" = "loading";

	private setLoaded() {
		// It's conceivable the container could be closed when this is called
		// Only transition states if currently loading
		if (this._lifecycleState === "loading") {
			// Propagate current connection state through the system.
			this.propagateConnectionState(true /* initial transition */);
			this._lifecycleState = "loaded";
		}
	}

	public get closed(): boolean {
		return (
			this._lifecycleState === "closing" ||
			this._lifecycleState === "closed" ||
			this._lifecycleState === "disposing" ||
			this._lifecycleState === "disposed"
		);
	}

	private _attachState = AttachState.Detached;

	private readonly storageAdapter: ContainerStorageAdapter;
	public get storage(): IDocumentStorageService {
		return this.storageAdapter;
	}

	private readonly clientDetailsOverride: IClientDetails | undefined;
	private readonly _deltaManager: DeltaManager<ConnectionManager>;
	private service: IDocumentService | undefined;

	private _context: ContainerContext | undefined;
	private get context() {
		if (this._context === undefined) {
			throw new GenericError("Attempted to access context before it was defined");
		}
		return this._context;
	}
	private _protocolHandler: IProtocolHandler | undefined;
	private get protocolHandler() {
		if (this._protocolHandler === undefined) {
			throw new Error("Attempted to access protocolHandler before it was defined");
		}
		return this._protocolHandler;
	}

	/** During initialization we pause the inbound queues. We track this state to ensure we only call resume once */
	private inboundQueuePausedFromInit = true;
	private firstConnection = true;
	private readonly connectionTransitionTimes: number[] = [];
	private messageCountAfterDisconnection: number = 0;
	private _loadedFromVersion: IVersion | undefined;
	private attachStarted = false;
	private _dirtyContainer = false;

	private lastVisible: number | undefined;
	private readonly visibilityEventHandler: (() => void) | undefined;
	private readonly connectionStateHandler: IConnectionStateHandler;

	private setAutoReconnectTime = performance.now();

	private collabWindowTracker: CollabWindowTracker | undefined;

	private get connectionMode() {
		return this._deltaManager.connectionManager.connectionMode;
	}

	public get IFluidRouter(): IFluidRouter {
		return this;
	}

	public get resolvedUrl(): IResolvedUrl | undefined {
		return this.service?.resolvedUrl;
	}

	public get loadedFromVersion(): IVersion | undefined {
		return this._loadedFromVersion;
	}

	public get readOnlyInfo(): ReadOnlyInfo {
		return this._deltaManager.readOnlyInfo;
	}

	public get closeSignal(): AbortSignal {
		return this._deltaManager.closeAbortController.signal;
	}

	/**
	 * Tracks host requiring read-only mode.
	 */
	public forceReadonly(readonly: boolean) {
		this._deltaManager.connectionManager.forceReadonly(readonly);
	}

	public get deltaManager(): IDeltaManager<ISequencedDocumentMessage, IDocumentMessage> {
		return this._deltaManager;
	}

	public get connectionState(): ConnectionState {
		return this.connectionStateHandler.connectionState;
	}

	public get connected(): boolean {
		return this.connectionStateHandler.connectionState === ConnectionState.Connected;
	}

	/**
	 * Service configuration details. If running in offline mode will be undefined otherwise will contain service
	 * configuration details returned as part of the initial connection.
	 */
	public get serviceConfiguration(): IClientConfiguration | undefined {
		return this._deltaManager.serviceConfiguration;
	}

	private _clientId: string | undefined;

	/**
	 * The server provided id of the client.
	 * Set once this.connected is true, otherwise undefined
	 */
	public get clientId(): string | undefined {
		return this._clientId;
	}

	/**
	 * The server provided claims of the client.
	 * Set once this.connected is true, otherwise undefined
	 */
	public get scopes(): string[] | undefined {
		return this._deltaManager.connectionManager.scopes;
	}

	public get clientDetails(): IClientDetails {
		return this._deltaManager.clientDetails;
	}

	/**
	 * Get the code details that are currently specified for the container.
	 * @returns The current code details if any are specified, undefined if none are specified.
	 */
	public getSpecifiedCodeDetails(): IFluidCodeDetails | undefined {
		return this.getCodeDetailsFromQuorum();
	}

	/**
	 * Get the code details that were used to load the container.
	 * @returns The code details that were used to load the container if it is loaded, undefined if it is not yet
	 * loaded.
	 */
	public getLoadedCodeDetails(): IFluidCodeDetails | undefined {
		return this._context?.codeDetails;
	}

	/**
	 * Retrieves the audience associated with the document
	 */
	public get audience(): IAudience {
		return this.protocolHandler.audience;
	}

	/**
	 * Returns true if container is dirty.
	 * Which means data loss if container is closed at that same moment
	 * Most likely that happens when there is no network connection to Relay Service
	 */
	public get isDirty() {
		return this._dirtyContainer;
	}

	private get serviceFactory() {
		return this.loader.services.documentServiceFactory;
	}
	private get urlResolver() {
		return this.loader.services.urlResolver;
	}
	public readonly options: ILoaderOptions;
	private get scope() {
		return this.loader.services.scope;
	}
	private get codeLoader() {
		return this.loader.services.codeLoader;
	}

	/**
	 * {@inheritDoc @fluidframework/container-definitions#IContainer.entryPoint}
	 */
	public async getEntryPoint?(): Promise<FluidObject | undefined> {
		// Only the disposing/disposed lifecycle states should prevent access to the entryPoint; closing/closed should still
		// allow it since they mean a kind of read-only state for the Container.
		// Note that all 4 are lifecycle states but only 'closed' and 'disposed' are emitted as events.
		if (this._lifecycleState === "disposing" || this._lifecycleState === "disposed") {
			throw new UsageError("The container is disposing or disposed");
		}
		while (this._context === undefined) {
			await new Promise<void>((resolve, reject) => {
				const contextChangedHandler = () => {
					resolve();
					this.off("disposed", disposedHandler);
				};
				const disposedHandler = (error) => {
					reject(error ?? "The Container is disposed");
					this.off("contextChanged", contextChangedHandler);
				};
				this.once("contextChanged", contextChangedHandler);
				this.once("disposed", disposedHandler);
			});
			// The Promise above should only resolve (vs reject) if the 'contextChanged' event was emitted and that
			// should have set this._context; making sure.
			assert(
				this._context !== undefined,
				0x5a2 /* Context still not defined after contextChanged event */,
			);
		}
		// Disable lint rule for the sake of more complete stack traces
		// eslint-disable-next-line no-return-await
		return await this._context.getEntryPoint?.();
	}

	constructor(
		private readonly loader: Loader,
		config: IContainerConfig,
		private readonly protocolHandlerBuilder?: ProtocolHandlerBuilder,
	) {
		super((name, error) => {
			this.mc.logger.sendErrorEvent(
				{
					eventName: "ContainerEventHandlerException",
					name: typeof name === "string" ? name : undefined,
				},
				error,
			);
		});

		this.clientDetailsOverride = config.clientDetailsOverride;
		if (config.canReconnect !== undefined) {
			this._canReconnect = config.canReconnect;
		}

		// Create logger for data stores to use
		const type = this.client.details.type;
		const interactive = this.client.details.capabilities.interactive;
		const clientType = `${interactive ? "interactive" : "noninteractive"}${
			type !== undefined && type !== "" ? `/${type}` : ""
		}`;
		// Need to use the property getter for docId because for detached flow we don't have the docId initially.
		// We assign the id later so property getter is used.
		this.subLogger = ChildLogger.create(loader.services.subLogger, undefined, {
			all: {
				clientType, // Differentiating summarizer container from main container
				containerId: uuid(),
				docId: () => this.resolvedUrl?.id,
				containerAttachState: () => this._attachState,
				containerLifecycleState: () => this._lifecycleState,
				containerConnectionState: () => ConnectionState[this.connectionState],
				serializedContainer: config.serializedContainerState !== undefined,
			},
			// we need to be judicious with our logging here to avoid generating too much data
			// all data logged here should be broadly applicable, and not specific to a
			// specific error or class of errors
			error: {
				// load information to associate errors with the specific load point
				dmInitialSeqNumber: () => this._deltaManager?.initialSequenceNumber,
				dmLastProcessedSeqNumber: () => this._deltaManager?.lastSequenceNumber,
				dmLastKnownSeqNumber: () => this._deltaManager?.lastKnownSeqNumber,
				containerLoadedFromVersionId: () => this.loadedFromVersion?.id,
				containerLoadedFromVersionDate: () => this.loadedFromVersion?.date,
				// message information to associate errors with the specific execution state
				// dmLastMsqSeqNumber: if present, same as dmLastProcessedSeqNumber
				dmLastMsqSeqNumber: () => this.deltaManager?.lastMessage?.sequenceNumber,
				dmLastMsqSeqTimestamp: () => this.deltaManager?.lastMessage?.timestamp,
				dmLastMsqSeqClientId: () => this.deltaManager?.lastMessage?.clientId,
				dmLastMsgClientSeq: () => this.deltaManager?.lastMessage?.clientSequenceNumber,
				connectionStateDuration: () =>
					performance.now() - this.connectionTransitionTimes[this.connectionState],
			},
		});

		// Prefix all events in this file with container-loader
		this.mc = loggerToMonitoringContext(ChildLogger.create(this.subLogger, "Container"));

		this.options = {
			...this.loader.services.options,
		};

		this._deltaManager = this.createDeltaManager();

		this._clientId = config.serializedContainerState?.clientId;
		this.connectionStateHandler = createConnectionStateHandler(
			{
				logger: this.mc.logger,
				connectionStateChanged: (value, oldState, reason) => {
					if (value === ConnectionState.Connected) {
						this._clientId = this.connectionStateHandler.pendingClientId;
					}
					this.logConnectionStateChangeTelemetry(value, oldState, reason);
					if (this._lifecycleState === "loaded") {
						this.propagateConnectionState(
							false /* initial transition */,
							value === ConnectionState.Disconnected
								? reason
								: undefined /* disconnectedReason */,
						);
					}
				},
				shouldClientJoinWrite: () => this._deltaManager.connectionManager.shouldJoinWrite(),
				maxClientLeaveWaitTime: this.loader.services.options.maxClientLeaveWaitTime,
				logConnectionIssue: (
					eventName: string,
					category: TelemetryEventCategory,
					details?: ITelemetryProperties,
				) => {
					const mode = this.connectionMode;
					// We get here when socket does not receive any ops on "write" connection, including
					// its own join op.
					// Report issues only if we already loaded container - op processing is paused while container is loading,
					// so we always time-out processing of join op in cases where fetching snapshot takes a minute.
					// It's not a problem with op processing itself - such issues should be tracked as part of boot perf monitoring instead.
					this._deltaManager.logConnectionIssue({
						eventName,
						mode,
						category: this._lifecycleState === "loading" ? "generic" : category,
						duration:
							performance.now() -
							this.connectionTransitionTimes[ConnectionState.CatchingUp],
						...(details === undefined ? {} : { details: JSON.stringify(details) }),
					});

					// If this is "write" connection, it took too long to receive join op. But in most cases that's due
					// to very slow op fetches and we will eventually get there.
					// For "read" connections, we get here due to self join signal not arriving on time. We will need to
					// better understand when and why it may happen.
					// For now, attempt to recover by reconnecting. In future, maybe we can query relay service for
					// current state of audience.
					// Other possible recovery path - move to connected state (i.e. ConnectionStateHandler.joinOpTimer
					// to call this.applyForConnectedState("addMemberEvent") for "read" connections)
					if (mode === "read") {
						this.disconnect();
						this.connect();
					}
				},
			},
			this.deltaManager,
			this._clientId,
		);

		this.on(savedContainerEvent, () => {
			this.connectionStateHandler.containerSaved();
		});

		// We expose our storage publicly, so it's possible others may call uploadSummaryWithContext() with a
		// non-combined summary tree (in particular, ContainerRuntime.submitSummary).  We'll intercept those calls
		// using this callback and fix them up.
		const addProtocolSummaryIfMissing = (summaryTree: ISummaryTree) =>
			isCombinedAppAndProtocolSummary(summaryTree) === true
				? summaryTree
				: combineAppAndProtocolSummary(summaryTree, this.captureProtocolSummary());

		// Whether the combined summary tree has been forced on by either the loader option or the monitoring context.
		// Even if not forced on via this flag, combined summaries may still be enabled by service policy.
		const forceEnableSummarizeProtocolTree =
			this.mc.config.getBoolean("Fluid.Container.summarizeProtocolTree2") ??
			this.loader.services.options.summarizeProtocolTree;

		this.storageAdapter = new ContainerStorageAdapter(
			this.loader.services.detachedBlobStorage,
			this.mc.logger,
			addProtocolSummaryIfMissing,
			forceEnableSummarizeProtocolTree,
		);

		const isDomAvailable =
			typeof document === "object" &&
			document !== null &&
			typeof document.addEventListener === "function" &&
			document.addEventListener !== null;
		// keep track of last time page was visible for telemetry
		if (isDomAvailable) {
			this.lastVisible = document.hidden ? performance.now() : undefined;
			this.visibilityEventHandler = () => {
				if (document.hidden) {
					this.lastVisible = performance.now();
				} else {
					// settimeout so this will hopefully fire after disconnect event if being hidden caused it
					setTimeout(() => {
						this.lastVisible = undefined;
					}, 0);
				}
			};
			document.addEventListener("visibilitychange", this.visibilityEventHandler);
		}
	}

	/**
	 * Retrieves the quorum associated with the document
	 */
	public getQuorum(): IQuorumClients {
		return this.protocolHandler.quorum;
	}

	public dispose?(error?: ICriticalContainerError) {
		this._deltaManager.close(error, true /* doDispose */);
		this.verifyClosed();
	}

	public close(error?: ICriticalContainerError) {
		// 1. Ensure that close sequence is exactly the same no matter if it's initiated by host or by DeltaManager
		// 2. We need to ensure that we deliver disconnect event to runtime properly. See connectionStateChanged
		//    handler. We only deliver events if container fully loaded. Transitioning from "loading" ->
		//    "closing" will lose that info (can also solve by tracking extra state).
		this._deltaManager.close(error);
		this.verifyClosed();
	}

	private verifyClosed(): void {
		assert(
			this.connectionState === ConnectionState.Disconnected,
			0x0cf /* "disconnect event was not raised!" */,
		);

		assert(
			this._lifecycleState === "closed" || this._lifecycleState === "disposed",
			0x314 /* Container properly closed */,
		);
	}

	private closeCore(error?: ICriticalContainerError) {
		assert(!this.closed, 0x315 /* re-entrancy */);

		try {
			// Ensure that we raise all key events even if one of these throws
			try {
				// Raise event first, to ensure we capture _lifecycleState before transition.
				// This gives us a chance to know what errors happened on open vs. on fully loaded container.
				// Log generic events instead of error events if container is in loading state, as most errors are not really FF errors
				// which can pollute telemetry for real bugs
				this.mc.logger.sendTelemetryEvent(
					{
						eventName: "ContainerClose",
						category:
							this._lifecycleState !== "loading" && error !== undefined
								? "error"
								: "generic",
					},
					error,
				);

				this._lifecycleState = "closing";

				this._protocolHandler?.close();

				this.connectionStateHandler.dispose();

				this._context?.dispose(error !== undefined ? new Error(error.message) : undefined);

				this.storageAdapter.dispose();

				// Notify storage about critical errors. They may be due to disconnect between client & server knowledge
				// about file, like file being overwritten in storage, but client having stale local cache.
				// Driver need to ensure all caches are cleared on critical errors
				this.service?.dispose(error);
			} catch (exception) {
				this.mc.logger.sendErrorEvent({ eventName: "ContainerCloseException" }, exception);
			}

			this.emit("closed", error);

			if (this.visibilityEventHandler !== undefined) {
				document.removeEventListener("visibilitychange", this.visibilityEventHandler);
			}
		} finally {
			this._lifecycleState = "closed";
		}
	}

	private _disposed = false;
	private disposeCore(error?: ICriticalContainerError) {
		assert(!this._disposed, 0x54c /* Container already disposed */);
		this._disposed = true;

		try {
			// Ensure that we raise all key events even if one of these throws
			try {
				// Raise event first, to ensure we capture _lifecycleState before transition.
				// This gives us a chance to know what errors happened on open vs. on fully loaded container.
				this.mc.logger.sendTelemetryEvent(
					{
						eventName: "ContainerDispose",
						category: "generic",
					},
					error,
				);

				// ! Progressing from "closed" to "disposing" is not allowed
				if (this._lifecycleState !== "closed") {
					this._lifecycleState = "disposing";
				}

				this._protocolHandler?.close();

				this.connectionStateHandler.dispose();

				this._context?.dispose(error !== undefined ? new Error(error.message) : undefined);

				this.storageAdapter.dispose();

				// Notify storage about critical errors. They may be due to disconnect between client & server knowledge
				// about file, like file being overwritten in storage, but client having stale local cache.
				// Driver need to ensure all caches are cleared on critical errors
				this.service?.dispose(error);
			} catch (exception) {
				this.mc.logger.sendErrorEvent(
					{ eventName: "ContainerDisposeException" },
					exception,
				);
			}

			this.emit("disposed", error);

			this.removeAllListeners();
			if (this.visibilityEventHandler !== undefined) {
				document.removeEventListener("visibilitychange", this.visibilityEventHandler);
			}
		} finally {
			this._lifecycleState = "disposed";
		}
	}

	public closeAndGetPendingLocalState(): string {
		// runtime matches pending ops to successful ones by clientId and client seq num, so we need to close the
		// container at the same time we get pending state, otherwise this container could reconnect and resubmit with
		// a new clientId and a future container using stale pending state without the new clientId would resubmit them
		assert(
			this.attachState === AttachState.Attached,
			0x0d1 /* "Container should be attached before close" */,
		);
		assert(
			this.resolvedUrl !== undefined && this.resolvedUrl.type === "fluid",
			0x0d2 /* "resolved url should be valid Fluid url" */,
		);
		assert(!!this._protocolHandler, 0x2e3 /* "Must have a valid protocol handler instance" */);
		assert(
			this._protocolHandler.attributes.term !== undefined,
			0x37e /* Must have a valid protocol handler instance */,
		);
		const pendingState: IPendingContainerState = {
			pendingRuntimeState: this.context.getPendingLocalState(),
			url: this.resolvedUrl.url,
			protocol: this.protocolHandler.getProtocolState(),
			term: this._protocolHandler.attributes.term,
			clientId: this.clientId,
		};

		this.mc.logger.sendTelemetryEvent({ eventName: "CloseAndGetPendingLocalState" });

		// Only close here as method name suggests
		this.close();

		return JSON.stringify(pendingState);
	}

	public get attachState(): AttachState {
		return this._attachState;
	}

	public serialize(): string {
		assert(
			this.attachState === AttachState.Detached,
			0x0d3 /* "Should only be called in detached container" */,
		);

		const appSummary: ISummaryTree = this.context.createSummary();
		const protocolSummary = this.captureProtocolSummary();
		const combinedSummary = combineAppAndProtocolSummary(appSummary, protocolSummary);

		if (
			this.loader.services.detachedBlobStorage &&
			this.loader.services.detachedBlobStorage.size > 0
		) {
			combinedSummary.tree[".hasAttachmentBlobs"] = {
				type: SummaryType.Blob,
				content: "true",
			};
		}
		return JSON.stringify(combinedSummary);
	}

	public async attach(request: IRequest): Promise<void> {
		await PerformanceEvent.timedExecAsync(
			this.mc.logger,
			{ eventName: "Attach" },
			async () => {
				if (this._lifecycleState !== "loaded") {
					// pre-0.58 error message: containerNotValidForAttach
					throw new UsageError(
						`The Container is not in a valid state for attach [${this._lifecycleState}]`,
					);
				}

				// If container is already attached or attach is in progress, throw an error.
				assert(
					this._attachState === AttachState.Detached && !this.attachStarted,
					0x205 /* "attach() called more than once" */,
				);
				this.attachStarted = true;

				// If attachment blobs were uploaded in detached state we will go through a different attach flow
				const hasAttachmentBlobs =
					this.loader.services.detachedBlobStorage !== undefined &&
					this.loader.services.detachedBlobStorage.size > 0;

				try {
					assert(
						this.deltaManager.inbound.length === 0,
						0x0d6 /* "Inbound queue should be empty when attaching" */,
					);

					let summary: ISummaryTree;
					if (!hasAttachmentBlobs) {
						// Get the document state post attach - possibly can just call attach but we need to change the
						// semantics around what the attach means as far as async code goes.
						const appSummary: ISummaryTree = this.context.createSummary();
						const protocolSummary = this.captureProtocolSummary();
						summary = combineAppAndProtocolSummary(appSummary, protocolSummary);

						// Set the state as attaching as we are starting the process of attaching container.
						// This should be fired after taking the summary because it is the place where we are
						// starting to attach the container to storage.
						// Also, this should only be fired in detached container.
						this._attachState = AttachState.Attaching;
						this.context.notifyAttaching(
							getSnapshotTreeFromSerializedContainer(summary),
						);
					}

					// Actually go and create the resolved document
					if (this.service === undefined) {
						const createNewResolvedUrl = await this.urlResolver.resolve(request);
						assert(
							this.client.details.type !== summarizerClientType &&
								createNewResolvedUrl !== undefined,
							0x2c4 /* "client should not be summarizer before container is created" */,
						);
						this.service = await runWithRetry(
							async () =>
								this.serviceFactory.createContainer(
									summary,
									createNewResolvedUrl,
									this.subLogger,
									false, // clientIsSummarizer
								),
							"containerAttach",
							this.mc.logger,
							{
								cancel: this.closeSignal,
							}, // progress
						);
					}
<<<<<<< HEAD
					await this.storageService.connectToService(this.service);
=======
					const resolvedUrl = this.service.resolvedUrl;
					ensureFluidResolvedUrl(resolvedUrl);
					this._resolvedUrl = resolvedUrl;
					await this.storageAdapter.connectToService(this.service);
>>>>>>> daaad5a9

					if (hasAttachmentBlobs) {
						// upload blobs to storage
						assert(
							!!this.loader.services.detachedBlobStorage,
							0x24e /* "assertion for type narrowing" */,
						);

						// build a table mapping IDs assigned locally to IDs assigned by storage and pass it to runtime to
						// support blob handles that only know about the local IDs
						const redirectTable = new Map<string, string>();
						// if new blobs are added while uploading, upload them too
						while (redirectTable.size < this.loader.services.detachedBlobStorage.size) {
							const newIds = this.loader.services.detachedBlobStorage
								.getBlobIds()
								.filter((id) => !redirectTable.has(id));
							for (const id of newIds) {
								const blob =
									await this.loader.services.detachedBlobStorage.readBlob(id);
								const response = await this.storageAdapter.createBlob(blob);
								redirectTable.set(id, response.id);
							}
						}

						// take summary and upload
						const appSummary: ISummaryTree = this.context.createSummary(redirectTable);
						const protocolSummary = this.captureProtocolSummary();
						summary = combineAppAndProtocolSummary(appSummary, protocolSummary);

						this._attachState = AttachState.Attaching;
						this.context.notifyAttaching(
							getSnapshotTreeFromSerializedContainer(summary),
						);

						await this.storageAdapter.uploadSummaryWithContext(summary, {
							referenceSequenceNumber: 0,
							ackHandle: undefined,
							proposalHandle: undefined,
						});
					}

					this._attachState = AttachState.Attached;
					this.emit("attached");

					if (!this.closed) {
						this.resumeInternal({
							fetchOpsFromStorage: false,
							reason: "createDetached",
						});
					}
				} catch (error) {
					// add resolved URL on error object so that host has the ability to find this document and delete it
					const newError = normalizeError(error);
					newError.addTelemetryProperties({ resolvedUrl: this.resolvedUrl?.url });
					this.close(newError);
					this.dispose?.(newError);
					throw newError;
				}
			},
			{ start: true, end: true, cancel: "generic" },
		);
	}

	public async request(path: IRequest): Promise<IResponse> {
		return PerformanceEvent.timedExecAsync(
			this.mc.logger,
			{ eventName: "Request" },
			async () => this.context.request(path),
			{ end: true, cancel: "error" },
		);
	}

	private setAutoReconnectInternal(mode: ReconnectMode) {
		const currentMode = this._deltaManager.connectionManager.reconnectMode;

		if (currentMode === mode) {
			return;
		}

		const now = performance.now();
		const duration = now - this.setAutoReconnectTime;
		this.setAutoReconnectTime = now;

		this.mc.logger.sendTelemetryEvent({
			eventName:
				mode === ReconnectMode.Enabled ? "AutoReconnectEnabled" : "AutoReconnectDisabled",
			connectionMode: this.connectionMode,
			connectionState: ConnectionState[this.connectionState],
			duration,
		});

		this._deltaManager.connectionManager.setAutoReconnect(mode);
	}

	public connect() {
		if (this.closed) {
			throw new UsageError(`The Container is closed and cannot be connected`);
		} else if (this._attachState !== AttachState.Attached) {
			throw new UsageError(`The Container is not attached and cannot be connected`);
		} else if (!this.connected) {
			// Note: no need to fetch ops as we do it preemptively as part of DeltaManager.attachOpHandler().
			// If there is gap, we will learn about it once connected, but the gap should be small (if any),
			// assuming that connect() is called quickly after initial container boot.
			this.connectInternal({ reason: "DocumentConnect", fetchOpsFromStorage: false });
		}
	}

	private connectInternal(args: IConnectionArgs) {
		assert(!this.closed, 0x2c5 /* "Attempting to connect() a closed Container" */);
		assert(
			this._attachState === AttachState.Attached,
			0x2c6 /* "Attempting to connect() a container that is not attached" */,
		);

		// Resume processing ops and connect to delta stream
		this.resumeInternal(args);

		// Set Auto Reconnect Mode
		const mode = ReconnectMode.Enabled;
		this.setAutoReconnectInternal(mode);
	}

	public disconnect() {
		if (this.closed) {
			throw new UsageError(`The Container is closed and cannot be disconnected`);
		} else {
			this.disconnectInternal();
		}
	}

	private disconnectInternal() {
		assert(!this.closed, 0x2c7 /* "Attempting to disconnect() a closed Container" */);

		// Set Auto Reconnect Mode
		const mode = ReconnectMode.Disabled;
		this.setAutoReconnectInternal(mode);
	}

	private resumeInternal(args: IConnectionArgs) {
		assert(!this.closed, 0x0d9 /* "Attempting to connect() a closed DeltaManager" */);

		// Resume processing ops
		if (this.inboundQueuePausedFromInit) {
			this.inboundQueuePausedFromInit = false;
			this._deltaManager.inbound.resume();
			this._deltaManager.inboundSignal.resume();
		}

		// Ensure connection to web socket
		this.connectToDeltaStream(args);
	}

	public async getAbsoluteUrl(relativeUrl: string): Promise<string | undefined> {
		if (this.resolvedUrl === undefined) {
			return undefined;
		}

		return this.urlResolver.getAbsoluteUrl(
			this.resolvedUrl,
			relativeUrl,
			getPackageName(this._context?.codeDetails),
		);
	}

	public async proposeCodeDetails(codeDetails: IFluidCodeDetails) {
		if (!isFluidCodeDetails(codeDetails)) {
			throw new Error("Provided codeDetails are not IFluidCodeDetails");
		}

		if (this.codeLoader.IFluidCodeDetailsComparer) {
			const comparison = await this.codeLoader.IFluidCodeDetailsComparer.compare(
				codeDetails,
				this.getCodeDetailsFromQuorum(),
			);
			if (comparison !== undefined && comparison <= 0) {
				throw new Error("Proposed code details should be greater than the current");
			}
		}

		return this.protocolHandler.quorum
			.propose("code", codeDetails)
			.then(() => true)
			.catch(() => false);
	}

	private async processCodeProposal(): Promise<void> {
		const codeDetails = this.getCodeDetailsFromQuorum();

		await Promise.all([
			this.deltaManager.inbound.pause(),
			this.deltaManager.inboundSignal.pause(),
		]);

		if ((await this.context.satisfies(codeDetails)) === true) {
			this.deltaManager.inbound.resume();
			this.deltaManager.inboundSignal.resume();
			return;
		}

		// pre-0.58 error message: existingContextDoesNotSatisfyIncomingProposal
		const error = new GenericError("Existing context does not satisfy incoming proposal");
		this.close(error);
		this.dispose?.(error);
	}

	private async getVersion(version: string | null): Promise<IVersion | undefined> {
		const versions = await this.storageAdapter.getVersions(version, 1);
		return versions[0];
	}

	private recordConnectStartTime() {
		if (this.connectionTransitionTimes[ConnectionState.Disconnected] === undefined) {
			this.connectionTransitionTimes[ConnectionState.Disconnected] = performance.now();
		}
	}

	private connectToDeltaStream(args: IConnectionArgs) {
		this.recordConnectStartTime();

		// All agents need "write" access, including summarizer.
		if (!this._canReconnect || !this.client.details.capabilities.interactive) {
			args.mode = "write";
		}

		this._deltaManager.connect(args);
	}

	/**
	 * Load container.
	 *
	 * @param specifiedVersion - Version SHA to load snapshot. If not specified, will fetch the latest snapshot.
	 */
	private async load(
		specifiedVersion: string | undefined,
		loadMode: IContainerLoadMode,
		resolvedUrl: IResolvedUrl,
		pendingLocalState?: IPendingContainerState,
	) {
		this.service = await this.serviceFactory.createDocumentService(
			resolvedUrl,
			this.subLogger,
			this.client.details.type === summarizerClientType,
		);

		// Ideally we always connect as "read" by default.
		// Currently that works with SPO & r11s, because we get "write" connection when connecting to non-existing file.
		// We should not rely on it by (one of them will address the issue, but we need to address both)
		// 1) switching create new flow to one where we create file by posting snapshot
		// 2) Fixing quorum workflows (have retry logic)
		// That all said, "read" does not work with memorylicious workflows (that opens two simultaneous
		// connections to same file) in two ways:
		// A) creation flow breaks (as one of the clients "sees" file as existing, and hits #2 above)
		// B) Once file is created, transition from view-only connection to write does not work - some bugs to be fixed.
		const connectionArgs: IConnectionArgs = {
			reason: "DocumentOpen",
			mode: "write",
			fetchOpsFromStorage: false,
		};

		// Start websocket connection as soon as possible. Note that there is no op handler attached yet, but the
		// DeltaManager is resilient to this and will wait to start processing ops until after it is attached.
		if (loadMode.deltaConnection === undefined) {
			this.connectToDeltaStream(connectionArgs);
		}

		if (!pendingLocalState) {
			await this.storageAdapter.connectToService(this.service);
		} else {
			// if we have pendingLocalState we can load without storage; don't wait for connection
			this.storageAdapter.connectToService(this.service).catch((error) => {
				this.close(error);
				this.dispose?.(error);
			});
		}

		this._attachState = AttachState.Attached;

		// Fetch specified snapshot.
		const { snapshot, versionId } =
			pendingLocalState === undefined
				? await this.fetchSnapshotTree(specifiedVersion)
				: { snapshot: undefined, versionId: undefined };
		assert(
			snapshot !== undefined || pendingLocalState !== undefined,
			0x237 /* "Snapshot should exist" */,
		);

		const attributes: IDocumentAttributes =
			pendingLocalState === undefined
				? await this.getDocumentAttributes(this.storageAdapter, snapshot)
				: {
						sequenceNumber: pendingLocalState.protocol.sequenceNumber,
						minimumSequenceNumber: pendingLocalState.protocol.minimumSequenceNumber,
						term: pendingLocalState.term,
				  };

		let opsBeforeReturnP: Promise<void> | undefined;

		// Attach op handlers to finish initialization and be able to start processing ops
		// Kick off any ops fetching if required.
		switch (loadMode.opsBeforeReturn) {
			case undefined:
				// Start prefetch, but not set opsBeforeReturnP - boot is not blocked by it!
				// eslint-disable-next-line @typescript-eslint/no-floating-promises
				this.attachDeltaManagerOpHandler(
					attributes,
					loadMode.deltaConnection !== "none" ? "all" : "none",
				);
				break;
			case "cached":
				opsBeforeReturnP = this.attachDeltaManagerOpHandler(attributes, "cached");
				break;
			case "all":
				opsBeforeReturnP = this.attachDeltaManagerOpHandler(attributes, "all");
				break;
			default:
				unreachableCase(loadMode.opsBeforeReturn);
		}

		// ...load in the existing quorum
		// Initialize the protocol handler
		if (pendingLocalState === undefined) {
			await this.initializeProtocolStateFromSnapshot(
				attributes,
				this.storageAdapter,
				snapshot,
			);
		} else {
			this.initializeProtocolState(
				attributes,
				{
					members: pendingLocalState.protocol.members,
					proposals: pendingLocalState.protocol.proposals,
					values: pendingLocalState.protocol.values,
				}, // pending IQuorumSnapshot
			);
		}

		const codeDetails = this.getCodeDetailsFromQuorum();
		await this.instantiateContext(
			true, // existing
			codeDetails,
			snapshot,
			pendingLocalState?.pendingRuntimeState,
		);

		// We might have hit some failure that did not manifest itself in exception in this flow,
		// do not start op processing in such case - static version of Container.load() will handle it correctly.
		if (!this.closed) {
			if (opsBeforeReturnP !== undefined) {
				this._deltaManager.inbound.resume();

				await PerformanceEvent.timedExecAsync(
					this.mc.logger,
					{ eventName: "WaitOps" },
					async () => opsBeforeReturnP,
				);
				await PerformanceEvent.timedExecAsync(
					this.mc.logger,
					{ eventName: "WaitOpProcessing" },
					async () => this._deltaManager.inbound.waitTillProcessingDone(),
				);

				// eslint-disable-next-line @typescript-eslint/no-floating-promises
				this._deltaManager.inbound.pause();
			}

			switch (loadMode.deltaConnection) {
				case undefined:
				case "delayed":
					assert(
						this.inboundQueuePausedFromInit,
						0x346 /* inboundQueuePausedFromInit should be true */,
					);
					this.inboundQueuePausedFromInit = false;
					this._deltaManager.inbound.resume();
					this._deltaManager.inboundSignal.resume();
					break;
				case "none":
					break;
				default:
					unreachableCase(loadMode.deltaConnection);
			}
		}

		// Safety net: static version of Container.load() should have learned about it through "closed" handler.
		// But if that did not happen for some reason, fail load for sure.
		// Otherwise we can get into situations where container is closed and does not try to connect to ordering
		// service, but caller does not know that (callers do expect container to be not closed on successful path
		// and listen only on "closed" event)
		if (this.closed) {
			throw new Error("Container was closed while load()");
		}

		// Internal context is fully loaded at this point
		this.setLoaded();

		return {
			sequenceNumber: attributes.sequenceNumber,
			version: versionId,
			dmLastProcessedSeqNumber: this._deltaManager.lastSequenceNumber,
			dmLastKnownSeqNumber: this._deltaManager.lastKnownSeqNumber,
		};
	}

	private async createDetached(source: IFluidCodeDetails) {
		const attributes: IDocumentAttributes = {
			sequenceNumber: detachedContainerRefSeqNumber,
			term: 1,
			minimumSequenceNumber: 0,
		};

		await this.attachDeltaManagerOpHandler(attributes);

		// Need to just seed the source data in the code quorum. Quorum itself is empty
		const qValues = initQuorumValuesFromCodeDetails(source);
		this.initializeProtocolState(
			attributes,
			{
				members: [],
				proposals: [],
				values: qValues,
			}, // IQuorumSnapShot
		);

		// The load context - given we seeded the quorum - will be great
		await this.instantiateContextDetached(
			false, // existing
		);

		this.setLoaded();
	}

	private async rehydrateDetachedFromSnapshot(detachedContainerSnapshot: ISummaryTree) {
		if (detachedContainerSnapshot.tree[".hasAttachmentBlobs"] !== undefined) {
			assert(
				!!this.loader.services.detachedBlobStorage &&
					this.loader.services.detachedBlobStorage.size > 0,
				0x250 /* "serialized container with attachment blobs must be rehydrated with detached blob storage" */,
			);
			delete detachedContainerSnapshot.tree[".hasAttachmentBlobs"];
		}

		const snapshotTree = getSnapshotTreeFromSerializedContainer(detachedContainerSnapshot);
		this.storageAdapter.loadSnapshotForRehydratingContainer(snapshotTree);
		const attributes = await this.getDocumentAttributes(this.storageAdapter, snapshotTree);

		await this.attachDeltaManagerOpHandler(attributes);

		// Initialize the protocol handler
		const baseTree = getProtocolSnapshotTree(snapshotTree);
		const qValues = await readAndParse<[string, ICommittedProposal][]>(
			this.storageAdapter,
			baseTree.blobs.quorumValues,
		);
		const codeDetails = getCodeDetailsFromQuorumValues(qValues);
		this.initializeProtocolState(
			attributes,
			{
				members: [],
				proposals: [],
				values:
					codeDetails !== undefined ? initQuorumValuesFromCodeDetails(codeDetails) : [],
			}, // IQuorumSnapShot
		);

		await this.instantiateContextDetached(
			true, // existing
			snapshotTree,
		);

		this.setLoaded();
	}

	private async getDocumentAttributes(
		storage: IDocumentStorageService,
		tree: ISnapshotTree | undefined,
	): Promise<IDocumentAttributes> {
		if (tree === undefined) {
			return {
				minimumSequenceNumber: 0,
				sequenceNumber: 0,
				term: 1,
			};
		}

		// Backward compatibility: old docs would have ".attributes" instead of "attributes"
		const attributesHash =
			".protocol" in tree.trees
				? tree.trees[".protocol"].blobs.attributes
				: tree.blobs[".attributes"];

		const attributes = await readAndParse<IDocumentAttributes>(storage, attributesHash);

		// Backward compatibility for older summaries with no term
		if (attributes.term === undefined) {
			attributes.term = 1;
		}

		return attributes;
	}

	private async initializeProtocolStateFromSnapshot(
		attributes: IDocumentAttributes,
		storage: IDocumentStorageService,
		snapshot: ISnapshotTree | undefined,
	): Promise<void> {
		const quorumSnapshot: IQuorumSnapshot = {
			members: [],
			proposals: [],
			values: [],
		};

		if (snapshot !== undefined) {
			const baseTree = getProtocolSnapshotTree(snapshot);
			[quorumSnapshot.members, quorumSnapshot.proposals, quorumSnapshot.values] =
				await Promise.all([
					readAndParse<[string, ISequencedClient][]>(
						storage,
						baseTree.blobs.quorumMembers,
					),
					readAndParse<[number, ISequencedProposal, string[]][]>(
						storage,
						baseTree.blobs.quorumProposals,
					),
					readAndParse<[string, ICommittedProposal][]>(
						storage,
						baseTree.blobs.quorumValues,
					),
				]);
		}

		this.initializeProtocolState(attributes, quorumSnapshot);
	}

	private initializeProtocolState(
		attributes: IDocumentAttributes,
		quorumSnapshot: IQuorumSnapshot,
	): void {
		const protocolHandlerBuilder =
			this.protocolHandlerBuilder ??
			((...args) => new ProtocolHandler(...args, new Audience()));
		const protocol = protocolHandlerBuilder(attributes, quorumSnapshot, (key, value) =>
			this.submitMessage(MessageType.Propose, JSON.stringify({ key, value })),
		);

		const protocolLogger = ChildLogger.create(this.subLogger, "ProtocolHandler");

		protocol.quorum.on("error", (error) => {
			protocolLogger.sendErrorEvent(error);
		});

		// Track membership changes and update connection state accordingly
		this.connectionStateHandler.initProtocol(protocol);

		protocol.quorum.on("addProposal", (proposal: ISequencedProposal) => {
			if (proposal.key === "code" || proposal.key === "code2") {
				this.emit("codeDetailsProposed", proposal.value, proposal);
			}
		});

		protocol.quorum.on("approveProposal", (sequenceNumber, key, value) => {
			if (key === "code" || key === "code2") {
				if (!isFluidCodeDetails(value)) {
					this.mc.logger.sendErrorEvent({
						eventName: "CodeProposalNotIFluidCodeDetails",
					});
				}
				this.processCodeProposal().catch((error) => {
					const normalizedError = normalizeError(error);
					this.close(normalizedError);
					this.dispose?.(normalizedError);
					throw error;
				});
			}
		});
		// we need to make sure this member get set in a synchronous context,
		// or other things can happen after the object that will be set is created, but not yet set
		// this was breaking this._initialClients handling
		//
		this._protocolHandler = protocol;
	}

	private captureProtocolSummary(): ISummaryTree {
		const quorumSnapshot = this.protocolHandler.snapshot();
		const summary: ISummaryTree = {
			tree: {
				attributes: {
					content: JSON.stringify(this.protocolHandler.attributes),
					type: SummaryType.Blob,
				},
				quorumMembers: {
					content: JSON.stringify(quorumSnapshot.members),
					type: SummaryType.Blob,
				},
				quorumProposals: {
					content: JSON.stringify(quorumSnapshot.proposals),
					type: SummaryType.Blob,
				},
				quorumValues: {
					content: JSON.stringify(quorumSnapshot.values),
					type: SummaryType.Blob,
				},
			},
			type: SummaryType.Tree,
		};

		return summary;
	}

	private getCodeDetailsFromQuorum(): IFluidCodeDetails {
		const quorum = this.protocolHandler.quorum;

		const pkg = getCodeProposal(quorum);

		return pkg as IFluidCodeDetails;
	}

	private get client(): IClient {
		const client: IClient =
			this.options?.client !== undefined
				? (this.options.client as IClient)
				: {
						details: {
							capabilities: { interactive: true },
						},
						mode: "read", // default reconnection mode on lost connection / connection error
						permission: [],
						scopes: [],
						user: { id: "" },
				  };

		if (this.clientDetailsOverride !== undefined) {
			merge(client.details, this.clientDetailsOverride);
		}
		client.details.environment = [
			client.details.environment,
			` loaderVersion:${pkgVersion}`,
		].join(";");
		return client;
	}

	/**
	 * Returns true if connection is active, i.e. it's "write" connection and
	 * container runtime was notified about this connection (i.e. we are up-to-date and could send ops).
	 * This happens after client received its own joinOp and thus is in the quorum.
	 * If it's not true, runtime is not in position to send ops.
	 */
	private activeConnection() {
		return (
			this.connectionState === ConnectionState.Connected && this.connectionMode === "write"
		);
	}

	private createDeltaManager() {
		const serviceProvider = () => this.service;
		const deltaManager = new DeltaManager<ConnectionManager>(
			serviceProvider,
			ChildLogger.create(this.subLogger, "DeltaManager"),
			() => this.activeConnection(),
			(props: IConnectionManagerFactoryArgs) =>
				new ConnectionManager(
					serviceProvider,
					this.client,
					this._canReconnect,
					ChildLogger.create(this.subLogger, "ConnectionManager"),
					props,
				),
		);

		// Disable inbound queues as Container is not ready to accept any ops until we are fully loaded!
		// eslint-disable-next-line @typescript-eslint/no-floating-promises
		deltaManager.inbound.pause();
		// eslint-disable-next-line @typescript-eslint/no-floating-promises
		deltaManager.inboundSignal.pause();

		deltaManager.on("connect", (details: IConnectionDetailsInternal, _opsBehind?: number) => {
			assert(this.connectionMode === details.mode, 0x4b7 /* mismatch */);
			this.connectionStateHandler.receivedConnectEvent(details);
		});

		deltaManager.on("disconnect", (reason: string) => {
			this.collabWindowTracker?.stopSequenceNumberUpdate();
			if (!this.closed) {
				this.connectionStateHandler.receivedDisconnectEvent(reason);
			}
		});

		deltaManager.on("throttled", (warning: IThrottlingWarning) => {
			const warn = warning as ContainerWarning;
			// Some "warning" events come from outside the container and are logged
			// elsewhere (e.g. summarizing container). We shouldn't log these here.
			if (warn.logged !== true) {
				this.mc.logger.sendTelemetryEvent({ eventName: "ContainerWarning" }, warn);
			}
			this.emit("warning", warn);
		});

		deltaManager.on("readonly", (readonly) => {
			this.setContextConnectedState(
				this.connectionState === ConnectionState.Connected,
				readonly,
			);
			this.emit("readonly", readonly);
		});

		deltaManager.on("closed", (error?: ICriticalContainerError) => {
			this.closeCore(error);
		});

		deltaManager.on("disposed", (error?: ICriticalContainerError) => {
			this.disposeCore(error);
		});

		return deltaManager;
	}

	private async attachDeltaManagerOpHandler(
		attributes: IDocumentAttributes,
		prefetchType?: "cached" | "all" | "none",
	) {
		return this._deltaManager.attachOpHandler(
			attributes.minimumSequenceNumber,
			attributes.sequenceNumber,
			attributes.term ?? 1,
			{
				process: (message) => this.processRemoteMessage(message),
				processSignal: (message) => {
					this.processSignal(message);
				},
			},
			prefetchType,
		);
	}

	private logConnectionStateChangeTelemetry(
		value: ConnectionState,
		oldState: ConnectionState,
		reason?: string,
	) {
		// Log actual event
		const time = performance.now();
		this.connectionTransitionTimes[value] = time;
		const duration = time - this.connectionTransitionTimes[oldState];

		let durationFromDisconnected: number | undefined;
		let connectionInitiationReason: string | undefined;
		let autoReconnect: ReconnectMode | undefined;
		let checkpointSequenceNumber: number | undefined;
		let opsBehind: number | undefined;
		if (value === ConnectionState.Disconnected) {
			autoReconnect = this._deltaManager.connectionManager.reconnectMode;
		} else {
			if (value === ConnectionState.Connected) {
				durationFromDisconnected =
					time - this.connectionTransitionTimes[ConnectionState.Disconnected];
				durationFromDisconnected = TelemetryLogger.formatTick(durationFromDisconnected);
			} else {
				// This info is of most interest on establishing connection only.
				checkpointSequenceNumber = this.deltaManager.lastKnownSeqNumber;
				if (this.deltaManager.hasCheckpointSequenceNumber) {
					opsBehind = checkpointSequenceNumber - this.deltaManager.lastSequenceNumber;
				}
			}
			connectionInitiationReason = this.firstConnection ? "InitialConnect" : "AutoReconnect";
		}

		this.mc.logger.sendPerformanceEvent({
			eventName: `ConnectionStateChange_${ConnectionState[value]}`,
			from: ConnectionState[oldState],
			duration,
			durationFromDisconnected,
			reason,
			connectionInitiationReason,
			pendingClientId: this.connectionStateHandler.pendingClientId,
			clientId: this.clientId,
			autoReconnect,
			opsBehind,
			online: OnlineStatus[isOnline()],
			lastVisible:
				this.lastVisible !== undefined ? performance.now() - this.lastVisible : undefined,
			checkpointSequenceNumber,
			quorumSize: this._protocolHandler?.quorum.getMembers().size,
			...this._deltaManager.connectionProps,
		});

		if (value === ConnectionState.Connected) {
			this.firstConnection = false;
		}
	}

	private propagateConnectionState(initialTransition: boolean, disconnectedReason?: string) {
		// When container loaded, we want to propagate initial connection state.
		// After that, we communicate only transitions to Connected & Disconnected states, skipping all other states.
		// This can be changed in the future, for example we likely should add "CatchingUp" event on Container.
		if (
			!initialTransition &&
			this.connectionState !== ConnectionState.Connected &&
			this.connectionState !== ConnectionState.Disconnected
		) {
			return;
		}
		const state = this.connectionState === ConnectionState.Connected;

		const logOpsOnReconnect: boolean =
			this.connectionState === ConnectionState.Connected &&
			!this.firstConnection &&
			this.connectionMode === "write";
		if (logOpsOnReconnect) {
			this.messageCountAfterDisconnection = 0;
		}

		// Both protocol and context should not be undefined if we got so far.

		this.setContextConnectedState(
			state,
			this._deltaManager.connectionManager.readOnlyInfo.readonly ?? false,
		);
		this.protocolHandler.setConnectionState(state, this.clientId);
		raiseConnectedEvent(this.mc.logger, this, state, this.clientId, disconnectedReason);

		if (logOpsOnReconnect) {
			this.mc.logger.sendTelemetryEvent({
				eventName: "OpsSentOnReconnect",
				count: this.messageCountAfterDisconnection,
			});
		}
	}

	// back-compat: ADO #1385: Remove in the future, summary op should come through submitSummaryMessage()
	private submitContainerMessage(
		type: MessageType,
		contents: any,
		batch?: boolean,
		metadata?: any,
	): number {
		switch (type) {
			case MessageType.Operation:
				return this.submitMessage(type, JSON.stringify(contents), batch, metadata);
			case MessageType.Summarize:
				return this.submitSummaryMessage(contents as unknown as ISummaryContent);
			default: {
				const newError = new GenericError(
					"invalidContainerSubmitOpType",
					undefined /* error */,
					{ messageType: type },
				);
				this.close(newError);
				this.dispose?.(newError);
				return -1;
			}
		}
	}

	/** @returns clientSequenceNumber of last message in a batch */
	private submitBatch(batch: IBatchMessage[], referenceSequenceNumber?: number): number {
		let clientSequenceNumber = -1;
		for (const message of batch) {
			clientSequenceNumber = this.submitMessage(
				MessageType.Operation,
				message.contents,
				true, // batch
				message.metadata,
				message.compression,
				referenceSequenceNumber,
			);
		}
		this._deltaManager.flush();
		return clientSequenceNumber;
	}

	private submitSummaryMessage(summary: ISummaryContent, referenceSequenceNumber?: number) {
		// github #6451: this is only needed for staging so the server
		// know when the protocol tree is included
		// this can be removed once all clients send
		// protocol tree by default
		if (summary.details === undefined) {
			summary.details = {};
		}
		summary.details.includesProtocolTree = this.storageAdapter.summarizeProtocolTree;
		return this.submitMessage(
			MessageType.Summarize,
			JSON.stringify(summary),
			false /* batch */,
			undefined /* metadata */,
			undefined /* compression */,
			referenceSequenceNumber,
		);
	}

	private submitMessage(
		type: MessageType,
		contents?: string,
		batch?: boolean,
		metadata?: any,
		compression?: string,
		referenceSequenceNumber?: number,
	): number {
		if (this.connectionState !== ConnectionState.Connected) {
			this.mc.logger.sendErrorEvent({ eventName: "SubmitMessageWithNoConnection", type });
			return -1;
		}

		this.messageCountAfterDisconnection += 1;
		this.collabWindowTracker?.stopSequenceNumberUpdate();
		return this._deltaManager.submit(
			type,
			contents,
			batch,
			metadata,
			compression,
			referenceSequenceNumber,
		);
	}

	private processRemoteMessage(message: ISequencedDocumentMessage) {
		const local = this.clientId === message.clientId;

		// Allow the protocol handler to process the message
		const result = this.protocolHandler.processMessage(message, local);

		// Forward messages to the loaded runtime for processing
		this.context.process(message, local);

		// Inactive (not in quorum or not writers) clients don't take part in the minimum sequence number calculation.
		if (this.activeConnection()) {
			if (this.collabWindowTracker === undefined) {
				// Note that config from first connection will be used for this container's lifetime.
				// That means that if relay service changes settings, such changes will impact only newly booted
				// clients.
				// All existing will continue to use settings they got earlier.
				assert(
					this.serviceConfiguration !== undefined,
					0x2e4 /* "there should be service config for active connection" */,
				);
				this.collabWindowTracker = new CollabWindowTracker(
					(type) => {
						assert(
							this.activeConnection(),
							0x241 /* "disconnect should result in stopSequenceNumberUpdate() call" */,
						);
						this.submitMessage(type);
					},
					this.serviceConfiguration.noopTimeFrequency,
					this.serviceConfiguration.noopCountFrequency,
				);
			}
			this.collabWindowTracker.scheduleSequenceNumberUpdate(
				message,
				result.immediateNoOp === true,
			);
		}

		this.emit("op", message);
	}

	private submitSignal(message: any) {
		this._deltaManager.submitSignal(JSON.stringify(message));
	}

	private processSignal(message: ISignalMessage) {
		// No clientId indicates a system signal message.
		if (message.clientId === null) {
			this.protocolHandler.processSignal(message);
		} else {
			const local = this.clientId === message.clientId;
			this.context.processSignal(message, local);
		}
	}

	/**
	 * Get the most recent snapshot, or a specific version.
	 * @param specifiedVersion - The specific version of the snapshot to retrieve
	 * @returns The snapshot requested, or the latest snapshot if no version was specified, plus version ID
	 */
	private async fetchSnapshotTree(
		specifiedVersion: string | undefined,
	): Promise<{ snapshot?: ISnapshotTree; versionId?: string }> {
		const version = await this.getVersion(specifiedVersion ?? null);

		if (version === undefined && specifiedVersion !== undefined) {
			// We should have a defined version to load from if specified version requested
			this.mc.logger.sendErrorEvent({
				eventName: "NoVersionFoundWhenSpecified",
				id: specifiedVersion,
			});
		}
		this._loadedFromVersion = version;
		const snapshot = (await this.storageAdapter.getSnapshotTree(version)) ?? undefined;

		if (snapshot === undefined && version !== undefined) {
			this.mc.logger.sendErrorEvent({ eventName: "getSnapshotTreeFailed", id: version.id });
		}
		return { snapshot, versionId: version?.id };
	}

	private async instantiateContextDetached(existing: boolean, snapshot?: ISnapshotTree) {
		const codeDetails = this.getCodeDetailsFromQuorum();
		if (codeDetails === undefined) {
			throw new Error("pkg should be provided in create flow!!");
		}

		await this.instantiateContext(existing, codeDetails, snapshot);
	}

	private async instantiateContext(
		existing: boolean,
		codeDetails: IFluidCodeDetails,
		snapshot?: ISnapshotTree,
		pendingLocalState?: unknown,
	) {
		assert(this._context?.disposed !== false, 0x0dd /* "Existing context not disposed" */);

		// The relative loader will proxy requests to '/' to the loader itself assuming no non-cache flags
		// are set. Global requests will still go directly to the loader
		const loader = new RelativeLoader(this, this.loader);
		this._context = await ContainerContext.createOrLoad(
			this,
			this.scope,
			this.codeLoader,
			codeDetails,
			snapshot,
			new DeltaManagerProxy(this._deltaManager),
			new QuorumProxy(this.protocolHandler.quorum),
			loader,
			(type, contents, batch, metadata) =>
				this.submitContainerMessage(type, contents, batch, metadata),
			(summaryOp: ISummaryContent, referenceSequenceNumber?: number) =>
				this.submitSummaryMessage(summaryOp, referenceSequenceNumber),
			(batch: IBatchMessage[], referenceSequenceNumber?: number) =>
				this.submitBatch(batch, referenceSequenceNumber),
			(message) => this.submitSignal(message),
			(error?: ICriticalContainerError) => this.dispose?.(error),
			(error?: ICriticalContainerError) => this.close(error),
			Container.version,
			(dirty: boolean) => this.updateDirtyContainerState(dirty),
			existing,
			pendingLocalState,
		);

		this.emit("contextChanged", codeDetails);
	}

	private updateDirtyContainerState(dirty: boolean) {
		if (this._dirtyContainer === dirty) {
			return;
		}
		this._dirtyContainer = dirty;
		this.emit(dirty ? dirtyContainerEvent : savedContainerEvent);
	}

	/**
	 * Set the connected state of the ContainerContext
	 * This controls the "connected" state of the ContainerRuntime as well
	 * @param state - Is the container currently connected?
	 * @param readonly - Is the container in readonly mode?
	 */
	private setContextConnectedState(state: boolean, readonly: boolean): void {
		if (this._context?.disposed === false) {
			/**
			 * We want to lie to the ContainerRuntime when we are in readonly mode to prevent issues with pending
			 * ops getting through to the DeltaManager.
			 * The ContainerRuntime's "connected" state simply means it is ok to send ops
			 * See https://dev.azure.com/fluidframework/internal/_workitems/edit/1246
			 */
			this.context.setConnectionState(state && !readonly, this.clientId);
		}
	}
}<|MERGE_RESOLUTION|>--- conflicted
+++ resolved
@@ -42,11 +42,7 @@
 	isOnline,
 	combineAppAndProtocolSummary,
 	runWithRetry,
-<<<<<<< HEAD
-=======
-	isFluidResolvedUrl,
 	isCombinedAppAndProtocolSummary,
->>>>>>> daaad5a9
 } from "@fluidframework/driver-utils";
 import { IQuorumSnapshot } from "@fluidframework/protocol-base";
 import {
@@ -1074,14 +1070,7 @@
 							}, // progress
 						);
 					}
-<<<<<<< HEAD
-					await this.storageService.connectToService(this.service);
-=======
-					const resolvedUrl = this.service.resolvedUrl;
-					ensureFluidResolvedUrl(resolvedUrl);
-					this._resolvedUrl = resolvedUrl;
 					await this.storageAdapter.connectToService(this.service);
->>>>>>> daaad5a9
 
 					if (hasAttachmentBlobs) {
 						// upload blobs to storage
