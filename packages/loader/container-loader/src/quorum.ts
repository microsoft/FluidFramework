--- conflicted
+++ resolved
@@ -2,45 +2,9 @@
  * Copyright (c) Microsoft Corporation and contributors. All rights reserved.
  * Licensed under the MIT License.
  */
-<<<<<<< HEAD
-import { assert, EventForwarder } from "@fluidframework/common-utils";
-import { IFluidCodeDetails } from "@fluidframework/core-interfaces";
-import {
-	ICommittedProposal,
-	IQuorum,
-	IQuorumEvents,
-	ISequencedClient,
-} from "@fluidframework/protocol-definitions";
-import { doIfNotDisposed } from "./disposal";
-
-/**
- * Proxies Quorum events.
- */
-export class QuorumProxy extends EventForwarder<IQuorumEvents> implements IQuorum {
-	public readonly propose: (key: string, value: any) => Promise<void>;
-	public readonly has: (key: string) => boolean;
-	public readonly get: (key: string) => any;
-	public readonly getMembers: () => Map<string, ISequencedClient>;
-	public readonly getMember: (clientId: string) => ISequencedClient | undefined;
-
-	constructor(quorum: IQuorum) {
-		super(quorum);
-
-		// This is heavily used object, increase limit at which Node prints warnings.
-		super.setMaxListeners(50);
-
-		this.propose = doIfNotDisposed(this, quorum.propose.bind(quorum));
-		this.has = doIfNotDisposed(this, quorum.has.bind(quorum));
-		this.get = doIfNotDisposed(this, quorum.get.bind(quorum));
-		this.getMembers = doIfNotDisposed(this, quorum.getMembers.bind(quorum));
-		this.getMember = doIfNotDisposed(this, quorum.getMember.bind(quorum));
-	}
-}
-=======
 import { assert } from "@fluidframework/common-utils";
 import { IFluidCodeDetails } from "@fluidframework/core-interfaces";
 import { ICommittedProposal } from "@fluidframework/protocol-definitions";
->>>>>>> b2e79b4d
 
 export function getCodeDetailsFromQuorumValues(
 	quorumValues: [string, ICommittedProposal][],
