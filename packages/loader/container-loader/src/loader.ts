--- conflicted
+++ resolved
@@ -36,19 +36,11 @@
 	IUrlResolver,
 } from "@fluidframework/driver-definitions";
 import { IClientDetails } from "@fluidframework/protocol-definitions";
-<<<<<<< HEAD
-import { Container, IPendingContainerState } from "./container";
-import { tryParseCompatibleResolvedUrl } from "./utils";
-import { pkgVersion } from "./packageVersion";
-import { ProtocolHandlerBuilder } from "./protocol";
-import { DebugLogger } from "./debugLogger";
-=======
 import { Container, IPendingContainerState } from "./container.js";
-import { IParsedUrl, tryParseCompatibleResolvedUrl } from "./utils.js";
+import { tryParseCompatibleResolvedUrl } from "./utils.js";
 import { pkgVersion } from "./packageVersion.js";
 import { ProtocolHandlerBuilder } from "./protocol.js";
 import { DebugLogger } from "./debugLogger.js";
->>>>>>> 6dea0208
 
 function ensureResolvedUrlDefined(
 	resolved: IResolvedUrl | undefined,
