/*!
 * Copyright (c) Microsoft Corporation. All rights reserved.
 * Licensed under the MIT License.
 */

import { EventEmitter } from "events";
import { v4 as uuid } from "uuid";
import { ITelemetryBaseLogger, ITelemetryLogger } from "@fluidframework/common-definitions";
import {
    IFluidObject,
    IRequest,
    IRequestHeader,
    IResponse,
    IFluidRouter,
    IFluidCodeDetails,
} from "@fluidframework/core-interfaces";
import {
    ICodeLoader,
    IContainer,
    IHostLoader,
    ILoader,
    IPendingLocalState,
    ILoaderOptions,
    IProxyLoaderFactory,
    LoaderHeader,
} from "@fluidframework/container-definitions";
import { Deferred, performance } from "@fluidframework/common-utils";
import { ChildLogger, DebugLogger, PerformanceEvent } from "@fluidframework/telemetry-utils";
import {
    IDocumentServiceFactory,
    IFluidResolvedUrl,
    IResolvedUrl,
    IUrlResolver,
} from "@fluidframework/driver-definitions";
import { ISequencedDocumentMessage } from "@fluidframework/protocol-definitions";
import {
    ensureFluidResolvedUrl,
    MultiUrlResolver,
    MultiDocumentServiceFactory,
} from "@fluidframework/driver-utils";
import { Container } from "./container";
import { debug } from "./debug";
import { IParsedUrl, parseUrl } from "./utils";

function canUseCache(request: IRequest): boolean {
    if (request.headers === undefined) {
        return true;
    }

    return request.headers[LoaderHeader.cache] !== false;
}

export class RelativeLoader extends EventEmitter implements ILoader {
    // Because the loader is passed to the container during construction we need to resolve the target container
    // after construction.
    private readonly containerDeferred = new Deferred<Container>();

    /**
     * BaseRequest is the original request that triggered the load. This URL is used in case credentials need
     * to be fetched again.
     */
    constructor(
        private readonly loader: ILoader,
        private readonly containerUrl: () => string | undefined,
    ) {
        super();
    }

    public get IFluidRouter(): IFluidRouter { return this; }

    public async resolve(request: IRequest): Promise<IContainer> {
        if (request.url.startsWith("/")) {
            // If no headers are set that require a reload make use of the same object
            const container = await this.containerDeferred.promise;
            return container;
        }

        return this.loader.resolve(request);
    }

    public async request(request: IRequest): Promise<IResponse> {
        const containerUrl = this.containerUrl();
        if (request.url.startsWith("/")) {
            let container: IContainer;
            if (canUseCache(request)) {
                container = await this.containerDeferred.promise;
            } else if (containerUrl === undefined) {
                throw new Error("Container url is not provided");
            } else {
                container = await this.loader.resolve({ url: containerUrl, headers: request.headers });
            }
            return container.request(request);
        }

        return this.loader.request(request);
    }

    public resolveContainer(container: Container) {
        this.containerDeferred.resolve(container);
    }
}

function createCachedResolver(resolver: IUrlResolver) {
    const cacheResolver = Object.create(resolver) as IUrlResolver;
    const resolveCache = new Map<string, Promise<IResolvedUrl | undefined>>();
    cacheResolver.resolve = async (request: IRequest): Promise<IResolvedUrl | undefined> => {
        if (!canUseCache(request)) {
            return resolver.resolve(request);
        }
        if (!resolveCache.has(request.url)) {
            resolveCache.set(request.url, resolver.resolve(request));
        }

        return resolveCache.get(request.url);
    };
    return cacheResolver;
}

/**
 * Services and properties necessary for creating a loader
 */
export interface ILoaderProps {
    /**
     * The url resolver used by the loader for resolving external urls
     * into Fluid urls such that the container specified by the
     * external url can be loaded.
     */
    readonly urlResolver: IUrlResolver;
    /**
     * The document service factory take the Fluid url provided
     * by the resolved url and constucts all the necessary services
     * for communication with the container's server.
     */
    readonly documentServiceFactory: IDocumentServiceFactory;
    /**
     * The code loader handles loading the necessary code
     * for running a container once it is loaded.
     */
    readonly codeLoader: ICodeLoader;

    /**
     * A property bag of options used by various layers
     * to control features
     */
    readonly options?: ILoaderOptions;

    /**
     * Scope is provided to all container and is a set of shared
     * services for container's to integrate with their host environment.
     */
    readonly scope?: IFluidObject;

    /**
     * Proxy loader factories for loading containers via proxy in other contexts,
     * like web workers, or worker threads.
     */
    readonly proxyLoaderFactories?: Map<string, IProxyLoaderFactory>;

    /**
     * The logger that all telemetry should be pushed to.
     */
    readonly logger?: ITelemetryBaseLogger;
}

/**
 * Services and properties used by and exposed by the loader
 */
export interface ILoaderServices {
    /**
     * The url resolver used by the loader for resolving external urls
     * into Fluid urls such that the container specified by the
     * external url can be loaded.
     */
    readonly urlResolver: IUrlResolver;
    /**
     * The document service factory take the Fluid url provided
     * by the resolved url and constucts all the necessary services
     * for communication with the container's server.
     */
    readonly documentServiceFactory: IDocumentServiceFactory;
    /**
     * The code loader handles loading the necessary code
     * for running a container once it is loaded.
     */
    readonly codeLoader: ICodeLoader;

    /**
     * A property bag of options used by various layers
     * to control features
     */
    readonly options: ILoaderOptions;

    /**
     * Scope is provided to all container and is a set of shared
     * services for container's to integrate with their host environment.
     */
    readonly scope: IFluidObject;

    /**
     * Proxy loader factories for loading containers via proxy in other contexts,
     * like web workers, or worker threads.
     */
    readonly proxyLoaderFactories: Map<string, IProxyLoaderFactory>;

    /**
     * The logger downstream consumers should construct their loggers from
     */
    readonly subLogger: ITelemetryLogger;
}

/**
 * Manages Fluid resource loading
 */
export class Loader extends EventEmitter implements IHostLoader {
    private readonly containers = new Map<string, Promise<Container>>();
    public readonly services: ILoaderServices;
    private readonly logger: ITelemetryLogger;

    /**
     * @deprecated use constructor with loader props
     */
    public static _create(
        resolver: IUrlResolver | IUrlResolver[],
        documentServiceFactory: IDocumentServiceFactory | IDocumentServiceFactory[],
        codeLoader: ICodeLoader,
        options: ILoaderOptions,
        scope: IFluidObject,
        proxyLoaderFactories: Map<string, IProxyLoaderFactory>,
        logger?: ITelemetryBaseLogger,
    ) {
        return new Loader(
            {
                urlResolver: MultiUrlResolver.create(resolver),
                documentServiceFactory: MultiDocumentServiceFactory.create(documentServiceFactory),
                codeLoader,
                options,
                scope,
                proxyLoaderFactories,
                logger,
            });
    }

    constructor(loaderProps: ILoaderProps) {
        super();
        this.services = {
            urlResolver: createCachedResolver(MultiUrlResolver.create(loaderProps.urlResolver)),
            documentServiceFactory: MultiDocumentServiceFactory.create(loaderProps.documentServiceFactory),
            codeLoader: loaderProps.codeLoader,
            options: loaderProps.options ?? {},
            scope: loaderProps.scope ?? {},
            subLogger: DebugLogger.mixinDebugLogger("fluid:telemetry", loaderProps.logger, { loaderId: uuid() }),
            proxyLoaderFactories: loaderProps.proxyLoaderFactories ?? new Map<string, IProxyLoaderFactory>(),
        };
        this.logger = ChildLogger.create(this.services.subLogger, "Loader");
    }

    public get IFluidRouter(): IFluidRouter { return this; }

    public async createDetachedContainer(codeDetails: IFluidCodeDetails): Promise<Container> {
        debug(`Container creating in detached state: ${performance.now()} `);

        const container = await Container.createDetached(
            this,
            codeDetails,
        );

        if (this.cachingEnabled) {
            container.once("attached", () => {
                ensureFluidResolvedUrl(container.resolvedUrl);
                const parsedUrl = parseUrl(container.resolvedUrl.url);
                if (parsedUrl !== undefined) {
                    this.addToContainerCache(parsedUrl.id, Promise.resolve(container));
                }
            });
        }

        return container;
    }

    public async rehydrateDetachedContainerFromSnapshot(snapshot: string): Promise<Container> {
        debug(`Container creating in detached state: ${performance.now()} `);

        return Container.rehydrateDetachedFromSnapshot(
            this,
            JSON.parse(snapshot));
    }

    public async resolve(request: IRequest, pendingLocalState?: string): Promise<Container> {
        const eventName = pendingLocalState === undefined ? "Resolve" : "ResolveWithPendingState";
        return PerformanceEvent.timedExecAsync(this.logger, { eventName }, async () => {
            const resolved = await this.resolveCore(
                request,
                pendingLocalState !== undefined ? JSON.parse(pendingLocalState) : undefined,
            );
            return resolved.container;
        });
    }

    public async request(request: IRequest): Promise<IResponse> {
        return PerformanceEvent.timedExecAsync(this.logger, { eventName: "Request" }, async () => {
            const resolved = await this.resolveCore(request);
            return resolved.container.request({ url: `${resolved.parsed.path}${resolved.parsed.query}` });
        });
    }

    private getKeyForContainerCache(request: IRequest, parsedUrl: IParsedUrl): string {
        const key = request.headers?.[LoaderHeader.version] !== undefined
            ? `${parsedUrl.id}@${request.headers[LoaderHeader.version]}`
            : parsedUrl.id;
        return key;
    }

    private addToContainerCache(key: string, containerP: Promise<Container>) {
        this.containers.set(key, containerP);
        containerP.then((container) => {
            // If the container is closed or becomes closed after we resolve it, remove it from the cache.
            if (container.closed) {
                this.containers.delete(key);
            } else {
                container.once("closed", () => {
                    this.containers.delete(key);
                });
            }
        }).catch((error) => { console.error("Error during caching Container on the Loader", error); });
    }

    private async resolveCore(
        request: IRequest,
        pendingLocalState?: IPendingLocalState,
    ): Promise<{ container: Container; parsed: IParsedUrl }> {
        const resolvedAsFluid = await this.services.urlResolver.resolve(request);
        ensureFluidResolvedUrl(resolvedAsFluid);

        // Parse URL into data stores
        const parsed = parseUrl(resolvedAsFluid.url);
        if (parsed === undefined) {
            throw new Error(`Invalid URL ${resolvedAsFluid.url}`);
        }

        if (pendingLocalState !== undefined && resolvedAsFluid.url !== pendingLocalState.url) {
            const message = `URL ${resolvedAsFluid.url} does not match pending state URL ${pendingLocalState.url}`;
            throw new Error(message);
        }

        // parseUrl's id is expected to be of format "tenantId/docId"
        const [, docId] = parsed.id.split("/");
        const { canCache, fromSequenceNumber } = this.parseHeader(parsed, request);
        const shouldCache = pendingLocalState !== undefined ? false : canCache;

        let container: Container;
        if (shouldCache) {
            const key = this.getKeyForContainerCache(request, parsed);
            const maybeContainer = await this.containers.get(key);
            if (maybeContainer !== undefined) {
                container = maybeContainer;
            } else {
                const containerP =
                    this.loadContainer(
                        docId,
                        request,
                        resolvedAsFluid);
                this.addToContainerCache(key, containerP);
                container = await containerP;
            }
        } else {
            container =
                await this.loadContainer(
                    docId,
                    request,
                    resolvedAsFluid,
                    pendingLocalState?.pendingRuntimeState);
        }

        if (container.deltaManager.lastSequenceNumber <= fromSequenceNumber) {
            await new Promise<void>((resolve, reject) => {
                function opHandler(message: ISequencedDocumentMessage) {
                    if (message.sequenceNumber > fromSequenceNumber) {
                        resolve();
                        container.removeListener("op", opHandler);
                    }
                }

                container.on("op", opHandler);
            });
        }

        return { container, parsed };
    }

    private get cachingEnabled() {
        return this.services.options.cache !== false;
    }

    private canCacheForRequest(headers: IRequestHeader): boolean {
        return this.cachingEnabled && headers[LoaderHeader.cache] !== false;
    }

    private parseHeader(parsed: IParsedUrl, request: IRequest) {
        let fromSequenceNumber = -1;

        request.headers = request.headers ?? {};

        const headerSeqNum = request.headers[LoaderHeader.sequenceNumber];
        if (headerSeqNum !== undefined) {
            fromSequenceNumber = headerSeqNum;
        }

        // If set in both query string and headers, use query string
        request.headers[LoaderHeader.version] = parsed.version ?? request.headers[LoaderHeader.version];

        // Version === null means not use any snapshot.
        if (request.headers[LoaderHeader.version] === "null") {
            request.headers[LoaderHeader.version] = null;
        }

        const canCache = this.canCacheForRequest(request.headers);
        debug(`${canCache} ${request.headers[LoaderHeader.version]}`);

        return {
            canCache,
            fromSequenceNumber,
        };
    }

    private async loadContainer(
        encodedDocId: string,
        request: IRequest,
        resolved: IFluidResolvedUrl,
        pendingLocalState?: unknown,
    ): Promise<Container> {
        const docId = decodeURI(encodedDocId);
        return Container.load(
            this,
<<<<<<< HEAD
            request,
            resolved,
            pendingLocalState);
=======
            {
                canReconnect: request.headers?.[LoaderHeader.reconnect],
                clientDetailsOverride: request.headers?.[LoaderHeader.clientDetails],
                containerUrl: request.url,
                docId,
                resolvedUrl: resolved,
                version: request.headers?.[LoaderHeader.version],
                pause: request.headers?.[LoaderHeader.pause],
            },
        );
>>>>>>> 10c629aa
    }
}<|MERGE_RESOLUTION|>--- conflicted
+++ resolved
@@ -431,11 +431,6 @@
         const docId = decodeURI(encodedDocId);
         return Container.load(
             this,
-<<<<<<< HEAD
-            request,
-            resolved,
-            pendingLocalState);
-=======
             {
                 canReconnect: request.headers?.[LoaderHeader.reconnect],
                 clientDetailsOverride: request.headers?.[LoaderHeader.clientDetails],
@@ -445,7 +440,7 @@
                 version: request.headers?.[LoaderHeader.version],
                 pause: request.headers?.[LoaderHeader.pause],
             },
+            pendingLocalState,
         );
->>>>>>> 10c629aa
     }
 }