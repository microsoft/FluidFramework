--- conflicted
+++ resolved
@@ -17,13 +17,8 @@
     IProxyLoaderFactory,
     LoaderHeader,
     IFluidCodeDetails,
-<<<<<<< HEAD
-} from "@microsoft/fluid-container-definitions";
+} from "@fluidframework/container-definitions";
 import { DebugLogger, Deferred } from "@fluidframework/common-utils";
-=======
-} from "@fluidframework/container-definitions";
-import { DebugLogger, Deferred, performanceNow } from "@fluidframework/common-utils";
->>>>>>> 179e6c92
 import {
     IDocumentServiceFactory,
     IFluidResolvedUrl,
