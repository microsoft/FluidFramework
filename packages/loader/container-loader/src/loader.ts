--- conflicted
+++ resolved
@@ -299,34 +299,7 @@
         }
 
         request.headers = request.headers ? request.headers : {};
-<<<<<<< HEAD
-        if (!request.headers[LoaderHeader.connect]) {
-            request.headers[LoaderHeader.connect] = !parsed.version ? "open" : "close";
-        }
-
-        if (request.headers[LoaderHeader.cache] === false) {
-            canCache = false;
-        } else {
-            // If connection header is pure open or close we will cache it. Otherwise custom load behavior
-            // and so we will not cache the request
-            canCache = request.headers[LoaderHeader.connect] === "open"
-                || request.headers[LoaderHeader.connect] === "close";
-        }
-
-        if (request.headers[LoaderHeader.sequenceNumber]) {
-            fromSequenceNumber = request.headers[LoaderHeader.sequenceNumber] as number;
-        }
-
-        // if set in both query string and headers, use query string
-        request.headers.version = parsed.version || request.headers.version as string;
-
-        // version === null means not use any snapshot.
-        if (request.headers.version === "null") {
-            request.headers.version = null;
-        }
-=======
         const {canCache, fromSequenceNumber } = this.parseHeader(parsed, request);
->>>>>>> 1e6037d9
 
         debug(`${canCache} ${request.headers[LoaderHeader.connect]} ${request.headers.version}`);
         const factory: IDocumentServiceFactory =
@@ -383,28 +356,29 @@
         let fromSequenceNumber = -1;
 
         request.headers = request.headers ? request.headers : {};
-        if (!request.headers.connect) {
-            request.headers.connect = !parsed.version ? "open" : "close";
-        }
-
-        if (request.headers["fluid-cache"] === false) {
+        if (!request.headers[LoaderHeader.connect]) {
+            request.headers[LoaderHeader.connect] = !parsed.version ? "open" : "close";
+        }
+
+        if (request.headers[LoaderHeader.cache] === false) {
             canCache = false;
         } else {
             // If connection header is pure open or close we will cache it. Otherwise custom load behavior
             // and so we will not cache the request
-            canCache = request.headers.connect === "open" || request.headers.connect === "close";
-        }
-
-        if (request.headers["fluid-sequence-number"]) {
-            fromSequenceNumber = request.headers["fluid-sequence-number"] as number;
+            canCache = request.headers[LoaderHeader.connect] === "open"
+                || request.headers[LoaderHeader.connect] === "close";
+        }
+
+        if (request.headers[LoaderHeader.sequenceNumber]) {
+            fromSequenceNumber = request.headers[LoaderHeader.sequenceNumber] as number;
         }
 
         // if set in both query string and headers, use query string
-        request.headers.version = parsed.version || request.headers.version as string;
+        request.headers[LoaderHeader.version] = parsed.version || request.headers[LoaderHeader.version] as string;
 
         // version === null means not use any snapshot.
-        if (request.headers.version === "null") {
-            request.headers.version = null;
+        if (request.headers[LoaderHeader.version] === "null") {
+            request.headers[LoaderHeader.version] = null;
         }
         return {
             canCache,
