/*!
 * Copyright (c) Microsoft Corporation. All rights reserved.
 * Licensed under the MIT License.
 */

import {
    IComponent,
    IRequest,
    IResponse,
} from "@microsoft/fluid-component-core-interfaces";
import {
    ICodeLoader,
    IHost,
    ILoader,
    IProxyLoaderFactory,
    ITelemetryBaseLogger,
} from "@microsoft/fluid-container-definitions";
import { configurableUrlResolver, Deferred } from "@microsoft/fluid-core-utils";
import {
    IDocumentService,
    IDocumentServiceFactory,
    IFluidResolvedUrl,
    IResolvedUrl,
    ISequencedDocumentMessage,
} from "@microsoft/fluid-protocol-definitions";
import { EventEmitter } from "events";
// tslint:disable-next-line:no-var-requires
const now = require("performance-now") as () => number;
import { parse } from "url";
import { Container } from "./container";
import { debug } from "./debug";

interface IParsedUrl {
    id: string;
    path: string;
    /**
     * null means do not use snapshots, undefined means load latest snapshot
     * otherwise it's version ID passed to IDocumentStorageService.getVersions() to figure out what snapshot to use.
     * If needed, can add undefined which is treated by Container.load() as load latest snapshot.
     */
    version: string | null | undefined;
}

export class RelativeLoader extends EventEmitter implements ILoader {

    // Because the loader is passed to the container during construction we need to resolve the target container
    // after construction.
    private readonly containerDeferred = new Deferred<Container>();

    /**
     * baseRequest is the original request that triggered the load. This URL is used in case credentials need
     * to be fetched again.
     */
    constructor(private readonly loader: Loader, private readonly baseRequest: IRequest) {
        super();
    }

    public async resolve(request: IRequest): Promise<Container> {
        if (request.url.indexOf("/") === 0) {
            // If no headers are set that require a reload make use of the same object
            const container = await this.containerDeferred.promise;
            return container;
        }

        return this.loader.resolve(request);
    }

    public async request(request: IRequest): Promise<IResponse> {
        if (request.url.indexOf("/") === 0) {
            if (this.needExecutionContext(request)) {
                return this.loader.requestWorker(this.baseRequest.url, request);
            } else {
                const container = this.canUseCache(request)
                ? await this.containerDeferred.promise
                : await this.loader.resolve({ url: this.baseRequest.url, headers: request.headers });
                return container.request(request);
            }
        }

        return this.loader.request(request);
    }

    public resolveContainer(container: Container) {
        this.containerDeferred.resolve(container);
    }

    private canUseCache(request: IRequest): boolean {
        if (!request.headers) {
            return true;
        }

        const noCache =
            request.headers["fluid-cache"] === false ||
            request.headers["fluid-reconnect"] === false;

        return !noCache;
    }

    private needExecutionContext(request: IRequest): boolean {
        return (request.headers !== undefined && request.headers["execution-context"] !== undefined);
    }
}

/**
 * Api that selects a document service factory from the factory map provided according to protocol
 * in resolved URL.
 * @param resolvedAsFluid - Resolved fluid URL containing driver protocol
 * @param protocolToDocumentFactoryMap - Map of protocol name to factories from which one factory
 * is selected according to protocol.
 */
export function selectDocumentServiceFactoryForProtocol(
    resolvedAsFluid: IFluidResolvedUrl,
    protocolToDocumentFactoryMap: Map<string, IDocumentServiceFactory>,
): IDocumentServiceFactory {
    const urlObj = parse(resolvedAsFluid.url);
    if (!urlObj.protocol) {
        throw new Error("No protocol provided");
    }
    const factory: IDocumentServiceFactory | undefined = protocolToDocumentFactoryMap.get(urlObj.protocol);
    if (!factory) {
        throw new Error("Unknown fluid protocol");
    }
    return factory;
}

/**
 * Api that creates the protocol to factory map.
 * @param documentServiceFactories - A single factory or array of document factories.
 */
export function createProtocolToFactoryMapping(
    documentServiceFactories: IDocumentServiceFactory | IDocumentServiceFactory[],
): Map<string, IDocumentServiceFactory> {
    const protocolToDocumentFactoryMap: Map<string, IDocumentServiceFactory> = new Map();
    if (Array.isArray(documentServiceFactories)) {
        documentServiceFactories.forEach((factory: IDocumentServiceFactory) => {
            protocolToDocumentFactoryMap.set(factory.protocolName, factory);
        });
    } else {
        protocolToDocumentFactoryMap.set(documentServiceFactories.protocolName, documentServiceFactories);
    }
    return protocolToDocumentFactoryMap;
}

/**
 * Manages Fluid resource loading
 */
export class Loader extends EventEmitter implements ILoader {

    private readonly containers = new Map<string, Promise<Container>>();
    private readonly resolveCache = new Map<string, IResolvedUrl>();
    private readonly protocolToDocumentFactoryMap: Map<string, IDocumentServiceFactory>;

    constructor(
        private readonly containerHost: IHost,
        private readonly documentServiceFactories: IDocumentServiceFactory | IDocumentServiceFactory[],
        private readonly codeLoader: ICodeLoader,
        private readonly options: any,
        private readonly scope: IComponent,
        private readonly proxyLoaderFactories: Map<string, IProxyLoaderFactory>,
        private readonly logger?: ITelemetryBaseLogger,
    ) {
        super();

        if (!containerHost) {
            throw new Error("An IContainerHost must be provided");
        }

        if (!this.documentServiceFactories) {
            throw new Error("An IDocumentService must be provided");
        }

        if (!codeLoader) {
            throw new Error("An ICodeLoader must be provided");
        }

        this.protocolToDocumentFactoryMap = createProtocolToFactoryMapping(this.documentServiceFactories);
    }

    public async resolve(request: IRequest): Promise<Container> {
        debug(`Container resolve: ${now()} `);

        const resolved = await this.resolveCore(request);
        return resolved.container;
    }

    public async request(request: IRequest): Promise<IResponse> {
        debug(`Container loading: ${now()} `);

        const resolved = await this.resolveCore(request);
        return resolved.container.request({ url: resolved.parsed.path });
    }

    public async requestWorker(baseUrl: string, request: IRequest): Promise<IResponse> {

        // Currently the loader only supports web worker environment. Eventually we will
        // detect environment and bring appropiate loader (e.g., worker_thread for node).
        const supportedEnvironment = "webworker";
        const proxyLoaderFactory = this.proxyLoaderFactories.get(supportedEnvironment);

        // If the loader does not support any other environment, request falls back to current loader.
        if (!proxyLoaderFactory) {
            const container = await this.resolve({ url: baseUrl, headers: request.headers });
            return container.request(request);
        } else {
            const resolved = await this.getResolvedUrl({ url: baseUrl, headers: request.headers });
            const resolvedAsFluid = resolved as IFluidResolvedUrl;
            const parsed = this.parseUrl(resolvedAsFluid.url);
            if (!parsed) {
                return Promise.reject(`Invalid URL ${resolvedAsFluid.url}`);
            }
            const {canReconnect, connection, fromSequenceNumber, version} =
                this.parseHeader(parsed, { url: baseUrl, headers: request.headers });
            const proxyLoader = await proxyLoaderFactory.createProxyLoader(
                parsed!.id,
                version,
                connection,
                this.options,
                resolvedAsFluid,
                fromSequenceNumber,
                canReconnect,
            );
            return proxyLoader.request(request);
        }
    }

    private parseUrl(url: string): IParsedUrl | null {
        const parsed = parse(url, true);

        const regex = /^\/([^\/]*\/[^\/]*)(\/?.*)$/;
        const match = parsed.pathname!.match(regex);

        return (match && match.length === 3)
            ? { id: match[1], path: match[2], version: parsed.query.version as string }
            : null;
    }

    private async getResolvedUrl(request: IRequest): Promise<IResolvedUrl> {
        // Resolve the given request to a URL
        // Check for an already resolved URL otherwise make a new request
        const maybeResolvedUrl = this.resolveCache.get(request.url);
        if (maybeResolvedUrl) {
            return maybeResolvedUrl;
        }

        let toCache: IResolvedUrl | undefined;
        if (Array.isArray(this.containerHost.resolver)) {
            toCache = await configurableUrlResolver(this.containerHost.resolver, request);
        } else {
            toCache = await this.containerHost.resolver.resolve(request);
        }
        if (!toCache) {
            return Promise.reject(`Invalid URL ${request.url}`);
        }
        if (toCache.type !== "fluid") {
            if (toCache.type === "prague") {
                // tslint:disable-next-line:max-line-length
                console.warn("IFluidResolvedUrl type === 'prague' has been deprecated. Please create IFluidResolvedUrls of type 'fluid' in the future.");
            } else {
                return Promise.reject("Only Fluid components currently supported");
            }
        }
        this.resolveCache.set(request.url, toCache);

        return toCache;
    }

    private async resolveCore(
        request: IRequest,
    ): Promise<{ container: Container, parsed: IParsedUrl }> {

        const resolved = await this.getResolvedUrl(request);

        // Parse URL into components
        const resolvedAsFluid = resolved as IFluidResolvedUrl;
        const parsed = this.parseUrl(resolvedAsFluid.url);
        if (!parsed) {
            return Promise.reject(`Invalid URL ${resolvedAsFluid.url}`);
        }

<<<<<<< HEAD
        const {canCache, canReconnect, connection, fromSequenceNumber, version} = this.parseHeader(parsed, request);
=======
        let canCache = true;
        let fromSequenceNumber = -1;

        request.headers = request.headers ? request.headers : {};
        if (!request.headers.connect) {
            request.headers.connect = !parsed.version ? "open" : "close";
        }

        if (request.headers["fluid-cache"] === false) {
            canCache = false;
        } else {
            // If connection header is pure open or close we will cache it. Otherwise custom load behavior
            // and so we will not cache the request
            canCache = request.headers.connect === "open" || request.headers.connect === "close";
        }

        if (request.headers["fluid-sequence-number"]) {
            fromSequenceNumber = request.headers["fluid-sequence-number"] as number;
        }

        // if set in both query string and headers, use query string
        request.headers.version = parsed.version || request.headers.version as string;

        // version === null means not use any snapshot.
        if (request.headers.version === "null") {
            request.headers.version = null;
        }
>>>>>>> bb79cad3

        debug(`${canCache} ${request.headers.connect} ${request.headers.version}`);
        const factory: IDocumentServiceFactory =
            selectDocumentServiceFactoryForProtocol(resolvedAsFluid, this.protocolToDocumentFactoryMap);

        const documentService: IDocumentService = await factory.createDocumentService(resolvedAsFluid);

        let container: Container;
        if (canCache) {
            const versionedId = request.headers.version ? `${parsed.id}@${request.headers.version}` : parsed.id;
            const maybeContainer = await this.containers.get(versionedId);
            if (maybeContainer) {
                container = maybeContainer;
            } else {
                const containerP =
                    this.loadContainer(
                        parsed.id,
                        documentService,
                        request,
                        resolved,
                        this.logger);
                this.containers.set(versionedId, containerP);
                container = await containerP;
            }
        } else {
            container =
                await this.loadContainer(
                    parsed.id,
                    documentService,
                    request,
                    resolved,
                    this.logger);
        }

        if (container.deltaManager.referenceSequenceNumber <= fromSequenceNumber) {
            await new Promise((resolve, reject) => {
                function opHandler(message: ISequencedDocumentMessage) {
                    if (message.sequenceNumber > fromSequenceNumber) {
                        resolve();
                        container.removeListener("op", opHandler);
                    }
                }

                container.on("op", opHandler);
            });
        }

        return { container, parsed };

    }

    private parseHeader(parsed: IParsedUrl, request: IRequest) {
        let canCache = true;
        let canReconnect = true;
        let connection = !parsed.version ? "open" : "close";
        let version = parsed.version;
        let fromSequenceNumber = -1;

        if (request.headers) {
            if (request.headers.connect) {
                // If connection header is pure open or close we will cache it. Otherwise custom load behavior
                // and so we will not cache the request
                canCache = request.headers.connect === "open" || request.headers.connect === "close";
                connection = request.headers.connect as string;
            }

            if (request.headers["fluid-cache"] === false) {
                canCache = false;
            }

            if (request.headers["fluid-reconnect"] === false) {
                canReconnect = false;
            }

            if (request.headers["fluid-sequence-number"]) {
                fromSequenceNumber = request.headers["fluid-sequence-number"] as number;
            }

            version = version || request.headers.version as string;
        }
        return {
            canCache,
            canReconnect,
            connection,
            fromSequenceNumber,
            version,
        };
    }

    // @param version -one of the following
    //   - null: use ops, no snapshots
    //   - undefined - fetch latest snapshot
    //   - otherwise, version sha to load snapshot
    private loadContainer(
        id: string,
        documentService: IDocumentService,
        request: IRequest,
        resolved: IResolvedUrl,
        logger?: ITelemetryBaseLogger,
    ): Promise<Container> {
        const container = Container.load(
            id,
            documentService,
            this.codeLoader,
            this.options,
            this.scope,
            this,
            request,
            logger);

        return container;
    }
}<|MERGE_RESOLUTION|>--- conflicted
+++ resolved
@@ -208,16 +208,13 @@
             if (!parsed) {
                 return Promise.reject(`Invalid URL ${resolvedAsFluid.url}`);
             }
-            const {canReconnect, connection, fromSequenceNumber, version} =
+            const { fromSequenceNumber } =
                 this.parseHeader(parsed, { url: baseUrl, headers: request.headers });
             const proxyLoader = await proxyLoaderFactory.createProxyLoader(
                 parsed!.id,
-                version,
-                connection,
                 this.options,
                 resolvedAsFluid,
                 fromSequenceNumber,
-                canReconnect,
             );
             return proxyLoader.request(request);
         }
@@ -277,37 +274,8 @@
             return Promise.reject(`Invalid URL ${resolvedAsFluid.url}`);
         }
 
-<<<<<<< HEAD
-        const {canCache, canReconnect, connection, fromSequenceNumber, version} = this.parseHeader(parsed, request);
-=======
-        let canCache = true;
-        let fromSequenceNumber = -1;
-
         request.headers = request.headers ? request.headers : {};
-        if (!request.headers.connect) {
-            request.headers.connect = !parsed.version ? "open" : "close";
-        }
-
-        if (request.headers["fluid-cache"] === false) {
-            canCache = false;
-        } else {
-            // If connection header is pure open or close we will cache it. Otherwise custom load behavior
-            // and so we will not cache the request
-            canCache = request.headers.connect === "open" || request.headers.connect === "close";
-        }
-
-        if (request.headers["fluid-sequence-number"]) {
-            fromSequenceNumber = request.headers["fluid-sequence-number"] as number;
-        }
-
-        // if set in both query string and headers, use query string
-        request.headers.version = parsed.version || request.headers.version as string;
-
-        // version === null means not use any snapshot.
-        if (request.headers.version === "null") {
-            request.headers.version = null;
-        }
->>>>>>> bb79cad3
+        const {canCache, fromSequenceNumber } = this.parseHeader(parsed, request);
 
         debug(`${canCache} ${request.headers.connect} ${request.headers.version}`);
         const factory: IDocumentServiceFactory =
@@ -361,39 +329,35 @@
 
     private parseHeader(parsed: IParsedUrl, request: IRequest) {
         let canCache = true;
-        let canReconnect = true;
-        let connection = !parsed.version ? "open" : "close";
-        let version = parsed.version;
         let fromSequenceNumber = -1;
 
-        if (request.headers) {
-            if (request.headers.connect) {
-                // If connection header is pure open or close we will cache it. Otherwise custom load behavior
-                // and so we will not cache the request
-                canCache = request.headers.connect === "open" || request.headers.connect === "close";
-                connection = request.headers.connect as string;
-            }
-
-            if (request.headers["fluid-cache"] === false) {
-                canCache = false;
-            }
-
-            if (request.headers["fluid-reconnect"] === false) {
-                canReconnect = false;
-            }
-
-            if (request.headers["fluid-sequence-number"]) {
-                fromSequenceNumber = request.headers["fluid-sequence-number"] as number;
-            }
-
-            version = version || request.headers.version as string;
+        request.headers = request.headers ? request.headers : {};
+        if (!request.headers.connect) {
+            request.headers.connect = !parsed.version ? "open" : "close";
+        }
+
+        if (request.headers["fluid-cache"] === false) {
+            canCache = false;
+        } else {
+            // If connection header is pure open or close we will cache it. Otherwise custom load behavior
+            // and so we will not cache the request
+            canCache = request.headers.connect === "open" || request.headers.connect === "close";
+        }
+
+        if (request.headers["fluid-sequence-number"]) {
+            fromSequenceNumber = request.headers["fluid-sequence-number"] as number;
+        }
+
+        // if set in both query string and headers, use query string
+        request.headers.version = parsed.version || request.headers.version as string;
+
+        // version === null means not use any snapshot.
+        if (request.headers.version === "null") {
+            request.headers.version = null;
         }
         return {
             canCache,
-            canReconnect,
-            connection,
             fromSequenceNumber,
-            version,
         };
     }
 
