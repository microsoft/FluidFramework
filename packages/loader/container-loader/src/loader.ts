--- conflicted
+++ resolved
@@ -26,16 +26,12 @@
     IUrlResolver,
 } from "@microsoft/fluid-driver-definitions";
 import { ISequencedDocumentMessage } from "@microsoft/fluid-protocol-definitions";
-<<<<<<< HEAD
 import {
     assertFluidResolvedUrl,
     isFluidResolvedUrl,
     MultiUrlResolver,
     MultiDocumentServiceFactory,
 } from "@microsoft/fluid-driver-utils";
-=======
-import { MultiUrlResolver, MultiDocumentServiceFactory } from "@microsoft/fluid-driver-utils";
->>>>>>> 973fb86f
 import { Container } from "./container";
 import { debug } from "./debug";
 import { IParsedUrl, parseUrl } from "./utils";
@@ -137,10 +133,6 @@
 export class Loader extends EventEmitter implements ILoader, IExperimentalLoader {
 
     private readonly containers = new Map<string, Promise<Container>>();
-<<<<<<< HEAD
-=======
-    private readonly resolveCache = new Map<string, IResolvedUrl>();
->>>>>>> 973fb86f
     private readonly resolver: IUrlResolver;
     private readonly documentServiceFactory: IDocumentServiceFactory;
 
@@ -160,11 +152,7 @@
         if (!resolver) {
             throw new Error("An IUrlResolver must be provided");
         }
-<<<<<<< HEAD
         this.resolver = new CachingUrlResolver(MultiUrlResolver.create(resolver));
-=======
-        this.resolver = MultiUrlResolver.create(resolver);
->>>>>>> 973fb86f
 
         if (!documentServiceFactory) {
             throw new Error("An IDocumentServiceFactory must be provided");
@@ -186,10 +174,7 @@
             this,
             source,
             this.documentServiceFactory,
-<<<<<<< HEAD
             this.resolver,
-=======
->>>>>>> 973fb86f
             this.logger);
     }
 
@@ -236,29 +221,6 @@
             return proxyLoader.request(request);
         }
     }
-
-<<<<<<< HEAD
-=======
-    private async getResolvedUrl(request: IRequest): Promise<IResolvedUrl> {
-        // Resolve the given request to a URL
-        // Check for an already resolved URL otherwise make a new request
-        const maybeResolvedUrl = this.resolveCache.get(request.url);
-        if (maybeResolvedUrl) {
-            return maybeResolvedUrl;
-        }
-
-        const toCache = await this.resolver.resolve(request);
-        if (!toCache) {
-            return Promise.reject(`Invalid URL ${request.url}`);
-        }
-        if (toCache.type !== "fluid") {
-            return Promise.reject("Only Fluid components currently supported");
-        }
-        this.resolveCache.set(request.url, toCache);
-
-        return toCache;
-    }
->>>>>>> 973fb86f
 
     private async resolveCore(
         request: IRequest,
