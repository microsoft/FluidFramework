--- conflicted
+++ resolved
@@ -367,23 +367,14 @@
             return Promise.reject(new Error(`Invalid URL ${resolvedAsFluid.url}`));
         }
 
-<<<<<<< HEAD
         if (pendingLocalState !== undefined && resolvedAsFluid.url !== pendingLocalState.url) {
             const message = `URL ${resolvedAsFluid.url} does not match pending state URL ${pendingLocalState.url}`;
             throw new Error(message);
         }
 
-        request.headers = request.headers ?? {};
-=======
->>>>>>> 539b9d7b
         const { canCache, fromSequenceNumber } = this.parseHeader(parsed, request);
         const shouldCache = pendingLocalState !== undefined ? false : canCache;
 
-<<<<<<< HEAD
-        debug(`${shouldCache} ${request.headers[LoaderHeader.pause]} ${request.headers[LoaderHeader.version]}`);
-
-=======
->>>>>>> 539b9d7b
         let container: Container;
         if (shouldCache) {
             const key = this.getKeyForContainerCache(request, parsed);
