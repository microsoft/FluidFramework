--- conflicted
+++ resolved
@@ -114,25 +114,8 @@
         return (request.headers !== undefined && request.headers[LoaderHeader.executionContext] !== undefined);
     }
 }
-<<<<<<< HEAD
-export function selectDocumentServiceFactoryForProtocol(
-    resolvedAsFluid: IFluidResolvedUrl,
-    protocolToDocumentFactoryMap: Map<string, IDocumentServiceFactory>,
-): IDocumentServiceFactory {
-    const urlObj = parse(resolvedAsFluid.url);
-    if (!urlObj.protocol) {
-        throw new Error("No protocol provided");
-    }
-    const factory: IDocumentServiceFactory | undefined = protocolToDocumentFactoryMap.get(urlObj.protocol);
-    if (!factory) {
-        throw new Error("Unknown fluid protocol");
-    }
-    return factory;
-}/**
-=======
 
 /**
->>>>>>> cce06712
  * Manages Fluid resource loading
  */
 export class Loader extends EventEmitter implements ILoader, IExperimentalLoader {
