/*!
 * Copyright (c) Microsoft Corporation and contributors. All rights reserved.
 * Licensed under the MIT License.
 */

import { v4 as uuid } from "uuid";
import { ITelemetryBaseLogger, ITelemetryLogger } from "@fluidframework/common-definitions";
import { assert, Deferred, performance } from "@fluidframework/common-utils";
import {
    IFluidCodeDetails,
    IFluidObject,
    IFluidRouter,
    IProvideFluidCodeDetailsComparer,
    IRequest,
    IRequestHeader,
    IResponse,
} from "@fluidframework/core-interfaces";
import {
    ICodeLoader,
    IContainer,
    IFluidModule,
    IHostLoader,
    ILoader,
    IPendingLocalState,
    ILoaderOptions as ILoaderOptions1,
    IProxyLoaderFactory,
    LoaderHeader,
} from "@fluidframework/container-definitions";
<<<<<<< HEAD
=======
import { performance } from "@fluidframework/common-utils";
>>>>>>> c513f4a4
import { ChildLogger, DebugLogger, PerformanceEvent } from "@fluidframework/telemetry-utils";
import {
    IDocumentServiceFactory,
    IDocumentStorageService,
    IFluidResolvedUrl,
    IResolvedUrl,
    IUrlResolver,
} from "@fluidframework/driver-definitions";
import { ISequencedDocumentMessage } from "@fluidframework/protocol-definitions";
import {
    ensureFluidResolvedUrl,
    MultiUrlResolver,
    MultiDocumentServiceFactory,
} from "@fluidframework/driver-utils";
import { Container } from "./container";
import { debug } from "./debug";
import { IParsedUrl, parseUrl } from "./utils";

function canUseCache(request: IRequest): boolean {
    if (request.headers === undefined) {
        return true;
    }

    return request.headers[LoaderHeader.cache] !== false;
}

<<<<<<< HEAD
/**
 * Loader used internally by the Container that expects all requests
 * to route into the Container itself (urls must begin with "/")
 */
export class RelativeLoader extends EventEmitter implements ILoader {
    // Because the loader is passed to the container during construction we need to resolve the target container
    // after construction.
    private readonly containerDeferred = new Deferred<Container>();

    /**
     * BaseRequest is the original request that triggered the load. This URL is used in case credentials need
     * to be fetched again.
     */
=======
export class RelativeLoader implements ILoader {
>>>>>>> c513f4a4
    constructor(
        private readonly container: Container,
        private readonly loader: ILoader | undefined,
    ) {
    }

    public get IFluidRouter(): IFluidRouter { return this; }

    public async resolve(request: IRequest): Promise<IContainer> {
<<<<<<< HEAD
        assert(request.url.startsWith("/"));
        // If no headers are set that require a reload make use of the same object
        return this.containerDeferred.promise;
    }

    public async request(request: IRequest): Promise<IResponse> {
        if (!request.url.startsWith("/")) {
            return { status: 404, mimeType: "text/plain", value: "nonrelative url disallowed" };
        };

        const containerUrl = this.containerUrl();
        let container: IContainer;
        if (canUseCache(request)) {
            container = await this.containerDeferred.promise;
        } else if (containerUrl === undefined) {
            throw new Error("Container url is not provided");
        } else {
            container = await this.loader.resolve({ url: containerUrl, headers: request.headers });
        }
        return container.request(request);
=======
        if (request.url.startsWith("/")) {
            if (canUseCache(request)) {
                return this.container;
            } else {
                const resolvedUrl = this.container.resolvedUrl;
                ensureFluidResolvedUrl(resolvedUrl);
                const container = await Container.load(
                    this.loader as Loader,
                    {
                        canReconnect: request.headers?.[LoaderHeader.reconnect],
                        clientDetailsOverride: request.headers?.[LoaderHeader.clientDetails],
                        resolvedUrl: {...resolvedUrl},
                        version: request.headers?.[LoaderHeader.version] ?? undefined,
                        loadMode: request.headers?.[LoaderHeader.loadMode],
                    },
                );
                return container;
            }
        }

        if (this.loader === undefined) {
            throw new Error("Cannot resolve external containers");
        }
        return this.loader.resolve(request);
    }

    public async request(request: IRequest): Promise<IResponse> {
        if (request.url.startsWith("/")) {
            const container = await this.resolve(request);
            return container.request(request);
        }

        if (this.loader === undefined) {
            return {
                status: 404,
                value: "Cannot request external containers",
                mimeType: "plain/text",
            };
        }
        return this.loader.request(request);
>>>>>>> c513f4a4
    }
}

function createCachedResolver(resolver: IUrlResolver) {
    const cacheResolver = Object.create(resolver) as IUrlResolver;
    const resolveCache = new Map<string, Promise<IResolvedUrl | undefined>>();
    cacheResolver.resolve = async (request: IRequest): Promise<IResolvedUrl | undefined> => {
        if (!canUseCache(request)) {
            return resolver.resolve(request);
        }
        if (!resolveCache.has(request.url)) {
            resolveCache.set(request.url, resolver.resolve(request));
        }

        return resolveCache.get(request.url);
    };
    return cacheResolver;
}

export interface ILoaderOptions extends ILoaderOptions1{
    summarizeProtocolTree?: true,
}

/**
 * Encapsulates a module entry point with corresponding code details.
 */
 export interface IFluidModuleWithDetails {
     /** Fluid code module that implements the runtime factory needed to instantiate the container runtime. */
     module: IFluidModule;
     /**
      * Code details associated with the module. Represents a document schema this module supports.
      * If the code loader implements the {@link @fluidframework/core-interfaces#IFluidCodeDetailsComparer} interface,
      * it'll be called to determine whether the module code details satisfy the new code proposal in the quorum.
      */
     details: IFluidCodeDetails;
 }

/**
 * Fluid code loader resolves a code module matching the document schema, i.e. code details, such as
 * a package name and package version range.
 */
export interface ICodeDetailsLoader
    extends Partial<IProvideFluidCodeDetailsComparer> {
    /**
     * Load the code module (package) that is capable to interact with the document.
     *
     * @param source - Code proposal that articulates the current schema the document is written in.
     * @returns - Code module entry point along with the code details associated with it.
     */
    load(source: IFluidCodeDetails): Promise<IFluidModuleWithDetails>;
}

/**
 * Services and properties necessary for creating a loader
 */
export interface ILoaderProps {
    /**
     * The url resolver used by the loader for resolving external urls
     * into Fluid urls such that the container specified by the
     * external url can be loaded.
     */
    readonly urlResolver: IUrlResolver;
    /**
     * The document service factory take the Fluid url provided
     * by the resolved url and constucts all the necessary services
     * for communication with the container's server.
     */
    readonly documentServiceFactory: IDocumentServiceFactory;
    /**
     * The code loader handles loading the necessary code
     * for running a container once it is loaded.
     */
    readonly codeLoader: ICodeDetailsLoader | ICodeLoader;

    /**
     * A property bag of options used by various layers
     * to control features
     */
    readonly options?: ILoaderOptions;

    /**
     * Scope is provided to all container and is a set of shared
     * services for container's to integrate with their host environment.
     */
    readonly scope?: IFluidObject;

    /**
     * Proxy loader factories for loading containers via proxy in other contexts,
     * like web workers, or worker threads.
     */
    readonly proxyLoaderFactories?: Map<string, IProxyLoaderFactory>;

    /**
     * The logger that all telemetry should be pushed to.
     */
    readonly logger?: ITelemetryBaseLogger;

    /**
     * Blobs storage for detached containers.
     */
    readonly detachedBlobStorage?: IDetachedBlobStorage;
}

/**
 * Services and properties used by and exposed by the loader
 */
export interface ILoaderServices {
    /**
     * The url resolver used by the loader for resolving external urls
     * into Fluid urls such that the container specified by the
     * external url can be loaded.
     */
    readonly urlResolver: IUrlResolver;
    /**
     * The document service factory take the Fluid url provided
     * by the resolved url and constucts all the necessary services
     * for communication with the container's server.
     */
    readonly documentServiceFactory: IDocumentServiceFactory;
    /**
     * The code loader handles loading the necessary code
     * for running a container once it is loaded.
     */
    readonly codeLoader: ICodeDetailsLoader | ICodeLoader;

    /**
     * A property bag of options used by various layers
     * to control features
     */
    readonly options: ILoaderOptions;

    /**
     * Scope is provided to all container and is a set of shared
     * services for container's to integrate with their host environment.
     */
    readonly scope: IFluidObject;

    /**
     * Proxy loader factories for loading containers via proxy in other contexts,
     * like web workers, or worker threads.
     */
    readonly proxyLoaderFactories: Map<string, IProxyLoaderFactory>;

    /**
     * The logger downstream consumers should construct their loggers from
     */
    readonly subLogger: ITelemetryLogger;

    /**
     * Blobs storage for detached containers.
     */
    readonly detachedBlobStorage?: IDetachedBlobStorage;
}

/**
 * Subset of IDocumentStorageService which only supports createBlob() and readBlob(). This is used to support
 * blobs in detached containers.
 */
export type IDetachedBlobStorage = Pick<IDocumentStorageService, "createBlob" | "readBlob"> & {
    size: number;
 };

 /**
 * To be included in the `IClientDetails.environment` value for the `IRequest` header
 * if the client must be able to create a container at load when an existing container is not available.
 *
 * @deprecated - avoid using this flow, this key is only for temporarily supporting a legacy scenario.
 */
export const LegacyCreateOnLoadEnvironmentKey = "enable-legacy-create-on-load";

/**
 * Manages Fluid resource loading
 */
export class Loader implements IHostLoader {
    private readonly containers = new Map<string, Promise<Container>>();
    public readonly services: ILoaderServices;
    private readonly logger: ITelemetryLogger;

    /**
     * @deprecated use constructor with loader props
     */
    public static _create(
        resolver: IUrlResolver | IUrlResolver[],
        documentServiceFactory: IDocumentServiceFactory | IDocumentServiceFactory[],
        codeLoader: ICodeDetailsLoader | ICodeLoader,
        options: ILoaderOptions,
        scope: IFluidObject,
        proxyLoaderFactories: Map<string, IProxyLoaderFactory>,
        logger?: ITelemetryBaseLogger,
    ) {
        return new Loader(
            {
                urlResolver: MultiUrlResolver.create(resolver),
                documentServiceFactory: MultiDocumentServiceFactory.create(documentServiceFactory),
                codeLoader,
                options,
                scope,
                proxyLoaderFactories,
                logger,
            });
    }

    constructor(loaderProps: ILoaderProps) {
        const scope = { ...loaderProps.scope };
        if (loaderProps.options?.provideScopeLoader !== false) {
            scope.ILoader = this;
        }

        this.services = {
            urlResolver: createCachedResolver(MultiUrlResolver.create(loaderProps.urlResolver)),
            documentServiceFactory: MultiDocumentServiceFactory.create(loaderProps.documentServiceFactory),
            codeLoader: loaderProps.codeLoader,
            options: loaderProps.options ?? {},
            scope,
            subLogger: DebugLogger.mixinDebugLogger("fluid:telemetry", loaderProps.logger, { all:{loaderId: uuid()} }),
            proxyLoaderFactories: loaderProps.proxyLoaderFactories ?? new Map<string, IProxyLoaderFactory>(),
            detachedBlobStorage: loaderProps.detachedBlobStorage,
        };
        this.logger = ChildLogger.create(this.services.subLogger, "Loader");
    }

    public get IFluidRouter(): IFluidRouter { return this; }

    public async createDetachedContainer(codeDetails: IFluidCodeDetails): Promise<Container> {
        debug(`Container creating in detached state: ${performance.now()} `);

        const container = await Container.createDetached(
            this,
            codeDetails,
        );

        if (this.cachingEnabled) {
            container.once("attached", () => {
                ensureFluidResolvedUrl(container.resolvedUrl);
                const parsedUrl = parseUrl(container.resolvedUrl.url);
                if (parsedUrl !== undefined) {
                    this.addToContainerCache(parsedUrl.id, Promise.resolve(container));
                }
            });
        }

        return container;
    }

    public async rehydrateDetachedContainerFromSnapshot(snapshot: string): Promise<Container> {
        debug(`Container creating in detached state: ${performance.now()} `);

        return Container.rehydrateDetachedFromSnapshot(this, snapshot);
    }

    public async resolve(request: IRequest, pendingLocalState?: string): Promise<Container> {
        const eventName = pendingLocalState === undefined ? "Resolve" : "ResolveWithPendingState";
        return PerformanceEvent.timedExecAsync(this.logger, { eventName }, async () => {
            const resolved = await this.resolveCore(
                request,
                pendingLocalState !== undefined ? JSON.parse(pendingLocalState) : undefined,
            );
            return resolved.container;
        });
    }

    public async request(request: IRequest): Promise<IResponse> {
        return PerformanceEvent.timedExecAsync(this.logger, { eventName: "Request" }, async () => {
            const resolved = await this.resolveCore(request);
            return resolved.container.request({ url: `${resolved.parsed.path}${resolved.parsed.query}` });
        });
    }

    private getKeyForContainerCache(request: IRequest, parsedUrl: IParsedUrl): string {
        const key = request.headers?.[LoaderHeader.version] !== undefined
            ? `${parsedUrl.id}@${request.headers[LoaderHeader.version]}`
            : parsedUrl.id;
        return key;
    }

    private addToContainerCache(key: string, containerP: Promise<Container>) {
        this.containers.set(key, containerP);
        containerP.then((container) => {
            // If the container is closed or becomes closed after we resolve it, remove it from the cache.
            if (container.closed) {
                this.containers.delete(key);
            } else {
                container.once("closed", () => {
                    this.containers.delete(key);
                });
            }
        }).catch((error) => {});
    }

    private async resolveCore(
        request: IRequest,
        pendingLocalState?: IPendingLocalState,
    ): Promise<{ container: Container; parsed: IParsedUrl }> {
        const resolvedAsFluid = await this.services.urlResolver.resolve(request);
        ensureFluidResolvedUrl(resolvedAsFluid);

        // Parse URL into data stores
        const parsed = parseUrl(resolvedAsFluid.url);
        if (parsed === undefined) {
            throw new Error(`Invalid URL ${resolvedAsFluid.url}`);
        }

        if (pendingLocalState !== undefined) {
            const parsedPendingUrl = parseUrl(pendingLocalState.url);
            if (parsedPendingUrl?.id !== parsed.id ||
                parsedPendingUrl?.path.replace(/\/$/, "") !== parsed.path.replace(/\/$/, "")) {
                const message = `URL ${resolvedAsFluid.url} does not match pending state URL ${pendingLocalState.url}`;
                throw new Error(message);
            }
        }

        const { canCache, fromSequenceNumber } = this.parseHeader(parsed, request);
        const shouldCache = pendingLocalState !== undefined ? false : canCache;

        let container: Container;
        if (shouldCache) {
            const key = this.getKeyForContainerCache(request, parsed);
            const maybeContainer = await this.containers.get(key);
            if (maybeContainer !== undefined) {
                container = maybeContainer;
            } else {
                const containerP =
                    this.loadContainer(
                        request,
                        resolvedAsFluid);
                this.addToContainerCache(key, containerP);
                container = await containerP;
            }
        } else {
            container =
                await this.loadContainer(
                    request,
                    resolvedAsFluid,
                    pendingLocalState?.pendingRuntimeState);
        }

        if (container.deltaManager.lastSequenceNumber <= fromSequenceNumber) {
            await new Promise<void>((resolve, reject) => {
                function opHandler(message: ISequencedDocumentMessage) {
                    if (message.sequenceNumber > fromSequenceNumber) {
                        resolve();
                        container.removeListener("op", opHandler);
                    }
                }

                container.on("op", opHandler);
            });
        }

        return { container, parsed };
    }

    private get cachingEnabled() {
        return this.services.options.cache !== false;
    }

    private canCacheForRequest(headers: IRequestHeader): boolean {
        return this.cachingEnabled && headers[LoaderHeader.cache] !== false;
    }

    private parseHeader(parsed: IParsedUrl, request: IRequest) {
        let fromSequenceNumber = -1;

        request.headers = request.headers ?? {};

        const headerSeqNum = request.headers[LoaderHeader.sequenceNumber];
        if (headerSeqNum !== undefined) {
            fromSequenceNumber = headerSeqNum;
        }

        // If set in both query string and headers, use query string
        request.headers[LoaderHeader.version] = parsed.version ?? request.headers[LoaderHeader.version];

        const canCache = this.canCacheForRequest(request.headers);
        debug(`${canCache} ${request.headers[LoaderHeader.version]}`);

        return {
            canCache,
            fromSequenceNumber,
        };
    }

    private async loadContainer(
        request: IRequest,
        resolved: IFluidResolvedUrl,
        pendingLocalState?: unknown,
    ): Promise<Container> {
        return Container.load(
            this,
            {
                canReconnect: request.headers?.[LoaderHeader.reconnect],
                clientDetailsOverride: request.headers?.[LoaderHeader.clientDetails],
                resolvedUrl: resolved,
                version: request.headers?.[LoaderHeader.version] ?? undefined,
                loadMode: request.headers?.[LoaderHeader.loadMode],
                createOnLoad: request.headers
                    ?.[LoaderHeader.clientDetails]
                    ?.environment
                    ?.includes(LegacyCreateOnLoadEnvironmentKey),
            },
            pendingLocalState,
        );
    }
}<|MERGE_RESOLUTION|>--- conflicted
+++ resolved
@@ -26,10 +26,7 @@
     IProxyLoaderFactory,
     LoaderHeader,
 } from "@fluidframework/container-definitions";
-<<<<<<< HEAD
-=======
 import { performance } from "@fluidframework/common-utils";
->>>>>>> c513f4a4
 import { ChildLogger, DebugLogger, PerformanceEvent } from "@fluidframework/telemetry-utils";
 import {
     IDocumentServiceFactory,
@@ -56,23 +53,7 @@
     return request.headers[LoaderHeader.cache] !== false;
 }
 
-<<<<<<< HEAD
-/**
- * Loader used internally by the Container that expects all requests
- * to route into the Container itself (urls must begin with "/")
- */
-export class RelativeLoader extends EventEmitter implements ILoader {
-    // Because the loader is passed to the container during construction we need to resolve the target container
-    // after construction.
-    private readonly containerDeferred = new Deferred<Container>();
-
-    /**
-     * BaseRequest is the original request that triggered the load. This URL is used in case credentials need
-     * to be fetched again.
-     */
-=======
 export class RelativeLoader implements ILoader {
->>>>>>> c513f4a4
     constructor(
         private readonly container: Container,
         private readonly loader: ILoader | undefined,
@@ -82,28 +63,6 @@
     public get IFluidRouter(): IFluidRouter { return this; }
 
     public async resolve(request: IRequest): Promise<IContainer> {
-<<<<<<< HEAD
-        assert(request.url.startsWith("/"));
-        // If no headers are set that require a reload make use of the same object
-        return this.containerDeferred.promise;
-    }
-
-    public async request(request: IRequest): Promise<IResponse> {
-        if (!request.url.startsWith("/")) {
-            return { status: 404, mimeType: "text/plain", value: "nonrelative url disallowed" };
-        };
-
-        const containerUrl = this.containerUrl();
-        let container: IContainer;
-        if (canUseCache(request)) {
-            container = await this.containerDeferred.promise;
-        } else if (containerUrl === undefined) {
-            throw new Error("Container url is not provided");
-        } else {
-            container = await this.loader.resolve({ url: containerUrl, headers: request.headers });
-        }
-        return container.request(request);
-=======
         if (request.url.startsWith("/")) {
             if (canUseCache(request)) {
                 return this.container;
@@ -144,7 +103,6 @@
             };
         }
         return this.loader.request(request);
->>>>>>> c513f4a4
     }
 }
 
