--- conflicted
+++ resolved
@@ -4,13 +4,8 @@
  */
 
 import { EventEmitter } from "events";
-<<<<<<< HEAD
 import uuid from "uuid";
-import { ITelemetryBaseLogger } from "@microsoft/fluid-common-definitions";
-=======
-import * as uuid from "uuid";
 import { ITelemetryBaseLogger } from "@fluidframework/common-definitions";
->>>>>>> 747db28a
 import {
     IComponent,
     IRequest,
@@ -23,11 +18,7 @@
     LoaderHeader,
     IFluidCodeDetails,
 } from "@microsoft/fluid-container-definitions";
-<<<<<<< HEAD
-import { DebugLogger, Deferred } from "@microsoft/fluid-common-utils";
-=======
-import { DebugLogger, Deferred, performanceNow } from "@fluidframework/common-utils";
->>>>>>> 747db28a
+import { DebugLogger, Deferred, performanceNow } from "@microsoft/fluid-common-utils";
 import {
     IDocumentServiceFactory,
     IFluidResolvedUrl,
