/*!
 * Copyright (c) Microsoft Corporation. All rights reserved.
 * Licensed under the MIT License.
 */

import { EventEmitter } from "events";
import { parse } from "url";
import { ITelemetryBaseLogger } from "@microsoft/fluid-common-definitions";
import {
    IComponent,
    IRequest,
    IResponse,
} from "@microsoft/fluid-component-core-interfaces";
import {
    ICodeLoader,
    ILoader,
    IProxyLoaderFactory,
    LoaderHeader,
    IFluidCodeDetails,
    IExperimentalLoader,
} from "@microsoft/fluid-container-definitions";
import { Deferred } from "@microsoft/fluid-common-utils";
import {
    IDocumentService,
    IDocumentServiceFactory,
    IFluidResolvedUrl,
    IResolvedUrl,
    IUrlResolver,
} from "@microsoft/fluid-driver-definitions";
import { configurableUrlResolver } from "@microsoft/fluid-driver-utils";
import { ISequencedDocumentMessage } from "@microsoft/fluid-protocol-definitions";
import { Container } from "./container";
import { debug } from "./debug";
import { IParsedUrl, parseUrl } from "./utils";

// eslint-disable-next-line @typescript-eslint/no-require-imports
const now = require("performance-now") as () => number;

export class RelativeLoader extends EventEmitter implements ILoader, IExperimentalLoader {

    public readonly isExperimentalLoader = true;

    // Because the loader is passed to the container during construction we need to resolve the target container
    // after construction.
    private readonly containerDeferred = new Deferred<Container>();

    /**
     * BaseRequest is the original request that triggered the load. This URL is used in case credentials need
     * to be fetched again.
     */
    constructor(private readonly loader: Loader, private readonly baseRequest?: IRequest) {
        super();
    }

    public async resolve(request: IRequest): Promise<Container> {
        if (request.url.startsWith("/")) {
            // If no headers are set that require a reload make use of the same object
            const container = await this.containerDeferred.promise;
            return container;
        }

        return this.loader.resolve(request);
    }

    public async request(request: IRequest): Promise<IResponse> {
        if (request.url.startsWith("/")) {
            if (!this.baseRequest) {
                throw new Error("Not available. Container detached");
            }
            if (this.needExecutionContext(request)) {
                return this.loader.requestWorker(this.baseRequest.url, request);
            } else {
                const container = this.canUseCache(request)
                    ? await this.containerDeferred.promise
                    : await this.loader.resolve({ url: this.baseRequest.url, headers: request.headers });
                return container.request(request);
            }
        }

        return this.loader.request(request);
    }

    public async createDetachedContainer(source: IFluidCodeDetails): Promise<Container> {
        throw new Error("Method not implemented.");
    }

    public resolveContainer(container: Container) {
        this.containerDeferred.resolve(container);
    }

    private canUseCache(request: IRequest): boolean {
        if (!request.headers) {
            return true;
        }

        const noCache =
            request.headers[LoaderHeader.cache] === false ||
            request.headers[LoaderHeader.reconnect] === false;

        return !noCache;
    }

    private needExecutionContext(request: IRequest): boolean {
        return (request.headers !== undefined && request.headers[LoaderHeader.executionContext] !== undefined);
    }
}

/**
 * Api that selects a document service factory from the factory map provided according to protocol
 * in resolved URL.
 * @param resolvedAsFluid - Resolved fluid URL containing driver protocol
 * @param protocolToDocumentFactoryMap - Map of protocol name to factories from which one factory
 * is selected according to protocol.
 */
export function selectDocumentServiceFactoryForProtocol(
    resolvedAsFluid: IFluidResolvedUrl,
    protocolToDocumentFactoryMap: Map<string, IDocumentServiceFactory>,
): IDocumentServiceFactory {
    const urlObj = parse(resolvedAsFluid.url);
    if (!urlObj.protocol) {
        throw new Error("No protocol provided");
    }
    const factory: IDocumentServiceFactory | undefined = protocolToDocumentFactoryMap.get(urlObj.protocol);
    if (!factory) {
        throw new Error("Unknown fluid protocol");
    }
    return factory;
}

/**
 * Api that creates the protocol to factory map.
 * @param documentServiceFactories - A single factory or array of document factories.
 */
export function createProtocolToFactoryMapping(
    documentServiceFactories: IDocumentServiceFactory | IDocumentServiceFactory[],
): Map<string, IDocumentServiceFactory> {
    const protocolToDocumentFactoryMap: Map<string, IDocumentServiceFactory> = new Map();
    if (Array.isArray(documentServiceFactories)) {
        documentServiceFactories.forEach((factory: IDocumentServiceFactory) => {
            protocolToDocumentFactoryMap.set(factory.protocolName, factory);
        });
    } else {
        protocolToDocumentFactoryMap.set(documentServiceFactories.protocolName, documentServiceFactories);
    }
    return protocolToDocumentFactoryMap;
}

/**
 * Manages Fluid resource loading
 */
export class Loader extends EventEmitter implements ILoader, IExperimentalLoader {

    private readonly containers = new Map<string, Promise<Container>>();
    private readonly resolveCache = new Map<string, IResolvedUrl>();
    private readonly protocolToDocumentFactoryMap: Map<string, IDocumentServiceFactory>;

    public readonly isExperimentalLoader = true;

    constructor(
        private readonly resolver: IUrlResolver | IUrlResolver[],
        documentServiceFactories: IDocumentServiceFactory | IDocumentServiceFactory[],
        private readonly codeLoader: ICodeLoader,
        private readonly options: any,
        private readonly scope: IComponent,
        private readonly proxyLoaderFactories: Map<string, IProxyLoaderFactory>,
        private readonly logger?: ITelemetryBaseLogger,
    ) {
        super();

        if (!resolver) {
            throw new Error("An IUrlResolver must be provided");
        }

        if (!documentServiceFactories) {
            throw new Error("An IDocumentService must be provided");
        }

        if (!codeLoader) {
            throw new Error("An ICodeLoader must be provided");
        }

        this.protocolToDocumentFactoryMap = createProtocolToFactoryMapping(documentServiceFactories);
    }

    public async createDetachedContainer(source: IFluidCodeDetails): Promise<Container> {
        debug(`Container creating in detached state: ${now()} `);

        return Container.create(
            this.codeLoader,
            this.options,
            this.scope,
            this,
            source,
            (resolvedUrl: IFluidResolvedUrl) => {
                return selectDocumentServiceFactoryForProtocol(resolvedUrl, this.protocolToDocumentFactoryMap);
            },
            this.logger);
    }

    public async resolve(request: IRequest): Promise<Container> {
        debug(`Container resolve: ${now()} `);

        const resolved = await this.resolveCore(request);
        return resolved.container;
    }

    public async request(request: IRequest): Promise<IResponse> {
        debug(`Container loading: ${now()} `);

        const resolved = await this.resolveCore(request);
        return resolved.container.request({ url: resolved.parsed.path });
    }

    public async requestWorker(baseUrl: string, request: IRequest): Promise<IResponse> {

        // Currently the loader only supports web worker environment. Eventually we will
        // detect environment and bring appropiate loader (e.g., worker_thread for node).
        const supportedEnvironment = "webworker";
        const proxyLoaderFactory = this.proxyLoaderFactories.get(supportedEnvironment);

        // If the loader does not support any other environment, request falls back to current loader.
        if (!proxyLoaderFactory) {
            const container = await this.resolve({ url: baseUrl, headers: request.headers });
            return container.request(request);
        } else {
            const resolved = await this.getResolvedUrl({ url: baseUrl, headers: request.headers });
            const resolvedAsFluid = resolved as IFluidResolvedUrl;
            const parsed = parseUrl(resolvedAsFluid.url);
            if (!parsed) {
                return Promise.reject(`Invalid URL ${resolvedAsFluid.url}`);
            }
            const { fromSequenceNumber } =
                this.parseHeader(parsed, { url: baseUrl, headers: request.headers });
            const proxyLoader = await proxyLoaderFactory.createProxyLoader(
                parsed.id,
                this.options,
                resolvedAsFluid,
                fromSequenceNumber,
            );
            return proxyLoader.request(request);
        }
    }

    private async getResolvedUrl(request: IRequest): Promise<IResolvedUrl> {
        // Resolve the given request to a URL
        // Check for an already resolved URL otherwise make a new request
        const maybeResolvedUrl = this.resolveCache.get(request.url);
        if (maybeResolvedUrl) {
            return maybeResolvedUrl;
        }

        let toCache: IResolvedUrl | undefined;
        if (Array.isArray(this.resolver)) {
            toCache = await configurableUrlResolver(this.resolver, request);
        } else {
            toCache = await this.resolver.resolve(request);
        }
        if (!toCache) {
            return Promise.reject(`Invalid URL ${request.url}`);
        }
        if (toCache.type !== "fluid") {
            return Promise.reject("Only Fluid components currently supported");
        }
        this.resolveCache.set(request.url, toCache);

        return toCache;
    }

    private async resolveCore(
        request: IRequest,
    ): Promise<{ container: Container; parsed: IParsedUrl }> {

        const resolvedAsFluid = await this.getResolvedUrl(request);
        if (resolvedAsFluid.type !== "fluid") {
            throw new Error(`Cannot resolve non fluid container request: ${JSON.stringify(resolvedAsFluid)}`);
        }

        // Parse URL into components
<<<<<<< HEAD
        const resolvedAsFluid = resolved as IFluidResolvedUrl;
        const parsed = parseUrl(resolvedAsFluid.url);
=======
        const parsed = this.parseUrl(resolvedAsFluid.url);
>>>>>>> b8001ca4
        if (!parsed) {
            return Promise.reject(`Invalid URL ${resolvedAsFluid.url}`);
        }

        request.headers = request.headers ? request.headers : {};
        const { canCache, fromSequenceNumber } = this.parseHeader(parsed, request);

        debug(`${canCache} ${request.headers[LoaderHeader.pause]} ${request.headers[LoaderHeader.version]}`);
        const factory: IDocumentServiceFactory =
            selectDocumentServiceFactoryForProtocol(resolvedAsFluid, this.protocolToDocumentFactoryMap);

        let container: Container;
        if (canCache) {
            const versionedId = request.headers[LoaderHeader.version]
                ? `${parsed.id}@${request.headers[LoaderHeader.version]}`
                : parsed.id;
            const maybeContainer = await this.containers.get(versionedId);
            if (maybeContainer) {
                container = maybeContainer;
            } else {
                const containerP =
                    this.loadContainer(
                        parsed.id,
                        await factory.createDocumentService(resolvedAsFluid),
                        request,
                        resolvedAsFluid,
                        this.logger);
                this.containers.set(versionedId, containerP);
                container = await containerP;
            }
        } else {
            container =
                await this.loadContainer(
                    parsed.id,
                    await factory.createDocumentService(resolvedAsFluid),
                    request,
                    resolvedAsFluid,
                    this.logger);
        }

        if (container.deltaManager.referenceSequenceNumber <= fromSequenceNumber) {
            await new Promise((resolve, reject) => {
                function opHandler(message: ISequencedDocumentMessage) {
                    if (message.sequenceNumber > fromSequenceNumber) {
                        resolve();
                        container.removeListener("op", opHandler);
                    }
                }

                container.on("op", opHandler);
            });
        }

        return { container, parsed };

    }

    private canUseCache(request: IRequest): boolean {
        if (!request.headers) {
            return true;
        }

        const noCache =
            request.headers[LoaderHeader.cache] === false ||
            request.headers[LoaderHeader.reconnect] === false ||
            request.headers[LoaderHeader.pause];

        return !noCache;
    }

    private parseHeader(parsed: IParsedUrl, request: IRequest) {
        let fromSequenceNumber = -1;

        request.headers = request.headers ? request.headers : {};

        const headerSeqNum = request.headers[LoaderHeader.sequenceNumber];
        if (headerSeqNum) {
            fromSequenceNumber = headerSeqNum;
        }

        // If set in both query string and headers, use query string
        request.headers[LoaderHeader.version] = parsed.version || request.headers[LoaderHeader.version];

        // Version === null means not use any snapshot.
        if (request.headers[LoaderHeader.version] === "null") {
            request.headers[LoaderHeader.version] = null;
        }
        return {
            canCache: this.canUseCache(request),
            fromSequenceNumber,
        };
    }

    private async loadContainer(
        id: string,
        documentService: IDocumentService,
        request: IRequest,
        resolved: IFluidResolvedUrl,
        logger?: ITelemetryBaseLogger,
    ): Promise<Container> {
        const container = Container.load(
            id,
            documentService,
            this.codeLoader,
            this.options,
            this.scope,
            this,
            request,
            resolved,
            logger);

        return container;
    }
}<|MERGE_RESOLUTION|>--- conflicted
+++ resolved
@@ -276,12 +276,7 @@
         }
 
         // Parse URL into components
-<<<<<<< HEAD
-        const resolvedAsFluid = resolved as IFluidResolvedUrl;
         const parsed = parseUrl(resolvedAsFluid.url);
-=======
-        const parsed = this.parseUrl(resolvedAsFluid.url);
->>>>>>> b8001ca4
         if (!parsed) {
             return Promise.reject(`Invalid URL ${resolvedAsFluid.url}`);
         }
