--- conflicted
+++ resolved
@@ -349,10 +349,6 @@
 		return this;
 	}
 
-<<<<<<< HEAD
-	public async createDetachedContainer(codeDetails: IFluidCodeDetails): Promise<IContainer> {
-		return Container.createDetached(this.services, codeDetails);
-=======
 	public async createDetachedContainer(
 		codeDetails: IFluidCodeDetails,
 		createDetachedProps?: {
@@ -360,26 +356,13 @@
 			clientDetailsOverride?: IClientDetails;
 		},
 	): Promise<IContainer> {
-		const container = await Container.createDetached(
+		return Container.createDetached(
 			{
 				...createDetachedProps,
 				...this.services,
 			},
 			codeDetails,
 		);
-
-		if (this.cachingEnabled) {
-			container.once("attached", () => {
-				ensureResolvedUrlDefined(container.resolvedUrl);
-				const parsedUrl = parseUrl(container.resolvedUrl.url);
-				if (parsedUrl !== undefined) {
-					this.addToContainerCache(parsedUrl.id, Promise.resolve(container));
-				}
-			});
-		}
-
-		return container;
->>>>>>> 483cbc12
 	}
 
 	public async rehydrateDetachedContainerFromSnapshot(
