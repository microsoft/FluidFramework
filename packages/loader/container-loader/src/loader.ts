/*!
 * Copyright (c) Microsoft Corporation and contributors. All rights reserved.
 * Licensed under the MIT License.
 */

import { v4 as uuid } from "uuid";
import {
	ITelemetryLoggerExt,
	IConfigProviderBase,
	mixinMonitoringContext,
	MonitoringContext,
	PerformanceEvent,
	sessionStorageConfigProvider,
	createChildMonitoringContext,
	UsageError,
} from "@fluidframework/telemetry-utils";
import {
	ITelemetryBaseLogger,
	FluidObject,
	IFluidRouter,
	IRequest,
	IRequestHeader,
	IResponse,
} from "@fluidframework/core-interfaces";
import {
	IContainer,
	IFluidModule,
	IHostLoader,
	ILoader,
	ILoaderOptions as ILoaderOptions1,
	LoaderHeader,
	IProvideFluidCodeDetailsComparer,
	IFluidCodeDetails,
} from "@fluidframework/container-definitions";
import {
	IDocumentServiceFactory,
	IDocumentStorageService,
	IResolvedUrl,
	IUrlResolver,
} from "@fluidframework/driver-definitions";
<<<<<<< HEAD
=======
import { UsageError } from "@fluidframework/container-utils";
import { IClientDetails } from "@fluidframework/protocol-definitions";
>>>>>>> d2904c3f
import { Container, IPendingContainerState } from "./container";
import { IParsedUrl, parseUrl } from "./utils";
import { pkgVersion } from "./packageVersion";
import { ProtocolHandlerBuilder } from "./protocol";
import { DebugLogger } from "./debugLogger";

function canUseCache(request: IRequest): boolean {
	return request.headers?.[LoaderHeader.cache] === true;
}

function ensureResolvedUrlDefined(
	resolved: IResolvedUrl | undefined,
): asserts resolved is IResolvedUrl {
	if (resolved === undefined) {
		throw new Error(`Object is not a IResolveUrl.`);
	}
}
/**
 * @internal
 */
export class RelativeLoader implements ILoader {
	constructor(
		private readonly container: Container,
		private readonly loader: ILoader | undefined,
	) {}

	/**
	 * @deprecated - Will be removed in future major release. Migrate all usage of IFluidRouter to the Container's IFluidRouter/request.
	 */
	public get IFluidRouter(): IFluidRouter {
		return this;
	}

	public async resolve(request: IRequest): Promise<IContainer> {
		if (request.url.startsWith("/")) {
			if (canUseCache(request)) {
				return this.container;
			} else {
				ensureResolvedUrlDefined(this.container.resolvedUrl);
				const container = await this.container.clone(
					{
						resolvedUrl: { ...this.container.resolvedUrl },
						version: request.headers?.[LoaderHeader.version] ?? undefined,
						loadMode: request.headers?.[LoaderHeader.loadMode],
					},
					{
						canReconnect: request.headers?.[LoaderHeader.reconnect],
						clientDetailsOverride: request.headers?.[LoaderHeader.clientDetails],
					},
				);
				return container;
			}
		}

		if (this.loader === undefined) {
			throw new Error("Cannot resolve external containers");
		}
		return this.loader.resolve(request);
	}

	/**
	 * @deprecated - Will be removed in future major release. Migrate all usage of IFluidRouter to the Container's IFluidRouter/request.
	 */
	public async request(request: IRequest): Promise<IResponse> {
		if (request.url.startsWith("/")) {
			const container = await this.resolve(request);
			return container.request(request);
		}

		if (this.loader === undefined) {
			return {
				status: 404,
				value: "Cannot request external containers",
				mimeType: "plain/text",
			};
		}
		return this.loader.request(request);
	}
}

export interface ILoaderOptions extends ILoaderOptions1 {
	summarizeProtocolTree?: boolean;
}

/**
 * @deprecated IFluidModuleWithDetails interface is moved to
 * {@link @fluidframework/container-definitions#IFluidModuleWithDetails}
 * to have all the code loading modules in one package. #8193
 * Encapsulates a module entry point with corresponding code details.
 */
export interface IFluidModuleWithDetails {
	/** Fluid code module that implements the runtime factory needed to instantiate the container runtime. */
	module: IFluidModule;
	/**
	 * Code details associated with the module. Represents a document schema this module supports.
	 * If the code loader implements the {@link @fluidframework/core-interfaces#IFluidCodeDetailsComparer} interface,
	 * it'll be called to determine whether the module code details satisfy the new code proposal in the quorum.
	 */
	details: IFluidCodeDetails;
}

/**
 * @deprecated ICodeDetailsLoader interface is moved to {@link @fluidframework/container-definition#ICodeDetailsLoader}
 * to have code loading modules in one package. #8193
 * Fluid code loader resolves a code module matching the document schema, i.e. code details, such as
 * a package name and package version range.
 */
export interface ICodeDetailsLoader extends Partial<IProvideFluidCodeDetailsComparer> {
	/**
	 * Load the code module (package) that is capable to interact with the document.
	 *
	 * @param source - Code proposal that articulates the current schema the document is written in.
	 * @returns - Code module entry point along with the code details associated with it.
	 */
	load(source: IFluidCodeDetails): Promise<IFluidModuleWithDetails>;
}

/**
 * Services and properties necessary for creating a loader
 */
export interface ILoaderProps {
	/**
	 * The url resolver used by the loader for resolving external urls
	 * into Fluid urls such that the container specified by the
	 * external url can be loaded.
	 */
	readonly urlResolver: IUrlResolver;
	/**
	 * The document service factory take the Fluid url provided
	 * by the resolved url and constructs all the necessary services
	 * for communication with the container's server.
	 */
	readonly documentServiceFactory: IDocumentServiceFactory;
	/**
	 * The code loader handles loading the necessary code
	 * for running a container once it is loaded.
	 */
	readonly codeLoader: ICodeDetailsLoader;

	/**
	 * A property bag of options used by various layers
	 * to control features
	 */
	readonly options?: ILoaderOptions;

	/**
	 * Scope is provided to all container and is a set of shared
	 * services for container's to integrate with their host environment.
	 */
	readonly scope?: FluidObject;

	/**
	 * The logger that all telemetry should be pushed to.
	 */
	readonly logger?: ITelemetryBaseLogger;

	/**
	 * Blobs storage for detached containers.
	 */
	readonly detachedBlobStorage?: IDetachedBlobStorage;

	/**
	 * The configuration provider which may be used to control features.
	 */
	readonly configProvider?: IConfigProviderBase;

	/**
	 * Optional property for allowing the container to use a custom
	 * protocol implementation for handling the quorum and/or the audience.
	 */
	readonly protocolHandlerBuilder?: ProtocolHandlerBuilder;
}

/**
 * Services and properties used by and exposed by the loader
 */
export interface ILoaderServices {
	/**
	 * The url resolver used by the loader for resolving external urls
	 * into Fluid urls such that the container specified by the
	 * external url can be loaded.
	 */
	readonly urlResolver: IUrlResolver;
	/**
	 * The document service factory take the Fluid url provided
	 * by the resolved url and constructs all the necessary services
	 * for communication with the container's server.
	 */
	readonly documentServiceFactory: IDocumentServiceFactory;
	/**
	 * The code loader handles loading the necessary code
	 * for running a container once it is loaded.
	 */
	readonly codeLoader: ICodeDetailsLoader;

	/**
	 * A property bag of options used by various layers
	 * to control features
	 */
	readonly options: ILoaderOptions;

	/**
	 * Scope is provided to all container and is a set of shared
	 * services for container's to integrate with their host environment.
	 */
	readonly scope: FluidObject;

	/**
	 * The logger downstream consumers should construct their loggers from
	 */
	readonly subLogger: ITelemetryLoggerExt;

	/**
	 * Blobs storage for detached containers.
	 */
	readonly detachedBlobStorage?: IDetachedBlobStorage;

	/**
	 * Optional property for allowing the container to use a custom
	 * protocol implementation for handling the quorum and/or the audience.
	 */
	readonly protocolHandlerBuilder?: ProtocolHandlerBuilder;
}

/**
 * Subset of IDocumentStorageService which only supports createBlob() and readBlob(). This is used to support
 * blobs in detached containers.
 */
export type IDetachedBlobStorage = Pick<IDocumentStorageService, "createBlob" | "readBlob"> & {
	size: number;
	/**
	 * Return an array of all blob IDs present in storage
	 */
	getBlobIds(): string[];
};

/**
 * With an already-resolved container, we can request a component directly, without loading the container again
 * @param container - a resolved container
 * @returns component on the container
 */
export async function requestResolvedObjectFromContainer(
	container: IContainer,
	headers?: IRequestHeader,
): Promise<IResponse> {
	ensureResolvedUrlDefined(container.resolvedUrl);
	const parsedUrl = parseUrl(container.resolvedUrl.url);

	if (parsedUrl === undefined) {
		throw new Error(`Invalid URL ${container.resolvedUrl.url}`);
	}

	const entryPoint: FluidObject<IFluidRouter> | undefined = await container.getEntryPoint?.();
	const router = entryPoint?.IFluidRouter ?? container.IFluidRouter;

	return router.request({
		url: `${parsedUrl.path}${parsedUrl.query}`,
		headers,
	});
}

/**
 * Manages Fluid resource loading
 */
export class Loader implements IHostLoader {
	private readonly containers = new Map<string, Promise<Container>>();
	public readonly services: ILoaderServices;
	private readonly mc: MonitoringContext;

	constructor(loaderProps: ILoaderProps) {
		const {
			urlResolver,
			documentServiceFactory,
			codeLoader,
			options,
			scope,
			logger,
			detachedBlobStorage,
			configProvider,
			protocolHandlerBuilder,
		} = loaderProps;

		const telemetryProps = {
			loaderId: uuid(),
			loaderVersion: pkgVersion,
		};

		const subMc = mixinMonitoringContext(
			DebugLogger.mixinDebugLogger("fluid:telemetry", logger, {
				all: telemetryProps,
			}),
			sessionStorageConfigProvider.value,
			configProvider,
		);

		this.services = {
			urlResolver,
			documentServiceFactory,
			codeLoader,
			options: options ?? {},
			scope:
				options?.provideScopeLoader !== false ? { ...scope, ILoader: this } : { ...scope },
			detachedBlobStorage,
			protocolHandlerBuilder,
			subLogger: subMc.logger,
		};
		this.mc = createChildMonitoringContext({
			logger: this.services.subLogger,
			namespace: "Loader",
		});
	}

	/**
	 * @deprecated - Will be removed in future major release. Migrate all usage of IFluidRouter to the Container's IFluidRouter/request.
	 */
	public get IFluidRouter(): IFluidRouter {
		return this;
	}

	public async createDetachedContainer(
		codeDetails: IFluidCodeDetails,
		createDetachedProps?: {
			canReconnect?: boolean;
			clientDetailsOverride?: IClientDetails;
		},
	): Promise<IContainer> {
		const container = await Container.createDetached(
			{
				...createDetachedProps,
				...this.services,
			},
			codeDetails,
		);

		if (this.cachingEnabled) {
			container.once("attached", () => {
				ensureResolvedUrlDefined(container.resolvedUrl);
				const parsedUrl = parseUrl(container.resolvedUrl.url);
				if (parsedUrl !== undefined) {
					this.addToContainerCache(parsedUrl.id, Promise.resolve(container));
				}
			});
		}

		return container;
	}

	public async rehydrateDetachedContainerFromSnapshot(
		snapshot: string,
		createDetachedProps?: {
			canReconnect?: boolean;
			clientDetailsOverride?: IClientDetails;
		},
	): Promise<IContainer> {
		return Container.rehydrateDetachedFromSnapshot(
			{
				...createDetachedProps,
				...this.services,
			},
			snapshot,
		);
	}

	public async resolve(request: IRequest, pendingLocalState?: string): Promise<IContainer> {
		const eventName = pendingLocalState === undefined ? "Resolve" : "ResolveWithPendingState";
		return PerformanceEvent.timedExecAsync(this.mc.logger, { eventName }, async () => {
			const resolved = await this.resolveCore(
				request,
				pendingLocalState !== undefined ? JSON.parse(pendingLocalState) : undefined,
			);
			return resolved.container;
		});
	}

	/**
	 * @deprecated - Will be removed in future major release. Migrate all usage of IFluidRouter to the Container's IFluidRouter/request.
	 */
	public async request(request: IRequest): Promise<IResponse> {
		return PerformanceEvent.timedExecAsync(
			this.mc.logger,
			{ eventName: "Request" },
			async () => {
				const resolved = await this.resolveCore(request);
				return resolved.container.request({
					...request,
					url: `${resolved.parsed.path}${resolved.parsed.query}`,
				});
			},
		);
	}

	private getKeyForContainerCache(request: IRequest, parsedUrl: IParsedUrl): string {
		const key =
			request.headers?.[LoaderHeader.version] !== undefined
				? `${parsedUrl.id}@${request.headers[LoaderHeader.version]}`
				: parsedUrl.id;
		return key;
	}

	private addToContainerCache(key: string, containerP: Promise<Container>) {
		this.containers.set(key, containerP);
		containerP
			.then((container) => {
				// If the container is closed/disposed or becomes closed/disposed after we resolve it,
				// remove it from the cache.
				if (container.closed || container.disposed) {
					this.containers.delete(key);
				} else {
					container.once("closed", () => {
						this.containers.delete(key);
					});
					container.once("disposed", () => {
						this.containers.delete(key);
					});
				}
			})
			.catch((error) => {
				// If an error occured while resolving the container request, then remove it from the cache.
				this.containers.delete(key);
			});
	}

	private async resolveCore(
		request: IRequest,
		pendingLocalState?: IPendingContainerState,
	): Promise<{ container: Container; parsed: IParsedUrl }> {
		const resolvedAsFluid = await this.services.urlResolver.resolve(request);
		ensureResolvedUrlDefined(resolvedAsFluid);

		// Parse URL into data stores
		const parsed = parseUrl(resolvedAsFluid.url);
		if (parsed === undefined) {
			throw new Error(`Invalid URL ${resolvedAsFluid.url}`);
		}

		if (pendingLocalState !== undefined) {
			const parsedPendingUrl = parseUrl(pendingLocalState.url);
			if (
				parsedPendingUrl?.id !== parsed.id ||
				parsedPendingUrl?.path.replace(/\/$/, "") !== parsed.path.replace(/\/$/, "")
			) {
				const message = `URL ${resolvedAsFluid.url} does not match pending state URL ${pendingLocalState.url}`;
				throw new Error(message);
			}
		}

		request.headers ??= {};
		// If set in both query string and headers, use query string.  Also write the value from the query string into the header either way.
		request.headers[LoaderHeader.version] =
			parsed.version ?? request.headers[LoaderHeader.version];
		const cacheHeader = request.headers[LoaderHeader.cache];
		const canCache =
			// Take header value if present, else use ILoaderOptions.cache value
			(cacheHeader !== undefined ? cacheHeader === true : this.cachingEnabled) &&
			pendingLocalState === undefined;
		const fromSequenceNumber = request.headers[LoaderHeader.sequenceNumber] as
			| number
			| undefined;
		const opsBeforeReturn = request.headers[LoaderHeader.loadMode]?.opsBeforeReturn as
			| string
			| undefined;

		if (
			opsBeforeReturn === "sequenceNumber" &&
			(fromSequenceNumber === undefined || fromSequenceNumber < 0)
		) {
			// If opsBeforeReturn is set to "sequenceNumber", then fromSequenceNumber should be set to a non-negative integer.
			throw new UsageError("sequenceNumber must be set to a non-negative integer");
		} else if (opsBeforeReturn !== "sequenceNumber" && fromSequenceNumber !== undefined) {
			// If opsBeforeReturn is not set to "sequenceNumber", then fromSequenceNumber should be undefined (default value).
			// In this case, we should throw an error since opsBeforeReturn is not explicitly set to "sequenceNumber".
			throw new UsageError('opsBeforeReturn must be set to "sequenceNumber"');
		}

		let container: Container;
		if (canCache) {
			const key = this.getKeyForContainerCache(request, parsed);
			const maybeContainer = await this.containers.get(key);
			if (maybeContainer !== undefined) {
				container = maybeContainer;
			} else {
				const containerP = this.loadContainer(request, resolvedAsFluid);
				this.addToContainerCache(key, containerP);
				container = await containerP;
			}
		} else {
			container = await this.loadContainer(request, resolvedAsFluid, pendingLocalState);
		}

		return { container, parsed };
	}

	private get cachingEnabled() {
		return this.services.options.cache === true;
	}

	private async loadContainer(
		request: IRequest,
		resolvedUrl: IResolvedUrl,
		pendingLocalState?: IPendingContainerState,
	): Promise<Container> {
		return Container.load(
			{
				resolvedUrl,
				version: request.headers?.[LoaderHeader.version] ?? undefined,
				loadMode: request.headers?.[LoaderHeader.loadMode],
				pendingLocalState,
				loadToSequenceNumber: request.headers?.[LoaderHeader.sequenceNumber],
			},
			{
				canReconnect: request.headers?.[LoaderHeader.reconnect],
				clientDetailsOverride: request.headers?.[LoaderHeader.clientDetails],
				...this.services,
			},
		);
	}
}<|MERGE_RESOLUTION|>--- conflicted
+++ resolved
@@ -38,11 +38,7 @@
 	IResolvedUrl,
 	IUrlResolver,
 } from "@fluidframework/driver-definitions";
-<<<<<<< HEAD
-=======
-import { UsageError } from "@fluidframework/container-utils";
 import { IClientDetails } from "@fluidframework/protocol-definitions";
->>>>>>> d2904c3f
 import { Container, IPendingContainerState } from "./container";
 import { IParsedUrl, parseUrl } from "./utils";
 import { pkgVersion } from "./packageVersion";
