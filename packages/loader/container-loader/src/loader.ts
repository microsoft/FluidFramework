--- conflicted
+++ resolved
@@ -94,11 +94,7 @@
 	}
 
 	/**
-<<<<<<< HEAD
-	 * @deprecated Will be removed in future major release. Migrate all usage of IFluidRouter to the Container's IFluidRouter/request.
-=======
 	 * @deprecated - Will be removed in future major release. Migrate all usage of IFluidRouter to the "entryPoint" pattern. Refer to Removing-IFluidRouter.md
->>>>>>> 639a54be
 	 */
 	public async request(request: IRequest): Promise<IResponse> {
 		if (request.url.startsWith("/")) {
