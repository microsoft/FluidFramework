/*!
 * Copyright (c) Microsoft Corporation. All rights reserved.
 * Licensed under the MIT License.
 */

import {
    IComponent,
    IRequest,
    IResponse,
} from "@microsoft/fluid-component-core-interfaces";
import {
    ICodeLoader,
    IHost,
    ILoader,
    ITelemetryBaseLogger,
} from "@microsoft/fluid-container-definitions";
import { Deferred } from "@microsoft/fluid-core-utils";
import {
    IDocumentService,
    IDocumentServiceFactory,
    IFluidResolvedUrl,
    IResolvedUrl,
    ISequencedDocumentMessage,
} from "@microsoft/fluid-protocol-definitions";
import { EventEmitter } from "events";
// tslint:disable-next-line:no-var-requires
const now = require("performance-now") as () => number;
import * as querystring from "querystring";
import { parse } from "url";
import { Container } from "./container";
import { debug } from "./debug";
import { ThreadLoader } from "./threadLoader";

interface IParsedUrl {
    id: string;
    path: string;
    /**
     * null means do not use snapshots
     * otherwise it's version ID passed to IDocumentStorageService.getVersions() to figure out what snapshot to use.
     * If needed, can add undefined which is treated by Container.load() as load latest snapshot.
     */
    version: string | null;
}

export class RelativeLoader extends EventEmitter implements ILoader {

    // Because the loader is passed to the container during construction we need to resolve the target container
    // after construction.
    private readonly containerDeferred = new Deferred<Container>();

    /**
     * baseRequest is the original request that triggered the load. This URL is used in case credentials need
     * to be fetched again.
     */
    constructor(private readonly loader: Loader, private readonly baseRequest: IRequest) {
        super();
    }

    public async resolve(request: IRequest): Promise<Container> {
        if (request.url.indexOf("/") === 0) {
            // If no headers are set that require a reload make use of the same object
            const container = await this.containerDeferred.promise;
            return container;
        }

        return this.loader.resolve(request);
    }

    public async request(request: IRequest): Promise<IResponse> {
        if (request.url.indexOf("/") === 0) {
            if (this.useThread(request)) {
                return this.loader.requestThread(this.baseRequest.url, request);
            } else {
                const container = this.canUseCache(request)
                ? await this.containerDeferred.promise
                : await this.loader.resolve({ url: this.baseRequest.url, headers: request.headers });
                return container.request(request);
            }
        }

        return this.loader.request(request);
    }

    public resolveContainer(container: Container) {
        this.containerDeferred.resolve(container);
    }

    private canUseCache(request: IRequest): boolean {
        if (!request.headers) {
            return true;
        }

        const noCache =
            request.headers["fluid-cache"] === false ||
            request.headers["fluid-reconnect"] === false;

        return !noCache;
    }

    private useThread(request: IRequest): boolean {
        if (!request.headers) {
            return false;
        }
        if (request.headers["execution-context"]) {
            const requestContext = request.headers["execution-context"] as string;
            if (requestContext === "thread") {
                return true;
            }
        }
        return false;
    }
}

/**
 * Api that selects a document service factory from the factory map provided according to protocol
 * in resolved URL.
 * @param resolvedAsFluid - Resolved fluid URL containing driver protocol
 * @param protocolToDocumentFactoryMap - Map of protocol name to factories from which one factory
 * is selected according to protocol.
 */
export function selectDocumentServiceFactoryForProtocol(
    resolvedAsFluid: IFluidResolvedUrl,
    protocolToDocumentFactoryMap: Map<string, IDocumentServiceFactory>,
): IDocumentServiceFactory {
    const urlObj = parse(resolvedAsFluid.url);
    if (!urlObj.protocol) {
        throw new Error("No protocol provided");
    }
    const factory: IDocumentServiceFactory | undefined = protocolToDocumentFactoryMap.get(urlObj.protocol);
    if (!factory) {
        throw new Error("Unknown fluid protocol");
    }
    return factory;
}

/**
 * Api that creates the protocol to factory map.
 * @param documentServiceFactories - A single factory or array of document factories.
 */
export function createProtocolToFactoryMapping(
    documentServiceFactories: IDocumentServiceFactory | IDocumentServiceFactory[],
): Map<string, IDocumentServiceFactory> {
    const protocolToDocumentFactoryMap: Map<string, IDocumentServiceFactory> = new Map();
    if (Array.isArray(documentServiceFactories)) {
        documentServiceFactories.forEach((factory: IDocumentServiceFactory) => {
            protocolToDocumentFactoryMap.set(factory.protocolName, factory);
        });
    } else {
        protocolToDocumentFactoryMap.set(documentServiceFactories.protocolName, documentServiceFactories);
    }
    return protocolToDocumentFactoryMap;
}

/**
 * Manages Fluid resource loading
 */
export class Loader extends EventEmitter implements ILoader {

    private readonly containers = new Map<string, Promise<Container>>();
    private readonly resolveCache = new Map<string, IResolvedUrl>();
    private readonly protocolToDocumentFactoryMap: Map<string, IDocumentServiceFactory>;

    constructor(
        private readonly containerHost: IHost,
        private readonly documentServiceFactories: IDocumentServiceFactory | IDocumentServiceFactory[],
        private readonly codeLoader: ICodeLoader,
        private readonly options: any,
        private readonly scope: IComponent,
        private readonly logger?: ITelemetryBaseLogger,
    ) {
        super();

        if (!containerHost) {
            throw new Error("An IContainerHost must be provided");
        }

        if (!this.documentServiceFactories) {
            throw new Error("An IDocumentService must be provided");
        }

        if (!codeLoader) {
            throw new Error("An ICodeLoader must be provided");
        }

        this.protocolToDocumentFactoryMap = createProtocolToFactoryMapping(this.documentServiceFactories);
    }

    public async resolve(request: IRequest): Promise<Container> {
        debug(`Container resolve: ${now()} `);

        const resolved = await this.resolveCore(request);
        return resolved.container;
    }

    public async request(request: IRequest): Promise<IResponse> {
        debug(`Container loading: ${now()} `);

        const resolved = await this.resolveCore(request);
        return resolved.container.request({ url: resolved.parsed.path });
    }

    public async requestThread(baseUrl: string, request: IRequest): Promise<IResponse> {
        const resolved = await this.getResolvedUrl({ url: baseUrl, headers: request.headers });
        const resolvedAsFluid = resolved as IFluidResolvedUrl;
        const parsed = this.parseUrl(resolvedAsFluid.url);
        if (!parsed) {
            return Promise.reject(`Invalid URL ${resolvedAsFluid.url}`);
        }
        const {connection, fromSequenceNumber, version} =
            this.parseHeader(parsed, { url: baseUrl, headers: request.headers });
        const threadLoader = await ThreadLoader.load(
            parsed!.id,
            version,
            connection,
            this.options,
            request,
            resolvedAsFluid,
            fromSequenceNumber,
        );
        return threadLoader.request();
    }

    private parseUrl(url: string): IParsedUrl | null {
        const parsed = parse(url);
        const qs = querystring.parse(parsed.query!);
        let version: string | null;

        // version = null means not use any snapshot.
        if (qs.version === "null") {
            version = null;
        } else {
            version = qs.version as string;
        }

        const regex = /^\/([^\/]*\/[^\/]*)(\/?.*)$/;
        const match = parsed.pathname!.match(regex);

        return (match && match.length === 3)
            ? { id: match[1], path: match[2], version }
            : null;
    }

    private async getResolvedUrl(request: IRequest): Promise<IResolvedUrl> {
        // Resolve the given request to a URL
        // Check for an already resolved URL otherwise make a new request
        const maybeResolvedUrl = this.resolveCache.get(request.url);
        if (maybeResolvedUrl) {
            return maybeResolvedUrl;
        }

        const toCache = await this.containerHost.resolver.resolve(request);
        if (toCache.type !== "fluid") {
            if (toCache.type === "prague") {
                // tslint:disable-next-line:max-line-length
                console.warn("IFluidResolvedUrl type === 'prague' has been deprecated. Please create IFluidResolvedUrls of type 'fluid' in the future.");
            } else {
                return Promise.reject("Only Fluid components currently supported");
            }
        }
        this.resolveCache.set(request.url, toCache);

        return toCache;
    }

    private async resolveCore(
        request: IRequest,
    ): Promise<{ container: Container, parsed: IParsedUrl }> {

        const resolved = await this.getResolvedUrl(request);

        // Parse URL into components
        const resolvedAsFluid = resolved as IFluidResolvedUrl;
        const parsed = this.parseUrl(resolvedAsFluid.url);
        if (!parsed) {
            return Promise.reject(`Invalid URL ${resolvedAsFluid.url}`);
        }

<<<<<<< HEAD
        const {canCache, canReconnect, connection, fromSequenceNumber, version} = this.parseHeader(parsed, request);
=======
        let canCache = true;
        let canReconnect = true;
        let connection = !parsed.version ? "open" : "close";
        let version = parsed.version;
        let fromSequenceNumber = -1;

        if (request.headers) {
            if (request.headers.connect) {
                // If connection header is pure open or close we will cache it. Otherwise custom load behavior
                // and so we will not cache the request
                canCache = request.headers.connect === "open" || request.headers.connect === "close";
                connection = request.headers.connect as string;
            }

            if (request.headers["fluid-cache"] === false) {
                canCache = false;
            }

            if (request.headers["fluid-reconnect"] === false) {
                canReconnect = false;
            }

            if (request.headers["fluid-sequence-number"]) {
                fromSequenceNumber = request.headers["fluid-sequence-number"] as number;
            }

            version = version || request.headers.version as string;
        }
>>>>>>> 15256963

        debug(`${canCache} ${connection} ${version}`);
        const factory: IDocumentServiceFactory =
            selectDocumentServiceFactoryForProtocol(resolvedAsFluid, this.protocolToDocumentFactoryMap);

        const documentService: IDocumentService = await factory.createDocumentService(resolvedAsFluid);

        let container: Container;
        if (canCache) {
            const versionedId = version ? `${parsed.id}@${version}` : parsed.id;
            const maybeContainer = await this.containers.get(versionedId);
            if (maybeContainer) {
                container = maybeContainer;
            } else {
                const containerP =
                    this.loadContainer(
                        parsed.id,
                        version,
                        connection,
                        documentService,
                        request,
                        resolved,
                        canReconnect,
                        this.logger);
                this.containers.set(versionedId, containerP);
                container = await containerP;
            }
        } else {
            container =
                await this.loadContainer(
                    parsed.id,
                    version,
                    connection,
                    documentService,
                    request,
                    resolved,
                    canReconnect,
                    this.logger);
        }

        if (container.deltaManager.referenceSequenceNumber <= fromSequenceNumber) {
            await new Promise((resolve, reject) => {
                function opHandler(message: ISequencedDocumentMessage) {
                    if (message.sequenceNumber > fromSequenceNumber) {
                        resolve();
                        container.removeListener("op", opHandler);
                    }
                }

                container.on("op", opHandler);
            });
        }

        return { container, parsed };

    }

    private parseHeader(parsed: IParsedUrl, request: IRequest) {
        let canCache = true;
        let canReconnect = true;
        let connection = !parsed.version ? "open" : "close";
        let version = parsed.version;
        let fromSequenceNumber = -1;

        if (request.headers) {
            if (request.headers.connect) {
                // If connection header is pure open or close we will cache it. Otherwise custom load behavior
                // and so we will not cache the request
                canCache = request.headers.connect === "open" || request.headers.connect === "close";
                connection = request.headers.connect as string;
            }

            if (request.headers["fluid-cache"] === false) {
                canCache = false;
            }

            if (request.headers["fluid-reconnect"] === false) {
                canReconnect = false;
            }

            if (request.headers["fluid-sequence-number"]) {
                fromSequenceNumber = request.headers["fluid-sequence-number"] as number;
            }

            version = version || request.headers.version as string;
        }
        return {
            canCache,
            canReconnect,
            connection,
            fromSequenceNumber,
            version,
        };
    }

    // @param version -one of the following
    //   - null: use ops, no snapshots
    //   - undefined - fetch latest snapshot
    //   - otherwise, version sha to load snapshot
    private loadContainer(
        id: string,
        version: string | null | undefined,
        connection: string,
        documentService: IDocumentService,
        request: IRequest,
        resolved: IResolvedUrl,
        canReconnect: boolean,
        logger?: ITelemetryBaseLogger,
    ): Promise<Container> {
        const container = Container.load(
            id,
            version,
            documentService,
            this.codeLoader,
            this.options,
            this.scope,
            connection,
            this,
            request,
            canReconnect,
            logger);

        return container;
    }
}<|MERGE_RESOLUTION|>--- conflicted
+++ resolved
@@ -275,38 +275,7 @@
             return Promise.reject(`Invalid URL ${resolvedAsFluid.url}`);
         }
 
-<<<<<<< HEAD
         const {canCache, canReconnect, connection, fromSequenceNumber, version} = this.parseHeader(parsed, request);
-=======
-        let canCache = true;
-        let canReconnect = true;
-        let connection = !parsed.version ? "open" : "close";
-        let version = parsed.version;
-        let fromSequenceNumber = -1;
-
-        if (request.headers) {
-            if (request.headers.connect) {
-                // If connection header is pure open or close we will cache it. Otherwise custom load behavior
-                // and so we will not cache the request
-                canCache = request.headers.connect === "open" || request.headers.connect === "close";
-                connection = request.headers.connect as string;
-            }
-
-            if (request.headers["fluid-cache"] === false) {
-                canCache = false;
-            }
-
-            if (request.headers["fluid-reconnect"] === false) {
-                canReconnect = false;
-            }
-
-            if (request.headers["fluid-sequence-number"]) {
-                fromSequenceNumber = request.headers["fluid-sequence-number"] as number;
-            }
-
-            version = version || request.headers.version as string;
-        }
->>>>>>> 15256963
 
         debug(`${canCache} ${connection} ${version}`);
         const factory: IDocumentServiceFactory =
