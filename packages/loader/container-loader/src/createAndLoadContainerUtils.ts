--- conflicted
+++ resolved
@@ -34,11 +34,8 @@
 } from "@fluidframework/telemetry-utils/internal";
 import { v4 as uuid } from "uuid";
 
-<<<<<<< HEAD
 import { DebugLogger } from "./debugLogger.js";
-=======
 import { FrozenDocumentServiceFactory } from "./frozenServices.js";
->>>>>>> b96c3f0c
 import { Loader } from "./loader.js";
 import { pkgVersion } from "./packageVersion.js";
 import type { ProtocolHandlerBuilder } from "./protocol.js";
@@ -207,7 +204,71 @@
 }
 
 /**
-<<<<<<< HEAD
+ * Properties required to load a frozen container from pending state.
+ * @legacy @alpha
+ */
+export interface ILoadFrozenContainerFromPendingStateProps {
+	/**
+	 * The code loader handles loading the necessary code for running a container once it is loaded.
+	 */
+	readonly codeLoader: ICodeDetailsLoader;
+
+	/**
+	 * The url resolver used by the loader for resolving external urls into Fluid urls.
+	 */
+	readonly urlResolver: IUrlResolver;
+
+	/**
+	 * The request to resolve the container.
+	 */
+	readonly request: IRequest;
+
+	/**
+	 * Pending local state to be applied to the container.
+	 */
+	readonly pendingLocalState: string;
+
+	/**
+	 * A property bag of options/policies used by various layers to control features.
+	 */
+	readonly options?: IContainerPolicies | undefined;
+
+	/**
+	 * Scope is provided to all container and is a set of shared services for container's to integrate with their host environment.
+	 */
+	readonly scope?: FluidObject | undefined;
+
+	/**
+	 * The logger that all telemetry should be pushed to.
+	 */
+	readonly logger?: ITelemetryBaseLogger | undefined;
+
+	/**
+	 * The configuration provider which may be used to control features.
+	 */
+	readonly configProvider?: IConfigProviderBase | undefined;
+
+	/**
+	 * Client details provided in the override will be merged over the default client.
+	 */
+	readonly clientDetailsOverride?: IClientDetails | undefined;
+}
+
+/**
+ * Loads a frozen container from pending local state.
+ * @param props - Properties required to load a frozen container from pending state.
+ * @legacy @alpha
+ */
+export async function loadFrozenContainerFromPendingState(
+	props: ILoadFrozenContainerFromPendingStateProps,
+): Promise<IContainer> {
+	return loadExistingContainer({
+		...props,
+		documentServiceFactory: new FrozenDocumentServiceFactory(),
+	});
+}
+
+/**
  * Loads a summarizer container with the required headers, triggers an on-demand summary, and then closes it.
  * Returns success/failure and an optional error for host-side handling.
  *
@@ -324,68 +385,4 @@
 			error: success ? undefined : caughtError?.message,
 		});
 	}
-=======
- * Properties required to load a frozen container from pending state.
- * @legacy @alpha
- */
-export interface ILoadFrozenContainerFromPendingStateProps {
-	/**
-	 * The code loader handles loading the necessary code for running a container once it is loaded.
-	 */
-	readonly codeLoader: ICodeDetailsLoader;
-
-	/**
-	 * The url resolver used by the loader for resolving external urls into Fluid urls.
-	 */
-	readonly urlResolver: IUrlResolver;
-
-	/**
-	 * The request to resolve the container.
-	 */
-	readonly request: IRequest;
-
-	/**
-	 * Pending local state to be applied to the container.
-	 */
-	readonly pendingLocalState: string;
-
-	/**
-	 * A property bag of options/policies used by various layers to control features.
-	 */
-	readonly options?: IContainerPolicies | undefined;
-
-	/**
-	 * Scope is provided to all container and is a set of shared services for container's to integrate with their host environment.
-	 */
-	readonly scope?: FluidObject | undefined;
-
-	/**
-	 * The logger that all telemetry should be pushed to.
-	 */
-	readonly logger?: ITelemetryBaseLogger | undefined;
-
-	/**
-	 * The configuration provider which may be used to control features.
-	 */
-	readonly configProvider?: IConfigProviderBase | undefined;
-
-	/**
-	 * Client details provided in the override will be merged over the default client.
-	 */
-	readonly clientDetailsOverride?: IClientDetails | undefined;
-}
-
-/**
- * Loads a frozen container from pending local state.
- * @param props - Properties required to load a frozen container from pending state.
- * @legacy @alpha
- */
-export async function loadFrozenContainerFromPendingState(
-	props: ILoadFrozenContainerFromPendingStateProps,
-): Promise<IContainer> {
-	return loadExistingContainer({
-		...props,
-		documentServiceFactory: new FrozenDocumentServiceFactory(),
-	});
->>>>>>> b96c3f0c
 }