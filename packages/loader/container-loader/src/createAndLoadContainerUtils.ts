--- conflicted
+++ resolved
@@ -33,12 +33,8 @@
 } from "@fluidframework/telemetry-utils/internal";
 import { v4 as uuid } from "uuid";
 
-<<<<<<< HEAD
 import { DebugLogger } from "./debugLogger.js";
-import { FrozenDocumentServiceFactory } from "./frozenServices.js";
-=======
 import { createFrozenDocumentServiceFactory } from "./frozenServices.js";
->>>>>>> 365603ad
 import { Loader } from "./loader.js";
 import { pkgVersion } from "./packageVersion.js";
 import type { ProtocolHandlerBuilder } from "./protocol.js";
