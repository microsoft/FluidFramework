/*!
 * Copyright (c) Microsoft Corporation and contributors. All rights reserved.
 * Licensed under the MIT License.
 */

<<<<<<< HEAD
import { LoaderHeader, type IContainer } from "@fluidframework/container-definitions/internal";
=======
import {
	ILoader,
	isIDeltaManagerFull,
	LoaderHeader,
	type IContainer,
} from "@fluidframework/container-definitions/internal";
>>>>>>> 731a027c
import { IRequest } from "@fluidframework/core-interfaces";
import type { IErrorBase } from "@fluidframework/core-interfaces";
import { assert } from "@fluidframework/core-utils/internal";
import { GenericError } from "@fluidframework/telemetry-utils/internal";

import { resolveContainer, type ILoaderProps } from "./loader.js";

/* eslint-disable jsdoc/check-indentation */

/**
 * Loads container and leaves it in a state where it does not process any ops.
 * Container instance returned by this function is in special mode where some functionality that is available in normal use will not work correctly
 * with instance of container returned by this function. Some examples:
 * 1. calling IContainer.connect() will have very little impact on this container as it will not process ops.
 * 2. functionality like waitContainerToCatchUp() or waiting for ops in any other way would hand infinitely, as this container is not processing ops
 * 3. No changes can be made to this container - they will be lost.
 *
 * If sequence number is provided, loads up to this sequence number and stops there, otherwise stops immediately after loading snapshot.
 * In all cases, container is returned disconnected & paused, or an exception is thrown
 * Notes:
 * 1. Ignores LoaderHeader.loadMode headers. Container is always returned with ops applied upt to provided sequence number,
 *    or no ops applied at all (if sequence number is not provided)
 * 2. This call can hang infinitately if disconnected from internet (or hit some other conditions, like 429 storm).
 *    Compare to Container.load() experience (with default settings) - it either returns failure right away, or succeeds, with
 *    ops fetching / delta connection happening in parallel / after container load flow, and thus providing an object (Container instance) to observe
 *    network connectivity issues / ability to cancel (IContainer.disconnect) or close container (IContainer.close)
 *    This flow needs to fetch ops (potentially connecting to delta connection), and any retriable errors on this path result in infinite retry.
 *    If you need to cancel that process, consider supplying AbortSignal parameter.
 * @param loaderProps - loader props to use to load container.
 * @param request - request identifying container instance / load parameters. LoaderHeader.loadMode headers are ignored (see above)
 * @param loadToSequenceNumber - optional sequence number. If provided, ops are processed up to this sequence number.
 * @param signal - optional abort signal that can be used to cancel waiting for the ops.
 * @returns IContainer instance
 *
 * @internal
 */
export async function loadContainerPaused(
	loaderProps: ILoaderProps,
	request: IRequest,
	loadToSequenceNumber?: number,
	signal?: AbortSignal,
): Promise<IContainer> {
	const container = await resolveContainer({
		request: {
			url: request.url,
			headers: {
				...request.headers,
				// ensure we do not process any ops, such that we can examine container before ops starts to flow.
				[LoaderHeader.loadMode]: { opsBeforeReturn: undefined, deltaConnection: "none" },
			},
		},
		...loaderProps,
	});

	// Force readonly mode - this will ensure we don't receive an error for the lack of join op
	container.forceReadonly?.(true);

	const dm = container.deltaManager;
	const lastProcessedSequenceNumber = dm.initialSequenceNumber;

	const pauseContainer = (): void => {
		assert(
			isIDeltaManagerFull(dm),
			0xa7f /* Delta manager does not have inbound/outbound queues. */,
		);
		// eslint-disable-next-line no-void
		void dm.inbound.pause();
		// eslint-disable-next-line no-void
		void dm.outbound.pause();
	};

	// Happy path - we are already there.
	if (
		loadToSequenceNumber === undefined ||
		lastProcessedSequenceNumber === loadToSequenceNumber
	) {
		// If we have already reached the desired sequence number, call pauseContainer() to pause immediately.
		pauseContainer();
		return container;
	}

	// If we are trying to pause at a specific sequence number, ensure the latest snapshot is not newer than the desired sequence number.
	if (lastProcessedSequenceNumber > loadToSequenceNumber) {
		const error = new GenericError(
			"Cannot satisfy request to pause the container at the specified sequence number. Most recent snapshot is newer than the specified sequence number.",
		);
		container.close(error);
		throw error;
	}

	let opHandler: () => void;
	let onAbort: () => void;
	let onClose: (error?: IErrorBase) => void;

	const promise = new Promise<void>((resolve, reject) => {
		onAbort = (): void => reject(new GenericError("Canceled due to cancellation request."));
		onClose = (error?: IErrorBase): void => reject(error);

		// We need to setup a listener to stop op processing once we reach the desired sequence number (if specified).
		opHandler = (): void => {
			// If there is a specified sequence number, keep processing until we reach it.
			if (
				loadToSequenceNumber !== undefined &&
				dm.lastSequenceNumber >= loadToSequenceNumber
			) {
				// Pause op processing once we have processed the desired number of ops.
				pauseContainer();
				resolve();
			}
		};

		// If we have not yet reached the desired sequence number, setup a listener to pause once we reach it.
		signal?.addEventListener("abort", onAbort);
		container.on("op", opHandler);
		container.on("closed", onClose);
	});

	// There are no guarantees on when ops will land in storage.
	// No guarantees that driver implements ops caching (i.e. ops observed in previous session can be served from cache)
	// or that browser will provide caching capabilities / keep the data (localStorage).
	// Thus, we have to ensure we connect to delta storage in order to make forward progress with ops.
	// We also instructed not to fetch / apply any ops from storage above (to be able to install callback above before ops are processed),
	// connect() call will fetch ops as needed.
	container.connect();

	// Wait for the ops to be processed.
	await promise
		// eslint-disable-next-line @typescript-eslint/no-explicit-any
		.catch((error: any) => {
			// eslint-disable-next-line @typescript-eslint/no-unsafe-argument
			container.close(error);
			throw error;
		})
		.finally(() => {
			// There is not much value in leaving delta connection on. We are not processing ops, we also can't advance to "connected" state because of it.
			// We are not sending ops (due to forceReadonly() call above). We are holding collab window and any consensus-based processes.
			// It's better not to have connection in such case, as there are only nagatives, and no positives.
			container.disconnect();

			container.off("op", opHandler);
			container.off("closed", onClose);
			signal?.removeEventListener("abort", onAbort);
		});

	return container;
}

/* eslint-enable jsdoc/check-indentation */<|MERGE_RESOLUTION|>--- conflicted
+++ resolved
@@ -3,16 +3,11 @@
  * Licensed under the MIT License.
  */
 
-<<<<<<< HEAD
-import { LoaderHeader, type IContainer } from "@fluidframework/container-definitions/internal";
-=======
 import {
-	ILoader,
 	isIDeltaManagerFull,
 	LoaderHeader,
 	type IContainer,
 } from "@fluidframework/container-definitions/internal";
->>>>>>> 731a027c
 import { IRequest } from "@fluidframework/core-interfaces";
 import type { IErrorBase } from "@fluidframework/core-interfaces";
 import { assert } from "@fluidframework/core-utils/internal";
