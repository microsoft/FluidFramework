--- conflicted
+++ resolved
@@ -4,11 +4,7 @@
  */
 
 import {
-<<<<<<< HEAD
 	DisconnectReason,
-	ILoader,
-=======
->>>>>>> dc9530d7
 	isIDeltaManagerFull,
 	LoaderHeader,
 	type IContainer,
