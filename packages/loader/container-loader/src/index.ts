--- conflicted
+++ resolved
@@ -5,17 +5,9 @@
 
 export { ConnectionState } from "./connectionState";
 export {
-<<<<<<< HEAD
     Container,
     IContainerLoadOptions,
     waitContainerToCatchUp,
-=======
-	Container,
-	IContainerLoadOptions,
-	IContainerConfig,
-	IPendingContainerState,
-	waitContainerToCatchUp,
->>>>>>> 446b4ea9
 } from "./container";
 export {
 	ICodeDetailsLoader,
