--- conflicted
+++ resolved
@@ -519,13 +519,8 @@
 		this.props.establishConnectionHandler(reason);
 
 		if (docService.policies?.storageOnly === true) {
-<<<<<<< HEAD
-			const noDeltaStreamConnection = new NoDeltaStream();
+			const noDeltaStreamConnection = new FrozenDeltaStream();
 			this.setupNewSuccessfulConnection(noDeltaStreamConnection, "read", reason);
-=======
-			connection = new FrozenDeltaStream();
-			this.setupNewSuccessfulConnection(connection, "read", reason);
->>>>>>> aa00b175
 			assert(this.pendingConnection === undefined, 0x2b3 /* "logic error" */);
 			return;
 		}
