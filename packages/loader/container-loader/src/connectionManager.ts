/*!
 * Copyright (c) Microsoft Corporation and contributors. All rights reserved.
 * Licensed under the MIT License.
 */

import { TypedEventEmitter, performance } from "@fluid-internal/client-utils";
import { ICriticalContainerError } from "@fluidframework/container-definitions";
import { IDeltaQueue, ReadOnlyInfo } from "@fluidframework/container-definitions/internal";
import {
	IDisposable,
	ITelemetryBaseProperties,
	LogLevel,
} from "@fluidframework/core-interfaces";
import { assert } from "@fluidframework/core-utils/internal";
import { ConnectionMode, IClient, IClientDetails } from "@fluidframework/driver-definitions";
import {
	IDocumentDeltaConnection,
	IDocumentDeltaConnectionEvents,
	IDocumentService,
	DriverErrorTypes,
	IAnyDriverError,
	IClientConfiguration,
	IDocumentMessage,
	INack,
	INackContent,
	ISequencedDocumentSystemMessage,
	ISignalClient,
	ITokenClaims,
	MessageType,
	ScopeType,
	ISequencedDocumentMessage,
	ISignalMessage,
} from "@fluidframework/driver-definitions/internal";
import {
	calculateMaxWaitTime,
	canRetryOnError,
	createGenericNetworkError,
	createWriteError,
	getRetryDelayFromError,
	isRuntimeMessage,
	logNetworkFailure,
	type GenericNetworkError,
	type ThrottlingError,
} from "@fluidframework/driver-utils/internal";
import {
	ITelemetryLoggerExt,
	GenericError,
	UsageError,
	formatTick,
	generateStack,
	isFluidError,
	normalizeError,
} from "@fluidframework/telemetry-utils/internal";

import {
	IConnectionDetailsInternal,
	IConnectionManager,
	IConnectionManagerFactoryArgs,
	IConnectionStateChangeReason,
	ReconnectMode,
} from "./contracts.js";
import { DeltaQueue } from "./deltaQueue.js";
import { SignalType } from "./protocol.js";
import { isDeltaStreamConnectionForbiddenError } from "./utils.js";

// We double this value in first try in when we calculate time to wait for in "calculateMaxWaitTime" function.
const InitialReconnectDelayInMs = 500;
const DefaultChunkSize = 16 * 1024;

const fatalConnectErrorProp = { fatalConnectError: true };

function getNackReconnectInfo(
	nackContent: INackContent,
): ThrottlingError | GenericNetworkError {
	const message = `Nack (${nackContent.type}): ${nackContent.message}`;
	const canRetry = nackContent.code !== 403;
	const retryAfterMs =
		nackContent.retryAfter === undefined ? undefined : nackContent.retryAfter * 1000;
	return createGenericNetworkError(
		message,
		{ canRetry, retryAfterMs },
		{ statusCode: nackContent.code, driverVersion: undefined },
	);
}

/**
 * Implementation of IDocumentDeltaConnection that does not support submitting
 * or receiving ops. Used in storage-only mode.
 */
const clientNoDeltaStream: IClient = {
	mode: "read",
	details: { capabilities: { interactive: true } },
	permission: [],
	user: { id: "storage-only client" }, // we need some "fake" ID here.
	scopes: [],
};
const clientIdNoDeltaStream: string = "storage-only client";

class NoDeltaStream
	extends TypedEventEmitter<IDocumentDeltaConnectionEvents>
	implements IDocumentDeltaConnection, IDisposable
{
	clientId = clientIdNoDeltaStream;
	// eslint-disable-next-line @typescript-eslint/consistent-type-assertions
	claims = {
		scopes: [ScopeType.DocRead],
	} as ITokenClaims;
	mode: ConnectionMode = "read";
	existing: boolean = true;
	maxMessageSize: number = 0;
	version: string = "";
	initialMessages: ISequencedDocumentMessage[] = [];
	initialSignals: ISignalMessage[] = [];
	initialClients: ISignalClient[] = [
		{ client: clientNoDeltaStream, clientId: clientIdNoDeltaStream },
	];
	serviceConfiguration: IClientConfiguration = {
		maxMessageSize: 0,
		blockSize: 0,
	};
	checkpointSequenceNumber?: number | undefined = undefined;
	/**
	 * Connection which is not connected to socket.
	 * @param storageOnlyReason - Reason on why the connection to delta stream is not allowed.
	 * @param readonlyConnectionReason - reason/error if any which lead to using NoDeltaStream.
	 */
	constructor(
		public readonly storageOnlyReason?: string,
		public readonly readonlyConnectionReason?: IConnectionStateChangeReason,
	) {
		super();
	}
	submit(messages: IDocumentMessage[]): void {
		this.emit(
			"nack",
			this.clientId,
			messages.map((operation) => {
				return {
					operation,
					content: { message: "Cannot submit with storage-only connection", code: 403 },
				};
			}),
		);
	}
	submitSignal(message: unknown): void {
		this.emit("nack", this.clientId, {
			operation: message,
			content: { message: "Cannot submit signal with storage-only connection", code: 403 },
		});
	}

	private _disposed = false;
	public get disposed(): boolean {
		return this._disposed;
	}
	public dispose(): void {
		this._disposed = true;
	}
}

function isNoDeltaStreamConnection(connection: unknown): connection is NoDeltaStream {
	return connection instanceof NoDeltaStream;
}

const waitForOnline = async (): Promise<void> => {
	// Only wait if we have a strong signal that we're offline - otherwise assume we're online.
	if (globalThis.navigator?.onLine === false && globalThis.addEventListener !== undefined) {
		return new Promise<void>((resolve) => {
			const resolveAndRemoveListener = (): void => {
				resolve();
				globalThis.removeEventListener("online", resolveAndRemoveListener);
			};
			globalThis.addEventListener("online", resolveAndRemoveListener);
		});
	}
};

/**
 * Interface to track the current in-progress connection attempt.
 */
interface IPendingConnection {
	/**
	 * Used to cancel an in-progress connection attempt.
	 */
	abort(): void;

	/**
	 * Desired ConnectionMode of this in-progress connection attempt.
	 */
	connectionMode: ConnectionMode;
}

/**
 * Implementation of IConnectionManager, used by Container class
 * Implements constant connectivity to relay service, by reconnecting in case of lost connection or error.
 * Exposes various controls to influence this process, including manual reconnects, forced read-only mode, etc.
 */
export class ConnectionManager implements IConnectionManager {
	/**
	 * Connection mode used when reconnecting on error or disconnect.
	 */
	private readonly defaultReconnectionMode: ConnectionMode;

	/**
	 * Tracks the current in-progress connection attempt. Undefined if there is none.
	 * Note: Once the connection attempt fires and the code becomes asynchronous, its possible that a new connection
	 * attempt was fired and this.pendingConnection was overwritten to reflect the new attempt.
	 */
	private pendingConnection: IPendingConnection | undefined;
	private connection: IDocumentDeltaConnection | undefined;

	/**
	 * Details about connection. undefined if there is no active connection.
	 */
	private _connectionDetails?: IConnectionDetailsInternal;

	/**
	 * file ACL - whether user has only read-only access to a file
	 */
	private _readonlyPermissions: boolean | undefined;

	/**
	 * tracks host requiring read-only mode.
	 */
	private _forceReadonly = false;

	/**
	 * Controls whether the DeltaManager will automatically reconnect to the delta stream after receiving a disconnect.
	 */
	private _reconnectMode: ReconnectMode;

	/**
	 * True if there is pending (async) reconnection from "read" to "write"
	 */
	private pendingReconnect = false;

	private clientSequenceNumber = 0;
	private clientSequenceNumberObserved = 0;
	/**
	 * Counts the number of non-runtime ops sent by the client which may not be acked.
	 */
	private localOpsToIgnore = 0;

	/**
	 * track clientId used last time when we sent any ops
	 */
	private lastSubmittedClientId: string | undefined;

	private connectFirstConnection = true;

	private _connectionVerboseProps: Record<string, string | number> = {};

	private _connectionProps: ITelemetryBaseProperties = {};

	private _disposed = false;

	private readonly _outbound: DeltaQueue<IDocumentMessage[]>;

	public get connectionVerboseProps(): Record<string, string | number> {
		return this._connectionVerboseProps;
	}

	public readonly clientDetails: IClientDetails;

	/**
	 * The current connection mode, initially read.
	 */
	public get connectionMode(): ConnectionMode {
		return this.connection?.mode ?? "read";
	}

	public get connected(): boolean {
		return this.connection !== undefined;
	}

	public get clientId(): string | undefined {
		return this.connection?.clientId;
	}

	/**
	 * Details about connection. Returns undefined if there is no active connection.
	 */
	public get connectionDetails(): IConnectionDetailsInternal | undefined {
		return this._connectionDetails;
	}

	/**
	 * Automatic reconnecting enabled or disabled.
	 * If set to Never, then reconnecting will never be allowed.
	 */
	public get reconnectMode(): ReconnectMode {
		return this._reconnectMode;
	}

	public get maxMessageSize(): number {
		return this.connection?.serviceConfiguration?.maxMessageSize ?? DefaultChunkSize;
	}

	public get version(): string {
		if (this.connection === undefined) {
			throw new Error("Cannot check version without a connection");
		}
		return this.connection.version;
	}

	public get serviceConfiguration(): IClientConfiguration | undefined {
		return this.connection?.serviceConfiguration;
	}

	public get scopes(): string[] | undefined {
		return this.connection?.claims.scopes;
	}

	public get outbound(): IDeltaQueue<IDocumentMessage[]> {
		return this._outbound;
	}

	/**
	 * Returns set of props that can be logged in telemetry that provide some insights / statistics
	 * about current or last connection (if there is no connection at the moment)
	 */
	public get connectionProps(): ITelemetryBaseProperties {
		return this.connection === undefined
			? {
					...this._connectionProps,
					// Report how many ops this client sent in last disconnected session
					sentOps: this.clientSequenceNumber,
				}
			: this._connectionProps;
	}

	public shouldJoinWrite(): boolean {
		// We don't have to wait for ack for topmost NoOps. So subtract those.
		const outstandingOps =
			this.clientSequenceNumberObserved < this.clientSequenceNumber - this.localOpsToIgnore;

		// Previous behavior was to force write mode here only when there are outstanding ops (besides
		// no-ops). The dirty signal from runtime should provide the same behavior, but also support
		// stashed ops that weren't submitted to container layer yet. For safety, we want to retain the
		// same behavior whenever dirty is false.
		const isDirty = this.containerDirty();
		if (outstandingOps !== isDirty) {
			this.logger.sendTelemetryEvent({
				eventName: "DesiredConnectionModeMismatch",
				details: JSON.stringify({ outstandingOps, isDirty }),
			});
		}
		return outstandingOps || isDirty;
	}

	/**
	 * Tells if container is in read-only mode.
	 * Data stores should listen for "readonly" notifications and disallow user
	 * making changes to data stores.
	 * Readonly state can be because of no storage write permission,
	 * or due to host forcing readonly mode for container.
	 * It is undefined if we have not yet established websocket connection
	 * and do not know if user has write access to a file.
	 */
	private get readonly(): boolean | undefined {
		return this.readOnlyInfo.readonly;
	}

	public get readOnlyInfo(): ReadOnlyInfo {
		let storageOnly: boolean = false;
		let storageOnlyReason: string | undefined;
		if (isNoDeltaStreamConnection(this.connection)) {
			storageOnly = true;
			storageOnlyReason = this.connection.storageOnlyReason;
		}
		if (storageOnly || this._forceReadonly || this._readonlyPermissions === true) {
			return {
				readonly: true,
				forced: this._forceReadonly,
				permissions: this._readonlyPermissions,
				storageOnly,
				storageOnlyReason,
			};
		}

		return { readonly: this._readonlyPermissions };
	}

	private static detailsFromConnection(
		connection: IDocumentDeltaConnection,
		reason: IConnectionStateChangeReason,
	): IConnectionDetailsInternal {
		return {
			claims: connection.claims,
			clientId: connection.clientId,
			checkpointSequenceNumber: connection.checkpointSequenceNumber,
			get initialClients(): ISignalClient[] {
				return connection.initialClients;
			},
			mode: connection.mode,
			serviceConfiguration: connection.serviceConfiguration,
			version: connection.version,
			reason,
		};
	}

	constructor(
		private readonly serviceProvider: () => IDocumentService | undefined,
		public readonly containerDirty: () => boolean,
		private readonly client: IClient,
		reconnectAllowed: boolean,
		private readonly logger: ITelemetryLoggerExt,
		private readonly props: IConnectionManagerFactoryArgs,
	) {
		this.clientDetails = this.client.details;
		this.defaultReconnectionMode = this.client.mode;
		this._reconnectMode = reconnectAllowed ? ReconnectMode.Enabled : ReconnectMode.Never;

		// Outbound message queue. The outbound queue is represented as a queue of an array of ops. Ops contained
		// within an array *must* fit within the maxMessageSize and are guaranteed to be ordered sequentially.
		this._outbound = new DeltaQueue<IDocumentMessage[]>((messages) => {
			if (this.connection === undefined) {
				throw new Error("Attempted to submit an outbound message without connection");
			}
			this.connection.submit(messages);
		});

		this._outbound.on("error", (error) => {
			this.props.closeHandler(normalizeError(error));
		});
	}

	public dispose(error?: ICriticalContainerError, switchToReadonly: boolean = true): void {
		if (this._disposed) {
			return;
		}
		this._disposed = true;

		// Ensure that things like triggerConnect() will short circuit
		this._reconnectMode = ReconnectMode.Never;

		this._outbound.clear();

		const disconnectReason: IConnectionStateChangeReason = {
			text: "Closing DeltaManager",
			error,
		};

		const oldReadonlyValue = this.readonly;
		// This raises "disconnect" event if we have active connection.
		this.disconnectFromDeltaStream(disconnectReason);

		if (switchToReadonly) {
			// Notify everyone we are in read-only state.
			// Useful for data stores in case we hit some critical error,
			// to switch to a mode where user edits are not accepted
			this.set_readonlyPermissions(true, oldReadonlyValue, disconnectReason);
		}
	}

	/**
	 * Enables or disables automatic reconnecting.
	 * Will throw an error if reconnectMode set to Never.
	 */
	public setAutoReconnect(mode: ReconnectMode, reason: IConnectionStateChangeReason): void {
		assert(
			mode !== ReconnectMode.Never && this._reconnectMode !== ReconnectMode.Never,
			0x278 /* "API is not supported for non-connecting or closed container" */,
		);

		this._reconnectMode = mode;

		if (mode !== ReconnectMode.Enabled) {
			// immediately disconnect - do not rely on service eventually dropping connection.
			this.disconnectFromDeltaStream(reason);
		}
	}

	/**
	 * {@inheritDoc Container.forceReadonly}
	 */
	public forceReadonly(readonly: boolean): void {
		if (readonly !== this._forceReadonly) {
			this.logger.sendTelemetryEvent({
				eventName: "ForceReadOnly",
				value: readonly,
			});
		}
		const oldValue = this.readonly;
		this._forceReadonly = readonly;

		if (oldValue !== this.readonly) {
			if (this._reconnectMode === ReconnectMode.Never) {
				throw new UsageError("API is not supported for non-connecting or closed container");
			}
			let reconnect = false;
			if (this.readonly === true) {
				// If we switch to readonly while connected, we should disconnect first
				// See comment in the "readonly" event handler to deltaManager set up by
				// the ContainerRuntime constructor

				if (this.shouldJoinWrite()) {
					// If we have pending changes, then we will never send them - it smells like
					// host logic error.
					this.logger.sendErrorEvent({ eventName: "ForceReadonlyPendingChanged" });
				}

				reconnect = this.disconnectFromDeltaStream({ text: "Force readonly" });
			}
			this.props.readonlyChangeHandler(this.readonly);
			if (reconnect) {
				// reconnect if we disconnected from before.
				this.triggerConnect({ text: "Force Readonly" }, "read");
			}
		}
	}

	private set_readonlyPermissions(
		newReadonlyValue: boolean,
		oldReadonlyValue: boolean | undefined,
		readonlyConnectionReason?: IConnectionStateChangeReason,
	): void {
		this._readonlyPermissions = newReadonlyValue;
		if (oldReadonlyValue !== this.readonly) {
			this.props.readonlyChangeHandler(this.readonly, readonlyConnectionReason);
		}
	}

	public connect(reason: IConnectionStateChangeReason, connectionMode?: ConnectionMode): void {
		this.connectCore(reason, connectionMode).catch((error) => {
			const normalizedError = normalizeError(error, { props: fatalConnectErrorProp });
			this.props.closeHandler(normalizedError);
		});
	}

	private async connectCore(
		reason: IConnectionStateChangeReason,
		connectionMode?: ConnectionMode,
	): Promise<void> {
		assert(!this._disposed, 0x26a /* "not closed" */);

		let requestedMode = connectionMode ?? this.defaultReconnectionMode;

		// if we have any non-acked ops from last connection, reconnect as "write".
		// without that we would connect in view-only mode, which will result in immediate
		// firing of "connected" event from Container and switch of current clientId (as tracked
		// by all DDSes). This will make it impossible to figure out if ops actually made it through,
		// so DDSes will immediately resubmit all pending ops, and some of them will be duplicates, corrupting document
		if (this.shouldJoinWrite()) {
			requestedMode = "write";
		}

		if (this.connection !== undefined || this.pendingConnection !== undefined) {
			// Connection attempt already completed successfully or is in progress
			// In general, there should be no issues if the modes do not match:
			// If at some point it was Ok to connect as "read" (i.e. there were no pending ops we had to track),
			// then it should be Ok to use "read" connection even if for some reason request came in to connect as "write"
			// (though that should never happen)
			// The opposite should be fine as well: we may have had idle "write" connection, and request to reconnect came in,
			// using default "read" mode.
			// That all said, let's understand better where such mismatches are coming from.
			const mode = this.connection?.mode ?? this.pendingConnection?.connectionMode;
			if (mode !== requestedMode) {
				this.logger.sendTelemetryEvent({
					eventName: "ConnectionModeMismatch",
					connected: this.connection !== undefined,
					mode,
					requestedMode,
					stack: generateStack(),
				});
			}
			return;
		}

		const docService = this.serviceProvider();
		assert(docService !== undefined, 0x2a7 /* "Container is not attached" */);

		this.props.establishConnectionHandler(reason);

		let connection: IDocumentDeltaConnection | undefined;

		if (docService.policies?.storageOnly === true) {
			connection = new NoDeltaStream();
			this.setupNewSuccessfulConnection(connection, "read", reason);
			assert(this.pendingConnection === undefined, 0x2b3 /* "logic error" */);
			return;
		}

		let delayMs = InitialReconnectDelayInMs;
		let connectRepeatCount = 0;
		const connectStartTime = performance.now();
		let lastError: unknown;

		const abortController = new AbortController();
		const abortSignal = abortController.signal;
		this.pendingConnection = {
			abort: (): void => {
				abortController.abort();
			},
			connectionMode: requestedMode,
		};

		// This loop will keep trying to connect until successful, with a delay between each iteration.
		while (connection === undefined) {
			if (this._disposed) {
				throw new Error("Attempting to connect a closed DeltaManager");
			}
			if (abortSignal.aborted === true) {
				this.logger.sendTelemetryEvent({
					eventName: "ConnectionAttemptCancelled",
					attempts: connectRepeatCount,
					duration: formatTick(performance.now() - connectStartTime),
					connectionEstablished: false,
				});
				return;
			}
			connectRepeatCount++;

			try {
				this.client.mode = requestedMode;
				connection = await docService.connectToDeltaStream({
					...this.client,
					mode: requestedMode,
				});

				if (connection.disposed) {
					// Nobody observed this connection, so drop it on the floor and retry.
					this.logger.sendTelemetryEvent({ eventName: "ReceivedClosedConnection" });
					connection = undefined;
				}
				this.logger.sendTelemetryEvent(
					{
						eventName: "ConnectionReceived",
						connected: connection !== undefined && connection.disposed === false,
					},
					undefined,
					LogLevel.verbose,
				);
			} catch (origError: unknown) {
				this.logger.sendTelemetryEvent(
					{
						eventName: "ConnectToDeltaStreamException",
						connected: connection !== undefined && connection.disposed === false,
					},
					undefined,
					LogLevel.verbose,
				);
				if (isDeltaStreamConnectionForbiddenError(origError)) {
					connection = new NoDeltaStream(origError.storageOnlyReason, {
						text: origError.message,
						error: origError,
					});
					requestedMode = "read";
					break;
				} else if (
					isFluidError(origError) &&
					origError.errorType === DriverErrorTypes.outOfStorageError
				) {
					// If we get out of storage error from calling joinsession, then use the NoDeltaStream object so
					// that user can at least load the container.
					connection = new NoDeltaStream(undefined, {
						text: origError.message,
						error: origError,
					});
					requestedMode = "read";
					break;
				}

				// Socket.io error when we connect to wrong socket, or hit some multiplexing bug
				if (!canRetryOnError(origError)) {
					const error = normalizeError(origError, { props: fatalConnectErrorProp });
					this.props.closeHandler(error);
					throw error;
				}

				// Since the error is retryable this will not log to the error table
				logNetworkFailure(
					this.logger,
					{
						attempts: connectRepeatCount,
						delay: delayMs, // milliseconds
						eventName: "DeltaConnectionFailureToConnect",
						duration: formatTick(performance.now() - connectStartTime),
					},
					origError,
				);

				lastError = origError;

				// We will not perform retries if the container disconnected and the ReconnectMode is set to Disabled or Never
				// so break out of the re-connecting while-loop after first attempt
				if (this.reconnectMode !== ReconnectMode.Enabled) {
					return;
				}

				const waitStartTime = performance.now();
				const retryDelayFromError = getRetryDelayFromError(origError);
				// If the error told us to wait or browser signals us that we are offline, then calculate the time we
				// want to wait for before retrying. then we wait for that time. If the error didn't tell us to wait,
				// let's still wait a little bit before retrying. We can skip this delay if we're confident we're offline,
				// because we probably just need to wait to come back online. But we never have strong signal of being
				// offline, so we at least wait for sometime.
				if (retryDelayFromError !== undefined || globalThis.navigator?.onLine !== false) {
					delayMs = calculateMaxWaitTime(delayMs, origError);
				}

				// Raise event in case the delay was there from the error.
				if (retryDelayFromError !== undefined) {
					this.props.reconnectionDelayHandler(delayMs, origError);
				}

				await new Promise<void>((resolve) => {
					setTimeout(resolve, delayMs);
				});

				// If we believe we're offline, we assume there's no point in trying until we at least think we're online.
				// NOTE: This isn't strictly true for drivers that don't require network (e.g. local driver).  Really this logic
				// should probably live in the driver.
				await waitForOnline();
				this.logger.sendPerformanceEvent({
					eventName: "WaitBetweenConnectionAttempts",
					duration: performance.now() - waitStartTime,
					details: JSON.stringify({
						retryDelayFromError,
						delayMs,
					}),
				});
			}
		}

		// If we retried more than once, log an event about how long it took (this will not log to error table)
		if (connectRepeatCount > 1) {
			logNetworkFailure(
				this.logger,
				{
					eventName: "MultipleDeltaConnectionFailures",
					attempts: connectRepeatCount,
					duration: formatTick(performance.now() - connectStartTime),
				},
				lastError,
			);
		}

		// Check for abort signal after while loop as well or we've been disposed
		if (abortSignal.aborted === true || this._disposed) {
			connection.dispose();
			this.logger.sendTelemetryEvent({
				eventName: "ConnectionAttemptCancelled",
				attempts: connectRepeatCount,
				duration: formatTick(performance.now() - connectStartTime),
				connectionEstablished: true,
			});
			return;
		}

		this.setupNewSuccessfulConnection(connection, requestedMode, reason);
	}

	/**
	 * Start the connection. Any error should result in container being closed.
	 * And report the error if it escapes for any reason.
	 * @param args - The connection arguments
	 */
	private triggerConnect(
		reason: IConnectionStateChangeReason,
		connectionMode: ConnectionMode,
	): void {
		// reconnect() includes async awaits, and that causes potential race conditions
		// where we might already have a connection. If it were to happen, it's possible that we will connect
		// with different mode to `connectionMode`. Glancing through the caller chains, it looks like code should be
		// fine (if needed, reconnect flow will get triggered again). Places where new mode matters should encode it
		// directly in connectCore - see this.shouldJoinWrite() test as an example.
		// assert(this.connection === undefined, 0x239 /* "called only in disconnected state" */);

		if (this.reconnectMode !== ReconnectMode.Enabled) {
			return;
		}
		this.connect(reason, connectionMode);
	}

	/**
	 * Disconnect the current connection.
	 * @param reason - Text description of disconnect reason to emit with disconnect event
	 * @param error - Error causing the disconnect if any.
	 * @returns A boolean that indicates if there was an existing connection (or pending connection) to disconnect
	 */
	private disconnectFromDeltaStream(reason: IConnectionStateChangeReason): boolean {
		this.pendingReconnect = false;

		if (this.connection === undefined) {
			if (this.pendingConnection !== undefined) {
				this.cancelConnection(reason);
				return true;
			}
			return false;
		}

		assert(
			this.pendingConnection === undefined,
			0x27b /* "reentrancy may result in incorrect behavior" */,
		);

		const connection = this.connection;
		// Avoid any re-entrancy - clear object reference
		this.connection = undefined;
		this._connectionDetails = undefined;

		// Remove listeners first so we don't try to retrigger this flow accidentally through reconnectOnError
		connection.off("op", this.opHandler);
		connection.off("signal", this.signalHandler);
		connection.off("nack", this.nackHandler);
		connection.off("disconnect", this.disconnectHandlerInternal);
		connection.off("error", this.errorHandler);
		connection.off("pong", this.props.pongHandler);

		// eslint-disable-next-line @typescript-eslint/no-floating-promises
		this._outbound.pause();
		this._outbound.clear();
		connection.dispose();

		this.props.disconnectHandler(reason);

		this._connectionVerboseProps = {};

		return true;
	}

	/**
	 * Cancel in-progress connection attempt.
	 */
	private cancelConnection(reason: IConnectionStateChangeReason): void {
		assert(
			this.pendingConnection !== undefined,
			0x345 /* this.pendingConnection is undefined when trying to cancel */,
		);
		this.pendingConnection.abort();
		this.pendingConnection = undefined;
		this.logger.sendTelemetryEvent({
			eventName: "ConnectionCancelReceived",
			reason: reason.text,
		});
		this.props.cancelConnectionHandler({
			text: `Cancel Pending Connection due to ${reason.text}`,
			error: reason.error,
		});
	}

	/**
	 * Once we've successfully gotten a connection, we need to set up state, attach event listeners, and process
	 * initial messages.
	 * @param connection - The newly established connection
	 */
	private setupNewSuccessfulConnection(
		connection: IDocumentDeltaConnection,
		requestedMode: ConnectionMode,
		reason: IConnectionStateChangeReason,
	): void {
		// Old connection should have been cleaned up before establishing a new one
		assert(
			this.connection === undefined,
			0x0e6 /* "old connection exists on new connection setup" */,
		);
		assert(
			!connection.disposed,
			0x28a /* "can't be disposed - Callers need to ensure that!" */,
		);

		this.pendingConnection = undefined;

		const oldReadonlyValue = this.readonly;
		this.connection = connection;

		// Does information in scopes & mode matches?
		// If we asked for "write" and got "read", then file is read-only
		// But if we ask read, server can still give us write.
		const readonly = !connection.claims.scopes.includes(ScopeType.DocWrite);

		if (connection.mode !== requestedMode) {
			this.logger.sendTelemetryEvent({
				eventName: "ConnectionModeMismatch",
				requestedMode,
				mode: connection.mode,
			});
		}
		// This connection mode validation logic is moving to the driver layer in 0.44.  These two asserts can be
		// removed after those packages have released and become ubiquitous.
		assert(
			requestedMode === "read" || readonly === (this.connectionMode === "read"),
			0x0e7 /* "claims/connectionMode mismatch" */,
		);
		assert(
			!readonly || this.connectionMode === "read",
			0x0e8 /* "readonly perf with write connection" */,
		);

		this.set_readonlyPermissions(
			readonly,
			oldReadonlyValue,
			isNoDeltaStreamConnection(connection) ? connection.readonlyConnectionReason : undefined,
		);

		if (this._disposed) {
			// Raise proper events, Log telemetry event and close connection.
			this.disconnectFromDeltaStream({ text: "ConnectionManager already closed" });
			return;
		}

		this._outbound.resume();

		connection.on("op", this.opHandler);
		connection.on("signal", this.signalHandler);
		connection.on("nack", this.nackHandler);
		connection.on("disconnect", this.disconnectHandlerInternal);
		connection.on("error", this.errorHandler);
		connection.on("pong", this.props.pongHandler);

		// Initial messages are always sorted. However, due to early op handler installed by drivers and appending those
		// ops to initialMessages, resulting set is no longer sorted, which would result in client hitting storage to
		// fill in gap. We will recover by cancelling this request once we process remaining ops, but it's a waste that
		// we could avoid
		const initialMessages = connection.initialMessages.sort(
			(a, b) => a.sequenceNumber - b.sequenceNumber,
		);

		// Some storages may provide checkpointSequenceNumber to identify how far client is behind.
		let checkpointSequenceNumber = connection.checkpointSequenceNumber;

		this._connectionVerboseProps = {
			clientId: connection.clientId,
			mode: connection.mode,
		};

		// reset connection props
		this._connectionProps = {};

		if (connection.relayServiceAgent !== undefined) {
			this._connectionVerboseProps.relayServiceAgent = connection.relayServiceAgent;
			this._connectionProps.relayServiceAgent = connection.relayServiceAgent;
		}
		this._connectionProps.socketDocumentId = connection.claims.documentId;
		this._connectionProps.connectionMode = connection.mode;

		let last = -1;
<<<<<<< HEAD
		const firstMessage = initialMessages[0];
		const lastMessage = initialMessages[initialMessages.length - 1];
		if (firstMessage !== undefined && lastMessage !== undefined) {
			this._connectionVerboseProps.connectionInitialOpsFrom = firstMessage.sequenceNumber;

			last = lastMessage.sequenceNumber;
=======
		if (initialMessages.length > 0) {
			this._connectionVerboseProps.connectionInitialOpsFrom =
				initialMessages[0].sequenceNumber;
			last = initialMessages[initialMessages.length - 1].sequenceNumber;
>>>>>>> d2ba7eb2
			this._connectionVerboseProps.connectionInitialOpsTo = last + 1;
			// Update knowledge of how far we are behind, before raising "connect" event
			// This is duplication of what incomingOpHandler() does, but we have to raise event before we get there,
			// so duplicating update logic here as well.
			if (checkpointSequenceNumber === undefined || checkpointSequenceNumber < last) {
				checkpointSequenceNumber = last;
			}
		}

		this.props.incomingOpHandler(
			initialMessages,
			this.connectFirstConnection ? "InitialOps" : "ReconnectOps",
		);

		this._connectionDetails = ConnectionManager.detailsFromConnection(connection, reason);
		this._connectionDetails.checkpointSequenceNumber = checkpointSequenceNumber;
		this.props.connectHandler(this._connectionDetails);

		this.connectFirstConnection = false;

		// Synthesize clear & join signals out of initialClients state.
		// This allows us to have single way to process signals, and makes it simpler to initialize
		// protocol in Container.
		const clearSignal: ISignalMessage = {
			// API uses null
			// eslint-disable-next-line unicorn/no-null
			clientId: null, // system message
			content: JSON.stringify({
				type: SignalType.Clear,
			}),
		};

		// list of signals to process due to this new connection
		let signalsToProcess: ISignalMessage[] = [clearSignal];

		const clientJoinSignals: ISignalMessage[] = (connection.initialClients ?? []).map(
			(priorClient) => ({
				// API uses null
				// eslint-disable-next-line unicorn/no-null
				clientId: null, // system signal
				content: JSON.stringify({
					type: SignalType.ClientJoin,
					content: priorClient, // ISignalClient
				}),
			}),
		);
		if (clientJoinSignals.length > 0) {
			signalsToProcess = [...signalsToProcess, ...clientJoinSignals];
		}

		// Unfortunately, there is no defined order between initialSignals (including join & leave signals)
		// and connection.initialClients. In practice, connection.initialSignals quite often contains join signal
		// for "self" and connection.initialClients does not contain "self", so we have to process them after
		// "clear" signal above.
		if (connection.initialSignals !== undefined && connection.initialSignals.length > 0) {
			signalsToProcess = [...signalsToProcess, ...connection.initialSignals];
		}

		this.props.signalHandler(signalsToProcess);
	}

	/**
	 * Disconnect the current connection and reconnect. Closes the container if it fails.
	 * @param connection - The connection that wants to reconnect - no-op if it's different from this.connection
	 * @param requestedMode - Read or write
	 * @param error - Error reconnect information including whether or not to reconnect
	 * @returns A promise that resolves when the connection is reestablished or we stop trying
	 */
	private reconnectOnError(requestedMode: ConnectionMode, error: IAnyDriverError): void {
		this.reconnect(requestedMode, { text: error.message, error }).catch(
			this.props.closeHandler,
		);
	}

	/**
	 * Disconnect the current connection and reconnect.
	 * @param connection - The connection that wants to reconnect - no-op if it's different from this.connection
	 * @param requestedMode - Read or write
	 * @param error - Error reconnect information including whether or not to reconnect
	 * @returns A promise that resolves when the connection is reestablished or we stop trying
	 */
	private async reconnect(
		requestedMode: ConnectionMode,
		reason: IConnectionStateChangeReason<IAnyDriverError>,
	): Promise<void> {
		// We quite often get protocol errors before / after observing nack/disconnect
		// we do not want to run through same sequence twice.
		// If we're already disconnected/disconnecting it's not appropriate to call this again.
		assert(this.connection !== undefined, 0x0eb /* "Missing connection for reconnect" */);

		this.disconnectFromDeltaStream(reason);

		// We will always trigger reconnect, even if canRetry is false.
		// Any truly fatal error state will result in container close upon attempted reconnect,
		// which is a preferable to closing abruptly when a live connection fails.
		if (reason.error?.canRetry === false) {
			this.logger.sendTelemetryEvent(
				{
					eventName: "reconnectingDespiteFatalError",
					reconnectMode: this.reconnectMode,
				},
				reason.error,
			);
		}

		if (this.reconnectMode === ReconnectMode.Never) {
			// Do not raise container error if we are closing just because we lost connection.
			// Those errors (like IdleDisconnect) would show up in telemetry dashboards and
			// are very misleading, as first initial reaction - some logic is broken.
			this.props.closeHandler();
		}

		// If closed then we can't reconnect
		if (this._disposed || this.reconnectMode !== ReconnectMode.Enabled) {
			return;
		}

		// If the error tells us to wait before retrying, then do so.
		const delayMs = getRetryDelayFromError(reason.error);
		if (reason.error !== undefined && delayMs !== undefined) {
			this.props.reconnectionDelayHandler(delayMs, reason.error);
			await new Promise<void>((resolve) => {
				setTimeout(resolve, delayMs);
			});
		}

		// If we believe we're offline, we assume there's no point in trying again until we at least think we're online.
		// NOTE: This isn't strictly true for drivers that don't require network (e.g. local driver).  Really this logic
		// should probably live in the driver.
		await waitForOnline();

		this.triggerConnect(
			{
				text:
					reason.error === undefined
						? `Reconnecting due to: ${reason.text}`
						: "Reconnecting due to Error",
				error: reason.error,
			},
			requestedMode,
		);
	}

	public prepareMessageToSend(
		message: Omit<IDocumentMessage, "clientSequenceNumber">,
	): IDocumentMessage | undefined {
		if (this.readonly === true) {
			assert(
				this.readOnlyInfo.readonly === true,
				0x1f0 /* "Unexpected mismatch in readonly" */,
			);
			const error = new GenericError("deltaManagerReadonlySubmit", undefined /* error */, {
				readonly: this.readOnlyInfo.readonly,
				forcedReadonly: this.readOnlyInfo.forced,
				readonlyPermissions: this.readOnlyInfo.permissions,
				storageOnly: this.readOnlyInfo.storageOnly,
				storageOnlyReason: this.readOnlyInfo.storageOnlyReason,
			});
			this.props.closeHandler(error);
			return undefined;
		}

		// reset clientSequenceNumber if we are using new clientId.
		// we keep info about old connection as long as possible to be able to account for all non-acked ops
		// that we pick up on next connection.
		assert(!!this.connection, 0x0e4 /* "Lost old connection!" */);
		if (this.lastSubmittedClientId !== this.connection?.clientId) {
			this.lastSubmittedClientId = this.connection?.clientId;
			this.clientSequenceNumber = 0;
			this.clientSequenceNumberObserved = 0;
		}

		if (isRuntimeMessage(message)) {
			this.localOpsToIgnore = 0;
		} else {
			this.localOpsToIgnore++;
		}

		return {
			...message,
			clientSequenceNumber: ++this.clientSequenceNumber,
		};
	}

	public submitSignal(content: string, targetClientId?: string): void {
		if (this.connection === undefined) {
			this.logger.sendErrorEvent({ eventName: "submitSignalDisconnected" });
		} else {
			this.connection.submitSignal(content, targetClientId);
		}
	}

	public sendMessages(messages: IDocumentMessage[]): void {
		assert(this.connected, 0x2b4 /* "not connected on sending ops!" */);
		// If connection is "read" or implicit "read" (got leave op for "write" connection),
		// then op can't make it through - we will get a nack if op is sent.
		// We can short-circuit this process.
		// Note that we also want nacks to be rare and be treated as catastrophic failures.
		// Be careful with reentrancy though - disconnected event should not be be raised in the
		// middle of the current workflow, but rather on clean stack!
		if (this.connectionMode === "read") {
			if (!this.pendingReconnect) {
				this.pendingReconnect = true;
				Promise.resolve()
					.then(async () => {
						if (this.pendingReconnect) {
							// still valid?
							await this.reconnect(
								"write", // connectionMode
								{ text: "Switch to write" }, // message
							);
						}
					})
					.catch(() => {});
			}
			return;
		}

		assert(!this.pendingReconnect, 0x2b5 /* "logic error" */);

		this._outbound.push(messages);
	}

	public beforeProcessingIncomingOp(message: ISequencedDocumentMessage): void {
		// if we have connection, and message is local, then we better treat is as local!
		assert(
			this.clientId !== message.clientId || this.lastSubmittedClientId === message.clientId,
			0x0ee /* "Not accounting local messages correctly" */,
		);

		if (
			this.lastSubmittedClientId !== undefined &&
			this.lastSubmittedClientId === message.clientId
		) {
			const clientSequenceNumber = message.clientSequenceNumber;

			assert(
				this.clientSequenceNumberObserved < clientSequenceNumber,
				0x0ef /* "client seq# not growing" */,
			);
			assert(
				clientSequenceNumber <= this.clientSequenceNumber,
				0x0f0 /* "Incoming local client seq# > generated by this client" */,
			);

			this.clientSequenceNumberObserved = clientSequenceNumber;
		}

		if (message.type === MessageType.ClientLeave) {
			const systemLeaveMessage = message as ISequencedDocumentSystemMessage;
			const clientId = JSON.parse(systemLeaveMessage.data) as string;
			if (clientId === this.clientId) {
				// We have been kicked out from quorum
				this.logger.sendPerformanceEvent({ eventName: "ReadConnectionTransition" });

				// Please see #8483 for more details on why maintaining connection further as is would not work.
				// Short story - connection properties are immutable, and many processes (consensus DDSes, summarizer)
				// assume that connection stays "write" connection until disconnect, and act accordingly, which may
				// not work well with de-facto "read" connection we are in after receiving own leave op on timeout.
				// Clients need to be able to transition to "read" state after some time of inactivity!
				// Note - this may close container!
				this.reconnect(
					"read", // connectionMode
					{ text: "Switch to read" }, // message
				).catch((error) => {
					this.logger.sendErrorEvent({ eventName: "SwitchToReadConnection" }, error);
				});
			}
		}
	}

	private readonly opHandler = (
		documentId: string,
		messagesArg: ISequencedDocumentMessage[],
	): void => {
		const messages = Array.isArray(messagesArg) ? messagesArg : [messagesArg];
		this.props.incomingOpHandler(messages, "opHandler");
	};

	private readonly signalHandler = (signalsArg: ISignalMessage | ISignalMessage[]): void => {
		const signals = Array.isArray(signalsArg) ? signalsArg : [signalsArg];
		this.props.signalHandler(signals);
	};

	// Always connect in write mode after getting nacked.
	private readonly nackHandler = (documentId: string, messages: INack[]): void => {
		const message = messages[0];

		if (message === undefined) {
			return;
		}

		if (this._readonlyPermissions === true) {
			this.props.closeHandler(
				createWriteError("writeOnReadOnlyDocument", { driverVersion: undefined }),
			);
			return;
		}

		const reconnectInfo = getNackReconnectInfo(message.content);

		// If the nack indicates we cannot retry, then close the container outright
		if (!reconnectInfo.canRetry) {
			this.props.closeHandler(reconnectInfo);
			return;
		}

		this.reconnectOnError("write", reconnectInfo);
	};

	// Connection mode is always read on disconnect/error unless the system mode was write.
	private readonly disconnectHandlerInternal = (disconnectReason: IAnyDriverError): void => {
		// Note: we might get multiple disconnect calls on same socket, as early disconnect notification
		// ("server_disconnect", ODSP-specific) is mapped to "disconnect"
		this.reconnectOnError(this.defaultReconnectionMode, disconnectReason);
	};

	private readonly errorHandler = (error: IAnyDriverError): void => {
		this.reconnectOnError(this.defaultReconnectionMode, error);
	};
}<|MERGE_RESOLUTION|>--- conflicted
+++ resolved
@@ -936,19 +936,14 @@
 		this._connectionProps.connectionMode = connection.mode;
 
 		let last = -1;
-<<<<<<< HEAD
-		const firstMessage = initialMessages[0];
-		const lastMessage = initialMessages[initialMessages.length - 1];
-		if (firstMessage !== undefined && lastMessage !== undefined) {
-			this._connectionVerboseProps.connectionInitialOpsFrom = firstMessage.sequenceNumber;
-
-			last = lastMessage.sequenceNumber;
-=======
 		if (initialMessages.length > 0) {
 			this._connectionVerboseProps.connectionInitialOpsFrom =
-				initialMessages[0].sequenceNumber;
-			last = initialMessages[initialMessages.length - 1].sequenceNumber;
->>>>>>> d2ba7eb2
+			// Non null asserting here because of the length check above
+				// eslint-disable-next-line @typescript-eslint/no-non-null-assertion
+				initialMessages[0]!.sequenceNumber;
+				// Non null asserting here because of the length check above
+			// eslint-disable-next-line @typescript-eslint/no-non-null-assertion
+			last = initialMessages[initialMessages.length - 1]!.sequenceNumber;
 			this._connectionVerboseProps.connectionInitialOpsTo = last + 1;
 			// Update knowledge of how far we are behind, before raising "connect" event
 			// This is duplication of what incomingOpHandler() does, but we have to raise event before we get there,
