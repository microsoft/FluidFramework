/*!
 * Copyright (c) Microsoft Corporation and contributors. All rights reserved.
 * Licensed under the MIT License.
 */

import { default as AbortController } from "abort-controller";
import {
	IDisposable,
	ITelemetryLogger,
	ITelemetryProperties,
} from "@fluidframework/common-definitions";
import { assert, performance, TypedEventEmitter } from "@fluidframework/common-utils";
import {
<<<<<<< HEAD
    IDeltaQueue,
    ReadOnlyInfo,
    IConnectionDetailsInternal,
    ICriticalContainerError,
=======
	IDeltaQueue,
	ReadOnlyInfo,
	IConnectionDetails,
	ICriticalContainerError,
>>>>>>> a46e7d67
} from "@fluidframework/container-definitions";
import { GenericError, UsageError } from "@fluidframework/container-utils";
import {
	IAnyDriverError,
	IDocumentService,
	IDocumentDeltaConnection,
	IDocumentDeltaConnectionEvents,
} from "@fluidframework/driver-definitions";
import {
	canRetryOnError,
	createWriteError,
	createGenericNetworkError,
	getRetryDelayFromError,
	waitForConnectedState,
	DeltaStreamConnectionForbiddenError,
	logNetworkFailure,
	isRuntimeMessage,
} from "@fluidframework/driver-utils";
import {
	ConnectionMode,
	IClient,
	IClientConfiguration,
	IClientDetails,
	IDocumentMessage,
	INack,
	INackContent,
	ISequencedDocumentMessage,
	ISignalClient,
	ISignalMessage,
	ITokenClaims,
	MessageType,
	ScopeType,
	ISequencedDocumentSystemMessage,
} from "@fluidframework/protocol-definitions";
import { TelemetryLogger, normalizeError } from "@fluidframework/telemetry-utils";
import { ReconnectMode, IConnectionManager, IConnectionManagerFactoryArgs } from "./contracts";
import { DeltaQueue } from "./deltaQueue";
import { SignalType } from "./protocol";

const MaxReconnectDelayInMs = 8000;
const InitialReconnectDelayInMs = 1000;
const DefaultChunkSize = 16 * 1024;

const fatalConnectErrorProp = { fatalConnectError: true };

function getNackReconnectInfo(nackContent: INackContent) {
	const message = `Nack (${nackContent.type}): ${nackContent.message}`;
	const canRetry = nackContent.code !== 403;
	const retryAfterMs =
		nackContent.retryAfter !== undefined ? nackContent.retryAfter * 1000 : undefined;
	return createGenericNetworkError(
		message,
		{ canRetry, retryAfterMs },
		{ statusCode: nackContent.code, driverVersion: undefined },
	);
}

/**
 * Implementation of IDocumentDeltaConnection that does not support submitting
 * or receiving ops. Used in storage-only mode.
 */
const clientNoDeltaStream: IClient = {
	mode: "read",
	details: { capabilities: { interactive: true } },
	permission: [],
	user: { id: "storage-only client" }, // we need some "fake" ID here.
	scopes: [],
};
const clientIdNoDeltaStream: string = "storage-only client";

class NoDeltaStream
	extends TypedEventEmitter<IDocumentDeltaConnectionEvents>
	implements IDocumentDeltaConnection, IDisposable
{
	clientId = clientIdNoDeltaStream;
	claims: ITokenClaims = {
		scopes: [ScopeType.DocRead],
	} as any;
	mode: ConnectionMode = "read";
	existing: boolean = true;
	maxMessageSize: number = 0;
	version: string = "";
	initialMessages: ISequencedDocumentMessage[] = [];
	initialSignals: ISignalMessage[] = [];
	initialClients: ISignalClient[] = [
		{ client: clientNoDeltaStream, clientId: clientIdNoDeltaStream },
	];
	serviceConfiguration: IClientConfiguration = {
		maxMessageSize: 0,
		blockSize: 0,
	};
	checkpointSequenceNumber?: number | undefined = undefined;
	submit(messages: IDocumentMessage[]): void {
		this.emit(
			"nack",
			this.clientId,
			messages.map((operation) => {
				return {
					operation,
					content: { message: "Cannot submit with storage-only connection", code: 403 },
				};
			}),
		);
	}
	submitSignal(message: any): void {
		this.emit("nack", this.clientId, {
			operation: message,
			content: { message: "Cannot submit signal with storage-only connection", code: 403 },
		});
	}

	private _disposed = false;
	public get disposed() {
		return this._disposed;
	}
	public dispose() {
		this._disposed = true;
	}
}

/**
 * Interface to track the current in-progress connection attempt.
 */
interface IPendingConnection {
	/**
	 * Used to cancel an in-progress connection attempt.
	 */
	abort(): void;

	/**
	 * Desired ConnectionMode of this in-progress connection attempt.
	 */
	connectionMode: ConnectionMode;
}

/**
 * Implementation of IConnectionManager, used by Container class
 * Implements constant connectivity to relay service, by reconnecting in case of lost connection or error.
 * Exposes various controls to influence this process, including manual reconnects, forced read-only mode, etc.
 */
export class ConnectionManager implements IConnectionManager {
<<<<<<< HEAD
    /** Connection mode used when reconnecting on error or disconnect. */
    private readonly defaultReconnectionMode: ConnectionMode;

    /**
     * Tracks the current in-progress connection attempt. Undefined if there is none.
     * Note: Once the connection attempt fires and the code becomes asynchronous, its possible that a new connection
     * attempt was fired and this.pendingConnection was overwritten to reflect the new attempt.
     */
    private pendingConnection: IPendingConnection | undefined;
    private connection: IDocumentDeltaConnection | undefined;

    /** file ACL - whether user has only read-only access to a file */
    private _readonlyPermissions: boolean | undefined;

    /** tracks host requiring read-only mode. */
    private _forceReadonly = false;

    /**
     * Controls whether the DeltaManager will automatically reconnect to the delta stream after receiving a disconnect.
     */
    private _reconnectMode: ReconnectMode;

    /** True if there is pending (async) reconnection from "read" to "write" */
    private pendingReconnect = false;

    private clientSequenceNumber = 0;
    private clientSequenceNumberObserved = 0;
    /** Counts the number of non-runtime ops sent by the client which may not be acked. */
    private localOpsToIgnore = 0;

    /** track clientId used last time when we sent any ops */
    private lastSubmittedClientId: string | undefined;

    private connectFirstConnection = true;

    private _connectionVerboseProps: Record<string, string | number> = {};

    private _connectionProps: ITelemetryProperties = {};

    private _disposed = false;

    private readonly _outbound: DeltaQueue<IDocumentMessage[]>;

    public get connectionVerboseProps() { return this._connectionVerboseProps; }

    public readonly clientDetails: IClientDetails;

    /**
     * The current connection mode, initially read.
     */
    public get connectionMode(): ConnectionMode {
        return this.connection?.mode ?? "read";
    }

    public get connected() { return this.connection !== undefined; }

    public get clientId() { return this.connection?.clientId; }
    /**
     * Automatic reconnecting enabled or disabled.
     * If set to Never, then reconnecting will never be allowed.
     */
    public get reconnectMode(): ReconnectMode {
        return this._reconnectMode;
    }

    public get maxMessageSize(): number {
        return this.connection?.serviceConfiguration?.maxMessageSize
            ?? DefaultChunkSize;
    }

    public get version(): string {
        if (this.connection === undefined) {
            throw new Error("Cannot check version without a connection");
        }
        return this.connection.version;
    }

    public get serviceConfiguration(): IClientConfiguration | undefined {
        return this.connection?.serviceConfiguration;
    }

    public get scopes(): string[] | undefined {
        return this.connection?.claims.scopes;
    }

    public get outbound(): IDeltaQueue<IDocumentMessage[]> {
        return this._outbound;
    }

    /**
     * Returns set of props that can be logged in telemetry that provide some insights / statistics
     * about current or last connection (if there is no connection at the moment)
    */
    public get connectionProps(): ITelemetryProperties {
        return this.connection !== undefined
            ? this._connectionProps
            : {
                ...this._connectionProps,
                // Report how many ops this client sent in last disconnected session
                sentOps: this.clientSequenceNumber,
            };
    }

    public shouldJoinWrite(): boolean {
        // We don't have to wait for ack for topmost NoOps. So subtract those.
        return this.clientSequenceNumberObserved < (this.clientSequenceNumber - this.localOpsToIgnore);
    }

    /**
     * Tells if container is in read-only mode.
     * Data stores should listen for "readonly" notifications and disallow user
     * making changes to data stores.
     * Readonly state can be because of no storage write permission,
     * or due to host forcing readonly mode for container.
     * It is undefined if we have not yet established websocket connection
     * and do not know if user has write access to a file.
     */
    private get readonly(): boolean | undefined {
        if (this._forceReadonly) {
            return true;
        }
        return this._readonlyPermissions;
    }

    public get readOnlyInfo(): ReadOnlyInfo {
        const storageOnly = this.connection !== undefined && this.connection instanceof NoDeltaStream;
        if (storageOnly || this._forceReadonly || this._readonlyPermissions === true) {
            return {
                readonly: true,
                forced: this._forceReadonly,
                permissions: this._readonlyPermissions,
                storageOnly,
            };
        }

        return { readonly: this._readonlyPermissions };
    }

    private static detailsFromConnection(connection: IDocumentDeltaConnection): IConnectionDetailsInternal {
        return {
            claims: connection.claims,
            clientId: connection.clientId,
            checkpointSequenceNumber: connection.checkpointSequenceNumber,
            get initialClients() { return connection.initialClients; },
            mode: connection.mode,
            serviceConfiguration: connection.serviceConfiguration,
            version: connection.version,
        };
    }

    constructor(
        private readonly serviceProvider: () => IDocumentService | undefined,
        private client: IClient,
        reconnectAllowed: boolean,
        private readonly logger: ITelemetryLogger,
        private readonly props: IConnectionManagerFactoryArgs,
    ) {
        this.clientDetails = this.client.details;
        this.defaultReconnectionMode = this.client.mode;
        this._reconnectMode = reconnectAllowed ? ReconnectMode.Enabled : ReconnectMode.Never;

        // Outbound message queue. The outbound queue is represented as a queue of an array of ops. Ops contained
        // within an array *must* fit within the maxMessageSize and are guaranteed to be ordered sequentially.
        this._outbound = new DeltaQueue<IDocumentMessage[]>(
            (messages) => {
                if (this.connection === undefined) {
                    throw new Error("Attempted to submit an outbound message without connection");
                }
                this.connection.submit(messages);
            });

        this._outbound.on("error", (error) => {
            this.props.closeHandler(normalizeError(error));
        });
    }

    public dispose(error?: ICriticalContainerError, switchToReadonly: boolean = true) {
        if (this._disposed) {
            return;
        }
        this._disposed = true;

        this.pendingConnection = undefined;

        // Ensure that things like triggerConnect() will short circuit
        this._reconnectMode = ReconnectMode.Never;

        this._outbound.clear();

        const disconnectReason = error !== undefined
            ? `Closing DeltaManager (${error.message})`
            : "Closing DeltaManager";

        // This raises "disconnect" event if we have active connection.
        this.disconnectFromDeltaStream(disconnectReason);

        if (switchToReadonly) {
            // Notify everyone we are in read-only state.
            // Useful for data stores in case we hit some critical error,
            // to switch to a mode where user edits are not accepted
            this.set_readonlyPermissions(true);
        }
    }

    /**
     * Enables or disables automatic reconnecting.
     * Will throw an error if reconnectMode set to Never.
    */
    public setAutoReconnect(mode: ReconnectMode): void {
        assert(mode !== ReconnectMode.Never && this._reconnectMode !== ReconnectMode.Never,
            0x278 /* "API is not supported for non-connecting or closed container" */);

        this._reconnectMode = mode;

        if (mode !== ReconnectMode.Enabled) {
            // immediately disconnect - do not rely on service eventually dropping connection.
            this.disconnectFromDeltaStream("setAutoReconnect");
        }
    }

    /**
     * Sends signal to runtime (and data stores) to be read-only.
     * Hosts may have read only views, indicating to data stores that no edits are allowed.
     * This is independent from this._readonlyPermissions (permissions) and this.connectionMode
     * (server can return "write" mode even when asked for "read")
     * Leveraging same "readonly" event as runtime & data stores should behave the same in such case
     * as in read-only permissions.
     * But this.active can be used by some DDSes to figure out if ops can be sent
     * (for example, read-only view still participates in code proposals / upgrades decisions)
     *
     * Forcing Readonly does not prevent DDS from generating ops. It is up to user code to honour
     * the readonly flag. If ops are generated, they will accumulate locally and not be sent. If
     * there are pending in the outbound queue, it will stop sending until force readonly is
     * cleared.
     *
     * @param readonly - set or clear force readonly.
     */
    public forceReadonly(readonly: boolean) {
        if (readonly !== this._forceReadonly) {
            this.logger.sendTelemetryEvent({
                eventName: "ForceReadOnly",
                value: readonly,
            });
        }
        const oldValue = this.readonly;
        this._forceReadonly = readonly;

        if (oldValue !== this.readonly) {
            if (this._reconnectMode === ReconnectMode.Never) {
                throw new UsageError("API is not supported for non-connecting or closed container");
            }
            let reconnect = false;
            if (this.readonly === true) {
                // If we switch to readonly while connected, we should disconnect first
                // See comment in the "readonly" event handler to deltaManager set up by
                // the ContainerRuntime constructor

                if (this.shouldJoinWrite()) {
                    // If we have pending changes, then we will never send them - it smells like
                    // host logic error.
                    this.logger.sendErrorEvent({ eventName: "ForceReadonlyPendingChanged" });
                }

                reconnect = this.disconnectFromDeltaStream("Force readonly");
            }
            this.props.readonlyChangeHandler(this.readonly);
            if (reconnect) {
                // reconnect if we disconnected from before.
                this.triggerConnect("read");
            }
        }
    }

    private set_readonlyPermissions(readonly: boolean) {
        const oldValue = this.readonly;
        this._readonlyPermissions = readonly;
        if (oldValue !== this.readonly) {
            this.props.readonlyChangeHandler(this.readonly);
        }
    }

    public connect(connectionMode?: ConnectionMode) {
        this.connectCore(connectionMode).catch((error) => {
            const normalizedError = normalizeError(error, { props: fatalConnectErrorProp });
            this.props.closeHandler(normalizedError);
        });
    }

    private async connectCore(connectionMode?: ConnectionMode): Promise<void> {
        assert(!this._disposed, 0x26a /* "not closed" */);

        if (this.connection !== undefined) {
            return;  // Connection attempt already completed successfully
        }

        let pendingConnectionMode;
        if (this.pendingConnection !== undefined) {
            pendingConnectionMode = this.pendingConnection.connectionMode;
            this.cancelConnection();  // Throw out in-progress connection attempt in favor of new attempt
            assert(this.pendingConnection === undefined, 0x344 /* this.pendingConnection should be undefined */);
        }
        // If there is no specified ConnectionMode, try the previous mode, if there is no previous mode use default
        let requestedMode = connectionMode ?? pendingConnectionMode ?? this.defaultReconnectionMode;

        // if we have any non-acked ops from last connection, reconnect as "write".
        // without that we would connect in view-only mode, which will result in immediate
        // firing of "connected" event from Container and switch of current clientId (as tracked
        // by all DDSes). This will make it impossible to figure out if ops actually made it through,
        // so DDSes will immediately resubmit all pending ops, and some of them will be duplicates, corrupting document
        if (this.shouldJoinWrite()) {
            requestedMode = "write";
        }

        const docService = this.serviceProvider();
        assert(docService !== undefined, 0x2a7 /* "Container is not attached" */);

        let connection: IDocumentDeltaConnection | undefined;

        if (docService.policies?.storageOnly === true) {
            connection = new NoDeltaStream();
            this.setupNewSuccessfulConnection(connection, "read");
            assert(this.pendingConnection === undefined, 0x2b3 /* "logic error" */);
            return;
        }

        let delayMs = InitialReconnectDelayInMs;
        let connectRepeatCount = 0;
        const connectStartTime = performance.now();
        let lastError: any;

        const abortController = new AbortController();
        const abortSignal = abortController.signal;
        this.pendingConnection = { abort: () => { abortController.abort(); }, connectionMode: requestedMode };

        // This loop will keep trying to connect until successful, with a delay between each iteration.
        while (connection === undefined) {
            if (this._disposed) {
                throw new Error("Attempting to connect a closed DeltaManager");
            }
            if (abortSignal.aborted === true) {
                this.logger.sendTelemetryEvent({
                    eventName: "ConnectionAttemptCancelled",
                    attempts: connectRepeatCount,
                    duration: TelemetryLogger.formatTick(performance.now() - connectStartTime),
                    connectionEstablished: false,
                });
                return;
            }
            connectRepeatCount++;

            try {
                this.client.mode = requestedMode;
                connection = await docService.connectToDeltaStream({ ...this.client, mode: requestedMode });

                if (connection.disposed) {
                    // Nobody observed this connection, so drop it on the floor and retry.
                    this.logger.sendTelemetryEvent({ eventName: "ReceivedClosedConnection" });
                    connection = undefined;
                }
            } catch (origError: any) {
                if (typeof origError === "object" && origError !== null &&
                    origError?.errorType === DeltaStreamConnectionForbiddenError.errorType) {
                    connection = new NoDeltaStream();
                    requestedMode = "read";
                    break;
                }

                // Socket.io error when we connect to wrong socket, or hit some multiplexing bug
                if (!canRetryOnError(origError)) {
                    const error = normalizeError(origError, { props: fatalConnectErrorProp });
                    this.props.closeHandler(error);
                    throw error;
                }

                // Since the error is retryable this will not log to the error table
                logNetworkFailure(
                    this.logger,
                    {
                        attempts: connectRepeatCount,
                        delay: delayMs, // milliseconds
                        eventName: "DeltaConnectionFailureToConnect",
                        duration: TelemetryLogger.formatTick(performance.now() - connectStartTime),
                    },
                    origError);

                lastError = origError;

                const retryDelayFromError = getRetryDelayFromError(origError);
                delayMs = retryDelayFromError ?? Math.min(delayMs * 2, MaxReconnectDelayInMs);

                if (retryDelayFromError !== undefined) {
                    this.props.reconnectionDelayHandler(retryDelayFromError, origError);
                }
                await waitForConnectedState(delayMs);
            }
        }

        // If we retried more than once, log an event about how long it took (this will not log to error table)
        if (connectRepeatCount > 1) {
            logNetworkFailure(
                this.logger,
                {
                    eventName: "MultipleDeltaConnectionFailures",
                    attempts: connectRepeatCount,
                    duration: TelemetryLogger.formatTick(performance.now() - connectStartTime),
                },
                lastError,
            );
        }

        // Check for abort signal after while loop as well
        if (abortSignal.aborted === true) {
            connection.dispose();
            this.logger.sendTelemetryEvent({
                eventName: "ConnectionAttemptCancelled",
                attempts: connectRepeatCount,
                duration: TelemetryLogger.formatTick(performance.now() - connectStartTime),
                connectionEstablished: true,
            });
            return;
        }

        this.setupNewSuccessfulConnection(connection, requestedMode);
    }

    /**
     * Start the connection. Any error should result in container being closed.
     * And report the error if it escapes for any reason.
     * @param args - The connection arguments
     */
    private triggerConnect(connectionMode: ConnectionMode) {
        // reconnect() has async await of waitForConnectedState(), and that causes potential race conditions
        // where we might already have a connection. If it were to happen, it's possible that we will connect
        // with different mode to `connectionMode`. Glancing through the caller chains, it looks like code should be
        // fine (if needed, reconnect flow will get triggered again). Places where new mode matters should encode it
        // directly in connectCore - see this.shouldJoinWrite() test as an example.
        // assert(this.connection === undefined, 0x239 /* "called only in disconnected state" */);

        if (this.reconnectMode !== ReconnectMode.Enabled) {
            return;
        }
        this.connect(connectionMode);
    }

    /**
     * Disconnect the current connection.
     * @param reason - Text description of disconnect reason to emit with disconnect event
     * @returns A boolean that indicates if there was an existing connection (or pending connection) to disconnect
     */
    private disconnectFromDeltaStream(reason: string): boolean {
        this.pendingReconnect = false;

        if (this.connection === undefined) {
            if (this.pendingConnection !== undefined) {
                this.cancelConnection();
                return true;
            }
            return false;
        }

        assert(this.pendingConnection === undefined, 0x27b /* "reentrancy may result in incorrect behavior" */);

        const connection = this.connection;
        // Avoid any re-entrancy - clear object reference
        this.connection = undefined;

        // Remove listeners first so we don't try to retrigger this flow accidentally through reconnectOnError
        connection.off("op", this.opHandler);
        connection.off("signal", this.props.signalHandler);
        connection.off("nack", this.nackHandler);
        connection.off("disconnect", this.disconnectHandlerInternal);
        connection.off("error", this.errorHandler);
        connection.off("pong", this.props.pongHandler);

        // eslint-disable-next-line @typescript-eslint/no-floating-promises
        this._outbound.pause();
        this._outbound.clear();
        this.props.disconnectHandler(reason);

        connection.dispose();

        this._connectionVerboseProps = {};

        return true;
    }

    /**
     * Cancel in-progress connection attempt.
     */
    private cancelConnection() {
        assert(this.pendingConnection !== undefined,
            0x345 /* this.pendingConnection is undefined when trying to cancel */);
        this.pendingConnection.abort();
        this.pendingConnection = undefined;
        this.logger.sendTelemetryEvent({ eventName: "ConnectionCancelReceived" });
    }

    /**
     * Once we've successfully gotten a connection, we need to set up state, attach event listeners, and process
     * initial messages.
     * @param connection - The newly established connection
     */
    private setupNewSuccessfulConnection(connection: IDocumentDeltaConnection, requestedMode: ConnectionMode) {
        // Old connection should have been cleaned up before establishing a new one
        assert(this.connection === undefined, 0x0e6 /* "old connection exists on new connection setup" */);
        assert(!connection.disposed, 0x28a /* "can't be disposed - Callers need to ensure that!" */);

        this.pendingConnection = undefined;

        this.connection = connection;

        // Does information in scopes & mode matches?
        // If we asked for "write" and got "read", then file is read-only
        // But if we ask read, server can still give us write.
        const readonly = !connection.claims.scopes.includes(ScopeType.DocWrite);

        if (connection.mode !== requestedMode) {
            this.logger.sendTelemetryEvent({ eventName: "ConnectionModeMismatch", requestedMode, mode: connection.mode });
        }
        // This connection mode validation logic is moving to the driver layer in 0.44.  These two asserts can be
        // removed after those packages have released and become ubiquitous.
        assert(requestedMode === "read" || readonly === (this.connectionMode === "read"),
            0x0e7 /* "claims/connectionMode mismatch" */);
        assert(!readonly || this.connectionMode === "read", 0x0e8 /* "readonly perf with write connection" */);

        this.set_readonlyPermissions(readonly);

        if (this._disposed) {
            // Raise proper events, Log telemetry event and close connection.
            this.disconnectFromDeltaStream("ConnectionManager already closed");
            return;
        }

        this._outbound.resume();

        connection.on("op", this.opHandler);
        connection.on("signal", this.props.signalHandler);
        connection.on("nack", this.nackHandler);
        connection.on("disconnect", this.disconnectHandlerInternal);
        connection.on("error", this.errorHandler);
        connection.on("pong", this.props.pongHandler);

        // Initial messages are always sorted. However, due to early op handler installed by drivers and appending those
        // ops to initialMessages, resulting set is no longer sorted, which would result in client hitting storage to
        // fill in gap. We will recover by cancelling this request once we process remaining ops, but it's a waste that
        // we could avoid
        const initialMessages = connection.initialMessages.sort((a, b) => a.sequenceNumber - b.sequenceNumber);

        // Some storages may provide checkpointSequenceNumber to identify how far client is behind.
        let checkpointSequenceNumber = connection.checkpointSequenceNumber;

        this._connectionVerboseProps = {
            clientId: connection.clientId,
            mode: connection.mode,
        };

        // reset connection props
        this._connectionProps = {};

        if (connection.relayServiceAgent !== undefined) {
            this._connectionVerboseProps.relayServiceAgent = connection.relayServiceAgent;
            this._connectionProps.relayServiceAgent = connection.relayServiceAgent;
        }
        this._connectionProps.socketDocumentId = connection.claims.documentId;
        this._connectionProps.connectionMode = connection.mode;

        let last = -1;
        if (initialMessages.length !== 0) {
            this._connectionVerboseProps.connectionInitialOpsFrom = initialMessages[0].sequenceNumber;
            last = initialMessages[initialMessages.length - 1].sequenceNumber;
            this._connectionVerboseProps.connectionInitialOpsTo = last + 1;
            // Update knowledge of how far we are behind, before raising "connect" event
            // This is duplication of what incomingOpHandler() does, but we have to raise event before we get there,
            // so duplicating update logic here as well.
            if (checkpointSequenceNumber === undefined || checkpointSequenceNumber < last) {
                checkpointSequenceNumber = last;
            }
        }

        this.props.incomingOpHandler(
            initialMessages,
            this.connectFirstConnection ? "InitialOps" : "ReconnectOps");

        const details = ConnectionManager.detailsFromConnection(connection);
        details.checkpointSequenceNumber = checkpointSequenceNumber;
        this.props.connectHandler(details);

        this.connectFirstConnection = false;

        // Synthesize clear & join signals out of initialClients state.
        // This allows us to have single way to process signals, and makes it simpler to initialize
        // protocol in Container.
        const clearSignal: ISignalMessage = {
            clientId: null, // system message
            content: JSON.stringify({
                type: SignalType.Clear,
            }),
        };
        this.props.signalHandler(clearSignal);

        for (const priorClient of connection.initialClients ?? []) {
            const joinSignal: ISignalMessage = {
                clientId: null, // system signal
                content: JSON.stringify({
                    type: SignalType.ClientJoin,
                    content: priorClient, // ISignalClient
                }),
            };
            this.props.signalHandler(joinSignal);
        }

        // Unfortunately, there is no defined order between initialSignals (including join & leave signals)
        // and connection.initialClients. In practice, connection.initialSignals quite often contains join signal
        // for "self" and connection.initialClients does not contain "self", so we have to process them after
        // "clear" signal above.
        if (connection.initialSignals !== undefined) {
            for (const signal of connection.initialSignals) {
                this.props.signalHandler(signal);
            }
        }
    }

    /**
     * Disconnect the current connection and reconnect. Closes the container if it fails.
     * @param connection - The connection that wants to reconnect - no-op if it's different from this.connection
     * @param requestedMode - Read or write
     * @param error - Error reconnect information including whether or not to reconnect
     * @returns A promise that resolves when the connection is reestablished or we stop trying
     */
    private reconnectOnError(
        requestedMode: ConnectionMode,
        error: IAnyDriverError,
    ) {
        this.reconnect(
            requestedMode,
            error.message,
            error)
            .catch(this.props.closeHandler);
    }

    /**
     * Disconnect the current connection and reconnect.
     * @param connection - The connection that wants to reconnect - no-op if it's different from this.connection
     * @param requestedMode - Read or write
     * @param error - Error reconnect information including whether or not to reconnect
     * @returns A promise that resolves when the connection is reestablished or we stop trying
     */
    private async reconnect(
        requestedMode: ConnectionMode,
        disconnectMessage: string,
        error?: IAnyDriverError,
    ) {
        // We quite often get protocol errors before / after observing nack/disconnect
        // we do not want to run through same sequence twice.
        // If we're already disconnected/disconnecting it's not appropriate to call this again.
        assert(this.connection !== undefined, 0x0eb /* "Missing connection for reconnect" */);

        this.disconnectFromDeltaStream(disconnectMessage);

        // We will always trigger reconnect, even if canRetry is false.
        // Any truly fatal error state will result in container close upon attempted reconnect,
        // which is a preferable to closing abruptly when a live connection fails.
        if (error !== undefined && !error.canRetry) {
            this.logger.sendTelemetryEvent({
                eventName: "reconnectingDespiteFatalError",
                reconnectMode: this.reconnectMode,
            }, error);
        }

        if (this.reconnectMode === ReconnectMode.Never) {
            // Do not raise container error if we are closing just because we lost connection.
            // Those errors (like IdleDisconnect) would show up in telemetry dashboards and
            // are very misleading, as first initial reaction - some logic is broken.
            this.props.closeHandler();
        }

        // If closed then we can't reconnect
        if (this._disposed || this.reconnectMode !== ReconnectMode.Enabled) {
            return;
        }

        const delayMs = getRetryDelayFromError(error);
        if (error !== undefined && delayMs !== undefined) {
            this.props.reconnectionDelayHandler(delayMs, error);
            await waitForConnectedState(delayMs);
        }

        this.triggerConnect(requestedMode);
    }

    public prepareMessageToSend(message: Omit<IDocumentMessage, "clientSequenceNumber">): IDocumentMessage | undefined {
        if (this.readonly === true) {
            assert(this.readOnlyInfo.readonly === true, 0x1f0 /* "Unexpected mismatch in readonly" */);
            const error = new GenericError("deltaManagerReadonlySubmit", undefined /* error */, {
                readonly: this.readOnlyInfo.readonly,
                forcedReadonly: this.readOnlyInfo.forced,
                readonlyPermissions: this.readOnlyInfo.permissions,
                storageOnly: this.readOnlyInfo.storageOnly,
            });
            this.props.closeHandler(error);
            return undefined;
        }

        // reset clientSequenceNumber if we are using new clientId.
        // we keep info about old connection as long as possible to be able to account for all non-acked ops
        // that we pick up on next connection.
        assert(!!this.connection, 0x0e4 /* "Lost old connection!" */);
        if (this.lastSubmittedClientId !== this.connection?.clientId) {
            this.lastSubmittedClientId = this.connection?.clientId;
            this.clientSequenceNumber = 0;
            this.clientSequenceNumberObserved = 0;
        }

        if (!isRuntimeMessage(message)) {
            this.localOpsToIgnore++;
        } else {
            this.localOpsToIgnore = 0;
        }

        return {
            ...message,
            clientSequenceNumber: ++this.clientSequenceNumber,
        };
    }

    public submitSignal(content: any) {
        if (this.connection !== undefined) {
            this.connection.submitSignal(content);
        } else {
            this.logger.sendErrorEvent({ eventName: "submitSignalDisconnected" });
        }
    }

    public sendMessages(messages: IDocumentMessage[]) {
        assert(this.connected, 0x2b4 /* "not connected on sending ops!" */);
        // If connection is "read" or implicit "read" (got leave op for "write" connection),
        // then op can't make it through - we will get a nack if op is sent.
        // We can short-circuit this process.
        // Note that we also want nacks to be rare and be treated as catastrophic failures.
        // Be careful with reentrancy though - disconnected event should not be be raised in the
        // middle of the current workflow, but rather on clean stack!
        if (this.connectionMode === "read") {
            if (!this.pendingReconnect) {
                this.pendingReconnect = true;
                Promise.resolve().then(async () => {
                    if (this.pendingReconnect) { // still valid?
                        await this.reconnect(
                            "write", // connectionMode
                            "Switch to write", // message
                        );
                    }
                }).catch(() => { });
            }
            return;
        }

        assert(!this.pendingReconnect, 0x2b5 /* "logic error" */);

        this._outbound.push(messages);
    }

    public beforeProcessingIncomingOp(message: ISequencedDocumentMessage) {
        // if we have connection, and message is local, then we better treat is as local!
        assert(this.clientId !== message.clientId || this.lastSubmittedClientId === message.clientId,
            0x0ee /* "Not accounting local messages correctly" */,
        );

        if (this.lastSubmittedClientId !== undefined && this.lastSubmittedClientId === message.clientId) {
            const clientSequenceNumber = message.clientSequenceNumber;

            assert(this.clientSequenceNumberObserved < clientSequenceNumber, 0x0ef /* "client seq# not growing" */);
            assert(clientSequenceNumber <= this.clientSequenceNumber,
                0x0f0 /* "Incoming local client seq# > generated by this client" */);

            this.clientSequenceNumberObserved = clientSequenceNumber;
        }

        if (message.type === MessageType.ClientLeave) {
            const systemLeaveMessage = message as ISequencedDocumentSystemMessage;
            const clientId = JSON.parse(systemLeaveMessage.data) as string;
            if (clientId === this.clientId) {
                // We have been kicked out from quorum
                this.logger.sendPerformanceEvent({ eventName: "ReadConnectionTransition" });

                // Please see #8483 for more details on why maintaining connection further as is would not work.
                // Short story - connection properties are immutable, and many processes (consensus DDSes, summarizer)
                // assume that connection stays "write" connection until disconnect, and act accordingly, which may
                // not work well with de-facto "read" connection we are in after receiving own leave op on timeout.
                // Clients need to be able to transition to "read" state after some time of inactivity!
                // Note - this may close container!
                this.reconnect(
                    "read", // connectionMode
                    "Switch to read", // message
                ).catch((error) => {
                    this.logger.sendErrorEvent({ eventName: "SwitchToReadConnection" }, error);
                });
            }
        }
    }

    private readonly opHandler = (documentId: string, messagesArg: ISequencedDocumentMessage[]) => {
        const messages = Array.isArray(messagesArg) ? messagesArg : [messagesArg];
        this.props.incomingOpHandler(messages, "opHandler");
    };

    // Always connect in write mode after getting nacked.
    private readonly nackHandler = (documentId: string, messages: INack[]) => {
        const message = messages[0];
        if (this._readonlyPermissions === true) {
            this.props.closeHandler(createWriteError("writeOnReadOnlyDocument", { driverVersion: undefined }));
            return;
        }

        const reconnectInfo = getNackReconnectInfo(message.content);

        // If the nack indicates we cannot retry, then close the container outright
        if (!reconnectInfo.canRetry) {
            this.props.closeHandler(reconnectInfo);
            return;
        }

        this.reconnectOnError(
            "write",
            reconnectInfo,
        );
    };

    // Connection mode is always read on disconnect/error unless the system mode was write.
    private readonly disconnectHandlerInternal = (disconnectReason: IAnyDriverError) => {
        // Note: we might get multiple disconnect calls on same socket, as early disconnect notification
        // ("server_disconnect", ODSP-specific) is mapped to "disconnect"
        this.reconnectOnError(
            this.defaultReconnectionMode,
            disconnectReason,
        );
    };

    private readonly errorHandler = (error: IAnyDriverError) => {
        this.reconnectOnError(
            this.defaultReconnectionMode,
            error,
        );
    };
=======
	/** Connection mode used when reconnecting on error or disconnect. */
	private readonly defaultReconnectionMode: ConnectionMode;

	/**
	 * Tracks the current in-progress connection attempt. Undefined if there is none.
	 * Note: Once the connection attempt fires and the code becomes asynchronous, its possible that a new connection
	 * attempt was fired and this.pendingConnection was overwritten to reflect the new attempt.
	 */
	private pendingConnection: IPendingConnection | undefined;
	private connection: IDocumentDeltaConnection | undefined;

	/** file ACL - whether user has only read-only access to a file */
	private _readonlyPermissions: boolean | undefined;

	/** tracks host requiring read-only mode. */
	private _forceReadonly = false;

	/**
	 * Controls whether the DeltaManager will automatically reconnect to the delta stream after receiving a disconnect.
	 */
	private _reconnectMode: ReconnectMode;

	/** True if there is pending (async) reconnection from "read" to "write" */
	private pendingReconnect = false;

	private clientSequenceNumber = 0;
	private clientSequenceNumberObserved = 0;
	/** Counts the number of non-runtime ops sent by the client which may not be acked. */
	private localOpsToIgnore = 0;

	/** track clientId used last time when we sent any ops */
	private lastSubmittedClientId: string | undefined;

	private connectFirstConnection = true;

	private _connectionVerboseProps: Record<string, string | number> = {};

	private _connectionProps: ITelemetryProperties = {};

	private _disposed = false;

	private readonly _outbound: DeltaQueue<IDocumentMessage[]>;

	public get connectionVerboseProps() {
		return this._connectionVerboseProps;
	}

	public readonly clientDetails: IClientDetails;

	/**
	 * The current connection mode, initially read.
	 */
	public get connectionMode(): ConnectionMode {
		return this.connection?.mode ?? "read";
	}

	public get connected() {
		return this.connection !== undefined;
	}

	public get clientId() {
		return this.connection?.clientId;
	}
	/**
	 * Automatic reconnecting enabled or disabled.
	 * If set to Never, then reconnecting will never be allowed.
	 */
	public get reconnectMode(): ReconnectMode {
		return this._reconnectMode;
	}

	public get maxMessageSize(): number {
		return this.connection?.serviceConfiguration?.maxMessageSize ?? DefaultChunkSize;
	}

	public get version(): string {
		if (this.connection === undefined) {
			throw new Error("Cannot check version without a connection");
		}
		return this.connection.version;
	}

	public get serviceConfiguration(): IClientConfiguration | undefined {
		return this.connection?.serviceConfiguration;
	}

	public get scopes(): string[] | undefined {
		return this.connection?.claims.scopes;
	}

	public get outbound(): IDeltaQueue<IDocumentMessage[]> {
		return this._outbound;
	}

	/**
	 * Returns set of props that can be logged in telemetry that provide some insights / statistics
	 * about current or last connection (if there is no connection at the moment)
	 */
	public get connectionProps(): ITelemetryProperties {
		return this.connection !== undefined
			? this._connectionProps
			: {
					...this._connectionProps,
					// Report how many ops this client sent in last disconnected session
					sentOps: this.clientSequenceNumber,
			  };
	}

	public shouldJoinWrite(): boolean {
		// We don't have to wait for ack for topmost NoOps. So subtract those.
		return (
			this.clientSequenceNumberObserved < this.clientSequenceNumber - this.localOpsToIgnore
		);
	}

	/**
	 * Tells if container is in read-only mode.
	 * Data stores should listen for "readonly" notifications and disallow user
	 * making changes to data stores.
	 * Readonly state can be because of no storage write permission,
	 * or due to host forcing readonly mode for container.
	 * It is undefined if we have not yet established websocket connection
	 * and do not know if user has write access to a file.
	 */
	private get readonly(): boolean | undefined {
		if (this._forceReadonly) {
			return true;
		}
		return this._readonlyPermissions;
	}

	public get readOnlyInfo(): ReadOnlyInfo {
		const storageOnly =
			this.connection !== undefined && this.connection instanceof NoDeltaStream;
		if (storageOnly || this._forceReadonly || this._readonlyPermissions === true) {
			return {
				readonly: true,
				forced: this._forceReadonly,
				permissions: this._readonlyPermissions,
				storageOnly,
			};
		}

		return { readonly: this._readonlyPermissions };
	}

	private static detailsFromConnection(connection: IDocumentDeltaConnection): IConnectionDetails {
		return {
			claims: connection.claims,
			clientId: connection.clientId,
			existing: connection.existing,
			checkpointSequenceNumber: connection.checkpointSequenceNumber,
			get initialClients() {
				return connection.initialClients;
			},
			mode: connection.mode,
			serviceConfiguration: connection.serviceConfiguration,
			version: connection.version,
		};
	}

	constructor(
		private readonly serviceProvider: () => IDocumentService | undefined,
		private client: IClient,
		reconnectAllowed: boolean,
		private readonly logger: ITelemetryLogger,
		private readonly props: IConnectionManagerFactoryArgs,
	) {
		this.clientDetails = this.client.details;
		this.defaultReconnectionMode = this.client.mode;
		this._reconnectMode = reconnectAllowed ? ReconnectMode.Enabled : ReconnectMode.Never;

		// Outbound message queue. The outbound queue is represented as a queue of an array of ops. Ops contained
		// within an array *must* fit within the maxMessageSize and are guaranteed to be ordered sequentially.
		this._outbound = new DeltaQueue<IDocumentMessage[]>((messages) => {
			if (this.connection === undefined) {
				throw new Error("Attempted to submit an outbound message without connection");
			}
			this.connection.submit(messages);
		});

		this._outbound.on("error", (error) => {
			this.props.closeHandler(normalizeError(error));
		});
	}

	public dispose(error?: ICriticalContainerError, switchToReadonly: boolean = true) {
		if (this._disposed) {
			return;
		}
		this._disposed = true;

		this.pendingConnection = undefined;

		// Ensure that things like triggerConnect() will short circuit
		this._reconnectMode = ReconnectMode.Never;

		this._outbound.clear();

		const disconnectReason =
			error !== undefined
				? `Closing DeltaManager (${error.message})`
				: "Closing DeltaManager";

		// This raises "disconnect" event if we have active connection.
		this.disconnectFromDeltaStream(disconnectReason);

		if (switchToReadonly) {
			// Notify everyone we are in read-only state.
			// Useful for data stores in case we hit some critical error,
			// to switch to a mode where user edits are not accepted
			this.set_readonlyPermissions(true);
		}
	}

	/**
	 * Enables or disables automatic reconnecting.
	 * Will throw an error if reconnectMode set to Never.
	 */
	public setAutoReconnect(mode: ReconnectMode): void {
		assert(
			mode !== ReconnectMode.Never && this._reconnectMode !== ReconnectMode.Never,
			0x278 /* "API is not supported for non-connecting or closed container" */,
		);

		this._reconnectMode = mode;

		if (mode !== ReconnectMode.Enabled) {
			// immediately disconnect - do not rely on service eventually dropping connection.
			this.disconnectFromDeltaStream("setAutoReconnect");
		}
	}

	/**
	 * Sends signal to runtime (and data stores) to be read-only.
	 * Hosts may have read only views, indicating to data stores that no edits are allowed.
	 * This is independent from this._readonlyPermissions (permissions) and this.connectionMode
	 * (server can return "write" mode even when asked for "read")
	 * Leveraging same "readonly" event as runtime & data stores should behave the same in such case
	 * as in read-only permissions.
	 * But this.active can be used by some DDSes to figure out if ops can be sent
	 * (for example, read-only view still participates in code proposals / upgrades decisions)
	 *
	 * Forcing Readonly does not prevent DDS from generating ops. It is up to user code to honour
	 * the readonly flag. If ops are generated, they will accumulate locally and not be sent. If
	 * there are pending in the outbound queue, it will stop sending until force readonly is
	 * cleared.
	 *
	 * @param readonly - set or clear force readonly.
	 */
	public forceReadonly(readonly: boolean) {
		if (readonly !== this._forceReadonly) {
			this.logger.sendTelemetryEvent({
				eventName: "ForceReadOnly",
				value: readonly,
			});
		}
		const oldValue = this.readonly;
		this._forceReadonly = readonly;

		if (oldValue !== this.readonly) {
			if (this._reconnectMode === ReconnectMode.Never) {
				throw new UsageError("API is not supported for non-connecting or closed container");
			}
			let reconnect = false;
			if (this.readonly === true) {
				// If we switch to readonly while connected, we should disconnect first
				// See comment in the "readonly" event handler to deltaManager set up by
				// the ContainerRuntime constructor

				if (this.shouldJoinWrite()) {
					// If we have pending changes, then we will never send them - it smells like
					// host logic error.
					this.logger.sendErrorEvent({ eventName: "ForceReadonlyPendingChanged" });
				}

				reconnect = this.disconnectFromDeltaStream("Force readonly");
			}
			this.props.readonlyChangeHandler(this.readonly);
			if (reconnect) {
				// reconnect if we disconnected from before.
				this.triggerConnect("read");
			}
		}
	}

	private set_readonlyPermissions(readonly: boolean) {
		const oldValue = this.readonly;
		this._readonlyPermissions = readonly;
		if (oldValue !== this.readonly) {
			this.props.readonlyChangeHandler(this.readonly);
		}
	}

	public connect(connectionMode?: ConnectionMode) {
		this.connectCore(connectionMode).catch((error) => {
			const normalizedError = normalizeError(error, { props: fatalConnectErrorProp });
			this.props.closeHandler(normalizedError);
		});
	}

	private async connectCore(connectionMode?: ConnectionMode): Promise<void> {
		assert(!this._disposed, 0x26a /* "not closed" */);

		if (this.connection !== undefined) {
			return; // Connection attempt already completed successfully
		}

		let pendingConnectionMode;
		if (this.pendingConnection !== undefined) {
			pendingConnectionMode = this.pendingConnection.connectionMode;
			this.cancelConnection(); // Throw out in-progress connection attempt in favor of new attempt
			assert(
				this.pendingConnection === undefined,
				0x344 /* this.pendingConnection should be undefined */,
			);
		}
		// If there is no specified ConnectionMode, try the previous mode, if there is no previous mode use default
		let requestedMode = connectionMode ?? pendingConnectionMode ?? this.defaultReconnectionMode;

		// if we have any non-acked ops from last connection, reconnect as "write".
		// without that we would connect in view-only mode, which will result in immediate
		// firing of "connected" event from Container and switch of current clientId (as tracked
		// by all DDSes). This will make it impossible to figure out if ops actually made it through,
		// so DDSes will immediately resubmit all pending ops, and some of them will be duplicates, corrupting document
		if (this.shouldJoinWrite()) {
			requestedMode = "write";
		}

		const docService = this.serviceProvider();
		assert(docService !== undefined, 0x2a7 /* "Container is not attached" */);

		let connection: IDocumentDeltaConnection | undefined;

		if (docService.policies?.storageOnly === true) {
			connection = new NoDeltaStream();
			this.setupNewSuccessfulConnection(connection, "read");
			assert(this.pendingConnection === undefined, 0x2b3 /* "logic error" */);
			return;
		}

		let delayMs = InitialReconnectDelayInMs;
		let connectRepeatCount = 0;
		const connectStartTime = performance.now();
		let lastError: any;

		const abortController = new AbortController();
		const abortSignal = abortController.signal;
		this.pendingConnection = {
			abort: () => {
				abortController.abort();
			},
			connectionMode: requestedMode,
		};

		// This loop will keep trying to connect until successful, with a delay between each iteration.
		while (connection === undefined) {
			if (this._disposed) {
				throw new Error("Attempting to connect a closed DeltaManager");
			}
			if (abortSignal.aborted === true) {
				this.logger.sendTelemetryEvent({
					eventName: "ConnectionAttemptCancelled",
					attempts: connectRepeatCount,
					duration: TelemetryLogger.formatTick(performance.now() - connectStartTime),
					connectionEstablished: false,
				});
				return;
			}
			connectRepeatCount++;

			try {
				this.client.mode = requestedMode;
				connection = await docService.connectToDeltaStream({
					...this.client,
					mode: requestedMode,
				});

				if (connection.disposed) {
					// Nobody observed this connection, so drop it on the floor and retry.
					this.logger.sendTelemetryEvent({ eventName: "ReceivedClosedConnection" });
					connection = undefined;
				}
			} catch (origError: any) {
				if (
					typeof origError === "object" &&
					origError !== null &&
					origError?.errorType === DeltaStreamConnectionForbiddenError.errorType
				) {
					connection = new NoDeltaStream();
					requestedMode = "read";
					break;
				}

				// Socket.io error when we connect to wrong socket, or hit some multiplexing bug
				if (!canRetryOnError(origError)) {
					const error = normalizeError(origError, { props: fatalConnectErrorProp });
					this.props.closeHandler(error);
					throw error;
				}

				// Since the error is retryable this will not log to the error table
				logNetworkFailure(
					this.logger,
					{
						attempts: connectRepeatCount,
						delay: delayMs, // milliseconds
						eventName: "DeltaConnectionFailureToConnect",
						duration: TelemetryLogger.formatTick(performance.now() - connectStartTime),
					},
					origError,
				);

				lastError = origError;

				const retryDelayFromError = getRetryDelayFromError(origError);
				delayMs = retryDelayFromError ?? Math.min(delayMs * 2, MaxReconnectDelayInMs);

				if (retryDelayFromError !== undefined) {
					this.props.reconnectionDelayHandler(retryDelayFromError, origError);
				}
				await waitForConnectedState(delayMs);
			}
		}

		// If we retried more than once, log an event about how long it took (this will not log to error table)
		if (connectRepeatCount > 1) {
			logNetworkFailure(
				this.logger,
				{
					eventName: "MultipleDeltaConnectionFailures",
					attempts: connectRepeatCount,
					duration: TelemetryLogger.formatTick(performance.now() - connectStartTime),
				},
				lastError,
			);
		}

		// Check for abort signal after while loop as well
		if (abortSignal.aborted === true) {
			connection.dispose();
			this.logger.sendTelemetryEvent({
				eventName: "ConnectionAttemptCancelled",
				attempts: connectRepeatCount,
				duration: TelemetryLogger.formatTick(performance.now() - connectStartTime),
				connectionEstablished: true,
			});
			return;
		}

		this.setupNewSuccessfulConnection(connection, requestedMode);
	}

	/**
	 * Start the connection. Any error should result in container being closed.
	 * And report the error if it escapes for any reason.
	 * @param args - The connection arguments
	 */
	private triggerConnect(connectionMode: ConnectionMode) {
		// reconnect() has async await of waitForConnectedState(), and that causes potential race conditions
		// where we might already have a connection. If it were to happen, it's possible that we will connect
		// with different mode to `connectionMode`. Glancing through the caller chains, it looks like code should be
		// fine (if needed, reconnect flow will get triggered again). Places where new mode matters should encode it
		// directly in connectCore - see this.shouldJoinWrite() test as an example.
		// assert(this.connection === undefined, 0x239 /* "called only in disconnected state" */);

		if (this.reconnectMode !== ReconnectMode.Enabled) {
			return;
		}
		this.connect(connectionMode);
	}

	/**
	 * Disconnect the current connection.
	 * @param reason - Text description of disconnect reason to emit with disconnect event
	 * @returns A boolean that indicates if there was an existing connection (or pending connection) to disconnect
	 */
	private disconnectFromDeltaStream(reason: string): boolean {
		this.pendingReconnect = false;

		if (this.connection === undefined) {
			if (this.pendingConnection !== undefined) {
				this.cancelConnection();
				return true;
			}
			return false;
		}

		assert(
			this.pendingConnection === undefined,
			0x27b /* "reentrancy may result in incorrect behavior" */,
		);

		const connection = this.connection;
		// Avoid any re-entrancy - clear object reference
		this.connection = undefined;

		// Remove listeners first so we don't try to retrigger this flow accidentally through reconnectOnError
		connection.off("op", this.opHandler);
		connection.off("signal", this.props.signalHandler);
		connection.off("nack", this.nackHandler);
		connection.off("disconnect", this.disconnectHandlerInternal);
		connection.off("error", this.errorHandler);
		connection.off("pong", this.props.pongHandler);

		// eslint-disable-next-line @typescript-eslint/no-floating-promises
		this._outbound.pause();
		this._outbound.clear();
		this.props.disconnectHandler(reason);

		connection.dispose();

		this._connectionVerboseProps = {};

		return true;
	}

	/**
	 * Cancel in-progress connection attempt.
	 */
	private cancelConnection() {
		assert(
			this.pendingConnection !== undefined,
			0x345 /* this.pendingConnection is undefined when trying to cancel */,
		);
		this.pendingConnection.abort();
		this.pendingConnection = undefined;
		this.logger.sendTelemetryEvent({ eventName: "ConnectionCancelReceived" });
	}

	/**
	 * Once we've successfully gotten a connection, we need to set up state, attach event listeners, and process
	 * initial messages.
	 * @param connection - The newly established connection
	 */
	private setupNewSuccessfulConnection(
		connection: IDocumentDeltaConnection,
		requestedMode: ConnectionMode,
	) {
		// Old connection should have been cleaned up before establishing a new one
		assert(
			this.connection === undefined,
			0x0e6 /* "old connection exists on new connection setup" */,
		);
		assert(
			!connection.disposed,
			0x28a /* "can't be disposed - Callers need to ensure that!" */,
		);

		this.pendingConnection = undefined;

		this.connection = connection;

		// Does information in scopes & mode matches?
		// If we asked for "write" and got "read", then file is read-only
		// But if we ask read, server can still give us write.
		const readonly = !connection.claims.scopes.includes(ScopeType.DocWrite);

		if (connection.mode !== requestedMode) {
			this.logger.sendTelemetryEvent({
				eventName: "ConnectionModeMismatch",
				requestedMode,
				mode: connection.mode,
			});
		}
		// This connection mode validation logic is moving to the driver layer in 0.44.  These two asserts can be
		// removed after those packages have released and become ubiquitous.
		assert(
			requestedMode === "read" || readonly === (this.connectionMode === "read"),
			0x0e7 /* "claims/connectionMode mismatch" */,
		);
		assert(
			!readonly || this.connectionMode === "read",
			0x0e8 /* "readonly perf with write connection" */,
		);

		this.set_readonlyPermissions(readonly);

		if (this._disposed) {
			// Raise proper events, Log telemetry event and close connection.
			this.disconnectFromDeltaStream("ConnectionManager already closed");
			return;
		}

		this._outbound.resume();

		connection.on("op", this.opHandler);
		connection.on("signal", this.props.signalHandler);
		connection.on("nack", this.nackHandler);
		connection.on("disconnect", this.disconnectHandlerInternal);
		connection.on("error", this.errorHandler);
		connection.on("pong", this.props.pongHandler);

		// Initial messages are always sorted. However, due to early op handler installed by drivers and appending those
		// ops to initialMessages, resulting set is no longer sorted, which would result in client hitting storage to
		// fill in gap. We will recover by cancelling this request once we process remaining ops, but it's a waste that
		// we could avoid
		const initialMessages = connection.initialMessages.sort(
			(a, b) => a.sequenceNumber - b.sequenceNumber,
		);

		// Some storages may provide checkpointSequenceNumber to identify how far client is behind.
		let checkpointSequenceNumber = connection.checkpointSequenceNumber;

		this._connectionVerboseProps = {
			clientId: connection.clientId,
			mode: connection.mode,
		};

		// reset connection props
		this._connectionProps = {};

		if (connection.relayServiceAgent !== undefined) {
			this._connectionVerboseProps.relayServiceAgent = connection.relayServiceAgent;
			this._connectionProps.relayServiceAgent = connection.relayServiceAgent;
		}
		this._connectionProps.socketDocumentId = connection.claims.documentId;
		this._connectionProps.connectionMode = connection.mode;

		let last = -1;
		if (initialMessages.length !== 0) {
			this._connectionVerboseProps.connectionInitialOpsFrom =
				initialMessages[0].sequenceNumber;
			last = initialMessages[initialMessages.length - 1].sequenceNumber;
			this._connectionVerboseProps.connectionInitialOpsTo = last + 1;
			// Update knowledge of how far we are behind, before raising "connect" event
			// This is duplication of what incomingOpHandler() does, but we have to raise event before we get there,
			// so duplicating update logic here as well.
			if (checkpointSequenceNumber === undefined || checkpointSequenceNumber < last) {
				checkpointSequenceNumber = last;
			}
		}

		this.props.incomingOpHandler(
			initialMessages,
			this.connectFirstConnection ? "InitialOps" : "ReconnectOps",
		);

		const details = ConnectionManager.detailsFromConnection(connection);
		details.checkpointSequenceNumber = checkpointSequenceNumber;
		this.props.connectHandler(details);

		this.connectFirstConnection = false;

		// Synthesize clear & join signals out of initialClients state.
		// This allows us to have single way to process signals, and makes it simpler to initialize
		// protocol in Container.
		const clearSignal: ISignalMessage = {
			clientId: null, // system message
			content: JSON.stringify({
				type: SignalType.Clear,
			}),
		};
		this.props.signalHandler(clearSignal);

		for (const priorClient of connection.initialClients ?? []) {
			const joinSignal: ISignalMessage = {
				clientId: null, // system signal
				content: JSON.stringify({
					type: SignalType.ClientJoin,
					content: priorClient, // ISignalClient
				}),
			};
			this.props.signalHandler(joinSignal);
		}

		// Unfortunately, there is no defined order between initialSignals (including join & leave signals)
		// and connection.initialClients. In practice, connection.initialSignals quite often contains join signal
		// for "self" and connection.initialClients does not contain "self", so we have to process them after
		// "clear" signal above.
		if (connection.initialSignals !== undefined) {
			for (const signal of connection.initialSignals) {
				this.props.signalHandler(signal);
			}
		}
	}

	/**
	 * Disconnect the current connection and reconnect. Closes the container if it fails.
	 * @param connection - The connection that wants to reconnect - no-op if it's different from this.connection
	 * @param requestedMode - Read or write
	 * @param error - Error reconnect information including whether or not to reconnect
	 * @returns A promise that resolves when the connection is reestablished or we stop trying
	 */
	private reconnectOnError(requestedMode: ConnectionMode, error: IAnyDriverError) {
		this.reconnect(requestedMode, error.message, error).catch(this.props.closeHandler);
	}

	/**
	 * Disconnect the current connection and reconnect.
	 * @param connection - The connection that wants to reconnect - no-op if it's different from this.connection
	 * @param requestedMode - Read or write
	 * @param error - Error reconnect information including whether or not to reconnect
	 * @returns A promise that resolves when the connection is reestablished or we stop trying
	 */
	private async reconnect(
		requestedMode: ConnectionMode,
		disconnectMessage: string,
		error?: IAnyDriverError,
	) {
		// We quite often get protocol errors before / after observing nack/disconnect
		// we do not want to run through same sequence twice.
		// If we're already disconnected/disconnecting it's not appropriate to call this again.
		assert(this.connection !== undefined, 0x0eb /* "Missing connection for reconnect" */);

		this.disconnectFromDeltaStream(disconnectMessage);

		// We will always trigger reconnect, even if canRetry is false.
		// Any truly fatal error state will result in container close upon attempted reconnect,
		// which is a preferable to closing abruptly when a live connection fails.
		if (error !== undefined && !error.canRetry) {
			this.logger.sendTelemetryEvent(
				{
					eventName: "reconnectingDespiteFatalError",
					reconnectMode: this.reconnectMode,
				},
				error,
			);
		}

		if (this.reconnectMode === ReconnectMode.Never) {
			// Do not raise container error if we are closing just because we lost connection.
			// Those errors (like IdleDisconnect) would show up in telemetry dashboards and
			// are very misleading, as first initial reaction - some logic is broken.
			this.props.closeHandler();
		}

		// If closed then we can't reconnect
		if (this._disposed || this.reconnectMode !== ReconnectMode.Enabled) {
			return;
		}

		const delayMs = getRetryDelayFromError(error);
		if (error !== undefined && delayMs !== undefined) {
			this.props.reconnectionDelayHandler(delayMs, error);
			await waitForConnectedState(delayMs);
		}

		this.triggerConnect(requestedMode);
	}

	public prepareMessageToSend(
		message: Omit<IDocumentMessage, "clientSequenceNumber">,
	): IDocumentMessage | undefined {
		if (this.readonly === true) {
			assert(
				this.readOnlyInfo.readonly === true,
				0x1f0 /* "Unexpected mismatch in readonly" */,
			);
			const error = new GenericError("deltaManagerReadonlySubmit", undefined /* error */, {
				readonly: this.readOnlyInfo.readonly,
				forcedReadonly: this.readOnlyInfo.forced,
				readonlyPermissions: this.readOnlyInfo.permissions,
				storageOnly: this.readOnlyInfo.storageOnly,
			});
			this.props.closeHandler(error);
			return undefined;
		}

		// reset clientSequenceNumber if we are using new clientId.
		// we keep info about old connection as long as possible to be able to account for all non-acked ops
		// that we pick up on next connection.
		assert(!!this.connection, 0x0e4 /* "Lost old connection!" */);
		if (this.lastSubmittedClientId !== this.connection?.clientId) {
			this.lastSubmittedClientId = this.connection?.clientId;
			this.clientSequenceNumber = 0;
			this.clientSequenceNumberObserved = 0;
		}

		if (!isRuntimeMessage(message)) {
			this.localOpsToIgnore++;
		} else {
			this.localOpsToIgnore = 0;
		}

		return {
			...message,
			clientSequenceNumber: ++this.clientSequenceNumber,
		};
	}

	public submitSignal(content: any) {
		if (this.connection !== undefined) {
			this.connection.submitSignal(content);
		} else {
			this.logger.sendErrorEvent({ eventName: "submitSignalDisconnected" });
		}
	}

	public sendMessages(messages: IDocumentMessage[]) {
		assert(this.connected, 0x2b4 /* "not connected on sending ops!" */);
		// If connection is "read" or implicit "read" (got leave op for "write" connection),
		// then op can't make it through - we will get a nack if op is sent.
		// We can short-circuit this process.
		// Note that we also want nacks to be rare and be treated as catastrophic failures.
		// Be careful with reentrancy though - disconnected event should not be be raised in the
		// middle of the current workflow, but rather on clean stack!
		if (this.connectionMode === "read") {
			if (!this.pendingReconnect) {
				this.pendingReconnect = true;
				Promise.resolve()
					.then(async () => {
						if (this.pendingReconnect) {
							// still valid?
							await this.reconnect(
								"write", // connectionMode
								"Switch to write", // message
							);
						}
					})
					.catch(() => {});
			}
			return;
		}

		assert(!this.pendingReconnect, 0x2b5 /* "logic error" */);

		this._outbound.push(messages);
	}

	public beforeProcessingIncomingOp(message: ISequencedDocumentMessage) {
		// if we have connection, and message is local, then we better treat is as local!
		assert(
			this.clientId !== message.clientId || this.lastSubmittedClientId === message.clientId,
			0x0ee /* "Not accounting local messages correctly" */,
		);

		if (
			this.lastSubmittedClientId !== undefined &&
			this.lastSubmittedClientId === message.clientId
		) {
			const clientSequenceNumber = message.clientSequenceNumber;

			assert(
				this.clientSequenceNumberObserved < clientSequenceNumber,
				0x0ef /* "client seq# not growing" */,
			);
			assert(
				clientSequenceNumber <= this.clientSequenceNumber,
				0x0f0 /* "Incoming local client seq# > generated by this client" */,
			);

			this.clientSequenceNumberObserved = clientSequenceNumber;
		}

		if (message.type === MessageType.ClientLeave) {
			const systemLeaveMessage = message as ISequencedDocumentSystemMessage;
			const clientId = JSON.parse(systemLeaveMessage.data) as string;
			if (clientId === this.clientId) {
				// We have been kicked out from quorum
				this.logger.sendPerformanceEvent({ eventName: "ReadConnectionTransition" });

				// Please see #8483 for more details on why maintaining connection further as is would not work.
				// Short story - connection properties are immutable, and many processes (consensus DDSes, summarizer)
				// assume that connection stays "write" connection until disconnect, and act accordingly, which may
				// not work well with de-facto "read" connection we are in after receiving own leave op on timeout.
				// Clients need to be able to transition to "read" state after some time of inactivity!
				// Note - this may close container!
				this.reconnect(
					"read", // connectionMode
					"Switch to read", // message
				).catch((error) => {
					this.logger.sendErrorEvent({ eventName: "SwitchToReadConnection" }, error);
				});
			}
		}
	}

	private readonly opHandler = (documentId: string, messagesArg: ISequencedDocumentMessage[]) => {
		const messages = Array.isArray(messagesArg) ? messagesArg : [messagesArg];
		this.props.incomingOpHandler(messages, "opHandler");
	};

	// Always connect in write mode after getting nacked.
	private readonly nackHandler = (documentId: string, messages: INack[]) => {
		const message = messages[0];
		if (this._readonlyPermissions === true) {
			this.props.closeHandler(
				createWriteError("writeOnReadOnlyDocument", { driverVersion: undefined }),
			);
			return;
		}

		const reconnectInfo = getNackReconnectInfo(message.content);

		// If the nack indicates we cannot retry, then close the container outright
		if (!reconnectInfo.canRetry) {
			this.props.closeHandler(reconnectInfo);
			return;
		}

		this.reconnectOnError("write", reconnectInfo);
	};

	// Connection mode is always read on disconnect/error unless the system mode was write.
	private readonly disconnectHandlerInternal = (disconnectReason: IAnyDriverError) => {
		// Note: we might get multiple disconnect calls on same socket, as early disconnect notification
		// ("server_disconnect", ODSP-specific) is mapped to "disconnect"
		this.reconnectOnError(this.defaultReconnectionMode, disconnectReason);
	};

	private readonly errorHandler = (error: IAnyDriverError) => {
		this.reconnectOnError(this.defaultReconnectionMode, error);
	};
>>>>>>> a46e7d67
}<|MERGE_RESOLUTION|>--- conflicted
+++ resolved
@@ -11,17 +11,10 @@
 } from "@fluidframework/common-definitions";
 import { assert, performance, TypedEventEmitter } from "@fluidframework/common-utils";
 import {
-<<<<<<< HEAD
-    IDeltaQueue,
-    ReadOnlyInfo,
-    IConnectionDetailsInternal,
-    ICriticalContainerError,
-=======
 	IDeltaQueue,
 	ReadOnlyInfo,
-	IConnectionDetails,
+	IConnectionDetailsInternal,
 	ICriticalContainerError,
->>>>>>> a46e7d67
 } from "@fluidframework/container-definitions";
 import { GenericError, UsageError } from "@fluidframework/container-utils";
 import {
@@ -163,851 +156,6 @@
  * Exposes various controls to influence this process, including manual reconnects, forced read-only mode, etc.
  */
 export class ConnectionManager implements IConnectionManager {
-<<<<<<< HEAD
-    /** Connection mode used when reconnecting on error or disconnect. */
-    private readonly defaultReconnectionMode: ConnectionMode;
-
-    /**
-     * Tracks the current in-progress connection attempt. Undefined if there is none.
-     * Note: Once the connection attempt fires and the code becomes asynchronous, its possible that a new connection
-     * attempt was fired and this.pendingConnection was overwritten to reflect the new attempt.
-     */
-    private pendingConnection: IPendingConnection | undefined;
-    private connection: IDocumentDeltaConnection | undefined;
-
-    /** file ACL - whether user has only read-only access to a file */
-    private _readonlyPermissions: boolean | undefined;
-
-    /** tracks host requiring read-only mode. */
-    private _forceReadonly = false;
-
-    /**
-     * Controls whether the DeltaManager will automatically reconnect to the delta stream after receiving a disconnect.
-     */
-    private _reconnectMode: ReconnectMode;
-
-    /** True if there is pending (async) reconnection from "read" to "write" */
-    private pendingReconnect = false;
-
-    private clientSequenceNumber = 0;
-    private clientSequenceNumberObserved = 0;
-    /** Counts the number of non-runtime ops sent by the client which may not be acked. */
-    private localOpsToIgnore = 0;
-
-    /** track clientId used last time when we sent any ops */
-    private lastSubmittedClientId: string | undefined;
-
-    private connectFirstConnection = true;
-
-    private _connectionVerboseProps: Record<string, string | number> = {};
-
-    private _connectionProps: ITelemetryProperties = {};
-
-    private _disposed = false;
-
-    private readonly _outbound: DeltaQueue<IDocumentMessage[]>;
-
-    public get connectionVerboseProps() { return this._connectionVerboseProps; }
-
-    public readonly clientDetails: IClientDetails;
-
-    /**
-     * The current connection mode, initially read.
-     */
-    public get connectionMode(): ConnectionMode {
-        return this.connection?.mode ?? "read";
-    }
-
-    public get connected() { return this.connection !== undefined; }
-
-    public get clientId() { return this.connection?.clientId; }
-    /**
-     * Automatic reconnecting enabled or disabled.
-     * If set to Never, then reconnecting will never be allowed.
-     */
-    public get reconnectMode(): ReconnectMode {
-        return this._reconnectMode;
-    }
-
-    public get maxMessageSize(): number {
-        return this.connection?.serviceConfiguration?.maxMessageSize
-            ?? DefaultChunkSize;
-    }
-
-    public get version(): string {
-        if (this.connection === undefined) {
-            throw new Error("Cannot check version without a connection");
-        }
-        return this.connection.version;
-    }
-
-    public get serviceConfiguration(): IClientConfiguration | undefined {
-        return this.connection?.serviceConfiguration;
-    }
-
-    public get scopes(): string[] | undefined {
-        return this.connection?.claims.scopes;
-    }
-
-    public get outbound(): IDeltaQueue<IDocumentMessage[]> {
-        return this._outbound;
-    }
-
-    /**
-     * Returns set of props that can be logged in telemetry that provide some insights / statistics
-     * about current or last connection (if there is no connection at the moment)
-    */
-    public get connectionProps(): ITelemetryProperties {
-        return this.connection !== undefined
-            ? this._connectionProps
-            : {
-                ...this._connectionProps,
-                // Report how many ops this client sent in last disconnected session
-                sentOps: this.clientSequenceNumber,
-            };
-    }
-
-    public shouldJoinWrite(): boolean {
-        // We don't have to wait for ack for topmost NoOps. So subtract those.
-        return this.clientSequenceNumberObserved < (this.clientSequenceNumber - this.localOpsToIgnore);
-    }
-
-    /**
-     * Tells if container is in read-only mode.
-     * Data stores should listen for "readonly" notifications and disallow user
-     * making changes to data stores.
-     * Readonly state can be because of no storage write permission,
-     * or due to host forcing readonly mode for container.
-     * It is undefined if we have not yet established websocket connection
-     * and do not know if user has write access to a file.
-     */
-    private get readonly(): boolean | undefined {
-        if (this._forceReadonly) {
-            return true;
-        }
-        return this._readonlyPermissions;
-    }
-
-    public get readOnlyInfo(): ReadOnlyInfo {
-        const storageOnly = this.connection !== undefined && this.connection instanceof NoDeltaStream;
-        if (storageOnly || this._forceReadonly || this._readonlyPermissions === true) {
-            return {
-                readonly: true,
-                forced: this._forceReadonly,
-                permissions: this._readonlyPermissions,
-                storageOnly,
-            };
-        }
-
-        return { readonly: this._readonlyPermissions };
-    }
-
-    private static detailsFromConnection(connection: IDocumentDeltaConnection): IConnectionDetailsInternal {
-        return {
-            claims: connection.claims,
-            clientId: connection.clientId,
-            checkpointSequenceNumber: connection.checkpointSequenceNumber,
-            get initialClients() { return connection.initialClients; },
-            mode: connection.mode,
-            serviceConfiguration: connection.serviceConfiguration,
-            version: connection.version,
-        };
-    }
-
-    constructor(
-        private readonly serviceProvider: () => IDocumentService | undefined,
-        private client: IClient,
-        reconnectAllowed: boolean,
-        private readonly logger: ITelemetryLogger,
-        private readonly props: IConnectionManagerFactoryArgs,
-    ) {
-        this.clientDetails = this.client.details;
-        this.defaultReconnectionMode = this.client.mode;
-        this._reconnectMode = reconnectAllowed ? ReconnectMode.Enabled : ReconnectMode.Never;
-
-        // Outbound message queue. The outbound queue is represented as a queue of an array of ops. Ops contained
-        // within an array *must* fit within the maxMessageSize and are guaranteed to be ordered sequentially.
-        this._outbound = new DeltaQueue<IDocumentMessage[]>(
-            (messages) => {
-                if (this.connection === undefined) {
-                    throw new Error("Attempted to submit an outbound message without connection");
-                }
-                this.connection.submit(messages);
-            });
-
-        this._outbound.on("error", (error) => {
-            this.props.closeHandler(normalizeError(error));
-        });
-    }
-
-    public dispose(error?: ICriticalContainerError, switchToReadonly: boolean = true) {
-        if (this._disposed) {
-            return;
-        }
-        this._disposed = true;
-
-        this.pendingConnection = undefined;
-
-        // Ensure that things like triggerConnect() will short circuit
-        this._reconnectMode = ReconnectMode.Never;
-
-        this._outbound.clear();
-
-        const disconnectReason = error !== undefined
-            ? `Closing DeltaManager (${error.message})`
-            : "Closing DeltaManager";
-
-        // This raises "disconnect" event if we have active connection.
-        this.disconnectFromDeltaStream(disconnectReason);
-
-        if (switchToReadonly) {
-            // Notify everyone we are in read-only state.
-            // Useful for data stores in case we hit some critical error,
-            // to switch to a mode where user edits are not accepted
-            this.set_readonlyPermissions(true);
-        }
-    }
-
-    /**
-     * Enables or disables automatic reconnecting.
-     * Will throw an error if reconnectMode set to Never.
-    */
-    public setAutoReconnect(mode: ReconnectMode): void {
-        assert(mode !== ReconnectMode.Never && this._reconnectMode !== ReconnectMode.Never,
-            0x278 /* "API is not supported for non-connecting or closed container" */);
-
-        this._reconnectMode = mode;
-
-        if (mode !== ReconnectMode.Enabled) {
-            // immediately disconnect - do not rely on service eventually dropping connection.
-            this.disconnectFromDeltaStream("setAutoReconnect");
-        }
-    }
-
-    /**
-     * Sends signal to runtime (and data stores) to be read-only.
-     * Hosts may have read only views, indicating to data stores that no edits are allowed.
-     * This is independent from this._readonlyPermissions (permissions) and this.connectionMode
-     * (server can return "write" mode even when asked for "read")
-     * Leveraging same "readonly" event as runtime & data stores should behave the same in such case
-     * as in read-only permissions.
-     * But this.active can be used by some DDSes to figure out if ops can be sent
-     * (for example, read-only view still participates in code proposals / upgrades decisions)
-     *
-     * Forcing Readonly does not prevent DDS from generating ops. It is up to user code to honour
-     * the readonly flag. If ops are generated, they will accumulate locally and not be sent. If
-     * there are pending in the outbound queue, it will stop sending until force readonly is
-     * cleared.
-     *
-     * @param readonly - set or clear force readonly.
-     */
-    public forceReadonly(readonly: boolean) {
-        if (readonly !== this._forceReadonly) {
-            this.logger.sendTelemetryEvent({
-                eventName: "ForceReadOnly",
-                value: readonly,
-            });
-        }
-        const oldValue = this.readonly;
-        this._forceReadonly = readonly;
-
-        if (oldValue !== this.readonly) {
-            if (this._reconnectMode === ReconnectMode.Never) {
-                throw new UsageError("API is not supported for non-connecting or closed container");
-            }
-            let reconnect = false;
-            if (this.readonly === true) {
-                // If we switch to readonly while connected, we should disconnect first
-                // See comment in the "readonly" event handler to deltaManager set up by
-                // the ContainerRuntime constructor
-
-                if (this.shouldJoinWrite()) {
-                    // If we have pending changes, then we will never send them - it smells like
-                    // host logic error.
-                    this.logger.sendErrorEvent({ eventName: "ForceReadonlyPendingChanged" });
-                }
-
-                reconnect = this.disconnectFromDeltaStream("Force readonly");
-            }
-            this.props.readonlyChangeHandler(this.readonly);
-            if (reconnect) {
-                // reconnect if we disconnected from before.
-                this.triggerConnect("read");
-            }
-        }
-    }
-
-    private set_readonlyPermissions(readonly: boolean) {
-        const oldValue = this.readonly;
-        this._readonlyPermissions = readonly;
-        if (oldValue !== this.readonly) {
-            this.props.readonlyChangeHandler(this.readonly);
-        }
-    }
-
-    public connect(connectionMode?: ConnectionMode) {
-        this.connectCore(connectionMode).catch((error) => {
-            const normalizedError = normalizeError(error, { props: fatalConnectErrorProp });
-            this.props.closeHandler(normalizedError);
-        });
-    }
-
-    private async connectCore(connectionMode?: ConnectionMode): Promise<void> {
-        assert(!this._disposed, 0x26a /* "not closed" */);
-
-        if (this.connection !== undefined) {
-            return;  // Connection attempt already completed successfully
-        }
-
-        let pendingConnectionMode;
-        if (this.pendingConnection !== undefined) {
-            pendingConnectionMode = this.pendingConnection.connectionMode;
-            this.cancelConnection();  // Throw out in-progress connection attempt in favor of new attempt
-            assert(this.pendingConnection === undefined, 0x344 /* this.pendingConnection should be undefined */);
-        }
-        // If there is no specified ConnectionMode, try the previous mode, if there is no previous mode use default
-        let requestedMode = connectionMode ?? pendingConnectionMode ?? this.defaultReconnectionMode;
-
-        // if we have any non-acked ops from last connection, reconnect as "write".
-        // without that we would connect in view-only mode, which will result in immediate
-        // firing of "connected" event from Container and switch of current clientId (as tracked
-        // by all DDSes). This will make it impossible to figure out if ops actually made it through,
-        // so DDSes will immediately resubmit all pending ops, and some of them will be duplicates, corrupting document
-        if (this.shouldJoinWrite()) {
-            requestedMode = "write";
-        }
-
-        const docService = this.serviceProvider();
-        assert(docService !== undefined, 0x2a7 /* "Container is not attached" */);
-
-        let connection: IDocumentDeltaConnection | undefined;
-
-        if (docService.policies?.storageOnly === true) {
-            connection = new NoDeltaStream();
-            this.setupNewSuccessfulConnection(connection, "read");
-            assert(this.pendingConnection === undefined, 0x2b3 /* "logic error" */);
-            return;
-        }
-
-        let delayMs = InitialReconnectDelayInMs;
-        let connectRepeatCount = 0;
-        const connectStartTime = performance.now();
-        let lastError: any;
-
-        const abortController = new AbortController();
-        const abortSignal = abortController.signal;
-        this.pendingConnection = { abort: () => { abortController.abort(); }, connectionMode: requestedMode };
-
-        // This loop will keep trying to connect until successful, with a delay between each iteration.
-        while (connection === undefined) {
-            if (this._disposed) {
-                throw new Error("Attempting to connect a closed DeltaManager");
-            }
-            if (abortSignal.aborted === true) {
-                this.logger.sendTelemetryEvent({
-                    eventName: "ConnectionAttemptCancelled",
-                    attempts: connectRepeatCount,
-                    duration: TelemetryLogger.formatTick(performance.now() - connectStartTime),
-                    connectionEstablished: false,
-                });
-                return;
-            }
-            connectRepeatCount++;
-
-            try {
-                this.client.mode = requestedMode;
-                connection = await docService.connectToDeltaStream({ ...this.client, mode: requestedMode });
-
-                if (connection.disposed) {
-                    // Nobody observed this connection, so drop it on the floor and retry.
-                    this.logger.sendTelemetryEvent({ eventName: "ReceivedClosedConnection" });
-                    connection = undefined;
-                }
-            } catch (origError: any) {
-                if (typeof origError === "object" && origError !== null &&
-                    origError?.errorType === DeltaStreamConnectionForbiddenError.errorType) {
-                    connection = new NoDeltaStream();
-                    requestedMode = "read";
-                    break;
-                }
-
-                // Socket.io error when we connect to wrong socket, or hit some multiplexing bug
-                if (!canRetryOnError(origError)) {
-                    const error = normalizeError(origError, { props: fatalConnectErrorProp });
-                    this.props.closeHandler(error);
-                    throw error;
-                }
-
-                // Since the error is retryable this will not log to the error table
-                logNetworkFailure(
-                    this.logger,
-                    {
-                        attempts: connectRepeatCount,
-                        delay: delayMs, // milliseconds
-                        eventName: "DeltaConnectionFailureToConnect",
-                        duration: TelemetryLogger.formatTick(performance.now() - connectStartTime),
-                    },
-                    origError);
-
-                lastError = origError;
-
-                const retryDelayFromError = getRetryDelayFromError(origError);
-                delayMs = retryDelayFromError ?? Math.min(delayMs * 2, MaxReconnectDelayInMs);
-
-                if (retryDelayFromError !== undefined) {
-                    this.props.reconnectionDelayHandler(retryDelayFromError, origError);
-                }
-                await waitForConnectedState(delayMs);
-            }
-        }
-
-        // If we retried more than once, log an event about how long it took (this will not log to error table)
-        if (connectRepeatCount > 1) {
-            logNetworkFailure(
-                this.logger,
-                {
-                    eventName: "MultipleDeltaConnectionFailures",
-                    attempts: connectRepeatCount,
-                    duration: TelemetryLogger.formatTick(performance.now() - connectStartTime),
-                },
-                lastError,
-            );
-        }
-
-        // Check for abort signal after while loop as well
-        if (abortSignal.aborted === true) {
-            connection.dispose();
-            this.logger.sendTelemetryEvent({
-                eventName: "ConnectionAttemptCancelled",
-                attempts: connectRepeatCount,
-                duration: TelemetryLogger.formatTick(performance.now() - connectStartTime),
-                connectionEstablished: true,
-            });
-            return;
-        }
-
-        this.setupNewSuccessfulConnection(connection, requestedMode);
-    }
-
-    /**
-     * Start the connection. Any error should result in container being closed.
-     * And report the error if it escapes for any reason.
-     * @param args - The connection arguments
-     */
-    private triggerConnect(connectionMode: ConnectionMode) {
-        // reconnect() has async await of waitForConnectedState(), and that causes potential race conditions
-        // where we might already have a connection. If it were to happen, it's possible that we will connect
-        // with different mode to `connectionMode`. Glancing through the caller chains, it looks like code should be
-        // fine (if needed, reconnect flow will get triggered again). Places where new mode matters should encode it
-        // directly in connectCore - see this.shouldJoinWrite() test as an example.
-        // assert(this.connection === undefined, 0x239 /* "called only in disconnected state" */);
-
-        if (this.reconnectMode !== ReconnectMode.Enabled) {
-            return;
-        }
-        this.connect(connectionMode);
-    }
-
-    /**
-     * Disconnect the current connection.
-     * @param reason - Text description of disconnect reason to emit with disconnect event
-     * @returns A boolean that indicates if there was an existing connection (or pending connection) to disconnect
-     */
-    private disconnectFromDeltaStream(reason: string): boolean {
-        this.pendingReconnect = false;
-
-        if (this.connection === undefined) {
-            if (this.pendingConnection !== undefined) {
-                this.cancelConnection();
-                return true;
-            }
-            return false;
-        }
-
-        assert(this.pendingConnection === undefined, 0x27b /* "reentrancy may result in incorrect behavior" */);
-
-        const connection = this.connection;
-        // Avoid any re-entrancy - clear object reference
-        this.connection = undefined;
-
-        // Remove listeners first so we don't try to retrigger this flow accidentally through reconnectOnError
-        connection.off("op", this.opHandler);
-        connection.off("signal", this.props.signalHandler);
-        connection.off("nack", this.nackHandler);
-        connection.off("disconnect", this.disconnectHandlerInternal);
-        connection.off("error", this.errorHandler);
-        connection.off("pong", this.props.pongHandler);
-
-        // eslint-disable-next-line @typescript-eslint/no-floating-promises
-        this._outbound.pause();
-        this._outbound.clear();
-        this.props.disconnectHandler(reason);
-
-        connection.dispose();
-
-        this._connectionVerboseProps = {};
-
-        return true;
-    }
-
-    /**
-     * Cancel in-progress connection attempt.
-     */
-    private cancelConnection() {
-        assert(this.pendingConnection !== undefined,
-            0x345 /* this.pendingConnection is undefined when trying to cancel */);
-        this.pendingConnection.abort();
-        this.pendingConnection = undefined;
-        this.logger.sendTelemetryEvent({ eventName: "ConnectionCancelReceived" });
-    }
-
-    /**
-     * Once we've successfully gotten a connection, we need to set up state, attach event listeners, and process
-     * initial messages.
-     * @param connection - The newly established connection
-     */
-    private setupNewSuccessfulConnection(connection: IDocumentDeltaConnection, requestedMode: ConnectionMode) {
-        // Old connection should have been cleaned up before establishing a new one
-        assert(this.connection === undefined, 0x0e6 /* "old connection exists on new connection setup" */);
-        assert(!connection.disposed, 0x28a /* "can't be disposed - Callers need to ensure that!" */);
-
-        this.pendingConnection = undefined;
-
-        this.connection = connection;
-
-        // Does information in scopes & mode matches?
-        // If we asked for "write" and got "read", then file is read-only
-        // But if we ask read, server can still give us write.
-        const readonly = !connection.claims.scopes.includes(ScopeType.DocWrite);
-
-        if (connection.mode !== requestedMode) {
-            this.logger.sendTelemetryEvent({ eventName: "ConnectionModeMismatch", requestedMode, mode: connection.mode });
-        }
-        // This connection mode validation logic is moving to the driver layer in 0.44.  These two asserts can be
-        // removed after those packages have released and become ubiquitous.
-        assert(requestedMode === "read" || readonly === (this.connectionMode === "read"),
-            0x0e7 /* "claims/connectionMode mismatch" */);
-        assert(!readonly || this.connectionMode === "read", 0x0e8 /* "readonly perf with write connection" */);
-
-        this.set_readonlyPermissions(readonly);
-
-        if (this._disposed) {
-            // Raise proper events, Log telemetry event and close connection.
-            this.disconnectFromDeltaStream("ConnectionManager already closed");
-            return;
-        }
-
-        this._outbound.resume();
-
-        connection.on("op", this.opHandler);
-        connection.on("signal", this.props.signalHandler);
-        connection.on("nack", this.nackHandler);
-        connection.on("disconnect", this.disconnectHandlerInternal);
-        connection.on("error", this.errorHandler);
-        connection.on("pong", this.props.pongHandler);
-
-        // Initial messages are always sorted. However, due to early op handler installed by drivers and appending those
-        // ops to initialMessages, resulting set is no longer sorted, which would result in client hitting storage to
-        // fill in gap. We will recover by cancelling this request once we process remaining ops, but it's a waste that
-        // we could avoid
-        const initialMessages = connection.initialMessages.sort((a, b) => a.sequenceNumber - b.sequenceNumber);
-
-        // Some storages may provide checkpointSequenceNumber to identify how far client is behind.
-        let checkpointSequenceNumber = connection.checkpointSequenceNumber;
-
-        this._connectionVerboseProps = {
-            clientId: connection.clientId,
-            mode: connection.mode,
-        };
-
-        // reset connection props
-        this._connectionProps = {};
-
-        if (connection.relayServiceAgent !== undefined) {
-            this._connectionVerboseProps.relayServiceAgent = connection.relayServiceAgent;
-            this._connectionProps.relayServiceAgent = connection.relayServiceAgent;
-        }
-        this._connectionProps.socketDocumentId = connection.claims.documentId;
-        this._connectionProps.connectionMode = connection.mode;
-
-        let last = -1;
-        if (initialMessages.length !== 0) {
-            this._connectionVerboseProps.connectionInitialOpsFrom = initialMessages[0].sequenceNumber;
-            last = initialMessages[initialMessages.length - 1].sequenceNumber;
-            this._connectionVerboseProps.connectionInitialOpsTo = last + 1;
-            // Update knowledge of how far we are behind, before raising "connect" event
-            // This is duplication of what incomingOpHandler() does, but we have to raise event before we get there,
-            // so duplicating update logic here as well.
-            if (checkpointSequenceNumber === undefined || checkpointSequenceNumber < last) {
-                checkpointSequenceNumber = last;
-            }
-        }
-
-        this.props.incomingOpHandler(
-            initialMessages,
-            this.connectFirstConnection ? "InitialOps" : "ReconnectOps");
-
-        const details = ConnectionManager.detailsFromConnection(connection);
-        details.checkpointSequenceNumber = checkpointSequenceNumber;
-        this.props.connectHandler(details);
-
-        this.connectFirstConnection = false;
-
-        // Synthesize clear & join signals out of initialClients state.
-        // This allows us to have single way to process signals, and makes it simpler to initialize
-        // protocol in Container.
-        const clearSignal: ISignalMessage = {
-            clientId: null, // system message
-            content: JSON.stringify({
-                type: SignalType.Clear,
-            }),
-        };
-        this.props.signalHandler(clearSignal);
-
-        for (const priorClient of connection.initialClients ?? []) {
-            const joinSignal: ISignalMessage = {
-                clientId: null, // system signal
-                content: JSON.stringify({
-                    type: SignalType.ClientJoin,
-                    content: priorClient, // ISignalClient
-                }),
-            };
-            this.props.signalHandler(joinSignal);
-        }
-
-        // Unfortunately, there is no defined order between initialSignals (including join & leave signals)
-        // and connection.initialClients. In practice, connection.initialSignals quite often contains join signal
-        // for "self" and connection.initialClients does not contain "self", so we have to process them after
-        // "clear" signal above.
-        if (connection.initialSignals !== undefined) {
-            for (const signal of connection.initialSignals) {
-                this.props.signalHandler(signal);
-            }
-        }
-    }
-
-    /**
-     * Disconnect the current connection and reconnect. Closes the container if it fails.
-     * @param connection - The connection that wants to reconnect - no-op if it's different from this.connection
-     * @param requestedMode - Read or write
-     * @param error - Error reconnect information including whether or not to reconnect
-     * @returns A promise that resolves when the connection is reestablished or we stop trying
-     */
-    private reconnectOnError(
-        requestedMode: ConnectionMode,
-        error: IAnyDriverError,
-    ) {
-        this.reconnect(
-            requestedMode,
-            error.message,
-            error)
-            .catch(this.props.closeHandler);
-    }
-
-    /**
-     * Disconnect the current connection and reconnect.
-     * @param connection - The connection that wants to reconnect - no-op if it's different from this.connection
-     * @param requestedMode - Read or write
-     * @param error - Error reconnect information including whether or not to reconnect
-     * @returns A promise that resolves when the connection is reestablished or we stop trying
-     */
-    private async reconnect(
-        requestedMode: ConnectionMode,
-        disconnectMessage: string,
-        error?: IAnyDriverError,
-    ) {
-        // We quite often get protocol errors before / after observing nack/disconnect
-        // we do not want to run through same sequence twice.
-        // If we're already disconnected/disconnecting it's not appropriate to call this again.
-        assert(this.connection !== undefined, 0x0eb /* "Missing connection for reconnect" */);
-
-        this.disconnectFromDeltaStream(disconnectMessage);
-
-        // We will always trigger reconnect, even if canRetry is false.
-        // Any truly fatal error state will result in container close upon attempted reconnect,
-        // which is a preferable to closing abruptly when a live connection fails.
-        if (error !== undefined && !error.canRetry) {
-            this.logger.sendTelemetryEvent({
-                eventName: "reconnectingDespiteFatalError",
-                reconnectMode: this.reconnectMode,
-            }, error);
-        }
-
-        if (this.reconnectMode === ReconnectMode.Never) {
-            // Do not raise container error if we are closing just because we lost connection.
-            // Those errors (like IdleDisconnect) would show up in telemetry dashboards and
-            // are very misleading, as first initial reaction - some logic is broken.
-            this.props.closeHandler();
-        }
-
-        // If closed then we can't reconnect
-        if (this._disposed || this.reconnectMode !== ReconnectMode.Enabled) {
-            return;
-        }
-
-        const delayMs = getRetryDelayFromError(error);
-        if (error !== undefined && delayMs !== undefined) {
-            this.props.reconnectionDelayHandler(delayMs, error);
-            await waitForConnectedState(delayMs);
-        }
-
-        this.triggerConnect(requestedMode);
-    }
-
-    public prepareMessageToSend(message: Omit<IDocumentMessage, "clientSequenceNumber">): IDocumentMessage | undefined {
-        if (this.readonly === true) {
-            assert(this.readOnlyInfo.readonly === true, 0x1f0 /* "Unexpected mismatch in readonly" */);
-            const error = new GenericError("deltaManagerReadonlySubmit", undefined /* error */, {
-                readonly: this.readOnlyInfo.readonly,
-                forcedReadonly: this.readOnlyInfo.forced,
-                readonlyPermissions: this.readOnlyInfo.permissions,
-                storageOnly: this.readOnlyInfo.storageOnly,
-            });
-            this.props.closeHandler(error);
-            return undefined;
-        }
-
-        // reset clientSequenceNumber if we are using new clientId.
-        // we keep info about old connection as long as possible to be able to account for all non-acked ops
-        // that we pick up on next connection.
-        assert(!!this.connection, 0x0e4 /* "Lost old connection!" */);
-        if (this.lastSubmittedClientId !== this.connection?.clientId) {
-            this.lastSubmittedClientId = this.connection?.clientId;
-            this.clientSequenceNumber = 0;
-            this.clientSequenceNumberObserved = 0;
-        }
-
-        if (!isRuntimeMessage(message)) {
-            this.localOpsToIgnore++;
-        } else {
-            this.localOpsToIgnore = 0;
-        }
-
-        return {
-            ...message,
-            clientSequenceNumber: ++this.clientSequenceNumber,
-        };
-    }
-
-    public submitSignal(content: any) {
-        if (this.connection !== undefined) {
-            this.connection.submitSignal(content);
-        } else {
-            this.logger.sendErrorEvent({ eventName: "submitSignalDisconnected" });
-        }
-    }
-
-    public sendMessages(messages: IDocumentMessage[]) {
-        assert(this.connected, 0x2b4 /* "not connected on sending ops!" */);
-        // If connection is "read" or implicit "read" (got leave op for "write" connection),
-        // then op can't make it through - we will get a nack if op is sent.
-        // We can short-circuit this process.
-        // Note that we also want nacks to be rare and be treated as catastrophic failures.
-        // Be careful with reentrancy though - disconnected event should not be be raised in the
-        // middle of the current workflow, but rather on clean stack!
-        if (this.connectionMode === "read") {
-            if (!this.pendingReconnect) {
-                this.pendingReconnect = true;
-                Promise.resolve().then(async () => {
-                    if (this.pendingReconnect) { // still valid?
-                        await this.reconnect(
-                            "write", // connectionMode
-                            "Switch to write", // message
-                        );
-                    }
-                }).catch(() => { });
-            }
-            return;
-        }
-
-        assert(!this.pendingReconnect, 0x2b5 /* "logic error" */);
-
-        this._outbound.push(messages);
-    }
-
-    public beforeProcessingIncomingOp(message: ISequencedDocumentMessage) {
-        // if we have connection, and message is local, then we better treat is as local!
-        assert(this.clientId !== message.clientId || this.lastSubmittedClientId === message.clientId,
-            0x0ee /* "Not accounting local messages correctly" */,
-        );
-
-        if (this.lastSubmittedClientId !== undefined && this.lastSubmittedClientId === message.clientId) {
-            const clientSequenceNumber = message.clientSequenceNumber;
-
-            assert(this.clientSequenceNumberObserved < clientSequenceNumber, 0x0ef /* "client seq# not growing" */);
-            assert(clientSequenceNumber <= this.clientSequenceNumber,
-                0x0f0 /* "Incoming local client seq# > generated by this client" */);
-
-            this.clientSequenceNumberObserved = clientSequenceNumber;
-        }
-
-        if (message.type === MessageType.ClientLeave) {
-            const systemLeaveMessage = message as ISequencedDocumentSystemMessage;
-            const clientId = JSON.parse(systemLeaveMessage.data) as string;
-            if (clientId === this.clientId) {
-                // We have been kicked out from quorum
-                this.logger.sendPerformanceEvent({ eventName: "ReadConnectionTransition" });
-
-                // Please see #8483 for more details on why maintaining connection further as is would not work.
-                // Short story - connection properties are immutable, and many processes (consensus DDSes, summarizer)
-                // assume that connection stays "write" connection until disconnect, and act accordingly, which may
-                // not work well with de-facto "read" connection we are in after receiving own leave op on timeout.
-                // Clients need to be able to transition to "read" state after some time of inactivity!
-                // Note - this may close container!
-                this.reconnect(
-                    "read", // connectionMode
-                    "Switch to read", // message
-                ).catch((error) => {
-                    this.logger.sendErrorEvent({ eventName: "SwitchToReadConnection" }, error);
-                });
-            }
-        }
-    }
-
-    private readonly opHandler = (documentId: string, messagesArg: ISequencedDocumentMessage[]) => {
-        const messages = Array.isArray(messagesArg) ? messagesArg : [messagesArg];
-        this.props.incomingOpHandler(messages, "opHandler");
-    };
-
-    // Always connect in write mode after getting nacked.
-    private readonly nackHandler = (documentId: string, messages: INack[]) => {
-        const message = messages[0];
-        if (this._readonlyPermissions === true) {
-            this.props.closeHandler(createWriteError("writeOnReadOnlyDocument", { driverVersion: undefined }));
-            return;
-        }
-
-        const reconnectInfo = getNackReconnectInfo(message.content);
-
-        // If the nack indicates we cannot retry, then close the container outright
-        if (!reconnectInfo.canRetry) {
-            this.props.closeHandler(reconnectInfo);
-            return;
-        }
-
-        this.reconnectOnError(
-            "write",
-            reconnectInfo,
-        );
-    };
-
-    // Connection mode is always read on disconnect/error unless the system mode was write.
-    private readonly disconnectHandlerInternal = (disconnectReason: IAnyDriverError) => {
-        // Note: we might get multiple disconnect calls on same socket, as early disconnect notification
-        // ("server_disconnect", ODSP-specific) is mapped to "disconnect"
-        this.reconnectOnError(
-            this.defaultReconnectionMode,
-            disconnectReason,
-        );
-    };
-
-    private readonly errorHandler = (error: IAnyDriverError) => {
-        this.reconnectOnError(
-            this.defaultReconnectionMode,
-            error,
-        );
-    };
-=======
 	/** Connection mode used when reconnecting on error or disconnect. */
 	private readonly defaultReconnectionMode: ConnectionMode;
 
@@ -1154,11 +302,10 @@
 		return { readonly: this._readonlyPermissions };
 	}
 
-	private static detailsFromConnection(connection: IDocumentDeltaConnection): IConnectionDetails {
+	private static detailsFromConnection(connection: IDocumentDeltaConnection): IConnectionDetailsInternal {
 		return {
 			claims: connection.claims,
 			clientId: connection.clientId,
-			existing: connection.existing,
 			checkpointSequenceNumber: connection.checkpointSequenceNumber,
 			get initialClients() {
 				return connection.initialClients;
@@ -1912,5 +1059,4 @@
 	private readonly errorHandler = (error: IAnyDriverError) => {
 		this.reconnectOnError(this.defaultReconnectionMode, error);
 	};
->>>>>>> a46e7d67
 }