/*!
 * Copyright (c) Microsoft Corporation and contributors. All rights reserved.
 * Licensed under the MIT License.
 */

import { default as AbortController } from "abort-controller";
import {
	IDisposable,
	ITelemetryLogger,
	ITelemetryProperties,
} from "@fluidframework/common-definitions";
import { assert, performance, TypedEventEmitter } from "@fluidframework/common-utils";
import {
	IDeltaQueue,
	ReadOnlyInfo,
	IConnectionDetailsInternal,
	ICriticalContainerError,
} from "@fluidframework/container-definitions";
import { GenericError, UsageError } from "@fluidframework/container-utils";
import {
	DriverErrorType,
	IAnyDriverError,
	IDocumentService,
	IDocumentDeltaConnection,
	IDocumentDeltaConnectionEvents,
} from "@fluidframework/driver-definitions";
import {
	canRetryOnError,
	createWriteError,
	createGenericNetworkError,
	getRetryDelayFromError,
	logNetworkFailure,
} from "@fluidframework/driver-utils";
import {
	ConnectionMode,
	IClient,
	IClientConfiguration,
	IClientDetails,
	IDocumentMessage,
	INack,
	INackContent,
	ISequencedDocumentMessage,
	ISignalClient,
	ISignalMessage,
	ITokenClaims,
	MessageType,
	ScopeType,
	ISequencedDocumentSystemMessage,
} from "@fluidframework/protocol-definitions";
import { TelemetryLogger, normalizeError } from "@fluidframework/telemetry-utils";
import { ReconnectMode, IConnectionManager, IConnectionManagerFactoryArgs } from "./contracts";
import { DeltaQueue } from "./deltaQueue";
import { SignalType } from "./protocol";

const MaxReconnectDelayInMs = 8000;
const InitialReconnectDelayInMs = 1000;
const DefaultChunkSize = 16 * 1024;

const fatalConnectErrorProp = { fatalConnectError: true };

function getNackReconnectInfo(nackContent: INackContent) {
	const message = `Nack (${nackContent.type}): ${nackContent.message}`;
	const canRetry = nackContent.code !== 403;
	const retryAfterMs =
		nackContent.retryAfter !== undefined ? nackContent.retryAfter * 1000 : undefined;
	return createGenericNetworkError(
		message,
		{ canRetry, retryAfterMs },
		{ statusCode: nackContent.code, driverVersion: undefined },
	);
}

/**
 * Implementation of IDocumentDeltaConnection that does not support submitting
 * or receiving ops. Used in storage-only mode.
 */
const clientNoDeltaStream: IClient = {
	mode: "read",
	details: { capabilities: { interactive: true } },
	permission: [],
	user: { id: "storage-only client" }, // we need some "fake" ID here.
	scopes: [],
};
const clientIdNoDeltaStream: string = "storage-only client";

class NoDeltaStream
	extends TypedEventEmitter<IDocumentDeltaConnectionEvents>
	implements IDocumentDeltaConnection, IDisposable
{
	clientId = clientIdNoDeltaStream;
	claims: ITokenClaims = {
		scopes: [ScopeType.DocRead],
	} as any;
	mode: ConnectionMode = "read";
	existing: boolean = true;
	maxMessageSize: number = 0;
	version: string = "";
	initialMessages: ISequencedDocumentMessage[] = [];
	initialSignals: ISignalMessage[] = [];
	initialClients: ISignalClient[] = [
		{ client: clientNoDeltaStream, clientId: clientIdNoDeltaStream },
	];
	serviceConfiguration: IClientConfiguration = {
		maxMessageSize: 0,
		blockSize: 0,
	};
	checkpointSequenceNumber?: number | undefined = undefined;
	submit(messages: IDocumentMessage[]): void {
		this.emit(
			"nack",
			this.clientId,
			messages.map((operation) => {
				return {
					operation,
					content: { message: "Cannot submit with storage-only connection", code: 403 },
				};
			}),
		);
	}
	submitSignal(message: any): void {
		this.emit("nack", this.clientId, {
			operation: message,
			content: { message: "Cannot submit signal with storage-only connection", code: 403 },
		});
	}

	private _disposed = false;
	public get disposed() {
		return this._disposed;
	}
	public dispose() {
		this._disposed = true;
	}
}

const waitForOnline = async (): Promise<void> => {
	// Only wait if we have a strong signal that we're offline - otherwise assume we're online.
	if (globalThis.navigator?.onLine === false && globalThis.addEventListener !== undefined) {
		return new Promise<void>((resolve) => {
			const resolveAndRemoveListener = () => {
				resolve();
				globalThis.removeEventListener("online", resolveAndRemoveListener);
			};
			globalThis.addEventListener("online", resolveAndRemoveListener);
		});
	}
};

/**
 * Interface to track the current in-progress connection attempt.
 */
interface IPendingConnection {
	/**
	 * Used to cancel an in-progress connection attempt.
	 */
	abort(): void;

	/**
	 * Desired ConnectionMode of this in-progress connection attempt.
	 */
	connectionMode: ConnectionMode;
}

/**
 * Implementation of IConnectionManager, used by Container class
 * Implements constant connectivity to relay service, by reconnecting in case of lost connection or error.
 * Exposes various controls to influence this process, including manual reconnects, forced read-only mode, etc.
 */
export class ConnectionManager implements IConnectionManager {
	/** Connection mode used when reconnecting on error or disconnect. */
	private readonly defaultReconnectionMode: ConnectionMode;

	/**
	 * Tracks the current in-progress connection attempt. Undefined if there is none.
	 * Note: Once the connection attempt fires and the code becomes asynchronous, its possible that a new connection
	 * attempt was fired and this.pendingConnection was overwritten to reflect the new attempt.
	 */
	private pendingConnection: IPendingConnection | undefined;
	private connection: IDocumentDeltaConnection | undefined;

	/** file ACL - whether user has only read-only access to a file */
	private _readonlyPermissions: boolean | undefined;

	/** tracks host requiring read-only mode. */
	private _forceReadonly = false;

	/**
	 * Controls whether the DeltaManager will automatically reconnect to the delta stream after receiving a disconnect.
	 */
	private _reconnectMode: ReconnectMode;

	/** True if there is pending (async) reconnection from "read" to "write" */
	private pendingReconnect = false;

	private clientSequenceNumber = 0;
	private clientSequenceNumberObserved = 0;

	/** track clientId used last time when we sent any ops */
	private lastSubmittedClientId: string | undefined;

	private connectFirstConnection = true;

	private _connectionVerboseProps: Record<string, string | number> = {};

	private _connectionProps: ITelemetryProperties = {};

	private _disposed = false;

	private readonly _outbound: DeltaQueue<IDocumentMessage[]>;

	public get connectionVerboseProps() {
		return this._connectionVerboseProps;
	}

	public readonly clientDetails: IClientDetails;

	/**
	 * The current connection mode, initially read.
	 */
	public get connectionMode(): ConnectionMode {
		return this.connection?.mode ?? "read";
	}

	public get connected() {
		return this.connection !== undefined;
	}

	public get clientId() {
		return this.connection?.clientId;
	}
	/**
	 * Automatic reconnecting enabled or disabled.
	 * If set to Never, then reconnecting will never be allowed.
	 */
	public get reconnectMode(): ReconnectMode {
		return this._reconnectMode;
	}

	public get maxMessageSize(): number {
		return this.connection?.serviceConfiguration?.maxMessageSize ?? DefaultChunkSize;
	}

	public get version(): string {
		if (this.connection === undefined) {
			throw new Error("Cannot check version without a connection");
		}
		return this.connection.version;
	}

	public get serviceConfiguration(): IClientConfiguration | undefined {
		return this.connection?.serviceConfiguration;
	}

	public get scopes(): string[] | undefined {
		return this.connection?.claims.scopes;
	}

	public get outbound(): IDeltaQueue<IDocumentMessage[]> {
		return this._outbound;
	}

	/**
	 * Returns set of props that can be logged in telemetry that provide some insights / statistics
	 * about current or last connection (if there is no connection at the moment)
	 */
	public get connectionProps(): ITelemetryProperties {
		return this.connection !== undefined
			? this._connectionProps
			: {
					...this._connectionProps,
					// Report how many ops this client sent in last disconnected session
					sentOps: this.clientSequenceNumber,
			  };
	}

<<<<<<< HEAD
=======
	public shouldJoinWrite(): boolean {
		// We don't have to wait for ack for topmost NoOps. So subtract those.
		const outstandingOps =
			this.clientSequenceNumberObserved < this.clientSequenceNumber - this.localOpsToIgnore;

		// Previous behavior was to force write mode here only when there are outstanding ops (besides
		// no-ops). The dirty signal from runtime should provide the same behavior, but also support
		// stashed ops that weren't submitted to container layer yet. For safety, we want to retain the
		// same behavior whenever dirty is false.
		const isDirty = this.containerDirty();
		if (outstandingOps !== isDirty) {
			this.logger.sendTelemetryEvent({
				eventName: "DesiredConnectionModeMismatch",
				details: JSON.stringify({ outstandingOps, isDirty }),
			});
		}
		return outstandingOps || isDirty;
	}

>>>>>>> 24e7944a
	/**
	 * Tells if container is in read-only mode.
	 * Data stores should listen for "readonly" notifications and disallow user
	 * making changes to data stores.
	 * Readonly state can be because of no storage write permission,
	 * or due to host forcing readonly mode for container.
	 * It is undefined if we have not yet established websocket connection
	 * and do not know if user has write access to a file.
	 */
	private get readonly(): boolean | undefined {
		return this.readOnlyInfo.readonly;
	}

	public get readOnlyInfo(): ReadOnlyInfo {
		const storageOnly =
			this.connection !== undefined && this.connection instanceof NoDeltaStream;
		if (storageOnly || this._forceReadonly || this._readonlyPermissions === true) {
			return {
				readonly: true,
				forced: this._forceReadonly,
				permissions: this._readonlyPermissions,
				storageOnly,
			};
		}

		return { readonly: this._readonlyPermissions };
	}

	private static detailsFromConnection(
		connection: IDocumentDeltaConnection,
	): IConnectionDetailsInternal {
		return {
			claims: connection.claims,
			clientId: connection.clientId,
			checkpointSequenceNumber: connection.checkpointSequenceNumber,
			get initialClients() {
				return connection.initialClients;
			},
			mode: connection.mode,
			serviceConfiguration: connection.serviceConfiguration,
			version: connection.version,
		};
	}

	constructor(
		private readonly serviceProvider: () => IDocumentService | undefined,
<<<<<<< HEAD
		public readonly shouldJoinWrite: () => boolean,
=======
		public readonly containerDirty: () => boolean,
>>>>>>> 24e7944a
		private client: IClient,
		reconnectAllowed: boolean,
		private readonly logger: ITelemetryLogger,
		private readonly props: IConnectionManagerFactoryArgs,
	) {
		this.clientDetails = this.client.details;
		this.defaultReconnectionMode = this.client.mode;
		this._reconnectMode = reconnectAllowed ? ReconnectMode.Enabled : ReconnectMode.Never;

		// Outbound message queue. The outbound queue is represented as a queue of an array of ops. Ops contained
		// within an array *must* fit within the maxMessageSize and are guaranteed to be ordered sequentially.
		this._outbound = new DeltaQueue<IDocumentMessage[]>((messages) => {
			if (this.connection === undefined) {
				throw new Error("Attempted to submit an outbound message without connection");
			}
			this.connection.submit(messages);
		});

		this._outbound.on("error", (error) => {
			this.props.closeHandler(normalizeError(error));
		});
	}

	public dispose(error?: ICriticalContainerError, switchToReadonly: boolean = true) {
		if (this._disposed) {
			return;
		}
		this._disposed = true;

		this.pendingConnection = undefined;

		// Ensure that things like triggerConnect() will short circuit
		this._reconnectMode = ReconnectMode.Never;

		this._outbound.clear();

		const disconnectReason = "Closing DeltaManager";

		// This raises "disconnect" event if we have active connection.
		this.disconnectFromDeltaStream(disconnectReason);

		if (switchToReadonly) {
			// Notify everyone we are in read-only state.
			// Useful for data stores in case we hit some critical error,
			// to switch to a mode where user edits are not accepted
			this.set_readonlyPermissions(true);
		}
	}

	/**
	 * Enables or disables automatic reconnecting.
	 * Will throw an error if reconnectMode set to Never.
	 */
	public setAutoReconnect(mode: ReconnectMode): void {
		assert(
			mode !== ReconnectMode.Never && this._reconnectMode !== ReconnectMode.Never,
			0x278 /* "API is not supported for non-connecting or closed container" */,
		);

		this._reconnectMode = mode;

		if (mode !== ReconnectMode.Enabled) {
			// immediately disconnect - do not rely on service eventually dropping connection.
			this.disconnectFromDeltaStream("setAutoReconnect");
		}
	}

	/**
	 * Sends signal to runtime (and data stores) to be read-only.
	 * Hosts may have read only views, indicating to data stores that no edits are allowed.
	 * This is independent from this._readonlyPermissions (permissions) and this.connectionMode
	 * (server can return "write" mode even when asked for "read")
	 * Leveraging same "readonly" event as runtime & data stores should behave the same in such case
	 * as in read-only permissions.
	 * But this.active can be used by some DDSes to figure out if ops can be sent
	 * (for example, read-only view still participates in code proposals / upgrades decisions)
	 *
	 * Forcing Readonly does not prevent DDS from generating ops. It is up to user code to honour
	 * the readonly flag. If ops are generated, they will accumulate locally and not be sent. If
	 * there are pending in the outbound queue, it will stop sending until force readonly is
	 * cleared.
	 *
	 * @param readonly - set or clear force readonly.
	 */
	public forceReadonly(readonly: boolean) {
		if (readonly !== this._forceReadonly) {
			this.logger.sendTelemetryEvent({
				eventName: "ForceReadOnly",
				value: readonly,
			});
		}
		const oldValue = this.readonly;
		this._forceReadonly = readonly;

		if (oldValue !== this.readonly) {
			if (this._reconnectMode === ReconnectMode.Never) {
				throw new UsageError("API is not supported for non-connecting or closed container");
			}
			let reconnect = false;
			if (this.readonly === true) {
				// If we switch to readonly while connected, we should disconnect first
				// See comment in the "readonly" event handler to deltaManager set up by
				// the ContainerRuntime constructor

				if (this.shouldJoinWrite()) {
					// If we have pending changes, then we will never send them - it smells like
					// host logic error.
					this.logger.sendErrorEvent({ eventName: "ForceReadonlyPendingChanged" });
				}

				reconnect = this.disconnectFromDeltaStream("Force readonly");
			}
			this.props.readonlyChangeHandler(this.readonly);
			if (reconnect) {
				// reconnect if we disconnected from before.
				this.triggerConnect("read");
			}
		}
	}

	private set_readonlyPermissions(readonly: boolean) {
		const oldValue = this.readonly;
		this._readonlyPermissions = readonly;
		if (oldValue !== this.readonly) {
			this.props.readonlyChangeHandler(this.readonly);
		}
	}

	public connect(connectionMode?: ConnectionMode) {
		this.connectCore(connectionMode).catch((error) => {
			const normalizedError = normalizeError(error, { props: fatalConnectErrorProp });
			this.props.closeHandler(normalizedError);
		});
	}

	private async connectCore(connectionMode?: ConnectionMode): Promise<void> {
		assert(!this._disposed, 0x26a /* "not closed" */);

		if (this.connection !== undefined) {
			return; // Connection attempt already completed successfully
		}

		let pendingConnectionMode;
		if (this.pendingConnection !== undefined) {
			pendingConnectionMode = this.pendingConnection.connectionMode;
			this.cancelConnection(); // Throw out in-progress connection attempt in favor of new attempt
			assert(
				this.pendingConnection === undefined,
				0x344 /* this.pendingConnection should be undefined */,
			);
		}
		// If there is no specified ConnectionMode, try the previous mode, if there is no previous mode use default
		let requestedMode = connectionMode ?? pendingConnectionMode ?? this.defaultReconnectionMode;

		// if we have any non-acked ops from last connection, reconnect as "write".
		// without that we would connect in view-only mode, which will result in immediate
		// firing of "connected" event from Container and switch of current clientId (as tracked
		// by all DDSes). This will make it impossible to figure out if ops actually made it through,
		// so DDSes will immediately resubmit all pending ops, and some of them will be duplicates, corrupting document
		if (this.shouldJoinWrite()) {
			requestedMode = "write";
		}

		const docService = this.serviceProvider();
		assert(docService !== undefined, 0x2a7 /* "Container is not attached" */);

		let connection: IDocumentDeltaConnection | undefined;

		if (docService.policies?.storageOnly === true) {
			connection = new NoDeltaStream();
			this.setupNewSuccessfulConnection(connection, "read");
			assert(this.pendingConnection === undefined, 0x2b3 /* "logic error" */);
			return;
		}

		let delayMs = InitialReconnectDelayInMs;
		let connectRepeatCount = 0;
		const connectStartTime = performance.now();
		let lastError: any;

		const abortController = new AbortController();
		const abortSignal = abortController.signal;
		this.pendingConnection = {
			abort: () => {
				abortController.abort();
			},
			connectionMode: requestedMode,
		};

		// This loop will keep trying to connect until successful, with a delay between each iteration.
		while (connection === undefined) {
			if (this._disposed) {
				throw new Error("Attempting to connect a closed DeltaManager");
			}
			if (abortSignal.aborted === true) {
				this.logger.sendTelemetryEvent({
					eventName: "ConnectionAttemptCancelled",
					attempts: connectRepeatCount,
					duration: TelemetryLogger.formatTick(performance.now() - connectStartTime),
					connectionEstablished: false,
				});
				return;
			}
			connectRepeatCount++;

			try {
				this.client.mode = requestedMode;
				connection = await docService.connectToDeltaStream({
					...this.client,
					mode: requestedMode,
				});

				if (connection.disposed) {
					// Nobody observed this connection, so drop it on the floor and retry.
					this.logger.sendTelemetryEvent({ eventName: "ReceivedClosedConnection" });
					connection = undefined;
				}
			} catch (origError: any) {
				if (
					typeof origError === "object" &&
					origError !== null &&
					origError?.errorType === DriverErrorType.deltaStreamConnectionForbidden
				) {
					connection = new NoDeltaStream();
					requestedMode = "read";
					break;
				}

				// Socket.io error when we connect to wrong socket, or hit some multiplexing bug
				if (!canRetryOnError(origError)) {
					const error = normalizeError(origError, { props: fatalConnectErrorProp });
					this.props.closeHandler(error);
					throw error;
				}

				// Since the error is retryable this will not log to the error table
				logNetworkFailure(
					this.logger,
					{
						attempts: connectRepeatCount,
						delay: delayMs, // milliseconds
						eventName: "DeltaConnectionFailureToConnect",
						duration: TelemetryLogger.formatTick(performance.now() - connectStartTime),
					},
					origError,
				);

				lastError = origError;

				const retryDelayFromError = getRetryDelayFromError(origError);
				if (retryDelayFromError !== undefined) {
					// If the error told us to wait, then we wait.
					this.props.reconnectionDelayHandler(retryDelayFromError, origError);
					await new Promise<void>((resolve) => {
						setTimeout(resolve, retryDelayFromError);
					});
				} else if (globalThis.navigator?.onLine !== false) {
					// If the error didn't tell us to wait, let's still wait a little bit before retrying.
					// We skip this delay if we're confident we're offline, because we probably just need to wait to come back online.
					await new Promise<void>((resolve) => {
						setTimeout(resolve, delayMs);
						delayMs = Math.min(delayMs * 2, MaxReconnectDelayInMs);
					});
				}

				// If we believe we're offline, we assume there's no point in trying until we at least think we're online.
				// NOTE: This isn't strictly true for drivers that don't require network (e.g. local driver).  Really this logic
				// should probably live in the driver.
				await waitForOnline();
			}
		}

		// If we retried more than once, log an event about how long it took (this will not log to error table)
		if (connectRepeatCount > 1) {
			logNetworkFailure(
				this.logger,
				{
					eventName: "MultipleDeltaConnectionFailures",
					attempts: connectRepeatCount,
					duration: TelemetryLogger.formatTick(performance.now() - connectStartTime),
				},
				lastError,
			);
		}

		// Check for abort signal after while loop as well
		if (abortSignal.aborted === true) {
			connection.dispose();
			this.logger.sendTelemetryEvent({
				eventName: "ConnectionAttemptCancelled",
				attempts: connectRepeatCount,
				duration: TelemetryLogger.formatTick(performance.now() - connectStartTime),
				connectionEstablished: true,
			});
			return;
		}

		this.setupNewSuccessfulConnection(connection, requestedMode);
	}

	/**
	 * Start the connection. Any error should result in container being closed.
	 * And report the error if it escapes for any reason.
	 * @param args - The connection arguments
	 */
	private triggerConnect(connectionMode: ConnectionMode) {
		// reconnect() includes async awaits, and that causes potential race conditions
		// where we might already have a connection. If it were to happen, it's possible that we will connect
		// with different mode to `connectionMode`. Glancing through the caller chains, it looks like code should be
		// fine (if needed, reconnect flow will get triggered again). Places where new mode matters should encode it
		// directly in connectCore - see this.shouldJoinWrite() test as an example.
		// assert(this.connection === undefined, 0x239 /* "called only in disconnected state" */);

		if (this.reconnectMode !== ReconnectMode.Enabled) {
			return;
		}
		this.connect(connectionMode);
	}

	/**
	 * Disconnect the current connection.
	 * @param reason - Text description of disconnect reason to emit with disconnect event
	 * @returns A boolean that indicates if there was an existing connection (or pending connection) to disconnect
	 */
	private disconnectFromDeltaStream(reason: string): boolean {
		this.pendingReconnect = false;

		if (this.connection === undefined) {
			if (this.pendingConnection !== undefined) {
				this.cancelConnection();
				return true;
			}
			return false;
		}

		assert(
			this.pendingConnection === undefined,
			0x27b /* "reentrancy may result in incorrect behavior" */,
		);

		const connection = this.connection;
		// Avoid any re-entrancy - clear object reference
		this.connection = undefined;

		// Remove listeners first so we don't try to retrigger this flow accidentally through reconnectOnError
		connection.off("op", this.opHandler);
		connection.off("signal", this.props.signalHandler);
		connection.off("nack", this.nackHandler);
		connection.off("disconnect", this.disconnectHandlerInternal);
		connection.off("error", this.errorHandler);
		connection.off("pong", this.props.pongHandler);

		// eslint-disable-next-line @typescript-eslint/no-floating-promises
		this._outbound.pause();
		this._outbound.clear();
		connection.dispose();

		this.props.disconnectHandler(reason);

		this._connectionVerboseProps = {};

		return true;
	}

	/**
	 * Cancel in-progress connection attempt.
	 */
	private cancelConnection() {
		assert(
			this.pendingConnection !== undefined,
			0x345 /* this.pendingConnection is undefined when trying to cancel */,
		);
		this.pendingConnection.abort();
		this.pendingConnection = undefined;
		this.logger.sendTelemetryEvent({ eventName: "ConnectionCancelReceived" });
	}

	/**
	 * Once we've successfully gotten a connection, we need to set up state, attach event listeners, and process
	 * initial messages.
	 * @param connection - The newly established connection
	 */
	private setupNewSuccessfulConnection(
		connection: IDocumentDeltaConnection,
		requestedMode: ConnectionMode,
	) {
		// Old connection should have been cleaned up before establishing a new one
		assert(
			this.connection === undefined,
			0x0e6 /* "old connection exists on new connection setup" */,
		);
		assert(
			!connection.disposed,
			0x28a /* "can't be disposed - Callers need to ensure that!" */,
		);

		this.pendingConnection = undefined;

		this.connection = connection;

		// Does information in scopes & mode matches?
		// If we asked for "write" and got "read", then file is read-only
		// But if we ask read, server can still give us write.
		const readonly = !connection.claims.scopes.includes(ScopeType.DocWrite);

		if (connection.mode !== requestedMode) {
			this.logger.sendTelemetryEvent({
				eventName: "ConnectionModeMismatch",
				requestedMode,
				mode: connection.mode,
			});
		}
		// This connection mode validation logic is moving to the driver layer in 0.44.  These two asserts can be
		// removed after those packages have released and become ubiquitous.
		assert(
			requestedMode === "read" || readonly === (this.connectionMode === "read"),
			0x0e7 /* "claims/connectionMode mismatch" */,
		);
		assert(
			!readonly || this.connectionMode === "read",
			0x0e8 /* "readonly perf with write connection" */,
		);

		this.set_readonlyPermissions(readonly);

		if (this._disposed) {
			// Raise proper events, Log telemetry event and close connection.
			this.disconnectFromDeltaStream("ConnectionManager already closed");
			return;
		}

		this._outbound.resume();

		connection.on("op", this.opHandler);
		connection.on("signal", this.props.signalHandler);
		connection.on("nack", this.nackHandler);
		connection.on("disconnect", this.disconnectHandlerInternal);
		connection.on("error", this.errorHandler);
		connection.on("pong", this.props.pongHandler);

		// Initial messages are always sorted. However, due to early op handler installed by drivers and appending those
		// ops to initialMessages, resulting set is no longer sorted, which would result in client hitting storage to
		// fill in gap. We will recover by cancelling this request once we process remaining ops, but it's a waste that
		// we could avoid
		const initialMessages = connection.initialMessages.sort(
			(a, b) => a.sequenceNumber - b.sequenceNumber,
		);

		// Some storages may provide checkpointSequenceNumber to identify how far client is behind.
		let checkpointSequenceNumber = connection.checkpointSequenceNumber;

		this._connectionVerboseProps = {
			clientId: connection.clientId,
			mode: connection.mode,
		};

		// reset connection props
		this._connectionProps = {};

		if (connection.relayServiceAgent !== undefined) {
			this._connectionVerboseProps.relayServiceAgent = connection.relayServiceAgent;
			this._connectionProps.relayServiceAgent = connection.relayServiceAgent;
		}
		this._connectionProps.socketDocumentId = connection.claims.documentId;
		this._connectionProps.connectionMode = connection.mode;

		let last = -1;
		if (initialMessages.length !== 0) {
			this._connectionVerboseProps.connectionInitialOpsFrom =
				initialMessages[0].sequenceNumber;
			last = initialMessages[initialMessages.length - 1].sequenceNumber;
			this._connectionVerboseProps.connectionInitialOpsTo = last + 1;
			// Update knowledge of how far we are behind, before raising "connect" event
			// This is duplication of what incomingOpHandler() does, but we have to raise event before we get there,
			// so duplicating update logic here as well.
			if (checkpointSequenceNumber === undefined || checkpointSequenceNumber < last) {
				checkpointSequenceNumber = last;
			}
		}

		this.props.incomingOpHandler(
			initialMessages,
			this.connectFirstConnection ? "InitialOps" : "ReconnectOps",
		);

		const details = ConnectionManager.detailsFromConnection(connection);
		details.checkpointSequenceNumber = checkpointSequenceNumber;
		this.props.connectHandler(details);

		this.connectFirstConnection = false;

		// Synthesize clear & join signals out of initialClients state.
		// This allows us to have single way to process signals, and makes it simpler to initialize
		// protocol in Container.
		const clearSignal: ISignalMessage = {
			clientId: null, // system message
			content: JSON.stringify({
				type: SignalType.Clear,
			}),
		};
		this.props.signalHandler(clearSignal);

		for (const priorClient of connection.initialClients ?? []) {
			const joinSignal: ISignalMessage = {
				clientId: null, // system signal
				content: JSON.stringify({
					type: SignalType.ClientJoin,
					content: priorClient, // ISignalClient
				}),
			};
			this.props.signalHandler(joinSignal);
		}

		// Unfortunately, there is no defined order between initialSignals (including join & leave signals)
		// and connection.initialClients. In practice, connection.initialSignals quite often contains join signal
		// for "self" and connection.initialClients does not contain "self", so we have to process them after
		// "clear" signal above.
		if (connection.initialSignals !== undefined) {
			for (const signal of connection.initialSignals) {
				this.props.signalHandler(signal);
			}
		}
	}

	/**
	 * Disconnect the current connection and reconnect. Closes the container if it fails.
	 * @param connection - The connection that wants to reconnect - no-op if it's different from this.connection
	 * @param requestedMode - Read or write
	 * @param error - Error reconnect information including whether or not to reconnect
	 * @returns A promise that resolves when the connection is reestablished or we stop trying
	 */
	private reconnectOnError(requestedMode: ConnectionMode, error: IAnyDriverError) {
		this.reconnect(requestedMode, error.message, error).catch(this.props.closeHandler);
	}

	/**
	 * Disconnect the current connection and reconnect.
	 * @param connection - The connection that wants to reconnect - no-op if it's different from this.connection
	 * @param requestedMode - Read or write
	 * @param error - Error reconnect information including whether or not to reconnect
	 * @returns A promise that resolves when the connection is reestablished or we stop trying
	 */
	private async reconnect(
		requestedMode: ConnectionMode,
		disconnectMessage: string,
		error?: IAnyDriverError,
	) {
		// We quite often get protocol errors before / after observing nack/disconnect
		// we do not want to run through same sequence twice.
		// If we're already disconnected/disconnecting it's not appropriate to call this again.
		assert(this.connection !== undefined, 0x0eb /* "Missing connection for reconnect" */);

		this.disconnectFromDeltaStream(disconnectMessage);

		// We will always trigger reconnect, even if canRetry is false.
		// Any truly fatal error state will result in container close upon attempted reconnect,
		// which is a preferable to closing abruptly when a live connection fails.
		if (error !== undefined && !error.canRetry) {
			this.logger.sendTelemetryEvent(
				{
					eventName: "reconnectingDespiteFatalError",
					reconnectMode: this.reconnectMode,
				},
				error,
			);
		}

		if (this.reconnectMode === ReconnectMode.Never) {
			// Do not raise container error if we are closing just because we lost connection.
			// Those errors (like IdleDisconnect) would show up in telemetry dashboards and
			// are very misleading, as first initial reaction - some logic is broken.
			this.props.closeHandler();
		}

		// If closed then we can't reconnect
		if (this._disposed || this.reconnectMode !== ReconnectMode.Enabled) {
			return;
		}

		// If the error tells us to wait before retrying, then do so.
		const delayMs = getRetryDelayFromError(error);
		if (error !== undefined && delayMs !== undefined) {
			this.props.reconnectionDelayHandler(delayMs, error);
			await new Promise<void>((resolve) => {
				setTimeout(resolve, delayMs);
			});
		}

		// If we believe we're offline, we assume there's no point in trying again until we at least think we're online.
		// NOTE: This isn't strictly true for drivers that don't require network (e.g. local driver).  Really this logic
		// should probably live in the driver.
		await waitForOnline();

		this.triggerConnect(requestedMode);
	}

	public prepareMessageToSend(
		message: Omit<IDocumentMessage, "clientSequenceNumber">,
	): IDocumentMessage | undefined {
		if (this.readonly === true) {
			assert(
				this.readOnlyInfo.readonly === true,
				0x1f0 /* "Unexpected mismatch in readonly" */,
			);
			const error = new GenericError("deltaManagerReadonlySubmit", undefined /* error */, {
				readonly: this.readOnlyInfo.readonly,
				forcedReadonly: this.readOnlyInfo.forced,
				readonlyPermissions: this.readOnlyInfo.permissions,
				storageOnly: this.readOnlyInfo.storageOnly,
			});
			this.props.closeHandler(error);
			return undefined;
		}

		// reset clientSequenceNumber if we are using new clientId.
		// we keep info about old connection as long as possible to be able to account for all non-acked ops
		// that we pick up on next connection.
		assert(!!this.connection, 0x0e4 /* "Lost old connection!" */);
		if (this.lastSubmittedClientId !== this.connection?.clientId) {
			this.lastSubmittedClientId = this.connection?.clientId;
			this.clientSequenceNumber = 0;
			this.clientSequenceNumberObserved = 0;
		}

		return {
			...message,
			clientSequenceNumber: ++this.clientSequenceNumber,
		};
	}

	public submitSignal(content: any) {
		if (this.connection !== undefined) {
			this.connection.submitSignal(content);
		} else {
			this.logger.sendErrorEvent({ eventName: "submitSignalDisconnected" });
		}
	}

	public sendMessages(messages: IDocumentMessage[]) {
		assert(this.connected, 0x2b4 /* "not connected on sending ops!" */);
		// If connection is "read" or implicit "read" (got leave op for "write" connection),
		// then op can't make it through - we will get a nack if op is sent.
		// We can short-circuit this process.
		// Note that we also want nacks to be rare and be treated as catastrophic failures.
		// Be careful with reentrancy though - disconnected event should not be be raised in the
		// middle of the current workflow, but rather on clean stack!
		if (this.connectionMode === "read") {
			if (!this.pendingReconnect) {
				this.pendingReconnect = true;
				Promise.resolve()
					.then(async () => {
						if (this.pendingReconnect) {
							// still valid?
							await this.reconnect(
								"write", // connectionMode
								"Switch to write", // message
							);
						}
					})
					.catch(() => {});
			}
			return;
		}

		assert(!this.pendingReconnect, 0x2b5 /* "logic error" */);

		this._outbound.push(messages);
	}

	public beforeProcessingIncomingOp(message: ISequencedDocumentMessage) {
		// if we have connection, and message is local, then we better treat is as local!
		assert(
			this.clientId !== message.clientId || this.lastSubmittedClientId === message.clientId,
			0x0ee /* "Not accounting local messages correctly" */,
		);

		if (
			this.lastSubmittedClientId !== undefined &&
			this.lastSubmittedClientId === message.clientId
		) {
			const clientSequenceNumber = message.clientSequenceNumber;

			assert(
				this.clientSequenceNumberObserved < clientSequenceNumber,
				0x0ef /* "client seq# not growing" */,
			);
			assert(
				clientSequenceNumber <= this.clientSequenceNumber,
				0x0f0 /* "Incoming local client seq# > generated by this client" */,
			);

			this.clientSequenceNumberObserved = clientSequenceNumber;
		}

		if (message.type === MessageType.ClientLeave) {
			const systemLeaveMessage = message as ISequencedDocumentSystemMessage;
			const clientId = JSON.parse(systemLeaveMessage.data) as string;
			if (clientId === this.clientId) {
				// We have been kicked out from quorum
				this.logger.sendPerformanceEvent({ eventName: "ReadConnectionTransition" });

				// Please see #8483 for more details on why maintaining connection further as is would not work.
				// Short story - connection properties are immutable, and many processes (consensus DDSes, summarizer)
				// assume that connection stays "write" connection until disconnect, and act accordingly, which may
				// not work well with de-facto "read" connection we are in after receiving own leave op on timeout.
				// Clients need to be able to transition to "read" state after some time of inactivity!
				// Note - this may close container!
				this.reconnect(
					"read", // connectionMode
					"Switch to read", // message
				).catch((error) => {
					this.logger.sendErrorEvent({ eventName: "SwitchToReadConnection" }, error);
				});
			}
		}
	}

	private readonly opHandler = (documentId: string, messagesArg: ISequencedDocumentMessage[]) => {
		const messages = Array.isArray(messagesArg) ? messagesArg : [messagesArg];
		this.props.incomingOpHandler(messages, "opHandler");
	};

	// Always connect in write mode after getting nacked.
	private readonly nackHandler = (documentId: string, messages: INack[]) => {
		const message = messages[0];
		if (this._readonlyPermissions === true) {
			this.props.closeHandler(
				createWriteError("writeOnReadOnlyDocument", { driverVersion: undefined }),
			);
			return;
		}

		const reconnectInfo = getNackReconnectInfo(message.content);

		// If the nack indicates we cannot retry, then close the container outright
		if (!reconnectInfo.canRetry) {
			this.props.closeHandler(reconnectInfo);
			return;
		}

		this.reconnectOnError("write", reconnectInfo);
	};

	// Connection mode is always read on disconnect/error unless the system mode was write.
	private readonly disconnectHandlerInternal = (disconnectReason: IAnyDriverError) => {
		// Note: we might get multiple disconnect calls on same socket, as early disconnect notification
		// ("server_disconnect", ODSP-specific) is mapped to "disconnect"
		this.reconnectOnError(this.defaultReconnectionMode, disconnectReason);
	};

	private readonly errorHandler = (error: IAnyDriverError) => {
		this.reconnectOnError(this.defaultReconnectionMode, error);
	};
}<|MERGE_RESOLUTION|>--- conflicted
+++ resolved
@@ -273,8 +273,6 @@
 			  };
 	}
 
-<<<<<<< HEAD
-=======
 	public shouldJoinWrite(): boolean {
 		// We don't have to wait for ack for topmost NoOps. So subtract those.
 		const outstandingOps =
@@ -294,7 +292,6 @@
 		return outstandingOps || isDirty;
 	}
 
->>>>>>> 24e7944a
 	/**
 	 * Tells if container is in read-only mode.
 	 * Data stores should listen for "readonly" notifications and disallow user
@@ -341,11 +338,7 @@
 
 	constructor(
 		private readonly serviceProvider: () => IDocumentService | undefined,
-<<<<<<< HEAD
-		public readonly shouldJoinWrite: () => boolean,
-=======
 		public readonly containerDirty: () => boolean,
->>>>>>> 24e7944a
 		private client: IClient,
 		reconnectAllowed: boolean,
 		private readonly logger: ITelemetryLogger,
