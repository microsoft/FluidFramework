--- conflicted
+++ resolved
@@ -3,13 +3,7 @@
  * Licensed under the MIT License.
  */
 
-<<<<<<< HEAD
-import { ITelemetryProperties } from "@fluidframework/common-definitions";
-import { IDisposable } from "@fluidframework/core-interfaces";
-=======
-import { default as AbortController } from "abort-controller";
 import { IDisposable, ITelemetryProperties } from "@fluidframework/core-interfaces";
->>>>>>> 03a8f4d3
 import { assert, performance, TypedEventEmitter } from "@fluidframework/common-utils";
 import {
 	IDeltaQueue,
