--- conflicted
+++ resolved
@@ -23,27 +23,14 @@
     ReadOnlyInfo,
     IDeltaQueueEvents,
 } from "@fluidframework/container-definitions";
-<<<<<<< HEAD
-import {
-    assert,
-    Deferred,
-    performance,
-    TypedEventEmitter,
-    EventForwarder,
-} from "@fluidframework/common-utils";
-=======
 import { assert, Deferred, performance, TypedEventEmitter } from "@fluidframework/common-utils";
->>>>>>> 66703cb1
 import {
     TelemetryLogger,
     safeRaiseEvent,
     logIfFalse,
     normalizeError,
-<<<<<<< HEAD
     generateStack,
-=======
     wrapError,
->>>>>>> 66703cb1
 } from "@fluidframework/telemetry-utils";
 import {
     IDocumentDeltaStorageService,
