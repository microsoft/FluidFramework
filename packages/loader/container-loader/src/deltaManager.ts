/*!
 * Copyright (c) Microsoft Corporation. All rights reserved.
 * Licensed under the MIT License.
 */

import * as assert from "assert";
import { EventEmitter } from "events";
import { ITelemetryLogger } from "@fluidframework/common-definitions";
import {
    IConnectionDetails,
    IDeltaHandlerStrategy,
    IDeltaManager,
    IDeltaQueue,
<<<<<<< HEAD
    CriticalContainerError,
    IThrottlingWarning,
    ErrorType,
} from "@microsoft/fluid-container-definitions";
=======
} from "@fluidframework/container-definitions";
>>>>>>> c99c0740
import { PerformanceEvent, performanceNow, TelemetryLogger } from "@fluidframework/common-utils";
import {
    IDocumentDeltaStorageService,
    IDocumentService,
<<<<<<< HEAD
} from "@microsoft/fluid-driver-definitions";
import { isSystemType, isSystemMessage } from "@microsoft/fluid-protocol-base";
=======
    IError,
    IThrottlingError,
    ErrorType,
} from "@fluidframework/driver-definitions";
import { isSystemType, isSystemMessage } from "@fluidframework/protocol-base";
>>>>>>> c99c0740
import {
    ConnectionMode,
    IClient,
    IClientDetails,
    IContentMessage,
    IDocumentMessage,
    IDocumentSystemMessage,
    INack,
    INackContent,
    ISequencedDocumentMessage,
    IServiceConfiguration,
    ISignalMessage,
    ITrace,
    MessageType,
    ScopeType,
} from "@fluidframework/protocol-definitions";
import {
    CreateContainerError,
    createWriteError,
    createNetworkError,
    createGenericNetworkError,
} from "@fluidframework/driver-utils";
import { ContentCache } from "./contentCache";
import { debug } from "./debug";
import { DeltaConnection } from "./deltaConnection";
import { DeltaQueue } from "./deltaQueue";
import { logNetworkFailure, waitForConnectedState } from "./networkUtils";

const MaxReconnectDelaySeconds = 8;
const InitialReconnectDelaySeconds = 1;
const MissingFetchDelaySeconds = 0.1;
const MaxFetchDelaySeconds = 10;
const MaxBatchDeltas = 2000;
const DefaultChunkSize = 16 * 1024;

// This can be anything other than null
const ImmediateNoOpResponse = "";

const DefaultContentBufferSize = 10;

// Test if we deal with NetworkError object and if it has enough information to make a call.
// If in doubt, allow retries.
const canRetryOnError = (error: any): boolean => error?.canRetry !== false;
const getRetryDelayFromError = (error: any): number | undefined => error?.retryAfterSeconds || undefined;

function getNackReconnectInfo(nackContent: INackContent): CriticalContainerError {
    const reason = `Nack: ${nackContent.message}`;
    const canRetry = ![403, 429].includes(nackContent.code);
    return createGenericNetworkError(reason, canRetry, nackContent.retryAfter);
}

function createReconnectError(prefix: string, err: any) {
    const error = CreateContainerError(err, true);
    const error2 = Object.create(error);
    error2.message = `${prefix}: ${error.message}`;
    return error2;
}

enum RetryFor {
    DeltaStream,
    DeltaStorage,
}

export interface IConnectionArgs {
    mode?: ConnectionMode;
    fetchOpsFromStorage?: boolean;
    reason?: string;
}

export enum ReconnectMode {
    Never = "Never",
    Disabled = "Disabled",
    Enabled = "Enabled",
}

/**
 * Manages the flow of both inbound and outbound messages. This class ensures that shared objects receive delta
 * messages in order regardless of possible network conditions or timings causing out of order delivery.
 */
export class DeltaManager extends EventEmitter implements IDeltaManager<ISequencedDocumentMessage, IDocumentMessage> {
    public get disposed() { return this.isDisposed; }

    public readonly clientDetails: IClientDetails;
    public get IDeltaSender() { return this; }

    /**
     * Controls whether the DeltaManager will automatically reconnect to the delta stream after receiving a disconnect.
     */
    private _reconnectMode: ReconnectMode;

    // file ACL - whether user has only read-only access to a file
    private _readonlyPermissions: boolean | undefined;

    // tracks host requiring read-only mode.
    private _forceReadonly = false;

    // Connection mode used when reconnecting on error or disconnect.
    private readonly defaultReconnectionMode: ConnectionMode;

    private isDisposed: boolean = false;
    private pending: ISequencedDocumentMessage[] = [];
    private fetching = false;

    private inQuorum = false;

    private updateSequenceNumberTimer: NodeJS.Timeout | undefined;

    // The minimum sequence number and last sequence number received from the server
    private minSequenceNumber: number = 0;

    // There are three numbers we track
    // * lastQueuedSequenceNumber is the last queued sequence number
    private lastQueuedSequenceNumber: number = 0;
    private baseSequenceNumber: number = 0;
    private baseTerm: number = 0;

    // The sequence number we initially loaded from
    private initSequenceNumber: number = 0;

    private readonly _inbound: DeltaQueue<ISequencedDocumentMessage>;
    private readonly _inboundSignal: DeltaQueue<ISignalMessage>;
    private readonly _outbound: DeltaQueue<IDocumentMessage[]>;

    private connectionP: Promise<IConnectionDetails> | undefined;
    private connection: DeltaConnection | undefined;
    private clientSequenceNumber = 0;
    private clientSequenceNumberObserved = 0;
    private closed = false;

    // track clientId used last time when we sent any ops
    private lastSubmittedClientId: string | undefined;

    private handler: IDeltaHandlerStrategy | undefined;
    private deltaStorageP: Promise<IDocumentDeltaStorageService> | undefined;

    private readonly contentCache = new ContentCache(DefaultContentBufferSize);

    private messageBuffer: IDocumentMessage[] = [];

    private connectFirstConnection = true;

    private deltaStorageDelay: number = 0;
    private deltaStreamDelay: number = 0;

    public get inbound(): IDeltaQueue<ISequencedDocumentMessage> {
        return this._inbound;
    }

    public get outbound(): IDeltaQueue<IDocumentMessage[]> {
        return this._outbound;
    }

    public get inboundSignal(): IDeltaQueue<ISignalMessage> {
        return this._inboundSignal;
    }

    public get initialSequenceNumber(): number {
        return this.initSequenceNumber;
    }

    public get referenceSequenceNumber(): number {
        return this.baseSequenceNumber;
    }

    public get referenceTerm(): number {
        return this.baseTerm;
    }

    public get minimumSequenceNumber(): number {
        return this.minSequenceNumber;
    }

    public get maxMessageSize(): number {
        return this.connection!.details.serviceConfiguration
            ? this.connection!.details.serviceConfiguration.maxMessageSize
            : this.connection!.details.maxMessageSize || DefaultChunkSize;
    }

    public get version(): string {
        return this.connection!.details.version;
    }

    public get serviceConfiguration(): IServiceConfiguration | undefined {
        return this.connection ? this.connection.details.serviceConfiguration : undefined;
    }

    public get scopes(): string[] | undefined {
        return this.connection ? this.connection.details.claims.scopes : undefined;
    }

    public get active(): boolean {
        const res = this.inQuorum && this.connectionMode === "write";
        // user can't have r/w connection when user has only read permissions.
        // That said, connection can be r/w when host called forceReadonly(), as
        // this is view-only change
        assert(!(this._readonlyPermissions && res));
        return res;
    }

    public get socketDocumentId(): string | undefined {
        if (this.connection) {
            return this.connection.details.claims.documentId;
        }
        return undefined;
    }

    /**
     * The current connection mode, initially write.
     */
    public get connectionMode(): ConnectionMode {
        if (this.connection === undefined) {
            return "read";
        }
        return this.connection.details.mode;
    }

    /**
     * Tells if container is in read-only mode.
     * Components should listen for "readonly" notifications and disallow user
     * making changes to components.
     * Readonly state can be because of no storage write permission,
     * or due to host forcing readonly mode for container.
     * It is undefined if we have not yet established websocket connection
     * and do not know if user has write access to a file.
     */
    public get readonly() {
        if (this._forceReadonly) {
            return true;
        }
        return this._readonlyPermissions;
    }

    /**
     * Tells if user has no write permissions for file in storage
     * It is undefined if we have not yet established websocket connection
     * and do not know if user has write access to a file.
     */
    public get readonlyPermissions() {
        return this._readonlyPermissions;
    }

    /**
     * Automatic reconnecting enabled or disabled.
     * If set to Never, then reconnecting will never be allowed.
     */
    public get reconnectMode(): ReconnectMode {
        return this._reconnectMode;
    }

    /**
     * Enables or disables automatic reconnecting.
     * Will throw an error if reconnectMode set to Never.
     */
    public setAutomaticReconnect(reconnect: boolean): void {
        assert(
            this._reconnectMode !== ReconnectMode.Never,
            "Cannot toggle automatic reconnect if reconnect is set to Never.");
        this._reconnectMode = reconnect ? ReconnectMode.Enabled : ReconnectMode.Disabled;
    }

    /**
     * Sends signal to runtime (and components) to be read-only.
     * Hosts may have read only views, indicating to components that no edits are allowed.
     * This is independent from this._readonlyPermissions (permissions) and this.connectionMode
     * (server can return "write" mode even when asked for "read")
     * Leveraging same "readonly" event as runtime & components should behave the same in such case
     * as in read-only permissions.
     * But this.active can be used by some DDSs to figure out if ops can be sent
     * (for example, read-only view still participates in code proposals / upgrades decisions)
     */
    public forceReadonly(readonly: boolean) {
        const oldValue = this.readonly;
        this._forceReadonly = readonly;
        if (oldValue !== this.readonly) {
            this.emit("readonly", this.readonly);
        }
    }

    private set_readonlyPermissions(readonly: boolean) {
        const oldValue = this.readonly;
        this._readonlyPermissions = readonly;
        if (oldValue !== this.readonly) {
            this.emit("readonly", this.readonly);
        }
    }

    constructor(
        private readonly serviceProvider: () => IDocumentService | undefined,
        private client: IClient,
        private readonly logger: ITelemetryLogger,
        reconnectAllowed: boolean,
    ) {
        super();

        this.clientDetails = this.client.details;
        this.defaultReconnectionMode = this.client.mode;
        this._reconnectMode = reconnectAllowed ? ReconnectMode.Enabled : ReconnectMode.Never;

        this._inbound = new DeltaQueue<ISequencedDocumentMessage>(
            (op) => {
                this.processInboundMessage(op);
            });

        this._inbound.on("error", (error) => {
            this.close(CreateContainerError(error));
        });

        // Outbound message queue. The outbound queue is represented as a queue of an array of ops. Ops contained
        // within an array *must* fit within the maxMessageSize and are guaranteed to be ordered sequentially.
        this._outbound = new DeltaQueue<IDocumentMessage[]>(
            (messages) => {
                this.connection!.submit(messages);
            });

        this._outbound.on("error", (error) => {
            this.close(CreateContainerError(error));
        });

        // Inbound signal queue
        this._inboundSignal = new DeltaQueue<ISignalMessage>((message) => {
            this.handler!.processSignal({
                clientId: message.clientId,
                content: JSON.parse(message.content as string),
            });
        });

        this._inboundSignal.on("error", (error) => {
            this.close(CreateContainerError(error));
        });

        // Require the user to start the processing
        // eslint-disable-next-line @typescript-eslint/no-floating-promises
        this._inbound.pause();
        // eslint-disable-next-line @typescript-eslint/no-floating-promises
        this._outbound.pause();
        // eslint-disable-next-line @typescript-eslint/no-floating-promises
        this._inboundSignal.pause();
    }

    on(event: "throttled", listener: (error: IThrottlingWarning) => void);
    on(event: "prepareSend", listener: (messageBuffer: any[]) => void);
    on(event: "submitOp", listener: (message: IDocumentMessage) => void);
    on(event: "beforeOpProcessing", listener: (message: ISequencedDocumentMessage) => void);
    on(event: "allSentOpsAckd" | "caughtUp", listener: () => void);
    on(event: "closed", listener: (error?: CriticalContainerError) => void);
    on(event: "pong" | "processTime", listener: (latency: number) => void);
    on(event: "connect", listener: (details: IConnectionDetails) => void);
    on(event: "disconnect", listener: (reason: string) => void);
    on(event: "readonly", listener: (readonly: boolean) => void);

    public on(event: string | symbol, listener: (...args: any[]) => void): this {
        return super.on(event, listener);
    }

    public dispose() {
        assert.fail("Not implemented.");
        this.isDisposed = true;
    }

    /**
     * Sets the sequence number from which inbound messages should be returned
     */
    public attachOpHandler(
        minSequenceNumber: number,
        sequenceNumber: number,
        term: number,
        handler: IDeltaHandlerStrategy,
    ) {
        debug("Attached op handler", sequenceNumber);

        this.initSequenceNumber = sequenceNumber;
        this.baseSequenceNumber = sequenceNumber;
        this.baseTerm = term;
        this.minSequenceNumber = minSequenceNumber;
        this.lastQueuedSequenceNumber = sequenceNumber;

        // We will use same check in other places to make sure all the seq number above are set properly.
        assert(!this.handler);
        this.handler = handler;
        assert(this.handler);

        this._inbound.systemResume();
        this._inboundSignal.systemResume();

        // We could have connected to delta stream before getting here
        // If so, it's time to process any accumulated ops
        // Or request OPs from snapshot / or point zero (if we have no ops at all)
        if (this.pending.length > 0) {
            this.catchUp([], "DocumentOpen");
        } else if (this.connection !== undefined || this.connectionP !== undefined) {
            // eslint-disable-next-line @typescript-eslint/no-floating-promises
            this.fetchMissingDeltas("DocumentOpen", this.lastQueuedSequenceNumber);
        }
    }

    public updateQuorumJoin() {
        this.inQuorum = true;
    }

    public updateQuorumLeave() {
        this.inQuorum = false;
    }

    public async connect(args: IConnectionArgs = {}): Promise<IConnectionDetails> {
        if (this.connection) {
            return this.connection.details;
        }

        if (this.connectionP) {
            return this.connectionP;
        }

        const fetchOpsFromStorage = args.fetchOpsFromStorage ?? true;
        let requestedMode = args.mode ?? this.defaultReconnectionMode;

        // if we have any non-acked ops from last connection, reconnect as "write".
        // without that we would connect in view-only mode, which will result in immediate
        // firing of "connected" event from Container and switch of current clientId (as tracked
        // by all DDSs). This will make it impossible to figure out if ops actually made it through,
        // so DDSs will immediately resubmit all pending ops, and some of them will be duplicates, corrupting document
        if (this.clientSequenceNumberObserved !== this.clientSequenceNumber) {
            requestedMode = "write";
        }

        // Note: There is race condition here.
        // We want to issue request to storage as soon as possible, to
        // reduce latency of becoming current, thus this code here.
        // But there is no ordering between fetching OPs and connection to delta stream
        // As result, we might be behind by the time we connect to delta stream
        // In case of r/w connection, that's not an issue, because we will hear our
        // own "join" message and realize any gap client has in ops.
        // But for view-only connection, we have no such signal, and with no traffic
        // on the wire, we might be always behind.
        // See comment at the end of setupNewSuccessfulConnection()
        this.logger.debugAssert(this.handler !== undefined || fetchOpsFromStorage); // on boot, always fetch ops!
        if (fetchOpsFromStorage && this.handler) {
            // eslint-disable-next-line @typescript-eslint/no-floating-promises
            this.fetchMissingDeltas(args.reason ?? "DocumentOpen", this.lastQueuedSequenceNumber);
        }

        const docService = this.serviceProvider();
        if (!docService) {
            throw new Error("Container is not attached");
        }

        // The promise returned from connectCore will settle with a resolved DeltaConnection or reject with error
        const connectCore = async () => {
            let connection: DeltaConnection | undefined;
            let delay = InitialReconnectDelaySeconds;
            let connectRepeatCount = 0;
            const connectStartTime = performanceNow();

            // This loop will keep trying to connect until successful, with a delay between each iteration.
            while (connection === undefined) {
                if (this.closed) {
                    throw new Error("Attempting to connect a closed DeltaManager");
                }
                connectRepeatCount++;

                try {
                    this.client.mode = requestedMode;
                    connection = await DeltaConnection.connect(docService, this.client);
                } catch (origError) {
                    const error = CreateContainerError(origError);

                    // Socket.io error when we connect to wrong socket, or hit some multiplexing bug
                    if (!canRetryOnError(origError)) {
                        this.close(error);
                        throw error;
                    }

                    // Log error once - we get too many errors in logs when we are offline,
                    // and unfortunately there is no reliable way to detect that.
                    if (connectRepeatCount === 1) {
                        logNetworkFailure(
                            this.logger,
                            {
                                delay, // seconds
                                eventName: "DeltaConnectionFailureToConnect",
                            },
                            origError);
                    }

                    const retryDelayFromError = getRetryDelayFromError(origError);
                    delay = retryDelayFromError ?? Math.min(delay * 2, MaxReconnectDelaySeconds);

                    if (retryDelayFromError) {
                        this.emitDelayInfo(RetryFor.DeltaStream, retryDelayFromError, error);
                    }
                    await waitForConnectedState(delay * 1000);
                }
            }

            // If we retried more than once, log an event about how long it took
            if (connectRepeatCount > 1) {
                this.logger.sendTelemetryEvent({
                    attempts: connectRepeatCount,
                    duration: TelemetryLogger.formatTick(performanceNow() - connectStartTime),
                    eventName: "MultipleDeltaConnectionFailures",
                });
            }

            this.setupNewSuccessfulConnection(connection, requestedMode);

            return connection;
        };

        // This promise settles as soon as we know the outcome of the connection attempt
        this.connectionP = new Promise((resolve, reject) => {
            // Regardless of how the connection attempt concludes, we'll clear the promise and remove the listener

            // Reject the connection promise if the DeltaManager gets closed during connection
            const cleanupAndReject = (error) => {
                this.connectionP = undefined;
                this.removeListener("closed", cleanupAndReject);
                reject(error);
            };
            this.on("closed", cleanupAndReject);

            // Attempt the connection
            connectCore().then((connection) => {
                this.connectionP = undefined;
                this.removeListener("closed", cleanupAndReject);
                resolve(connection.details);
            }).catch(cleanupAndReject);
        });

        return this.connectionP;
    }

    public flush() {
        if (this.messageBuffer.length === 0) {
            return;
        }

        // The prepareFlush event allows listeners to append metadata to the batch prior to submission.
        this.emit("prepareSend", this.messageBuffer);

        this._outbound.push(this.messageBuffer);
        this.messageBuffer = [];
    }

    public submit(type: MessageType, contents: any, batch = false, metadata?: any): number {
        // TODO need to fail if gets too large
        // const serializedContent = JSON.stringify(this.messageBuffer);
        // const maxOpSize = this.context.deltaManager.maxMessageSize;

        if (this.readonly) {
            this.logger.sendErrorEvent({ eventName: "SubmitOpReadOnly", type });
            return -1;
        }

        // reset clientSequenceNumber if we are using new clientId.
        // we keep info about old connection as long as possible to be able to account for all non-acked ops
        // that we pick up on next connection.
        assert(this.connection);
        if (this.lastSubmittedClientId !== this.connection?.details.clientId) {
            this.lastSubmittedClientId = this.connection?.details.clientId;
            this.clientSequenceNumber = 0;
            this.clientSequenceNumberObserved = 0;
        }

        // Start adding trace for the op.
        const traces: ITrace[] = [
            {
                action: "start",
                service: this.clientDetails.type || "unknown",
                timestamp: Date.now(),
            }];

        const message: IDocumentMessage = {
            clientSequenceNumber: ++this.clientSequenceNumber,
            contents: JSON.stringify(contents),
            metadata,
            referenceSequenceNumber: this.baseSequenceNumber,
            traces,
            type,
        };

        const outbound = this.createOutboundMessage(type, message);
        this.stopSequenceNumberUpdate();
        this.emit("submitOp", message);

        if (!batch) {
            this.flush();
            this.messageBuffer.push(outbound);
            this.flush();
        } else {
            this.messageBuffer.push(outbound);
        }

        return outbound.clientSequenceNumber;
    }

    public submitSignal(content: any) {
        if (this.connection) {
            this.connection.submitSignal(content);
        } else {
            this.logger.sendErrorEvent({ eventName: "submitSignalDisconnected" });
        }
    }

    private async getDeltas(
        telemetryEventSuffix: string,
        fromInitial: number,
        to: number | undefined,
        callback: (messages: ISequencedDocumentMessage[]) => void)
    {
        let retry: number = 0;
        let from: number = fromInitial;
        let deltas: ISequencedDocumentMessage[] = [];
        let deltasRetrievedTotal = 0;

        const docService = this.serviceProvider();
        if (!docService) {
            throw new Error("Delta manager is not attached");
        }

        const telemetryEvent = PerformanceEvent.start(this.logger, {
            eventName: `GetDeltas_${telemetryEventSuffix}`,
            from,
            to,
        });

        let requests = 0;
        let deltaStorage: IDocumentDeltaStorageService | undefined;

        while (!this.closed) {
            const maxFetchTo = from + MaxBatchDeltas;
            const fetchTo = to === undefined ? maxFetchTo : Math.min(maxFetchTo, to);

            let deltasRetrievedLast = 0;
            let success = true;
            let canRetry = false;
            let retryAfter: number | undefined;

            try {
                // Connect to the delta storage endpoint
                if (!deltaStorage) {
                    if (!this.deltaStorageP) {
                        this.deltaStorageP = docService.connectToDeltaStorage();
                    }
                    deltaStorage = await this.deltaStorageP;
                }

                requests++;

                // Issue async request for deltas - limit the number fetched to MaxBatchDeltas
                canRetry = true;
                const deltasP = deltaStorage.get(from, fetchTo);

                // Return previously fetched deltas, for processing while we are waiting for new request.
                if (deltas.length > 0) {
                    callback(deltas);
                }

                // Now wait for request to come back
                deltas = await deltasP;

                // Note that server (or driver code) can push here something unexpected, like undefined
                // Exception thrown as result of it will result in us retrying
                deltasRetrievedLast = deltas.length;
                deltasRetrievedTotal += deltasRetrievedLast;
                const lastFetch = deltasRetrievedLast > 0 ? deltas[deltasRetrievedLast - 1].sequenceNumber : from;

                // If we have no upper bound and fetched less than the max deltas - meaning we got as many as exit -
                // then we can resolve the promise. We also resolve if we fetched up to the expected to. Otherwise
                // we will look to try again
                // Note #1: we can get more ops than what we asked for - need to account for that!
                // Note #2: from & to are exclusive! I.e. we actually expect [from + 1, to - 1] range of ops back!
                // 1) to === undefined case: if last op  is below what we expect, then storage does not have
                //    any more, thus it's time to leave
                // 2) else case: if we got what we asked (to - 1) or more, then time to leave.
                if (to === undefined ? lastFetch < maxFetchTo - 1 : to - 1 <= lastFetch) {
                    callback(deltas);
                    telemetryEvent.end({ lastFetch, deltasRetrievedTotal, requests });
                    return;
                }

                // Attempt to fetch more deltas. If we didn't receive any in the previous call we up our retry
                // count since something prevented us from seeing those deltas
                from = lastFetch;
            } catch (origError) {
                canRetry = canRetry && canRetryOnError(origError);
                const error = CreateContainerError(origError, canRetry);

                logNetworkFailure(
                    this.logger,
                    {
                        eventName: "GetDeltas_Error",
                        fetchTo,
                        from,
                        requests,
                        retry: retry + 1,
                    },
                    origError);

                if (!canRetry) {
                    // It's game over scenario.
                    telemetryEvent.cancel({ category: "error" }, origError);
                    this.close(error);
                    return;
                }
                success = false;
                retryAfter = getRetryDelayFromError(origError);

                if (retryAfter !== undefined && retryAfter >= 0) {
                    this.emitDelayInfo(RetryFor.DeltaStorage, retryAfter, error);
                }
            }

            let delay: number;
            if (deltasRetrievedLast !== 0) {
                delay = 0;
                retry = 0; // start calculating timeout over if we got some ops
            } else {
                retry++;
                delay = retryAfter ?? Math.min(MaxFetchDelaySeconds, MissingFetchDelaySeconds * Math.pow(2, retry));

                // Chances that we will get something from storage after that many retries is zero.
                // We wait 10 seconds between most of retries, so that's 16 minutes of waiting!
                // Note - it's very important that we differentiate connected state from possibly disconnected state!
                // Only bail out if we successfully connected to storage, but there were no ops
                // One (last) successful connection is sufficient, even if user was disconnected all prior attempts
                if (success && retry >= 100) {
                    telemetryEvent.cancel({
                        category: "error",
                        error: "too many retries",
                        retry,
                        requests,
                        deltasRetrievedTotal,
                        replayFrom: from,
                        to,
                    });
                    const closeError = createNetworkError(
                        "Failed to retrieve ops from storage: giving up after too many retries",
                        false /* canRetry */,
                        undefined /* statusCode */,
                        undefined /* retryAfterSeconds */,
                    );
                    this.close(closeError);
                    return;
                }
            }

            telemetryEvent.reportProgress({
                delay, // seconds
                deltasRetrievedLast,
                deltasRetrievedTotal,
                replayFrom: from,
                requests,
                retry,
                success,
            });

            await waitForConnectedState(delay * 1000);
        }

        // Might need to change to non-error event
        this.logger.sendErrorEvent({ eventName: "GetDeltasClosedConnection" });
        telemetryEvent.cancel({ error: "container closed" });
    }

    /**
     * Closes the connection and clears inbound & outbound queues.
     */
    public close(error?: CriticalContainerError): void {
        if (this.closed) {
            return;
        }
        this.closed = true;

        this.stopSequenceNumberUpdate();

        // This raises "disconnect" event
        this.disconnectFromDeltaStream(error !== undefined ? `${error.message}` : "Container closed");

        this._inbound.clear();
        this._outbound.clear();
        this._inboundSignal.clear();

        // eslint-disable-next-line @typescript-eslint/no-floating-promises
        this._inbound.systemPause();
        // eslint-disable-next-line @typescript-eslint/no-floating-promises
        this._inboundSignal.systemPause();

        // Drop pending messages - this will ensure catchUp() does not go into infinite loop
        this.pending = [];

        // Notify everyone we are in read-only state.
        // Useful for components in case we hit some critical error,
        // to switch to a mode where user edits are not accepted
        this.set_readonlyPermissions(true);

        // This needs to be the last thing we do (before removing listeners), as it causes
        // Container to dispose context and break ability of components / runtime to "hear"
        // from delta manager, including notification (above) about readonly state.
        this.emit("closed", error);

        this.removeAllListeners();
    }

    // Specific system level message attributes are need to be looked at by the server.
    // Hence they are separated and promoted as top level attributes.
    private createOutboundMessage(
        type: MessageType,
        coreMessage: IDocumentMessage): IDocumentMessage {
        if (isSystemType(type)) {
            const data = coreMessage.contents as string;
            coreMessage.contents = null;
            const outboundMessage: IDocumentSystemMessage = {
                ...coreMessage,
                data,
            };
            return outboundMessage;
        } else {
            return coreMessage;
        }
    }

    private cancelDelayInfo(retryEndpoint: number) {
        if (retryEndpoint === RetryFor.DeltaStorage) {
            this.deltaStorageDelay = 0;
        } else if (retryEndpoint === RetryFor.DeltaStream) {
            this.deltaStreamDelay = 0;
        }
    }

    private emitDelayInfo(retryEndpoint: number, delay: number, error: CriticalContainerError) {
        if (retryEndpoint === RetryFor.DeltaStorage) {
            this.deltaStorageDelay = delay;
        } else if (retryEndpoint === RetryFor.DeltaStream) {
            this.deltaStreamDelay = delay;
        }

        const delayTime = Math.max(this.deltaStorageDelay, this.deltaStreamDelay);
        if (delayTime > 0) {
            const throttlingError: IThrottlingWarning = {
                errorType: ErrorType.throttlingError,
                canRetry: true,
                message: `Service busy/throttled: ${error.message}`,
                retryAfterSeconds: delayTime / 1000,
            };
            this.emit("throttled", throttlingError);
        }
    }

    /**
     * Once we've successfully gotten a DeltaConnection, we need to set up state, attach event listeners, and process
     * initial messages.
     * @param connection - The newly established connection
     */
    private setupNewSuccessfulConnection(connection: DeltaConnection, requestedMode: ConnectionMode) {
        this.connection = connection;

        // Does information in scopes & mode matches?
        // If we asked for "write" and got "read", then file is read-only
        // But if we ask read, server can still give us write.
        const readonly = !connection.details.claims.scopes.includes(ScopeType.DocWrite);
        assert(requestedMode === "read" || readonly === (this.connectionMode === "read"),
            "claims/connectionMode mismatch");
        assert(!readonly || this.connectionMode === "read", "readonly perf with write connection");
        this.set_readonlyPermissions(readonly);

        this.cancelDelayInfo(RetryFor.DeltaStream);

        if (this.closed) {
            // Raise proper events, Log telemetry event and close connection.
            this.disconnectFromDeltaStream(`Disconnect on close`);
            assert(!connection.connected); // Check we indeed closed it!
            return;
        }

        // We cancel all ops on lost of connectivity, and rely on DDSs to resubmit them.
        // Semantics are not well defined for batches (and they are broken right now on disconnects anyway),
        // but it's safe to assume (until better design is put into place) that batches should not exist
        // across multiple connections. Right now we assume runtime will not submit any ops in disconnected
        // state. As requirements change, so should these checks.
        assert(this.messageBuffer.length === 0, "messageBuffer is not empty on new connection");

        this._outbound.systemResume();

        connection.on("op", (documentId: string, messages: ISequencedDocumentMessage[]) => {
            if (messages instanceof Array) {
                this.enqueueMessages(messages);
            } else {
                this.enqueueMessages([messages]);
            }
        });

        connection.on("op-content", (message: IContentMessage) => {
            this.contentCache.set(message);
        });

        connection.on("signal", (message: ISignalMessage) => {
            this._inboundSignal.push(message);
        });

        // Always connect in write mode after getting nacked.
        connection.on("nack", (message: INack) => {
            // TODO: we should remove this check when service updates?
            if (this._readonlyPermissions) {
                this.close(createWriteError("WriteOnReadOnlyDocument"));
            }

            // check message.content for back-compat with old service.
            const reconnectInfo = message.content
                ? getNackReconnectInfo(message.content) :
                createGenericNetworkError(`Nack: unknown reason`, true);

            if (this.reconnectMode !== ReconnectMode.Enabled) {
                this.logger.sendErrorEvent({
                    eventName: "NackWithNoReconnect",
                    reason: reconnectInfo.message,
                    mode: this.connectionMode,
                });
            }

            // eslint-disable-next-line @typescript-eslint/no-floating-promises
            this.reconnectOnError(
                connection,
                "write",
                reconnectInfo,
            );
        });

        // Connection mode is always read on disconnect/error unless the system mode was write.
        connection.on("disconnect", (disconnectReason) => {
            // Note: we might get multiple disconnect calls on same socket, as early disconnect notification
            // ("server_disconnect", ODSP-specific) is mapped to "disconnect"
            // eslint-disable-next-line @typescript-eslint/no-floating-promises
            this.reconnectOnError(
                connection,
                this.defaultReconnectionMode,
                createReconnectError("Disconnect", disconnectReason),
            );
        });

        connection.on("error", (error) => {
            // Observation based on early pre-production telemetry:
            // We are getting transport errors from WebSocket here, right before or after "disconnect".
            // This happens only in Firefox.
            logNetworkFailure(this.logger, { eventName: "DeltaConnectionError" }, error);
            // eslint-disable-next-line @typescript-eslint/no-floating-promises
            this.reconnectOnError(
                connection,
                this.defaultReconnectionMode,
                createReconnectError("error", error),
            );
        });

        connection.on("pong", (latency: number) => {
            this.emit("pong", latency);
        });

        // Notify of the connection
        // WARNING: This has to happen before processInitialMessages() call below.
        // If not, we may not update Container.pendingClientId in time before seeing our own join session op.
        this.emit("connect", connection.details);

        /* Issue #1566: Backward compat */
        this.processInitialMessages(
            connection.details.initialMessages ?? [],
            connection.details.initialContents ?? [],
            connection.details.initialSignals ?? [],
            this.connectFirstConnection);

        // if we have some op on the wire (or will have a "join" op for ourselves for r/w connection), then client
        // can detect it has a gap and fetch missing ops. However if we are connecting as view-only, then there
        // is no good signal to realize if client is behind. Thus we have to hit storage to see if any ops are there.
        if (this.handler && connection.details.mode !== "write" &&
            (connection.details.initialMessages === undefined || connection.details.initialMessages.length === 0)) {
            // eslint-disable-next-line @typescript-eslint/no-floating-promises
            this.fetchMissingDeltas("Reconnect", this.lastQueuedSequenceNumber);
        }

        this.connectFirstConnection = false;
    }

    /**
     * Disconnect the current connection.
     * @param reason - Text description of disconnect reason to emit with disconnect event
     */
    private disconnectFromDeltaStream(reason: string) {
        const connection = this.connection;
        if (!connection) {
            return;
        }

        // We cancel all ops on lost of connectivity, and rely on DDSs to resubmit them.
        // Semantics are not well defined for batches (and they are broken right now on disconnects anyway),
        // but it's safe to assume (until better design is put into place) that batches should not exist
        // across multiple connections. Right now we assume runtime will not submit any ops in disconnected
        // state. As requirements change, so should these checks.
        assert(this.messageBuffer.length === 0, "messageBuffer is not empty on disconnect");

        // Avoid any re-entrancy - clear object reference
        this.connection = undefined;

        // eslint-disable-next-line @typescript-eslint/no-floating-promises
        this._outbound.systemPause();
        this._outbound.clear();
        this.emit("disconnect", reason);

        connection.close();
    }

    /**
     * Disconnect the current connection and reconnect.
     * @param connection - The connection that wants to reconnect - no-op if it's different from this.connection
     * @param requestedMode - Read or write
     * @param reconnectInfo - Error reconnect information including whether or not to reconnect
     * @returns A promise that resolves when the connection is reestablished or we stop trying
     */
    private async reconnectOnError(
        connection: DeltaConnection,
        requestedMode: ConnectionMode,
        error: CriticalContainerError,
    ) {
        // We quite often get protocol errors before / after observing nack/disconnect
        // we do not want to run through same sequence twice.
        if (connection !== this.connection) {
            return;
        }

        this.disconnectFromDeltaStream(error.message);

        // If reconnection is not an option, close the DeltaManager
        const canRetry = canRetryOnError(error);
        if (this.reconnectMode === ReconnectMode.Never || !canRetry) {
            // Do not raise container error if we are closing just because we lost connection.
            // Those errors (like IdleDisconnect) would show up in telemetry dashboards and
            // are very misleading, as first initial reaction - some logic is broken.
            this.close(canRetry ? undefined : error);
        }

        // If closed then we can't reconnect
        if (this.closed) {
            return;
        }

        if (this.reconnectMode === ReconnectMode.Enabled) {
            const delay = getRetryDelayFromError(error);
            if (delay !== undefined) {
                this.emitDelayInfo(RetryFor.DeltaStream, delay, error);
                await waitForConnectedState(delay * 1000);
            }

            this.connect({ mode: requestedMode, fetchOpsFromStorage: false }).catch((err) => {
                // Errors are raised as "error" event and close container.
                // Have a catch-all case in case we missed something
                if (!this.closed) {
                    this.logger.sendErrorEvent({ eventName: "ConnectException" }, err);
                }
            });
        }
    }

    private processInitialMessages(
        messages: ISequencedDocumentMessage[],
        contents: IContentMessage[],
        signals: ISignalMessage[],
        firstConnection: boolean,
    ): void {
        for (const content of contents) {
            this.contentCache.set(content);
        }
        if (messages.length > 0) {
            this.catchUp(messages, firstConnection ? "InitialOps" : "ReconnectOps");
        }
        for (const signal of signals) {
            this._inboundSignal.push(signal);
        }
    }

    private enqueueMessages(
        messages: ISequencedDocumentMessage[],
        telemetryEventSuffix: string = "OutOfOrderMessage",
    ): void {
        if (!this.handler) {
            // We did not setup handler yet.
            // This happens when we connect to web socket faster than we get attributes for container
            // and thus faster than attachOpHandler() is called
            // this.baseSequenceNumber is still zero, so we can't rely on this.fetchMissingDeltas()
            // to do the right thing.
            this.pending = this.pending.concat(messages);
            return;
        }

        let duplicateStart: number | undefined;
        let duplicateEnd: number | undefined;
        let duplicateCount = 0;

        for (const message of messages) {
            // Check that the messages are arriving in the expected order
            if (message.sequenceNumber <= this.lastQueuedSequenceNumber) {
                duplicateCount++;
                if (duplicateStart === undefined || duplicateStart > message.sequenceNumber) {
                    duplicateStart = message.sequenceNumber;
                }
                if (duplicateEnd === undefined || duplicateEnd < message.sequenceNumber) {
                    duplicateEnd = message.sequenceNumber;
                }
            } else if (message.sequenceNumber !== this.lastQueuedSequenceNumber + 1) {
                this.pending.push(message);
                // eslint-disable-next-line @typescript-eslint/no-floating-promises
                this.fetchMissingDeltas(telemetryEventSuffix, this.lastQueuedSequenceNumber, message.sequenceNumber);
            } else {
                this.lastQueuedSequenceNumber = message.sequenceNumber;
                this._inbound.push(message);
            }
        }

        if (duplicateCount !== 0) {
            this.logger.sendTelemetryEvent({
                eventName: `DuplicateMessages_${telemetryEventSuffix}`,
                start: duplicateStart,
                end: duplicateEnd,
                count: duplicateCount,
            });
        }
    }

    private processInboundMessage(message: ISequencedDocumentMessage): void {
        const startTime = Date.now();

        // All non-system messages are coming from some client, and should have clientId
        // System messages may have no clientId (but some do, like propose, noop, summarize)
        // Note: NoClient has not been added yet to isSystemMessage (in 0.16.x branch)
        assert(message.clientId || isSystemMessage(message) || message.type === MessageType.NoClient,
            "non-system message have to have clientId");

        // if we have connection, and message is local, then we better treat is as local!
        assert(!this.connection || this.connection.details.clientId !== message.clientId ||
            this.lastSubmittedClientId === message.clientId, "Not accounting local messages correctly");

        if (this.lastSubmittedClientId !== undefined && this.lastSubmittedClientId === message.clientId) {
            const clientSequenceNumber = message.clientSequenceNumber;

            assert(this.clientSequenceNumberObserved < clientSequenceNumber, "client seq# not growing");
            assert(clientSequenceNumber <= this.clientSequenceNumber,
                "Incoming local client seq# > generated by this client");

            this.clientSequenceNumberObserved = clientSequenceNumber;
            if (clientSequenceNumber === this.clientSequenceNumber) {
                this.emit("allSentOpsAckd");
            }
        }

        // TODO Remove after SPO picks up the latest build.
        if (message.contents && typeof message.contents === "string" && message.type !== MessageType.ClientLeave) {
            message.contents = JSON.parse(message.contents);
        }

        // Add final ack trace.
        if (message.traces && message.traces.length > 0) {
            message.traces.push({
                action: "end",
                service: this.clientDetails.type || "unknown",
                timestamp: Date.now(),
            });
        }

        // Watch the minimum sequence number and be ready to update as needed
        assert(this.minSequenceNumber <= message.minimumSequenceNumber, "msn moves backwards");
        this.minSequenceNumber = message.minimumSequenceNumber;

        assert.equal(message.sequenceNumber, this.baseSequenceNumber + 1, "non-seq seq#");
        this.baseSequenceNumber = message.sequenceNumber;

        // Back-compat for older server with no term
        this.baseTerm = message.term === undefined ? 1 : message.term;

        this.emit("beforeOpProcessing", message);

        const result = this.handler!.process(message);
        this.scheduleSequenceNumberUpdate(message, result.immediateNoOp === true);

        const endTime = Date.now();
        this.emit("processTime", endTime - startTime);
    }

    /**
     * Retrieves the missing deltas between the given sequence numbers
     */
    private async fetchMissingDeltas(telemetryEventSuffix: string, from: number, to?: number): Promise<void> {
        // Exit out early if we're already fetching deltas
        if (this.fetching) {
            return;
        }

        if (this.closed) {
            this.logger.sendTelemetryEvent({ eventName: "fetchMissingDeltasClosedConnection" });
            return;
        }

        this.fetching = true;

        await this.getDeltas(telemetryEventSuffix, from, to, (messages) => {
            this.cancelDelayInfo(RetryFor.DeltaStorage);
            this.catchUpCore(messages, telemetryEventSuffix);
        });

        this.fetching = false;
    }

    private catchUp(messages: ISequencedDocumentMessage[], telemetryEventSuffix: string): void {
        const props: {
            eventName: string;
            messageCount: number;
            pendingCount: number;
            from?: number;
            to?: number;
            messageGap?: number;
        } = {
            eventName: `CatchUp_${telemetryEventSuffix}`,
            messageCount: messages.length,
            pendingCount: this.pending.length,
        };
        if (messages.length !== 0) {
            props.from = messages[0].sequenceNumber;
            props.to = messages[messages.length - 1].sequenceNumber;
            props.messageGap = this.handler ? props.from - this.lastQueuedSequenceNumber - 1 : undefined;
        }
        this.logger.sendPerformanceEvent(props);

        this.catchUpCore(messages, telemetryEventSuffix);
    }

    private catchUpCore(messages: ISequencedDocumentMessage[], telemetryEventSuffix?: string): void {
        // Apply current operations
        this.enqueueMessages(messages, telemetryEventSuffix);

        // Then sort pending operations and attempt to apply them again.
        // This could be optimized to stop handling messages once we realize we need to fetch missing values.
        // But for simplicity, and because catching up should be rare, we just process all of them.
        // Optimize for case of no handler - we put ops back into this.pending in such case
        if (this.handler) {
            const pendingSorted = this.pending.sort((a, b) => a.sequenceNumber - b.sequenceNumber);
            this.pending = [];
            this.enqueueMessages(pendingSorted, telemetryEventSuffix);
        }
    }

    /**
     * Schedules as ack to the server to update the reference sequence number
     */
    private scheduleSequenceNumberUpdate(message: ISequencedDocumentMessage, immediateNoOp: boolean): void {
        // Exit early for inactive (not in quorum or not writers) clients.
        // They don't take part in the minimum sequence number calculation.
        if (!this.active) {
            this.stopSequenceNumberUpdate();
            return;
        }

        // While processing a message, an immediate no-op can be requested.
        // i.e. to expedite approve or commit phase of quorum.
        if (immediateNoOp) {
            this.stopSequenceNumberUpdate();
            this.submit(MessageType.NoOp, ImmediateNoOpResponse);
            return;
        }

        // We don't acknowledge no-ops to avoid acknowledgement cycles (i.e. ack the MSN
        // update, which updates the MSN, then ack the update, etc...).
        if (message.type === MessageType.NoOp) {
            return;
        }

        // We will queue a message to update our reference sequence number upon receiving a server
        // operation. This allows the server to know our true reference sequence number and be able to
        // correctly update the minimum sequence number (MSN).
        if (this.updateSequenceNumberTimer === undefined) {
            // Clear an update in 2 s
            this.updateSequenceNumberTimer = setTimeout(() => {
                this.updateSequenceNumberTimer = undefined;
                if (this.active) {
                    this.submit(MessageType.NoOp, null);
                }
            }, 2000);
        }
    }

    private stopSequenceNumberUpdate(): void {
        if (this.updateSequenceNumberTimer) {
            clearTimeout(this.updateSequenceNumberTimer);
        }
        this.updateSequenceNumberTimer = undefined;
    }
}<|MERGE_RESOLUTION|>--- conflicted
+++ resolved
@@ -11,28 +11,16 @@
     IDeltaHandlerStrategy,
     IDeltaManager,
     IDeltaQueue,
-<<<<<<< HEAD
     CriticalContainerError,
     IThrottlingWarning,
     ErrorType,
-} from "@microsoft/fluid-container-definitions";
-=======
 } from "@fluidframework/container-definitions";
->>>>>>> c99c0740
 import { PerformanceEvent, performanceNow, TelemetryLogger } from "@fluidframework/common-utils";
 import {
     IDocumentDeltaStorageService,
     IDocumentService,
-<<<<<<< HEAD
-} from "@microsoft/fluid-driver-definitions";
-import { isSystemType, isSystemMessage } from "@microsoft/fluid-protocol-base";
-=======
-    IError,
-    IThrottlingError,
-    ErrorType,
 } from "@fluidframework/driver-definitions";
 import { isSystemType, isSystemMessage } from "@fluidframework/protocol-base";
->>>>>>> c99c0740
 import {
     ConnectionMode,
     IClient,
