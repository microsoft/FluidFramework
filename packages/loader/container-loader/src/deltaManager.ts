/*!
 * Copyright (c) Microsoft Corporation. All rights reserved.
 * Licensed under the MIT License.
 */

import {
    IConnectionDetails,
    IDeltaHandlerStrategy,
    IDeltaManager,
    IDeltaQueue,
    ITelemetryLogger,
} from "@microsoft/fluid-container-definitions";
import { Deferred, isSystemType, PerformanceEvent } from "@microsoft/fluid-core-utils";
import {
    Browser,
    ConnectionMode,
    IClient,
    IContentMessage,
    IDocumentDeltaStorageService,
    IDocumentMessage,
    IDocumentService,
    IDocumentSystemMessage,
    ISequencedDocumentMessage,
    IServiceConfiguration,
    ISignalMessage,
    ITrace,
    MessageType,
} from "@microsoft/fluid-protocol-definitions";
import * as assert from "assert";
import { EventEmitter } from "events";
import { ContentCache } from "./contentCache";
import { debug } from "./debug";
import { DeltaConnection } from "./deltaConnection";
import { DeltaQueue } from "./deltaQueue";
import { logNetworkFailure, waitForConnectedState } from "./networkUtils";
// tslint:disable-next-line:no-var-requires
const performanceNow = require("performance-now") as (() => number);

const MaxReconnectDelay = 8000;
const InitialReconnectDelay = 1000;
const MissingFetchDelay = 100;
const MaxFetchDelay = 10000;
const MaxBatchDeltas = 2000;
const DefaultChunkSize = 16 * 1024;

// This can be anything other than null
const ImmediateNoOpResponse = "";

const DefaultContentBufferSize = 10;

// Test if we deal with INetworkError / NetworkError object and if it has enough information to make a call.
// If in doubt, allow retries.
function canRetryOnError(error: any) {
    // Always retry unless told otherwise.
    // tslint:disable-next-line:no-unsafe-any
    return error === null || typeof error !== "object" || error.canRetry === undefined || error.canRetry;
}

/**
 * Manages the flow of both inbound and outbound messages. This class ensures that shared objects receive delta
 * messages in order regardless of possible network conditions or timings causing out of order delivery.
 */
export class DeltaManager extends EventEmitter implements IDeltaManager<ISequencedDocumentMessage, IDocumentMessage> {
    public get disposed() { return this.isDisposed; }

    public readonly clientType: string;
    public get IDeltaSender() { return this; }

    // Current conneciton mode. Initially write.
    public connectionMode: ConnectionMode = "write";
    // Overwrites the current connection mode to always write.
    private readonly systemConnectionMode: ConnectionMode;

    private isDisposed: boolean = false;
    private pending: ISequencedDocumentMessage[] = [];
    private fetching = false;

    private inQuorum = false;

    // Flag indicating whether or not we need to update the reference sequence number
    private updateHasBeenRequested = false;
    private updateSequenceNumberTimer: any;

    // The minimum sequence number and last sequence number received from the server
    private minSequenceNumber: number = 0;

    // There are three numbers we track
    // * lastQueuedSequenceNumber is the last queued sequence number
    private lastQueuedSequenceNumber: number = 0;
    private baseSequenceNumber: number = 0;

    private readonly _inboundPending: DeltaQueue<ISequencedDocumentMessage>;
    private readonly _inbound: DeltaQueue<ISequencedDocumentMessage>;
    private readonly _inboundSignal: DeltaQueue<ISignalMessage>;
    private readonly _outbound: DeltaQueue<IDocumentMessage[]>;

    private connecting: Deferred<IConnectionDetails> | undefined;
    private connection: DeltaConnection | undefined;
    private clientSequenceNumber = 0;
    private clientSequenceNumberObserved = 0;
    private closed = false;

    private handler: IDeltaHandlerStrategy | undefined;
    private deltaStorageP: Promise<IDocumentDeltaStorageService> | undefined;

    private readonly contentCache = new ContentCache(DefaultContentBufferSize);

    private messageBuffer: IDocumentMessage[] = [];

    private pongCount: number = 0;
    private socketLatency = 0;

    private connectRepeatCount = 0;
    private connectStartTime = 0;
    private connectFirstConnection = true;

    // collab window tracking.
    // Start with 50 not to record anything below 50 (= 30 + 20).
    private collabWindowMax = 30;

    public get inbound(): IDeltaQueue<ISequencedDocumentMessage> {
        return this._inbound;
    }

    public get outbound(): IDeltaQueue<IDocumentMessage[]> {
        return this._outbound;
    }

    public get inboundSignal(): IDeltaQueue<ISignalMessage> {
        return this._inboundSignal;
    }

    public get referenceSequenceNumber(): number {
        return this.baseSequenceNumber;
    }

    public get minimumSequenceNumber(): number {
        return this.minSequenceNumber;
    }

    public get maxMessageSize(): number {
        return this.connection!.details.serviceConfiguration
            ? this.connection!.details.serviceConfiguration.maxMessageSize
            : this.connection!.details.maxMessageSize || DefaultChunkSize;
    }

    public get version(): string {
        return this.connection!.details.version;
    }

    public get serviceConfiguration(): IServiceConfiguration {
        return this.connection!.details.serviceConfiguration;
    }

    public get active(): boolean {
         return this.inQuorum && this.connectionMode === "write";
    }

    public get socketDocumentId(): string | undefined {
        if (this.connection) {
            return this.connection.details.claims.documentId;
        }
        return undefined;
   }

    constructor(
        private readonly service: IDocumentService,
        private readonly client: IClient | null,
        private readonly logger: ITelemetryLogger,
        private readonly reconnect: boolean) {
        super();

        this.clientType = (!this.client || !this.client.type) ? Browser : this.client.type;
        this.systemConnectionMode = (this.client && this.client.mode === "write") ? "write" : "read";

        // Inbound message queue
        this._inboundPending = new DeltaQueue<ISequencedDocumentMessage>(
            (op, callback) => {
                // Explicitly split the two cases to avoid the async call in the case we are not split
                if (op!.contents === undefined) {
                    this.fetchOpContent(op).then(
                        (opContents) => {
                            op.contents = opContents.contents;
                            this._inbound.push(op);
                            callback();
                        },
                        (error) => {
                            callback(error);
                        });
                } else {
                    this._inbound.push(op);
                    callback();
                }
            });

        this._inbound = new DeltaQueue<ISequencedDocumentMessage>(
            (op, callback) => {
                try {
                    this.processMessage(op, callback);
                } catch (error) {
                    callback(error);
                }
            });

        this._inboundPending.on("error", (error) => {
            this.emit("error", error);
        });

        this._inbound.on("error", (error) => {
            this.emit("error", error);
        });

        // Outbound message queue. The outbound queue is represented as a queue of an array of ops. Ops contained
        // within an array *must* fit within the maxMessageSize and are guaranteed to be ordered sequentially.
        this._outbound = new DeltaQueue<IDocumentMessage[]>(
            (messages, callback: (error?) => void) => {
                if (this.shouldSplit(messages)) {
                    messages.forEach((message) => {
                        debug(`Splitting content from envelope.`);
                        this.connection!.submitAsync([message]).then(
                            () => {
                                this.contentCache.set({
                                    clientId: this.connection!.details.clientId,
                                    clientSequenceNumber: message!.clientSequenceNumber,
                                    contents: message!.contents as string,
                                });
                                message!.contents = undefined;
                                this.connection!.submit([message]);
                                callback();
                            },
                            (error) => {
                                callback(error);
                            });
                    });
                } else {
                    this.connection!.submit(messages);
                    callback();
                }
            });

        this._outbound.on("error", (error) => {
            this.emit("error", error);
        });

        // Inbound signal queue
        this._inboundSignal = new DeltaQueue<ISignalMessage>((message, callback: (error?) => void) => {
            // tslint:disable no-unsafe-any
            message!.content = JSON.parse(message!.content);
            this.handler!.processSignal(message!);
            callback();
        });

        this._inboundSignal.on("error", (error) => {
            this.emit("error", error);
        });

        // Require the user to start the processing
        this._inbound.pause();
        this._outbound.pause();
        this._inboundSignal.pause();
    }

    public dispose() {
        assert.fail("Not implemented.");
        this.isDisposed = true;
    }

    /**
     * Sets the sequence number from which inbound messages should be returned
     */
    public attachOpHandler(
            minSequenceNumber: number,
            sequenceNumber: number,
            handler: IDeltaHandlerStrategy,
            resume: boolean) {
        debug("Attached op handler", sequenceNumber);

        this.baseSequenceNumber = sequenceNumber;
        this.minSequenceNumber = minSequenceNumber;
        this.lastQueuedSequenceNumber = sequenceNumber;

        // we will use same check in other places to make sure all the seq number above are set properly.
        assert(!this.handler);
        this.handler = handler;
        assert(this.handler);

        // We are ready to process inbound messages
        if (resume) {
            this._inbound.systemResume();
            this._inboundSignal.systemResume();

            // If we have pending ops from web socket, then we can use that to start download
            // based on missing ops - catchUp() will do just that.
            // Otherwise proactively ask storage for ops
            if (this.pending.length > 0) {
                this.catchUp("DocumentOpen", []);
            } else {
                this.fetchMissingDeltas("DocumentOpen", sequenceNumber);
            }
        }
    }

    public updateQuorumJoin() {
        this.inQuorum = true;
    }

    public updateQuorumLeave() {
        this.inQuorum = false;
    }

    public async connect(reason: string): Promise<IConnectionDetails> {
        assert(!this.closed);

        if (this.connecting) {
            assert(!this.connection);
            return this.connecting.promise;
        }
        if (this.connection) {
            return this.connection.details;
        }

        this.connecting = new Deferred<IConnectionDetails>();
        this.connectCore(reason, InitialReconnectDelay, this.connectionMode);

        return this.connecting.promise;
    }

    public flush() {
        if (this.messageBuffer.length === 0) {
            return;
        }

        // The prepareFlush event allows listenerse to append metadata to the batch prior to submission.
        this.emit("prepareSend", this.messageBuffer);

        this._outbound.push(this.messageBuffer);
        this.messageBuffer = [];
    }

    public submit(type: MessageType, contents: any, batch = false, metadata?: any): number {
        // TODO need to fail if gets too large
        // const serializedContent = JSON.stringify(this.messageBuffer);
        // const maxOpSize = this.context.deltaManager.maxMessageSize;

        // Start adding trace for the op.
        const traces: ITrace[] = [
            {
                action: "start",
                service: this.clientType,
                timestamp: Date.now(),
            }];

        const message: IDocumentMessage = {
            clientSequenceNumber: ++this.clientSequenceNumber,
            contents: JSON.stringify(contents),
            metadata,
            referenceSequenceNumber: this.baseSequenceNumber,
            traces,
            type,
        };

        const outbound = this.createOutboundMessage(type, message);
        this.stopSequenceNumberUpdate();
        this.emit("submitOp", message);

        if (!batch) {
            this.flush();
            this.messageBuffer.push(outbound);
            this.flush();
        } else {
            this.messageBuffer.push(outbound);
        }

        return outbound.clientSequenceNumber;
    }

    public submitSignal(content: any) {
        if (this.connection) {
            this.connection.submitSignal(content);
        } else {
            this.logger.sendErrorEvent({eventName: "submitSignalDisconnected"});
        }
    }

    public async getDeltas(
            telemetryEventSuffix: string,
            fromInitial: number,
            to?: number): Promise<ISequencedDocumentMessage[]> {
        let retry: number = 0;
        let from: number = fromInitial;
        const allDeltas: ISequencedDocumentMessage[] = [];

        const telemetryEvent = PerformanceEvent.start(this.logger, {
            eventName: `GetDeltas_${telemetryEventSuffix}`,
            from,
            to,
        });

        let requests = 0;

        while (!this.closed) {
            const maxFetchTo = from + MaxBatchDeltas;
            const fetchTo = to === undefined ? maxFetchTo : Math.min(maxFetchTo, to);

            let deltasRetrievedLast = 0;
            let success = true;
            let canRetry = false;

            try {
                // Connect to the delta storage endpoint
                if (!this.deltaStorageP) {
                    this.deltaStorageP = this.service.connectToDeltaStorage();
                }

                const deltaStorage = await this.deltaStorageP!;

                requests++;

                // Grab a chunk of deltas - limit the number fetched to MaxBatchDeltas
                canRetry = true;
                const deltas = await deltaStorage.get(from, fetchTo);

                // Note that server (or driver code) can push here something unexpected, like undefined
                // Exception thrown as result of it will result in us retrying
                allDeltas.push(...deltas);

                deltasRetrievedLast = deltas.length;
                const lastFetch = deltasRetrievedLast > 0 ? deltas[deltasRetrievedLast - 1].sequenceNumber : from;

                // If we have no upper bound and fetched less than the max deltas - meaning we got as many as exit -
                // then we can resolve the promise. We also resolve if we fetched up to the expected to. Otherwise
                // we will look to try again
                // Note #1: we can get more ops than what we asked for - need to account for that!
                // Note #2: from & to are exclusive! I.e. we actually expect [from + 1, to - 1] range of ops back!
                // 1) to === undefined case: if last op  is below what we expect, then storage does not have
                //    any more, thus it's time to leave
                // 2) else case: if we got what we asked (to - 1) or more, then time to leave.
                if (to === undefined ? lastFetch < maxFetchTo - 1 : to - 1 <= lastFetch) {
                    telemetryEvent.end({ lastFetch, totalDeltas: allDeltas.length, requests });
                    return allDeltas;
                }

                // Attempt to fetch more deltas. If we didn't receive any in the previous call we up our retry
                // count since something prevented us from seeing those deltas
                from = lastFetch;
            } catch (error) {
                logNetworkFailure(
                    this.logger,
                    {
                        eventName: "GetDeltas_Error",
                        fetchTo,
                        from,
                        requests,
                        retry: retry + 1,
                    },
                    error);

                if (!canRetry || !canRetryOnError(error)) {
                    // It's game over scenario.
                    telemetryEvent.cancel({category: "error"}, error);
                    this.closeOnConnectionError(error);
                    return [];
                }
                success = false;
            }

            let delay: number;
            if (deltasRetrievedLast !== 0) {
                delay = 0;
                retry = 0; // start calculating timeout over if we got some ops
            } else {
                retry++;
                delay = Math.min(MaxFetchDelay, MissingFetchDelay * Math.pow(2, retry));

                // Chances that we will get something from storage after that many retries is zero.
                // We wait 10 seconds between most of retries, so that's 16 minutes of waiting!
                // Note - it's very important that we differentiate connected state from possibly disconnected state!
                // Only bail out if we successfully connected to storage, but there were no ops
                // One (last) successful connection is sufficient, even if user was disconnected all prior attempts
                if (success && retry >= 100) {
                    telemetryEvent.cancel({
                        category: "error",
                        reason: "too many retries",
                        retry,
                        requests,
                        deltasRetrievedTotal: allDeltas.length,
                        replayFrom: from,
                        to });
                    this.closeOnConnectionError(new Error("Failed to retrieve ops from storage: giving up after too many retries"));
                    return [];
                }
            }

            telemetryEvent.reportProgress({
                delay,
                deltasRetrievedLast,
                deltasRetrievedTotal: allDeltas.length,
                replayFrom: from,
                requests,
                retry,
                success,
            });

            await waitForConnectedState(delay);
        }

        telemetryEvent.cancel({ reason: "container closed" });
        return [];
    }

    /**
     * Closes the connection and clears inbound & outbound queues.
     */
<<<<<<< HEAD
    public close(): void {
        if (this.closed) {
            return;
        }
=======
    public close(closeOnError = false): void {
>>>>>>> 2ac24945
        this.closed = true;

        this.logger.sendTelemetryEvent({ eventName: "ContainerClose", closeOnError });

        this.stopSequenceNumberUpdate();
        if (this.connection) {
            this.connection.close();
            this.connection = undefined;
        }

        if (this.connecting) {
            this.connecting.reject(new Error("Container closed"));
            this.connecting = undefined;
        }

        this._inbound.clear();
        this._outbound.clear();
        this._inboundSignal.clear();

        this._inbound.systemPause();
        this._inboundSignal.systemPause();

        // Drop pending messages - this will ensure catchUp() does not go into infinite loop
        this.pending = [];

        this.removeAllListeners();

        this.emit("closed");
    }

    private closeOnConnectionError(error: any) {
        if (this.connecting) {
            this.connecting.reject(error);
            this.connecting = undefined;
        }
        // Note: "disconnect" & "nack" do not have error object
        if (error) {
            this.emit("error", error);
        }
        this.close(true);
    }

    private recordPingTime(latency: number) {
        this.pongCount++;
        this.socketLatency += latency;
        const aggregateCount = 100;
        if (this.pongCount === aggregateCount) {
            this.logger.sendTelemetryEvent({eventName: "DeltaLatency", value: this.socketLatency / aggregateCount});
            this.pongCount = 0;
            this.socketLatency = 0;
        }
    }

    private shouldSplit(contents: IDocumentMessage[]): boolean {
        // Disabling message splitting - there is no compelling reason to use it.
        // Container.submitMessage should chunk messages properly.
        // Content can still be 2x size of maxMessageSize due to character escaping.
        const splitSize = this.maxMessageSize * 2;
        this.logger.debugAssert(
            !contents || contents.length <= splitSize,
            { eventName: "Splitting should not happen" });
        return false;
    }

    // Specific system level message attributes are need to be looked at by the server.
    // Hence they are separated and promoted as top level attributes.
    private createOutboundMessage(
        type: MessageType,
        coreMessage: IDocumentMessage): IDocumentMessage {
        if (isSystemType(type)) {
            const data = coreMessage.contents as string;
            coreMessage.contents = null;
            const outboundMessage: IDocumentSystemMessage = {
                ...coreMessage,
                data,
            };
            return outboundMessage;
        } else {
            return coreMessage;
        }
    }

    private connectCore(reason: string, delay: number, mode: ConnectionMode): void {
        if (this.closed) {
            return;
        }
        if (this.connectRepeatCount === 0) {
            this.connectStartTime = performanceNow();
        }
        this.connectRepeatCount++;

        DeltaConnection.connect(
            this.service,
            this.client!,
            mode).then(
            (connection) => {
                if (this.closed) {
                    connection.close();
                    return;
                }
                this.connection = connection;
                // back-compat for newer clients and old server. If the server does not have mode, we reset to write.
                this.connectionMode = connection.details.mode ? connection.details.mode : "write";

                this._outbound.systemResume();

                this.clientSequenceNumber = 0;
                this.clientSequenceNumberObserved = 0;

                // If we retried more than once, log an event about how long it took
                if (this.connectRepeatCount > 1) {
                    this.logger.sendTelemetryEvent({
                            attempts: this.connectRepeatCount,
                            duration: (performanceNow() - this.connectStartTime).toFixed(0),
                            eventName: "MultipleDeltaConnectionFailures",
                        });
                }
                this.connectRepeatCount = 0;

                // If first connection resolve the promise with the details
                if (this.connecting) {
                    this.connecting.resolve(connection.details);
                    this.connecting = undefined;
                }

                connection.on("op", (documentId: string, messages: ISequencedDocumentMessage[]) => {
                    if (messages instanceof Array) {
                        this.enqueueMessages(messages);
                    } else {
                        this.enqueueMessages([messages]);
                    }
                });

                connection.on("op-content", (message: IContentMessage) => {
                    this.contentCache.set(message);
                });

                connection.on("signal", (message: ISignalMessage) => {
                    this._inboundSignal.push(message);
                });

                // Always connect in write mode after getting nacked.
                connection.on("nack", (target: number) => {
                    const nackReason = target === -1 ? "Reconnecting to start writing" : "Reconnecting on nack";
                    this.reconnectOnError(nackReason, connection, "write");
                });

                //  Connection mode is always read on disconnect/error unless the system mode was write.
                connection.on("disconnect", (disconnectReason) => {
                    // Note: we might get multiple disconnect calls on same socket, as early disconnect notification
                    // ("server_disconnect", ODSP-specific) is mapped to "disconnect"
                    this.reconnectOnError(
                        `Reconnecting on disconnect: ${disconnectReason}`,
                        connection,
                        this.systemConnectionMode);
                });

                connection.on("error", (error) => {
                    // Observation based on early pre-production telemetry:
                    // We are getting transport errors from WebSocket here, right before or after "disconnect".
                    // This happens only in Firefox.
                    logNetworkFailure(this.logger, {eventName: "DeltaConnectionError"}, error);
                    this.reconnectOnError("Reconnecting on error", connection, this.systemConnectionMode, error);
                });

                connection.on("pong", (latency: number) => {
                    this.recordPingTime(latency);
                    this.emit("pong", latency);
                });

                // Notify of the connection
                // WARNING: This has to happen before processInitialMessages() call below.
                // If not, we may not update Container.pendingClientId in time before seeing our own join session op.
                this.emit("connect", connection.details);

                this.processInitialMessages(
                    connection.details.initialMessages,
                    connection.details.initialContents,
                    connection.details.initialSignals,
                    this.connectFirstConnection);
                this.connectFirstConnection = false;

            },
            (error) => {
                // Socket.io error when we connect to wrong socket, or hit some multiplexing bug
                if (!canRetryOnError(error)) {
                    this.closeOnConnectionError(error);
                    return;
                }

                // Log error once - we get too many errors in logs when we are offline,
                // and unfortunately there is no reliable way to detect that.
                if (this.connectRepeatCount === 1) {
                    logNetworkFailure(
                        this.logger,
                        {
                            delay,
                            eventName: "DeltaConnectionFailureToConnect",
                        },
                        error);
                }

                const delayNext = Math.min(delay * 2, MaxReconnectDelay);
                waitForConnectedState(delayNext).then(() => this.connectCore(reason, delayNext, mode));
            });
    }

    private reconnectOnError(reason: string, connection: DeltaConnection, mode: ConnectionMode, error?: any) {
        // we quite often get protocol errors before / after observing nack/disconnect
        // we do not want to run through same sequence twice.
        if (connection !== this.connection) {
            return;
        }

        // avoid any re-entrancy - clear object reference
        this.connection = undefined;
        this.connectionMode = "read";

        this._outbound.systemPause();
        this._outbound.clear();
        this.emit("disconnect", reason);

        connection.close();

        // Reconnection is only enabled for browser clients.
        if (this.clientType !== Browser || !this.reconnect || this.closed || !canRetryOnError(error)) {
            this.closeOnConnectionError(error);
        } else {
            this.logger.sendTelemetryEvent({ eventName: "DeltaConnectionReconnect", reason }, error);
            this.connectCore(reason, InitialReconnectDelay, mode);
        }
    }

    private processInitialMessages(
            messages: ISequencedDocumentMessage[] | undefined,
            contents: IContentMessage[] | undefined,
            signals: ISignalMessage[] | undefined,
            firstConnection: boolean): void {
        this.enqueInitialOps(messages, contents, firstConnection);
        this.enqueInitalSignals(signals);
    }

    private enqueInitialOps(
            messages: ISequencedDocumentMessage[] | undefined,
            contents: IContentMessage[] | undefined,
            firstConnection: boolean): void {
        if (contents && contents.length > 0) {
            for (const content of contents) {
                this.contentCache.set(content);
            }
        }
        if (messages && messages.length > 0) {
            this.catchUp(firstConnection ? "InitialOps" : "ReconnectOps", messages);
        }
    }

    private enqueInitalSignals(signals: ISignalMessage[] | undefined): void {
        if (signals && signals.length > 0) {
            for (const signal of signals) {
                this._inboundSignal.push(signal);
            }
        }
    }

    private async fetchOpContent(op: ISequencedDocumentMessage): Promise<IContentMessage> {
        let result: IContentMessage;
        const opContent = this.contentCache.peek(op.clientId);

        if (!opContent || opContent.clientSequenceNumber > op.clientSequenceNumber) {
            result = await this.waitForContent(op.clientId, op.clientSequenceNumber, op.sequenceNumber);
        } else if (opContent.clientSequenceNumber < op.clientSequenceNumber) {
            let nextContent = this.contentCache.get(op.clientId);
            while (nextContent && nextContent.clientSequenceNumber < op.clientSequenceNumber) {
                nextContent = this.contentCache.get(op.clientId);
            }

            assert(nextContent, "No content found");
            assert.equal(op.clientSequenceNumber, nextContent!.clientSequenceNumber, "Invalid op content order");

            result = nextContent!;
        } else {
            result = this.contentCache.get(op.clientId)!;
        }

        return result;
    }

    private enqueueMessages(
            messages: ISequencedDocumentMessage[],
            telemetryEventSuffix: string = "OutOfOrderMessage"): void {
        if (!this.handler) {
            // We did not setup handler yet.
            // This happens when we connect to web socket faster than we get attributes for container
            // and thus faster than attachOpHandler() is called
            // this.baseSequenceNumber is still zero, so we can't rely on this.fetchMissingDeltas()
            // to do the right thing.
            this.pending = this.pending.concat(messages);
            return;
        }

        let duplicateStart: number | undefined;
        let duplicateEnd: number | undefined;
        let duplicateCount = 0;

        for (const message of messages) {
            // Check that the messages are arriving in the expected order
            if (message.sequenceNumber <= this.lastQueuedSequenceNumber) {
                duplicateCount++;
                if (duplicateStart === undefined || duplicateStart > message.sequenceNumber) {
                    duplicateStart = message.sequenceNumber;
                }
                if (duplicateEnd === undefined || duplicateEnd < message.sequenceNumber) {
                    duplicateEnd = message.sequenceNumber;
                }
            } else if (message.sequenceNumber !== this.lastQueuedSequenceNumber + 1) {
                this.pending.push(message);
                this.fetchMissingDeltas(telemetryEventSuffix, this.lastQueuedSequenceNumber, message.sequenceNumber);
            } else {
                this.lastQueuedSequenceNumber = message.sequenceNumber;
                this._inbound.push(message);
            }
        }

        if (duplicateCount !== 0) {
            this.logger.sendTelemetryEvent({
                eventName: `DuplicateMessages_${telemetryEventSuffix}`,
                start: duplicateStart,
                end: duplicateEnd,
                count: duplicateCount,
            });
        }
    }

    private processMessage(message: ISequencedDocumentMessage, callback: (err?: any) => void): void {
        const startTime = Date.now();

        if (this.connection && this.connection.details.clientId === message.clientId) {
            const clientSequenceNumber = message.clientSequenceNumber;

            this.logger.debugAssert(this.clientSequenceNumberObserved <= clientSequenceNumber);
            this.logger.debugAssert(clientSequenceNumber <= this.clientSequenceNumber);

            this.clientSequenceNumberObserved = clientSequenceNumber;
            if (clientSequenceNumber === this.clientSequenceNumber) {
                this.emit("allSentOpsAckd");
            }
        }

        // TODO Remove after SPO picks up the latest build.
        if (message.contents && typeof message.contents === "string" && message.type !== MessageType.ClientLeave) {
            message.contents = JSON.parse(message.contents);
        }

        // Add final ack trace.
        if (message.traces && message.traces.length > 0) {
            message.traces.push({
                action: "end",
                service: this.clientType,
                timestamp: Date.now(),
            });
        }

        // Watch the minimum sequence number and be ready to update as needed
        assert(this.minSequenceNumber <= message.minimumSequenceNumber);
        this.minSequenceNumber = message.minimumSequenceNumber;

        assert.equal(message.sequenceNumber, this.baseSequenceNumber + 1);
        this.baseSequenceNumber = message.sequenceNumber;

        // record collab window max size, in 20 increments.
        const msnDistance = this.baseSequenceNumber - this.minSequenceNumber;
        if (this.collabWindowMax + 20 < msnDistance) {
            this.collabWindowMax = msnDistance;
            this.logger.sendTelemetryEvent({ eventName: "MSNWindow", value: msnDistance });
        }

        this.handler!.process(
            message,
            (err?: any) => {
                if (err) {
                    callback(err);
                } else {
                    // We will queue a message to update our reference sequence number upon receiving a server
                    // operation. This allows the server to know our true reference sequence number and be able to
                    // correctly update the minimum sequence number (MSN). We don't acknowledge other message types
                    // similarly (like a min sequence number update) to avoid acknowledgement cycles (i.e. ack the MSN
                    // update, which updates the MSN, then ack the update, etc...).
                    if (message.type === MessageType.Operation ||
                      message.type === MessageType.Propose) {
                      this.updateSequenceNumber(message.type);
                    }

                    const endTime = Date.now();
                    this.emit("processTime", endTime - startTime);

                    callback();
                }
            });
    }

    /**
     * Retrieves the missing deltas between the given sequence numbers
     */
    private fetchMissingDeltas(telemetryEventSuffix: string, from: number, to?: number) {
        // Exit out early if we're already fetching deltas
        if (this.fetching) {
            return;
        }

        if (this.closed) {
            this.logger.sendTelemetryEvent({eventName: "fetchMissingDeltasClosedConnection" });
            return [];
        }

        this.fetching = true;

        this.getDeltas(telemetryEventSuffix, from, to).then(
            (messages) => {
                this.fetching = false;
                this.emit("caughtUp");
                this.catchUp(telemetryEventSuffix, messages);
            });
    }

    private async waitForContent(
            clientId: string,
            clientSeqNumber: number,
            seqNumber: number,
    ): Promise<IContentMessage> {
        const lateContentHandler = (clId: string) => {
            if (clientId === clId) {
                const lateContent = this.contentCache.peek(clId);
                if (lateContent && lateContent.clientSequenceNumber === clientSeqNumber) {
                    this.contentCache.removeListener("content", lateContentHandler);
                    debug(`Late content fetched from buffer ${clientId}: ${clientSeqNumber}`);
                    return this.contentCache.get(clientId);
                }
            }
        };

        this.contentCache.on("content", lateContentHandler);
        const content = await this.fetchContent(clientId, clientSeqNumber, seqNumber);
        this.contentCache.removeListener("content", lateContentHandler);

        return content;
    }

    private async fetchContent(
            clientId: string,
            clientSeqNumber: number,
            seqNumber: number): Promise<IContentMessage> {
        const messages = await this.getDeltas("fetchContent", seqNumber, seqNumber);
        assert.ok(messages.length > 0, "Content not found in DB");

        const message = messages[0];
        assert.equal(message.clientId, clientId, "Invalid fetched content");
        assert.equal(message.clientSequenceNumber, clientSeqNumber, "Invalid fetched content");

        debug(`Late content fetched from DB ${clientId}: ${clientSeqNumber}`);
        return {
            clientId: message.clientId,
            clientSequenceNumber: message.clientSequenceNumber,
            contents: message.contents,
        };
    }

    private catchUp(telemetryEventSuffix: string, messages: ISequencedDocumentMessage[]): void {
        const messageGap = messages.length === 0 ?
            undefined :
            messages[0].sequenceNumber - this.lastQueuedSequenceNumber - 1;
        this.logger.sendPerformanceEvent({
            eventName: `CatchUp_${telemetryEventSuffix}`,
            messageCount: messages.length,
            pendingCount: this.pending.length,
            messageGap,
        });

        // Apply current operations
        this.enqueueMessages(messages, telemetryEventSuffix);

        // Then sort pending operations and attempt to apply them again.
        // This could be optimized to stop handling messages once we realize we need to fetch missing values.
        // But for simplicity, and because catching up should be rare, we just process all of them.
        // Optimize for case of no handler - we put ops back into this.pending in such case
        if (this.handler) {
            const pendingSorted = this.pending.sort((a, b) => a.sequenceNumber - b.sequenceNumber);
            this.pending = [];
            this.enqueueMessages(pendingSorted, telemetryEventSuffix);
        }
    }

    /**
     * Acks the server to update the reference sequence number
     */
    private updateSequenceNumber(type: MessageType): void {
        // Exit early for inactive clients. They don't take part in the minimum sequence number calculation.
        if (!this.active) {
            return;
        }

        // On a quorum proposal, immediately send a response to expedite the approval.
        if (type === MessageType.Propose) {
            this.submit(MessageType.NoOp, ImmediateNoOpResponse);
            return;
        }

        // If an update has already been requested then mark this fact. We will wait until no updates have
        // been requested before sending the updated sequence number.
        if (this.updateSequenceNumberTimer) {
            this.updateHasBeenRequested = true;
            return;
        }

        // Clear an update in 100 ms
        this.updateSequenceNumberTimer = setTimeout(() => {
            this.updateSequenceNumberTimer = undefined;

            // If a second update wasn't requested then send an update message. Otherwise defer this until we
            // stop processing new messages.
            if (!this.updateHasBeenRequested) {
                this.submit(MessageType.NoOp, null);
            } else {
                this.updateHasBeenRequested = false;
                this.updateSequenceNumber(type);
            }
        }, 100);
    }

    private stopSequenceNumberUpdate(): void {
        if (this.updateSequenceNumberTimer) {
            clearTimeout(this.updateSequenceNumberTimer);
        }

        this.updateHasBeenRequested = false;
        this.updateSequenceNumberTimer = undefined;
    }
}<|MERGE_RESOLUTION|>--- conflicted
+++ resolved
@@ -511,14 +511,10 @@
     /**
      * Closes the connection and clears inbound & outbound queues.
      */
-<<<<<<< HEAD
-    public close(): void {
+    public close(closeOnError = false): void {
         if (this.closed) {
             return;
         }
-=======
-    public close(closeOnError = false): void {
->>>>>>> 2ac24945
         this.closed = true;
 
         this.logger.sendTelemetryEvent({ eventName: "ContainerClose", closeOnError });
