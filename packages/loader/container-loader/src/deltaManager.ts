--- conflicted
+++ resolved
@@ -499,21 +499,11 @@
                             origError);
                     }
 
-<<<<<<< HEAD
-                    const retryDelayFromError = this.getRetryDelayFromError(origError);
-                    delay = retryDelayFromError !== undefined ?
-                        retryDelayFromError :
-                        Math.min(delay * 2, MaxReconnectDelay);
+                    const retryDelayFromError = getRetryDelayFromError(origError);
+                    delay = retryDelayFromError ?? Math.min(delay * 2, MaxReconnectDelaySeconds);
 
                     if (retryDelayFromError) {
-                        this.emitDelayInfo(retryFor.DELTASTREAM, retryDelayFromError, error);
-=======
-                    const retryDelayFromError = getRetryDelayFromError(error);
-                    delay = retryDelayFromError ?? Math.min(delay * 2, MaxReconnectDelaySeconds);
-
-                    if (retryDelayFromError) {
-                        this.emitDelayInfo(RetryFor.DeltaStream, retryDelayFromError);
->>>>>>> 7fe9e3a5
+                        this.emitDelayInfo(RetryFor.DeltaStream, retryDelayFromError, error);
                     }
                     await waitForConnectedState(delay * 1000);
                 }
@@ -729,15 +719,11 @@
                     return;
                 }
                 success = false;
-<<<<<<< HEAD
-                retryAfter = this.getRetryDelayFromError(origError);
+                retryAfter = getRetryDelayFromError(origError);
 
                 if (retryAfter !== undefined && retryAfter >= 0) {
-                    this.emitDelayInfo(retryFor.DELTASTORAGE, retryAfter, error);
+                    this.emitDelayInfo(RetryFor.DeltaStorage, retryAfter, error);
                 }
-=======
-                retryAfter = getRetryDelayFromError(error);
->>>>>>> 7fe9e3a5
             }
 
             let delay: number;
@@ -785,15 +771,8 @@
                 success,
             });
 
-<<<<<<< HEAD
-            await waitForConnectedState(delay);
-=======
-            if (retryAfter) {
-                // Emit throttling info only if we get it from error.
-                this.emitDelayInfo(RetryFor.DeltaStorage, delay);
-            }
             await waitForConnectedState(delay * 1000);
->>>>>>> 7fe9e3a5
+            await waitForConnectedState(delay * 1000);
         }
 
         // Might need to change to non-error event
@@ -860,28 +839,20 @@
         }
     }
 
-<<<<<<< HEAD
     private cancelDelayInfo(retryEndpoint: number) {
-        if (retryEndpoint === retryFor.DELTASTORAGE) {
+        if (retryEndpoint === RetryFor.DeltaStorage) {
             this.deltaStorageDelay = 0;
-        } else if (retryEndpoint === retryFor.DELTASTREAM) {
+        } else if (retryEndpoint === RetryFor.DeltaStream) {
             this.deltaStreamDelay = 0;
         }
     }
 
     private emitDelayInfo(retryEndpoint: number, delay: number, error: IError) {
-        if (retryEndpoint === retryFor.DELTASTORAGE) {
-=======
-    private emitDelayInfo(retryEndpoint: number, delay: number) {
-        // Delay === -1 means the corresponding endpoint has connected properly
-        // and we do not need to emit any delay to app.
         if (retryEndpoint === RetryFor.DeltaStorage) {
->>>>>>> 7fe9e3a5
             this.deltaStorageDelay = delay;
         } else if (retryEndpoint === RetryFor.DeltaStream) {
             this.deltaStreamDelay = delay;
         }
-<<<<<<< HEAD
 
         const delayTime = Math.max(this.deltaStorageDelay, this.deltaStreamDelay);
         if (delayTime > 0) {
@@ -891,18 +862,6 @@
                 retryAfterSeconds: delayTime / 1000,
             };
             this.emit("error", throttlingError);
-=======
-        if (this.deltaStreamDelay && this.deltaStorageDelay) {
-            const delayTime = Math.max(this.deltaStorageDelay, this.deltaStreamDelay);
-            if (delayTime >= 0) {
-                const throttlingError: IThrottlingError = {
-                    errorType: ErrorType.throttlingError,
-                    message: "Service busy/throttled.",
-                    retryAfterSeconds: delayTime,
-                };
-                this.emit("error", throttlingError);
-            }
->>>>>>> 7fe9e3a5
         }
     }
 
@@ -923,11 +882,7 @@
         assert(!readonly || this.connectionMode === "read", "readonly perf with write connection");
         this.setReadonlyPermissions(readonly);
 
-<<<<<<< HEAD
-        this.cancelDelayInfo(retryFor.DELTASTREAM);
-=======
-        this.emitDelayInfo(RetryFor.DeltaStream, -1);
->>>>>>> 7fe9e3a5
+        this.cancelDelayInfo(RetryFor.DeltaStream);
 
         if (this.closed) {
             // Raise proper events, Log telemetry event and close connection.
@@ -1095,21 +1050,12 @@
         this.disconnectFromDeltaStream(reconnectInfo.reason);
 
         // If reconnection is not an option, close the DeltaManager
-<<<<<<< HEAD
-        const canRetry = canRetryOnError(error);
-        if (!(this.reconnect && canRetry)) {
+        const canRetry = reconnectInfo.canReconnect;
+        if (this.reconnectMode === ReconnectMode.Never || !canRetry) {
             // Do not raise container error if we are closing just because we lost connection.
             // Those errors (like IdleDisconnect) would show up in telemetry dashboards and
             // are very misleading, as first initial reaction - some logic is broken.
-            this.close(canRetry ? undefined : createIError(error));
-=======
-        const isCriticalError = !reconnectInfo.canReconnect;
-        if (this.reconnectMode === ReconnectMode.Never || isCriticalError) {
-            // Do not raise container error if we are closing just because we lost connection.
-            // Those errors (like IdleDisconnect) would show up in telemetry dashboards and
-            // are very misleading, as first initial reaction - some logic is broken.
-            this.close(reconnectInfo.getError(), isCriticalError /* raiseContainerError */);
->>>>>>> 7fe9e3a5
+            this.close(canRetry ? undefined : reconnectInfo.getError());
         }
 
         // If closed then we can't reconnect
@@ -1117,18 +1063,10 @@
             return;
         }
 
-<<<<<<< HEAD
-        if (autoReconnect) {
-            const delay = reconnectDelayMs ?? this.getRetryDelayFromError(error);
-            if (delay !== undefined) {
-                this.emitDelayInfo(retryFor.DELTASTREAM, delay, error);
-                await waitForConnectedState(delay);
-=======
         if (this.reconnectMode === ReconnectMode.Enabled) {
             if (reconnectInfo.reconnectDelay !== undefined) {
-                this.emitDelayInfo(RetryFor.DeltaStream, reconnectInfo.reconnectDelay);
+                this.emitDelayInfo(RetryFor.DeltaStream, reconnectInfo.reconnectDelay, error);
                 await waitForConnectedState(reconnectInfo.reconnectDelay * 1000);
->>>>>>> 7fe9e3a5
             }
 
             this.connect({ mode: requestedMode, fetchOpsFromStorage: false }).catch((err) => {
@@ -1279,11 +1217,7 @@
         this.fetching = true;
 
         await this.getDeltas(telemetryEventSuffix, from, to, (messages) => {
-<<<<<<< HEAD
-            this.cancelDelayInfo(retryFor.DELTASTORAGE);
-=======
-            this.emitDelayInfo(RetryFor.DeltaStorage, -1);
->>>>>>> 7fe9e3a5
+            this.cancelDelayInfo(RetryFor.DeltaStorage);
             this.catchUpCore(messages, telemetryEventSuffix);
         });
 
