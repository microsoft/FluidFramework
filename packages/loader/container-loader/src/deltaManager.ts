/*!
 * Copyright (c) Microsoft Corporation and contributors. All rights reserved.
 * Licensed under the MIT License.
 */

import { default as AbortController } from "abort-controller";
import { v4 as uuid } from "uuid";
import { IEventProvider } from "@fluidframework/common-definitions";
import { ITelemetryProperties, ITelemetryErrorEvent } from "@fluidframework/core-interfaces";
import {
	ICriticalContainerError,
	IDeltaManager,
	IDeltaManagerEvents,
	IDeltaQueue,
	IThrottlingWarning,
} from "@fluidframework/container-definitions";
import { assert, TypedEventEmitter } from "@fluidframework/common-utils";
import {
	normalizeError,
	logIfFalse,
	safeRaiseEvent,
	isFluidError,
	ITelemetryLoggerExt,
} from "@fluidframework/telemetry-utils";
import {
	IDocumentDeltaStorageService,
	IDocumentService,
	DriverErrorType,
	IAnyDriverError,
} from "@fluidframework/driver-definitions";
import {
	IDocumentMessage,
	ISequencedDocumentMessage,
	ISignalMessage,
	MessageType,
	ConnectionMode,
} from "@fluidframework/protocol-definitions";
import { NonRetryableError, isRuntimeMessage, MessageType2 } from "@fluidframework/driver-utils";
import {
	ThrottlingWarning,
	DataCorruptionError,
	extractSafePropertiesFromMessage,
	DataProcessingError,
	UsageError,
} from "@fluidframework/container-utils";
import {
	IConnectionDetailsInternal,
	IConnectionManager,
	IConnectionManagerFactoryArgs,
} from "./contracts";
import { DeltaQueue } from "./deltaQueue";
import { OnlyValidTermValue } from "./protocol";

export interface IConnectionArgs {
	mode?: ConnectionMode;
	fetchOpsFromStorage?: boolean;
	reason: string;
}

/**
 * Includes events emitted by the concrete implementation DeltaManager
 * but not exposed on the public interface IDeltaManager
 */
export interface IDeltaManagerInternalEvents extends IDeltaManagerEvents {
	(event: "throttled", listener: (error: IThrottlingWarning) => void);
	(event: "closed" | "disposed", listener: (error?: ICriticalContainerError) => void);
	(event: "connect", listener: (details: IConnectionDetailsInternal, opsBehind?: number) => void);
	(event: "establishingConnection", listener: (reason: string) => void);
	(event: "cancelEstablishingConnection", listener: (reason: string) => void);
}

/**
<<<<<<< HEAD
 * Batching makes assumptions about what might be on the metadata. This interface codifies those assumptions, but does not validate them.
 */
interface IBatchMetadata {
	batch?: boolean;
=======
 * Interface used to define a strategy for handling incoming delta messages
 */
export interface IDeltaHandlerStrategy {
	/**
	 * Processes the message.
	 */
	process: (message: ISequencedDocumentMessage) => void;

	/**
	 * Processes the signal.
	 */
	processSignal: (message: ISignalMessage) => void;
>>>>>>> 5bd37050
}

/**
 * Determines if message was sent by client, not service
 */
function isClientMessage(message: ISequencedDocumentMessage | IDocumentMessage): boolean {
	if (isRuntimeMessage(message)) {
		return true;
	}
	switch (message.type) {
		case MessageType.Propose:
		case MessageType.Reject:
		case MessageType.NoOp:
		case MessageType2.Accept:
		case MessageType.Summarize:
			return true;
		default:
			return false;
	}
}

/**
 * Manages the flow of both inbound and outbound messages. This class ensures that shared objects receive delta
 * messages in order regardless of possible network conditions or timings causing out of order delivery.
 */
export class DeltaManager<TConnectionManager extends IConnectionManager>
	extends TypedEventEmitter<IDeltaManagerInternalEvents>
	implements
		IDeltaManager<ISequencedDocumentMessage, IDocumentMessage>,
		IEventProvider<IDeltaManagerInternalEvents>
{
	public readonly connectionManager: TConnectionManager;

	public get active(): boolean {
		return this._active();
	}

	public get disposed() {
		return this._closed;
	}

	public get IDeltaSender() {
		return this;
	}

	private pending: ISequencedDocumentMessage[] = [];
	private fetchReason: string | undefined;

	// A boolean used to assert that ops are not being sent while processing another op.
	private currentlyProcessingOps: boolean = false;

	// The minimum sequence number and last sequence number received from the server
	private minSequenceNumber: number = 0;

	// There are three numbers we track
	// * lastQueuedSequenceNumber is the last queued sequence number. If there are gaps in seq numbers, then this number
	//   is not updated until we cover that gap, so it increases each time by 1.
	// * lastObservedSeqNumber is an estimation of last known sequence number for container in storage. It's initially
	//   populated at web socket connection time (if storage provides that info) and is updated once ops shows up.
	//   It's never less than lastQueuedSequenceNumber
	// * lastProcessedSequenceNumber - last processed sequence number
	private lastQueuedSequenceNumber: number = 0;
	private lastObservedSeqNumber: number = 0;
	private lastProcessedSequenceNumber: number = 0;
	private lastProcessedMessage: ISequencedDocumentMessage | undefined;

	/** count number of noops sent by the client which may not be acked */
	private noOpCount: number = 0;
	/** Track clientSequenceNumber of the last op */
	private lastClientSequenceNumber: number = 0;

	/**
	 * Track down the ops size.
	 */
	private opsSize: number = 0;
	private prevEnqueueMessagesReason: string | undefined;
	private previouslyProcessedMessage: ISequencedDocumentMessage | undefined;

	// The sequence number we initially loaded from
	// In case of reading from a snapshot or pending state, its value will be equal to
	// the last message that got serialized.
	private initSequenceNumber: number = 0;

	private readonly _inbound: DeltaQueue<ISequencedDocumentMessage>;
	private readonly _inboundSignal: DeltaQueue<ISignalMessage>;

	private _closed = false;
	private _disposed = false;

	private handler: IDeltaHandlerStrategy | undefined;
	private deltaStorage: IDocumentDeltaStorageService | undefined;

	private readonly throttlingIdSet = new Set<string>();
	private timeTillThrottling: number = 0;

	public readonly closeAbortController = new AbortController();

	private readonly deltaStorageDelayId = uuid();
	private readonly deltaStreamDelayId = uuid();

	private messageBuffer: IDocumentMessage[] = [];

	private _checkpointSequenceNumber: number | undefined;

	public get inbound(): IDeltaQueue<ISequencedDocumentMessage> {
		return this._inbound;
	}

	public get inboundSignal(): IDeltaQueue<ISignalMessage> {
		return this._inboundSignal;
	}

	public get initialSequenceNumber(): number {
		return this.initSequenceNumber;
	}

	public get lastSequenceNumber(): number {
		return this.lastProcessedSequenceNumber;
	}

	public get lastMessage() {
		return this.lastProcessedMessage;
	}

	public get lastKnownSeqNumber() {
		return this.lastObservedSeqNumber;
	}

	public get minimumSequenceNumber(): number {
		return this.minSequenceNumber;
	}

	/**
	 * Tells if  current connection has checkpoint information.
	 * I.e. we know how far behind the client was at the time of establishing connection
	 */
	public get hasCheckpointSequenceNumber() {
		// Valid to be called only if we have active connection.
		assert(this.connectionManager.connected, 0x0df /* "Missing active connection" */);
		return this._checkpointSequenceNumber !== undefined;
	}

	// Forwarding connection manager properties / IDeltaManager implementation
	public get maxMessageSize(): number {
		return this.connectionManager.maxMessageSize;
	}
	public get version() {
		return this.connectionManager.version;
	}
	public get serviceConfiguration() {
		return this.connectionManager.serviceConfiguration;
	}
	public get outbound() {
		return this.connectionManager.outbound;
	}
	public get readOnlyInfo() {
		return this.connectionManager.readOnlyInfo;
	}
	public get clientDetails() {
		return this.connectionManager.clientDetails;
	}

	public submit(
		type: MessageType,
		contents?: string,
		batch = false,
		metadata?: any,
		compression?: string,
		referenceSequenceNumber?: number,
	) {
		// Back-compat ADO:3455
		const backCompatRefSeqNum = referenceSequenceNumber ?? this.lastProcessedSequenceNumber;
		const messagePartial: Omit<IDocumentMessage, "clientSequenceNumber"> = {
			contents,
			metadata,
			referenceSequenceNumber: backCompatRefSeqNum,
			type,
			compression,
		};

		if (!batch) {
			this.flush();
		}
		const message = this.connectionManager.prepareMessageToSend(messagePartial);
		if (message === undefined) {
			return -1;
		}

		assert(isClientMessage(message), 0x419 /* client sends non-client message */);

		if (contents !== undefined) {
			this.opsSize += contents.length;
		}

		this.messageBuffer.push(message);

		if (message.type === MessageType.NoOp) {
			this.noOpCount++;
		}

		this.emit("submitOp", message);

		if (!batch) {
			this.flush();
		}
		return message.clientSequenceNumber;
	}

	public submitSignal(content: any) {
		return this.connectionManager.submitSignal(content);
	}

	public flush() {
		const batch = this.messageBuffer;
		if (batch.length === 0) {
			return;
		}

		this.messageBuffer = [];

		// The prepareFlush event allows listeners to append metadata to the batch prior to submission.
		this.emit("prepareSend", batch);

		if (batch.length === 1) {
			assert(
				(batch[0].metadata as IBatchMetadata)?.batch === undefined,
				0x3c9 /* no batch markup on single message */,
			);
		} else {
			assert(
				(batch[0].metadata as IBatchMetadata)?.batch === true,
				0x3ca /* no start batch markup */,
			);
			assert(
				(batch[batch.length - 1].metadata as IBatchMetadata)?.batch === false,
				0x3cb /* no end batch markup */,
			);
		}

		this.connectionManager.sendMessages(batch);

		assert(this.messageBuffer.length === 0, 0x3cc /* reentrancy */);
	}

	public get connectionProps(): ITelemetryProperties {
		return {
			sequenceNumber: this.lastSequenceNumber,
			opsSize: this.opsSize > 0 ? this.opsSize : undefined,
			...this.connectionManager.connectionProps,
		};
	}

	/**
	 * Log error event with a bunch of internal to DeltaManager information about state of op processing
	 * Used to diagnose connectivity issues related to op processing (i.e. cases where for some reason
	 * we stop processing ops that results in no processing join op and thus moving to connected state)
	 * @param event - Event to log.
	 */
	public logConnectionIssue(event: ITelemetryErrorEvent) {
		assert(this.connectionManager.connected, 0x238 /* "called only in connected state" */);

		const pendingSorted = this.pending.sort((a, b) => a.sequenceNumber - b.sequenceNumber);
		this.logger.sendErrorEvent({
			...event,
			// This directly tells us if fetching ops is in flight, and thus likely the reason of
			// stalled op processing
			fetchReason: this.fetchReason,
			// A bunch of useful sequence numbers to understand if we are holding some ops from processing
			lastQueuedSequenceNumber: this.lastQueuedSequenceNumber, // last sequential op
			lastProcessedSequenceNumber: this.lastProcessedSequenceNumber, // same as above, but after processing
			lastObserved: this.lastObservedSeqNumber, // last sequence we ever saw; may have gaps with above.
			// connection info
			...this.connectionManager.connectionVerboseProps,
			pendingOps: this.pending.length, // Do we have any pending ops?
			pendingFirst: pendingSorted[0]?.sequenceNumber, // is the first pending op the one that we are missing?
			haveHandler: this.handler !== undefined, // do we have handler installed?
			inboundLength: this.inbound.length,
			inboundPaused: this.inbound.paused,
		});
	}

	constructor(
		private readonly serviceProvider: () => IDocumentService | undefined,
		private readonly logger: ITelemetryLoggerExt,
		private readonly _active: () => boolean,
		createConnectionManager: (props: IConnectionManagerFactoryArgs) => TConnectionManager,
	) {
		super();
		const props: IConnectionManagerFactoryArgs = {
			incomingOpHandler: (messages: ISequencedDocumentMessage[], reason: string) => {
				try {
					this.enqueueMessages(messages, reason);
				} catch (error) {
					this.logger.sendErrorEvent({ eventName: "EnqueueMessages_Exception" }, error);
					this.close(normalizeError(error));
				}
			},
			signalHandler: (message: ISignalMessage) => this._inboundSignal.push(message),
			reconnectionDelayHandler: (delayMs: number, error: unknown) =>
				this.emitDelayInfo(this.deltaStreamDelayId, delayMs, error),
			closeHandler: (error: any) => this.close(error),
			disconnectHandler: (reason: string, error?: IAnyDriverError) =>
				this.disconnectHandler(reason, error),
			connectHandler: (connection: IConnectionDetailsInternal) =>
				this.connectHandler(connection),
			pongHandler: (latency: number) => this.emit("pong", latency),
			readonlyChangeHandler: (readonly?: boolean) =>
				safeRaiseEvent(this, this.logger, "readonly", readonly),
			establishConnectionHandler: (reason: string) => this.establishingConnection(reason),
			cancelConnectionHandler: (reason: string) => this.cancelEstablishingConnection(reason),
		};

		this.connectionManager = createConnectionManager(props);
		this._inbound = new DeltaQueue<ISequencedDocumentMessage>((op) => {
			this.processInboundMessage(op);
		});

		this._inbound.on("error", (error) => {
			this.close(
				DataProcessingError.wrapIfUnrecognized(
					error,
					"deltaManagerInboundErrorHandler",
					this.lastMessage,
				),
			);
		});

		// Inbound signal queue
		this._inboundSignal = new DeltaQueue<ISignalMessage>((message) => {
			if (this.handler === undefined) {
				throw new Error(
					"Attempted to process an inbound signal without a handler attached",
				);
			}
			this.handler.processSignal({
				clientId: message.clientId,
				content: JSON.parse(message.content as string),
			});
		});

		this._inboundSignal.on("error", (error) => {
			this.close(normalizeError(error));
		});

		// Initially, all queues are created paused.
		// - outbound is flipped back and forth in setupNewSuccessfulConnection / disconnectFromDeltaStream
		// - inbound & inboundSignal are resumed in attachOpHandler() when we have handler setup
	}

	private cancelEstablishingConnection(reason: string) {
		this.emit("cancelEstablishingConnection", reason);
	}

	private establishingConnection(reason: string) {
		this.emit("establishingConnection", reason);
	}

	private connectHandler(connection: IConnectionDetailsInternal) {
		this.refreshDelayInfo(this.deltaStreamDelayId);

		const props = this.connectionManager.connectionVerboseProps;
		props.connectionLastQueuedSequenceNumber = this.lastQueuedSequenceNumber;
		props.connectionLastObservedSeqNumber = this.lastObservedSeqNumber;

		const checkpointSequenceNumber = connection.checkpointSequenceNumber;
		this._checkpointSequenceNumber = checkpointSequenceNumber;
		if (checkpointSequenceNumber !== undefined) {
			this.updateLatestKnownOpSeqNumber(checkpointSequenceNumber);
		}

		// We cancel all ops on lost of connectivity, and rely on DDSes to resubmit them.
		// Semantics are not well defined for batches (and they are broken right now on disconnects anyway),
		// but it's safe to assume (until better design is put into place) that batches should not exist
		// across multiple connections. Right now we assume runtime will not submit any ops in disconnected
		// state. As requirements change, so should these checks.
		assert(
			this.messageBuffer.length === 0,
			0x0e9 /* "messageBuffer is not empty on new connection" */,
		);

		this.opsSize = 0;
		this.noOpCount = 0;

		this.emit(
			"connect",
			connection,
			checkpointSequenceNumber !== undefined
				? this.lastObservedSeqNumber - this.lastSequenceNumber
				: undefined,
		);

		// If we got some initial ops, then we know the gap and call above fetched ops to fill it.
		// Same is true for "write" mode even if we have no ops - we will get "join" own op very very soon.
		// However if we are connecting as view-only, then there is no good signal to realize if client is behind.
		// Thus we have to hit storage to see if any ops are there.
		if (checkpointSequenceNumber !== undefined) {
			// We know how far we are behind (roughly). If it's non-zero gap, fetch ops right away.
			if (checkpointSequenceNumber > this.lastQueuedSequenceNumber) {
				this.fetchMissingDeltas("AfterConnection");
			}
			// we do not know the gap, and we will not learn about it if socket is quite - have to ask.
		} else if (connection.mode === "read") {
			this.fetchMissingDeltas("AfterReadConnection");
		}
	}

	/**
	 * Sets the sequence number from which inbound messages should be returned
	 */
	public async attachOpHandler(
		minSequenceNumber: number,
		sequenceNumber: number,
		handler: IDeltaHandlerStrategy,
		prefetchType: "cached" | "all" | "none" = "none",
	) {
		this.initSequenceNumber = sequenceNumber;
		this.lastProcessedSequenceNumber = sequenceNumber;
		this.minSequenceNumber = minSequenceNumber;
		this.lastQueuedSequenceNumber = sequenceNumber;
		this.lastObservedSeqNumber = sequenceNumber;

		// We will use same check in other places to make sure all the seq number above are set properly.
		assert(
			this.handler === undefined,
			0x0e2 /* "DeltaManager already has attached op handler!" */,
		);
		this.handler = handler;
		// eslint-disable-next-line @typescript-eslint/strict-boolean-expressions
		assert(!!(this.handler as any), 0x0e3 /* "Newly set op handler is null/undefined!" */);

		// There should be no pending fetch!
		// This API is called right after attachOpHandler by Container.load().
		// We might have connection already and it might have called fetchMissingDeltas() from
		// setupNewSuccessfulConnection. But it should do nothing, because there is no way to fetch ops before
		// we know snapshot sequence number that is set in attachOpHandler. So all such calls should be noop.
		assert(
			this.fetchReason === undefined,
			0x268 /* "There can't be pending fetch that early in boot sequence!" */,
		);

		if (this._closed) {
			return;
		}

		this._inbound.resume();
		this._inboundSignal.resume();

		if (prefetchType !== "none") {
			const cacheOnly = prefetchType === "cached";
			await this.fetchMissingDeltasCore(`DocumentOpen_${prefetchType}`, cacheOnly);

			// Keep going with fetching ops from storage once we have all cached ops in.
			// But do not block load and make this request async / not blocking this api.
			// Ops processing will start once cached ops are in and and will stop when queue is empty
			// (which in most cases will happen when we are done processing cached ops)
			if (cacheOnly) {
				// fire and forget
				this.fetchMissingDeltas("PostDocumentOpen");
			}
		}

		// Ensure there is no need to call this.processPendingOps() at the end of boot sequence
		assert(
			this.fetchReason !== undefined || this.pending.length === 0,
			0x269 /* "pending ops are not dropped" */,
		);
	}

	public connect(args: IConnectionArgs) {
		const fetchOpsFromStorage = args.fetchOpsFromStorage ?? true;
		logIfFalse(
			this.handler !== undefined || !fetchOpsFromStorage,
			this.logger,
			"CantFetchWithoutBaseline",
		); // can't fetch if no baseline

		// Note: There is race condition here.
		// We want to issue request to storage as soon as possible, to
		// reduce latency of becoming current, thus this code here.
		// But there is no ordering between fetching OPs and connection to delta stream
		// As result, we might be behind by the time we connect to delta stream
		// In case of r/w connection, that's not an issue, because we will hear our
		// own "join" message and realize any gap client has in ops.
		// But for view-only connection, we have no such signal, and with no traffic
		// on the wire, we might be always behind.
		// See comment at the end of "connect" handler
		if (fetchOpsFromStorage) {
			this.fetchMissingDeltas(args.reason);
		}

		this.connectionManager.connect(args.reason, args.mode);
	}

	private async getDeltas(
		from: number, // inclusive
		to: number | undefined, // exclusive
		fetchReason: string,
		callback: (messages: ISequencedDocumentMessage[]) => void,
		cacheOnly: boolean,
	) {
		const docService = this.serviceProvider();
		if (docService === undefined) {
			throw new Error("Delta manager is not attached");
		}

		if (this.deltaStorage === undefined) {
			this.deltaStorage = await docService.connectToDeltaStorage();
		}

		let cancelFetch: (op: ISequencedDocumentMessage) => boolean;

		if (to !== undefined) {
			const lastExpectedOp = to - 1; // make it inclusive!

			// It is possible that due to asynchrony (including await above), required ops were already
			// received through delta stream. Validate that before moving forward.
			if (this.lastQueuedSequenceNumber >= lastExpectedOp) {
				this.logger.sendPerformanceEvent({
					reason: fetchReason,
					eventName: "ExtraStorageCall",
					early: true,
					from,
					to,
					...this.connectionManager.connectionVerboseProps,
				});
				return;
			}

			// Be prepared for the case where webSocket would receive the ops that we are trying to fill through
			// storage. Ideally it should never happen (i.e. ops on socket are always ordered, and thus once we
			// detected gap, this gap can't be filled in later on through websocket).
			// And in practice that does look like the case. The place where this code gets hit is if we lost
			// connection and reconnected (likely to another box), and new socket's initial ops contains these ops.
			cancelFetch = (op: ISequencedDocumentMessage) => op.sequenceNumber >= lastExpectedOp;
		} else {
			// Unbound requests are made to proactively fetch ops, but also get up to date in cases where socket
			// is silent (and connection is "read", thus we might not have any data on how far client is behind).
			// Once we have any op coming in from socket, we can cancel it as it's not needed any more.
			// That said, if we have socket connection, make sure we got ops up to checkpointSequenceNumber!
			cancelFetch = (op: ISequencedDocumentMessage) =>
				op.sequenceNumber >= this.lastObservedSeqNumber;
		}

		const controller = new AbortController();
		let opsFromFetch = false;

		const opListener = (op: ISequencedDocumentMessage) => {
			assert(op.sequenceNumber === this.lastQueuedSequenceNumber, 0x23a /* "seq#'s" */);
			// Ops that are coming from this request should not cancel itself.
			// This is useless for known ranges (to is defined) as it means request is over either way.
			// And it will cancel unbound request too early, not allowing us to learn where the end of the file is.
			if (!opsFromFetch && cancelFetch(op)) {
				controller.abort();
				this._inbound.off("push", opListener);
			}
		};

		try {
			this._inbound.on("push", opListener);
			assert(this.closeAbortController.signal.onabort === null, 0x1e8 /* "reentrancy" */);
			this.closeAbortController.signal.onabort = () => controller.abort();

			const stream = this.deltaStorage.fetchMessages(
				from, // inclusive
				to, // exclusive
				controller.signal,
				cacheOnly,
				fetchReason,
			);

			// eslint-disable-next-line no-constant-condition
			while (true) {
				const result = await stream.read();
				if (result.done) {
					break;
				}
				try {
					opsFromFetch = true;
					callback(result.value);
				} finally {
					opsFromFetch = false;
				}
			}
		} finally {
			this.closeAbortController.signal.onabort = null;
			this._inbound.off("push", opListener);
			assert(!opsFromFetch, 0x289 /* "logic error" */);
		}
	}

	/**
	 * Closes the connection and clears inbound & outbound queues.
	 *
	 * Differences from dispose:
	 * - close will trigger readonly notification
	 * - close emits "closed"
	 * - close cannot be called after dispose
	 */
	public close(error?: ICriticalContainerError): void {
		if (this._closed) {
			return;
		}
		this._closed = true;

		this.connectionManager.dispose(error, true /* switchToReadonly */);
		this.clearQueues();
		this.emit("closed", error);
	}

	/**
	 * Disposes the connection and clears the inbound & outbound queues.
	 *
	 * Differences from close:
	 * - dispose will emit "disposed"
	 * - dispose will remove all listeners
	 * - dispose can be called after closure
	 */
	public dispose(error?: Error | ICriticalContainerError): void {
		if (this._disposed) {
			return;
		}
		if (error !== undefined && !isFluidError(error)) {
			throw new UsageError("Error must be a Fluid error");
		}

		this._disposed = true;
		this._closed = true; // We consider "disposed" as a further state than "closed"

		this.connectionManager.dispose(error, false /* switchToReadonly */);
		this.clearQueues();

		// This needs to be the last thing we do (before removing listeners), as it causes
		// Container to dispose context and break ability of data stores / runtime to "hear" from delta manager.
		this.emit("disposed", error);
		this.removeAllListeners();
	}

	private clearQueues() {
		this.closeAbortController.abort();

		this._inbound.clear();
		this._inboundSignal.clear();

		// eslint-disable-next-line @typescript-eslint/no-floating-promises
		this._inbound.pause();
		// eslint-disable-next-line @typescript-eslint/no-floating-promises
		this._inboundSignal.pause();

		// Drop pending messages - this will ensure catchUp() does not go into infinite loop
		this.pending = [];
	}

	public refreshDelayInfo(id: string) {
		this.throttlingIdSet.delete(id);
		if (this.throttlingIdSet.size === 0) {
			this.timeTillThrottling = 0;
		}
	}

	private disconnectHandler(reason: string, error?: IAnyDriverError) {
		this.messageBuffer.length = 0;
		this.emit("disconnect", reason, error);
	}

	/**
	 * Emit info about a delay in service communication on account of throttling.
	 * @param id - Id of the connection that is delayed
	 * @param delayMs - Duration of the delay
	 * @param error - error object indicating the throttling
	 */
	public emitDelayInfo(id: string, delayMs: number, error: unknown) {
		const timeNow = Date.now();
		this.throttlingIdSet.add(id);
		if (delayMs > 0 && timeNow + delayMs > this.timeTillThrottling) {
			this.timeTillThrottling = timeNow + delayMs;

			const throttlingWarning: IThrottlingWarning = ThrottlingWarning.wrap(
				error,
				delayMs / 1000 /* retryAfterSeconds */,
				this.logger,
			);
			this.emit("throttled", throttlingWarning);
		}
	}

	// returns parts of message (in string format) that should never change for a given message.
	// Used for message comparison. It attempts to avoid comparing fields that potentially may differ.
	// for example, it's not clear if serverMetadata or timestamp property is a property of message or server state.
	// We only extract the most obvious fields that are sufficient (with high probability) to detect sequence number
	// reuse.
	// Also payload goes to telemetry, so no content or anything else that shouldn't be logged for privacy reasons
	// Note: It's possible for a duplicate op to be broadcasted and have everything the same except the timestamp.
	private comparableMessagePayload(m: ISequencedDocumentMessage) {
		return `${m.clientId}-${m.type}-${m.minimumSequenceNumber}-${m.referenceSequenceNumber}-${m.timestamp}`;
	}

	private enqueueMessages(
		messages: ISequencedDocumentMessage[],
		reason: string,
		allowGaps = false,
	): void {
		if (this.handler === undefined) {
			// We did not setup handler yet.
			// This happens when we connect to web socket faster than we get attributes for container
			// and thus faster than attachOpHandler() is called
			// this.lastProcessedSequenceNumber is still zero, so we can't rely on this.fetchMissingDeltas()
			// to do the right thing.
			this.pending = this.pending.concat(messages);
			return;
		}

		// Pending ops should never just hang around for nothing.
		// This invariant will stay true through this function execution,
		// so there is no need to process pending ops here.
		// It's responsibility of
		// - attachOpHandler()
		// - fetchMissingDeltas() after it's done with querying storage
		assert(
			this.pending.length === 0 || this.fetchReason !== undefined,
			0x1e9 /* "Pending ops" */,
		);

		if (messages.length === 0) {
			return;
		}

		const from = messages[0].sequenceNumber;
		const last = messages[messages.length - 1].sequenceNumber;

		// Report stats about missing and duplicate ops
		// This helps better understand why we fetch ops from storage, and thus may delay
		// getting current / sending ops
		// It's possible that this batch is already too late - do not bother
		if (last > this.lastQueuedSequenceNumber) {
			let prev = from - 1;
			const initialGap = prev - this.lastQueuedSequenceNumber;
			let firstMissing: number | undefined;
			let duplicate = 0;
			let gap = 0;

			// Count all gaps and duplicates
			for (const message of messages) {
				if (message.sequenceNumber === prev) {
					duplicate++;
				} else if (message.sequenceNumber !== prev + 1) {
					gap++;
					if (firstMissing === undefined) {
						firstMissing = prev + 1;
					}
				}
				prev = message.sequenceNumber;
			}

			let eventName: string | undefined;

			// Report if we found some issues
			if (
				duplicate !== 0 ||
				(gap !== 0 && !allowGaps) ||
				(initialGap > 0 && this.fetchReason === undefined)
			) {
				eventName = "enqueueMessages";
				// Also report if we are fetching ops, and same range comes in, thus making this fetch obsolete.
			} else if (
				this.fetchReason !== undefined &&
				this.fetchReason !== reason &&
				from <= this.lastQueuedSequenceNumber + 1 &&
				last > this.lastQueuedSequenceNumber
			) {
				eventName = "enqueueMessagesExtraFetch";
			}

			// Report if there is something to report
			// Do not report when pending fetch is in progress, as such reporting will not
			// correctly take into account pending ops.
			if (eventName !== undefined) {
				this.logger.sendPerformanceEvent({
					eventName,
					reason,
					previousReason: this.prevEnqueueMessagesReason,
					from,
					to: last + 1, // exclusive, being consistent with the other telemetry / APIs
					length: messages.length,
					fetchReason: this.fetchReason,
					duplicate: duplicate > 0 ? duplicate : undefined,
					initialGap: initialGap !== 0 ? initialGap : undefined,
					gap: gap > 0 ? gap : undefined,
					firstMissing,
					dmInitialSeqNumber: this.initialSequenceNumber,
					...this.connectionManager.connectionVerboseProps,
				});
			}
		}

		this.updateLatestKnownOpSeqNumber(messages[messages.length - 1].sequenceNumber);

		const n = this.previouslyProcessedMessage?.sequenceNumber;
		assert(
			n === undefined || n === this.lastQueuedSequenceNumber,
			0x0ec /* "Unexpected value for previously processed message's sequence number" */,
		);

		for (const message of messages) {
			// Check that the messages are arriving in the expected order
			if (message.sequenceNumber <= this.lastQueuedSequenceNumber) {
				// Validate that we do not have data loss, i.e. sequencing is reset and started again
				// with numbers that this client already observed before.
				if (this.previouslyProcessedMessage?.sequenceNumber === message.sequenceNumber) {
					const message1 = this.comparableMessagePayload(this.previouslyProcessedMessage);
					const message2 = this.comparableMessagePayload(message);
					if (message1 !== message2) {
						const error = new NonRetryableError(
							// This looks like a data corruption but the culprit was that the file was overwritten
							// in storage.  See PR #5882.
							// Likely to be an issue with Fluid Services. Content does not match previous client
							// knowledge about this file. If the file is overwritten for any reason, this error can be
							// hit. One example is that some clients could be submitting ops to two different service
							// instances such that the same sequence number is reused for two different ops.
							// pre-0.58 error message: twoMessagesWithSameSeqNumAndDifferentPayload
							"Found two messages with the same sequenceNumber but different payloads. Likely to be a " +
								"service issue",
							DriverErrorType.fileOverwrittenInStorage,
							{
								clientId: this.connectionManager.clientId,
								sequenceNumber: message.sequenceNumber,
								message1,
								message2,
								driverVersion: undefined,
							},
						);
						this.close(error);
					}
				}
			} else if (message.sequenceNumber !== this.lastQueuedSequenceNumber + 1) {
				this.pending.push(message);
				this.fetchMissingDeltas(reason, message.sequenceNumber);
			} else {
				this.lastQueuedSequenceNumber = message.sequenceNumber;
				this.previouslyProcessedMessage = message;
				this._inbound.push(message);
			}
		}

		// When / if we report a gap in ops in the future, we want telemetry to correctly reflect source
		// of prior ops. But if we have some out of order ops (this.pending), then reporting current reason
		// becomes not accurate, as the gap existed before current batch, so we should just report "unknown".
		this.prevEnqueueMessagesReason = this.pending.length > 0 ? "unknown" : reason;
	}

	private processInboundMessage(message: ISequencedDocumentMessage): void {
		const startTime = Date.now();
		assert(!this.currentlyProcessingOps, 0x3af /* Already processing ops. */);
		this.currentlyProcessingOps = true;
		this.lastProcessedMessage = message;

		const isString = typeof message.clientId === "string";
		assert(message.clientId === null || isString, 0x41a /* undefined or string */);
		// All client messages are coming from some client, and should have clientId,
		// and non-client message should not have clientId. But, there are two exceptions:
		// 1. (Legacy) We can see message.type === "attach" or "chunkedOp" for legacy files before RTM
		// 2. Non-immediate noops (contents: null) can be sent by service without clientId
		if (!isString && isClientMessage(message) && message.type !== MessageType.NoOp) {
			throw new DataCorruptionError("Mismatch in clientId", {
				...extractSafePropertiesFromMessage(message),
				messageType: message.type,
			});
		}

		// TODO Remove after SPO picks up the latest build.
		if (
			typeof message.contents === "string" &&
			message.contents !== "" &&
			message.type !== MessageType.ClientLeave
		) {
			message.contents = JSON.parse(message.contents);
		}

		// Validate client sequence number has no gap. Decrement the noOpCount by gap
		// If the count ends up negative, that means we have a real gap and throw error
		if (
			this.connectionManager.clientId !== undefined &&
			this.connectionManager.clientId === message.clientId
		) {
			if (message.type === MessageType.NoOp) {
				this.noOpCount--;
			}
			const clientSeqNumGap =
				message.clientSequenceNumber - this.lastClientSequenceNumber - 1;
			this.noOpCount -= clientSeqNumGap;
			if (this.noOpCount < 0) {
				throw new Error(`gap in client sequence number: ${clientSeqNumGap}`);
			}
			this.lastClientSequenceNumber = message.clientSequenceNumber;
		}

		this.connectionManager.beforeProcessingIncomingOp(message);

		// Watch the minimum sequence number and be ready to update as needed
		if (this.minSequenceNumber > message.minimumSequenceNumber) {
			// pre-0.58 error message: msnMovesBackwards
			throw new DataCorruptionError(
				"Found a lower minimumSequenceNumber (msn) than previously recorded",
				{
					...extractSafePropertiesFromMessage(message),
					clientId: this.connectionManager.clientId,
				},
			);
		}

		// Client ops: MSN has to be lower than sequence #, as client can continue to send ops with same
		// reference sequence number as this op.
		// System ops (when no clients are connected) are the only ops where equation is possible.
		const diff = message.sequenceNumber - message.minimumSequenceNumber;
		if (diff < 0 || (diff === 0 && message.clientId !== null)) {
			throw new DataCorruptionError(
				"MSN has to be lower than sequence #",
				extractSafePropertiesFromMessage(message),
			);
		}

		this.minSequenceNumber = message.minimumSequenceNumber;

		if (message.sequenceNumber !== this.lastProcessedSequenceNumber + 1) {
			// pre-0.58 error message: nonSequentialSequenceNumber
			throw new DataCorruptionError("Found a non-Sequential sequenceNumber", {
				...extractSafePropertiesFromMessage(message),
				clientId: this.connectionManager.clientId,
			});
		}
		this.lastProcessedSequenceNumber = message.sequenceNumber;

		// a bunch of code assumes that this is true
		assert(
			this.lastProcessedSequenceNumber <= this.lastObservedSeqNumber,
			0x267 /* "lastObservedSeqNumber should be updated first" */,
		);

		// Back-compat for older server with no term
		if (message.term === undefined) {
			message.term = OnlyValidTermValue;
		}

		if (this.handler === undefined) {
			throw new Error("Attempted to process an inbound message without a handler attached");
		}
		this.handler.process(message);
		this.currentlyProcessingOps = false;
		const endTime = Date.now();

		// Should be last, after changing this.lastProcessedSequenceNumber above, as many callers
		// test this.lastProcessedSequenceNumber instead of using op.sequenceNumber itself.
		this.emit("op", message, endTime - startTime);
	}

	/**
	 * Retrieves the missing deltas between the given sequence numbers
	 */
	private fetchMissingDeltas(reasonArg: string, to?: number) {
		this.fetchMissingDeltasCore(reasonArg, false /* cacheOnly */, to).catch((error) => {
			this.logger.sendErrorEvent({ eventName: "fetchMissingDeltasException" }, error);
		});
	}

	/**
	 * Retrieves the missing deltas between the given sequence numbers
	 */
	private async fetchMissingDeltasCore(reason: string, cacheOnly: boolean, to?: number) {
		// Exit out early if we're already fetching deltas
		if (this.fetchReason !== undefined) {
			return;
		}

		if (this._closed) {
			this.logger.sendTelemetryEvent({
				eventName: "fetchMissingDeltasClosedConnection",
				reason,
			});
			return;
		}

		if (this.handler === undefined) {
			// We do not poses yet any information
			assert(this.lastQueuedSequenceNumber === 0, 0x26b /* "initial state" */);
			return;
		}

		try {
			let from = this.lastQueuedSequenceNumber + 1;

			const n = this.previouslyProcessedMessage?.sequenceNumber;
			if (n !== undefined) {
				// If we already processed at least one op, then we have this.previouslyProcessedMessage populated
				// and can use it to validate that we are operating on same file, i.e. it was not overwritten.
				// Knowing about this mechanism, we could ask for op we already observed to increase validation.
				// This is especially useful when coming out of offline mode or loading from
				// very old cached (by client / driver) snapshot.
				assert(
					n === this.lastQueuedSequenceNumber,
					0x0f2 /* "previouslyProcessedMessage" */,
				);
				assert(from > 1, 0x0f3 /* "not positive" */);
				from--;
			}

			const fetchReason = `${reason}_fetch`;
			this.fetchReason = fetchReason;

			await this.getDeltas(
				from,
				to,
				fetchReason,
				(messages) => {
					this.refreshDelayInfo(this.deltaStorageDelayId);
					this.enqueueMessages(messages, fetchReason);
				},
				cacheOnly,
			);
		} catch (error) {
			this.logger.sendErrorEvent({ eventName: "GetDeltas_Exception" }, error);
			this.close(normalizeError(error));
		} finally {
			this.refreshDelayInfo(this.deltaStorageDelayId);
			this.fetchReason = undefined;
			this.processPendingOps(reason);
		}
	}

	/**
	 * Sorts pending ops and attempts to apply them
	 */
	private processPendingOps(reason?: string): void {
		if (this._closed) {
			return;
		}

		assert(this.handler !== undefined, 0x26c /* "handler should be installed" */);

		const pendingSorted = this.pending.sort((a, b) => a.sequenceNumber - b.sequenceNumber);
		this.pending = [];
		// Given that we do not track where these ops came from any more, it's not very
		// actionably to report gaps in this range.
		this.enqueueMessages(pendingSorted, `${reason}_pending`, true /* allowGaps */);

		// Re-entrancy is ignored by fetchMissingDeltas, execution will come here when it's over
		if (this.fetchReason === undefined) {
			// See issue #7312 for more details
			// We observe cases where client gets into situation where it is not aware of missing ops
			// (i.e. client being behind), and as such, does not attempt to fetch them.
			// In some cases client may not have enough signal (example - "read" connection that is silent -
			// there is no easy way for client to realize it's behind, see a bit of commentary / logic at the
			// end of setupNewSuccessfulConnection). In other cases it should be able to learn that info ("write"
			// connection, learn by receiving its own join op), but data suggest it does not happen.
			// In 50% of these cases we do know we are behind through checkpointSequenceNumber on connection object
			// and thus can leverage that to trigger recovery. But this is not going to solve all the problems
			// (the other 50%), and thus these errors below should be looked at even if code below results in
			// recovery.
			if (this.lastQueuedSequenceNumber < this.lastObservedSeqNumber) {
				this.fetchMissingDeltas("OpsBehind");
			}
		}
	}

	private updateLatestKnownOpSeqNumber(seq: number) {
		if (this.lastObservedSeqNumber < seq) {
			this.lastObservedSeqNumber = seq;
		}
	}
}<|MERGE_RESOLUTION|>--- conflicted
+++ resolved
@@ -70,25 +70,10 @@
 }
 
 /**
-<<<<<<< HEAD
  * Batching makes assumptions about what might be on the metadata. This interface codifies those assumptions, but does not validate them.
  */
 interface IBatchMetadata {
 	batch?: boolean;
-=======
- * Interface used to define a strategy for handling incoming delta messages
- */
-export interface IDeltaHandlerStrategy {
-	/**
-	 * Processes the message.
-	 */
-	process: (message: ISequencedDocumentMessage) => void;
-
-	/**
-	 * Processes the signal.
-	 */
-	processSignal: (message: ISignalMessage) => void;
->>>>>>> 5bd37050
 }
 
 /**
