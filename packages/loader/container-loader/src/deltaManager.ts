--- conflicted
+++ resolved
@@ -1611,13 +1611,11 @@
      * Sorts pending ops and attempts to apply them
      */
     private processPendingOps(reason?: string): void {
-<<<<<<< HEAD
         if (this.closed) {
             return;
-=======
-        if (this.handler === undefined) {
-            return;
-        }
+        }
+
+        assert(this.handler !== undefined, "handler should be installed");
 
         const pendingSorted = this.pending.sort((a, b) => a.sequenceNumber - b.sequenceNumber);
         this.pending = [];
@@ -1647,16 +1645,7 @@
                 }
                 this.fetchMissingDeltas("OpsBehind", this.lastQueuedSequenceNumber);
             }
->>>>>>> bd549140
-        }
-
-        assert(this.handler !== undefined, "handler should be installed");
-
-        const pendingSorted = this.pending.sort((a, b) => a.sequenceNumber - b.sequenceNumber);
-        this.pending = [];
-        // Given that we do not track where these ops came from any more, it's not very
-        // actionably to report gaps in this range.
-        this.enqueueMessages(pendingSorted, `${reason}_pending`, true /* allowGaps */);
+        }
     }
 
     private updateLatestKnownOpSeqNumber(seq: number) {
