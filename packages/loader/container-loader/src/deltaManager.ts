/*!
 * Copyright (c) Microsoft Corporation and contributors. All rights reserved.
 * Licensed under the MIT License.
 */

import { default as AbortController } from "abort-controller";
import { v4 as uuid } from "uuid";
import {
    IDisposable,
    ITelemetryLogger,
    IEventProvider,
    ITelemetryProperties,
    ITelemetryErrorEvent,
} from "@fluidframework/common-definitions";
import {
    IConnectionDetails,
    IDeltaHandlerStrategy,
    IDeltaManager,
    IDeltaManagerEvents,
    IDeltaQueue,
    ICriticalContainerError,
    IThrottlingWarning,
    ReadOnlyInfo,
} from "@fluidframework/container-definitions";
import { assert, performance, TypedEventEmitter } from "@fluidframework/common-utils";
import { TelemetryLogger, safeRaiseEvent, logIfFalse, normalizeError } from "@fluidframework/telemetry-utils";
import {
    IDocumentDeltaStorageService,
    IDocumentService,
    IDocumentDeltaConnection,
    IDocumentDeltaConnectionEvents,
    DriverError,
    DriverErrorType,
} from "@fluidframework/driver-definitions";
import { isSystemMessage } from "@fluidframework/protocol-base";
import {
    ConnectionMode,
    IClient,
    IClientConfiguration,
    IClientDetails,
    IDocumentMessage,
    INack,
    INackContent,
    ISequencedDocumentMessage,
    ISignalClient,
    ISignalMessage,
    ITokenClaims,
    ITrace,
    MessageType,
    ScopeType,
} from "@fluidframework/protocol-definitions";
import {
    canRetryOnError,
    createWriteError,
    createGenericNetworkError,
    getRetryDelayFromError,
    logNetworkFailure,
    waitForConnectedState,
    NonRetryableError,
    DeltaStreamConnectionForbiddenError,
    GenericNetworkError,
} from "@fluidframework/driver-utils";
import {
    ThrottlingWarning,
    CreateProcessingError,
    DataCorruptionError,
    wrapError,
    GenericError,
} from "@fluidframework/container-utils";
import { DeltaQueue } from "./deltaQueue";

const MaxReconnectDelayInMs = 8000;
const InitialReconnectDelayInMs = 1000;
const DefaultChunkSize = 16 * 1024;

function getNackReconnectInfo(nackContent: INackContent) {
    const reason = `Nack: ${nackContent.message}`;
    const canRetry = nackContent.code !== 403;
    const retryAfterMs = nackContent.retryAfter !== undefined ? nackContent.retryAfter * 1000 : undefined;
    return createGenericNetworkError(reason, canRetry, retryAfterMs, { statusCode: nackContent.code });
}

const createReconnectError = (prefix: string, err: any) =>
    wrapError(
        err,
        (errorMessage: string) => new GenericNetworkError(`${prefix}: ${errorMessage}`, true /* canRetry */),
    );

export interface IConnectionArgs {
    mode?: ConnectionMode;
    fetchOpsFromStorage?: boolean;
    reason: string;
}

export enum ReconnectMode {
    Never = "Never",
    Disabled = "Disabled",
    Enabled = "Enabled",
}

/**
 * Includes events emitted by the concrete implementation DeltaManager
 * but not exposed on the public interface IDeltaManager
 */
export interface IDeltaManagerInternalEvents extends IDeltaManagerEvents {
    (event: "throttled", listener: (error: IThrottlingWarning) => void);
    (event: "closed", listener: (error?: ICriticalContainerError) => void);
}

/**
 * Implementation of IDocumentDeltaConnection that does not support submitting
 * or receiving ops. Used in storage-only mode.
 */
class NoDeltaStream
    extends TypedEventEmitter<IDocumentDeltaConnectionEvents>
    implements IDocumentDeltaConnection, IDisposable
{
    clientId: string = "storage-only client";
    claims: ITokenClaims = {
        scopes: [ScopeType.DocRead],
    } as any;
    mode: ConnectionMode = "read";
    existing: boolean = true;
    maxMessageSize: number = 0;
    version: string = "";
    initialMessages: ISequencedDocumentMessage[] = [];
    initialSignals: ISignalMessage[] = [];
    initialClients: ISignalClient[] = [];
    serviceConfiguration: IClientConfiguration = undefined as any;
    checkpointSequenceNumber?: number | undefined = undefined;
    submit(messages: IDocumentMessage[]): void {
        this.emit("nack", this.clientId, messages.map((operation) => {
            return {
                operation,
                content: { message: "Cannot submit with storage-only connection", code: 403 },
            };
        }));
    }
    submitSignal(message: any): void {
        this.emit("nack", this.clientId, {
            operation: message,
            content: { message: "Cannot submit signal with storage-only connection", code: 403 },
        });
    }

    private _disposed = false;
    public get disposed() { return this._disposed; }
    public dispose() { this._disposed = true; }

    // back-compat: became @deprecated in 0.45 / driver-definitions 0.40
    public close(): void { this.dispose(); }
}

/**
 * Manages the flow of both inbound and outbound messages. This class ensures that shared objects receive delta
 * messages in order regardless of possible network conditions or timings causing out of order delivery.
 */
export class DeltaManager
    extends TypedEventEmitter<IDeltaManagerInternalEvents>
    implements
    IDeltaManager<ISequencedDocumentMessage, IDocumentMessage>,
    IEventProvider<IDeltaManagerInternalEvents>
{
    public get active(): boolean { return this._active(); }

    public get disposed() { return this.closed; }

    public readonly clientDetails: IClientDetails;
    public get IDeltaSender() { return this; }

    /**
     * Controls whether the DeltaManager will automatically reconnect to the delta stream after receiving a disconnect.
     */
    private _reconnectMode: ReconnectMode;

    // file ACL - whether user has only read-only access to a file
    private _readonlyPermissions: boolean | undefined;

    // tracks host requiring read-only mode.
    private _forceReadonly = false;

    // Connection mode used when reconnecting on error or disconnect.
    private readonly defaultReconnectionMode: ConnectionMode;

    private pending: ISequencedDocumentMessage[] = [];
    private fetchReason: string | undefined;

    // The minimum sequence number and last sequence number received from the server
    private minSequenceNumber: number = 0;

    // There are three numbers we track
    // * lastQueuedSequenceNumber is the last queued sequence number. If there are gaps in seq numbers, then this number
    //   is not updated until we cover that gap, so it increases each time by 1.
    // * lastObservedSeqNumber is  an estimation of last known sequence number for container in storage. It's initially
    //   populated at web socket connection time (if storage provides that info) and is  updated once ops shows up.
    //   It's never less than lastQueuedSequenceNumber
    // * lastProcessedSequenceNumber - last processed sequence number
    private lastQueuedSequenceNumber: number = 0;
    private lastObservedSeqNumber: number = 0;
    private lastProcessedSequenceNumber: number = 0;
    private lastProcessedMessage: ISequencedDocumentMessage | undefined;
    private baseTerm: number = 0;

    private prevEnqueueMessagesReason: string | undefined;
    private previouslyProcessedMessage: ISequencedDocumentMessage | undefined;

    // The sequence number we initially loaded from
    private initSequenceNumber: number = 0;

    private readonly _inbound: DeltaQueue<ISequencedDocumentMessage>;
    private readonly _inboundSignal: DeltaQueue<ISignalMessage>;
    private readonly _outbound: DeltaQueue<IDocumentMessage[]>;

    private connectionP: Promise<IDocumentDeltaConnection> | undefined;
    private connection: IDocumentDeltaConnection | undefined;
    private clientSequenceNumber = 0;
    private clientSequenceNumberObserved = 0;
    // Counts the number of noops sent by the client which may not be acked.
    private trailingNoopCount = 0;
    private closed = false;
    private readonly deltaStreamDelayId = uuid();
    private readonly deltaStorageDelayId = uuid();

    // track clientId used last time when we sent any ops
    private lastSubmittedClientId: string | undefined;

    private handler: IDeltaHandlerStrategy | undefined;
    private deltaStorage: IDocumentDeltaStorageService | undefined;

    private messageBuffer: IDocumentMessage[] = [];

    private connectFirstConnection = true;
    private readonly throttlingIdSet = new Set<string>();
    private timeTillThrottling: number = 0;

    private connectionStateProps: Record<string, string | number> = {};

    // True if current connection has checkpoint information
    // I.e. we know how far behind the client was at the time of establishing connection
    private _hasCheckpointSequenceNumber = false;

    private readonly closeAbortController = new AbortController();

    /**
     * Tells if  current connection has checkpoint information.
     * I.e. we know how far behind the client was at the time of establishing connection
     */
    public get hasCheckpointSequenceNumber() {
        // Valid to be called only if we have active connection.
        assert(this.connection !== undefined, 0x0df /* "Missing active connection" */);
        return this._hasCheckpointSequenceNumber;
    }

    public get inbound(): IDeltaQueue<ISequencedDocumentMessage> {
        return this._inbound;
    }

    public get outbound(): IDeltaQueue<IDocumentMessage[]> {
        return this._outbound;
    }

    public get inboundSignal(): IDeltaQueue<ISignalMessage> {
        return this._inboundSignal;
    }

    public get initialSequenceNumber(): number {
        return this.initSequenceNumber;
    }

    public get lastSequenceNumber(): number {
        return this.lastProcessedSequenceNumber;
    }

    public get lastMessage() {
        return this.lastProcessedMessage;
    }

    public get lastKnownSeqNumber() {
        return this.lastObservedSeqNumber;
    }

    public get referenceTerm(): number {
        return this.baseTerm;
    }

    public get minimumSequenceNumber(): number {
        return this.minSequenceNumber;
    }

    public get maxMessageSize(): number {
        return this.connection?.serviceConfiguration?.maxMessageSize
            ?? this.connection?.maxMessageSize
            ?? DefaultChunkSize;
    }

    public get version(): string {
        if (this.connection === undefined) {
            throw new Error("Cannot check version without a connection");
        }
        return this.connection.version;
    }

    public get serviceConfiguration(): IClientConfiguration | undefined {
        return this.connection?.serviceConfiguration;
    }

    public get scopes(): string[] | undefined {
        return this.connection?.claims.scopes;
    }

    public get socketDocumentId(): string | undefined {
        return this.connection?.claims.documentId;
    }

    /**
     * The current connection mode, initially read.
     */
    public get connectionMode(): ConnectionMode {
        if (this.connection === undefined) {
            return "read";
        }
        return this.connection.mode;
    }

    /**
     * Tells if container is in read-only mode.
     * Data stores should listen for "readonly" notifications and disallow user
     * making changes to data stores.
     * Readonly state can be because of no storage write permission,
     * or due to host forcing readonly mode for container.
     * It is undefined if we have not yet established websocket connection
     * and do not know if user has write access to a file.
     * @deprecated - use readOnlyInfo
     */
    public get readonly() {
        if (this._forceReadonly) {
            return true;
        }
        return this._readonlyPermissions;
    }

    /**
     * Tells if user has no write permissions for file in storage
     * It is undefined if we have not yet established websocket connection
     * and do not know if user has write access to a file.
     * @deprecated - use readOnlyInfo
     */
    public get readonlyPermissions() {
        return this._readonlyPermissions;
    }

    public get readOnlyInfo(): ReadOnlyInfo {
        const storageOnly = this.connection !== undefined && this.connection instanceof NoDeltaStream;
        if (storageOnly || this._forceReadonly || this._readonlyPermissions === true) {
            return {
                readonly: true,
                forced: this._forceReadonly,
                permissions: this._readonlyPermissions,
                storageOnly,
            };
        }

        return { readonly: this._readonlyPermissions };
    }

    /**
     * Automatic reconnecting enabled or disabled.
     * If set to Never, then reconnecting will never be allowed.
     */
    public get reconnectMode(): ReconnectMode {
        return this._reconnectMode;
    }

    public shouldJoinWrite(): boolean {
        // We don't have to wait for ack for topmost NoOps. So subtract those.
        return this.clientSequenceNumberObserved < (this.clientSequenceNumber - this.trailingNoopCount);
    }
    /**
     * Returns set of props that can be logged in telemetry that provide some insights / statistics
     * about current or last connection (if there is no connection at the moment)
    */
    public connectionProps(): ITelemetryProperties {
        if (this.connection !== undefined) {
            return {
                sequenceNumber: this.lastSequenceNumber,
                connectionMode: this.connectionMode,
            };
        } else {
            return {
                // Report how many ops this client sent in last disconnected session
                sentOps: this.clientSequenceNumber,
            };
        }
    }

    /**
     * Enables or disables automatic reconnecting.
     * Will throw an error if reconnectMode set to Never.
     */
    public setAutomaticReconnect(reconnect: boolean): void {
        assert(
            this._reconnectMode !== ReconnectMode.Never,
            0x0e1 /* "Cannot toggle automatic reconnect if reconnect is set to Never." */);
        this._reconnectMode = reconnect ? ReconnectMode.Enabled : ReconnectMode.Disabled;
    }

    /**
     * Sends signal to runtime (and data stores) to be read-only.
     * Hosts may have read only views, indicating to data stores that no edits are allowed.
     * This is independent from this._readonlyPermissions (permissions) and this.connectionMode
     * (server can return "write" mode even when asked for "read")
     * Leveraging same "readonly" event as runtime & data stores should behave the same in such case
     * as in read-only permissions.
     * But this.active can be used by some DDSes to figure out if ops can be sent
     * (for example, read-only view still participates in code proposals / upgrades decisions)
     *
     * Forcing Readonly does not prevent DDS from generating ops. It is up to user code to honour
     * the readonly flag. If ops are generated, they will accumulate locally and not be sent. If
     * there are pending in the outbound queue, it will stop sending until force readonly is
     * cleared.
     *
     * @param readonly - set or clear force readonly.
     */
    public forceReadonly(readonly: boolean) {
        if (readonly !== this._forceReadonly) {
            this.logger.sendTelemetryEvent({
                eventName: "ForceReadOnly",
                value: readonly,
            });
        }
        const oldValue = this.readonly;
        this._forceReadonly = readonly;
        if (oldValue !== this.readonly) {
            let reconnect = false;
            if (this.readonly === true) {
                // If we switch to readonly while connected, we should disconnect first
                // See comment in the "readonly" event handler to deltaManager set up by
                // the ContainerRuntime constructor

                if (this.shouldJoinWrite()) {
                    // If we have pending changes, then we will never send them - it smells like
                    // host logic error.
                    this.logger.sendErrorEvent({ eventName: "ForceReadonlyPendingChanged" });
                }

                reconnect = this.disconnectFromDeltaStream("Force readonly");
            }
            safeRaiseEvent(this, this.logger, "readonly", this.readonly);
            if (reconnect) {
                // reconnect if we disconnected from before.
                this.triggerConnect({ reason: "forceReadonly", mode: "read", fetchOpsFromStorage: false });
            }
        }
    }

    /**
     * Log error event with a bunch of internal to DeltaManager information about state of op processing
     * Used to diagnose connectivity issues related to op processing (i.e. cases where for some reason
     * we stop processing ops that results in no processing join op and thus moving to connected state)
     * @param event - Event to log.
     */
    public logConnectionIssue(event: ITelemetryErrorEvent) {
        assert(this.connection !== undefined, 0x238 /* "called only in connected state" */);

        const pendingSorted = this.pending.sort((a, b) => a.sequenceNumber - b.sequenceNumber);
        this.logger.sendErrorEvent({
            ...event,
            // This directly tells us if fetching ops is in flight, and thus likely the reason of
            // stalled op processing
            fetchReason: this.fetchReason,
            // A bunch of useful sequence numbers to understand if we are holding some ops from processing
            lastQueuedSequenceNumber: this.lastQueuedSequenceNumber, // last sequential op
            lastProcessedSequenceNumber: this.lastProcessedSequenceNumber, // same as above, but after processing
            lastObserved: this.lastObservedSeqNumber, // last sequence we ever saw; may have gaps with above.
            // connection info
            ...this.connectionStateProps,
            pendingOps: this.pending.length, // Do we have any pending ops?
            pendingFirst: pendingSorted[0]?.sequenceNumber, // is the first pending op the one that we are missing?
<<<<<<< HEAD
            haveHandler: this.handler !== undefined, // do we have handler installed
=======
            haveHandler: this.handler !== undefined, // do we have handler installed?
>>>>>>> 06592575
            closed: this.closed,
        });
    }

    private set_readonlyPermissions(readonly: boolean) {
        const oldValue = this.readonly;
        this._readonlyPermissions = readonly;
        if (oldValue !== this.readonly) {
            safeRaiseEvent(this, this.logger, "readonly", this.readonly);
        }
    }

    constructor(
        private readonly serviceProvider: () => IDocumentService | undefined,
        private client: IClient,
        private readonly logger: ITelemetryLogger,
        reconnectAllowed: boolean,
        private readonly _active: () => boolean,
    ) {
        super();

        this.clientDetails = this.client.details;
        this.defaultReconnectionMode = this.client.mode;
        this._reconnectMode = reconnectAllowed ? ReconnectMode.Enabled : ReconnectMode.Never;

        this._inbound = new DeltaQueue<ISequencedDocumentMessage>(
            (op) => {
                this.processInboundMessage(op);
            });

        this._inbound.on("error", (error) => {
            this.close(CreateProcessingError(error, "deltaManagerInboundErrorHandler", this.lastMessage));
        });

        // Outbound message queue. The outbound queue is represented as a queue of an array of ops. Ops contained
        // within an array *must* fit within the maxMessageSize and are guaranteed to be ordered sequentially.
        this._outbound = new DeltaQueue<IDocumentMessage[]>(
            (messages) => {
                if (this.connection === undefined) {
                    throw new Error("Attempted to submit an outbound message without connection");
                }
                this.connection.submit(messages);
            });

        this._outbound.on("error", (error) => {
            this.close(normalizeError(error));
        });

        // Inbound signal queue
        this._inboundSignal = new DeltaQueue<ISignalMessage>((message) => {
            if (this.handler === undefined) {
                throw new Error("Attempted to process an inbound signal without a handler attached");
            }
            this.handler.processSignal({
                clientId: message.clientId,
                content: JSON.parse(message.content as string),
            });
        });

        this._inboundSignal.on("error", (error) => {
            this.close(normalizeError(error));
        });

        // Initially, all queues are created paused.
        // - outbound is flipped back and forth in setupNewSuccessfulConnection / disconnectFromDeltaStream
        // - inbound & inboundSignal are resumed in attachOpHandler() when we have handler setup
    }

    public dispose() {
        throw new Error("Not implemented.");
    }

    /**
     * Sets the sequence number from which inbound messages should be returned
     */
    public attachOpHandler(
        minSequenceNumber: number,
        sequenceNumber: number,
        term: number,
        handler: IDeltaHandlerStrategy,
    ) {
        this.initSequenceNumber = sequenceNumber;
        this.lastProcessedSequenceNumber = sequenceNumber;
        this.baseTerm = term;
        this.minSequenceNumber = minSequenceNumber;
        this.lastQueuedSequenceNumber = sequenceNumber;
        this.lastObservedSeqNumber = sequenceNumber;

        // We will use same check in other places to make sure all the seq number above are set properly.
        assert(this.handler === undefined, 0x0e2 /* "DeltaManager already has attached op handler!" */);
        this.handler = handler;
        // eslint-disable-next-line @typescript-eslint/strict-boolean-expressions
        assert(!!(this.handler as any), 0x0e3 /* "Newly set op handler is null/undefined!" */);

        this._inbound.resume();
        this._inboundSignal.resume();

        // We could have connected to delta stream before getting here
        // If so, it's time to process any accumulated ops, as there might be no other event that
        // will force these pending ops to be processed.
        // Or request OPs from snapshot / or point zero (if we have no ops at all)
        if (this.pending.length > 0) {
            this.processPendingOps("DocumentOpen");
        }
    }

    public async preFetchOps(cacheOnly: boolean) {
        // Note that might already got connected to delta stream by now.
        // If we did, then we proactively fetch ops at the end of setupNewSuccessfulConnection to ensure
        if (this.connection === undefined) {
            return this.fetchMissingDeltasCore("DocumentOpen", cacheOnly, this.lastQueuedSequenceNumber, undefined);
        }
    }

    private static detailsFromConnection(connection: IDocumentDeltaConnection): IConnectionDetails {
        return {
            claims: connection.claims,
            clientId: connection.clientId,
            existing: connection.existing,
            checkpointSequenceNumber: connection.checkpointSequenceNumber,
            get initialClients() { return connection.initialClients; },
            maxMessageSize: connection.maxMessageSize,
            mode: connection.mode,
            serviceConfiguration: connection.serviceConfiguration,
            version: connection.version,
        };
    }

    public async connect(args: IConnectionArgs): Promise<IConnectionDetails> {
        const connection = await this.connectCore(args);
        return DeltaManager.detailsFromConnection(connection);
    }

    /**
     * Start the connection. Any error should result in container being close.
     * And report the error if it excape for any reason.
     * @param args - The connection arguments
     */
    private triggerConnect(args: IConnectionArgs) {
        assert(this.connection === undefined, 0x239 /* "called only in disconnected state" */);
        if (this.reconnectMode !== ReconnectMode.Enabled) {
            return;
        }
        this.connectCore(args).catch((err) => {
            // Errors are raised as "error" event and close container.
            // Have a catch-all case in case we missed something
            if (!this.closed) {
                this.logger.sendErrorEvent({ eventName: "ConnectException" }, err);
            }
        });
    }

    private async connectCore(args: IConnectionArgs): Promise<IDocumentDeltaConnection> {
        if (this.connection !== undefined) {
            return this.connection;
        }

        if (this.connectionP !== undefined) {
            return this.connectionP;
        }

        const fetchOpsFromStorage = args.fetchOpsFromStorage ?? true;
        let requestedMode = args.mode ?? this.defaultReconnectionMode;

        // if we have any non-acked ops from last connection, reconnect as "write".
        // without that we would connect in view-only mode, which will result in immediate
        // firing of "connected" event from Container and switch of current clientId (as tracked
        // by all DDSes). This will make it impossible to figure out if ops actually made it through,
        // so DDSes will immediately resubmit all pending ops, and some of them will be duplicates, corrupting document
        if (this.shouldJoinWrite()) {
            requestedMode = "write";
        }

        // Note: There is race condition here.
        // We want to issue request to storage as soon as possible, to
        // reduce latency of becoming current, thus this code here.
        // But there is no ordering between fetching OPs and connection to delta stream
        // As result, we might be behind by the time we connect to delta stream
        // In case of r/w connection, that's not an issue, because we will hear our
        // own "join" message and realize any gap client has in ops.
        // But for view-only connection, we have no such signal, and with no traffic
        // on the wire, we might be always behind.
        // See comment at the end of setupNewSuccessfulConnection()
        logIfFalse(
            this.handler !== undefined || !fetchOpsFromStorage,
            this.logger,
            "CantFetchWithoutBaseline"); // can't fetch if no baseline
        if (fetchOpsFromStorage && this.handler !== undefined) {
            this.fetchMissingDeltas(args.reason, this.lastQueuedSequenceNumber);
        }

        const docService = this.serviceProvider();
        if (docService === undefined) {
            throw new Error("Container is not attached");
        }

        if (docService.policies?.storageOnly === true) {
            const connection = new NoDeltaStream();
            this.connectionP = new Promise((resolve) => {
                this.setupNewSuccessfulConnection(connection, "read");
                resolve(connection);
            });
            return this.connectionP;
        }

        // The promise returned from connectCore will settle with a resolved connection or reject with error
        const connectCore = async () => {
            let connection: IDocumentDeltaConnection | undefined;
            let delayMs = InitialReconnectDelayInMs;
            let connectRepeatCount = 0;
            const connectStartTime = performance.now();

            // This loop will keep trying to connect until successful, with a delay between each iteration.
            while (connection === undefined) {
                if (this.closed) {
                    throw new Error("Attempting to connect a closed DeltaManager");
                }
                connectRepeatCount++;

                try {
                    this.client.mode = requestedMode;
                    connection = await docService.connectToDeltaStream(this.client);
                } catch (origError) {
                    if (typeof origError === "object" && origError !== null &&
                        origError?.errorType === DeltaStreamConnectionForbiddenError.errorType) {
                        connection = new NoDeltaStream();
                        requestedMode = "read";
                        break;
                    }

                    // Socket.io error when we connect to wrong socket, or hit some multiplexing bug
                    if (!canRetryOnError(origError)) {
                        const error = normalizeError(origError);
                        this.close(error);
                        // eslint-disable-next-line @typescript-eslint/no-throw-literal
                        throw error;
                    }

                    // Log error once - we get too many errors in logs when we are offline,
                    // and unfortunately there is no reliable way to detect that.
                    if (connectRepeatCount === 1) {
                        logNetworkFailure(
                            this.logger,
                            {
                                delay: delayMs, // milliseconds
                                eventName: "DeltaConnectionFailureToConnect",
                            },
                            origError);
                    }

                    const retryDelayFromError = getRetryDelayFromError(origError);
                    delayMs = retryDelayFromError ?? Math.min(delayMs * 2, MaxReconnectDelayInMs);

                    if (retryDelayFromError !== undefined) {
                        this.emitDelayInfo(this.deltaStreamDelayId, retryDelayFromError, origError);
                    }
                    await waitForConnectedState(delayMs);
                }
            }

            // If we retried more than once, log an event about how long it took
            if (connectRepeatCount > 1) {
                this.logger.sendTelemetryEvent({
                    attempts: connectRepeatCount,
                    duration: TelemetryLogger.formatTick(performance.now() - connectStartTime),
                    eventName: "MultipleDeltaConnectionFailures",
                });
            }

            this.setupNewSuccessfulConnection(connection, requestedMode);

            return connection;
        };

        // This promise settles as soon as we know the outcome of the connection attempt
        this.connectionP = new Promise((resolve, reject) => {
            // Regardless of how the connection attempt concludes, we'll clear the promise and remove the listener

            // Reject the connection promise if the DeltaManager gets closed during connection
            const cleanupAndReject = (error) => {
                this.connectionP = undefined;
                this.removeListener("closed", cleanupAndReject);
                reject(error);
            };
            this.on("closed", cleanupAndReject);

            // Attempt the connection
            connectCore().then((connection) => {
                this.connectionP = undefined;
                this.removeListener("closed", cleanupAndReject);
                resolve(connection);
            }).catch(cleanupAndReject);
        });

        return this.connectionP;
    }

    public flush() {
        if (this.messageBuffer.length === 0) {
            return;
        }

        // The prepareFlush event allows listeners to append metadata to the batch prior to submission.
        this.emit("prepareSend", this.messageBuffer);

        this._outbound.push(this.messageBuffer);
        this.messageBuffer = [];
    }

    /**
     * Submits the given delta returning the client sequence number for the message. Contents is the actual
     * contents of the message. appData is optional metadata that can be attached to the op by the app.
     *
     * If batch is set to true then the submit will be batched - and as a result guaranteed to be ordered sequentially
     * in the global sequencing space. The batch will be flushed either when flush is called or when a non-batched
     * op is submitted.
     */
    public submit(type: MessageType, contents: any, batch = false, metadata?: any): number {
        // TODO need to fail if gets too large
        // const serializedContent = JSON.stringify(this.messageBuffer);
        // const maxOpSize = this.context.deltaManager.maxMessageSize;

        if (this.readonly === true) {
            assert(this.readOnlyInfo.readonly === true, 0x1f0 /* "Unexpected mismatch in readonly" */);
            const error = new GenericError("deltaManagerReadonlySubmit", undefined /* error */, {
                readonly: this.readOnlyInfo.readonly,
                forcedReadonly: this.readOnlyInfo.forced,
                readonlyPermissions: this.readOnlyInfo.permissions,
                storageOnly: this.readOnlyInfo.storageOnly,
            });
            this.close(error);
            return -1;
        }

        // reset clientSequenceNumber if we are using new clientId.
        // we keep info about old connection as long as possible to be able to account for all non-acked ops
        // that we pick up on next connection.
        assert(!!this.connection, 0x0e4 /* "Lost old connection!" */);
        if (this.lastSubmittedClientId !== this.connection?.clientId) {
            this.lastSubmittedClientId = this.connection?.clientId;
            this.clientSequenceNumber = 0;
            this.clientSequenceNumberObserved = 0;
        }

        const service = this.clientDetails.type === undefined || this.clientDetails.type === ""
            ? "unknown"
            : this.clientDetails.type;

        // Start adding trace for the op.
        const traces: ITrace[] = [
            {
                action: "start",
                service,
                timestamp: Date.now(),
            }];

        const message: IDocumentMessage = {
            clientSequenceNumber: ++this.clientSequenceNumber,
            contents: JSON.stringify(contents),
            metadata,
            referenceSequenceNumber: this.lastProcessedSequenceNumber,
            traces,
            type,
        };

        if (type === MessageType.NoOp) {
            this.trailingNoopCount++;
        } else {
            this.trailingNoopCount = 0;
        }

        this.emit("submitOp", message);

        if (!batch) {
            this.flush();
            this.messageBuffer.push(message);
            this.flush();
        } else {
            this.messageBuffer.push(message);
        }

        return message.clientSequenceNumber;
    }

    public submitSignal(content: any) {
        if (this.connection !== undefined) {
            this.connection.submitSignal(content);
        } else {
            this.logger.sendErrorEvent({ eventName: "submitSignalDisconnected" });
        }
    }

    private async getDeltas(
        from: number, // inclusive
        to: number | undefined, // exclusive
        callback: (messages: ISequencedDocumentMessage[]) => void,
        cacheOnly: boolean)
    {
        const docService = this.serviceProvider();
        if (docService === undefined) {
            throw new Error("Delta manager is not attached");
        }

        if (this.deltaStorage === undefined) {
            this.deltaStorage = await docService.connectToDeltaStorage();
        }

        let controller = this.closeAbortController;
        let listenerToClear: ((op: ISequencedDocumentMessage) => void) | undefined;

        if (to !== undefined) {
            const lastExpectedOp = to - 1; // make it inclusive!

            // It is possible that due to asynchrony (including await above), required ops were already
            // received through delta stream. Validate that before moving forward.
            if (this.lastQueuedSequenceNumber >= lastExpectedOp) {
                this.logger.sendPerformanceEvent({
                    reason: this.fetchReason,
                    eventName: "ExtraStorageCall",
                    early: true,
                    from,
                    to,
                    ...this.connectionStateProps,
                });
                return;
            }

            controller = new AbortController();

            assert(this.closeAbortController.signal.onabort === null, 0x1e8 /* "reentrancy" */);
            this.closeAbortController.signal.onabort = () => controller.abort();

            listenerToClear = (op: ISequencedDocumentMessage) => {
                // Be prepared for the case where webSocket would receive the ops that we are trying to fill through
                // storage. Ideally it should never happen (i.e. ops on socket are always ordered, and thus once we
                // detected gap, this gap can't be filled in later on through websocket).
                // And in practice that does look like the case. The place where this code gets hit is if we lost
                // connection and reconnected (likely to another box), and new socket's initial ops contains these ops.
                assert(op.sequenceNumber === this.lastQueuedSequenceNumber, 0x23a /* "seq#'s" */);
                if (this.lastQueuedSequenceNumber >= lastExpectedOp) {
                    controller.abort();
                }
            };
            this._inbound.on("push", listenerToClear);
        }

        try {
            const stream = this.deltaStorage.fetchMessages(
                from, // inclusive
                to, // exclusive
                controller.signal,
                cacheOnly);

            // eslint-disable-next-line no-constant-condition
            while (true) {
                const result = await stream.read();
                if (result.done) {
                    break;
                }
                callback(result.value);
            }
        } finally {
            this.closeAbortController.signal.onabort = null;
            if (listenerToClear !== undefined) {
                this._inbound.off("push", listenerToClear);
            }
        }
    }

    /**
     * Closes the connection and clears inbound & outbound queues.
     */
    public close(error?: ICriticalContainerError): void {
        if (this.closed) {
            return;
        }
        this.closed = true;

        this.closeAbortController.abort();

        // This raises "disconnect" event if we have active connection.
        this.disconnectFromDeltaStream(error !== undefined ? `${error.message}` : "Container closed");

        this._inbound.clear();
        this._outbound.clear();
        this._inboundSignal.clear();

        // eslint-disable-next-line @typescript-eslint/no-floating-promises
        this._inbound.pause();
        // eslint-disable-next-line @typescript-eslint/no-floating-promises
        this._inboundSignal.pause();

        // Drop pending messages - this will ensure catchUp() does not go into infinite loop
        this.pending = [];

        // Notify everyone we are in read-only state.
        // Useful for data stores in case we hit some critical error,
        // to switch to a mode where user edits are not accepted
        this.set_readonlyPermissions(true);

        // This needs to be the last thing we do (before removing listeners), as it causes
        // Container to dispose context and break ability of data stores / runtime to "hear"
        // from delta manager, including notification (above) about readonly state.
        this.emit("closed", error);

        this.removeAllListeners();
    }

    public refreshDelayInfo(id: string) {
        this.throttlingIdSet.delete(id);
        if (this.throttlingIdSet.size === 0) {
            this.timeTillThrottling = 0;
        }
    }

    /**
     * Emit info about a delay in service communication on account of throttling.
     * @param id - Id of the connection that is delayed
     * @param delayMs - Duration of the delay
     * @param error - error objecct indicating the throttling
     */
    public emitDelayInfo(id: string, delayMs: number, error: unknown) {
        const timeNow = Date.now();
        this.throttlingIdSet.add(id);
        if (delayMs > 0 && (timeNow + delayMs > this.timeTillThrottling)) {
            this.timeTillThrottling = timeNow + delayMs;

            const throttlingWarning: IThrottlingWarning = ThrottlingWarning.wrap(
                error,
                "deltaManagerEmitDelayInfo",
                delayMs / 1000 /* retryAfterSeconds */,
                this.logger,
            );
            this.emit("throttled", throttlingWarning);
        }
    }

    private readonly opHandler = (documentId: string, messagesArg: ISequencedDocumentMessage[]) => {
        const messages = Array.isArray(messagesArg) ? messagesArg : [messagesArg];
        this.enqueueMessages(messages, "opHandler");
    };

    private readonly signalHandler = (message: ISignalMessage) => {
        this._inboundSignal.push(message);
    };

    // Always connect in write mode after getting nacked.
    private readonly nackHandler = (documentId: string, messages: INack[]) => {
        const message = messages[0];
        // TODO: we should remove this check when service updates?
        // eslint-disable-next-line @typescript-eslint/strict-boolean-expressions
        if (this._readonlyPermissions) {
            this.close(createWriteError("WriteOnReadOnlyDocument"));
        }

        // check message.content for Back-compat with old service.
        const reconnectInfo = message.content !== undefined
            ? getNackReconnectInfo(message.content) :
            createGenericNetworkError(`Nack: unknown reason`, true);

        if (this.reconnectMode !== ReconnectMode.Enabled) {
            this.logger.sendErrorEvent({
                eventName: "NackWithNoReconnect",
                reason: reconnectInfo.message,
                mode: this.connectionMode,
            });
        }

        // eslint-disable-next-line @typescript-eslint/no-floating-promises
        this.reconnectOnError(
            "write",
            reconnectInfo,
        );
    };

    // Connection mode is always read on disconnect/error unless the system mode was write.
    private readonly disconnectHandler = (disconnectReason) => {
        // Note: we might get multiple disconnect calls on same socket, as early disconnect notification
        // ("server_disconnect", ODSP-specific) is mapped to "disconnect"
        // eslint-disable-next-line @typescript-eslint/no-floating-promises
        this.reconnectOnError(
            this.defaultReconnectionMode,
            createReconnectError("Disconnect", disconnectReason),
        );
    };

    private readonly errorHandler = (error) => {
        // Observation based on early pre-production telemetry:
        // We are getting transport errors from WebSocket here, right before or after "disconnect".
        // This happens only in Firefox.
        logNetworkFailure(this.logger, { eventName: "DeltaConnectionError" }, error);
        // eslint-disable-next-line @typescript-eslint/no-floating-promises
        this.reconnectOnError(
            this.defaultReconnectionMode,
            createReconnectError("error", error),
        );
    };

    private readonly pongHandler = (latency: number) => {
        this.emit("pong", latency);
    };

    /**
     * Once we've successfully gotten a connection, we need to set up state, attach event listeners, and process
     * initial messages.
     * @param connection - The newly established connection
     */
    private setupNewSuccessfulConnection(connection: IDocumentDeltaConnection, requestedMode: ConnectionMode) {
        // Old connection should have been cleaned up before establishing a new one
        assert(this.connection === undefined, 0x0e6 /* "old connection exists on new connection setup" */);

        // back-compat: added in 0.45. Make it unconditional (i.e. use connection.disposable) in some future.
        const disposable = connection as Partial<IDisposable>;
        if (disposable.disposed === true) {
            this.logger.sendTelemetryEvent({ eventName: "ReceivedClosedConnection" });
            // Note: not checking this.reconnectMode mode here as nobody ever observed this connection, so
            // none of invariants is broken if reconnect happens.
            this.triggerConnect({
                reason: "early connection closure",
                mode: requestedMode,
                fetchOpsFromStorage: false,
            });
            return;
        }

        this.connection = connection;

        // Does information in scopes & mode matches?
        // If we asked for "write" and got "read", then file is read-only
        // But if we ask read, server can still give us write.
        const readonly = !connection.claims.scopes.includes(ScopeType.DocWrite);

        // This connection mode validation logic is moving to the driver layer in 0.44.  These two asserts can be
        // removed after those packages have released and become ubiquitous.
        assert(requestedMode === "read" || readonly === (this.connectionMode === "read"),
            0x0e7 /* "claims/connectionMode mismatch" */);
        assert(!readonly || this.connectionMode === "read", 0x0e8 /* "readonly perf with write connection" */);

        this.set_readonlyPermissions(readonly);

        this.refreshDelayInfo(this.deltaStreamDelayId);

        if (this.closed) {
            // Raise proper events, Log telemetry event and close connection.
            this.disconnectFromDeltaStream(`Disconnect on close`);
            return;
        }

        // We cancel all ops on lost of connectivity, and rely on DDSes to resubmit them.
        // Semantics are not well defined for batches (and they are broken right now on disconnects anyway),
        // but it's safe to assume (until better design is put into place) that batches should not exist
        // across multiple connections. Right now we assume runtime will not submit any ops in disconnected
        // state. As requirements change, so should these checks.
        assert(this.messageBuffer.length === 0, 0x0e9 /* "messageBuffer is not empty on new connection" */);

        this._outbound.resume();

        connection.on("op", this.opHandler);
        connection.on("signal", this.signalHandler);
        connection.on("nack", this.nackHandler);
        connection.on("disconnect", this.disconnectHandler);
        connection.on("error", this.errorHandler);
        connection.on("pong", this.pongHandler);

        // Initial messages are always sorted. However, due to early op handler installed by drivers and appending those
        // ops to initialMessages, resulting set is no longer sorted, which would result in client hitting storage to
        // fill in gap. We will recover by cancelling this request once we process remaining ops, but it's a waste that
        // we could avoid
        const initialMessages = connection.initialMessages.sort((a, b) => a.sequenceNumber - b.sequenceNumber);

        this.connectionStateProps = {
            connectionLastQueuedSequenceNumber : this.lastQueuedSequenceNumber,
            connectionLastObservedSeqNumber: this.lastObservedSeqNumber,
            clientId: connection.clientId,
            mode: connection.mode,
        };
        this._hasCheckpointSequenceNumber = false;

        // Some storages may provide checkpointSequenceNumber to identify how far client is behind.
        const checkpointSequenceNumber = connection.checkpointSequenceNumber;
        if (checkpointSequenceNumber !== undefined) {
            this._hasCheckpointSequenceNumber = true;
            this.updateLatestKnownOpSeqNumber(checkpointSequenceNumber);
        }

        // Update knowledge of how far we are behind, before raising "connect" event
        // This is duplication of what enqueueMessages() does, but we have to raise event before we get there,
        // so duplicating update logic here as well.
        const last = initialMessages.length > 0 ? initialMessages[initialMessages.length - 1].sequenceNumber : -1;
        if (initialMessages.length > 0) {
            this._hasCheckpointSequenceNumber = true;
            this.updateLatestKnownOpSeqNumber(last);
        }

        // Notify of the connection
        // WARNING: This has to happen before processInitialMessages() call below.
        // If not, we may not update Container.pendingClientId in time before seeing our own join session op.
        this.emit(
            "connect",
            DeltaManager.detailsFromConnection(connection),
            this._hasCheckpointSequenceNumber ? this.lastObservedSeqNumber - this.lastSequenceNumber : undefined);

        this.enqueueMessages(
            initialMessages,
            this.connectFirstConnection ? "InitialOps" : "ReconnectOps");

        if (connection.initialSignals !== undefined) {
            for (const signal of connection.initialSignals) {
                this._inboundSignal.push(signal);
            }
        }

        // If we got some initial ops, then we know the gap and call above fetched ops to fill it.
        // Same is true for "write" mode even if we have no ops - we will get self "join" ops very very soon.
        // However if we are connecting as view-only, then there is no good signal to realize if client is behind.
        // Thus we have to hit storage to see if any ops are there.
        if (initialMessages.length === 0) {
            if (checkpointSequenceNumber !== undefined) {
                // We know how far we are behind (roughly). If it's non-zero gap, fetch ops right away.
                if (checkpointSequenceNumber > this.lastQueuedSequenceNumber) {
                    this.fetchMissingDeltas("AfterConnection", this.lastQueuedSequenceNumber);
                }
            // we do not know the gap, and we will not learn about it if socket is quite - have to ask.
            } else if (connection.mode === "read") {
                this.fetchMissingDeltas("AfterReadConnection", this.lastQueuedSequenceNumber);
            }
        } else {
            this.connectionStateProps.connectionInitialOpsFrom = initialMessages[0].sequenceNumber;
            this.connectionStateProps.connectionInitialOpsTo = last + 1;
        }

        this.connectFirstConnection = false;
    }

    /**
     * Disconnect the current connection.
     * @param reason - Text description of disconnect reason to emit with disconnect event
     */
    private disconnectFromDeltaStream(reason: string) {
        if (this.connection === undefined) {
            return false;
        }

        const connection = this.connection;
        // Avoid any re-entrancy - clear object reference
        this.connection = undefined;

        // Remove listeners first so we don't try to retrigger this flow accidentally through reconnectOnError
        connection.off("op", this.opHandler);
        connection.off("signal", this.signalHandler);
        connection.off("nack", this.nackHandler);
        connection.off("disconnect", this.disconnectHandler);
        connection.off("error", this.errorHandler);
        connection.off("pong", this.pongHandler);

        // We cancel all ops on lost of connectivity, and rely on DDSes to resubmit them.
        // Semantics are not well defined for batches (and they are broken right now on disconnects anyway),
        // but it's safe to assume (until better design is put into place) that batches should not exist
        // across multiple connections. Right now we assume runtime will not submit any ops in disconnected
        // state. As requirements change, so should these checks.
        assert(this.messageBuffer.length === 0, 0x0ea /* "messageBuffer is not empty on disconnect" */);

        // eslint-disable-next-line @typescript-eslint/no-floating-promises
        this._outbound.pause();
        this._outbound.clear();
        this.emit("disconnect", reason);

        // back-compat: added in 0.45. Make it unconditional (i.e. use connection.dispose()) in some future.
        const disposable = connection as Partial<IDisposable>;

        if (disposable.dispose !== undefined) {
            disposable.dispose();
        } else {
            connection.close();
        }

        this.connectionStateProps = {};

        return true;
    }

    /**
     * Disconnect the current connection and reconnect.
     * @param connection - The connection that wants to reconnect - no-op if it's different from this.connection
     * @param requestedMode - Read or write
     * @param error - Error reconnect information including whether or not to reconnect
     * @returns A promise that resolves when the connection is reestablished or we stop trying
     */
    private async reconnectOnError(
        requestedMode: ConnectionMode,
        error: DriverError,
    ) {
        // We quite often get protocol errors before / after observing nack/disconnect
        // we do not want to run through same sequence twice.
        // If we're already disconnected/disconnecting it's not appropriate to call this again.
        assert(this.connection !== undefined, 0x0eb /* "Missing connection for reconnect" */);

        this.disconnectFromDeltaStream(error.message);

        // If reconnection is not an option, close the DeltaManager
        const canRetry = canRetryOnError(error);
        if (this.reconnectMode === ReconnectMode.Never || !canRetry) {
            // Do not raise container error if we are closing just because we lost connection.
            // Those errors (like IdleDisconnect) would show up in telemetry dashboards and
            // are very misleading, as first initial reaction - some logic is broken.
            this.close(canRetry ? undefined : error);
        }

        // If closed then we can't reconnect
        if (this.closed) {
            return;
        }

        if (this.reconnectMode === ReconnectMode.Enabled) {
            const delayMs = getRetryDelayFromError(error);
            if (delayMs !== undefined) {
                this.emitDelayInfo(this.deltaStreamDelayId, delayMs, error);
                await waitForConnectedState(delayMs);
            }

            this.triggerConnect({ reason: "reconnect", mode: requestedMode, fetchOpsFromStorage: false });
        }
    }

    // returns parts of message (in string format) that should never change for a given message.
    // Used for message comparison. It attempts to avoid comparing fields that potentially may differ.
    // for example, it's not clear if serverMetadata or timestamp property is a property of message or server state.
    // We only extract the most obvious fields that are sufficient (with high probability) to detect sequence number
    // reuse.
    // Also payload goes to telemetry, so no PII, including content!!
    // Note: It's possible for a duplicate op to be broadcasted and have everything the same except the timestamp.
    private comparableMessagePayload(m: ISequencedDocumentMessage) {
        return `${m.clientId}-${m.type}-${m.minimumSequenceNumber}-${m.referenceSequenceNumber}-${m.timestamp}`;
    }

    private enqueueMessages(
        messages: ISequencedDocumentMessage[],
        reason: string,
        allowGaps = false,
    ): void {
        if (this.handler === undefined) {
            // We did not setup handler yet.
            // This happens when we connect to web socket faster than we get attributes for container
            // and thus faster than attachOpHandler() is called
            // this.lastProcessedSequenceNumber is still zero, so we can't rely on this.fetchMissingDeltas()
            // to do the right thing.
            this.pending = this.pending.concat(messages);
            return;
        }

        // Pending ops should never just hang around for nothing.
        // This invariant will stay true through this function execution,
        // so there is no need to process pending ops here.
        // It's responsibility of
        // - attachOpHandler()
        // - fetchMissingDeltas() after it's done with querying storage
        assert(this.pending.length === 0 || this.fetchReason !== undefined, 0x1e9 /* "Pending ops" */);

        if (messages.length === 0) {
            return;
        }

        const from = messages[0].sequenceNumber;
        const last = messages[messages.length - 1].sequenceNumber;

        // Report stats about missing and duplicate ops
        // This helps better understand why we fetch ops from storage, and thus may delay
        // getting current / sending ops
        // It's possible that this batch is already too late - do not bother
        if (last > this.lastQueuedSequenceNumber) {
            let prev = from - 1;
            const initialGap = prev - this.lastQueuedSequenceNumber;
            let firstMissing: number | undefined;
            let duplicate = 0;
            let gap = 0;

            // Count all gaps and duplicates
            for (const message of messages) {
                if (message.sequenceNumber === prev) {
                    duplicate++;
                } else if (message.sequenceNumber !== prev + 1) {
                    gap++;
                    if (firstMissing === undefined) {
                        firstMissing = prev + 1;
                    }
                }
                prev = message.sequenceNumber;
            }

            let eventName: string | undefined;

            // Report if we found some issues
            if (duplicate !== 0 || gap !== 0 && !allowGaps || initialGap > 0 && this.fetchReason === undefined) {
                eventName = "enqueueMessages";
            // Also report if we are fetching ops, and same range comes in, thus making this fetch obsolete.
            } else if (this.fetchReason !== undefined && this.fetchReason !== reason &&
                    (from <= this.lastQueuedSequenceNumber + 1 && last > this.lastQueuedSequenceNumber)) {
                eventName = "enqueueMessagesExtraFetch";
            }

            // Report if there is something to report
            // Do not report when pending fetch is in progress, as such reporting will not
            // correctly take into account pending ops.
            if (eventName !== undefined) {
                this.logger.sendPerformanceEvent({
                    eventName,
                    reason,
                    previousReason: this.prevEnqueueMessagesReason,
                    from,
                    to: last + 1, // exclusive, being consistent with the other telemetry / APIs
                    length: messages.length,
                    fetchReason: this.fetchReason,
                    duplicate: duplicate > 0 ? duplicate : undefined,
                    initialGap: initialGap !== 0 ? initialGap : undefined,
                    gap: gap > 0 ? gap : undefined,
                    firstMissing,
                    dmInitialSeqNumber: this.initialSequenceNumber,
                    ...this.connectionStateProps,
                });
            }
        }

        this.updateLatestKnownOpSeqNumber(messages[messages.length - 1].sequenceNumber);

        const n = this.previouslyProcessedMessage?.sequenceNumber;
        assert(n === undefined || n === this.lastQueuedSequenceNumber,
            0x0ec /* "Unexpected value for previously processed message's sequence number" */);

        for (const message of messages) {
            // Check that the messages are arriving in the expected order
            if (message.sequenceNumber <= this.lastQueuedSequenceNumber) {
                // Validate that we do not have data loss, i.e. sequencing is reset and started again
                // with numbers that this client already observed before.
                if (this.previouslyProcessedMessage?.sequenceNumber === message.sequenceNumber) {
                    const message1 = this.comparableMessagePayload(this.previouslyProcessedMessage);
                    const message2 = this.comparableMessagePayload(message);
                    if (message1 !== message2) {
                        const error = new NonRetryableError(
                            "Two messages with same seq# and different payload!",
                            DriverErrorType.fileOverwrittenInStorage,
                            {
                                clientId: this.connection?.clientId,
                                sequenceNumber: message.sequenceNumber,
                                message1,
                                message2,
                            },
                        );
                        this.close(error);
                    }
                }
            } else if (message.sequenceNumber !== this.lastQueuedSequenceNumber + 1) {
                this.pending.push(message);
                this.fetchMissingDeltas(reason, this.lastQueuedSequenceNumber, message.sequenceNumber);
            } else {
                this.lastQueuedSequenceNumber = message.sequenceNumber;
                this.previouslyProcessedMessage = message;
                this._inbound.push(message);
            }
        }

        // When / if we report a gap in ops in the future, we want telemetry to correctly reflect source
        // of prior ops. But if we have some out of order ops (this.pending), then reporting current reason
        // becomes not accurate, as the gap existed before current batch, so we should just report "unknown".
        this.prevEnqueueMessagesReason = this.pending.length > 0 ? "unknown" : reason;
    }

    private processInboundMessage(message: ISequencedDocumentMessage): void {
        const startTime = Date.now();
        this.lastProcessedMessage = message;

        // All non-system messages are coming from some client, and should have clientId
        // System messages may have no clientId (but some do, like propose, noop, summarize)
        assert(
            message.clientId !== undefined
            || isSystemMessage(message),
            0x0ed /* "non-system message have to have clientId" */,
        );

        // if we have connection, and message is local, then we better treat is as local!
        assert(
            this.connection === undefined
            || this.connection.clientId !== message.clientId
            || this.lastSubmittedClientId === message.clientId,
            0x0ee /* "Not accounting local messages correctly" */,
        );

        if (this.lastSubmittedClientId !== undefined && this.lastSubmittedClientId === message.clientId) {
            const clientSequenceNumber = message.clientSequenceNumber;

            assert(this.clientSequenceNumberObserved < clientSequenceNumber, 0x0ef /* "client seq# not growing" */);
            assert(clientSequenceNumber <= this.clientSequenceNumber,
                0x0f0 /* "Incoming local client seq# > generated by this client" */);

            this.clientSequenceNumberObserved = clientSequenceNumber;
        }

        // TODO Remove after SPO picks up the latest build.
        if (
            typeof message.contents === "string"
            && message.contents !== ""
            && message.type !== MessageType.ClientLeave
        ) {
            message.contents = JSON.parse(message.contents);
        }

        // Add final ack trace.
        if (message.traces !== undefined && message.traces.length > 0) {
            const service = this.clientDetails.type === undefined || this.clientDetails.type === ""
                ? "unknown"
                : this.clientDetails.type;
            message.traces.push({
                action: "end",
                service,
                timestamp: Date.now(),
            });
        }

        // Watch the minimum sequence number and be ready to update as needed
        if (this.minSequenceNumber > message.minimumSequenceNumber) {
            throw new DataCorruptionError("msnMovesBackwards", {
                ...extractLogSafeMessageProperties(message),
                clientId: this.connection?.clientId,
            });
        }
        this.minSequenceNumber = message.minimumSequenceNumber;

        if (message.sequenceNumber !== this.lastProcessedSequenceNumber + 1) {
            throw new DataCorruptionError("nonSequentialSequenceNumber", {
                ...extractLogSafeMessageProperties(message),
                clientId: this.connection?.clientId,
            });
        }
        this.lastProcessedSequenceNumber = message.sequenceNumber;

        // a bunch of code assumes that this is true
        assert(this.lastProcessedSequenceNumber <= this.lastObservedSeqNumber,
<<<<<<< HEAD
            "lastObservedSeqNumber should be updated first");
=======
            0x267 /* "lastObservedSeqNumber should be updated first" */);
>>>>>>> 06592575

        // Back-compat for older server with no term
        if (message.term === undefined) {
            message.term = 1;
        }
        this.baseTerm = message.term;

        if (this.handler === undefined) {
            throw new Error("Attempted to process an inbound message without a handler attached");
        }
        this.handler.process(message);

        const endTime = Date.now();

        // Should be last, after changing this.lastProcessedSequenceNumber above, as many callers
        // test this.lastProcessedSequenceNumber instead of using op.sequenceNumber itself.
        this.emit("op", message, endTime - startTime);
    }

    /**
     * Retrieves the missing deltas between the given sequence numbers
     */
     private fetchMissingDeltas(reasonArg: string, lastKnowOp: number, to?: number) {
         // eslint-disable-next-line @typescript-eslint/no-floating-promises
         this.fetchMissingDeltasCore(reasonArg, false /* cacheOnly */, lastKnowOp, to);
     }

     /**
     * Retrieves the missing deltas between the given sequence numbers
     */
    private async fetchMissingDeltasCore(
        reason: string,
        cacheOnly: boolean,
        lastKnowOp: number,
        to?: number)
    {
        // Exit out early if we're already fetching deltas
        if (this.fetchReason !== undefined) {
            return;
        }

        if (this.closed) {
<<<<<<< HEAD
            this.logger.sendErrorEvent({ eventName: "fetchMissingDeltasClosedConnection" });
=======
            this.logger.sendTelemetryEvent({ eventName: "fetchMissingDeltasClosedConnection", reason });
>>>>>>> 06592575
            return;
        }

        try {
            assert(lastKnowOp === this.lastQueuedSequenceNumber, 0x0f1 /* "from arg" */);
            let from = lastKnowOp + 1;

            const n = this.previouslyProcessedMessage?.sequenceNumber;
            if (n !== undefined) {
                // If we already processed at least one op, then we have this.previouslyProcessedMessage populated
                // and can use it to validate that we are operating on same file, i.e. it was not overwritten.
                // Knowing about this mechanism, we could ask for op we already observed to increase validation.
                // This is especially useful when coming out of offline mode or loading from
                // very old cached (by client / driver) snapshot.
                assert(n === lastKnowOp, 0x0f2 /* "previouslyProcessedMessage" */);
                assert(from > 1, 0x0f3 /* "not positive" */);
                from--;
            }

            const fetchReason = `${reason}_fetch`;
            this.fetchReason = fetchReason;

            await this.getDeltas(
                from,
                to,
                (messages) => {
                    this.refreshDelayInfo(this.deltaStorageDelayId);
                    this.enqueueMessages(messages, fetchReason);
                },
                cacheOnly);
        } catch (error) {
            this.logger.sendErrorEvent({eventName: "GetDeltas_Exception"}, error);
            this.close(normalizeError(error));
        } finally {
            this.refreshDelayInfo(this.deltaStorageDelayId);
            this.fetchReason = undefined;
            this.processPendingOps(reason);
        }
    }

    /**
     * Sorts pending ops and attempts to apply them
     */
    private processPendingOps(reason?: string): void {
        if (this.handler !== undefined) {
            const pendingSorted = this.pending.sort((a, b) => a.sequenceNumber - b.sequenceNumber);
            this.pending = [];
            // Given that we do not track where these ops came from any more, it's not very
            // actionably to report gaps in this range.
            this.enqueueMessages(pendingSorted, `${reason}_pending`, true /* allowGaps */);
        }
    }

    private updateLatestKnownOpSeqNumber(seq: number) {
        if (this.lastObservedSeqNumber < seq) {
            this.lastObservedSeqNumber = seq;
        }
    }
}

// TODO: move this elsewhere and use it more broadly for DataCorruptionError/DataProcessingError
function extractLogSafeMessageProperties(message: Partial<ISequencedDocumentMessage>) {
    const safeProps = {
        messageClientId: message.clientId,
        sequenceNumber: message.sequenceNumber,
        clientSequenceNumber: message.clientSequenceNumber,
        referenceSequenceNumber: message.referenceSequenceNumber,
        minimumSequenceNumber: message.minimumSequenceNumber,
        messageTimestamp: message.timestamp,
    };

    return safeProps;
}<|MERGE_RESOLUTION|>--- conflicted
+++ resolved
@@ -476,11 +476,7 @@
             ...this.connectionStateProps,
             pendingOps: this.pending.length, // Do we have any pending ops?
             pendingFirst: pendingSorted[0]?.sequenceNumber, // is the first pending op the one that we are missing?
-<<<<<<< HEAD
-            haveHandler: this.handler !== undefined, // do we have handler installed
-=======
             haveHandler: this.handler !== undefined, // do we have handler installed?
->>>>>>> 06592575
             closed: this.closed,
         });
     }
@@ -1517,11 +1513,7 @@
 
         // a bunch of code assumes that this is true
         assert(this.lastProcessedSequenceNumber <= this.lastObservedSeqNumber,
-<<<<<<< HEAD
-            "lastObservedSeqNumber should be updated first");
-=======
             0x267 /* "lastObservedSeqNumber should be updated first" */);
->>>>>>> 06592575
 
         // Back-compat for older server with no term
         if (message.term === undefined) {
@@ -1564,11 +1556,7 @@
         }
 
         if (this.closed) {
-<<<<<<< HEAD
-            this.logger.sendErrorEvent({ eventName: "fetchMissingDeltasClosedConnection" });
-=======
             this.logger.sendTelemetryEvent({ eventName: "fetchMissingDeltasClosedConnection", reason });
->>>>>>> 06592575
             return;
         }
 
