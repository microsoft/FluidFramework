/*!
 * Copyright (c) Microsoft Corporation. All rights reserved.
 * Licensed under the MIT License.
 */

import {
    IConnectionDetails,
    IDeltaHandlerStrategy,
    IDeltaManager,
    IDeltaQueue,
    IProcessMessageResult,
    ITelemetryLogger,
} from "@microsoft/fluid-container-definitions";
import { Deferred, isSystemType, PerformanceEvent } from "@microsoft/fluid-core-utils";
import {
    Browser,
    ConnectionMode,
    IClient,
    IContentMessage,
    IDocumentDeltaStorageService,
    IDocumentMessage,
    IDocumentService,
    IDocumentSystemMessage,
    ISequencedDocumentMessage,
    IServiceConfiguration,
    ISignalMessage,
    ITrace,
    MessageType,
} from "@microsoft/fluid-protocol-definitions";
import * as assert from "assert";
import { EventEmitter } from "events";
import { ContentCache } from "./contentCache";
import { debug } from "./debug";
import { DeltaConnection } from "./deltaConnection";
import { DeltaQueue } from "./deltaQueue";
import { logNetworkFailure, waitForConnectedState } from "./networkUtils";
// tslint:disable-next-line:no-var-requires
const performanceNow = require("performance-now") as (() => number);

const MaxReconnectDelay = 8000;
const InitialReconnectDelay = 1000;
const MissingFetchDelay = 100;
const MaxFetchDelay = 10000;
const MaxBatchDeltas = 2000;
const DefaultChunkSize = 16 * 1024;

// This can be anything other than null
const ImmediateNoOpResponse = "";

const DefaultContentBufferSize = 10;

/**
 * Manages the flow of both inbound and outbound messages. This class ensures that shared objects receive delta
 * messages in order regardless of possible network conditions or timings causing out of order delivery.
 */
export class DeltaManager extends EventEmitter implements IDeltaManager<ISequencedDocumentMessage, IDocumentMessage> {
    public get disposed() { return this.isDisposed; }

    public readonly clientType: string;
    public get IDeltaSender() { return this; }

    // Current conneciton mode. Initially write.
    public connectionMode: ConnectionMode = "write";
    // Overwrites the current connection mode to always write.
    private readonly systemConnectionMode: ConnectionMode;

    private isDisposed: boolean = false;
    private pending: ISequencedDocumentMessage[] = [];
    private fetching = false;

    private inQuorum = false;

    // Flag indicating whether or not we need to update the reference sequence number
    private updateHasBeenRequested = false;
    private updateSequenceNumberTimer: any;

    // The minimum sequence number and last sequence number received from the server
    private minSequenceNumber: number = 0;

    // There are three numbers we track
    // * lastQueuedSequenceNumber is the last queued sequence number
    private lastQueuedSequenceNumber: number = 0;
    private baseSequenceNumber: number = 0;

    private readonly _inboundPending: DeltaQueue<ISequencedDocumentMessage>;
    private readonly _inbound: DeltaQueue<ISequencedDocumentMessage>;
    private readonly _inboundSignal: DeltaQueue<ISignalMessage>;
    private readonly _outbound: DeltaQueue<IDocumentMessage[]>;

    private connecting: Deferred<IConnectionDetails> | undefined;
    private connection: DeltaConnection | undefined;
    private clientSequenceNumber = 0;
    private clientSequenceNumberObserved = 0;
    private closed = false;

    private handler: IDeltaHandlerStrategy | undefined;
    private deltaStorageP: Promise<IDocumentDeltaStorageService> | undefined;

    private readonly contentCache = new ContentCache(DefaultContentBufferSize);

    private messageBuffer: IDocumentMessage[] = [];

    private pongCount: number = 0;
    private socketLatency = 0;

    private duplicateMsgCount = 0;

    private connectRepeatCount = 0;
    private connectStartTime = 0;

    // collab window tracking.
    // Start with 50 not to record anything below 50 (= 30 + 20).
    private collabWindowMax = 30;

    public get inbound(): IDeltaQueue<ISequencedDocumentMessage> {
        return this._inbound;
    }

    public get outbound(): IDeltaQueue<IDocumentMessage[]> {
        return this._outbound;
    }

    public get inboundSignal(): IDeltaQueue<ISignalMessage> {
        return this._inboundSignal;
    }

    public get referenceSequenceNumber(): number {
        return this.baseSequenceNumber;
    }

    public get minimumSequenceNumber(): number {
        return this.minSequenceNumber;
    }

    public get maxMessageSize(): number {
        return this.connection!.details.serviceConfiguration
            ? this.connection!.details.serviceConfiguration.maxMessageSize
            : this.connection!.details.maxMessageSize || DefaultChunkSize;
    }

    public get version(): string {
        return this.connection!.details.version;
    }

    public get serviceConfiguration(): IServiceConfiguration {
        return this.connection!.details.serviceConfiguration;
    }

    public get active(): boolean {
         return this.inQuorum && this.connectionMode === "write";
    }

    constructor(
        private readonly service: IDocumentService,
        private readonly client: IClient | null,
        private readonly logger: ITelemetryLogger,
        private readonly reconnect: boolean) {
        super();

        this.clientType = (!this.client || !this.client.type) ? Browser : this.client.type;
        this.systemConnectionMode = (this.client && this.client.mode === "write") ? "write" : "read";

        // Inbound message queue
        this._inboundPending = new DeltaQueue<ISequencedDocumentMessage>(
            (op, callback) => {
                // Explicitly split the two cases to avoid the async call in the case we are not split
                if (op!.contents === undefined) {
                    this.fetchOpContent(op).then(
                        (opContents) => {
                            op.contents = opContents.contents;
                            this._inbound.push(op);
                            callback();
                        },
                        (error) => {
                            callback(error);
                        });
                } else {
                    this._inbound.push(op);
                    callback();
                }
            });

        this._inbound = new DeltaQueue<ISequencedDocumentMessage>(
            (op, callback) => {
                try {
                    this.processMessage(op, callback);
                } catch (error) {
                    callback(error);
                }
            });

        this._inboundPending.on("error", (error) => {
            this.emit("error", error);
        });

        this._inbound.on("error", (error) => {
            this.emit("error", error);
        });

        // Outbound message queue. The outbound queue is represented as a queue of an array of ops. Ops contained
        // within an array *must* fit within the maxMessageSize and are guaranteed to be ordered sequentially.
        this._outbound = new DeltaQueue<IDocumentMessage[]>(
            (messages, callback: (error?) => void) => {
                if (this.shouldSplit(messages)) {
                    messages.forEach((message) => {
                        debug(`Splitting content from envelope.`);
                        this.connection!.submitAsync([message]).then(
                            () => {
                                this.contentCache.set({
                                    clientId: this.connection!.details.clientId,
                                    clientSequenceNumber: message!.clientSequenceNumber,
                                    contents: message!.contents as string,
                                });
                                message!.contents = undefined;
                                this.connection!.submit([message]);
                                callback();
                            },
                            (error) => {
                                callback(error);
                            });
                    });
                } else {
                    this.connection!.submit(messages);
                    callback();
                }
            });

        this._outbound.on("error", (error) => {
            this.emit("error", error);
        });

        // Inbound signal queue
        this._inboundSignal = new DeltaQueue<ISignalMessage>((message, callback: (error?) => void) => {
            // tslint:disable no-unsafe-any
            message!.content = JSON.parse(message!.content);
            this.handler!.processSignal(message!);
            callback();
        });

        this._inboundSignal.on("error", (error) => {
            this.emit("error", error);
        });

        // Require the user to start the processing
        this._inbound.pause();
        this._outbound.pause();
        this._inboundSignal.pause();
    }

    public dispose() {
        assert.fail("Not implemented.");
        this.isDisposed = true;
    }

    /**
     * Sets the sequence number from which inbound messages should be returned
     */
    public attachOpHandler(
            minSequenceNumber: number,
            sequenceNumber: number,
            handler: IDeltaHandlerStrategy,
            resume: boolean) {
        debug("Attached op handler", sequenceNumber);

        this.baseSequenceNumber = sequenceNumber;
        this.minSequenceNumber = minSequenceNumber;
        this.lastQueuedSequenceNumber = sequenceNumber;

        // we will use same check in other places to make sure all the seq number above are set properly.
        assert(!this.handler);
        this.handler = handler;
        assert(this.handler);

        // We are ready to process inbound messages
        if (resume) {
            this._inbound.systemResume();
            this._inboundSignal.systemResume();
            this.fetchMissingDeltas("DocumentOpen", sequenceNumber);
        }
    }

    public updateQuorumJoin() {
        this.inQuorum = true;
    }

    public updateQuorumLeave() {
        this.inQuorum = false;
    }

    public async connect(reason: string): Promise<IConnectionDetails> {
        if (this.connecting) {
            assert(!this.connection);
            return this.connecting.promise;
        }
        if (this.connection) {
            return this.connection.details;
        }

        this.connecting = new Deferred<IConnectionDetails>();
        this.connectCore(reason, InitialReconnectDelay, this.connectionMode);

        return this.connecting.promise;
    }

    public flush() {
        if (this.messageBuffer.length === 0) {
            return;
        }

        // The prepareFlush event allows listenerse to append metadata to the batch prior to submission.
        this.emit("prepareSend", this.messageBuffer);

        this._outbound.push(this.messageBuffer);
        this.messageBuffer = [];
    }

    public submit(type: MessageType, contents: any, batch = false, metadata?: any): number {
        // TODO need to fail if gets too large
        // const serializedContent = JSON.stringify(this.messageBuffer);
        // const maxOpSize = this.context.deltaManager.maxMessageSize;

        // Start adding trace for the op.
        const traces: ITrace[] = [
            {
                action: "start",
                service: this.clientType,
                timestamp: Date.now(),
            }];

        const message: IDocumentMessage = {
            clientSequenceNumber: ++this.clientSequenceNumber,
            contents: JSON.stringify(contents),
            metadata,
            referenceSequenceNumber: this.baseSequenceNumber,
            traces,
            type,
        };

        const outbound = this.createOutboundMessage(type, message);
        this.stopSequenceNumberUpdate();
        this.emit("submitOp", message);

        if (!batch) {
            this.flush();
            this.messageBuffer.push(outbound);
            this.flush();
        } else {
            this.messageBuffer.push(outbound);
        }

        return outbound.clientSequenceNumber;
    }

    public submitSignal(content: any) {
        if (this.connection) {
            this.connection.submitSignal(content);
        } else {
            this.logger.sendErrorEvent({eventName: "submitSignalDisconnected"});
        }
    }

    public async getDeltas(reason: string, fromInitial: number, to?: number): Promise<ISequencedDocumentMessage[]> {
        let retry: number = 0;
        let from: number = fromInitial;
        const allDeltas: ISequencedDocumentMessage[] = [];

        const telemetryEvent = PerformanceEvent.start(this.logger, {
            eventName: "GetDeltas",
            from,
            reason,
            to,
        });

        while (!this.closed) {
            const maxFetchTo = from + MaxBatchDeltas;
            const fetchTo = to === undefined ? maxFetchTo : Math.min(maxFetchTo, to);

            // Connect to the delta storage endpoint
            if (!this.deltaStorageP) {
                this.deltaStorageP = this.service.connectToDeltaStorage().catch(
                    (error) => {
                        this.emit("error", error);
                        throw error;
                    });
            }

            // Let exceptions here propagate through, without hitting retry logic below
            const deltaStorage = await this.deltaStorageP!;

            let deltasRetrievedLast = 0;
            let success = true;

            try {
                // Grab a chunk of deltas - limit the number fetched to MaxBatchDeltas
                const deltas = await deltaStorage.get(from, fetchTo);

                // Note that server (or driver code) can push here something unexpected, like undefined
                // Exception thrown as result of it will result in us retrying
                allDeltas.push(...deltas);

                deltasRetrievedLast = deltas.length;
                const lastFetch = deltasRetrievedLast > 0 ? deltas[deltasRetrievedLast - 1].sequenceNumber : from;

                // If we have no upper bound and fetched less than the max deltas - meaning we got as many as exit -
                // then we can resolve the promise. We also resolve if we fetched up to the expected to. Otherwise
                // we will look to try again
                if ((to === undefined && maxFetchTo !== lastFetch + 1) || to === lastFetch + 1) {
                    telemetryEvent.end({lastFetch, totalDeltas: allDeltas.length, retries: retry});
                    return allDeltas;
                }

                // Attempt to fetch more deltas. If we didn't receive any in the previous call we up our retry
                // count since something prevented us from seeing those deltas
                from = lastFetch;
            } catch (error) {
                // There was an error fetching the deltas. Up the retry counter
                logNetworkFailure(
                    this.logger,
                    {
                        eventName: "GetDeltasError",
                        fetchTo,
                        from,
                        retry: retry + 1,
                    },
                    error);
                success = false;
            }

            retry = deltasRetrievedLast === 0 ? retry + 1 : 0;
            const delay = Math.min(
                MaxFetchDelay,
                retry !== 0 ? MissingFetchDelay * Math.pow(2, retry) : 0);

            telemetryEvent.reportProgress({
                delay,
                deltasRetrievedLast,
                deltasRetrievedTotal: allDeltas.length,
                replayFrom: from,
                retry,
                success,
            });

            await waitForConnectedState(delay);
        }

        // Might need to change to non-error event
        this.logger.sendErrorEvent({eventName: "GetDeltasClosedConnection" });

        return [];
    }

    /**
     * Closes the connection and clears inbound & outbound queues.
     */
    public close(): void {
        this.closed = true;
        this.stopSequenceNumberUpdate();
        if (this.connection) {
            this.connection.close();
            this.connection = undefined;
        }

        if (this.connecting) {
            this.connecting.reject(new Error("Container closed"));
            this.connecting = undefined;
        }

        this._inbound.clear();
        this._outbound.clear();
        this._inboundSignal.clear();
        this.removeAllListeners();
    }

    private recordPingTime(latency: number) {
        this.pongCount++;
        this.socketLatency += latency;
        const aggregateCount = 100;
        if (this.pongCount === aggregateCount) {
            this.logger.sendTelemetryEvent({eventName: "DeltaLatency", value: this.socketLatency / aggregateCount});
            this.pongCount = 0;
            this.socketLatency = 0;
        }
    }

    private shouldSplit(contents: IDocumentMessage[]): boolean {
        // Disabling message splitting - there is no compelling reason to use it.
        // Container.submitMessage should chunk messages properly.
        // Content can still be 2x size of maxMessageSize due to character escaping.
        const splitSize = this.maxMessageSize * 2;
        this.logger.debugAssert(
            !contents || contents.length <= splitSize,
            { eventName: "Splitting should not happen" });
        return false;
    }

    // Specific system level message attributes are need to be looked at by the server.
    // Hence they are separated and promoted as top level attributes.
    private createOutboundMessage(
        type: MessageType,
        coreMessage: IDocumentMessage): IDocumentMessage {
        if (isSystemType(type)) {
            const data = coreMessage.contents as string;
            coreMessage.contents = null;
            const outboundMessage: IDocumentSystemMessage = {
                ...coreMessage,
                data,
            };
            return outboundMessage;
        } else {
            return coreMessage;
        }
    }

    private connectCore(reason: string, delay: number, mode: ConnectionMode): void {
        if (this.connectRepeatCount === 0) {
            this.connectStartTime = performanceNow();
        }
        this.connectRepeatCount++;

        DeltaConnection.connect(
            this.service,
            this.client!,
            mode).then(
            (connection) => {
                this.connection = connection;
                // back-compat for newer clients and old server. If the server does not have mode, we reset to write.
                this.connectionMode = connection.details.mode ? connection.details.mode : "write";

                this._outbound.systemResume();

                this.clientSequenceNumber = 0;
                this.clientSequenceNumberObserved = 0;

                // If we retried more than once, log an event about how long it took
                if (this.connectRepeatCount > 2) {
                    this.logger.sendTelemetryEvent({
                            attempts: this.connectRepeatCount,
                            duration: (performanceNow() - this.connectStartTime).toFixed(0),
                            eventName: "MultipleDeltaConnectionFailures",
                        });
                }
                this.connectRepeatCount = 0;

                // If first connection resolve the promise with the details
                if (this.connecting) {
                    this.connecting.resolve(connection.details);
                    this.connecting = undefined;
                }

                connection.on("op", (documentId: string, messages: ISequencedDocumentMessage[]) => {
                    if (this.handler) {
                        if (messages instanceof Array) {
                            this.enqueueMessages(messages);
                        } else {
                            this.enqueueMessages([messages]);
                        }
                    }
                });

                connection.on("op-content", (message: IContentMessage) => {
                    if (this.handler) {
                        this.contentCache.set(message);
                    }
                });

                connection.on("signal", (message: ISignalMessage) => {
                    if (this.handler) {
                        this._inboundSignal.push(message);
                    }
                });

                // Always connect in write mode after getting nacked.
                connection.on("nack", (target: number) => {
                    const nackReason = target === -1 ? "Reconnecting to start writing" : "Reconnecting on nack";
                    this.reconnectOnError(nackReason, connection, "write");
                });

                //  Connection mode is always read on disconnect/error unless the system mode was write.
                connection.on("disconnect", (disconnectReason) => {
                    const reconnectionMode = this.systemConnectionMode === "write" ? "write" : "read";
                    this.reconnectOnError(
                        `Reconnecting on disconnect: ${disconnectReason}`,
                        connection,
                        reconnectionMode);
                });

                connection.on("error", (error) => {
                    // Observation based on early pre-production telemetry:
                    // We are getting transport errors from WebSocket here, right before or after "disconnect".
                    // This happens only in Firefox.
                    logNetworkFailure(this.logger, {eventName: "DeltaConnectionError"}, error);
                    const reconnectionMode = this.systemConnectionMode === "write" ? "write" : "read";
                    this.reconnectOnError("Reconnecting on error", connection, reconnectionMode);
                });

                connection.on("pong", (latency: number) => {
                    this.recordPingTime(latency);
                    this.emit("pong", latency);
                });

                // Notify of the connection
                // WARNING: This has to happen before processInitialMessages() call below.
                // If not, we may not update Container.pendingClientId in time before seeing our own join session op.
                this.emit("connect", connection.details);

                this.processInitialMessages(
                    connection.details.initialMessages,
                    connection.details.initialContents,
                    connection.details.initialSignals);

            },
            (error) => {
                // Socket.io error when we connect to wrong socket, or hit some multiplexing bug
                if (typeof error === "object" && error !== null && error.critical) {
                    this.emit("error", error);
                    if (this.connecting) {
                        this.connecting.reject(error);
                        this.connecting = undefined;
                    }
                    return;
                }

                // Log error once - we get too many errors in logs when we are offline,
                // and unfortunately there is no way to detect that.
                if (this.connectRepeatCount === 1) {
                    logNetworkFailure(
                        this.logger,
                        {
                            delay,
                            eventName: "DeltaConnectionFailureToConnect",
                        },
                        error);
                }

                const delayNext = Math.min(delay * 2, MaxReconnectDelay);
                waitForConnectedState(delayNext).then(() => this.connectCore(reason, delayNext, mode));
            });
    }

    private reconnectOnError(reason: string, connection: DeltaConnection, mode: ConnectionMode) {
        // we quite often get protocol errors before / after observing nack/disconnect
        // we do not want to run through same sequence twice.
        if (connection !== this.connection) {
            this.logger.sendTelemetryEvent({eventName: "DeltaConnectionReconnectIgnored", reason});
            return;
        }

        // avoid any re-entrancy - clear object reference
        this.connection = undefined;
        this.connectionMode = "read";

        this._outbound.systemPause();
        this._outbound.clear();
        this.emit("disconnect", reason);

        connection.close();

        // Reconnection is only enabled for browser clients.
        if (this.clientType !== Browser || !this.reconnect || this.closed) {
            this._inbound.systemPause();
            this._inbound.clear();
            this._inboundSignal.systemPause();
            this._inboundSignal.clear();
        } else {
            this.logger.sendTelemetryEvent({eventName: "DeltaConnectionReconnect", reason});
            this.connectCore(reason, InitialReconnectDelay, mode);
        }
    }

    private processInitialMessages(
            messages: ISequencedDocumentMessage[] | undefined,
            contents: IContentMessage[] | undefined,
            signals: ISignalMessage[] | undefined): void {
        // confirm the status of the handler and inbound queue
        if (!this.handler || this._inbound.paused) {
            // process them once the queue is ready
            this._inbound.once("resume", () => {
                this.enqueInitalOps(messages, contents);
            });
        } else {
            this.enqueInitalOps(messages, contents);
        }
        if (!this.handler || this._inboundSignal.paused) {
            // process them once the queue is ready
            this._inboundSignal.once("resume", () => {
                this.enqueInitalSignals(signals);
            });
        } else {
            this.enqueInitalSignals(signals);
        }
    }

    private enqueInitalOps(
            messages: ISequencedDocumentMessage[] | undefined,
            contents: IContentMessage[] | undefined): void {
        if (contents && contents.length > 0) {
            for (const content of contents) {
                this.contentCache.set(content);
            }
        }
        if (messages && messages.length > 0) {
            this.catchUp("enqueInitalOps", messages);
        }
    }

    private enqueInitalSignals(signals: ISignalMessage[] | undefined): void {
        if (signals && signals.length > 0) {
            for (const signal of signals) {
                this._inboundSignal.push(signal);
            }
        }
    }

    private async fetchOpContent(op: ISequencedDocumentMessage): Promise<IContentMessage> {
        let result: IContentMessage;
        const opContent = this.contentCache.peek(op.clientId);

        if (!opContent || opContent.clientSequenceNumber > op.clientSequenceNumber) {
            result = await this.waitForContent(op.clientId, op.clientSequenceNumber, op.sequenceNumber);
        } else if (opContent.clientSequenceNumber < op.clientSequenceNumber) {
            let nextContent = this.contentCache.get(op.clientId);
            while (nextContent && nextContent.clientSequenceNumber < op.clientSequenceNumber) {
                nextContent = this.contentCache.get(op.clientId);
            }

            assert(nextContent, "No content found");
            assert.equal(op.clientSequenceNumber, nextContent!.clientSequenceNumber, "Invalid op content order");

            result = nextContent!;
        } else {
            result = this.contentCache.get(op.clientId)!;
        }

        return result;
    }

    private enqueueMessages(messages: ISequencedDocumentMessage[]): void {
        assert(this.handler);
        for (const message of messages) {
            // Check that the messages are arriving in the expected order
            if (message.sequenceNumber !== this.lastQueuedSequenceNumber + 1) {
                debug(`DeltaManager: enque Messages *Out of* Order Message ${message.sequenceNumber} - last ${this.lastQueuedSequenceNumber}`);

                this.handleOutOfOrderMessage(message);
            } else {
                debug("DeltaManager: enque Messages In Order Message");
                this.lastQueuedSequenceNumber = message.sequenceNumber;
                this._inbound.push(message);
            }
        }
    }

    private processMessage(message: ISequencedDocumentMessage, callback: (err?: any) => void): void {
        const startTime = Date.now();

        if (this.connection && this.connection.details.clientId === message.clientId) {
            const clientSequenceNumber = message.clientSequenceNumber;

            this.logger.debugAssert(this.clientSequenceNumberObserved <= clientSequenceNumber);
            this.logger.debugAssert(clientSequenceNumber <= this.clientSequenceNumber);

            this.clientSequenceNumberObserved = clientSequenceNumber;
            if (clientSequenceNumber === this.clientSequenceNumber) {
                this.emit("allSentOpsAckd");
            }
        }

        // TODO Remove after SPO picks up the latest build.
        if (message.contents && typeof message.contents === "string" && message.type !== MessageType.ClientLeave) {
            message.contents = JSON.parse(message.contents);
        }

        // Add final ack trace.
        if (message.traces && message.traces.length > 0) {
            message.traces.push({
                action: "end",
                service: this.clientType,
                timestamp: Date.now(),
            });
        }

        // Watch the minimum sequence number and be ready to update as needed
        assert(this.minSequenceNumber <= message.minimumSequenceNumber);
        this.minSequenceNumber = message.minimumSequenceNumber;

        assert.equal(message.sequenceNumber, this.baseSequenceNumber + 1);
        this.baseSequenceNumber = message.sequenceNumber;

        // record collab window max size, in 20 increments.
        const msnDistance = this.baseSequenceNumber - this.minSequenceNumber;
        if (this.collabWindowMax + 20 < msnDistance) {
            this.collabWindowMax = msnDistance;
            this.logger.sendTelemetryEvent({ eventName: "MSNWindow", value: msnDistance });
        }

        this.handler!.process(
            message,
            (result: IProcessMessageResult) => {
                if (result.error) {
                    callback(result.error);
                } else {
                    // We will queue a message to update our reference sequence number upon receiving a server
                    // operation. This allows the server to know our true reference sequence number and be able to
                    // correctly update the minimum sequence number (MSN). We don't acknowledge other message types
                    // similarly (like a min sequence number update) to avoid acknowledgement cycles (i.e. ack the MSN
                    // update, which updates the MSN, then ack the update, etc...).
                    if (message.type === MessageType.Operation || result.immediateNoOp) {
                        this.updateSequenceNumber(result.immediateNoOp === true);
                    }

                    const endTime = Date.now();
                    this.emit("processTime", endTime - startTime);

                    callback();
                }
            });
    }

    /**
     * Handles an out of order message retrieved from the server
     */
    private handleOutOfOrderMessage(message: ISequencedDocumentMessage) {
        if (message.sequenceNumber <= this.lastQueuedSequenceNumber) {
            this.logger.sendTelemetryEvent({
                eventName: "DuplicateMessage",
                lastQueued: this.lastQueuedSequenceNumber!,
                sequenceNumber: message.sequenceNumber,
                totalDuplicateMessages: ++this.duplicateMsgCount,
            });
            return;
        }

        this.pending.push(message);
        this.fetchMissingDeltas("HandleOutOfOrderMessage", this.lastQueuedSequenceNumber, message.sequenceNumber);
    }

    /**
     * Retrieves the missing deltas between the given sequence numbers
     */
    private fetchMissingDeltas(reason: string, from: number, to?: number) {
        // Exit out early if we're already fetching deltas
        if (this.fetching) {
            this.logger.sendTelemetryEvent({eventName: "fetchMissingDeltasAlreadyFetching", from: from!, reason});
            return;
        }

        if (this.closed) {
            this.logger.sendTelemetryEvent({eventName: "fetchMissingDeltasClosedConnection" });
            return [];
        }

        this.fetching = true;

        this.getDeltas(reason, from, to).then(
            (messages) => {
                this.fetching = false;
                this.emit("caughtUp");
                this.catchUp(reason, messages);
            });
    }

    private async waitForContent(
            clientId: string,
            clientSeqNumber: number,
            seqNumber: number,
    ): Promise<IContentMessage> {
        const lateContentHandler = (clId: string) => {
            if (clientId === clId) {
                const lateContent = this.contentCache.peek(clId);
                if (lateContent && lateContent.clientSequenceNumber === clientSeqNumber) {
                    this.contentCache.removeListener("content", lateContentHandler);
                    debug(`Late content fetched from buffer ${clientId}: ${clientSeqNumber}`);
                    return this.contentCache.get(clientId);
                }
            }
        };

        this.contentCache.on("content", lateContentHandler);
        const content = await this.fetchContent(clientId, clientSeqNumber, seqNumber);
        this.contentCache.removeListener("content", lateContentHandler);

        return content;
    }

    private async fetchContent(
            clientId: string,
            clientSeqNumber: number,
            seqNumber: number): Promise<IContentMessage> {
        const messages = await this.getDeltas("fetchContent", seqNumber, seqNumber);
        assert.ok(messages.length > 0, "Content not found in DB");

        const message = messages[0];
        assert.equal(message.clientId, clientId, "Invalid fetched content");
        assert.equal(message.clientSequenceNumber, clientSeqNumber, "Invalid fetched content");

        debug(`Late content fetched from DB ${clientId}: ${clientSeqNumber}`);
        return {
            clientId: message.clientId,
            clientSequenceNumber: message.clientSequenceNumber,
            contents: message.contents,
        };
    }

    private catchUp(reason: string, messages: ISequencedDocumentMessage[]): void {
        this.logger.sendPerformanceEvent({
            eventName: "CatchUp",
            messageCount: messages.length,
            pendingCount: this.pending.length,
            reason,
        });

        // Apply current operations
        this.enqueueMessages(messages);

        // Then sort pending operations and attempt to apply them again.
        // This could be optimized to stop handling messages once we realize we need to fetch missing values.
        // But for simplicity, and because catching up should be rare, we just process all of them.
        const pendingSorted = this.pending.sort((a, b) => a.sequenceNumber - b.sequenceNumber);
        this.pending = [];
        this.enqueueMessages(pendingSorted);
    }

    /**
     * Acks the server to update the reference sequence number
     */
<<<<<<< HEAD
    private updateSequenceNumber(immediateNoOp: boolean): void {
        // Exit early for readonly clients. They don't take part in the minimum sequence number calculation.
        if (this.readonly) {
=======
    private updateSequenceNumber(type: MessageType): void {
        // Exit early for inactive clients. They don't take part in the minimum sequence number calculation.
        if (!this.active) {
>>>>>>> 5c439e5c
            return;
        }

        if (immediateNoOp) {
            this.submit(MessageType.NoOp, ImmediateNoOpResponse);
            return;
        }

        // If an update has already been requested then mark this fact. We will wait until no updates have
        // been requested before sending the updated sequence number.
        if (this.updateSequenceNumberTimer) {
            this.updateHasBeenRequested = true;
            return;
        }

        // Clear an update in 100 ms
        this.updateSequenceNumberTimer = setTimeout(() => {
            this.updateSequenceNumberTimer = undefined;

            // If a second update wasn't requested then send an update message. Otherwise defer this until we
            // stop processing new messages.
            if (!this.updateHasBeenRequested) {
                this.submit(MessageType.NoOp, null);
            } else {
                this.updateHasBeenRequested = false;
                this.updateSequenceNumber(false);
            }
        }, 100);
    }

    private stopSequenceNumberUpdate(): void {
        if (this.updateSequenceNumberTimer) {
            clearTimeout(this.updateSequenceNumberTimer);
        }

        this.updateHasBeenRequested = false;
        this.updateSequenceNumberTimer = undefined;
    }
}<|MERGE_RESOLUTION|>--- conflicted
+++ resolved
@@ -923,15 +923,9 @@
     /**
      * Acks the server to update the reference sequence number
      */
-<<<<<<< HEAD
     private updateSequenceNumber(immediateNoOp: boolean): void {
         // Exit early for readonly clients. They don't take part in the minimum sequence number calculation.
         if (this.readonly) {
-=======
-    private updateSequenceNumber(type: MessageType): void {
-        // Exit early for inactive clients. They don't take part in the minimum sequence number calculation.
-        if (!this.active) {
->>>>>>> 5c439e5c
             return;
         }
 
