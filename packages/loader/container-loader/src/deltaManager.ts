--- conflicted
+++ resolved
@@ -672,9 +672,6 @@
 		this.emit("closed", error);
 	}
 
-<<<<<<< HEAD
-		(this.closeAbortController as any).abort("DeltaManager was closed");
-=======
 	/**
 	 * Disposes the connection and clears the inbound & outbound queues.
 	 *
@@ -704,8 +701,7 @@
 	}
 
 	private clearQueues() {
-		this.closeAbortController.abort();
->>>>>>> 08a28bef
+		(this.closeAbortController as any).abort("DeltaManager was closed");
 
 		this._inbound.clear();
 		this._inboundSignal.clear();
