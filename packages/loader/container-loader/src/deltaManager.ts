--- conflicted
+++ resolved
@@ -104,10 +104,6 @@
     // the sequence number we initially loaded from
     private initSequenceNumber: number = 0;
 
-<<<<<<< HEAD
-=======
-    private readonly _inboundPending: DeltaQueue<ISequencedDocumentMessage>;
->>>>>>> 7a2702e6
     private readonly _inbound: DeltaQueue<ISequencedDocumentMessage>;
     private readonly _inboundSignal: DeltaQueue<ISignalMessage>;
     private readonly _outbound: DeltaQueue<IDocumentMessage[]>;
@@ -135,9 +131,6 @@
     private deltaStorageDelay: number | undefined;
     private deltaStreamDelay: number | undefined;
 
-    private deltaStorageDelay: number | undefined;
-    private deltaStreamDelay: number | undefined;
-
     // collab window tracking. This is timestamp of %2000 message.
     private lastMessageTimeForTelemetry: number | undefined;
 
@@ -188,11 +181,7 @@
             return this.connection.details.claims.documentId;
         }
         return undefined;
-<<<<<<< HEAD
-    }
-=======
-   }
->>>>>>> 7a2702e6
+    }
 
     constructor(
         private readonly service: IDocumentService,
@@ -284,10 +273,7 @@
             if (this.pending.length > 0) {
                 this.catchUp("DocumentOpen", []);
             } else {
-<<<<<<< HEAD
                 // tslint:disable-next-line:no-floating-promises
-=======
->>>>>>> 7a2702e6
                 this.fetchMissingDeltas("DocumentOpen", sequenceNumber);
             }
         }
@@ -398,11 +384,7 @@
             let deltasRetrievedLast = 0;
             let success = true;
             let canRetry = false;
-<<<<<<< HEAD
             let retryAfter: number | undefined = -1;
-=======
-            let retryAfter: number | undefined = 0;
->>>>>>> 7a2702e6
 
             try {
                 // Connect to the delta storage endpoint
@@ -464,12 +446,6 @@
             }
 
             let delay: number;
-<<<<<<< HEAD
-            retry = deltasRetrievedLast === 0 ? retry + 1 : 0;
-            delay = retryAfter && retryAfter >= 0 ? retryAfter : Math.min(
-                MaxFetchDelay,
-                retry !== 0 ? MissingFetchDelay * Math.pow(2, retry) : 0);
-=======
             if (deltasRetrievedLast !== 0) {
                 delay = 0;
                 retry = 0; // start calculating timeout over if we got some ops
@@ -493,11 +469,11 @@
                         deltasRetrievedTotal: allDeltas.length,
                         replayFrom: from,
                         to });
-                    this.closeOnConnectionError(new Error("Failed to retrieve ops from storage: giving up after too many retries"));
+                    this.closeOnConnectionError(
+                        new Error("Failed to retrieve ops from storage: giving up after too many retries"));
                     return [];
                 }
             }
->>>>>>> 7a2702e6
 
             telemetryEvent.reportProgress({
                 delay,
@@ -513,12 +489,9 @@
             await waitForConnectedState(delay);
         }
 
-<<<<<<< HEAD
         // Might need to change to non-error event
         this.logger.sendErrorEvent({eventName: "GetDeltasClosedConnection" });
-=======
         telemetryEvent.cancel({ reason: "container closed" });
->>>>>>> 7a2702e6
         return [];
     }
 
@@ -640,16 +613,7 @@
                 // back-compat for newer clients and old server. If the server does not have mode, we reset to write.
                 this.connectionMode = connection.details.mode ? connection.details.mode : "write";
 
-<<<<<<< HEAD
-                // tslint:disable-next-line:no-floating-promises
-                this._outbound.systemResume();
-
                 this.emitDelayInfo(retryFor.DELTASTREAM, -1);
-                this.clientSequenceNumber = 0;
-                this.clientSequenceNumberObserved = 0;
-=======
-                this.emitDelayInfo(retryFor.DELTASTREAM, -1);
->>>>>>> 7a2702e6
 
                 // If we retried more than once, log an event about how long it took
                 if (this.connectRepeatCount > 1) {
@@ -668,6 +632,7 @@
                     return;
                 }
 
+                // tslint:disable-next-line:no-floating-promises
                 this._outbound.systemResume();
 
                 this.clientSequenceNumber = 0;
@@ -762,10 +727,7 @@
                     delayNext = Math.min(delay * 2, MaxReconnectDelay);
                 }
                 this.emitDelayInfo(retryFor.DELTASTREAM, delayNext);
-<<<<<<< HEAD
                 // tslint:disable-next-line:no-floating-promises
-=======
->>>>>>> 7a2702e6
                 waitForConnectedState(delayNext).then(() => this.connectCore(reason, delayNext!, mode));
             });
     }
@@ -797,26 +759,12 @@
             const delayNext = this.backOffWaitTimeOnError(error);
             if (delayNext !== undefined) {
                 this.emitDelayInfo(retryFor.DELTASTREAM, delayNext);
-<<<<<<< HEAD
                 // tslint:disable-next-line:no-floating-promises
-=======
->>>>>>> 7a2702e6
                 waitForConnectedState(delayNext).then(() => this.connectCore(reason, InitialReconnectDelay, mode));
             } else {
                 this.connectCore(reason, InitialReconnectDelay, mode);
             }
-<<<<<<< HEAD
-=======
-        }
-    }
-
-    private backOffWaitTimeOnError(error: any): number | undefined {
-        let waitTime;
-        if (error !== null && typeof error === "object" && error.retryAfterSeconds !== undefined) {
-            waitTime = error.retryAfterSeconds;
->>>>>>> 7a2702e6
-        }
-        return waitTime;
+        }
     }
 
     private backOffWaitTimeOnError(error): number | undefined {
@@ -828,22 +776,12 @@
     private processInitialMessages(
             messages: ISequencedDocumentMessage[] | undefined,
             contents: IContentMessage[] | undefined,
-<<<<<<< HEAD
             signals: ISignalMessage[] | undefined): void {
         this.enqueueInitialOps(messages, contents);
         this.enqueueInitialSignals(signals);
     }
 
     private enqueueInitialOps(
-=======
-            signals: ISignalMessage[] | undefined,
-            firstConnection: boolean): void {
-        this.enqueInitialOps(messages, contents, firstConnection);
-        this.enqueInitalSignals(signals);
-    }
-
-    private enqueInitialOps(
->>>>>>> 7a2702e6
             messages: ISequencedDocumentMessage[] | undefined,
             contents: IContentMessage[] | undefined,
             firstConnection: boolean): void {
@@ -853,11 +791,7 @@
             }
         }
         if (messages && messages.length > 0) {
-<<<<<<< HEAD
-            this.catchUp("InitalOps", messages);
-=======
             this.catchUp(firstConnection ? "InitialOps" : "ReconnectOps", messages);
->>>>>>> 7a2702e6
         }
     }
 
@@ -867,32 +801,6 @@
                 this._inboundSignal.push(signal);
             }
         }
-    }
-
-    private enqueueMessages(messages: ISequencedDocumentMessage[]): void {
-        if (!this.handler) {
-            // We did not setup handler yet.
-            // This happens when we connect to web socket faster than we get attributes for container
-            // and thus faster than attachOpHandler() is called
-            // this.baseSequenceNumber is still zero, so we can't rely on this.handleOutOfOrderMessage()
-            // to do the right thing.
-            this.pending = this.pending.concat(messages);
-            return;
-        }
-
-<<<<<<< HEAD
-        for (const message of messages) {
-            // Check that the messages are arriving in the expected order
-            if (message.sequenceNumber !== this.lastQueuedSequenceNumber + 1) {
-                // tslint:disable-next-line: max-line-length
-                debug(`DeltaManager: enqueueMessages *Out of* Order Message ${message.sequenceNumber} - last ${this.lastQueuedSequenceNumber}`);
-
-                // tslint:disable-next-line:no-floating-promises
-                this.handleOutOfOrderMessage(message);
-            } else {
-                debug("DeltaManager: enqueueMessages In Order Message");
-=======
-        return result;
     }
 
     private enqueueMessages(
@@ -926,7 +834,6 @@
                 this.pending.push(message);
                 this.fetchMissingDeltas(telemetryEventSuffix, this.lastQueuedSequenceNumber, message.sequenceNumber);
             } else {
->>>>>>> 7a2702e6
                 this.lastQueuedSequenceNumber = message.sequenceNumber;
                 this._inbound.push(message);
             }
@@ -999,33 +906,9 @@
     }
 
     /**
-<<<<<<< HEAD
-     * Handles an out of order message retrieved from the server
-     */
-    private async handleOutOfOrderMessage(message: ISequencedDocumentMessage): Promise<void> {
-        if (message.sequenceNumber <= this.lastQueuedSequenceNumber) {
-            this.logger.sendTelemetryEvent({
-                eventName: "DuplicateMessage",
-                lastQueued: this.lastQueuedSequenceNumber!,
-                sequenceNumber: message.sequenceNumber,
-                totalDuplicateMessages: ++this.duplicateMsgCount,
-            });
-            return;
-        }
-
-        this.pending.push(message);
-        await this.fetchMissingDeltas("OutOfOrderMessage", this.lastQueuedSequenceNumber, message.sequenceNumber);
-    }
-
-    /**
      * Retrieves the missing deltas between the given sequence numbers
      */
     private async fetchMissingDeltas(telemetryEventSuffix: string, from: number, to?: number): Promise<void> {
-=======
-     * Retrieves the missing deltas between the given sequence numbers
-     */
-    private fetchMissingDeltas(telemetryEventSuffix: string, from: number, to?: number) {
->>>>>>> 7a2702e6
         // Exit out early if we're already fetching deltas
         if (this.fetching) {
             return;
@@ -1038,68 +921,13 @@
 
         this.fetching = true;
 
-<<<<<<< HEAD
         await this.getDeltas(telemetryEventSuffix, from, to).then(
-=======
-        this.getDeltas(telemetryEventSuffix, from, to).then(
->>>>>>> 7a2702e6
             (messages) => {
                 this.emitDelayInfo(retryFor.DELTASTORAGE, -1);
                 this.fetching = false;
                 this.emit("caughtUp");
                 this.catchUp(telemetryEventSuffix, messages);
             });
-    }
-
-<<<<<<< HEAD
-    private catchUp(telemetryEventSuffix: string, messages: ISequencedDocumentMessage[]): void {
-        this.logger.sendPerformanceEvent({
-            eventName: `CatchUp_${telemetryEventSuffix}`,
-            messageCount: messages.length,
-            pendingCount: this.pending.length,
-        });
-=======
-    private async waitForContent(
-            clientId: string,
-            clientSeqNumber: number,
-            seqNumber: number,
-    ): Promise<IContentMessage> {
-        const lateContentHandler = (clId: string) => {
-            if (clientId === clId) {
-                const lateContent = this.contentCache.peek(clId);
-                if (lateContent && lateContent.clientSequenceNumber === clientSeqNumber) {
-                    this.contentCache.removeListener("content", lateContentHandler);
-                    debug(`Late content fetched from buffer ${clientId}: ${clientSeqNumber}`);
-                    return this.contentCache.get(clientId);
-                }
-            }
-        };
-
-        this.contentCache.on("content", lateContentHandler);
-        const content = await this.fetchContent(clientId, clientSeqNumber, seqNumber);
-        this.contentCache.removeListener("content", lateContentHandler);
-
-        return content;
-    }
-
-    private async fetchContent(
-            clientId: string,
-            clientSeqNumber: number,
-            seqNumber: number): Promise<IContentMessage> {
-        const messages = await this.getDeltas("fetchContent", seqNumber, seqNumber);
-        this.emitDelayInfo(retryFor.DELTASTORAGE, -1);
-        assert.ok(messages.length > 0, "Content not found in DB");
-
-        const message = messages[0];
-        assert.equal(message.clientId, clientId, "Invalid fetched content");
-        assert.equal(message.clientSequenceNumber, clientSeqNumber, "Invalid fetched content");
-
-        debug(`Late content fetched from DB ${clientId}: ${clientSeqNumber}`);
-        return {
-            clientId: message.clientId,
-            clientSequenceNumber: message.clientSequenceNumber,
-            contents: message.contents,
-        };
     }
 
     private catchUp(telemetryEventSuffix: string, messages: ISequencedDocumentMessage[]): void {
@@ -1114,7 +942,6 @@
             props.messageGap = this.handler ? props.from - this.lastQueuedSequenceNumber - 1 : undefined;
         }
         this.logger.sendPerformanceEvent(props);
->>>>>>> 7a2702e6
 
         // Apply current operations
         this.enqueueMessages(messages, telemetryEventSuffix);
@@ -1126,11 +953,7 @@
         if (this.handler) {
             const pendingSorted = this.pending.sort((a, b) => a.sequenceNumber - b.sequenceNumber);
             this.pending = [];
-<<<<<<< HEAD
-            this.enqueueMessages(pendingSorted);
-=======
             this.enqueueMessages(pendingSorted, telemetryEventSuffix);
->>>>>>> 7a2702e6
         }
     }
 
