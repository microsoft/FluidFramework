/*!
 * Copyright (c) Microsoft Corporation and contributors. All rights reserved.
 * Licensed under the MIT License.
 */

import { default as AbortController } from "abort-controller";
import { v4 as uuid } from "uuid";
import {
    ITelemetryLogger,
    IEventProvider,
    ITelemetryProperties,
    ITelemetryErrorEvent,
} from "@fluidframework/common-definitions";
import {
    IDeltaHandlerStrategy,
    IDeltaManager,
    IDeltaManagerEvents,
    IDeltaQueue,
    ICriticalContainerError,
    IThrottlingWarning,
    IConnectionDetailsInternal,
} from "@fluidframework/container-definitions";
import { assert, TypedEventEmitter } from "@fluidframework/common-utils";
import {
    normalizeError,
    logIfFalse,
    safeRaiseEvent,
} from "@fluidframework/telemetry-utils";
import {
    IDocumentDeltaStorageService,
    IDocumentService,
    DriverErrorType,
} from "@fluidframework/driver-definitions";
import {
    IDocumentMessage,
    ISequencedDocumentMessage,
    ISignalMessage,
    MessageType,
    ConnectionMode,
} from "@fluidframework/protocol-definitions";
import {
    NonRetryableError,
    isRuntimeMessage,
    MessageType2,
} from "@fluidframework/driver-utils";
import {
    ThrottlingWarning,
    DataCorruptionError,
    extractSafePropertiesFromMessage,
    DataProcessingError,
} from "@fluidframework/container-utils";
import { DeltaQueue } from "./deltaQueue";
import {
    IConnectionManagerFactoryArgs,
    IConnectionManager,
} from "./contracts";

export interface IConnectionArgs {
    mode?: ConnectionMode;
    fetchOpsFromStorage?: boolean;
    reason: string;
}

/**
 * Includes events emitted by the concrete implementation DeltaManager
 * but not exposed on the public interface IDeltaManager
 */
export interface IDeltaManagerInternalEvents extends IDeltaManagerEvents {
    (event: "throttled", listener: (error: IThrottlingWarning) => void);
<<<<<<< HEAD
    (event: "closed", listener: (error?: ICriticalContainerError) => void);
    (event: "connect", listener: (details: IConnectionDetailsInternal, opsBehind?: number) => void);
=======
    (event: "closed" | "disposed", listener: (error?: ICriticalContainerError) => void);
>>>>>>> 360ef42a
}

/**
 * Determines if message was sent by client, not service
 */
function isClientMessage(message: ISequencedDocumentMessage | IDocumentMessage): boolean {
    if (isRuntimeMessage(message)) {
        return true;
    }
    switch (message.type) {
        case MessageType.Propose:
        case MessageType.Reject:
        case MessageType.NoOp:
        case MessageType2.Accept:
        case MessageType.Summarize:
            return true;
        default:
            return false;
    }
}

/**
 * Manages the flow of both inbound and outbound messages. This class ensures that shared objects receive delta
 * messages in order regardless of possible network conditions or timings causing out of order delivery.
 */
export class DeltaManager<TConnectionManager extends IConnectionManager>
    extends TypedEventEmitter<IDeltaManagerInternalEvents>
    implements
    IDeltaManager<ISequencedDocumentMessage, IDocumentMessage>,
    IEventProvider<IDeltaManagerInternalEvents> {
    public readonly connectionManager: TConnectionManager;

    public get active(): boolean { return this._active(); }

    public get disposed() { return this._closed; }

    public get IDeltaSender() { return this; }

    private pending: ISequencedDocumentMessage[] = [];
    private fetchReason: string | undefined;

    // A boolean used to assert that ops are not being sent while processing another op.
    private currentlyProcessingOps: boolean = false;

    // The minimum sequence number and last sequence number received from the server
    private minSequenceNumber: number = 0;

    // There are three numbers we track
    // * lastQueuedSequenceNumber is the last queued sequence number. If there are gaps in seq numbers, then this number
    //   is not updated until we cover that gap, so it increases each time by 1.
    // * lastObservedSeqNumber is an estimation of last known sequence number for container in storage. It's initially
    //   populated at web socket connection time (if storage provides that info) and is updated once ops shows up.
    //   It's never less than lastQueuedSequenceNumber
    // * lastProcessedSequenceNumber - last processed sequence number
    private lastQueuedSequenceNumber: number = 0;
    private lastObservedSeqNumber: number = 0;
    private lastProcessedSequenceNumber: number = 0;
    private lastProcessedMessage: ISequencedDocumentMessage | undefined;
    private baseTerm: number = 0;

    /** count number of noops sent by the client which may not be acked */
    private noOpCount: number = 0;
    /** Track clientSequenceNumber of the last op */
    private lastClientSequenceNumber: number = 0;

    /**
     * Track down the ops size.
    */
    private opsSize: number = 0;
    private prevEnqueueMessagesReason: string | undefined;
    private previouslyProcessedMessage: ISequencedDocumentMessage | undefined;

    // The sequence number we initially loaded from
    // In case of reading from a snapshot or pending state, its value will be equal to
    // the last message that got serialized.
    private initSequenceNumber: number = 0;

    private readonly _inbound: DeltaQueue<ISequencedDocumentMessage>;
    private readonly _inboundSignal: DeltaQueue<ISignalMessage>;

    private _closed = false;
    private _disposed = false;

    private handler: IDeltaHandlerStrategy | undefined;
    private deltaStorage: IDocumentDeltaStorageService | undefined;

    private readonly throttlingIdSet = new Set<string>();
    private timeTillThrottling: number = 0;

    public readonly closeAbortController = new AbortController();

    private readonly deltaStorageDelayId = uuid();
    private readonly deltaStreamDelayId = uuid();

    private messageBuffer: IDocumentMessage[] = [];

    private _checkpointSequenceNumber: number | undefined;

    public get inbound(): IDeltaQueue<ISequencedDocumentMessage> {
        return this._inbound;
    }

    public get inboundSignal(): IDeltaQueue<ISignalMessage> {
        return this._inboundSignal;
    }

    public get initialSequenceNumber(): number {
        return this.initSequenceNumber;
    }

    public get lastSequenceNumber(): number {
        return this.lastProcessedSequenceNumber;
    }

    public get lastMessage() {
        return this.lastProcessedMessage;
    }

    public get lastKnownSeqNumber() {
        return this.lastObservedSeqNumber;
    }

    public get referenceTerm(): number {
        return this.baseTerm;
    }

    public get minimumSequenceNumber(): number {
        return this.minSequenceNumber;
    }

    /**
     * Tells if  current connection has checkpoint information.
     * I.e. we know how far behind the client was at the time of establishing connection
     */
    public get hasCheckpointSequenceNumber() {
        // Valid to be called only if we have active connection.
        assert(this.connectionManager.connected, 0x0df /* "Missing active connection" */);
        return this._checkpointSequenceNumber !== undefined;
    }

    // Forwarding connection manager properties / IDeltaManager implementation
    public get maxMessageSize(): number { return this.connectionManager.maxMessageSize; }
    public get version() { return this.connectionManager.version; }
    public get serviceConfiguration() { return this.connectionManager.serviceConfiguration; }
    public get outbound() { return this.connectionManager.outbound; }
    public get readOnlyInfo() { return this.connectionManager.readOnlyInfo; }
    public get clientDetails() { return this.connectionManager.clientDetails; }

    public submit(type: MessageType, contents?: string, batch = false, metadata?: any, compression?: string) {
        const messagePartial: Omit<IDocumentMessage, "clientSequenceNumber"> = {
            contents,
            metadata,
            referenceSequenceNumber: this.lastProcessedSequenceNumber,
            type,
            compression,
        };

        if (!batch) {
            this.flush();
        }
        const message = this.connectionManager.prepareMessageToSend(messagePartial);
        if (message === undefined) {
            return -1;
        }

        assert(isClientMessage(message), 0x419 /* client sends non-client message */);

        if (contents !== undefined) {
            this.opsSize += contents.length;
        }

        this.messageBuffer.push(message);

        if (message.type === MessageType.NoOp){
            this.noOpCount++;
        }

        this.emit("submitOp", message);

        if (!batch) {
            this.flush();
        }
        return message.clientSequenceNumber;
    }

    public submitSignal(content: any) { return this.connectionManager.submitSignal(content); }

    public flush() {
        const batch = this.messageBuffer;
        if (batch.length === 0) {
            return;
        }

        this.messageBuffer = [];

        // The prepareFlush event allows listeners to append metadata to the batch prior to submission.
        this.emit("prepareSend", batch);

        if (batch.length === 1) {
            assert(batch[0].metadata?.batch === undefined, 0x3c9 /* no batch markup on single message */);
        } else {
            assert(batch[0].metadata?.batch === true, 0x3ca /* no start batch markup */);
            assert(batch[batch.length - 1].metadata?.batch === false, 0x3cb /* no end batch markup */);
        }

        this.connectionManager.sendMessages(batch);

        assert(this.messageBuffer.length === 0, 0x3cc /* reentrancy */);
    }

    public get connectionProps(): ITelemetryProperties {
        return {
            sequenceNumber: this.lastSequenceNumber,
            opsSize: this.opsSize > 0 ? this.opsSize : undefined,
            ...this.connectionManager.connectionProps,
        };
    }

    /**
     * Log error event with a bunch of internal to DeltaManager information about state of op processing
     * Used to diagnose connectivity issues related to op processing (i.e. cases where for some reason
     * we stop processing ops that results in no processing join op and thus moving to connected state)
     * @param event - Event to log.
     */
    public logConnectionIssue(event: ITelemetryErrorEvent) {
        assert(this.connectionManager.connected, 0x238 /* "called only in connected state" */);

        const pendingSorted = this.pending.sort((a, b) => a.sequenceNumber - b.sequenceNumber);
        this.logger.sendErrorEvent({
            ...event,
            // This directly tells us if fetching ops is in flight, and thus likely the reason of
            // stalled op processing
            fetchReason: this.fetchReason,
            // A bunch of useful sequence numbers to understand if we are holding some ops from processing
            lastQueuedSequenceNumber: this.lastQueuedSequenceNumber, // last sequential op
            lastProcessedSequenceNumber: this.lastProcessedSequenceNumber, // same as above, but after processing
            lastObserved: this.lastObservedSeqNumber, // last sequence we ever saw; may have gaps with above.
            // connection info
            ...this.connectionManager.connectionVerboseProps,
            pendingOps: this.pending.length, // Do we have any pending ops?
            pendingFirst: pendingSorted[0]?.sequenceNumber, // is the first pending op the one that we are missing?
            haveHandler: this.handler !== undefined, // do we have handler installed?
            inboundLength: this.inbound.length,
            inboundPaused: this.inbound.paused,
        });
    }

    constructor(
        private readonly serviceProvider: () => IDocumentService | undefined,
        private readonly logger: ITelemetryLogger,
        private readonly _active: () => boolean,
        createConnectionManager: (props: IConnectionManagerFactoryArgs) => TConnectionManager,
    ) {
        super();
        const props: IConnectionManagerFactoryArgs = {
            incomingOpHandler: (messages: ISequencedDocumentMessage[], reason: string) => {
                try {
                    this.enqueueMessages(messages, reason);
                } catch (error) {
                    this.logger.sendErrorEvent({ eventName: "EnqueueMessages_Exception" }, error);
                    this.close(normalizeError(error));
                }
            },
            signalHandler: (message: ISignalMessage) => this._inboundSignal.push(message),
            reconnectionDelayHandler: (delayMs: number, error: unknown) =>
                this.emitDelayInfo(this.deltaStreamDelayId, delayMs, error),
            closeHandler: (error: any) => this.close(error),
            disconnectHandler: (reason: string) => this.disconnectHandler(reason),
            connectHandler: (connection: IConnectionDetailsInternal) => this.connectHandler(connection),
            pongHandler: (latency: number) => this.emit("pong", latency),
            readonlyChangeHandler: (readonly?: boolean) => safeRaiseEvent(this, this.logger, "readonly", readonly),
        };

        this.connectionManager = createConnectionManager(props);
        this._inbound = new DeltaQueue<ISequencedDocumentMessage>(
            (op) => {
                this.processInboundMessage(op);
            });

        this._inbound.on("error", (error) => {
            this.close(
                DataProcessingError.wrapIfUnrecognized(error, "deltaManagerInboundErrorHandler", this.lastMessage));
        });

        // Inbound signal queue
        this._inboundSignal = new DeltaQueue<ISignalMessage>((message) => {
            if (this.handler === undefined) {
                throw new Error("Attempted to process an inbound signal without a handler attached");
            }
            this.handler.processSignal({
                clientId: message.clientId,
                content: JSON.parse(message.content as string),
            });
        });

        this._inboundSignal.on("error", (error) => {
            this.close(normalizeError(error));
        });

        // Initially, all queues are created paused.
        // - outbound is flipped back and forth in setupNewSuccessfulConnection / disconnectFromDeltaStream
        // - inbound & inboundSignal are resumed in attachOpHandler() when we have handler setup
    }

    private connectHandler(connection: IConnectionDetailsInternal) {
        this.refreshDelayInfo(this.deltaStreamDelayId);

        const props = this.connectionManager.connectionVerboseProps;
        props.connectionLastQueuedSequenceNumber = this.lastQueuedSequenceNumber;
        props.connectionLastObservedSeqNumber = this.lastObservedSeqNumber;

        const checkpointSequenceNumber = connection.checkpointSequenceNumber;
        this._checkpointSequenceNumber = checkpointSequenceNumber;
        if (checkpointSequenceNumber !== undefined) {
            this.updateLatestKnownOpSeqNumber(checkpointSequenceNumber);
        }

        // We cancel all ops on lost of connectivity, and rely on DDSes to resubmit them.
        // Semantics are not well defined for batches (and they are broken right now on disconnects anyway),
        // but it's safe to assume (until better design is put into place) that batches should not exist
        // across multiple connections. Right now we assume runtime will not submit any ops in disconnected
        // state. As requirements change, so should these checks.
        assert(this.messageBuffer.length === 0, 0x0e9 /* "messageBuffer is not empty on new connection" */);

        this.opsSize = 0;
        this.noOpCount = 0;

        this.emit(
            "connect",
            connection,
            checkpointSequenceNumber !== undefined ?
                this.lastObservedSeqNumber - this.lastSequenceNumber : undefined);

        // If we got some initial ops, then we know the gap and call above fetched ops to fill it.
        // Same is true for "write" mode even if we have no ops - we will get "join" own op very very soon.
        // However if we are connecting as view-only, then there is no good signal to realize if client is behind.
        // Thus we have to hit storage to see if any ops are there.
        if (checkpointSequenceNumber !== undefined) {
            // We know how far we are behind (roughly). If it's non-zero gap, fetch ops right away.
            if (checkpointSequenceNumber > this.lastQueuedSequenceNumber) {
                this.fetchMissingDeltas("AfterConnection");
            }
            // we do not know the gap, and we will not learn about it if socket is quite - have to ask.
        } else if (connection.mode === "read") {
            this.fetchMissingDeltas("AfterReadConnection");
        }
    }

    public dispose() {
        throw new Error("Not implemented.");
    }

    /**
     * Sets the sequence number from which inbound messages should be returned
     */
    public async attachOpHandler(
        minSequenceNumber: number,
        sequenceNumber: number,
        term: number,
        handler: IDeltaHandlerStrategy,
        prefetchType: "cached" | "all" | "none" = "none",
    ) {
        this.initSequenceNumber = sequenceNumber;
        this.lastProcessedSequenceNumber = sequenceNumber;
        this.baseTerm = term;
        this.minSequenceNumber = minSequenceNumber;
        this.lastQueuedSequenceNumber = sequenceNumber;
        this.lastObservedSeqNumber = sequenceNumber;

        // We will use same check in other places to make sure all the seq number above are set properly.
        assert(this.handler === undefined, 0x0e2 /* "DeltaManager already has attached op handler!" */);
        this.handler = handler;
        // eslint-disable-next-line @typescript-eslint/strict-boolean-expressions
        assert(!!(this.handler as any), 0x0e3 /* "Newly set op handler is null/undefined!" */);

        // There should be no pending fetch!
        // This API is called right after attachOpHandler by Container.load().
        // We might have connection already and it might have called fetchMissingDeltas() from
        // setupNewSuccessfulConnection. But it should do nothing, because there is no way to fetch ops before
        // we know snapshot sequence number that is set in attachOpHandler. So all such calls should be noop.
        assert(this.fetchReason === undefined, 0x268 /* "There can't be pending fetch that early in boot sequence!" */);

        if (this._closed) {
            return;
        }

        this._inbound.resume();
        this._inboundSignal.resume();

        if (prefetchType !== "none") {
            const cacheOnly = prefetchType === "cached";
            await this.fetchMissingDeltasCore(`DocumentOpen_${prefetchType}`, cacheOnly);

            // Keep going with fetching ops from storage once we have all cached ops in.
            // But do not block load and make this request async / not blocking this api.
            // Ops processing will start once cached ops are in and and will stop when queue is empty
            // (which in most cases will happen when we are done processing cached ops)
            if (cacheOnly) {
                // fire and forget
                this.fetchMissingDeltas("PostDocumentOpen");
            }
        }

        // Ensure there is no need to call this.processPendingOps() at the end of boot sequence
        assert(this.fetchReason !== undefined || this.pending.length === 0, 0x269 /* "pending ops are not dropped" */);
    }

    public connect(args: IConnectionArgs) {
        const fetchOpsFromStorage = args.fetchOpsFromStorage ?? true;
        logIfFalse(
            this.handler !== undefined || !fetchOpsFromStorage,
            this.logger,
            "CantFetchWithoutBaseline"); // can't fetch if no baseline

        // Note: There is race condition here.
        // We want to issue request to storage as soon as possible, to
        // reduce latency of becoming current, thus this code here.
        // But there is no ordering between fetching OPs and connection to delta stream
        // As result, we might be behind by the time we connect to delta stream
        // In case of r/w connection, that's not an issue, because we will hear our
        // own "join" message and realize any gap client has in ops.
        // But for view-only connection, we have no such signal, and with no traffic
        // on the wire, we might be always behind.
        // See comment at the end of "connect" handler
        if (fetchOpsFromStorage) {
            this.fetchMissingDeltas(args.reason);
        }

        this.connectionManager.connect(args.mode);
    }

    private async getDeltas(
        from: number, // inclusive
        to: number | undefined, // exclusive
        fetchReason: string,
        callback: (messages: ISequencedDocumentMessage[]) => void,
        cacheOnly: boolean) {
        const docService = this.serviceProvider();
        if (docService === undefined) {
            throw new Error("Delta manager is not attached");
        }

        if (this.deltaStorage === undefined) {
            this.deltaStorage = await docService.connectToDeltaStorage();
        }

        let cancelFetch: (op: ISequencedDocumentMessage) => boolean;

        if (to !== undefined) {
            const lastExpectedOp = to - 1; // make it inclusive!

            // It is possible that due to asynchrony (including await above), required ops were already
            // received through delta stream. Validate that before moving forward.
            if (this.lastQueuedSequenceNumber >= lastExpectedOp) {
                this.logger.sendPerformanceEvent({
                    reason: fetchReason,
                    eventName: "ExtraStorageCall",
                    early: true,
                    from,
                    to,
                    ...this.connectionManager.connectionVerboseProps,
                });
                return;
            }

            // Be prepared for the case where webSocket would receive the ops that we are trying to fill through
            // storage. Ideally it should never happen (i.e. ops on socket are always ordered, and thus once we
            // detected gap, this gap can't be filled in later on through websocket).
            // And in practice that does look like the case. The place where this code gets hit is if we lost
            // connection and reconnected (likely to another box), and new socket's initial ops contains these ops.
            cancelFetch = (op: ISequencedDocumentMessage) => op.sequenceNumber >= lastExpectedOp;
        } else {
            // Unbound requests are made to proactively fetch ops, but also get up to date in cases where socket
            // is silent (and connection is "read", thus we might not have any data on how far client is behind).
            // Once we have any op coming in from socket, we can cancel it as it's not needed any more.
            // That said, if we have socket connection, make sure we got ops up to checkpointSequenceNumber!
            cancelFetch = (op: ISequencedDocumentMessage) => op.sequenceNumber >= this.lastObservedSeqNumber;
        }

        const controller = new AbortController();
        let opsFromFetch = false;

        const opListener = (op: ISequencedDocumentMessage) => {
            assert(op.sequenceNumber === this.lastQueuedSequenceNumber, 0x23a /* "seq#'s" */);
            // Ops that are coming from this request should not cancel itself.
            // This is useless for known ranges (to is defined) as it means request is over either way.
            // And it will cancel unbound request too early, not allowing us to learn where the end of the file is.
            if (!opsFromFetch && cancelFetch(op)) {
                controller.abort();
                this._inbound.off("push", opListener);
            }
        };

        try {
            this._inbound.on("push", opListener);
            assert(this.closeAbortController.signal.onabort === null, 0x1e8 /* "reentrancy" */);
            this.closeAbortController.signal.onabort = () => controller.abort();

            const stream = this.deltaStorage.fetchMessages(
                from, // inclusive
                to, // exclusive
                controller.signal,
                cacheOnly,
                fetchReason);

            // eslint-disable-next-line no-constant-condition
            while (true) {
                const result = await stream.read();
                if (result.done) {
                    break;
                }
                try {
                    opsFromFetch = true;
                    callback(result.value);
                } finally {
                    opsFromFetch = false;
                }
            }
        } finally {
            this.closeAbortController.signal.onabort = null;
            this._inbound.off("push", opListener);
            assert(!opsFromFetch, 0x289 /* "logic error" */);
        }
    }

    /**
     * Closes the connection and clears inbound & outbound queues.
     *
     * @param doDispose - should the DeltaManager treat this close call as a dispose?
     * Differences between close and dispose:
     * - dispose will emit "disposed" event while close emits "closed"
     * - dispose will remove all listeners
     * - dispose can be called after closure, but not vis versa
     */
     public close(error?: ICriticalContainerError, doDispose?: boolean): void {
        if (this._closed) {
            if (doDispose === true) {
                this.disposeInternal(error);
            }
            return;
        }
        this._closed = true;

        this.connectionManager.dispose(error, doDispose !== true);

        this.closeAbortController.abort();

        this._inbound.clear();
        this._inboundSignal.clear();

        // eslint-disable-next-line @typescript-eslint/no-floating-promises
        this._inbound.pause();
        // eslint-disable-next-line @typescript-eslint/no-floating-promises
        this._inboundSignal.pause();

        // Drop pending messages - this will ensure catchUp() does not go into infinite loop
        this.pending = [];

        if (doDispose === true) {
            this.disposeInternal(error);
        } else {
            this.emit("closed", error);
            this.disposeInternal(error); // ! TODO: remove this call in 2.0.0-internal.3.0.0 (when closed no longer disposes)
        }
    }

    private disposeInternal(error?: ICriticalContainerError): void {
        if (this._disposed) {
            return;
        }
        this._disposed = true;

        // This needs to be the last thing we do (before removing listeners), as it causes
        // Container to dispose context and break ability of data stores / runtime to "hear"
        // from delta manager, including notification (above) about readonly state.
        this.emit("disposed", error);
        this.removeAllListeners();
    }

    public refreshDelayInfo(id: string) {
        this.throttlingIdSet.delete(id);
        if (this.throttlingIdSet.size === 0) {
            this.timeTillThrottling = 0;
        }
    }

    private disconnectHandler(reason: string) {
        this.messageBuffer.length = 0;
        this.emit("disconnect", reason);
    }

    /**
     * Emit info about a delay in service communication on account of throttling.
     * @param id - Id of the connection that is delayed
     * @param delayMs - Duration of the delay
     * @param error - error object indicating the throttling
     */
    public emitDelayInfo(id: string, delayMs: number, error: unknown) {
        const timeNow = Date.now();
        this.throttlingIdSet.add(id);
        if (delayMs > 0 && (timeNow + delayMs > this.timeTillThrottling)) {
            this.timeTillThrottling = timeNow + delayMs;

            const throttlingWarning: IThrottlingWarning = ThrottlingWarning.wrap(
                error,
                delayMs / 1000 /* retryAfterSeconds */,
                this.logger,
            );
            this.emit("throttled", throttlingWarning);
        }
    }

    // returns parts of message (in string format) that should never change for a given message.
    // Used for message comparison. It attempts to avoid comparing fields that potentially may differ.
    // for example, it's not clear if serverMetadata or timestamp property is a property of message or server state.
    // We only extract the most obvious fields that are sufficient (with high probability) to detect sequence number
    // reuse.
    // Also payload goes to telemetry, so no PII, including content!!
    // Note: It's possible for a duplicate op to be broadcasted and have everything the same except the timestamp.
    private comparableMessagePayload(m: ISequencedDocumentMessage) {
        return `${m.clientId}-${m.type}-${m.minimumSequenceNumber}-${m.referenceSequenceNumber}-${m.timestamp}`;
    }

    private enqueueMessages(
        messages: ISequencedDocumentMessage[],
        reason: string,
        allowGaps = false,
    ): void {
        if (this.handler === undefined) {
            // We did not setup handler yet.
            // This happens when we connect to web socket faster than we get attributes for container
            // and thus faster than attachOpHandler() is called
            // this.lastProcessedSequenceNumber is still zero, so we can't rely on this.fetchMissingDeltas()
            // to do the right thing.
            this.pending = this.pending.concat(messages);
            return;
        }

        // Pending ops should never just hang around for nothing.
        // This invariant will stay true through this function execution,
        // so there is no need to process pending ops here.
        // It's responsibility of
        // - attachOpHandler()
        // - fetchMissingDeltas() after it's done with querying storage
        assert(this.pending.length === 0 || this.fetchReason !== undefined, 0x1e9 /* "Pending ops" */);

        if (messages.length === 0) {
            return;
        }

        const from = messages[0].sequenceNumber;
        const last = messages[messages.length - 1].sequenceNumber;

        // Report stats about missing and duplicate ops
        // This helps better understand why we fetch ops from storage, and thus may delay
        // getting current / sending ops
        // It's possible that this batch is already too late - do not bother
        if (last > this.lastQueuedSequenceNumber) {
            let prev = from - 1;
            const initialGap = prev - this.lastQueuedSequenceNumber;
            let firstMissing: number | undefined;
            let duplicate = 0;
            let gap = 0;

            // Count all gaps and duplicates
            for (const message of messages) {
                if (message.sequenceNumber === prev) {
                    duplicate++;
                } else if (message.sequenceNumber !== prev + 1) {
                    gap++;
                    if (firstMissing === undefined) {
                        firstMissing = prev + 1;
                    }
                }
                prev = message.sequenceNumber;
            }

            let eventName: string | undefined;

            // Report if we found some issues
            if (duplicate !== 0 || gap !== 0 && !allowGaps || initialGap > 0 && this.fetchReason === undefined) {
                eventName = "enqueueMessages";
                // Also report if we are fetching ops, and same range comes in, thus making this fetch obsolete.
            } else if (this.fetchReason !== undefined && this.fetchReason !== reason &&
                (from <= this.lastQueuedSequenceNumber + 1 && last > this.lastQueuedSequenceNumber)) {
                eventName = "enqueueMessagesExtraFetch";
            }

            // Report if there is something to report
            // Do not report when pending fetch is in progress, as such reporting will not
            // correctly take into account pending ops.
            if (eventName !== undefined) {
                this.logger.sendPerformanceEvent({
                    eventName,
                    reason,
                    previousReason: this.prevEnqueueMessagesReason,
                    from,
                    to: last + 1, // exclusive, being consistent with the other telemetry / APIs
                    length: messages.length,
                    fetchReason: this.fetchReason,
                    duplicate: duplicate > 0 ? duplicate : undefined,
                    initialGap: initialGap !== 0 ? initialGap : undefined,
                    gap: gap > 0 ? gap : undefined,
                    firstMissing,
                    dmInitialSeqNumber: this.initialSequenceNumber,
                    ...this.connectionManager.connectionVerboseProps,
                });
            }
        }

        this.updateLatestKnownOpSeqNumber(messages[messages.length - 1].sequenceNumber);

        const n = this.previouslyProcessedMessage?.sequenceNumber;
        assert(n === undefined || n === this.lastQueuedSequenceNumber,
            0x0ec /* "Unexpected value for previously processed message's sequence number" */);

        for (const message of messages) {
            // Check that the messages are arriving in the expected order
            if (message.sequenceNumber <= this.lastQueuedSequenceNumber) {
                // Validate that we do not have data loss, i.e. sequencing is reset and started again
                // with numbers that this client already observed before.
                if (this.previouslyProcessedMessage?.sequenceNumber === message.sequenceNumber) {
                    const message1 = this.comparableMessagePayload(this.previouslyProcessedMessage);
                    const message2 = this.comparableMessagePayload(message);
                    if (message1 !== message2) {
                        const error = new NonRetryableError(
                            // This looks like a data corruption but the culprit was that the file was overwritten
                            // in storage.  See PR #5882.
                            // Likely to be an issue with Fluid Services. Content does not match previous client
                            // knowledge about this file. If the file is overwritten for any reason, this error can be
                            // hit. One example is that some clients could be submitting ops to two different service
                            // instances such that the same sequence number is reused for two different ops.
                            // pre-0.58 error message: twoMessagesWithSameSeqNumAndDifferentPayload
                            "Found two messages with the same sequenceNumber but different payloads. Likely to be a "
                            + "service issue",
                            DriverErrorType.fileOverwrittenInStorage,
                            {
                                clientId: this.connectionManager.clientId,
                                sequenceNumber: message.sequenceNumber,
                                message1,
                                message2,
                                driverVersion: undefined,
                            },
                        );
                        this.close(error);
                    }
                }
            } else if (message.sequenceNumber !== this.lastQueuedSequenceNumber + 1) {
                this.pending.push(message);
                this.fetchMissingDeltas(reason, message.sequenceNumber);
            } else {
                this.lastQueuedSequenceNumber = message.sequenceNumber;
                this.previouslyProcessedMessage = message;
                this._inbound.push(message);
            }
        }

        // When / if we report a gap in ops in the future, we want telemetry to correctly reflect source
        // of prior ops. But if we have some out of order ops (this.pending), then reporting current reason
        // becomes not accurate, as the gap existed before current batch, so we should just report "unknown".
        this.prevEnqueueMessagesReason = this.pending.length > 0 ? "unknown" : reason;
    }

    private processInboundMessage(message: ISequencedDocumentMessage): void {
        const startTime = Date.now();
        assert(!this.currentlyProcessingOps, 0x3af /* Already processing ops. */);
        this.currentlyProcessingOps = true;
        this.lastProcessedMessage = message;

        const isString = typeof message.clientId === "string";
        assert(message.clientId === null || isString, 0x41a /* undefined or string */);
        // All client messages are coming from some client, and should have clientId,
        // and non-client message should not have clientId. But, there are two exceptions:
        // 1. (Legacy) We can see message.type === "attach" or "chunkedOp" for legacy files before RTM
        // 2. Non-immediate noops (contents: null) can be sent by service without clientId
        if (!isString && isClientMessage(message) && message.type !== MessageType.NoOp) {
            throw new DataCorruptionError("Mismatch in clientId",
                { ...extractSafePropertiesFromMessage(message), messageType: message.type });
        }

        // TODO Remove after SPO picks up the latest build.
        if (
            typeof message.contents === "string"
            && message.contents !== ""
            && message.type !== MessageType.ClientLeave
        ) {
            message.contents = JSON.parse(message.contents);
        }

        // Validate client sequence number has no gap. Decrement the noOpCount by gap
        // If the count ends up negative, that means we have a real gap and throw error
        if (this.connectionManager.clientId !== undefined && this.connectionManager.clientId === message.clientId) {
            if (message.type === MessageType.NoOp){
                this.noOpCount--;
            }
            const clientSeqNumGap = message.clientSequenceNumber - this.lastClientSequenceNumber - 1;
            this.noOpCount -= clientSeqNumGap;
            if (this.noOpCount < 0) {
                throw new Error(`gap in client sequence number: ${clientSeqNumGap}`);
            }
            this.lastClientSequenceNumber = message.clientSequenceNumber;
        }

        this.connectionManager.beforeProcessingIncomingOp(message);

        // Watch the minimum sequence number and be ready to update as needed
        if (this.minSequenceNumber > message.minimumSequenceNumber) {
            // pre-0.58 error message: msnMovesBackwards
            throw new DataCorruptionError("Found a lower minimumSequenceNumber (msn) than previously recorded", {
                ...extractSafePropertiesFromMessage(message),
                clientId: this.connectionManager.clientId,
            });
        }

        // Client ops: MSN has to be lower than sequence #, as client can continue to send ops with same
        // reference sequence number as this op.
        // System ops (when no clients are connected) are the only ops where equation is possible.
        const diff = message.sequenceNumber - message.minimumSequenceNumber;
        if (diff < 0 || diff === 0 && message.clientId !== null) {
            throw new DataCorruptionError("MSN has to be lower than sequence #",
                extractSafePropertiesFromMessage(message));
        }

        this.minSequenceNumber = message.minimumSequenceNumber;

        if (message.sequenceNumber !== this.lastProcessedSequenceNumber + 1) {
            // pre-0.58 error message: nonSequentialSequenceNumber
            throw new DataCorruptionError("Found a non-Sequential sequenceNumber", {
                ...extractSafePropertiesFromMessage(message),
                clientId: this.connectionManager.clientId,
            });
        }
        this.lastProcessedSequenceNumber = message.sequenceNumber;

        // a bunch of code assumes that this is true
        assert(this.lastProcessedSequenceNumber <= this.lastObservedSeqNumber,
            0x267 /* "lastObservedSeqNumber should be updated first" */);

        // Back-compat for older server with no term
        if (message.term === undefined) {
            message.term = 1;
        }
        this.baseTerm = message.term;

        if (this.handler === undefined) {
            throw new Error("Attempted to process an inbound message without a handler attached");
        }
        this.handler.process(message);
        this.currentlyProcessingOps = false;
        const endTime = Date.now();

        // Should be last, after changing this.lastProcessedSequenceNumber above, as many callers
        // test this.lastProcessedSequenceNumber instead of using op.sequenceNumber itself.
        this.emit("op", message, endTime - startTime);
    }

    /**
     * Retrieves the missing deltas between the given sequence numbers
     */
    private fetchMissingDeltas(reasonArg: string, to?: number) {
        this.fetchMissingDeltasCore(reasonArg, false /* cacheOnly */, to).catch((error) => {
            this.logger.sendErrorEvent({ eventName: "fetchMissingDeltasException" }, error);
        });
    }

    /**
    * Retrieves the missing deltas between the given sequence numbers
    */
    private async fetchMissingDeltasCore(
        reason: string,
        cacheOnly: boolean,
        to?: number) {
        // Exit out early if we're already fetching deltas
        if (this.fetchReason !== undefined) {
            return;
        }

        if (this._closed) {
            this.logger.sendTelemetryEvent({ eventName: "fetchMissingDeltasClosedConnection", reason });
            return;
        }

        if (this.handler === undefined) {
            // We do not poses yet any information
            assert(this.lastQueuedSequenceNumber === 0, 0x26b /* "initial state" */);
            return;
        }

        try {
            let from = this.lastQueuedSequenceNumber + 1;

            const n = this.previouslyProcessedMessage?.sequenceNumber;
            if (n !== undefined) {
                // If we already processed at least one op, then we have this.previouslyProcessedMessage populated
                // and can use it to validate that we are operating on same file, i.e. it was not overwritten.
                // Knowing about this mechanism, we could ask for op we already observed to increase validation.
                // This is especially useful when coming out of offline mode or loading from
                // very old cached (by client / driver) snapshot.
                assert(n === this.lastQueuedSequenceNumber, 0x0f2 /* "previouslyProcessedMessage" */);
                assert(from > 1, 0x0f3 /* "not positive" */);
                from--;
            }

            const fetchReason = `${reason}_fetch`;
            this.fetchReason = fetchReason;

            await this.getDeltas(
                from,
                to,
                fetchReason,
                (messages) => {
                    this.refreshDelayInfo(this.deltaStorageDelayId);
                    this.enqueueMessages(messages, fetchReason);
                },
                cacheOnly);
        } catch (error) {
            this.logger.sendErrorEvent({ eventName: "GetDeltas_Exception" }, error);
            this.close(normalizeError(error));
        } finally {
            this.refreshDelayInfo(this.deltaStorageDelayId);
            this.fetchReason = undefined;
            this.processPendingOps(reason);
        }
    }

    /**
     * Sorts pending ops and attempts to apply them
     */
    private processPendingOps(reason?: string): void {
        if (this._closed) {
            return;
        }

        assert(this.handler !== undefined, 0x26c /* "handler should be installed" */);

        const pendingSorted = this.pending.sort((a, b) => a.sequenceNumber - b.sequenceNumber);
        this.pending = [];
        // Given that we do not track where these ops came from any more, it's not very
        // actionably to report gaps in this range.
        this.enqueueMessages(pendingSorted, `${reason}_pending`, true /* allowGaps */);

        // Re-entrancy is ignored by fetchMissingDeltas, execution will come here when it's over
        if (this.fetchReason === undefined) {
            // See issue #7312 for more details
            // We observe cases where client gets into situation where it is not aware of missing ops
            // (i.e. client being behind), and as such, does not attempt to fetch them.
            // In some cases client may not have enough signal (example - "read" connection that is silent -
            // there is no easy way for client to realize it's behind, see a bit of commentary / logic at the
            // end of setupNewSuccessfulConnection). In other cases it should be able to learn that info ("write"
            // connection, learn by receiving its own join op), but data suggest it does not happen.
            // In 50% of these cases we do know we are behind through checkpointSequenceNumber on connection object
            // and thus can leverage that to trigger recovery. But this is not going to solve all the problems
            // (the other 50%), and thus these errors below should be looked at even if code below results in
            // recovery.
            if (this.lastQueuedSequenceNumber < this.lastObservedSeqNumber) {
                this.fetchMissingDeltas("OpsBehind");
            }
        }
    }

    private updateLatestKnownOpSeqNumber(seq: number) {
        if (this.lastObservedSeqNumber < seq) {
            this.lastObservedSeqNumber = seq;
        }
    }
}<|MERGE_RESOLUTION|>--- conflicted
+++ resolved
@@ -67,12 +67,8 @@
  */
 export interface IDeltaManagerInternalEvents extends IDeltaManagerEvents {
     (event: "throttled", listener: (error: IThrottlingWarning) => void);
-<<<<<<< HEAD
-    (event: "closed", listener: (error?: ICriticalContainerError) => void);
+    (event: "closed" | "disposed", listener: (error?: ICriticalContainerError) => void);
     (event: "connect", listener: (details: IConnectionDetailsInternal, opsBehind?: number) => void);
-=======
-    (event: "closed" | "disposed", listener: (error?: ICriticalContainerError) => void);
->>>>>>> 360ef42a
 }
 
 /**
