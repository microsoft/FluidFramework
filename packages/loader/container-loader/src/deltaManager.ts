--- conflicted
+++ resolved
@@ -1160,24 +1160,7 @@
         assert(this.connection === undefined, 0x0e6 /* "old connection exists on new connection setup" */);
         assert(this.connectionP !== undefined || this.closed,
             0x27f /* "reentrancy may result in incorrect behavior" */);
-<<<<<<< HEAD
         assert(!connection.disposed, "can't be disposed - Callers need to ensure that!");
-=======
-
-        // back-compat: added in 0.45. Make it unconditional (i.e. use connection.disposable) in some future.
-        const disposable = connection as Partial<IDisposable>;
-        if (disposable.disposed === true) {
-            this.logger.sendTelemetryEvent({ eventName: "ReceivedClosedConnection" });
-            // Note: not checking this.reconnectMode mode here as nobody ever observed this connection, so
-            // none of invariants is broken if reconnect happens.
-            this.triggerConnect({
-                reason: "early connection closure",
-                mode: requestedMode,
-                fetchOpsFromStorage: false,
-            });
-            return;
-        }
->>>>>>> 6a438bdf
 
         this.connectionP = undefined;
         this.connection = connection;
