/*!
 * Copyright (c) Microsoft Corporation and contributors. All rights reserved.
 * Licensed under the MIT License.
 */

import { default as AbortController } from "abort-controller";
import { v4 as uuid } from "uuid";
import {
	IEventProvider,
	ITelemetryProperties,
	ITelemetryErrorEvent,
} from "@fluidframework/common-definitions";
import {
	IDeltaHandlerStrategy,
	IDeltaManager,
	IDeltaManagerEvents,
	IDeltaQueue,
	ICriticalContainerError,
	IThrottlingWarning,
	IConnectionDetailsInternal,
} from "@fluidframework/container-definitions";
import { assert, TypedEventEmitter } from "@fluidframework/common-utils";
import {
	normalizeError,
	logIfFalse,
	safeRaiseEvent,
<<<<<<< HEAD
	isFluidError,
=======
	ITelemetryLoggerExt,
>>>>>>> 56bd7287
} from "@fluidframework/telemetry-utils";
import {
	IDocumentDeltaStorageService,
	IDocumentService,
	DriverErrorType,
	IAnyDriverError,
} from "@fluidframework/driver-definitions";
import {
	IDocumentMessage,
	ISequencedDocumentMessage,
	ISignalMessage,
	MessageType,
	ConnectionMode,
} from "@fluidframework/protocol-definitions";
import { NonRetryableError, isRuntimeMessage, MessageType2 } from "@fluidframework/driver-utils";
import {
	ThrottlingWarning,
	DataCorruptionError,
	extractSafePropertiesFromMessage,
	DataProcessingError,
	UsageError,
} from "@fluidframework/container-utils";
import { IConnectionManagerFactoryArgs, IConnectionManager } from "./contracts";
import { DeltaQueue } from "./deltaQueue";
import { OnlyValidTermValue } from "./protocol";

export interface IConnectionArgs {
	mode?: ConnectionMode;
	fetchOpsFromStorage?: boolean;
	reason: string;
}

/**
 * Includes events emitted by the concrete implementation DeltaManager
 * but not exposed on the public interface IDeltaManager
 */
export interface IDeltaManagerInternalEvents extends IDeltaManagerEvents {
	(event: "throttled", listener: (error: IThrottlingWarning) => void);
	(event: "closed" | "disposed", listener: (error?: ICriticalContainerError) => void);
	(event: "connect", listener: (details: IConnectionDetailsInternal, opsBehind?: number) => void);
}

/**
 * Determines if message was sent by client, not service
 */
function isClientMessage(message: ISequencedDocumentMessage | IDocumentMessage): boolean {
	if (isRuntimeMessage(message)) {
		return true;
	}
	switch (message.type) {
		case MessageType.Propose:
		case MessageType.Reject:
		case MessageType.NoOp:
		case MessageType2.Accept:
		case MessageType.Summarize:
			return true;
		default:
			return false;
	}
}

/**
 * Manages the flow of both inbound and outbound messages. This class ensures that shared objects receive delta
 * messages in order regardless of possible network conditions or timings causing out of order delivery.
 */
export class DeltaManager<TConnectionManager extends IConnectionManager>
	extends TypedEventEmitter<IDeltaManagerInternalEvents>
	implements
		IDeltaManager<ISequencedDocumentMessage, IDocumentMessage>,
		IEventProvider<IDeltaManagerInternalEvents>
{
	public readonly connectionManager: TConnectionManager;

	public get active(): boolean {
		return this._active();
	}

	public get disposed() {
		return this._closed;
	}

	public get IDeltaSender() {
		return this;
	}

	private pending: ISequencedDocumentMessage[] = [];
	private fetchReason: string | undefined;

	// A boolean used to assert that ops are not being sent while processing another op.
	private currentlyProcessingOps: boolean = false;

	// The minimum sequence number and last sequence number received from the server
	private minSequenceNumber: number = 0;

	// There are three numbers we track
	// * lastQueuedSequenceNumber is the last queued sequence number. If there are gaps in seq numbers, then this number
	//   is not updated until we cover that gap, so it increases each time by 1.
	// * lastObservedSeqNumber is an estimation of last known sequence number for container in storage. It's initially
	//   populated at web socket connection time (if storage provides that info) and is updated once ops shows up.
	//   It's never less than lastQueuedSequenceNumber
	// * lastProcessedSequenceNumber - last processed sequence number
	private lastQueuedSequenceNumber: number = 0;
	private lastObservedSeqNumber: number = 0;
	private lastProcessedSequenceNumber: number = 0;
	private lastProcessedMessage: ISequencedDocumentMessage | undefined;

	/** count number of noops sent by the client which may not be acked */
	private noOpCount: number = 0;
	/** Track clientSequenceNumber of the last op */
	private lastClientSequenceNumber: number = 0;

	/**
	 * Track down the ops size.
	 */
	private opsSize: number = 0;
	private prevEnqueueMessagesReason: string | undefined;
	private previouslyProcessedMessage: ISequencedDocumentMessage | undefined;

	// The sequence number we initially loaded from
	// In case of reading from a snapshot or pending state, its value will be equal to
	// the last message that got serialized.
	private initSequenceNumber: number = 0;

	private readonly _inbound: DeltaQueue<ISequencedDocumentMessage>;
	private readonly _inboundSignal: DeltaQueue<ISignalMessage>;

	private _closed = false;
	private _disposed = false;

	private handler: IDeltaHandlerStrategy | undefined;
	private deltaStorage: IDocumentDeltaStorageService | undefined;

	private readonly throttlingIdSet = new Set<string>();
	private timeTillThrottling: number = 0;

	public readonly closeAbortController = new AbortController();

	private readonly deltaStorageDelayId = uuid();
	private readonly deltaStreamDelayId = uuid();

	private messageBuffer: IDocumentMessage[] = [];

	private _checkpointSequenceNumber: number | undefined;

	public get inbound(): IDeltaQueue<ISequencedDocumentMessage> {
		return this._inbound;
	}

	public get inboundSignal(): IDeltaQueue<ISignalMessage> {
		return this._inboundSignal;
	}

	public get initialSequenceNumber(): number {
		return this.initSequenceNumber;
	}

	public get lastSequenceNumber(): number {
		return this.lastProcessedSequenceNumber;
	}

	public get lastMessage() {
		return this.lastProcessedMessage;
	}

	public get lastKnownSeqNumber() {
		return this.lastObservedSeqNumber;
	}

	public get minimumSequenceNumber(): number {
		return this.minSequenceNumber;
	}

	/**
	 * Tells if  current connection has checkpoint information.
	 * I.e. we know how far behind the client was at the time of establishing connection
	 */
	public get hasCheckpointSequenceNumber() {
		// Valid to be called only if we have active connection.
		assert(this.connectionManager.connected, 0x0df /* "Missing active connection" */);
		return this._checkpointSequenceNumber !== undefined;
	}

	// Forwarding connection manager properties / IDeltaManager implementation
	public get maxMessageSize(): number {
		return this.connectionManager.maxMessageSize;
	}
	public get version() {
		return this.connectionManager.version;
	}
	public get serviceConfiguration() {
		return this.connectionManager.serviceConfiguration;
	}
	public get outbound() {
		return this.connectionManager.outbound;
	}
	public get readOnlyInfo() {
		return this.connectionManager.readOnlyInfo;
	}
	public get clientDetails() {
		return this.connectionManager.clientDetails;
	}

	public submit(
		type: MessageType,
		contents?: string,
		batch = false,
		metadata?: any,
		compression?: string,
		referenceSequenceNumber?: number,
	) {
		// Back-compat ADO:3455
		const backCompatRefSeqNum = referenceSequenceNumber ?? this.lastProcessedSequenceNumber;
		const messagePartial: Omit<IDocumentMessage, "clientSequenceNumber"> = {
			contents,
			metadata,
			referenceSequenceNumber: backCompatRefSeqNum,
			type,
			compression,
		};

		if (!batch) {
			this.flush();
		}
		const message = this.connectionManager.prepareMessageToSend(messagePartial);
		if (message === undefined) {
			return -1;
		}

		assert(isClientMessage(message), 0x419 /* client sends non-client message */);

		if (contents !== undefined) {
			this.opsSize += contents.length;
		}

		this.messageBuffer.push(message);

		if (message.type === MessageType.NoOp) {
			this.noOpCount++;
		}

		this.emit("submitOp", message);

		if (!batch) {
			this.flush();
		}
		return message.clientSequenceNumber;
	}

	public submitSignal(content: any) {
		return this.connectionManager.submitSignal(content);
	}

	public flush() {
		const batch = this.messageBuffer;
		if (batch.length === 0) {
			return;
		}

		this.messageBuffer = [];

		// The prepareFlush event allows listeners to append metadata to the batch prior to submission.
		this.emit("prepareSend", batch);

		if (batch.length === 1) {
			assert(
				batch[0].metadata?.batch === undefined,
				0x3c9 /* no batch markup on single message */,
			);
		} else {
			assert(batch[0].metadata?.batch === true, 0x3ca /* no start batch markup */);
			assert(
				batch[batch.length - 1].metadata?.batch === false,
				0x3cb /* no end batch markup */,
			);
		}

		this.connectionManager.sendMessages(batch);

		assert(this.messageBuffer.length === 0, 0x3cc /* reentrancy */);
	}

	public get connectionProps(): ITelemetryProperties {
		return {
			sequenceNumber: this.lastSequenceNumber,
			opsSize: this.opsSize > 0 ? this.opsSize : undefined,
			...this.connectionManager.connectionProps,
		};
	}

	/**
	 * Log error event with a bunch of internal to DeltaManager information about state of op processing
	 * Used to diagnose connectivity issues related to op processing (i.e. cases where for some reason
	 * we stop processing ops that results in no processing join op and thus moving to connected state)
	 * @param event - Event to log.
	 */
	public logConnectionIssue(event: ITelemetryErrorEvent) {
		assert(this.connectionManager.connected, 0x238 /* "called only in connected state" */);

		const pendingSorted = this.pending.sort((a, b) => a.sequenceNumber - b.sequenceNumber);
		this.logger.sendErrorEvent({
			...event,
			// This directly tells us if fetching ops is in flight, and thus likely the reason of
			// stalled op processing
			fetchReason: this.fetchReason,
			// A bunch of useful sequence numbers to understand if we are holding some ops from processing
			lastQueuedSequenceNumber: this.lastQueuedSequenceNumber, // last sequential op
			lastProcessedSequenceNumber: this.lastProcessedSequenceNumber, // same as above, but after processing
			lastObserved: this.lastObservedSeqNumber, // last sequence we ever saw; may have gaps with above.
			// connection info
			...this.connectionManager.connectionVerboseProps,
			pendingOps: this.pending.length, // Do we have any pending ops?
			pendingFirst: pendingSorted[0]?.sequenceNumber, // is the first pending op the one that we are missing?
			haveHandler: this.handler !== undefined, // do we have handler installed?
			inboundLength: this.inbound.length,
			inboundPaused: this.inbound.paused,
		});
	}

	constructor(
		private readonly serviceProvider: () => IDocumentService | undefined,
		private readonly logger: ITelemetryLoggerExt,
		private readonly _active: () => boolean,
		createConnectionManager: (props: IConnectionManagerFactoryArgs) => TConnectionManager,
	) {
		super();
		const props: IConnectionManagerFactoryArgs = {
			incomingOpHandler: (messages: ISequencedDocumentMessage[], reason: string) => {
				try {
					this.enqueueMessages(messages, reason);
				} catch (error) {
					this.logger.sendErrorEvent({ eventName: "EnqueueMessages_Exception" }, error);
					this.close(normalizeError(error));
				}
			},
			signalHandler: (message: ISignalMessage) => this._inboundSignal.push(message),
			reconnectionDelayHandler: (delayMs: number, error: unknown) =>
				this.emitDelayInfo(this.deltaStreamDelayId, delayMs, error),
			closeHandler: (error: any) => this.close(error),
			disconnectHandler: (reason: string, error?: IAnyDriverError) =>
				this.disconnectHandler(reason, error),
			connectHandler: (connection: IConnectionDetailsInternal) =>
				this.connectHandler(connection),
			pongHandler: (latency: number) => this.emit("pong", latency),
			readonlyChangeHandler: (readonly?: boolean) =>
				safeRaiseEvent(this, this.logger, "readonly", readonly),
		};

		this.connectionManager = createConnectionManager(props);
		this._inbound = new DeltaQueue<ISequencedDocumentMessage>((op) => {
			this.processInboundMessage(op);
		});

		this._inbound.on("error", (error) => {
			this.close(
				DataProcessingError.wrapIfUnrecognized(
					error,
					"deltaManagerInboundErrorHandler",
					this.lastMessage,
				),
			);
		});

		// Inbound signal queue
		this._inboundSignal = new DeltaQueue<ISignalMessage>((message) => {
			if (this.handler === undefined) {
				throw new Error(
					"Attempted to process an inbound signal without a handler attached",
				);
			}
			this.handler.processSignal({
				clientId: message.clientId,
				content: JSON.parse(message.content as string),
			});
		});

		this._inboundSignal.on("error", (error) => {
			this.close(normalizeError(error));
		});

		// Initially, all queues are created paused.
		// - outbound is flipped back and forth in setupNewSuccessfulConnection / disconnectFromDeltaStream
		// - inbound & inboundSignal are resumed in attachOpHandler() when we have handler setup
	}

	private connectHandler(connection: IConnectionDetailsInternal) {
		this.refreshDelayInfo(this.deltaStreamDelayId);

		const props = this.connectionManager.connectionVerboseProps;
		props.connectionLastQueuedSequenceNumber = this.lastQueuedSequenceNumber;
		props.connectionLastObservedSeqNumber = this.lastObservedSeqNumber;

		const checkpointSequenceNumber = connection.checkpointSequenceNumber;
		this._checkpointSequenceNumber = checkpointSequenceNumber;
		if (checkpointSequenceNumber !== undefined) {
			this.updateLatestKnownOpSeqNumber(checkpointSequenceNumber);
		}

		// We cancel all ops on lost of connectivity, and rely on DDSes to resubmit them.
		// Semantics are not well defined for batches (and they are broken right now on disconnects anyway),
		// but it's safe to assume (until better design is put into place) that batches should not exist
		// across multiple connections. Right now we assume runtime will not submit any ops in disconnected
		// state. As requirements change, so should these checks.
		assert(
			this.messageBuffer.length === 0,
			0x0e9 /* "messageBuffer is not empty on new connection" */,
		);

		this.opsSize = 0;
		this.noOpCount = 0;

		this.emit(
			"connect",
			connection,
			checkpointSequenceNumber !== undefined
				? this.lastObservedSeqNumber - this.lastSequenceNumber
				: undefined,
		);

		// If we got some initial ops, then we know the gap and call above fetched ops to fill it.
		// Same is true for "write" mode even if we have no ops - we will get "join" own op very very soon.
		// However if we are connecting as view-only, then there is no good signal to realize if client is behind.
		// Thus we have to hit storage to see if any ops are there.
		if (checkpointSequenceNumber !== undefined) {
			// We know how far we are behind (roughly). If it's non-zero gap, fetch ops right away.
			if (checkpointSequenceNumber > this.lastQueuedSequenceNumber) {
				this.fetchMissingDeltas("AfterConnection");
			}
			// we do not know the gap, and we will not learn about it if socket is quite - have to ask.
		} else if (connection.mode === "read") {
			this.fetchMissingDeltas("AfterReadConnection");
		}
	}

	/**
	 * Sets the sequence number from which inbound messages should be returned
	 */
	public async attachOpHandler(
		minSequenceNumber: number,
		sequenceNumber: number,
		handler: IDeltaHandlerStrategy,
		prefetchType: "cached" | "all" | "none" = "none",
	) {
		this.initSequenceNumber = sequenceNumber;
		this.lastProcessedSequenceNumber = sequenceNumber;
		this.minSequenceNumber = minSequenceNumber;
		this.lastQueuedSequenceNumber = sequenceNumber;
		this.lastObservedSeqNumber = sequenceNumber;

		// We will use same check in other places to make sure all the seq number above are set properly.
		assert(
			this.handler === undefined,
			0x0e2 /* "DeltaManager already has attached op handler!" */,
		);
		this.handler = handler;
		// eslint-disable-next-line @typescript-eslint/strict-boolean-expressions
		assert(!!(this.handler as any), 0x0e3 /* "Newly set op handler is null/undefined!" */);

		// There should be no pending fetch!
		// This API is called right after attachOpHandler by Container.load().
		// We might have connection already and it might have called fetchMissingDeltas() from
		// setupNewSuccessfulConnection. But it should do nothing, because there is no way to fetch ops before
		// we know snapshot sequence number that is set in attachOpHandler. So all such calls should be noop.
		assert(
			this.fetchReason === undefined,
			0x268 /* "There can't be pending fetch that early in boot sequence!" */,
		);

		if (this._closed) {
			return;
		}

		this._inbound.resume();
		this._inboundSignal.resume();

		if (prefetchType !== "none") {
			const cacheOnly = prefetchType === "cached";
			await this.fetchMissingDeltasCore(`DocumentOpen_${prefetchType}`, cacheOnly);

			// Keep going with fetching ops from storage once we have all cached ops in.
			// But do not block load and make this request async / not blocking this api.
			// Ops processing will start once cached ops are in and and will stop when queue is empty
			// (which in most cases will happen when we are done processing cached ops)
			if (cacheOnly) {
				// fire and forget
				this.fetchMissingDeltas("PostDocumentOpen");
			}
		}

		// Ensure there is no need to call this.processPendingOps() at the end of boot sequence
		assert(
			this.fetchReason !== undefined || this.pending.length === 0,
			0x269 /* "pending ops are not dropped" */,
		);
	}

	public connect(args: IConnectionArgs) {
		const fetchOpsFromStorage = args.fetchOpsFromStorage ?? true;
		logIfFalse(
			this.handler !== undefined || !fetchOpsFromStorage,
			this.logger,
			"CantFetchWithoutBaseline",
		); // can't fetch if no baseline

		// Note: There is race condition here.
		// We want to issue request to storage as soon as possible, to
		// reduce latency of becoming current, thus this code here.
		// But there is no ordering between fetching OPs and connection to delta stream
		// As result, we might be behind by the time we connect to delta stream
		// In case of r/w connection, that's not an issue, because we will hear our
		// own "join" message and realize any gap client has in ops.
		// But for view-only connection, we have no such signal, and with no traffic
		// on the wire, we might be always behind.
		// See comment at the end of "connect" handler
		if (fetchOpsFromStorage) {
			this.fetchMissingDeltas(args.reason);
		}

		this.connectionManager.connect(args.reason, args.mode);
	}

	private async getDeltas(
		from: number, // inclusive
		to: number | undefined, // exclusive
		fetchReason: string,
		callback: (messages: ISequencedDocumentMessage[]) => void,
		cacheOnly: boolean,
	) {
		const docService = this.serviceProvider();
		if (docService === undefined) {
			throw new Error("Delta manager is not attached");
		}

		if (this.deltaStorage === undefined) {
			this.deltaStorage = await docService.connectToDeltaStorage();
		}

		let cancelFetch: (op: ISequencedDocumentMessage) => boolean;

		if (to !== undefined) {
			const lastExpectedOp = to - 1; // make it inclusive!

			// It is possible that due to asynchrony (including await above), required ops were already
			// received through delta stream. Validate that before moving forward.
			if (this.lastQueuedSequenceNumber >= lastExpectedOp) {
				this.logger.sendPerformanceEvent({
					reason: fetchReason,
					eventName: "ExtraStorageCall",
					early: true,
					from,
					to,
					...this.connectionManager.connectionVerboseProps,
				});
				return;
			}

			// Be prepared for the case where webSocket would receive the ops that we are trying to fill through
			// storage. Ideally it should never happen (i.e. ops on socket are always ordered, and thus once we
			// detected gap, this gap can't be filled in later on through websocket).
			// And in practice that does look like the case. The place where this code gets hit is if we lost
			// connection and reconnected (likely to another box), and new socket's initial ops contains these ops.
			cancelFetch = (op: ISequencedDocumentMessage) => op.sequenceNumber >= lastExpectedOp;
		} else {
			// Unbound requests are made to proactively fetch ops, but also get up to date in cases where socket
			// is silent (and connection is "read", thus we might not have any data on how far client is behind).
			// Once we have any op coming in from socket, we can cancel it as it's not needed any more.
			// That said, if we have socket connection, make sure we got ops up to checkpointSequenceNumber!
			cancelFetch = (op: ISequencedDocumentMessage) =>
				op.sequenceNumber >= this.lastObservedSeqNumber;
		}

		const controller = new AbortController();
		let opsFromFetch = false;

		const opListener = (op: ISequencedDocumentMessage) => {
			assert(op.sequenceNumber === this.lastQueuedSequenceNumber, 0x23a /* "seq#'s" */);
			// Ops that are coming from this request should not cancel itself.
			// This is useless for known ranges (to is defined) as it means request is over either way.
			// And it will cancel unbound request too early, not allowing us to learn where the end of the file is.
			if (!opsFromFetch && cancelFetch(op)) {
				controller.abort();
				this._inbound.off("push", opListener);
			}
		};

		try {
			this._inbound.on("push", opListener);
			assert(this.closeAbortController.signal.onabort === null, 0x1e8 /* "reentrancy" */);
			this.closeAbortController.signal.onabort = () => controller.abort();

			const stream = this.deltaStorage.fetchMessages(
				from, // inclusive
				to, // exclusive
				controller.signal,
				cacheOnly,
				fetchReason,
			);

			// eslint-disable-next-line no-constant-condition
			while (true) {
				const result = await stream.read();
				if (result.done) {
					break;
				}
				try {
					opsFromFetch = true;
					callback(result.value);
				} finally {
					opsFromFetch = false;
				}
			}
		} finally {
			this.closeAbortController.signal.onabort = null;
			this._inbound.off("push", opListener);
			assert(!opsFromFetch, 0x289 /* "logic error" */);
		}
	}

	/**
	 * Closes the connection and clears inbound & outbound queues.
	 *
	 * Differences from dispose:
	 * - close will trigger readonly notification
	 * - close emits "closed"
	 * - close cannot be called after dispose
	 */
	public close(error?: ICriticalContainerError): void {
		if (this._closed) {
			return;
		}
		this._closed = true;

		this.connectionManager.dispose(error, true /* switchToReadonly */);
		this.clearQueues();
		this.emit("closed", error);
	}

	/**
	 * Disposes the connection and clears the inbound & outbound queues.
	 *
	 * Differences from close:
	 * - dispose will emit "disposed"
	 * - dispose will remove all listeners
	 * - dispose can be called after closure
	 */
	public dispose(error?: Error | ICriticalContainerError): void {
		if (this._disposed) {
			return;
		}
		if (error !== undefined && !isFluidError(error)) {
			throw new UsageError("Error must be a fluid error");
		}

		this._disposed = true;
		this._closed = true; // We consider "disposed" as a further state than "closed"

		this.connectionManager.dispose(error, false /* switchToReadonly */);
		this.clearQueues();

		// This needs to be the last thing we do (before removing listeners), as it causes
		// Container to dispose context and break ability of data stores / runtime to "hear" from delta manager.
		this.emit("disposed", error);
		this.removeAllListeners();
	}

	private clearQueues() {
		this.closeAbortController.abort();

		this._inbound.clear();
		this._inboundSignal.clear();

		// eslint-disable-next-line @typescript-eslint/no-floating-promises
		this._inbound.pause();
		// eslint-disable-next-line @typescript-eslint/no-floating-promises
		this._inboundSignal.pause();

		// Drop pending messages - this will ensure catchUp() does not go into infinite loop
		this.pending = [];
	}

	public refreshDelayInfo(id: string) {
		this.throttlingIdSet.delete(id);
		if (this.throttlingIdSet.size === 0) {
			this.timeTillThrottling = 0;
		}
	}

	private disconnectHandler(reason: string, error?: IAnyDriverError) {
		this.messageBuffer.length = 0;
		this.emit("disconnect", reason, error);
	}

	/**
	 * Emit info about a delay in service communication on account of throttling.
	 * @param id - Id of the connection that is delayed
	 * @param delayMs - Duration of the delay
	 * @param error - error object indicating the throttling
	 */
	public emitDelayInfo(id: string, delayMs: number, error: unknown) {
		const timeNow = Date.now();
		this.throttlingIdSet.add(id);
		if (delayMs > 0 && timeNow + delayMs > this.timeTillThrottling) {
			this.timeTillThrottling = timeNow + delayMs;

			const throttlingWarning: IThrottlingWarning = ThrottlingWarning.wrap(
				error,
				delayMs / 1000 /* retryAfterSeconds */,
				this.logger,
			);
			this.emit("throttled", throttlingWarning);
		}
	}

	// returns parts of message (in string format) that should never change for a given message.
	// Used for message comparison. It attempts to avoid comparing fields that potentially may differ.
	// for example, it's not clear if serverMetadata or timestamp property is a property of message or server state.
	// We only extract the most obvious fields that are sufficient (with high probability) to detect sequence number
	// reuse.
	// Also payload goes to telemetry, so no content or anything else that shouldn't be logged for privacy reasons
	// Note: It's possible for a duplicate op to be broadcasted and have everything the same except the timestamp.
	private comparableMessagePayload(m: ISequencedDocumentMessage) {
		return `${m.clientId}-${m.type}-${m.minimumSequenceNumber}-${m.referenceSequenceNumber}-${m.timestamp}`;
	}

	private enqueueMessages(
		messages: ISequencedDocumentMessage[],
		reason: string,
		allowGaps = false,
	): void {
		if (this.handler === undefined) {
			// We did not setup handler yet.
			// This happens when we connect to web socket faster than we get attributes for container
			// and thus faster than attachOpHandler() is called
			// this.lastProcessedSequenceNumber is still zero, so we can't rely on this.fetchMissingDeltas()
			// to do the right thing.
			this.pending = this.pending.concat(messages);
			return;
		}

		// Pending ops should never just hang around for nothing.
		// This invariant will stay true through this function execution,
		// so there is no need to process pending ops here.
		// It's responsibility of
		// - attachOpHandler()
		// - fetchMissingDeltas() after it's done with querying storage
		assert(
			this.pending.length === 0 || this.fetchReason !== undefined,
			0x1e9 /* "Pending ops" */,
		);

		if (messages.length === 0) {
			return;
		}

		const from = messages[0].sequenceNumber;
		const last = messages[messages.length - 1].sequenceNumber;

		// Report stats about missing and duplicate ops
		// This helps better understand why we fetch ops from storage, and thus may delay
		// getting current / sending ops
		// It's possible that this batch is already too late - do not bother
		if (last > this.lastQueuedSequenceNumber) {
			let prev = from - 1;
			const initialGap = prev - this.lastQueuedSequenceNumber;
			let firstMissing: number | undefined;
			let duplicate = 0;
			let gap = 0;

			// Count all gaps and duplicates
			for (const message of messages) {
				if (message.sequenceNumber === prev) {
					duplicate++;
				} else if (message.sequenceNumber !== prev + 1) {
					gap++;
					if (firstMissing === undefined) {
						firstMissing = prev + 1;
					}
				}
				prev = message.sequenceNumber;
			}

			let eventName: string | undefined;

			// Report if we found some issues
			if (
				duplicate !== 0 ||
				(gap !== 0 && !allowGaps) ||
				(initialGap > 0 && this.fetchReason === undefined)
			) {
				eventName = "enqueueMessages";
				// Also report if we are fetching ops, and same range comes in, thus making this fetch obsolete.
			} else if (
				this.fetchReason !== undefined &&
				this.fetchReason !== reason &&
				from <= this.lastQueuedSequenceNumber + 1 &&
				last > this.lastQueuedSequenceNumber
			) {
				eventName = "enqueueMessagesExtraFetch";
			}

			// Report if there is something to report
			// Do not report when pending fetch is in progress, as such reporting will not
			// correctly take into account pending ops.
			if (eventName !== undefined) {
				this.logger.sendPerformanceEvent({
					eventName,
					reason,
					previousReason: this.prevEnqueueMessagesReason,
					from,
					to: last + 1, // exclusive, being consistent with the other telemetry / APIs
					length: messages.length,
					fetchReason: this.fetchReason,
					duplicate: duplicate > 0 ? duplicate : undefined,
					initialGap: initialGap !== 0 ? initialGap : undefined,
					gap: gap > 0 ? gap : undefined,
					firstMissing,
					dmInitialSeqNumber: this.initialSequenceNumber,
					...this.connectionManager.connectionVerboseProps,
				});
			}
		}

		this.updateLatestKnownOpSeqNumber(messages[messages.length - 1].sequenceNumber);

		const n = this.previouslyProcessedMessage?.sequenceNumber;
		assert(
			n === undefined || n === this.lastQueuedSequenceNumber,
			0x0ec /* "Unexpected value for previously processed message's sequence number" */,
		);

		for (const message of messages) {
			// Check that the messages are arriving in the expected order
			if (message.sequenceNumber <= this.lastQueuedSequenceNumber) {
				// Validate that we do not have data loss, i.e. sequencing is reset and started again
				// with numbers that this client already observed before.
				if (this.previouslyProcessedMessage?.sequenceNumber === message.sequenceNumber) {
					const message1 = this.comparableMessagePayload(this.previouslyProcessedMessage);
					const message2 = this.comparableMessagePayload(message);
					if (message1 !== message2) {
						const error = new NonRetryableError(
							// This looks like a data corruption but the culprit was that the file was overwritten
							// in storage.  See PR #5882.
							// Likely to be an issue with Fluid Services. Content does not match previous client
							// knowledge about this file. If the file is overwritten for any reason, this error can be
							// hit. One example is that some clients could be submitting ops to two different service
							// instances such that the same sequence number is reused for two different ops.
							// pre-0.58 error message: twoMessagesWithSameSeqNumAndDifferentPayload
							"Found two messages with the same sequenceNumber but different payloads. Likely to be a " +
								"service issue",
							DriverErrorType.fileOverwrittenInStorage,
							{
								clientId: this.connectionManager.clientId,
								sequenceNumber: message.sequenceNumber,
								message1,
								message2,
								driverVersion: undefined,
							},
						);
						this.close(error);
					}
				}
			} else if (message.sequenceNumber !== this.lastQueuedSequenceNumber + 1) {
				this.pending.push(message);
				this.fetchMissingDeltas(reason, message.sequenceNumber);
			} else {
				this.lastQueuedSequenceNumber = message.sequenceNumber;
				this.previouslyProcessedMessage = message;
				this._inbound.push(message);
			}
		}

		// When / if we report a gap in ops in the future, we want telemetry to correctly reflect source
		// of prior ops. But if we have some out of order ops (this.pending), then reporting current reason
		// becomes not accurate, as the gap existed before current batch, so we should just report "unknown".
		this.prevEnqueueMessagesReason = this.pending.length > 0 ? "unknown" : reason;
	}

	private processInboundMessage(message: ISequencedDocumentMessage): void {
		const startTime = Date.now();
		assert(!this.currentlyProcessingOps, 0x3af /* Already processing ops. */);
		this.currentlyProcessingOps = true;
		this.lastProcessedMessage = message;

		const isString = typeof message.clientId === "string";
		assert(message.clientId === null || isString, 0x41a /* undefined or string */);
		// All client messages are coming from some client, and should have clientId,
		// and non-client message should not have clientId. But, there are two exceptions:
		// 1. (Legacy) We can see message.type === "attach" or "chunkedOp" for legacy files before RTM
		// 2. Non-immediate noops (contents: null) can be sent by service without clientId
		if (!isString && isClientMessage(message) && message.type !== MessageType.NoOp) {
			throw new DataCorruptionError("Mismatch in clientId", {
				...extractSafePropertiesFromMessage(message),
				messageType: message.type,
			});
		}

		// TODO Remove after SPO picks up the latest build.
		if (
			typeof message.contents === "string" &&
			message.contents !== "" &&
			message.type !== MessageType.ClientLeave
		) {
			message.contents = JSON.parse(message.contents);
		}

		// Validate client sequence number has no gap. Decrement the noOpCount by gap
		// If the count ends up negative, that means we have a real gap and throw error
		if (
			this.connectionManager.clientId !== undefined &&
			this.connectionManager.clientId === message.clientId
		) {
			if (message.type === MessageType.NoOp) {
				this.noOpCount--;
			}
			const clientSeqNumGap =
				message.clientSequenceNumber - this.lastClientSequenceNumber - 1;
			this.noOpCount -= clientSeqNumGap;
			if (this.noOpCount < 0) {
				throw new Error(`gap in client sequence number: ${clientSeqNumGap}`);
			}
			this.lastClientSequenceNumber = message.clientSequenceNumber;
		}

		this.connectionManager.beforeProcessingIncomingOp(message);

		// Watch the minimum sequence number and be ready to update as needed
		if (this.minSequenceNumber > message.minimumSequenceNumber) {
			// pre-0.58 error message: msnMovesBackwards
			throw new DataCorruptionError(
				"Found a lower minimumSequenceNumber (msn) than previously recorded",
				{
					...extractSafePropertiesFromMessage(message),
					clientId: this.connectionManager.clientId,
				},
			);
		}

		// Client ops: MSN has to be lower than sequence #, as client can continue to send ops with same
		// reference sequence number as this op.
		// System ops (when no clients are connected) are the only ops where equation is possible.
		const diff = message.sequenceNumber - message.minimumSequenceNumber;
		if (diff < 0 || (diff === 0 && message.clientId !== null)) {
			throw new DataCorruptionError(
				"MSN has to be lower than sequence #",
				extractSafePropertiesFromMessage(message),
			);
		}

		this.minSequenceNumber = message.minimumSequenceNumber;

		if (message.sequenceNumber !== this.lastProcessedSequenceNumber + 1) {
			// pre-0.58 error message: nonSequentialSequenceNumber
			throw new DataCorruptionError("Found a non-Sequential sequenceNumber", {
				...extractSafePropertiesFromMessage(message),
				clientId: this.connectionManager.clientId,
			});
		}
		this.lastProcessedSequenceNumber = message.sequenceNumber;

		// a bunch of code assumes that this is true
		assert(
			this.lastProcessedSequenceNumber <= this.lastObservedSeqNumber,
			0x267 /* "lastObservedSeqNumber should be updated first" */,
		);

		// Back-compat for older server with no term
		if (message.term === undefined) {
			message.term = OnlyValidTermValue;
		}

		if (this.handler === undefined) {
			throw new Error("Attempted to process an inbound message without a handler attached");
		}
		this.handler.process(message);
		this.currentlyProcessingOps = false;
		const endTime = Date.now();

		// Should be last, after changing this.lastProcessedSequenceNumber above, as many callers
		// test this.lastProcessedSequenceNumber instead of using op.sequenceNumber itself.
		this.emit("op", message, endTime - startTime);
	}

	/**
	 * Retrieves the missing deltas between the given sequence numbers
	 */
	private fetchMissingDeltas(reasonArg: string, to?: number) {
		this.fetchMissingDeltasCore(reasonArg, false /* cacheOnly */, to).catch((error) => {
			this.logger.sendErrorEvent({ eventName: "fetchMissingDeltasException" }, error);
		});
	}

	/**
	 * Retrieves the missing deltas between the given sequence numbers
	 */
	private async fetchMissingDeltasCore(reason: string, cacheOnly: boolean, to?: number) {
		// Exit out early if we're already fetching deltas
		if (this.fetchReason !== undefined) {
			return;
		}

		if (this._closed) {
			this.logger.sendTelemetryEvent({
				eventName: "fetchMissingDeltasClosedConnection",
				reason,
			});
			return;
		}

		if (this.handler === undefined) {
			// We do not poses yet any information
			assert(this.lastQueuedSequenceNumber === 0, 0x26b /* "initial state" */);
			return;
		}

		try {
			let from = this.lastQueuedSequenceNumber + 1;

			const n = this.previouslyProcessedMessage?.sequenceNumber;
			if (n !== undefined) {
				// If we already processed at least one op, then we have this.previouslyProcessedMessage populated
				// and can use it to validate that we are operating on same file, i.e. it was not overwritten.
				// Knowing about this mechanism, we could ask for op we already observed to increase validation.
				// This is especially useful when coming out of offline mode or loading from
				// very old cached (by client / driver) snapshot.
				assert(
					n === this.lastQueuedSequenceNumber,
					0x0f2 /* "previouslyProcessedMessage" */,
				);
				assert(from > 1, 0x0f3 /* "not positive" */);
				from--;
			}

			const fetchReason = `${reason}_fetch`;
			this.fetchReason = fetchReason;

			await this.getDeltas(
				from,
				to,
				fetchReason,
				(messages) => {
					this.refreshDelayInfo(this.deltaStorageDelayId);
					this.enqueueMessages(messages, fetchReason);
				},
				cacheOnly,
			);
		} catch (error) {
			this.logger.sendErrorEvent({ eventName: "GetDeltas_Exception" }, error);
			this.close(normalizeError(error));
		} finally {
			this.refreshDelayInfo(this.deltaStorageDelayId);
			this.fetchReason = undefined;
			this.processPendingOps(reason);
		}
	}

	/**
	 * Sorts pending ops and attempts to apply them
	 */
	private processPendingOps(reason?: string): void {
		if (this._closed) {
			return;
		}

		assert(this.handler !== undefined, 0x26c /* "handler should be installed" */);

		const pendingSorted = this.pending.sort((a, b) => a.sequenceNumber - b.sequenceNumber);
		this.pending = [];
		// Given that we do not track where these ops came from any more, it's not very
		// actionably to report gaps in this range.
		this.enqueueMessages(pendingSorted, `${reason}_pending`, true /* allowGaps */);

		// Re-entrancy is ignored by fetchMissingDeltas, execution will come here when it's over
		if (this.fetchReason === undefined) {
			// See issue #7312 for more details
			// We observe cases where client gets into situation where it is not aware of missing ops
			// (i.e. client being behind), and as such, does not attempt to fetch them.
			// In some cases client may not have enough signal (example - "read" connection that is silent -
			// there is no easy way for client to realize it's behind, see a bit of commentary / logic at the
			// end of setupNewSuccessfulConnection). In other cases it should be able to learn that info ("write"
			// connection, learn by receiving its own join op), but data suggest it does not happen.
			// In 50% of these cases we do know we are behind through checkpointSequenceNumber on connection object
			// and thus can leverage that to trigger recovery. But this is not going to solve all the problems
			// (the other 50%), and thus these errors below should be looked at even if code below results in
			// recovery.
			if (this.lastQueuedSequenceNumber < this.lastObservedSeqNumber) {
				this.fetchMissingDeltas("OpsBehind");
			}
		}
	}

	private updateLatestKnownOpSeqNumber(seq: number) {
		if (this.lastObservedSeqNumber < seq) {
			this.lastObservedSeqNumber = seq;
		}
	}
}<|MERGE_RESOLUTION|>--- conflicted
+++ resolved
@@ -24,11 +24,8 @@
 	normalizeError,
 	logIfFalse,
 	safeRaiseEvent,
-<<<<<<< HEAD
 	isFluidError,
-=======
 	ITelemetryLoggerExt,
->>>>>>> 56bd7287
 } from "@fluidframework/telemetry-utils";
 import {
 	IDocumentDeltaStorageService,
