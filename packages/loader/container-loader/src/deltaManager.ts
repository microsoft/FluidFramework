/*!
 * Copyright (c) Microsoft Corporation. All rights reserved.
 * Licensed under the MIT License.
 */

import * as assert from "assert";
import { EventEmitter } from "events";
import { ITelemetryLogger } from "@microsoft/fluid-common-definitions";
import {
    IConnectionDetails,
    IDeltaHandlerStrategy,
    IDeltaManager,
    IDeltaQueue,
} from "@microsoft/fluid-container-definitions";
import { PerformanceEvent } from "@microsoft/fluid-common-utils";
import {
    IDocumentDeltaStorageService,
    IDocumentService,
    IError,
    IThrottlingError,
    ErrorType,
} from "@microsoft/fluid-driver-definitions";
import { isSystemType } from "@microsoft/fluid-protocol-base";
import {
    ConnectionMode,
    IClient,
    IClientDetails,
    IContentMessage,
    IDocumentMessage,
    IDocumentSystemMessage,
    ISequencedDocumentMessage,
    IServiceConfiguration,
    ISignalMessage,
    ITrace,
    MessageType,
} from "@microsoft/fluid-protocol-definitions";
import { createIError, WriteError } from "@microsoft/fluid-driver-utils";
import { ContentCache } from "./contentCache";
import { debug } from "./debug";
import { DeltaConnection } from "./deltaConnection";
import { DeltaQueue } from "./deltaQueue";
import { logNetworkFailure, waitForConnectedState } from "./networkUtils";

// eslint-disable-next-line @typescript-eslint/no-require-imports
const performanceNow = require("performance-now") as (() => number);

const MaxReconnectDelay = 8000;
const InitialReconnectDelay = 1000;
const MissingFetchDelay = 100;
const MaxFetchDelay = 10000;
const MaxBatchDeltas = 2000;
const DefaultChunkSize = 16 * 1024;

// This can be anything other than null
const ImmediateNoOpResponse = "";

const DefaultContentBufferSize = 10;

// Test if we deal with NetworkError object and if it has enough information to make a call.
// If in doubt, allow retries.
// eslint-disable-next-line prefer-arrow/prefer-arrow-functions
function canRetryOnError(error: any) {
    // Always retry unless told otherwise.
    return error === null || typeof error !== "object" || error.canRetry === undefined || error.canRetry;
}

enum retryFor {
    DELTASTREAM,
    DELTASTORAGE,
}

/**
 * Manages the flow of both inbound and outbound messages. This class ensures that shared objects receive delta
 * messages in order regardless of possible network conditions or timings causing out of order delivery.
 */
export class DeltaManager extends EventEmitter implements IDeltaManager<ISequencedDocumentMessage, IDocumentMessage> {
    public get disposed() { return this.isDisposed; }

    public readonly clientDetails: IClientDetails;
    public get IDeltaSender() { return this; }

    /**
     * Controls whether the DeltaManager will automatically reconnect to the delta stream after receiving a disconnect.
     */
    public autoReconnect: boolean = true;

    // Current connection mode. "read" if disconnected.
    private _connectionMode: ConnectionMode = "write";
    private _readonly: boolean | undefined;

    // Connection mode used when reconnecting on error or disconnect.
    private readonly defaultReconnectionMode: ConnectionMode;

    private isDisposed: boolean = false;
    private pending: ISequencedDocumentMessage[] = [];
    private fetching = false;

    private inQuorum = false;

    private updateSequenceNumberTimer: NodeJS.Timeout | undefined;

    // The minimum sequence number and last sequence number received from the server
    private minSequenceNumber: number = 0;

    // There are three numbers we track
    // * lastQueuedSequenceNumber is the last queued sequence number
    private lastQueuedSequenceNumber: number = 0;
    private baseSequenceNumber: number = 0;

    // The sequence number we initially loaded from
    private initSequenceNumber: number = 0;

    private readonly _inbound: DeltaQueue<ISequencedDocumentMessage>;
    private readonly _inboundSignal: DeltaQueue<ISignalMessage>;
    private readonly _outbound: DeltaQueue<IDocumentMessage[]>;

    private connectionP: Promise<IConnectionDetails> | undefined;
    private connection: DeltaConnection | undefined;
    private clientSequenceNumber = 0;
    private clientSequenceNumberObserved = 0;
    private closed = false;

    private handler: IDeltaHandlerStrategy | undefined;
    private deltaStorageP: Promise<IDocumentDeltaStorageService> | undefined;

    private readonly contentCache = new ContentCache(DefaultContentBufferSize);

    private messageBuffer: IDocumentMessage[] = [];

    private connectFirstConnection = true;

    private deltaStorageDelay: number | undefined;
    private deltaStreamDelay: number | undefined;

    public get inbound(): IDeltaQueue<ISequencedDocumentMessage> {
        return this._inbound;
    }

    public get outbound(): IDeltaQueue<IDocumentMessage[]> {
        return this._outbound;
    }

    public get inboundSignal(): IDeltaQueue<ISignalMessage> {
        return this._inboundSignal;
    }

    public get initialSequenceNumber(): number {
        return this.initSequenceNumber;
    }

    public get referenceSequenceNumber(): number {
        return this.baseSequenceNumber;
    }

    public get minimumSequenceNumber(): number {
        return this.minSequenceNumber;
    }

    public get maxMessageSize(): number {
        return this.connection!.details.serviceConfiguration
            ? this.connection!.details.serviceConfiguration.maxMessageSize
            : this.connection!.details.maxMessageSize || DefaultChunkSize;
    }

    public get version(): string {
        return this.connection!.details.version;
    }

    public get serviceConfiguration(): IServiceConfiguration {
        return this.connection!.details.serviceConfiguration;
    }

    public get active(): boolean {
        return this.inQuorum && this.connectionMode === "write";
    }

    public get socketDocumentId(): string | undefined {
        if (this.connection) {
            return this.connection.details.claims.documentId;
        }
        return undefined;
    }

    /**
     * The current connection mode, initially write.
     */
    public get connectionMode(): ConnectionMode {
        return this._connectionMode;
    }

    public get readonly(): boolean | undefined {
        return this._readonly;
    }

    constructor(
        private readonly serviceProvider: () => IDocumentService | undefined,
        private readonly client: IClient,
        private readonly logger: ITelemetryLogger,
        private readonly reconnect: boolean,
    ) {
        super();

        this.clientDetails = this.client.details;
        this.defaultReconnectionMode = this.client.mode === "write" ? "write" : "read";

        this._inbound = new DeltaQueue<ISequencedDocumentMessage>(
            (op) => {
                this.processInboundMessage(op);
            });

        this._inbound.on("error", (error) => {
            this.emit("error", createIError(error));
        });

        // Outbound message queue. The outbound queue is represented as a queue of an array of ops. Ops contained
        // within an array *must* fit within the maxMessageSize and are guaranteed to be ordered sequentially.
        this._outbound = new DeltaQueue<IDocumentMessage[]>(
            (messages) => {
                this.connection!.submit(messages);
            });

        this._outbound.on("error", (error) => {
            this.emit("error", createIError(error));
        });

        // Inbound signal queue
        this._inboundSignal = new DeltaQueue<ISignalMessage>((message) => {
            this.handler!.processSignal({
                clientId: message.clientId,
                content: JSON.parse(message.content as string),
            });
        });

        this._inboundSignal.on("error", (error) => {
            this.emit("error", createIError(error));
        });

        // Require the user to start the processing
        // eslint-disable-next-line @typescript-eslint/no-floating-promises
        this._inbound.pause();
        // eslint-disable-next-line @typescript-eslint/no-floating-promises
        this._outbound.pause();
        // eslint-disable-next-line @typescript-eslint/no-floating-promises
        this._inboundSignal.pause();
    }

    on(event: "error", listener: (error: IError) => void);
    on(event: "prepareSend", listener: (messageBuffer: any[]) => void);
    on(event: "submitOp", listener: (message: IDocumentMessage) => void);
    on(event: "beforeOpProcessing", listener: (message: ISequencedDocumentMessage) => void);
    on(event: "allSentOpsAckd" | "caughtUp", listener: () => void);
    on(event: "closed", listener: (error?: IError) => void);
    on(event: "pong" | "processTime", listener: (latency: number) => void);
    on(event: "connect", listener: (details: IConnectionDetails) => void);
    on(event: "disconnect", listener: (reason: string) => void);
    on(event: "readonly", listener: (readonly: boolean) => void);

    public on(event: string | symbol, listener: (...args: any[]) => void): this {
        return super.on(event, listener);
    }

    public dispose() {
        assert.fail("Not implemented.");
        this.isDisposed = true;
    }

    /**
     * Sets the sequence number from which inbound messages should be returned
     */
    public attachOpHandler(
        minSequenceNumber: number,
        sequenceNumber: number,
        handler: IDeltaHandlerStrategy,
        catchUp: boolean,
    ) {
        debug("Attached op handler", sequenceNumber);

        this.initSequenceNumber = sequenceNumber;
        this.baseSequenceNumber = sequenceNumber;
        this.minSequenceNumber = minSequenceNumber;
        this.lastQueuedSequenceNumber = sequenceNumber;

        // We will use same check in other places to make sure all the seq number above are set properly.
        assert(!this.handler);
        this.handler = handler;
        assert(this.handler);

        this._inbound.systemResume();
        this._inboundSignal.systemResume();

        // We are ready to process inbound messages
        if (catchUp) {
            // If we have pending ops from web socket, then we can use that to start download
            // based on missing ops - catchUp() will do just that.
            // Otherwise proactively ask storage for ops
            if (this.pending.length > 0) {
                this.catchUp("DocumentOpen", []);
            } else {
                // eslint-disable-next-line @typescript-eslint/no-floating-promises
                this.fetchMissingDeltas("DocumentOpen", sequenceNumber);
            }
        }
    }

    public updateQuorumJoin() {
        this.inQuorum = true;
    }

    public updateQuorumLeave() {
        this.inQuorum = false;
    }

    public async connect(requestedMode: ConnectionMode = "write"): Promise<IConnectionDetails> {
<<<<<<< HEAD
        if (this.closed) {
            throw new Error("Attempting to connect a closed DeltaManager");
        }

        const docService = this.serviceProvider();
        if (!docService) {
            throw new Error("Delta manager is not attached");
        }

=======
>>>>>>> b3ecaeaa
        if (this.connection) {
            return this.connection.details;
        }

        if (this.connectionP) {
            return this.connectionP;
        }

        // The promise returned from connectCore will settle with a resolved DeltaConnection or reject with error
        const connectCore = async () => {
            let connection: DeltaConnection | undefined;
            let delay = InitialReconnectDelay;
            let connectRepeatCount = 0;
            const connectStartTime = performanceNow();

            // This loop will keep trying to connect until successful, with a delay between each iteration.
            while (connection === undefined) {
                if (this.closed) {
                    throw new Error("Attempting to connect a closed DeltaManager");
                }
                connectRepeatCount++;

                try {
                    connection = await DeltaConnection.connect(docService, this.client, requestedMode);
                } catch (error) {
                    // Socket.io error when we connect to wrong socket, or hit some multiplexing bug
                    if (!canRetryOnError(error)) {
                        this.close(error);
                        throw new Error("Encountered unrecoverable error while connecting");
                    }

                    // Log error once - we get too many errors in logs when we are offline,
                    // and unfortunately there is no reliable way to detect that.
                    if (connectRepeatCount === 1) {
                        logNetworkFailure(
                            this.logger,
                            {
                                delay,
                                eventName: "DeltaConnectionFailureToConnect",
                            },
                            error);
                    }

                    const retryDelayFromError = this.getRetryDelayFromError(error);
                    delay = retryDelayFromError !== undefined ?
                        retryDelayFromError :
                        Math.min(delay * 2, MaxReconnectDelay);

                    if (retryDelayFromError) {
                        this.emitDelayInfo(retryFor.DELTASTREAM, retryDelayFromError);
                    }
                    await waitForConnectedState(delay);
                }
            }

            // If we retried more than once, log an event about how long it took
            if (connectRepeatCount > 1) {
                this.logger.sendTelemetryEvent({
                    attempts: connectRepeatCount,
                    duration: (performanceNow() - connectStartTime).toFixed(0),
                    eventName: "MultipleDeltaConnectionFailures",
                });
            }

            this.setupNewSuccessfulConnection(connection, requestedMode);

            return connection;
        };

        // This promise settles as soon as we know the outcome of the connection attempt
        this.connectionP = new Promise((resolve, reject) => {
            // Regardless of how the connection attempt concludes, we'll clear the promise and remove the listener
            const cleanupConnectionAttempt = () => {
                this.connectionP = undefined;
                this.removeListener("closed", cleanupAndReject);
            };

            // Reject the connection promise if the DeltaManager gets closed during connection
            const cleanupAndReject = (error) => {
                cleanupConnectionAttempt();
                reject(error);
            };
            this.on("closed", cleanupAndReject);

            // Attempt the connection
            connectCore().then((connection) => {
                cleanupConnectionAttempt();
                resolve(connection.details);
            }).catch(cleanupAndReject);
        });

        return this.connectionP;
    }

    public flush() {
        if (this.messageBuffer.length === 0) {
            return;
        }

        // The prepareFlush event allows listeners to append metadata to the batch prior to submission.
        this.emit("prepareSend", this.messageBuffer);

        this._outbound.push(this.messageBuffer);
        this.messageBuffer = [];
    }

    public submit(type: MessageType, contents: any, batch = false, metadata?: any): number {
        // TODO need to fail if gets too large
        // const serializedContent = JSON.stringify(this.messageBuffer);
        // const maxOpSize = this.context.deltaManager.maxMessageSize;

        if (this.readonly) {
            this.logger.sendErrorEvent({ eventName: "SubmitOpReadOnly", type });
            return -1;
        }

        // Start adding trace for the op.
        const traces: ITrace[] = [
            {
                action: "start",
                service: this.clientDetails.type || "unknown",
                timestamp: Date.now(),
            }];

        const message: IDocumentMessage = {
            clientSequenceNumber: ++this.clientSequenceNumber,
            contents: JSON.stringify(contents),
            metadata,
            referenceSequenceNumber: this.baseSequenceNumber,
            traces,
            type,
        };

        const outbound = this.createOutboundMessage(type, message);
        this.stopSequenceNumberUpdate();
        this.emit("submitOp", message);

        if (!batch) {
            this.flush();
            this.messageBuffer.push(outbound);
            this.flush();
        } else {
            this.messageBuffer.push(outbound);
        }

        return outbound.clientSequenceNumber;
    }

    public submitSignal(content: any) {
        if (this.connection) {
            this.connection.submitSignal(content);
        } else {
            this.logger.sendErrorEvent({ eventName: "submitSignalDisconnected" });
        }
    }

    public async getDeltas(
        telemetryEventSuffix: string,
        fromInitial: number,
        to?: number,
    ): Promise<ISequencedDocumentMessage[]> {
        const docService = this.serviceProvider();
        if (!docService) {
            throw new Error("Delta manager is not attached");
        }

        let retry: number = 0;
        let from: number = fromInitial;
        const allDeltas: ISequencedDocumentMessage[] = [];

        const telemetryEvent = PerformanceEvent.start(this.logger, {
            eventName: `GetDeltas_${telemetryEventSuffix}`,
            from,
            to,
        });

        let requests = 0;

        while (!this.closed) {
            const maxFetchTo = from + MaxBatchDeltas;
            const fetchTo = to === undefined ? maxFetchTo : Math.min(maxFetchTo, to);

            let deltasRetrievedLast = 0;
            let success = true;
            let canRetry = false;
            let retryAfter: number | undefined = -1;

            try {
                // Connect to the delta storage endpoint
                if (!this.deltaStorageP) {
                    this.deltaStorageP = docService.connectToDeltaStorage();
                }

                const deltaStorage = await this.deltaStorageP;

                requests++;

                // Grab a chunk of deltas - limit the number fetched to MaxBatchDeltas
                canRetry = true;
                const deltas = await deltaStorage.get(from, fetchTo);

                // Note that server (or driver code) can push here something unexpected, like undefined
                // Exception thrown as result of it will result in us retrying
                allDeltas.push(...deltas);

                deltasRetrievedLast = deltas.length;
                const lastFetch = deltasRetrievedLast > 0 ? deltas[deltasRetrievedLast - 1].sequenceNumber : from;

                // If we have no upper bound and fetched less than the max deltas - meaning we got as many as exit -
                // then we can resolve the promise. We also resolve if we fetched up to the expected to. Otherwise
                // we will look to try again
                // Note #1: we can get more ops than what we asked for - need to account for that!
                // Note #2: from & to are exclusive! I.e. we actually expect [from + 1, to - 1] range of ops back!
                // 1) to === undefined case: if last op  is below what we expect, then storage does not have
                //    any more, thus it's time to leave
                // 2) else case: if we got what we asked (to - 1) or more, then time to leave.
                if (to === undefined ? lastFetch < maxFetchTo - 1 : to - 1 <= lastFetch) {
                    telemetryEvent.end({ lastFetch, totalDeltas: allDeltas.length, requests });
                    return allDeltas;
                }

                // Attempt to fetch more deltas. If we didn't receive any in the previous call we up our retry
                // count since something prevented us from seeing those deltas
                from = lastFetch;
            } catch (error) {
                logNetworkFailure(
                    this.logger,
                    {
                        eventName: "GetDeltas_Error",
                        fetchTo,
                        from,
                        requests,
                        retry: retry + 1,
                    },
                    error);

                if (!canRetry || !canRetryOnError(error)) {
                    // It's game over scenario.
                    telemetryEvent.cancel({ category: "error" }, error);
                    this.close(error);
                    return [];
                }
                success = false;
                retryAfter = this.getRetryDelayFromError(error);
            }

            let delay: number;
            if (deltasRetrievedLast !== 0) {
                delay = 0;
                retry = 0; // start calculating timeout over if we got some ops
            } else {
                retry++;
                delay = retryAfter !== undefined && retryAfter >= 0 ?
                    retryAfter : Math.min(MaxFetchDelay, MissingFetchDelay * Math.pow(2, retry));

                // Chances that we will get something from storage after that many retries is zero.
                // We wait 10 seconds between most of retries, so that's 16 minutes of waiting!
                // Note - it's very important that we differentiate connected state from possibly disconnected state!
                // Only bail out if we successfully connected to storage, but there were no ops
                // One (last) successful connection is sufficient, even if user was disconnected all prior attempts
                if (success && retry >= 100) {
                    telemetryEvent.cancel({
                        category: "error",
                        error: "too many retries",
                        retry,
                        requests,
                        deltasRetrievedTotal: allDeltas.length,
                        replayFrom: from,
                        to,
                    });
                    this.close(new Error("Failed to retrieve ops from storage: giving up after too many retries"));
                    return [];
                }
            }

            telemetryEvent.reportProgress({
                delay,
                deltasRetrievedLast,
                deltasRetrievedTotal: allDeltas.length,
                replayFrom: from,
                requests,
                retry,
                success,
            });

            if (retryAfter && retryAfter >= 0) {
                // Emit throttling info only if we get it from error.
                this.emitDelayInfo(retryFor.DELTASTORAGE, delay);
            }
            await waitForConnectedState(delay);
        }

        // Might need to change to non-error event
        this.logger.sendErrorEvent({ eventName: "GetDeltasClosedConnection" });
        telemetryEvent.cancel({ error: "container closed" });
        return [];
    }

    /**
     * Closes the connection and clears inbound & outbound queues.
     */
    public close(error?: any, raiseContainerError = true): void {
        if (this.closed) {
            return;
        }
        this.closed = true;

        const iError = error === undefined ? error : createIError(error, true);
        // Note: "disconnect" & "nack" do not have error object
        if (raiseContainerError && error !== undefined) {
            this.emit("error", iError);
        }

        this.logger.sendTelemetryEvent({ eventName: "ContainerClose" }, error);

        this.stopSequenceNumberUpdate();

        const errorToReport = error !== undefined ? error : new Error("Container closed");

        // This raises "disconnect" event
        this.disconnectFromDeltaStream(`${errorToReport}`);

        this._inbound.clear();
        this._outbound.clear();
        this._inboundSignal.clear();

        // eslint-disable-next-line @typescript-eslint/no-floating-promises
        this._inbound.systemPause();
        // eslint-disable-next-line @typescript-eslint/no-floating-promises
        this._inboundSignal.systemPause();

        // Drop pending messages - this will ensure catchUp() does not go into infinite loop
        this.pending = [];

        this.emit("closed", iError);

        this.removeAllListeners();
    }

    // Specific system level message attributes are need to be looked at by the server.
    // Hence they are separated and promoted as top level attributes.
    private createOutboundMessage(
        type: MessageType,
        coreMessage: IDocumentMessage): IDocumentMessage {
        if (isSystemType(type)) {
            const data = coreMessage.contents as string;
            coreMessage.contents = null;
            const outboundMessage: IDocumentSystemMessage = {
                ...coreMessage,
                data,
            };
            return outboundMessage;
        } else {
            return coreMessage;
        }
    }

    private emitDelayInfo(retryEndpoint: number, delay: number) {
        // Delay === -1 means the corresponding endpoint has connected properly
        // and we do not need to emit any delay to app.
        if (retryEndpoint === retryFor.DELTASTORAGE) {
            this.deltaStorageDelay = delay;
        } else if (retryEndpoint === retryFor.DELTASTREAM) {
            this.deltaStreamDelay = delay;
        }
        if (this.deltaStreamDelay && this.deltaStorageDelay) {
            const delayTime = Math.max(this.deltaStorageDelay, this.deltaStreamDelay);
            if (delayTime >= 0) {
                const throttlingError: IThrottlingError = {
                    errorType: ErrorType.throttlingError,
                    message: "Service busy/throttled.",
                    retryAfterSeconds: delayTime,
                };
                this.emit("error", throttlingError);
            }
        }
    }

    /**
     * Once we've successfully gotten a DeltaConnection, we need to set up state, attach event listeners, and process
     * initial messages.
     * @param connection - The newly established connection
     */
    private setupNewSuccessfulConnection(connection: DeltaConnection, requestedMode: ConnectionMode) {
        this.connection = connection;

        // Back-compat for newer clients and old server. If the server does not have mode, we reset to write.
        this._connectionMode = connection.details.mode ? connection.details.mode : "write";

        if (requestedMode === "write") {
            // if we ask for write and get read it means we don't have write permissions
            const oldValue = this._readonly;
            this._readonly = this._connectionMode !== requestedMode;
            if (oldValue !== this._readonly) {
                this.emit("readonly", this._readonly);
            }
        }


        this.emitDelayInfo(retryFor.DELTASTREAM, -1);

        if (this.closed) {
            // Raise proper events, Log telemetry event and close connection.
            this.disconnectFromDeltaStream(`Disconnect on close`);
            assert(!connection.connected); // Check we indeed closed it!
            return;
        }

        this._outbound.systemResume();

        this.clientSequenceNumber = 0;
        this.clientSequenceNumberObserved = 0;

        connection.on("op", (documentId: string, messages: ISequencedDocumentMessage[]) => {
            if (messages instanceof Array) {
                this.enqueueMessages(messages);
            } else {
                this.enqueueMessages([messages]);
            }
        });

        connection.on("op-content", (message: IContentMessage) => {
            this.contentCache.set(message);
        });

        connection.on("signal", (message: ISignalMessage) => {
            this._inboundSignal.push(message);
        });

        // Always connect in write mode after getting nacked.
        connection.on("nack", (target: number) => {
            const nackReason = target === -1 ? "Nack: Start writing" : "Nack";
            if (this._readonly) {
                this.close(new WriteError("WriteOnReadOnlyDocument"));
            }
            if (!this.autoReconnect) {
                this.logger.sendErrorEvent({ eventName: "NackWithNoReconnect", target, mode: this._connectionMode });
            }
            // eslint-disable-next-line @typescript-eslint/no-floating-promises
            this.reconnectOnError(nackReason, connection, "write");
        });

        // Connection mode is always read on disconnect/error unless the system mode was write.
        connection.on("disconnect", (disconnectReason) => {
            // Note: we might get multiple disconnect calls on same socket, as early disconnect notification
            // ("server_disconnect", ODSP-specific) is mapped to "disconnect"
            // eslint-disable-next-line @typescript-eslint/no-floating-promises
            this.reconnectOnError(
                `Disconnect: ${disconnectReason}`,
                connection,
                this.defaultReconnectionMode,
                disconnectReason,
                this.autoReconnect,
            );
        });

        connection.on("error", (error) => {
            // Observation based on early pre-production telemetry:
            // We are getting transport errors from WebSocket here, right before or after "disconnect".
            // This happens only in Firefox.
            logNetworkFailure(this.logger, { eventName: "DeltaConnectionError" }, error);
            // eslint-disable-next-line @typescript-eslint/no-floating-promises
            this.reconnectOnError(
                `Error: ${error}`,
                connection,
                this.defaultReconnectionMode,
                error);
        });

        connection.on("pong", (latency: number) => {
            this.emit("pong", latency);
        });

        // Notify of the connection
        // WARNING: This has to happen before processInitialMessages() call below.
        // If not, we may not update Container.pendingClientId in time before seeing our own join session op.
        this.emit("connect", connection.details);

        this.processInitialMessages(
            connection.details.initialMessages,
            connection.details.initialContents,
            connection.details.initialSignals,
            this.connectFirstConnection);
        this.connectFirstConnection = false;
    }

    /**
     * Disconnect the current connection.
     * @param reason - Text description of disconnect reason to emit with disconnect event
     */
    private disconnectFromDeltaStream(reason: string) {
        const connection = this.connection;
        if (!connection) {
            return;
        }

        // Avoid any re-entrancy - clear object reference
        this.connection = undefined;
        this._connectionMode = "read";

        // eslint-disable-next-line @typescript-eslint/no-floating-promises
        this._outbound.systemPause();
        this._outbound.clear();
        this.emit("disconnect", reason);

        connection.close();
    }

    /**
     * Disconnect the current connection and reconnect.
     * @param reason - A string describing why we are reconnecting
     * @param connection - The connection that wants to reconnect - no-op if it's different from this.connection
     * @param requestedMode - Read or write
     * @param error - The error that prompted the reconnect
     * @param autoReconnect - Whether to attempt reconnection automatically after error handling
     * @returns A promise that resolves when the connection is reestablished or we stop trying
     */
    private async reconnectOnError(
        reason: string,
        connection: DeltaConnection,
        requestedMode: ConnectionMode,
        error?: any,
        autoReconnect: boolean = true,
    ) {
        // We quite often get protocol errors before / after observing nack/disconnect
        // we do not want to run through same sequence twice.
        if (connection !== this.connection) {
            return;
        }

        this.disconnectFromDeltaStream(reason);

        // If reconnection is not an option, close the DeltaManager
        const criticalError = !canRetryOnError(error);
        if (!this.reconnect || criticalError) {
            // Do not raise container error if we are closing just because we lost connection.
            // Those errors (like IdleDisconnect) would show up in telemetry dashboards and
            // are very misleading, as first initial reaction - some logic is broken.
            this.close(error, criticalError /*raiseContainerError*/);
        }

        // If closed then we can't reconnect
        if (this.closed) {
            return;
        }

        if (autoReconnect) {
            const delay = this.getRetryDelayFromError(error);
            if (delay !== undefined) {
                this.emitDelayInfo(retryFor.DELTASTREAM, delay);
                await waitForConnectedState(delay);
            }

            this.connect(requestedMode).catch((err) => {
                // Errors are raised as "error" event and close container.
                // Have a catch-all case in case we missed something
                if (!this.closed) {
                    this.logger.sendErrorEvent({ eventName: "ConnectException" }, err);
                }
            });
        }
    }

    private getRetryDelayFromError(error): number | undefined {
        return error !== null && typeof error === "object" && error.retryAfterSeconds ? error.retryAfterSeconds
            : undefined;
    }

    private processInitialMessages(
        messages: ISequencedDocumentMessage[] | undefined,
        contents: IContentMessage[] | undefined,
        signals: ISignalMessage[] | undefined,
        firstConnection: boolean,
    ): void {
        this.enqueueInitialOps(messages, contents, firstConnection);
        this.enqueueInitialSignals(signals);
    }

    private enqueueInitialOps(
        messages: ISequencedDocumentMessage[] | undefined,
        contents: IContentMessage[] | undefined,
        firstConnection: boolean,
    ): void {
        if (contents && contents.length > 0) {
            for (const content of contents) {
                this.contentCache.set(content);
            }
        }
        if (messages && messages.length > 0) {
            this.catchUp(firstConnection ? "InitialOps" : "ReconnectOps", messages);
        }
    }

    private enqueueInitialSignals(signals: ISignalMessage[] | undefined): void {
        if (signals && signals.length > 0) {
            for (const signal of signals) {
                this._inboundSignal.push(signal);
            }
        }
    }

    private enqueueMessages(
        messages: ISequencedDocumentMessage[],
        telemetryEventSuffix: string = "OutOfOrderMessage",
    ): void {
        if (!this.handler) {
            // We did not setup handler yet.
            // This happens when we connect to web socket faster than we get attributes for container
            // and thus faster than attachOpHandler() is called
            // this.baseSequenceNumber is still zero, so we can't rely on this.fetchMissingDeltas()
            // to do the right thing.
            this.pending = this.pending.concat(messages);
            return;
        }

        let duplicateStart: number | undefined;
        let duplicateEnd: number | undefined;
        let duplicateCount = 0;

        for (const message of messages) {
            // Check that the messages are arriving in the expected order
            if (message.sequenceNumber <= this.lastQueuedSequenceNumber) {
                duplicateCount++;
                if (duplicateStart === undefined || duplicateStart > message.sequenceNumber) {
                    duplicateStart = message.sequenceNumber;
                }
                if (duplicateEnd === undefined || duplicateEnd < message.sequenceNumber) {
                    duplicateEnd = message.sequenceNumber;
                }
            } else if (message.sequenceNumber !== this.lastQueuedSequenceNumber + 1) {
                this.pending.push(message);
                // eslint-disable-next-line @typescript-eslint/no-floating-promises
                this.fetchMissingDeltas(telemetryEventSuffix, this.lastQueuedSequenceNumber, message.sequenceNumber);
            } else {
                this.lastQueuedSequenceNumber = message.sequenceNumber;
                this._inbound.push(message);
            }
        }

        if (duplicateCount !== 0) {
            this.logger.sendTelemetryEvent({
                eventName: `DuplicateMessages_${telemetryEventSuffix}`,
                start: duplicateStart,
                end: duplicateEnd,
                count: duplicateCount,
            });
        }
    }

    private processInboundMessage(message: ISequencedDocumentMessage): void {
        const startTime = Date.now();

        if (this.connection && this.connection.details.clientId === message.clientId) {
            const clientSequenceNumber = message.clientSequenceNumber;

            this.logger.debugAssert(this.clientSequenceNumberObserved <= clientSequenceNumber);
            this.logger.debugAssert(clientSequenceNumber <= this.clientSequenceNumber);

            this.clientSequenceNumberObserved = clientSequenceNumber;
            if (clientSequenceNumber === this.clientSequenceNumber) {
                this.emit("allSentOpsAckd");
            }
        }

        // TODO Remove after SPO picks up the latest build.
        if (message.contents && typeof message.contents === "string" && message.type !== MessageType.ClientLeave) {
            message.contents = JSON.parse(message.contents);
        }

        // Add final ack trace.
        if (message.traces && message.traces.length > 0) {
            message.traces.push({
                action: "end",
                service: this.clientDetails.type || "unknown",
                timestamp: Date.now(),
            });
        }

        // Watch the minimum sequence number and be ready to update as needed
        assert(this.minSequenceNumber <= message.minimumSequenceNumber);
        this.minSequenceNumber = message.minimumSequenceNumber;

        assert.equal(message.sequenceNumber, this.baseSequenceNumber + 1);
        this.baseSequenceNumber = message.sequenceNumber;

        this.emit("beforeOpProcessing", message);

        const result = this.handler!.process(message);
        this.scheduleSequenceNumberUpdate(message, result.immediateNoOp === true);

        const endTime = Date.now();
        this.emit("processTime", endTime - startTime);
    }

    /**
     * Retrieves the missing deltas between the given sequence numbers
     */
    private async fetchMissingDeltas(telemetryEventSuffix: string, from: number, to?: number): Promise<void> {
        // Exit out early if we're already fetching deltas
        if (this.fetching) {
            return;
        }

        if (this.closed) {
            this.logger.sendTelemetryEvent({ eventName: "fetchMissingDeltasClosedConnection" });
            return;
        }

        this.fetching = true;

        await this.getDeltas(telemetryEventSuffix, from, to).then(
            (messages) => {
                this.emitDelayInfo(retryFor.DELTASTORAGE, -1);
                this.fetching = false;
                this.emit("caughtUp");
                this.catchUp(telemetryEventSuffix, messages);
            });
    }

    private catchUp(telemetryEventSuffix: string, messages: ISequencedDocumentMessage[]): void {
        const props: {
            eventName: string;
            messageCount: number;
            pendingCount: number;
            from?: number;
            to?: number;
            messageGap?: number;
        } = {
            eventName: `CatchUp_${telemetryEventSuffix}`,
            messageCount: messages.length,
            pendingCount: this.pending.length,
        };
        if (messages.length !== 0) {
            props.from = messages[0].sequenceNumber;
            props.to = messages[messages.length - 1].sequenceNumber;
            props.messageGap = this.handler ? props.from - this.lastQueuedSequenceNumber - 1 : undefined;
        }
        this.logger.sendPerformanceEvent(props);

        // Apply current operations
        this.enqueueMessages(messages, telemetryEventSuffix);

        // Then sort pending operations and attempt to apply them again.
        // This could be optimized to stop handling messages once we realize we need to fetch missing values.
        // But for simplicity, and because catching up should be rare, we just process all of them.
        // Optimize for case of no handler - we put ops back into this.pending in such case
        if (this.handler) {
            const pendingSorted = this.pending.sort((a, b) => a.sequenceNumber - b.sequenceNumber);
            this.pending = [];
            this.enqueueMessages(pendingSorted, telemetryEventSuffix);
        }
    }

    /**
     * Schedules as ack to the server to update the reference sequence number
     */
    private scheduleSequenceNumberUpdate(message: ISequencedDocumentMessage, immediateNoOp: boolean): void {
        // Exit early for inactive (not in quorum or not writers) clients.
        // They don't take part in the minimum sequence number calculation.
        if (!this.active) {
            this.stopSequenceNumberUpdate();
            return;
        }

        // While processing a message, an immediate no-op can be requested.
        // i.e. to expedite approve or commit phase of quorum.
        if (immediateNoOp) {
            this.stopSequenceNumberUpdate();
            this.submit(MessageType.NoOp, ImmediateNoOpResponse);
            return;
        }

        // We don't acknowledge no-ops to avoid acknowledgement cycles (i.e. ack the MSN
        // update, which updates the MSN, then ack the update, etc...).
        if (message.type === MessageType.NoOp) {
            return;
        }

        // We will queue a message to update our reference sequence number upon receiving a server
        // operation. This allows the server to know our true reference sequence number and be able to
        // correctly update the minimum sequence number (MSN).
        if (this.updateSequenceNumberTimer === undefined) {
            // Clear an update in 100 ms
            this.updateSequenceNumberTimer = setTimeout(() => {
                this.updateSequenceNumberTimer = undefined;
                if (this.active) {
                    this.submit(MessageType.NoOp, null);
                }
            }, 100);
        }
    }

    private stopSequenceNumberUpdate(): void {
        if (this.updateSequenceNumberTimer) {
            clearTimeout(this.updateSequenceNumberTimer);
        }
        this.updateSequenceNumberTimer = undefined;
    }
}<|MERGE_RESOLUTION|>--- conflicted
+++ resolved
@@ -311,18 +311,10 @@
     }
 
     public async connect(requestedMode: ConnectionMode = "write"): Promise<IConnectionDetails> {
-<<<<<<< HEAD
-        if (this.closed) {
-            throw new Error("Attempting to connect a closed DeltaManager");
-        }
-
         const docService = this.serviceProvider();
         if (!docService) {
-            throw new Error("Delta manager is not attached");
-        }
-
-=======
->>>>>>> b3ecaeaa
+            throw new Error("Container is not attached");
+        }
         if (this.connection) {
             return this.connection.details;
         }
