/*!
 * Copyright (c) Microsoft Corporation. All rights reserved.
 * Licensed under the MIT License.
 */

import {
    IConnectionDetails,
    IDeltaHandlerStrategy,
    IDeltaManager,
    IDeltaQueue,
    ITelemetryLogger,
} from "@microsoft/fluid-container-definitions";
import {
    createFileIOOrGeneralError,
    createGeneralError,
    Deferred,
    isSystemType,
    PerformanceEvent,
} from "@microsoft/fluid-core-utils";
import {
    ConnectionMode,
    IClient,
    IContentMessage,
    IDocumentDeltaStorageService,
    IDocumentMessage,
    IDocumentService,
    IDocumentSystemMessage,
    ISequencedDocumentMessage,
    IServiceConfiguration,
    ISignalMessage,
    ITrace,
    MessageType,
} from "@microsoft/fluid-protocol-definitions";
import * as assert from "assert";
import { EventEmitter } from "events";
import { ContentCache } from "./contentCache";
import { debug } from "./debug";
import { DeltaConnection } from "./deltaConnection";
import { DeltaQueue } from "./deltaQueue";
import { logNetworkFailure, waitForConnectedState } from "./networkUtils";

// tslint:disable-next-line:no-var-requires
const performanceNow = require("performance-now") as (() => number);

const MaxReconnectDelay = 8000;
const InitialReconnectDelay = 1000;
const MissingFetchDelay = 100;
const MaxFetchDelay = 10000;
const MaxBatchDeltas = 2000;
const DefaultChunkSize = 16 * 1024;

// This can be anything other than null
const ImmediateNoOpResponse = "";

const DefaultContentBufferSize = 10;

// Test if we deal with NetworkError object and if it has enough information to make a call.
// If in doubt, allow retries.
function canRetryOnError(error: any) {
    // Always retry unless told otherwise.
    // tslint:disable-next-line:no-unsafe-any
    return error === null || typeof error !== "object" || error.canRetry === undefined || error.canRetry;
}

enum retryFor {
    DELTASTREAM,
    DELTASTORAGE,
}

/**
 * Manages the flow of both inbound and outbound messages. This class ensures that shared objects receive delta
 * messages in order regardless of possible network conditions or timings causing out of order delivery.
 */
export class DeltaManager extends EventEmitter implements IDeltaManager<ISequencedDocumentMessage, IDocumentMessage> {
    public get disposed() { return this.isDisposed; }

    public readonly clientType: string;
    public get IDeltaSender() { return this; }

    /**
     * Controls whether the DeltaManager will automatically reconnect to the delta stream after receiving a disconnect.
     */
    public autoReconnect: boolean = true;

    private _connectionMode: ConnectionMode = "write";
    // Overwrites the current connection mode to always write.
    private readonly systemConnectionMode: ConnectionMode;

    private isDisposed: boolean = false;
    private pending: ISequencedDocumentMessage[] = [];
    private fetching = false;

    private inQuorum = false;

    private updateSequenceNumberTimer: NodeJS.Timeout | undefined;

    // The minimum sequence number and last sequence number received from the server
    private minSequenceNumber: number = 0;

    // There are three numbers we track
    // * lastQueuedSequenceNumber is the last queued sequence number
    private lastQueuedSequenceNumber: number = 0;
    private baseSequenceNumber: number = 0;

    // the sequence number we initially loaded from
    private initSequenceNumber: number = 0;

    private readonly _inbound: DeltaQueue<ISequencedDocumentMessage>;
    private readonly _inboundSignal: DeltaQueue<ISignalMessage>;
    private readonly _outbound: DeltaQueue<IDocumentMessage[]>;

    private connecting: Deferred<IConnectionDetails> | undefined;
    private connection: DeltaConnection | undefined;
    private clientSequenceNumber = 0;
    private clientSequenceNumberObserved = 0;
    private closed = false;

    private handler: IDeltaHandlerStrategy | undefined;
    private deltaStorageP: Promise<IDocumentDeltaStorageService> | undefined;

    private readonly contentCache = new ContentCache(DefaultContentBufferSize);

    private messageBuffer: IDocumentMessage[] = [];

    private pongCount: number = 0;
    private socketLatency = 0;

    private connectFirstConnection = true;

    private deltaStorageDelay: number | undefined;
    private deltaStreamDelay: number | undefined;

    // collab window tracking. This is timestamp of %2000 message.
    private lastMessageTimeForTelemetry: number | undefined;

    public get inbound(): IDeltaQueue<ISequencedDocumentMessage> {
        return this._inbound;
    }

    public get outbound(): IDeltaQueue<IDocumentMessage[]> {
        return this._outbound;
    }

    public get inboundSignal(): IDeltaQueue<ISignalMessage> {
        return this._inboundSignal;
    }

    public get initialSequenceNumber(): number {
        return this.initSequenceNumber;
    }

    public get referenceSequenceNumber(): number {
        return this.baseSequenceNumber;
    }

    public get minimumSequenceNumber(): number {
        return this.minSequenceNumber;
    }

    public get maxMessageSize(): number {
        return this.connection!.details.serviceConfiguration
            ? this.connection!.details.serviceConfiguration.maxMessageSize
            : this.connection!.details.maxMessageSize || DefaultChunkSize;
    }

    public get version(): string {
        return this.connection!.details.version;
    }

    public get serviceConfiguration(): IServiceConfiguration {
        return this.connection!.details.serviceConfiguration;
    }

    public get active(): boolean {
         return this.inQuorum && this.connectionMode === "write";
    }

    public get socketDocumentId(): string | undefined {
        if (this.connection) {
            return this.connection.details.claims.documentId;
        }
        return undefined;
    }

    /**
     * The current connection mode, initially write.
     */
    public get connectionMode(): ConnectionMode {
        return this._connectionMode;
    }

    constructor(
        private readonly service: IDocumentService,
        private readonly client: IClient,
        private readonly logger: ITelemetryLogger,
        private readonly reconnect: boolean) {
        super();

        this.clientType = this.client.type;
        this.systemConnectionMode = this.client.mode === "write" ? "write" : "read";

        this._inbound = new DeltaQueue<ISequencedDocumentMessage>(
            (op) => {
                this.processInboundMessage(op);
            });

        this._inbound.on("error", (error) => {
            this.emit("error", createGeneralError(error));
        });

        // Outbound message queue. The outbound queue is represented as a queue of an array of ops. Ops contained
        // within an array *must* fit within the maxMessageSize and are guaranteed to be ordered sequentially.
        this._outbound = new DeltaQueue<IDocumentMessage[]>(
            (messages) => {
                this.connection!.submit(messages);
            },
        );

        this._outbound.on("error", (error) => {
            this.emit("error", createGeneralError(error));
        });

        // Inbound signal queue
        this._inboundSignal = new DeltaQueue<ISignalMessage>((message) => {
            this.handler!.processSignal({
                clientId: message.clientId,
                content: JSON.parse(message!.content as string),
            });
        });

        this._inboundSignal.on("error", (error) => {
            this.emit("error", createGeneralError(error));
        });

        // Require the user to start the processing
        // tslint:disable-next-line:no-floating-promises
        this._inbound.pause();
        // tslint:disable-next-line:no-floating-promises
        this._outbound.pause();
        // tslint:disable-next-line:no-floating-promises
        this._inboundSignal.pause();
    }

    public dispose() {
        assert.fail("Not implemented.");
        this.isDisposed = true;
    }

    /**
     * Sets the sequence number from which inbound messages should be returned
     */
    public attachOpHandler(
            minSequenceNumber: number,
            sequenceNumber: number,
            handler: IDeltaHandlerStrategy,
            resume: boolean) {
        debug("Attached op handler", sequenceNumber);

        this.initSequenceNumber = sequenceNumber;
        this.baseSequenceNumber = sequenceNumber;
        this.minSequenceNumber = minSequenceNumber;
        this.lastQueuedSequenceNumber = sequenceNumber;

        // we will use same check in other places to make sure all the seq number above are set properly.
        assert(!this.handler);
        this.handler = handler;
        assert(this.handler);

        // We are ready to process inbound messages
        if (resume) {
            // tslint:disable-next-line:no-floating-promises
            this._inbound.systemResume();
            // tslint:disable-next-line:no-floating-promises
            this._inboundSignal.systemResume();

            // If we have pending ops from web socket, then we can use that to start download
            // based on missing ops - catchUp() will do just that.
            // Otherwise proactively ask storage for ops
            if (this.pending.length > 0) {
                this.catchUp([], "DocumentOpen");
            } else {
                // tslint:disable-next-line:no-floating-promises
                this.fetchMissingDeltas("DocumentOpen", sequenceNumber);
            }
        }
    }

    public updateQuorumJoin() {
        this.inQuorum = true;
    }

    public updateQuorumLeave() {
        this.inQuorum = false;
    }

    public async connect(requestedMode: ConnectionMode = "write"): Promise<IConnectionDetails> {
        assert(!this.closed);

        if (this.connection) {
            return this.connection.details;
        }

        if (this.connecting) {
            return this.connecting.promise;
        }

        const connectCore = async () => {
            let connection: DeltaConnection | undefined;
            let delay = InitialReconnectDelay;
            let connectRepeatCount = 0;
            const connectStartTime = performanceNow();

            // This loop will keep trying to connect until successful, with a delay between each iteration.
            while (connection === undefined) {
                if (this.closed) {
                    return;
                }
                connectRepeatCount++;

                try {
                    connection = await DeltaConnection.connect(this.service, this.client, requestedMode);
                } catch (error) {
                    // Socket.io error when we connect to wrong socket, or hit some multiplexing bug
                    if (!canRetryOnError(error)) {
                        this.close(error);
                        return;
                    }

                    // Log error once - we get too many errors in logs when we are offline,
                    // and unfortunately there is no reliable way to detect that.
                    if (connectRepeatCount === 1) {
                        logNetworkFailure(
                            this.logger,
                            {
                                delay,
                                eventName: "DeltaConnectionFailureToConnect",
                            },
                            error);
                    }

                    const retryDelayFromError = this.getRetryDelayFromError(error);
                    delay = retryDelayFromError !== undefined ?
                        retryDelayFromError :
                        Math.min(delay * 2, MaxReconnectDelay);

                    this.emitDelayInfo(retryFor.DELTASTREAM, delay);
                    await waitForConnectedState(delay);
                }
            }

            // If we retried more than once, log an event about how long it took
            if (connectRepeatCount > 1) {
                this.logger.sendTelemetryEvent({
                    attempts: connectRepeatCount,
                    duration: (performanceNow() - connectStartTime).toFixed(0),
                    eventName: "MultipleDeltaConnectionFailures",
                });
            }

            this.setupNewSuccessfulConnection(connection);

            if (this.connecting) {
                this.connecting.resolve(connection.details);
                this.connecting = undefined;
            }
        };

        this.connecting = new Deferred<IConnectionDetails>();
        // tslint:disable-next-line:no-floating-promises
        connectCore();

        return this.connecting.promise;
    }

    public flush() {
        if (this.messageBuffer.length === 0) {
            return;
        }

        // The prepareFlush event allows listeners to append metadata to the batch prior to submission.
        this.emit("prepareSend", this.messageBuffer);

        this._outbound.push(this.messageBuffer);
        this.messageBuffer = [];
    }

    public submit(type: MessageType, contents: any, batch = false, metadata?: any): number {
        // TODO need to fail if gets too large
        // const serializedContent = JSON.stringify(this.messageBuffer);
        // const maxOpSize = this.context.deltaManager.maxMessageSize;

        // Start adding trace for the op.
        const traces: ITrace[] = [
            {
                action: "start",
                service: this.clientType,
                timestamp: Date.now(),
            }];

        const message: IDocumentMessage = {
            clientSequenceNumber: ++this.clientSequenceNumber,
            contents: JSON.stringify(contents),
            metadata,
            referenceSequenceNumber: this.baseSequenceNumber,
            traces,
            type,
        };

        const outbound = this.createOutboundMessage(type, message);
        this.stopSequenceNumberUpdate();
        this.emit("submitOp", message);

        if (!batch) {
            this.flush();
            this.messageBuffer.push(outbound);
            this.flush();
        } else {
            this.messageBuffer.push(outbound);
        }

        return outbound.clientSequenceNumber;
    }

    public submitSignal(content: any) {
        if (this.connection) {
            this.connection.submitSignal(content);
        } else {
            this.logger.sendErrorEvent({eventName: "submitSignalDisconnected"});
        }
    }

    public async getDeltas(
            telemetryEventSuffix: string,
            from: number,
            to?: number): Promise<ISequencedDocumentMessage[]> {
        const allMessages: ISequencedDocumentMessage[] = [];
        for await (const messages of this.getDeltasCore(telemetryEventSuffix, from, to)) {
            allMessages.push(...messages);
        }
        return allMessages;
    }

    public async *getDeltasCore(
            telemetryEventSuffix: string,
            fromInitial: number,
            to?: number) {
        let retry: number = 0;
        let from: number = fromInitial;
        let deltas: ISequencedDocumentMessage[] = [];
        let deltasRetrievedTotal = 0;

        const telemetryEvent = PerformanceEvent.start(this.logger, {
            eventName: `GetDeltas_${telemetryEventSuffix}`,
            from,
            to,
        });

        let requests = 0;
        let deltaStorage: IDocumentDeltaStorageService | undefined;

        while (!this.closed) {
            const maxFetchTo = from + MaxBatchDeltas;
            const fetchTo = to === undefined ? maxFetchTo : Math.min(maxFetchTo, to);

            let deltasRetrievedLast = 0;
            let success = true;
            let canRetry = false;
            let retryAfter: number | undefined = -1;

            try {
                // Connect to the delta storage endpoint
                if (!deltaStorage) {
                    if (!this.deltaStorageP) {
                        this.deltaStorageP = this.service.connectToDeltaStorage();
                    }
                    deltaStorage = await this.deltaStorageP;
                }

                requests++;

                // Issue async request for deltas - limit the number fetched to MaxBatchDeltas
                canRetry = true;
                const deltasP = deltaStorage.get(from, fetchTo);

                // Return previously fetched deltas, for processing while we are waiting for new request.
                if (deltas.length > 0) {
                    yield deltas;
                }

                // Now wait for request to come back
                deltas = await deltasP;

                // Note that server (or driver code) can push here something unexpected, like undefined
                // Exception thrown as result of it will result in us retrying
                deltasRetrievedLast = deltas.length;
                deltasRetrievedTotal += deltasRetrievedLast;
                const lastFetch = deltasRetrievedLast > 0 ? deltas[deltasRetrievedLast - 1].sequenceNumber : from;

                // If we have no upper bound and fetched less than the max deltas - meaning we got as many as exit -
                // then we can resolve the promise. We also resolve if we fetched up to the expected to. Otherwise
                // we will look to try again
                // Note #1: we can get more ops than what we asked for - need to account for that!
                // Note #2: from & to are exclusive! I.e. we actually expect [from + 1, to - 1] range of ops back!
                // 1) to === undefined case: if last op  is below what we expect, then storage does not have
                //    any more, thus it's time to leave
                // 2) else case: if we got what we asked (to - 1) or more, then time to leave.
                if (to === undefined ? lastFetch < maxFetchTo - 1 : to - 1 <= lastFetch) {
                    yield deltas;
                    telemetryEvent.end({ lastFetch, deltasRetrievedTotal, requests });
                    return;
                }

                // Attempt to fetch more deltas. If we didn't receive any in the previous call we up our retry
                // count since something prevented us from seeing those deltas
                from = lastFetch;
            } catch (error) {
                logNetworkFailure(
                    this.logger,
                    {
                        eventName: "GetDeltas_Error",
                        fetchTo,
                        from,
                        requests,
                        retry: retry + 1,
                    },
                    error);

                if (!canRetry || !canRetryOnError(error)) {
                    // It's game over scenario.
                    telemetryEvent.cancel({category: "error"}, error);
                    this.close(error);
                    return;
                }
                success = false;
                retryAfter = this.getRetryDelayFromError(error);
            }

            let delay: number;
            if (deltasRetrievedLast !== 0) {
                delay = 0;
                retry = 0; // start calculating timeout over if we got some ops
            } else {
                retry++;
                delay = retryAfter !== undefined && retryAfter >= 0 ?
                    retryAfter : Math.min(MaxFetchDelay, MissingFetchDelay * Math.pow(2, retry));

                // Chances that we will get something from storage after that many retries is zero.
                // We wait 10 seconds between most of retries, so that's 16 minutes of waiting!
                // Note - it's very important that we differentiate connected state from possibly disconnected state!
                // Only bail out if we successfully connected to storage, but there were no ops
                // One (last) successful connection is sufficient, even if user was disconnected all prior attempts
                if (success && retry >= 100) {
                    telemetryEvent.cancel({
                        category: "error",
                        reason: "too many retries",
                        retry,
                        requests,
                        deltasRetrievedTotal,
                        replayFrom: from,
                        to });
                    this.close(new Error("Failed to retrieve ops from storage: giving up after too many retries"));
                    return;
                }
            }

            telemetryEvent.reportProgress({
                delay,
                deltasRetrievedLast,
                deltasRetrievedTotal,
                replayFrom: from,
                requests,
                retry,
                success,
            });
            if (retryAfter && retryAfter >= 0) {
                // Emit throttling info only if we get it from error.
                this.emitDelayInfo(retryFor.DELTASTORAGE, delay);
            }
            await waitForConnectedState(delay);
        }

        // Might need to change to non-error event
        this.logger.sendErrorEvent({eventName: "GetDeltasClosedConnection" });
        telemetryEvent.cancel({ reason: "container closed" });
    }

    /**
     * Closes the connection and clears inbound & outbound queues.
     */
    public close(error?: any): void {
        if (this.closed) {
            return;
        }
        this.closed = true;

        // Note: "disconnect" & "nack" do not have error object
        if (error !== undefined) {
            this.emit("error", createFileIOOrGeneralError(error));
        }

        this.logger.sendTelemetryEvent({ eventName: "ContainerClose" }, error);

        this.stopSequenceNumberUpdate();

        if (this.connection) {
            this.connection.close();
            this.connection = undefined;
        }

        if (this.connecting) {
            this.connecting.reject(error !== undefined ? error : new Error("Container closed"));
            this.connecting = undefined;
        }

        // tslint:disable-next-line:no-floating-promises
        this._inbound.clear();
        // tslint:disable-next-line:no-floating-promises
        this._outbound.clear();
        // tslint:disable-next-line:no-floating-promises
        this._inboundSignal.clear();

        // tslint:disable-next-line:no-floating-promises
        this._inbound.systemPause();
        // tslint:disable-next-line:no-floating-promises
        this._inboundSignal.systemPause();

        // Drop pending messages - this will ensure catchUp() does not go into infinite loop
        this.pending = [];

        this.removeAllListeners();

        this.emit("closed");
    }

    private recordPingTime(latency: number) {
        this.pongCount++;
        this.socketLatency += latency;
        const aggregateCount = 100;
        if (this.pongCount === aggregateCount) {
            this.logger.sendTelemetryEvent({eventName: "DeltaLatency", value: this.socketLatency / aggregateCount});
            this.pongCount = 0;
            this.socketLatency = 0;
        }
    }

    // Specific system level message attributes are need to be looked at by the server.
    // Hence they are separated and promoted as top level attributes.
    private createOutboundMessage(
        type: MessageType,
        coreMessage: IDocumentMessage): IDocumentMessage {
        if (isSystemType(type)) {
            const data = coreMessage.contents as string;
            coreMessage.contents = null;
            const outboundMessage: IDocumentSystemMessage = {
                ...coreMessage,
                data,
            };
            return outboundMessage;
        } else {
            return coreMessage;
        }
    }

    private emitDelayInfo(retryEndpoint: number, delay: number) {
        // delay === -1 means the corresponding endpoint has connected properly
        // and we do not need to emit any delay to app.
        if (retryEndpoint === retryFor.DELTASTORAGE) {
            this.deltaStorageDelay = delay;
        } else if (retryEndpoint === retryFor.DELTASTREAM) {
            this.deltaStreamDelay = delay;
        }
        if (this.deltaStreamDelay && this.deltaStorageDelay) {
            const delayTime = Math.max(this.deltaStorageDelay, this.deltaStreamDelay);
            if (delayTime >= 0) {
                this.emit("disconnected", delayTime);
            }
        }
    }

<<<<<<< HEAD
    private async connectCore(mode: ConnectionMode): Promise<void> {
        let connection: DeltaConnection | undefined;
        let delay = InitialReconnectDelay;
        let connectRepeatCount = 0;
        const connectStartTime = performanceNow();

        // This loop will keep trying to connect until successful, with a delay between each iteration.
        while (connection === undefined) {
            if (this.closed) {
                return;
            }
            connectRepeatCount++;

            try {
                connection = await DeltaConnection.connect(this.service, this.client, mode);
            } catch (error) {
                // Socket.io error when we connect to wrong socket, or hit some multiplexing bug
                if (!canRetryOnError(error)) {
                    this.close(error);
                    return;
                }

                // Log error once - we get too many errors in logs when we are offline,
                // and unfortunately there is no reliable way to detect that.
                if (connectRepeatCount === 1) {
                    logNetworkFailure(
                        this.logger,
                        {
                            delay,
                            eventName: "DeltaConnectionFailureToConnect",
                        },
                        error);
                }

                const retryDelayFromError = this.getRetryDelayFromError(error);
                delay = retryDelayFromError !== undefined ?
                    retryDelayFromError :
                    Math.min(delay * 2, MaxReconnectDelay);

                if (retryDelayFromError) {
                    this.emitDelayInfo(retryFor.DELTASTREAM, retryDelayFromError);
                }
                await waitForConnectedState(delay);
            }
        }

        // If we retried more than once, log an event about how long it took
        if (connectRepeatCount > 1) {
            this.logger.sendTelemetryEvent({
                attempts: connectRepeatCount,
                duration: (performanceNow() - connectStartTime).toFixed(0),
                eventName: "MultipleDeltaConnectionFailures",
            });
        }

        this.setupNewSuccessfulConnection(connection);
    }

=======
>>>>>>> 2e9f44fe
    /**
     * Once we've successfully gotten a DeltaConnection, we need to set up state, attach event listeners, and process
     * initial messages.
     * @param connection - The newly established connection
     */
    private setupNewSuccessfulConnection(connection: DeltaConnection) {
        this.connection = connection;

        // back-compat for newer clients and old server. If the server does not have mode, we reset to write.
        this._connectionMode = connection.details.mode ? connection.details.mode : "write";

        this.emitDelayInfo(retryFor.DELTASTREAM, -1);

        if (this.closed) {
            // Raise proper events, Log telemetry event and close connection.
            this.disconnectFromDeltaStream(`Disconnect on close`);
            assert(!connection.connected); // check we indeed closed it!
            return;
        }

        // tslint:disable-next-line:no-floating-promises
        this._outbound.systemResume();

        this.clientSequenceNumber = 0;
        this.clientSequenceNumberObserved = 0;

        connection.on("op", (documentId: string, messages: ISequencedDocumentMessage[]) => {
            if (messages instanceof Array) {
                this.enqueueMessages(messages);
            } else {
                this.enqueueMessages([messages]);
            }
        });

        connection.on("op-content", (message: IContentMessage) => {
            this.contentCache.set(message);
        });

        connection.on("signal", (message: ISignalMessage) => {
            this._inboundSignal.push(message);
        });

        // Always connect in write mode after getting nacked.
        connection.on("nack", (target: number) => {
            const nackReason = target === -1 ? "Reconnecting to start writing" : "Reconnecting on nack";
            // tslint:disable-next-line:no-floating-promises
            this.reconnectOnError(nackReason, connection, "write");
        });

        // Connection mode is always read on disconnect/error unless the system mode was write.
        connection.on("disconnect", (disconnectReason) => {
            // Note: we might get multiple disconnect calls on same socket, as early disconnect notification
            // ("server_disconnect", ODSP-specific) is mapped to "disconnect"
            // tslint:disable-next-line:no-floating-promises
            this.reconnectOnError(
                `Got disconnect: ${disconnectReason}, autoReconnect: ${this.autoReconnect}`,
                connection,
                this.systemConnectionMode,
                disconnectReason,
                this.autoReconnect,
            );
        });

        connection.on("error", (error) => {
            // Observation based on early pre-production telemetry:
            // We are getting transport errors from WebSocket here, right before or after "disconnect".
            // This happens only in Firefox.
            logNetworkFailure(this.logger, {eventName: "DeltaConnectionError"}, error);
            // tslint:disable-next-line:no-floating-promises
            this.reconnectOnError(
                `Reconnecting on error: ${error}`,
                connection,
                this.systemConnectionMode,
                error);
        });

        connection.on("pong", (latency: number) => {
            this.recordPingTime(latency);
            this.emit("pong", latency);
        });

        // Notify of the connection
        // WARNING: This has to happen before processInitialMessages() call below.
        // If not, we may not update Container.pendingClientId in time before seeing our own join session op.
        this.emit("connect", connection.details);

        this.processInitialMessages(
            connection.details.initialMessages,
            connection.details.initialContents,
            connection.details.initialSignals,
            this.connectFirstConnection);
        this.connectFirstConnection = false;
    }

    /**
     * Disconnect the current connection.
     * @param reason - Text description of disconnect reason to emit with disconnect event
     */
    private disconnectFromDeltaStream(reason: string) {
        const connection = this.connection;
        if (!connection) {
            return;
        }

        // avoid any re-entrancy - clear object reference
        this.connection = undefined;
        this._connectionMode = "read";

        // tslint:disable-next-line:no-floating-promises
        this._outbound.systemPause();
        // tslint:disable-next-line:no-floating-promises
        this._outbound.clear();
        this.emit("disconnect", reason);

        connection.close();
    }

    /**
     * Disconnect the current connection and reconnect.
     * @param reason - A string describing why we are reconnecting
     * @param connection - The connection that wants to reconnect - no-op if it's different from this.connection
     * @param requestedMode - Read or write
     * @param error - The error that prompted the reconnect
     * @param autoReconnect - Whether to attempt reconnection automatically after error handling
     * @returns A promise that resolves when the connection is reestablished or we stop trying
     */
    private async reconnectOnError(
        reason: string,
        connection: DeltaConnection,
        requestedMode: ConnectionMode,
        error?: any,
        autoReconnect: boolean = true,
    ) {
        // we quite often get protocol errors before / after observing nack/disconnect
        // we do not want to run through same sequence twice.
        if (connection !== this.connection) {
            return;
        }

        this.disconnectFromDeltaStream(reason);

        // If reconnection is not an option, close the DeltaManager
        if (!this.reconnect || !canRetryOnError(error)) {
            this.close(error);
        }

        // If closed then we can't reconnect
        if (this.closed) {
            return;
        }

        if (autoReconnect) {
            const delay = this.getRetryDelayFromError(error);
            if (delay !== undefined) {
                this.emitDelayInfo(retryFor.DELTASTREAM, delay);
                await waitForConnectedState(delay);
            }
            await this.connect(requestedMode);
        }
    }

    private getRetryDelayFromError(error): number | undefined {
        // tslint:disable-next-line: no-unsafe-any
        return error !== null && typeof error === "object" && error.retryAfterSeconds ? error.retryAfterSeconds
            : undefined;
    }

    private processInitialMessages(
            messages: ISequencedDocumentMessage[] | undefined,
            contents: IContentMessage[] | undefined,
            signals: ISignalMessage[] | undefined,
            firstConnection: boolean): void {
        this.enqueueInitialOps(messages, contents, firstConnection);
        this.enqueueInitialSignals(signals);
    }

    private enqueueInitialOps(
            messages: ISequencedDocumentMessage[] | undefined,
            contents: IContentMessage[] | undefined,
            firstConnection: boolean): void {
        if (contents && contents.length > 0) {
            for (const content of contents) {
                this.contentCache.set(content);
            }
        }
        if (messages && messages.length > 0) {
            this.catchUp(messages, firstConnection ? "InitialOps" : "ReconnectOps");
        }
    }

    private enqueueInitialSignals(signals: ISignalMessage[] | undefined): void {
        if (signals && signals.length > 0) {
            for (const signal of signals) {
                this._inboundSignal.push(signal);
            }
        }
    }

    private enqueueMessages(
            messages: ISequencedDocumentMessage[],
            telemetryEventSuffix: string = "OutOfOrderMessage"): void {
        if (!this.handler) {
            // We did not setup handler yet.
            // This happens when we connect to web socket faster than we get attributes for container
            // and thus faster than attachOpHandler() is called
            // this.baseSequenceNumber is still zero, so we can't rely on this.fetchMissingDeltas()
            // to do the right thing.
            this.pending = this.pending.concat(messages);
            return;
        }

        let duplicateStart: number | undefined;
        let duplicateEnd: number | undefined;
        let duplicateCount = 0;

        for (const message of messages) {
            // Check that the messages are arriving in the expected order
            if (message.sequenceNumber <= this.lastQueuedSequenceNumber) {
                duplicateCount++;
                if (duplicateStart === undefined || duplicateStart > message.sequenceNumber) {
                    duplicateStart = message.sequenceNumber;
                }
                if (duplicateEnd === undefined || duplicateEnd < message.sequenceNumber) {
                    duplicateEnd = message.sequenceNumber;
                }
            } else if (message.sequenceNumber !== this.lastQueuedSequenceNumber + 1) {
                this.pending.push(message);
                // tslint:disable-next-line:no-floating-promises
                this.fetchMissingDeltas(telemetryEventSuffix, this.lastQueuedSequenceNumber, message.sequenceNumber);
            } else {
                this.lastQueuedSequenceNumber = message.sequenceNumber;
                this._inbound.push(message);
            }
        }

        if (duplicateCount !== 0) {
            this.logger.sendTelemetryEvent({
                eventName: `DuplicateMessages_${telemetryEventSuffix}`,
                start: duplicateStart,
                end: duplicateEnd,
                count: duplicateCount,
            });
        }
    }

    private processInboundMessage(message: ISequencedDocumentMessage): void {
        const startTime = Date.now();

        if (this.connection && this.connection.details.clientId === message.clientId) {
            const clientSequenceNumber = message.clientSequenceNumber;

            this.logger.debugAssert(this.clientSequenceNumberObserved <= clientSequenceNumber);
            this.logger.debugAssert(clientSequenceNumber <= this.clientSequenceNumber);

            this.clientSequenceNumberObserved = clientSequenceNumber;
            if (clientSequenceNumber === this.clientSequenceNumber) {
                this.emit("allSentOpsAckd");
            }
        }

        // TODO Remove after SPO picks up the latest build.
        if (message.contents && typeof message.contents === "string" && message.type !== MessageType.ClientLeave) {
            message.contents = JSON.parse(message.contents);
        }

        // Add final ack trace.
        if (message.traces && message.traces.length > 0) {
            message.traces.push({
                action: "end",
                service: this.clientType,
                timestamp: Date.now(),
            });
        }

        // Watch the minimum sequence number and be ready to update as needed
        assert(this.minSequenceNumber <= message.minimumSequenceNumber);
        this.minSequenceNumber = message.minimumSequenceNumber;

        assert.equal(message.sequenceNumber, this.baseSequenceNumber + 1);
        this.baseSequenceNumber = message.sequenceNumber;

        // record collab window max size after every 2000th op.
        const msnDistance = this.baseSequenceNumber - this.minSequenceNumber;
        if (message.sequenceNumber % 2000 === 0) {
            this.logger.sendTelemetryEvent({
                eventName: "OpStats",
                seqNumber: message.sequenceNumber,
                value: msnDistance,
                timeDelta: this.lastMessageTimeForTelemetry ?
                    message.timestamp - this.lastMessageTimeForTelemetry : undefined,
            });
            this.lastMessageTimeForTelemetry = message.timestamp;
        }

        const result = this.handler!.process(message);
        this.scheduleSequenceNumberUpdate(message, result.immediateNoOp === true);

        const endTime = Date.now();
        this.emit("processTime", endTime - startTime);
    }

    /**
     * Retrieves the missing deltas between the given sequence numbers
     */
    private async fetchMissingDeltas(telemetryEventSuffix: string, from: number, to?: number): Promise<void> {
        // Exit out early if we're already fetching deltas
        if (this.fetching) {
            return;
        }

        if (this.closed) {
            this.logger.sendTelemetryEvent({eventName: "fetchMissingDeltasClosedConnection" });
            return;
        }

        this.fetching = true;

        for await (const messages of this.getDeltasCore(telemetryEventSuffix, from, to)) {
            this.emitDelayInfo(retryFor.DELTASTORAGE, -1);
            this.catchUpCore(messages);
        }
        this.fetching = false;
    }

    private catchUp(messages: ISequencedDocumentMessage[], telemetryEventSuffix: string): void {
        const props: {
                eventName: string,
                messageCount: number,
                pendingCount: number,
                from?: number,
                to?: number,
                messageGap?: number,
            } = {
            eventName: `CatchUp_${telemetryEventSuffix}`,
            messageCount: messages.length,
            pendingCount: this.pending.length,
        };
        if (messages.length !== 0) {
            props.from = messages[0].sequenceNumber;
            props.to = messages[messages.length - 1].sequenceNumber;
            props.messageGap = this.handler ? props.from - this.lastQueuedSequenceNumber - 1 : undefined;
        }
        this.logger.sendPerformanceEvent(props);

        this.catchUpCore(messages);
    }

    private catchUpCore(messages: ISequencedDocumentMessage[], telemetryEventSuffix?: string): void {

        // Apply current operations
        this.enqueueMessages(messages, telemetryEventSuffix);

        // Then sort pending operations and attempt to apply them again.
        // This could be optimized to stop handling messages once we realize we need to fetch missing values.
        // But for simplicity, and because catching up should be rare, we just process all of them.
        // Optimize for case of no handler - we put ops back into this.pending in such case
        if (this.handler) {
            const pendingSorted = this.pending.sort((a, b) => a.sequenceNumber - b.sequenceNumber);
            this.pending = [];
            this.enqueueMessages(pendingSorted, telemetryEventSuffix);
        }
    }

    /**
     * Schedules as ack to the server to update the reference sequence number
     */
    private scheduleSequenceNumberUpdate(message: ISequencedDocumentMessage, immediateNoOp: boolean): void {
        // Exit early for inactive (not in quorum or not writers) clients.
        // They don't take part in the minimum sequence number calculation.
        if (!this.active) {
            this.stopSequenceNumberUpdate();
            return;
        }

        // While processing a message, an immediate no-op can be requested.
        // i.e. to expedite approve or commit phase of quorum.
        if (immediateNoOp) {
            this.stopSequenceNumberUpdate();
            this.submit(MessageType.NoOp, ImmediateNoOpResponse);
            return;
        }

        // We don't acknowledge no-ops to avoid acknowledgement cycles (i.e. ack the MSN
        // update, which updates the MSN, then ack the update, etc...).
        if (message.type === MessageType.NoOp) {
            return;
        }

        // We will queue a message to update our reference sequence number upon receiving a server
        // operation. This allows the server to know our true reference sequence number and be able to
        // correctly update the minimum sequence number (MSN).
        if (this.updateSequenceNumberTimer === undefined) {
            // Clear an update in 100 ms
            this.updateSequenceNumberTimer = setTimeout(() => {
                this.updateSequenceNumberTimer = undefined;
                if (this.active) {
                    this.submit(MessageType.NoOp, null);
                }
            }, 100);
        }
    }

    private stopSequenceNumberUpdate(): void {
        if (this.updateSequenceNumberTimer) {
            // tslint:disable-next-line: no-unsafe-any
            clearTimeout(this.updateSequenceNumberTimer);
        }
        this.updateSequenceNumberTimer = undefined;
    }
}<|MERGE_RESOLUTION|>--- conflicted
+++ resolved
@@ -343,7 +343,9 @@
                         retryDelayFromError :
                         Math.min(delay * 2, MaxReconnectDelay);
 
-                    this.emitDelayInfo(retryFor.DELTASTREAM, delay);
+                    if (retryDelayFromError) {
+                        this.emitDelayInfo(retryFor.DELTASTREAM, retryDelayFromError);
+                    }
                     await waitForConnectedState(delay);
                 }
             }
@@ -677,67 +679,6 @@
         }
     }
 
-<<<<<<< HEAD
-    private async connectCore(mode: ConnectionMode): Promise<void> {
-        let connection: DeltaConnection | undefined;
-        let delay = InitialReconnectDelay;
-        let connectRepeatCount = 0;
-        const connectStartTime = performanceNow();
-
-        // This loop will keep trying to connect until successful, with a delay between each iteration.
-        while (connection === undefined) {
-            if (this.closed) {
-                return;
-            }
-            connectRepeatCount++;
-
-            try {
-                connection = await DeltaConnection.connect(this.service, this.client, mode);
-            } catch (error) {
-                // Socket.io error when we connect to wrong socket, or hit some multiplexing bug
-                if (!canRetryOnError(error)) {
-                    this.close(error);
-                    return;
-                }
-
-                // Log error once - we get too many errors in logs when we are offline,
-                // and unfortunately there is no reliable way to detect that.
-                if (connectRepeatCount === 1) {
-                    logNetworkFailure(
-                        this.logger,
-                        {
-                            delay,
-                            eventName: "DeltaConnectionFailureToConnect",
-                        },
-                        error);
-                }
-
-                const retryDelayFromError = this.getRetryDelayFromError(error);
-                delay = retryDelayFromError !== undefined ?
-                    retryDelayFromError :
-                    Math.min(delay * 2, MaxReconnectDelay);
-
-                if (retryDelayFromError) {
-                    this.emitDelayInfo(retryFor.DELTASTREAM, retryDelayFromError);
-                }
-                await waitForConnectedState(delay);
-            }
-        }
-
-        // If we retried more than once, log an event about how long it took
-        if (connectRepeatCount > 1) {
-            this.logger.sendTelemetryEvent({
-                attempts: connectRepeatCount,
-                duration: (performanceNow() - connectStartTime).toFixed(0),
-                eventName: "MultipleDeltaConnectionFailures",
-            });
-        }
-
-        this.setupNewSuccessfulConnection(connection);
-    }
-
-=======
->>>>>>> 2e9f44fe
     /**
      * Once we've successfully gotten a DeltaConnection, we need to set up state, attach event listeners, and process
      * initial messages.
