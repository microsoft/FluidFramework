/*!
 * Copyright (c) Microsoft Corporation and contributors. All rights reserved.
 * Licensed under the MIT License.
 */

import { default as AbortController } from "abort-controller";
import { v4 as uuid } from "uuid";
import {
    ITelemetryLogger,
    IEventProvider,
    ITelemetryProperties,
    ITelemetryErrorEvent,
} from "@fluidframework/common-definitions";
import {
    IDeltaHandlerStrategy,
    IDeltaManager,
    IDeltaManagerEvents,
    IDeltaQueue,
    ICriticalContainerError,
    IThrottlingWarning,
    IConnectionDetails,
} from "@fluidframework/container-definitions";
import { assert, TypedEventEmitter } from "@fluidframework/common-utils";
import {
    normalizeError,
    logIfFalse,
    safeRaiseEvent,
} from "@fluidframework/telemetry-utils";
import {
    IDocumentDeltaStorageService,
    IDocumentService,
    DriverErrorType,
} from "@fluidframework/driver-definitions";
import { isSystemMessage } from "@fluidframework/protocol-base";
import {
    IDocumentMessage,
    ISequencedDocumentMessage,
    ISignalMessage,
    MessageType,
    ITrace,
    ConnectionMode,
} from "@fluidframework/protocol-definitions";
import {
    NonRetryableError,
} from "@fluidframework/driver-utils";
import {
    ThrottlingWarning,
    CreateProcessingError,
    DataCorruptionError,
} from "@fluidframework/container-utils";
import { DeltaQueue } from "./deltaQueue";
import {
    IConnectionManagerFactoryArgs,
    IConnectionManager,
 } from "./contracts";

export interface IConnectionArgs {
    mode?: ConnectionMode;
    fetchOpsFromStorage?: boolean;
    reason: string;
}

/**
 * Includes events emitted by the concrete implementation DeltaManager
 * but not exposed on the public interface IDeltaManager
 */
export interface IDeltaManagerInternalEvents extends IDeltaManagerEvents {
    (event: "throttled", listener: (error: IThrottlingWarning) => void);
    (event: "closed", listener: (error?: ICriticalContainerError) => void);
}

/**
 * Manages the flow of both inbound and outbound messages. This class ensures that shared objects receive delta
 * messages in order regardless of possible network conditions or timings causing out of order delivery.
 */
export class DeltaManager<TConnectionManager extends IConnectionManager>
    extends TypedEventEmitter<IDeltaManagerInternalEvents>
    implements
    IDeltaManager<ISequencedDocumentMessage, IDocumentMessage>,
    IEventProvider<IDeltaManagerInternalEvents>
{
    public readonly connectionManager: TConnectionManager;

    public get active(): boolean { return this._active(); }

    public get disposed() { return this.closed; }

    public get IDeltaSender() { return this; }

<<<<<<< HEAD
    /**
     * Controls whether the DeltaManager will automatically reconnect to the delta stream after receiving a disconnect.
     */
    private _reconnectMode: ReconnectMode;

    // file ACL - whether user has only read-only access to a file
    private _readonlyPermissions: boolean | undefined;

    // tracks host requiring read-only mode.
    private _forceReadonly = false;

    // Connection mode used when reconnecting on error or disconnect.
    private readonly defaultReconnectionMode: ConnectionMode;

    // tracks connection mode before disconnect
    private lastConnectionMode: ConnectionMode;

=======
>>>>>>> e41a55a4
    private pending: ISequencedDocumentMessage[] = [];
    private fetchReason: string | undefined;

    // The minimum sequence number and last sequence number received from the server
    private minSequenceNumber: number = 0;

    // There are three numbers we track
    // * lastQueuedSequenceNumber is the last queued sequence number. If there are gaps in seq numbers, then this number
    //   is not updated until we cover that gap, so it increases each time by 1.
    // * lastObservedSeqNumber is  an estimation of last known sequence number for container in storage. It's initially
    //   populated at web socket connection time (if storage provides that info) and is  updated once ops shows up.
    //   It's never less than lastQueuedSequenceNumber
    // * lastProcessedSequenceNumber - last processed sequence number
    private lastQueuedSequenceNumber: number = 0;
    private lastObservedSeqNumber: number = 0;
    private lastProcessedSequenceNumber: number = 0;
    private lastProcessedMessage: ISequencedDocumentMessage | undefined;
    private baseTerm: number = 0;

    private prevEnqueueMessagesReason: string | undefined;
    private previouslyProcessedMessage: ISequencedDocumentMessage | undefined;

    // The sequence number we initially loaded from
    private initSequenceNumber: number = 0;

    private readonly _inbound: DeltaQueue<ISequencedDocumentMessage>;
    private readonly _inboundSignal: DeltaQueue<ISignalMessage>;

    private closed = false;

    private handler: IDeltaHandlerStrategy | undefined;
    private deltaStorage: IDocumentDeltaStorageService | undefined;

    private readonly throttlingIdSet = new Set<string>();
    private timeTillThrottling: number = 0;

    private readonly closeAbortController = new AbortController();

    private readonly deltaStorageDelayId = uuid();
    private readonly deltaStreamDelayId = uuid();

    private messageBuffer: IDocumentMessage[] = [];

    private _checkpointSequenceNumber: number | undefined;

    public get inbound(): IDeltaQueue<ISequencedDocumentMessage> {
        return this._inbound;
    }

    public get inboundSignal(): IDeltaQueue<ISignalMessage> {
        return this._inboundSignal;
    }

    public get initialSequenceNumber(): number {
        return this.initSequenceNumber;
    }

    public get lastSequenceNumber(): number {
        return this.lastProcessedSequenceNumber;
    }

    public get lastMessage() {
        return this.lastProcessedMessage;
    }

    public get lastKnownSeqNumber() {
        return this.lastObservedSeqNumber;
    }

    public get referenceTerm(): number {
        return this.baseTerm;
    }

    public get minimumSequenceNumber(): number {
        return this.minSequenceNumber;
    }

    /**
     * Tells if  current connection has checkpoint information.
     * I.e. we know how far behind the client was at the time of establishing connection
     */
     public get hasCheckpointSequenceNumber() {
        // Valid to be called only if we have active connection.
        assert(this.connectionManager.connected, 0x0df /* "Missing active connection" */);
        return this._checkpointSequenceNumber !== undefined;
    }

    // Forwarding connection manager properties / IDeltaManager implementation
    public get maxMessageSize(): number { return this.connectionManager.maxMessageSize; }
    public get version() { return this.connectionManager.version; }
    public get serviceConfiguration() { return this.connectionManager.serviceConfiguration; }
    public get outbound() { return this.connectionManager.outbound; }
    public get readOnlyInfo() { return this.connectionManager.readOnlyInfo; }
    public get clientDetails() { return this.connectionManager.clientDetails; }

    /**
     * Tells if container is in read-only mode.
     * Data stores should listen for "readonly" notifications and disallow user
     * making changes to data stores.
     * Readonly state can be because of no storage write permission,
     * or due to host forcing readonly mode for container.
     * It is undefined if we have not yet established websocket connection
     * and do not know if user has write access to a file.
     * @deprecated - use readOnlyInfo
     */
    public get readonly() {
        return this.readOnlyInfo.readonly;
    }

    public submit(type: MessageType, contents: any, batch = false, metadata?: any) {
        // Start adding trace for the op.
        const traces: ITrace[] = [
            {
                action: "start",
                service: "client",
                timestamp: Date.now(),
            }];

<<<<<<< HEAD
    public shouldJoinWrite(): boolean {
        // We don't have to wait for ack for topmost NoOps. So subtract those.
        return this.clientSequenceNumberObserved < (this.clientSequenceNumber - this.trailingNoopCount);
    }
    /**
     * Returns set of props that can be logged in telemetry that provide some insights / statistics
     * about current or last connection (if there is no connection at the moment)
    */
    public connectionProps(): ITelemetryProperties {
        const common = {
            sequenceNumber: this.lastSequenceNumber,
            connectionMode: this.lastConnectionMode,
        };
        if (this.connection !== undefined) {
            this.lastConnectionMode = this.connectionMode;
            return {
                ...common,
                relayServiceAgent: this.connection.relayServiceAgent,
            };
        } else {
            return {
                ...common,
                // Report how many ops this client sent in last disconnected session
                sentOps: this.clientSequenceNumber,
            };
=======
        const messagePartial: Omit<IDocumentMessage, "clientSequenceNumber"> = {
            contents: JSON.stringify(contents),
            metadata,
            referenceSequenceNumber: this.lastProcessedSequenceNumber,
            traces,
            type,
        };

        if (!batch) {
            this.flush();
>>>>>>> e41a55a4
        }

        const message = this.connectionManager.prepareMessageToSend(messagePartial);
        if (message === undefined) {
            return -1;
        }

        this.messageBuffer.push(message);

        if (!batch) {
            this.flush();
        }

        this.emit("submitOp", message);
        return message.clientSequenceNumber;
    }

    public submitSignal(content: any) { return this.connectionManager.submitSignal(content); }

    public flush() {
        if (this.messageBuffer.length === 0) {
            return;
        }

        // The prepareFlush event allows listeners to append metadata to the batch prior to submission.
        this.emit("prepareSend", this.messageBuffer);

        this.connectionManager.sendMessages(this.messageBuffer);
        this.messageBuffer = [];
    }

    public get connectionProps(): ITelemetryProperties {
        return {
            sequenceNumber: this.lastSequenceNumber,
            ...this.connectionManager.connectionProps,
        };
    }

    /**
     * Log error event with a bunch of internal to DeltaManager information about state of op processing
     * Used to diagnose connectivity issues related to op processing (i.e. cases where for some reason
     * we stop processing ops that results in no processing join op and thus moving to connected state)
     * @param event - Event to log.
     */
    public logConnectionIssue(event: ITelemetryErrorEvent) {
        assert(this.connectionManager.connected, 0x238 /* "called only in connected state" */);

        const pendingSorted = this.pending.sort((a, b) => a.sequenceNumber - b.sequenceNumber);
        this.logger.sendErrorEvent({
            ...event,
            // This directly tells us if fetching ops is in flight, and thus likely the reason of
            // stalled op processing
            fetchReason: this.fetchReason,
            // A bunch of useful sequence numbers to understand if we are holding some ops from processing
            lastQueuedSequenceNumber: this.lastQueuedSequenceNumber, // last sequential op
            lastProcessedSequenceNumber: this.lastProcessedSequenceNumber, // same as above, but after processing
            lastObserved: this.lastObservedSeqNumber, // last sequence we ever saw; may have gaps with above.
            // connection info
            ...this.connectionManager.connectionVerboseProps,
            pendingOps: this.pending.length, // Do we have any pending ops?
            pendingFirst: pendingSorted[0]?.sequenceNumber, // is the first pending op the one that we are missing?
            haveHandler: this.handler !== undefined, // do we have handler installed?
            inboundLength: this.inbound.length,
            inboundPaused: this.inbound.paused,
        });
    }

    constructor(
        private readonly serviceProvider: () => IDocumentService | undefined,
        private readonly logger: ITelemetryLogger,
        private readonly _active: () => boolean,
        createConnectionManager: (props: IConnectionManagerFactoryArgs) => TConnectionManager,
    ) {
        super();
        const props: IConnectionManagerFactoryArgs = {
            incomingOpHandler:(messages: ISequencedDocumentMessage[], reason: string) =>
                this.enqueueMessages(messages, reason),
            signalHandler: (message: ISignalMessage) => this._inboundSignal.push(message),
            reconnectionDelayHandler: (delayMs: number, error: unknown) =>
                this.emitDelayInfo(this.deltaStreamDelayId, delayMs, error),
            closeHandler: (error: any) => this.close(error),
            disconnectHandler: (reason: string) => this.disconnectHandler(reason),
            connectHandler: (connection: IConnectionDetails) => this.connectHandler(connection),
            pongHandler: (latency: number) => this.emit("pong", latency),
            readonlyChangeHandler: (readonly?: boolean) => safeRaiseEvent(this, this.logger, "readonly", readonly),
        };

<<<<<<< HEAD
        this.clientDetails = this.client.details;
        this.defaultReconnectionMode = this.client.mode;
        this.lastConnectionMode = this.client.mode;
        this._reconnectMode = reconnectAllowed ? ReconnectMode.Enabled : ReconnectMode.Never;
=======
        this.connectionManager = createConnectionManager(props);
>>>>>>> e41a55a4

        this._inbound = new DeltaQueue<ISequencedDocumentMessage>(
            (op) => {
                this.processInboundMessage(op);
            });

        this._inbound.on("error", (error) => {
            this.close(CreateProcessingError(error, "deltaManagerInboundErrorHandler", this.lastMessage));
        });

        // Inbound signal queue
        this._inboundSignal = new DeltaQueue<ISignalMessage>((message) => {
            if (this.handler === undefined) {
                throw new Error("Attempted to process an inbound signal without a handler attached");
            }
            this.handler.processSignal({
                clientId: message.clientId,
                content: JSON.parse(message.content as string),
            });
        });

        this._inboundSignal.on("error", (error) => {
            this.close(normalizeError(error));
        });

        // Initially, all queues are created paused.
        // - outbound is flipped back and forth in setupNewSuccessfulConnection / disconnectFromDeltaStream
        // - inbound & inboundSignal are resumed in attachOpHandler() when we have handler setup
    }

    private connectHandler(connection: IConnectionDetails) {
        this.refreshDelayInfo(this.deltaStreamDelayId);

        const props = this.connectionManager.connectionVerboseProps;
        props.connectionLastQueuedSequenceNumber = this.lastQueuedSequenceNumber;
        props.connectionLastObservedSeqNumber = this.lastObservedSeqNumber;

        const checkpointSequenceNumber = connection.checkpointSequenceNumber;
        this._checkpointSequenceNumber = checkpointSequenceNumber;
        if (checkpointSequenceNumber !== undefined) {
            this.updateLatestKnownOpSeqNumber(checkpointSequenceNumber);
        }

        // We cancel all ops on lost of connectivity, and rely on DDSes to resubmit them.
        // Semantics are not well defined for batches (and they are broken right now on disconnects anyway),
        // but it's safe to assume (until better design is put into place) that batches should not exist
        // across multiple connections. Right now we assume runtime will not submit any ops in disconnected
        // state. As requirements change, so should these checks.
        assert(this.messageBuffer.length === 0, 0x0e9 /* "messageBuffer is not empty on new connection" */);

        this.emit(
            "connect",
            connection,
            checkpointSequenceNumber !== undefined ?
                this.lastObservedSeqNumber - this.lastSequenceNumber : undefined);

        // If we got some initial ops, then we know the gap and call above fetched ops to fill it.
        // Same is true for "write" mode even if we have no ops - we will get "join" own op very very soon.
        // However if we are connecting as view-only, then there is no good signal to realize if client is behind.
        // Thus we have to hit storage to see if any ops are there.
        if (checkpointSequenceNumber !== undefined) {
            // We know how far we are behind (roughly). If it's non-zero gap, fetch ops right away.
            if (checkpointSequenceNumber > this.lastQueuedSequenceNumber) {
                this.fetchMissingDeltas("AfterConnection");
            }
        // we do not know the gap, and we will not learn about it if socket is quite - have to ask.
        } else if (connection.mode === "read") {
            this.fetchMissingDeltas("AfterReadConnection");
        }
    }

    public dispose() {
        throw new Error("Not implemented.");
    }

    /**
     * Sets the sequence number from which inbound messages should be returned
     */
    public async attachOpHandler(
        minSequenceNumber: number,
        sequenceNumber: number,
        term: number,
        handler: IDeltaHandlerStrategy,
        prefetchType: "cached" | "all" | "none" = "none",
    ) {
        this.initSequenceNumber = sequenceNumber;
        this.lastProcessedSequenceNumber = sequenceNumber;
        this.baseTerm = term;
        this.minSequenceNumber = minSequenceNumber;
        this.lastQueuedSequenceNumber = sequenceNumber;
        this.lastObservedSeqNumber = sequenceNumber;

        // We will use same check in other places to make sure all the seq number above are set properly.
        assert(this.handler === undefined, 0x0e2 /* "DeltaManager already has attached op handler!" */);
        this.handler = handler;
        // eslint-disable-next-line @typescript-eslint/strict-boolean-expressions
        assert(!!(this.handler as any), 0x0e3 /* "Newly set op handler is null/undefined!" */);

        // There should be no pending fetch!
        // This API is called right after attachOpHandler by Container.load().
        // We might have connection already and it might have called fetchMissingDeltas() from
        // setupNewSuccessfulConnection. But it should do nothing, because there is no way to fetch ops before
        // we know snapshot sequence number that is set in attachOpHandler. So all such calls should be noop.
        assert(this.fetchReason === undefined, 0x268 /* "There can't be pending fetch that early in boot sequence!" */);

        if (this.closed) {
            return;
        }

        this._inbound.resume();
        this._inboundSignal.resume();

        if (prefetchType !== "none") {
            const cacheOnly = prefetchType === "cached";
            await this.fetchMissingDeltasCore("DocumentOpen", cacheOnly, this.lastQueuedSequenceNumber);

            // Keep going with fetching ops from storage once we have all cached ops in.
            // But do not block load and make this request async / not blocking this api.
            // Ops processing will start once cached ops are in and and will stop when queue is empty
            // (which in most cases will happen when we are done processing cached ops)
            if (cacheOnly) {
                // fire and forget
                this.fetchMissingDeltas("DocumentOpen");
            }
        }

        // Ensure there is no need to call this.processPendingOps() at the end of boot sequence
        assert(this.fetchReason !== undefined || this.pending.length === 0, 0x269 /* "pending ops are not dropped" */);
    }

    public connect(args: IConnectionArgs) {
        const fetchOpsFromStorage = args.fetchOpsFromStorage ?? true;
        logIfFalse(
            this.handler !== undefined || !fetchOpsFromStorage,
            this.logger,
            "CantFetchWithoutBaseline"); // can't fetch if no baseline

        // Note: There is race condition here.
        // We want to issue request to storage as soon as possible, to
        // reduce latency of becoming current, thus this code here.
        // But there is no ordering between fetching OPs and connection to delta stream
        // As result, we might be behind by the time we connect to delta stream
        // In case of r/w connection, that's not an issue, because we will hear our
        // own "join" message and realize any gap client has in ops.
        // But for view-only connection, we have no such signal, and with no traffic
        // on the wire, we might be always behind.
        // See comment at the end of "connect" handler
        if (fetchOpsFromStorage) {
            this.fetchMissingDeltas(args.reason);
        }

        this.connectionManager.connect(args.mode);
    }

    private async getDeltas(
        from: number, // inclusive
        to: number | undefined, // exclusive
        callback: (messages: ISequencedDocumentMessage[]) => void,
        cacheOnly: boolean)
    {
        const docService = this.serviceProvider();
        if (docService === undefined) {
            throw new Error("Delta manager is not attached");
        }

        if (this.deltaStorage === undefined) {
            this.deltaStorage = await docService.connectToDeltaStorage();
        }

        let cancelFetch: (op: ISequencedDocumentMessage) => boolean;

        if (to !== undefined) {
            const lastExpectedOp = to - 1; // make it inclusive!

            // It is possible that due to asynchrony (including await above), required ops were already
            // received through delta stream. Validate that before moving forward.
            if (this.lastQueuedSequenceNumber >= lastExpectedOp) {
                this.logger.sendPerformanceEvent({
                    reason: this.fetchReason,
                    eventName: "ExtraStorageCall",
                    early: true,
                    from,
                    to,
                    ...this.connectionManager.connectionVerboseProps,
                });
                return;
            }

            // Be prepared for the case where webSocket would receive the ops that we are trying to fill through
            // storage. Ideally it should never happen (i.e. ops on socket are always ordered, and thus once we
            // detected gap, this gap can't be filled in later on through websocket).
            // And in practice that does look like the case. The place where this code gets hit is if we lost
            // connection and reconnected (likely to another box), and new socket's initial ops contains these ops.
            cancelFetch = (op: ISequencedDocumentMessage) => op.sequenceNumber >= lastExpectedOp;
        } else {
            // Unbound requests are made to proactively fetch ops, but also get up to date in cases where socket
            // is silent (and connection is "read", thus we might not have any data on how far client is behind).
            // Once we have any op coming in from socket, we can cancel it as it's not needed any more.
            // That said, if we have socket connection, make sure we got ops up to checkpointSequenceNumber!
            cancelFetch = (op: ISequencedDocumentMessage) => op.sequenceNumber >= this.lastObservedSeqNumber;
        }

        const controller = new AbortController();
        let opsFromFetch = false;

        const opListener = (op: ISequencedDocumentMessage) => {
            assert(op.sequenceNumber === this.lastQueuedSequenceNumber, 0x23a /* "seq#'s" */);
            // Ops that are coming from this request should not cancel itself.
            // This is useless for known ranges (to is defined) as it means request is over either way.
            // And it will cancel unbound request too early, not allowing us to learn where the end of the file is.
            if (!opsFromFetch && cancelFetch(op)) {
                controller.abort();
                this._inbound.off("push", opListener);
            }
        };

        try {
            this._inbound.on("push", opListener);
            assert(this.closeAbortController.signal.onabort === null, 0x1e8 /* "reentrancy" */);
            this.closeAbortController.signal.onabort = () => controller.abort();

            const stream = this.deltaStorage.fetchMessages(
                from, // inclusive
                to, // exclusive
                controller.signal,
                cacheOnly,
                this.fetchReason);

            // eslint-disable-next-line no-constant-condition
            while (true) {
                const result = await stream.read();
                if (result.done) {
                    break;
                }
                try {
                    opsFromFetch = true;
                    callback(result.value);
                } finally {
                    opsFromFetch = false;
                }
            }
        } finally {
            this.closeAbortController.signal.onabort = null;
            this._inbound.off("push", opListener);
            assert(!opsFromFetch, 0x289 /* "logic error" */);
        }
    }

    /**
     * Closes the connection and clears inbound & outbound queues.
     */
    public close(error?: ICriticalContainerError): void {
        if (this.closed) {
            return;
        }
        this.closed = true;

        this.connectionManager.dispose(error);

        this.closeAbortController.abort();

        this._inbound.clear();
        this._inboundSignal.clear();

        // eslint-disable-next-line @typescript-eslint/no-floating-promises
        this._inbound.pause();
        // eslint-disable-next-line @typescript-eslint/no-floating-promises
        this._inboundSignal.pause();

        // Drop pending messages - this will ensure catchUp() does not go into infinite loop
        this.pending = [];

        // This needs to be the last thing we do (before removing listeners), as it causes
        // Container to dispose context and break ability of data stores / runtime to "hear"
        // from delta manager, including notification (above) about readonly state.
        this.emit("closed", error);

        this.removeAllListeners();
    }

    public refreshDelayInfo(id: string) {
        this.throttlingIdSet.delete(id);
        if (this.throttlingIdSet.size === 0) {
            this.timeTillThrottling = 0;
        }
    }

    private disconnectHandler(reason: string) {
        if (this.messageBuffer.length > 0) {
            // Behavior is not well defined here RE batches across connections / disconnect.
            // DeltaManager overall policy - drop all ops on disconnection and rely on
            // container runtime to deal with resubmitting any ops that did not make it through.
            // So drop them, but also raise error event to look into details.
            this.logger.sendErrorEvent({
                eventName: "OpenBatchOnDisconnect",
                length: this.messageBuffer.length,
            });
            this.messageBuffer.length = 0;
        }
        this.emit("disconnect", reason);
    }

    /**
     * Emit info about a delay in service communication on account of throttling.
     * @param id - Id of the connection that is delayed
     * @param delayMs - Duration of the delay
     * @param error - error object indicating the throttling
     */
    public emitDelayInfo(id: string, delayMs: number, error: unknown) {
        const timeNow = Date.now();
        this.throttlingIdSet.add(id);
        if (delayMs > 0 && (timeNow + delayMs > this.timeTillThrottling)) {
            this.timeTillThrottling = timeNow + delayMs;

            const throttlingWarning: IThrottlingWarning = ThrottlingWarning.wrap(
                error,
                "deltaManagerEmitDelayInfo",
                delayMs / 1000 /* retryAfterSeconds */,
                this.logger,
            );
            this.emit("throttled", throttlingWarning);
        }
    }

    // returns parts of message (in string format) that should never change for a given message.
    // Used for message comparison. It attempts to avoid comparing fields that potentially may differ.
    // for example, it's not clear if serverMetadata or timestamp property is a property of message or server state.
    // We only extract the most obvious fields that are sufficient (with high probability) to detect sequence number
    // reuse.
    // Also payload goes to telemetry, so no PII, including content!!
    // Note: It's possible for a duplicate op to be broadcasted and have everything the same except the timestamp.
    private comparableMessagePayload(m: ISequencedDocumentMessage) {
        return `${m.clientId}-${m.type}-${m.minimumSequenceNumber}-${m.referenceSequenceNumber}-${m.timestamp}`;
    }

    private enqueueMessages(
        messages: ISequencedDocumentMessage[],
        reason: string,
        allowGaps = false,
    ): void {
        if (this.handler === undefined) {
            // We did not setup handler yet.
            // This happens when we connect to web socket faster than we get attributes for container
            // and thus faster than attachOpHandler() is called
            // this.lastProcessedSequenceNumber is still zero, so we can't rely on this.fetchMissingDeltas()
            // to do the right thing.
            this.pending = this.pending.concat(messages);
            return;
        }

        // Pending ops should never just hang around for nothing.
        // This invariant will stay true through this function execution,
        // so there is no need to process pending ops here.
        // It's responsibility of
        // - attachOpHandler()
        // - fetchMissingDeltas() after it's done with querying storage
        assert(this.pending.length === 0 || this.fetchReason !== undefined, 0x1e9 /* "Pending ops" */);

        if (messages.length === 0) {
            return;
        }

        const from = messages[0].sequenceNumber;
        const last = messages[messages.length - 1].sequenceNumber;

        // Report stats about missing and duplicate ops
        // This helps better understand why we fetch ops from storage, and thus may delay
        // getting current / sending ops
        // It's possible that this batch is already too late - do not bother
        if (last > this.lastQueuedSequenceNumber) {
            let prev = from - 1;
            const initialGap = prev - this.lastQueuedSequenceNumber;
            let firstMissing: number | undefined;
            let duplicate = 0;
            let gap = 0;

            // Count all gaps and duplicates
            for (const message of messages) {
                if (message.sequenceNumber === prev) {
                    duplicate++;
                } else if (message.sequenceNumber !== prev + 1) {
                    gap++;
                    if (firstMissing === undefined) {
                        firstMissing = prev + 1;
                    }
                }
                prev = message.sequenceNumber;
            }

            let eventName: string | undefined;

            // Report if we found some issues
            if (duplicate !== 0 || gap !== 0 && !allowGaps || initialGap > 0 && this.fetchReason === undefined) {
                eventName = "enqueueMessages";
            // Also report if we are fetching ops, and same range comes in, thus making this fetch obsolete.
            } else if (this.fetchReason !== undefined && this.fetchReason !== reason &&
                    (from <= this.lastQueuedSequenceNumber + 1 && last > this.lastQueuedSequenceNumber)) {
                eventName = "enqueueMessagesExtraFetch";
            }

            // Report if there is something to report
            // Do not report when pending fetch is in progress, as such reporting will not
            // correctly take into account pending ops.
            if (eventName !== undefined) {
                this.logger.sendPerformanceEvent({
                    eventName,
                    reason,
                    previousReason: this.prevEnqueueMessagesReason,
                    from,
                    to: last + 1, // exclusive, being consistent with the other telemetry / APIs
                    length: messages.length,
                    fetchReason: this.fetchReason,
                    duplicate: duplicate > 0 ? duplicate : undefined,
                    initialGap: initialGap !== 0 ? initialGap : undefined,
                    gap: gap > 0 ? gap : undefined,
                    firstMissing,
                    dmInitialSeqNumber: this.initialSequenceNumber,
                    ...this.connectionManager.connectionVerboseProps,
                });
            }
        }

        this.updateLatestKnownOpSeqNumber(messages[messages.length - 1].sequenceNumber);

        const n = this.previouslyProcessedMessage?.sequenceNumber;
        assert(n === undefined || n === this.lastQueuedSequenceNumber,
            0x0ec /* "Unexpected value for previously processed message's sequence number" */);

        for (const message of messages) {
            // Check that the messages are arriving in the expected order
            if (message.sequenceNumber <= this.lastQueuedSequenceNumber) {
                // Validate that we do not have data loss, i.e. sequencing is reset and started again
                // with numbers that this client already observed before.
                if (this.previouslyProcessedMessage?.sequenceNumber === message.sequenceNumber) {
                    const message1 = this.comparableMessagePayload(this.previouslyProcessedMessage);
                    const message2 = this.comparableMessagePayload(message);
                    if (message1 !== message2) {
                        const error = new NonRetryableError(
                            "twoMessagesWithSameSeqNumAndDifferentPayload",
                            undefined,
                            DriverErrorType.fileOverwrittenInStorage,
                            {
                                clientId: this.connectionManager.clientId,
                                sequenceNumber: message.sequenceNumber,
                                message1,
                                message2,
                            },
                        );
                        this.close(error);
                    }
                }
            } else if (message.sequenceNumber !== this.lastQueuedSequenceNumber + 1) {
                this.pending.push(message);
                this.fetchMissingDeltas(reason, message.sequenceNumber);
            } else {
                this.lastQueuedSequenceNumber = message.sequenceNumber;
                this.previouslyProcessedMessage = message;
                this._inbound.push(message);
            }
        }

        // When / if we report a gap in ops in the future, we want telemetry to correctly reflect source
        // of prior ops. But if we have some out of order ops (this.pending), then reporting current reason
        // becomes not accurate, as the gap existed before current batch, so we should just report "unknown".
        this.prevEnqueueMessagesReason = this.pending.length > 0 ? "unknown" : reason;
    }

    private processInboundMessage(message: ISequencedDocumentMessage): void {
        const startTime = Date.now();
        this.lastProcessedMessage = message;

        // All non-system messages are coming from some client, and should have clientId
        // System messages may have no clientId (but some do, like propose, noop, summarize)
        assert(
            message.clientId !== undefined
            || isSystemMessage(message),
            0x0ed /* "non-system message have to have clientId" */,
        );

        // TODO Remove after SPO picks up the latest build.
        if (
            typeof message.contents === "string"
            && message.contents !== ""
            && message.type !== MessageType.ClientLeave
        ) {
            message.contents = JSON.parse(message.contents);
        }

        this.connectionManager.beforeProcessingIncomingOp(message);

        // Add final ack trace.
        if (message.traces !== undefined && message.traces.length > 0) {
            message.traces.push({
                action: "end",
                service: "client",
                timestamp: Date.now(),
            });
        }

        // Watch the minimum sequence number and be ready to update as needed
        if (this.minSequenceNumber > message.minimumSequenceNumber) {
            throw new DataCorruptionError("msnMovesBackwards", {
                ...extractLogSafeMessageProperties(message),
                clientId: this.connectionManager.clientId,
            });
        }
        this.minSequenceNumber = message.minimumSequenceNumber;

        if (message.sequenceNumber !== this.lastProcessedSequenceNumber + 1) {
            throw new DataCorruptionError("nonSequentialSequenceNumber", {
                ...extractLogSafeMessageProperties(message),
                clientId: this.connectionManager.clientId,
            });
        }
        this.lastProcessedSequenceNumber = message.sequenceNumber;

        // a bunch of code assumes that this is true
        assert(this.lastProcessedSequenceNumber <= this.lastObservedSeqNumber,
            0x267 /* "lastObservedSeqNumber should be updated first" */);

        // Back-compat for older server with no term
        if (message.term === undefined) {
            message.term = 1;
        }
        this.baseTerm = message.term;

        if (this.handler === undefined) {
            throw new Error("Attempted to process an inbound message without a handler attached");
        }
        this.handler.process(message);

        const endTime = Date.now();

        // Should be last, after changing this.lastProcessedSequenceNumber above, as many callers
        // test this.lastProcessedSequenceNumber instead of using op.sequenceNumber itself.
        this.emit("op", message, endTime - startTime);
    }

    /**
     * Retrieves the missing deltas between the given sequence numbers
     */
     private fetchMissingDeltas(reasonArg: string, to?: number) {
         this.fetchMissingDeltasCore(reasonArg, false /* cacheOnly */, to).catch((error) => {
             this.logger.sendErrorEvent({ eventName: "fetchMissingDeltasException" }, error);
         });
     }

     /**
     * Retrieves the missing deltas between the given sequence numbers
     */
    private async fetchMissingDeltasCore(
        reason: string,
        cacheOnly: boolean,
        to?: number)
    {
        // Exit out early if we're already fetching deltas
        if (this.fetchReason !== undefined) {
            return;
        }

        if (this.closed) {
            this.logger.sendTelemetryEvent({ eventName: "fetchMissingDeltasClosedConnection", reason });
            return;
        }

        if (this.handler === undefined) {
            // We do not poses yet any information
            assert(this.lastQueuedSequenceNumber === 0, 0x26b /* "initial state" */);
            return;
        }

        try {
            let from = this.lastQueuedSequenceNumber + 1;

            const n = this.previouslyProcessedMessage?.sequenceNumber;
            if (n !== undefined) {
                // If we already processed at least one op, then we have this.previouslyProcessedMessage populated
                // and can use it to validate that we are operating on same file, i.e. it was not overwritten.
                // Knowing about this mechanism, we could ask for op we already observed to increase validation.
                // This is especially useful when coming out of offline mode or loading from
                // very old cached (by client / driver) snapshot.
                assert(n === this.lastQueuedSequenceNumber, 0x0f2 /* "previouslyProcessedMessage" */);
                assert(from > 1, 0x0f3 /* "not positive" */);
                from--;
            }

            const fetchReason = `${reason}_fetch`;
            this.fetchReason = fetchReason;

            await this.getDeltas(
                from,
                to,
                (messages) => {
                    this.refreshDelayInfo(this.deltaStorageDelayId);
                    this.enqueueMessages(messages, fetchReason);
                },
                cacheOnly);
        } catch (error) {
            this.logger.sendErrorEvent({eventName: "GetDeltas_Exception"}, error);
            this.close(normalizeError(error));
        } finally {
            this.refreshDelayInfo(this.deltaStorageDelayId);
            this.fetchReason = undefined;
            this.processPendingOps(reason);
        }
    }

    /**
     * Sorts pending ops and attempts to apply them
     */
    private processPendingOps(reason?: string): void {
        if (this.closed) {
            return;
        }

        assert(this.handler !== undefined, 0x26c /* "handler should be installed" */);

        const pendingSorted = this.pending.sort((a, b) => a.sequenceNumber - b.sequenceNumber);
        this.pending = [];
        // Given that we do not track where these ops came from any more, it's not very
        // actionably to report gaps in this range.
        this.enqueueMessages(pendingSorted, `${reason}_pending`, true /* allowGaps */);

        // Re-entrancy is ignored by fetchMissingDeltas, execution will come here when it's over
        if (this.fetchReason === undefined) {
            // See issue #7312 for more details
            // We observe cases where client gets into situation where it is not aware of missing ops
            // (i.e. client being behind), and as such, does not attempt to fetch them.
            // In some cases client may not have enough signal (example - "read" connection that is silent -
            // there is no easy way for client to realize it's behind, see a bit of commentary / logic at the
            // end of setupNewSuccessfulConnection). In other cases it should be able to learn that info ("write"
            // connection, learn by receiving its own join op), but data suggest it does not happen.
            // In 50% of these cases we do know we are behind through checkpointSequenceNumber on connection object
            // and thus can leverage that to trigger recovery. But this is not going to solve all the problems
            // (the other 50%), and thus these errors below should be looked at even if code below results in
            // recovery.
            if (this.lastQueuedSequenceNumber < this.lastObservedSeqNumber) {
                this.fetchMissingDeltas("OpsBehind");
            }
        }
    }

    private updateLatestKnownOpSeqNumber(seq: number) {
        if (this.lastObservedSeqNumber < seq) {
            this.lastObservedSeqNumber = seq;
        }
    }
}

// TODO: move this elsewhere and use it more broadly for DataCorruptionError/DataProcessingError
function extractLogSafeMessageProperties(message: Partial<ISequencedDocumentMessage>) {
    const safeProps = {
        messageClientId: message.clientId,
        sequenceNumber: message.sequenceNumber,
        clientSequenceNumber: message.clientSequenceNumber,
        referenceSequenceNumber: message.referenceSequenceNumber,
        minimumSequenceNumber: message.minimumSequenceNumber,
        messageTimestamp: message.timestamp,
    };

    return safeProps;
}<|MERGE_RESOLUTION|>--- conflicted
+++ resolved
@@ -87,26 +87,9 @@
 
     public get IDeltaSender() { return this; }
 
-<<<<<<< HEAD
-    /**
-     * Controls whether the DeltaManager will automatically reconnect to the delta stream after receiving a disconnect.
-     */
-    private _reconnectMode: ReconnectMode;
-
-    // file ACL - whether user has only read-only access to a file
-    private _readonlyPermissions: boolean | undefined;
-
-    // tracks host requiring read-only mode.
-    private _forceReadonly = false;
-
-    // Connection mode used when reconnecting on error or disconnect.
-    private readonly defaultReconnectionMode: ConnectionMode;
-
     // tracks connection mode before disconnect
     private lastConnectionMode: ConnectionMode;
-
-=======
->>>>>>> e41a55a4
+  
     private pending: ISequencedDocumentMessage[] = [];
     private fetchReason: string | undefined;
 
@@ -224,13 +207,55 @@
                 service: "client",
                 timestamp: Date.now(),
             }];
-
-<<<<<<< HEAD
-    public shouldJoinWrite(): boolean {
-        // We don't have to wait for ack for topmost NoOps. So subtract those.
-        return this.clientSequenceNumberObserved < (this.clientSequenceNumber - this.trailingNoopCount);
-    }
-    /**
+      
+        const messagePartial: Omit<IDocumentMessage, "clientSequenceNumber"> = {
+            contents: JSON.stringify(contents),
+            metadata,
+            referenceSequenceNumber: this.lastProcessedSequenceNumber,
+            traces,
+            type,
+        };
+
+        if (!batch) {
+            this.flush();
+        }
+
+        const message = this.connectionManager.prepareMessageToSend(messagePartial);
+        if (message === undefined) {
+            return -1;
+        }
+
+        this.messageBuffer.push(message);
+
+        if (!batch) {
+            this.flush();
+        }
+
+        this.emit("submitOp", message);
+        return message.clientSequenceNumber;
+    }
+
+    public submitSignal(content: any) { return this.connectionManager.submitSignal(content); }
+
+    public flush() {
+        if (this.messageBuffer.length === 0) {
+            return;
+        }
+
+        // The prepareFlush event allows listeners to append metadata to the batch prior to submission.
+        this.emit("prepareSend", this.messageBuffer);
+
+        this.connectionManager.sendMessages(this.messageBuffer);
+        this.messageBuffer = [];
+    }
+
+    public get connectionProps(): ITelemetryProperties {
+        return {
+            sequenceNumber: this.lastSequenceNumber,
+            ...this.connectionManager.connectionProps,
+        };
+    }
+  /**
      * Returns set of props that can be logged in telemetry that provide some insights / statistics
      * about current or last connection (if there is no connection at the moment)
     */
@@ -251,54 +276,7 @@
                 // Report how many ops this client sent in last disconnected session
                 sentOps: this.clientSequenceNumber,
             };
-=======
-        const messagePartial: Omit<IDocumentMessage, "clientSequenceNumber"> = {
-            contents: JSON.stringify(contents),
-            metadata,
-            referenceSequenceNumber: this.lastProcessedSequenceNumber,
-            traces,
-            type,
-        };
-
-        if (!batch) {
-            this.flush();
->>>>>>> e41a55a4
-        }
-
-        const message = this.connectionManager.prepareMessageToSend(messagePartial);
-        if (message === undefined) {
-            return -1;
-        }
-
-        this.messageBuffer.push(message);
-
-        if (!batch) {
-            this.flush();
-        }
-
-        this.emit("submitOp", message);
-        return message.clientSequenceNumber;
-    }
-
-    public submitSignal(content: any) { return this.connectionManager.submitSignal(content); }
-
-    public flush() {
-        if (this.messageBuffer.length === 0) {
-            return;
-        }
-
-        // The prepareFlush event allows listeners to append metadata to the batch prior to submission.
-        this.emit("prepareSend", this.messageBuffer);
-
-        this.connectionManager.sendMessages(this.messageBuffer);
-        this.messageBuffer = [];
-    }
-
-    public get connectionProps(): ITelemetryProperties {
-        return {
-            sequenceNumber: this.lastSequenceNumber,
-            ...this.connectionManager.connectionProps,
-        };
+        }
     }
 
     /**
@@ -350,14 +328,8 @@
             readonlyChangeHandler: (readonly?: boolean) => safeRaiseEvent(this, this.logger, "readonly", readonly),
         };
 
-<<<<<<< HEAD
-        this.clientDetails = this.client.details;
-        this.defaultReconnectionMode = this.client.mode;
         this.lastConnectionMode = this.client.mode;
-        this._reconnectMode = reconnectAllowed ? ReconnectMode.Enabled : ReconnectMode.Never;
-=======
         this.connectionManager = createConnectionManager(props);
->>>>>>> e41a55a4
 
         this._inbound = new DeltaQueue<ISequencedDocumentMessage>(
             (op) => {
