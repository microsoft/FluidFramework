--- conflicted
+++ resolved
@@ -6,10 +6,6 @@
     ISnapshotTree,
     IVersion,
 } from "@fluidframework/protocol-definitions";
-<<<<<<< HEAD
-import { bufferToString } from "@fluidframework/common-utils";
-=======
->>>>>>> 4f9f63ab
 import { DocumentStorageServiceProxy } from "@fluidframework/driver-utils";
 import {
     LoaderCachingPolicy,
@@ -42,20 +38,9 @@
         return p;
     }
 
-<<<<<<< HEAD
-    public async read(blobId: string): Promise<string> {
-        return bufferToString(await this.cachedRead(blobId), "base64");
-    }
-
     public async readBlob(blobId: string): Promise<ArrayBufferLike> {
         return this.cachedRead(blobId);
     }
-=======
-    public async readBlob(blobId: string): Promise<ArrayBufferLike> {
-        return this.cachedRead(blobId);
-    }
-
->>>>>>> 4f9f63ab
     public stopPrefetch() {
         this.prefetchEnabled = false;
         this.prefetchCache.clear();
@@ -64,11 +49,7 @@
     // eslint-disable-next-line @typescript-eslint/promise-function-async
     private cachedRead(blobId: string): Promise<ArrayBufferLike> {
         if (this.prefetchEnabled) {
-<<<<<<< HEAD
             const prefetchedBlobP = this.prefetchCache.get(blobId);
-=======
-            const prefetchedBlobP: Promise<ArrayBufferLike> | undefined = this.prefetchCache.get(blobId);
->>>>>>> 4f9f63ab
             if (prefetchedBlobP !== undefined) {
                 return prefetchedBlobP;
             }
