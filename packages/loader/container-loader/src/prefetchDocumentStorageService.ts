/*!
 * Copyright (c) Microsoft Corporation. All rights reserved.
 * Licensed under the MIT License.
 */
import {
    ISnapshotTree,
    IVersion,
} from "@fluidframework/protocol-definitions";
<<<<<<< HEAD
import { bufferToBase64, DocumentStorageServiceProxy } from "@fluidframework/driver-utils";
=======
import { stringToBuffer } from "@fluidframework/common-utils";
import { DocumentStorageServiceProxy } from "@fluidframework/driver-utils";
>>>>>>> d6af3e35
import { debug } from "./debug";

export class PrefetchDocumentStorageService extends DocumentStorageServiceProxy {
    // BlobId -> blob prefetchCache cache
    private readonly prefetchCache = new Map<string, Promise<ArrayBufferLike>>();
    private prefetchEnabled = true;

    public async getSnapshotTree(version?: IVersion): Promise<ISnapshotTree | null> {
        const p = this.internalStorageService.getSnapshotTree(version);
        if (this.prefetchEnabled) {
            // We don't care if the prefetch succeed
            // eslint-disable-next-line @typescript-eslint/no-floating-promises
            p.then((tree: ISnapshotTree | null | undefined) => {
                if (tree === null || tree === undefined) { return; }
                this.prefetchTree(tree);
            });
        }
        return p;
    }

    /**
     *
     * @deprecated - only here for back compat, will be removed after release
     */
    public async read(blobId: string): Promise<string> {
        const res: Promise<string> = this.cachedRead(blobId).then((value) => {
            return bufferToBase64(value);
        });
            return res;
    }

    public async readBlob(blobId: string): Promise<ArrayBufferLike > {
        return this.cachedRead(blobId);
    }

    public async readBlob(blobId: string): Promise<ArrayBufferLike> {
        const value = await this.cachedRead(blobId);
        return stringToBuffer(value, "base64");
    }
    public stopPrefetch() {
        this.prefetchEnabled = false;
        this.prefetchCache.clear();
    }

    // eslint-disable-next-line @typescript-eslint/promise-function-async
    private cachedRead(blobId: string): Promise<ArrayBufferLike> {
        if (this.prefetchEnabled) {
            const prefetchedBlobP: Promise<ArrayBufferLike> | undefined = this.prefetchCache.get(blobId);
            if (prefetchedBlobP !== undefined) {
                return prefetchedBlobP;
            }
            const prefetchedBlobPFromStorage = this.internalStorageService.readBlob(blobId);
            this.prefetchCache.set(blobId, prefetchedBlobPFromStorage);
            return prefetchedBlobPFromStorage;
        }
        return this.internalStorageService.readBlob(blobId);
    }

    private prefetchTree(tree: ISnapshotTree) {
        const secondary: string[] = [];
        this.prefetchTreeCore(tree, secondary);

        for (const blob of secondary) {
            // We don't care if the prefetch succeed
            // eslint-disable-next-line @typescript-eslint/no-floating-promises
            this.cachedRead(blob);
        }
    }

    private prefetchTreeCore(tree: ISnapshotTree, secondary: string[]) {
        for (const blobKey of Object.keys(tree.blobs)) {
            const blob = tree.blobs[blobKey];
            if (blobKey.startsWith(".") || blobKey === "header" || blobKey.startsWith("quorum")) {
                if (blob !== null) {
                    // We don't care if the prefetch succeed
                    // eslint-disable-next-line @typescript-eslint/no-floating-promises
                    this.cachedRead(blob);
                }
            } else if (!blobKey.startsWith("deltas")) {
                if (blob !== null) {
                    secondary.push(blob);
                }
            }
        }

        for (const commit of Object.keys(tree.commits)) {
            this.getVersions(tree.commits[commit], 1)
                // eslint-disable-next-line @typescript-eslint/promise-function-async
                .then((moduleCommit) => this.getSnapshotTree(moduleCommit[0]))
                .catch((error) => debug("Ignored cached read error", error));
        }

        for (const subTree of Object.keys(tree.trees)) {
            this.prefetchTreeCore(tree.trees[subTree], secondary);
        }
    }
}<|MERGE_RESOLUTION|>--- conflicted
+++ resolved
@@ -6,12 +6,8 @@
     ISnapshotTree,
     IVersion,
 } from "@fluidframework/protocol-definitions";
-<<<<<<< HEAD
-import { bufferToBase64, DocumentStorageServiceProxy } from "@fluidframework/driver-utils";
-=======
 import { stringToBuffer } from "@fluidframework/common-utils";
 import { DocumentStorageServiceProxy } from "@fluidframework/driver-utils";
->>>>>>> d6af3e35
 import { debug } from "./debug";
 
 export class PrefetchDocumentStorageService extends DocumentStorageServiceProxy {
