--- conflicted
+++ resolved
@@ -17,11 +17,7 @@
  */
 export class Audience extends TypedEventEmitter<IAudienceEvents> implements IAudienceOwner {
 	private readonly members = new Map<string, IClient>();
-<<<<<<< HEAD
 	private self: ISelf | undefined = undefined;
-=======
-	private _currentClientId: string | undefined;
->>>>>>> fb1c1da1
 
 	constructor() {
 		super();
@@ -30,13 +26,11 @@
 	}
 
 	public getSelf(): ISelf | undefined {
-<<<<<<< HEAD
 		return this.self;
 	}
 
 	public setCurrentClientId(clientId: string): void {
-		const oldId = this.self?.clientId;
-		if (oldId !== clientId) {
+		if (this.self?.clientId !== clientId) {
 			const oldSelf = this.self;
 			// this.getMember(clientId) could resolve to undefined in these two cases:
 			// 1) Feature gates controlling ConnectionStateHandler() behavior are off
@@ -50,28 +44,6 @@
 					  };
 
 			this.emit("selfChanged", oldSelf, this.self);
-=======
-		return this._currentClientId === undefined
-			? undefined
-			: {
-					clientId: this._currentClientId,
-					client: this.getMember(this._currentClientId),
-			  };
-	}
-
-	public setCurrentClientId(clientId: string): void {
-		if (this._currentClientId !== clientId) {
-			const oldId = this._currentClientId;
-			this._currentClientId = clientId;
-			// this.getMember(clientId) could resolve to undefined in these two cases:
-			// 1) Feature gates controlling ConnectionStateHandler() behavior are off
-			// 2) we are loading from stashed state and audience is empty, but we remember and set prior clientId
-			this.emit(
-				"selfChanged",
-				oldId === undefined ? undefined : ({ clientId: oldId } satisfies ISelf),
-				{ clientId, client: this.getMember(clientId) } satisfies ISelf,
-			);
->>>>>>> fb1c1da1
 		}
 	}
 
