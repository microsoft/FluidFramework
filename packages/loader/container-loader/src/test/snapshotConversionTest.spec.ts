/*!
 * Copyright (c) Microsoft Corporation and contributors. All rights reserved.
 * Licensed under the MIT License.
 */

import { strict as assert } from "assert";
import { ISummaryTree, SummaryType } from "@fluidframework/protocol-definitions";
import { convertProtocolAndAppSummaryToSnapshotAndBlobs } from "../utils";

describe("Dehydrate Container", () => {
	it("Summary to snapshot conversion", async () => {
		const protocolSummary: ISummaryTree = {
			type: SummaryType.Tree,
			tree: {
				attributes: {
					type: SummaryType.Blob,
					content: JSON.stringify("attributes"),
				},
				quorumValues: {
					type: SummaryType.Blob,
					content: JSON.stringify("quorumValues"),
				},
			},
		};
		const appSummary: ISummaryTree = {
			type: SummaryType.Tree,
			tree: {
				default: {
					type: SummaryType.Tree,
					tree: {
						".component": {
							type: SummaryType.Blob,
							content: JSON.stringify("defaultDataStore"),
						},
						"root": {
							type: SummaryType.Tree,
							tree: {
								attributes: {
									type: SummaryType.Blob,
									content: JSON.stringify("rootattributes"),
								},
							},
						},
						"unref": {
							type: SummaryType.Tree,
							tree: {},
							unreferenced: true,
						},
					},
				},
			},
		};
		const [snapshotTree, snapshotBlobs] = convertProtocolAndAppSummaryToSnapshotAndBlobs(
			protocolSummary,
			appSummary,
		);
		console.log(snapshotBlobs);

		assert.strictEqual(Object.keys(snapshotTree.trees).length, 2, "2 trees should be there");
		assert.strictEqual(
			Object.keys(snapshotTree.trees[".protocol"].blobs).length,
			2,
			"2 protocol blobs should be there.",
		);

		// Validate the ".component" blob.
<<<<<<< HEAD
		// const defaultDataStoreBlobId = snapshotTree.trees.default.blobs[".component"];
		// const defaultDataStoreBlob =
		// 	snapshotTree.trees.default.blobsContents?.[defaultDataStoreBlobId];
		// assert.strict(defaultDataStoreBlob, "defaultDataStoreBlob undefined");
		// assert.strictEqual(
		// 	JSON.parse(bufferToString(defaultDataStoreBlob, "utf8")),
		// 	"defaultDataStore",
		// 	"The .component blob's content is incorrect",
		// );

		// // Validate "root" sub-tree.
		// const rootAttributesBlobId = snapshotTree.trees.default.trees.root.blobs.attributes;
		// const rootAttributesBlob =
		// 	snapshotTree.trees.default.trees.root.blobsContents?.[rootAttributesBlobId];
		// assert.strict(rootAttributesBlob, "rootAttributesBlob undefined");
		// assert.strictEqual(
		// 	JSON.parse(bufferToString(rootAttributesBlob, "utf8")),
		// 	"rootattributes",
		// 	"The root sub-tree's content is incorrect",
		// );
=======
		const defaultDataStoreBlobId = snapshotTree.trees.default.blobs[".component"];
		const defaultDataStoreBlob =
			snapshotTree.trees.default.blobsContents?.[defaultDataStoreBlobId];
		assert.strict(defaultDataStoreBlob, "defaultDataStoreBlob undefined");
		assert.strictEqual(
			JSON.parse(bufferToString(defaultDataStoreBlob, "utf8")),
			"defaultDataStore",
			"The .component blob's content is incorrect",
		);

		// Validate "root" sub-tree.
		const rootAttributesBlobId = snapshotTree.trees.default.trees.root.blobs.attributes;
		const rootAttributesBlob =
			snapshotTree.trees.default.trees.root.blobsContents?.[rootAttributesBlobId];
		assert.strict(rootAttributesBlob, "rootAttributesBlob undefined");
		assert.strictEqual(
			JSON.parse(bufferToString(rootAttributesBlob, "utf8")),
			"rootattributes",
			"The root sub-tree's content is incorrect",
		);
>>>>>>> df919412
		assert.strictEqual(
			snapshotTree.trees.default.trees.root.unreferenced,
			undefined,
			"The root sub-tree should not be marked as unreferenced",
		);

		// Validate "unref" sub-tree.
		assert.strictEqual(
			snapshotTree.trees.default.trees.unref.unreferenced,
			true,
			"The unref sub-tree should be marked as unreferenced",
		);
	});
});<|MERGE_RESOLUTION|>--- conflicted
+++ resolved
@@ -64,7 +64,7 @@
 		);
 
 		// Validate the ".component" blob.
-<<<<<<< HEAD
+
 		// const defaultDataStoreBlobId = snapshotTree.trees.default.blobs[".component"];
 		// const defaultDataStoreBlob =
 		// 	snapshotTree.trees.default.blobsContents?.[defaultDataStoreBlobId];
@@ -85,28 +85,8 @@
 		// 	"rootattributes",
 		// 	"The root sub-tree's content is incorrect",
 		// );
-=======
-		const defaultDataStoreBlobId = snapshotTree.trees.default.blobs[".component"];
-		const defaultDataStoreBlob =
-			snapshotTree.trees.default.blobsContents?.[defaultDataStoreBlobId];
-		assert.strict(defaultDataStoreBlob, "defaultDataStoreBlob undefined");
-		assert.strictEqual(
-			JSON.parse(bufferToString(defaultDataStoreBlob, "utf8")),
-			"defaultDataStore",
-			"The .component blob's content is incorrect",
-		);
 
-		// Validate "root" sub-tree.
-		const rootAttributesBlobId = snapshotTree.trees.default.trees.root.blobs.attributes;
-		const rootAttributesBlob =
-			snapshotTree.trees.default.trees.root.blobsContents?.[rootAttributesBlobId];
-		assert.strict(rootAttributesBlob, "rootAttributesBlob undefined");
-		assert.strictEqual(
-			JSON.parse(bufferToString(rootAttributesBlob, "utf8")),
-			"rootattributes",
-			"The root sub-tree's content is incorrect",
-		);
->>>>>>> df919412
+    
 		assert.strictEqual(
 			snapshotTree.trees.default.trees.root.unreferenced,
 			undefined,
