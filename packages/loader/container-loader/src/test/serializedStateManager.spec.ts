--- conflicted
+++ resolved
@@ -10,10 +10,7 @@
 	IGetPendingLocalStateProps,
 	IRuntime,
 } from "@fluidframework/container-definitions/internal";
-<<<<<<< HEAD
-=======
 import { Deferred } from "@fluidframework/core-utils/internal";
->>>>>>> 86264774
 import {
 	FetchSource,
 	IResolvedUrl,
@@ -27,27 +24,13 @@
 	IVersion,
 	MessageType,
 } from "@fluidframework/protocol-definitions";
-<<<<<<< HEAD
-import { MockLogger } from "@fluidframework/telemetry-utils";
-import { Deferred } from "@fluidframework/core-utils";
+import { MockLogger } from "@fluidframework/telemetry-utils/internal";
 import {
 	type IPendingContainerState,
 	SerializedStateManager,
 	type ISerializedStateManagerDocumentStorageService,
 } from "../serializedStateManager.js";
 import { failSometimeProxy } from "./failProxy.js";
-=======
-import { MockLogger } from "@fluidframework/telemetry-utils/internal";
-
-import { type IPendingContainerState, SerializedStateManager } from "../serializedStateManager.js";
-
-import { failProxy } from "./failProxy.js";
-
-type ISerializedStateManagerDocumentStorageService = Pick<
-	IDocumentStorageService,
-	"getSnapshot" | "getSnapshotTree" | "getVersions" | "readBlob"
->;
->>>>>>> 86264774
 
 const snapshot = {
 	id: "fromStorage",
