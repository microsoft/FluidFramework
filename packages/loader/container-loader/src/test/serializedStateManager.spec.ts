--- conflicted
+++ resolved
@@ -296,240 +296,6 @@
 		assert.strictEqual(attributes.minimumSequenceNumber, 0);
 	});
 
-<<<<<<< HEAD
-	it("fetched snapshot is the same as pending snapshot", async () => {
-		const pending: IPendingContainerState = {
-			...pendingLocalState,
-			baseSnapshot: { ...snapshot, id: "fromPending" },
-		};
-		const storageAdapter = new MockStorageAdapter();
-		// callback to help us identify when the background fetch finished.
-		const serializedStateManager = new SerializedStateManager(
-			pending,
-			logger.toTelemetryLogger(),
-			storageAdapter,
-			true,
-		);
-		let seq = 1;
-		while (seq < 10) {
-			serializedStateManager.addProcessedOp(generateSavedOp(seq++));
-		}
-		const { baseSnapshot, version } = await serializedStateManager.fetchSnapshot(
-			undefined,
-			false,
-		);
-		assert.strictEqual(baseSnapshot.id, "fromPending");
-		assert.strictEqual(version, undefined);
-		// It'll wait until getLatestSnapshotInfo finish. This ensures we attempted to refresh
-		// serializedStateManager.snapshot
-		await serializedStateManager.waitForInitialRefresh;
-		logger.assertMatchAny([
-			{
-				eventName: "serializedStateManager:OldSnapshotFetchWhileRefreshing",
-				snapshotSequenceNumber: 0,
-				firstProcessedOpSequenceNumber: 1,
-			},
-		]);
-		const state = await serializedStateManager.getPendingLocalStateCore(
-			{ notifyImminentClosure: false },
-			"clientId",
-			new MockRuntime(),
-			resolvedUrl,
-			{}, // readClients
-		);
-		const parsed = JSON.parse(state);
-		// We keep using the pending snapshot since there were no summaries since then.
-		assert.strictEqual(parsed.baseSnapshot.id, "fromPending");
-		const attributes = getAttributesFromPendingState(parsed);
-		assert.strictEqual(attributes.sequenceNumber, 0);
-		assert.strictEqual(attributes.minimumSequenceNumber, 0);
-	});
-
-	it("snapshot is older than first processed op", async () => {
-		const pending: IPendingContainerState = {
-			...pendingLocalState,
-			baseSnapshot: { ...snapshot, id: "fromPending" },
-		};
-		const storageAdapter = new MockStorageAdapter();
-		const serializedStateManager = new SerializedStateManager(
-			pending,
-			logger.toTelemetryLogger(),
-			storageAdapter,
-			true,
-		);
-
-		const firstProcessedOpSequenceNumber = 13; // greater than snapshotSequenceNumber + 1
-		const lastProcessedOpSequenceNumber = 40;
-		let seq = firstProcessedOpSequenceNumber;
-		while (seq <= lastProcessedOpSequenceNumber) {
-			serializedStateManager.addProcessedOp(generateSavedOp(seq++));
-		}
-		const snapshotSequenceNumber = 11; // uploading an snapshot too old to be the latest
-		storageAdapter.uploadSummary(snapshotSequenceNumber);
-		await serializedStateManager.fetchSnapshot(undefined, false);
-		await serializedStateManager.waitForInitialRefresh;
-		logger.assertMatchAny([
-			{
-				eventName: "serializedStateManager:OldSnapshotFetchWhileRefreshing",
-				snapshotSequenceNumber,
-				firstProcessedOpSequenceNumber,
-				lastProcessedOpSequenceNumber,
-				stashedSnapshotSequenceNumber: snapshotSequenceNumber,
-			},
-		]);
-		const state = await serializedStateManager.getPendingLocalStateCore(
-			{ notifyImminentClosure: false },
-			"clientId",
-			new MockRuntime(),
-			resolvedUrl,
-			{}, // readClients
-		);
-		const parsed = JSON.parse(state) as IPendingContainerState;
-		assert.strictEqual(parsed.baseSnapshot.id, "fromPending");
-	});
-
-	it("refresh snapshot when snapshot sequence number is among processed ops", async () => {
-		const pending: IPendingContainerState = {
-			...pendingLocalState,
-			baseSnapshot: { ...snapshot, id: "fromPending" },
-		};
-		const storageAdapter = new MockStorageAdapter();
-		const serializedStateManager = new SerializedStateManager(
-			pending,
-			logger.toTelemetryLogger(),
-			storageAdapter,
-			true,
-		);
-
-		const lastProcessedOpSequenceNumber = 20;
-		let seq = 1;
-		while (seq <= lastProcessedOpSequenceNumber) {
-			serializedStateManager.addProcessedOp(generateSavedOp(seq++));
-		}
-
-		const snapshotSequenceNumber = 11; // latest snapshot will be among processed ops
-		storageAdapter.uploadSummary(snapshotSequenceNumber);
-
-		await serializedStateManager.fetchSnapshot(undefined, false);
-		// wait to get latest snapshot
-		// this time the snapshot should have been refreshed
-		await serializedStateManager.waitForInitialRefresh;
-		const state = await serializedStateManager.getPendingLocalStateCore(
-			{ notifyImminentClosure: false },
-			"clientId",
-			new MockRuntime(),
-			resolvedUrl,
-			{}, // readClients
-		);
-		const parsed = JSON.parse(state) as IPendingContainerState;
-		assert.strictEqual(parsed.baseSnapshot.id, "fromStorage", "snapshot was not updated");
-		const attributes = getAttributesFromPendingState(parsed);
-		assert.strictEqual(
-			attributes.sequenceNumber,
-			snapshotSequenceNumber,
-			"wrong snapshot sequence number",
-		);
-		assert.strictEqual(
-			parsed.savedOps[0].sequenceNumber,
-			snapshotSequenceNumber + 1,
-			"wrong first saved op",
-		);
-		assert.strictEqual(
-			parsed.savedOps[parsed.savedOps.length - 1].sequenceNumber,
-			lastProcessedOpSequenceNumber,
-			"wrong last saved op",
-		);
-	});
-
-	it("refresh snapshot when there are no processed ops", async () => {
-		const pending: IPendingContainerState = {
-			...pendingLocalState,
-			baseSnapshot: { ...snapshot, id: "fromPending" },
-		};
-		const storageAdapter = new MockStorageAdapter();
-		const serializedStateManager = new SerializedStateManager(
-			pending,
-			logger.toTelemetryLogger(),
-			storageAdapter,
-			true,
-		);
-		const snapshotSequenceNumber = 11;
-		storageAdapter.uploadSummary(snapshotSequenceNumber);
-
-		await serializedStateManager.fetchSnapshot(undefined, false);
-		await serializedStateManager.waitForInitialRefresh;
-		const state = await serializedStateManager.getPendingLocalStateCore(
-			{ notifyImminentClosure: false },
-			"clientId",
-			new MockRuntime(),
-			resolvedUrl,
-			{}, // readClients
-		);
-		const parsed = JSON.parse(state) as IPendingContainerState;
-		assert.strictEqual(parsed.baseSnapshot.id, "fromPending");
-		assert.strictEqual(parsed.savedOps.length, 0, "should not be savedOps");
-	});
-
-	it("refresh snapshot when snapshot sequence number is above processed ops", async () => {
-		const pending: IPendingContainerState = {
-			...pendingLocalState,
-			baseSnapshot: { ...snapshot, id: "fromPending" },
-		};
-		const storageAdapter = new MockStorageAdapter();
-		const serializedStateManager = new SerializedStateManager(
-			pending,
-			logger.toTelemetryLogger(),
-			storageAdapter,
-			true,
-		);
-		let seq = 1;
-		let lastProcessedOpSequenceNumber = 20;
-		while (seq <= lastProcessedOpSequenceNumber) {
-			serializedStateManager.addProcessedOp(generateSavedOp(seq++));
-		}
-
-		const snapshotSequenceNumber = 30;
-		storageAdapter.uploadSummary(snapshotSequenceNumber);
-
-		await serializedStateManager.fetchSnapshot(undefined, false);
-		// latest snapshot fetched but we're still behind the snapshot.
-		// next addProcessedOp calls will be responsible for refreshing
-		await serializedStateManager.waitForInitialRefresh;
-
-		lastProcessedOpSequenceNumber = 40;
-		while (seq <= lastProcessedOpSequenceNumber) {
-			serializedStateManager.addProcessedOp(generateSavedOp(seq++));
-		}
-
-		const state = await serializedStateManager.getPendingLocalStateCore(
-			{ notifyImminentClosure: false },
-			"clientId",
-			new MockRuntime(),
-			resolvedUrl,
-			{}, // readClients
-		);
-		const parsed = JSON.parse(state) as IPendingContainerState;
-		assert.strictEqual(parsed.baseSnapshot.id, "fromStorage");
-		const attributes = getAttributesFromPendingState(parsed);
-		assert.strictEqual(
-			attributes.sequenceNumber,
-			snapshotSequenceNumber,
-			"wrong snapshot sequence number",
-		);
-		assert.strictEqual(
-			parsed.savedOps[0].sequenceNumber,
-			snapshotSequenceNumber + 1,
-			"wrong first saved op",
-		);
-		assert.strictEqual(
-			parsed.savedOps[parsed.savedOps.length - 1].sequenceNumber,
-			lastProcessedOpSequenceNumber,
-			"wrong last saved op",
-		);
-	});
-
-=======
->>>>>>> 95d2b898
 	it("get pending state again before getting latest snapshot", async () => {
 		const pending: IPendingContainerState = {
 			...pendingLocalState,
