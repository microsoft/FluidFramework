/*!
 * Copyright (c) Microsoft Corporation and contributors. All rights reserved.
 * Licensed under the MIT License.
 */

import assert from "assert";
import { v4 as uuid } from "uuid";
import { isFluidError } from "@fluidframework/telemetry-utils";
import { FluidErrorTypes } from "@fluidframework/core-interfaces";
import { ICreateBlobResponse, SummaryType } from "@fluidframework/protocol-definitions";
import { AttachState, IRuntime } from "@fluidframework/container-definitions";
import { stringToBuffer } from "@fluid-internal/client-utils";
<<<<<<< HEAD
import {
	IDocumentService,
	IDocumentServiceFactory,
	type IDocumentStorageService,
	type IResolvedUrl,
	type IUrlResolver,
} from "@fluidframework/driver-definitions";
import { IDetachedBlobStorage, Loader } from "../loader";
import { IPendingDetachedContainerState } from "../container";
=======
import { IDetachedBlobStorage, Loader } from "../loader.js";
import { IPendingDetachedContainerState } from "../container.js";
>>>>>>> 6dea0208

const failProxy = <T extends object>() => {
	const proxy = new Proxy<T>({} as any as T, {
		get: (_, p) => {
			if (p === "then") {
				return undefined;
			}
			throw Error(`${p.toString()} not implemented`);
		},
	});
	return proxy;
};

const failSometimeProxy = <T extends object>(handler: Partial<T>) => {
	const proxy = new Proxy<T>(handler as T, {
		get: (t, p, r) => {
			if (p === "then") {
				return undefined;
			}
			if (p in handler) {
				return Reflect.get(t, p, r);
			}
			// eslint-disable-next-line @typescript-eslint/no-unsafe-return
			return failProxy();
		},
	});
	return proxy;
};

const codeLoader = {
	load: async () => {
		return {
			details: {
				package: "none",
			},
			module: {
				fluidExport: {
					IRuntimeFactory: {
						get IRuntimeFactory() {
							return this;
						},
						async instantiateRuntime(context, existing) {
							return failSometimeProxy<IRuntime>({
								createSummary: () => ({
									tree: {},
									type: SummaryType.Tree,
								}),
								setAttachState: () => {},
								getPendingLocalState: () => ({
									pending: [],
								}),
							});
						},
					},
				},
			},
		};
	},
};

describe("loader unit test", () => {
	it("rehydrateDetachedContainerFromSnapshot with invalid format", async () => {
		const loader = new Loader({
			codeLoader: failProxy(),
			documentServiceFactory: failProxy(),
			urlResolver: failProxy(),
		});

		try {
			await loader.rehydrateDetachedContainerFromSnapshot(`{"foo":"bar"}`);
			assert.fail("should fail");
		} catch (e) {
			assert.strict(isFluidError(e), `should be a Fluid error: ${e}`);
			assert.strictEqual(e.errorType, FluidErrorTypes.usageError, "should be a usage error");
		}
	});

	it("rehydrateDetachedContainerFromSnapshot with valid format", async () => {
		const loader = new Loader({
			codeLoader,
			documentServiceFactory: failProxy(),
			urlResolver: failProxy(),
		});
		const detached = await loader.createDetachedContainer({ package: "none" });
		const detachedContainerState = detached.serialize();
		const parsedState = JSON.parse(detachedContainerState) as IPendingDetachedContainerState;
		assert.strictEqual(parsedState.attached, false);
		assert.strictEqual(parsedState.hasAttachmentBlobs, false);
		assert.strictEqual(Object.keys(parsedState.snapshotBlobs).length, 4);
		assert.ok(parsedState.baseSnapshot);
		await loader.rehydrateDetachedContainerFromSnapshot(detachedContainerState);
	});

	it("rehydrateDetachedContainerFromSnapshot with valid format and attachment blobs", async () => {
		const blobs = new Map<string, ArrayBufferLike>();
		const detachedBlobStorage: IDetachedBlobStorage = {
			createBlob: async (file) => {
				const response: ICreateBlobResponse = {
					id: uuid(),
				};
				blobs.set(response.id, file);
				return response;
			},
			getBlobIds: () => [...blobs.keys()],
			// eslint-disable-next-line @typescript-eslint/no-non-null-assertion
			readBlob: async (id) => blobs.get(id)!,
			get size() {
				return blobs.size;
			},
		};
		const loader = new Loader({
			codeLoader,
			documentServiceFactory: failProxy(),
			urlResolver: failProxy(),
			detachedBlobStorage,
		});
		const detached = await loader.createDetachedContainer({ package: "none" });
		await detachedBlobStorage.createBlob(stringToBuffer("whatever", "utf8"));
		const detachedContainerState = detached.serialize();
		const parsedState = JSON.parse(detachedContainerState) as IPendingDetachedContainerState;
		assert.strictEqual(parsedState.attached, false);
		assert.strictEqual(parsedState.hasAttachmentBlobs, true);
		assert.strictEqual(Object.keys(parsedState.snapshotBlobs).length, 4);
		assert.ok(parsedState.baseSnapshot);
		await loader.rehydrateDetachedContainerFromSnapshot(detachedContainerState);
	});

	it("serialize and rehydrateDetachedContainerFromSnapshot while attaching", async () => {
		const loader = new Loader({
			codeLoader,
			documentServiceFactory: failProxy(),
			urlResolver: failProxy(),
			configProvider: {
				getRawConfig: (name) =>
					name === "Fluid.Container.RetryOnAttachFailure" ? true : undefined,
			},
		});
		const detached = await loader.createDetachedContainer({ package: "none" });
		await detached.attach({ url: "none" }).then(
			() => assert.fail("attach should fail"),
			() => {},
		);

		assert.strictEqual(detached.closed, false);
		assert.strictEqual(detached.attachState, AttachState.Attaching);

		const detachedContainerState = detached.serialize();
		const parsedState = JSON.parse(detachedContainerState) as IPendingDetachedContainerState;
		assert.strictEqual(parsedState.attached, false);
		assert.strictEqual(parsedState.hasAttachmentBlobs, false);
		assert.strictEqual(Object.keys(parsedState.snapshotBlobs).length, 4);
		assert.deepStrictEqual(parsedState.pendingRuntimeState, { pending: [] });
		assert.ok(parsedState.baseSnapshot);
		await loader.rehydrateDetachedContainerFromSnapshot(detachedContainerState);
	});

	it("serialize and rehydrateDetachedContainerFromSnapshot while attaching with valid format and attachment blobs", async () => {
		const blobs = new Map<string, ArrayBufferLike>();
		const detachedBlobStorage: IDetachedBlobStorage = {
			createBlob: async (file) => {
				const response: ICreateBlobResponse = {
					id: uuid(),
				};
				blobs.set(response.id, file);
				return response;
			},
			getBlobIds: () => [...blobs.keys()],
			// eslint-disable-next-line @typescript-eslint/no-non-null-assertion
			readBlob: async (id) => blobs.get(id)!,
			get size() {
				return blobs.size;
			},
		};
		const resolvedUrl: IResolvedUrl = {
			id: uuid(),
			endpoints: {},
			tokens: {},
			type: "fluid",
			url: "none",
		};
		const loader = new Loader({
			codeLoader,
			documentServiceFactory: failSometimeProxy<IDocumentServiceFactory>({
				createContainer: async () =>
					failSometimeProxy<IDocumentService>({
						policies: {},
						resolvedUrl,
						connectToStorage: async () =>
							failSometimeProxy<IDocumentStorageService>({
								createBlob: async () => ({ id: uuid() }),
							}),
					}),
			}),
			urlResolver: failSometimeProxy<IUrlResolver>({
				resolve: async () => resolvedUrl,
			}),
			detachedBlobStorage,
			configProvider: {
				getRawConfig: (name) =>
					name === "Fluid.Container.RetryOnAttachFailure" ? true : undefined,
			},
		});
		const detached = await loader.createDetachedContainer({ package: "none" });
		await detachedBlobStorage.createBlob(stringToBuffer("whatever", "utf8"));

		await detached.attach({ url: "none" }).then(
			() => assert.fail("attach should fail"),
			() => {},
		);

		assert.strictEqual(detached.closed, false);
		assert.strictEqual(detached.attachState, AttachState.Attaching);

		const detachedContainerState = detached.serialize();
		const parsedState = JSON.parse(detachedContainerState) as IPendingDetachedContainerState;
		assert.strictEqual(parsedState.attached, false);
		assert.strictEqual(parsedState.hasAttachmentBlobs, true);
		assert.strictEqual(Object.keys(parsedState.snapshotBlobs).length, 4);
		assert.ok(parsedState.baseSnapshot);
		await loader.rehydrateDetachedContainerFromSnapshot(detachedContainerState);
	});
});<|MERGE_RESOLUTION|>--- conflicted
+++ resolved
@@ -10,7 +10,6 @@
 import { ICreateBlobResponse, SummaryType } from "@fluidframework/protocol-definitions";
 import { AttachState, IRuntime } from "@fluidframework/container-definitions";
 import { stringToBuffer } from "@fluid-internal/client-utils";
-<<<<<<< HEAD
 import {
 	IDocumentService,
 	IDocumentServiceFactory,
@@ -18,12 +17,8 @@
 	type IResolvedUrl,
 	type IUrlResolver,
 } from "@fluidframework/driver-definitions";
-import { IDetachedBlobStorage, Loader } from "../loader";
-import { IPendingDetachedContainerState } from "../container";
-=======
 import { IDetachedBlobStorage, Loader } from "../loader.js";
 import { IPendingDetachedContainerState } from "../container.js";
->>>>>>> 6dea0208
 
 const failProxy = <T extends object>() => {
 	const proxy = new Proxy<T>({} as any as T, {
