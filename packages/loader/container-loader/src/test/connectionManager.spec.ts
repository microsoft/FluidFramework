/*!
 * Copyright (c) Microsoft Corporation and contributors. All rights reserved.
 * Licensed under the MIT License.
 */

/* eslint-disable max-len */

import { strict as assert } from "assert";
import { Deferred } from "@fluidframework/common-utils";
import { DriverErrorType } from "@fluidframework/driver-definitions";
import { IAnyDriverError, NonRetryableError, RetryableError } from "@fluidframework/driver-utils";
import { IClient, INack, NackErrorType } from "@fluidframework/protocol-definitions";
import { MockLogger } from "@fluidframework/telemetry-utils";
import { MockDocumentDeltaConnection, MockDocumentService } from "@fluidframework/test-loader-utils";
import { ConnectionManager } from "../connectionManager";
import { IConnectionManagerFactoryArgs } from "../contracts";
import { pkgVersion } from "../packageVersion";

describe("connectionManager", () => {
<<<<<<< HEAD
    let nextClientId = 0;
    let _mockDeltaConnection: MockDocumentDeltaConnection | undefined;
    const mockDocumentService = new MockDocumentService(
        undefined /* deltaStorageFactory */,
        () => { _mockDeltaConnection = new MockDocumentDeltaConnection(`mock_client_${nextClientId++}`); return _mockDeltaConnection },
    );
    const client: Partial<IClient> = {
        details: { capabilities: { interactive: true } },
        mode: "write",
    };
    let closed = false;
    let connectionCount = 0;
    let connectionDeferred = new Deferred<MockDocumentDeltaConnection>();
    let disconnectCount = 0;
    const props: IConnectionManagerFactoryArgs = {
        closeHandler: (_error) => { closed = true; },
        connectHandler: () => {
            ++connectionCount;
            assert(_mockDeltaConnection !== undefined, "When connectHandler is invoked, _mockDeltaConnection should have been set");
            connectionDeferred.resolve(_mockDeltaConnection);
            connectionDeferred = new Deferred();
        },
        disconnectHandler: () => { ++disconnectCount; },
        incomingOpHandler: () => {},
        pongHandler: () => {},
        readonlyChangeHandler: () => {},
        reconnectionDelayHandler: () => {},
        signalHandler: () => {},
    };
=======
    it("reconnectOnError", async () => {
        // Arrange
        let nextClientId = 0;
        let mockDeltaConnection: MockDocumentDeltaConnection | undefined;
        const mockDocumentService = new MockDocumentService(
            undefined /* deltaStorageFactory */,
            () => {
                mockDeltaConnection = new MockDocumentDeltaConnection(`mock_client_${nextClientId++}`);
                return mockDeltaConnection;
            },
        );
        const client: Partial<IClient> = {
            details: { capabilities: { interactive: true } },
            mode: "write",
        };
        let closed = false;
        let connectionCount = 0;
        let connectionDeferred: Deferred<number> = new Deferred();
        let disconnectCount = 0;
        const props: IConnectionManagerFactoryArgs = {
            closeHandler: (_error) => { closed = true; },
            connectHandler: () => {
                connectionDeferred.resolve(++connectionCount);
                connectionDeferred = new Deferred();
            },
            disconnectHandler: () => { ++disconnectCount; },
            incomingOpHandler: () => {},
            pongHandler: () => {},
            readonlyChangeHandler: () => {},
            reconnectionDelayHandler: () => {},
            signalHandler: () => {},
        };
>>>>>>> 14871dc1

    const mockLogger = new MockLogger();
    async function waitForConnection() {
        return connectionDeferred.promise;
    }
    beforeEach(() => {
        nextClientId = 0;
        _mockDeltaConnection = undefined;
        closed = false;
        connectionCount = 0;
        connectionDeferred = new Deferred<MockDocumentDeltaConnection>();
        disconnectCount = 0;
    });

    it("reconnectOnError - exceptions invoke closeHandler", async () => {
        // Arrange
        const connectionManager = new ConnectionManager(
            () => mockDocumentService,
            client as IClient,
            true /* reconnectAllowed */,
            mockLogger,
            props,
        );
        connectionManager.connect();
        const connection = await waitForConnection();

        // Monkey path connection to be undefined to trigger assert in reconnectOnError
        (connectionManager as any).connection = undefined;

        // Act
        connection.emitError({ errorType: DriverErrorType.genericError, message: "whatever", canRetry: true });
        await Promise.resolve(); // So we get the promise rejection that calls closeHandler

        // Assert
        assert(closed, "ConnectionManager should close if reconnect throws an error, e.g. hits an assert");
    });

    it("reconnectOnError - error, disconnect, and nack handling", async () => {
        // Arrange
        const connectionManager = new ConnectionManager(
            () => mockDocumentService,
            client as IClient,
            true /* reconnectAllowed */,
            mockLogger,
            props,
        );
        connectionManager.connect();
        let connection = await waitForConnection();

        // Act I - retryableError
        const error: IAnyDriverError =
            new RetryableError("retryableError", undefined, DriverErrorType.genericError, { driverVersion: pkgVersion });
        let oldConnection = connection;
        connection.emitError(error);
        connection = await waitForConnection();

        // Assert I
<<<<<<< HEAD
        assert(oldConnection.disposed, "Old connection should be disposed after emitting an error");
        assert.equal(connection.clientId, "mock_client_1", "New connection should have expected id");
=======
        assert(oldDeltaConnection.disposed, "Old connection should be disposed after emitting an error");
        assert.equal(mockDeltaConnection.clientId, `mock_client_${nextClientId - 1}`, "New connection should have expected id");
>>>>>>> 14871dc1
        assert(!closed, "Don't expect closeHandler to be called when connection emits an error");
        assert.equal(disconnectCount, 1, "Expected 1 disconnect from emitting an error");
        assert.equal(connectionCount, 2, "Expected 2 connections after the first emitted an error");

        // Act II - nonretryable disconnect
        const disconnectReason: IAnyDriverError =
            new NonRetryableError("fatalDisconnectReason", undefined, DriverErrorType.genericError, { driverVersion: pkgVersion });
        oldConnection = connection;
        connection.emitDisconnect(disconnectReason);
        connection = await waitForConnection();

        // Assert II
<<<<<<< HEAD
        assert(oldConnection.disposed, "Old connection should be disposed after emitting disconnect");
        assert.equal(connection.clientId, "mock_client_2", "New connection should have expected id");
        mockLogger.assertMatchAny([{ eventName: "reconnectingDespiteFatalError", reconnectMode: "Enabled", error: "fatalDisconnectReason", canRetry: false, }]);
=======
        assert(oldDeltaConnection.disposed, "Old connection should be disposed after emitting disconnect");
        assert.equal(mockDeltaConnection.clientId, `mock_client_${nextClientId - 1}`, "New connection should have expected id");
        mockLogger.assertMatchAny([{ eventName: "reconnectingDespiteFatalError", reconnectMode: "Enabled", error: "fatalDisconnectReason", canRetry: false }]);
>>>>>>> 14871dc1
        assert(!closed, "Don't expect closeHandler to be called even when connection emits a non-retryable disconnect");
        assert.equal(disconnectCount, 2, "Expected 2 disconnects from emitting an error and disconnect");
        assert.equal(connectionCount, 3, "Expected 3 connections after the two disconnects");

        // Act III - nonretryable nack
        const nack: Partial<INack> = { content: { code: 403, type: NackErrorType.BadRequestError, message: "fatalNack"} };
        oldConnection = connection;
        connection.emitNack("docId", [nack]);

        // Assert III
<<<<<<< HEAD
        assert(!oldConnection.disposed, "connection shouldn't be disposed since mock closeHandler doesn't do it - don't expect it here after fatal nack");
        assert.equal(connection, oldConnection, "Should not have gotten a new connection after fatal nack");
        mockLogger.assertMatch([], "Expected no logs sent, specifically not reconnectingDespiteFatalError event");
        assert(closed, "closeHandler should be called in response to 403 nack");
=======
        assert(oldDeltaConnection.disposed, "Old connection should be disposed after emitting nack");
        assert.equal(mockDeltaConnection.clientId, `mock_client_${nextClientId - 1}`, "New connection should have expected id");
        mockLogger.assertMatchAny([{ eventName: "reconnectingDespiteFatalError", reconnectMode: "Enabled", statusCode: 403, canRetry: false }]);
        assert(closed, "closeHandler should be called in response to 403 nack");
        assert.equal(disconnectCount, 3, "Expected 2 disconnects from emitting an error and disconnect");
        assert.equal(connectionCount, 3, "Expected 3 connections after the two disconnects");
>>>>>>> 14871dc1
    });
});<|MERGE_RESOLUTION|>--- conflicted
+++ resolved
@@ -17,7 +17,6 @@
 import { pkgVersion } from "../packageVersion";
 
 describe("connectionManager", () => {
-<<<<<<< HEAD
     let nextClientId = 0;
     let _mockDeltaConnection: MockDocumentDeltaConnection | undefined;
     const mockDocumentService = new MockDocumentService(
@@ -47,40 +46,6 @@
         reconnectionDelayHandler: () => {},
         signalHandler: () => {},
     };
-=======
-    it("reconnectOnError", async () => {
-        // Arrange
-        let nextClientId = 0;
-        let mockDeltaConnection: MockDocumentDeltaConnection | undefined;
-        const mockDocumentService = new MockDocumentService(
-            undefined /* deltaStorageFactory */,
-            () => {
-                mockDeltaConnection = new MockDocumentDeltaConnection(`mock_client_${nextClientId++}`);
-                return mockDeltaConnection;
-            },
-        );
-        const client: Partial<IClient> = {
-            details: { capabilities: { interactive: true } },
-            mode: "write",
-        };
-        let closed = false;
-        let connectionCount = 0;
-        let connectionDeferred: Deferred<number> = new Deferred();
-        let disconnectCount = 0;
-        const props: IConnectionManagerFactoryArgs = {
-            closeHandler: (_error) => { closed = true; },
-            connectHandler: () => {
-                connectionDeferred.resolve(++connectionCount);
-                connectionDeferred = new Deferred();
-            },
-            disconnectHandler: () => { ++disconnectCount; },
-            incomingOpHandler: () => {},
-            pongHandler: () => {},
-            readonlyChangeHandler: () => {},
-            reconnectionDelayHandler: () => {},
-            signalHandler: () => {},
-        };
->>>>>>> 14871dc1
 
     const mockLogger = new MockLogger();
     async function waitForConnection() {
@@ -138,13 +103,8 @@
         connection = await waitForConnection();
 
         // Assert I
-<<<<<<< HEAD
         assert(oldConnection.disposed, "Old connection should be disposed after emitting an error");
         assert.equal(connection.clientId, "mock_client_1", "New connection should have expected id");
-=======
-        assert(oldDeltaConnection.disposed, "Old connection should be disposed after emitting an error");
-        assert.equal(mockDeltaConnection.clientId, `mock_client_${nextClientId - 1}`, "New connection should have expected id");
->>>>>>> 14871dc1
         assert(!closed, "Don't expect closeHandler to be called when connection emits an error");
         assert.equal(disconnectCount, 1, "Expected 1 disconnect from emitting an error");
         assert.equal(connectionCount, 2, "Expected 2 connections after the first emitted an error");
@@ -157,15 +117,9 @@
         connection = await waitForConnection();
 
         // Assert II
-<<<<<<< HEAD
         assert(oldConnection.disposed, "Old connection should be disposed after emitting disconnect");
         assert.equal(connection.clientId, "mock_client_2", "New connection should have expected id");
         mockLogger.assertMatchAny([{ eventName: "reconnectingDespiteFatalError", reconnectMode: "Enabled", error: "fatalDisconnectReason", canRetry: false, }]);
-=======
-        assert(oldDeltaConnection.disposed, "Old connection should be disposed after emitting disconnect");
-        assert.equal(mockDeltaConnection.clientId, `mock_client_${nextClientId - 1}`, "New connection should have expected id");
-        mockLogger.assertMatchAny([{ eventName: "reconnectingDespiteFatalError", reconnectMode: "Enabled", error: "fatalDisconnectReason", canRetry: false }]);
->>>>>>> 14871dc1
         assert(!closed, "Don't expect closeHandler to be called even when connection emits a non-retryable disconnect");
         assert.equal(disconnectCount, 2, "Expected 2 disconnects from emitting an error and disconnect");
         assert.equal(connectionCount, 3, "Expected 3 connections after the two disconnects");
@@ -176,18 +130,9 @@
         connection.emitNack("docId", [nack]);
 
         // Assert III
-<<<<<<< HEAD
         assert(!oldConnection.disposed, "connection shouldn't be disposed since mock closeHandler doesn't do it - don't expect it here after fatal nack");
         assert.equal(connection, oldConnection, "Should not have gotten a new connection after fatal nack");
         mockLogger.assertMatch([], "Expected no logs sent, specifically not reconnectingDespiteFatalError event");
         assert(closed, "closeHandler should be called in response to 403 nack");
-=======
-        assert(oldDeltaConnection.disposed, "Old connection should be disposed after emitting nack");
-        assert.equal(mockDeltaConnection.clientId, `mock_client_${nextClientId - 1}`, "New connection should have expected id");
-        mockLogger.assertMatchAny([{ eventName: "reconnectingDespiteFatalError", reconnectMode: "Enabled", statusCode: 403, canRetry: false }]);
-        assert(closed, "closeHandler should be called in response to 403 nack");
-        assert.equal(disconnectCount, 3, "Expected 2 disconnects from emitting an error and disconnect");
-        assert.equal(connectionCount, 3, "Expected 3 connections after the two disconnects");
->>>>>>> 14871dc1
     });
 });