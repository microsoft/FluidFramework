--- conflicted
+++ resolved
@@ -110,18 +110,7 @@
 
 	it("reconnectOnError - error, disconnect, and nack handling", async () => {
 		// Arrange
-<<<<<<< HEAD
-		const connectionManager = new ConnectionManager(
-			() => mockDocumentService,
-			() => false,
-			client as IClient,
-			true /* reconnectAllowed */,
-			mockLogger,
-			props,
-		);
-=======
 		const connectionManager = createConnectionManager();
->>>>>>> 5078bb5c
 		connectionManager.connect();
 		let connection = await waitForConnection();
 
