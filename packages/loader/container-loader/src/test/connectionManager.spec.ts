/*!
 * Copyright (c) Microsoft Corporation and contributors. All rights reserved.
 * Licensed under the MIT License.
 */

/* eslint-disable max-len */

import { strict as assert } from "assert";
import { Deferred } from "@fluidframework/common-utils";
import { DriverErrorType } from "@fluidframework/driver-definitions";
import { IAnyDriverError, NonRetryableError, RetryableError } from "@fluidframework/driver-utils";
import { IClient, INack, NackErrorType, ISequencedDocumentSystemMessage } from "@fluidframework/protocol-definitions";
import { MockLogger } from "@fluidframework/telemetry-utils";
import { MockDocumentDeltaConnection, MockDocumentService } from "@fluidframework/test-loader-utils";
import { ConnectionManager } from "../connectionManager";
import { IConnectionManagerFactoryArgs } from "../contracts";
import { pkgVersion } from "../packageVersion";

describe("connectionManager", () => {
    let nextClientId = 0;
    let _mockDeltaConnection: MockDocumentDeltaConnection | undefined;
    const mockDocumentService = new MockDocumentService(
        undefined /* deltaStorageFactory */,
        () => {
            _mockDeltaConnection = new MockDocumentDeltaConnection(`mock_client_${nextClientId++}`);
            return _mockDeltaConnection;
        },
    );
    const client: Partial<IClient> = {
        details: { capabilities: { interactive: true } },
        mode: "write",
    };
    let closed = false;
    let connectionCount = 0;
    let connectionDeferred = new Deferred<MockDocumentDeltaConnection>();
    let disconnectCount = 0;
    const props: IConnectionManagerFactoryArgs = {
        closeHandler: (_error) => { closed = true; },
        connectHandler: () => {
            ++connectionCount;
            assert(_mockDeltaConnection !== undefined, "When connectHandler is invoked, _mockDeltaConnection should have been set");
            connectionDeferred.resolve(_mockDeltaConnection);
            connectionDeferred = new Deferred();
        },
        disconnectHandler: () => { ++disconnectCount; },
        incomingOpHandler: () => {},
        pongHandler: () => {},
        readonlyChangeHandler: () => {},
        reconnectionDelayHandler: () => {},
        signalHandler: () => {},
    };

    const mockLogger = new MockLogger();
    async function waitForConnection() {
        return connectionDeferred.promise;
    }
    beforeEach(() => {
        nextClientId = 0;
        _mockDeltaConnection = undefined;
        closed = false;
        connectionCount = 0;
        connectionDeferred = new Deferred<MockDocumentDeltaConnection>();
        disconnectCount = 0;
    });

    it("reconnectOnError - exceptions invoke closeHandler", async () => {
        // Arrange
        const connectionManager = new ConnectionManager(
            () => mockDocumentService,
            client as IClient,
            true /* reconnectAllowed */,
            mockLogger,
            props,
        );
        connectionManager.connect();
        const connection = await waitForConnection();

        // Monkey patch connection to be undefined to trigger assert in reconnectOnError
        (connectionManager as any).connection = undefined;

        // Act
        connection.emitError({ errorType: DriverErrorType.genericError, message: "whatever", canRetry: true });
        await Promise.resolve(); // So we get the promise rejection that calls closeHandler

        // Assert
        assert(closed, "ConnectionManager should close if reconnect throws an error, e.g. hits an assert");
    });

    it("reconnectOnError - error, disconnect, and nack handling", async () => {
        // Arrange
        const connectionManager = new ConnectionManager(
            () => mockDocumentService,
            client as IClient,
            true /* reconnectAllowed */,
            mockLogger,
            props,
        );
        connectionManager.connect();
        let connection = await waitForConnection();

        // Act I - retryableError
        const error: IAnyDriverError =
            new RetryableError("Retryable error", DriverErrorType.genericError, { driverVersion: pkgVersion });
        let oldConnection = connection;
        connection.emitError(error);
        connection = await waitForConnection();

        // Assert I
        assert(oldConnection.disposed, "Old connection should be disposed after emitting an error");
        assert.equal(connection.clientId, "mock_client_1", "New connection should have expected id");
        assert(!closed, "Don't expect closeHandler to be called when connection emits an error");
        assert.equal(disconnectCount, 1, "Expected 1 disconnect from emitting an error");
        assert.equal(connectionCount, 2, "Expected 2 connections after the first emitted an error");

        // Act II - nonretryable disconnect
        const disconnectReason: IAnyDriverError =
            new NonRetryableError("Fatal disconnect reason", DriverErrorType.genericError, { driverVersion: pkgVersion });
        oldConnection = connection;
        connection.emitDisconnect(disconnectReason);
        connection = await waitForConnection();

        // Assert II
        assert(oldConnection.disposed, "Old connection should be disposed after emitting disconnect");
        assert.equal(connection.clientId, "mock_client_2", "New connection should have expected id");
        mockLogger.assertMatchAny([{
            eventName: "reconnectingDespiteFatalError",
            reconnectMode: "Enabled",
            error: "Fatal disconnect reason",
            canRetry: false,
        }]);
        assert(!closed, "Don't expect closeHandler to be called even when connection emits a non-retryable disconnect");
        assert.equal(disconnectCount, 2, "Expected 2 disconnects from emitting an error and disconnect");
        assert.equal(connectionCount, 3, "Expected 3 connections after the two disconnects");

        // Act III - nonretryable nack
        const nack: Partial<INack> = { content: { code: 403, type: NackErrorType.BadRequestError, message: "fatalNack"} };
        oldConnection = connection;
        connection.emitNack("docId", [nack]);

        // Assert III
        assert(closed, "closeHandler should be called in response to 403 nack");
        assert(!oldConnection.disposed, "connection shouldn't be disposed since mock closeHandler doesn't do it - don't expect it here after fatal nack");
        assert(!mockLogger.matchEvents([{ eventName: "reconnectingDespiteFatalError" }]), "Should not see reconnectingDespiteFatalError event after fatal nack");
    });

<<<<<<< HEAD
    it("should reconnect as read after timeout", async () => {
=======
    it("should reconnect as read with leave op", async () => {
>>>>>>> 60b30f82
        const connectionManager = new ConnectionManager(
            () => mockDocumentService,
            client as IClient,
            true /* reconnectAllowed */,
            mockLogger,
            props,
        );
        connectionManager.connect();
        await waitForConnection();
        assert.strictEqual(connectionManager.connectionMode, "write", "connection mode should be write");

<<<<<<< HEAD
        const message: ISequencedDocumentSystemMessage = {
            clientId: `${nextClientId}`,
            data: `${connectionManager.clientId}`,
            sequenceNumber:1,
            term:1,
            minimumSequenceNumber:0,
=======
        const message = {
            clientId:"0",
            data:'"mock_client_0"',
            sequenceNumber:1,
            term:1,
            minimumSequenceNumber:1,
>>>>>>> 60b30f82
            clientSequenceNumber:1,
            referenceSequenceNumber:1,
            type:"leave",
            contents:"",
            timestamp:1,
        };
        connectionManager.beforeProcessingIncomingOp(message);
<<<<<<< HEAD
        assert.strictEqual(connectionManager.connectionMode, "read", "connection mode should be read after leave op");
=======
        assert.strictEqual(connectionManager.connectionMode, "read", "should be reconnected as read mode");
>>>>>>> 60b30f82
    });
});<|MERGE_RESOLUTION|>--- conflicted
+++ resolved
@@ -143,11 +143,7 @@
         assert(!mockLogger.matchEvents([{ eventName: "reconnectingDespiteFatalError" }]), "Should not see reconnectingDespiteFatalError event after fatal nack");
     });
 
-<<<<<<< HEAD
-    it("should reconnect as read after timeout", async () => {
-=======
     it("should reconnect as read with leave op", async () => {
->>>>>>> 60b30f82
         const connectionManager = new ConnectionManager(
             () => mockDocumentService,
             client as IClient,
@@ -159,21 +155,12 @@
         await waitForConnection();
         assert.strictEqual(connectionManager.connectionMode, "write", "connection mode should be write");
 
-<<<<<<< HEAD
         const message: ISequencedDocumentSystemMessage = {
             clientId: `${nextClientId}`,
             data: `${connectionManager.clientId}`,
             sequenceNumber:1,
             term:1,
             minimumSequenceNumber:0,
-=======
-        const message = {
-            clientId:"0",
-            data:'"mock_client_0"',
-            sequenceNumber:1,
-            term:1,
-            minimumSequenceNumber:1,
->>>>>>> 60b30f82
             clientSequenceNumber:1,
             referenceSequenceNumber:1,
             type:"leave",
@@ -181,10 +168,6 @@
             timestamp:1,
         };
         connectionManager.beforeProcessingIncomingOp(message);
-<<<<<<< HEAD
-        assert.strictEqual(connectionManager.connectionMode, "read", "connection mode should be read after leave op");
-=======
         assert.strictEqual(connectionManager.connectionMode, "read", "should be reconnected as read mode");
->>>>>>> 60b30f82
     });
 });