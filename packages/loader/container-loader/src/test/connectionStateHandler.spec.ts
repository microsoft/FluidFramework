/*!
 * Copyright (c) Microsoft Corporation and contributors. All rights reserved.
 * Licensed under the MIT License.
 */

/* eslint-disable max-len */

import { strict as assert } from "assert";
//* import EventEmitter from "events";
import { TelemetryNullLogger } from "@fluidframework/common-utils";
import { ProtocolOpHandler } from "@fluidframework/protocol-base";
import { IClient, IClientConfiguration, ITokenClaims } from "@fluidframework/protocol-definitions";
import { IConnectionDetails } from "@fluidframework/container-definitions";
import { SinonFakeTimers, useFakeTimers } from "sinon";
import { ITelemetryProperties } from "@fluidframework/common-definitions";
import { ConnectionState } from "../connectionState";
import { ConnectionStateHandler, IConnectionStateHandlerInputs } from "../connectionStateHandler";
<<<<<<< HEAD
import { ImmediateCatchUpMonitor } from "../catchUpMonitor";
=======
>>>>>>> 54f0c5a6

describe("ConnectionStateHandler Tests", () => {
    let clock: SinonFakeTimers;
    let handlerInputs: IConnectionStateHandlerInputs;
    let connectionStateHandler: ConnectionStateHandler;
    let protocolHandler: ProtocolOpHandler;
    let shouldClientJoinWrite: boolean;
    let connectionDetails: IConnectionDetails;
    let client: IClient;
    const expectedTimeout = 90000;
    const pendingClientId = "pendingClientId";
    let connectionStateHandler_receivedAddMemberEvent: (id: string) => void;
    let connectionStateHandler_receivedRemoveMemberEvent: (id: string) => void;

    // Stash the real setTimeout because sinon fake timers will hijack it.
    const realSetTimeout = setTimeout;

    // function to yield control in the Javascript event loop.
    async function yieldEventLoop(): Promise<void> {
        await new Promise<void>((resolve) => {
            realSetTimeout(resolve, 0);
        });
    }

    async function tickClock(tickValue: number) {
        clock.tick(tickValue);

        // Yield the event loop because the outbound op will be processed asynchronously.
        await yieldEventLoop();
    }

    before(() => {
        clock = useFakeTimers();
    });

    beforeEach(() => {
        connectionDetails = {
            clientId: pendingClientId,
            // eslint-disable-next-line @typescript-eslint/consistent-type-assertions
            claims: {} as ITokenClaims,
            existing: true,
            mode: "read",
            version: "0.1",
            initialClients: [],
            // eslint-disable-next-line @typescript-eslint/consistent-type-assertions
            serviceConfiguration: {} as IClientConfiguration,
            checkpointSequenceNumber: undefined,
        };
        client = {
            mode: "read",
            user: {
                id: "userId",
            },
            permission: [],
            details: {
                capabilities: { interactive: true },
            },
            scopes: [],
        };
        protocolHandler = new ProtocolOpHandler(0, 0, 1, [], [], [], (key, value) => 0);
        shouldClientJoinWrite = false;
        handlerInputs = {
            logConnectionStateChangeTelemetry: () => undefined,
            maxClientLeaveWaitTime: expectedTimeout,
            quorumClients: () => protocolHandler.quorum,
            shouldClientJoinWrite: () => shouldClientJoinWrite,
            logConnectionIssue: (eventName: string, details?: ITelemetryProperties) => { throw new Error(`logConnectionIssue: ${eventName} ${JSON.stringify(details)}`); },
            connectionStateChanged: () => {},
        };
        connectionStateHandler = new ConnectionStateHandler(
            handlerInputs,
            new TelemetryNullLogger(),
        );
        connectionStateHandler_receivedAddMemberEvent =
            (id: string) => { (connectionStateHandler as any).receivedAddMemberEvent(id); };
        connectionStateHandler_receivedRemoveMemberEvent =
            (id: string) => { (connectionStateHandler as any).receivedRemoveMemberEvent(id); };
    });

    /** Test plan:
     * NEW BEHAVIOR
     * (1) applyForConnectedState should wait for "caughtUp"
     * (3) assert 0x2a6 shouldn't fire for write connections (it did before)
     *      Write connection after Join op before prior Leave op
     * (2) catchUpMonitor gets disposed on disconnect?
     *
     * PRESERVED BEHAVIOR
     * (3) receivedDisconnectEvent should stop joinOp timer
     * (1) [Immediate mode] Write client in quorum upon "connect" transitions directly to "connected"
     * (1) [Immediate mode] Write client not yet in quorum transitions to "connected" upon addMember event
     * (1) [Immediate mode] Read client transitions directly to "connected"
     * (3) Only set Leave timer if there are unacked local ops (shouldClientJoinWrite is true) at the moment of disconnect ()  (is this even correct?)
     *
     * OTHER
     * (2) cannotTransitionToConnectedState event should never fire
     */

    it("Should move to connected state on normal flow for read client", async () => {
        assert.strictEqual(connectionStateHandler.connectionState, ConnectionState.Disconnected,
            "Client should be in disconnected state");
        connectionStateHandler.receivedConnectEvent(client.mode, connectionDetails);
        assert.strictEqual(connectionStateHandler.connectionState, ConnectionState.Connected,
            "Read Client should be in connected state");
    });

    it("Should move to connected state on normal flow for write client", async () => {
        client.mode = "write";
        assert.strictEqual(connectionStateHandler.connectionState, ConnectionState.Disconnected,
            "Client should be in disconnected state");
        connectionStateHandler.receivedConnectEvent(client.mode, connectionDetails);
        assert.strictEqual(connectionStateHandler.connectionState, ConnectionState.CatchingUp,
            "Client should be in connecting state");
        protocolHandler.quorum.addMember("anotherClientId", { client, sequenceNumber: 0 });
        connectionStateHandler_receivedAddMemberEvent("anotherClientId");
        assert.strictEqual(connectionStateHandler.connectionState, ConnectionState.CatchingUp,
            "Some other client joined.");
        protocolHandler.quorum.addMember(pendingClientId, { client, sequenceNumber: 0 });
        connectionStateHandler_receivedAddMemberEvent(pendingClientId);
        assert.strictEqual(connectionStateHandler.connectionState, ConnectionState.Connected,
            "Client should be in connected state");
    });

    it("Should move to connected state on normal flow for write client, even if quorum isn't initialized at first", async () => {
        // swap out quorumClients fn for one that returns undefined at first
        handlerInputs.quorumClients = () => undefined;

        client.mode = "write";
        assert.strictEqual(connectionStateHandler.connectionState, ConnectionState.Disconnected,
            "Client should be in disconnected state");
        connectionStateHandler.receivedConnectEvent(client.mode, connectionDetails);
        assert.strictEqual(connectionStateHandler.connectionState, ConnectionState.Connecting,
            "Client should be in connecting state");

        // Restore quorumClients fn to return the test quorum object
        handlerInputs.quorumClients = () => protocolHandler.quorum;
        protocolHandler.quorum.addMember(pendingClientId, { client, sequenceNumber: 0 });
        connectionStateHandler_receivedAddMemberEvent(pendingClientId);
        assert.strictEqual(connectionStateHandler.connectionState, ConnectionState.Connected,
            "Client should be in connected state");
    });

    it("Should wait for previous client to leave before moving to connected state", async () => {
        client.mode = "write";
        connectionStateHandler.receivedConnectEvent(client.mode, connectionDetails);
        protocolHandler.quorum.addMember(pendingClientId, { client, sequenceNumber: 0 });
        connectionStateHandler_receivedAddMemberEvent(pendingClientId);
        assert.strictEqual(connectionStateHandler.connectionState, ConnectionState.Connected,
            "Client should be in connected state");

        shouldClientJoinWrite = true;
        client.mode = "write";
        // Disconnect the client
        connectionStateHandler.receivedDisconnectEvent("Test");
        assert.strictEqual(connectionStateHandler.connectionState, ConnectionState.Disconnected,
            "Client should be in disconnected state");

        // Make new client join so that it waits for previous client to leave
        connectionDetails.clientId = "pendingClientId2";
        connectionStateHandler.receivedConnectEvent(client.mode, connectionDetails);
        protocolHandler.quorum.addMember("pendingClientId2", { client, sequenceNumber: 0 });
        connectionStateHandler_receivedAddMemberEvent(connectionDetails.clientId);
        assert.strictEqual(connectionStateHandler.connectionState, ConnectionState.CatchingUp,
            "Client 2 should be in connecting state as we are waiting for leave");

        // Send leave
        connectionStateHandler_receivedRemoveMemberEvent(pendingClientId);
        assert.strictEqual(connectionStateHandler.connectionState, ConnectionState.Connected,
            "Client 2 should be in connected state");
    });

<<<<<<< HEAD
    it.only("Should wait for previous client to leave before moving to conencted state, even if already in quorum", async () => {
=======
    it("Should wait for previous client to leave before moving to connected state, even if already in quorum", async () => {
>>>>>>> 54f0c5a6
        client.mode = "write";
        connectionStateHandler.receivedConnectEvent(client.mode, connectionDetails);
        protocolHandler.quorum.addMember(pendingClientId, { client, sequenceNumber: 0 });
        connectionStateHandler.receivedAddMemberEvent(pendingClientId);
        await Promise.resolve();
        assert.strictEqual(connectionStateHandler.connectionState, ConnectionState.Connected,
            "Client should be in connected state");

        shouldClientJoinWrite = true;
        client.mode = "write";
        // Disconnect the client
        connectionStateHandler.receivedDisconnectEvent("Test");
        assert.strictEqual(connectionStateHandler.connectionState, ConnectionState.Disconnected,
            "Client should be in disconnected state");

        // Make new client join so that it waits for previous client to leave
        // Put Client 2 in quorum before receiving connect event
        connectionDetails.clientId = "pendingClientId2";
        protocolHandler.quorum.addMember("pendingClientId2", { client, sequenceNumber: 0 });
        connectionStateHandler.receivedConnectEvent(client.mode, connectionDetails);
        assert.strictEqual(connectionStateHandler.connectionState, ConnectionState.Connecting,
            "Client 2 should be in connecting state as we are waiting for leave");

        // Send leave
        connectionStateHandler.receivedRemoveMemberEvent(pendingClientId);
        await Promise.resolve();
        assert.strictEqual(connectionStateHandler.connectionState, ConnectionState.Connected,
            "Client 2 should be in connected state");
    });

    it("read connection following write connection won't have leave timer", async () => {
        // Connect a write client, to be Disconnected
        client.mode = "write";
        connectionStateHandler.receivedConnectEvent(client.mode, connectionDetails);
        protocolHandler.quorum.addMember(pendingClientId, { client, sequenceNumber: 0 });
        connectionStateHandler_receivedAddMemberEvent(pendingClientId);
        assert.strictEqual(connectionStateHandler.connectionState, ConnectionState.Connected,
            "Client should be in connected state");

        // Disconnect the first client, indicating all pending ops were ack'd
        shouldClientJoinWrite = false;
        client.mode = "write";
        connectionStateHandler.receivedDisconnectEvent("Test");
        assert.strictEqual(connectionStateHandler.connectionState, ConnectionState.Disconnected,
            "Client should be in disconnected state");

        // Make new client join as read - no waiting for leave since shouldClientJoinWrite is false
        client.mode = "read";
        connectionDetails.clientId = "pendingClientId2";
        connectionStateHandler.receivedConnectEvent(client.mode, connectionDetails);
        assert.strictEqual(connectionStateHandler.connectionState, ConnectionState.Connected,
            "Client 2 should be in connected state");
    });

    it("Should wait for timeout before moving to connected state if no leave received", async () => {
        client.mode = "write";
        connectionStateHandler.receivedConnectEvent(client.mode, connectionDetails);
        protocolHandler.quorum.addMember(pendingClientId, { client, sequenceNumber: 0 });
        connectionStateHandler_receivedAddMemberEvent(pendingClientId);
        assert.strictEqual(connectionStateHandler.connectionState, ConnectionState.Connected,
            "Client should be in connected state");

        shouldClientJoinWrite = true;
        client.mode = "write";
        // Disconnect the client
        connectionStateHandler.receivedDisconnectEvent("Test");
        assert.strictEqual(connectionStateHandler.connectionState, ConnectionState.Disconnected,
            "Client should be in disconnected state");

        // Make new client join so that it waits for previous client to leave
        connectionDetails.clientId = "pendingClientId2";
        connectionStateHandler.receivedConnectEvent(client.mode, connectionDetails);
        protocolHandler.quorum.addMember("pendingClientId2", { client, sequenceNumber: 0 });
        connectionStateHandler_receivedAddMemberEvent(connectionDetails.clientId);
        assert.strictEqual(connectionStateHandler.connectionState, ConnectionState.CatchingUp,
            "Client 2 should be in connecting state as we are waiting for timeout");

        // Check state before timeout
        await tickClock(expectedTimeout - 1);
        assert.strictEqual(connectionStateHandler.connectionState, ConnectionState.CatchingUp,
            "Client 2 should still be in connecting state as we are waiting for timeout");

        await tickClock(1);
        assert.strictEqual(connectionStateHandler.connectionState, ConnectionState.Connected,
            "Client 2 should now be in connected state");
    });

    it("Should wait for Saved event before moving to connected state if no leave received", async () => {
        client.mode = "write";
        connectionStateHandler.receivedConnectEvent(client.mode, connectionDetails);
        protocolHandler.quorum.addMember(pendingClientId, { client, sequenceNumber: 0 });
        connectionStateHandler_receivedAddMemberEvent(pendingClientId);
        assert.strictEqual(connectionStateHandler.connectionState, ConnectionState.Connected,
            "Client should be in connected state");

        shouldClientJoinWrite = true;
        client.mode = "write";
        // Disconnect the client
        connectionStateHandler.receivedDisconnectEvent("Test");
        assert.strictEqual(connectionStateHandler.connectionState, ConnectionState.Disconnected,
            "Client should be in disconnected state");

        // Make new client join so that it waits for previous client to leave
        connectionDetails.clientId = "pendingClientId2";
        connectionStateHandler.receivedConnectEvent(client.mode, connectionDetails);
        protocolHandler.quorum.addMember("pendingClientId2", { client, sequenceNumber: 0 });
        connectionStateHandler_receivedAddMemberEvent(connectionDetails.clientId);
        assert.strictEqual(connectionStateHandler.connectionState, ConnectionState.CatchingUp,
            "Client 2 should be in connecting state as we are waiting for timeout");

        // Check state before timeout
        await tickClock(expectedTimeout - 1);
        assert.strictEqual(connectionStateHandler.connectionState, ConnectionState.CatchingUp,
            "Client 2 should still be in connecting state as we are waiting for timeout");

        // Fire the container saved event.
        connectionStateHandler.containerSaved();
        assert.strictEqual(connectionStateHandler.connectionState, ConnectionState.Connected,
            "Client 2 should now be in connected state");
    });

    it("Should wait for client 1 to leave before moving to connected state(Client 3) when client 2 got disconnected from connecting state", async () => {
        client.mode = "write";
        connectionStateHandler.receivedConnectEvent(client.mode, connectionDetails);
        protocolHandler.quorum.addMember(pendingClientId, { client, sequenceNumber: 0 });
        connectionStateHandler_receivedAddMemberEvent(pendingClientId);
        assert.strictEqual(connectionStateHandler.connectionState, ConnectionState.Connected,
            "Client 1 should be in connected state");

        shouldClientJoinWrite = true;
        client.mode = "write";
        // Disconnect the client
        connectionStateHandler.receivedDisconnectEvent("Test");
        assert.strictEqual(connectionStateHandler.connectionState, ConnectionState.Disconnected,
            "Client 1 should be in disconnected state");

        // Make new client join but disconnect it from connecting state
        connectionDetails.clientId = "pendingClientId2";
        connectionStateHandler.receivedConnectEvent(client.mode, connectionDetails);
        assert.strictEqual(connectionStateHandler.connectionState, ConnectionState.CatchingUp,
            "Client 2 should be in connecting state");
        connectionStateHandler.receivedDisconnectEvent("Test");
        assert.strictEqual(connectionStateHandler.connectionState, ConnectionState.Disconnected,
            "Client 2 should be in disconnected state");

        // Make new client 3 join so that it waits for client 1 to leave
        connectionDetails.clientId = "pendingClientId3";
        connectionStateHandler.receivedConnectEvent(client.mode, connectionDetails);
        protocolHandler.quorum.addMember("pendingClientId3", { client, sequenceNumber: 0 });
        connectionStateHandler_receivedAddMemberEvent(connectionDetails.clientId);

        // Send leave for client 2 and check that client 3 should not move to connected state as we were waiting
        // on client 1 leave
        connectionStateHandler_receivedRemoveMemberEvent("pendingClientId2");
        assert.strictEqual(connectionStateHandler.connectionState, ConnectionState.CatchingUp,
            "Client 3 should still be in connecting state");

        // Client 1 leaves.
        connectionStateHandler_receivedRemoveMemberEvent(pendingClientId);
        assert.strictEqual(connectionStateHandler.connectionState, ConnectionState.Connected,
            "Client 3 should move to connected state");
        // Timeout should not raise any error as timer should be cleared
        await tickClock(expectedTimeout);
    });

    it("Should wait for client 1 timeout before moving to connected state(Client 3) when client 2 got disconnected from connecting state", async () => {
        client.mode = "write";
        connectionStateHandler.receivedConnectEvent(client.mode, connectionDetails);
        protocolHandler.quorum.addMember(pendingClientId, { client, sequenceNumber: 0 });
        connectionStateHandler_receivedAddMemberEvent(pendingClientId);
        assert.strictEqual(connectionStateHandler.connectionState, ConnectionState.Connected,
            "Client 1 should be in connected state");

        shouldClientJoinWrite = true;
        client.mode = "write";
        // Disconnect the client
        connectionStateHandler.receivedDisconnectEvent("Test");
        assert.strictEqual(connectionStateHandler.connectionState, ConnectionState.Disconnected,
            "Client 1 should be in disconnected state");

        // Make new client join but disconnect it from connecting state
        connectionDetails.clientId = "pendingClientId2";
        connectionStateHandler.receivedConnectEvent(client.mode, connectionDetails);
        assert.strictEqual(connectionStateHandler.connectionState, ConnectionState.CatchingUp,
            "Client 2 should be in connecting state");
        connectionStateHandler.receivedDisconnectEvent("Test");
        assert.strictEqual(connectionStateHandler.connectionState, ConnectionState.Disconnected,
            "Client 2 should be in disconnected state");

        // Make new client 3 join so that it waits for client 1 to leave
        connectionDetails.clientId = "pendingClientId3";
        connectionStateHandler.receivedConnectEvent(client.mode, connectionDetails);
        protocolHandler.quorum.addMember("pendingClientId3", { client, sequenceNumber: 0 });
        connectionStateHandler_receivedAddMemberEvent(connectionDetails.clientId);

        // Send leave for client 2 and check that client 3 should not move to connected state as we were waiting
        // on client 1 leave.
        connectionStateHandler_receivedRemoveMemberEvent("pendingClientId2");
        assert.strictEqual(connectionStateHandler.connectionState, ConnectionState.CatchingUp,
            "Client 3 should still be in connecting state");

        // Pass some time.
        await tickClock(expectedTimeout - 1);
        assert.strictEqual(connectionStateHandler.connectionState, ConnectionState.CatchingUp,
            "Client 3 should still be in connecting state as timeout has not occured");

        await tickClock(1);
        assert.strictEqual(connectionStateHandler.connectionState, ConnectionState.Connected,
            "Client 3 should move to connected state");
        // Sending client 1 leave now should not cause any error
        connectionStateHandler_receivedRemoveMemberEvent(pendingClientId);
        assert.strictEqual(connectionStateHandler.connectionState, ConnectionState.Connected,
            "Client 3 should move to connected state");
    });

    it("Should wait for savedEvent before moving to connected state(Client 3) when client 2 " +
        "got disconnected from connecting state", async () => {
        client.mode = "write";
        connectionStateHandler.receivedConnectEvent(client.mode, connectionDetails);
        protocolHandler.quorum.addMember(pendingClientId, { client, sequenceNumber: 0 });
        connectionStateHandler_receivedAddMemberEvent(pendingClientId);
        assert.strictEqual(connectionStateHandler.connectionState, ConnectionState.Connected,
            "Client 1 should be in connected state");

        shouldClientJoinWrite = true;
        client.mode = "write";
        // Disconnect the client
        connectionStateHandler.receivedDisconnectEvent("Test");
        assert.strictEqual(connectionStateHandler.connectionState, ConnectionState.Disconnected,
            "Client 1 should be in disconnected state");

        // Make new client join but disconnect it from connecting state
        connectionDetails.clientId = "pendingClientId2";
        connectionStateHandler.receivedConnectEvent(client.mode, connectionDetails);
        assert.strictEqual(connectionStateHandler.connectionState, ConnectionState.CatchingUp,
            "Client 2 should be in connecting state");
        connectionStateHandler.receivedDisconnectEvent("Test");
        assert.strictEqual(connectionStateHandler.connectionState, ConnectionState.Disconnected,
            "Client 2 should be in disconnected state");

        // Make new client 3 join so that it waits for client 1 to leave
        connectionDetails.clientId = "pendingClientId3";
        connectionStateHandler.receivedConnectEvent(client.mode, connectionDetails);
        protocolHandler.quorum.addMember("pendingClientId3", { client, sequenceNumber: 0 });
        connectionStateHandler_receivedAddMemberEvent(connectionDetails.clientId);

        // Send leave for client 2 and check that client 3 should not move to connected state as we were waiting
        // on client 1 leave.
        connectionStateHandler_receivedRemoveMemberEvent("pendingClientId2");
        assert.strictEqual(connectionStateHandler.connectionState, ConnectionState.CatchingUp,
            "Client 3 should still be in connecting state");

        // Pass some time.
        await tickClock(expectedTimeout - 1);
        assert.strictEqual(connectionStateHandler.connectionState, ConnectionState.CatchingUp,
            "Client 3 should still be in connecting state as timeout has not occured");

        connectionStateHandler.containerSaved();
        assert.strictEqual(connectionStateHandler.connectionState, ConnectionState.Connected,
            "Client 3 should move to connected state");
        // Sending client 1 leave now should not cause any error
        connectionStateHandler_receivedRemoveMemberEvent(pendingClientId);
        assert.strictEqual(connectionStateHandler.connectionState, ConnectionState.Connected,
            "Client 3 should move to connected state");
    });

    it("Should wait for client 1 to leave before moving to connected state(Client 3) when client 2 " +
        "got disconnected from connected state", async () => {
        client.mode = "write";
        connectionStateHandler.receivedConnectEvent(client.mode, connectionDetails);
        protocolHandler.quorum.addMember(pendingClientId, { client, sequenceNumber: 0 });
        connectionStateHandler_receivedAddMemberEvent(pendingClientId);
        assert.strictEqual(connectionStateHandler.connectionState, ConnectionState.Connected,
            "Client 1 should be in connected state");

        shouldClientJoinWrite = true;
        client.mode = "write";
        // Disconnect the client
        connectionStateHandler.receivedDisconnectEvent("Test");
        assert.strictEqual(connectionStateHandler.connectionState, ConnectionState.Disconnected,
            "Client 1 should be in disconnected state");

        // Make new client join but disconnect it from connected state
        connectionDetails.clientId = "pendingClientId2";
        connectionStateHandler.receivedConnectEvent(client.mode, connectionDetails);
        protocolHandler.quorum.addMember("pendingClientId2", { client, sequenceNumber: 0 });
        connectionStateHandler_receivedAddMemberEvent("pendingClientId2");
        assert.strictEqual(connectionStateHandler.connectionState, ConnectionState.CatchingUp,
            "Client 2 should still be in connecting state");
        connectionStateHandler.receivedDisconnectEvent("Test");
        assert.strictEqual(connectionStateHandler.connectionState, ConnectionState.Disconnected,
            "Client 2 should be in disconnected state");

        // Make new client 3 join so that it waits for client 1 to leave
        connectionDetails.clientId = "pendingClientId3";
        connectionStateHandler.receivedConnectEvent(client.mode, connectionDetails);
        protocolHandler.quorum.addMember("pendingClientId3", { client, sequenceNumber: 0 });
        connectionStateHandler_receivedAddMemberEvent(connectionDetails.clientId);
        assert.strictEqual(connectionStateHandler.connectionState, ConnectionState.CatchingUp,
            "Client 3 should still be in connecting state");

        // Send leave for client 2 and check that client 3 should not move to connected state as we were waiting
        // on client 1 leave
        connectionStateHandler_receivedRemoveMemberEvent("pendingClientId2");
        assert.strictEqual(connectionStateHandler.connectionState, ConnectionState.CatchingUp,
            "Client 3 should still be in connecting state");

        // Client 1 leaves.
        connectionStateHandler_receivedRemoveMemberEvent(pendingClientId);
        assert.strictEqual(connectionStateHandler.connectionState, ConnectionState.Connected,
            "Client 3 should move to connected state");
        // Timeout should not raise any error as timer should be cleared
        await tickClock(expectedTimeout);
    });

    it("Should wait for client 1 timeout before moving to connected state(Client 3) when client 2 " +
        "got disconnected from connected state", async () => {
        client.mode = "write";
        connectionStateHandler.receivedConnectEvent(client.mode, connectionDetails);
        protocolHandler.quorum.addMember(pendingClientId, { client, sequenceNumber: 0 });
        connectionStateHandler_receivedAddMemberEvent(pendingClientId);
        assert.strictEqual(connectionStateHandler.connectionState, ConnectionState.Connected,
            "Client 1 should be in connected state");

        shouldClientJoinWrite = true;
        client.mode = "write";
        // Disconnect the client
        connectionStateHandler.receivedDisconnectEvent("Test");
        assert.strictEqual(connectionStateHandler.connectionState, ConnectionState.Disconnected,
            "Client 1 should be in disconnected state");

        // Make new client join but disconnect it from connecting state
        connectionDetails.clientId = "pendingClientId2";
        connectionStateHandler.receivedConnectEvent(client.mode, connectionDetails);
        protocolHandler.quorum.addMember("pendingClientId2", { client, sequenceNumber: 0 });
        connectionStateHandler_receivedAddMemberEvent("pendingClientId2");
        assert.strictEqual(connectionStateHandler.connectionState, ConnectionState.CatchingUp,
            "Client 2 should still be in connecting state");
        connectionStateHandler.receivedDisconnectEvent("Test");
        assert.strictEqual(connectionStateHandler.connectionState, ConnectionState.Disconnected,
            "Client 2 should be in disconnected state");

        // Make new client 3 join so that it waits for client 1 to leave
        connectionDetails.clientId = "pendingClientId3";
        connectionStateHandler.receivedConnectEvent(client.mode, connectionDetails);
        protocolHandler.quorum.addMember("pendingClientId3", { client, sequenceNumber: 0 });
        connectionStateHandler_receivedAddMemberEvent(connectionDetails.clientId);

        // Send leave for client 2 and check that client 3 should not move to connected state as we were waiting
        // on client 1 leave.
        connectionStateHandler_receivedRemoveMemberEvent("pendingClientId2");
        assert.strictEqual(connectionStateHandler.connectionState, ConnectionState.CatchingUp,
            "Client 3 should still be in connecting state");

        // Pass some time.
        await tickClock(expectedTimeout - 1);
        assert.strictEqual(connectionStateHandler.connectionState, ConnectionState.CatchingUp,
            "Client 3 should still be in connecting state as timeout has not occured");

        await tickClock(1);
        assert.strictEqual(connectionStateHandler.connectionState, ConnectionState.Connected,
            "Client 3 should move to connected state");

        // Sending client 1 leave now should not cause any error
        connectionStateHandler_receivedRemoveMemberEvent(pendingClientId);
        assert.strictEqual(connectionStateHandler.connectionState, ConnectionState.Connected,
            "Client 3 should move to connected state");
    });

    it("Client 3 should wait for client 2(which got disconnected without sending any ops) to leave " +
        "when client 2 already waited on client 1", async () => {
        client.mode = "write";
        connectionStateHandler.receivedConnectEvent(client.mode, connectionDetails);
        protocolHandler.quorum.addMember(pendingClientId, { client, sequenceNumber: 0 });
        connectionStateHandler_receivedAddMemberEvent(pendingClientId);
        assert.strictEqual(connectionStateHandler.connectionState, ConnectionState.Connected,
            "Client 1 should be in connected state");

        shouldClientJoinWrite = true;
        client.mode = "write";
        // Disconnect the client
        connectionStateHandler.receivedDisconnectEvent("Test");
        assert.strictEqual(connectionStateHandler.connectionState, ConnectionState.Disconnected,
            "Client 1 should be in disconnected state");

        // Make new client join but disconnect it from connected state
        connectionDetails.clientId = "pendingClientId2";
        connectionStateHandler.receivedConnectEvent(client.mode, connectionDetails);
        protocolHandler.quorum.addMember("pendingClientId2", { client, sequenceNumber: 0 });
        connectionStateHandler_receivedAddMemberEvent("pendingClientId2");
        assert.strictEqual(connectionStateHandler.connectionState, ConnectionState.CatchingUp,
            "Client 2 should still be in connecting state");
        // Client 1 leaves.
        connectionStateHandler_receivedRemoveMemberEvent(pendingClientId);

        assert.strictEqual(connectionStateHandler.connectionState, ConnectionState.Connected,
            "Client 2 should move to connected state");

        // Client 2 leaves without sending any ops.
        connectionStateHandler.receivedDisconnectEvent("Test");
        assert.strictEqual(connectionStateHandler.connectionState, ConnectionState.Disconnected,
            "Client 2 should be in disconnected state");

        // Make new client 3 join. Now it should not wait for previous client as client 2 already waited.
        connectionDetails.clientId = "pendingClientId3";
        connectionStateHandler.receivedConnectEvent(client.mode, connectionDetails);
        assert.strictEqual(connectionStateHandler.connectionState, ConnectionState.CatchingUp,
            "Client 3 should still be in connecting state");
        protocolHandler.quorum.addMember("pendingClientId3", { client, sequenceNumber: 0 });
        connectionStateHandler_receivedAddMemberEvent(connectionDetails.clientId);
        assert.strictEqual(connectionStateHandler.connectionState, ConnectionState.CatchingUp,
            "Client 3 should still be in connecting state");

        // Client 2 leaves.
        connectionStateHandler_receivedRemoveMemberEvent("pendingClientId2");
        assert.strictEqual(connectionStateHandler.connectionState, ConnectionState.Connected,
            "Client 3 should move to connected state");
        // Timeout should not raise any error as timer should be cleared
        await tickClock(expectedTimeout);
    });

    afterEach(() => {
        clock.reset();
    });

    after(() => {
        clock.restore();
    });
});<|MERGE_RESOLUTION|>--- conflicted
+++ resolved
@@ -15,10 +15,7 @@
 import { ITelemetryProperties } from "@fluidframework/common-definitions";
 import { ConnectionState } from "../connectionState";
 import { ConnectionStateHandler, IConnectionStateHandlerInputs } from "../connectionStateHandler";
-<<<<<<< HEAD
 import { ImmediateCatchUpMonitor } from "../catchUpMonitor";
-=======
->>>>>>> 54f0c5a6
 
 describe("ConnectionStateHandler Tests", () => {
     let clock: SinonFakeTimers;
@@ -189,11 +186,7 @@
             "Client 2 should be in connected state");
     });
 
-<<<<<<< HEAD
-    it.only("Should wait for previous client to leave before moving to conencted state, even if already in quorum", async () => {
-=======
     it("Should wait for previous client to leave before moving to connected state, even if already in quorum", async () => {
->>>>>>> 54f0c5a6
         client.mode = "write";
         connectionStateHandler.receivedConnectEvent(client.mode, connectionDetails);
         protocolHandler.quorum.addMember(pendingClientId, { client, sequenceNumber: 0 });
