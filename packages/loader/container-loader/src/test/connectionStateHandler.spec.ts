--- conflicted
+++ resolved
@@ -12,15 +12,11 @@
 	ITokenClaims,
 	ISequencedClient,
 } from "@fluidframework/protocol-definitions";
-<<<<<<< HEAD
-import { IConnectionDetailsInternal, IDeltaManager, IDeltaManagerEvents } from "@fluidframework/container-definitions";
-=======
 import {
-	IConnectionDetails,
+	IConnectionDetailsInternal,
 	IDeltaManager,
 	IDeltaManagerEvents,
 } from "@fluidframework/container-definitions";
->>>>>>> a46e7d67
 import { SinonFakeTimers, useFakeTimers } from "sinon";
 import { ITelemetryProperties, TelemetryEventCategory } from "@fluidframework/common-definitions";
 import { ConnectionState } from "../connectionState";
@@ -46,328 +42,21 @@
 }
 
 describe("ConnectionStateHandler Tests", () => {
-<<<<<<< HEAD
-    let clock: SinonFakeTimers;
-    let handlerInputs: IConnectionStateHandlerInputs;
-    let connectionStateHandler: IConnectionStateHandler;
-    let protocolHandler: ProtocolHandler;
-    let shouldClientJoinWrite: boolean;
-    let connectionDetails: IConnectionDetailsInternal;
-    let connectionDetails2: IConnectionDetailsInternal;
-    let connectionDetails3: IConnectionDetailsInternal;
-    const expectedTimeout = 90000;
-    const pendingClientId = "pendingClientId";
-    const pendingClientId2 = "pendingClientId2";
-    const pendingClientId3 = "pendingClientId3";
-    let deltaManagerForCatchingUp: MockDeltaManagerForCatchingUp;
-    let connectionStateHandler_receivedAddMemberEvent: (id: string) => void;
-    let connectionStateHandler_receivedJoinSignalEvent: (details: IConnectionDetailsInternal) => void;
-    let connectionStateHandler_receivedRemoveMemberEvent: (id: string) => void;
-
-    // Stash the real setTimeout because sinon fake timers will hijack it.
-    const realSetTimeout = setTimeout;
-
-    // function to yield control in the Javascript event loop.
-    async function yieldEventLoop(): Promise<void> {
-        await new Promise<void>((resolve) => {
-            realSetTimeout(resolve, 0);
-        });
-    }
-
-    async function tickClock(tickValue: number) {
-        clock.tick(tickValue);
-
-        // Yield the event loop because the outbound op will be processed asynchronously.
-        await yieldEventLoop();
-    }
-
-    function createHandler(connectedRaisedWhenCaughtUp: boolean, readClientsWaitForJoinSignal: boolean) {
-        const handler = createConnectionStateHandlerCore(
-            connectedRaisedWhenCaughtUp,
-            readClientsWaitForJoinSignal,
-            handlerInputs,
-            deltaManagerForCatchingUp as any,
-            undefined);
-        handler.initProtocol(protocolHandler);
-        return handler;
-    }
-
-    before(() => {
-        clock = useFakeTimers();
-    });
-
-    beforeEach(() => {
-        connectionDetails = {
-            clientId: pendingClientId,
-            // eslint-disable-next-line @typescript-eslint/consistent-type-assertions
-            claims: {} as ITokenClaims,
-            mode: "read",
-            version: "0.1",
-            initialClients: [],
-            // eslint-disable-next-line @typescript-eslint/consistent-type-assertions
-            serviceConfiguration: {} as IClientConfiguration,
-            checkpointSequenceNumber: undefined,
-        };
-        connectionDetails2 = {
-            clientId: pendingClientId2,
-            // eslint-disable-next-line @typescript-eslint/consistent-type-assertions
-            claims: {} as ITokenClaims,
-            mode: "write",
-            version: "0.1",
-            initialClients: [],
-            // eslint-disable-next-line @typescript-eslint/consistent-type-assertions
-            serviceConfiguration: {} as IClientConfiguration,
-            checkpointSequenceNumber: undefined,
-        };
-        connectionDetails3 = {
-            clientId: pendingClientId3,
-            // eslint-disable-next-line @typescript-eslint/consistent-type-assertions
-            claims: {} as ITokenClaims,
-            mode: "write",
-            version: "0.1",
-            initialClients: [],
-            // eslint-disable-next-line @typescript-eslint/consistent-type-assertions
-            serviceConfiguration: {} as IClientConfiguration,
-            checkpointSequenceNumber: undefined,
-        };
-
-        protocolHandler = new ProtocolHandler(
-            { minimumSequenceNumber: 0, sequenceNumber: 0, term: 1 }, // attributes
-            { members: [], proposals: [], values: [] }, // quorumSnapshot
-            (key, value) => 0, // sendProposal
-            new Audience(),
-        );
-        shouldClientJoinWrite = false;
-        handlerInputs = {
-            maxClientLeaveWaitTime: expectedTimeout,
-            shouldClientJoinWrite: () => shouldClientJoinWrite,
-            logConnectionIssue: (eventName: string, category: TelemetryEventCategory, details?: ITelemetryProperties) => {
-                throw new Error(`logConnectionIssue: ${eventName} ${JSON.stringify(details)}`);
-            },
-            connectionStateChanged: () => { },
-            logger: new TelemetryNullLogger(),
-        };
-
-        deltaManagerForCatchingUp = new MockDeltaManagerForCatchingUp();
-
-        connectionStateHandler = createHandler(
-            false, // connectedRaisedWhenCaughtUp,
-            false); // readClientsWaitForJoinSignal
-
-        connectionStateHandler_receivedAddMemberEvent =
-            (id: string) => { protocolHandler.quorum.addMember(id, { client: {} } as any as ISequencedClient); };
-        connectionStateHandler_receivedRemoveMemberEvent =
-            (id: string) => { protocolHandler.quorum.removeMember(id); };
-        connectionStateHandler_receivedJoinSignalEvent =
-            (details: IConnectionDetailsInternal) => {
-                protocolHandler.audience.addMember(details.clientId, { mode: details.mode } as any as IClient);
-            };
-    });
-
-    afterEach(() => {
-        // Get rid of timers
-        connectionStateHandler.receivedDisconnectEvent("the end of test");
-        connectionStateHandler.dispose();
-    });
-
-    it("Should move to connected state on normal flow for read client", async () => {
-        assert.strictEqual(connectionStateHandler.connectionState, ConnectionState.Disconnected,
-            "Client should be in disconnected state");
-        connectionStateHandler.receivedConnectEvent(connectionDetails);
-        assert.strictEqual(connectionStateHandler.connectionState, ConnectionState.Connected,
-            "Read Client should be in connected state");
-    });
-
-    it("Should move to connected after catching up for read client #1", async () => {
-        connectionStateHandler = createHandler(
-            true, // connectedRaisedWhenCaughtUp
-            false); // readClientsWaitForJoinSignal
-
-        assert.strictEqual(connectionStateHandler.connectionState, ConnectionState.Disconnected,
-            "Client should be in Disconnected state");
-        connectionStateHandler.receivedConnectEvent(connectionDetails);
-        assert.strictEqual(connectionStateHandler.connectionState, ConnectionState.CatchingUp,
-            "Client should be in CatchingUp state");
-
-        deltaManagerForCatchingUp.catchUp();
-        assert.strictEqual(connectionStateHandler.connectionState, ConnectionState.Connected,
-            "Read Client should be in Connected state");
-    });
-
-    it("Should move to connected after catching up for read client #2", async () => {
-        connectionStateHandler = createHandler(
-            true, // connectedRaisedWhenCaughtUp
-            true); // readClientsWaitForJoinSignal
-        assert.strictEqual(connectionStateHandler.connectionState, ConnectionState.Disconnected,
-            "Client should be in Disconnected state");
-
-        connectionStateHandler.receivedConnectEvent(connectionDetails);
-        assert.strictEqual(connectionStateHandler.connectionState, ConnectionState.CatchingUp,
-            "Client should be in CatchingUp state");
-
-        deltaManagerForCatchingUp.catchUp();
-        assert.strictEqual(connectionStateHandler.connectionState, ConnectionState.CatchingUp,
-            "Client should be in CatchingUp state");
-
-        connectionStateHandler_receivedJoinSignalEvent(connectionDetails);
-        assert.strictEqual(connectionStateHandler.connectionState, ConnectionState.Connected,
-            "Read Client should be in Connected state");
-    });
-
-    it("Should move to connected after catching up for read client #3", async () => {
-        connectionStateHandler = createHandler(
-            true, // connectedRaisedWhenCaughtUp
-            true); // readClientsWaitForJoinSignal
-        assert.strictEqual(connectionStateHandler.connectionState, ConnectionState.Disconnected,
-            "Client should be in Disconnected state");
-
-        connectionStateHandler.receivedConnectEvent(connectionDetails);
-        assert.strictEqual(connectionStateHandler.connectionState, ConnectionState.CatchingUp,
-            "Client should be in CatchingUp state");
-
-        connectionStateHandler_receivedJoinSignalEvent(connectionDetails);
-        assert.strictEqual(connectionStateHandler.connectionState, ConnectionState.CatchingUp,
-            "Client should be in CatchingUp state");
-
-        deltaManagerForCatchingUp.catchUp();
-        assert.strictEqual(connectionStateHandler.connectionState, ConnectionState.Connected,
-            "Read Client should be in Connected state");
-    });
-
-    it("Should move to connected after receiving join op for read client", async () => {
-        connectionStateHandler = createHandler(
-            false, // connectedRaisedWhenCaughtUp
-            true); // readClientsWaitForJoinSignal
-        assert.strictEqual(connectionStateHandler.connectionState, ConnectionState.Disconnected,
-            "Client should be in Disconnected state");
-
-        connectionStateHandler.receivedConnectEvent(connectionDetails);
-        assert.strictEqual(connectionStateHandler.connectionState, ConnectionState.CatchingUp,
-            "Client should be in CatchingUp state");
-
-        connectionStateHandler_receivedAddMemberEvent(pendingClientId);
-        assert.strictEqual(connectionStateHandler.connectionState, ConnectionState.Connected,
-            "Read Client should be in Connected state");
-    });
-
-    it("Changes in lastKnownSeqNumber by join signal should be picked up", async () => {
-        connectionStateHandler = createHandler(
-            true, // connectedRaisedWhenCaughtUp
-            true); // readClientsWaitForJoinSignal
-
-        connectionStateHandler.receivedConnectEvent(connectionDetails);
-        assert.strictEqual(connectionStateHandler.connectionState, ConnectionState.CatchingUp,
-            "Client should be in CatchingUp state");
-
-        const lastKnown = deltaManagerForCatchingUp.lastKnownSeqNumber;
-        const signalRef = lastKnown + 10;
-
-        deltaManagerForCatchingUp.catchUp(lastKnown);
-        deltaManagerForCatchingUp.lastKnownSeqNumber = signalRef;
-        connectionStateHandler_receivedJoinSignalEvent(connectionDetails);
-        assert.strictEqual(connectionStateHandler.connectionState, ConnectionState.CatchingUp,
-            "Client should be in CatchingUp state");
-
-        deltaManagerForCatchingUp.catchUp(signalRef);
-        assert.strictEqual(connectionStateHandler.connectionState, ConnectionState.Connected,
-            "Read Client should be in Connected state");
-    });
-
-    it("Should move to connected state on normal flow for write client", async () => {
-        connectionDetails.mode = "write";
-        assert.strictEqual(connectionStateHandler.connectionState, ConnectionState.Disconnected,
-            "Client should be in disconnected state");
-        connectionStateHandler.receivedConnectEvent(connectionDetails);
-        assert.strictEqual(connectionStateHandler.connectionState, ConnectionState.CatchingUp,
-            "Client should be in connecting state");
-        connectionStateHandler_receivedAddMemberEvent("anotherClientId");
-        assert.strictEqual(connectionStateHandler.connectionState, ConnectionState.CatchingUp,
-            "Some other client joined.");
-        connectionStateHandler_receivedAddMemberEvent(pendingClientId);
-        assert.strictEqual(connectionStateHandler.connectionState, ConnectionState.Connected,
-            "Client should be in connected state");
-    });
-
-    it("Should move to connected state after catching up for write client", async () => {
-        connectionDetails.mode = "write";
-        connectionStateHandler = createHandler(
-            true, // connectedRaisedWhenCaughtUp
-            false); // readClientsWaitForJoinSignal
-
-        assert.strictEqual(connectionStateHandler.connectionState, ConnectionState.Disconnected,
-            "Client should be in Disconnected state");
-        connectionStateHandler.receivedConnectEvent(connectionDetails);
-        assert.strictEqual(connectionStateHandler.connectionState, ConnectionState.CatchingUp,
-            "Client should be in CatchingUp state");
-        connectionStateHandler_receivedAddMemberEvent("anotherClientId");
-        assert.strictEqual(connectionStateHandler.connectionState, ConnectionState.CatchingUp,
-            "Some other client joined.");
-        connectionStateHandler_receivedAddMemberEvent(pendingClientId);
-        assert.strictEqual(connectionStateHandler.connectionState, ConnectionState.CatchingUp,
-            "Client should be in CatchingUp state until caught up");
-        deltaManagerForCatchingUp.catchUp();
-            assert.strictEqual(connectionStateHandler.connectionState, ConnectionState.Connected,
-            "Client should be in Connected state");
-    });
-
-    it("Connect write first, init protocol later #1", async () => {
-        // ConnectionStateManager without initialized protocol
-        connectionStateHandler = createConnectionStateHandlerCore(
-            false, // connectedRaisedWhenCaughtUp,
-            false, // readClientsWaitForJoinSignal
-            handlerInputs,
-            deltaManagerForCatchingUp as any,
-            undefined);
-
-        connectionDetails.mode = "write";
-        assert.strictEqual(connectionStateHandler.connectionState, ConnectionState.Disconnected,
-            "Client should be in disconnected state");
-        connectionStateHandler.receivedConnectEvent(connectionDetails);
-        assert.strictEqual(connectionStateHandler.connectionState, ConnectionState.CatchingUp,
-            "Client should be in connecting state");
-
-        // init protocol
-        connectionStateHandler.initProtocol(protocolHandler);
-
-        connectionStateHandler_receivedAddMemberEvent(pendingClientId);
-
-        assert.strictEqual(connectionStateHandler.connectionState, ConnectionState.Connected,
-            "Client should be in connected state");
-    });
-
-    it("Connect write first, init protocol later #2", async () => {
-        // ConnectionStateManager without initialized protocol
-        connectionStateHandler = createConnectionStateHandlerCore(
-            false, // connectedRaisedWhenCaughtUp,
-            false, // readClientsWaitForJoinSignal
-            handlerInputs,
-            deltaManagerForCatchingUp as any,
-            undefined);
-
-        connectionDetails.mode = "write";
-        assert.strictEqual(connectionStateHandler.connectionState, ConnectionState.Disconnected,
-            "Client should be in disconnected state");
-        connectionStateHandler.receivedConnectEvent(connectionDetails);
-        assert.strictEqual(connectionStateHandler.connectionState, ConnectionState.CatchingUp,
-            "Client should be in connecting state");
-
-        /*
-=======
 	let clock: SinonFakeTimers;
 	let handlerInputs: IConnectionStateHandlerInputs;
 	let connectionStateHandler: IConnectionStateHandler;
 	let protocolHandler: ProtocolHandler;
 	let shouldClientJoinWrite: boolean;
-	let connectionDetails: IConnectionDetails;
-	let connectionDetails2: IConnectionDetails;
-	let connectionDetails3: IConnectionDetails;
+	let connectionDetails: IConnectionDetailsInternal;
+	let connectionDetails2: IConnectionDetailsInternal;
+	let connectionDetails3: IConnectionDetailsInternal;
 	const expectedTimeout = 90000;
 	const pendingClientId = "pendingClientId";
 	const pendingClientId2 = "pendingClientId2";
 	const pendingClientId3 = "pendingClientId3";
 	let deltaManagerForCatchingUp: MockDeltaManagerForCatchingUp;
 	let connectionStateHandler_receivedAddMemberEvent: (id: string) => void;
-	let connectionStateHandler_receivedJoinSignalEvent: (details: IConnectionDetails) => void;
+	let connectionStateHandler_receivedJoinSignalEvent: (details: IConnectionDetailsInternal) => void;
 	let connectionStateHandler_receivedRemoveMemberEvent: (id: string) => void;
 
 	// Stash the real setTimeout because sinon fake timers will hijack it.
@@ -411,7 +100,6 @@
 			clientId: pendingClientId,
 			// eslint-disable-next-line @typescript-eslint/consistent-type-assertions
 			claims: {} as ITokenClaims,
-			existing: true,
 			mode: "read",
 			version: "0.1",
 			initialClients: [],
@@ -423,7 +111,6 @@
 			clientId: pendingClientId2,
 			// eslint-disable-next-line @typescript-eslint/consistent-type-assertions
 			claims: {} as ITokenClaims,
-			existing: true,
 			mode: "write",
 			version: "0.1",
 			initialClients: [],
@@ -435,7 +122,6 @@
 			clientId: pendingClientId3,
 			// eslint-disable-next-line @typescript-eslint/consistent-type-assertions
 			claims: {} as ITokenClaims,
-			existing: true,
 			mode: "write",
 			version: "0.1",
 			initialClients: [],
@@ -478,7 +164,7 @@
 		connectionStateHandler_receivedRemoveMemberEvent = (id: string) => {
 			protocolHandler.quorum.removeMember(id);
 		};
-		connectionStateHandler_receivedJoinSignalEvent = (details: IConnectionDetails) => {
+		connectionStateHandler_receivedJoinSignalEvent = (details: IConnectionDetailsInternal) => {
 			protocolHandler.audience.addMember(details.clientId, {
 				mode: details.mode,
 			} as any as IClient);
@@ -780,7 +466,6 @@
 		);
 
 		/*
->>>>>>> a46e7d67
         There is a tiny tiny race possible, where these events happen in this order:
           1. A connection is established (no "cached" mode is used, so it happens in parallel / faster than other steps)
           2. Some other client produces a summary
