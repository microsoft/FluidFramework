/*!
 * Copyright (c) Microsoft Corporation and contributors. All rights reserved.
 * Licensed under the MIT License.
 */

<<<<<<< HEAD
=======
import { assert } from "@fluidframework/common-utils";
>>>>>>> 538c370c
import { GenericError } from "@fluidframework/container-utils";
import {
    IDocumentStorageService,
    IDocumentStorageServicePolicies,
    ISummaryContext,
} from "@fluidframework/driver-definitions";
import {
    ICreateBlobResponse,
    ISnapshotTree,
    ISummaryHandle,
    ISummaryTree,
    ITree,
    IVersion,
} from "@fluidframework/protocol-definitions";
import { IDisposable, ITelemetryLogger } from "@fluidframework/common-definitions";
import { runWithRetry } from "@fluidframework/driver-utils";
import { DeltaManager } from "./deltaManager";

export class RetriableDocumentStorageService implements IDocumentStorageService, IDisposable {
    private _disposed = false;
    constructor(
        private readonly internalStorageService: IDocumentStorageService,
        private readonly deltaManager: Pick<DeltaManager, "emitDelayInfo" | "refreshDelayInfo">,
        private readonly logger: ITelemetryLogger,
    ) {
    }

    public get policies(): IDocumentStorageServicePolicies | undefined {
        return this.internalStorageService.policies;
    }
    public get disposed() { return this._disposed; }
    public dispose() {
        this._disposed = true;
    }

    public get repositoryUrl(): string {
        return this.internalStorageService.repositoryUrl;
    }

    public async getSnapshotTree(version?: IVersion): Promise<ISnapshotTree | null> {
        return this.runWithRetry(
            async () => this.internalStorageService.getSnapshotTree(version),
            "storage_getSnapshotTree",
        );
    }

    public async readBlob(id: string): Promise<ArrayBufferLike> {
        return this.runWithRetry(
            async () => this.internalStorageService.readBlob(id),
            "storage_readBlob",
        );
    }

    public async getVersions(versionId: string, count: number): Promise<IVersion[]> {
        return this.runWithRetry(
            async () => this.internalStorageService.getVersions(versionId, count),
            "storage_getVersions",
        );
    }

    public async write(tree: ITree, parents: string[], message: string, ref: string): Promise<IVersion> {
        return this.runWithRetry(
            async () => this.internalStorageService.write(tree, parents, message, ref),
            "storage_write",
        );
    }

    public async uploadSummaryWithContext(summary: ISummaryTree, context: ISummaryContext): Promise<string> {
        // Not using retry loop here. Couple reasons:
        // 1. If client lost connectivity, then retry loop will result in uploading stale summary
        //    by stale summarizer after connectivity comes back. It will cause failures for this client and for
        //    real (new) summarizer. This problem in particular should be solved in future by supplying abort handle
        //    on all APIs and caller (ContainerRuntime.submitSummary) aborting call on loss of connectivity
        // 2. Similar, if we get 429 with retryAfter = 10 minutes, it's likely not the right call to retry summary
        //    upload in 10 minutes - it's better to keep processing ops and retry later. Though caller needs to take
        //    retryAfter into account!
        // But retry loop is required for creation flow (Container.attach)
        assert((context.referenceSequenceNumber === 0) === (context.ackHandle === undefined),
            "creation summary has to have seq=0 && handle === undefined");
        if (context.referenceSequenceNumber !== 0) {
            return this.internalStorageService.uploadSummaryWithContext(summary, context);
        }

        // Creation flow with attachment blobs - need to do retries!
        return this.runWithRetry(
            async () => this.internalStorageService.uploadSummaryWithContext(summary, context),
            "storage_uploadSummaryWithContext",
        );
    }

    public async downloadSummary(handle: ISummaryHandle): Promise<ISummaryTree> {
        return this.runWithRetry(
            async () => this.internalStorageService.downloadSummary(handle),
            "storage_downloadSummary",
        );
    }

    public async createBlob(file: ArrayBufferLike): Promise<ICreateBlobResponse> {
        return this.runWithRetry(
            async () => this.internalStorageService.createBlob(file),
            "storage_createBlob",
        );
    }

    private checkStorageDisposed() {
        if (this._disposed) {
<<<<<<< HEAD
            return {
                retry: false,
                error: new GenericError("storageServiceDisposedCannotRetry"),
            };
=======
            throw new GenericError("storageServiceDisposedCannotRetry", { canRetry: false });
>>>>>>> 538c370c
        }
        return undefined;
    }

    private async runWithRetry<T>(api: () => Promise<T>, callName: string): Promise<T> {
        return runWithRetry(
            api,
            callName,
            (id: string) => this.deltaManager.refreshDelayInfo(id),
            (id: string, delayMs: number, error: any) =>
                this.deltaManager.emitDelayInfo(id, delayMs, error),
            this.logger,
            () => this.checkStorageDisposed(),
        );
    }
}<|MERGE_RESOLUTION|>--- conflicted
+++ resolved
@@ -3,10 +3,7 @@
  * Licensed under the MIT License.
  */
 
-<<<<<<< HEAD
-=======
 import { assert } from "@fluidframework/common-utils";
->>>>>>> 538c370c
 import { GenericError } from "@fluidframework/container-utils";
 import {
     IDocumentStorageService,
@@ -113,14 +110,7 @@
 
     private checkStorageDisposed() {
         if (this._disposed) {
-<<<<<<< HEAD
-            return {
-                retry: false,
-                error: new GenericError("storageServiceDisposedCannotRetry"),
-            };
-=======
             throw new GenericError("storageServiceDisposedCannotRetry", { canRetry: false });
->>>>>>> 538c370c
         }
         return undefined;
     }
