--- conflicted
+++ resolved
@@ -51,14 +51,6 @@
         );
     }
 
-<<<<<<< HEAD
-=======
-    public async read(blobId: string): Promise<string> {
-        return this.runWithRetry(async () =>
-        bufferToString(await this.internalStorageService.readBlob(blobId),"base64"), "read");
-    }
-
->>>>>>> 952d91df
     public async readBlob(id: string): Promise<ArrayBufferLike> {
         return this.runWithRetry(async () => this.internalStorageService.readBlob(id), "readBlob");
     }
