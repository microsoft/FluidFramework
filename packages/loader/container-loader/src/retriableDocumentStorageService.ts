/*!
 * Copyright (c) Microsoft Corporation. All rights reserved.
 * Licensed under the MIT License.
 */

import { ITelemetryLogger } from "@fluidframework/common-definitions";
import { performance } from "@fluidframework/common-utils";
import { CreateContainerError } from "@fluidframework/container-utils";
import {
    IDocumentStorageService,
    IDocumentStorageServicePolicies,
    ISummaryContext,
} from "@fluidframework/driver-definitions";
import { canRetryOnError, getRetryDelayFromError } from "@fluidframework/driver-utils";
import {
    ICreateBlobResponse,
    ISnapshotTree,
    ISummaryHandle,
    ISummaryTree,
    ITree,
    IVersion,
} from "@fluidframework/protocol-definitions";
<<<<<<< HEAD
import { ITelemetryLogger } from "@fluidframework/common-definitions";
import { performance, bufferToString } from "@fluidframework/common-utils";
=======
import { v4 as uuid } from "uuid";
>>>>>>> 81d0e131
import { DeltaManager } from "./deltaManager";

export class RetriableDocumentStorageService implements IDocumentStorageService {
    private disposed = false;
    constructor(
        private readonly internalStorageService: IDocumentStorageService,
        private readonly deltaManager: Pick<DeltaManager, "emitDelayInfo" | "refreshDelayInfo">,
        private readonly logger: ITelemetryLogger,
    ) {
    }

    public get policies(): IDocumentStorageServicePolicies | undefined {
        return this.internalStorageService.policies;
    }

    public dispose() {
        this.disposed = true;
    }

    public get repositoryUrl(): string {
        return this.internalStorageService.repositoryUrl;
    }

    public async getSnapshotTree(version?: IVersion): Promise<ISnapshotTree | null> {
        return this.readWithRetry(
            async () => this.internalStorageService.getSnapshotTree(version),
            "getSnapshotTree",
        );
    }

    public async read(blobId: string): Promise<string> {
        return this.readWithRetry(async () =>
        bufferToString(await this.internalStorageService.readBlob(blobId),"base64"), "read");
    }

    public async readBlob(id: string): Promise<ArrayBufferLike> {
        return this.readWithRetry(async () => this.internalStorageService.readBlob(id), "readBlob");
    }

    public async getVersions(versionId: string, count: number): Promise<IVersion[]> {
        return this.readWithRetry(
            async () => this.internalStorageService.getVersions(versionId, count),
            "getVersions",
        );
    }

    public async write(tree: ITree, parents: string[], message: string, ref: string): Promise<IVersion> {
        return this.readWithRetry(
            async () => this.internalStorageService.write(tree, parents, message, ref),
            "write",
        );
    }

    public async uploadSummaryWithContext(summary: ISummaryTree, context: ISummaryContext): Promise<string> {
        return this.readWithRetry(
            async () => this.internalStorageService.uploadSummaryWithContext(summary, context),
            "uploadSummaryWithContext",
        );
    }

    public async downloadSummary(handle: ISummaryHandle): Promise<ISummaryTree> {
        return this.readWithRetry(
            async () => this.internalStorageService.downloadSummary(handle),
            "downloadSummary",
        );
    }

    public async createBlob(file: ArrayBufferLike): Promise<ICreateBlobResponse> {
        return this.readWithRetry(async () => this.internalStorageService.createBlob(file), "createBlob");
    }

    private async delay(timeMs: number): Promise<void> {
        return new Promise((resolve) => setTimeout(() => resolve(), timeMs));
    }

    private async readWithRetry<T>(api: () => Promise<T>, fetchCallName: string): Promise<T> {
        let result: T | undefined;
        let success = false;
        let retryAfter = 0;
        let numRetries = 0;
        const startTime = performance.now();
        let lastError: any;
        let id: string | undefined;
        do {
            try {
                result = await api();
                if (id !== undefined) {
                    this.deltaManager.refreshDelayInfo(id);
                }
                success = true;
            } catch (err) {
                if (this.disposed) {
                    // eslint-disable-next-line @typescript-eslint/no-throw-literal
                    throw CreateContainerError("Storage service disposed!!");
                }
                // If it is not retriable, then just throw the error.
                if (!canRetryOnError(err)) {
                    this.logger.sendErrorEvent({
                        eventName: `Storage_${fetchCallName}`,
                        retry: numRetries,
                        duration: performance.now() - startTime,
                    }, err);
                    throw err;
                }
                numRetries++;
                lastError = err;
                // If the error is throttling error, then wait for the specified time before retrying.
                // If the waitTime is not specified, then we start with retrying immediately to max of 8s.
                retryAfter = getRetryDelayFromError(err) ?? Math.min(retryAfter * 2, 8000);
                if (id === undefined) {
                    id = uuid();
                }
                this.deltaManager.emitDelayInfo(id, retryAfter, CreateContainerError(err));
                await this.delay(retryAfter);
            }
        } while (!success);
        if (numRetries > 0) {
            this.logger.sendTelemetryEvent({
                eventName: `Storage_${fetchCallName}`,
                retry: numRetries,
                duration: performance.now() - startTime,
            },
            lastError);
        }
        // eslint-disable-next-line @typescript-eslint/no-non-null-assertion
        return result!;
    }
}<|MERGE_RESOLUTION|>--- conflicted
+++ resolved
@@ -20,12 +20,9 @@
     ITree,
     IVersion,
 } from "@fluidframework/protocol-definitions";
-<<<<<<< HEAD
 import { ITelemetryLogger } from "@fluidframework/common-definitions";
 import { performance, bufferToString } from "@fluidframework/common-utils";
-=======
 import { v4 as uuid } from "uuid";
->>>>>>> 81d0e131
 import { DeltaManager } from "./deltaManager";
 
 export class RetriableDocumentStorageService implements IDocumentStorageService {
