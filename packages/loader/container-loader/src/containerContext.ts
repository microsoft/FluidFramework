--- conflicted
+++ resolved
@@ -6,7 +6,6 @@
 import { ITelemetryLogger } from "@fluidframework/common-definitions";
 import { LazyPromise } from "@fluidframework/common-utils";
 import {
-<<<<<<< HEAD
     IAudience,
     IContainerContext,
     IDeltaManager,
@@ -23,25 +22,6 @@
     ICodeDetailsLoader,
     IFluidModuleWithDetails,
     IBatchMessage,
-=======
-	IAudience,
-	IContainerContext,
-	IDeltaManager,
-	ILoader,
-	IRuntime,
-	ICriticalContainerError,
-	AttachState,
-	ILoaderOptions,
-	IRuntimeFactory,
-	IProvideRuntimeFactory,
-	IFluidCodeDetails,
-	IFluidCodeDetailsComparer,
-	IProvideFluidCodeDetailsComparer,
-	ICodeDetailsLoader,
-	IFluidModuleWithDetails,
-	ISnapshotTreeWithBlobContents,
-	IBatchMessage,
->>>>>>> 446b4ea9
 } from "@fluidframework/container-definitions";
 import { IRequest, IResponse, FluidObject } from "@fluidframework/core-interfaces";
 import { IDocumentStorageService } from "@fluidframework/driver-definitions";
@@ -66,319 +46,6 @@
 const PackageNotFactoryError = "Code package does not implement IRuntimeFactory";
 
 export class ContainerContext implements IContainerContext {
-<<<<<<< HEAD
-    public static async createOrLoad(
-        container: Container,
-        scope: FluidObject,
-        codeLoader: ICodeDetailsLoader,
-        codeDetails: IFluidCodeDetails,
-        baseSnapshot: ISnapshotTree | undefined,
-        deltaManager: IDeltaManager<ISequencedDocumentMessage, IDocumentMessage>,
-        quorum: IQuorum,
-        loader: ILoader,
-        submitFn: (type: MessageType, contents: any, batch: boolean, appData: any) => number,
-        submitSummaryFn: (summaryOp: ISummaryContent) => number,
-        submitBatchFn: (batch: IBatchMessage[]) => number,
-        submitSignalFn: (contents: any) => void,
-        disposeFn: (error?: ICriticalContainerError) => void,
-        closeFn: (error?: ICriticalContainerError) => void,
-        version: string,
-        updateDirtyContainerState: (dirty: boolean) => void,
-        existing: boolean,
-        pendingLocalState?: unknown,
-    ): Promise<ContainerContext> {
-        const context = new ContainerContext(
-            container,
-            scope,
-            codeLoader,
-            codeDetails,
-            baseSnapshot,
-            deltaManager,
-            quorum,
-            loader,
-            submitFn,
-            submitSummaryFn,
-            submitBatchFn,
-            submitSignalFn,
-            disposeFn,
-            closeFn,
-            version,
-            updateDirtyContainerState,
-            existing,
-            pendingLocalState);
-        await context.instantiateRuntime(existing);
-        return context;
-    }
-
-    public readonly taggedLogger: ITelemetryLogger;
-
-    public get clientId(): string | undefined {
-        return this.container.clientId;
-    }
-
-    /**
-     * DISCLAIMER: this id is only for telemetry purposes. Not suitable for any other usages.
-     */
-    public get id(): string {
-        const resolvedUrl = this.container.resolvedUrl;
-        if (isFluidResolvedUrl(resolvedUrl)) {
-            return resolvedUrl.id;
-        }
-        return "";
-    }
-
-    public get clientDetails(): IClientDetails {
-        return this.container.clientDetails;
-    }
-
-    private _connected: boolean;
-    /**
-     * When true, ops are free to flow
-     * When false, ops should be kept as pending or rejected
-     */
-    public get connected(): boolean {
-        return this._connected;
-    }
-
-    public get canSummarize(): boolean {
-        return "summarize" in this.runtime;
-    }
-
-    public get serviceConfiguration(): IClientConfiguration | undefined {
-        return this.container.serviceConfiguration;
-    }
-
-    public get audience(): IAudience {
-        return this.container.audience;
-    }
-
-    public get options(): ILoaderOptions {
-        return this.container.options;
-    }
-
-    public get baseSnapshot() {
-        return this._baseSnapshot;
-    }
-
-    public get storage(): IDocumentStorageService {
-        return this.container.storage;
-    }
-
-    private _runtime: IRuntime | undefined;
-    private get runtime() {
-        if (this._runtime === undefined) {
-            throw new Error("Attempted to access runtime before it was defined");
-        }
-        return this._runtime;
-    }
-
-    private _disposed = false;
-
-    public get disposed() {
-        return this._disposed;
-    }
-
-    public get codeDetails() { return this._codeDetails; }
-
-    private readonly _quorum: IQuorum;
-    public get quorum(): IQuorumClients { return this._quorum; }
-
-    private readonly _fluidModuleP: Promise<IFluidModuleWithDetails>;
-
-    constructor(
-        private readonly container: Container,
-        public readonly scope: FluidObject,
-        private readonly codeLoader: ICodeDetailsLoader,
-        private readonly _codeDetails: IFluidCodeDetails,
-        private readonly _baseSnapshot: ISnapshotTree | undefined,
-        public readonly deltaManager: IDeltaManager<ISequencedDocumentMessage, IDocumentMessage>,
-        quorum: IQuorum,
-        public readonly loader: ILoader,
-        public readonly submitFn: (type: MessageType, contents: any, batch: boolean, appData: any) => number,
-        public readonly submitSummaryFn: (summaryOp: ISummaryContent) => number,
-        /** @returns clientSequenceNumber of last message in a batch */
-        public readonly submitBatchFn: (batch: IBatchMessage[]) => number,
-        public readonly submitSignalFn: (contents: any) => void,
-        public readonly disposeFn: (error?: ICriticalContainerError) => void,
-        public readonly closeFn: (error?: ICriticalContainerError) => void,
-        public readonly version: string,
-        public readonly updateDirtyContainerState: (dirty: boolean) => void,
-        public readonly existing: boolean,
-        public readonly pendingLocalState?: unknown,
-    ) {
-        this._connected = this.container.connected;
-        this._quorum = quorum;
-        this.taggedLogger = container.subLogger;
-        this._fluidModuleP = new LazyPromise<IFluidModuleWithDetails>(
-            async () => this.loadCodeModule(_codeDetails),
-        );
-        this.attachListener();
-    }
-
-    /**
-     * @deprecated Temporary migratory API, to be removed when customers no longer need it.
-     * When removed, `ContainerContext` should only take an {@link @fluidframework/container-definitions#IQuorumClients}
-     * rather than an {@link @fluidframework/protocol-definitions#IQuorum}.
-     * See {@link @fluidframework/container-definitions#IContainerContext} for more details.
-     */
-    public getSpecifiedCodeDetails(): IFluidCodeDetails | undefined {
-        return (this._quorum.get("code") ?? this._quorum.get("code2")) as IFluidCodeDetails | undefined;
-    }
-
-    public dispose(error?: Error): void {
-        if (this._disposed) {
-            return;
-        }
-        this._disposed = true;
-
-        this.runtime.dispose(error);
-        this._quorum.dispose();
-        this.deltaManager.dispose();
-    }
-
-    public getLoadedFromVersion(): IVersion | undefined {
-        return this.container.loadedFromVersion;
-    }
-
-    public get attachState(): AttachState {
-        return this.container.attachState;
-    }
-
-    /**
-     * Create a summary. Used when attaching or serializing a detached container.
-     *
-     * @param blobRedirectTable - A table passed during the attach process. While detached, blob upload is supported
-     * using IDs generated locally. After attach, these IDs cannot be used, so this table maps the old local IDs to the
-     * new storage IDs so requests can be redirected.
-     */
-    public createSummary(blobRedirectTable?: Map<string, string>): ISummaryTree {
-        return this.runtime.createSummary(blobRedirectTable);
-    }
-
-    public setConnectionState(connected: boolean, clientId?: string) {
-        const runtime = this.runtime;
-        this._connected = connected;
-        runtime.setConnectionState(connected, clientId);
-    }
-
-    public process(message: ISequencedDocumentMessage, local: boolean) {
-        this.runtime.process(message, local);
-    }
-
-    public processSignal(message: ISignalMessage, local: boolean) {
-        this.runtime.processSignal(message, local);
-    }
-
-    public async request(path: IRequest): Promise<IResponse> {
-        return this.runtime.request(path);
-    }
-
-    public async getAbsoluteUrl(relativeUrl: string): Promise<string | undefined> {
-        return this.container.getAbsoluteUrl(relativeUrl);
-    }
-
-    public getPendingLocalState(): unknown {
-        return this.runtime.getPendingLocalState();
-    }
-
-    /**
-     * Determines if the current code details of the context
-     * satisfy the incoming constraint code details
-     */
-    public async satisfies(constraintCodeDetails: IFluidCodeDetails) {
-        const comparers: IFluidCodeDetailsComparer[] = [];
-
-        const maybeCompareCodeLoader = this.codeLoader;
-        if (maybeCompareCodeLoader.IFluidCodeDetailsComparer !== undefined) {
-            comparers.push(maybeCompareCodeLoader.IFluidCodeDetailsComparer);
-        }
-
-        const moduleWithDetails = await this._fluidModuleP;
-        const maybeCompareExport: Partial<IProvideFluidCodeDetailsComparer> | undefined =
-            moduleWithDetails.module?.fluidExport;
-        if (maybeCompareExport?.IFluidCodeDetailsComparer !== undefined) {
-            comparers.push(maybeCompareExport.IFluidCodeDetailsComparer);
-        }
-
-        // if there are not comparers it is not possible to know
-        // if the current satisfy the incoming, so return false,
-        // as assuming they do not satisfy is safer .e.g we will
-        // reload, rather than potentially running with
-        // incompatible code
-        if (comparers.length === 0) {
-            return false;
-        }
-
-        for (const comparer of comparers) {
-            const satisfies = await comparer.satisfies(
-                moduleWithDetails.details,
-                constraintCodeDetails,
-            );
-            if (satisfies === false) {
-                return false;
-            }
-        }
-        return true;
-    }
-
-    public async notifyOpReplay(message: ISequencedDocumentMessage): Promise<void> {
-        // TODO: add to IRuntime
-        // eslint-disable-next-line @typescript-eslint/no-unsafe-return
-        return (this.runtime as any).notifyOpReplay(message);
-    }
-
-    // #region private
-
-    private async getRuntimeFactory(): Promise<IRuntimeFactory> {
-        const fluidExport: FluidObject<IProvideRuntimeFactory> | undefined =
-            (await this._fluidModuleP).module?.fluidExport;
-        const runtimeFactory = fluidExport?.IRuntimeFactory;
-        if (runtimeFactory === undefined) {
-            throw new Error(PackageNotFactoryError);
-        }
-
-        return runtimeFactory;
-    }
-
-    private async instantiateRuntime(existing: boolean) {
-        const runtimeFactory = await this.getRuntimeFactory();
-        this._runtime = await PerformanceEvent.timedExecAsync(
-			this.taggedLogger,
-			{ eventName: "InstantiateRuntime" },
-			async () => runtimeFactory.instantiateRuntime(this, existing));
-    }
-
-    private attachListener() {
-        this.container.once("attaching", () => {
-            this.runtime.setAttachState(AttachState.Attaching);
-        });
-        this.container.once("attached", () => {
-            this.runtime.setAttachState(AttachState.Attached);
-        });
-    }
-
-    private async loadCodeModule(codeDetails: IFluidCodeDetails): Promise<IFluidModuleWithDetails> {
-        const loadCodeResult = await PerformanceEvent.timedExecAsync(
-            this.taggedLogger,
-            { eventName: "CodeLoad" },
-            async () => this.codeLoader.load(codeDetails),
-        );
-
-        if ("module" in loadCodeResult) {
-            const { module, details } = loadCodeResult;
-            return {
-                module,
-                details: details ?? codeDetails,
-            };
-        } else {
-            // If "module" is not in the result, we are using a legacy ICodeLoader.  Fix the result up with details.
-            // Once usage drops to 0 we can remove this compat path.
-            this.taggedLogger.sendTelemetryEvent({ eventName: "LegacyCodeLoader" });
-            return loadCodeResult;
-        }
-    }
-    // #endregion
-=======
 	public static async createOrLoad(
 		container: Container,
 		scope: FluidObject,
@@ -502,40 +169,35 @@
 
 	private readonly _fluidModuleP: Promise<IFluidModuleWithDetails>;
 
-	constructor(
-		private readonly container: Container,
-		public readonly scope: FluidObject,
-		private readonly codeLoader: ICodeDetailsLoader,
-		private readonly _codeDetails: IFluidCodeDetails,
-		private _baseSnapshot: ISnapshotTree | undefined,
-		public readonly deltaManager: IDeltaManager<ISequencedDocumentMessage, IDocumentMessage>,
-		quorum: IQuorum,
-		public readonly loader: ILoader,
-		public readonly submitFn: (
-			type: MessageType,
-			contents: any,
-			batch: boolean,
-			appData: any,
-		) => number,
-		public readonly submitSummaryFn: (summaryOp: ISummaryContent) => number,
-		/** @returns clientSequenceNumber of last message in a batch */
-		public readonly submitBatchFn: (batch: IBatchMessage[]) => number,
-		public readonly submitSignalFn: (contents: any) => void,
-		public readonly disposeFn: (error?: ICriticalContainerError) => void,
-		public readonly closeFn: (error?: ICriticalContainerError) => void,
-		public readonly version: string,
-		public readonly updateDirtyContainerState: (dirty: boolean) => void,
-		public readonly existing: boolean,
-		public readonly pendingLocalState?: unknown,
-	) {
-		this._connected = this.container.connected;
-		this._quorum = quorum;
-		this.taggedLogger = container.subLogger;
-		this._fluidModuleP = new LazyPromise<IFluidModuleWithDetails>(async () =>
-			this.loadCodeModule(_codeDetails),
-		);
-		this.attachListener();
-	}
+    constructor(
+        private readonly container: Container,
+        public readonly scope: FluidObject,
+        private readonly codeLoader: ICodeDetailsLoader,
+        private readonly _codeDetails: IFluidCodeDetails,
+        private readonly _baseSnapshot: ISnapshotTree | undefined,
+        public readonly deltaManager: IDeltaManager<ISequencedDocumentMessage, IDocumentMessage>,
+        quorum: IQuorum,
+        public readonly loader: ILoader,
+        public readonly submitFn: (type: MessageType, contents: any, batch: boolean, appData: any) => number,
+        public readonly submitSummaryFn: (summaryOp: ISummaryContent) => number,
+        /** @returns clientSequenceNumber of last message in a batch */
+        public readonly submitBatchFn: (batch: IBatchMessage[]) => number,
+        public readonly submitSignalFn: (contents: any) => void,
+        public readonly disposeFn: (error?: ICriticalContainerError) => void,
+        public readonly closeFn: (error?: ICriticalContainerError) => void,
+        public readonly version: string,
+        public readonly updateDirtyContainerState: (dirty: boolean) => void,
+        public readonly existing: boolean,
+        public readonly pendingLocalState?: unknown,
+    ) {
+        this._connected = this.container.connected;
+        this._quorum = quorum;
+        this.taggedLogger = container.subLogger;
+        this._fluidModuleP = new LazyPromise<IFluidModuleWithDetails>(
+            async () => this.loadCodeModule(_codeDetails),
+        );
+        this.attachListener();
+    }
 
 	/**
 	 * @deprecated Temporary migratory API, to be removed when customers no longer need it.
@@ -645,11 +307,11 @@
 		return true;
 	}
 
-	public notifyAttaching(snapshot: ISnapshotTreeWithBlobContents) {
-		this._baseSnapshot = snapshot;
-		this.runtime.notifyAttaching?.(snapshot);
-		this.runtime.setAttachState(AttachState.Attaching);
-	}
+    public async notifyOpReplay(message: ISequencedDocumentMessage): Promise<void> {
+        // TODO: add to IRuntime
+        // eslint-disable-next-line @typescript-eslint/no-unsafe-return
+        return (this.runtime as any).notifyOpReplay(message);
+    }
 
 	// #region private
 
@@ -674,11 +336,14 @@
 		);
 	}
 
-	private attachListener() {
-		this.container.once("attached", () => {
-			this.runtime.setAttachState(AttachState.Attached);
-		});
-	}
+    private attachListener() {
+        this.container.once("attaching", () => {
+            this.runtime.setAttachState(AttachState.Attaching);
+        });
+        this.container.once("attached", () => {
+            this.runtime.setAttachState(AttachState.Attached);
+        });
+    }
 
 	private async loadCodeModule(codeDetails: IFluidCodeDetails): Promise<IFluidModuleWithDetails> {
 		const loadCodeResult = await PerformanceEvent.timedExecAsync(
@@ -701,5 +366,4 @@
 		}
 	}
 	// #endregion
->>>>>>> 446b4ea9
 }