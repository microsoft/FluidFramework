--- conflicted
+++ resolved
@@ -65,11 +65,8 @@
         closeFn: (error?: ICriticalContainerError) => void,
         version: string,
         previousRuntimeState: IRuntimeState,
-<<<<<<< HEAD
+        updateDirtyContainerState: (dirty: boolean) => void,
         pendingLocalState?: unknown,
-=======
-        updateDirtyContainerState: (dirty: boolean) => void,
->>>>>>> 10c629aa
     ): Promise<ContainerContext> {
         const context = new ContainerContext(
             container,
@@ -87,11 +84,8 @@
             closeFn,
             version,
             previousRuntimeState,
-<<<<<<< HEAD
+            updateDirtyContainerState,
             pendingLocalState);
-=======
-            updateDirtyContainerState);
->>>>>>> 10c629aa
         await context.load();
         return context;
     }
@@ -198,12 +192,9 @@
         public readonly closeFn: (error?: ICriticalContainerError) => void,
         public readonly version: string,
         public readonly previousRuntimeState: IRuntimeState,
-<<<<<<< HEAD
+        public readonly updateDirtyContainerState: (dirty: boolean) => void,
         public readonly pendingLocalState?: unknown,
-=======
-        public readonly updateDirtyContainerState: (dirty: boolean) => void,
-
->>>>>>> 10c629aa
+
     ) {
         this.logger = container.subLogger;
         this.attachListener();
