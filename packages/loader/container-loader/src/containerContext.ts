/*!
 * Copyright (c) Microsoft Corporation. All rights reserved.
 * Licensed under the MIT License.
 */

import * as assert from "assert";
import { ITelemetryLogger } from "@fluidframework/common-definitions";
import {
    IComponent,
    IComponentConfiguration,
    IRequest,
    IResponse,
} from "@fluidframework/component-core-interfaces";
import {
    IAudience,
    ICodeLoader,
    IContainerContext,
    IDeltaManager,
    ILoader,
    IRuntime,
    IRuntimeFactory,
    IRuntimeState,
<<<<<<< HEAD
    CriticalContainerError,
    ContainerWarning,
} from "@microsoft/fluid-container-definitions";
import {
    IDocumentStorageService,
} from "@microsoft/fluid-driver-definitions";
=======
} from "@fluidframework/container-definitions";
import { IDocumentStorageService, IError } from "@fluidframework/driver-definitions";
>>>>>>> c99c0740
import {
    ConnectionState,
    IClientDetails,
    IDocumentAttributes,
    IDocumentMessage,
    IQuorum,
    ISequencedDocumentMessage,
    IServiceConfiguration,
    ISignalMessage,
    ISnapshotTree,
    ITree,
    MessageType,
    ISummaryTree,
    IVersion,
} from "@fluidframework/protocol-definitions";
import { BlobManager } from "./blobManager";
import { Container } from "./container";
import { NullRuntime } from "./nullRuntime";

export class ContainerContext implements IContainerContext {
    public readonly isExperimentalContainerContext = true;
    public static async createOrLoad(
        container: Container,
        scope: IComponent,
        codeLoader: ICodeLoader,
        runtimeFactory: IRuntimeFactory,
        baseSnapshot: ISnapshotTree | null,
        attributes: IDocumentAttributes,
        blobManager: BlobManager | undefined,
        deltaManager: IDeltaManager<ISequencedDocumentMessage, IDocumentMessage>,
        quorum: IQuorum,
        loader: ILoader,
        raiseContainerWarning: (err: ContainerWarning) => void,
        submitFn: (type: MessageType, contents: any, batch: boolean, appData: any) => number,
        submitSignalFn: (contents: any) => void,
        snapshotFn: (message: string) => Promise<void>,
        closeFn: (error?: CriticalContainerError) => void,
        version: string,
        previousRuntimeState: IRuntimeState,
    ): Promise<ContainerContext> {
        const context = new ContainerContext(
            container,
            scope,
            codeLoader,
            runtimeFactory,
            baseSnapshot,
            attributes,
            blobManager,
            deltaManager,
            quorum,
            loader,
            raiseContainerWarning,
            submitFn,
            submitSignalFn,
            snapshotFn,
            closeFn,
            version,
            previousRuntimeState);
        await context.load();
        return context;
    }

    public readonly logger: ITelemetryLogger;

    public get id(): string {
        return this.container.id;
    }

    public get clientId(): string | undefined {
        return this.container.clientId;
    }

    public get clientDetails(): IClientDetails {
        return this.container.clientDetails;
    }

    public get existing(): boolean | undefined {
        return this.container.existing;
    }

    public get branch(): string {
        return this.attributes.branch;
    }

    public get parentBranch(): string | null {
        return this.container.parentBranch;
    }

    // Back-compat: supporting <= 0.16 components
    public get connectionState(): ConnectionState {
        return this.connected ? ConnectionState.Connected : ConnectionState.Disconnected;
    }

    public get connected(): boolean {
        return this.container.connected;
    }

    public get canSummarize(): boolean {
        return "summarize" in this.runtime!;
    }

    public get serviceConfiguration(): IServiceConfiguration | undefined {
        return this.container.serviceConfiguration;
    }

    public get audience(): IAudience {
        return this.container.audience;
    }

    public get options(): any {
        return this.container.options;
    }

    public get configuration(): IComponentConfiguration {
        const config: Partial<IComponentConfiguration> = {
            canReconnect: this.container.canReconnect,
            scopes: this.container.scopes,
        };
        return config as IComponentConfiguration;
    }

    public get IMessageScheduler() {
        return this;
    }

    public get baseSnapshot() {
        return this._baseSnapshot;
    }

    public get storage(): IDocumentStorageService | undefined | null {
        return this.container.storage;
    }

    private runtime: IRuntime | undefined;

    private _disposed = false;
    public get disposed() {
        return this._disposed;
    }

    constructor(
        private readonly container: Container,
        public readonly scope: IComponent,
        public readonly codeLoader: ICodeLoader,
        public readonly runtimeFactory: IRuntimeFactory,
        private readonly _baseSnapshot: ISnapshotTree | null,
        private readonly attributes: IDocumentAttributes,
        public readonly blobManager: BlobManager | undefined,
        public readonly deltaManager: IDeltaManager<ISequencedDocumentMessage, IDocumentMessage>,
        public readonly quorum: IQuorum,
        public readonly loader: ILoader,
        public readonly raiseContainerWarning: (err: ContainerWarning) => void,
        public readonly submitFn: (type: MessageType, contents: any, batch: boolean, appData: any) => number,
        public readonly submitSignalFn: (contents: any) => void,
        public readonly snapshotFn: (message: string) => Promise<void>,
        public readonly closeFn: (error?: CriticalContainerError) => void,
        public readonly version: string,
        public readonly previousRuntimeState: IRuntimeState,
    ) {
        this.logger = container.subLogger;
    }

    public dispose(error?: Error): void {
        if (this._disposed) {
            return;
        }
        this._disposed = true;

        this.runtime!.dispose(error);
        this.quorum.dispose();
        this.deltaManager.dispose();
    }

    public async snapshot(tagMessage: string = "", fullTree: boolean = false): Promise<ITree | null> {
        return this.runtime!.snapshot(tagMessage, fullTree);
    }

    public getLoadedFromVersion(): IVersion | undefined {
        return this.container.loadedFromVersion;
    }

    /**
     * Snapshot and close the runtime, and return its state if available
     */
    public async snapshotRuntimeState(): Promise<IRuntimeState> {
        return this.runtime!.stop();
    }

    public isLocal(): boolean {
        return this.container.isLocal();
    }

    public createSummary(): ISummaryTree {
        if (!this.runtime) {
            throw new Error("Runtime should be there to take summary");
        }
        return this.runtime.createSummary();
    }

    public setConnectionState(connected: boolean, clientId?: string) {
        const runtime = this.runtime!;

        assert(this.connected === connected);

        // Back-compat: supporting <= 0.16 components
        if (runtime.setConnectionState) {
            runtime.setConnectionState(connected, clientId);
        } else if (runtime.changeConnectionState) {
            runtime.changeConnectionState(this.connectionState, clientId);
        } else {
            assert(false);
        }
    }

    public process(message: ISequencedDocumentMessage, local: boolean, context: any) {
        this.runtime!.process(message, local, context);
    }

    public processSignal(message: ISignalMessage, local: boolean) {
        this.runtime!.processSignal(message, local);
    }

    public async request(path: IRequest): Promise<IResponse> {
        return this.runtime!.request(path);
    }

    public async requestSnapshot(tagMessage: string): Promise<void> {
        return this.snapshotFn(tagMessage);
    }

    public registerTasks(tasks: string[]): any {
        return;
    }

    public async reloadContext(): Promise<void> {
        return this.container.reloadContext();
    }

    public hasNullRuntime() {
        return this.runtime! instanceof NullRuntime;
    }

    public async getAbsoluteUrl?(relativeUrl: string): Promise<string> {
        return this.container.getAbsoluteUrl(relativeUrl);
    }

    private async load() {
        this.runtime = await this.runtimeFactory.instantiateRuntime(this);
    }
}<|MERGE_RESOLUTION|>--- conflicted
+++ resolved
@@ -20,17 +20,10 @@
     IRuntime,
     IRuntimeFactory,
     IRuntimeState,
-<<<<<<< HEAD
     CriticalContainerError,
     ContainerWarning,
-} from "@microsoft/fluid-container-definitions";
-import {
-    IDocumentStorageService,
-} from "@microsoft/fluid-driver-definitions";
-=======
 } from "@fluidframework/container-definitions";
-import { IDocumentStorageService, IError } from "@fluidframework/driver-definitions";
->>>>>>> c99c0740
+import { IDocumentStorageService } from "@fluidframework/driver-definitions";
 import {
     ConnectionState,
     IClientDetails,
