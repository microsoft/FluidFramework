--- conflicted
+++ resolved
@@ -53,21 +53,6 @@
 		return this._getConnected();
 	}
 
-<<<<<<< HEAD
-	public get quorum(): IQuorumClients {
-		return this._quorum;
-=======
-	public get serviceConfiguration(): IClientConfiguration | undefined {
-		return this._getServiceConfiguration();
-	}
-
-	private _disposed = false;
-
-	public get disposed() {
-		return this._disposed;
->>>>>>> da246ca5
-	}
-
 	constructor(
 		public readonly options: ILoaderOptions,
 		public readonly scope: FluidObject,
@@ -108,23 +93,6 @@
 		public readonly pendingLocalState?: unknown,
 	) {}
 
-<<<<<<< HEAD
-	/**
-	 * @deprecated Temporary migratory API, to be removed when customers no longer need it.
-	 * When removed, `ContainerContext` should only take an {@link @fluidframework/container-definitions#IQuorumClients}
-	 * rather than an {@link @fluidframework/protocol-definitions#IQuorum}.
-	 * See {@link @fluidframework/container-definitions#IContainerContext} for more details.
-	 */
-	public getSpecifiedCodeDetails(): IFluidCodeDetails | undefined {
-		return (this._quorum.get("code") ?? this._quorum.get("code2")) as
-			| IFluidCodeDetails
-			| undefined;
-=======
-	public dispose(error?: Error): void {
-		this._disposed = true;
->>>>>>> da246ca5
-	}
-
 	public getLoadedFromVersion(): IVersion | undefined {
 		return this._version;
 	}
