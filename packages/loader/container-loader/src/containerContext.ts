/*!
 * Copyright (c) Microsoft Corporation. All rights reserved.
 * Licensed under the MIT License.
 */

<<<<<<< HEAD
import * as assert from "assert";
=======
import { EventEmitter } from "events";
>>>>>>> 11e596b6
import { ITelemetryLogger } from "@microsoft/fluid-common-definitions";
import {
    IComponent,
    IComponentConfiguration,
    IRequest,
    IResponse,
} from "@microsoft/fluid-component-core-interfaces";
import {
    IAudience,
    ICodeLoader,
    IContainerContext,
    IDeltaManager,
    ILoader,
    IRuntime,
    IRuntimeFactory,
    IRuntimeState,
} from "@microsoft/fluid-container-definitions";
import { IDocumentStorageService, IError } from "@microsoft/fluid-driver-definitions";
import {
    ConnectionState,
    IClientDetails,
    IDocumentAttributes,
    IDocumentMessage,
    IQuorum,
    ISequencedDocumentMessage,
    IServiceConfiguration,
    ISignalMessage,
    ISnapshotTree,
    ITree,
    MessageType,
    ISummaryTree,
    IVersion,
} from "@microsoft/fluid-protocol-definitions";
import { BlobManager } from "./blobManager";
import { Container } from "./container";
import { NullRuntime } from "./nullRuntime";

<<<<<<< HEAD
export class ContainerContext implements IContainerContext, IExperimentalContainerContext {
=======
export class ContainerContext extends EventEmitter implements IContainerContext {
>>>>>>> 11e596b6
    public readonly isExperimentalContainerContext = true;
    public static async createOrLoad(
        container: Container,
        scope: IComponent,
        codeLoader: ICodeLoader,
        chaincode: IRuntimeFactory,
        baseSnapshot: ISnapshotTree | null,
        attributes: IDocumentAttributes,
        blobManager: BlobManager | undefined,
        deltaManager: IDeltaManager<ISequencedDocumentMessage, IDocumentMessage>,
        quorum: IQuorum,
        loader: ILoader,
        errorFn: (err: IError) => void,
        submitFn: (type: MessageType, contents: any, batch: boolean, appData: any) => number,
        submitSignalFn: (contents: any) => void,
        snapshotFn: (message: string) => Promise<void>,
        closeFn: (error?: IError) => void,
        version: string,
        previousRuntimeState: IRuntimeState,
    ): Promise<ContainerContext> {
        const context = new ContainerContext(
            container,
            scope,
            codeLoader,
            chaincode,
            baseSnapshot,
            attributes,
            blobManager,
            deltaManager,
            quorum,
            loader,
            errorFn,
            submitFn,
            submitSignalFn,
            snapshotFn,
            closeFn,
            version,
            previousRuntimeState);
        await context.load();
        return context;
    }

    public readonly logger: ITelemetryLogger;

    public get id(): string {
        return this.container.id;
    }

    public get clientId(): string | undefined {
        return this.container.clientId;
    }

    public get clientDetails(): IClientDetails {
        return this.container.clientDetails;
    }

    public get existing(): boolean | undefined {
        return this.container.existing;
    }

    public get branch(): string {
        return this.attributes.branch;
    }

    public get parentBranch(): string | null {
        return this.container.parentBranch;
    }

    public get connected(): boolean {
        return this.container.connected;
    }

    public get canSummarize(): boolean {
        return "summarize" in this.runtime!;
    }

    public get serviceConfiguration(): IServiceConfiguration | undefined {
        return this.container.serviceConfiguration;
    }

    public get audience(): IAudience {
        return this.container.audience;
    }

    public get options(): any {
        return this.container.options;
    }

    public get configuration(): IComponentConfiguration {
        const config: Partial<IComponentConfiguration> = {
            canReconnect: this.container.canReconnect,
            scopes: this.container.scopes,
        };
        return config as IComponentConfiguration;
    }

    public get IMessageScheduler() {
        return this;
    }

    public get baseSnapshot() {
        return this._baseSnapshot;
    }

    public get storage(): IDocumentStorageService | undefined | null {
        return this.container.storage;
    }

    private runtime: IRuntime | undefined;

    private _disposed = false;
    public get disposed() {
        return this._disposed;
    }

    // Back-compat: supporting <= 0.16 components
    public get connectionState(): ConnectionState {
        return this.connected ? ConnectionState.Connected : ConnectionState.Disconnected;
    }

    constructor(
        private readonly container: Container,
        public readonly scope: IComponent,
        public readonly codeLoader: ICodeLoader,
        public readonly chaincode: IRuntimeFactory,
        private readonly _baseSnapshot: ISnapshotTree | null,
        private readonly attributes: IDocumentAttributes,
        public readonly blobManager: BlobManager | undefined,
        public readonly deltaManager: IDeltaManager<ISequencedDocumentMessage, IDocumentMessage>,
        public readonly quorum: IQuorum,
        public readonly loader: ILoader,
        private readonly errorFn: (err: IError) => void,
        public readonly submitFn: (type: MessageType, contents: any, batch: boolean, appData: any) => number,
        public readonly submitSignalFn: (contents: any) => void,
        public readonly snapshotFn: (message: string) => Promise<void>,
        public readonly closeFn: (error?: IError) => void,
        public readonly version: string,
        public readonly previousRuntimeState: IRuntimeState,
    ) {
        this.logger = container.subLogger;
    }

    public dispose(): void {
        if (this._disposed) {
            return;
        }
        this._disposed = true;

        this.runtime!.dispose();
        this.quorum.dispose();
        this.deltaManager.dispose();
    }

    public async snapshot(tagMessage: string = "", fullTree: boolean = false): Promise<ITree | null> {
        return this.runtime!.snapshot(tagMessage, fullTree);
    }

    public getLoadedFromVersion(): IVersion | undefined {
        return this.container.loadedFromVersion;
    }

    /**
     * Snapshot and close the runtime, and return its state if available
     */
    public async snapshotRuntimeState(): Promise<IRuntimeState> {
        return this.runtime!.stop();
    }

    public isLocal(): boolean {
        return this.container.isLocal();
    }

    public createSummary(): ISummaryTree {
        if (!this.runtime) {
            throw new Error("Runtime should be there to take summary");
        }
        return this.runtime.createSummary();
    }

    public setConnectionState(connected: boolean, clientId?: string) {
        const runtime = this.runtime!;

        assert(this.connected === connected);

        // Back-compat: supporting <= 0.16 components
        if (runtime.setConnectionState) {
            runtime.setConnectionState(connected, clientId);
        } else if (runtime.changeConnectionState) {
            runtime.changeConnectionState(this.connectionState, clientId);
        } else {
            assert(false);
        }
    }

    public process(message: ISequencedDocumentMessage, local: boolean, context: any) {
        this.runtime!.process(message, local, context);
    }

    public processSignal(message: ISignalMessage, local: boolean) {
        this.runtime!.processSignal(message, local);
    }

    public async request(path: IRequest): Promise<IResponse> {
        return this.runtime!.request(path);
    }

    public async requestSnapshot(tagMessage: string): Promise<void> {
        return this.snapshotFn(tagMessage);
    }

    public error(err: IError): void {
        this.errorFn(err);
    }

    public registerTasks(tasks: string[]): any {
        return;
    }

    public async reloadContext(): Promise<void> {
        return this.container.reloadContext();
    }

    public hasNullRuntime() {
        return this.runtime! instanceof NullRuntime;
    }

    private async load() {
        this.runtime = await this.chaincode.instantiateRuntime(this);
    }
}<|MERGE_RESOLUTION|>--- conflicted
+++ resolved
@@ -3,11 +3,7 @@
  * Licensed under the MIT License.
  */
 
-<<<<<<< HEAD
 import * as assert from "assert";
-=======
-import { EventEmitter } from "events";
->>>>>>> 11e596b6
 import { ITelemetryLogger } from "@microsoft/fluid-common-definitions";
 import {
     IComponent,
@@ -45,11 +41,7 @@
 import { Container } from "./container";
 import { NullRuntime } from "./nullRuntime";
 
-<<<<<<< HEAD
-export class ContainerContext implements IContainerContext, IExperimentalContainerContext {
-=======
-export class ContainerContext extends EventEmitter implements IContainerContext {
->>>>>>> 11e596b6
+export class ContainerContext implements IContainerContext {
     public readonly isExperimentalContainerContext = true;
     public static async createOrLoad(
         container: Container,
