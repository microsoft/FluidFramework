/*!
 * Copyright (c) Microsoft Corporation. All rights reserved.
 * Licensed under the MIT License.
 */

import { EventEmitter } from "events";
import { ITelemetryLogger } from "@microsoft/fluid-common-definitions";
import {
    IComponent,
    IComponentConfiguration,
    IRequest,
    IResponse,
} from "@microsoft/fluid-component-core-interfaces";
import {
    IAudience,
    ICodeLoader,
    IContainerContext,
    IDeltaManager,
    ILoader,
    IRuntime,
    IRuntimeFactory,
    IRuntimeState,
    IExperimentalRuntime,
    IExperimentalContainerContext,
} from "@microsoft/fluid-container-definitions";
import { IDocumentStorageService, IError } from "@microsoft/fluid-driver-definitions";
import { raiseConnectedEvent } from "@microsoft/fluid-protocol-base";
import {
    ConnectionState,
    IClientDetails,
    IDocumentAttributes,
    IDocumentMessage,
    IQuorum,
    ISequencedDocumentMessage,
    IServiceConfiguration,
    ISignalMessage,
    ISnapshotTree,
    ITree,
    MessageType,
    ISummaryTree,
} from "@microsoft/fluid-protocol-definitions";
import { BlobManager } from "./blobManager";
import { Container } from "./container";

export class ContainerContext extends EventEmitter implements IContainerContext, IExperimentalContainerContext {

    public readonly isExperimentalContainerContext = true;
    public static async createOrLoad(
        container: Container,
        scope: IComponent,
        codeLoader: ICodeLoader,
        chaincode: IRuntimeFactory,
        baseSnapshot: ISnapshotTree | null,
        attributes: IDocumentAttributes,
        blobManager: BlobManager | undefined,
        deltaManager: IDeltaManager<ISequencedDocumentMessage, IDocumentMessage>,
        quorum: IQuorum,
        loader: ILoader,
        errorFn: (err: IError) => void,
        submitFn: (type: MessageType, contents: any, batch: boolean, appData: any) => number,
        submitSignalFn: (contents: any) => void,
        snapshotFn: (message: string) => Promise<void>,
        closeFn: (reason?: string) => void,
        version: string,
        previousRuntimeState: IRuntimeState,
    ): Promise<ContainerContext> {
        const context = new ContainerContext(
            container,
            scope,
            codeLoader,
            chaincode,
            baseSnapshot,
            attributes,
            blobManager,
            deltaManager,
            quorum,
            loader,
            errorFn,
            submitFn,
            submitSignalFn,
            snapshotFn,
            closeFn,
            version,
            previousRuntimeState);
        await context.load();
        return context;
    }

    public readonly logger: ITelemetryLogger;

    public get id(): string {
        return this.container.id;
    }

    public get clientId(): string | undefined {
        return this.container.clientId;
    }

    public get clientDetails(): IClientDetails {
        return this.container.clientDetails;
    }

    public get existing(): boolean | undefined {
        return this.container.existing;
    }

    public get branch(): string {
        return this.attributes.branch;
    }

    public get parentBranch(): string | undefined | null {
        return this.container.parentBranch;
    }

    public get connectionState(): ConnectionState {
        return this.container.connectionState;
    }

    public get connected(): boolean {
        return this.connectionState === ConnectionState.Connected;
    }

    public get canSummarize(): boolean {
        return "summarize" in this.runtime!;
    }

    public get serviceConfiguration(): IServiceConfiguration | undefined {
        return this.container.serviceConfiguration;
    }

    public get audience(): IAudience {
        return this.container.audience;
    }

    public get options(): any {
        return this.container.options;
    }

    public get configuration(): IComponentConfiguration {
        const config: Partial<IComponentConfiguration> = {
            canReconnect: this.container.canReconnect,
            scopes: this.container.scopes,
        };
        return config as IComponentConfiguration;
    }

    public get IMessageScheduler() {
        return this;
    }

    public get baseSnapshot() {
        return this._baseSnapshot;
    }

    public get storage(): IDocumentStorageService | undefined | null {
        return this.container.storage;
    }

    private runtime: IRuntime | undefined;

    private _disposed = false;
    public get disposed() {
        return this._disposed;
    }

    constructor(
        private readonly container: Container,
        public readonly scope: IComponent,
        public readonly codeLoader: ICodeLoader,
        public readonly chaincode: IRuntimeFactory,
        private _baseSnapshot: ISnapshotTree | null,
        private readonly attributes: IDocumentAttributes,
        public readonly blobManager: BlobManager | undefined,
        public readonly deltaManager: IDeltaManager<ISequencedDocumentMessage, IDocumentMessage>,
        public readonly quorum: IQuorum,
        public readonly loader: ILoader,
        private readonly errorFn: (err: IError) => void,
        public readonly submitFn: (type: MessageType, contents: any, batch: boolean, appData: any) => number,
        public readonly submitSignalFn: (contents: any) => void,
        public readonly snapshotFn: (message: string) => Promise<void>,
        public readonly closeFn: () => void,
        public readonly version: string,
        public readonly previousRuntimeState: IRuntimeState,
    ) {
        super();
        this.logger = container.subLogger;
    }

    public dispose(): void {
        if (this._disposed) {
            return;
        }
        this._disposed = true;

        this.runtime!.dispose();
        this.quorum.dispose();
        this.deltaManager.dispose();
    }

    /**
     * DEPRECATED
     * back-compat: 0.13 refreshBaseSummary
     */
    public refreshBaseSummary(snapshot: ISnapshotTree) {
        this._baseSnapshot = snapshot;
        // Need to notify runtime of the update
        this.emit("refreshBaseSummary", snapshot);
    }

    public async snapshot(tagMessage: string = "", fullTree: boolean = false): Promise<ITree | null> {
        return this.runtime!.snapshot(tagMessage, fullTree);
    }

    /**
     * Snapshot and close the runtime, and return its state if available
     */
    public async snapshotRuntimeState(): Promise<IRuntimeState> {
        let state = await this.runtime!.stop();
        // back-compat: 0.14 runtimeState
        if (!state) {
            state = { snapshot: await this.runtime!.snapshot("", false) ?? undefined };
        }

        return state;
    }

    public isAttached(): boolean {
        return this.container.isAttached();
    }

    public async createSummary(): Promise<ISummaryTree> {
        const expRuntime: IExperimentalRuntime = this.runtime as IExperimentalRuntime;
        if (!expRuntime?.isExperimentalRuntime) {
            throw new Error("Runtime has no experimental features");
        }
        return expRuntime.createSummary();
    }

    public changeConnectionState(value: ConnectionState, clientId: string, version?: string) {
        this.runtime!.changeConnectionState(value, clientId, version);
        raiseConnectedEvent(this, value, clientId);
    }

<<<<<<< HEAD
    public async stop(): Promise<IRuntimeState> {
        const state = await this.runtime!.stop();

        // Dispose
        this.quorum.dispose();
        this.deltaManager.dispose();

        return state;
    }

=======
>>>>>>> f1d683b3
    public process(message: ISequencedDocumentMessage, local: boolean, context: any) {
        this.runtime!.process(message, local, context);
    }

    public processSignal(message: ISignalMessage, local: boolean) {
        this.runtime!.processSignal(message, local);
    }

    public async request(path: IRequest): Promise<IResponse> {
        return this.runtime!.request(path);
    }

    public async requestSnapshot(tagMessage: string): Promise<void> {
        return this.snapshotFn(tagMessage);
    }

    public error(err: IError): void {
        this.errorFn(err);
    }

    public registerTasks(tasks: string[]): any {
        return;
    }

    public async reloadContext(): Promise<void> {
        return this.container.reloadContext();
    }

    private async load() {
        this.runtime = await this.chaincode.instantiateRuntime(this);
    }
}<|MERGE_RESOLUTION|>--- conflicted
+++ resolved
@@ -215,13 +215,7 @@
      * Snapshot and close the runtime, and return its state if available
      */
     public async snapshotRuntimeState(): Promise<IRuntimeState> {
-        let state = await this.runtime!.stop();
-        // back-compat: 0.14 runtimeState
-        if (!state) {
-            state = { snapshot: await this.runtime!.snapshot("", false) ?? undefined };
-        }
-
-        return state;
+        return this.runtime!.stop();
     }
 
     public isAttached(): boolean {
@@ -241,19 +235,6 @@
         raiseConnectedEvent(this, value, clientId);
     }
 
-<<<<<<< HEAD
-    public async stop(): Promise<IRuntimeState> {
-        const state = await this.runtime!.stop();
-
-        // Dispose
-        this.quorum.dispose();
-        this.deltaManager.dispose();
-
-        return state;
-    }
-
-=======
->>>>>>> f1d683b3
     public process(message: ISequencedDocumentMessage, local: boolean, context: any) {
         this.runtime!.process(message, local, context);
     }
