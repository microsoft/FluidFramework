--- conflicted
+++ resolved
@@ -181,11 +181,7 @@
 				error,
 			),
 	);
-<<<<<<< HEAD
 	private lastSavedOpSequenceNumber: number = 0;
-=======
-	private readonly lastSavedOpSequenceNumber: number = 0;
->>>>>>> 05ffa864
 	private readonly refreshTimer: Timer | undefined;
 	private readonly snapshotRefreshTimeoutMs: number = 60 * 60 * 24 * 1000;
 	readonly #snapshotRefreshEnabled: boolean;
@@ -214,16 +210,6 @@
 		});
 
 		this.snapshotRefreshTimeoutMs = snapshotRefreshTimeoutMs ?? this.snapshotRefreshTimeoutMs;
-<<<<<<< HEAD
-		if (
-			this.isInteractiveClient &&
-			(this.mc.config.getBoolean("Fluid.Container.enableOfflineSnapshotRefresh") ??
-				this.mc.config.getBoolean("Fluid.Container.enableOfflineFull")) === true
-		) {
-			this.refreshTimer = new Timer(this.snapshotRefreshTimeoutMs, () =>
-				this.tryRefreshSnapshot(),
-			);
-=======
 
 		this.#snapshotRefreshEnabled =
 			(this.mc.config.getBoolean("Fluid.Container.enableOfflineSnapshotRefresh") ??
@@ -232,30 +218,15 @@
 		this.refreshTimer = this.#snapshotRefreshEnabled
 			? new Timer(this.snapshotRefreshTimeoutMs, () => this.tryRefreshSnapshot())
 			: undefined;
-		// special case handle. Obtaining the last saved op seq num to avoid
-		// refreshing the snapshot before we have processed it. It could cause
-		// a subsequent stashing to have a newer snapshot than allowed.
-		if (pendingLocalState && pendingLocalState.savedOps.length > 0) {
-			const savedOpsSize = pendingLocalState.savedOps.length;
-			this.lastSavedOpSequenceNumber =
-				pendingLocalState.savedOps[savedOpsSize - 1].sequenceNumber;
->>>>>>> 05ffa864
-		}
 
 		containerEvent.on("saved", () => this.updateSnapshotAndProcessedOpsMaybe());
 	}
-<<<<<<< HEAD
-	#disposed: boolean = false;
-=======
->>>>>>> 05ffa864
 	public get disposed(): boolean {
 		return this.#disposed;
 	}
 	dispose(): void {
 		this.#disposed = true;
 		this.refreshTimer?.clear();
-<<<<<<< HEAD
-=======
 	}
 
 	private verifyNotDisposed(): void {
@@ -264,10 +235,6 @@
 		}
 	}
 
-	public get offlineLoadEnabled(): boolean {
-		return this._offlineLoadEnabled;
->>>>>>> 05ffa864
-	}
 	/**
 	 * Promise that will resolve (or reject) once we've tried to download the latest snapshot(s) from storage
 	 * only intended to be used for testing purposes.
@@ -305,14 +272,8 @@
 		version: IVersion | undefined;
 		attributes: IDocumentAttributes;
 	}> {
-<<<<<<< HEAD
 		if (pendingLocalState === undefined) {
 			const { snapshot, version } = await getSnapshot(
-=======
-		this.verifyNotDisposed();
-		if (this.pendingLocalState === undefined) {
-			const { baseSnapshot, version } = await getSnapshot(
->>>>>>> 05ffa864
 				this.mc,
 				this.storageAdapter,
 				this.supportGetSnapshotApi(),
@@ -320,35 +281,9 @@
 			);
 			const baseSnapshotTree: ISnapshotTree | undefined = getSnapshotTree(snapshot);
 			const attributes = await getDocumentAttributes(this.storageAdapter, baseSnapshotTree);
-<<<<<<< HEAD
 			this.refreshTimer?.start();
 			this.snapshotInfo = {
 				snapshot,
-=======
-			// non-interactive clients will not have any pending state we want to save
-			if (this.offlineLoadEnabled) {
-				// we defer getting the blobs to not impact the container load flow
-				// only getPendingState depends on the resolution of this promise
-				this.refreshTracker.setPromise(
-					getBlobContentsFromTree(baseSnapshot, this.storageAdapter).then((snapshotBlobs) => {
-						this.snapshot = {
-							baseSnapshot: baseSnapshotTree,
-							snapshotBlobs,
-							snapshotSequenceNumber: attributes.sequenceNumber,
-						};
-						this.refreshTimer?.start();
-						return attributes.sequenceNumber;
-					}),
-				);
-			}
-			return { baseSnapshot, version, attributes };
-		} else {
-			const { baseSnapshot, snapshotBlobs } = this.pendingLocalState;
-			const attributes = await getDocumentAttributes(this.storageAdapter, baseSnapshot);
-			this.snapshot = {
-				baseSnapshot,
-				snapshotBlobs,
->>>>>>> 05ffa864
 				snapshotSequenceNumber: attributes.sequenceNumber,
 			};
 			return { snapshot, version, attributes };
@@ -387,12 +322,8 @@
 
 	private tryRefreshSnapshot(): void {
 		if (
-<<<<<<< HEAD
-			this.refreshTimer !== undefined &&
-=======
 			this.#snapshotRefreshEnabled &&
 			!this.#disposed &&
->>>>>>> 05ffa864
 			!this.refreshTracker.hasPromise &&
 			this.latestSnapshot === undefined
 		) {
@@ -497,42 +428,13 @@
 	 * base snapshot when attaching.
 	 * @param snapshot - snapshot and blobs collected while attaching (a form of the attach summary)
 	 */
-<<<<<<< HEAD
 	public setInitialSnapshot(snapshot: ISnapshot): void {
+		this.verifyNotDisposed();
 		this.snapshotInfo = {
 			snapshot,
 			snapshotSequenceNumber: snapshot.sequenceNumber ?? 0,
 		};
 		this.refreshTimer?.start();
-=======
-	public setInitialSnapshot(snapshot: SnapshotWithBlobs | undefined): void {
-		this.verifyNotDisposed();
-		if (this.offlineLoadEnabled) {
-			assert(
-				this.snapshot === undefined,
-				0x937 /* inital snapshot should only be defined once */,
-			);
-			assert(snapshot !== undefined, 0x938 /* attachment snapshot should be defined */);
-			const { baseSnapshot, snapshotBlobs } = snapshot;
-			const attributesHash =
-				".protocol" in baseSnapshot.trees
-					? baseSnapshot.trees[".protocol"].blobs.attributes
-					: baseSnapshot.blobs[".attributes"];
-			// eslint-disable-next-line @typescript-eslint/no-unsafe-assignment
-			const attributes = JSON.parse(snapshotBlobs[attributesHash]);
-			assert(
-				// eslint-disable-next-line @typescript-eslint/no-unsafe-member-access
-				attributes.sequenceNumber === 0,
-				0x939 /* trying to set a non attachment snapshot */,
-			);
-			this.snapshot = {
-				...snapshot,
-				// eslint-disable-next-line @typescript-eslint/no-unsafe-member-access
-				snapshotSequenceNumber: attributes.sequenceNumber as number,
-			};
-			this.refreshTimer?.start();
-		}
->>>>>>> 05ffa864
 	}
 
 	/**
