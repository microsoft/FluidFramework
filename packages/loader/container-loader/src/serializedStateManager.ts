--- conflicted
+++ resolved
@@ -181,13 +181,8 @@
 				error,
 			),
 	);
-<<<<<<< HEAD
 	private lastSavedOpSequenceNumber: number = 0;
-	private readonly refreshTimer: Timer;
-=======
-	private readonly lastSavedOpSequenceNumber: number = 0;
 	private readonly refreshTimer: Timer | undefined;
->>>>>>> eba4cf47
 	private readonly snapshotRefreshTimeoutMs: number = 60 * 60 * 24 * 1000;
 	readonly #snapshotRefreshEnabled: boolean;
 	#disposed: boolean = false;
@@ -214,11 +209,6 @@
 		});
 
 		this.snapshotRefreshTimeoutMs = snapshotRefreshTimeoutMs ?? this.snapshotRefreshTimeoutMs;
-<<<<<<< HEAD
-		this.refreshTimer = new Timer(this.snapshotRefreshTimeoutMs, () =>
-			this.tryRefreshSnapshot(),
-		);
-=======
 
 		this.#snapshotRefreshEnabled =
 			(this.mc.config.getBoolean("Fluid.Container.enableOfflineSnapshotRefresh") ??
@@ -227,15 +217,7 @@
 		this.refreshTimer = this.#snapshotRefreshEnabled
 			? new Timer(this.snapshotRefreshTimeoutMs, () => this.tryRefreshSnapshot())
 			: undefined;
-		// special case handle. Obtaining the last saved op seq num to avoid
-		// refreshing the snapshot before we have processed it. It could cause
-		// a subsequent stashing to have a newer snapshot than allowed.
-		if (pendingLocalState && pendingLocalState.savedOps.length > 0) {
-			const savedOpsSize = pendingLocalState.savedOps.length;
-			this.lastSavedOpSequenceNumber =
-				pendingLocalState.savedOps[savedOpsSize - 1].sequenceNumber;
-		}
->>>>>>> eba4cf47
+
 		containerEvent.on("saved", () => this.updateSnapshotAndProcessedOpsMaybe());
 	}
 	public get disposed(): boolean {
@@ -293,12 +275,8 @@
 		version: IVersion | undefined;
 		attributes: IDocumentAttributes;
 	}> {
-<<<<<<< HEAD
+		this.verifyNotDisposed();
 		if (pendingLocalState === undefined) {
-=======
-		this.verifyNotDisposed();
-		if (this.pendingLocalState === undefined) {
->>>>>>> eba4cf47
 			const { baseSnapshot, version } = await getSnapshot(
 				this.mc,
 				this.storageAdapter,
