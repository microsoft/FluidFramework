--- conflicted
+++ resolved
@@ -433,32 +433,12 @@
 	 * @param snapshot - snapshot and blobs collected while attaching (a form of the attach summary)
 	 */
 	public setInitialSnapshot(snapshot: ISnapshot): void {
-<<<<<<< HEAD
 		this.verifyNotDisposed();
 		this.snapshotInfo = {
 			snapshot,
 			snapshotSequenceNumber: snapshot.sequenceNumber ?? 0,
 		};
 		this.refreshTimer?.start();
-=======
-		if (this.offlineLoadEnabled) {
-			assert(
-				this.snapshot === undefined,
-				0x937 /* inital snapshot should only be defined once */,
-			);
-			assert(
-				// eslint-disable-next-line @typescript-eslint/no-unsafe-member-access
-				snapshot.sequenceNumber === 0,
-				0x939 /* trying to set a non attachment snapshot */,
-			);
-			this.snapshot = {
-				...convertISnapshotToSnapshotWithBlobs(snapshot),
-				snapshotSequenceNumber: snapshot.sequenceNumber,
-				snapshotFetchedTime: Date.now(),
-			};
-			this.refreshTimer.start();
-		}
->>>>>>> 75723f26
 	}
 
 	/**
