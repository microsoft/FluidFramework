/*!
 * Copyright (c) Microsoft Corporation and contributors. All rights reserved.
 * Licensed under the MIT License.
 */

import { IDisposable, ITelemetryLogger } from "@fluidframework/common-definitions";
import { assert, bufferToString, stringToBuffer } from "@fluidframework/common-utils";
import { ISnapshotTreeWithBlobContents } from "@fluidframework/container-definitions";
import {
	FetchSource,
	IDocumentService,
	IDocumentStorageService,
	IDocumentStorageServicePolicies,
	ISummaryContext,
} from "@fluidframework/driver-definitions";
import { UsageError } from "@fluidframework/driver-utils";
import {
	ICreateBlobResponse,
	ISnapshotTree,
	ISummaryHandle,
	ISummaryTree,
	IVersion,
} from "@fluidframework/protocol-definitions";
import { IDetachedBlobStorage } from "./loader";
import { ProtocolTreeStorageService } from "./protocolTreeDocumentStorageService";
import { RetriableDocumentStorageService } from "./retriableDocumentStorageService";

/**
 * Stringified blobs from a summary/snapshot tree.
 * @internal
 */
export interface ISerializableBlobContents {
	[id: string]: string;
}

/**
 * This class wraps the actual storage and make sure no wrong apis are called according to
 * container attach state.
 */
export class ContainerStorageAdapter implements IDocumentStorageService, IDisposable {
	private _storageService: IDocumentStorageService & Partial<IDisposable>;

	private _summarizeProtocolTree: boolean | undefined;
	/**
	 * Whether the adapter will enforce sending combined summary trees.
	 */
	public get summarizeProtocolTree() {
		return this._summarizeProtocolTree === true;
	}

	/**
	 * An adapter that ensures we're using detachedBlobStorage up until we connect to a real service, and then
	 * after connecting to a real service augments it with retry and combined summary tree enforcement.
	 * @param detachedBlobStorage - The detached blob storage to use up until we connect to a real service
	 * @param logger - Telemetry logger
	 * @param addProtocolSummaryIfMissing - a callback to permit the container to inspect the summary we're about to
	 * upload, and fix it up with a protocol tree if needed
	 * @param forceEnableSummarizeProtocolTree - Enforce uploading a protocol summary regardless of the service's policy
	 */
	public constructor(
		detachedBlobStorage: IDetachedBlobStorage | undefined,
		private readonly logger: ITelemetryLogger,
		/**
		 * ArrayBufferLikes or utf8 encoded strings, containing blobs from a snapshot
		 */
		private readonly blobContents: { [id: string]: ArrayBufferLike | string } = {},
<<<<<<< HEAD
		private readonly captureProtocolSummary?: () => ISummaryTree,
=======
		private readonly addProtocolSummaryIfMissing: (summaryTree: ISummaryTree) => ISummaryTree,
		forceEnableSummarizeProtocolTree: boolean | undefined,
>>>>>>> dc33099b
	) {
		this._storageService = new BlobOnlyStorage(detachedBlobStorage, logger);
		this._summarizeProtocolTree = forceEnableSummarizeProtocolTree;
	}

	disposed: boolean = false;
	dispose(error?: Error): void {
		this._storageService?.dispose?.(error);
		this.disposed = true;
	}

	public async connectToService(service: IDocumentService): Promise<void> {
		if (!(this._storageService instanceof BlobOnlyStorage)) {
			return;
		}

		const storageService = await service.connectToStorage();
		const retriableStorage = (this._storageService = new RetriableDocumentStorageService(
			storageService,
			this.logger,
		));

		this._summarizeProtocolTree =
			this._summarizeProtocolTree ?? service.policies?.summarizeProtocolTree;
		if (this.summarizeProtocolTree) {
			this.logger.sendTelemetryEvent({ eventName: "summarizeProtocolTreeEnabled" });
			this._storageService = new ProtocolTreeStorageService(
				retriableStorage,
				this.addProtocolSummaryIfMissing,
			);
		}

		// ensure we did not lose that policy in the process of wrapping
		assert(
			storageService.policies?.minBlobSize === this._storageService.policies?.minBlobSize,
			0x0e0 /* "lost minBlobSize policy" */,
		);
	}

	public loadSnapshotForRehydratingContainer(snapshotTree: ISnapshotTreeWithBlobContents) {
		this.getBlobContents(snapshotTree);
	}

	private getBlobContents(snapshotTree: ISnapshotTreeWithBlobContents) {
		for (const [id, value] of Object.entries(snapshotTree.blobsContents)) {
			this.blobContents[id] = value;
		}
		for (const [_, tree] of Object.entries(snapshotTree.trees)) {
			this.getBlobContents(tree);
		}
	}

	public get policies(): IDocumentStorageServicePolicies | undefined {
		// back-compat 0.40 containerRuntime requests policies even in detached container if storage is present
		// and storage is always present in >=0.41.
		try {
			return this._storageService.policies;
		} catch (e) {}
		return undefined;
	}

	public get repositoryUrl(): string {
		return this._storageService.repositoryUrl;
	}

	public async getSnapshotTree(
		version?: IVersion,
		scenarioName?: string,
	): Promise<ISnapshotTree | null> {
		return this._storageService.getSnapshotTree(version, scenarioName);
	}

	public async readBlob(id: string): Promise<ArrayBufferLike> {
		const maybeBlob = this.blobContents[id];
		if (maybeBlob !== undefined) {
			if (typeof maybeBlob === "string") {
				const blob = stringToBuffer(maybeBlob, "utf8");
				return blob;
			}
			return maybeBlob;
		}
		return this._storageService.readBlob(id);
	}

	public async getVersions(
		versionId: string | null,
		count: number,
		scenarioName?: string,
		fetchSource?: FetchSource,
	): Promise<IVersion[]> {
		return this._storageService.getVersions(versionId, count, scenarioName, fetchSource);
	}

	public async uploadSummaryWithContext(
		summary: ISummaryTree,
		context: ISummaryContext,
	): Promise<string> {
		return this._storageService.uploadSummaryWithContext(summary, context);
	}

	public async downloadSummary(handle: ISummaryHandle): Promise<ISummaryTree> {
		return this._storageService.downloadSummary(handle);
	}

	public async createBlob(file: ArrayBufferLike): Promise<ICreateBlobResponse> {
		return this._storageService.createBlob(file);
	}
}

/**
 * Storage which only supports createBlob() and readBlob(). This is used with IDetachedBlobStorage to support
 * blobs in detached containers.
 */
class BlobOnlyStorage implements IDocumentStorageService {
	constructor(
		private readonly detachedStorage: IDetachedBlobStorage | undefined,
		private readonly logger: ITelemetryLogger,
	) {}

	public async createBlob(content: ArrayBufferLike): Promise<ICreateBlobResponse> {
		return this.verifyStorage().createBlob(content);
	}

	public async readBlob(blobId: string): Promise<ArrayBufferLike> {
		return this.verifyStorage().readBlob(blobId);
	}

	private verifyStorage(): IDetachedBlobStorage {
		if (this.detachedStorage === undefined) {
			throw new UsageError("Real storage calls not allowed in Unattached container");
		}
		return this.detachedStorage;
	}

	public get policies(): IDocumentStorageServicePolicies | undefined {
		return this.notCalled();
	}

	public get repositoryUrl(): string {
		return this.notCalled();
	}

	/* eslint-disable @typescript-eslint/unbound-method */
	public getSnapshotTree: () => Promise<ISnapshotTree | null> = this.notCalled;
	public getVersions: () => Promise<IVersion[]> = this.notCalled;
	public write: () => Promise<IVersion> = this.notCalled;
	public uploadSummaryWithContext: () => Promise<string> = this.notCalled;
	public downloadSummary: () => Promise<ISummaryTree> = this.notCalled;
	/* eslint-enable @typescript-eslint/unbound-method */

	private notCalled(): never {
		this.verifyStorage();
		try {
			// some browsers may not populate stack unless exception is thrown
			throw new Error("BlobOnlyStorage not implemented method used");
		} catch (err) {
			this.logger.sendTelemetryEvent({ eventName: "BlobOnlyStorageWrongCall" }, err);
			throw err;
		}
	}
}

// runtime will write a tree to the summary containing only "attachment" type entries
// which reference attachment blobs by ID. However, some drivers do not support this type
// and will convert them to "blob" type entries. We want to avoid saving these to reduce
// the size of stashed change blobs.
const blobsTreeName = ".blobs";

/**
 * Get blob contents of a snapshot tree from storage (or, ideally, cache)
 */
export async function getBlobContentsFromTree(
	snapshot: ISnapshotTree,
	storage: IDocumentStorageService,
): Promise<ISerializableBlobContents> {
	const blobs = {};
	await getBlobContentsFromTreeCore(snapshot, blobs, storage);
	return blobs;
}

async function getBlobContentsFromTreeCore(
	tree: ISnapshotTree,
	blobs: ISerializableBlobContents,
	storage: IDocumentStorageService,
	root = true,
) {
	const treePs: Promise<any>[] = [];
	for (const [key, subTree] of Object.entries(tree.trees)) {
		if (!root || key !== blobsTreeName) {
			treePs.push(getBlobContentsFromTreeCore(subTree, blobs, storage, false));
		}
	}
	for (const id of Object.values(tree.blobs)) {
		const blob = await storage.readBlob(id);
		// ArrayBufferLike will not survive JSON.stringify()
		blobs[id] = bufferToString(blob, "utf8");
	}
	return Promise.all(treePs);
}

/**
 * Extract blob contents from a snapshot tree with blob contents
 */
export function getBlobContentsFromTreeWithBlobContents(
	snapshot: ISnapshotTreeWithBlobContents,
): ISerializableBlobContents {
	const blobs = {};
	getBlobContentsFromTreeWithBlobContentsCore(snapshot, blobs);
	return blobs;
}

function getBlobContentsFromTreeWithBlobContentsCore(
	tree: ISnapshotTreeWithBlobContents,
	blobs: ISerializableBlobContents,
	root = true,
) {
	for (const [key, subTree] of Object.entries(tree.trees)) {
		if (!root || key !== blobsTreeName) {
			getBlobContentsFromTreeWithBlobContentsCore(subTree, blobs, false);
		}
	}
	for (const id of Object.values(tree.blobs)) {
		const blob = tree.blobsContents[id];
		assert(blob !== undefined, 0x2ec /* "Blob must be present in blobsContents" */);
		// ArrayBufferLike will not survive JSON.stringify()
		blobs[id] = bufferToString(blob, "utf8");
	}
}<|MERGE_RESOLUTION|>--- conflicted
+++ resolved
@@ -64,12 +64,8 @@
 		 * ArrayBufferLikes or utf8 encoded strings, containing blobs from a snapshot
 		 */
 		private readonly blobContents: { [id: string]: ArrayBufferLike | string } = {},
-<<<<<<< HEAD
-		private readonly captureProtocolSummary?: () => ISummaryTree,
-=======
 		private readonly addProtocolSummaryIfMissing: (summaryTree: ISummaryTree) => ISummaryTree,
 		forceEnableSummarizeProtocolTree: boolean | undefined,
->>>>>>> dc33099b
 	) {
 		this._storageService = new BlobOnlyStorage(detachedBlobStorage, logger);
 		this._summarizeProtocolTree = forceEnableSummarizeProtocolTree;
