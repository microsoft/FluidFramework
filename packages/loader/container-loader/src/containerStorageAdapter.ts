/*!
 * Copyright (c) Microsoft Corporation and contributors. All rights reserved.
 * Licensed under the MIT License.
 */

import { IDisposable, ITelemetryLogger } from "@fluidframework/common-definitions";
import { assert, bufferToString, stringToBuffer } from "@fluidframework/common-utils";
import { ISnapshotTreeWithBlobContents } from "@fluidframework/container-definitions";
import {
	FetchSource,
	IDocumentService,
	IDocumentStorageService,
	IDocumentStorageServicePolicies,
	ISummaryContext,
} from "@fluidframework/driver-definitions";
import { UsageError } from "@fluidframework/driver-utils";
import {
	ICreateBlobResponse,
	ISnapshotTree,
	ISummaryHandle,
	ISummaryTree,
	IVersion,
} from "@fluidframework/protocol-definitions";
import { IDetachedBlobStorage } from "./loader";
import { ProtocolTreeStorageService } from "./protocolTreeDocumentStorageService";
import { RetriableDocumentStorageService } from "./retriableDocumentStorageService";

/**
 * Stringified blobs from a summary/snapshot tree.
 */
export interface ISerializableBlobContents { [id: string]: string; }

/**
 * This class wraps the actual storage and make sure no wrong apis are called according to
 * container attach state.
 */
export class ContainerStorageAdapter implements IDocumentStorageService, IDisposable {
<<<<<<< HEAD
    private _storageService: IDocumentStorageService & Partial<IDisposable>;

    constructor(
        detachedBlobStorage: IDetachedBlobStorage | undefined,
        private readonly logger: ITelemetryLogger,
        /**
         * ArrayBufferLikes or utf8 encoded strings, containing blobs from a snapshot
         */
        private readonly blobContents: { [id: string]: ArrayBufferLike | string; } = {},
        private readonly captureProtocolSummary?: () => ISummaryTree,
    ) {
        this._storageService = new BlobOnlyStorage(detachedBlobStorage, logger);
    }

    disposed: boolean = false;
    dispose(error?: Error): void {
        this._storageService?.dispose?.(error);
        this.disposed = true;
    }

    public async connectToService(service: IDocumentService): Promise<void> {
        if (!(this._storageService instanceof BlobOnlyStorage)) {
            return;
        }

        const storageService = await service.connectToStorage();
        const retriableStorage = this._storageService =
            new RetriableDocumentStorageService(
                storageService,
                this.logger);

        if (this.captureProtocolSummary !== undefined) {
            this.logger.sendTelemetryEvent({ eventName: "summarizeProtocolTreeEnabled" });
            this._storageService =
                new ProtocolTreeStorageService(retriableStorage, this.captureProtocolSummary);
        }

        // ensure we did not lose that policy in the process of wrapping
        assert(storageService.policies?.minBlobSize === this._storageService.policies?.minBlobSize,
            0x0e0 /* "lost minBlobSize policy" */);
    }

    public loadSnapshotForRehydratingContainer(snapshotTree: ISnapshotTreeWithBlobContents) {
        this.getBlobContents(snapshotTree);
    }

    private getBlobContents(snapshotTree: ISnapshotTreeWithBlobContents) {
        for (const [id, value] of Object.entries(snapshotTree.blobsContents)) {
            this.blobContents[id] = value;
        }
        for (const [_, tree] of Object.entries(snapshotTree.trees)) {
            this.getBlobContents(tree);
        }
    }

    public get policies(): IDocumentStorageServicePolicies | undefined {
        // back-compat 0.40 containerRuntime requests policies even in detached container if storage is present
        // and storage is always present in >=0.41.
        try {
            return this._storageService.policies;
        } catch (e) {}
        return undefined;
    }

    public get repositoryUrl(): string {
        return this._storageService.repositoryUrl;
    }

    public async getSnapshotTree(version?: IVersion, scenarioName?: string): Promise<ISnapshotTree | null> {
        return this._storageService.getSnapshotTree(version, scenarioName);
    }

    public async readBlob(id: string): Promise<ArrayBufferLike> {
        const maybeBlob = this.blobContents[id];
        if (maybeBlob !== undefined) {
            if (typeof maybeBlob === "string") {
                const blob = stringToBuffer(maybeBlob, "utf8");
                return blob;
            }
            return maybeBlob;
        }
        return this._storageService.readBlob(id);
    }

    public async getVersions(
        versionId: string | null,
        count: number,
        scenarioName?: string,
        fetchSource?: FetchSource,
    ): Promise<IVersion[]> {
        return this._storageService.getVersions(versionId, count, scenarioName, fetchSource);
    }

    public async uploadSummaryWithContext(summary: ISummaryTree, context: ISummaryContext): Promise<string> {
        return this._storageService.uploadSummaryWithContext(summary, context);
    }

    public async downloadSummary(handle: ISummaryHandle): Promise<ISummaryTree> {
        return this._storageService.downloadSummary(handle);
    }

    public async createBlob(file: ArrayBufferLike): Promise<ICreateBlobResponse> {
        return this._storageService.createBlob(file);
    }
=======
	private readonly blobContents: { [id: string]: ArrayBufferLike } = {};
	private _storageService: IDocumentStorageService & Partial<IDisposable>;

	constructor(
		detachedBlobStorage: IDetachedBlobStorage | undefined,
		private readonly logger: ITelemetryLogger,
		private readonly captureProtocolSummary?: () => ISummaryTree,
	) {
		this._storageService = new BlobOnlyStorage(detachedBlobStorage, logger);
	}

	disposed: boolean = false;
	dispose(error?: Error): void {
		this._storageService?.dispose?.(error);
		this.disposed = true;
	}

	public async connectToService(service: IDocumentService): Promise<void> {
		if (!(this._storageService instanceof BlobOnlyStorage)) {
			return;
		}

		const storageService = await service.connectToStorage();
		const retriableStorage = (this._storageService = new RetriableDocumentStorageService(
			storageService,
			this.logger,
		));

		if (this.captureProtocolSummary !== undefined) {
			this.logger.sendTelemetryEvent({ eventName: "summarizeProtocolTreeEnabled" });
			this._storageService = new ProtocolTreeStorageService(
				retriableStorage,
				this.captureProtocolSummary,
			);
		}

		// ensure we did not lose that policy in the process of wrapping
		assert(
			storageService.policies?.minBlobSize === this._storageService.policies?.minBlobSize,
			0x0e0 /* "lost minBlobSize policy" */,
		);
	}

	public loadSnapshotForRehydratingContainer(snapshotTree: ISnapshotTreeWithBlobContents) {
		this.getBlobContents(snapshotTree);
	}

	private getBlobContents(snapshotTree: ISnapshotTreeWithBlobContents) {
		for (const [id, value] of Object.entries(snapshotTree.blobsContents)) {
			this.blobContents[id] = value;
		}
		for (const [_, tree] of Object.entries(snapshotTree.trees)) {
			this.getBlobContents(tree);
		}
	}

	public get policies(): IDocumentStorageServicePolicies | undefined {
		// back-compat 0.40 containerRuntime requests policies even in detached container if storage is present
		// and storage is always present in >=0.41.
		try {
			return this._storageService.policies;
		} catch (e) {}
		return undefined;
	}

	public get repositoryUrl(): string {
		return this._storageService.repositoryUrl;
	}

	public async getSnapshotTree(
		version?: IVersion,
		scenarioName?: string,
	): Promise<ISnapshotTree | null> {
		return this._storageService.getSnapshotTree(version, scenarioName);
	}

	public async readBlob(id: string): Promise<ArrayBufferLike> {
		const blob = this.blobContents[id];
		if (blob !== undefined) {
			return blob;
		}
		return this._storageService.readBlob(id);
	}

	public async getVersions(
		versionId: string | null,
		count: number,
		scenarioName?: string,
		fetchSource?: FetchSource,
	): Promise<IVersion[]> {
		return this._storageService.getVersions(versionId, count, scenarioName, fetchSource);
	}

	public async uploadSummaryWithContext(
		summary: ISummaryTree,
		context: ISummaryContext,
	): Promise<string> {
		return this._storageService.uploadSummaryWithContext(summary, context);
	}

	public async downloadSummary(handle: ISummaryHandle): Promise<ISummaryTree> {
		return this._storageService.downloadSummary(handle);
	}

	public async createBlob(file: ArrayBufferLike): Promise<ICreateBlobResponse> {
		return this._storageService.createBlob(file);
	}
>>>>>>> 446b4ea9
}

/**
 * Storage which only supports createBlob() and readBlob(). This is used with IDetachedBlobStorage to support
 * blobs in detached containers.
 */
class BlobOnlyStorage implements IDocumentStorageService {
<<<<<<< HEAD
    constructor(
        private readonly detachedStorage: IDetachedBlobStorage | undefined,
        private readonly logger: ITelemetryLogger,
    ) { }

    public async createBlob(content: ArrayBufferLike): Promise<ICreateBlobResponse> {
        return this.verifyStorage().createBlob(content);
    }

    public async readBlob(blobId: string): Promise<ArrayBufferLike> {
        return this.verifyStorage().readBlob(blobId);
    }

    private verifyStorage(): IDetachedBlobStorage {
        if (this.detachedStorage === undefined) {
            throw new UsageError("Real storage calls not allowed in Unattached container");
        }
        return this.detachedStorage;
    }

    public get policies(): IDocumentStorageServicePolicies | undefined {
        return this.notCalled();
    }

    public get repositoryUrl(): string {
        return this.notCalled();
    }

    /* eslint-disable @typescript-eslint/unbound-method */
    public getSnapshotTree: () => Promise<ISnapshotTree | null> = this.notCalled;
    public getVersions: () => Promise<IVersion[]> = this.notCalled;
    public write: () => Promise<IVersion> = this.notCalled;
    public uploadSummaryWithContext: () => Promise<string> = this.notCalled;
    public downloadSummary: () => Promise<ISummaryTree> = this.notCalled;
    /* eslint-enable @typescript-eslint/unbound-method */

    private notCalled(): never {
        this.verifyStorage();
        try {
            // some browsers may not populate stack unless exception is thrown
            throw new Error("BlobOnlyStorage not implemented method used");
        } catch (err) {
            this.logger.sendTelemetryEvent({ eventName: "BlobOnlyStorageWrongCall" }, err);
            throw err;
        }
    }
}

// runtime will write a tree to the summary containing only "attachment" type entries
// which reference attachment blobs by ID. However, some drivers do not support this type
// and will convert them to "blob" type entries. We want to avoid saving these to reduce
// the size of stashed change blobs.
const blobsTreeName = ".blobs";

/**
 * Get blob contents of a snapshot tree from storage (or, ideally, cache)
 */
export async function getBlobContentsFromTree(
    snapshot: ISnapshotTree,
    storage: IDocumentStorageService,
): Promise<ISerializableBlobContents> {
    const blobs = {};
    await getBlobContentsFromTreeCore(snapshot, blobs, storage);
    return blobs;
}

async function getBlobContentsFromTreeCore(
    tree: ISnapshotTree,
    blobs: ISerializableBlobContents,
    storage: IDocumentStorageService,
    root = true,
) {
    const treePs: Promise<any>[] = [];
    for (const [key, subTree] of Object.entries(tree.trees)) {
        if (!root || key !== blobsTreeName) {
            treePs.push(getBlobContentsFromTreeCore(subTree, blobs, storage, false));
        }
    }
    for (const id of Object.values(tree.blobs)) {
        const blob = await storage.readBlob(id);
        // ArrayBufferLike will not survive JSON.stringify()
        blobs[id] = bufferToString(blob, "utf8");
    }
    return Promise.all(treePs);
}

/**
 * Extract blob contents from a snapshot tree with blob contents
 */
export function getBlobContentsFromTreeWithBlobContents(
    snapshot: ISnapshotTreeWithBlobContents,
): ISerializableBlobContents {
    const blobs = {};
    getBlobContentsFromTreeWithBlobContentsCore(snapshot, blobs);
    return blobs;
}

function getBlobContentsFromTreeWithBlobContentsCore(
    tree: ISnapshotTreeWithBlobContents,
    blobs: ISerializableBlobContents,
    root = true,
) {
    for (const [key, subTree] of Object.entries(tree.trees)) {
        if (!root || key !== blobsTreeName) {
            getBlobContentsFromTreeWithBlobContentsCore(subTree, blobs, false);
        }
    }
    for (const id of Object.values(tree.blobs)) {
        const blob = tree.blobsContents[id];
        assert(blob !== undefined, 0x2ec /* "Blob must be present in blobsContents" */);
        // ArrayBufferLike will not survive JSON.stringify()
        blobs[id] = bufferToString(blob, "utf8");
    }
=======
	constructor(
		private readonly detachedStorage: IDetachedBlobStorage | undefined,
		private readonly logger: ITelemetryLogger,
	) {}

	public async createBlob(content: ArrayBufferLike): Promise<ICreateBlobResponse> {
		return this.verifyStorage().createBlob(content);
	}

	public async readBlob(blobId: string): Promise<ArrayBufferLike> {
		return this.verifyStorage().readBlob(blobId);
	}

	private verifyStorage(): IDetachedBlobStorage {
		if (this.detachedStorage === undefined) {
			throw new UsageError("Real storage calls not allowed in Unattached container");
		}
		return this.detachedStorage;
	}

	public get policies(): IDocumentStorageServicePolicies | undefined {
		return this.notCalled();
	}

	public get repositoryUrl(): string {
		return this.notCalled();
	}

	/* eslint-disable @typescript-eslint/unbound-method */
	public getSnapshotTree: () => Promise<ISnapshotTree | null> = this.notCalled;
	public getVersions: () => Promise<IVersion[]> = this.notCalled;
	public write: () => Promise<IVersion> = this.notCalled;
	public uploadSummaryWithContext: () => Promise<string> = this.notCalled;
	public downloadSummary: () => Promise<ISummaryTree> = this.notCalled;
	/* eslint-enable @typescript-eslint/unbound-method */

	private notCalled(): never {
		this.verifyStorage();
		try {
			// some browsers may not populate stack unless exception is thrown
			throw new Error("BlobOnlyStorage not implemented method used");
		} catch (err) {
			this.logger.sendTelemetryEvent({ eventName: "BlobOnlyStorageWrongCall" }, err);
			throw err;
		}
	}
>>>>>>> 446b4ea9
}<|MERGE_RESOLUTION|>--- conflicted
+++ resolved
@@ -35,7 +35,6 @@
  * container attach state.
  */
 export class ContainerStorageAdapter implements IDocumentStorageService, IDisposable {
-<<<<<<< HEAD
     private _storageService: IDocumentStorageService & Partial<IDisposable>;
 
     constructor(
@@ -50,63 +49,70 @@
         this._storageService = new BlobOnlyStorage(detachedBlobStorage, logger);
     }
 
-    disposed: boolean = false;
-    dispose(error?: Error): void {
-        this._storageService?.dispose?.(error);
-        this.disposed = true;
-    }
-
-    public async connectToService(service: IDocumentService): Promise<void> {
-        if (!(this._storageService instanceof BlobOnlyStorage)) {
-            return;
-        }
-
-        const storageService = await service.connectToStorage();
-        const retriableStorage = this._storageService =
-            new RetriableDocumentStorageService(
-                storageService,
-                this.logger);
-
-        if (this.captureProtocolSummary !== undefined) {
-            this.logger.sendTelemetryEvent({ eventName: "summarizeProtocolTreeEnabled" });
-            this._storageService =
-                new ProtocolTreeStorageService(retriableStorage, this.captureProtocolSummary);
-        }
-
-        // ensure we did not lose that policy in the process of wrapping
-        assert(storageService.policies?.minBlobSize === this._storageService.policies?.minBlobSize,
-            0x0e0 /* "lost minBlobSize policy" */);
-    }
-
-    public loadSnapshotForRehydratingContainer(snapshotTree: ISnapshotTreeWithBlobContents) {
-        this.getBlobContents(snapshotTree);
-    }
-
-    private getBlobContents(snapshotTree: ISnapshotTreeWithBlobContents) {
-        for (const [id, value] of Object.entries(snapshotTree.blobsContents)) {
-            this.blobContents[id] = value;
-        }
-        for (const [_, tree] of Object.entries(snapshotTree.trees)) {
-            this.getBlobContents(tree);
-        }
-    }
-
-    public get policies(): IDocumentStorageServicePolicies | undefined {
-        // back-compat 0.40 containerRuntime requests policies even in detached container if storage is present
-        // and storage is always present in >=0.41.
-        try {
-            return this._storageService.policies;
-        } catch (e) {}
-        return undefined;
-    }
-
-    public get repositoryUrl(): string {
-        return this._storageService.repositoryUrl;
-    }
-
-    public async getSnapshotTree(version?: IVersion, scenarioName?: string): Promise<ISnapshotTree | null> {
-        return this._storageService.getSnapshotTree(version, scenarioName);
-    }
+	disposed: boolean = false;
+	dispose(error?: Error): void {
+		this._storageService?.dispose?.(error);
+		this.disposed = true;
+	}
+
+	public async connectToService(service: IDocumentService): Promise<void> {
+		if (!(this._storageService instanceof BlobOnlyStorage)) {
+			return;
+		}
+
+		const storageService = await service.connectToStorage();
+		const retriableStorage = (this._storageService = new RetriableDocumentStorageService(
+			storageService,
+			this.logger,
+		));
+
+		if (this.captureProtocolSummary !== undefined) {
+			this.logger.sendTelemetryEvent({ eventName: "summarizeProtocolTreeEnabled" });
+			this._storageService = new ProtocolTreeStorageService(
+				retriableStorage,
+				this.captureProtocolSummary,
+			);
+		}
+
+		// ensure we did not lose that policy in the process of wrapping
+		assert(
+			storageService.policies?.minBlobSize === this._storageService.policies?.minBlobSize,
+			0x0e0 /* "lost minBlobSize policy" */,
+		);
+	}
+
+	public loadSnapshotForRehydratingContainer(snapshotTree: ISnapshotTreeWithBlobContents) {
+		this.getBlobContents(snapshotTree);
+	}
+
+	private getBlobContents(snapshotTree: ISnapshotTreeWithBlobContents) {
+		for (const [id, value] of Object.entries(snapshotTree.blobsContents)) {
+			this.blobContents[id] = value;
+		}
+		for (const [_, tree] of Object.entries(snapshotTree.trees)) {
+			this.getBlobContents(tree);
+		}
+	}
+
+	public get policies(): IDocumentStorageServicePolicies | undefined {
+		// back-compat 0.40 containerRuntime requests policies even in detached container if storage is present
+		// and storage is always present in >=0.41.
+		try {
+			return this._storageService.policies;
+		} catch (e) {}
+		return undefined;
+	}
+
+	public get repositoryUrl(): string {
+		return this._storageService.repositoryUrl;
+	}
+
+	public async getSnapshotTree(
+		version?: IVersion,
+		scenarioName?: string,
+	): Promise<ISnapshotTree | null> {
+		return this._storageService.getSnapshotTree(version, scenarioName);
+	}
 
     public async readBlob(id: string): Promise<ArrayBufferLike> {
         const maybeBlob = this.blobContents[id];
@@ -120,111 +126,6 @@
         return this._storageService.readBlob(id);
     }
 
-    public async getVersions(
-        versionId: string | null,
-        count: number,
-        scenarioName?: string,
-        fetchSource?: FetchSource,
-    ): Promise<IVersion[]> {
-        return this._storageService.getVersions(versionId, count, scenarioName, fetchSource);
-    }
-
-    public async uploadSummaryWithContext(summary: ISummaryTree, context: ISummaryContext): Promise<string> {
-        return this._storageService.uploadSummaryWithContext(summary, context);
-    }
-
-    public async downloadSummary(handle: ISummaryHandle): Promise<ISummaryTree> {
-        return this._storageService.downloadSummary(handle);
-    }
-
-    public async createBlob(file: ArrayBufferLike): Promise<ICreateBlobResponse> {
-        return this._storageService.createBlob(file);
-    }
-=======
-	private readonly blobContents: { [id: string]: ArrayBufferLike } = {};
-	private _storageService: IDocumentStorageService & Partial<IDisposable>;
-
-	constructor(
-		detachedBlobStorage: IDetachedBlobStorage | undefined,
-		private readonly logger: ITelemetryLogger,
-		private readonly captureProtocolSummary?: () => ISummaryTree,
-	) {
-		this._storageService = new BlobOnlyStorage(detachedBlobStorage, logger);
-	}
-
-	disposed: boolean = false;
-	dispose(error?: Error): void {
-		this._storageService?.dispose?.(error);
-		this.disposed = true;
-	}
-
-	public async connectToService(service: IDocumentService): Promise<void> {
-		if (!(this._storageService instanceof BlobOnlyStorage)) {
-			return;
-		}
-
-		const storageService = await service.connectToStorage();
-		const retriableStorage = (this._storageService = new RetriableDocumentStorageService(
-			storageService,
-			this.logger,
-		));
-
-		if (this.captureProtocolSummary !== undefined) {
-			this.logger.sendTelemetryEvent({ eventName: "summarizeProtocolTreeEnabled" });
-			this._storageService = new ProtocolTreeStorageService(
-				retriableStorage,
-				this.captureProtocolSummary,
-			);
-		}
-
-		// ensure we did not lose that policy in the process of wrapping
-		assert(
-			storageService.policies?.minBlobSize === this._storageService.policies?.minBlobSize,
-			0x0e0 /* "lost minBlobSize policy" */,
-		);
-	}
-
-	public loadSnapshotForRehydratingContainer(snapshotTree: ISnapshotTreeWithBlobContents) {
-		this.getBlobContents(snapshotTree);
-	}
-
-	private getBlobContents(snapshotTree: ISnapshotTreeWithBlobContents) {
-		for (const [id, value] of Object.entries(snapshotTree.blobsContents)) {
-			this.blobContents[id] = value;
-		}
-		for (const [_, tree] of Object.entries(snapshotTree.trees)) {
-			this.getBlobContents(tree);
-		}
-	}
-
-	public get policies(): IDocumentStorageServicePolicies | undefined {
-		// back-compat 0.40 containerRuntime requests policies even in detached container if storage is present
-		// and storage is always present in >=0.41.
-		try {
-			return this._storageService.policies;
-		} catch (e) {}
-		return undefined;
-	}
-
-	public get repositoryUrl(): string {
-		return this._storageService.repositoryUrl;
-	}
-
-	public async getSnapshotTree(
-		version?: IVersion,
-		scenarioName?: string,
-	): Promise<ISnapshotTree | null> {
-		return this._storageService.getSnapshotTree(version, scenarioName);
-	}
-
-	public async readBlob(id: string): Promise<ArrayBufferLike> {
-		const blob = this.blobContents[id];
-		if (blob !== undefined) {
-			return blob;
-		}
-		return this._storageService.readBlob(id);
-	}
-
 	public async getVersions(
 		versionId: string | null,
 		count: number,
@@ -248,7 +149,6 @@
 	public async createBlob(file: ArrayBufferLike): Promise<ICreateBlobResponse> {
 		return this._storageService.createBlob(file);
 	}
->>>>>>> 446b4ea9
 }
 
 /**
@@ -256,53 +156,52 @@
  * blobs in detached containers.
  */
 class BlobOnlyStorage implements IDocumentStorageService {
-<<<<<<< HEAD
-    constructor(
-        private readonly detachedStorage: IDetachedBlobStorage | undefined,
-        private readonly logger: ITelemetryLogger,
-    ) { }
-
-    public async createBlob(content: ArrayBufferLike): Promise<ICreateBlobResponse> {
-        return this.verifyStorage().createBlob(content);
-    }
-
-    public async readBlob(blobId: string): Promise<ArrayBufferLike> {
-        return this.verifyStorage().readBlob(blobId);
-    }
-
-    private verifyStorage(): IDetachedBlobStorage {
-        if (this.detachedStorage === undefined) {
-            throw new UsageError("Real storage calls not allowed in Unattached container");
-        }
-        return this.detachedStorage;
-    }
-
-    public get policies(): IDocumentStorageServicePolicies | undefined {
-        return this.notCalled();
-    }
-
-    public get repositoryUrl(): string {
-        return this.notCalled();
-    }
-
-    /* eslint-disable @typescript-eslint/unbound-method */
-    public getSnapshotTree: () => Promise<ISnapshotTree | null> = this.notCalled;
-    public getVersions: () => Promise<IVersion[]> = this.notCalled;
-    public write: () => Promise<IVersion> = this.notCalled;
-    public uploadSummaryWithContext: () => Promise<string> = this.notCalled;
-    public downloadSummary: () => Promise<ISummaryTree> = this.notCalled;
-    /* eslint-enable @typescript-eslint/unbound-method */
-
-    private notCalled(): never {
-        this.verifyStorage();
-        try {
-            // some browsers may not populate stack unless exception is thrown
-            throw new Error("BlobOnlyStorage not implemented method used");
-        } catch (err) {
-            this.logger.sendTelemetryEvent({ eventName: "BlobOnlyStorageWrongCall" }, err);
-            throw err;
-        }
-    }
+	constructor(
+		private readonly detachedStorage: IDetachedBlobStorage | undefined,
+		private readonly logger: ITelemetryLogger,
+	) {}
+
+	public async createBlob(content: ArrayBufferLike): Promise<ICreateBlobResponse> {
+		return this.verifyStorage().createBlob(content);
+	}
+
+	public async readBlob(blobId: string): Promise<ArrayBufferLike> {
+		return this.verifyStorage().readBlob(blobId);
+	}
+
+	private verifyStorage(): IDetachedBlobStorage {
+		if (this.detachedStorage === undefined) {
+			throw new UsageError("Real storage calls not allowed in Unattached container");
+		}
+		return this.detachedStorage;
+	}
+
+	public get policies(): IDocumentStorageServicePolicies | undefined {
+		return this.notCalled();
+	}
+
+	public get repositoryUrl(): string {
+		return this.notCalled();
+	}
+
+	/* eslint-disable @typescript-eslint/unbound-method */
+	public getSnapshotTree: () => Promise<ISnapshotTree | null> = this.notCalled;
+	public getVersions: () => Promise<IVersion[]> = this.notCalled;
+	public write: () => Promise<IVersion> = this.notCalled;
+	public uploadSummaryWithContext: () => Promise<string> = this.notCalled;
+	public downloadSummary: () => Promise<ISummaryTree> = this.notCalled;
+	/* eslint-enable @typescript-eslint/unbound-method */
+
+	private notCalled(): never {
+		this.verifyStorage();
+		try {
+			// some browsers may not populate stack unless exception is thrown
+			throw new Error("BlobOnlyStorage not implemented method used");
+		} catch (err) {
+			this.logger.sendTelemetryEvent({ eventName: "BlobOnlyStorageWrongCall" }, err);
+			throw err;
+		}
+	}
 }
 
 // runtime will write a tree to the summary containing only "attachment" type entries
@@ -370,52 +269,4 @@
         // ArrayBufferLike will not survive JSON.stringify()
         blobs[id] = bufferToString(blob, "utf8");
     }
-=======
-	constructor(
-		private readonly detachedStorage: IDetachedBlobStorage | undefined,
-		private readonly logger: ITelemetryLogger,
-	) {}
-
-	public async createBlob(content: ArrayBufferLike): Promise<ICreateBlobResponse> {
-		return this.verifyStorage().createBlob(content);
-	}
-
-	public async readBlob(blobId: string): Promise<ArrayBufferLike> {
-		return this.verifyStorage().readBlob(blobId);
-	}
-
-	private verifyStorage(): IDetachedBlobStorage {
-		if (this.detachedStorage === undefined) {
-			throw new UsageError("Real storage calls not allowed in Unattached container");
-		}
-		return this.detachedStorage;
-	}
-
-	public get policies(): IDocumentStorageServicePolicies | undefined {
-		return this.notCalled();
-	}
-
-	public get repositoryUrl(): string {
-		return this.notCalled();
-	}
-
-	/* eslint-disable @typescript-eslint/unbound-method */
-	public getSnapshotTree: () => Promise<ISnapshotTree | null> = this.notCalled;
-	public getVersions: () => Promise<IVersion[]> = this.notCalled;
-	public write: () => Promise<IVersion> = this.notCalled;
-	public uploadSummaryWithContext: () => Promise<string> = this.notCalled;
-	public downloadSummary: () => Promise<ISummaryTree> = this.notCalled;
-	/* eslint-enable @typescript-eslint/unbound-method */
-
-	private notCalled(): never {
-		this.verifyStorage();
-		try {
-			// some browsers may not populate stack unless exception is thrown
-			throw new Error("BlobOnlyStorage not implemented method used");
-		} catch (err) {
-			this.logger.sendTelemetryEvent({ eventName: "BlobOnlyStorageWrongCall" }, err);
-			throw err;
-		}
-	}
->>>>>>> 446b4ea9
 }