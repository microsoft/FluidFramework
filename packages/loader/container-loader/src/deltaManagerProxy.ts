/*!
 * Copyright (c) Microsoft Corporation. All rights reserved.
 * Licensed under the MIT License.
 */

import {
    IDeltaManager,
    IDeltaManagerEvents,
    IDeltaQueue,
    IDeltaSender,
<<<<<<< HEAD
    IDeltaQueueEvents,
} from "@microsoft/fluid-container-definitions";
import { EventForwarder } from "@microsoft/fluid-common-utils";
=======
} from "@fluidframework/container-definitions";
import { EventForwarder } from "@fluidframework/common-utils";
>>>>>>> d108463e
import {
    IClientDetails,
    IDocumentMessage,
    ISequencedDocumentMessage,
    IServiceConfiguration,
    ISignalMessage,
    MessageType,
} from "@fluidframework/protocol-definitions";

/**
 * Proxy to the real IDeltaQueue - used to restrict access
 */
export class DeltaQueueProxy<T> extends EventForwarder<IDeltaQueueEvents<T>> implements IDeltaQueue<T> {
    public get paused(): boolean {
        return this.queue.paused;
    }

    public get length(): number {
        return this.queue.length;
    }

    public get idle(): boolean {
        return this.queue.idle;
    }

    private systemPaused = false;
    private localPaused = false;

    constructor(private readonly queue: IDeltaQueue<T>) {
        super(queue);
    }

    public peek(): T | undefined {
        return this.queue.peek();
    }

    public toArray(): T[] {
        return this.queue.toArray();
    }

    public async systemPause(): Promise<void> {
        this.systemPaused = true;
        return this.queue.pause();
    }

    public async pause(): Promise<void> {
        this.localPaused = true;
        return this.queue.pause();
    }

    public async systemResume(): Promise<void> {
        this.systemPaused = false;
        return this.updateResume();
    }

    public async resume(): Promise<void> {
        this.localPaused = false;
        return this.updateResume();
    }

    private async updateResume(): Promise<void> {
        if (!this.systemPaused && !this.localPaused) {
            return this.queue.resume();
        }
    }
}

/**
 * Proxy to the real IDeltaManager - used to restrict access
 */
export class DeltaManagerProxy
    extends EventForwarder<IDeltaManagerEvents>
    implements IDeltaManager<ISequencedDocumentMessage, IDocumentMessage> {
    public readonly inbound: IDeltaQueue<ISequencedDocumentMessage>;
    public readonly outbound: IDeltaQueue<IDocumentMessage[]>;
    public readonly inboundSignal: IDeltaQueue<ISignalMessage>;

    public get IDeltaSender(): IDeltaSender {
        return this;
    }

    public get minimumSequenceNumber(): number {
        return this.deltaManager.minimumSequenceNumber;
    }

    public get referenceSequenceNumber(): number {
        return this.deltaManager.referenceSequenceNumber;
    }

    public get initialSequenceNumber(): number {
        return this.deltaManager.initialSequenceNumber;
    }

    public get clientDetails(): IClientDetails {
        return this.deltaManager.clientDetails;
    }

    public get version(): string {
        return this.deltaManager.version;
    }

    public get maxMessageSize(): number {
        return this.deltaManager.maxMessageSize;
    }

    public get serviceConfiguration(): IServiceConfiguration | undefined {
        return this.deltaManager.serviceConfiguration;
    }

    public get active(): boolean {
        return this.deltaManager.active;
    }

    public get readonly(): boolean | undefined {
        return this.deltaManager.readonly;
    }

    constructor(private readonly deltaManager: IDeltaManager<ISequencedDocumentMessage, IDocumentMessage>) {
        super(deltaManager);

        this.inbound = new DeltaQueueProxy(deltaManager.inbound);
        this.outbound = new DeltaQueueProxy(deltaManager.outbound);
        this.inboundSignal = new DeltaQueueProxy(deltaManager.inboundSignal);
    }

    public dispose(): void {
        this.inbound.dispose();
        this.outbound.dispose();
        this.inboundSignal.dispose();
        super.dispose();
    }

    public close(): void {
        return this.deltaManager.close();
    }

    public submitSignal(content: any): void {
        return this.deltaManager.submitSignal(content);
    }

    public submit(type: MessageType, contents: any, batch: boolean, appData: any): number {
        return this.deltaManager.submit(type, contents, batch, appData);
    }

    public flush(): void {
        return this.deltaManager.flush();
    }
}<|MERGE_RESOLUTION|>--- conflicted
+++ resolved
@@ -8,14 +8,8 @@
     IDeltaManagerEvents,
     IDeltaQueue,
     IDeltaSender,
-<<<<<<< HEAD
-    IDeltaQueueEvents,
-} from "@microsoft/fluid-container-definitions";
-import { EventForwarder } from "@microsoft/fluid-common-utils";
-=======
 } from "@fluidframework/container-definitions";
 import { EventForwarder } from "@fluidframework/common-utils";
->>>>>>> d108463e
 import {
     IClientDetails,
     IDocumentMessage,
