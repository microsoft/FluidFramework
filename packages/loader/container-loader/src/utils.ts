--- conflicted
+++ resolved
@@ -16,13 +16,8 @@
 // This is used when we rehydrate a container from the snapshot. Here we put the blob contents
 // in separate property: blobContents.
 export interface ISnapshotTreeWithBlobContents extends ISnapshotTree {
-<<<<<<< HEAD
-    blobsContents: { [path: string]: ArrayBufferLike },
-    trees: { [path: string]: ISnapshotTreeWithBlobContents },
-=======
     blobsContents: { [path: string]: ArrayBufferLike; };
     trees: { [path: string]: ISnapshotTreeWithBlobContents; };
->>>>>>> 24231532
 }
 
 export interface IParsedUrl {
