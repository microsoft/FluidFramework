/*!
 * Copyright (c) Microsoft Corporation and contributors. All rights reserved.
 * Licensed under the MIT License.
 */

import { parse } from "url";
import { v4 as uuid } from "uuid";
import { bufferToString, stringToBuffer } from "@fluidframework/common-utils";
import { ISummaryTree, ISnapshotTree, SummaryType } from "@fluidframework/protocol-definitions";

export interface IParsedUrl {
    id: string;
    path: string;
    query: string;
    /**
     * Null means do not use snapshots, undefined means load latest snapshot
     * otherwise it's version ID passed to IDocumentStorageService.getVersions() to figure out what snapshot to use.
     * If needed, can add undefined which is treated by Container.load() as load latest snapshot.
     */
    version: string | null | undefined;
}

export function parseUrl(url: string): IParsedUrl | undefined {
    const parsed = parse(url, true);
    if (typeof parsed.pathname !== "string") {
        throw new Error("Failed to parse pathname");
    }
    const query = parsed.search ?? "";
    const regex = /^\/([^/]*\/[^/]*)(\/?.*)$/;
    const match = regex.exec(parsed.pathname);
    return (match?.length === 3)
        ? { id: match[1], path: match[2], query, version: parsed.query.version as string }
        : undefined;
}

/**
 * Converts summary tree (for upload) to snapshot tree (for download).
 * Summary tree blobs contain contents, but snapshot tree blobs normally
 * contain IDs pointing to storage. This will create 2 blob entries in the
 * snapshot tree for each blob in the summary tree. One will be the regular
 * path pointing to a uniquely generated ID. Then there will be another
 * entry with the path as that uniquely generated ID, and value as the
 * blob contents as a base-64 string.
 * @param summary - summary to convert
 */
function convertSummaryToSnapshotWithEmbeddedBlobContents(
    summary: ISummaryTree,
    blobs: Map<string, ArrayBufferLike>,
): ISnapshotTree {
    const treeNode = {
        blobs: {},
        trees: {},
        commits: {},
        id: uuid(),
    };
    const keys = Object.keys(summary.tree);
    for (const key of keys) {
        const summaryObject = summary.tree[key];

        switch (summaryObject.type) {
            case SummaryType.Tree: {
                treeNode.trees[key] = convertSummaryToSnapshotWithEmbeddedBlobContents(summaryObject, blobs);
                break;
            }
            case SummaryType.Blob: {
                const blobId = uuid();
                treeNode.blobs[key] = blobId;
<<<<<<< HEAD
                const contentBuffer = typeof summaryObject.content === "string" ?
                    stringToBuffer(summaryObject.content, "utf8") : summaryObject.content;
                blobs.set(blobId, contentBuffer);
                treeNode.blobs[blobId] = bufferToString(contentBuffer, "base64");
=======
                blobs[blobId] = typeof summaryObject.content === "string" ?
                    stringToBuffer(summaryObject.content, "utf8") : summaryObject.content;
                treeNode.blobs[blobId] = bufferToString(blobs[blobId], "base64");
>>>>>>> d8579f22
                break;
            }
            case SummaryType.Handle:
                throw new Error("No handles should be there in summary in detached container!!");
                break;
            default: {
                throw new Error(`Unknown tree type ${summaryObject.type}`);
            }
        }
    }
    return treeNode;
}

/**
 * Combine and convert protocol and app summary tree to format which is readable by container while rehydrating.
 * @param protocolSummaryTree - Protocol Summary Tree
 * @param appSummaryTree - App Summary Tree
 */
export function convertProtocolAndAppSummaryToSnapshotTree(
    protocolSummaryTree: ISummaryTree,
    appSummaryTree: ISummaryTree,
) {
    // Shallow copy is fine, since we are doing a deep clone below.
    const combinedSummary: ISummaryTree = {
        type: SummaryType.Tree,
        tree: { ...appSummaryTree.tree },
    };

    combinedSummary.tree[".protocol"] = protocolSummaryTree;
    const blobs = new Map<string, ArrayBufferLike>();
    const snapshotTree = convertSummaryToSnapshotWithEmbeddedBlobContents(combinedSummary, blobs);
    return { snapshotTree, blobs };
}<|MERGE_RESOLUTION|>--- conflicted
+++ resolved
@@ -65,16 +65,10 @@
             case SummaryType.Blob: {
                 const blobId = uuid();
                 treeNode.blobs[key] = blobId;
-<<<<<<< HEAD
                 const contentBuffer = typeof summaryObject.content === "string" ?
                     stringToBuffer(summaryObject.content, "utf8") : summaryObject.content;
                 blobs.set(blobId, contentBuffer);
                 treeNode.blobs[blobId] = bufferToString(contentBuffer, "base64");
-=======
-                blobs[blobId] = typeof summaryObject.content === "string" ?
-                    stringToBuffer(summaryObject.content, "utf8") : summaryObject.content;
-                treeNode.blobs[blobId] = bufferToString(blobs[blobId], "base64");
->>>>>>> d8579f22
                 break;
             }
             case SummaryType.Handle:
