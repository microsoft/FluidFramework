/*!
 * Copyright (c) Microsoft Corporation and contributors. All rights reserved.
 * Licensed under the MIT License.
 */

import { parse } from "url";
import { v4 as uuid } from "uuid";
import {
	assert,
	stringToBuffer,
	Uint8ArrayToArrayBuffer,
	unreachableCase,
} from "@fluidframework/common-utils";
import { ISummaryTree, ISnapshotTree, SummaryType } from "@fluidframework/protocol-definitions";
import { LoggingError } from "@fluidframework/telemetry-utils";
import { isCombinedAppAndProtocolSummary } from "@fluidframework/driver-utils";

// This is used when we rehydrate a container from the snapshot. Here we put the blob contents
// in separate property: blobContents.
export interface ISnapshotTreeWithBlobContents extends ISnapshotTree {
	blobsContents: { [path: string]: ArrayBufferLike };
	trees: { [path: string]: ISnapshotTreeWithBlobContents };
}

export interface IParsedUrl {
	id: string;
	path: string;
	query: string;
	/**
	 * Null means do not use snapshots, undefined means load latest snapshot
	 * otherwise it's version ID passed to IDocumentStorageService.getVersions() to figure out what snapshot to use.
	 * If needed, can add undefined which is treated by Container.load() as load latest snapshot.
	 */
	version: string | null | undefined;
}

export function parseUrl(url: string): IParsedUrl | undefined {
	const parsed = parse(url, true);
	if (typeof parsed.pathname !== "string") {
		throw new LoggingError("Failed to parse pathname");
	}
	const query = parsed.search ?? "";
	const regex = /^\/([^/]*\/[^/]*)(\/?.*)$/;
	const match = regex.exec(parsed.pathname);
	return match?.length === 3
		? { id: match[1], path: match[2], query, version: parsed.query.version as string }
		: undefined;
}

/**
 * Converts summary tree (for upload) to snapshot tree (for download).
 * Summary tree blobs contain contents, but snapshot tree blobs normally
 * contain IDs pointing to storage. This will create 2 blob entries in the
 * snapshot tree for each blob in the summary tree. One will be the regular
 * path pointing to a uniquely generated ID. Then there will be another
 * entry with the path as that uniquely generated ID, and value as the
 * blob contents as a base-64 string.
 * @param summary - summary to convert
 */
function convertSummaryToSnapshotWithEmbeddedBlobContents(
	summary: ISummaryTree,
): ISnapshotTreeWithBlobContents {
	const treeNode: ISnapshotTreeWithBlobContents = {
		blobs: {},
		blobsContents: {},
		trees: {},
		id: uuid(),
		unreferenced: summary.unreferenced,
	};
	const keys = Object.keys(summary.tree);
	for (const key of keys) {
		const summaryObject = summary.tree[key];

		switch (summaryObject.type) {
			case SummaryType.Tree: {
				treeNode.trees[key] =
					convertSummaryToSnapshotWithEmbeddedBlobContents(summaryObject);
				break;
			}
			case SummaryType.Attachment:
				treeNode.blobs[key] = summaryObject.id;
				break;
			case SummaryType.Blob: {
				const blobId = uuid();
				treeNode.blobs[key] = blobId;
				const contentBuffer =
					typeof summaryObject.content === "string"
						? stringToBuffer(summaryObject.content, "utf8")
						: Uint8ArrayToArrayBuffer(summaryObject.content);
				treeNode.blobsContents[blobId] = contentBuffer;
				break;
			}
			case SummaryType.Handle:
				throw new LoggingError(
					"No handles should be there in summary in detached container!!",
				);
				break;
			default: {
				unreachableCase(summaryObject, `Unknown tree type ${(summaryObject as any).type}`);
			}
		}
	}
	return treeNode;
}

/**
 * Combine and convert protocol and app summary tree to format which is readable by container while rehydrating.
 * @param protocolSummaryTree - Protocol Summary Tree
 * @param appSummaryTree - App Summary Tree
 */
export function convertProtocolAndAppSummaryToSnapshotTree(
	protocolSummaryTree: ISummaryTree,
	appSummaryTree: ISummaryTree,
): ISnapshotTreeWithBlobContents {
	// Shallow copy is fine, since we are doing a deep clone below.
	const combinedSummary: ISummaryTree = {
		type: SummaryType.Tree,
		tree: { ...appSummaryTree.tree },
	};

	combinedSummary.tree[".protocol"] = protocolSummaryTree;
	const snapshotTreeWithBlobContents =
		convertSummaryToSnapshotWithEmbeddedBlobContents(combinedSummary);
	return snapshotTreeWithBlobContents;
}

// This function converts the snapshot taken in detached container(by serialize api) to snapshotTree with which
// a detached container can be rehydrated.
<<<<<<< HEAD
export const getSnapshotTreeFromSerializedContainer = (
	detachedContainerSnapshot: ISummaryTree,
): ISnapshotTreeWithBlobContents => {
	const protocolSummaryTree = detachedContainerSnapshot.tree[".protocol"] as ISummaryTree;
	const appSummaryTree = detachedContainerSnapshot.tree[".app"] as ISummaryTree;
=======
export const getSnapshotTreeFromSerializedContainer = (detachedContainerSnapshot: ISummaryTree) => {
>>>>>>> 12b3f4cb
	assert(
		isCombinedAppAndProtocolSummary(detachedContainerSnapshot),
		0x1e0 /* "Protocol and App summary trees should be present" */,
	);
	const protocolSummaryTree = detachedContainerSnapshot.tree[".protocol"];
	const appSummaryTree = detachedContainerSnapshot.tree[".app"];
	const snapshotTreeWithBlobContents = convertProtocolAndAppSummaryToSnapshotTree(
		protocolSummaryTree,
		appSummaryTree,
	);
	return snapshotTreeWithBlobContents;
};

export function getProtocolSnapshotTree(snapshot: ISnapshotTree): ISnapshotTree {
	return ".protocol" in snapshot.trees ? snapshot.trees[".protocol"] : snapshot;
}<|MERGE_RESOLUTION|>--- conflicted
+++ resolved
@@ -126,15 +126,9 @@
 
 // This function converts the snapshot taken in detached container(by serialize api) to snapshotTree with which
 // a detached container can be rehydrated.
-<<<<<<< HEAD
 export const getSnapshotTreeFromSerializedContainer = (
 	detachedContainerSnapshot: ISummaryTree,
 ): ISnapshotTreeWithBlobContents => {
-	const protocolSummaryTree = detachedContainerSnapshot.tree[".protocol"] as ISummaryTree;
-	const appSummaryTree = detachedContainerSnapshot.tree[".app"] as ISummaryTree;
-=======
-export const getSnapshotTreeFromSerializedContainer = (detachedContainerSnapshot: ISummaryTree) => {
->>>>>>> 12b3f4cb
 	assert(
 		isCombinedAppAndProtocolSummary(detachedContainerSnapshot),
 		0x1e0 /* "Protocol and App summary trees should be present" */,
