--- conflicted
+++ resolved
@@ -4,10 +4,6 @@
  */
 
 import {
-<<<<<<< HEAD
-=======
-	Uint8ArrayToArrayBuffer,
->>>>>>> 509fefa5
 	bufferToString,
 	stringToBuffer,
 	Uint8ArrayToArrayBuffer,
@@ -35,11 +31,11 @@
 import { v4 as uuid } from "uuid";
 
 import type { ISerializableBlobContents } from "./containerStorageAdapter.js";
-import {
-	isnapshotToSnapshotWithBlobs,
-	type IPendingContainerState,
-	type IPendingDetachedContainerState,
-	type SerializedSnapshotInfo,
+import type {
+	IPendingContainerState,
+	IPendingDetachedContainerState,
+	SerializedSnapshotInfo,
+	SnapshotWithBlobs,
 } from "./serializedStateManager.js";
 
 // This is used when we rehydrate a container from the snapshot. Here we put the blob contents
@@ -136,11 +132,7 @@
  * to align detached container format with IPendingContainerState
  * @param summary - ISummaryTree
  */
-<<<<<<< HEAD
-function convertSummaryToSnapshotAndBlobs(
-=======
 function convertSummaryToISnapshot(
->>>>>>> 509fefa5
 	summary: ISummaryTree,
 	blobContents = new Map<string, ArrayBuffer>(),
 ): ISnapshot {
@@ -155,11 +147,7 @@
 	for (const [key, summaryObject] of Object.entries(summary.tree)) {
 		switch (summaryObject.type) {
 			case SummaryType.Tree: {
-<<<<<<< HEAD
-				const innerSnapshot = convertSummaryToSnapshotAndBlobs(summaryObject, blobContents);
-=======
 				const innerSnapshot = convertSummaryToISnapshot(summaryObject, blobContents);
->>>>>>> 509fefa5
 				snapshotTree.trees[key] = innerSnapshot.snapshotTree;
 				break;
 			}
@@ -192,11 +180,7 @@
 	}
 	return {
 		blobContents,
-<<<<<<< HEAD
-		latestSequenceNumber: 0,
-=======
 		latestSequenceNumber: undefined,
->>>>>>> 509fefa5
 		ops: [],
 		sequenceNumber: 0,
 		snapshotFormatV: 1,
@@ -379,17 +363,10 @@
 		return parsedContainerState;
 		// eslint-disable-next-line @typescript-eslint/no-unsafe-argument
 	} else if (isCombinedAppAndProtocolSummary(parsedContainerState)) {
-<<<<<<< HEAD
-		const snapshot = getSnapshotTreeAndBlobsFromSerializedContainer(parsedContainerState);
-		const detachedContainerState: IPendingDetachedContainerState = {
-			attached: false,
-			...isnapshotToSnapshotWithBlobs(snapshot),
-=======
 		const snapshot = getISnapshotFromSerializedContainer(parsedContainerState);
 		const detachedContainerState: IPendingDetachedContainerState = {
 			attached: false,
 			...convertISnapshotToSnapshotWithBlobs(snapshot),
->>>>>>> 509fefa5
 			hasAttachmentBlobs: parsedContainerState.tree[hasBlobsSummaryTree] !== undefined,
 		};
 		return detachedContainerState;
