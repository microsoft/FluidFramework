{
  "name": "@fluidframework/container-loader",
  "version": "0.27.0",
  "description": "Fluid container loader",
  "homepage": "https://fluidframework.com",
  "repository": "microsoft/FluidFramework",
  "license": "MIT",
  "author": "Microsoft",
  "sideEffects": "false",
  "main": "dist/index.js",
  "module": "lib/index.js",
  "types": "dist/index.d.ts",
  "scripts": {
    "build": "npm run build:genver && concurrently npm:build:compile npm:lint",
    "build:compile": "concurrently npm:tsc npm:build:esnext",
    "build:docs": "api-extractor run --local && copyfiles -u 1 ./_api-extractor-temp/doc-models/* ../../../_api-extractor-temp/",
    "build:esnext": "tsc --project ./tsconfig.esnext.json",
    "build:full": "npm run build",
    "build:full:compile": "npm run build:compile",
    "build:genver": "gen-version",
    "clean": "rimraf dist lib *.tsbuildinfo *.build.log",
    "eslint": "eslint --ext=ts,tsx --format stylish src",
    "eslint:fix": "eslint --ext=ts,tsx --format stylish src --fix",
    "lint": "npm run eslint",
    "lint:fix": "npm run eslint:fix",
    "test": "npm run test:mocha",
    "test:coverage": "nyc npm test -- --reporter mocha-junit-reporter --reporter-options mochaFile=nyc/junit-report.xml",
    "test:mocha": "mocha --recursive dist/test -r node_modules/@fluidframework/mocha-test-setup --unhandled-rejections=strict",
    "test:mocha:verbose": "cross-env FLUID_TEST_VERBOSE=1 npm run test:mocha",
    "tsc": "tsc",
    "tsc:watch": "tsc --watch",
    "tsfmt": "tsfmt --verify",
    "tsfmt:fix": "tsfmt --replace"
  },
  "nyc": {
    "all": true,
    "cache-dir": "nyc/.cache",
    "exclude": [
      "src/test/**/*.ts",
      "dist/test/**/*.js"
    ],
    "exclude-after-remap": false,
    "include": [
      "src/**/*.ts",
      "dist/**/*.js"
    ],
    "report-dir": "nyc/report",
    "reporter": [
      "cobertura",
      "html",
      "text"
    ],
    "temp-directory": "nyc/.nyc_output"
  },
  "dependencies": {
    "@fluidframework/common-definitions": "^0.19.1",
    "@fluidframework/common-utils": "^0.24.0-0",
    "@fluidframework/container-definitions": "^0.27.0",
    "@fluidframework/container-utils": "^0.27.0",
    "@fluidframework/core-interfaces": "^0.27.0",
    "@fluidframework/driver-definitions": "^0.27.0",
    "@fluidframework/driver-utils": "^0.27.0",
<<<<<<< HEAD
    "@fluidframework/protocol-base": "^0.1012.0",
    "@fluidframework/protocol-definitions": "^0.1013.0",
=======
    "@fluidframework/protocol-base": "^0.1013.0-0",
    "@fluidframework/protocol-definitions": "^0.1013.0-0",
>>>>>>> 521d802e
    "@fluidframework/telemetry-utils": "^0.27.0",
    "@types/double-ended-queue": "^2.1.0",
    "debug": "^4.1.1",
    "double-ended-queue": "^2.1.0-0",
    "lodash": "^4.17.19",
    "uuid": "^3.3.2"
  },
  "devDependencies": {
    "@fluid-internal/test-loader-utils": "^0.27.0",
    "@fluidframework/build-common": "^0.19.2",
    "@fluidframework/eslint-config-fluid": "^0.19.1",
    "@fluidframework/mocha-test-setup": "^0.27.0",
    "@microsoft/api-extractor": "^7.7.2",
    "@types/debug": "^4.1.5",
    "@types/lodash": "^4.14.118",
    "@types/mocha": "^5.2.5",
    "@types/sinon": "^7.0.13",
    "@typescript-eslint/eslint-plugin": "~2.17.0",
    "@typescript-eslint/parser": "~2.17.0",
    "concurrently": "^5.2.0",
    "copyfiles": "^2.1.0",
    "cross-env": "^7.0.2",
    "eslint": "~6.8.0",
    "eslint-plugin-eslint-comments": "~3.1.2",
    "eslint-plugin-import": "2.20.0",
    "eslint-plugin-no-null": "~1.0.2",
    "eslint-plugin-optimize-regex": "~1.1.7",
    "eslint-plugin-prefer-arrow": "~1.1.7",
    "eslint-plugin-react": "~7.18.0",
    "eslint-plugin-unicorn": "~15.0.1",
    "mocha": "^8.1.1",
    "mocha-junit-reporter": "^1.18.0",
    "nyc": "^15.0.0",
    "rimraf": "^2.6.2",
    "sinon": "^7.4.2",
    "typescript": "~3.7.4",
    "typescript-formatter": "7.1.0"
  }
}<|MERGE_RESOLUTION|>--- conflicted
+++ resolved
@@ -60,13 +60,8 @@
     "@fluidframework/core-interfaces": "^0.27.0",
     "@fluidframework/driver-definitions": "^0.27.0",
     "@fluidframework/driver-utils": "^0.27.0",
-<<<<<<< HEAD
-    "@fluidframework/protocol-base": "^0.1012.0",
-    "@fluidframework/protocol-definitions": "^0.1013.0",
-=======
     "@fluidframework/protocol-base": "^0.1013.0-0",
     "@fluidframework/protocol-definitions": "^0.1013.0-0",
->>>>>>> 521d802e
     "@fluidframework/telemetry-utils": "^0.27.0",
     "@types/double-ended-queue": "^2.1.0",
     "debug": "^4.1.1",
