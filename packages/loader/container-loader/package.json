--- conflicted
+++ resolved
@@ -55,14 +55,9 @@
     "performance-now": "^2.1.0"
   },
   "devDependencies": {
-<<<<<<< HEAD
-    "@microsoft/api-extractor": "^7.3.11",
-    "@microsoft/fluid-build-common": "^0.10.0",
-    "@microsoft/fluid-test-loader-utils": "^0.10.0",
-=======
     "@microsoft/api-extractor": "^7.4.4",
     "@microsoft/fluid-build-common": "^0.11.0",
->>>>>>> 36438564
+    "@microsoft/fluid-test-loader-utils": "^0.11.0",
     "@types/debug": "^0.0.31",
     "@types/jwt-decode": "^2.2.1",
     "@types/lodash": "^4.14.118",
