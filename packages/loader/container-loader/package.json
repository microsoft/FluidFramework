{
  "name": "@microsoft/fluid-container-loader",
  "version": "0.11.0",
  "description": "Fluid container loader",
  "main": "dist/index.js",
  "module": "lib/index.js",
  "types": "dist/index.d.ts",
  "sideEffects": "false",
  "scripts": {
    "build": "npm run build:genver && concurrently npm:build:compile npm:tslint",
    "build:compile": "concurrently npm:tsc npm:build:esnext",
    "build:full": "npm run build",
    "build:full:compile": "npm run build:compile",
    "build:docs": "api-extractor run --local",
    "build:genver": "node node_modules/@microsoft/fluid-build-common/gen_version.js",
    "clean": "rimraf dist lib *.tsbuildinfo package-deps.json *.build.log",
    "tsc": "tsc",
    "tsc:watch": "tsc --watch",
    "build:esnext": "tsc --project ./tsconfig.esnext.json",
    "test": "mocha --recursive dist/test",
    "test:coverage": "nyc npm test -- --reporter mocha-junit-reporter --reporter-options mochaFile=nyc/junit-report.xml",
    "tslint": "tslint --project tsconfig.json --format verbose"
  },
  "nyc": {
    "all": true,
    "exclude": [
      "src/test/**/*.ts",
      "dist/test/**/*.js"
    ],
    "include": [
      "src/**/*.ts",
      "dist/**/*.js"
    ],
    "reporter": [
      "cobertura",
      "html",
      "text"
    ],
    "temp-directory": "nyc/.nyc_output",
    "cache-dir": "nyc/.cache",
    "report-dir": "nyc/report"
  },
  "author": "Microsoft",
  "repository": "microsoft/FluidFramework",
  "dependencies": {
    "@microsoft/fluid-component-core-interfaces": "^0.11.0",
    "@microsoft/fluid-container-definitions": "^0.11.0",
    "@microsoft/fluid-core-utils": "^0.11.0",
    "@microsoft/fluid-protocol-definitions": "^0.11.0",
    "@types/double-ended-queue": "^2.1.0",
    "debug": "^4.1.1",
    "double-ended-queue": "^2.1.0-0",
    "jwt-decode": "^2.2.0",
    "lodash": "^4.17.11",
    "performance-now": "^2.1.0"
  },
  "devDependencies": {
<<<<<<< HEAD
    "@microsoft/api-extractor": "^7.3.11",
    "@microsoft/fluid-build-common": "^0.11.0",
=======
    "@microsoft/api-extractor": "^7.4.4",
    "@microsoft/fluid-build-common": "^0.10.0",
>>>>>>> 7339defd
    "@types/debug": "^0.0.31",
    "@types/jwt-decode": "^2.2.1",
    "@types/lodash": "^4.14.118",
    "@types/mocha": "^5.2.5",
    "@types/node": "^10.12.12",
    "concurrently": "^4.1.0",
    "mocha": "^5.2.0",
    "mocha-junit-reporter": "^1.18.0",
    "nyc": "^14.1.1",
    "rimraf": "^2.6.2",
    "tslint": "^5.11.0",
    "typescript": "~3.4.5"
  },
  "license": "MIT"
}<|MERGE_RESOLUTION|>--- conflicted
+++ resolved
@@ -55,13 +55,8 @@
     "performance-now": "^2.1.0"
   },
   "devDependencies": {
-<<<<<<< HEAD
-    "@microsoft/api-extractor": "^7.3.11",
+    "@microsoft/api-extractor": "^7.4.4",
     "@microsoft/fluid-build-common": "^0.11.0",
-=======
-    "@microsoft/api-extractor": "^7.4.4",
-    "@microsoft/fluid-build-common": "^0.10.0",
->>>>>>> 7339defd
     "@types/debug": "^0.0.31",
     "@types/jwt-decode": "^2.2.1",
     "@types/lodash": "^4.14.118",
