--- conflicted
+++ resolved
@@ -43,18 +43,10 @@
   "author": "Microsoft",
   "repository": "microsoft/FluidFramework",
   "dependencies": {
-<<<<<<< HEAD
-    "@microsoft/fluid-component-core-interfaces": "^0.10.0",
-    "@microsoft/fluid-container-definitions": "^0.10.0",
-    "@microsoft/fluid-protocol-definitions": "^0.10.0",
-    "@microsoft/fluid-core-utils": "^0.10.0",
-    "@microsoft/fluid-web-code-loader": "^0.10.0",
-=======
     "@microsoft/fluid-component-core-interfaces": "^0.11.0",
     "@microsoft/fluid-container-definitions": "^0.11.0",
     "@microsoft/fluid-core-utils": "^0.11.0",
     "@microsoft/fluid-protocol-definitions": "^0.11.0",
->>>>>>> 36438564
     "@types/double-ended-queue": "^2.1.0",
     "debug": "^4.1.1",
     "double-ended-queue": "^2.1.0-0",
