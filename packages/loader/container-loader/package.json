{
	"name": "@fluidframework/container-loader",
	"version": "2.0.0-rc.2.0.0",
	"description": "Fluid container loader",
	"homepage": "https://fluidframework.com",
	"repository": {
		"type": "git",
		"url": "https://github.com/microsoft/FluidFramework.git",
		"directory": "packages/loader/container-loader"
	},
	"license": "MIT",
	"author": "Microsoft and contributors",
	"sideEffects": false,
	"type": "module",
	"exports": {
		".": {
			"import": {
				"types": "./lib/index.d.ts",
				"default": "./lib/index.js"
			},
			"require": {
				"types": "./dist/index.d.ts",
				"default": "./dist/index.js"
			}
		},
		"./test/container": {
			"import": {
				"types": "./lib/container.d.ts",
				"default": "./lib/container.js"
			},
			"require": {
				"types": "./dist/container.d.ts",
				"default": "./dist/container.js"
			}
		},
		"./test/contracts": {
			"import": {
				"types": "./lib/contracts.d.ts",
				"default": "./lib/contracts.js"
			},
			"require": {
				"types": "./dist/contracts.d.ts",
				"default": "./dist/contracts.js"
			}
		},
		"./test/connectionManager": {
			"import": {
				"types": "./lib/connectionManager.d.ts",
				"default": "./lib/connectionManager.js"
			},
			"require": {
				"types": "./dist/connectionManager.d.ts",
				"default": "./dist/connectionManager.js"
			}
		},
		"./test/deltaManager": {
			"import": {
				"types": "./lib/deltaManager.d.ts",
				"default": "./lib/deltaManager.js"
			},
			"require": {
				"types": "./dist/deltaManager.d.ts",
				"default": "./dist/deltaManager.js"
			}
		},
		"./test/utils": {
			"import": {
				"types": "./lib/utils.d.ts",
				"default": "./lib/utils.js"
			},
			"require": {
				"types": "./dist/utils.d.ts",
				"default": "./dist/utils.js"
			}
		},
		"./public": {
			"import": {
				"types": "./lib/container-loader-public.d.ts",
				"default": "./lib/index.js"
			},
			"require": {
				"types": "./dist/container-loader-public.d.ts",
				"default": "./dist/index.js"
			}
		},
		"./alpha": {
			"import": {
				"types": "./lib/container-loader-alpha.d.ts",
				"default": "./lib/index.js"
			},
			"require": {
				"types": "./dist/container-loader-alpha.d.ts",
				"default": "./dist/index.js"
			}
		},
		"./internal": {
			"import": {
				"types": "./lib/index.d.ts",
				"default": "./lib/index.js"
			},
			"require": {
				"types": "./dist/index.d.ts",
				"default": "./dist/index.js"
			}
		}
	},
	"main": "dist/index.js",
	"types": "dist/index.d.ts",
	"scripts": {
		"api": "fluid-build . --task api",
		"api-extractor:commonjs": "api-extractor run --config ./api-extractor-cjs.json",
		"api-extractor:esnext": "api-extractor run --local",
		"build": "fluid-build . --task build",
		"build:commonjs": "fluid-build . --task commonjs",
		"build:compile": "fluid-build . --task compile",
		"build:docs": "fluid-build . --task api",
		"build:esnext": "tsc --project ./tsconfig.json",
		"build:genver": "gen-version",
		"build:test": "npm run build:test:esm && npm run build:test:cjs",
		"build:test:cjs": "fluid-tsc commonjs --project ./src/test/tsconfig.cjs.json",
		"build:test:esm": "tsc --project ./src/test/tsconfig.json",
		"check:are-the-types-wrong": "attw --pack . --entrypoints .",
		"check:release-tags": "api-extractor run --local --config ./api-extractor-lint.json",
		"ci:build:docs": "api-extractor run",
		"clean": "rimraf --glob dist lib \"**/*.tsbuildinfo\" \"**/*.build.log\" _api-extractor-temp nyc",
		"eslint": "eslint --format stylish src",
		"eslint:fix": "eslint --format stylish src --fix --fix-type problem,suggestion,layout",
		"format": "npm run prettier:fix",
		"lint": "npm run prettier && npm run check:release-tags && npm run eslint",
		"lint:fix": "npm run prettier:fix && npm run eslint:fix",
		"prettier": "prettier --check . --cache --ignore-path ../../../.prettierignore",
		"prettier:fix": "prettier --write . --cache --ignore-path ../../../.prettierignore",
		"test": "npm run test:mocha",
		"test:coverage": "c8 npm test",
		"test:mocha": "npm run test:mocha:esm && echo skipping cjs to avoid overhead - npm run test:mocha:cjs",
		"test:mocha:cjs": "mocha --recursive \"dist/test/**/*.spec.*js\" --exit",
		"test:mocha:esm": "mocha --recursive \"lib/test/**/*.spec.*js\" --exit",
		"test:mocha:verbose": "cross-env FLUID_TEST_VERBOSE=1 npm run test:mocha",
		"tsc": "fluid-tsc commonjs --project ./tsconfig.cjs.json && copyfiles -f ../../../common/build/build-common/src/cjs/package.json ./dist",
		"tsc:watch": "tsc --watch",
		"typetests:gen": "fluid-type-test-generator",
		"typetests:prepare": "flub typetests --dir . --reset --previous --normalize"
	},
	"c8": {
		"all": true,
		"cache-dir": "nyc/.cache",
		"exclude": [
			"src/test/**/*.*ts",
			"dist/test/**/*.*js"
		],
		"exclude-after-remap": false,
		"include": [
			"src/**/*.*ts",
			"dist/**/*.*js"
		],
		"report-dir": "nyc/report",
		"reporter": [
			"cobertura",
			"html",
			"text"
		],
		"temp-directory": "nyc/.nyc_output"
	},
	"dependencies": {
		"@fluid-internal/client-utils": "workspace:~",
		"@fluidframework/container-definitions": "workspace:~",
		"@fluidframework/core-interfaces": "workspace:~",
		"@fluidframework/core-utils": "workspace:~",
		"@fluidframework/driver-definitions": "workspace:~",
		"@fluidframework/driver-utils": "workspace:~",
		"@fluidframework/protocol-base": "^3.1.0-240326",
		"@fluidframework/protocol-definitions": "^3.2.0-237840",
		"@fluidframework/telemetry-utils": "workspace:~",
		"@ungap/structured-clone": "^1.2.0",
		"debug": "^4.3.4",
		"double-ended-queue": "^2.1.0-0",
<<<<<<< HEAD
		"events": "^3.1.0",
=======
		"url_pkg": "npm:url@^0.11.0",
>>>>>>> d37c7c57
		"uuid": "^9.0.0"
	},
	"devDependencies": {
		"@arethetypeswrong/cli": "^0.13.3",
		"@fluid-internal/mocha-test-setup": "workspace:~",
		"@fluid-private/test-loader-utils": "workspace:~",
		"@fluid-tools/build-cli": "^0.34.0",
		"@fluidframework/build-common": "^2.0.3",
		"@fluidframework/build-tools": "^0.34.0",
		"@fluidframework/container-loader-previous": "npm:@fluidframework/container-loader@2.0.0-internal.8.0.0",
		"@fluidframework/eslint-config-fluid": "^4.0.0",
		"@microsoft/api-extractor": "^7.39.1",
		"@types/debug": "^4.1.5",
		"@types/double-ended-queue": "^2.1.0",
		"@types/mocha": "^9.1.1",
		"@types/node": "^18.19.0",
		"@types/sinon": "^17.0.3",
		"@types/ungap__structured-clone": "^1.2.0",
		"@types/uuid": "^9.0.2",
		"c8": "^8.0.1",
		"copyfiles": "^2.4.1",
		"cross-env": "^7.0.3",
		"eslint": "~8.55.0",
		"mocha": "^10.2.0",
		"mocha-json-output-reporter": "^2.0.1",
		"mocha-multi-reporters": "^1.5.1",
		"moment": "^2.21.0",
		"prettier": "~3.0.3",
		"rimraf": "^4.4.0",
		"sinon": "^17.0.1",
		"typescript": "~5.1.6"
	},
	"fluidBuild": {
		"tasks": {
			"build:docs": {
				"dependsOn": [
					"...",
					"api-extractor:commonjs",
					"api-extractor:esnext"
				],
				"script": false
			}
		}
	},
	"typeValidation": {
		"broken": {
			"InterfaceDeclaration_IContainerExperimental": {
				"forwardCompat": false
			},
			"InterfaceDeclaration_IParsedUrl": {
				"forwardCompat": false
			}
		}
	}
}<|MERGE_RESOLUTION|>--- conflicted
+++ resolved
@@ -174,11 +174,6 @@
 		"@ungap/structured-clone": "^1.2.0",
 		"debug": "^4.3.4",
 		"double-ended-queue": "^2.1.0-0",
-<<<<<<< HEAD
-		"events": "^3.1.0",
-=======
-		"url_pkg": "npm:url@^0.11.0",
->>>>>>> d37c7c57
 		"uuid": "^9.0.0"
 	},
 	"devDependencies": {
