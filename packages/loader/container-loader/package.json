--- conflicted
+++ resolved
@@ -110,9 +110,8 @@
 	"typeValidation": {
 		"version": "2.0.0-internal.3.2.0",
 		"previousVersionStyle": "~previousMinor",
-<<<<<<< HEAD
-		"baselineRange": ">=2.0.0-internal.3.0.0 <2.0.0-internal.3.1.0",
-		"baselineVersion": "2.0.0-internal.3.0.0",
+		"baselineRange": ">=2.0.0-internal.3.1.0 <2.0.0-internal.3.2.0",
+		"baselineVersion": "2.0.0-internal.3.1.0",
 		"broken": {
 			"InterfaceDeclaration_IContainerConfig": {
 				"forwardCompat": false,
@@ -123,10 +122,5 @@
 				"backCompat": false
 			}
 		}
-=======
-		"baselineRange": ">=2.0.0-internal.3.1.0 <2.0.0-internal.3.2.0",
-		"baselineVersion": "2.0.0-internal.3.1.0",
-		"broken": {}
->>>>>>> 0cf59f11
 	}
 }