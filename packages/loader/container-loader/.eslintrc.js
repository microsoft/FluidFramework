/*!
 * Copyright (c) Microsoft Corporation and contributors. All rights reserved.
 * Licensed under the MIT License.
 */

module.exports = {
    extends: [require.resolve("@fluidframework/eslint-config-fluid")],
    parserOptions: {
        project: ["./tsconfig.json", "./src/test/tsconfig.json"],
    },
    rules: {
        // This library is used in the browser, so we don't want dependencies on most node libraries.
<<<<<<< HEAD
        "import/no-nodejs-modules": ["error", { allow: ["events"] }],
=======
        "import/no-nodejs-modules": ["error", { allow: ["events", "url"] }],
>>>>>>> cb483029
    },
    overrides: [
        {
            // Rules only for test files
            files: ["*.spec.ts", "src/test/**"],
            rules: {
<<<<<<< HEAD
                // This library is used in the browser, so we don't want dependencies on most node libraries.
                "import/no-nodejs-modules": [
                    "error",
                    { allow: ["assert", "events"] },
=======
                // Test files are run in node only so additional node libraries can be used.
                "import/no-nodejs-modules": [
                    "error",
                    { allow: ["assert", "events", "url"] },
>>>>>>> cb483029
                ],
            },
        },
    ],
};<|MERGE_RESOLUTION|>--- conflicted
+++ resolved
@@ -10,28 +10,17 @@
     },
     rules: {
         // This library is used in the browser, so we don't want dependencies on most node libraries.
-<<<<<<< HEAD
-        "import/no-nodejs-modules": ["error", { allow: ["events"] }],
-=======
         "import/no-nodejs-modules": ["error", { allow: ["events", "url"] }],
->>>>>>> cb483029
     },
     overrides: [
         {
             // Rules only for test files
             files: ["*.spec.ts", "src/test/**"],
             rules: {
-<<<<<<< HEAD
-                // This library is used in the browser, so we don't want dependencies on most node libraries.
-                "import/no-nodejs-modules": [
-                    "error",
-                    { allow: ["assert", "events"] },
-=======
                 // Test files are run in node only so additional node libraries can be used.
                 "import/no-nodejs-modules": [
                     "error",
                     { allow: ["assert", "events", "url"] },
->>>>>>> cb483029
                 ],
             },
         },
