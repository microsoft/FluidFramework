/*!
 * Copyright (c) Microsoft Corporation and contributors. All rights reserved.
 * Licensed under the MIT License.
 */

module.exports = {
    extends: [require.resolve("@fluidframework/eslint-config-fluid")],
    parserOptions: {
        project: ["./tsconfig.json", "./src/test/tsconfig.json"],
    },
    rules: {
        // This library is used in the browser, so we don't want dependencies on most node libraries.
        "import/no-nodejs-modules": ["error", { allow: ["events", "url"] }],
    },
<<<<<<< HEAD
    "rules": {
        // This library is used in the browser, so we don't want dependencies on most node libraries.
        "import/no-nodejs-modules": ["error", {"allow": ["events"]}],
    }
}
=======
    overrides: [
        {
            // Rules only for test files
            files: ["*.spec.ts", "src/test/**"],
            rules: {
                // Test files are run in node only so additional node libraries can be used.
                "import/no-nodejs-modules": [
                    "error",
                    { allow: ["assert", "events", "url"] },
                ],
            },
        },
    ],
};
>>>>>>> b100d22e
<|MERGE_RESOLUTION|>--- conflicted
+++ resolved
@@ -12,13 +12,6 @@
         // This library is used in the browser, so we don't want dependencies on most node libraries.
         "import/no-nodejs-modules": ["error", { allow: ["events", "url"] }],
     },
-<<<<<<< HEAD
-    "rules": {
-        // This library is used in the browser, so we don't want dependencies on most node libraries.
-        "import/no-nodejs-modules": ["error", {"allow": ["events"]}],
-    }
-}
-=======
     overrides: [
         {
             // Rules only for test files
@@ -32,5 +25,4 @@
             },
         },
     ],
-};
->>>>>>> b100d22e
+};