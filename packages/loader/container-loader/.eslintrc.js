--- conflicted
+++ resolved
@@ -10,11 +10,7 @@
     },
     rules: {
         // This library is used in the browser, so we don't want dependencies on most node libraries.
-<<<<<<< HEAD
-        "import/no-nodejs-modules": ["error", { allow: ["events"] }],
-=======
         "import/no-nodejs-modules": ["error", { allow: ["events", "url"] }],
->>>>>>> 9685b734
     },
     overrides: [
         {
@@ -24,11 +20,7 @@
                 // Test files are run in node only so additional node libraries can be used.
                 "import/no-nodejs-modules": [
                     "error",
-<<<<<<< HEAD
-                    { allow: ["assert", "events"] },
-=======
                     { allow: ["assert", "events", "url"] },
->>>>>>> 9685b734
                 ],
             },
         },
