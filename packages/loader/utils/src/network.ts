--- conflicted
+++ resolved
@@ -3,12 +3,12 @@
  * Licensed under the MIT License.
  */
 import { INetworkError } from "@microsoft/fluid-protocol-definitions";
+import { ComponentHandle } from "./componentHandle";
 
 /**
  * Network error error class - used to communicate all  network errors
  */
 export class NetworkError extends Error implements INetworkError {
-<<<<<<< HEAD
 
     private readonly customProperties = new Map<string, any>();
 
@@ -16,6 +16,7 @@
             errorMessage: string,
             customProperties: [string, any][]) {
         super(errorMessage);
+        customProperties.push([INetworkErrorProperties.online, OnlineStatus[isOnline()]]);
         for (const [key, val] of customProperties) {
             Object.defineProperty(NetworkError.prototype, key, {
                 get: () => {
@@ -32,17 +33,6 @@
             prop[key] = value;
         }
         return prop;
-=======
-    public readonly online: string;
-
-    constructor(
-            errorMessage: string,
-            readonly statusCode: number | undefined,
-            readonly canRetry: boolean,
-            readonly retryAfterSeconds?: number) {
-      super(errorMessage);
-      this.online = OnlineStatus[isOnline()];
->>>>>>> 7a2702e6
     }
 }
 
@@ -55,7 +45,6 @@
     if (response) {
         message = `${message}, msg = ${response.statusText}, type = ${response.type}`;
     }
-<<<<<<< HEAD
     throw new NetworkError(message, [
         [INetworkErrorProperties.statusCode , statusCode],
         [INetworkErrorProperties.canRetry, canRetry],
@@ -68,8 +57,7 @@
     statusCode = "statusCode",
     retryAfterSeconds = "retryAfterSeconds",
     sprequestguid = "sprequestguid",
-=======
-    throw new NetworkError(message, statusCode, canRetry);
+    online = "online",
 }
 
 export enum OnlineStatus {
@@ -86,5 +74,4 @@
         return navigator.onLine ? OnlineStatus.Online : OnlineStatus.Offline;
     }
     return OnlineStatus.Unknown;
->>>>>>> 7a2702e6
 }