--- conflicted
+++ resolved
@@ -71,7 +71,6 @@
 
             event.stack = errorAsObject.stack;
             event.error = errorAsObject.message;
-<<<<<<< HEAD
             // tslint:disable-next-line: no-unsafe-any
             if (error.getCustomProperties) {
                 // tslint:disable-next-line: no-parameter-reassignment no-unsafe-any
@@ -80,14 +79,6 @@
         }
 
         // Collect stack if we were not able to extract it from error
-        event.stackFromError = (event.stack !== undefined);
-=======
-            event.statusCode = errorAsObject.statusCode;
-            event.online = errorAsObject.online;
-        }
-
-        // Collect stack if we were not able to extract it from error
->>>>>>> 7a2702e6
         if (event.stack === undefined && fetchStack) {
             event.stack = TelemetryLogger.getStack();
         }
@@ -109,12 +100,8 @@
 
     protected constructor(
         private readonly namespace?: string,
-<<<<<<< HEAD
         private readonly properties?: object,
         private readonly propertyGetters?: ITelemetryPropertyGetters) {
-=======
-        private properties?: object) {
->>>>>>> 7a2702e6
     }
 
     /**
@@ -135,15 +122,10 @@
      * @param error - optional error object to log
      */
     public sendTelemetryEvent(event: ITelemetryGenericEvent, error?: any) {
-<<<<<<< HEAD
-        const newEvent: ITelemetryBaseEvent = { ...event, category: "generic" };
+        const newEvent: ITelemetryBaseEvent = { ...event, category: event.category ? event.category : "generic" };
         if (error !== undefined) {
             TelemetryLogger.prepareErrorObject(newEvent, error, false);
         }
-=======
-        const newEvent: ITelemetryBaseEvent = { ...event, category: event.category ? event.category : "generic" };
-        TelemetryLogger.prepareErrorObject(newEvent, error, false);
->>>>>>> 7a2702e6
         this.send(newEvent);
     }
 
@@ -165,22 +147,14 @@
      * @param event - Event to send
      * @param error - optional error object to log
      */
-<<<<<<< HEAD
     public sendPerformanceEvent(event: ITelemetryPerformanceEvent, error?: any): void {
-        const perfEvent: ITelemetryBaseEvent = { ...event, category: "performance" };
+        const perfEvent: ITelemetryBaseEvent = {
+            ...event,
+            category: event.category ? event.category : "performance",
+        };
         if (error !== undefined) {
             TelemetryLogger.prepareErrorObject(perfEvent, error, false);
         }
-=======
-    public sendPerformanceEvent(
-            event: ITelemetryPerformanceEvent,
-            error?: any): void {
-        const perfEvent: ITelemetryBaseEvent = {
-             ...event,
-             category: event.category ? event.category : "performance",
-        };
-        TelemetryLogger.prepareErrorObject(perfEvent, error, false);
->>>>>>> 7a2702e6
 
         if (event.duration) {
             perfEvent.duration = TelemetryLogger.formatTick(event.duration);
@@ -441,14 +415,9 @@
      * @param event - the event to send
      */
     public send(event: ITelemetryBaseEvent): void {
-<<<<<<< HEAD
         const newEvent: ITelemetryProperties = this.prepareEvent(event);
-        let logger = newEvent.category === "error" ? this.debugErr : this.debug;
-=======
-        const newEvent: { [index: string]: TelemetryEventPropertyType } = this.prepareEvent(event);
         const isError = newEvent.category === "error";
         let logger = isError ? this.debugErr : this.debug;
->>>>>>> 7a2702e6
 
         // Use debug's coloring schema for base of the event
         const index = event.eventName.lastIndexOf(TelemetryLogger.eventNamespaceSeparator);
