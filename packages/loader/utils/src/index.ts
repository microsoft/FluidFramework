--- conflicted
+++ resolved
@@ -20,9 +20,5 @@
 export * from "./serializer";
 export * from "./summaryTracker";
 export * from "./utils";
-<<<<<<< HEAD
-export * from "./configurableUrlResolver";
-export * from "./error";
-=======
 export * from "./timer";
->>>>>>> 2e9f44fe
+export * from "./error";