--- conflicted
+++ resolved
@@ -65,11 +65,7 @@
 			},
 			"Telemetry-Utils": {
 				"packages": ["@fluidframework/telemetry-utils"],
-<<<<<<< HEAD
-				"deps": ["Common-Utils", "Core-Interfaces", "Core-Utils"]
-=======
-				"deps": ["Base-Utils", "Base-Definitions", "Core-Utils", "Protocol-Definitions"]
->>>>>>> ed5706b0
+				"deps": ["Common-Utils", "Core-Interfaces", "Core-Utils", "Protocol-Definitions"]
 			},
 			"Container-Utils": {
 				"packages": ["@fluidframework/container-utils"],
