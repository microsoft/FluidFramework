--- conflicted
+++ resolved
@@ -147,31 +147,22 @@
 export interface IIntervalCollection<TInterval extends ISerializableInterval> extends TypedEventEmitter<IIntervalCollectionEvent<TInterval>> {
     // (undocumented)
     [Symbol.iterator](): Iterator<TInterval>;
-<<<<<<< HEAD
     // @deprecated
-    add(start: number, end: number, intervalType: IntervalType, props?: PropertySet, stickiness?: IntervalStickiness): TInterval;
-    add({ start, end, props, stickiness, }: {
-        start: number;
-        end: number;
+    add(start: SequencePlace, end: SequencePlace, intervalType: IntervalType, props?: PropertySet): TInterval;
+    add({ start, end, props, }: {
+        start: SequencePlace;
+        end: SequencePlace;
         props?: PropertySet;
-        stickiness?: IntervalStickiness;
     }): TInterval;
-=======
-    add(start: SequencePlace, end: SequencePlace, intervalType: IntervalType, props?: PropertySet): TInterval;
->>>>>>> 500e404c
     // (undocumented)
     attachDeserializer(onDeserialize: DeserializeCallback): void;
     // (undocumented)
     readonly attached: boolean;
     attachIndex(index: IntervalIndex<TInterval>): void;
-<<<<<<< HEAD
     // @deprecated
-    change(id: string, start?: number, end?: number): TInterval | undefined;
+    change(id: string, start: SequencePlace, end: SequencePlace): TInterval | undefined;
     change(id: string, args: ChangeArgs): TInterval | undefined;
     // @deprecated
-=======
-    change(id: string, start: SequencePlace, end: SequencePlace): TInterval | undefined;
->>>>>>> 500e404c
     changeProperties(id: string, props: PropertySet): any;
     // (undocumented)
     CreateBackwardIteratorWithEndPosition(endPosition: number): Iterator<TInterval>;
@@ -421,9 +412,9 @@
 // @public (undocumented)
 export interface PositionSpec {
     // (undocumented)
-    end?: number;
-    // (undocumented)
-    start?: number;
+    end: SequencePlace;
+    // (undocumented)
+    start: SequencePlace;
 }
 
 // @public (undocumented)
