## API Report File for "@fluidframework/fluid-static"

> Do not edit this file. It is a report generated by [API Extractor](https://api-extractor.com/).

```ts

import { AttachState } from '@fluidframework/container-definitions';
import { BaseContainerRuntimeFactory } from '@fluidframework/aqueduct';
import { ConnectionState } from '@fluidframework/container-definitions';
import { DataObject } from '@fluidframework/aqueduct';
import { IAudience } from '@fluidframework/container-definitions';
import { IChannelFactory } from '@fluidframework/datastore-definitions';
import { IClient } from '@fluidframework/protocol-definitions';
import { IContainer } from '@fluidframework/container-definitions';
import { IContainerRuntime } from '@fluidframework/container-runtime-definitions';
import { IEvent } from '@fluidframework/common-definitions';
import { IEventProvider } from '@fluidframework/common-definitions';
import { IFluidDataStoreFactory } from '@fluidframework/runtime-definitions';
import { IFluidLoadable } from '@fluidframework/core-interfaces';
import { TypedEventEmitter } from '@fluidframework/common-utils';

// @public
export interface ContainerSchema {
    dynamicObjectTypes?: LoadableObjectClass<any>[];
    initialObjects: LoadableObjectClassRecord;
}

// @public
export type DataObjectClass<T extends IFluidLoadable> = {
    readonly factory: IFluidDataStoreFactory;
} & LoadableObjectCtor<T>;

// @public
export class DOProviderContainerRuntimeFactory extends BaseContainerRuntimeFactory {
    constructor(schema: ContainerSchema);
    // (undocumented)
    protected containerInitializingFirstTime(runtime: IContainerRuntime): Promise<void>;
}

// @public
export class FluidContainer extends TypedEventEmitter<IFluidContainerEvents> implements IFluidContainer {
    constructor(container: IContainer, rootDataObject: RootDataObject);
    attach(): Promise<string>;
    get attachState(): AttachState;
    connect(): Promise<void>;
<<<<<<< HEAD
    get connected(): boolean;
=======
>>>>>>> 3c923a5a
    get connectionState(): ConnectionState;
    create<T extends IFluidLoadable>(objectClass: LoadableObjectClass<T>): Promise<T>;
    disconnect(): Promise<void>;
    dispose(): void;
    get disposed(): boolean;
    get initialObjects(): LoadableObjectRecord;
    get isDirty(): boolean;
}

// @public
export interface IConnection {
    id: string;
    mode: "write" | "read";
}

// @public
export interface IFluidContainer extends IEventProvider<IFluidContainerEvents> {
    attach(): Promise<string>;
    readonly attachState: AttachState;
<<<<<<< HEAD
    connect?(): void;
    // @deprecated
    readonly connected: boolean;
    readonly connectionState: ConnectionState;
    create<T extends IFluidLoadable>(objectClass: LoadableObjectClass<T>): Promise<T>;
    disconnect?(): void;
=======
    connect(): void;
    readonly connectionState: ConnectionState;
    create<T extends IFluidLoadable>(objectClass: LoadableObjectClass<T>): Promise<T>;
    disconnect(): void;
>>>>>>> 3c923a5a
    dispose(): void;
    readonly disposed: boolean;
    readonly initialObjects: LoadableObjectRecord;
    readonly isDirty: boolean;
}

// @public
export interface IFluidContainerEvents extends IEvent {
    // (undocumented)
    (event: "connected" | "dispose" | "disconnected" | "saved" | "dirty", listener: () => void): void;
}

// @public
export interface IMember {
    connections: IConnection[];
    userId: string;
}

// @public
export interface IServiceAudience<M extends IMember> extends IEventProvider<IServiceAudienceEvents<M>> {
    getMembers(): Map<string, M>;
    getMyself(): M | undefined;
}

// @public
export interface IServiceAudienceEvents<M extends IMember> extends IEvent {
    // (undocumented)
    (event: "membersChanged", listener: () => void): void;
    // (undocumented)
    (event: "memberAdded" | "memberRemoved", listener: (clientId: string, member: M) => void): void;
}

// @public
export type LoadableObjectClass<T extends IFluidLoadable> = DataObjectClass<T> | SharedObjectClass<T>;

// @public
export type LoadableObjectClassRecord = Record<string, LoadableObjectClass<any>>;

// @public
export type LoadableObjectCtor<T extends IFluidLoadable> = new (...args: any[]) => T;

// @public
export type LoadableObjectRecord = Record<string, IFluidLoadable>;

// @public (undocumented)
export class RootDataObject extends DataObject<{
    InitialState: RootDataObjectProps;
}> {
    // (undocumented)
    create<T extends IFluidLoadable>(objectClass: LoadableObjectClass<T>): Promise<T>;
    // (undocumented)
    protected hasInitialized(): Promise<void>;
    // (undocumented)
    protected initializingFirstTime(props: RootDataObjectProps): Promise<void>;
    // (undocumented)
    get initialObjects(): LoadableObjectRecord;
}

// @public (undocumented)
export interface RootDataObjectProps {
    // (undocumented)
    initialObjects: LoadableObjectClassRecord;
}

// @public
export abstract class ServiceAudience<M extends IMember = IMember> extends TypedEventEmitter<IServiceAudienceEvents<M>> implements IServiceAudience<M> {
    constructor(container: IContainer);
    // (undocumented)
    protected readonly audience: IAudience;
    // (undocumented)
    protected readonly container: IContainer;
    // (undocumented)
    protected abstract createServiceMember(audienceMember: IClient): M;
    getMembers(): Map<string, M>;
    getMyself(): M | undefined;
    protected lastMembers: Map<string, M>;
    // (undocumented)
    protected shouldIncludeAsMember(member: IClient): boolean;
}

// @public
export type SharedObjectClass<T extends IFluidLoadable> = {
    readonly getFactory: () => IChannelFactory;
} & LoadableObjectCtor<T>;

// (No @packageDocumentation comment for this package)

```<|MERGE_RESOLUTION|>--- conflicted
+++ resolved
@@ -43,10 +43,6 @@
     attach(): Promise<string>;
     get attachState(): AttachState;
     connect(): Promise<void>;
-<<<<<<< HEAD
-    get connected(): boolean;
-=======
->>>>>>> 3c923a5a
     get connectionState(): ConnectionState;
     create<T extends IFluidLoadable>(objectClass: LoadableObjectClass<T>): Promise<T>;
     disconnect(): Promise<void>;
@@ -66,19 +62,10 @@
 export interface IFluidContainer extends IEventProvider<IFluidContainerEvents> {
     attach(): Promise<string>;
     readonly attachState: AttachState;
-<<<<<<< HEAD
-    connect?(): void;
-    // @deprecated
-    readonly connected: boolean;
-    readonly connectionState: ConnectionState;
-    create<T extends IFluidLoadable>(objectClass: LoadableObjectClass<T>): Promise<T>;
-    disconnect?(): void;
-=======
     connect(): void;
     readonly connectionState: ConnectionState;
     create<T extends IFluidLoadable>(objectClass: LoadableObjectClass<T>): Promise<T>;
     disconnect(): void;
->>>>>>> 3c923a5a
     dispose(): void;
     readonly disposed: boolean;
     readonly initialObjects: LoadableObjectRecord;
