--- conflicted
+++ resolved
@@ -613,14 +613,7 @@
     // (undocumented)
     length(key: FieldKey): number;
     // (undocumented)
-<<<<<<< HEAD
-    seek(offset: number): TreeNavigationResult;
-=======
-    seek(offset: number): {
-        result: SynchronousNavigationResult;
-        moved: number;
-    };
->>>>>>> 0e28783e
+    seek(offset: number): SynchronousNavigationResult;
     // (undocumented)
     get type(): TreeType;
     // (undocumented)
