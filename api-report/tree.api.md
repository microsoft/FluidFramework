## API Report File for "@fluid-internal/tree"

> Do not edit this file. It is a report generated by [API Extractor](https://api-extractor.com/).

```ts

import { IsoBuffer } from '@fluidframework/common-utils';
import { Jsonable } from '@fluidframework/datastore-definitions';
import { Serializable } from '@fluidframework/datastore-definitions';

// @public
export type Anchor = Brand<number, "rebaser.Anchor">;

// @public
export class AnchorSet {
    applyDelta(delta: Delta.Root): void;
    // (undocumented)
    forget(anchor: Anchor): void;
    isEmpty(): boolean;
    locate(anchor: Anchor): UpPath | undefined;
    moveChildren(count: number, srcStart: UpPath | undefined, dst: UpPath | undefined): void;
    track(path: UpPath | null): Anchor;
}

// @public
export type Brand<ValueType, Name extends string> = ValueType & BrandedType<ValueType, Name>;

// @public
export function brand<T extends Brand<any, string>>(value: T extends BrandedType<infer ValueType, string> ? ValueType : never): T;

// @public
export abstract class BrandedType<ValueType, Name extends string> {
    protected readonly _type_brand: Name;
    // (undocumented)
    protected _typeCheck?: Invariant<ValueType>;
}

// @public
export function brandOpaque<T extends BrandedType<any, string>>(value: isAny<ValueFromBranded<T>> extends true ? never : ValueFromBranded<T>): BrandedType<ValueFromBranded<T>, NameFromBranded<T>>;

// @public (undocumented)
export function buildForest(schema: StoredSchemaRepository): IEditableForest;

// @public
export abstract class ChangeEncoder<TChange> {
    decodeBinary(formatVersion: number, change: IsoBuffer): TChange;
    abstract decodeJson(formatVersion: number, change: JsonCompatibleReadOnly): TChange;
    encodeBinary(formatVersion: number, change: TChange): IsoBuffer;
    abstract encodeForJson(formatVersion: number, change: TChange): JsonCompatibleReadOnly;
}

// @public (undocumented)
export interface ChangeFamily<TEditor, TChange> {
    // (undocumented)
    buildEditor(deltaReceiver: (delta: Delta.Root) => void, anchorSet: AnchorSet): TEditor;
    // (undocumented)
    readonly encoder: ChangeEncoder<TChange>;
    // (undocumented)
    intoDelta(change: TChange): Delta.Root;
    // (undocumented)
    readonly rebaser: ChangeRebaser<TChange>;
}

// @public
export interface ChangeRebaser<TChangeset> {
    compose(changes: TChangeset[]): TChangeset;
    // (undocumented)
    invert(changes: TChangeset): TChangeset;
    rebase(change: TChangeset, over: TChangeset): TChangeset;
    // (undocumented)
    rebaseAnchors(anchors: AnchorSet, over: TChangeset): void;
    // (undocumented)
    _typeCheck?: Invariant<TChangeset>;
}

// @public (undocumented)
export type ChangesetFromChangeRebaser<TChangeRebaser extends ChangeRebaser<any>> = TChangeRebaser extends ChangeRebaser<infer TChangeset> ? TChangeset : never;

// @public
export type ChildCollection = FieldKey | RootField;

// @public
export interface ChildLocation {
    // (undocumented)
    readonly container: ChildCollection;
    // (undocumented)
    readonly index: number;
}

// @public
export interface Contravariant<T> {
    // (undocumented)
    _removeCovariance?: (_: T) => void;
}

// @public
const counter: FieldKind;

// @public
const counterHandle: FieldChangeHandler<number>;

// @public
export interface Covariant<T> {
    // (undocumented)
    _removeContravariance?: T;
}

// @public
export function cursorToJsonObject(reader: ITreeCursor): unknown;

// @public
export const defaultSchemaPolicy: FullSchemaPolicy;

// @public
interface Delete {
    // (undocumented)
    count: number;
    // (undocumented)
    type: typeof MarkType.Delete;
}

declare namespace Delta {
    export {
        inputLength,
        Root,
        empty,
        Mark,
        OuterMark,
        InnerModify,
        MarkList,
        Skip,
        Modify,
        ModifyDeleted,
        ModifyMovedOut,
        ModifyMovedIn,
        ModifyInserted,
        Delete,
        ModifyAndDelete,
        MoveOut,
        ModifyAndMoveOut,
        MoveIn,
        MoveInAndModify,
        Insert,
        InsertAndModify,
        ProtoNode,
        MoveId,
        Offset,
        FieldMap_2 as FieldMap,
        FieldMarks,
        MarkType
    }
}
export { Delta }

// @public
export interface Dependee extends NamedComputation {
    registerDependent(dependent: Dependent): boolean;
    removeDependent(dependent: Dependent): void;
}

// @public
export interface Dependent extends NamedComputation {
    markInvalid(token?: InvalidationToken): void;
}

// @public
export interface DetachedField extends Opaque<Brand<string, "tree.DetachedField">> {
}

// @public
export interface EditableTree {
    // (undocumented)
    readonly [editableTreeProxySymbol]: object;
    readonly [typeSymbol]: TreeSchema;
    readonly [value_2]: Value;
    readonly [key: string]: UnwrappedEditableField;
}

// @public (undocumented)
export interface EditableTreeContext {
    free(): void;
    prepareForEdit(): void;
}

// @public
export type EditableTreeOrPrimitive = EditableTree | PrimitiveValue;

// @public (undocumented)
export const editableTreeProxySymbol: unique symbol;

// @public (undocumented)
const empty: Root;

// @public
export const emptyField: FieldSchema;

// @public
export const EmptyKey: LocalFieldKey;

// @public
export type ExtractFromOpaque<TOpaque extends BrandedType<any, string>> = TOpaque extends BrandedType<infer ValueType, infer Name> ? isAny<ValueType> extends true ? unknown : Brand<ValueType, Name> : never;

// @public
export function extractFromOpaque<TOpaque extends BrandedType<any, string>>(value: TOpaque): ExtractFromOpaque<TOpaque>;

// @public (undocumented)
export interface FieldChange {
    // (undocumented)
    change: FieldChangeset;
    // (undocumented)
    fieldKind: FieldKindIdentifier;
}

// @public (undocumented)
export interface FieldChangeEncoder<TChangeset> {
    decodeJson(formatVersion: number, change: JsonCompatibleReadOnly, decodeChild: NodeChangeDecoder): TChangeset;
    encodeForJson(formatVersion: number, change: TChangeset, encodeChild: NodeChangeEncoder): JsonCompatibleReadOnly;
}

// @public
export interface FieldChangeHandler<TChangeset> {
    // (undocumented)
    encoder: FieldChangeEncoder<TChangeset>;
    // (undocumented)
    intoDelta(change: TChangeset, deltaFromChild: ToDelta): Delta.MarkList;
    // (undocumented)
    rebaser: FieldChangeRebaser<TChangeset>;
    // (undocumented)
    _typeCheck?: Invariant<TChangeset>;
}

// @public (undocumented)
export interface FieldChangeMap {
    // (undocumented)
    [key: string]: FieldChange;
}

// @public (undocumented)
export interface FieldChangeRebaser<TChangeset> {
    compose(changes: TChangeset[], composeChild: NodeChangeComposer): TChangeset;
    // (undocumented)
    invert(changes: TChangeset, invertChild: NodeChangeInverter): TChangeset;
    rebase(change: TChangeset, over: TChangeset, rebaseChild: NodeChangeRebaser): TChangeset;
}

// @public (undocumented)
export type FieldChangeset = Brand<unknown, "FieldChangeset">;

// @public (undocumented)
export type FieldKey = LocalFieldKey | GlobalFieldKey;

// @public
export class FieldKind {
    constructor(identifier: FieldKindIdentifier, multiplicity: Multiplicity, changeHandler: FieldChangeHandler<any>, allowsTreeSupersetOf: (originalTypes: ReadonlySet<TreeSchemaIdentifier> | undefined, superset: FieldSchema) => boolean, handlesEditsFrom: ReadonlySet<FieldKindIdentifier>);
    // (undocumented)
    allowsFieldSuperset(policy: FullSchemaPolicy, originalData: SchemaData, originalTypes: ReadonlySet<TreeSchemaIdentifier> | undefined, superset: FieldSchema): boolean;
    // (undocumented)
    readonly changeHandler: FieldChangeHandler<any>;
    // (undocumented)
    readonly handlesEditsFrom: ReadonlySet<FieldKindIdentifier>;
    // (undocumented)
    readonly identifier: FieldKindIdentifier;
    // (undocumented)
    readonly multiplicity: Multiplicity;
}

// @public
export type FieldKindIdentifier = Brand<string, "tree.FieldKindIdentifier">;

declare namespace FieldKinds {
    export {
        lastWriteWinsRebaser,
        replaceRebaser,
        UnitEncoder,
        ValueEncoder,
        Replacement,
        ReplaceOp,
        noChangeHandle,
        counterHandle,
        counter,
        value,
        optional,
        sequence,
        forbidden,
        fieldKinds
    }
}
export { FieldKinds }

// @public
const fieldKinds: ReadonlyMap<FieldKindIdentifier, FieldKind>;

// @public
export interface FieldLocation {
    // (undocumented)
    readonly key: FieldKey;
    // (undocumented)
    readonly parent: ForestLocation;
}

// @public
export interface FieldMap<TChild> {
    // (undocumented)
    [key: string]: TChild[];
}

// @public (undocumented)
type FieldMap_2<T> = Map<FieldKey, T>;

// @public (undocumented)
type FieldMarks<TMark> = FieldMap_2<MarkList<TMark>>;

// @public (undocumented)
export interface FieldSchema {
    // (undocumented)
    readonly kind: FieldKindIdentifier;
    readonly types?: TreeTypeSet;
}

// @public
const forbidden: FieldKind;

// @public
export type ForestLocation = ITreeSubscriptionCursor | Anchor;

// @public
export interface FullSchemaPolicy extends SchemaPolicy {
    readonly fieldKinds: ReadonlyMap<FieldKindIdentifier, FieldKind>;
}

// @public
export interface GenericTreeNode<TChild> extends NodeData {
    // (undocumented)
    fields?: FieldMap<TChild>;
}

// @public
export function getEditableTree(forest: IEditableForest): [EditableTreeContext, UnwrappedEditableField];

// @public
export interface GlobalFieldKey extends Opaque<Brand<string, "tree.GlobalFieldKey">> {
}

// @public
export interface IEditableForest extends IForestSubscription {
    readonly anchors: AnchorSet;
    applyDelta(delta: Delta.Root): void;
}

// @public
export interface IForestSubscription extends Dependee {
    allocateCursor(): ITreeSubscriptionCursor;
    root(range: DetachedField): Anchor;
    // (undocumented)
    readonly rootField: DetachedField;
    readonly schema: StoredSchemaRepository;
    tryMoveCursorTo(destination: Anchor, cursorToMove: ITreeSubscriptionCursor, observer?: ObservingDependent): TreeNavigationResult;
}

// @public
type InnerModify = ModifyDeleted | ModifyInserted | ModifyMovedIn | ModifyMovedOut;

// @public
function inputLength(mark: Mark): number;

// @public
interface Insert {
    // (undocumented)
    content: ProtoNode[];
    // (undocumented)
    type: typeof MarkType.Insert;
}

// @public
interface InsertAndModify {
    // (undocumented)
    content: ProtoNode;
    // (undocumented)
    fields: FieldMarks<Skip | ModifyInserted | MoveIn | MoveInAndModify>;
    // (undocumented)
    type: typeof MarkType.InsertAndModify;
}

// @public
export class InvalidationToken {
    constructor(description: string, isSecondaryInvalidation?: boolean);
    // (undocumented)
    readonly description: string;
    // (undocumented)
    readonly isSecondaryInvalidation: boolean;
    // (undocumented)
    protected readonly _typeCheck: MakeNominal;
}

// @public
export interface Invariant<T> extends Contravariant<T>, Covariant<T> {
}

// @public
export type isAny<T> = boolean extends (T extends {} ? true : false) ? true : false;

// @public (undocumented)
export function isNeverField(policy: FullSchemaPolicy, originalData: SchemaData, field: FieldSchema): boolean;

// @public (undocumented)
export function isPrimitiveValue(nodeValue: Value): nodeValue is PrimitiveValue;

// @public
export interface ITreeCursor<TResult = TreeNavigationResult> {
    down(key: FieldKey, index: number): TResult;
    // (undocumented)
    keys: Iterable<FieldKey>;
    // (undocumented)
    length(key: FieldKey): number;
    seek(offset: number): TResult;
    readonly type: TreeType;
    up(): TResult;
    readonly value: Value;
}

// @public
export interface ITreeSubscriptionCursor extends ITreeCursor {
    buildAnchor(): Anchor;
    clear(): void;
    // (undocumented)
    fork(observer?: ObservingDependent): ITreeSubscriptionCursor;
    free(): void;
    observer?: ObservingDependent;
    readonly state: ITreeSubscriptionCursorState;
}

// @public (undocumented)
export enum ITreeSubscriptionCursorState {
    Cleared = 1,
    Current = 0,
    Freed = 2
}

// @public
export interface JsonableTree extends PlaceholderTree {
}

// @public
export function jsonableTreeFromCursor(cursor: ITreeCursor): JsonableTree;

// @public (undocumented)
export const jsonArray: NamedTreeSchema;

// @public (undocumented)
export const jsonBoolean: NamedTreeSchema;

// @public
export type JsonCompatible = string | number | boolean | null | JsonCompatible[] | {
    [P in string]: JsonCompatible;
};

// @public
export type JsonCompatibleReadOnly = string | number | boolean | null | readonly JsonCompatibleReadOnly[] | {
    readonly [P in string]: JsonCompatibleReadOnly | undefined;
};

// @public
export class JsonCursor<T> implements ITreeCursor<SynchronousNavigationResult> {
    constructor(root: Jsonable<T>);
    // (undocumented)
    down(key: FieldKey, index: number): SynchronousNavigationResult;
    // (undocumented)
    get keys(): Iterable<FieldKey>;
    // (undocumented)
    length(key: FieldKey): number;
    // (undocumented)
    seek(offset: number): SynchronousNavigationResult;
    // (undocumented)
    get type(): TreeType;
    // (undocumented)
    up(): SynchronousNavigationResult;
    // (undocumented)
    get value(): Value;
}

// @public (undocumented)
export const jsonNull: NamedTreeSchema;

// @public (undocumented)
export const jsonNumber: NamedTreeSchema;

// @public (undocumented)
export const jsonObject: NamedTreeSchema;

// @public (undocumented)
export const jsonString: NamedTreeSchema;

// @public (undocumented)
export const jsonTypeSchema: Map<TreeSchemaIdentifier, NamedTreeSchema>;

// @public
function lastWriteWinsRebaser<TChange>(data: {
    noop: TChange;
    invert: (changes: TChange) => TChange;
}): FieldChangeRebaser<TChange>;

// @public
export type LocalFieldKey = Brand<string, "tree.LocalFieldKey">;

// @public
export interface MakeNominal {
}

// @public
type Mark = OuterMark | InnerModify;

// @public
type MarkList<TMark = Mark> = TMark[];

// @public (undocumented)
const MarkType: {
    readonly Modify: 0;
    readonly Insert: 1;
    readonly InsertAndModify: 2;
    readonly MoveIn: 3;
    readonly MoveInAndModify: 4;
    readonly Delete: 5;
    readonly ModifyAndDelete: 6;
    readonly MoveOut: 7;
    readonly ModifyAndMoveOut: 8;
};

// @public
interface Modify {
    // (undocumented)
    fields?: FieldMarks<OuterMark>;
    // (undocumented)
    setValue?: Value;
    // (undocumented)
    type: typeof MarkType.Modify;
}

// @public
interface ModifyAndDelete {
    // (undocumented)
    fields: FieldMarks<Skip | ModifyDeleted | MoveOut>;
    // (undocumented)
    type: typeof MarkType.ModifyAndDelete;
}

// @public
interface ModifyAndMoveOut {
    // (undocumented)
    fields?: FieldMarks<Skip | ModifyMovedOut | Delete | MoveOut>;
    moveId: MoveId;
    // (undocumented)
    setValue?: Value;
    // (undocumented)
    type: typeof MarkType.ModifyAndMoveOut;
}

// @public
interface ModifyDeleted {
    // (undocumented)
    fields: FieldMarks<Skip | ModifyDeleted | ModifyAndMoveOut | MoveOut>;
    // (undocumented)
    type: typeof MarkType.Modify;
}

// @public
interface ModifyInserted {
    // (undocumented)
    fields: FieldMarks<Skip | ModifyInserted | MoveIn | MoveInAndModify>;
    // (undocumented)
    type: typeof MarkType.Modify;
}

// @public
interface ModifyMovedIn {
    // (undocumented)
    fields: FieldMarks<Skip | ModifyMovedIn | MoveIn | MoveInAndModify | Insert | InsertAndModify>;
    // (undocumented)
    type: typeof MarkType.Modify;
}

// @public
interface ModifyMovedOut {
    // (undocumented)
    fields?: FieldMarks<Skip | ModifyMovedOut | Delete | ModifyAndDelete | ModifyAndMoveOut | MoveOut>;
    // (undocumented)
    setValue?: Value;
    // (undocumented)
    type: typeof MarkType.Modify;
}

// @public
export class ModularChangeFamily implements ChangeFamily<ModularEditBuilder, FieldChangeMap>, ChangeRebaser<FieldChangeMap> {
    constructor(fieldKinds: ReadonlyMap<FieldKindIdentifier, FieldKind>);
    // (undocumented)
    buildEditor(deltaReceiver: (delta: Delta.Root) => void, anchors: AnchorSet): ModularEditBuilder;
    // (undocumented)
    compose(changes: FieldChangeMap[]): FieldChangeMap;
    // (undocumented)
    readonly encoder: ChangeEncoder<FieldChangeMap>;
    // (undocumented)
    intoDelta(change: FieldChangeMap): Delta.Root;
    // (undocumented)
    invert(changes: FieldChangeMap): FieldChangeMap;
    // (undocumented)
    rebase(change: FieldChangeMap, over: FieldChangeMap): FieldChangeMap;
    // (undocumented)
    rebaseAnchors(anchors: AnchorSet, over: FieldChangeMap): void;
    // (undocumented)
    get rebaser(): ChangeRebaser<FieldChangeMap>;
}

// @public (undocumented)
export class ModularEditBuilder extends ProgressiveEditBuilder<FieldChangeMap> {
    constructor(family: ModularChangeFamily, deltaReceiver: (delta: Delta.Root) => void, anchors: AnchorSet);
}

// @public
interface MoveId extends Opaque<Brand<number, "delta.MoveId">> {
}

// @public
interface MoveIn {
    moveId: MoveId;
    // (undocumented)
    type: typeof MarkType.MoveIn;
}

// @public
interface MoveInAndModify {
    // (undocumented)
    fields: FieldMarks<Skip | ModifyMovedIn | MoveIn | Insert>;
    moveId: MoveId;
    // (undocumented)
    type: typeof MarkType.MoveInAndModify;
}

// @public
interface MoveOut {
    // (undocumented)
    count: number;
    moveId: MoveId;
    // (undocumented)
    type: typeof MarkType.MoveOut;
}

// @public
export enum Multiplicity {
    Forbidden = 3,
    Optional = 1,
    Sequence = 2,
    Value = 0
}

// @public (undocumented)
export interface Named<TName> {
    // (undocumented)
    readonly name: TName;
}

// @public
export interface NamedComputation {
    readonly computationName: string;
    listDependees?(): Iterable<Dependee>;
    listDependents?(): Iterable<Dependent>;
}

// @public (undocumented)
export type NamedTreeSchema = TreeSchema & Named<TreeSchemaIdentifier>;

// @public
export type NameFromBranded<T extends BrandedType<any, string>> = T extends BrandedType<any, infer Name> ? Name : never;

// @public
export const neverTree: TreeSchema;

// @public
const noChangeHandle: FieldChangeHandler<0>;

// @public (undocumented)
export type NodeChangeComposer = (changes: FieldChangeMap[]) => FieldChangeMap;

// @public (undocumented)
export type NodeChangeDecoder = (change: JsonCompatibleReadOnly) => FieldChangeMap;

// @public (undocumented)
export type NodeChangeEncoder = (change: FieldChangeMap) => JsonCompatibleReadOnly;

// @public (undocumented)
export type NodeChangeInverter = (change: FieldChangeMap) => FieldChangeMap;

// @public (undocumented)
export type NodeChangeRebaser = (change: FieldChangeMap, baseChange: FieldChangeMap) => FieldChangeMap;

// @public
export interface NodeData {
    readonly type: TreeSchemaIdentifier;
    value?: TreeValue;
}

// @public
export interface ObservingDependent extends Dependent {
    // @override
    listDependees(): Iterable<Dependee>;
    registerDependee(dependee: Dependee): void;
}

// @public (undocumented)
type Offset = number;

// @public
export type Opaque<T extends Brand<any, string>> = T extends Brand<infer ValueType, infer Name> ? BrandedType<ValueType, Name> : never;

// @public
const optional: FieldKind;

// @public
type OuterMark = Skip | Modify | Delete | MoveOut | MoveIn | Insert | ModifyAndDelete | ModifyAndMoveOut | MoveInAndModify | InsertAndModify;

// @public
export type PlaceholderTree<TPlaceholder = never> = GenericTreeNode<PlaceholderTree<TPlaceholder>> | TPlaceholder;

// @public (undocumented)
<<<<<<< HEAD
export type PrimitiveValue = string | boolean | number;
=======
export abstract class ProgressiveEditBuilder<TChange> {
    constructor(changeFamily: ChangeFamily<unknown, TChange>, deltaReceiver: (delta: Delta.Root) => void, anchorSet: AnchorSet);
    protected applyChange(change: TChange): void;
    // (undocumented)
    getChanges(): TChange[];
}
>>>>>>> a8c622b6

// @public
type ProtoNode = JsonableTree;

// @public
export class Rebaser<TChangeRebaser extends ChangeRebaser<any>> {
    constructor(rebaser: TChangeRebaser);
    discardRevision(revision: RevisionTag): void;
    // (undocumented)
    readonly empty: RevisionTag;
    // (undocumented)
    getResolutionPath(from: RevisionTag, to: RevisionTag): ChangesetFromChangeRebaser<TChangeRebaser>;
    rebase(changes: ChangesetFromChangeRebaser<TChangeRebaser>, from: RevisionTag, to: RevisionTag): [RevisionTag, ChangesetFromChangeRebaser<TChangeRebaser>];
    rebaseAnchors(anchors: AnchorSet, from: RevisionTag, to: RevisionTag): void;
    // (undocumented)
    readonly rebaser: TChangeRebaser;
}

// @public
export function recordDependency(dependent: ObservingDependent | undefined, dependee: Dependee): void;

// @public (undocumented)
interface Replacement<T> {
    // (undocumented)
    new: T;
    // (undocumented)
    old: T;
}

// @public (undocumented)
type ReplaceOp<T> = Replacement<T> | 0;

// @public
function replaceRebaser<T>(): FieldChangeRebaser<ReplaceOp<T>>;

// @public
export type RevisionTag = Brand<number, "rebaser.RevisionTag">;

// @public
type Root = FieldMarks<OuterMark>;

// @public
export interface RootField {
    // (undocumented)
    readonly key: DetachedField;
}

// @public
export const rootFieldKey: BrandedType<string, "tree.GlobalFieldKey">;

// @public
export interface SchemaData extends SchemaDataReader {
    // (undocumented)
    readonly globalFieldSchema: ReadonlyMap<GlobalFieldKey, FieldSchema>;
    // (undocumented)
    readonly treeSchema: ReadonlyMap<TreeSchemaIdentifier, TreeSchema>;
}

// @public
export interface SchemaDataReader {
    // (undocumented)
    readonly globalFieldSchema: ReadonlyMap<GlobalFieldKey, FieldSchema>;
    // (undocumented)
    readonly treeSchema: ReadonlyMap<TreeSchemaIdentifier, TreeSchema>;
}

// @public
export interface SchemaPolicy {
    readonly defaultGlobalFieldSchema: FieldSchema;
    readonly defaultTreeSchema: TreeSchema;
}

// @public
const sequence: FieldKind;

// @public
export class SimpleDependee implements Dependee {
    constructor(computationName?: string);
    // (undocumented)
    readonly computationName: string;
    invalidateDependents(): void;
    // (undocumented)
    listDependents(): Set<Dependent>;
    // (undocumented)
    registerDependent(dependent: Dependent): boolean;
    // (undocumented)
    removeDependent(dependent: Dependent): void;
}

// @public (undocumented)
export function singleTextCursor(root: JsonableTree): TextCursor;

// @public
type Skip = number;

// @public
export class StoredSchemaRepository<TPolicy extends SchemaPolicy = SchemaPolicy> extends SimpleDependee implements SchemaData {
    constructor(policy: TPolicy, data?: SchemaData);
    // (undocumented)
    clone(): StoredSchemaRepository;
    // (undocumented)
    readonly computationName: string;
    // (undocumented)
    protected readonly data: {
        treeSchema: Map<TreeSchemaIdentifier, TreeSchema>;
        globalFieldSchema: Map<GlobalFieldKey, FieldSchema>;
    };
    // (undocumented)
    get globalFieldSchema(): ReadonlyMap<GlobalFieldKey, FieldSchema>;
    // (undocumented)
    lookupGlobalFieldSchema(identifier: GlobalFieldKey): FieldSchema;
    // (undocumented)
    lookupTreeSchema(identifier: TreeSchemaIdentifier): TreeSchema;
    // (undocumented)
    readonly policy: TPolicy;
    // (undocumented)
    get treeSchema(): ReadonlyMap<TreeSchemaIdentifier, TreeSchema>;
    updateFieldSchema(identifier: GlobalFieldKey, schema: FieldSchema): void;
    updateTreeSchema(identifier: TreeSchemaIdentifier, schema: TreeSchema): void;
}

// @public
export type SynchronousNavigationResult = TreeNavigationResult.Ok | TreeNavigationResult.NotFound;

// @public
export class TextCursor implements ITreeCursor<SynchronousNavigationResult> {
    constructor(root: JsonableTree[], index: number, field?: DetachedField);
    // (undocumented)
    down(key: FieldKey, index: number): SynchronousNavigationResult;
    // (undocumented)
    protected getNode(): JsonableTree;
    // (undocumented)
    protected index: number;
    // (undocumented)
    protected readonly indexStack: number[];
    // (undocumented)
    isRooted(): boolean;
    // (undocumented)
    get keys(): Iterable<FieldKey>;
    // (undocumented)
    protected readonly keyStack: FieldKey[];
    // (undocumented)
    length(key: FieldKey): number;
    // (undocumented)
    seek(offset: number): SynchronousNavigationResult;
    // (undocumented)
    protected siblings: JsonableTree[];
    // (undocumented)
    protected readonly siblingStack: JsonableTree[][];
    // (undocumented)
    get type(): TreeType;
    // (undocumented)
    up(): SynchronousNavigationResult;
    // (undocumented)
    get value(): Value;
}

// @public (undocumented)
export type ToDelta = (child: FieldChangeMap) => Delta.Root;

// @public (undocumented)
export interface TreeLocation {
    // (undocumented)
    readonly index: number;
    // (undocumented)
    readonly range: FieldLocation | DetachedField;
}

// @public (undocumented)
export const enum TreeNavigationResult {
    NotFound = -1,
    Ok = 1,
    Pending = 0
}

// @public (undocumented)
export interface TreeSchema {
    readonly extraGlobalFields: boolean;
    readonly extraLocalFields: FieldSchema;
    readonly globalFields: ReadonlySet<GlobalFieldKey>;
    readonly localFields: ReadonlyMap<LocalFieldKey, FieldSchema>;
    readonly value: ValueSchema;
}

// @public
export type TreeSchemaIdentifier = Brand<string, "tree.TreeSchemaIdentifier">;

// @public (undocumented)
export type TreeType = TreeSchemaIdentifier;

// @public
export type TreeTypeSet = ReadonlySet<TreeSchemaIdentifier> | undefined;

// @public
export interface TreeValue extends Serializable {
}

// @public
export const typeSymbol: unique symbol;

// @public
class UnitEncoder extends ChangeEncoder<0> {
    // (undocumented)
    decodeBinary(formatVersion: number, change: IsoBuffer): 0;
    // (undocumented)
    decodeJson(formatVersion: number, change: JsonCompatible): 0;
    // (undocumented)
    encodeBinary(formatVersion: number, change: 0): IsoBuffer;
    // (undocumented)
    encodeForJson(formatVersion: number, change: 0): JsonCompatible;
}

// @public
export type UnwrappedEditableField = UnwrappedEditableTree | undefined | readonly UnwrappedEditableTree[];

// @public
export type UnwrappedEditableTree = EditableTreeOrPrimitive | readonly UnwrappedEditableTree[];

// @public
export interface UpPath {
    // (undocumented)
    readonly parent: UpPath | undefined;
    readonly parentField: FieldKey;
    readonly parentIndex: number;
}

// @public
export type Value = undefined | TreeValue;

// @public
const value: FieldKind;

// @public
class ValueEncoder<T extends JsonCompatibleReadOnly> extends ChangeEncoder<T> {
    // (undocumented)
    decodeJson(formatVersion: number, change: JsonCompatibleReadOnly): T;
    // (undocumented)
    encodeForJson(formatVersion: number, change: T): JsonCompatibleReadOnly;
}

// @public
export type ValueFromBranded<T extends BrandedType<any, string>> = T extends BrandedType<infer ValueType, string> ? ValueType : never;

// @public
export enum ValueSchema {
    // (undocumented)
    Boolean = 3,
    // (undocumented)
    Nothing = 0,
    // (undocumented)
    Number = 1,
    Serializable = 4,
    // (undocumented)
    String = 2
}

// (No @packageDocumentation comment for this package)

```<|MERGE_RESOLUTION|>--- conflicted
+++ resolved
@@ -720,16 +720,15 @@
 export type PlaceholderTree<TPlaceholder = never> = GenericTreeNode<PlaceholderTree<TPlaceholder>> | TPlaceholder;
 
 // @public (undocumented)
-<<<<<<< HEAD
 export type PrimitiveValue = string | boolean | number;
-=======
+
+// @public (undocumented)
 export abstract class ProgressiveEditBuilder<TChange> {
     constructor(changeFamily: ChangeFamily<unknown, TChange>, deltaReceiver: (delta: Delta.Root) => void, anchorSet: AnchorSet);
     protected applyChange(change: TChange): void;
     // (undocumented)
     getChanges(): TChange[];
 }
->>>>>>> a8c622b6
 
 // @public
 type ProtoNode = JsonableTree;
