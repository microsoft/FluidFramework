## API Report File for "@fluidframework/container-definitions"

> Do not edit this file. It is a report generated by [API Extractor](https://api-extractor.com/).

```ts

import { EventEmitter } from 'events';
import { FluidObject } from '@fluidframework/core-interfaces';
import { IAnyDriverError } from '@fluidframework/driver-definitions';
import { IClient } from '@fluidframework/protocol-definitions';
import { IClientConfiguration } from '@fluidframework/protocol-definitions';
import { IClientDetails } from '@fluidframework/protocol-definitions';
import { IDisposable } from '@fluidframework/core-interfaces';
import { IDocumentMessage } from '@fluidframework/protocol-definitions';
import { IDocumentStorageService } from '@fluidframework/driver-definitions';
import { IErrorEvent } from '@fluidframework/common-definitions';
import { IEvent } from '@fluidframework/common-definitions';
import { IEventProvider } from '@fluidframework/common-definitions';
import { IFluidRouter } from '@fluidframework/core-interfaces';
import { IQuorumClients } from '@fluidframework/protocol-definitions';
import { IRequest } from '@fluidframework/core-interfaces';
import { IResolvedUrl } from '@fluidframework/driver-definitions';
import { IResponse } from '@fluidframework/core-interfaces';
import { ISequencedDocumentMessage } from '@fluidframework/protocol-definitions';
import { ISequencedProposal } from '@fluidframework/protocol-definitions';
import { ISignalMessage } from '@fluidframework/protocol-definitions';
import { ISnapshotTree } from '@fluidframework/protocol-definitions';
import { ISummaryContent } from '@fluidframework/protocol-definitions';
import { ISummaryTree } from '@fluidframework/protocol-definitions';
import { ITelemetryBaseLogger } from '@fluidframework/core-interfaces';
import { ITelemetryProperties } from '@fluidframework/core-interfaces';
import { ITokenClaims } from '@fluidframework/protocol-definitions';
import { IVersion } from '@fluidframework/protocol-definitions';
import { MessageType } from '@fluidframework/protocol-definitions';

// @public
export enum AttachState {
    Attached = "Attached",
    Attaching = "Attaching",
    Detached = "Detached"
}

// @public
export namespace ConnectionState {
    export type CatchingUp = 1;
    export type Connected = 2;
    export type Disconnected = 0;
    export type EstablishingConnection = 3;
}

// @public
export type ConnectionState = ConnectionState.Disconnected | ConnectionState.EstablishingConnection | ConnectionState.CatchingUp | ConnectionState.Connected;

// @public
export enum ContainerErrorType {
    clientSessionExpiredError = "clientSessionExpiredError",
    dataCorruptionError = "dataCorruptionError",
    dataProcessingError = "dataProcessingError",
    genericError = "genericError",
    throttlingError = "throttlingError",
    usageError = "usageError"
}

// @public
export interface ContainerWarning extends IErrorBase {
    logged?: boolean;
}

// @public
export interface IAudience extends EventEmitter {
    getMember(clientId: string): IClient | undefined;
    getMembers(): Map<string, IClient>;
    on(event: "addMember" | "removeMember", listener: (clientId: string, client: IClient) => void): this;
}

// @public
export interface IAudienceOwner extends IAudience {
    addMember(clientId: string, details: IClient): void;
    removeMember(clientId: string): boolean;
}

// @public
export interface IBatchMessage {
    // (undocumented)
    compression?: string;
    // (undocumented)
    contents?: string;
    // (undocumented)
    metadata: Record<string, unknown> | undefined;
    // (undocumented)
    referenceSequenceNumber?: number;
}

// @public @deprecated
export interface ICodeAllowList {
    // @deprecated (undocumented)
    testSource(source: IResolvedFluidCodeDetails): Promise<boolean>;
}

// @public
export interface ICodeDetailsLoader extends Partial<IProvideFluidCodeDetailsComparer> {
    load(source: IFluidCodeDetails): Promise<IFluidModuleWithDetails>;
}

// @public
export interface IConnectionDetails {
    checkpointSequenceNumber: number | undefined;
    // (undocumented)
    claims: ITokenClaims;
    // (undocumented)
    clientId: string;
    // (undocumented)
    serviceConfiguration: IClientConfiguration;
}

// @public
export interface IContainer extends IEventProvider<IContainerEvents>, IFluidRouter {
    attach(request: IRequest): Promise<void>;
    readonly attachState: AttachState;
    readonly audience: IAudience;
    readonly clientId?: string | undefined;
    close(error?: ICriticalContainerError): void;
    // @deprecated (undocumented)
    closeAndGetPendingLocalState(): string;
    readonly closed: boolean;
    connect(): void;
    readonly connectionState: ConnectionState;
    deltaManager: IDeltaManager<ISequencedDocumentMessage, IDocumentMessage>;
    disconnect(): void;
    dispose(error?: ICriticalContainerError): void;
    // @alpha
    forceReadonly?(readonly: boolean): any;
    getAbsoluteUrl(relativeUrl: string): Promise<string | undefined>;
    getEntryPoint?(): Promise<FluidObject | undefined>;
    getLoadedCodeDetails(): IFluidCodeDetails | undefined;
    getQuorum(): IQuorumClients;
    getSpecifiedCodeDetails(): IFluidCodeDetails | undefined;
    readonly isDirty: boolean;
    proposeCodeDetails(codeDetails: IFluidCodeDetails): Promise<boolean>;
    readonly readOnlyInfo: ReadOnlyInfo;
    request(request: IRequest): Promise<IResponse>;
    resolvedUrl: IResolvedUrl | undefined;
    serialize(): string;
}

// @public
export interface IContainerContext {
    readonly attachState: AttachState;
    // (undocumented)
    readonly audience: IAudience | undefined;
    // (undocumented)
    readonly baseSnapshot: ISnapshotTree | undefined;
    // (undocumented)
    readonly clientDetails: IClientDetails;
    // (undocumented)
    readonly clientId: string | undefined;
    // (undocumented)
    readonly closeFn: (error?: ICriticalContainerError) => void;
    // (undocumented)
    readonly connected: boolean;
    // (undocumented)
    readonly deltaManager: IDeltaManager<ISequencedDocumentMessage, IDocumentMessage>;
    // (undocumented)
    readonly disposeFn?: (error?: ICriticalContainerError) => void;
    getAbsoluteUrl?(relativeUrl: string): Promise<string | undefined>;
    // (undocumented)
    getLoadedFromVersion(): IVersion | undefined;
    // @deprecated (undocumented)
    getSpecifiedCodeDetails?(): IFluidCodeDetails | undefined;
    // (undocumented)
    readonly loader: ILoader;
    // (undocumented)
    readonly options: ILoaderOptions;
    // (undocumented)
    pendingLocalState?: unknown;
    // (undocumented)
    readonly quorum: IQuorumClients;
    readonly scope: FluidObject;
    // (undocumented)
    readonly storage: IDocumentStorageService;
    // (undocumented)
    readonly submitBatchFn: (batch: IBatchMessage[], referenceSequenceNumber?: number) => number;
    // @deprecated (undocumented)
    readonly submitFn: (type: MessageType, contents: any, batch: boolean, appData?: any) => number;
    // (undocumented)
    readonly submitSignalFn: (contents: any) => void;
    // (undocumented)
    readonly submitSummaryFn: (summaryOp: ISummaryContent, referenceSequenceNumber?: number) => number;
    // (undocumented)
    readonly supportedFeatures?: ReadonlyMap<string, unknown>;
    // (undocumented)
    readonly taggedLogger: ITelemetryBaseLogger;
    // (undocumented)
    updateDirtyContainerState(dirty: boolean): void;
}

// @public
export interface IContainerEvents extends IEvent {
    (event: "readonly", listener: (readonly: boolean) => void): void;
    (event: "connected", listener: (clientId: string) => void): any;
    (event: "codeDetailsProposed", listener: (codeDetails: IFluidCodeDetails, proposal: ISequencedProposal) => void): any;
    // @deprecated (undocumented)
    (event: "contextChanged", listener: (codeDetails: IFluidCodeDetails) => void): any;
    (event: "disconnected", listener: () => void): any;
    (event: "attaching", listener: () => void): any;
    (event: "attached", listener: () => void): any;
    (event: "closed", listener: (error?: ICriticalContainerError) => void): any;
    (event: "disposed", listener: (error?: ICriticalContainerError) => void): any;
    (event: "warning", listener: (error: ContainerWarning) => void): any;
    (event: "op", listener: (message: ISequencedDocumentMessage) => void): any;
    (event: "dirty", listener: (dirty: boolean) => void): any;
    (event: "saved", listener: (dirty: boolean) => void): any;
}

// @public (undocumented)
export interface IContainerLoadMode {
    // (undocumented)
    deltaConnection?: "none" | "delayed" | undefined;
    // (undocumented)
    opsBeforeReturn?: undefined | "cached" | "all";
}

// @public
export type ICriticalContainerError = IErrorBase;

// @public
export interface IDeltaManager<T, U> extends IEventProvider<IDeltaManagerEvents>, IDeltaSender {
    readonly active: boolean;
    readonly clientDetails: IClientDetails;
    readonly hasCheckpointSequenceNumber: boolean;
    readonly inbound: IDeltaQueue<T>;
    readonly inboundSignal: IDeltaQueue<ISignalMessage>;
    readonly initialSequenceNumber: number;
    readonly lastKnownSeqNumber: number;
    readonly lastMessage: ISequencedDocumentMessage | undefined;
    readonly lastSequenceNumber: number;
    readonly maxMessageSize: number;
    readonly minimumSequenceNumber: number;
    readonly outbound: IDeltaQueue<U[]>;
    // (undocumented)
    readonly readOnlyInfo: ReadOnlyInfo;
    readonly serviceConfiguration: IClientConfiguration | undefined;
    submitSignal(content: any): void;
    readonly version: string;
}

// @public
export interface IDeltaManagerEvents extends IEvent {
    // @deprecated (undocumented)
    (event: "prepareSend", listener: (messageBuffer: any[]) => void): any;
    // @deprecated (undocumented)
    (event: "submitOp", listener: (message: IDocumentMessage) => void): any;
    (event: "op", listener: (message: ISequencedDocumentMessage, processingTime: number) => void): any;
    // @deprecated (undocumented)
<<<<<<< HEAD
    (event: "allSentOpsAckd", listener: () => void): any;
=======
>>>>>>> f7d5b9e9
    (event: "pong", listener: (latency: number) => void): any;
    (event: "connect", listener: (details: IConnectionDetails, opsBehind?: number) => void): any;
    (event: "disconnect", listener: (reason: string, error?: IAnyDriverError) => void): any;
    (event: "readonly", listener: (readonly: boolean) => void): any;
}

// @public
export interface IDeltaQueue<T> extends IEventProvider<IDeltaQueueEvents<T>>, IDisposable {
    idle: boolean;
    length: number;
    pause(): Promise<void>;
    paused: boolean;
    peek(): T | undefined;
    resume(): void;
    toArray(): T[];
    waitTillProcessingDone(): Promise<{
        count: number;
        duration: number;
    }>;
}

// @public
export interface IDeltaQueueEvents<T> extends IErrorEvent {
    (event: "push", listener: (task: T) => void): any;
    (event: "op", listener: (task: T) => void): any;
    (event: "idle", listener: (count: number, duration: number) => void): any;
}

// @public
export interface IDeltaSender {
    flush(): void;
}

// @public
export interface IErrorBase extends Partial<Error> {
    readonly errorType: string;
    getTelemetryProperties?(): ITelemetryProperties;
    readonly message: string;
    readonly name?: string;
    readonly stack?: string;
}

// @public
export interface IFluidBrowserPackage extends IFluidPackage {
    // (undocumented)
    fluid: {
        browser: IFluidBrowserPackageEnvironment;
        [environment: string]: IFluidPackageEnvironment;
    };
}

// @public
export interface IFluidBrowserPackageEnvironment extends IFluidPackageEnvironment {
    umd: {
        files: string[];
        library: string;
    };
}

// @public
export interface IFluidCodeDetails {
    readonly config?: IFluidCodeDetailsConfig;
    readonly package: string | Readonly<IFluidPackage>;
}

// @public (undocumented)
export const IFluidCodeDetailsComparer: keyof IProvideFluidCodeDetailsComparer;

// @public
export interface IFluidCodeDetailsComparer extends IProvideFluidCodeDetailsComparer {
    compare(a: IFluidCodeDetails, b: IFluidCodeDetails): Promise<number | undefined>;
    satisfies(candidate: IFluidCodeDetails, constraint: IFluidCodeDetails): Promise<boolean>;
}

// @public
export interface IFluidCodeDetailsConfig {
    // (undocumented)
    readonly [key: string]: string;
}

// @public
export interface IFluidCodeResolver {
    resolveCodeDetails(details: IFluidCodeDetails): Promise<IResolvedFluidCodeDetails>;
}

// @public (undocumented)
export interface IFluidModule {
    // (undocumented)
    fluidExport: FluidObject<IRuntimeFactory & IProvideFluidCodeDetailsComparer>;
}

// @public
export interface IFluidModuleWithDetails {
    details: IFluidCodeDetails;
    module: IFluidModule;
}

// @public
export interface IFluidPackage {
    [key: string]: unknown;
    fluid: {
        [environment: string]: undefined | IFluidPackageEnvironment;
    };
    name: string;
}

// @public
export interface IFluidPackageEnvironment {
    [target: string]: undefined | {
        files: string[];
        [key: string]: unknown;
    };
}

// @public
export interface IGenericError extends IErrorBase {
    // (undocumented)
    error?: any;
    // (undocumented)
    readonly errorType: ContainerErrorType.genericError;
}

// @public
export interface IHostLoader extends ILoader {
    createDetachedContainer(codeDetails: IFluidCodeDetails): Promise<IContainer>;
    rehydrateDetachedContainerFromSnapshot(snapshot: string): Promise<IContainer>;
}

// @public
export interface ILoader extends IFluidRouter, Partial<IProvideLoader> {
    resolve(request: IRequest, pendingLocalState?: string): Promise<IContainer>;
}

// @public
export interface ILoaderHeader {
    // @deprecated (undocumented)
    [LoaderHeader.cache]: boolean;
    // (undocumented)
    [LoaderHeader.clientDetails]: IClientDetails;
    // (undocumented)
    [LoaderHeader.reconnect]: boolean;
    // (undocumented)
    [LoaderHeader.sequenceNumber]: number;
    // (undocumented)
    [LoaderHeader.loadMode]: IContainerLoadMode;
    // (undocumented)
    [LoaderHeader.version]: string | undefined;
}

// @public (undocumented)
export type ILoaderOptions = {
    [key in string | number]: any;
} & {
    cache?: boolean;
    provideScopeLoader?: boolean;
    maxClientLeaveWaitTime?: number;
};

// @public @deprecated (undocumented)
export interface IPendingLocalState {
    // (undocumented)
    pendingRuntimeState: unknown;
    // (undocumented)
    url: string;
}

// @public (undocumented)
export interface IProvideFluidCodeDetailsComparer {
    // (undocumented)
    readonly IFluidCodeDetailsComparer: IFluidCodeDetailsComparer;
}

// @public (undocumented)
export interface IProvideLoader {
    // (undocumented)
    readonly ILoader: ILoader;
}

// @public (undocumented)
export interface IProvideRuntimeFactory {
    // (undocumented)
    readonly IRuntimeFactory: IRuntimeFactory;
}

// @public
export interface IResolvedFluidCodeDetails extends IFluidCodeDetails {
    readonly resolvedPackage: Readonly<IFluidPackage>;
    readonly resolvedPackageCacheId: string | undefined;
}

// @public
export interface IRuntime extends IDisposable {
    createSummary(blobRedirectTable?: Map<string, string>): ISummaryTree;
    getEntryPoint?(): Promise<FluidObject | undefined>;
    getPendingLocalState(): unknown;
    // @deprecated
    notifyAttaching(snapshot: ISnapshotTreeWithBlobContents): void;
    notifyOpReplay?(message: ISequencedDocumentMessage): Promise<void>;
    process(message: ISequencedDocumentMessage, local: boolean): any;
    processSignal(message: any, local: boolean): any;
    request(request: IRequest): Promise<IResponse>;
    setAttachState(attachState: AttachState.Attaching | AttachState.Attached): void;
    setConnectionState(connected: boolean, clientId?: string): any;
}

// @public (undocumented)
export const IRuntimeFactory: keyof IProvideRuntimeFactory;

// @public
export interface IRuntimeFactory extends IProvideRuntimeFactory {
    instantiateRuntime(context: IContainerContext, existing: boolean): Promise<IRuntime>;
}

// @public
export const isFluidBrowserPackage: (maybePkg: any) => maybePkg is Readonly<IFluidBrowserPackage>;

// @public (undocumented)
export const isFluidCodeDetails: (details: unknown) => details is Readonly<IFluidCodeDetails>;

// @public
export const isFluidPackage: (pkg: any) => pkg is Readonly<IFluidPackage>;

// @public
export interface ISnapshotTreeWithBlobContents extends ISnapshotTree {
    // (undocumented)
    blobsContents: {
        [path: string]: ArrayBufferLike;
    };
    // (undocumented)
    trees: {
        [path: string]: ISnapshotTreeWithBlobContents;
    };
}

// @public
export interface IThrottlingWarning extends IErrorBase {
    // (undocumented)
    readonly errorType: ContainerErrorType.throttlingError;
    // (undocumented)
    readonly retryAfterSeconds: number;
}

// @public
export interface IUsageError extends IErrorBase {
    // (undocumented)
    readonly errorType: ContainerErrorType.usageError;
}

// @public
export enum LoaderHeader {
    // @deprecated (undocumented)
    cache = "fluid-cache",
    // (undocumented)
    clientDetails = "fluid-client-details",
    loadMode = "loadMode",
    // (undocumented)
    reconnect = "fluid-reconnect",
    // (undocumented)
    sequenceNumber = "fluid-sequence-number",
    version = "version"
}

// @public (undocumented)
export type ReadOnlyInfo = {
    readonly readonly: false | undefined;
} | {
    readonly readonly: true;
    readonly forced: boolean;
    readonly permissions: boolean | undefined;
    readonly storageOnly: boolean;
    readonly storageOnlyReason?: string;
};

```<|MERGE_RESOLUTION|>--- conflicted
+++ resolved
@@ -251,11 +251,6 @@
     // @deprecated (undocumented)
     (event: "submitOp", listener: (message: IDocumentMessage) => void): any;
     (event: "op", listener: (message: ISequencedDocumentMessage, processingTime: number) => void): any;
-    // @deprecated (undocumented)
-<<<<<<< HEAD
-    (event: "allSentOpsAckd", listener: () => void): any;
-=======
->>>>>>> f7d5b9e9
     (event: "pong", listener: (latency: number) => void): any;
     (event: "connect", listener: (details: IConnectionDetails, opsBehind?: number) => void): any;
     (event: "disconnect", listener: (reason: string, error?: IAnyDriverError) => void): any;
