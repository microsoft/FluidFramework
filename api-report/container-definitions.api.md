## API Report File for "@fluidframework/container-definitions"

> Do not edit this file. It is a report generated by [API Extractor](https://api-extractor.com/).

```ts

/// <reference types="node" />

import { ConnectionMode } from '@fluidframework/protocol-definitions';
import { EventEmitter } from 'events';
import { FluidObject } from '@fluidframework/core-interfaces';
import { IClient } from '@fluidframework/protocol-definitions';
import { IClientConfiguration } from '@fluidframework/protocol-definitions';
import { IClientDetails } from '@fluidframework/protocol-definitions';
import { IDisposable } from '@fluidframework/common-definitions';
import { IDocumentMessage } from '@fluidframework/protocol-definitions';
import { IDocumentStorageService } from '@fluidframework/driver-definitions';
import { IErrorEvent } from '@fluidframework/common-definitions';
import { IEvent } from '@fluidframework/common-definitions';
import { IEventProvider } from '@fluidframework/common-definitions';
import { IFluidRouter } from '@fluidframework/core-interfaces';
import { IQuorumClients } from '@fluidframework/protocol-definitions';
import { IRequest } from '@fluidframework/core-interfaces';
import { IResolvedUrl } from '@fluidframework/driver-definitions';
import { IResponse } from '@fluidframework/core-interfaces';
import { ISequencedDocumentMessage } from '@fluidframework/protocol-definitions';
import { ISequencedProposal } from '@fluidframework/protocol-definitions';
import { ISignalClient } from '@fluidframework/protocol-definitions';
import { ISignalMessage } from '@fluidframework/protocol-definitions';
import { ISnapshotTree } from '@fluidframework/protocol-definitions';
import { ISummaryContent } from '@fluidframework/protocol-definitions';
import { ISummaryTree } from '@fluidframework/protocol-definitions';
import { ITelemetryBaseLogger } from '@fluidframework/common-definitions';
import { ITelemetryProperties } from '@fluidframework/common-definitions';
import { ITokenClaims } from '@fluidframework/protocol-definitions';
import { IVersion } from '@fluidframework/protocol-definitions';
import { MessageType } from '@fluidframework/protocol-definitions';

// @public
export enum AttachState {
    Attached = "Attached",
    Attaching = "Attaching",
    Detached = "Detached"
}

// @public
export namespace ConnectionState {
    export type CatchingUp = 1;
    export type Connected = 2;
    export type Disconnected = 0;
    export type EstablishingConnection = 3;
}

// @public
export type ConnectionState = ConnectionState.Disconnected | ConnectionState.EstablishingConnection | ConnectionState.CatchingUp | ConnectionState.Connected;

// @public
export enum ContainerErrorType {
    clientSessionExpiredError = "clientSessionExpiredError",
    dataCorruptionError = "dataCorruptionError",
    dataProcessingError = "dataProcessingError",
    genericError = "genericError",
    throttlingError = "throttlingError",
    usageError = "usageError"
}

// @public
export interface ContainerWarning extends IErrorBase {
    logged?: boolean;
}

// @public
export interface IAudience extends EventEmitter {
    getMember(clientId: string): IClient | undefined;
    getMembers(): Map<string, IClient>;
    on(event: "addMember" | "removeMember", listener: (clientId: string, client: IClient) => void): this;
}

// @public
export interface IAudienceOwner extends IAudience {
    addMember(clientId: string, details: IClient): any;
    clear(): any;
    removeMember(clientId: string): boolean;
}

// @public (undocumented)
export interface IBatchMessage {
    // (undocumented)
    contents: string;
    // (undocumented)
    metadata: Record<string, unknown> | undefined;
}

// @public
export interface ICodeAllowList {
    // (undocumented)
    testSource(source: IResolvedFluidCodeDetails): Promise<boolean>;
}

// @public
export interface ICodeDetailsLoader extends Partial<IProvideFluidCodeDetailsComparer> {
    load(source: IFluidCodeDetails): Promise<IFluidModuleWithDetails>;
}

// @public
export interface IConnectionDetails {
    checkpointSequenceNumber: number | undefined;
    // (undocumented)
    claims: ITokenClaims;
    // (undocumented)
    clientId: string;
    // (undocumented)
    existing: boolean;
    // (undocumented)
    initialClients: ISignalClient[];
    // (undocumented)
    mode: ConnectionMode;
    // (undocumented)
    serviceConfiguration: IClientConfiguration;
    // (undocumented)
    version: string;
}

// @public
export interface IContainer extends IEventProvider<IContainerEvents>, IFluidRouter {
    attach(request: IRequest): Promise<void>;
    readonly attachState: AttachState;
    readonly audience: IAudience;
    // @alpha
    readonly clientId?: string | undefined;
    close(error?: ICriticalContainerError): void;
    closeAndGetPendingLocalState(): string;
    readonly closed: boolean;
    connect(): void;
    readonly connectionState: ConnectionState;
    deltaManager: IDeltaManager<ISequencedDocumentMessage, IDocumentMessage>;
    disconnect(): void;
    // @alpha
    forceReadonly?(readonly: boolean): any;
    getAbsoluteUrl(relativeUrl: string): Promise<string | undefined>;
    getLoadedCodeDetails(): IFluidCodeDetails | undefined;
    getQuorum(): IQuorumClients;
    getSpecifiedCodeDetails(): IFluidCodeDetails | undefined;
    readonly isDirty: boolean;
    proposeCodeDetails(codeDetails: IFluidCodeDetails): Promise<boolean>;
    readonly readOnlyInfo: ReadOnlyInfo;
    request(request: IRequest): Promise<IResponse>;
    resolvedUrl: IResolvedUrl | undefined;
    serialize(): string;
}

// @public
export interface IContainerContext extends IDisposable {
    readonly attachState: AttachState;
    // (undocumented)
    readonly audience: IAudience | undefined;
    // (undocumented)
    readonly baseSnapshot: ISnapshotTree | undefined;
    // (undocumented)
    readonly clientDetails: IClientDetails;
    // (undocumented)
    readonly clientId: string | undefined;
    // (undocumented)
    readonly closeFn: (error?: ICriticalContainerError) => void;
    // (undocumented)
    readonly connected: boolean;
    // (undocumented)
    readonly deltaManager: IDeltaManager<ISequencedDocumentMessage, IDocumentMessage>;
    // (undocumented)
    readonly existing: boolean | undefined;
    getAbsoluteUrl?(relativeUrl: string): Promise<string | undefined>;
    // (undocumented)
    getLoadedFromVersion(): IVersion | undefined;
    // @deprecated (undocumented)
    getSpecifiedCodeDetails?(): IFluidCodeDetails | undefined;
    readonly id: string;
    // (undocumented)
    readonly loader: ILoader;
    // (undocumented)
    readonly options: ILoaderOptions;
    // (undocumented)
    pendingLocalState?: unknown;
    // (undocumented)
    readonly quorum: IQuorumClients;
    readonly scope: FluidObject;
    // (undocumented)
    readonly serviceConfiguration: IClientConfiguration | undefined;
    // (undocumented)
    readonly storage: IDocumentStorageService;
    // (undocumented)
<<<<<<< HEAD
    readonly submitBatchFn: (batch: IBatchMessage[]) => number;
    // (undocumented)
    readonly submitFn: (type: MessageType, contents: unknown, batch: boolean, appData?: any) => number;
=======
    readonly submitFn: (type: MessageType, contents: string, batch: boolean, appData?: any) => number;
>>>>>>> 2a04b0f7
    // (undocumented)
    readonly submitSignalFn: (contents: any) => void;
    // (undocumented)
    readonly submitSummaryFn: (summaryOp: ISummaryContent) => number;
    // (undocumented)
    readonly taggedLogger: ITelemetryBaseLogger;
    // (undocumented)
    updateDirtyContainerState(dirty: boolean): void;
}

// @public
export interface IContainerEvents extends IEvent {
    // (undocumented)
    (event: "readonly", listener: (readonly: boolean) => void): void;
    // (undocumented)
    (event: "connected", listener: (clientId: string) => void): any;
    // (undocumented)
    (event: "codeDetailsProposed", listener: (codeDetails: IFluidCodeDetails, proposal: ISequencedProposal) => void): any;
    // (undocumented)
    (event: "contextChanged", listener: (codeDetails: IFluidCodeDetails) => void): any;
    // (undocumented)
    (event: "disconnected" | "attached", listener: () => void): any;
    // (undocumented)
    (event: "closed", listener: (error?: ICriticalContainerError) => void): any;
    // (undocumented)
    (event: "warning", listener: (error: ContainerWarning) => void): any;
    // (undocumented)
    (event: "op", listener: (message: ISequencedDocumentMessage) => void): any;
    // (undocumented)
    (event: "dirty" | "saved", listener: (dirty: boolean) => void): any;
}

// @public (undocumented)
export interface IContainerLoadMode {
    // (undocumented)
    deltaConnection?: "none" | "delayed" | undefined;
    // (undocumented)
    opsBeforeReturn?: undefined | "cached" | "all";
}

// @public
export type ICriticalContainerError = IErrorBase;

// @public
export interface IDeltaHandlerStrategy {
    process: (message: ISequencedDocumentMessage) => void;
    processSignal: (message: ISignalMessage) => void;
}

// @public
export interface IDeltaManager<T, U> extends IEventProvider<IDeltaManagerEvents>, IDeltaSender, IDisposable {
    readonly active: boolean;
    readonly clientDetails: IClientDetails;
    readonly hasCheckpointSequenceNumber: boolean;
    readonly inbound: IDeltaQueue<T>;
    readonly inboundSignal: IDeltaQueue<ISignalMessage>;
    readonly initialSequenceNumber: number;
    readonly lastKnownSeqNumber: number;
    readonly lastMessage: ISequencedDocumentMessage | undefined;
    readonly lastSequenceNumber: number;
    readonly maxMessageSize: number;
    readonly minimumSequenceNumber: number;
    readonly outbound: IDeltaQueue<U[]>;
    // (undocumented)
    readonly readOnlyInfo: ReadOnlyInfo;
    readonly serviceConfiguration: IClientConfiguration | undefined;
    submitSignal(content: any): void;
    readonly version: string;
}

// @public
export interface IDeltaManagerEvents extends IEvent {
    // (undocumented)
    (event: "prepareSend", listener: (messageBuffer: any[]) => void): any;
    // (undocumented)
    (event: "submitOp", listener: (message: IDocumentMessage) => void): any;
    // (undocumented)
    (event: "op", listener: (message: ISequencedDocumentMessage, processingTime: number) => void): any;
    // (undocumented)
    (event: "allSentOpsAckd", listener: () => void): any;
    // (undocumented)
    (event: "pong" | "processTime", listener: (latency: number) => void): any;
    (event: "connect", listener: (details: IConnectionDetails, opsBehind?: number) => void): any;
    // (undocumented)
    (event: "disconnect", listener: (reason: string) => void): any;
    // (undocumented)
    (event: "readonly", listener: (readonly: boolean) => void): any;
}

// @public
export interface IDeltaQueue<T> extends IEventProvider<IDeltaQueueEvents<T>>, IDisposable {
    idle: boolean;
    length: number;
    pause(): Promise<void>;
    paused: boolean;
    peek(): T | undefined;
    resume(): void;
    toArray(): T[];
    waitTillProcessingDone(): Promise<{
        count: number;
        duration: number;
    }>;
}

// @public
export interface IDeltaQueueEvents<T> extends IErrorEvent {
    // (undocumented)
    (event: "push" | "op", listener: (task: T) => void): any;
    // (undocumented)
    (event: "idle", listener: (count: number, duration: number) => void): any;
}

// @public
export interface IDeltaSender {
    flush(): void;
}

// @public
export interface IErrorBase extends Partial<Error> {
    readonly errorType: string;
    getTelemetryProperties?(): ITelemetryProperties;
    readonly message: string;
    readonly name?: string;
    readonly stack?: string;
}

// @public
export interface IFluidBrowserPackage extends IFluidPackage {
    // (undocumented)
    fluid: {
        browser: IFluidBrowserPackageEnvironment;
        [environment: string]: IFluidPackageEnvironment;
    };
}

// @public
export interface IFluidBrowserPackageEnvironment extends IFluidPackageEnvironment {
    umd: {
        files: string[];
        library: string;
    };
}

// @public
export interface IFluidCodeDetails {
    readonly config?: IFluidCodeDetailsConfig;
    readonly package: string | Readonly<IFluidPackage>;
}

// @public (undocumented)
export const IFluidCodeDetailsComparer: keyof IProvideFluidCodeDetailsComparer;

// @public
export interface IFluidCodeDetailsComparer extends IProvideFluidCodeDetailsComparer {
    compare(a: IFluidCodeDetails, b: IFluidCodeDetails): Promise<number | undefined>;
    satisfies(candidate: IFluidCodeDetails, constraint: IFluidCodeDetails): Promise<boolean>;
}

// @public
export interface IFluidCodeDetailsConfig {
    // (undocumented)
    readonly [key: string]: string;
}

// @public
export interface IFluidCodeResolver {
    resolveCodeDetails(details: IFluidCodeDetails): Promise<IResolvedFluidCodeDetails>;
}

// @public (undocumented)
export interface IFluidModule {
    // (undocumented)
    fluidExport: FluidObject<IRuntimeFactory & IProvideFluidCodeDetailsComparer>;
}

// @public
export interface IFluidModuleWithDetails {
    details: IFluidCodeDetails;
    module: IFluidModule;
}

// @public
export interface IFluidPackage {
    [key: string]: unknown;
    fluid: {
        [environment: string]: undefined | IFluidPackageEnvironment;
    };
    name: string;
}

// @public
export interface IFluidPackageEnvironment {
    [target: string]: undefined | {
        files: string[];
        [key: string]: unknown;
    };
}

// @public (undocumented)
export const IFluidTokenProvider: keyof IProvideFluidTokenProvider;

// @public (undocumented)
export interface IFluidTokenProvider extends IProvideFluidTokenProvider {
    // (undocumented)
    intelligence: {
        [service: string]: any;
    };
}

// @public
export interface IGenericError extends IErrorBase {
    // (undocumented)
    error?: any;
    // (undocumented)
    readonly errorType: ContainerErrorType.genericError;
}

// @public
export interface IHostLoader extends ILoader {
    createDetachedContainer(codeDetails: IFluidCodeDetails): Promise<IContainer>;
    rehydrateDetachedContainerFromSnapshot(snapshot: string): Promise<IContainer>;
}

// @public
export interface ILoader extends IFluidRouter, Partial<IProvideLoader> {
    resolve(request: IRequest, pendingLocalState?: string): Promise<IContainer>;
}

// @public
export interface ILoaderHeader {
    // (undocumented)
    [LoaderHeader.cache]: boolean;
    // (undocumented)
    [LoaderHeader.clientDetails]: IClientDetails;
    // (undocumented)
    [LoaderHeader.reconnect]: boolean;
    // (undocumented)
    [LoaderHeader.sequenceNumber]: number;
    // (undocumented)
    [LoaderHeader.loadMode]: IContainerLoadMode;
    // (undocumented)
    [LoaderHeader.version]: string | undefined;
}

// @public (undocumented)
export type ILoaderOptions = {
    [key in string | number]: any;
} & {
    cache?: boolean;
    provideScopeLoader?: boolean;
    maxClientLeaveWaitTime?: number;
};

// @public @deprecated (undocumented)
export interface IPendingLocalState {
    // (undocumented)
    pendingRuntimeState: unknown;
    // (undocumented)
    url: string;
}

// @public (undocumented)
export interface IProvideFluidCodeDetailsComparer {
    // (undocumented)
    readonly IFluidCodeDetailsComparer: IFluidCodeDetailsComparer;
}

// @public (undocumented)
export interface IProvideFluidTokenProvider {
    // (undocumented)
    readonly IFluidTokenProvider: IFluidTokenProvider;
}

// @public (undocumented)
export interface IProvideLoader {
    // (undocumented)
    readonly ILoader: ILoader;
}

// @public (undocumented)
export interface IProvideRuntimeFactory {
    // (undocumented)
    readonly IRuntimeFactory: IRuntimeFactory;
}

// @public
export interface IResolvedFluidCodeDetails extends IFluidCodeDetails {
    readonly resolvedPackage: Readonly<IFluidPackage>;
    readonly resolvedPackageCacheId: string | undefined;
}

// @public
export interface IRuntime extends IDisposable {
    createSummary(blobRedirectTable?: Map<string, string>): ISummaryTree;
    getPendingLocalState(): unknown;
    notifyAttaching(snapshot: ISnapshotTreeWithBlobContents): void;
    process(message: ISequencedDocumentMessage, local: boolean, context: any): any;
    processSignal(message: any, local: boolean): any;
    request(request: IRequest): Promise<IResponse>;
    setAttachState(attachState: AttachState.Attaching | AttachState.Attached): void;
    setConnectionState(connected: boolean, clientId?: string): any;
}

// @public (undocumented)
export const IRuntimeFactory: keyof IProvideRuntimeFactory;

// @public
export interface IRuntimeFactory extends IProvideRuntimeFactory {
    instantiateRuntime(context: IContainerContext, existing?: boolean): Promise<IRuntime>;
}

// @public
export const isFluidBrowserPackage: (maybePkg: any) => maybePkg is Readonly<IFluidBrowserPackage>;

// @public (undocumented)
export const isFluidCodeDetails: (details: unknown) => details is Readonly<IFluidCodeDetails>;

// @public
export const isFluidPackage: (pkg: any) => pkg is Readonly<IFluidPackage>;

// @public
export interface ISnapshotTreeWithBlobContents extends ISnapshotTree {
    // (undocumented)
    blobsContents: {
        [path: string]: ArrayBufferLike;
    };
    // (undocumented)
    trees: {
        [path: string]: ISnapshotTreeWithBlobContents;
    };
}

// @public
export interface IThrottlingWarning extends IErrorBase {
    // (undocumented)
    readonly errorType: ContainerErrorType.throttlingError;
    // (undocumented)
    readonly retryAfterSeconds: number;
}

// @public
export interface IUsageError extends IErrorBase {
    // (undocumented)
    readonly errorType: ContainerErrorType.usageError;
}

// @public
export enum LoaderHeader {
    cache = "fluid-cache",
    // (undocumented)
    clientDetails = "fluid-client-details",
    loadMode = "loadMode",
    // (undocumented)
    reconnect = "fluid-reconnect",
    // (undocumented)
    sequenceNumber = "fluid-sequence-number",
    version = "version"
}

// @public (undocumented)
export type ReadOnlyInfo = {
    readonly readonly: false | undefined;
} | {
    readonly readonly: true;
    readonly forced: boolean;
    readonly permissions: boolean | undefined;
    readonly storageOnly: boolean;
};

```<|MERGE_RESOLUTION|>--- conflicted
+++ resolved
@@ -188,13 +188,9 @@
     // (undocumented)
     readonly storage: IDocumentStorageService;
     // (undocumented)
-<<<<<<< HEAD
     readonly submitBatchFn: (batch: IBatchMessage[]) => number;
     // (undocumented)
-    readonly submitFn: (type: MessageType, contents: unknown, batch: boolean, appData?: any) => number;
-=======
-    readonly submitFn: (type: MessageType, contents: string, batch: boolean, appData?: any) => number;
->>>>>>> 2a04b0f7
+    readonly submitFn: (type: MessageType, contents: any, batch: boolean, appData?: any) => number;
     // (undocumented)
     readonly submitSignalFn: (contents: any) => void;
     // (undocumented)
