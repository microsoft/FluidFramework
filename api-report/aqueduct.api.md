--- conflicted
+++ resolved
@@ -152,13 +152,8 @@
     finishInitialization(existing: boolean): Promise<void>;
     // (undocumented)
     static getDataObject(runtime: IFluidDataStoreRuntime): Promise<PureDataObject<DataObjectTypes>>;
-<<<<<<< HEAD
-    getFluidObjectFromDirectory<T extends IFluidLoadable>(key: string, directory: IDirectory, getObjectFromDirectory?: (id: string, directory: IDirectory) => string | IFluidHandle | undefined): Promise<T | undefined>;
+    getFluidObjectFromDirectory<T extends IFluidLoadable>(key: string, directory: IDirectory, getObjectFromDirectory?: (id: string, directory: IDirectory) => IFluidHandle | undefined): Promise<T | undefined>;
     protected getService<T extends FluidObject>(id: string): Promise<T>;
-=======
-    getFluidObjectFromDirectory<T extends IFluidObject & FluidObject & IFluidLoadable>(key: string, directory: IDirectory, getObjectFromDirectory?: (id: string, directory: IDirectory) => IFluidHandle | undefined): Promise<T | undefined>;
-    protected getService<T extends IFluidObject & FluidObject>(id: string): Promise<T>;
->>>>>>> d8f53c44
     get handle(): IFluidHandle<this>;
     protected hasInitialized(): Promise<void>;
     // (undocumented)
@@ -179,11 +174,6 @@
     protected preInitialize(): Promise<void>;
     protected readonly providers: AsyncFluidObjectProvider<I["OptionalProviders"]>;
     request(req: IRequest): Promise<IResponse>;
-<<<<<<< HEAD
-    // @deprecated (undocumented)
-    protected requestFluidObject_UNSAFE<T extends FluidObject>(id: string): Promise<T>;
-=======
->>>>>>> d8f53c44
     protected readonly runtime: IFluidDataStoreRuntime;
 }
 
