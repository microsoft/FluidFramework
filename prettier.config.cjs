/*!
 * Copyright (c) Microsoft Corporation and contributors. All rights reserved.
 * Licensed under the MIT License.
 */

module.exports = {
	...require("@fluidframework/build-common/prettier.config.cjs"),

	// TODO: These overrides can be removed once this release group is updated to build-common 1.2.0.
	overrides: [
		{
			files: "lerna.json",
			options: {
				printWidth: 50,
				tabWidth: 2,
			},
		},
		{
			// Some JSON files are only ever used by JSON5-aware tools
			files: ["tsconfig*.json", ".vscode/*.json"],
			options: {
				parser: "json5",
				tabWidth: 2,
				quoteProps: "preserve",
			},
		},
		{
			files: "*.json",
			options: {
				tabWidth: 2,
				quoteProps: "preserve",
			},
		},
		{
			// YAML formatting should not use tabs, and use a 2-space indent instead
			files: ["*.yaml", "*.yml"],
			options: {
				tabWidth: 2,
				useTabs: false,
				quoteProps: "preserve",
			},
		},
<<<<<<< HEAD
		{
			// Line break parsing in GitHub and elsewhere is inconsistent. Sometimes line breaks result in a `<br/>`, and
			// other times they follow the CommonMark spec and ignore single line breaks. Setting proseWrap=never will
			// condense all "markdown paragraphs" to a single line.
			files: ["*.md", "*.mdown", "*.markdown"],
			options: {
				proseWrap: "never",
			},
		},
=======
>>>>>>> e0e564a1
	],
};<|MERGE_RESOLUTION|>--- conflicted
+++ resolved
@@ -40,17 +40,5 @@
 				quoteProps: "preserve",
 			},
 		},
-<<<<<<< HEAD
-		{
-			// Line break parsing in GitHub and elsewhere is inconsistent. Sometimes line breaks result in a `<br/>`, and
-			// other times they follow the CommonMark spec and ignore single line breaks. Setting proseWrap=never will
-			// condense all "markdown paragraphs" to a single line.
-			files: ["*.md", "*.mdown", "*.markdown"],
-			options: {
-				proseWrap: "never",
-			},
-		},
-=======
->>>>>>> e0e564a1
 	],
 };