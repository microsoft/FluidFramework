--- conflicted
+++ resolved
@@ -29,16 +29,9 @@
     "deno.enable": false,
     "deno.lint": false,
     "deno.unstable": false,
-<<<<<<< HEAD
-
-    // Custom dictionary additions for the 'streetsidesoftware.code-spell-checker' extension.
     "cSpell.words": [
         "injective",
-        "losslessly"
+        "losslessly",
+        "unaugmented"
     ]
-=======
-    "cSpell.words": [
-        "unaugmented"
-    ],
->>>>>>> 3bc7f339
 }