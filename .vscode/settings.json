{
    "eslint.workingDirectories": [
        {
            "mode": "auto"
        }
    ],
    "typescript.format.enable": true,
    "typescript.format.insertSpaceAfterCommaDelimiter": true,
    "typescript.format.insertSpaceAfterSemicolonInForStatements": true,
    "typescript.format.insertSpaceBeforeAndAfterBinaryOperators": true,
    "typescript.format.insertSpaceAfterKeywordsInControlFlowStatements": true,
    "typescript.format.insertSpaceAfterFunctionKeywordForAnonymousFunctions": false,
    "typescript.format.insertSpaceAfterOpeningAndBeforeClosingNonemptyParenthesis": false,
    "typescript.format.insertSpaceAfterOpeningAndBeforeClosingNonemptyBrackets": false,
    "typescript.format.insertSpaceAfterOpeningAndBeforeClosingTemplateStringBraces": false,
    "typescript.format.insertSpaceAfterOpeningAndBeforeClosingJsxExpressionBraces": false,
    "typescript.format.placeOpenBraceOnNewLineForFunctions": false,
    "typescript.format.placeOpenBraceOnNewLineForControlBlocks": false,
    "typescript.tsdk": "node_modules/typescript/lib",
<<<<<<< HEAD
=======
    "eslint.workingDirectories": [
        {
            "mode": "auto"
        }
    ],
    "files.associations": {
        "tools/pipelines/*.yml": "azure-pipelines"
    },
    "[azure-pipelines].customSchemaFile": "",
>>>>>>> 0b1b4372
}<|MERGE_RESOLUTION|>--- conflicted
+++ resolved
@@ -17,16 +17,8 @@
     "typescript.format.placeOpenBraceOnNewLineForFunctions": false,
     "typescript.format.placeOpenBraceOnNewLineForControlBlocks": false,
     "typescript.tsdk": "node_modules/typescript/lib",
-<<<<<<< HEAD
-=======
-    "eslint.workingDirectories": [
-        {
-            "mode": "auto"
-        }
-    ],
     "files.associations": {
         "tools/pipelines/*.yml": "azure-pipelines"
     },
     "[azure-pipelines].customSchemaFile": "",
->>>>>>> 0b1b4372
 }