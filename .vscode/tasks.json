{
	// See https://go.microsoft.com/fwlink/?LinkId=733558
	// for the documentation about the tasks.json format
	"version": "2.0.0",
	"tasks": [
		{
			"label": "fluid-build",
			"type": "process",
			"command": "node",
			"args": [
				"${workspaceRoot}/node_modules/@fluidframework/build-tools/dist/fluidBuild/fluidBuild.js",
				"--root",
				"${workspaceRoot}",
				"--vscode",
			],
			"group": {
				"kind": "build",
				"isDefault": true,
			},
			"problemMatcher": [
				{
					"base": "$tsc",
					"fileLocation": "absolute",
				},
				"$tslint5",
			],
		},
		{
			"label": "Build Current Tests",
			"type": "process",
			"command": "node",
			"args": [
				"${workspaceRoot}/node_modules/@fluidframework/build-tools/dist/fluidBuild/fluidBuild.js",
				"--root",
				"${workspaceRoot}",
				"--vscode",
<<<<<<< HEAD
				"-s",
				"tsc",
				"-s",
=======
				"-t",
				"tsc",
				"-t",
>>>>>>> f4c18be0
				"build:test",
				"${fileDirname}",
			],
			"group": "build",
			"problemMatcher": [
				{
					"base": "$tsc",
					"fileLocation": "absolute",
				},
				"$tslint5",
			],
		},
		{
			"label": "Build up to current package",
			"detail": "Runs fluid-build using the package of the current file as target (so all dependencies up to this package are built as necessary).",
			"type": "process",
			"command": "node",
			"args": [
				"${workspaceRoot}/node_modules/@fluidframework/build-tools/dist/fluidBuild/fluidBuild.js",
				"--root",
				"${workspaceRoot}",
				"--vscode",
				"${fileDirname}",
			],
			"group": "build",
			"problemMatcher": [
				{
					"base": "$tsc",
					"fileLocation": "absolute",
				},
			],
		},
		{
			"label": "Start tinylicious",
			"detail": "Starts the tinylicious server from the /server/tinylicious folder. Run the 'Stop tinylicious' task to stop it.",
			"type": "process",
			"command": "npm",
			"args": ["run", "start"],
			"group": "none",
			"options": {
				"cwd": "${workspaceRoot}/server/tinylicious",
			},
			"problemMatcher": [],
		},
		{
			"label": "Stop tinylicious",
			"detail": "Stops the tinylicious server from the /server/tinylicious folder.",
			"type": "process",
			"command": "npm",
			"args": ["run", "stop"],
			"group": "none",
			"options": {
				"cwd": "${workspaceRoot}/server/tinylicious",
			},
			"problemMatcher": [],
		},
	],
}<|MERGE_RESOLUTION|>--- conflicted
+++ resolved
@@ -34,15 +34,9 @@
 				"--root",
 				"${workspaceRoot}",
 				"--vscode",
-<<<<<<< HEAD
-				"-s",
-				"tsc",
-				"-s",
-=======
 				"-t",
 				"tsc",
 				"-t",
->>>>>>> f4c18be0
 				"build:test",
 				"${fileDirname}",
 			],
