{
    // Use IntelliSense to learn about possible Node.js debug attributes.
    // Hover to view descriptions of existing attributes.
    // For more information, visit: https://go.microsoft.com/fwlink/?linkid=830387
    "version": "0.2.0",
    "configurations": [
        {
            "type": "node",
            "request": "attach",
            "name": "Attach by Process ID",
            "processId": "${command:PickProcess}"
        },
        {
            "type": "node",
            "request": "launch",
            "name": "Matrix Bench",
            "cwd": "${workspaceFolder}/packages/dds/matrix/bench",
            "args": [
                "-r",
                "ts-node/register",
                "-r",
                "source-map-support/register",
                "src/index.ts",
                "--runInBand"
            ],
            "env": {
                "TS_NODE_PROJECT": "tsconfig.json",
            },
            // "skipFiles": ["<node_internals>/**"],
            "console": "integratedTerminal",
            "smartStep": true,
        },
        {
            "type": "node",
            "request": "launch",
            "name": "Mocha Tests",
            "cwd": "${workspaceFolder}/",
            "program": "${workspaceFolder}/common/tools/node_modules/mocha/bin/_mocha",
            "args": [
                "--recursive",
                "dist/test/",
                "--grep Checked"
            ],
            "internalConsoleOptions": "openOnSessionStart"
        },
        {
            "name": "Chrome",
            "type": "chrome",
            "request": "attach",
            "port": 9222,
            "sourceMaps": true,
            "url": "localhost:3000/sharedText/oct18-3",
            "pathMapping": {
                "/public/scripts/dist/src/": "${workspaceFolder}/dist"
            }
        },
        {
            "type": "node",
            "request": "attach",
            "sourceMaps": true,
            "protocol": "inspector",
            "name": "Mocha attach",
            "port": 9229
        },
        {
            "type": "node",
            "request": "launch",
            "name": "Beast",
            "sourceMaps": true,
            "outFiles": [
                "${workspaceFolder}/dist/**/*.js"
            ],
            "protocol": "inspector",
            "program": "${workspaceFolder}/dist/test/merge-tree/beastTest.js"
        },
        {
            "type": "node",
            "request": "launch",
            "name": "Farm",
            "sourceMaps": true,
            "outFiles": [
                "${workspaceFolder}/packages/runtime/sequence/dist/test/*.js"
            ],
            "protocol": "inspector",
            "program": "${workspaceFolder}/packages/runtime/sequence/dist/test/testFarm.js"
        },
        {
            "type": "node",
            "request": "attach",
            "name": "Attach to alfred",
            "address": "localhost",
            "port": 5858,
            "restart": true,
            "sourceMaps": true,
            "localRoot": "${workspaceFolder}",
            "remoteRoot": "/usr/src/server",
            "outFiles": [
                "${workspaceFolder}/dist/**/*.js"
            ],
            "protocol": "inspector",
            "trace": "sm"
        },
        {
            "type": "node",
            "request": "attach",
            "name": "Attach to gateway",
            "address": "localhost",
            "port": 5866,
            "restart": true,
            "sourceMaps": true,
            "localRoot": "${workspaceRoot}",
            "remoteRoot": "/usr/src/server",
            "outFiles": [
                "${workspaceRoot}/dist/**/*.js"
            ],
            "protocol": "inspector",
            "trace": "sm"
        },
        {
            "type": "node",
            "request": "attach",
            "name": "Attach to delieh",
            "address": "localhost",
            "port": 5867,
            "restart": true,
            "sourceMaps": true,
            "localRoot": "${workspaceRoot}",
            "remoteRoot": "/usr/src/server",
            "outFiles": [
                "${workspaceRoot}/dist/**/*.js"
            ],
            "protocol": "inspector",
            "trace": "sm"
        },
        {
            "type": "node",
            "request": "attach",
            "name": "Attach to broadcastereh",
            "address": "localhost",
            "port": 5868,
            "restart": true,
            "sourceMaps": true,
            "localRoot": "${workspaceRoot}",
            "remoteRoot": "/usr/src/server",
            "outFiles": [
                "${workspaceRoot}/dist/**/*.js"
            ],
            "protocol": "inspector",
            "trace": "sm"
        },
        {
            "type": "node",
            "request": "attach",
            "name": "Attach to deli",
            "address": "localhost",
            "port": 5859,
            "restart": true,
            "sourceMaps": true,
            "localRoot": "${workspaceFolder}",
            "remoteRoot": "/usr/src/server",
            "outFiles": [
                "${workspaceFolder}/dist/**/*.js"
            ],
            "protocol": "inspector",
            "trace": "sm"
        },
        {
            "type": "node",
            "request": "attach",
            "name": "Attach to paparazzi",
            "address": "localhost",
            "port": 5860,
            "restart": true,
            "sourceMaps": true,
            "localRoot": "${workspaceFolder}",
            "remoteRoot": "/usr/src/server",
            "outFiles": [
                "${workspaceFolder}/dist/**/*.js"
            ],
            "protocol": "inspector",
            "trace": "sm"
        },
        {
            "type": "node",
            "request": "attach",
            "name": "Attach to scriptorium",
            "address": "localhost",
            "port": 5861,
            "restart": true,
            "sourceMaps": true,
            "localRoot": "${workspaceFolder}",
            "remoteRoot": "/usr/src/server",
            "outFiles": [
                "${workspaceFolder}/dist/**/*.js"
            ],
            "protocol": "inspector",
            "trace": "sm"
        },
        {
            "type": "node",
            "request": "attach",
            "name": "Attach to copier",
            "address": "localhost",
            "port": 5867,
            "restart": true,
            "sourceMaps": true,
            "localRoot": "${workspaceFolder}",
            "remoteRoot": "/usr/src/server",
            "outFiles": [
                "${workspaceFolder}/dist/**/*.js"
            ],
            "protocol": "inspector",
            "trace": "sm"
        },
        {
            "type": "node",
            "request": "attach",
            "name": "Attach to foreman",
            "address": "localhost",
            "port": 5862,
            "restart": true,
            "sourceMaps": true,
            "localRoot": "${workspaceFolder}",
            "remoteRoot": "/usr/src/server",
            "outFiles": [
                "${workspaceFolder}/dist/**/*.js"
            ],
            "protocol": "inspector",
            "trace": "sm"
        },
        {
            "type": "node",
            "request": "launch",
            "name": "Debug Current Mocha Test",
            "env": {
<<<<<<< HEAD
                // "fluid__test__driver": "odsp", //values: local, tinylicious, routerlicious, odsp
=======
                // "fluid__test__driver": "odsp" //values: local, tinylicious, routerlicious, odsp,
>>>>>>> f6636b63
                // "FLUID_TEST_VERBOSE": "1"
            },
            "runtimeExecutable": "${workspaceFolder}/node_modules/.bin/mocha",
            "windows": {
                "runtimeExecutable": "${workspaceFolder}/node_modules/.bin/mocha.cmd"
            },
            "program": "${file}",
            "stopOnEntry": false,
            "args": [
                "--require",
                "source-map-support/register",
                // "--fgrep",               // Uncomment to filter by test case name
                // "<test case name>",
                "--no-timeouts",
                "--exit",
            ],
            "cwd": "${fileDirname}",
            "skipFiles": [
                "<node_internals>/**/*.js"
            ],
            "preLaunchTask": "Build Current Tests",
            "internalConsoleOptions": "openOnSessionStart",
        },
        {
            "type": "node",
            "request": "launch",
            "name": "Debug Current Test (JS)",
            // "env": { "FLUID_TEST_VERBOSE": "1" },
            "program": "${workspaceFolder}/node_modules/mocha/bin/_mocha",
            "stopOnEntry": false,
            "sourceMaps": true,
            "args": [
                "--no-timeouts",
                "--exit",
                "../../dist/test/${fileBasenameNoExtension}.js",
            ],
            "cwd": "${fileDirname}",
            "outFiles": [
                "${fileDirname}/../../dist/**/*.js"
            ],
        },
        {
            "type": "node",
            "request": "launch",
            "name": "Debug Current Jest Test (JS)",
            "program": "${workspaceRoot}/node_modules/jest/bin/jest.js",
            "cwd": "${fileDirname}/..",
            "args": [
                "--verbose",
                "-i",
                "--no-cache",
                "${file}"
            ],
            "runtimeArgs": ["--unhandled-rejections=strict"],
            "console": "integratedTerminal",
            "internalConsoleOptions": "neverOpen"
        }
    ]
}<|MERGE_RESOLUTION|>--- conflicted
+++ resolved
@@ -233,11 +233,7 @@
             "request": "launch",
             "name": "Debug Current Mocha Test",
             "env": {
-<<<<<<< HEAD
-                // "fluid__test__driver": "odsp", //values: local, tinylicious, routerlicious, odsp
-=======
                 // "fluid__test__driver": "odsp" //values: local, tinylicious, routerlicious, odsp,
->>>>>>> f6636b63
                 // "FLUID_TEST_VERBOSE": "1"
             },
             "runtimeExecutable": "${workspaceFolder}/node_modules/.bin/mocha",
