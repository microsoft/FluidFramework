import { queue } from "async";
import * as kafka from "kafka-node";
import { MongoClient } from "mongodb";
import * as nconf from "nconf";
import * as path from "path";
import * as socketIoEmitter from "socket.io-emitter";
import * as core from "../core";
import * as utils from "../utils";

// Setup the configuration system - pull arguments, then environment variables
nconf.argv().env(<any> "__").file(path.join(__dirname, "../../config.json")).use("memory");

// Initialize Socket.io and connect to the Redis adapter
let redisConfig = nconf.get("redis");
const zookeeperEndpoint = nconf.get("zookeeper:endpoint");
const kafkaClientId = nconf.get("scriptorium:kafkaClientId");
const topic = nconf.get("scriptorium:topic");
const groupId = nconf.get("scriptorium:groupId");
const checkpointBatchSize = nconf.get("scriptorium:checkpointBatchSize");
const mongoUrl = nconf.get("mongo:endpoint");
const deltasCollectionName = nconf.get("mongo:collectionNames:deltas");

async function run() {
    let io = socketIoEmitter(({ host: redisConfig.host, port: redisConfig.port }));
    io.redis.on("error", (error) => {
        console.error(error);
    });

    const db = await MongoClient.connect(mongoUrl);
    const collection = db.collection(deltasCollectionName);
    await collection.createIndex({
            "objectId": 1,
            "operation.sequenceNumber": 1,
        },
        { unique: true });

    let kafkaClient = new kafka.Client(zookeeperEndpoint, kafkaClientId);

    // Validate the required topics exist
    await utils.kafka.ensureTopics(kafkaClient, [topic]);

    const consumerOffset = new kafka.Offset(kafkaClient);
    const partitionManager = new core.PartitionManager(groupId, topic, consumerOffset, checkpointBatchSize);

    const highLevelConsumer = new kafka.HighLevelConsumer(kafkaClient, [{topic}], {
            autoCommit: false,
            fromOffset: true,
            groupId,
            id: kafkaClientId,
    });

    highLevelConsumer.on("error", (error) => {
        // Workaround to resolve rebalance partition error.
        // https://github.com/SOHU-Co/kafka-node/issues/90
        console.error(`Error in kafka consumer: ${error}. Wait for 30 seconds and restart...`);
        setTimeout(() => {
            process.exit(1);
        }, 30000);
    });

<<<<<<< HEAD
    highLevelConsumer.on("message", async (message: any) => {
=======
    const q = queue((message: any, callback) => {
>>>>>>> 579592e5
        // NOTE the processing of the below messages must make sure to notify clients of the messages in increasing
        // order. Be aware of promise handling ordering possibly causing out of order messages to be delivered.

        const baseMessage = JSON.parse(message.value) as core.IMessage;
        if (baseMessage.type === core.SequencedOperationType) {
            const value = baseMessage as core.ISequencedOperationMessage;

            // Serialize the message to backing store
            console.log(`Inserting to mongodb ${value.objectId}@${value.operation.sequenceNumber}`);
            collection.insert(value).catch((error) => {
                console.error("Error serializing to MongoDB");
                console.error(error);
            });

            // Route the message to clients
            console.log(`Routing message to clients ${value.objectId}@${value.operation.sequenceNumber}`);
            io.to(value.objectId).emit("op", value.objectId, value.operation);
        }

        // Update partition manager.
        partitionManager.update(message.partition, message.offset);

        // Checkpoint to kafka after completing all operations.
        // We should experiment with 'CheckpointBatchSize' here.
        if (message.offset % checkpointBatchSize === 0) {
            // Finally call kafka checkpointing.
            partitionManager.checkPoint();
        }

        callback();
    }, 1);

    consumerGroup.on("message", async (message: any) => {
        q.push(message);
    });
}

// Start up the scriptorium service
const runP = run();
runP.catch((error) => {
    console.error(error);
    process.exit(1);
});<|MERGE_RESOLUTION|>--- conflicted
+++ resolved
@@ -58,11 +58,7 @@
         }, 30000);
     });
 
-<<<<<<< HEAD
-    highLevelConsumer.on("message", async (message: any) => {
-=======
     const q = queue((message: any, callback) => {
->>>>>>> 579592e5
         // NOTE the processing of the below messages must make sure to notify clients of the messages in increasing
         // order. Be aware of promise handling ordering possibly causing out of order messages to be delivered.
 
@@ -95,7 +91,7 @@
         callback();
     }, 1);
 
-    consumerGroup.on("message", async (message: any) => {
+    highLevelConsumer.on("message", async (message: any) => {
         q.push(message);
     });
 }
