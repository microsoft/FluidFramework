--- conflicted
+++ resolved
@@ -1,16 +1,11 @@
 import * as debug from "debug";
 import * as nconf from "nconf";
 import * as path from "path";
-<<<<<<< HEAD
-nconf.argv().env(<any> "__").file(path.join(__dirname, "../../config/config.json")).use("memory");
-=======
 import * as winston from "winston";
 import * as git from "../git-storage";
 import * as utils from "../utils";
 import { AlfredRunner } from "./runner";
->>>>>>> 75a5e0ea
-
-const provider = nconf.argv().env(<any> "__").file(path.join(__dirname, "../../config.json")).use("memory");
+const provider = nconf.argv().env(<any> "__").file(path.join(__dirname, "../../config/config.json")).use("memory");
 
 /**
  * Default logger setup
