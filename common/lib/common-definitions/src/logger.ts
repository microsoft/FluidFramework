/*!
 * Copyright (c) Microsoft Corporation and contributors. All rights reserved.
 * Licensed under the MIT License.
 */

/**
 * Examples of known categories, however category can be any string for extensibility.
 */
export type TelemetryEventCategory = "generic" | "error" | "performance";

/**
 * Property types that can be logged.
 *
 * @remarks Logging entire objects is considered extremely dangerous from a telemetry point of view because people can
 * easily add fields to objects that shouldn't be logged and not realize it's going to be logged.
 * General best practice is to explicitly log the fields you care about from objects.
 */
export type TelemetryEventPropertyType = string | number | boolean | undefined;

/**
 * A property to be logged to telemetry containing both the value and a tag. Tags are generic strings that can be used
 * to mark pieces of information that should be organized or handled differently by loggers in various first or third
 * party scenarios. For example, tags are used to mark PII that should not be stored in logs.
 */
export interface ITaggedTelemetryPropertyType {
    value: TelemetryEventPropertyType;
    tag: string;
}
<<<<<<< HEAD

=======
>>>>>>> ce8e5a76
/**
 * JSON-serializable properties, which will be logged with telemetry.
 */
export interface ITelemetryProperties {
    [index: string]: TelemetryEventPropertyType | ITaggedTelemetryPropertyType;
}

/**
 * Base interface for logging telemetry statements.
 * Can contain any number of properties that get serialized as json payload.
 * @param category - category of the event, like "error", "performance", "generic", etc.
 * @param eventName - name of the event.
 */
export interface ITelemetryBaseEvent extends ITelemetryProperties {
    category: string;
    eventName: string;
}

/**
 * Interface to output telemetry events.
 * Implemented by hosting app / loader
 */
export interface ITelemetryBaseLogger {
    send(event: ITelemetryBaseEvent): void;
}

/**
 * Informational (non-error) telemetry event
 * Maps to category = "generic"
 */
export interface ITelemetryGenericEvent extends ITelemetryProperties {
    eventName: string;
    category?: TelemetryEventCategory;
}

/**
 * Error telemetry event.
 * Maps to category = "error"
 */
 export interface ITelemetryErrorEvent extends ITelemetryProperties {
    eventName: string;
}

/**
 * Performance telemetry event.
 * Maps to category = "performance"
 */
export interface ITelemetryPerformanceEvent extends ITelemetryGenericEvent {
    duration?: number; // Duration of event (optional)
}

/**
 * An error object that supports exporting its properties to be logged to telemetry
 */
export interface ILoggingError extends Error {
    /** Return all properties from this object that should be logged to telemetry */
    getTelemetryProperties(): ITelemetryProperties;
}

/**
 * ITelemetryLogger interface contains various helper telemetry methods,
 * encoding in one place schemas for various types of Fluid telemetry events.
 * Creates sub-logger that appends properties to all events
 */
export interface ITelemetryLogger extends ITelemetryBaseLogger {
    /**
     * Actual implementation that sends telemetry event
     * Implemented by derived classes
     * @param event - Telemetry event to send over
     */
    send(event: ITelemetryBaseEvent): void;

    /**
     * Send information telemetry event
     * @param event - Event to send
     * @param error - optional error object to log
     */
    sendTelemetryEvent(event: ITelemetryGenericEvent, error?: any): void;

    /**
     * Send error telemetry event
     * @param event - Event to send
     */
    sendErrorEvent(event: ITelemetryErrorEvent, error?: any): void;

    /**
     * Send performance telemetry event
     * @param event - Event to send
     */
    sendPerformanceEvent(event: ITelemetryPerformanceEvent, error?: any): void;
}<|MERGE_RESOLUTION|>--- conflicted
+++ resolved
@@ -26,10 +26,7 @@
     value: TelemetryEventPropertyType;
     tag: string;
 }
-<<<<<<< HEAD
 
-=======
->>>>>>> ce8e5a76
 /**
  * JSON-serializable properties, which will be logged with telemetry.
  */
