--- conflicted
+++ resolved
@@ -30,11 +30,7 @@
     readonly on: IEventTransformer<this, TEvent>;
 
     /**
-<<<<<<< HEAD
-     * Registers a callback to be invoked the first time the corresponding event is triggered.
-=======
      * Registers a callback to be invoked the first time (after registration) the corresponding event is triggered.
->>>>>>> ce8e5a76
      */
     readonly once: IEventTransformer<this, TEvent>;
 
@@ -45,17 +41,10 @@
 }
 
 /**
-<<<<<<< HEAD
- * Allows an interface to extend an interfaces that already extends an IEventProvider
- *
- * @example
- *``` typescript
-=======
  * Allows an interface to extend interfaces that already extend an {@link IEventProvider}.
  *
  * @example
  * ``` typescript
->>>>>>> ce8e5a76
  * interface AEvents extends IEvent{
  *  (event: "a-event",listener: (a: number)=>void);
  * }
@@ -79,11 +68,7 @@
     TEvent extends TBaseEvent> =
         Omit<Omit<Omit<TBase, "on">, "once">, "off"> & IEventProvider<TBaseEvent> & IEventProvider<TEvent>;
 
-<<<<<<< HEAD
 // These types handle replacing IEventThisPlaceHolder with `this`, so we can
-=======
-// These types handle replacing IEventThisPlaceHolder with this, so we can
->>>>>>> ce8e5a76
 // support polymorphic `this`. For instance if an event wanted to be:
 // (event: "some-event", listener:(target: this)=>void)
 //
@@ -94,21 +79,13 @@
 // This is all consumers of these types need to know.
 
 /**
-<<<<<<< HEAD
- * The placeholder type that should be used instead of `this` in events
-=======
  * The placeholder type that should be used instead of `this` in events.
->>>>>>> ce8e5a76
  */
 // eslint-disable-next-line @typescript-eslint/consistent-type-definitions
 export type IEventThisPlaceHolder = { thisPlaceHolder: "thisPlaceHolder"; };
 
 /**
-<<<<<<< HEAD
- * Does the type replacement by changing types of `IEventThisPlaceHolder` to `TThis`
-=======
  * Does the type replacement by changing types of {@link IEventThisPlaceHolder} to `TThis`
->>>>>>> ce8e5a76
  */
 export type ReplaceIEventThisPlaceHolder<L extends any[], TThis> =
     L extends any[] ? { [K in keyof L]: L[K] extends IEventThisPlaceHolder ? TThis : L[K] } : L;
