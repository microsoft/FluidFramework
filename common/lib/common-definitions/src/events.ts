--- conflicted
+++ resolved
@@ -41,11 +41,7 @@
 }
 
 /**
-<<<<<<< HEAD
- * Allows an interface to extend an interfaces that already extends an IEventProvider
-=======
- * Allow an interface to extend an interfaces that already extends an IEventProvider
->>>>>>> d5fc7829
+ * Allows an interface to extend interfaces that already extend an {@link IEventProvider}.
  *
  * @example
  *``` typescript
