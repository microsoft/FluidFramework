{
  "name": "@fluidframework/common-definitions",
  "version": "0.21.1000",
  "description": "Fluid common definitions",
  "homepage": "https://fluidframework.com",
  "repository": {
    "type": "git",
    "url": "https://github.com/microsoft/FluidFramework.git",
    "directory": "common/lib/common-definitions"
  },
  "license": "MIT",
  "author": "Microsoft and contributors",
  "sideEffects": false,
  "main": "dist/index.js",
  "module": "lib/index.js",
  "types": "dist/index.d.ts",
  "scripts": {
    "build": "npm run build:gen && concurrently npm:build:compile npm:lint && npm run build:docs",
    "build:ci": "npm run build:compile",
    "build:compile": "concurrently npm:tsc npm:build:esnext",
    "build:docs": "api-extractor run --local --typescript-compiler-folder ./node_modules/typescript && copyfiles -u 1 ./_api-extractor-temp/doc-models/* ../../../_api-extractor-temp/",
    "build:esnext": "tsc --project ./tsconfig.esnext.json",
    "build:full": "npm run build",
    "build:full:compile": "npm run build:compile",
    "build:gen": "npm run typetests:gen",
    "bump-version": "lerna version minor --no-push --no-git-tag-version && npm run build:gen:bump",
    "ci:build": "npm run build:gen && npm run build:compile",
    "ci:build:docs": "api-extractor run --typescript-compiler-folder ./node_modules/typescript && copyfiles -u 1 ./_api-extractor-temp/doc-models/* ../../../_api-extractor-temp/",
    "ci:test": "echo No test for this package",
    "ci:test:coverage": "echo No test for this package",
    "clean": "rimraf dist lib *.tsbuildinfo *.build.log",
    "eslint": "eslint --format stylish src",
    "eslint:fix": "eslint --format stylish src --fix --fix-type problem,suggestion,layout",
    "lint": "npm run eslint",
    "lint:fix": "npm run eslint:fix",
    "tsc": "tsc",
    "tsc:watch": "tsc --watch",
    "tsfmt": "tsfmt --verify",
    "tsfmt:fix": "tsfmt --replace",
    "typetests:gen": "fluid-type-validator -d .",
    "typetests:prepare": "fluid-type-validator -d . -p"
  },
  "dependencies": {},
  "devDependencies": {
    "@fluidframework/build-common": "^0.23.0",
    "@fluidframework/build-tools": "^0.2.60108",
    "@fluidframework/common-definitions-previous": "npm:@fluidframework/common-definitions@^0.20.0",
<<<<<<< HEAD
    "@fluidframework/eslint-config-fluid": "^0.27.2000-59622",
    "@microsoft/api-extractor": "^7.21.3",
=======
    "@fluidframework/eslint-config-fluid": "^0.28.1000-61189",
    "@microsoft/api-extractor": "^7.16.1",
>>>>>>> 99e555cf
    "@rushstack/eslint-config": "^2.5.1",
    "@typescript-eslint/eslint-plugin": "~5.9.0",
    "@typescript-eslint/parser": "~5.9.0",
    "concurrently": "^6.2.0",
    "copyfiles": "^2.1.0",
    "eslint": "~8.6.0",
    "eslint-plugin-editorconfig": "~3.2.0",
    "eslint-plugin-eslint-comments": "~3.2.0",
    "eslint-plugin-import": "~2.25.4",
    "eslint-plugin-no-null": "~1.0.2",
    "eslint-plugin-react": "~7.28.0",
    "eslint-plugin-unicorn": "~40.0.0",
    "rimraf": "^2.6.2",
    "typescript": "~4.5.5",
    "typescript-formatter": "7.1.0"
  },
  "typeValidation": {
    "version": "0.21.1000",
    "broken": {
      "0.20.0": {
        "InterfaceDeclaration_ITelemetryBaseEvent": {
          "backCompat": false
        },
        "InterfaceDeclaration_ITelemetryErrorEvent": {
          "backCompat": false
        },
        "InterfaceDeclaration_ITelemetryGenericEvent": {
          "backCompat": false
        },
        "InterfaceDeclaration_ITelemetryPerformanceEvent": {
          "backCompat": false
        },
        "InterfaceDeclaration_ITelemetryProperties": {
          "backCompat": false
        }
      }
    }
  }
}<|MERGE_RESOLUTION|>--- conflicted
+++ resolved
@@ -45,13 +45,8 @@
     "@fluidframework/build-common": "^0.23.0",
     "@fluidframework/build-tools": "^0.2.60108",
     "@fluidframework/common-definitions-previous": "npm:@fluidframework/common-definitions@^0.20.0",
-<<<<<<< HEAD
     "@fluidframework/eslint-config-fluid": "^0.27.2000-59622",
     "@microsoft/api-extractor": "^7.21.3",
-=======
-    "@fluidframework/eslint-config-fluid": "^0.28.1000-61189",
-    "@microsoft/api-extractor": "^7.16.1",
->>>>>>> 99e555cf
     "@rushstack/eslint-config": "^2.5.1",
     "@typescript-eslint/eslint-plugin": "~5.9.0",
     "@typescript-eslint/parser": "~5.9.0",
