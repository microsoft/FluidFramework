{
  "name": "@fluidframework/common-definitions",
  "version": "0.21.1000",
  "description": "Fluid common definitions",
  "homepage": "https://fluidframework.com",
  "repository": {
    "type": "git",
    "url": "https://github.com/microsoft/FluidFramework.git",
    "directory": "common/lib/common-definitions"
  },
  "license": "MIT",
  "author": "Microsoft and contributors",
  "sideEffects": false,
  "main": "dist/index.js",
  "module": "lib/index.js",
  "types": "dist/index.d.ts",
  "scripts": {
    "build": "concurrently npm:build:compile npm:lint && npm run build:docs",
    "build:ci": "npm run build:compile",
    "build:compile": "concurrently npm:typetests:gen npm:tsc npm:build:esnext",
    "build:docs": "api-extractor run --local --typescript-compiler-folder ./node_modules/typescript && copyfiles -u 1 ./_api-extractor-temp/doc-models/* ../../../_api-extractor-temp/",
    "build:esnext": "tsc --project ./tsconfig.esnext.json",
    "build:full": "npm run build",
    "build:full:compile": "npm run build:compile",
    "bump-version": "lerna version minor --no-push --no-git-tag-version && npm run build:gen:bump",
    "ci:build": "npm run build:compile",
    "ci:build:docs": "api-extractor run --typescript-compiler-folder ./node_modules/typescript && copyfiles -u 1 ./_api-extractor-temp/doc-models/* ../../../_api-extractor-temp/",
    "ci:test": "echo No test for this package",
    "ci:test:coverage": "echo No test for this package",
    "clean": "rimraf dist lib *.tsbuildinfo *.build.log",
    "eslint": "eslint --format stylish src",
    "eslint:fix": "eslint --format stylish src --fix --fix-type problem,suggestion,layout",
    "lint": "npm run eslint",
    "lint:fix": "npm run eslint:fix",
    "tsc": "tsc",
    "tsc:watch": "tsc --watch",
    "tsfmt": "tsfmt --verify",
    "tsfmt:fix": "tsfmt --replace",
    "typetests:gen": "fluid-type-validator -d .",
    "typetests:prepare": "fluid-type-validator -d . -p"
  },
  "dependencies": {},
  "devDependencies": {
    "@fluidframework/build-common": "^0.23.0",
<<<<<<< HEAD
    "@fluidframework/build-tools": "^0.2.63777",
=======
    "@fluidframework/build-tools": "^0.2.66048",
>>>>>>> cef3bf83
    "@fluidframework/common-definitions-previous": "npm:@fluidframework/common-definitions@^0.20.0",
    "@fluidframework/eslint-config-fluid": "^0.28.2000-0",
    "@microsoft/api-extractor": "^7.22.2",
    "@rushstack/eslint-config": "^2.5.1",
    "@typescript-eslint/eslint-plugin": "~5.9.0",
    "@typescript-eslint/parser": "~5.9.0",
    "concurrently": "^6.2.0",
    "copyfiles": "^2.1.0",
    "eslint": "~8.6.0",
    "eslint-plugin-editorconfig": "~3.2.0",
    "eslint-plugin-eslint-comments": "~3.2.0",
    "eslint-plugin-import": "~2.25.4",
    "eslint-plugin-jest": "~26.1.3",
    "eslint-plugin-mocha": "~10.0.3",
    "eslint-plugin-promise": "~6.0.0",
    "eslint-plugin-react": "~7.28.0",
    "eslint-plugin-tsdoc": "~0.2.14",
    "eslint-plugin-unicorn": "~40.0.0",
    "rimraf": "^2.6.2",
    "typescript": "~4.5.5",
    "typescript-formatter": "7.1.0"
  },
  "typeValidation": {
    "version": "0.21.1000",
    "broken": {}
  }
}<|MERGE_RESOLUTION|>--- conflicted
+++ resolved
@@ -42,11 +42,7 @@
   "dependencies": {},
   "devDependencies": {
     "@fluidframework/build-common": "^0.23.0",
-<<<<<<< HEAD
     "@fluidframework/build-tools": "^0.2.63777",
-=======
-    "@fluidframework/build-tools": "^0.2.66048",
->>>>>>> cef3bf83
     "@fluidframework/common-definitions-previous": "npm:@fluidframework/common-definitions@^0.20.0",
     "@fluidframework/eslint-config-fluid": "^0.28.2000-0",
     "@microsoft/api-extractor": "^7.22.2",
@@ -71,6 +67,24 @@
   },
   "typeValidation": {
     "version": "0.21.1000",
-    "broken": {}
+    "broken": {
+      "0.20.0": {
+        "InterfaceDeclaration_ITelemetryBaseEvent": {
+          "backCompat": false
+        },
+        "InterfaceDeclaration_ITelemetryErrorEvent": {
+          "backCompat": false
+        },
+        "InterfaceDeclaration_ITelemetryGenericEvent": {
+          "backCompat": false
+        },
+        "InterfaceDeclaration_ITelemetryPerformanceEvent": {
+          "backCompat": false
+        },
+        "InterfaceDeclaration_ITelemetryProperties": {
+          "backCompat": false
+        }
+      }
+    }
   }
 }