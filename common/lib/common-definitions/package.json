--- conflicted
+++ resolved
@@ -14,8 +14,7 @@
 	"exports": {
 		".": {
 			"types": "./dist/index.d.ts",
-<<<<<<< HEAD
-			"default": "./dist/index.cjs"
+			"default": "./dist/index.js"
 		},
 		"./internal": {
 			"import": {
@@ -26,9 +25,6 @@
 				"types": "./dist/index.d.ts",
 				"default": "./dist/index.cjs"
 			}
-=======
-			"default": "./dist/index.js"
->>>>>>> 29de42ac
 		}
 	},
 	"main": "dist/index.js",
