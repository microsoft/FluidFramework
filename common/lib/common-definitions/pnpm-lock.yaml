--- conflicted
+++ resolved
@@ -24,13 +24,8 @@
       '@fluidframework/build-common': 1.2.0
       '@fluidframework/build-tools': 0.21.0_vy4ah4eawmaxtqslmps6irc47e
       '@fluidframework/common-definitions-previous': /@fluidframework/common-definitions/0.20.1
-<<<<<<< HEAD
       '@fluidframework/eslint-config-fluid': file:../../build/eslint-config-fluid_kufnqfq7tb5rpdawkdb6g5smma
-      '@microsoft/api-extractor': 7.36.0_@types+node@14.18.51
-=======
-      '@fluidframework/eslint-config-fluid': 2.0.0_kufnqfq7tb5rpdawkdb6g5smma
       '@microsoft/api-extractor': 7.36.0_@types+node@16.18.38
->>>>>>> 72285fcf
       '@rushstack/eslint-config': 2.6.2_kufnqfq7tb5rpdawkdb6g5smma
       '@types/node': 16.18.38
       concurrently: 6.5.1
@@ -1593,13 +1588,8 @@
       eslint: 8.6.0
       grapheme-splitter: 1.0.4
       ignore: 5.2.4
-<<<<<<< HEAD
       natural-compare-lite: 1.4.0
-      semver: 7.5.2
-=======
-      regexpp: 3.2.0
       semver: 7.5.4
->>>>>>> 72285fcf
       tsutils: 3.21.0_typescript@4.5.5
       typescript: 4.5.5
     transitivePeerDependencies:
@@ -1850,7 +1840,7 @@
       '@typescript-eslint/typescript-estree': 5.55.0_typescript@4.5.5
       eslint: 8.6.0
       eslint-scope: 5.1.1
-      semver: 7.5.2
+      semver: 7.5.4
     transitivePeerDependencies:
       - supports-color
       - typescript
