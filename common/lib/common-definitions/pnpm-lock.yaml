--- conflicted
+++ resolved
@@ -2523,16 +2523,6 @@
       responselike: 2.0.1
     dev: true
 
-<<<<<<< HEAD
-  /call-bind/1.0.2:
-    resolution: {integrity: sha512-7O+FbCihrB5WGbFYesctwmTKae6rOiIzmz1icreWJ+0aA7LJfuqhEso2T9ncpcFtzMQtzXf2QGGueWJGTYsqrA==}
-    dependencies:
-      function-bind: 1.1.2
-      get-intrinsic: 1.2.0
-    dev: true
-
-=======
->>>>>>> 1061c94e
   /call-bind/1.0.5:
     resolution: {integrity: sha512-C3nQxfFZxFRVoJoGKKI8y3MOEo129NQ+FgQ08iye+Mk4zNZZGdjfs06bVTr+DBSlA66Q2VEcMki/cUCP4SercQ==}
     dependencies:
@@ -4320,17 +4310,6 @@
     engines: {node: 6.* || 8.* || >= 10.*}
     dev: true
 
-<<<<<<< HEAD
-  /get-intrinsic/1.2.0:
-    resolution: {integrity: sha512-L049y6nFOuom5wGyRc3/gdTLO94dySVKRACj1RmJZBQXlbTMhtNIgkWkUHq+jYmZvKf14EW1EoJnnjbmoHij0Q==}
-    dependencies:
-      function-bind: 1.1.2
-      has: 1.0.3
-      has-symbols: 1.0.3
-    dev: true
-
-=======
->>>>>>> 1061c94e
   /get-intrinsic/1.2.2:
     resolution: {integrity: sha512-0gSo4ml/0j98Y3lngkFEot/zhiCeWsbYIlZ+uZOVgzLyLaUw7wxUL+nCTP0XJvJg1AXulJRI3UJi8GsbDuxdGA==}
     dependencies:
@@ -5051,12 +5030,6 @@
     hasBin: true
     dependencies:
       ci-info: 3.8.0
-    dev: true
-
-  /is-core-module/2.12.0:
-    resolution: {integrity: sha512-RECHCBCd/viahWmwj6enj19sKbHfJrddi/6cBDsNTKbNq0f7VeaUkBo60BqzvPqo/W54ChS62Z5qyun7cfOMqQ==}
-    dependencies:
-      has: 1.0.3
     dev: true
 
   /is-core-module/2.13.1:
