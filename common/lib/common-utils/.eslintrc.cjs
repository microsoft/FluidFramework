--- conflicted
+++ resolved
@@ -23,23 +23,15 @@
 		// This package is being deprecated, so it's okay to use deprecated APIs.
 		"import/no-deprecated": "off",
 
-<<<<<<< HEAD
-		// This package is using node's events module.
-=======
 		// This package uses node's events APIs.
 		// This should probably be reconsidered, but until then we will leave an exception for it here.
->>>>>>> f26a7670
 		"import/no-nodejs-modules": ["error", { allow: ["events"] }],
 	},
 	overrides: [
 		{
 			files: ["src/test/**/*"],
 			rules: {
-<<<<<<< HEAD
-				// Fine for tests to use node.js modules.
-=======
 				// It's fine for tests to use node.js modules.
->>>>>>> f26a7670
 				"import/no-nodejs-modules": "off",
 			},
 		},
