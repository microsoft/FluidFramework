--- conflicted
+++ resolved
@@ -8486,13 +8486,9 @@
 
   '@types/minimatch@5.1.2': {}
 
-<<<<<<< HEAD
-  '@types/mocha@9.1.1': {}
-=======
   /@types/mocha@10.0.10:
     resolution: {integrity: sha512-xPyYSz1cMPnJQhl0CLMH68j3gprKZaTjG3s5Vi+fDgx+uhG9NOXwbVt52eFS8ECyXhyKcjDLCBEqBExKuiZb7Q==}
     dev: true
->>>>>>> f8eb8eb1
 
   '@types/ms@0.7.34': {}
 
@@ -9594,18 +9590,12 @@
 
   cross-env@7.0.3:
     dependencies:
-<<<<<<< HEAD
-      cross-spawn: 7.0.3
-
-  cross-spawn@6.0.5:
-=======
       cross-spawn: 7.0.6
     dev: true
 
   /cross-spawn@6.0.6:
     resolution: {integrity: sha512-VqCUuhcd1iB+dsv8gxPttb5iZh/D0iubSP21g36KXdEuf6I5JiioesUVjpCdHV9MZRUfVFlvwtIUyPfxo5trtw==}
     engines: {node: '>=4.8'}
->>>>>>> f8eb8eb1
     dependencies:
       nice-try: 1.0.5
       path-key: 2.0.1
@@ -9613,13 +9603,9 @@
       shebang-command: 1.2.0
       which: 1.3.1
 
-<<<<<<< HEAD
-  cross-spawn@7.0.3:
-=======
   /cross-spawn@7.0.6:
     resolution: {integrity: sha512-uV2QOWP2nWzsy2aMp8aRibhi9dlzF5Hgh5SHaB9OiTGEyDTiJJyx0uy51QXdyWbtAHNua4XJzUKca3OzKUd3vA==}
     engines: {node: '>= 8'}
->>>>>>> f8eb8eb1
     dependencies:
       path-key: 3.1.1
       shebang-command: 2.0.0
@@ -10160,15 +10146,11 @@
 
   eslint-visitor-keys@3.4.3: {}
 
-<<<<<<< HEAD
-  eslint@6.8.0:
-=======
   /eslint@6.8.0:
     resolution: {integrity: sha512-K+Iayyo2LtyYhDSYwz5D5QdWw0hCacNzyq1Y821Xna2xSJj7cijoLLYmLxTQgcgZ9mC61nryMy9S7GRbYpI5Ig==}
     engines: {node: ^8.10.0 || ^10.13.0 || >=11.10.1}
     deprecated: This version is no longer supported. Please see https://eslint.org/version-support for other options.
     hasBin: true
->>>>>>> f8eb8eb1
     dependencies:
       '@babel/code-frame': 7.24.7
       ajv: 6.12.6
@@ -12729,12 +12711,8 @@
       levn: 0.3.0
       prelude-ls: 1.1.2
       type-check: 0.3.2
-<<<<<<< HEAD
-      word-wrap: 1.2.4
-=======
       word-wrap: 1.2.5
     dev: true
->>>>>>> f8eb8eb1
 
   optionator@0.9.3:
     dependencies:
@@ -13635,12 +13613,8 @@
 
   spawn-please@2.0.2:
     dependencies:
-<<<<<<< HEAD
-      cross-spawn: 7.0.3
-=======
       cross-spawn: 7.0.6
     dev: true
->>>>>>> f8eb8eb1
 
   spawnd@10.1.1:
     dependencies:
@@ -14206,13 +14180,9 @@
 
   v8-compile-cache-lib@3.0.1: {}
 
-<<<<<<< HEAD
-  v8-compile-cache@2.3.0: {}
-=======
   /v8-compile-cache@2.4.0:
     resolution: {integrity: sha512-ocyWc3bAHBB/guyqJQVI5o4BZkPhznPYUG2ea80Gond/BgNWpap8TOmLSeeQG7bnh2KMISxskdADG59j7zruhw==}
     dev: true
->>>>>>> f8eb8eb1
 
   v8-to-istanbul@9.1.0:
     dependencies:
@@ -14373,14 +14343,10 @@
     dependencies:
       string-width: 5.1.2
 
-<<<<<<< HEAD
-  word-wrap@1.2.4: {}
-=======
   /word-wrap@1.2.5:
     resolution: {integrity: sha512-BN22B5eaMMI9UMtjrGd5g5eCYPpCPDUy0FJXbYsaT5zYxjFOckS53SQDE3pWkVoWpHXVb3BrYcEN4Twa55B5cA==}
     engines: {node: '>=0.10.0'}
     dev: true
->>>>>>> f8eb8eb1
 
   wordwrap@1.0.0: {}
 
