--- conflicted
+++ resolved
@@ -7956,7 +7956,7 @@
     optionalDependencies:
       '@types/node': 18.19.39
 
-  '@rushstack/node-core-library@5.11.0(@types/node@18.19.39)':
+  '@rushstack/node-core-library@5.3.0(@types/node@18.19.39)':
     dependencies:
       ajv: 8.13.0
       ajv-draft-04: 1.0.0(ajv@8.13.0)
@@ -7976,11 +7976,7 @@
 
   '@rushstack/terminal@0.15.0(@types/node@18.19.39)':
     dependencies:
-<<<<<<< HEAD
-      '@rushstack/node-core-library': 5.11.0(@types/node@18.19.39)
-=======
       '@rushstack/node-core-library': 5.3.0(@types/node@18.19.39)
->>>>>>> eb14b894
       supports-color: 8.1.1
     optionalDependencies:
       '@types/node': 18.19.39
@@ -9736,11 +9732,6 @@
   debug@4.3.4:
     dependencies:
       ms: 2.1.2
-<<<<<<< HEAD
-    optionalDependencies:
-      supports-color: 8.1.1
-=======
->>>>>>> eb14b894
 
   debug@4.3.7(supports-color@8.1.1):
     dependencies:
