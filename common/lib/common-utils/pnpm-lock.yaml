--- conflicted
+++ resolved
@@ -1185,7 +1185,6 @@
     engines: {node: ^12.22.0 || ^14.17.0 || >=16.0.0}
     dev: true
 
-<<<<<<< HEAD
   /@fluid-internal/eslint-plugin-fluid/0.1.1_yzjfgl2l2fa2siv5ppqhbzvdbi:
     resolution: {integrity: sha512-7CNeAjn81BPvq/BKc1nQo/6HUZXg4KUAglFuCX6HFCnpGPrDLdm7cdkrGyA1tExB1EGnCAPFzVNbSqSYcwJnag==}
     dependencies:
@@ -1198,12 +1197,8 @@
       - typescript
     dev: true
 
-  /@fluid-tools/build-cli/0.26.1_f4lbzwpeix5dddpj4bfg5qe6my:
-    resolution: {integrity: sha512-eqvUMIcJVgXdWN1tQrdVhx0FnLhstfcx4VywmmlT+nNt197sq2Lar5M+7C7enN3zlysctt3mJ9WIgcvZfc1Dew==}
-=======
   /@fluid-tools/build-cli/0.37.0_@types+node@16.18.38:
     resolution: {integrity: sha512-xg3AfSxCKVm8rN4VS1TfKfJYMu0CyglvADs+rsLqacf6DTCVly98+YNut18zSgRFNWEbNZTVKfvVmFFKTs5C+g==}
->>>>>>> 55b0f700
     engines: {node: '>=14.17.0'}
     hasBin: true
     dependencies:
@@ -1274,7 +1269,7 @@
       '@oclif/plugin-not-found': 3.1.4
       '@oclif/plugin-plugins': 5.0.11
       chalk: 2.4.2
-      semver: 7.6.0
+      semver: 7.5.4
       table: 6.8.1
     transitivePeerDependencies:
       - supports-color
@@ -1920,14 +1915,14 @@
     engines: {node: ^12.13.0 || ^14.15.0 || >=16.0.0}
     dependencies:
       '@gar/promisify': 1.1.3
-      semver: 7.6.0
+      semver: 7.5.4
     dev: true
 
   /@npmcli/fs/3.1.0:
     resolution: {integrity: sha512-7kZUAaLscfgbwBQRbvdMYaZOWyMEcPTH/tJjnyAWJ/dvvs9Ef+CERx/qJb9GExJpl1qipaDGn7KqHnFGGixd0w==}
     engines: {node: ^14.17.0 || ^16.13.0 || >=18.0.0}
     dependencies:
-      semver: 7.6.0
+      semver: 7.5.4
     dev: true
 
   /@npmcli/git/4.0.4:
@@ -1940,7 +1935,7 @@
       proc-log: 3.0.0
       promise-inflight: 1.0.1
       promise-retry: 2.0.1
-      semver: 7.6.0
+      semver: 7.5.4
       which: 3.0.0
     transitivePeerDependencies:
       - bluebird
@@ -2941,26 +2936,21 @@
     engines: {node: '>= 10'}
     dev: true
 
-  /@ts-morph/common/0.22.0:
-    resolution: {integrity: sha512-HqNBuV/oIlMKdkLshXd1zKBqNQCsuPEsgQOkfFQ/eUKjRlwndXW1AjN9LVkBEIukm00gGXSRmfkl0Wv5VXLnlw==}
-    dependencies:
-      fast-glob: 3.3.2
-<<<<<<< HEAD
-      minimatch: 5.1.6
-      mkdirp: 1.0.4
-=======
-      minimatch: 9.0.4
-      mkdirp: 3.0.1
->>>>>>> 55b0f700
-      path-browserify: 1.0.1
-    dev: true
-
   /@ts-morph/common/0.21.0:
     resolution: {integrity: sha512-ES110Mmne5Vi4ypUKrtVQfXFDtCsDXiUiGxF6ILVlE90dDD4fdpC1LSjydl/ml7xJWKSDZwUYD2zkOePMSrPBA==}
     dependencies:
       fast-glob: 3.3.2
       minimatch: 7.4.6
       mkdirp: 2.1.6
+      path-browserify: 1.0.1
+    dev: true
+
+  /@ts-morph/common/0.22.0:
+    resolution: {integrity: sha512-HqNBuV/oIlMKdkLshXd1zKBqNQCsuPEsgQOkfFQ/eUKjRlwndXW1AjN9LVkBEIukm00gGXSRmfkl0Wv5VXLnlw==}
+    dependencies:
+      fast-glob: 3.3.2
+      minimatch: 9.0.3
+      mkdirp: 3.0.1
       path-browserify: 1.0.1
     dev: true
 
@@ -3233,7 +3223,7 @@
       graphemer: 1.4.0
       ignore: 5.2.4
       natural-compare: 1.4.0
-      semver: 7.6.0
+      semver: 7.5.4
       ts-api-utils: 1.0.3_typescript@4.5.5
       typescript: 4.5.5
     transitivePeerDependencies:
@@ -3334,7 +3324,7 @@
       debug: 4.3.4
       globby: 11.1.0
       is-glob: 4.0.3
-      semver: 7.6.0
+      semver: 7.5.4
       tsutils: 3.21.0_typescript@4.5.5
       typescript: 4.5.5
     transitivePeerDependencies:
@@ -3355,7 +3345,7 @@
       debug: 4.3.4
       globby: 11.1.0
       is-glob: 4.0.3
-      semver: 7.6.0
+      semver: 7.5.4
       ts-api-utils: 1.0.3_typescript@4.5.5
       typescript: 4.5.5
     transitivePeerDependencies:
@@ -3376,7 +3366,7 @@
       '@typescript-eslint/typescript-estree': 5.59.11_typescript@4.5.5
       eslint: 8.55.0
       eslint-scope: 5.1.1
-      semver: 7.6.0
+      semver: 7.5.4
     transitivePeerDependencies:
       - supports-color
       - typescript
@@ -3395,7 +3385,7 @@
       '@typescript-eslint/types': 6.7.5
       '@typescript-eslint/typescript-estree': 6.7.5_typescript@4.5.5
       eslint: 8.55.0
-      semver: 7.6.0
+      semver: 7.5.4
     transitivePeerDependencies:
       - supports-color
       - typescript
@@ -3785,23 +3775,6 @@
     engines: {node: '>=0.10.0'}
     dev: true
 
-<<<<<<< HEAD
-  /array-back/1.0.4:
-    resolution: {integrity: sha512-1WxbZvrmyhkNoeYcizokbmh5oiOCIfyvGtcqbK3Ls1v1fKcquzxnQSceOx6tzq7jmai2kFLWIpGND2cLhH6TPw==}
-    engines: {node: '>=0.12.0'}
-    dependencies:
-      typical: 2.6.1
-    dev: true
-
-  /array-back/2.0.0:
-    resolution: {integrity: sha512-eJv4pLLufP3g5kcZry0j6WXpIbzYw9GUB4mVJZno9wfwiBxbizTnHCw3VJb07cBihbFX48Y7oSrW9y+gt4glyw==}
-    engines: {node: '>=4'}
-    dependencies:
-      typical: 2.6.1
-    dev: true
-
-=======
->>>>>>> 55b0f700
   /array-buffer-byte-length/1.0.1:
     resolution: {integrity: sha512-ahC5W1xgou+KTXix4sAO8Ki12Q+jf4i0+tmk3sC+zgcynshkHxzpXdImBehiUYKKKDwvfFiJl1tZt6ewscS1Mg==}
     engines: {node: '>= 0.4'}
@@ -4074,7 +4047,7 @@
     dependencies:
       arg-parser: 1.2.0
       commander: 9.5.0
-      semver: 7.6.0
+      semver: 7.5.4
     dev: true
 
   /binary-extensions/2.2.0:
@@ -4638,10 +4611,6 @@
   /co/4.6.0:
     resolution: {integrity: sha512-QVb0dM5HvG+uaxitm8wONl7jltx8dqhfU33DcqtOZcLSVIKSDDLDi7+0LbAKiyI8hD9u42m2YxXSkMGWThaecQ==}
     engines: {iojs: '>= 1.0.0', node: '>= 0.12.0'}
-    dev: true
-
-  /code-block-writer/12.0.0:
-    resolution: {integrity: sha512-q4dMFMlXtKR3XNBHyMHt/3pwYNA69EDk00lloMOaaUMKPUXBw6lpXtbu3MMVG6/uOihGnRDOlkyqsONEUj60+w==}
     dev: true
 
   /code-block-writer/12.0.0:
@@ -5296,6 +5265,14 @@
       jake: 10.8.5
     dev: true
 
+  /ejs/3.1.9:
+    resolution: {integrity: sha512-rC+QVNMJWv+MtPgkt0y+0rVEIdbtxVADApW9JXrUVlzHetgcyczP/E7DJmWJ4fJCZF2cPcBk0laWO9ZHMG3DmQ==}
+    engines: {node: '>=0.10.0'}
+    hasBin: true
+    dependencies:
+      jake: 10.8.5
+    dev: true
+
   /electron-to-chromium/1.4.371:
     resolution: {integrity: sha512-jlBzY4tFcJaiUjzhRTCWAqRvTO/fWzjA3Bls0mykzGZ7zvcMP7h05W6UcgzfT9Ca1SW2xyKDOFRyI0pQeRNZGw==}
     dev: true
@@ -5354,13 +5331,6 @@
       is-arrayish: 0.2.1
     dev: true
 
-<<<<<<< HEAD
-  /error/10.4.0:
-    resolution: {integrity: sha512-YxIFEJuhgcICugOUvRx5th0UM+ActZ9sjY0QJmeVwsQdvosZ7kYzc9QqS0Da3R5iUmgU5meGIxh0xBeZpMVeLw==}
-    dev: true
-
-=======
->>>>>>> 55b0f700
   /es-abstract/1.22.4:
     resolution: {integrity: sha512-vZYJlk2u6qHYxBOTjAeg7qUxHdNfih64Uu2J8QqWgXZ2cri0ZpJAkzDUK/q593+mvKwlxyaxr6F1Q+3LKoQRgg==}
     engines: {node: '>= 0.4'}
@@ -5633,7 +5603,7 @@
       get-tsconfig: 4.7.2
       is-glob: 4.0.3
       minimatch: 3.1.2
-      semver: 7.6.0
+      semver: 7.5.4
     transitivePeerDependencies:
       - '@typescript-eslint/parser'
       - eslint-import-resolver-typescript
@@ -5655,7 +5625,7 @@
       eslint: 8.55.0
       esquery: 1.5.0
       is-builtin-module: 3.2.1
-      semver: 7.6.0
+      semver: 7.5.4
       spdx-expression-parse: 3.0.1
     transitivePeerDependencies:
       - supports-color
@@ -5731,7 +5701,7 @@
       read-pkg-up: 7.0.1
       regexp-tree: 0.1.27
       regjsparser: 0.10.0
-      semver: 7.6.0
+      semver: 7.5.4
       strip-indent: 3.0.0
     dev: true
 
@@ -6339,7 +6309,7 @@
     engines: {node: '>=14'}
     dependencies:
       cross-spawn: 7.0.3
-      signal-exit: 4.1.0
+      signal-exit: 4.0.2
     dev: true
 
   /forever-agent/0.6.1:
@@ -6617,7 +6587,7 @@
     dependencies:
       foreground-child: 3.1.1
       jackspeak: 2.2.1
-      minimatch: 9.0.4
+      minimatch: 9.0.3
       minipass: 5.0.0
       path-scurry: 1.10.1
     dev: true
@@ -7301,17 +7271,6 @@
       kind-of: 6.0.3
     dev: true
 
-<<<<<<< HEAD
-  /is-arguments/1.1.1:
-    resolution: {integrity: sha512-8Q7EARjzEnKpt/PCD7e1cgUS0a6X8u5tdSiMqXhojOdoV9TsMsiO+9VLC5vAmO8N7/GmXn7yjR8qnA6bVAEzfA==}
-    engines: {node: '>= 0.4'}
-    dependencies:
-      call-bind: 1.0.7
-      has-tostringtag: 1.0.2
-    dev: true
-
-=======
->>>>>>> 55b0f700
   /is-array-buffer/3.0.4:
     resolution: {integrity: sha512-wcjaerHw0ydZwfhiKbXJWLDY8A7yV7KhjQOpb83hGgGfId/aQa4TOvwyzn2PuswW2gPCYEL/nEAiSVpdOj1lXw==}
     engines: {node: '>= 0.4'}
@@ -8218,7 +8177,7 @@
       jest-resolve: 26.6.2
       natural-compare: 1.4.0
       pretty-format: 26.6.2
-      semver: 7.6.0
+      semver: 7.5.4
     transitivePeerDependencies:
       - supports-color
     dev: true
@@ -8491,7 +8450,7 @@
       lodash.isstring: 4.0.1
       lodash.once: 4.1.1
       ms: 2.1.3
-      semver: 7.6.0
+      semver: 7.5.4
     dev: true
 
   /jsprim/1.4.2:
@@ -8852,11 +8811,16 @@
     engines: {node: '>=12'}
     dev: true
 
+  /lru-cache/9.1.1:
+    resolution: {integrity: sha512-65/Jky17UwSb0BuB9V+MyDpsOtXKmYwzhyl+cOa9XUiI4uV2Ouy/2voFP3+al0BjZbJgMBD8FojMpAf+Z+qn4A==}
+    engines: {node: 14 || >=16.14}
+    dev: true
+
   /make-dir/4.0.0:
     resolution: {integrity: sha512-hXdUTZYIVOt1Ex//jAQi+wTZZpUpwBj/0QsOzqegb3rGMMeJiSEu5xLHnYfBrRV4RH2+OCSOO95Is/7x1WJ4bw==}
     engines: {node: '>=10'}
     dependencies:
-      semver: 7.6.0
+      semver: 7.5.4
     dev: true
 
   /make-error/1.3.6:
@@ -9074,6 +9038,13 @@
       brace-expansion: 2.0.1
     dev: true
 
+  /minimatch/9.0.3:
+    resolution: {integrity: sha512-RHiac9mvaRw0x3AYRgDC1CxAP7HTcNrrECeA8YYJeWnpo+2Q5CegtZjaotWTWxDG3UeGA1coE05iH1mPjT/2mg==}
+    engines: {node: '>=16 || 14 >=14.17'}
+    dependencies:
+      brace-expansion: 2.0.1
+    dev: true
+
   /minimatch/9.0.4:
     resolution: {integrity: sha512-KqWh+VchfxcMNRAJjj2tnsSJdNbHsVgnkBhTNrW7AjVo6OvLtxw8zfT9oLw1JSohlFzJ8jCoTgaoXvJ+kHt6fw==}
     engines: {node: '>=16 || 14 >=14.17'}
@@ -9196,13 +9167,14 @@
     hasBin: true
     dev: true
 
-<<<<<<< HEAD
   /mkdirp/2.1.6:
     resolution: {integrity: sha512-+hEnITedc8LAtIP9u3HJDFIdcLV2vXP33sqLLIzkv1Db1zO/1OxbvYf0Y1OC/S/Qo5dxHXepofhmxL02PsKe+A==}
-=======
+    engines: {node: '>=10'}
+    hasBin: true
+    dev: true
+
   /mkdirp/3.0.1:
     resolution: {integrity: sha512-+NsyUUAZDmo6YVHzL/stxSu3t9YS1iljliy3BSDrXJ/dkn1KYdmtZODGGjLcc9XLgVVpH4KshHB8XmZgMhaBXg==}
->>>>>>> 55b0f700
     engines: {node: '>=10'}
     hasBin: true
     dev: true
@@ -9384,7 +9356,7 @@
       nopt: 6.0.0
       npmlog: 6.0.2
       rimraf: 3.0.2
-      semver: 7.6.0
+      semver: 7.5.4
       tar: 6.1.13
       which: 2.0.2
     transitivePeerDependencies:
@@ -9402,7 +9374,7 @@
     dependencies:
       growly: 1.3.0
       is-wsl: 2.2.0
-      semver: 7.6.0
+      semver: 7.5.4
       shellwords: 0.1.1
       uuid: 8.3.2
       which: 2.0.2
@@ -9453,7 +9425,7 @@
     dependencies:
       hosted-git-info: 6.1.1
       is-core-module: 2.13.1
-      semver: 7.6.0
+      semver: 7.5.4
       validate-npm-package-license: 3.0.4
     dev: true
 
@@ -9510,7 +9482,7 @@
       json-parse-helpfulerror: 1.0.3
       jsonlines: 0.1.1
       lodash: 4.17.21
-      minimatch: 9.0.4
+      minimatch: 9.0.3
       p-map: 4.0.0
       pacote: 15.2.0
       parse-github-url: 1.0.2
@@ -9519,7 +9491,7 @@
       rc-config-loader: 4.1.3
       remote-git-tags: 3.0.0
       rimraf: 5.0.1
-      semver: 7.6.0
+      semver: 7.5.4
       semver-utils: 1.1.4
       source-map-support: 0.5.21
       spawn-please: 2.0.1
@@ -9535,7 +9507,7 @@
     resolution: {integrity: sha512-dH3GmQL4vsPtld59cOn8uY0iOqRmqKvV+DLGwNXV/Q7MDgD2QfOADWd/mFXcIE5LVhYYGjA3baz6W9JneqnuCw==}
     engines: {node: ^14.17.0 || ^16.13.0 || >=18.0.0}
     dependencies:
-      semver: 7.6.0
+      semver: 7.5.4
     dev: true
 
   /npm-normalize-package-bin/3.0.0:
@@ -9549,7 +9521,7 @@
     dependencies:
       hosted-git-info: 6.1.1
       proc-log: 3.0.0
-      semver: 7.6.0
+      semver: 7.5.4
       validate-npm-package-name: 5.0.0
     dev: true
 
@@ -9577,7 +9549,7 @@
       npm-install-checks: 6.1.1
       npm-normalize-package-bin: 3.0.0
       npm-package-arg: 10.1.0
-      semver: 7.6.0
+      semver: 7.5.4
     dev: true
 
   /npm-registry-fetch/14.0.4:
@@ -9816,7 +9788,7 @@
       chalk: 4.1.2
       change-case: 4.1.2
       debug: 4.3.4
-      ejs: 3.1.10
+      ejs: 3.1.9
       find-yarn-workspace-root: 2.0.0
       fs-extra: 8.1.0
       github-slugger: 1.5.0
@@ -9993,7 +9965,7 @@
       got: 12.6.0
       registry-auth-token: 5.0.2
       registry-url: 6.0.1
-      semver: 7.6.0
+      semver: 7.5.4
     dev: true
 
   /pacote/15.2.0:
@@ -10166,7 +10138,7 @@
     resolution: {integrity: sha512-MkhCqzzBEpPvxxQ71Md0b1Kk51W01lrYvlMzSUaIzNsODdd7mqhiimSZlr+VegAz5Z6Vzt9Xg2ttE//XBhH3EQ==}
     engines: {node: '>=16 || 14 >=14.17'}
     dependencies:
-      lru-cache: 10.2.0
+      lru-cache: 9.1.1
       minipass: 5.0.0
     dev: true
 
@@ -11000,7 +10972,7 @@
     resolution: {integrity: sha512-0Ju4+6A8iOnpL/Thra7dZsSlOHYAHIeMxfhWQRI1/VLcT3WDBZKKtQt/QkBOsiIN9ZpuvHE6cGZ0x4glCMmfiA==}
     engines: {node: '>=12'}
     dependencies:
-      semver: 7.6.0
+      semver: 7.5.4
     dev: true
 
   /semver-utils/1.1.4:
@@ -11157,6 +11129,11 @@
 
   /signal-exit/3.0.7:
     resolution: {integrity: sha512-wnD2ZE+l+SPC/uoS0vXeE9L1+0wuaMqKlfz9AMUo38JsyLSBWSFcHR1Rri62LZc12vLr1gb3jl7iwQhgwpAbGQ==}
+    dev: true
+
+  /signal-exit/4.0.2:
+    resolution: {integrity: sha512-MY2/qGx4enyjprQnFaZsHib3Yadh3IXyV2C321GY0pjGfVBu4un0uDJkwgdxqO+Rdx8JMT8IfJIRwbYVz3Ob3Q==}
+    engines: {node: '>=14'}
     dev: true
 
   /signal-exit/4.1.0:
@@ -11926,14 +11903,6 @@
       yargs-parser: 20.2.9
     dev: true
 
-<<<<<<< HEAD
-  /ts-morph/17.0.1:
-    resolution: {integrity: sha512-10PkHyXmrtsTvZSL+cqtJLTgFXkU43Gd0JCc0Rw6GchWbqKe0Rwgt1v3ouobTZwQzF1mGhDeAlWYBMGRV7y+3g==}
-    dependencies:
-      '@ts-morph/common': 0.18.1
-      code-block-writer: 11.0.3
-    dev: true
-
   /ts-morph/20.0.0:
     resolution: {integrity: sha512-JVmEJy2Wow5n/84I3igthL9sudQ8qzjh/6i4tmYCm6IqYyKFlNbJZi7oBdjyqcWSWYRu3CtL0xbT6fS03ESZIg==}
     dependencies:
@@ -11941,23 +11910,8 @@
       code-block-writer: 12.0.0
     dev: true
 
-  /ts-node/10.9.1_undwa5qxrriq4xnbtioa2ez7wy:
-    resolution: {integrity: sha512-NtVysVPkxxrwFGUUxGYhfux8k78pQB3JqYBXlLRZgdGUqTO5wU/UyHop5p70iEbGhB7q5KmiZiU0Y3KlJrScEw==}
-    hasBin: true
-    peerDependencies:
-      '@swc/core': '>=1.2.50'
-      '@swc/wasm': '>=1.2.50'
-      '@types/node': '*'
-      typescript: '>=2.7'
-    peerDependenciesMeta:
-      '@swc/core':
-        optional: true
-      '@swc/wasm':
-        optional: true
-=======
   /ts-morph/21.0.1:
     resolution: {integrity: sha512-dbDtVdEAncKctzrVZ+Nr7kHpHkv+0JDJb2MjjpBaj8bFeCkePU9rHfMklmhuLFnpeq/EJZk2IhStY6NzqgjOkg==}
->>>>>>> 55b0f700
     dependencies:
       '@ts-morph/common': 0.22.0
       code-block-writer: 12.0.0
@@ -12288,7 +12242,7 @@
       is-yarn-global: 0.4.1
       latest-version: 7.0.0
       pupa: 3.1.0
-      semver: 7.6.0
+      semver: 7.5.4
       semver-diff: 4.0.0
       xdg-basedir: 5.1.0
     dev: true
@@ -12339,19 +12293,6 @@
     resolution: {integrity: sha512-EPD5q1uXyFxJpCrLnCc1nHnq3gOa6DZBocAIiI2TaSCA7VCJ1UJDMagCzIkXNsUYfD1daK//LTEQ8xiIbrHtcw==}
     dev: true
 
-<<<<<<< HEAD
-  /util/0.12.5:
-    resolution: {integrity: sha512-kZf/K6hEIrWHI6XqOFUiiMa+79wE/D8Q+NCNAWclkyg3b4d2k7s0QGepNjiABc+aR3N1PAyHL7p6UcLY6LmrnA==}
-    dependencies:
-      inherits: 2.0.4
-      is-arguments: 1.1.1
-      is-generator-function: 1.0.10
-      is-typed-array: 1.1.13
-      which-typed-array: 1.1.14
-    dev: true
-
-=======
->>>>>>> 55b0f700
   /uuid/3.4.0:
     resolution: {integrity: sha512-HjSDRw6gZE5JMggctHBcjVak08+KEVhSIiDzFnT9S9aegmp85S/bReBVTb4QTFaRNptJ9kuYaNhnbNEOkbKb/A==}
     deprecated: Please upgrade  to version 7 or higher.  Older versions may use Math.random() in certain circumstances, which is known to be problematic.  See https://v8.dev/blog/math-random for details.
