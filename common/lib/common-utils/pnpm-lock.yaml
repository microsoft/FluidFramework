lockfileVersion: 5.4

overrides:
  sharp: ^0.33.2

patchedDependencies:
  '@microsoft/api-extractor@7.43.1':
    hash: f66stvskxun56mencgf6l5564y
    path: ../../../patches/@microsoft__api-extractor@7.43.1.patch

importers:

  .:
    specifiers:
      '@fluid-tools/build-cli': ^0.37.0
      '@fluidframework/build-common': ^2.0.3
      '@fluidframework/build-tools': ^0.37.0
      '@fluidframework/common-utils-previous': npm:@fluidframework/common-utils@1.0.0
<<<<<<< HEAD
      '@fluidframework/eslint-config-fluid': ^4.0.0
      '@microsoft/api-extractor': ^7.43.1
=======
      '@fluidframework/eslint-config-fluid': ^5.2.0
      '@microsoft/api-extractor': ^7.42.3
>>>>>>> 2fccf791
      '@types/base64-js': ^1.3.0
      '@types/benchmark': ^2.1.0
      '@types/events': ^3.0.0
      '@types/jest': 22.2.3
      '@types/jest-environment-puppeteer': 2.2.0
      '@types/mocha': ^9.1.1
      '@types/node': ^16.18.38
      '@types/puppeteer': 1.3.0
      '@types/sinon': ^7.0.13
      base64-js: ^1.5.1
      benchmark: ^2.1.4
      buffer: ^6.0.3
      c8: ^8.0.1
      concurrently: ^6.2.0
      copyfiles: ^2.4.1
      cross-env: ^7.0.3
      eslint: ~8.55.0
      eslint-config-prettier: ~9.0.0
      events: ^3.1.0
      jest: ^26.6.3
      jest-junit: ^10.0.0
      jest-puppeteer: ^4.4.0
      lodash: ^4.17.21
      mocha: ^10.0.0
      mocha-json-output-reporter: ^2.0.1
      mocha-multi-reporters: ^1.5.1
      moment: ^2.21.0
      prettier: ~3.0.3
      puppeteer: ^2.1.0
      rewire: ^5.0.0
      rimraf: ^2.6.2
      sha.js: ^2.4.11
      sinon: ^7.4.2
      ts-jest: ^26.4.4
      ts-node: ^10.9.1
      typescript: ~4.5.5
    dependencies:
      '@types/events': 3.0.0
      base64-js: 1.5.1
      buffer: 6.0.3
      events: 3.3.0
      lodash: 4.17.21
      sha.js: 2.4.11
    devDependencies:
      '@fluid-tools/build-cli': 0.37.0_@types+node@16.18.38
      '@fluidframework/build-common': 2.0.3
      '@fluidframework/build-tools': 0.37.0_@types+node@16.18.38
      '@fluidframework/common-utils-previous': /@fluidframework/common-utils/1.0.0
<<<<<<< HEAD
      '@fluidframework/eslint-config-fluid': 4.0.0_yzjfgl2l2fa2siv5ppqhbzvdbi
      '@microsoft/api-extractor': 7.43.1_f66stvskxun56mencgf6l5564y_@types+node@16.18.38
=======
      '@fluidframework/eslint-config-fluid': 5.2.0_yzjfgl2l2fa2siv5ppqhbzvdbi
      '@microsoft/api-extractor': 7.42.3_f66stvskxun56mencgf6l5564y_@types+node@16.18.38
>>>>>>> 2fccf791
      '@types/base64-js': 1.3.0
      '@types/benchmark': 2.1.2
      '@types/jest': 22.2.3
      '@types/jest-environment-puppeteer': 2.2.0
      '@types/mocha': 9.1.1
      '@types/node': 16.18.38
      '@types/puppeteer': 1.3.0
      '@types/sinon': 7.5.2
      benchmark: 2.1.4
      c8: 8.0.1
      concurrently: 6.5.1
      copyfiles: 2.4.1
      cross-env: 7.0.3
      eslint: 8.55.0
      eslint-config-prettier: 9.0.0_eslint@8.55.0
      jest: 26.6.3_ts-node@10.9.1
      jest-junit: 10.0.0
      jest-puppeteer: 4.4.0_puppeteer@2.1.1
      mocha: 10.2.0
      mocha-json-output-reporter: 2.1.0_mocha@10.2.0+moment@2.29.4
      mocha-multi-reporters: 1.5.1_mocha@10.2.0
      moment: 2.29.4
      prettier: 3.0.3
      puppeteer: 2.1.1
      rewire: 5.0.0
      rimraf: 2.7.1
      sinon: 7.5.0
      ts-jest: 26.5.6_iml3gh354yi2jyq3i6mkncucre
      ts-node: 10.9.1_vy4ah4eawmaxtqslmps6irc47e
      typescript: 4.5.5

packages:

  /@aashutoshrathi/word-wrap/1.2.6:
    resolution: {integrity: sha512-1Yjs2SvM8TflER/OD3cOjhWWOZb58A2t7wpE2S9XfBYTiIl+XFhQG2bjy4Pu1I+EAlCNUzRDYDdFwFYUKvXcIA==}
    engines: {node: '>=0.10.0'}
    dev: true

  /@ampproject/remapping/2.2.1:
    resolution: {integrity: sha512-lFMjJTrFL3j7L9yBxwYfCq2k6qqwHyzuUl/XBnif78PWTJYyL/dfowQHWE3sp6U6ZzqWiiIZnpTMO96zhkjwtg==}
    engines: {node: '>=6.0.0'}
    dependencies:
      '@jridgewell/gen-mapping': 0.3.3
      '@jridgewell/trace-mapping': 0.3.18
    dev: true

  /@aws-crypto/crc32/3.0.0:
    resolution: {integrity: sha512-IzSgsrxUcsrejQbPVilIKy16kAT52EwB6zSaI+M3xxIhKh5+aldEyvI+z6erM7TCLB2BJsFrtHjp6/4/sr+3dA==}
    dependencies:
      '@aws-crypto/util': 3.0.0
      '@aws-sdk/types': 3.535.0
      tslib: 1.14.1
    dev: true

  /@aws-crypto/crc32c/3.0.0:
    resolution: {integrity: sha512-ENNPPManmnVJ4BTXlOjAgD7URidbAznURqD0KvfREyc4o20DPYdEldU1f5cQ7Jbj0CJJSPaMIk/9ZshdB3210w==}
    dependencies:
      '@aws-crypto/util': 3.0.0
      '@aws-sdk/types': 3.535.0
      tslib: 1.14.1
    dev: true

  /@aws-crypto/ie11-detection/3.0.0:
    resolution: {integrity: sha512-341lBBkiY1DfDNKai/wXM3aujNBkXR7tq1URPQDL9wi3AUbI80NR74uF1TXHMm7po1AcnFk8iu2S2IeU/+/A+Q==}
    dependencies:
      tslib: 1.14.1
    dev: true

  /@aws-crypto/sha1-browser/3.0.0:
    resolution: {integrity: sha512-NJth5c997GLHs6nOYTzFKTbYdMNA6/1XlKVgnZoaZcQ7z7UJlOgj2JdbHE8tiYLS3fzXNCguct77SPGat2raSw==}
    dependencies:
      '@aws-crypto/ie11-detection': 3.0.0
      '@aws-crypto/supports-web-crypto': 3.0.0
      '@aws-crypto/util': 3.0.0
      '@aws-sdk/types': 3.535.0
      '@aws-sdk/util-locate-window': 3.535.0
      '@aws-sdk/util-utf8-browser': 3.259.0
      tslib: 1.14.1
    dev: true

  /@aws-crypto/sha256-browser/3.0.0:
    resolution: {integrity: sha512-8VLmW2B+gjFbU5uMeqtQM6Nj0/F1bro80xQXCW6CQBWgosFWXTx77aeOF5CAIAmbOK64SdMBJdNr6J41yP5mvQ==}
    dependencies:
      '@aws-crypto/ie11-detection': 3.0.0
      '@aws-crypto/sha256-js': 3.0.0
      '@aws-crypto/supports-web-crypto': 3.0.0
      '@aws-crypto/util': 3.0.0
      '@aws-sdk/types': 3.535.0
      '@aws-sdk/util-locate-window': 3.535.0
      '@aws-sdk/util-utf8-browser': 3.259.0
      tslib: 1.14.1
    dev: true

  /@aws-crypto/sha256-js/3.0.0:
    resolution: {integrity: sha512-PnNN7os0+yd1XvXAy23CFOmTbMaDxgxXtTKHybrJ39Y8kGzBATgBFibWJKH6BhytLI/Zyszs87xCOBNyBig6vQ==}
    dependencies:
      '@aws-crypto/util': 3.0.0
      '@aws-sdk/types': 3.535.0
      tslib: 1.14.1
    dev: true

  /@aws-crypto/supports-web-crypto/3.0.0:
    resolution: {integrity: sha512-06hBdMwUAb2WFTuGG73LSC0wfPu93xWwo5vL2et9eymgmu3Id5vFAHBbajVWiGhPO37qcsdCap/FqXvJGJWPIg==}
    dependencies:
      tslib: 1.14.1
    dev: true

  /@aws-crypto/util/3.0.0:
    resolution: {integrity: sha512-2OJlpeJpCR48CC8r+uKVChzs9Iungj9wkZrl8Z041DWEWvyIHILYKCPNzJghKsivj+S3mLo6BVc7mBNzdxA46w==}
    dependencies:
      '@aws-sdk/types': 3.535.0
      '@aws-sdk/util-utf8-browser': 3.259.0
      tslib: 1.14.1
    dev: true

  /@aws-sdk/client-cloudfront/3.556.0:
    resolution: {integrity: sha512-ELYlp/9lj60jxOO/0i6NAKOZHPGwEmbSfvQf03HIwIjAI0lSXrKexW9TAOpKisC+2KwW5jBZg93d0aeD5iZ1fg==}
    engines: {node: '>=14.0.0'}
    dependencies:
      '@aws-crypto/sha256-browser': 3.0.0
      '@aws-crypto/sha256-js': 3.0.0
      '@aws-sdk/client-sts': 3.556.0_44iqpmbeuswd4eyeepqjgvbfii
      '@aws-sdk/core': 3.556.0
      '@aws-sdk/credential-provider-node': 3.556.0
      '@aws-sdk/middleware-host-header': 3.535.0
      '@aws-sdk/middleware-logger': 3.535.0
      '@aws-sdk/middleware-recursion-detection': 3.535.0
      '@aws-sdk/middleware-user-agent': 3.540.0
      '@aws-sdk/region-config-resolver': 3.535.0
      '@aws-sdk/types': 3.535.0
      '@aws-sdk/util-endpoints': 3.540.0
      '@aws-sdk/util-user-agent-browser': 3.535.0
      '@aws-sdk/util-user-agent-node': 3.535.0
      '@aws-sdk/xml-builder': 3.535.0
      '@smithy/config-resolver': 2.2.0
      '@smithy/core': 1.4.2
      '@smithy/fetch-http-handler': 2.5.0
      '@smithy/hash-node': 2.2.0
      '@smithy/invalid-dependency': 2.2.0
      '@smithy/middleware-content-length': 2.2.0
      '@smithy/middleware-endpoint': 2.5.1
      '@smithy/middleware-retry': 2.3.1
      '@smithy/middleware-serde': 2.3.0
      '@smithy/middleware-stack': 2.2.0
      '@smithy/node-config-provider': 2.3.0
      '@smithy/node-http-handler': 2.5.0
      '@smithy/protocol-http': 3.3.0
      '@smithy/smithy-client': 2.5.1
      '@smithy/types': 2.12.0
      '@smithy/url-parser': 2.2.0
      '@smithy/util-base64': 2.3.0
      '@smithy/util-body-length-browser': 2.2.0
      '@smithy/util-body-length-node': 2.3.0
      '@smithy/util-defaults-mode-browser': 2.2.1
      '@smithy/util-defaults-mode-node': 2.3.1
      '@smithy/util-endpoints': 1.2.0
      '@smithy/util-middleware': 2.2.0
      '@smithy/util-retry': 2.2.0
      '@smithy/util-stream': 2.2.0
      '@smithy/util-utf8': 2.3.0
      '@smithy/util-waiter': 2.2.0
      tslib: 2.6.2
    transitivePeerDependencies:
      - aws-crt
    dev: true

  /@aws-sdk/client-s3/3.556.0:
    resolution: {integrity: sha512-6WF9Kuzz1/8zqX8hKBpqj9+FYwQ5uTsVcOKpTW94AMX2qtIeVRlwlnNnYyywWo61yqD3g59CMNHcqSsaqAwglg==}
    engines: {node: '>=14.0.0'}
    dependencies:
      '@aws-crypto/sha1-browser': 3.0.0
      '@aws-crypto/sha256-browser': 3.0.0
      '@aws-crypto/sha256-js': 3.0.0
      '@aws-sdk/client-sts': 3.556.0_44iqpmbeuswd4eyeepqjgvbfii
      '@aws-sdk/core': 3.556.0
      '@aws-sdk/credential-provider-node': 3.556.0
      '@aws-sdk/middleware-bucket-endpoint': 3.535.0
      '@aws-sdk/middleware-expect-continue': 3.535.0
      '@aws-sdk/middleware-flexible-checksums': 3.535.0
      '@aws-sdk/middleware-host-header': 3.535.0
      '@aws-sdk/middleware-location-constraint': 3.535.0
      '@aws-sdk/middleware-logger': 3.535.0
      '@aws-sdk/middleware-recursion-detection': 3.535.0
      '@aws-sdk/middleware-sdk-s3': 3.556.0
      '@aws-sdk/middleware-signing': 3.556.0
      '@aws-sdk/middleware-ssec': 3.537.0
      '@aws-sdk/middleware-user-agent': 3.540.0
      '@aws-sdk/region-config-resolver': 3.535.0
      '@aws-sdk/signature-v4-multi-region': 3.556.0
      '@aws-sdk/types': 3.535.0
      '@aws-sdk/util-endpoints': 3.540.0
      '@aws-sdk/util-user-agent-browser': 3.535.0
      '@aws-sdk/util-user-agent-node': 3.535.0
      '@aws-sdk/xml-builder': 3.535.0
      '@smithy/config-resolver': 2.2.0
      '@smithy/core': 1.4.2
      '@smithy/eventstream-serde-browser': 2.2.0
      '@smithy/eventstream-serde-config-resolver': 2.2.0
      '@smithy/eventstream-serde-node': 2.2.0
      '@smithy/fetch-http-handler': 2.5.0
      '@smithy/hash-blob-browser': 2.2.0
      '@smithy/hash-node': 2.2.0
      '@smithy/hash-stream-node': 2.2.0
      '@smithy/invalid-dependency': 2.2.0
      '@smithy/md5-js': 2.2.0
      '@smithy/middleware-content-length': 2.2.0
      '@smithy/middleware-endpoint': 2.5.1
      '@smithy/middleware-retry': 2.3.1
      '@smithy/middleware-serde': 2.3.0
      '@smithy/middleware-stack': 2.2.0
      '@smithy/node-config-provider': 2.3.0
      '@smithy/node-http-handler': 2.5.0
      '@smithy/protocol-http': 3.3.0
      '@smithy/smithy-client': 2.5.1
      '@smithy/types': 2.12.0
      '@smithy/url-parser': 2.2.0
      '@smithy/util-base64': 2.3.0
      '@smithy/util-body-length-browser': 2.2.0
      '@smithy/util-body-length-node': 2.3.0
      '@smithy/util-defaults-mode-browser': 2.2.1
      '@smithy/util-defaults-mode-node': 2.3.1
      '@smithy/util-endpoints': 1.2.0
      '@smithy/util-retry': 2.2.0
      '@smithy/util-stream': 2.2.0
      '@smithy/util-utf8': 2.3.0
      '@smithy/util-waiter': 2.2.0
      tslib: 2.6.2
    transitivePeerDependencies:
      - aws-crt
    dev: true

  /@aws-sdk/client-sso-oidc/3.556.0_44iqpmbeuswd4eyeepqjgvbfii:
    resolution: {integrity: sha512-AXKd2TB6nNrksu+OfmHl8uI07PdgzOo4o8AxoRO8SHlwoMAGvcT9optDGVSYoVfgOKTymCoE7h8/UoUfPc11wQ==}
    engines: {node: '>=14.0.0'}
    peerDependencies:
      '@aws-sdk/credential-provider-node': ^3.556.0
    dependencies:
      '@aws-crypto/sha256-browser': 3.0.0
      '@aws-crypto/sha256-js': 3.0.0
      '@aws-sdk/client-sts': 3.556.0_44iqpmbeuswd4eyeepqjgvbfii
      '@aws-sdk/core': 3.556.0
      '@aws-sdk/credential-provider-node': 3.556.0
      '@aws-sdk/middleware-host-header': 3.535.0
      '@aws-sdk/middleware-logger': 3.535.0
      '@aws-sdk/middleware-recursion-detection': 3.535.0
      '@aws-sdk/middleware-user-agent': 3.540.0
      '@aws-sdk/region-config-resolver': 3.535.0
      '@aws-sdk/types': 3.535.0
      '@aws-sdk/util-endpoints': 3.540.0
      '@aws-sdk/util-user-agent-browser': 3.535.0
      '@aws-sdk/util-user-agent-node': 3.535.0
      '@smithy/config-resolver': 2.2.0
      '@smithy/core': 1.4.2
      '@smithy/fetch-http-handler': 2.5.0
      '@smithy/hash-node': 2.2.0
      '@smithy/invalid-dependency': 2.2.0
      '@smithy/middleware-content-length': 2.2.0
      '@smithy/middleware-endpoint': 2.5.1
      '@smithy/middleware-retry': 2.3.1
      '@smithy/middleware-serde': 2.3.0
      '@smithy/middleware-stack': 2.2.0
      '@smithy/node-config-provider': 2.3.0
      '@smithy/node-http-handler': 2.5.0
      '@smithy/protocol-http': 3.3.0
      '@smithy/smithy-client': 2.5.1
      '@smithy/types': 2.12.0
      '@smithy/url-parser': 2.2.0
      '@smithy/util-base64': 2.3.0
      '@smithy/util-body-length-browser': 2.2.0
      '@smithy/util-body-length-node': 2.3.0
      '@smithy/util-defaults-mode-browser': 2.2.1
      '@smithy/util-defaults-mode-node': 2.3.1
      '@smithy/util-endpoints': 1.2.0
      '@smithy/util-middleware': 2.2.0
      '@smithy/util-retry': 2.2.0
      '@smithy/util-utf8': 2.3.0
      tslib: 2.6.2
    transitivePeerDependencies:
      - aws-crt
    dev: true

  /@aws-sdk/client-sso/3.556.0:
    resolution: {integrity: sha512-unXdWS7uvHqCcOyC1de+Fr8m3F2vMg2m24GPea0bg7rVGTYmiyn9mhUX11VCt+ozydrw+F50FQwL6OqoqPocmw==}
    engines: {node: '>=14.0.0'}
    dependencies:
      '@aws-crypto/sha256-browser': 3.0.0
      '@aws-crypto/sha256-js': 3.0.0
      '@aws-sdk/core': 3.556.0
      '@aws-sdk/middleware-host-header': 3.535.0
      '@aws-sdk/middleware-logger': 3.535.0
      '@aws-sdk/middleware-recursion-detection': 3.535.0
      '@aws-sdk/middleware-user-agent': 3.540.0
      '@aws-sdk/region-config-resolver': 3.535.0
      '@aws-sdk/types': 3.535.0
      '@aws-sdk/util-endpoints': 3.540.0
      '@aws-sdk/util-user-agent-browser': 3.535.0
      '@aws-sdk/util-user-agent-node': 3.535.0
      '@smithy/config-resolver': 2.2.0
      '@smithy/core': 1.4.2
      '@smithy/fetch-http-handler': 2.5.0
      '@smithy/hash-node': 2.2.0
      '@smithy/invalid-dependency': 2.2.0
      '@smithy/middleware-content-length': 2.2.0
      '@smithy/middleware-endpoint': 2.5.1
      '@smithy/middleware-retry': 2.3.1
      '@smithy/middleware-serde': 2.3.0
      '@smithy/middleware-stack': 2.2.0
      '@smithy/node-config-provider': 2.3.0
      '@smithy/node-http-handler': 2.5.0
      '@smithy/protocol-http': 3.3.0
      '@smithy/smithy-client': 2.5.1
      '@smithy/types': 2.12.0
      '@smithy/url-parser': 2.2.0
      '@smithy/util-base64': 2.3.0
      '@smithy/util-body-length-browser': 2.2.0
      '@smithy/util-body-length-node': 2.3.0
      '@smithy/util-defaults-mode-browser': 2.2.1
      '@smithy/util-defaults-mode-node': 2.3.1
      '@smithy/util-endpoints': 1.2.0
      '@smithy/util-middleware': 2.2.0
      '@smithy/util-retry': 2.2.0
      '@smithy/util-utf8': 2.3.0
      tslib: 2.6.2
    transitivePeerDependencies:
      - aws-crt
    dev: true

  /@aws-sdk/client-sts/3.556.0_44iqpmbeuswd4eyeepqjgvbfii:
    resolution: {integrity: sha512-TsK3js7Suh9xEmC886aY+bv0KdLLYtzrcmVt6sJ/W6EnDXYQhBuKYFhp03NrN2+vSvMGpqJwR62DyfKe1G0QzQ==}
    engines: {node: '>=14.0.0'}
    peerDependencies:
      '@aws-sdk/credential-provider-node': ^3.556.0
    dependencies:
      '@aws-crypto/sha256-browser': 3.0.0
      '@aws-crypto/sha256-js': 3.0.0
      '@aws-sdk/core': 3.556.0
      '@aws-sdk/credential-provider-node': 3.556.0
      '@aws-sdk/middleware-host-header': 3.535.0
      '@aws-sdk/middleware-logger': 3.535.0
      '@aws-sdk/middleware-recursion-detection': 3.535.0
      '@aws-sdk/middleware-user-agent': 3.540.0
      '@aws-sdk/region-config-resolver': 3.535.0
      '@aws-sdk/types': 3.535.0
      '@aws-sdk/util-endpoints': 3.540.0
      '@aws-sdk/util-user-agent-browser': 3.535.0
      '@aws-sdk/util-user-agent-node': 3.535.0
      '@smithy/config-resolver': 2.2.0
      '@smithy/core': 1.4.2
      '@smithy/fetch-http-handler': 2.5.0
      '@smithy/hash-node': 2.2.0
      '@smithy/invalid-dependency': 2.2.0
      '@smithy/middleware-content-length': 2.2.0
      '@smithy/middleware-endpoint': 2.5.1
      '@smithy/middleware-retry': 2.3.1
      '@smithy/middleware-serde': 2.3.0
      '@smithy/middleware-stack': 2.2.0
      '@smithy/node-config-provider': 2.3.0
      '@smithy/node-http-handler': 2.5.0
      '@smithy/protocol-http': 3.3.0
      '@smithy/smithy-client': 2.5.1
      '@smithy/types': 2.12.0
      '@smithy/url-parser': 2.2.0
      '@smithy/util-base64': 2.3.0
      '@smithy/util-body-length-browser': 2.2.0
      '@smithy/util-body-length-node': 2.3.0
      '@smithy/util-defaults-mode-browser': 2.2.1
      '@smithy/util-defaults-mode-node': 2.3.1
      '@smithy/util-endpoints': 1.2.0
      '@smithy/util-middleware': 2.2.0
      '@smithy/util-retry': 2.2.0
      '@smithy/util-utf8': 2.3.0
      tslib: 2.6.2
    transitivePeerDependencies:
      - aws-crt
    dev: true

  /@aws-sdk/core/3.556.0:
    resolution: {integrity: sha512-vJaSaHw2kPQlo11j/Rzuz0gk1tEaKdz+2ser0f0qZ5vwFlANjt08m/frU17ctnVKC1s58bxpctO/1P894fHLrA==}
    engines: {node: '>=14.0.0'}
    dependencies:
      '@smithy/core': 1.4.2
      '@smithy/protocol-http': 3.3.0
      '@smithy/signature-v4': 2.3.0
      '@smithy/smithy-client': 2.5.1
      '@smithy/types': 2.12.0
      fast-xml-parser: 4.2.5
      tslib: 2.6.2
    dev: true

  /@aws-sdk/credential-provider-env/3.535.0:
    resolution: {integrity: sha512-XppwO8c0GCGSAvdzyJOhbtktSEaShg14VJKg8mpMa1XcgqzmcqqHQjtDWbx5rZheY1VdpXZhpEzJkB6LpQejpA==}
    engines: {node: '>=14.0.0'}
    dependencies:
      '@aws-sdk/types': 3.535.0
      '@smithy/property-provider': 2.2.0
      '@smithy/types': 2.12.0
      tslib: 2.6.2
    dev: true

  /@aws-sdk/credential-provider-http/3.552.0:
    resolution: {integrity: sha512-vsmu7Cz1i45pFEqzVb4JcFmAmVnWFNLsGheZc8SCptlqCO5voETrZZILHYIl4cjKkSDk3pblBOf0PhyjqWW6WQ==}
    engines: {node: '>=14.0.0'}
    dependencies:
      '@aws-sdk/types': 3.535.0
      '@smithy/fetch-http-handler': 2.5.0
      '@smithy/node-http-handler': 2.5.0
      '@smithy/property-provider': 2.2.0
      '@smithy/protocol-http': 3.3.0
      '@smithy/smithy-client': 2.5.1
      '@smithy/types': 2.12.0
      '@smithy/util-stream': 2.2.0
      tslib: 2.6.2
    dev: true

  /@aws-sdk/credential-provider-ini/3.556.0_44iqpmbeuswd4eyeepqjgvbfii:
    resolution: {integrity: sha512-0Nz4ErOlXhe3muxWYMbPwRMgfKmVbBp36BAE2uv/z5wTbfdBkcgUwaflEvlKCLUTdHzuZsQk+BFS/gVyaUeOuA==}
    engines: {node: '>=14.0.0'}
    dependencies:
      '@aws-sdk/client-sts': 3.556.0_44iqpmbeuswd4eyeepqjgvbfii
      '@aws-sdk/credential-provider-env': 3.535.0
      '@aws-sdk/credential-provider-process': 3.535.0
      '@aws-sdk/credential-provider-sso': 3.556.0_44iqpmbeuswd4eyeepqjgvbfii
      '@aws-sdk/credential-provider-web-identity': 3.556.0_44iqpmbeuswd4eyeepqjgvbfii
      '@aws-sdk/types': 3.535.0
      '@smithy/credential-provider-imds': 2.3.0
      '@smithy/property-provider': 2.2.0
      '@smithy/shared-ini-file-loader': 2.4.0
      '@smithy/types': 2.12.0
      tslib: 2.6.2
    transitivePeerDependencies:
      - '@aws-sdk/credential-provider-node'
      - aws-crt
    dev: true

  /@aws-sdk/credential-provider-node/3.556.0:
    resolution: {integrity: sha512-s1xVtKjyGc60O8qcNIzS1X3H+pWEwEfZ7TgNznVDNyuXvLrlNWiAcigPWGl2aAkc8tGcsSG0Qpyw2KYC939LFg==}
    engines: {node: '>=14.0.0'}
    dependencies:
      '@aws-sdk/credential-provider-env': 3.535.0
      '@aws-sdk/credential-provider-http': 3.552.0
      '@aws-sdk/credential-provider-ini': 3.556.0_44iqpmbeuswd4eyeepqjgvbfii
      '@aws-sdk/credential-provider-process': 3.535.0
      '@aws-sdk/credential-provider-sso': 3.556.0_44iqpmbeuswd4eyeepqjgvbfii
      '@aws-sdk/credential-provider-web-identity': 3.556.0_44iqpmbeuswd4eyeepqjgvbfii
      '@aws-sdk/types': 3.535.0
      '@smithy/credential-provider-imds': 2.3.0
      '@smithy/property-provider': 2.2.0
      '@smithy/shared-ini-file-loader': 2.4.0
      '@smithy/types': 2.12.0
      tslib: 2.6.2
    transitivePeerDependencies:
      - aws-crt
    dev: true

  /@aws-sdk/credential-provider-process/3.535.0:
    resolution: {integrity: sha512-9O1OaprGCnlb/kYl8RwmH7Mlg8JREZctB8r9sa1KhSsWFq/SWO0AuJTyowxD7zL5PkeS4eTvzFFHWCa3OO5epA==}
    engines: {node: '>=14.0.0'}
    dependencies:
      '@aws-sdk/types': 3.535.0
      '@smithy/property-provider': 2.2.0
      '@smithy/shared-ini-file-loader': 2.4.0
      '@smithy/types': 2.12.0
      tslib: 2.6.2
    dev: true

  /@aws-sdk/credential-provider-sso/3.556.0_44iqpmbeuswd4eyeepqjgvbfii:
    resolution: {integrity: sha512-ETuBgcnpfxqadEAqhQFWpKoV1C/NAgvs5CbBc5EJbelJ8f4prTdErIHjrRtVT8c02MXj92QwczsiNYd5IoOqyw==}
    engines: {node: '>=14.0.0'}
    dependencies:
      '@aws-sdk/client-sso': 3.556.0
      '@aws-sdk/token-providers': 3.556.0_44iqpmbeuswd4eyeepqjgvbfii
      '@aws-sdk/types': 3.535.0
      '@smithy/property-provider': 2.2.0
      '@smithy/shared-ini-file-loader': 2.4.0
      '@smithy/types': 2.12.0
      tslib: 2.6.2
    transitivePeerDependencies:
      - '@aws-sdk/credential-provider-node'
      - aws-crt
    dev: true

  /@aws-sdk/credential-provider-web-identity/3.556.0_44iqpmbeuswd4eyeepqjgvbfii:
    resolution: {integrity: sha512-R/YAL8Uh8i+dzVjzMnbcWLIGeeRi2mioHVGnVF+minmaIkCiQMZg2HPrdlKm49El+RljT28Nl5YHRuiqzEIwMA==}
    engines: {node: '>=14.0.0'}
    dependencies:
      '@aws-sdk/client-sts': 3.556.0_44iqpmbeuswd4eyeepqjgvbfii
      '@aws-sdk/types': 3.535.0
      '@smithy/property-provider': 2.2.0
      '@smithy/types': 2.12.0
      tslib: 2.6.2
    transitivePeerDependencies:
      - '@aws-sdk/credential-provider-node'
      - aws-crt
    dev: true

  /@aws-sdk/middleware-bucket-endpoint/3.535.0:
    resolution: {integrity: sha512-7sijlfQsc4UO9Fsl11mU26Y5f9E7g6UoNg/iJUBpC5pgvvmdBRO5UEhbB/gnqvOEPsBXyhmfzbstebq23Qdz7A==}
    engines: {node: '>=14.0.0'}
    dependencies:
      '@aws-sdk/types': 3.535.0
      '@aws-sdk/util-arn-parser': 3.535.0
      '@smithy/node-config-provider': 2.3.0
      '@smithy/protocol-http': 3.3.0
      '@smithy/types': 2.12.0
      '@smithy/util-config-provider': 2.3.0
      tslib: 2.6.2
    dev: true

  /@aws-sdk/middleware-expect-continue/3.535.0:
    resolution: {integrity: sha512-hFKyqUBky0NWCVku8iZ9+PACehx0p6vuMw5YnZf8FVgHP0fode0b/NwQY6UY7oor/GftvRsAlRUAWGNFEGUpwA==}
    engines: {node: '>=14.0.0'}
    dependencies:
      '@aws-sdk/types': 3.535.0
      '@smithy/protocol-http': 3.3.0
      '@smithy/types': 2.12.0
      tslib: 2.6.2
    dev: true

  /@aws-sdk/middleware-flexible-checksums/3.535.0:
    resolution: {integrity: sha512-rBIzldY9jjRATxICDX7t77aW6ctqmVDgnuAOgbVT5xgHftt4o7PGWKoMvl/45hYqoQgxVFnCBof9bxkqSBebVA==}
    engines: {node: '>=14.0.0'}
    dependencies:
      '@aws-crypto/crc32': 3.0.0
      '@aws-crypto/crc32c': 3.0.0
      '@aws-sdk/types': 3.535.0
      '@smithy/is-array-buffer': 2.2.0
      '@smithy/protocol-http': 3.3.0
      '@smithy/types': 2.12.0
      '@smithy/util-utf8': 2.3.0
      tslib: 2.6.2
    dev: true

  /@aws-sdk/middleware-host-header/3.535.0:
    resolution: {integrity: sha512-0h6TWjBWtDaYwHMQJI9ulafeS4lLaw1vIxRjbpH0svFRt6Eve+Sy8NlVhECfTU2hNz/fLubvrUxsXoThaLBIew==}
    engines: {node: '>=14.0.0'}
    dependencies:
      '@aws-sdk/types': 3.535.0
      '@smithy/protocol-http': 3.3.0
      '@smithy/types': 2.12.0
      tslib: 2.6.2
    dev: true

  /@aws-sdk/middleware-location-constraint/3.535.0:
    resolution: {integrity: sha512-SxfS9wfidUZZ+WnlKRTCRn3h+XTsymXRXPJj8VV6hNRNeOwzNweoG3YhQbTowuuNfXf89m9v6meYkBBtkdacKw==}
    engines: {node: '>=14.0.0'}
    dependencies:
      '@aws-sdk/types': 3.535.0
      '@smithy/types': 2.12.0
      tslib: 2.6.2
    dev: true

  /@aws-sdk/middleware-logger/3.535.0:
    resolution: {integrity: sha512-huNHpONOrEDrdRTvSQr1cJiRMNf0S52NDXtaPzdxiubTkP+vni2MohmZANMOai/qT0olmEVX01LhZ0ZAOgmg6A==}
    engines: {node: '>=14.0.0'}
    dependencies:
      '@aws-sdk/types': 3.535.0
      '@smithy/types': 2.12.0
      tslib: 2.6.2
    dev: true

  /@aws-sdk/middleware-recursion-detection/3.535.0:
    resolution: {integrity: sha512-am2qgGs+gwqmR4wHLWpzlZ8PWhm4ktj5bYSgDrsOfjhdBlWNxvPoID9/pDAz5RWL48+oH7I6SQzMqxXsFDikrw==}
    engines: {node: '>=14.0.0'}
    dependencies:
      '@aws-sdk/types': 3.535.0
      '@smithy/protocol-http': 3.3.0
      '@smithy/types': 2.12.0
      tslib: 2.6.2
    dev: true

  /@aws-sdk/middleware-sdk-s3/3.556.0:
    resolution: {integrity: sha512-4W/dnxqj1B6/uS/5Z+3UHaqDDGjNPgEVlqf5d3ToOFZ31ZfpANwhcCmyX39JklC4aolCEi9renQ5wHnTCC8K8g==}
    engines: {node: '>=14.0.0'}
    dependencies:
      '@aws-sdk/types': 3.535.0
      '@aws-sdk/util-arn-parser': 3.535.0
      '@smithy/node-config-provider': 2.3.0
      '@smithy/protocol-http': 3.3.0
      '@smithy/signature-v4': 2.3.0
      '@smithy/smithy-client': 2.5.1
      '@smithy/types': 2.12.0
      '@smithy/util-config-provider': 2.3.0
      tslib: 2.6.2
    dev: true

  /@aws-sdk/middleware-signing/3.556.0:
    resolution: {integrity: sha512-kWrPmU8qd3gI5qzpuW9LtWFaH80cOz1ZJDavXx6PRpYZJ5JaKdUHghwfDlVTzzFYAeJmVsWIkPcLT5d5mY5ZTQ==}
    engines: {node: '>=14.0.0'}
    dependencies:
      '@aws-sdk/types': 3.535.0
      '@smithy/property-provider': 2.2.0
      '@smithy/protocol-http': 3.3.0
      '@smithy/signature-v4': 2.3.0
      '@smithy/types': 2.12.0
      '@smithy/util-middleware': 2.2.0
      tslib: 2.6.2
    dev: true

  /@aws-sdk/middleware-ssec/3.537.0:
    resolution: {integrity: sha512-2QWMrbwd5eBy5KCYn9a15JEWBgrK2qFEKQN2lqb/6z0bhtevIOxIRfC99tzvRuPt6nixFQ+ynKuBjcfT4ZFrdQ==}
    engines: {node: '>=14.0.0'}
    dependencies:
      '@aws-sdk/types': 3.535.0
      '@smithy/types': 2.12.0
      tslib: 2.6.2
    dev: true

  /@aws-sdk/middleware-user-agent/3.540.0:
    resolution: {integrity: sha512-8Rd6wPeXDnOYzWj1XCmOKcx/Q87L0K1/EHqOBocGjLVbN3gmRxBvpmR1pRTjf7IsWfnnzN5btqtcAkfDPYQUMQ==}
    engines: {node: '>=14.0.0'}
    dependencies:
      '@aws-sdk/types': 3.535.0
      '@aws-sdk/util-endpoints': 3.540.0
      '@smithy/protocol-http': 3.3.0
      '@smithy/types': 2.12.0
      tslib: 2.6.2
    dev: true

  /@aws-sdk/region-config-resolver/3.535.0:
    resolution: {integrity: sha512-IXOznDiaItBjsQy4Fil0kzX/J3HxIOknEphqHbOfUf+LpA5ugcsxuQQONrbEQusCBnfJyymrldBvBhFmtlU9Wg==}
    engines: {node: '>=14.0.0'}
    dependencies:
      '@aws-sdk/types': 3.535.0
      '@smithy/node-config-provider': 2.3.0
      '@smithy/types': 2.12.0
      '@smithy/util-config-provider': 2.3.0
      '@smithy/util-middleware': 2.2.0
      tslib: 2.6.2
    dev: true

  /@aws-sdk/signature-v4-multi-region/3.556.0:
    resolution: {integrity: sha512-bWDSK0ggK7QzAOmPZGv29UAIZocL1MNY7XyOvm3P3P1U3tFMoIBilQQBLabXyHoZ9J3Ik0Vv4n95htUhRQ35ow==}
    engines: {node: '>=14.0.0'}
    dependencies:
      '@aws-sdk/middleware-sdk-s3': 3.556.0
      '@aws-sdk/types': 3.535.0
      '@smithy/protocol-http': 3.3.0
      '@smithy/signature-v4': 2.3.0
      '@smithy/types': 2.12.0
      tslib: 2.6.2
    dev: true

  /@aws-sdk/token-providers/3.556.0_44iqpmbeuswd4eyeepqjgvbfii:
    resolution: {integrity: sha512-tvIiugNF0/+2wfuImMrpKjXMx4nCnFWQjQvouObny+wrif/PGqqQYrybwxPJDvzbd965bu1I+QuSv85/ug7xsg==}
    engines: {node: '>=14.0.0'}
    dependencies:
      '@aws-sdk/client-sso-oidc': 3.556.0_44iqpmbeuswd4eyeepqjgvbfii
      '@aws-sdk/types': 3.535.0
      '@smithy/property-provider': 2.2.0
      '@smithy/shared-ini-file-loader': 2.4.0
      '@smithy/types': 2.12.0
      tslib: 2.6.2
    transitivePeerDependencies:
      - '@aws-sdk/credential-provider-node'
      - aws-crt
    dev: true

  /@aws-sdk/types/3.535.0:
    resolution: {integrity: sha512-aY4MYfduNj+sRR37U7XxYR8wemfbKP6lx00ze2M2uubn7mZotuVrWYAafbMSXrdEMSToE5JDhr28vArSOoLcSg==}
    engines: {node: '>=14.0.0'}
    dependencies:
      '@smithy/types': 2.12.0
      tslib: 2.6.2
    dev: true

  /@aws-sdk/util-arn-parser/3.535.0:
    resolution: {integrity: sha512-smVo29nUPAOprp8Z5Y3GHuhiOtw6c8/EtLCm5AVMtRsTPw4V414ZXL2H66tzmb5kEeSzQlbfBSBEdIFZoxO9kg==}
    engines: {node: '>=14.0.0'}
    dependencies:
      tslib: 2.6.2
    dev: true

  /@aws-sdk/util-endpoints/3.540.0:
    resolution: {integrity: sha512-1kMyQFAWx6f8alaI6UT65/5YW/7pDWAKAdNwL6vuJLea03KrZRX3PMoONOSJpAS5m3Ot7HlWZvf3wZDNTLELZw==}
    engines: {node: '>=14.0.0'}
    dependencies:
      '@aws-sdk/types': 3.535.0
      '@smithy/types': 2.12.0
      '@smithy/util-endpoints': 1.2.0
      tslib: 2.6.2
    dev: true

  /@aws-sdk/util-locate-window/3.535.0:
    resolution: {integrity: sha512-PHJ3SL6d2jpcgbqdgiPxkXpu7Drc2PYViwxSIqvvMKhDwzSB1W3mMvtpzwKM4IE7zLFodZo0GKjJ9AsoXndXhA==}
    engines: {node: '>=14.0.0'}
    dependencies:
      tslib: 2.6.2
    dev: true

  /@aws-sdk/util-user-agent-browser/3.535.0:
    resolution: {integrity: sha512-RWMcF/xV5n+nhaA/Ff5P3yNP3Kur/I+VNZngog4TEs92oB/nwOdAg/2JL8bVAhUbMrjTjpwm7PItziYFQoqyig==}
    dependencies:
      '@aws-sdk/types': 3.535.0
      '@smithy/types': 2.12.0
      bowser: 2.11.0
      tslib: 2.6.2
    dev: true

  /@aws-sdk/util-user-agent-node/3.535.0:
    resolution: {integrity: sha512-dRek0zUuIT25wOWJlsRm97nTkUlh1NDcLsQZIN2Y8KxhwoXXWtJs5vaDPT+qAg+OpcNj80i1zLR/CirqlFg/TQ==}
    engines: {node: '>=14.0.0'}
    peerDependencies:
      aws-crt: '>=1.0.0'
    peerDependenciesMeta:
      aws-crt:
        optional: true
    dependencies:
      '@aws-sdk/types': 3.535.0
      '@smithy/node-config-provider': 2.3.0
      '@smithy/types': 2.12.0
      tslib: 2.6.2
    dev: true

  /@aws-sdk/util-utf8-browser/3.259.0:
    resolution: {integrity: sha512-UvFa/vR+e19XookZF8RzFZBrw2EUkQWxiBW0yYQAhvk3C+QVGl0H3ouca8LDBlBfQKXwmW3huo/59H8rwb1wJw==}
    dependencies:
      tslib: 2.6.2
    dev: true

  /@aws-sdk/xml-builder/3.535.0:
    resolution: {integrity: sha512-VXAq/Jz8KIrU84+HqsOJhIKZqG0PNTdi6n6PFQ4xJf44ZQHD/5C7ouH4qCFX5XgZXcgbRIcMVVYGC6Jye0dRng==}
    engines: {node: '>=14.0.0'}
    dependencies:
      '@smithy/types': 2.12.0
      tslib: 2.6.2
    dev: true

  /@babel/code-frame/7.22.13:
    resolution: {integrity: sha512-XktuhWlJ5g+3TJXc5upd9Ks1HutSArik6jf2eAjYFyIOf4ej3RN+184cZbzDvbPnuTJIUhPKKJE3cIsYTiAT3w==}
    engines: {node: '>=6.9.0'}
    dependencies:
      '@babel/highlight': 7.22.20
      chalk: 2.4.2
    dev: true

  /@babel/compat-data/7.21.4:
    resolution: {integrity: sha512-/DYyDpeCfaVinT40FPGdkkb+lYSKvsVuMjDAG7jPOWWiM1ibOaB9CXJAlc4d1QpP/U2q2P9jbrSlClKSErd55g==}
    engines: {node: '>=6.9.0'}
    dev: true

  /@babel/core/7.21.4:
    resolution: {integrity: sha512-qt/YV149Jman/6AfmlxJ04LMIu8bMoyl3RB91yTFrxQmgbrSvQMy7cI8Q62FHx1t8wJ8B5fu0UDoLwHAhUo1QA==}
    engines: {node: '>=6.9.0'}
    dependencies:
      '@ampproject/remapping': 2.2.1
      '@babel/code-frame': 7.22.13
      '@babel/generator': 7.23.0
      '@babel/helper-compilation-targets': 7.21.4_@babel+core@7.21.4
      '@babel/helper-module-transforms': 7.21.2
      '@babel/helpers': 7.21.0
      '@babel/parser': 7.23.0
      '@babel/template': 7.22.15
      '@babel/traverse': 7.23.2
      '@babel/types': 7.23.0
      convert-source-map: 1.9.0
      debug: 4.3.4
      gensync: 1.0.0-beta.2
      json5: 2.2.3
      semver: 6.3.1
    transitivePeerDependencies:
      - supports-color
    dev: true

  /@babel/generator/7.23.0:
    resolution: {integrity: sha512-lN85QRR+5IbYrMWM6Y4pE/noaQtg4pNiqeNGX60eqOfo6gtEj6uw/JagelB8vVztSd7R6M5n1+PQkDbHbBRU4g==}
    engines: {node: '>=6.9.0'}
    dependencies:
      '@babel/types': 7.23.0
      '@jridgewell/gen-mapping': 0.3.3
      '@jridgewell/trace-mapping': 0.3.18
      jsesc: 2.5.2
    dev: true

  /@babel/helper-compilation-targets/7.21.4_@babel+core@7.21.4:
    resolution: {integrity: sha512-Fa0tTuOXZ1iL8IeDFUWCzjZcn+sJGd9RZdH9esYVjEejGmzf+FFYQpMi/kZUk2kPy/q1H3/GPw7np8qar/stfg==}
    engines: {node: '>=6.9.0'}
    peerDependencies:
      '@babel/core': ^7.0.0
    dependencies:
      '@babel/compat-data': 7.21.4
      '@babel/core': 7.21.4
      '@babel/helper-validator-option': 7.21.0
      browserslist: 4.21.5
      lru-cache: 5.1.1
      semver: 6.3.1
    dev: true

  /@babel/helper-environment-visitor/7.22.20:
    resolution: {integrity: sha512-zfedSIzFhat/gFhWfHtgWvlec0nqB9YEIVrpuwjruLlXfUSnA8cJB0miHKwqDnQ7d32aKo2xt88/xZptwxbfhA==}
    engines: {node: '>=6.9.0'}
    dev: true

  /@babel/helper-function-name/7.23.0:
    resolution: {integrity: sha512-OErEqsrxjZTJciZ4Oo+eoZqeW9UIiOcuYKRJA4ZAgV9myA+pOXhhmpfNCKjEH/auVfEYVFJ6y1Tc4r0eIApqiw==}
    engines: {node: '>=6.9.0'}
    dependencies:
      '@babel/template': 7.22.15
      '@babel/types': 7.23.0
    dev: true

  /@babel/helper-hoist-variables/7.22.5:
    resolution: {integrity: sha512-wGjk9QZVzvknA6yKIUURb8zY3grXCcOZt+/7Wcy8O2uctxhplmUPkOdlgoNhmdVee2c92JXbf1xpMtVNbfoxRw==}
    engines: {node: '>=6.9.0'}
    dependencies:
      '@babel/types': 7.23.0
    dev: true

  /@babel/helper-module-imports/7.21.4:
    resolution: {integrity: sha512-orajc5T2PsRYUN3ZryCEFeMDYwyw09c/pZeaQEZPH0MpKzSvn3e0uXsDBu3k03VI+9DBiRo+l22BfKTpKwa/Wg==}
    engines: {node: '>=6.9.0'}
    dependencies:
      '@babel/types': 7.23.0
    dev: true

  /@babel/helper-module-transforms/7.21.2:
    resolution: {integrity: sha512-79yj2AR4U/Oqq/WOV7Lx6hUjau1Zfo4cI+JLAVYeMV5XIlbOhmjEk5ulbTc9fMpmlojzZHkUUxAiK+UKn+hNQQ==}
    engines: {node: '>=6.9.0'}
    dependencies:
      '@babel/helper-environment-visitor': 7.22.20
      '@babel/helper-module-imports': 7.21.4
      '@babel/helper-simple-access': 7.20.2
      '@babel/helper-split-export-declaration': 7.22.6
      '@babel/helper-validator-identifier': 7.22.20
      '@babel/template': 7.22.15
      '@babel/traverse': 7.23.2
      '@babel/types': 7.23.0
    transitivePeerDependencies:
      - supports-color
    dev: true

  /@babel/helper-plugin-utils/7.20.2:
    resolution: {integrity: sha512-8RvlJG2mj4huQ4pZ+rU9lqKi9ZKiRmuvGuM2HlWmkmgOhbs6zEAw6IEiJ5cQqGbDzGZOhwuOQNtZMi/ENLjZoQ==}
    engines: {node: '>=6.9.0'}
    dev: true

  /@babel/helper-simple-access/7.20.2:
    resolution: {integrity: sha512-+0woI/WPq59IrqDYbVGfshjT5Dmk/nnbdpcF8SnMhhXObpTq2KNBdLFRFrkVdbDOyUmHBCxzm5FHV1rACIkIbA==}
    engines: {node: '>=6.9.0'}
    dependencies:
      '@babel/types': 7.23.0
    dev: true

  /@babel/helper-split-export-declaration/7.22.6:
    resolution: {integrity: sha512-AsUnxuLhRYsisFiaJwvp1QF+I3KjD5FOxut14q/GzovUe6orHLesW2C7d754kRm53h5gqrz6sFl6sxc4BVtE/g==}
    engines: {node: '>=6.9.0'}
    dependencies:
      '@babel/types': 7.23.0
    dev: true

  /@babel/helper-string-parser/7.22.5:
    resolution: {integrity: sha512-mM4COjgZox8U+JcXQwPijIZLElkgEpO5rsERVDJTc2qfCDfERyob6k5WegS14SX18IIjv+XD+GrqNumY5JRCDw==}
    engines: {node: '>=6.9.0'}
    dev: true

  /@babel/helper-validator-identifier/7.22.20:
    resolution: {integrity: sha512-Y4OZ+ytlatR8AI+8KZfKuL5urKp7qey08ha31L8b3BwewJAoJamTzyvxPR/5D+KkdJCGPq/+8TukHBlY10FX9A==}
    engines: {node: '>=6.9.0'}
    dev: true

  /@babel/helper-validator-option/7.21.0:
    resolution: {integrity: sha512-rmL/B8/f0mKS2baE9ZpyTcTavvEuWhTTW8amjzXNvYG4AwBsqTLikfXsEofsJEfKHf+HQVQbFOHy6o+4cnC/fQ==}
    engines: {node: '>=6.9.0'}
    dev: true

  /@babel/helpers/7.21.0:
    resolution: {integrity: sha512-XXve0CBtOW0pd7MRzzmoyuSj0e3SEzj8pgyFxnTT1NJZL38BD1MK7yYrm8yefRPIDvNNe14xR4FdbHwpInD4rA==}
    engines: {node: '>=6.9.0'}
    dependencies:
      '@babel/template': 7.22.15
      '@babel/traverse': 7.23.2
      '@babel/types': 7.23.0
    transitivePeerDependencies:
      - supports-color
    dev: true

  /@babel/highlight/7.22.20:
    resolution: {integrity: sha512-dkdMCN3py0+ksCgYmGG8jKeGA/8Tk+gJwSYYlFGxG5lmhfKNoAy004YpLxpS1W2J8m/EK2Ew+yOs9pVRwO89mg==}
    engines: {node: '>=6.9.0'}
    dependencies:
      '@babel/helper-validator-identifier': 7.22.20
      chalk: 2.4.2
      js-tokens: 4.0.0
    dev: true

  /@babel/parser/7.23.0:
    resolution: {integrity: sha512-vvPKKdMemU85V9WE/l5wZEmImpCtLqbnTvqDS2U1fJ96KrxoW7KrXhNsNCblQlg8Ck4b85yxdTyelsMUgFUXiw==}
    engines: {node: '>=6.0.0'}
    hasBin: true
    dependencies:
      '@babel/types': 7.23.0
    dev: true

  /@babel/plugin-syntax-async-generators/7.8.4_@babel+core@7.21.4:
    resolution: {integrity: sha512-tycmZxkGfZaxhMRbXlPXuVFpdWlXpir2W4AMhSJgRKzk/eDlIXOhb2LHWoLpDF7TEHylV5zNhykX6KAgHJmTNw==}
    peerDependencies:
      '@babel/core': ^7.0.0-0
    dependencies:
      '@babel/core': 7.21.4
      '@babel/helper-plugin-utils': 7.20.2
    dev: true

  /@babel/plugin-syntax-bigint/7.8.3_@babel+core@7.21.4:
    resolution: {integrity: sha512-wnTnFlG+YxQm3vDxpGE57Pj0srRU4sHE/mDkt1qv2YJJSeUAec2ma4WLUnUPeKjyrfntVwe/N6dCXpU+zL3Npg==}
    peerDependencies:
      '@babel/core': ^7.0.0-0
    dependencies:
      '@babel/core': 7.21.4
      '@babel/helper-plugin-utils': 7.20.2
    dev: true

  /@babel/plugin-syntax-class-properties/7.12.13_@babel+core@7.21.4:
    resolution: {integrity: sha512-fm4idjKla0YahUNgFNLCB0qySdsoPiZP3iQE3rky0mBUtMZ23yDJ9SJdg6dXTSDnulOVqiF3Hgr9nbXvXTQZYA==}
    peerDependencies:
      '@babel/core': ^7.0.0-0
    dependencies:
      '@babel/core': 7.21.4
      '@babel/helper-plugin-utils': 7.20.2
    dev: true

  /@babel/plugin-syntax-import-meta/7.10.4_@babel+core@7.21.4:
    resolution: {integrity: sha512-Yqfm+XDx0+Prh3VSeEQCPU81yC+JWZ2pDPFSS4ZdpfZhp4MkFMaDC1UqseovEKwSUpnIL7+vK+Clp7bfh0iD7g==}
    peerDependencies:
      '@babel/core': ^7.0.0-0
    dependencies:
      '@babel/core': 7.21.4
      '@babel/helper-plugin-utils': 7.20.2
    dev: true

  /@babel/plugin-syntax-json-strings/7.8.3_@babel+core@7.21.4:
    resolution: {integrity: sha512-lY6kdGpWHvjoe2vk4WrAapEuBR69EMxZl+RoGRhrFGNYVK8mOPAW8VfbT/ZgrFbXlDNiiaxQnAtgVCZ6jv30EA==}
    peerDependencies:
      '@babel/core': ^7.0.0-0
    dependencies:
      '@babel/core': 7.21.4
      '@babel/helper-plugin-utils': 7.20.2
    dev: true

  /@babel/plugin-syntax-logical-assignment-operators/7.10.4_@babel+core@7.21.4:
    resolution: {integrity: sha512-d8waShlpFDinQ5MtvGU9xDAOzKH47+FFoney2baFIoMr952hKOLp1HR7VszoZvOsV/4+RRszNY7D17ba0te0ig==}
    peerDependencies:
      '@babel/core': ^7.0.0-0
    dependencies:
      '@babel/core': 7.21.4
      '@babel/helper-plugin-utils': 7.20.2
    dev: true

  /@babel/plugin-syntax-nullish-coalescing-operator/7.8.3_@babel+core@7.21.4:
    resolution: {integrity: sha512-aSff4zPII1u2QD7y+F8oDsz19ew4IGEJg9SVW+bqwpwtfFleiQDMdzA/R+UlWDzfnHFCxxleFT0PMIrR36XLNQ==}
    peerDependencies:
      '@babel/core': ^7.0.0-0
    dependencies:
      '@babel/core': 7.21.4
      '@babel/helper-plugin-utils': 7.20.2
    dev: true

  /@babel/plugin-syntax-numeric-separator/7.10.4_@babel+core@7.21.4:
    resolution: {integrity: sha512-9H6YdfkcK/uOnY/K7/aA2xpzaAgkQn37yzWUMRK7OaPOqOpGS1+n0H5hxT9AUw9EsSjPW8SVyMJwYRtWs3X3ug==}
    peerDependencies:
      '@babel/core': ^7.0.0-0
    dependencies:
      '@babel/core': 7.21.4
      '@babel/helper-plugin-utils': 7.20.2
    dev: true

  /@babel/plugin-syntax-object-rest-spread/7.8.3_@babel+core@7.21.4:
    resolution: {integrity: sha512-XoqMijGZb9y3y2XskN+P1wUGiVwWZ5JmoDRwx5+3GmEplNyVM2s2Dg8ILFQm8rWM48orGy5YpI5Bl8U1y7ydlA==}
    peerDependencies:
      '@babel/core': ^7.0.0-0
    dependencies:
      '@babel/core': 7.21.4
      '@babel/helper-plugin-utils': 7.20.2
    dev: true

  /@babel/plugin-syntax-optional-catch-binding/7.8.3_@babel+core@7.21.4:
    resolution: {integrity: sha512-6VPD0Pc1lpTqw0aKoeRTMiB+kWhAoT24PA+ksWSBrFtl5SIRVpZlwN3NNPQjehA2E/91FV3RjLWoVTglWcSV3Q==}
    peerDependencies:
      '@babel/core': ^7.0.0-0
    dependencies:
      '@babel/core': 7.21.4
      '@babel/helper-plugin-utils': 7.20.2
    dev: true

  /@babel/plugin-syntax-optional-chaining/7.8.3_@babel+core@7.21.4:
    resolution: {integrity: sha512-KoK9ErH1MBlCPxV0VANkXW2/dw4vlbGDrFgz8bmUsBGYkFRcbRwMh6cIJubdPrkxRwuGdtCk0v/wPTKbQgBjkg==}
    peerDependencies:
      '@babel/core': ^7.0.0-0
    dependencies:
      '@babel/core': 7.21.4
      '@babel/helper-plugin-utils': 7.20.2
    dev: true

  /@babel/plugin-syntax-top-level-await/7.14.5_@babel+core@7.21.4:
    resolution: {integrity: sha512-hx++upLv5U1rgYfwe1xBQUhRmU41NEvpUvrp8jkrSCdvGSnM5/qdRMtylJ6PG5OFkBaHkbTAKTnd3/YyESRHFw==}
    engines: {node: '>=6.9.0'}
    peerDependencies:
      '@babel/core': ^7.0.0-0
    dependencies:
      '@babel/core': 7.21.4
      '@babel/helper-plugin-utils': 7.20.2
    dev: true

  /@babel/runtime/7.22.6:
    resolution: {integrity: sha512-wDb5pWm4WDdF6LFUde3Jl8WzPA+3ZbxYqkC6xAXuD3irdEHN1k0NfTRrJD8ZD378SJ61miMLCqIOXYhd8x+AJQ==}
    engines: {node: '>=6.9.0'}
    dependencies:
      regenerator-runtime: 0.13.11
    dev: true

  /@babel/template/7.22.15:
    resolution: {integrity: sha512-QPErUVm4uyJa60rkI73qneDacvdvzxshT3kksGqlGWYdOTIUOwJ7RDUL8sGqslY1uXWSL6xMFKEXDS3ox2uF0w==}
    engines: {node: '>=6.9.0'}
    dependencies:
      '@babel/code-frame': 7.22.13
      '@babel/parser': 7.23.0
      '@babel/types': 7.23.0
    dev: true

  /@babel/traverse/7.23.2:
    resolution: {integrity: sha512-azpe59SQ48qG6nu2CzcMLbxUudtN+dOM9kDbUqGq3HXUJRlo7i8fvPoxQUzYgLZ4cMVmuZgm8vvBpNeRhd6XSw==}
    engines: {node: '>=6.9.0'}
    dependencies:
      '@babel/code-frame': 7.22.13
      '@babel/generator': 7.23.0
      '@babel/helper-environment-visitor': 7.22.20
      '@babel/helper-function-name': 7.23.0
      '@babel/helper-hoist-variables': 7.22.5
      '@babel/helper-split-export-declaration': 7.22.6
      '@babel/parser': 7.23.0
      '@babel/types': 7.23.0
      debug: 4.3.4
      globals: 11.12.0
    transitivePeerDependencies:
      - supports-color
    dev: true

  /@babel/types/7.23.0:
    resolution: {integrity: sha512-0oIyUfKoI3mSqMvsxBdclDwxXKXAUA8v/apZbc+iSyARYou1o8ZGDxbUYyLFoW2arqS2jDGqJuZvv1d/io1axg==}
    engines: {node: '>=6.9.0'}
    dependencies:
      '@babel/helper-string-parser': 7.22.5
      '@babel/helper-validator-identifier': 7.22.20
      to-fast-properties: 2.0.0
    dev: true

  /@bcoe/v8-coverage/0.2.3:
    resolution: {integrity: sha512-0hYQ8SB4Db5zvZB4axdMHGwEaQjkZzFjQiN9LVYvIFB2nSUHW9tYpxWriPrWDASIxiaXax83REcLxuSdnGPZtw==}
    dev: true

  /@cnakazawa/watch/1.0.4:
    resolution: {integrity: sha512-v9kIhKwjeZThiWrLmj0y17CWoyddASLj9O2yvbZkbvw/N3rWOYy9zkV66ursAoVr0mV15bL8g0c4QZUE6cdDoQ==}
    engines: {node: '>=0.1.95'}
    hasBin: true
    dependencies:
      exec-sh: 0.3.6
      minimist: 1.2.8
    dev: true

  /@colors/colors/1.5.0:
    resolution: {integrity: sha512-ooWCrlZP11i8GImSjTHYHLkvFDP48nS4+204nGb1RiX/WXYHmJA2III9/e2DWVabCESdW7hBAEzHRqUn9OUVvQ==}
    engines: {node: '>=0.1.90'}
    requiresBuild: true
    dev: true
    optional: true

  /@cspotcode/source-map-support/0.8.1:
    resolution: {integrity: sha512-IchNf6dN4tHoMFIn/7OE8LWZ19Y6q/67Bmf6vnGREv8RSbBVb9LPJxEcnwrcwX6ixSvaiGoomAUvu4YSxXrVgw==}
    engines: {node: '>=12'}
    dependencies:
      '@jridgewell/trace-mapping': 0.3.9
    dev: true

  /@es-joy/jsdoccomment/0.40.1:
    resolution: {integrity: sha512-YORCdZSusAlBrFpZ77pJjc5r1bQs5caPWtAu+WWmiSo+8XaUzseapVrfAtiRFbQWnrBxxLLEwF6f6ZG/UgCQCg==}
    engines: {node: '>=16'}
    dependencies:
      comment-parser: 1.4.0
      esquery: 1.5.0
      jsdoc-type-pratt-parser: 4.0.0
    dev: true

  /@eslint-community/eslint-utils/4.4.0_eslint@8.55.0:
    resolution: {integrity: sha512-1/sA4dwrzBAyeUoQ6oxahHKmrZvsnLCg4RfxW3ZFGGmQkSNQPFNLV9CUEFQP1x9EYXHTo5p6xdhZM1Ne9p/AfA==}
    engines: {node: ^12.22.0 || ^14.17.0 || >=16.0.0}
    peerDependencies:
      eslint: ^6.0.0 || ^7.0.0 || >=8.0.0
    dependencies:
      eslint: 8.55.0
      eslint-visitor-keys: 3.4.3
    dev: true

  /@eslint-community/regexpp/4.10.0:
    resolution: {integrity: sha512-Cu96Sd2By9mCNTx2iyKOmq10v22jUVQv0lQnlGNy16oE9589yE+QADPbrMGCkA51cKZSg3Pu/aTJVTGfL/qjUA==}
    engines: {node: ^12.0.0 || ^14.0.0 || >=16.0.0}
    dev: true

  /@eslint/eslintrc/2.1.4:
    resolution: {integrity: sha512-269Z39MS6wVJtsoUl10L60WdkhJVdPG24Q4eZTH3nnF6lpvSShEK3wQjDX9JRWAUPvPh7COouPpU9IrqaZFvtQ==}
    engines: {node: ^12.22.0 || ^14.17.0 || >=16.0.0}
    dependencies:
      ajv: 6.12.6
      debug: 4.3.4
      espree: 9.6.1
      globals: 13.20.0
      ignore: 5.2.4
      import-fresh: 3.3.0
      js-yaml: 4.1.0
      minimatch: 3.1.2
      strip-json-comments: 3.1.1
    transitivePeerDependencies:
      - supports-color
    dev: true

  /@eslint/js/8.55.0:
    resolution: {integrity: sha512-qQfo2mxH5yVom1kacMtZZJFVdW+E70mqHMJvVg6WTLo+VBuQJ4TojZlfWBjK0ve5BdEeNAVxOsl/nvNMpJOaJA==}
    engines: {node: ^12.22.0 || ^14.17.0 || >=16.0.0}
    dev: true

  /@fluid-internal/eslint-plugin-fluid/0.1.1_yzjfgl2l2fa2siv5ppqhbzvdbi:
    resolution: {integrity: sha512-7CNeAjn81BPvq/BKc1nQo/6HUZXg4KUAglFuCX6HFCnpGPrDLdm7cdkrGyA1tExB1EGnCAPFzVNbSqSYcwJnag==}
    dependencies:
      '@microsoft/tsdoc': 0.14.2
      '@typescript-eslint/parser': 6.7.5_yzjfgl2l2fa2siv5ppqhbzvdbi
      ts-morph: 20.0.0
    transitivePeerDependencies:
      - eslint
      - supports-color
      - typescript
    dev: true

  /@fluid-tools/build-cli/0.37.0_@types+node@16.18.38:
    resolution: {integrity: sha512-xg3AfSxCKVm8rN4VS1TfKfJYMu0CyglvADs+rsLqacf6DTCVly98+YNut18zSgRFNWEbNZTVKfvVmFFKTs5C+g==}
    engines: {node: '>=14.17.0'}
    hasBin: true
    dependencies:
<<<<<<< HEAD
      '@fluid-tools/version-tools': 0.26.1_vy4ah4eawmaxtqslmps6irc47e
      '@fluidframework/build-tools': 0.26.1_@types+node@16.18.38
      '@fluidframework/bundle-size-tools': 0.26.1
      '@microsoft/api-extractor': 7.43.1_f66stvskxun56mencgf6l5564y_@types+node@16.18.38
      '@oclif/core': 3.5.0
      '@oclif/plugin-autocomplete': 2.3.10_vy4ah4eawmaxtqslmps6irc47e
      '@oclif/plugin-commands': 3.0.3
      '@oclif/plugin-help': 6.0.3
      '@oclif/plugin-not-found': 3.0.2
      '@oclif/plugin-plugins': 3.9.3_vy4ah4eawmaxtqslmps6irc47e
      '@oclif/test': 2.3.30_vy4ah4eawmaxtqslmps6irc47e
=======
      '@fluid-tools/version-tools': 0.37.0
      '@fluidframework/build-tools': 0.37.0_@types+node@16.18.38
      '@fluidframework/bundle-size-tools': 0.37.0
      '@microsoft/api-extractor': 7.42.3_f66stvskxun56mencgf6l5564y_@types+node@16.18.38
      '@oclif/core': 3.26.4
      '@oclif/plugin-autocomplete': 3.0.15
      '@oclif/plugin-commands': 3.3.1
      '@oclif/plugin-help': 6.0.21
      '@oclif/plugin-not-found': 3.1.4
      '@oclif/plugin-plugins': 5.0.11
>>>>>>> 2fccf791
      '@octokit/core': 4.2.4
      '@rushstack/node-core-library': 3.61.0_@types+node@16.18.38
      async: 3.2.4
      chalk: 2.4.2
      danger: 11.3.1
      date-fns: 2.30.0
      debug: 4.3.4
      execa: 5.1.1
      fs-extra: 9.1.0
      globby: 11.1.0
      gray-matter: 4.0.3
      human-id: 4.0.0
      inquirer: 8.2.5
      json5: 2.2.3
      jssm: 5.89.2
      latest-version: 5.1.0
      minimatch: 7.4.6
      node-fetch: 2.6.9
      npm-check-updates: 16.10.16
      oclif: 4.8.5
      prettier: 3.2.5
      prompts: 2.4.2
      read-pkg-up: 7.0.1
      replace-in-file: 6.3.5
      semver: 7.5.4
      semver-utils: 1.1.4
      simple-git: 3.19.1
      sort-json: 2.0.1
      sort-package-json: 1.57.0
      strip-ansi: 6.0.1
      table: 6.8.1
      ts-morph: 21.0.1
      type-fest: 2.19.0
    transitivePeerDependencies:
      - '@swc/core'
      - '@types/node'
      - aws-crt
      - bluebird
      - encoding
      - esbuild
      - supports-color
      - uglify-js
      - webpack-cli
    dev: true

  /@fluid-tools/version-tools/0.37.0:
    resolution: {integrity: sha512-hPUJUxl8rZQAgWCpnEL5MxXRYZkdXhqusVUyJa3Wbu6f6BuaxKofOLOCB88rVkGiCgyZui8Mo5M2Q4GqLGYWIQ==}
    engines: {node: '>=14.17.0'}
    hasBin: true
    dependencies:
      '@oclif/core': 3.26.4
      '@oclif/plugin-autocomplete': 3.0.15
      '@oclif/plugin-commands': 3.3.1
      '@oclif/plugin-help': 6.0.21
      '@oclif/plugin-not-found': 3.1.4
      '@oclif/plugin-plugins': 5.0.11
      chalk: 2.4.2
      semver: 7.6.0
      table: 6.8.1
    transitivePeerDependencies:
      - supports-color
    dev: true

  /@fluidframework/build-common/2.0.3:
    resolution: {integrity: sha512-1LU/2uyCeMxf63z5rhFOFEBvFyBogZ7ZXwzXLxyBhSgq/fGiq8PLjBW7uX++r0LcVCdaWyopf7w060eJpANYdg==}
    hasBin: true
    dev: true

  /@fluidframework/build-tools/0.37.0_@types+node@16.18.38:
    resolution: {integrity: sha512-/zbGJq9oE/rvSze34yyPJdMJmnnn4E6BmYDGoO/lGA39W9bBWMbx+3NOLVqCX0ywjsrM1hBhSBoPJ/uc2X8gZw==}
    engines: {node: '>=14.17.0'}
    hasBin: true
    dependencies:
      '@fluid-tools/version-tools': 0.37.0
      '@fluidframework/bundle-size-tools': 0.37.0
      '@manypkg/get-packages': 2.2.0
      '@octokit/core': 4.2.4
      '@rushstack/node-core-library': 3.61.0_@types+node@16.18.38
      async: 3.2.4
      chalk: 2.4.2
      cosmiconfig: 8.2.0
      danger: 11.3.1
      date-fns: 2.30.0
      debug: 4.3.4
      detect-indent: 6.1.0
      find-up: 7.0.0
      fs-extra: 9.1.0
      glob: 7.2.3
      ignore: 5.2.4
      json5: 2.2.3
      lodash: 4.17.21
      lodash.isequal: 4.5.0
      picomatch: 2.3.1
      rimraf: 4.4.1
      semver: 7.5.4
      sort-package-json: 1.57.0
      ts-morph: 21.0.1
      type-fest: 2.19.0
      typescript: 5.1.6
      yaml: 2.3.1
    transitivePeerDependencies:
      - '@swc/core'
      - '@types/node'
      - encoding
      - esbuild
      - supports-color
      - uglify-js
      - webpack-cli
    dev: true

  /@fluidframework/bundle-size-tools/0.37.0:
    resolution: {integrity: sha512-3KRNGWPTiaw4P9ExrbtXdF2I2dEFJjG0fJOZcGB2EAUW0QphI50fEAvhRTIctXFjXkMhEnyeyX82+akqOhaH0A==}
    dependencies:
      azure-devops-node-api: 11.2.0
      jszip: 3.10.1
      msgpack-lite: 0.1.26
      pako: 2.1.0
      typescript: 5.1.6
      webpack: 5.88.2
    transitivePeerDependencies:
      - '@swc/core'
      - esbuild
      - uglify-js
      - webpack-cli
    dev: true

  /@fluidframework/common-definitions/0.20.1:
    resolution: {integrity: sha512-KaoQ7w2MDH5OeRKVatL5yVOCFg+9wD6bLSLFh1/TV1EZM46l49iBqO7UVjUtPE6BIm0jvvOzJXULGVSpzokX3g==}
    dev: true

  /@fluidframework/common-utils/1.0.0:
    resolution: {integrity: sha512-O3UoZ2dQR/ZWMXTSbDcTH93WMqHmEKoYhYMn6cybESswmMOA2E9UF3B2TkJ+aofBLOLllDKXXGtuhPmu/9rTqQ==}
    dependencies:
      '@fluidframework/common-definitions': 0.20.1
      '@types/events': 3.0.0
      base64-js: 1.5.1
      buffer: 6.0.3
      events: 3.3.0
      lodash: 4.17.21
      sha.js: 2.4.11
    dev: true

  /@fluidframework/eslint-config-fluid/5.2.0_yzjfgl2l2fa2siv5ppqhbzvdbi:
    resolution: {integrity: sha512-FGAt7QIm//36j+ZiiIAj1+LZ6NYP2UJLwE5NT70ztgjl90jaCEWZUgoGUgPUWB9CpTmVZYo1+dGWOSsMLHidJA==}
    dependencies:
      '@fluid-internal/eslint-plugin-fluid': 0.1.1_yzjfgl2l2fa2siv5ppqhbzvdbi
      '@microsoft/tsdoc': 0.14.2
      '@rushstack/eslint-patch': 1.4.0
      '@rushstack/eslint-plugin': 0.13.1_yzjfgl2l2fa2siv5ppqhbzvdbi
      '@rushstack/eslint-plugin-security': 0.7.1_yzjfgl2l2fa2siv5ppqhbzvdbi
      '@typescript-eslint/eslint-plugin': 6.7.5_ho7n3yadytgybgxdt3dodfo7xq
      '@typescript-eslint/parser': 6.7.5_yzjfgl2l2fa2siv5ppqhbzvdbi
      eslint-config-prettier: 9.0.0_eslint@8.55.0
      eslint-import-resolver-typescript: 3.6.1_qdfkx7gk6ri6dqmzhi7yrouuje
      eslint-plugin-eslint-comments: 3.2.0_eslint@8.55.0
      eslint-plugin-import: /eslint-plugin-i/2.29.1_j7h7oj6rrhtikhzta4fgkou42e
      eslint-plugin-jsdoc: 46.8.2_eslint@8.55.0
      eslint-plugin-promise: 6.1.1_eslint@8.55.0
      eslint-plugin-react: 7.33.2_eslint@8.55.0
      eslint-plugin-react-hooks: 4.6.0_eslint@8.55.0
      eslint-plugin-tsdoc: 0.2.17
      eslint-plugin-unicorn: 48.0.1_eslint@8.55.0
      eslint-plugin-unused-imports: 3.0.0_q2lq45qjv2a3kzwivaf2whp57u
    transitivePeerDependencies:
      - eslint
      - eslint-import-resolver-node
      - eslint-import-resolver-webpack
      - supports-color
      - typescript
    dev: true

  /@gar/promisify/1.1.3:
    resolution: {integrity: sha512-k2Ty1JcVojjJFwrg/ThKi2ujJ7XNLYaFGNB/bWT9wGR+oSMJHMa5w+CUq6p/pVrKeNNgA7pCqEcjSnHVoqJQFw==}
    dev: true

  /@gitbeaker/core/35.8.1:
    resolution: {integrity: sha512-KBrDykVKSmU9Q9Gly8KeHOgdc0lZSa435srECxuO0FGqqBcUQ82hPqUc13YFkkdOI9T1JRA3qSFajg8ds0mZKA==}
    engines: {node: '>=14.2.0'}
    dependencies:
      '@gitbeaker/requester-utils': 35.8.1
      form-data: 4.0.0
      li: 1.3.0
      mime: 3.0.0
      query-string: 7.1.3
      xcase: 2.0.1
    dev: true

  /@gitbeaker/node/35.8.1:
    resolution: {integrity: sha512-g6rX853y61qNhzq9cWtxIEoe2KDeFBtXAeWMGWJnc3nz3WRump2pIICvJqw/yobLZqmTNt+ea6w3/n92Mnbn3g==}
    engines: {node: '>=14.2.0'}
    deprecated: Please use its successor @gitbeaker/rest
    dependencies:
      '@gitbeaker/core': 35.8.1
      '@gitbeaker/requester-utils': 35.8.1
      delay: 5.0.0
      got: 11.8.6
      xcase: 2.0.1
    dev: true

  /@gitbeaker/requester-utils/35.8.1:
    resolution: {integrity: sha512-MFzdH+Z6eJaCZA5ruWsyvm6SXRyrQHjYVR6aY8POFraIy7ceIHOprWCs1R+0ydDZ8KtBnd8OTHjlJ0sLtSFJCg==}
    engines: {node: '>=14.2.0'}
    dependencies:
      form-data: 4.0.0
      qs: 6.11.1
      xcase: 2.0.1
    dev: true

  /@hapi/address/2.1.4:
    resolution: {integrity: sha512-QD1PhQk+s31P1ixsX0H0Suoupp3VMXzIVMSwobR3F3MSUO2YCV0B7xqLcUw/Bh8yuvd3LhpyqLQWTNcRmp6IdQ==}
    deprecated: Moved to 'npm install @sideway/address'
    dev: true

  /@hapi/bourne/1.3.2:
    resolution: {integrity: sha512-1dVNHT76Uu5N3eJNTYcvxee+jzX4Z9lfciqRRHCU27ihbUcYi+iSc2iml5Ke1LXe1SyJCLA0+14Jh4tXJgOppA==}
    deprecated: This version has been deprecated and is no longer supported or maintained
    dev: true

  /@hapi/hoek/8.5.1:
    resolution: {integrity: sha512-yN7kbciD87WzLGc5539Tn0sApjyiGHAJgKvG9W8C7O+6c7qmoQMfVs0W4bX17eqz6C78QJqqFrtgdK5EWf6Qow==}
    deprecated: This version has been deprecated and is no longer supported or maintained
    dev: true

  /@hapi/joi/15.1.1:
    resolution: {integrity: sha512-entf8ZMOK8sc+8YfeOlM8pCfg3b5+WZIKBfUaaJT8UsjAAPjartzxIYm3TIbjvA4u+u++KbcXD38k682nVHDAQ==}
    deprecated: Switch to 'npm install joi'
    dependencies:
      '@hapi/address': 2.1.4
      '@hapi/bourne': 1.3.2
      '@hapi/hoek': 8.5.1
      '@hapi/topo': 3.1.6
    dev: true

  /@hapi/topo/3.1.6:
    resolution: {integrity: sha512-tAag0jEcjwH+P2quUfipd7liWCNX2F8NvYjQp2wtInsZxnMlypdw0FtAOLxtvvkO+GSRRbmNi8m/5y42PQJYCQ==}
    deprecated: This version has been deprecated and is no longer supported or maintained
    dependencies:
      '@hapi/hoek': 8.5.1
    dev: true

  /@humanwhocodes/config-array/0.11.14:
    resolution: {integrity: sha512-3T8LkOmg45BV5FICb15QQMsyUSWrQ8AygVfC7ZG32zOalnqrilm018ZVCw0eapXux8FtA33q8PSRSstjee3jSg==}
    engines: {node: '>=10.10.0'}
    dependencies:
      '@humanwhocodes/object-schema': 2.0.2
      debug: 4.3.4
      minimatch: 3.1.2
    transitivePeerDependencies:
      - supports-color
    dev: true

  /@humanwhocodes/module-importer/1.0.1:
    resolution: {integrity: sha512-bxveV4V8v5Yb4ncFTT3rPSgZBOpCkjfK0y4oVVVJwIuDVBRMDXrPyXRL988i5ap9m9bnyEEjWfm5WkBmtffLfA==}
    engines: {node: '>=12.22'}
    dev: true

  /@humanwhocodes/object-schema/2.0.2:
    resolution: {integrity: sha512-6EwiSjwWYP7pTckG6I5eyFANjPhmPjUX9JRLUSfNPC7FX7zK9gyZAfUEaECL6ALTpGX5AjnBq3C9XmVWPitNpw==}
    dev: true

  /@inquirer/confirm/3.1.5:
    resolution: {integrity: sha512-6+dwZrpko5vr5EFEQmUbfBVhtu6IsnB8lQNsLHgO9S9fbfS5J6MuUj+NY0h98pPpYZXEazLR7qzypEDqVzf6aQ==}
    engines: {node: '>=18'}
    dependencies:
      '@inquirer/core': 8.0.1
      '@inquirer/type': 1.3.0
    dev: true

  /@inquirer/core/8.0.1:
    resolution: {integrity: sha512-qJRk1y51Os2ARc11Bg2N6uIwiQ9qBSrmZeuMonaQ/ntFpb4+VlcQ8Gl1TFH67mJLz3HA2nvuave0nbv6Lu8pbg==}
    engines: {node: '>=18'}
    dependencies:
      '@inquirer/figures': 1.0.1
      '@inquirer/type': 1.3.0
      '@types/mute-stream': 0.0.4
      '@types/node': 20.12.7
      '@types/wrap-ansi': 3.0.0
      ansi-escapes: 4.3.2
      chalk: 4.1.2
      cli-spinners: 2.9.2
      cli-width: 4.1.0
      mute-stream: 1.0.0
      signal-exit: 4.1.0
      strip-ansi: 6.0.1
      wrap-ansi: 6.2.0
    dev: true

  /@inquirer/figures/1.0.1:
    resolution: {integrity: sha512-mtup3wVKia3ZwULPHcbs4Mor8Voi+iIXEWD7wCNbIO6lYR62oPCTQyrddi5OMYVXHzeCSoneZwJuS8sBvlEwDw==}
    engines: {node: '>=18'}
    dev: true

  /@inquirer/input/2.1.5:
    resolution: {integrity: sha512-z4l1ISps86JZXo1OsWt8IAh4nnyXjXwcu/na2pKFkDud6DC9TLxvDPWxHmq25T40/WZCULhMQuCMDV+VccVG+A==}
    engines: {node: '>=18'}
    dependencies:
      '@inquirer/core': 8.0.1
      '@inquirer/type': 1.3.0
    dev: true

  /@inquirer/select/2.3.1:
    resolution: {integrity: sha512-UagbSdmSjeoukHLXqkDQi2ewiGEogUyxaOeKeH34Ngmc/2z+S8u4JsJWToMJNKIHjEtoTFdlYpFrxCxapp06nQ==}
    engines: {node: '>=18'}
    dependencies:
      '@inquirer/core': 8.0.1
      '@inquirer/figures': 1.0.1
      '@inquirer/type': 1.3.0
      ansi-escapes: 4.3.2
      chalk: 4.1.2
    dev: true

  /@inquirer/type/1.3.0:
    resolution: {integrity: sha512-RW4Zf6RCTnInRaOZuRHTqAUl+v6VJuQGglir7nW2BkT3OXOphMhkIFhvFRjorBx2l0VwtC/M4No8vYR65TdN9Q==}
    engines: {node: '>=18'}
    dev: true

  /@isaacs/cliui/8.0.2:
    resolution: {integrity: sha512-O8jcjabXaleOG9DQ0+ARXWZBTfnP4WNAqzuiJK7ll44AmxGKv/J2M4TPjxjY3znBCfvBXFzucm1twdyFybFqEA==}
    engines: {node: '>=12'}
    dependencies:
      string-width: 5.1.2
      string-width-cjs: /string-width/4.2.3
      strip-ansi: 7.0.1
      strip-ansi-cjs: /strip-ansi/6.0.1
      wrap-ansi: 8.1.0
      wrap-ansi-cjs: /wrap-ansi/7.0.0
    dev: true

  /@istanbuljs/load-nyc-config/1.1.0:
    resolution: {integrity: sha512-VjeHSlIzpv/NyD3N0YuHfXOPDIixcA1q2ZV98wsMqcYlPmv2n3Yb2lYP9XMElnaFVXg5A7YLTeLu6V84uQDjmQ==}
    engines: {node: '>=8'}
    dependencies:
      camelcase: 5.3.1
      find-up: 4.1.0
      get-package-type: 0.1.0
      js-yaml: 3.14.1
      resolve-from: 5.0.0
    dev: true

  /@istanbuljs/schema/0.1.3:
    resolution: {integrity: sha512-ZXRY4jNvVgSVQ8DL3LTcakaAtXwTVUxE81hslsyD2AtoXW/wVob10HkOJ1X/pAlcI7D+2YoZKg5do8G/w6RYgA==}
    engines: {node: '>=8'}
    dev: true

  /@jest/console/26.6.2:
    resolution: {integrity: sha512-IY1R2i2aLsLr7Id3S6p2BA82GNWryt4oSvEXLAKc+L2zdi89dSkE8xC1C+0kpATG4JhBJREnQOH7/zmccM2B0g==}
    engines: {node: '>= 10.14.2'}
    dependencies:
      '@jest/types': 26.6.2
      '@types/node': 16.18.38
      chalk: 4.1.2
      jest-message-util: 26.6.2
      jest-util: 26.6.2
      slash: 3.0.0
    dev: true

  /@jest/core/26.6.3_ts-node@10.9.1:
    resolution: {integrity: sha512-xvV1kKbhfUqFVuZ8Cyo+JPpipAHHAV3kcDBftiduK8EICXmTFddryy3P7NfZt8Pv37rA9nEJBKCCkglCPt/Xjw==}
    engines: {node: '>= 10.14.2'}
    dependencies:
      '@jest/console': 26.6.2
      '@jest/reporters': 26.6.2
      '@jest/test-result': 26.6.2
      '@jest/transform': 26.6.2
      '@jest/types': 26.6.2
      '@types/node': 16.18.38
      ansi-escapes: 4.3.2
      chalk: 4.1.2
      exit: 0.1.2
      graceful-fs: 4.2.11
      jest-changed-files: 26.6.2
      jest-config: 26.6.3_ts-node@10.9.1
      jest-haste-map: 26.6.2
      jest-message-util: 26.6.2
      jest-regex-util: 26.0.0
      jest-resolve: 26.6.2
      jest-resolve-dependencies: 26.6.3
      jest-runner: 26.6.3_ts-node@10.9.1
      jest-runtime: 26.6.3_ts-node@10.9.1
      jest-snapshot: 26.6.2
      jest-util: 26.6.2
      jest-validate: 26.6.2
      jest-watcher: 26.6.2
      micromatch: 4.0.5
      p-each-series: 2.2.0
      rimraf: 3.0.2
      slash: 3.0.0
      strip-ansi: 6.0.1
    transitivePeerDependencies:
      - bufferutil
      - canvas
      - supports-color
      - ts-node
      - utf-8-validate
    dev: true

  /@jest/environment/26.6.2:
    resolution: {integrity: sha512-nFy+fHl28zUrRsCeMB61VDThV1pVTtlEokBRgqPrcT1JNq4yRNIyTHfyht6PqtUvY9IsuLGTrbG8kPXjSZIZwA==}
    engines: {node: '>= 10.14.2'}
    dependencies:
      '@jest/fake-timers': 26.6.2
      '@jest/types': 26.6.2
      '@types/node': 16.18.38
      jest-mock: 26.6.2
    dev: true

  /@jest/fake-timers/26.6.2:
    resolution: {integrity: sha512-14Uleatt7jdzefLPYM3KLcnUl1ZNikaKq34enpb5XG9i81JpppDb5muZvonvKyrl7ftEHkKS5L5/eB/kxJ+bvA==}
    engines: {node: '>= 10.14.2'}
    dependencies:
      '@jest/types': 26.6.2
      '@sinonjs/fake-timers': 6.0.1
      '@types/node': 16.18.38
      jest-message-util: 26.6.2
      jest-mock: 26.6.2
      jest-util: 26.6.2
    dev: true

  /@jest/globals/26.6.2:
    resolution: {integrity: sha512-85Ltnm7HlB/KesBUuALwQ68YTU72w9H2xW9FjZ1eL1U3lhtefjjl5c2MiUbpXt/i6LaPRvoOFJ22yCBSfQ0JIA==}
    engines: {node: '>= 10.14.2'}
    dependencies:
      '@jest/environment': 26.6.2
      '@jest/types': 26.6.2
      expect: 26.6.2
    dev: true

  /@jest/reporters/26.6.2:
    resolution: {integrity: sha512-h2bW53APG4HvkOnVMo8q3QXa6pcaNt1HkwVsOPMBV6LD/q9oSpxNSYZQYkAnjdMjrJ86UuYeLo+aEZClV6opnw==}
    engines: {node: '>= 10.14.2'}
    dependencies:
      '@bcoe/v8-coverage': 0.2.3
      '@jest/console': 26.6.2
      '@jest/test-result': 26.6.2
      '@jest/transform': 26.6.2
      '@jest/types': 26.6.2
      chalk: 4.1.2
      collect-v8-coverage: 1.0.1
      exit: 0.1.2
      glob: 7.2.3
      graceful-fs: 4.2.11
      istanbul-lib-coverage: 3.2.0
      istanbul-lib-instrument: 4.0.3
      istanbul-lib-report: 3.0.1
      istanbul-lib-source-maps: 4.0.1
      istanbul-reports: 3.1.6
      jest-haste-map: 26.6.2
      jest-resolve: 26.6.2
      jest-util: 26.6.2
      jest-worker: 26.6.2
      slash: 3.0.0
      source-map: 0.6.1
      string-length: 4.0.2
      terminal-link: 2.1.1
      v8-to-istanbul: 7.1.2
    optionalDependencies:
      node-notifier: 8.0.2
    transitivePeerDependencies:
      - supports-color
    dev: true

  /@jest/source-map/26.6.2:
    resolution: {integrity: sha512-YwYcCwAnNmOVsZ8mr3GfnzdXDAl4LaenZP5z+G0c8bzC9/dugL8zRmxZzdoTl4IaS3CryS1uWnROLPFmb6lVvA==}
    engines: {node: '>= 10.14.2'}
    dependencies:
      callsites: 3.1.0
      graceful-fs: 4.2.11
      source-map: 0.6.1
    dev: true

  /@jest/test-result/26.6.2:
    resolution: {integrity: sha512-5O7H5c/7YlojphYNrK02LlDIV2GNPYisKwHm2QTKjNZeEzezCbwYs9swJySv2UfPMyZ0VdsmMv7jIlD/IKYQpQ==}
    engines: {node: '>= 10.14.2'}
    dependencies:
      '@jest/console': 26.6.2
      '@jest/types': 26.6.2
      '@types/istanbul-lib-coverage': 2.0.4
      collect-v8-coverage: 1.0.1
    dev: true

  /@jest/test-sequencer/26.6.3_ts-node@10.9.1:
    resolution: {integrity: sha512-YHlVIjP5nfEyjlrSr8t/YdNfU/1XEt7c5b4OxcXCjyRhjzLYu/rO69/WHPuYcbCWkz8kAeZVZp2N2+IOLLEPGw==}
    engines: {node: '>= 10.14.2'}
    dependencies:
      '@jest/test-result': 26.6.2
      graceful-fs: 4.2.11
      jest-haste-map: 26.6.2
      jest-runner: 26.6.3_ts-node@10.9.1
      jest-runtime: 26.6.3_ts-node@10.9.1
    transitivePeerDependencies:
      - bufferutil
      - canvas
      - supports-color
      - ts-node
      - utf-8-validate
    dev: true

  /@jest/transform/26.6.2:
    resolution: {integrity: sha512-E9JjhUgNzvuQ+vVAL21vlyfy12gP0GhazGgJC4h6qUt1jSdUXGWJ1wfu/X7Sd8etSgxV4ovT1pb9v5D6QW4XgA==}
    engines: {node: '>= 10.14.2'}
    dependencies:
      '@babel/core': 7.21.4
      '@jest/types': 26.6.2
      babel-plugin-istanbul: 6.1.1
      chalk: 4.1.2
      convert-source-map: 1.9.0
      fast-json-stable-stringify: 2.1.0
      graceful-fs: 4.2.11
      jest-haste-map: 26.6.2
      jest-regex-util: 26.0.0
      jest-util: 26.6.2
      micromatch: 4.0.5
      pirates: 4.0.5
      slash: 3.0.0
      source-map: 0.6.1
      write-file-atomic: 3.0.3
    transitivePeerDependencies:
      - supports-color
    dev: true

  /@jest/types/24.9.0:
    resolution: {integrity: sha512-XKK7ze1apu5JWQ5eZjHITP66AX+QsLlbaJRBGYr8pNzwcAE2JVkwnf0yqjHTsDRcjR0mujy/NmZMXw5kl+kGBw==}
    engines: {node: '>= 6'}
    dependencies:
      '@types/istanbul-lib-coverage': 2.0.4
      '@types/istanbul-reports': 1.1.2
      '@types/yargs': 13.0.12
    dev: true

  /@jest/types/26.6.2:
    resolution: {integrity: sha512-fC6QCp7Sc5sX6g8Tvbmj4XUTbyrik0akgRy03yjXbQaBWWNWGE7SGtJk98m0N8nzegD/7SggrUlivxo5ax4KWQ==}
    engines: {node: '>= 10.14.2'}
    dependencies:
      '@types/istanbul-lib-coverage': 2.0.4
      '@types/istanbul-reports': 3.0.1
      '@types/node': 16.18.38
      '@types/yargs': 15.0.15
      chalk: 4.1.2
    dev: true

  /@jridgewell/gen-mapping/0.3.3:
    resolution: {integrity: sha512-HLhSWOLRi875zjjMG/r+Nv0oCW8umGb0BgEhyX3dDX3egwZtB8PqLnjz3yedt8R5StBrzcg4aBpnh8UA9D1BoQ==}
    engines: {node: '>=6.0.0'}
    dependencies:
      '@jridgewell/set-array': 1.1.2
      '@jridgewell/sourcemap-codec': 1.4.15
      '@jridgewell/trace-mapping': 0.3.18
    dev: true

  /@jridgewell/resolve-uri/3.1.0:
    resolution: {integrity: sha512-F2msla3tad+Mfht5cJq7LSXcdudKTWCVYUgw6pLFOOHSTtZlj6SWNYAp+AhuqLmWdBO2X5hPrLcu8cVP8fy28w==}
    engines: {node: '>=6.0.0'}
    dev: true

  /@jridgewell/resolve-uri/3.1.1:
    resolution: {integrity: sha512-dSYZh7HhCDtCKm4QakX0xFpsRDqjjtZf/kjI/v3T3Nwt5r8/qz/M19F9ySyOqU94SXBmeG9ttTul+YnR4LOxFA==}
    engines: {node: '>=6.0.0'}
    dev: true

  /@jridgewell/set-array/1.1.2:
    resolution: {integrity: sha512-xnkseuNADM0gt2bs+BvhO0p78Mk762YnZdsuzFV018NoG1Sj1SCQvpSqa7XUaTam5vAGasABV9qXASMKnFMwMw==}
    engines: {node: '>=6.0.0'}
    dev: true

  /@jridgewell/source-map/0.3.3:
    resolution: {integrity: sha512-b+fsZXeLYi9fEULmfBrhxn4IrPlINf8fiNarzTof004v3lFdntdwa9PF7vFJqm3mg7s+ScJMxXaE3Acp1irZcg==}
    dependencies:
      '@jridgewell/gen-mapping': 0.3.3
      '@jridgewell/trace-mapping': 0.3.18
    dev: true

  /@jridgewell/sourcemap-codec/1.4.14:
    resolution: {integrity: sha512-XPSJHWmi394fuUuzDnGz1wiKqWfo1yXecHQMRf2l6hztTO+nPru658AyDngaBe7isIxEkRsPR3FZh+s7iVa4Uw==}
    dev: true

  /@jridgewell/sourcemap-codec/1.4.15:
    resolution: {integrity: sha512-eF2rxCRulEKXHTRiDrDy6erMYWqNw4LPdQ8UQA4huuxaQsVeRPFl2oM8oDGxMFhJUWZf9McpLtJasDDZb/Bpeg==}
    dev: true

  /@jridgewell/trace-mapping/0.3.18:
    resolution: {integrity: sha512-w+niJYzMHdd7USdiH2U6869nqhD2nbfZXND5Yp93qIbEmnDNk7PD48o+YchRVpzMU7M6jVCbenTR7PA1FLQ9pA==}
    dependencies:
      '@jridgewell/resolve-uri': 3.1.0
      '@jridgewell/sourcemap-codec': 1.4.14
    dev: true

  /@jridgewell/trace-mapping/0.3.9:
    resolution: {integrity: sha512-3Belt6tdc8bPgAtbcmdtNJlirVoTmEb5e2gC94PnkwEW9jI6CAHUeoG85tjWP5WquqfavoMtMwiG4P926ZKKuQ==}
    dependencies:
      '@jridgewell/resolve-uri': 3.1.1
      '@jridgewell/sourcemap-codec': 1.4.15
    dev: true

  /@kwsites/file-exists/1.1.1:
    resolution: {integrity: sha512-m9/5YGR18lIwxSFDwfE3oA7bWuq9kdau6ugN4H2rJeyhFQZcG9AgSHkQtSD15a8WvTgfz9aikZMrKPHvbpqFiw==}
    dependencies:
      debug: 4.3.4
    transitivePeerDependencies:
      - supports-color
    dev: true

  /@kwsites/promise-deferred/1.1.1:
    resolution: {integrity: sha512-GaHYm+c0O9MjZRu0ongGBRbinu8gVAMd2UZjji6jVmqKtZluZnptXGWhz1E8j8D2HJ3f/yMxKAUC0b+57wncIw==}
    dev: true

  /@manypkg/find-root/2.2.1:
    resolution: {integrity: sha512-34NlypD5mmTY65cFAK7QPgY5Tzt0qXR4ZRXdg97xAlkiLuwXUPBEXy5Hsqzd+7S2acsLxUz6Cs50rlDZQr4xUA==}
    engines: {node: '>=14.18.0'}
    dependencies:
      '@manypkg/tools': 1.1.0
      find-up: 4.1.0
      fs-extra: 8.1.0
    dev: true

  /@manypkg/get-packages/2.2.0:
    resolution: {integrity: sha512-B5p5BXMwhGZKi/syEEAP1eVg5DZ/9LP+MZr0HqfrHLgu9fq0w4ZwH8yVen4JmjrxI2dWS31dcoswYzuphLaRxg==}
    engines: {node: '>=14.18.0'}
    dependencies:
      '@manypkg/find-root': 2.2.1
      '@manypkg/tools': 1.1.0
    dev: true

  /@manypkg/tools/1.1.0:
    resolution: {integrity: sha512-SkAyKAByB9l93Slyg8AUHGuM2kjvWioUTCckT/03J09jYnfEzMO/wSXmEhnKGYs6qx9De8TH4yJCl0Y9lRgnyQ==}
    engines: {node: '>=14.18.0'}
    dependencies:
      fs-extra: 8.1.0
      globby: 11.1.0
      jju: 1.4.0
      read-yaml-file: 1.1.0
    dev: true

  /@microsoft/api-extractor-model/7.28.14_@types+node@16.18.38:
    resolution: {integrity: sha512-Bery/c8A8SsKPSvA82cTTuy/+OcxZbLRmKhPkk91/AJOQzxZsShcrmHFAGeiEqSIrv1nPZ3tKq9kfMLdCHmsqg==}
    dependencies:
      '@microsoft/tsdoc': 0.14.2
      '@microsoft/tsdoc-config': 0.16.2
      '@rushstack/node-core-library': 4.1.0_@types+node@16.18.38
    transitivePeerDependencies:
      - '@types/node'
    dev: true

  /@microsoft/api-extractor/7.43.1_f66stvskxun56mencgf6l5564y_@types+node@16.18.38:
    resolution: {integrity: sha512-ohg40SsvFFgzHFAtYq5wKJc8ZDyY46bphjtnSvhSSlXpPTG7GHwyyXkn48UZiUCBwr2WC7TRC1Jfwz7nreuiyQ==}
    hasBin: true
    dependencies:
      '@microsoft/api-extractor-model': 7.28.14_@types+node@16.18.38
      '@microsoft/tsdoc': 0.14.2
      '@microsoft/tsdoc-config': 0.16.2
      '@rushstack/node-core-library': 4.1.0_@types+node@16.18.38
      '@rushstack/rig-package': 0.5.2
      '@rushstack/terminal': 0.10.1_@types+node@16.18.38
      '@rushstack/ts-command-line': 4.19.2_@types+node@16.18.38
      lodash: 4.17.21
      minimatch: 3.0.8
      resolve: 1.22.8
      semver: 7.5.4
      source-map: 0.6.1
      typescript: 5.4.2
    transitivePeerDependencies:
      - '@types/node'
    dev: true
    patched: true

  /@microsoft/tsdoc-config/0.16.2:
    resolution: {integrity: sha512-OGiIzzoBLgWWR0UdRJX98oYO+XKGf7tiK4Zk6tQ/E4IJqGCe7dvkTvgDZV5cFJUzLGDOjeAXrnZoA6QkVySuxw==}
    dependencies:
      '@microsoft/tsdoc': 0.14.2
      ajv: 6.12.6
      jju: 1.4.0
      resolve: 1.19.0
    dev: true

  /@microsoft/tsdoc/0.14.2:
    resolution: {integrity: sha512-9b8mPpKrfeGRuhFH5iO1iwCLeIIsV6+H1sRfxbkoGXIyQE2BTsPd9zqSqQJ+pv5sJ/hT5M1zvOFL02MnEezFug==}
    dev: true

  /@nodelib/fs.scandir/2.1.5:
    resolution: {integrity: sha512-vq24Bq3ym5HEQm2NKCr3yXDwjc7vTsEThRDnkp2DK9p1uqLR+DHurm/NOTo0KG7HYHU7eppKZj3MyqYuMBf62g==}
    engines: {node: '>= 8'}
    dependencies:
      '@nodelib/fs.stat': 2.0.5
      run-parallel: 1.2.0
    dev: true

  /@nodelib/fs.stat/2.0.5:
    resolution: {integrity: sha512-RkhPPp2zrqDAQA/2jNhnztcPAlv64XdhIp7a7454A5ovI7Bukxgt7MX7udwAu3zg1DcpPU0rz3VV1SeaqvY4+A==}
    engines: {node: '>= 8'}
    dev: true

  /@nodelib/fs.walk/1.2.8:
    resolution: {integrity: sha512-oGB+UxlgWcgQkgwo8GcEGwemoTFt3FIO9ababBmaGwXIoBKZ+GTy0pP185beGg7Llih/NSHSV2XAs1lnznocSg==}
    engines: {node: '>= 8'}
    dependencies:
      '@nodelib/fs.scandir': 2.1.5
      fastq: 1.15.0
    dev: true

  /@npmcli/fs/2.1.2:
    resolution: {integrity: sha512-yOJKRvohFOaLqipNtwYB9WugyZKhC/DZC4VYPmpaCzDBrA8YpK3qHZ8/HGscMnE4GqbkLNuVcCnxkeQEdGt6LQ==}
    engines: {node: ^12.13.0 || ^14.15.0 || >=16.0.0}
    dependencies:
      '@gar/promisify': 1.1.3
      semver: 7.6.0
    dev: true

  /@npmcli/fs/3.1.0:
    resolution: {integrity: sha512-7kZUAaLscfgbwBQRbvdMYaZOWyMEcPTH/tJjnyAWJ/dvvs9Ef+CERx/qJb9GExJpl1qipaDGn7KqHnFGGixd0w==}
    engines: {node: ^14.17.0 || ^16.13.0 || >=18.0.0}
    dependencies:
      semver: 7.6.0
    dev: true

  /@npmcli/git/4.0.4:
    resolution: {integrity: sha512-5yZghx+u5M47LghaybLCkdSyFzV/w4OuH12d96HO389Ik9CDsLaDZJVynSGGVJOLn6gy/k7Dz5XYcplM3uxXRg==}
    engines: {node: ^14.17.0 || ^16.13.0 || >=18.0.0}
    dependencies:
      '@npmcli/promise-spawn': 6.0.2
      lru-cache: 7.18.3
      npm-pick-manifest: 8.0.1
      proc-log: 3.0.0
      promise-inflight: 1.0.1
      promise-retry: 2.0.1
      semver: 7.6.0
      which: 3.0.0
    transitivePeerDependencies:
      - bluebird
    dev: true

  /@npmcli/installed-package-contents/2.0.2:
    resolution: {integrity: sha512-xACzLPhnfD51GKvTOOuNX2/V4G4mz9/1I2MfDoye9kBM3RYe5g2YbscsaGoTlaWqkxeiapBWyseULVKpSVHtKQ==}
    engines: {node: ^14.17.0 || ^16.13.0 || >=18.0.0}
    hasBin: true
    dependencies:
      npm-bundled: 3.0.0
      npm-normalize-package-bin: 3.0.0
    dev: true

  /@npmcli/move-file/2.0.1:
    resolution: {integrity: sha512-mJd2Z5TjYWq/ttPLLGqArdtnC74J6bOzg4rMDnN+p1xTacZ2yPRCk2y0oSWQtygLR9YVQXgOcONrwtnk3JupxQ==}
    engines: {node: ^12.13.0 || ^14.15.0 || >=16.0.0}
    deprecated: This functionality has been moved to @npmcli/fs
    dependencies:
      mkdirp: 1.0.4
      rimraf: 3.0.2
    dev: true

  /@npmcli/node-gyp/3.0.0:
    resolution: {integrity: sha512-gp8pRXC2oOxu0DUE1/M3bYtb1b3/DbJ5aM113+XJBgfXdussRAsX0YOrOhdd8WvnAR6auDBvJomGAkLKA5ydxA==}
    engines: {node: ^14.17.0 || ^16.13.0 || >=18.0.0}
    dev: true

  /@npmcli/promise-spawn/6.0.2:
    resolution: {integrity: sha512-gGq0NJkIGSwdbUt4yhdF8ZrmkGKVz9vAdVzpOfnom+V8PLSmSOVhZwbNvZZS1EYcJN5hzzKBxmmVVAInM6HQLg==}
    engines: {node: ^14.17.0 || ^16.13.0 || >=18.0.0}
    dependencies:
      which: 3.0.0
    dev: true

  /@npmcli/run-script/6.0.0:
    resolution: {integrity: sha512-ql+AbRur1TeOdl1FY+RAwGW9fcr4ZwiVKabdvm93mujGREVuVLbdkXRJDrkTXSdCjaxYydr1wlA2v67jxWG5BQ==}
    engines: {node: ^14.17.0 || ^16.13.0 || >=18.0.0}
    dependencies:
      '@npmcli/node-gyp': 3.0.0
      '@npmcli/promise-spawn': 6.0.2
      node-gyp: 9.3.1
      read-package-json-fast: 3.0.2
      which: 3.0.0
    transitivePeerDependencies:
      - bluebird
      - supports-color
    dev: true

  /@oclif/core/3.26.4:
    resolution: {integrity: sha512-ntfo2ut7enNtAn/jB/dryMUPBM2Fh8Fydmi3k/Ybo6lCGU/hmsPFkBRjCEJAQMyNkK2yVZARaWogdOrcVgFz+w==}
    engines: {node: '>=18.0.0'}
    dependencies:
      '@types/cli-progress': 3.11.5
      ansi-escapes: 4.3.2
      ansi-styles: 4.3.0
      cardinal: 2.1.1
      chalk: 4.1.2
      clean-stack: 3.0.1
      cli-progress: 3.12.0
      color: 4.2.3
      debug: 4.3.4_supports-color@8.1.1
      ejs: 3.1.10
      get-package-type: 0.1.0
      globby: 11.1.0
      hyperlinker: 1.0.0
      indent-string: 4.0.0
      is-wsl: 2.2.0
      js-yaml: 3.14.1
      minimatch: 9.0.4
      natural-orderby: 2.0.3
      object-treeify: 1.1.33
      password-prompt: 1.1.3
      slice-ansi: 4.0.0
      string-width: 4.2.3
      strip-ansi: 6.0.1
      supports-color: 8.1.1
      supports-hyperlinks: 2.3.0
      widest-line: 3.1.0
      wordwrap: 1.0.0
      wrap-ansi: 7.0.0
    dev: true

  /@oclif/plugin-autocomplete/3.0.15:
    resolution: {integrity: sha512-Q0XcqU3YQ6mAi8PGAfbsLBCquC6LmaxgMblxUlp6o3MvlsaO3tsQOWg20Mlciq4t+IX1r6VmP3L/EtkuJHFluQ==}
    engines: {node: '>=18.0.0'}
    dependencies:
      '@oclif/core': 3.26.4
      chalk: 5.3.0
      debug: 4.3.4
      ejs: 3.1.10
    transitivePeerDependencies:
      - supports-color
    dev: true

  /@oclif/plugin-commands/3.3.1:
    resolution: {integrity: sha512-SikJBlXaVsbCX3A8YBdpU70VvU58P75+4vMt0AtJFEPYS1n+5srrLJgTrEFJkCfFvlqj1SNI9yMFr1TG+LKN9w==}
    engines: {node: '>=18.0.0'}
    dependencies:
      '@oclif/core': 3.26.4
      lodash.pickby: 4.6.0
      lodash.sortby: 4.7.0
      lodash.template: 4.5.0
      lodash.uniqby: 4.7.0
    dev: true

  /@oclif/plugin-help/6.0.21:
    resolution: {integrity: sha512-w860r9d456xhw1GPaos9yQF+BZeFY9UKdrINbL3fZFX5ZHhr/zGT4Fep5wUkHogjjnSB8+ZHi3D6j2jScIizUw==}
    engines: {node: '>=18.0.0'}
    dependencies:
      '@oclif/core': 3.26.4
    dev: true

  /@oclif/plugin-not-found/3.1.4:
    resolution: {integrity: sha512-2YzBCBhieiu3BXjsmyb5jGs1ivYVxLG/3pSbPvo5oJGi5D5SWB038v4y61PzrUZ+2LWPLBfDQIMWccoI2r7cew==}
    engines: {node: '>=18.0.0'}
    dependencies:
      '@inquirer/confirm': 3.1.5
      '@oclif/core': 3.26.4
      chalk: 5.3.0
      fast-levenshtein: 3.0.0
    dev: true

  /@oclif/plugin-plugins/5.0.11:
    resolution: {integrity: sha512-es+IMNI97Jw+EX25r9ejrOph9R/8FbNXmWrH/NnhUJ3lNDpeMPM8njP4ovHYJi2+ta2VTHDxhQFNRDlNnUiyOw==}
    engines: {node: '>=18.0.0'}
    dependencies:
      '@oclif/core': 3.26.4
      chalk: 5.3.0
      debug: 4.3.4
      npm: 10.5.0
      npm-package-arg: 11.0.2
      npm-run-path: 5.3.0
      semver: 7.6.0
      validate-npm-package-name: 5.0.0
      yarn: 1.22.22
    transitivePeerDependencies:
      - supports-color
    dev: true

  /@oclif/plugin-warn-if-update-available/3.0.15:
    resolution: {integrity: sha512-JtPTJFjL6izMCe5dDS2ix2PyWAD2DeJ5Atzd2HHRifbPcmOxaUE62FKTnarIwfPHLMF/nN33liwo9InAdirozg==}
    engines: {node: '>=18.0.0'}
    dependencies:
      '@oclif/core': 3.26.4
      chalk: 5.3.0
      debug: 4.3.4
      http-call: 5.3.0
      lodash.template: 4.5.0
    transitivePeerDependencies:
      - supports-color
    dev: true

  /@octokit/auth-token/2.5.0:
    resolution: {integrity: sha512-r5FVUJCOLl19AxiuZD2VRZ/ORjp/4IN98Of6YJoJOkY75CIBuYfmiNHGrDwXr+aLGG55igl9QrxX3hbiXlLb+g==}
    dependencies:
      '@octokit/types': 6.41.0
    dev: true

  /@octokit/auth-token/3.0.3:
    resolution: {integrity: sha512-/aFM2M4HVDBT/jjDBa84sJniv1t9Gm/rLkalaz9htOm+L+8JMj1k9w0CkUdcxNyNxZPlTxKPVko+m1VlM58ZVA==}
    engines: {node: '>= 14'}
    dependencies:
      '@octokit/types': 9.1.2
    dev: true

  /@octokit/core/3.6.0:
    resolution: {integrity: sha512-7RKRKuA4xTjMhY+eG3jthb3hlZCsOwg3rztWh75Xc+ShDWOfDDATWbeZpAHBNRpm4Tv9WgBMOy1zEJYXG6NJ7Q==}
    dependencies:
      '@octokit/auth-token': 2.5.0
      '@octokit/graphql': 4.8.0
      '@octokit/request': 5.6.3
      '@octokit/request-error': 2.1.0
      '@octokit/types': 6.41.0
      before-after-hook: 2.2.3
      universal-user-agent: 6.0.0
    transitivePeerDependencies:
      - encoding
    dev: true

  /@octokit/core/4.2.4:
    resolution: {integrity: sha512-rYKilwgzQ7/imScn3M9/pFfUf4I1AZEH3KhyJmtPdE2zfaXAn2mFfUy4FbKewzc2We5y/LlKLj36fWJLKC2SIQ==}
    engines: {node: '>= 14'}
    dependencies:
      '@octokit/auth-token': 3.0.3
      '@octokit/graphql': 5.0.5
      '@octokit/request': 6.2.3
      '@octokit/request-error': 3.0.3
      '@octokit/types': 9.1.2
      before-after-hook: 2.2.3
      universal-user-agent: 6.0.0
    transitivePeerDependencies:
      - encoding
    dev: true

  /@octokit/endpoint/6.0.12:
    resolution: {integrity: sha512-lF3puPwkQWGfkMClXb4k/eUT/nZKQfxinRWJrdZaJO85Dqwo/G0yOC434Jr2ojwafWJMYqFGFa5ms4jJUgujdA==}
    dependencies:
      '@octokit/types': 6.41.0
      is-plain-object: 5.0.0
      universal-user-agent: 6.0.0
    dev: true

  /@octokit/endpoint/7.0.5:
    resolution: {integrity: sha512-LG4o4HMY1Xoaec87IqQ41TQ+glvIeTKqfjkCEmt5AIwDZJwQeVZFIEYXrYY6yLwK+pAScb9Gj4q+Nz2qSw1roA==}
    engines: {node: '>= 14'}
    dependencies:
      '@octokit/types': 9.1.2
      is-plain-object: 5.0.0
      universal-user-agent: 6.0.0
    dev: true

  /@octokit/graphql/4.8.0:
    resolution: {integrity: sha512-0gv+qLSBLKF0z8TKaSKTsS39scVKF9dbMxJpj3U0vC7wjNWFuIpL/z76Qe2fiuCbDRcJSavkXsVtMS6/dtQQsg==}
    dependencies:
      '@octokit/request': 5.6.3
      '@octokit/types': 6.41.0
      universal-user-agent: 6.0.0
    transitivePeerDependencies:
      - encoding
    dev: true

  /@octokit/graphql/5.0.5:
    resolution: {integrity: sha512-Qwfvh3xdqKtIznjX9lz2D458r7dJPP8l6r4GQkIdWQouZwHQK0mVT88uwiU2bdTU2OtT1uOlKpRciUWldpG0yQ==}
    engines: {node: '>= 14'}
    dependencies:
      '@octokit/request': 6.2.3
      '@octokit/types': 9.1.2
      universal-user-agent: 6.0.0
    transitivePeerDependencies:
      - encoding
    dev: true

  /@octokit/openapi-types/12.11.0:
    resolution: {integrity: sha512-VsXyi8peyRq9PqIz/tpqiL2w3w80OgVMwBHltTml3LmVvXiphgeqmY9mvBw9Wu7e0QWk/fqD37ux8yP5uVekyQ==}
    dev: true

  /@octokit/openapi-types/17.0.0:
    resolution: {integrity: sha512-V8BVJGN0ZmMlURF55VFHFd/L92XQQ43KvFjNmY1IYbCN3V/h/uUFV6iQi19WEHM395Nn+1qhUbViCAD/1czzog==}
    dev: true

  /@octokit/plugin-paginate-rest/2.21.3_@octokit+core@3.6.0:
    resolution: {integrity: sha512-aCZTEf0y2h3OLbrgKkrfFdjRL6eSOo8komneVQJnYecAxIej7Bafor2xhuDJOIFau4pk0i/P28/XgtbyPF0ZHw==}
    peerDependencies:
      '@octokit/core': '>=2'
    dependencies:
      '@octokit/core': 3.6.0
      '@octokit/types': 6.41.0
    dev: true

  /@octokit/plugin-request-log/1.0.4_@octokit+core@3.6.0:
    resolution: {integrity: sha512-mLUsMkgP7K/cnFEw07kWqXGF5LKrOkD+lhCrKvPHXWDywAwuDUeDwWBpc69XK3pNX0uKiVt8g5z96PJ6z9xCFA==}
    peerDependencies:
      '@octokit/core': '>=3'
    dependencies:
      '@octokit/core': 3.6.0
    dev: true

  /@octokit/plugin-rest-endpoint-methods/5.16.2_@octokit+core@3.6.0:
    resolution: {integrity: sha512-8QFz29Fg5jDuTPXVtey05BLm7OB+M8fnvE64RNegzX7U+5NUXcOcnpTIK0YfSHBg8gYd0oxIq3IZTe9SfPZiRw==}
    peerDependencies:
      '@octokit/core': '>=3'
    dependencies:
      '@octokit/core': 3.6.0
      '@octokit/types': 6.41.0
      deprecation: 2.3.1
    dev: true

  /@octokit/request-error/2.1.0:
    resolution: {integrity: sha512-1VIvgXxs9WHSjicsRwq8PlR2LR2x6DwsJAaFgzdi0JfJoGSO8mYI/cHJQ+9FbN21aa+DrgNLnwObmyeSC8Rmpg==}
    dependencies:
      '@octokit/types': 6.41.0
      deprecation: 2.3.1
      once: 1.4.0
    dev: true

  /@octokit/request-error/3.0.3:
    resolution: {integrity: sha512-crqw3V5Iy2uOU5Np+8M/YexTlT8zxCfI+qu+LxUB7SZpje4Qmx3mub5DfEKSO8Ylyk0aogi6TYdf6kxzh2BguQ==}
    engines: {node: '>= 14'}
    dependencies:
      '@octokit/types': 9.1.2
      deprecation: 2.3.1
      once: 1.4.0
    dev: true

  /@octokit/request/5.6.3:
    resolution: {integrity: sha512-bFJl0I1KVc9jYTe9tdGGpAMPy32dLBXXo1dS/YwSCTL/2nd9XeHsY616RE3HPXDVk+a+dBuzyz5YdlXwcDTr2A==}
    dependencies:
      '@octokit/endpoint': 6.0.12
      '@octokit/request-error': 2.1.0
      '@octokit/types': 6.41.0
      is-plain-object: 5.0.0
      node-fetch: 2.6.9
      universal-user-agent: 6.0.0
    transitivePeerDependencies:
      - encoding
    dev: true

  /@octokit/request/6.2.3:
    resolution: {integrity: sha512-TNAodj5yNzrrZ/VxP+H5HiYaZep0H3GU0O7PaF+fhDrt8FPrnkei9Aal/txsN/1P7V3CPiThG0tIvpPDYUsyAA==}
    engines: {node: '>= 14'}
    dependencies:
      '@octokit/endpoint': 7.0.5
      '@octokit/request-error': 3.0.3
      '@octokit/types': 9.1.2
      is-plain-object: 5.0.0
      node-fetch: 2.6.9
      universal-user-agent: 6.0.0
    transitivePeerDependencies:
      - encoding
    dev: true

  /@octokit/rest/18.12.0:
    resolution: {integrity: sha512-gDPiOHlyGavxr72y0guQEhLsemgVjwRePayJ+FcKc2SJqKUbxbkvf5kAZEWA/MKvsfYlQAMVzNJE3ezQcxMJ2Q==}
    dependencies:
      '@octokit/core': 3.6.0
      '@octokit/plugin-paginate-rest': 2.21.3_@octokit+core@3.6.0
      '@octokit/plugin-request-log': 1.0.4_@octokit+core@3.6.0
      '@octokit/plugin-rest-endpoint-methods': 5.16.2_@octokit+core@3.6.0
    transitivePeerDependencies:
      - encoding
    dev: true

  /@octokit/types/6.41.0:
    resolution: {integrity: sha512-eJ2jbzjdijiL3B4PrSQaSjuF2sPEQPVCPzBvTHJD9Nz+9dw2SGH4K4xeQJ77YfTq5bRQ+bD8wT11JbeDPmxmGg==}
    dependencies:
      '@octokit/openapi-types': 12.11.0
    dev: true

  /@octokit/types/9.1.2:
    resolution: {integrity: sha512-LPbJIuu1WNoRHbN4UMysEdlissRFpTCWyoKT7kHPufI8T+XX33/qilfMWJo3mCOjNIKu0+43oSQPf+HJa0+TTQ==}
    dependencies:
      '@octokit/openapi-types': 17.0.0
    dev: true

  /@pkgjs/parseargs/0.11.0:
    resolution: {integrity: sha512-+1VkjdD0QBLPodGrJUeqarH8VAIvQODIbwh9XpP5Syisf7YoQgsJKPNFoqqLQlu+VQ/tVSshMR6loPMn8U+dPg==}
    engines: {node: '>=14'}
    requiresBuild: true
    dev: true
    optional: true

  /@pnpm/config.env-replace/1.1.0:
    resolution: {integrity: sha512-htyl8TWnKL7K/ESFa1oW2UB5lVDxuF5DpM7tBi6Hu2LNL3mWkIzNLG6N4zoCUP1lCKNxWy/3iu8mS8MvToGd6w==}
    engines: {node: '>=12.22.0'}
    dev: true

  /@pnpm/network.ca-file/1.0.2:
    resolution: {integrity: sha512-YcPQ8a0jwYU9bTdJDpXjMi7Brhkr1mXsXrUJvjqM2mQDgkRiz8jFaQGOdaLxgjtUfQgZhKy/O3cG/YwmgKaxLA==}
    engines: {node: '>=12.22.0'}
    dependencies:
      graceful-fs: 4.2.10
    dev: true

  /@pnpm/npm-conf/2.1.1:
    resolution: {integrity: sha512-yfRcuupmxxeDOSxvw4g+wFCrGiPD0L32f5WMzqMXp7Rl93EOCdFiDcaSNnZ10Up9GdNqkj70UTa8hfhPFphaZA==}
    engines: {node: '>=12'}
    dependencies:
      '@pnpm/config.env-replace': 1.1.0
      '@pnpm/network.ca-file': 1.0.2
      config-chain: 1.1.13
    dev: true

  /@rushstack/eslint-patch/1.4.0:
    resolution: {integrity: sha512-cEjvTPU32OM9lUFegJagO0mRnIn+rbqrG89vV8/xLnLFX0DoR0r1oy5IlTga71Q7uT3Qus7qm7wgeiMT/+Irlg==}
    dev: true

  /@rushstack/eslint-plugin-security/0.7.1_yzjfgl2l2fa2siv5ppqhbzvdbi:
    resolution: {integrity: sha512-84N42tlONhcbXdlk5Rkb+/pVxPnH+ojX8XwtFoecCRV88/4Ii7eGEyJPb73lOpHaE3NJxLzLVIeixKYQmdjImA==}
    peerDependencies:
      eslint: ^6.0.0 || ^7.0.0 || ^8.0.0
    dependencies:
      '@rushstack/tree-pattern': 0.3.1
      '@typescript-eslint/experimental-utils': 5.59.11_yzjfgl2l2fa2siv5ppqhbzvdbi
      eslint: 8.55.0
    transitivePeerDependencies:
      - supports-color
      - typescript
    dev: true

  /@rushstack/eslint-plugin/0.13.1_yzjfgl2l2fa2siv5ppqhbzvdbi:
    resolution: {integrity: sha512-qQ6iPCm8SFuY+bpcSv5hlYtdwDHcFlE6wlpUHa0ywG9tGVBYM5But8S4qVRFq1iejAuFX+ubNUOyFJHvxpox+A==}
    peerDependencies:
      eslint: ^6.0.0 || ^7.0.0 || ^8.0.0
    dependencies:
      '@rushstack/tree-pattern': 0.3.1
      '@typescript-eslint/experimental-utils': 5.59.11_yzjfgl2l2fa2siv5ppqhbzvdbi
      eslint: 8.55.0
    transitivePeerDependencies:
      - supports-color
      - typescript
    dev: true

  /@rushstack/node-core-library/3.61.0_@types+node@16.18.38:
    resolution: {integrity: sha512-tdOjdErme+/YOu4gPed3sFS72GhtWCgNV9oDsHDnoLY5oDfwjKUc9Z+JOZZ37uAxcm/OCahDHfuu2ugqrfWAVQ==}
    peerDependencies:
      '@types/node': '*'
    peerDependenciesMeta:
      '@types/node':
        optional: true
    dependencies:
      '@types/node': 16.18.38
      colors: 1.2.5
      fs-extra: 7.0.1
      import-lazy: 4.0.0
      jju: 1.4.0
      resolve: 1.22.8
      semver: 7.5.4
      z-schema: 5.0.5
    dev: true

  /@rushstack/node-core-library/4.1.0_@types+node@16.18.38:
    resolution: {integrity: sha512-qz4JFBZJCf1YN5cAXa1dP6Mki/HrsQxc/oYGAGx29dF2cwF2YMxHoly0FBhMw3IEnxo5fMj0boVfoHVBkpkx/w==}
    peerDependencies:
      '@types/node': '*'
    peerDependenciesMeta:
      '@types/node':
        optional: true
    dependencies:
      '@types/node': 16.18.38
      fs-extra: 7.0.1
      import-lazy: 4.0.0
      jju: 1.4.0
      resolve: 1.22.8
      semver: 7.5.4
      z-schema: 5.0.5
    dev: true

  /@rushstack/rig-package/0.5.2:
    resolution: {integrity: sha512-mUDecIJeH3yYGZs2a48k+pbhM6JYwWlgjs2Ca5f2n1G2/kgdgP9D/07oglEGf6mRyXEnazhEENeYTSNDRCwdqA==}
    dependencies:
      resolve: 1.22.8
      strip-json-comments: 3.1.1
    dev: true

  /@rushstack/terminal/0.10.1_@types+node@16.18.38:
    resolution: {integrity: sha512-C6Vi/m/84IYJTkfzmXr1+W8Wi3MmBjVF/q3za91Gb3VYjKbpALHVxY6FgH625AnDe5Z0Kh4MHKWA3Z7bqgAezA==}
    peerDependencies:
      '@types/node': '*'
    peerDependenciesMeta:
      '@types/node':
        optional: true
    dependencies:
      '@rushstack/node-core-library': 4.1.0_@types+node@16.18.38
      '@types/node': 16.18.38
      supports-color: 8.1.1
    dev: true

  /@rushstack/tree-pattern/0.3.1:
    resolution: {integrity: sha512-2yn4qTkXZTByQffL3ymS6viYuyZk3YnJT49bopGBlm9Thtyfa7iuFUV6tt+09YIRO1sjmSWILf4dPj6+Dr5YVA==}
    dev: true

  /@rushstack/ts-command-line/4.19.2_@types+node@16.18.38:
    resolution: {integrity: sha512-cqmXXmBEBlzo9WtyUrHtF9e6kl0LvBY7aTSVX4jfnBfXWZQWnPq9JTFPlQZ+L/ZwjZ4HrNwQsOVvhe9oOucZkw==}
    dependencies:
      '@rushstack/terminal': 0.10.1_@types+node@16.18.38
      '@types/argparse': 1.0.38
      argparse: 1.0.10
      string-argv: 0.3.1
    transitivePeerDependencies:
      - '@types/node'
    dev: true

  /@sigstore/protobuf-specs/0.1.0:
    resolution: {integrity: sha512-a31EnjuIDSX8IXBUib3cYLDRlPMU36AWX4xS8ysLaNu4ZzUesDiPt83pgrW2X1YLMe5L2HbDyaKK5BrL4cNKaQ==}
    engines: {node: ^14.17.0 || ^16.13.0 || >=18.0.0}
    dev: true

  /@sindresorhus/is/0.14.0:
    resolution: {integrity: sha512-9NET910DNaIPngYnLLPeg+Ogzqsi9uM4mSboU5y6p8S5DzMTVEsJZrawi+BoDNUVBa2DhJqQYUFvMDfgU062LQ==}
    engines: {node: '>=6'}
    dev: true

  /@sindresorhus/is/4.6.0:
    resolution: {integrity: sha512-t09vSN3MdfsyCHoFcTRCH/iUtG7OJ0CsjzB8cjAmKc/va/kIgeDI/TxsigdncE/4be734m0cvIYwNaV4i2XqAw==}
    engines: {node: '>=10'}
    dev: true

  /@sindresorhus/is/5.3.0:
    resolution: {integrity: sha512-CX6t4SYQ37lzxicAqsBtxA3OseeoVrh9cSJ5PFYam0GksYlupRfy1A+Q4aYD3zvcfECLc0zO2u+ZnR2UYKvCrw==}
    engines: {node: '>=14.16'}
    dev: true

  /@sinonjs/commons/1.8.6:
    resolution: {integrity: sha512-Ky+XkAkqPZSm3NLBeUng77EBQl3cmeJhITaGHdYH8kjVB+aun3S4XBRti2zt17mtt0mIUDiNxYeoJm6drVvBJQ==}
    dependencies:
      type-detect: 4.0.8
    dev: true

  /@sinonjs/fake-timers/6.0.1:
    resolution: {integrity: sha512-MZPUxrmFubI36XS1DI3qmI0YdN1gks62JtFZvxR67ljjSNCeK6U08Zx4msEWOXuofgqUt6zPHSi1H9fbjR/NRA==}
    dependencies:
      '@sinonjs/commons': 1.8.6
    dev: true

  /@sinonjs/formatio/3.2.2:
    resolution: {integrity: sha512-B8SEsgd8gArBLMD6zpRw3juQ2FVSsmdd7qlevyDqzS9WTCtvF55/gAL+h6gue8ZvPYcdiPdvueM/qm//9XzyTQ==}
    dependencies:
      '@sinonjs/commons': 1.8.6
      '@sinonjs/samsam': 3.3.3
    dev: true

  /@sinonjs/samsam/3.3.3:
    resolution: {integrity: sha512-bKCMKZvWIjYD0BLGnNrxVuw4dkWCYsLqFOUWw8VgKF/+5Y+mE7LfHWPIYoDXowH+3a9LsWDMo0uAP8YDosPvHQ==}
    dependencies:
      '@sinonjs/commons': 1.8.6
      array-from: 2.1.1
      lodash: 4.17.21
    dev: true

  /@sinonjs/text-encoding/0.7.2:
    resolution: {integrity: sha512-sXXKG+uL9IrKqViTtao2Ws6dy0znu9sOaP1di/jKGW1M6VssO8vlpXCQcpZ+jisQ1tTFAC5Jo/EOzFbggBagFQ==}
    dev: true

  /@smithy/abort-controller/2.2.0:
    resolution: {integrity: sha512-wRlta7GuLWpTqtFfGo+nZyOO1vEvewdNR1R4rTxpC8XU6vG/NDyrFBhwLZsqg1NUoR1noVaXJPC/7ZK47QCySw==}
    engines: {node: '>=14.0.0'}
    dependencies:
      '@smithy/types': 2.12.0
      tslib: 2.6.2
    dev: true

  /@smithy/chunked-blob-reader-native/2.2.0:
    resolution: {integrity: sha512-VNB5+1oCgX3Fzs072yuRsUoC2N4Zg/LJ11DTxX3+Qu+Paa6AmbIF0E9sc2wthz9Psrk/zcOlTCyuposlIhPjZQ==}
    dependencies:
      '@smithy/util-base64': 2.3.0
      tslib: 2.6.2
    dev: true

  /@smithy/chunked-blob-reader/2.2.0:
    resolution: {integrity: sha512-3GJNvRwXBGdkDZZOGiziVYzDpn4j6zfyULHMDKAGIUo72yHALpE9CbhfQp/XcLNVoc1byfMpn6uW5H2BqPjgaQ==}
    dependencies:
      tslib: 2.6.2
    dev: true

  /@smithy/config-resolver/2.2.0:
    resolution: {integrity: sha512-fsiMgd8toyUba6n1WRmr+qACzXltpdDkPTAaDqc8QqPBUzO+/JKwL6bUBseHVi8tu9l+3JOK+tSf7cay+4B3LA==}
    engines: {node: '>=14.0.0'}
    dependencies:
      '@smithy/node-config-provider': 2.3.0
      '@smithy/types': 2.12.0
      '@smithy/util-config-provider': 2.3.0
      '@smithy/util-middleware': 2.2.0
      tslib: 2.6.2
    dev: true

  /@smithy/core/1.4.2:
    resolution: {integrity: sha512-2fek3I0KZHWJlRLvRTqxTEri+qV0GRHrJIoLFuBMZB4EMg4WgeBGfF0X6abnrNYpq55KJ6R4D6x4f0vLnhzinA==}
    engines: {node: '>=14.0.0'}
    dependencies:
      '@smithy/middleware-endpoint': 2.5.1
      '@smithy/middleware-retry': 2.3.1
      '@smithy/middleware-serde': 2.3.0
      '@smithy/protocol-http': 3.3.0
      '@smithy/smithy-client': 2.5.1
      '@smithy/types': 2.12.0
      '@smithy/util-middleware': 2.2.0
      tslib: 2.6.2
    dev: true

  /@smithy/credential-provider-imds/2.3.0:
    resolution: {integrity: sha512-BWB9mIukO1wjEOo1Ojgl6LrG4avcaC7T/ZP6ptmAaW4xluhSIPZhY+/PI5YKzlk+jsm+4sQZB45Bt1OfMeQa3w==}
    engines: {node: '>=14.0.0'}
    dependencies:
      '@smithy/node-config-provider': 2.3.0
      '@smithy/property-provider': 2.2.0
      '@smithy/types': 2.12.0
      '@smithy/url-parser': 2.2.0
      tslib: 2.6.2
    dev: true

  /@smithy/eventstream-codec/2.2.0:
    resolution: {integrity: sha512-8janZoJw85nJmQZc4L8TuePp2pk1nxLgkxIR0TUjKJ5Dkj5oelB9WtiSSGXCQvNsJl0VSTvK/2ueMXxvpa9GVw==}
    dependencies:
      '@aws-crypto/crc32': 3.0.0
      '@smithy/types': 2.12.0
      '@smithy/util-hex-encoding': 2.2.0
      tslib: 2.6.2
    dev: true

  /@smithy/eventstream-serde-browser/2.2.0:
    resolution: {integrity: sha512-UaPf8jKbcP71BGiO0CdeLmlg+RhWnlN8ipsMSdwvqBFigl5nil3rHOI/5GE3tfiuX8LvY5Z9N0meuU7Rab7jWw==}
    engines: {node: '>=14.0.0'}
    dependencies:
      '@smithy/eventstream-serde-universal': 2.2.0
      '@smithy/types': 2.12.0
      tslib: 2.6.2
    dev: true

  /@smithy/eventstream-serde-config-resolver/2.2.0:
    resolution: {integrity: sha512-RHhbTw/JW3+r8QQH7PrganjNCiuiEZmpi6fYUAetFfPLfZ6EkiA08uN3EFfcyKubXQxOwTeJRZSQmDDCdUshaA==}
    engines: {node: '>=14.0.0'}
    dependencies:
      '@smithy/types': 2.12.0
      tslib: 2.6.2
    dev: true

  /@smithy/eventstream-serde-node/2.2.0:
    resolution: {integrity: sha512-zpQMtJVqCUMn+pCSFcl9K/RPNtQE0NuMh8sKpCdEHafhwRsjP50Oq/4kMmvxSRy6d8Jslqd8BLvDngrUtmN9iA==}
    engines: {node: '>=14.0.0'}
    dependencies:
      '@smithy/eventstream-serde-universal': 2.2.0
      '@smithy/types': 2.12.0
      tslib: 2.6.2
    dev: true

  /@smithy/eventstream-serde-universal/2.2.0:
    resolution: {integrity: sha512-pvoe/vvJY0mOpuF84BEtyZoYfbehiFj8KKWk1ds2AT0mTLYFVs+7sBJZmioOFdBXKd48lfrx1vumdPdmGlCLxA==}
    engines: {node: '>=14.0.0'}
    dependencies:
      '@smithy/eventstream-codec': 2.2.0
      '@smithy/types': 2.12.0
      tslib: 2.6.2
    dev: true

  /@smithy/fetch-http-handler/2.5.0:
    resolution: {integrity: sha512-BOWEBeppWhLn/no/JxUL/ghTfANTjT7kg3Ww2rPqTUY9R4yHPXxJ9JhMe3Z03LN3aPwiwlpDIUcVw1xDyHqEhw==}
    dependencies:
      '@smithy/protocol-http': 3.3.0
      '@smithy/querystring-builder': 2.2.0
      '@smithy/types': 2.12.0
      '@smithy/util-base64': 2.3.0
      tslib: 2.6.2
    dev: true

  /@smithy/hash-blob-browser/2.2.0:
    resolution: {integrity: sha512-SGPoVH8mdXBqrkVCJ1Hd1X7vh1zDXojNN1yZyZTZsCno99hVue9+IYzWDjq/EQDDXxmITB0gBmuyPh8oAZSTcg==}
    dependencies:
      '@smithy/chunked-blob-reader': 2.2.0
      '@smithy/chunked-blob-reader-native': 2.2.0
      '@smithy/types': 2.12.0
      tslib: 2.6.2
    dev: true

  /@smithy/hash-node/2.2.0:
    resolution: {integrity: sha512-zLWaC/5aWpMrHKpoDF6nqpNtBhlAYKF/7+9yMN7GpdR8CzohnWfGtMznPybnwSS8saaXBMxIGwJqR4HmRp6b3g==}
    engines: {node: '>=14.0.0'}
    dependencies:
      '@smithy/types': 2.12.0
      '@smithy/util-buffer-from': 2.2.0
      '@smithy/util-utf8': 2.3.0
      tslib: 2.6.2
    dev: true

  /@smithy/hash-stream-node/2.2.0:
    resolution: {integrity: sha512-aT+HCATOSRMGpPI7bi7NSsTNVZE/La9IaxLXWoVAYMxHT5hGO3ZOGEMZQg8A6nNL+pdFGtZQtND1eoY084HgHQ==}
    engines: {node: '>=14.0.0'}
    dependencies:
      '@smithy/types': 2.12.0
      '@smithy/util-utf8': 2.3.0
      tslib: 2.6.2
    dev: true

  /@smithy/invalid-dependency/2.2.0:
    resolution: {integrity: sha512-nEDASdbKFKPXN2O6lOlTgrEEOO9NHIeO+HVvZnkqc8h5U9g3BIhWsvzFo+UcUbliMHvKNPD/zVxDrkP1Sbgp8Q==}
    dependencies:
      '@smithy/types': 2.12.0
      tslib: 2.6.2
    dev: true

  /@smithy/is-array-buffer/2.2.0:
    resolution: {integrity: sha512-GGP3O9QFD24uGeAXYUjwSTXARoqpZykHadOmA8G5vfJPK0/DC67qa//0qvqrJzL1xc8WQWX7/yc7fwudjPHPhA==}
    engines: {node: '>=14.0.0'}
    dependencies:
      tslib: 2.6.2
    dev: true

  /@smithy/md5-js/2.2.0:
    resolution: {integrity: sha512-M26XTtt9IIusVMOWEAhIvFIr9jYj4ISPPGJROqw6vXngO3IYJCnVVSMFn4Tx1rUTG5BiKJNg9u2nxmBiZC5IlQ==}
    dependencies:
      '@smithy/types': 2.12.0
      '@smithy/util-utf8': 2.3.0
      tslib: 2.6.2
    dev: true

  /@smithy/middleware-content-length/2.2.0:
    resolution: {integrity: sha512-5bl2LG1Ah/7E5cMSC+q+h3IpVHMeOkG0yLRyQT1p2aMJkSrZG7RlXHPuAgb7EyaFeidKEnnd/fNaLLaKlHGzDQ==}
    engines: {node: '>=14.0.0'}
    dependencies:
      '@smithy/protocol-http': 3.3.0
      '@smithy/types': 2.12.0
      tslib: 2.6.2
    dev: true

  /@smithy/middleware-endpoint/2.5.1:
    resolution: {integrity: sha512-1/8kFp6Fl4OsSIVTWHnNjLnTL8IqpIb/D3sTSczrKFnrE9VMNWxnrRKNvpUHOJ6zpGD5f62TPm7+17ilTJpiCQ==}
    engines: {node: '>=14.0.0'}
    dependencies:
      '@smithy/middleware-serde': 2.3.0
      '@smithy/node-config-provider': 2.3.0
      '@smithy/shared-ini-file-loader': 2.4.0
      '@smithy/types': 2.12.0
      '@smithy/url-parser': 2.2.0
      '@smithy/util-middleware': 2.2.0
      tslib: 2.6.2
    dev: true

  /@smithy/middleware-retry/2.3.1:
    resolution: {integrity: sha512-P2bGufFpFdYcWvqpyqqmalRtwFUNUA8vHjJR5iGqbfR6mp65qKOLcUd6lTr4S9Gn/enynSrSf3p3FVgVAf6bXA==}
    engines: {node: '>=14.0.0'}
    dependencies:
      '@smithy/node-config-provider': 2.3.0
      '@smithy/protocol-http': 3.3.0
      '@smithy/service-error-classification': 2.1.5
      '@smithy/smithy-client': 2.5.1
      '@smithy/types': 2.12.0
      '@smithy/util-middleware': 2.2.0
      '@smithy/util-retry': 2.2.0
      tslib: 2.6.2
      uuid: 9.0.1
    dev: true

  /@smithy/middleware-serde/2.3.0:
    resolution: {integrity: sha512-sIADe7ojwqTyvEQBe1nc/GXB9wdHhi9UwyX0lTyttmUWDJLP655ZYE1WngnNyXREme8I27KCaUhyhZWRXL0q7Q==}
    engines: {node: '>=14.0.0'}
    dependencies:
      '@smithy/types': 2.12.0
      tslib: 2.6.2
    dev: true

  /@smithy/middleware-stack/2.2.0:
    resolution: {integrity: sha512-Qntc3jrtwwrsAC+X8wms8zhrTr0sFXnyEGhZd9sLtsJ/6gGQKFzNB+wWbOcpJd7BR8ThNCoKt76BuQahfMvpeA==}
    engines: {node: '>=14.0.0'}
    dependencies:
      '@smithy/types': 2.12.0
      tslib: 2.6.2
    dev: true

  /@smithy/node-config-provider/2.3.0:
    resolution: {integrity: sha512-0elK5/03a1JPWMDPaS726Iw6LpQg80gFut1tNpPfxFuChEEklo2yL823V94SpTZTxmKlXFtFgsP55uh3dErnIg==}
    engines: {node: '>=14.0.0'}
    dependencies:
      '@smithy/property-provider': 2.2.0
      '@smithy/shared-ini-file-loader': 2.4.0
      '@smithy/types': 2.12.0
      tslib: 2.6.2
    dev: true

  /@smithy/node-http-handler/2.5.0:
    resolution: {integrity: sha512-mVGyPBzkkGQsPoxQUbxlEfRjrj6FPyA3u3u2VXGr9hT8wilsoQdZdvKpMBFMB8Crfhv5dNkKHIW0Yyuc7eABqA==}
    engines: {node: '>=14.0.0'}
    dependencies:
      '@smithy/abort-controller': 2.2.0
      '@smithy/protocol-http': 3.3.0
      '@smithy/querystring-builder': 2.2.0
      '@smithy/types': 2.12.0
      tslib: 2.6.2
    dev: true

  /@smithy/property-provider/2.2.0:
    resolution: {integrity: sha512-+xiil2lFhtTRzXkx8F053AV46QnIw6e7MV8od5Mi68E1ICOjCeCHw2XfLnDEUHnT9WGUIkwcqavXjfwuJbGlpg==}
    engines: {node: '>=14.0.0'}
    dependencies:
      '@smithy/types': 2.12.0
      tslib: 2.6.2
    dev: true

  /@smithy/protocol-http/3.3.0:
    resolution: {integrity: sha512-Xy5XK1AFWW2nlY/biWZXu6/krgbaf2dg0q492D8M5qthsnU2H+UgFeZLbM76FnH7s6RO/xhQRkj+T6KBO3JzgQ==}
    engines: {node: '>=14.0.0'}
    dependencies:
      '@smithy/types': 2.12.0
      tslib: 2.6.2
    dev: true

  /@smithy/querystring-builder/2.2.0:
    resolution: {integrity: sha512-L1kSeviUWL+emq3CUVSgdogoM/D9QMFaqxL/dd0X7PCNWmPXqt+ExtrBjqT0V7HLN03Vs9SuiLrG3zy3JGnE5A==}
    engines: {node: '>=14.0.0'}
    dependencies:
      '@smithy/types': 2.12.0
      '@smithy/util-uri-escape': 2.2.0
      tslib: 2.6.2
    dev: true

  /@smithy/querystring-parser/2.2.0:
    resolution: {integrity: sha512-BvHCDrKfbG5Yhbpj4vsbuPV2GgcpHiAkLeIlcA1LtfpMz3jrqizP1+OguSNSj1MwBHEiN+jwNisXLGdajGDQJA==}
    engines: {node: '>=14.0.0'}
    dependencies:
      '@smithy/types': 2.12.0
      tslib: 2.6.2
    dev: true

  /@smithy/service-error-classification/2.1.5:
    resolution: {integrity: sha512-uBDTIBBEdAQryvHdc5W8sS5YX7RQzF683XrHePVdFmAgKiMofU15FLSM0/HU03hKTnazdNRFa0YHS7+ArwoUSQ==}
    engines: {node: '>=14.0.0'}
    dependencies:
      '@smithy/types': 2.12.0
    dev: true

  /@smithy/shared-ini-file-loader/2.4.0:
    resolution: {integrity: sha512-WyujUJL8e1B6Z4PBfAqC/aGY1+C7T0w20Gih3yrvJSk97gpiVfB+y7c46T4Nunk+ZngLq0rOIdeVeIklk0R3OA==}
    engines: {node: '>=14.0.0'}
    dependencies:
      '@smithy/types': 2.12.0
      tslib: 2.6.2
    dev: true

  /@smithy/signature-v4/2.3.0:
    resolution: {integrity: sha512-ui/NlpILU+6HAQBfJX8BBsDXuKSNrjTSuOYArRblcrErwKFutjrCNb/OExfVRyj9+26F9J+ZmfWT+fKWuDrH3Q==}
    engines: {node: '>=14.0.0'}
    dependencies:
      '@smithy/is-array-buffer': 2.2.0
      '@smithy/types': 2.12.0
      '@smithy/util-hex-encoding': 2.2.0
      '@smithy/util-middleware': 2.2.0
      '@smithy/util-uri-escape': 2.2.0
      '@smithy/util-utf8': 2.3.0
      tslib: 2.6.2
    dev: true

  /@smithy/smithy-client/2.5.1:
    resolution: {integrity: sha512-jrbSQrYCho0yDaaf92qWgd+7nAeap5LtHTI51KXqmpIFCceKU3K9+vIVTUH72bOJngBMqa4kyu1VJhRcSrk/CQ==}
    engines: {node: '>=14.0.0'}
    dependencies:
      '@smithy/middleware-endpoint': 2.5.1
      '@smithy/middleware-stack': 2.2.0
      '@smithy/protocol-http': 3.3.0
      '@smithy/types': 2.12.0
      '@smithy/util-stream': 2.2.0
      tslib: 2.6.2
    dev: true

  /@smithy/types/2.12.0:
    resolution: {integrity: sha512-QwYgloJ0sVNBeBuBs65cIkTbfzV/Q6ZNPCJ99EICFEdJYG50nGIY/uYXp+TbsdJReIuPr0a0kXmCvren3MbRRw==}
    engines: {node: '>=14.0.0'}
    dependencies:
      tslib: 2.6.2
    dev: true

  /@smithy/url-parser/2.2.0:
    resolution: {integrity: sha512-hoA4zm61q1mNTpksiSWp2nEl1dt3j726HdRhiNgVJQMj7mLp7dprtF57mOB6JvEk/x9d2bsuL5hlqZbBuHQylQ==}
    dependencies:
      '@smithy/querystring-parser': 2.2.0
      '@smithy/types': 2.12.0
      tslib: 2.6.2
    dev: true

  /@smithy/util-base64/2.3.0:
    resolution: {integrity: sha512-s3+eVwNeJuXUwuMbusncZNViuhv2LjVJ1nMwTqSA0XAC7gjKhqqxRdJPhR8+YrkoZ9IiIbFk/yK6ACe/xlF+hw==}
    engines: {node: '>=14.0.0'}
    dependencies:
      '@smithy/util-buffer-from': 2.2.0
      '@smithy/util-utf8': 2.3.0
      tslib: 2.6.2
    dev: true

  /@smithy/util-body-length-browser/2.2.0:
    resolution: {integrity: sha512-dtpw9uQP7W+n3vOtx0CfBD5EWd7EPdIdsQnWTDoFf77e3VUf05uA7R7TGipIo8e4WL2kuPdnsr3hMQn9ziYj5w==}
    dependencies:
      tslib: 2.6.2
    dev: true

  /@smithy/util-body-length-node/2.3.0:
    resolution: {integrity: sha512-ITWT1Wqjubf2CJthb0BuT9+bpzBfXeMokH/AAa5EJQgbv9aPMVfnM76iFIZVFf50hYXGbtiV71BHAthNWd6+dw==}
    engines: {node: '>=14.0.0'}
    dependencies:
      tslib: 2.6.2
    dev: true

  /@smithy/util-buffer-from/2.2.0:
    resolution: {integrity: sha512-IJdWBbTcMQ6DA0gdNhh/BwrLkDR+ADW5Kr1aZmd4k3DIF6ezMV4R2NIAmT08wQJ3yUK82thHWmC/TnK/wpMMIA==}
    engines: {node: '>=14.0.0'}
    dependencies:
      '@smithy/is-array-buffer': 2.2.0
      tslib: 2.6.2
    dev: true

  /@smithy/util-config-provider/2.3.0:
    resolution: {integrity: sha512-HZkzrRcuFN1k70RLqlNK4FnPXKOpkik1+4JaBoHNJn+RnJGYqaa3c5/+XtLOXhlKzlRgNvyaLieHTW2VwGN0VQ==}
    engines: {node: '>=14.0.0'}
    dependencies:
      tslib: 2.6.2
    dev: true

  /@smithy/util-defaults-mode-browser/2.2.1:
    resolution: {integrity: sha512-RtKW+8j8skk17SYowucwRUjeh4mCtnm5odCL0Lm2NtHQBsYKrNW0od9Rhopu9wF1gHMfHeWF7i90NwBz/U22Kw==}
    engines: {node: '>= 10.0.0'}
    dependencies:
      '@smithy/property-provider': 2.2.0
      '@smithy/smithy-client': 2.5.1
      '@smithy/types': 2.12.0
      bowser: 2.11.0
      tslib: 2.6.2
    dev: true

  /@smithy/util-defaults-mode-node/2.3.1:
    resolution: {integrity: sha512-vkMXHQ0BcLFysBMWgSBLSk3+leMpFSyyFj8zQtv5ZyUBx8/owVh1/pPEkzmW/DR/Gy/5c8vjLDD9gZjXNKbrpA==}
    engines: {node: '>= 10.0.0'}
    dependencies:
      '@smithy/config-resolver': 2.2.0
      '@smithy/credential-provider-imds': 2.3.0
      '@smithy/node-config-provider': 2.3.0
      '@smithy/property-provider': 2.2.0
      '@smithy/smithy-client': 2.5.1
      '@smithy/types': 2.12.0
      tslib: 2.6.2
    dev: true

  /@smithy/util-endpoints/1.2.0:
    resolution: {integrity: sha512-BuDHv8zRjsE5zXd3PxFXFknzBG3owCpjq8G3FcsXW3CykYXuEqM3nTSsmLzw5q+T12ZYuDlVUZKBdpNbhVtlrQ==}
    engines: {node: '>= 14.0.0'}
    dependencies:
      '@smithy/node-config-provider': 2.3.0
      '@smithy/types': 2.12.0
      tslib: 2.6.2
    dev: true

  /@smithy/util-hex-encoding/2.2.0:
    resolution: {integrity: sha512-7iKXR+/4TpLK194pVjKiasIyqMtTYJsgKgM242Y9uzt5dhHnUDvMNb+3xIhRJ9QhvqGii/5cRUt4fJn3dtXNHQ==}
    engines: {node: '>=14.0.0'}
    dependencies:
      tslib: 2.6.2
    dev: true

  /@smithy/util-middleware/2.2.0:
    resolution: {integrity: sha512-L1qpleXf9QD6LwLCJ5jddGkgWyuSvWBkJwWAZ6kFkdifdso+sk3L3O1HdmPvCdnCK3IS4qWyPxev01QMnfHSBw==}
    engines: {node: '>=14.0.0'}
    dependencies:
      '@smithy/types': 2.12.0
      tslib: 2.6.2
    dev: true

  /@smithy/util-retry/2.2.0:
    resolution: {integrity: sha512-q9+pAFPTfftHXRytmZ7GzLFFrEGavqapFc06XxzZFcSIGERXMerXxCitjOG1prVDR9QdjqotF40SWvbqcCpf8g==}
    engines: {node: '>= 14.0.0'}
    dependencies:
      '@smithy/service-error-classification': 2.1.5
      '@smithy/types': 2.12.0
      tslib: 2.6.2
    dev: true

  /@smithy/util-stream/2.2.0:
    resolution: {integrity: sha512-17faEXbYWIRst1aU9SvPZyMdWmqIrduZjVOqCPMIsWFNxs5yQQgFrJL6b2SdiCzyW9mJoDjFtgi53xx7EH+BXA==}
    engines: {node: '>=14.0.0'}
    dependencies:
      '@smithy/fetch-http-handler': 2.5.0
      '@smithy/node-http-handler': 2.5.0
      '@smithy/types': 2.12.0
      '@smithy/util-base64': 2.3.0
      '@smithy/util-buffer-from': 2.2.0
      '@smithy/util-hex-encoding': 2.2.0
      '@smithy/util-utf8': 2.3.0
      tslib: 2.6.2
    dev: true

  /@smithy/util-uri-escape/2.2.0:
    resolution: {integrity: sha512-jtmJMyt1xMD/d8OtbVJ2gFZOSKc+ueYJZPW20ULW1GOp/q/YIM0wNh+u8ZFao9UaIGz4WoPW8hC64qlWLIfoDA==}
    engines: {node: '>=14.0.0'}
    dependencies:
      tslib: 2.6.2
    dev: true

  /@smithy/util-utf8/2.3.0:
    resolution: {integrity: sha512-R8Rdn8Hy72KKcebgLiv8jQcQkXoLMOGGv5uI1/k0l+snqkOzQ1R0ChUBCxWMlBsFMekWjq0wRudIweFs7sKT5A==}
    engines: {node: '>=14.0.0'}
    dependencies:
      '@smithy/util-buffer-from': 2.2.0
      tslib: 2.6.2
    dev: true

  /@smithy/util-waiter/2.2.0:
    resolution: {integrity: sha512-IHk53BVw6MPMi2Gsn+hCng8rFA3ZmR3Rk7GllxDUW9qFJl/hiSvskn7XldkECapQVkIg/1dHpMAxI9xSTaLLSA==}
    engines: {node: '>=14.0.0'}
    dependencies:
      '@smithy/abort-controller': 2.2.0
      '@smithy/types': 2.12.0
      tslib: 2.6.2
    dev: true

  /@szmarczak/http-timer/1.1.2:
    resolution: {integrity: sha512-XIB2XbzHTN6ieIjfIMV9hlVcfPU26s2vafYWQcZHWXHOxiaRZYEDKEwdl129Zyg50+foYV2jCgtrqSA6qNuNSA==}
    engines: {node: '>=6'}
    dependencies:
      defer-to-connect: 1.1.3
    dev: true

  /@szmarczak/http-timer/4.0.6:
    resolution: {integrity: sha512-4BAffykYOgO+5nzBWYwE3W90sBgLJoUPRWWcL8wlyiM8IB8ipJz3UMJ9KXQd1RKQXpKp8Tutn80HZtWsu2u76w==}
    engines: {node: '>=10'}
    dependencies:
      defer-to-connect: 2.0.1
    dev: true

  /@szmarczak/http-timer/5.0.1:
    resolution: {integrity: sha512-+PmQX0PiAYPMeVYe237LJAYvOMYW1j2rH5YROyS3b4CTVJum34HfRvKvAzozHAQG0TnHNdUfY9nCeUyRAs//cw==}
    engines: {node: '>=14.16'}
    dependencies:
      defer-to-connect: 2.0.1
    dev: true

  /@tootallnate/once/1.1.2:
    resolution: {integrity: sha512-RbzJvlNzmRq5c3O09UipeuXno4tA1FE6ikOjxZK0tuxVv3412l64l5t1W5pj4+rJq9vpkm/kwiR07aZXnsKPxw==}
    engines: {node: '>= 6'}
    dev: true

  /@tootallnate/once/2.0.0:
    resolution: {integrity: sha512-XCuKFP5PS55gnMVu3dty8KPatLqUoy/ZYzDzAGCQ8JNFCkLXzmI7vNHCR+XpbZaMWQK/vQubr7PkYq8g470J/A==}
    engines: {node: '>= 10'}
    dev: true

  /@ts-morph/common/0.21.0:
    resolution: {integrity: sha512-ES110Mmne5Vi4ypUKrtVQfXFDtCsDXiUiGxF6ILVlE90dDD4fdpC1LSjydl/ml7xJWKSDZwUYD2zkOePMSrPBA==}
    dependencies:
      fast-glob: 3.3.2
      minimatch: 7.4.6
      mkdirp: 2.1.6
      path-browserify: 1.0.1
    dev: true

  /@ts-morph/common/0.22.0:
    resolution: {integrity: sha512-HqNBuV/oIlMKdkLshXd1zKBqNQCsuPEsgQOkfFQ/eUKjRlwndXW1AjN9LVkBEIukm00gGXSRmfkl0Wv5VXLnlw==}
    dependencies:
      fast-glob: 3.3.2
      minimatch: 9.0.4
      mkdirp: 3.0.1
      path-browserify: 1.0.1
    dev: true

  /@tsconfig/node10/1.0.9:
    resolution: {integrity: sha512-jNsYVVxU8v5g43Erja32laIDHXeoNvFEpX33OK4d6hljo3jDhCBDhx5dhCCTMWUojscpAagGiRkBKxpdl9fxqA==}
    dev: true

  /@tsconfig/node12/1.0.11:
    resolution: {integrity: sha512-cqefuRsh12pWyGsIoBKJA9luFu3mRxCA+ORZvA4ktLSzIuCUtWVxGIuXigEwO5/ywWFMZ2QEGKWvkZG1zDMTag==}
    dev: true

  /@tsconfig/node14/1.0.3:
    resolution: {integrity: sha512-ysT8mhdixWK6Hw3i1V2AeRqZ5WfXg1G43mqoYlM2nc6388Fq5jcXyr5mRsqViLx/GJYdoL0bfXD8nmF+Zn/Iow==}
    dev: true

  /@tsconfig/node16/1.0.3:
    resolution: {integrity: sha512-yOlFc+7UtL/89t2ZhjPvvB/DeAr3r+Dq58IgzsFkOAvVC6NMJXmCGjbptdXdR9qsX7pKcTL+s87FtYREi2dEEQ==}
    dev: true

  /@tufjs/canonical-json/1.0.0:
    resolution: {integrity: sha512-QTnf++uxunWvG2z3UFNzAoQPHxnSXOwtaI3iJ+AohhV+5vONuArPjJE7aPXPVXfXJsqrVbZBu9b81AJoSd09IQ==}
    engines: {node: ^14.17.0 || ^16.13.0 || >=18.0.0}
    dev: true

  /@tufjs/models/1.0.3:
    resolution: {integrity: sha512-mkFEqqRisi13DmR5pX4x+Zk97EiU8djTtpNW1GeuX410y/raAsq/T3ZCjwoRIZ8/cIBfW0olK/sywlAiWevDVw==}
    engines: {node: ^14.17.0 || ^16.13.0 || >=18.0.0}
    dependencies:
      '@tufjs/canonical-json': 1.0.0
      minimatch: 7.4.6
    dev: true

  /@types/argparse/1.0.38:
    resolution: {integrity: sha512-ebDJ9b0e702Yr7pWgB0jzm+CX4Srzz8RcXtLJDJB+BSccqMa36uyH/zUsSYao5+BD1ytv3k3rPYCq4mAE1hsXA==}
    dev: true

  /@types/babel__core/7.20.0:
    resolution: {integrity: sha512-+n8dL/9GWblDO0iU6eZAwEIJVr5DWigtle+Q6HLOrh/pdbXOhOtqzq8VPPE2zvNJzSKY4vH/z3iT3tn0A3ypiQ==}
    dependencies:
      '@babel/parser': 7.23.0
      '@babel/types': 7.23.0
      '@types/babel__generator': 7.6.4
      '@types/babel__template': 7.4.1
      '@types/babel__traverse': 7.18.3
    dev: true

  /@types/babel__generator/7.6.4:
    resolution: {integrity: sha512-tFkciB9j2K755yrTALxD44McOrk+gfpIpvC3sxHjRawj6PfnQxrse4Clq5y/Rq+G3mrBurMax/lG8Qn2t9mSsg==}
    dependencies:
      '@babel/types': 7.23.0
    dev: true

  /@types/babel__template/7.4.1:
    resolution: {integrity: sha512-azBFKemX6kMg5Io+/rdGT0dkGreboUVR0Cdm3fz9QJWpaQGJRQXl7C+6hOTCZcMll7KFyEQpgbYI2lHdsS4U7g==}
    dependencies:
      '@babel/parser': 7.23.0
      '@babel/types': 7.23.0
    dev: true

  /@types/babel__traverse/7.18.3:
    resolution: {integrity: sha512-1kbcJ40lLB7MHsj39U4Sh1uTd2E7rLEa79kmDpI6cy+XiXsteB3POdQomoq4FxszMrO3ZYchkhYJw7A2862b3w==}
    dependencies:
      '@babel/types': 7.23.0
    dev: true

  /@types/base64-js/1.3.0:
    resolution: {integrity: sha512-ZmI0sZGAUNXUfMWboWwi4LcfpoVUYldyN6Oe0oJ5cCsHDU/LlRq8nQKPXhYLOx36QYSW9bNIb1vvRrD6K7Llgw==}
    dev: true

  /@types/benchmark/2.1.2:
    resolution: {integrity: sha512-EDKtLYNMKrig22jEvhXq8TBFyFgVNSPmDF2b9UzJ7+eylPqdZVo17PCUMkn1jP6/1A/0u78VqYC6VrX6b8pDWA==}
    dev: true

  /@types/cacheable-request/6.0.3:
    resolution: {integrity: sha512-IQ3EbTzGxIigb1I3qPZc1rWJnH0BmSKv5QYTalEwweFvyBDLSAe24zP0le/hyi7ecGfZVlIVAg4BZqb8WBwKqw==}
    dependencies:
      '@types/http-cache-semantics': 4.0.1
      '@types/keyv': 3.1.4
      '@types/node': 16.18.38
      '@types/responselike': 1.0.0
    dev: true

  /@types/cli-progress/3.11.5:
    resolution: {integrity: sha512-D4PbNRbviKyppS5ivBGyFO29POlySLmA2HyUFE4p5QGazAMM3CwkKWcvTl8gvElSuxRh6FPKL8XmidX873ou4g==}
    dependencies:
      '@types/node': 16.18.38
    dev: true

  /@types/eslint-scope/3.7.4:
    resolution: {integrity: sha512-9K4zoImiZc3HlIp6AVUDE4CWYx22a+lhSZMYNpbjW04+YF0KWj4pJXnEMjdnFTiQibFFmElcsasJXDbdI/EPhA==}
    dependencies:
      '@types/eslint': 8.37.0
      '@types/estree': 1.0.1
    dev: true

  /@types/eslint/8.37.0:
    resolution: {integrity: sha512-Piet7dG2JBuDIfohBngQ3rCt7MgO9xCO4xIMKxBThCq5PNRB91IjlJ10eJVwfoNtvTErmxLzwBZ7rHZtbOMmFQ==}
    dependencies:
      '@types/estree': 1.0.1
      '@types/json-schema': 7.0.14
    dev: true

  /@types/estree/1.0.1:
    resolution: {integrity: sha512-LG4opVs2ANWZ1TJoKc937iMmNstM/d0ae1vNbnBvBhqCSezgVUOzcLCqbI5elV8Vy6WKwKjaqR+zO9VKirBBCA==}
    dev: true

  /@types/events/3.0.0:
    resolution: {integrity: sha512-EaObqwIvayI5a8dCzhFrjKzVwKLxjoG9T6Ppd5CEo07LRKfQ8Yokw54r5+Wq7FaBQ+yXRvQAYPrHwya1/UFt9g==}

  /@types/glob/7.2.0:
    resolution: {integrity: sha512-ZUxbzKl0IfJILTS6t7ip5fQQM/J3TJYubDm3nMbgubNNYS62eXeUpoLUC8/7fJNiFYHTrGPQn7hspDUzIHX3UA==}
    dependencies:
      '@types/minimatch': 5.1.2
      '@types/node': 16.18.38
    dev: true

  /@types/graceful-fs/4.1.6:
    resolution: {integrity: sha512-Sig0SNORX9fdW+bQuTEovKj3uHcUL6LQKbCrrqb1X7J6/ReAbhCXRAhc+SMejhLELFj2QcyuxmUooZ4bt5ReSw==}
    dependencies:
      '@types/node': 16.18.38
    dev: true

  /@types/http-cache-semantics/4.0.1:
    resolution: {integrity: sha512-SZs7ekbP8CN0txVG2xVRH6EgKmEm31BOxA07vkFaETzZz1xh+cbt8BcI0slpymvwhx5dlFnQG2rTlPVQn+iRPQ==}
    dev: true

  /@types/istanbul-lib-coverage/2.0.4:
    resolution: {integrity: sha512-z/QT1XN4K4KYuslS23k62yDIDLwLFkzxOuMplDtObz0+y7VqJCaO2o+SPwHCvLFZh7xazvvoor2tA/hPz9ee7g==}
    dev: true

  /@types/istanbul-lib-report/3.0.0:
    resolution: {integrity: sha512-plGgXAPfVKFoYfa9NpYDAkseG+g6Jr294RqeqcqDixSbU34MZVJRi/P+7Y8GDpzkEwLaGZZOpKIEmeVZNtKsrg==}
    dependencies:
      '@types/istanbul-lib-coverage': 2.0.4
    dev: true

  /@types/istanbul-reports/1.1.2:
    resolution: {integrity: sha512-P/W9yOX/3oPZSpaYOCQzGqgCQRXn0FFO/V8bWrCQs+wLmvVVxk6CRBXALEvNs9OHIatlnlFokfhuDo2ug01ciw==}
    dependencies:
      '@types/istanbul-lib-coverage': 2.0.4
      '@types/istanbul-lib-report': 3.0.0
    dev: true

  /@types/istanbul-reports/3.0.1:
    resolution: {integrity: sha512-c3mAZEuK0lvBp8tmuL74XRKn1+y2dcwOUpH7x4WrF6gk1GIgiluDRgMYQtw2OFcBvAJWlt6ASU3tSqxp0Uu0Aw==}
    dependencies:
      '@types/istanbul-lib-report': 3.0.0
    dev: true

  /@types/jest-environment-puppeteer/2.2.0:
    resolution: {integrity: sha512-4XWMEDqFIocwxMerq5/0fghlUhvHTb3BtK9LUAmEX194R2ui34mX09EEpJavLRAzcjvfMklWfp3lm4CJYlBF1g==}
    dependencies:
      '@types/puppeteer': 1.3.0
    dev: true

  /@types/jest/22.2.3:
    resolution: {integrity: sha512-e74sM9W/4qqWB6D4TWV9FQk0WoHtX1X4FJpbjxucMSVJHtFjbQOH3H6yp+xno4br0AKG0wz/kPtaN599GUOvAg==}
    dev: true

  /@types/json-schema/7.0.14:
    resolution: {integrity: sha512-U3PUjAudAdJBeC2pgN8uTIKgxrb4nlDF3SF0++EldXQvQBGkpFZMSnwQiIoDU77tv45VgNkl/L4ouD+rEomujw==}
    dev: true

  /@types/keyv/3.1.4:
    resolution: {integrity: sha512-BQ5aZNSCpj7D6K2ksrRCTmKRLEpnPvWDiLPfoGyhZ++8YtiK9d/3DBKPJgry359X/P1PfruyYwvnvwFjuEiEIg==}
    dependencies:
      '@types/node': 16.18.38
    dev: true

  /@types/mime-types/2.1.4:
    resolution: {integrity: sha512-lfU4b34HOri+kAY5UheuFMWPDOI+OPceBSHZKp69gEyTL/mmJ4cnU6Y/rlme3UL3GyOn6Y42hyIEw0/q8sWx5w==}
    dev: true

  /@types/minimatch/5.1.2:
    resolution: {integrity: sha512-K0VQKziLUWkVKiRVrx4a40iPaxTUefQmjtkQofBkYRcoaaL/8rhwDWww9qWbrgicNOgnpIsMxyNIUM4+n6dUIA==}
    dev: true

  /@types/mocha/9.1.1:
    resolution: {integrity: sha512-Z61JK7DKDtdKTWwLeElSEBcWGRLY8g95ic5FoQqI9CMx0ns/Ghep3B4DfcEimiKMvtamNVULVNKEsiwV3aQmXw==}
    dev: true

  /@types/mute-stream/0.0.4:
    resolution: {integrity: sha512-CPM9nzrCPPJHQNA9keH9CVkVI+WR5kMa+7XEs5jcGQ0VoAGnLv242w8lIVgwAEfmE4oufJRaTc9PNLQl0ioAow==}
    dependencies:
      '@types/node': 16.18.38
    dev: true

  /@types/node/16.18.38:
    resolution: {integrity: sha512-6sfo1qTulpVbkxECP+AVrHV9OoJqhzCsfTNp5NIG+enM4HyM3HvZCO798WShIXBN0+QtDIcutJCjsVYnQP5rIQ==}
    dev: true

  /@types/node/20.12.7:
    resolution: {integrity: sha512-wq0cICSkRLVaf3UGLMGItu/PtdY7oaXaI/RVU+xliKVOtRna3PRY57ZDfztpDL0n11vfymMUnXv8QwYCO7L1wg==}
    dependencies:
      undici-types: 5.26.5
    dev: true

  /@types/normalize-package-data/2.4.1:
    resolution: {integrity: sha512-Gj7cI7z+98M282Tqmp2K5EIsoouUEzbBJhQQzDE3jSIRk6r9gsz0oUokqIUR4u1R3dMHo0pDHM7sNOHyhulypw==}
    dev: true

  /@types/prettier/2.7.2:
    resolution: {integrity: sha512-KufADq8uQqo1pYKVIYzfKbJfBAc0sOeXqGbFaSpv8MRmC/zXgowNZmFcbngndGk922QDmOASEXUZCaY48gs4cg==}
    dev: true

  /@types/puppeteer/1.3.0:
    resolution: {integrity: sha512-kp1R8cTYymvYezTYWSECtSEDbxnCQaNe3i+fdsZh3dVz7umB8q6LATv0VdJp1DT0evS8YqCrFI5+DaDYJYo6Vg==}
    dependencies:
      '@types/events': 3.0.0
      '@types/node': 16.18.38
    dev: true

  /@types/responselike/1.0.0:
    resolution: {integrity: sha512-85Y2BjiufFzaMIlvJDvTTB8Fxl2xfLo4HgmHzVBz08w4wDePCTjYw66PdrolO0kzli3yam/YCgRufyo1DdQVTA==}
    dependencies:
      '@types/node': 16.18.38
    dev: true

  /@types/semver/7.5.0:
    resolution: {integrity: sha512-G8hZ6XJiHnuhQKR7ZmysCeJWE08o8T0AXtk5darsCaTVsYZhhgUrq53jizaR2FvsoeCwJhlmwTjkXBY5Pn/ZHw==}
    dev: true

  /@types/sinon/7.5.2:
    resolution: {integrity: sha512-T+m89VdXj/eidZyejvmoP9jivXgBDdkOSBVQjU9kF349NEx10QdPNGxHeZUaj1IlJ32/ewdyXJjnJxyxJroYwg==}
    dev: true

  /@types/stack-utils/2.0.1:
    resolution: {integrity: sha512-Hl219/BT5fLAaz6NDkSuhzasy49dwQS/DSdu4MdggFB8zcXv7vflBI3xp7FEmkmdDkBUI2bPUNeMttp2knYdxw==}
    dev: true

  /@types/wrap-ansi/3.0.0:
    resolution: {integrity: sha512-ltIpx+kM7g/MLRZfkbL7EsCEjfzCcScLpkg37eXEtx5kmrAKBkTJwd1GIAjDSL8wTpM6Hzn5YO4pSb91BEwu1g==}
    dev: true

  /@types/yargs-parser/21.0.0:
    resolution: {integrity: sha512-iO9ZQHkZxHn4mSakYV0vFHAVDyEOIJQrV2uZ06HxEPcx+mt8swXoZHIbaaJ2crJYFfErySgktuTZ3BeLz+XmFA==}
    dev: true

  /@types/yargs/13.0.12:
    resolution: {integrity: sha512-qCxJE1qgz2y0hA4pIxjBR+PelCH0U5CK1XJXFwCNqfmliatKp47UCXXE9Dyk1OXBDLvsCF57TqQEJaeLfDYEOQ==}
    dependencies:
      '@types/yargs-parser': 21.0.0
    dev: true

  /@types/yargs/15.0.15:
    resolution: {integrity: sha512-IziEYMU9XoVj8hWg7k+UJrXALkGFjWJhn5QFEv9q4p+v40oZhSuC135M38st8XPjICL7Ey4TV64ferBGUoJhBg==}
    dependencies:
      '@types/yargs-parser': 21.0.0
    dev: true

  /@typescript-eslint/eslint-plugin/6.7.5_ho7n3yadytgybgxdt3dodfo7xq:
    resolution: {integrity: sha512-JhtAwTRhOUcP96D0Y6KYnwig/MRQbOoLGXTON2+LlyB/N35SP9j1boai2zzwXb7ypKELXMx3DVk9UTaEq1vHEw==}
    engines: {node: ^16.0.0 || >=18.0.0}
    peerDependencies:
      '@typescript-eslint/parser': ^6.0.0 || ^6.0.0-alpha
      eslint: ^7.0.0 || ^8.0.0
      typescript: '*'
    peerDependenciesMeta:
      typescript:
        optional: true
    dependencies:
      '@eslint-community/regexpp': 4.10.0
      '@typescript-eslint/parser': 6.7.5_yzjfgl2l2fa2siv5ppqhbzvdbi
      '@typescript-eslint/scope-manager': 6.7.5
      '@typescript-eslint/type-utils': 6.7.5_yzjfgl2l2fa2siv5ppqhbzvdbi
      '@typescript-eslint/utils': 6.7.5_yzjfgl2l2fa2siv5ppqhbzvdbi
      '@typescript-eslint/visitor-keys': 6.7.5
      debug: 4.3.4
      eslint: 8.55.0
      graphemer: 1.4.0
      ignore: 5.2.4
      natural-compare: 1.4.0
      semver: 7.6.0
      ts-api-utils: 1.0.3_typescript@4.5.5
      typescript: 4.5.5
    transitivePeerDependencies:
      - supports-color
    dev: true

  /@typescript-eslint/experimental-utils/5.59.11_yzjfgl2l2fa2siv5ppqhbzvdbi:
    resolution: {integrity: sha512-GkQGV0UF/V5Ra7gZMBmiD1WrYUFOJNvCZs+XQnUyJoxmqfWMXVNyB2NVCPRKefoQcpvTv9UpJyfCvsJFs8NzzQ==}
    engines: {node: ^12.22.0 || ^14.17.0 || >=16.0.0}
    peerDependencies:
      eslint: ^6.0.0 || ^7.0.0 || ^8.0.0
    dependencies:
      '@typescript-eslint/utils': 5.59.11_yzjfgl2l2fa2siv5ppqhbzvdbi
      eslint: 8.55.0
    transitivePeerDependencies:
      - supports-color
      - typescript
    dev: true

  /@typescript-eslint/parser/6.7.5_yzjfgl2l2fa2siv5ppqhbzvdbi:
    resolution: {integrity: sha512-bIZVSGx2UME/lmhLcjdVc7ePBwn7CLqKarUBL4me1C5feOd663liTGjMBGVcGr+BhnSLeP4SgwdvNnnkbIdkCw==}
    engines: {node: ^16.0.0 || >=18.0.0}
    peerDependencies:
      eslint: ^7.0.0 || ^8.0.0
      typescript: '*'
    peerDependenciesMeta:
      typescript:
        optional: true
    dependencies:
      '@typescript-eslint/scope-manager': 6.7.5
      '@typescript-eslint/types': 6.7.5
      '@typescript-eslint/typescript-estree': 6.7.5_typescript@4.5.5
      '@typescript-eslint/visitor-keys': 6.7.5
      debug: 4.3.4
      eslint: 8.55.0
      typescript: 4.5.5
    transitivePeerDependencies:
      - supports-color
    dev: true

  /@typescript-eslint/scope-manager/5.59.11:
    resolution: {integrity: sha512-dHFOsxoLFtrIcSj5h0QoBT/89hxQONwmn3FOQ0GOQcLOOXm+MIrS8zEAhs4tWl5MraxCY3ZJpaXQQdFMc2Tu+Q==}
    engines: {node: ^12.22.0 || ^14.17.0 || >=16.0.0}
    dependencies:
      '@typescript-eslint/types': 5.59.11
      '@typescript-eslint/visitor-keys': 5.59.11
    dev: true

  /@typescript-eslint/scope-manager/6.7.5:
    resolution: {integrity: sha512-GAlk3eQIwWOJeb9F7MKQ6Jbah/vx1zETSDw8likab/eFcqkjSD7BI75SDAeC5N2L0MmConMoPvTsmkrg71+B1A==}
    engines: {node: ^16.0.0 || >=18.0.0}
    dependencies:
      '@typescript-eslint/types': 6.7.5
      '@typescript-eslint/visitor-keys': 6.7.5
    dev: true

  /@typescript-eslint/type-utils/6.7.5_yzjfgl2l2fa2siv5ppqhbzvdbi:
    resolution: {integrity: sha512-Gs0qos5wqxnQrvpYv+pf3XfcRXW6jiAn9zE/K+DlmYf6FcpxeNYN0AIETaPR7rHO4K2UY+D0CIbDP9Ut0U4m1g==}
    engines: {node: ^16.0.0 || >=18.0.0}
    peerDependencies:
      eslint: ^7.0.0 || ^8.0.0
      typescript: '*'
    peerDependenciesMeta:
      typescript:
        optional: true
    dependencies:
      '@typescript-eslint/typescript-estree': 6.7.5_typescript@4.5.5
      '@typescript-eslint/utils': 6.7.5_yzjfgl2l2fa2siv5ppqhbzvdbi
      debug: 4.3.4
      eslint: 8.55.0
      ts-api-utils: 1.0.3_typescript@4.5.5
      typescript: 4.5.5
    transitivePeerDependencies:
      - supports-color
    dev: true

  /@typescript-eslint/types/5.59.11:
    resolution: {integrity: sha512-epoN6R6tkvBYSc+cllrz+c2sOFWkbisJZWkOE+y3xHtvYaOE6Wk6B8e114McRJwFRjGvYdJwLXQH5c9osME/AA==}
    engines: {node: ^12.22.0 || ^14.17.0 || >=16.0.0}
    dev: true

  /@typescript-eslint/types/6.7.5:
    resolution: {integrity: sha512-WboQBlOXtdj1tDFPyIthpKrUb+kZf2VroLZhxKa/VlwLlLyqv/PwUNgL30BlTVZV1Wu4Asu2mMYPqarSO4L5ZQ==}
    engines: {node: ^16.0.0 || >=18.0.0}
    dev: true

  /@typescript-eslint/typescript-estree/5.59.11_typescript@4.5.5:
    resolution: {integrity: sha512-YupOpot5hJO0maupJXixi6l5ETdrITxeo5eBOeuV7RSKgYdU3G5cxO49/9WRnJq9EMrB7AuTSLH/bqOsXi7wPA==}
    engines: {node: ^12.22.0 || ^14.17.0 || >=16.0.0}
    peerDependencies:
      typescript: '*'
    peerDependenciesMeta:
      typescript:
        optional: true
    dependencies:
      '@typescript-eslint/types': 5.59.11
      '@typescript-eslint/visitor-keys': 5.59.11
      debug: 4.3.4
      globby: 11.1.0
      is-glob: 4.0.3
      semver: 7.6.0
      tsutils: 3.21.0_typescript@4.5.5
      typescript: 4.5.5
    transitivePeerDependencies:
      - supports-color
    dev: true

  /@typescript-eslint/typescript-estree/6.7.5_typescript@4.5.5:
    resolution: {integrity: sha512-NhJiJ4KdtwBIxrKl0BqG1Ur+uw7FiOnOThcYx9DpOGJ/Abc9z2xNzLeirCG02Ig3vkvrc2qFLmYSSsaITbKjlg==}
    engines: {node: ^16.0.0 || >=18.0.0}
    peerDependencies:
      typescript: '*'
    peerDependenciesMeta:
      typescript:
        optional: true
    dependencies:
      '@typescript-eslint/types': 6.7.5
      '@typescript-eslint/visitor-keys': 6.7.5
      debug: 4.3.4
      globby: 11.1.0
      is-glob: 4.0.3
      semver: 7.6.0
      ts-api-utils: 1.0.3_typescript@4.5.5
      typescript: 4.5.5
    transitivePeerDependencies:
      - supports-color
    dev: true

  /@typescript-eslint/utils/5.59.11_yzjfgl2l2fa2siv5ppqhbzvdbi:
    resolution: {integrity: sha512-didu2rHSOMUdJThLk4aZ1Or8IcO3HzCw/ZvEjTTIfjIrcdd5cvSIwwDy2AOlE7htSNp7QIZ10fLMyRCveesMLg==}
    engines: {node: ^12.22.0 || ^14.17.0 || >=16.0.0}
    peerDependencies:
      eslint: ^6.0.0 || ^7.0.0 || ^8.0.0
    dependencies:
      '@eslint-community/eslint-utils': 4.4.0_eslint@8.55.0
      '@types/json-schema': 7.0.14
      '@types/semver': 7.5.0
      '@typescript-eslint/scope-manager': 5.59.11
      '@typescript-eslint/types': 5.59.11
      '@typescript-eslint/typescript-estree': 5.59.11_typescript@4.5.5
      eslint: 8.55.0
      eslint-scope: 5.1.1
      semver: 7.6.0
    transitivePeerDependencies:
      - supports-color
      - typescript
    dev: true

  /@typescript-eslint/utils/6.7.5_yzjfgl2l2fa2siv5ppqhbzvdbi:
    resolution: {integrity: sha512-pfRRrH20thJbzPPlPc4j0UNGvH1PjPlhlCMq4Yx7EGjV7lvEeGX0U6MJYe8+SyFutWgSHsdbJ3BXzZccYggezA==}
    engines: {node: ^16.0.0 || >=18.0.0}
    peerDependencies:
      eslint: ^7.0.0 || ^8.0.0
    dependencies:
      '@eslint-community/eslint-utils': 4.4.0_eslint@8.55.0
      '@types/json-schema': 7.0.14
      '@types/semver': 7.5.0
      '@typescript-eslint/scope-manager': 6.7.5
      '@typescript-eslint/types': 6.7.5
      '@typescript-eslint/typescript-estree': 6.7.5_typescript@4.5.5
      eslint: 8.55.0
      semver: 7.6.0
    transitivePeerDependencies:
      - supports-color
      - typescript
    dev: true

  /@typescript-eslint/visitor-keys/5.59.11:
    resolution: {integrity: sha512-KGYniTGG3AMTuKF9QBD7EIrvufkB6O6uX3knP73xbKLMpH+QRPcgnCxjWXSHjMRuOxFLovljqQgQpR0c7GvjoA==}
    engines: {node: ^12.22.0 || ^14.17.0 || >=16.0.0}
    dependencies:
      '@typescript-eslint/types': 5.59.11
      eslint-visitor-keys: 3.4.3
    dev: true

  /@typescript-eslint/visitor-keys/6.7.5:
    resolution: {integrity: sha512-3MaWdDZtLlsexZzDSdQWsFQ9l9nL8B80Z4fImSpyllFC/KLqWQRdEcB+gGGO+N3Q2uL40EsG66wZLsohPxNXvg==}
    engines: {node: ^16.0.0 || >=18.0.0}
    dependencies:
      '@typescript-eslint/types': 6.7.5
      eslint-visitor-keys: 3.4.3
    dev: true

  /@ungap/structured-clone/1.2.0:
    resolution: {integrity: sha512-zuVdFrMJiuCDQUMCzQaD6KL28MjnqqN8XnAqiEq9PNm/hCPTSGfrXCOfwj1ow4LFb/tNymJPwsNbVePc1xFqrQ==}
    dev: true

  /@webassemblyjs/ast/1.11.5:
    resolution: {integrity: sha512-LHY/GSAZZRpsNQH+/oHqhRQ5FT7eoULcBqgfyTB5nQHogFnK3/7QoN7dLnwSE/JkUAF0SrRuclT7ODqMFtWxxQ==}
    dependencies:
      '@webassemblyjs/helper-numbers': 1.11.5
      '@webassemblyjs/helper-wasm-bytecode': 1.11.5
    dev: true

  /@webassemblyjs/floating-point-hex-parser/1.11.5:
    resolution: {integrity: sha512-1j1zTIC5EZOtCplMBG/IEwLtUojtwFVwdyVMbL/hwWqbzlQoJsWCOavrdnLkemwNoC/EOwtUFch3fuo+cbcXYQ==}
    dev: true

  /@webassemblyjs/helper-api-error/1.11.5:
    resolution: {integrity: sha512-L65bDPmfpY0+yFrsgz8b6LhXmbbs38OnwDCf6NpnMUYqa+ENfE5Dq9E42ny0qz/PdR0LJyq/T5YijPnU8AXEpA==}
    dev: true

  /@webassemblyjs/helper-buffer/1.11.5:
    resolution: {integrity: sha512-fDKo1gstwFFSfacIeH5KfwzjykIE6ldh1iH9Y/8YkAZrhmu4TctqYjSh7t0K2VyDSXOZJ1MLhht/k9IvYGcIxg==}
    dev: true

  /@webassemblyjs/helper-numbers/1.11.5:
    resolution: {integrity: sha512-DhykHXM0ZABqfIGYNv93A5KKDw/+ywBFnuWybZZWcuzWHfbp21wUfRkbtz7dMGwGgT4iXjWuhRMA2Mzod6W4WA==}
    dependencies:
      '@webassemblyjs/floating-point-hex-parser': 1.11.5
      '@webassemblyjs/helper-api-error': 1.11.5
      '@xtuc/long': 4.2.2
    dev: true

  /@webassemblyjs/helper-wasm-bytecode/1.11.5:
    resolution: {integrity: sha512-oC4Qa0bNcqnjAowFn7MPCETQgDYytpsfvz4ujZz63Zu/a/v71HeCAAmZsgZ3YVKec3zSPYytG3/PrRCqbtcAvA==}
    dev: true

  /@webassemblyjs/helper-wasm-section/1.11.5:
    resolution: {integrity: sha512-uEoThA1LN2NA+K3B9wDo3yKlBfVtC6rh0i4/6hvbz071E8gTNZD/pT0MsBf7MeD6KbApMSkaAK0XeKyOZC7CIA==}
    dependencies:
      '@webassemblyjs/ast': 1.11.5
      '@webassemblyjs/helper-buffer': 1.11.5
      '@webassemblyjs/helper-wasm-bytecode': 1.11.5
      '@webassemblyjs/wasm-gen': 1.11.5
    dev: true

  /@webassemblyjs/ieee754/1.11.5:
    resolution: {integrity: sha512-37aGq6qVL8A8oPbPrSGMBcp38YZFXcHfiROflJn9jxSdSMMM5dS5P/9e2/TpaJuhE+wFrbukN2WI6Hw9MH5acg==}
    dependencies:
      '@xtuc/ieee754': 1.2.0
    dev: true

  /@webassemblyjs/leb128/1.11.5:
    resolution: {integrity: sha512-ajqrRSXaTJoPW+xmkfYN6l8VIeNnR4vBOTQO9HzR7IygoCcKWkICbKFbVTNMjMgMREqXEr0+2M6zukzM47ZUfQ==}
    dependencies:
      '@xtuc/long': 4.2.2
    dev: true

  /@webassemblyjs/utf8/1.11.5:
    resolution: {integrity: sha512-WiOhulHKTZU5UPlRl53gHR8OxdGsSOxqfpqWeA2FmcwBMaoEdz6b2x2si3IwC9/fSPLfe8pBMRTHVMk5nlwnFQ==}
    dev: true

  /@webassemblyjs/wasm-edit/1.11.5:
    resolution: {integrity: sha512-C0p9D2fAu3Twwqvygvf42iGCQ4av8MFBLiTb+08SZ4cEdwzWx9QeAHDo1E2k+9s/0w1DM40oflJOpkZ8jW4HCQ==}
    dependencies:
      '@webassemblyjs/ast': 1.11.5
      '@webassemblyjs/helper-buffer': 1.11.5
      '@webassemblyjs/helper-wasm-bytecode': 1.11.5
      '@webassemblyjs/helper-wasm-section': 1.11.5
      '@webassemblyjs/wasm-gen': 1.11.5
      '@webassemblyjs/wasm-opt': 1.11.5
      '@webassemblyjs/wasm-parser': 1.11.5
      '@webassemblyjs/wast-printer': 1.11.5
    dev: true

  /@webassemblyjs/wasm-gen/1.11.5:
    resolution: {integrity: sha512-14vteRlRjxLK9eSyYFvw1K8Vv+iPdZU0Aebk3j6oB8TQiQYuO6hj9s4d7qf6f2HJr2khzvNldAFG13CgdkAIfA==}
    dependencies:
      '@webassemblyjs/ast': 1.11.5
      '@webassemblyjs/helper-wasm-bytecode': 1.11.5
      '@webassemblyjs/ieee754': 1.11.5
      '@webassemblyjs/leb128': 1.11.5
      '@webassemblyjs/utf8': 1.11.5
    dev: true

  /@webassemblyjs/wasm-opt/1.11.5:
    resolution: {integrity: sha512-tcKwlIXstBQgbKy1MlbDMlXaxpucn42eb17H29rawYLxm5+MsEmgPzeCP8B1Cl69hCice8LeKgZpRUAPtqYPgw==}
    dependencies:
      '@webassemblyjs/ast': 1.11.5
      '@webassemblyjs/helper-buffer': 1.11.5
      '@webassemblyjs/wasm-gen': 1.11.5
      '@webassemblyjs/wasm-parser': 1.11.5
    dev: true

  /@webassemblyjs/wasm-parser/1.11.5:
    resolution: {integrity: sha512-SVXUIwsLQlc8srSD7jejsfTU83g7pIGr2YYNb9oHdtldSxaOhvA5xwvIiWIfcX8PlSakgqMXsLpLfbbJ4cBYew==}
    dependencies:
      '@webassemblyjs/ast': 1.11.5
      '@webassemblyjs/helper-api-error': 1.11.5
      '@webassemblyjs/helper-wasm-bytecode': 1.11.5
      '@webassemblyjs/ieee754': 1.11.5
      '@webassemblyjs/leb128': 1.11.5
      '@webassemblyjs/utf8': 1.11.5
    dev: true

  /@webassemblyjs/wast-printer/1.11.5:
    resolution: {integrity: sha512-f7Pq3wvg3GSPUPzR0F6bmI89Hdb+u9WXrSKc4v+N0aV0q6r42WoF92Jp2jEorBEBRoRNXgjp53nBniDXcqZYPA==}
    dependencies:
      '@webassemblyjs/ast': 1.11.5
      '@xtuc/long': 4.2.2
    dev: true

  /@xtuc/ieee754/1.2.0:
    resolution: {integrity: sha512-DX8nKgqcGwsc0eJSqYt5lwP4DH5FlHnmuWWBRy7X0NcaGR0ZtuyeESgMwTYVEtxmsNGY+qit4QYT/MIYTOTPeA==}
    dev: true

  /@xtuc/long/4.2.2:
    resolution: {integrity: sha512-NuHqBY1PB/D8xU6s/thBgOAiAP7HOYDQ32+BFZILJ8ivkUkAHQnWfn6WhL79Owj1qmUnoN/YPhktdIoucipkAQ==}
    dev: true

  /abab/2.0.6:
    resolution: {integrity: sha512-j2afSsaIENvHZN2B8GOpF566vZ5WVk5opAiMTvWgaQT8DkbOqsTfvNAvHoRGU2zzP8cPoqys+xHTRDWW8L+/BA==}
    dev: true

  /abbrev/1.1.1:
    resolution: {integrity: sha512-nne9/IiQ/hzIhY6pdDnbBtz7DjPTKrY00P/zvPSm5pOFkl6xuGrGnXn/VtTNNfNtAfZ9/1RtehkszU9qcTii0Q==}
    dev: true

  /acorn-globals/6.0.0:
    resolution: {integrity: sha512-ZQl7LOWaF5ePqqcX4hLuv/bLXYQNfNWw2c0/yX/TsPRKamzHcTGQnlCjHT3TsmkOUVEPS3crCxiPfdzE/Trlhg==}
    dependencies:
      acorn: 7.4.1
      acorn-walk: 7.2.0
    dev: true

  /acorn-import-assertions/1.9.0_acorn@8.11.3:
    resolution: {integrity: sha512-cmMwop9x+8KFhxvKrKfPYmN6/pKTYYHBqLa0DfvVZcKMJWNyWLnaqND7dx/qn66R7ewM1UX5XMaDVP5wlVTaVA==}
    peerDependencies:
      acorn: ^8
    dependencies:
      acorn: 8.11.3
    dev: true

  /acorn-jsx/5.3.2_acorn@7.4.1:
    resolution: {integrity: sha512-rq9s+JNhf0IChjtDXxllJ7g41oZk5SlXtp0LHwyA5cejwn7vKmKp4pPri6YEePv2PU65sAsegbXtIinmDFDXgQ==}
    peerDependencies:
      acorn: ^6.0.0 || ^7.0.0 || ^8.0.0
    dependencies:
      acorn: 7.4.1
    dev: true

  /acorn-jsx/5.3.2_acorn@8.11.3:
    resolution: {integrity: sha512-rq9s+JNhf0IChjtDXxllJ7g41oZk5SlXtp0LHwyA5cejwn7vKmKp4pPri6YEePv2PU65sAsegbXtIinmDFDXgQ==}
    peerDependencies:
      acorn: ^6.0.0 || ^7.0.0 || ^8.0.0
    dependencies:
      acorn: 8.11.3
    dev: true

  /acorn-walk/7.2.0:
    resolution: {integrity: sha512-OPdCF6GsMIP+Az+aWfAAOEt2/+iVDKE7oy6lJ098aoe59oAmK76qV6Gw60SbZ8jHuG2wH058GF4pLFbYamYrVA==}
    engines: {node: '>=0.4.0'}
    dev: true

  /acorn-walk/8.2.0:
    resolution: {integrity: sha512-k+iyHEuPgSw6SbuDpGQM+06HQUa04DZ3o+F6CSzXMvvI5KMvnaEqXe+YVe555R9nn6GPt404fos4wcgpw12SDA==}
    engines: {node: '>=0.4.0'}
    dev: true

  /acorn/7.4.1:
    resolution: {integrity: sha512-nQyp0o1/mNdbTO1PO6kHkwSrmgZ0MT/jCCpNiwbUjGoRN4dlBhqJtoQuCnEOKzgTVwg0ZWiCoQy6SxMebQVh8A==}
    engines: {node: '>=0.4.0'}
    hasBin: true
    dev: true

  /acorn/8.11.3:
    resolution: {integrity: sha512-Y9rRfJG5jcKOE0CLisYbojUjIrIEE7AGMzA/Sm4BslANhbS+cDMpgBdcPT91oJ7OuJ9hYJBx59RjbhxVnrF8Xg==}
    engines: {node: '>=0.4.0'}
    hasBin: true
    dev: true

  /acorn/8.8.2:
    resolution: {integrity: sha512-xjIYgE8HBrkpd/sJqOGNspf8uHG+NOHGOw6a/Urj8taM2EXfdNAH2oFcPeIFfsv3+kz/mJrS5VuMqbNLjCa2vw==}
    engines: {node: '>=0.4.0'}
    hasBin: true
    dev: true

  /agent-base/5.1.1:
    resolution: {integrity: sha512-TMeqbNl2fMW0nMjTEPOwe3J/PRFP4vqeoNuQMG0HlMrtm5QxKqdvAkZ1pRBQ/ulIyDD5Yq0nJ7YbdD8ey0TO3g==}
    engines: {node: '>= 6.0.0'}
    dev: true

  /agent-base/6.0.2:
    resolution: {integrity: sha512-RZNwNclF7+MS/8bDg70amg32dyeZGZxiDuQmZxKLAlQjr3jGyLx+4Kkk58UO7D2QdgFIQCovuSuZESne6RG6XQ==}
    engines: {node: '>= 6.0.0'}
    dependencies:
      debug: 4.3.4
    transitivePeerDependencies:
      - supports-color
    dev: true

  /agentkeepalive/4.3.0:
    resolution: {integrity: sha512-7Epl1Blf4Sy37j4v9f9FjICCh4+KAQOyXgHEwlyBiAQLbhKdq/i2QQU3amQalS/wPhdPzDXPL5DMR5bkn+YeWg==}
    engines: {node: '>= 8.0.0'}
    dependencies:
      debug: 4.3.4
      depd: 2.0.0
      humanize-ms: 1.2.1
    transitivePeerDependencies:
      - supports-color
    dev: true

  /aggregate-error/3.1.0:
    resolution: {integrity: sha512-4I7Td01quW/RpocfNayFdFVk1qSuoh0E7JrbRJ16nH01HhKFQ88INq9Sd+nd72zqRySlr9BmDA8xlEJ6vJMrYA==}
    engines: {node: '>=8'}
    dependencies:
      clean-stack: 2.2.0
      indent-string: 4.0.0
    dev: true

  /ajv-keywords/3.5.2_ajv@6.12.6:
    resolution: {integrity: sha512-5p6WTN0DdTGVQk6VjcEju19IgaHudalcfabD7yhDGeA6bcQnmL+CpveLJq/3hvfwd1aof6L386Ougkx6RfyMIQ==}
    peerDependencies:
      ajv: ^6.9.1
    dependencies:
      ajv: 6.12.6
    dev: true

  /ajv/6.12.6:
    resolution: {integrity: sha512-j3fVLgvTo527anyYyJOGTYJbG+vnnQYvE0m5mmkc1TK+nxAppkCLMIL0aZ4dblVCNoGShhm+kzE4ZUykBoMg4g==}
    dependencies:
      fast-deep-equal: 3.1.3
      fast-json-stable-stringify: 2.1.0
      json-schema-traverse: 0.4.1
      uri-js: 4.4.1
    dev: true

  /ajv/8.12.0:
    resolution: {integrity: sha512-sRu1kpcO9yLtYxBKvqfTeh9KzZEwO3STyX1HT+4CaDzC6HpTGYhIhPIzj9XuKU7KYDwnaeh5hcOwjy1QuJzBPA==}
    dependencies:
      fast-deep-equal: 3.1.3
      json-schema-traverse: 1.0.0
      require-from-string: 2.0.2
      uri-js: 4.4.1
    dev: true

  /ansi-align/3.0.1:
    resolution: {integrity: sha512-IOfwwBF5iczOjp/WeY4YxyjqAFMQoZufdQWDd19SEExbVLNXqvpzSJ/M7Za4/sCPmQ0+GRquoA7bGcINcxew6w==}
    dependencies:
      string-width: 4.2.3
    dev: true

  /ansi-colors/4.1.1:
    resolution: {integrity: sha512-JoX0apGbHaUJBNl6yF+p6JAFYZ666/hhCGKN5t9QFjbJQKUU/g8MNbFDbvfrgKXvI1QpZplPOnwIo99lX/AAmA==}
    engines: {node: '>=6'}
    dev: true

  /ansi-escapes/4.3.2:
    resolution: {integrity: sha512-gKXj5ALrKWQLsYG9jlTRmR/xKluxHV+Z9QEwNIgCfM1/uwPMCuzVVnh5mwTd+OuBZcwSIMbqssNWRm1lE51QaQ==}
    engines: {node: '>=8'}
    dependencies:
      type-fest: 0.21.3
    dev: true

  /ansi-regex/4.1.1:
    resolution: {integrity: sha512-ILlv4k/3f6vfQ4OoP2AGvirOktlQ98ZEL1k9FaQjxa3L1abBgbuTDAdPOpvbGncC0BTVQrl+OM8xZGK6tWXt7g==}
    engines: {node: '>=6'}
    dev: true

  /ansi-regex/5.0.1:
    resolution: {integrity: sha512-quJQXlTSUGL2LH9SUXo8VwsY4soanhgo6LNSm84E1LBcE8s3O0wpdiRzyR9z/ZZJMlMWv37qOOb9pdJlMUEKFQ==}
    engines: {node: '>=8'}
    dev: true

  /ansi-regex/6.0.1:
    resolution: {integrity: sha512-n5M855fKb2SsfMIiFFoVrABHJC8QtHwVx+mHWP3QcEqBHYienj5dHSgjbxtC0WEZXYt4wcD6zrQElDPhFuZgfA==}
    engines: {node: '>=12'}
    dev: true

  /ansi-styles/3.2.1:
    resolution: {integrity: sha512-VT0ZI6kZRdTh8YyJw3SMbYm/u+NqfsAxEpWO0Pf9sq8/e94WxxOpPKx9FR1FlyCtOVDNOQ+8ntlqFxiRc+r5qA==}
    engines: {node: '>=4'}
    dependencies:
      color-convert: 1.9.3
    dev: true

  /ansi-styles/4.3.0:
    resolution: {integrity: sha512-zbB9rCJAT1rbjiVDb2hqKFHNYLxgtk8NURxZ3IZwD3F6NtxbXZQCnnSi1Lkx+IDohdPlFp222wVALIheZJQSEg==}
    engines: {node: '>=8'}
    dependencies:
      color-convert: 2.0.1
    dev: true

  /ansi-styles/6.2.1:
    resolution: {integrity: sha512-bN798gFfQX+viw3R7yrGWRqnrN2oRkEkUjjl4JNn4E8GxxbjtG3FbrEIIY3l8/hrwUwIeCZvi4QuOTP4MErVug==}
    engines: {node: '>=12'}
    dev: true

  /ansicolors/0.3.2:
    resolution: {integrity: sha512-QXu7BPrP29VllRxH8GwB7x5iX5qWKAAMLqKQGWTeLWVlNHNOpVMJ91dsxQAIWXpjuW5wqvxu3Jd/nRjrJ+0pqg==}
    dev: true

  /anymatch/2.0.0:
    resolution: {integrity: sha512-5teOsQWABXHHBFP9y3skS5P3d/WfWXpv3FUpy+LorMrNYaT9pI4oLMQX7jzQ2KklNpGpWHzdCXTDT2Y3XGlZBw==}
    dependencies:
      micromatch: 3.1.10
      normalize-path: 2.1.1
    transitivePeerDependencies:
      - supports-color
    dev: true

  /anymatch/3.1.3:
    resolution: {integrity: sha512-KMReFUr0B4t+D+OBkjR3KYqvocp2XaSzO55UcB6mgQMd3KbcE+mWTyvVV7D/zsdEbNnV6acZUutkiHQXvTr1Rw==}
    engines: {node: '>= 8'}
    dependencies:
      normalize-path: 3.0.0
      picomatch: 2.3.1
    dev: true

  /aproba/2.0.0:
    resolution: {integrity: sha512-lYe4Gx7QT+MKGbDsA+Z+he/Wtef0BiwDOlK/XkBrdfsh9J/jPPXbX0tE9x9cl27Tmu5gg3QUbUrQYa/y+KOHPQ==}
    dev: true

  /are-docs-informative/0.0.2:
    resolution: {integrity: sha512-ixiS0nLNNG5jNQzgZJNoUpBKdo9yTYZMGJ+QgT2jmjR7G7+QHRCc4v6LQ3NgE7EBJq+o0ams3waJwkrlBom8Ig==}
    engines: {node: '>=14'}
    dev: true

  /are-we-there-yet/3.0.1:
    resolution: {integrity: sha512-QZW4EDmGwlYur0Yyf/b2uGucHQMa8aFUP7eu9ddR73vvhFyt4V0Vl3QHPcTNJ8l6qYOBdxgXdnBXQrHilfRQBg==}
    engines: {node: ^12.13.0 || ^14.15.0 || >=16.0.0}
    dependencies:
      delegates: 1.0.0
      readable-stream: 3.6.2
    dev: true

  /arg-parser/1.2.0:
    resolution: {integrity: sha512-qeFIPI9MQUPLugbbvBczsvqCIOuat8yHZ66mdlP5rbJhImRoCgFn2o9/kNlF5KHqaMZw6vVugIAWyJfgkbqG1w==}
    engines: {node: '>=0.8.0'}
    dev: true

  /arg/4.1.3:
    resolution: {integrity: sha512-58S9QDqG0Xx27YwPSt9fJxivjYl432YCwfDMfZ+71RAqUrZef7LrKQZ3LHLOwCS4FLNBplP533Zx895SeOCHvA==}
    dev: true

  /argparse/1.0.10:
    resolution: {integrity: sha512-o5Roy6tNG4SL/FOkCAN6RzjiakZS25RLYFrcMttJqbdd8BWrnA+fGz57iN5Pb06pvBGvl5gQ0B48dJlslXvoTg==}
    dependencies:
      sprintf-js: 1.0.3
    dev: true

  /argparse/2.0.1:
    resolution: {integrity: sha512-8+9WqebbFzpX9OR+Wa6O29asIogeRMzcGtAINdpMHHyAg10f05aSFVBbcEqGf/PXw1EjAZ+q2/bEBg3DvurK3Q==}
    dev: true

  /arr-diff/4.0.0:
    resolution: {integrity: sha512-YVIQ82gZPGBebQV/a8dar4AitzCQs0jjXwMPZllpXMaGjXPYVUawSxQrRsjhjupyVxEvbHgUmIhKVlND+j02kA==}
    engines: {node: '>=0.10.0'}
    dev: true

  /arr-flatten/1.1.0:
    resolution: {integrity: sha512-L3hKV5R/p5o81R7O02IGnwpDmkp6E982XhtbuwSe3O4qOtMMMtodicASA1Cny2U+aCXcNpml+m4dPsvsJ3jatg==}
    engines: {node: '>=0.10.0'}
    dev: true

  /arr-union/3.1.0:
    resolution: {integrity: sha512-sKpyeERZ02v1FeCZT8lrfJq5u6goHCtpTAzPwJYe7c8SPFOboNjNg1vz2L4VTn9T4PQxEx13TbXLmYUcS6Ug7Q==}
    engines: {node: '>=0.10.0'}
    dev: true

  /array-buffer-byte-length/1.0.1:
    resolution: {integrity: sha512-ahC5W1xgou+KTXix4sAO8Ki12Q+jf4i0+tmk3sC+zgcynshkHxzpXdImBehiUYKKKDwvfFiJl1tZt6ewscS1Mg==}
    engines: {node: '>= 0.4'}
    dependencies:
      call-bind: 1.0.7
      is-array-buffer: 3.0.4
    dev: true

  /array-from/2.1.1:
    resolution: {integrity: sha512-GQTc6Uupx1FCavi5mPzBvVT7nEOeWMmUA9P95wpfpW1XwMSKs+KaymD5C2Up7KAUKg/mYwbsUYzdZWcoajlNZg==}
    dev: true

  /array-includes/3.1.6:
    resolution: {integrity: sha512-sgTbLvL6cNnw24FnbaDyjmvddQ2ML8arZsgaJhoABMoplz/4QRhtrYS+alr1BUM1Bwp6dhx8vVCBSLG+StwOFw==}
    engines: {node: '>= 0.4'}
    dependencies:
      call-bind: 1.0.7
      define-properties: 1.2.1
      es-abstract: 1.22.4
      get-intrinsic: 1.2.4
      is-string: 1.0.7
    dev: true

  /array-union/2.1.0:
    resolution: {integrity: sha512-HGyxoOTYUyCM6stUe6EJgnd4EoewAI7zMdfqO+kGjnlZmBDz/cR5pf8r/cR4Wq60sL/p0IkcjUEEPwS3GFrIyw==}
    engines: {node: '>=8'}
    dev: true

  /array-unique/0.3.2:
    resolution: {integrity: sha512-SleRWjh9JUud2wH1hPs9rZBZ33H6T9HOiL0uwGnGx9FpE6wKGyfWugmbkEOIs6qWrZhg0LWeLziLrEwQJhs5mQ==}
    engines: {node: '>=0.10.0'}
    dev: true

  /array.prototype.flatmap/1.3.1:
    resolution: {integrity: sha512-8UGn9O1FDVvMNB0UlLv4voxRMze7+FpHyF5mSMRjWHUMlpoDViniy05870VlxhfgTnLbpuwTzvD76MTtWxB/mQ==}
    engines: {node: '>= 0.4'}
    dependencies:
      call-bind: 1.0.7
      define-properties: 1.2.1
      es-abstract: 1.22.4
      es-shim-unscopables: 1.0.2
    dev: true

  /array.prototype.tosorted/1.1.3:
    resolution: {integrity: sha512-/DdH4TiTmOKzyQbp/eadcCVexiCb36xJg7HshYOYJnNZFDj33GEv0P7GxsynpShhq4OLYJzbGcBDkLsDt7MnNg==}
    dependencies:
      call-bind: 1.0.7
      define-properties: 1.2.1
      es-abstract: 1.22.4
      es-errors: 1.3.0
      es-shim-unscopables: 1.0.2
    dev: true

  /arraybuffer.prototype.slice/1.0.3:
    resolution: {integrity: sha512-bMxMKAjg13EBSVscxTaYA4mRc5t1UAXa2kXiGTNfZ079HIWXEkKmkgFrh/nJqamaLSrXO5H4WFFkPEaLJWbs3A==}
    engines: {node: '>= 0.4'}
    dependencies:
      array-buffer-byte-length: 1.0.1
      call-bind: 1.0.7
      define-properties: 1.2.1
      es-abstract: 1.22.4
      es-errors: 1.3.0
      get-intrinsic: 1.2.4
      is-array-buffer: 3.0.4
      is-shared-array-buffer: 1.0.2
    dev: true

  /asn1/0.2.6:
    resolution: {integrity: sha512-ix/FxPn0MDjeyJ7i/yoHGFt/EX6LyNbxSEhPPXODPL+KB0VPk86UYfL0lMdy+KCnv+fmvIzySwaK5COwqVbWTQ==}
    dependencies:
      safer-buffer: 2.1.2
    dev: true

  /assert-plus/1.0.0:
    resolution: {integrity: sha512-NfJ4UzBCcQGLDlQq7nHxH+tv3kyZ0hHQqF5BO6J7tNJeP5do1llPr8dZ8zHonfhAu0PHAdMkSo+8o0wxg9lZWw==}
    engines: {node: '>=0.8'}
    dev: true

  /assign-symbols/1.0.0:
    resolution: {integrity: sha512-Q+JC7Whu8HhmTdBph/Tq59IoRtoy6KAm5zzPv00WdujX82lbAL8K7WVjne7vdCsAmbF4AYaDOPyO3k0kl8qIrw==}
    engines: {node: '>=0.10.0'}
    dev: true

  /astral-regex/1.0.0:
    resolution: {integrity: sha512-+Ryf6g3BKoRc7jfp7ad8tM4TtMiaWvbF/1/sQcZPkkS7ag3D5nMBCe2UfOTONtAkaG0tO0ij3C5Lwmf1EiyjHg==}
    engines: {node: '>=4'}
    dev: true

  /astral-regex/2.0.0:
    resolution: {integrity: sha512-Z7tMw1ytTXt5jqMcOP+OQteU1VuNK9Y02uuJtKQ1Sv69jXQKKg5cibLwGJow8yzZP+eAc18EmLGPal0bp36rvQ==}
    engines: {node: '>=8'}
    dev: true

  /async-limiter/1.0.1:
    resolution: {integrity: sha512-csOlWGAcRFJaI6m+F2WKdnMKr4HhdhFVBk0H/QbJFMCr+uO2kwohwXQPxw/9OCxp05r5ghVBFSyioixx3gfkNQ==}
    dev: true

  /async-retry/1.2.3:
    resolution: {integrity: sha512-tfDb02Th6CE6pJUF2gjW5ZVjsgwlucVXOEQMvEX9JgSJMs9gAX+Nz3xRuJBKuUYjTSYORqvDBORdAQ3LU59g7Q==}
    dependencies:
      retry: 0.12.0
    dev: true

  /async-retry/1.3.3:
    resolution: {integrity: sha512-wfr/jstw9xNi/0teMHrRW7dsz3Lt5ARhYNZ2ewpadnhaIp5mbALhOAP+EAdsC7t4Z6wqsDVv9+W6gm1Dk9mEyw==}
    dependencies:
      retry: 0.13.1
    dev: true

  /async/3.2.4:
    resolution: {integrity: sha512-iAB+JbDEGXhyIUavoDl9WP/Jj106Kz9DEn1DPgYw5ruDn0e3Wgi3sKFm55sASdGBNOQB8F59d9qQ7deqrHA8wQ==}
    dev: true

  /asynciterator.prototype/1.0.0:
    resolution: {integrity: sha512-wwHYEIS0Q80f5mosx3L/dfG5t5rjEa9Ft51GTaNt862EnpyGHpgz2RkZvLPp1oF5TnAiTohkEKVEu8pQPJI7Vg==}
    dependencies:
      has-symbols: 1.0.3
    dev: true

  /asynckit/0.4.0:
    resolution: {integrity: sha512-Oei9OH4tRh0YqU3GxhX79dM/mwVgvbZJaSNaRk+bshkj0S5cfHcgYakreBjrHwatXKbz+IoIdYLxrKim2MjW0Q==}
    dev: true

  /at-least-node/1.0.0:
    resolution: {integrity: sha512-+q/t7Ekv1EDY2l6Gda6LLiX14rU9TV20Wa3ofeQmwPFZbOMo9DXrLbOjFaaclkXKWidIaopwAObQDqwWtGUjqg==}
    engines: {node: '>= 4.0.0'}
    dev: true

  /atob/2.1.2:
    resolution: {integrity: sha512-Wm6ukoaOGJi/73p/cl2GvLjTI5JM1k/O14isD73YML8StrH/7/lRFgmg8nICZgD3bZZvjwCGxtMOD3wWNAu8cg==}
    engines: {node: '>= 4.5.0'}
    hasBin: true
    dev: true

  /available-typed-arrays/1.0.7:
    resolution: {integrity: sha512-wvUjBtSGN7+7SjNpq/9M2Tg350UZD3q62IFZLbRAR1bSMlCo1ZaeW+BJ+D090e4hIIZLBcTDWe4Mh4jvUDajzQ==}
    engines: {node: '>= 0.4'}
    dependencies:
      possible-typed-array-names: 1.0.0
    dev: true

  /aws-sign2/0.7.0:
    resolution: {integrity: sha512-08kcGqnYf/YmjoRhfxyu+CLxBjUtHLXLXX/vUfx9l2LYzG3c1m61nrpyFUZI6zeS+Li/wWMMidD9KgrqtGq3mA==}
    dev: true

  /aws4/1.12.0:
    resolution: {integrity: sha512-NmWvPnx0F1SfrQbYwOi7OeaNGokp9XhzNioJ/CSBs8Qa4vxug81mhJEAVZwxXuBmYB5KDRfMq/F3RR0BIU7sWg==}
    dev: true

  /azure-devops-node-api/11.2.0:
    resolution: {integrity: sha512-XdiGPhrpaT5J8wdERRKs5g8E0Zy1pvOYTli7z9E8nmOn3YGp4FhtjhrOyFmX/8veWCwdI69mCHKJw6l+4J/bHA==}
    dependencies:
      tunnel: 0.0.6
      typed-rest-client: 1.8.9
    dev: true

  /babel-jest/26.6.3_@babel+core@7.21.4:
    resolution: {integrity: sha512-pl4Q+GAVOHwvjrck6jKjvmGhnO3jHX/xuB9d27f+EJZ/6k+6nMuPjorrYp7s++bKKdANwzElBWnLWaObvTnaZA==}
    engines: {node: '>= 10.14.2'}
    peerDependencies:
      '@babel/core': ^7.0.0
    dependencies:
      '@babel/core': 7.21.4
      '@jest/transform': 26.6.2
      '@jest/types': 26.6.2
      '@types/babel__core': 7.20.0
      babel-plugin-istanbul: 6.1.1
      babel-preset-jest: 26.6.2_@babel+core@7.21.4
      chalk: 4.1.2
      graceful-fs: 4.2.11
      slash: 3.0.0
    transitivePeerDependencies:
      - supports-color
    dev: true

  /babel-plugin-istanbul/6.1.1:
    resolution: {integrity: sha512-Y1IQok9821cC9onCx5otgFfRm7Lm+I+wwxOx738M/WLPZ9Q42m4IG5W0FNX8WLL2gYMZo3JkuXIH2DOpWM+qwA==}
    engines: {node: '>=8'}
    dependencies:
      '@babel/helper-plugin-utils': 7.20.2
      '@istanbuljs/load-nyc-config': 1.1.0
      '@istanbuljs/schema': 0.1.3
      istanbul-lib-instrument: 5.2.1
      test-exclude: 6.0.0
    transitivePeerDependencies:
      - supports-color
    dev: true

  /babel-plugin-jest-hoist/26.6.2:
    resolution: {integrity: sha512-PO9t0697lNTmcEHH69mdtYiOIkkOlj9fySqfO3K1eCcdISevLAE0xY59VLLUj0SoiPiTX/JU2CYFpILydUa5Lw==}
    engines: {node: '>= 10.14.2'}
    dependencies:
      '@babel/template': 7.22.15
      '@babel/types': 7.23.0
      '@types/babel__core': 7.20.0
      '@types/babel__traverse': 7.18.3
    dev: true

  /babel-preset-current-node-syntax/1.0.1_@babel+core@7.21.4:
    resolution: {integrity: sha512-M7LQ0bxarkxQoN+vz5aJPsLBn77n8QgTFmo8WK0/44auK2xlCXrYcUxHFxgU7qW5Yzw/CjmLRK2uJzaCd7LvqQ==}
    peerDependencies:
      '@babel/core': ^7.0.0
    dependencies:
      '@babel/core': 7.21.4
      '@babel/plugin-syntax-async-generators': 7.8.4_@babel+core@7.21.4
      '@babel/plugin-syntax-bigint': 7.8.3_@babel+core@7.21.4
      '@babel/plugin-syntax-class-properties': 7.12.13_@babel+core@7.21.4
      '@babel/plugin-syntax-import-meta': 7.10.4_@babel+core@7.21.4
      '@babel/plugin-syntax-json-strings': 7.8.3_@babel+core@7.21.4
      '@babel/plugin-syntax-logical-assignment-operators': 7.10.4_@babel+core@7.21.4
      '@babel/plugin-syntax-nullish-coalescing-operator': 7.8.3_@babel+core@7.21.4
      '@babel/plugin-syntax-numeric-separator': 7.10.4_@babel+core@7.21.4
      '@babel/plugin-syntax-object-rest-spread': 7.8.3_@babel+core@7.21.4
      '@babel/plugin-syntax-optional-catch-binding': 7.8.3_@babel+core@7.21.4
      '@babel/plugin-syntax-optional-chaining': 7.8.3_@babel+core@7.21.4
      '@babel/plugin-syntax-top-level-await': 7.14.5_@babel+core@7.21.4
    dev: true

  /babel-preset-jest/26.6.2_@babel+core@7.21.4:
    resolution: {integrity: sha512-YvdtlVm9t3k777c5NPQIv6cxFFFapys25HiUmuSgHwIZhfifweR5c5Sf5nwE3MAbfu327CYSvps8Yx6ANLyleQ==}
    engines: {node: '>= 10.14.2'}
    peerDependencies:
      '@babel/core': ^7.0.0
    dependencies:
      '@babel/core': 7.21.4
      babel-plugin-jest-hoist: 26.6.2
      babel-preset-current-node-syntax: 1.0.1_@babel+core@7.21.4
    dev: true

  /balanced-match/1.0.2:
    resolution: {integrity: sha512-3oSeUO0TMV67hN1AmbXsK4yaqU7tjiHlbxRDZOpH0KW9+CeX4bRAaX0Anxt0tx2MrpRpWwQaPwIlISEJhYU5Pw==}
    dev: true

  /base/0.11.2:
    resolution: {integrity: sha512-5T6P4xPgpp0YDFvSWwEZ4NoE3aM4QBQXDzmVbraCkFj8zHM+mba8SyqB5DbZWyR7mYHo6Y7BdQo3MoA4m0TeQg==}
    engines: {node: '>=0.10.0'}
    dependencies:
      cache-base: 1.0.1
      class-utils: 0.3.6
      component-emitter: 1.3.0
      define-property: 1.0.0
      isobject: 3.0.1
      mixin-deep: 1.3.2
      pascalcase: 0.1.1
    dev: true

  /base64-js/1.5.1:
    resolution: {integrity: sha512-AKpaYlHn8t4SVbOHCy+b5+KKgvR4vrsD8vbvrbiQJps7fKDTkjkDry6ji0rUJjC0kzbNePLwzxq8iypo41qeWA==}

  /bcrypt-pbkdf/1.0.2:
    resolution: {integrity: sha512-qeFIXtP4MSoi6NLqO12WfqARWWuCKi2Rn/9hJLEmtB5yTNr9DqFWkJRCf2qShWzPeAMRnOgCrq0sg/KLv5ES9w==}
    dependencies:
      tweetnacl: 0.14.5
    dev: true

  /before-after-hook/2.2.3:
    resolution: {integrity: sha512-NzUnlZexiaH/46WDhANlyR2bXRopNg4F/zuSA3OpZnllCUgRaOF2znDioDWrmbNVsuZk6l9pMquQB38cfBZwkQ==}
    dev: true

  /benchmark/2.1.4:
    resolution: {integrity: sha512-l9MlfN4M1K/H2fbhfMy3B7vJd6AGKJVQn2h6Sg/Yx+KckoUA7ewS5Vv6TjSq18ooE1kS9hhAlQRH3AkXIh/aOQ==}
    dependencies:
      lodash: 4.17.21
      platform: 1.3.6
    dev: true

  /better_git_changelog/1.6.2:
    resolution: {integrity: sha512-A6U5HdV+gygmNfZ+2UbztVI3aQCXkJzLYL27gJ/WhdNzg1blpE+faHC5y2Iu7Omu0FO2Ra0C0WLU7f5prGoRKg==}
    hasBin: true
    dependencies:
      arg-parser: 1.2.0
      commander: 9.5.0
      semver: 7.6.0
    dev: true

  /binary-extensions/2.2.0:
    resolution: {integrity: sha512-jDctJ/IVQbZoJykoeHbhXpOlNBqGNcwXJKJog42E5HDPUwQTSdjCHdihjj0DlnheQ7blbT6dHOafNAiS8ooQKA==}
    engines: {node: '>=8'}
    dev: true

  /bl/4.1.0:
    resolution: {integrity: sha512-1W07cM9gS6DcLperZfFSj+bWLtaPGSOHWhPiGzXmvVJbRLdG82sH/Kn8EtW1VqWVA54AKf2h5k5BbnIbwF3h6w==}
    dependencies:
      buffer: 5.7.1
      inherits: 2.0.4
      readable-stream: 3.6.2
    dev: true

  /bowser/2.11.0:
    resolution: {integrity: sha512-AlcaJBi/pqqJBIQ8U9Mcpc9i8Aqxn88Skv5d+xBX006BY5u8N3mGLHa5Lgppa7L/HfwgwLgZ6NYs+Ag6uUmJRA==}
    dev: true

  /boxen/7.0.2:
    resolution: {integrity: sha512-1Z4UJabXUP1/R9rLpoU3O2lEMnG3pPLAs/ZD2lF3t2q7qD5lM8rqbtnvtvm4N0wEyNlE+9yZVTVAGmd1V5jabg==}
    engines: {node: '>=14.16'}
    dependencies:
      ansi-align: 3.0.1
      camelcase: 7.0.1
      chalk: 5.3.0
      cli-boxes: 3.0.0
      string-width: 5.1.2
      type-fest: 2.19.0
      widest-line: 4.0.1
      wrap-ansi: 8.1.0
    dev: true

  /brace-expansion/1.1.11:
    resolution: {integrity: sha512-iCuPHDFgrHX7H2vEI/5xpz07zSHB00TpugqhmYtVmMO6518mCuRMoOYFldEBl0g187ufozdaHgWKcYFb61qGiA==}
    dependencies:
      balanced-match: 1.0.2
      concat-map: 0.0.1
    dev: true

  /brace-expansion/2.0.1:
    resolution: {integrity: sha512-XnAIvQ8eM+kC6aULx6wuQiwVsnzsi9d3WxzV3FpWTGA19F621kwdbsAcFKXgKUHZWsy+mY6iL1sHTxWEFCytDA==}
    dependencies:
      balanced-match: 1.0.2
    dev: true

  /braces/2.3.2:
    resolution: {integrity: sha512-aNdbnj9P8PjdXU4ybaWLK2IF3jc/EoDYbC7AazW6to3TRsfXxscC9UXOB5iDiEQrkyIbWp2SLQda4+QAa7nc3w==}
    engines: {node: '>=0.10.0'}
    dependencies:
      arr-flatten: 1.1.0
      array-unique: 0.3.2
      extend-shallow: 2.0.1
      fill-range: 4.0.0
      isobject: 3.0.1
      repeat-element: 1.1.4
      snapdragon: 0.8.2
      snapdragon-node: 2.1.1
      split-string: 3.1.0
      to-regex: 3.0.2
    transitivePeerDependencies:
      - supports-color
    dev: true

  /braces/3.0.2:
    resolution: {integrity: sha512-b8um+L1RzM3WDSzvhm6gIz1yfTbBt6YTlcEKAvsmqCZZFw46z626lVj9j1yEPW33H5H+lBQpZMP1k8l+78Ha0A==}
    engines: {node: '>=8'}
    dependencies:
      fill-range: 7.0.1
    dev: true

  /browser-process-hrtime/1.0.0:
    resolution: {integrity: sha512-9o5UecI3GhkpM6DrXr69PblIuWxPKk9Y0jHBRhdocZ2y7YECBFCsHm79Pr3OyR2AvjhDkabFJaDJMYRazHgsow==}
    dev: true

  /browser-stdout/1.3.1:
    resolution: {integrity: sha512-qhAVI1+Av2X7qelOfAIYwXONood6XlZE/fXaBSmW/T5SzLAmCgzi+eiWE7fUvbHaeNBQH13UftjpXxsfLkMpgw==}
    dev: true

  /browserslist/4.21.5:
    resolution: {integrity: sha512-tUkiguQGW7S3IhB7N+c2MV/HZPSCPAAiYBZXLsBhFB/PCy6ZKKsZrmBayHV9fdGV/ARIfJ14NkxKzRDjvp7L6w==}
    engines: {node: ^6 || ^7 || ^8 || ^9 || ^10 || ^11 || ^12 || >=13.7}
    hasBin: true
    dependencies:
      caniuse-lite: 1.0.30001481
      electron-to-chromium: 1.4.371
      node-releases: 2.0.10
      update-browserslist-db: 1.0.11_browserslist@4.21.5
    dev: true

  /bs-logger/0.2.6:
    resolution: {integrity: sha512-pd8DCoxmbgc7hyPKOvxtqNcjYoOsABPQdcCUjGp3d42VR2CX1ORhk2A87oqqu5R1kk+76nsxZupkmyd+MVtCog==}
    engines: {node: '>= 6'}
    dependencies:
      fast-json-stable-stringify: 2.1.0
    dev: true

  /bser/2.1.1:
    resolution: {integrity: sha512-gQxTNE/GAfIIrmHLUE3oJyp5FO6HRBfhjnw4/wMmA63ZGDJnWBmgY/lyQBpnDUkGmAhbSe39tx2d/iTOAfglwQ==}
    dependencies:
      node-int64: 0.4.0
    dev: true

  /buffer-crc32/0.2.13:
    resolution: {integrity: sha512-VO9Ht/+p3SN7SKWqcrgEzjGbRSJYTx+Q1pTQC0wrWqHx0vpJraQ6GtHx8tvcg1rlK1byhU5gccxgOgj7B0TDkQ==}
    dev: true

  /buffer-equal-constant-time/1.0.1:
    resolution: {integrity: sha512-zRpUiDwd/xk6ADqPMATG8vc9VPrkck7T07OIx0gnjmJAnHnTVXNQG3vfvWNuiZIkwu9KrKdA1iJKfsfTVxE6NA==}
    dev: true

  /buffer-from/1.1.2:
    resolution: {integrity: sha512-E+XQCRwSbaaiChtv6k6Dwgc+bx+Bs6vuKJHHl5kox/BaKbhiXzqQOwK4cO22yElGp2OCmjwVhT3HmxgyPGnJfQ==}
    dev: true

  /buffer/5.7.1:
    resolution: {integrity: sha512-EHcyIPBQ4BSGlvjB16k5KgAJ27CIsHY/2JBmCRReo48y9rQ3MaUzWX3KVlBa4U7MyX02HdVj0K7C3WaB3ju7FQ==}
    dependencies:
      base64-js: 1.5.1
      ieee754: 1.2.1
    dev: true

  /buffer/6.0.3:
    resolution: {integrity: sha512-FTiCpNxtwiZZHEZbcbTIcZjERVICn9yq/pDFkTl95/AxzD1naBctN7YO68riM/gLSDY7sdrMby8hofADYuuqOA==}
    dependencies:
      base64-js: 1.5.1
      ieee754: 1.2.1

  /builtin-modules/3.3.0:
    resolution: {integrity: sha512-zhaCDicdLuWN5UbN5IMnFqNMhNfo919sH85y2/ea+5Yg9TsTkeZxpL+JLbp6cgYFS4sRLp3YV4S6yDuqVWHYOw==}
    engines: {node: '>=6'}
    dev: true

  /builtins/5.0.1:
    resolution: {integrity: sha512-qwVpFEHNfhYJIzNRBvd2C1kyo6jz3ZSMPyyuR47OPdiKWlbYnZNyDWuyR175qDnAJLiCo5fBBqPb3RiXgWlkOQ==}
    dependencies:
      semver: 7.6.0
    dev: true

  /c8/8.0.1:
    resolution: {integrity: sha512-EINpopxZNH1mETuI0DzRA4MZpAUH+IFiRhnmFD3vFr3vdrgxqi3VfE3KL0AIL+zDq8rC9bZqwM/VDmmoe04y7w==}
    engines: {node: '>=12'}
    hasBin: true
    dependencies:
      '@bcoe/v8-coverage': 0.2.3
      '@istanbuljs/schema': 0.1.3
      find-up: 5.0.0
      foreground-child: 2.0.0
      istanbul-lib-coverage: 3.2.0
      istanbul-lib-report: 3.0.1
      istanbul-reports: 3.1.6
      rimraf: 3.0.2
      test-exclude: 6.0.0
      v8-to-istanbul: 9.1.0
      yargs: 17.7.2
      yargs-parser: 21.1.1
    dev: true

  /cacache/16.1.3:
    resolution: {integrity: sha512-/+Emcj9DAXxX4cwlLmRI9c166RuL3w30zp4R7Joiv2cQTtTtA+jeuCAjH3ZlGnYS3tKENSrKhAzVVP9GVyzeYQ==}
    engines: {node: ^12.13.0 || ^14.15.0 || >=16.0.0}
    dependencies:
      '@npmcli/fs': 2.1.2
      '@npmcli/move-file': 2.0.1
      chownr: 2.0.0
      fs-minipass: 2.1.0
      glob: 8.1.0
      infer-owner: 1.0.4
      lru-cache: 7.18.3
      minipass: 3.3.6
      minipass-collect: 1.0.2
      minipass-flush: 1.0.5
      minipass-pipeline: 1.2.4
      mkdirp: 1.0.4
      p-map: 4.0.0
      promise-inflight: 1.0.1
      rimraf: 3.0.2
      ssri: 9.0.1
      tar: 6.1.13
      unique-filename: 2.0.1
    transitivePeerDependencies:
      - bluebird
    dev: true

  /cacache/17.0.5:
    resolution: {integrity: sha512-Y/PRQevNSsjAPWykl9aeGz8Pr+OI6BYM9fYDNMvOkuUiG9IhG4LEmaYrZZZvioMUEQ+cBCxT0v8wrnCURccyKA==}
    engines: {node: ^14.17.0 || ^16.13.0 || >=18.0.0}
    dependencies:
      '@npmcli/fs': 3.1.0
      fs-minipass: 3.0.1
      glob: 9.3.5
      lru-cache: 7.18.3
      minipass: 4.2.8
      minipass-collect: 1.0.2
      minipass-flush: 1.0.5
      minipass-pipeline: 1.2.4
      p-map: 4.0.0
      promise-inflight: 1.0.1
      ssri: 10.0.3
      tar: 6.1.13
      unique-filename: 3.0.0
    transitivePeerDependencies:
      - bluebird
    dev: true

  /cache-base/1.0.1:
    resolution: {integrity: sha512-AKcdTnFSWATd5/GCPRxr2ChwIJ85CeyrEyjRHlKxQ56d4XJMGym0uAiKn0xbLOGOl3+yRpOTi484dVCEc5AUzQ==}
    engines: {node: '>=0.10.0'}
    dependencies:
      collection-visit: 1.0.0
      component-emitter: 1.3.0
      get-value: 2.0.6
      has-value: 1.0.0
      isobject: 3.0.1
      set-value: 2.0.1
      to-object-path: 0.3.0
      union-value: 1.0.1
      unset-value: 1.0.0
    dev: true

  /cacheable-lookup/5.0.4:
    resolution: {integrity: sha512-2/kNscPhpcxrOigMZzbiWF7dz8ilhb/nIHU3EyZiXWXpeq/au8qJ8VhdftMkty3n7Gj6HIGalQG8oiBNB3AJgA==}
    engines: {node: '>=10.6.0'}
    dev: true

  /cacheable-lookup/7.0.0:
    resolution: {integrity: sha512-+qJyx4xiKra8mZrcwhjMRMUhD5NR1R8esPkzIYxX96JiecFoxAXFuz/GpR3+ev4PE1WamHip78wV0vcmPQtp8w==}
    engines: {node: '>=14.16'}
    dev: true

  /cacheable-request/10.2.9:
    resolution: {integrity: sha512-CaAMr53AS1Tb9evO1BIWFnZjSr8A4pbXofpsNVWPMDZZj3ZQKHwsQG9BrTqQ4x5ZYJXz1T2b8LLtTZODxSpzbg==}
    engines: {node: '>=14.16'}
    dependencies:
      '@types/http-cache-semantics': 4.0.1
      get-stream: 6.0.1
      http-cache-semantics: 4.1.1
      keyv: 4.5.2
      mimic-response: 4.0.0
      normalize-url: 8.0.0
      responselike: 3.0.0
    dev: true

  /cacheable-request/6.1.0:
    resolution: {integrity: sha512-Oj3cAGPCqOZX7Rz64Uny2GYAZNliQSqfbePrgAQ1wKAihYmCUnraBtJtKcGR4xz7wF+LoJC+ssFZvv5BgF9Igg==}
    engines: {node: '>=8'}
    dependencies:
      clone-response: 1.0.3
      get-stream: 5.2.0
      http-cache-semantics: 4.1.1
      keyv: 3.1.0
      lowercase-keys: 2.0.0
      normalize-url: 4.5.1
      responselike: 1.0.2
    dev: true

  /cacheable-request/7.0.2:
    resolution: {integrity: sha512-pouW8/FmiPQbuGpkXQ9BAPv/Mo5xDGANgSNXzTzJ8DrKGuXOssM4wIQRjfanNRh3Yu5cfYPvcorqbhg2KIJtew==}
    engines: {node: '>=8'}
    dependencies:
      clone-response: 1.0.3
      get-stream: 5.2.0
      http-cache-semantics: 4.1.1
      keyv: 4.5.2
      lowercase-keys: 2.0.0
      normalize-url: 6.1.0
      responselike: 2.0.1
    dev: true

  /call-bind/1.0.7:
    resolution: {integrity: sha512-GHTSNSYICQ7scH7sZ+M2rFopRoLh8t2bLSW6BbgrtLsahOIB5iyAVJf9GjWK3cYTDaMj4XdBpM1cA6pIS0Kv2w==}
    engines: {node: '>= 0.4'}
    dependencies:
      es-define-property: 1.0.0
      es-errors: 1.3.0
      function-bind: 1.1.2
      get-intrinsic: 1.2.4
      set-function-length: 1.2.1
    dev: true

  /callsites/3.1.0:
    resolution: {integrity: sha512-P8BjAsXvZS+VIDUI11hHCQEv74YT67YUi5JJFNWIqL235sBmjX4+qx9Muvls5ivyNENctx46xQLQ3aTuE7ssaQ==}
    engines: {node: '>=6'}
    dev: true

  /camel-case/4.1.2:
    resolution: {integrity: sha512-gxGWBrTT1JuMx6R+o5PTXMmUnhnVzLQ9SNutD4YqKtI6ap897t3tKECYla6gCWEkplXnlNybEkZg9GEGxKFCgw==}
    dependencies:
      pascal-case: 3.1.2
      tslib: 2.6.2
    dev: true

  /camelcase/5.3.1:
    resolution: {integrity: sha512-L28STB170nwWS63UjtlEOE3dldQApaJXZkOI1uMFfzf3rRuPegHaHesyee+YxQ+W6SvRDQV6UrdOdRiR153wJg==}
    engines: {node: '>=6'}
    dev: true

  /camelcase/6.3.0:
    resolution: {integrity: sha512-Gmy6FhYlCY7uOElZUSbxo2UCDH8owEk996gkbrpsgGtrJLM3J7jGxl9Ic7Qwwj4ivOE5AWZWRMecDdF7hqGjFA==}
    engines: {node: '>=10'}
    dev: true

  /camelcase/7.0.1:
    resolution: {integrity: sha512-xlx1yCK2Oc1APsPXDL2LdlNP6+uu8OCDdhOBSVT279M/S+y75O30C2VuD8T2ogdePBBl7PfPF4504tnLgX3zfw==}
    engines: {node: '>=14.16'}
    dev: true

  /caniuse-lite/1.0.30001481:
    resolution: {integrity: sha512-KCqHwRnaa1InZBtqXzP98LPg0ajCVujMKjqKDhZEthIpAsJl/YEIa3YvXjGXPVqzZVguccuu7ga9KOE1J9rKPQ==}
    dev: true

  /capital-case/1.0.4:
    resolution: {integrity: sha512-ds37W8CytHgwnhGGTi88pcPyR15qoNkOpYwmMMfnWqqWgESapLqvDx6huFjQ5vqWSn2Z06173XNA7LtMOeUh1A==}
    dependencies:
      no-case: 3.0.4
      tslib: 2.6.2
      upper-case-first: 2.0.2
    dev: true

  /capture-exit/2.0.0:
    resolution: {integrity: sha512-PiT/hQmTonHhl/HFGN+Lx3JJUznrVYJ3+AQsnthneZbvW7x+f08Tk7yLJTLEOUvBTbduLeeBkxEaYXUOUrRq6g==}
    engines: {node: 6.* || 8.* || >= 10.*}
    dependencies:
      rsvp: 4.8.5
    dev: true

  /cardinal/2.1.1:
    resolution: {integrity: sha512-JSr5eOgoEymtYHBjNWyjrMqet9Am2miJhlfKNdqLp6zoeAh0KN5dRAcxlecj5mAJrmQomgiOBj35xHLrFjqBpw==}
    hasBin: true
    dependencies:
      ansicolors: 0.3.2
      redeyed: 2.1.1
    dev: true

  /caseless/0.12.0:
    resolution: {integrity: sha512-4tYFyifaFfGacoiObjJegolkwSU4xQNGbVgUiNYVUxbQ2x2lUsFvY4hVgVzGiIe6WLOPqycWXA40l+PWsxthUw==}
    dev: true

  /chalk/2.4.2:
    resolution: {integrity: sha512-Mti+f9lpJNcwF4tWV8/OrTTtF1gZi+f8FqlyAdouralcFWFQWF2+NgCHShjkCb+IFBLq9buZwE1xckQU4peSuQ==}
    engines: {node: '>=4'}
    dependencies:
      ansi-styles: 3.2.1
      escape-string-regexp: 1.0.5
      supports-color: 5.5.0
    dev: true

  /chalk/3.0.0:
    resolution: {integrity: sha512-4D3B6Wf41KOYRFdszmDqMCGq5VV/uMAB273JILmO+3jAlh8X4qDtdtgCR3fxtbLEMzSx22QdhnDcJvu2u1fVwg==}
    engines: {node: '>=8'}
    dependencies:
      ansi-styles: 4.3.0
      supports-color: 7.2.0
    dev: true

  /chalk/4.1.2:
    resolution: {integrity: sha512-oKnbhFyRIXpUuez8iBMmyEa4nbj4IOQyuhc/wy9kY7/WVPcwIO9VA668Pu8RkO7+0G76SLROeyw9CpQ061i4mA==}
    engines: {node: '>=10'}
    dependencies:
      ansi-styles: 4.3.0
      supports-color: 7.2.0
    dev: true

  /chalk/5.3.0:
    resolution: {integrity: sha512-dLitG79d+GV1Nb/VYcCDFivJeK1hiukt9QjRNVOsUtTy1rR1YJsmpGGTZ3qJos+uw7WmWF4wUwBd9jxjocFC2w==}
    engines: {node: ^12.17.0 || ^14.13 || >=16.0.0}
    dev: true

  /change-case/4.1.2:
    resolution: {integrity: sha512-bSxY2ws9OtviILG1EiY5K7NNxkqg/JnRnFxLtKQ96JaviiIxi7djMrSd0ECT9AC+lttClmYwKw53BWpOMblo7A==}
    dependencies:
      camel-case: 4.1.2
      capital-case: 1.0.4
      constant-case: 3.0.4
      dot-case: 3.0.4
      header-case: 2.0.4
      no-case: 3.0.4
      param-case: 3.0.4
      pascal-case: 3.1.2
      path-case: 3.0.4
      sentence-case: 3.0.4
      snake-case: 3.0.4
      tslib: 2.6.2
    dev: true

  /char-regex/1.0.2:
    resolution: {integrity: sha512-kWWXztvZ5SBQV+eRgKFeh8q5sLuZY2+8WUIzlxWVTg+oGwY14qylx1KbKzHd8P6ZYkAg0xyIDU9JMHhyJMZ1jw==}
    engines: {node: '>=10'}
    dev: true

  /chardet/0.7.0:
    resolution: {integrity: sha512-mT8iDcrh03qDGRRmoA2hmBJnxpllMR+0/0qlzjqZES6NdiWDcZkCNAk4rPFZ9Q85r27unkiNNg8ZOiwZXBHwcA==}
    dev: true

  /chokidar/3.5.3:
    resolution: {integrity: sha512-Dr3sfKRP6oTcjf2JmUmFJfeVMvXBdegxB0iVQ5eb2V10uFJUCAS8OByZdVAyVb8xXNz3GjjTgj9kLWsZTqE6kw==}
    engines: {node: '>= 8.10.0'}
    dependencies:
      anymatch: 3.1.3
      braces: 3.0.2
      glob-parent: 5.1.2
      is-binary-path: 2.1.0
      is-glob: 4.0.3
      normalize-path: 3.0.0
      readdirp: 3.6.0
    optionalDependencies:
      fsevents: 2.3.3
    dev: true

  /chownr/2.0.0:
    resolution: {integrity: sha512-bIomtDF5KGpdogkLd9VspvFzk9KfpyyGlS8YFVZl7TGPBHL5snIOnxeshwVgPteQ9b4Eydl+pVbIyE1DcvCWgQ==}
    engines: {node: '>=10'}
    dev: true

  /chrome-trace-event/1.0.3:
    resolution: {integrity: sha512-p3KULyQg4S7NIHixdwbGX+nFHkoBiA4YQmyWtjb8XngSKV124nJmRysgAeujbUVb15vh+RvFUfCPqU7rXk+hZg==}
    engines: {node: '>=6.0'}
    dev: true

  /ci-info/2.0.0:
    resolution: {integrity: sha512-5tK7EtrZ0N+OLFMthtqOj4fI2Jeb88C4CAZPu25LDVUgXJ0A3Js4PMGqrn0JU1W0Mh1/Z8wZzYPxqUrXeBboCQ==}
    dev: true

  /ci-info/3.8.0:
    resolution: {integrity: sha512-eXTggHWSooYhq49F2opQhuHWgzucfF2YgODK4e1566GQs5BIfP30B0oenwBJHfWxAs2fyPB1s7Mg949zLf61Yw==}
    engines: {node: '>=8'}
    dev: true

  /circular_buffer_js/1.10.0:
    resolution: {integrity: sha512-HXSDm8gm3nPog7Sh7kln9yb9dVFYan4nVwF4qOqOkR8YpAN6yJupyccXl9OcuTJfPqie0uRJdjHs44H1oCgBOQ==}
    dev: true

  /cjs-module-lexer/0.6.0:
    resolution: {integrity: sha512-uc2Vix1frTfnuzxxu1Hp4ktSvM3QaI4oXl4ZUqL1wjTu/BGki9TrCWoqLTg/drR1KwAEarXuRFCG2Svr1GxPFw==}
    dev: true

  /class-utils/0.3.6:
    resolution: {integrity: sha512-qOhPa/Fj7s6TY8H8esGu5QNpMMQxz79h+urzrNYN6mn+9BnxlDGf5QZ+XeCDsxSjPqsSR56XOZOJmpeurnLMeg==}
    engines: {node: '>=0.10.0'}
    dependencies:
      arr-union: 3.1.0
      define-property: 0.2.5
      isobject: 3.0.1
      static-extend: 0.1.2
    dev: true

  /clean-regexp/1.0.0:
    resolution: {integrity: sha512-GfisEZEJvzKrmGWkvfhgzcz/BllN1USeqD2V6tg14OAOgaCD2Z/PUEuxnAZ/nPvmaHRG7a8y77p1T/IRQ4D1Hw==}
    engines: {node: '>=4'}
    dependencies:
      escape-string-regexp: 1.0.5
    dev: true

  /clean-stack/2.2.0:
    resolution: {integrity: sha512-4diC9HaTE+KRAMWhDhrGOECgWZxoevMc5TlkObMqNSsVU62PYzXZ/SMTjzyGAFF1YusgxGcSWTEXBhp0CPwQ1A==}
    engines: {node: '>=6'}
    dev: true

  /clean-stack/3.0.1:
    resolution: {integrity: sha512-lR9wNiMRcVQjSB3a7xXGLuz4cr4wJuuXlaAEbRutGowQTmlp7R72/DOgN21e8jdwblMWl9UOJMJXarX94pzKdg==}
    engines: {node: '>=10'}
    dependencies:
      escape-string-regexp: 4.0.0
    dev: true

  /cli-boxes/3.0.0:
    resolution: {integrity: sha512-/lzGpEWL/8PfI0BmBOPRwp0c/wFNX1RdUML3jK/RcSBA9T8mZDdQpqYBKtCFTOfQbwPqWEOpjqW+Fnayc0969g==}
    engines: {node: '>=10'}
    dev: true

  /cli-cursor/3.1.0:
    resolution: {integrity: sha512-I/zHAwsKf9FqGoXM4WWRACob9+SNukZTd94DWF57E4toouRulbCxcUh6RKUEOQlYTHJnzkPMySvPNaaSLNfLZw==}
    engines: {node: '>=8'}
    dependencies:
      restore-cursor: 3.1.0
    dev: true

  /cli-progress/3.12.0:
    resolution: {integrity: sha512-tRkV3HJ1ASwm19THiiLIXLO7Im7wlTuKnvkYaTkyoAPefqjNg7W7DHKUlGRxy9vxDvbyCYQkQozvptuMkGCg8A==}
    engines: {node: '>=4'}
    dependencies:
      string-width: 4.2.3
    dev: true

  /cli-spinners/2.8.0:
    resolution: {integrity: sha512-/eG5sJcvEIwxcdYM86k5tPwn0MUzkX5YY3eImTGpJOZgVe4SdTMY14vQpcxgBzJ0wXwAYrS8E+c3uHeK4JNyzQ==}
    engines: {node: '>=6'}
    dev: true

  /cli-spinners/2.9.2:
    resolution: {integrity: sha512-ywqV+5MmyL4E7ybXgKys4DugZbX0FC6LnwrhjuykIjnK9k8OQacQ7axGKnjDXWNhns0xot3bZI5h55H8yo9cJg==}
    engines: {node: '>=6'}
    dev: true

  /cli-table3/0.6.3:
    resolution: {integrity: sha512-w5Jac5SykAeZJKntOxJCrm63Eg5/4dhMWIcuTbo9rpE+brgaSZo0RuNJZeOyMgsUdhDeojvgyQLmjI+K50ZGyg==}
    engines: {node: 10.* || >= 12.*}
    dependencies:
      string-width: 4.2.3
    optionalDependencies:
      '@colors/colors': 1.5.0
    dev: true

  /cli-width/3.0.0:
    resolution: {integrity: sha512-FxqpkPPwu1HjuN93Omfm4h8uIanXofW0RxVEW3k5RKx+mJJYSthzNhp32Kzxxy3YAEZ/Dc/EWN1vZRY0+kOhbw==}
    engines: {node: '>= 10'}
    dev: true

  /cli-width/4.1.0:
    resolution: {integrity: sha512-ouuZd4/dm2Sw5Gmqy6bGyNNNe1qt9RpmxveLSO7KcgsTnU7RXfsw+/bukWGo1abgBiMAic068rclZsO4IWmmxQ==}
    engines: {node: '>= 12'}
    dev: true

  /cliui/6.0.0:
    resolution: {integrity: sha512-t6wbgtoCXvAzst7QgXxJYqPt0usEfbgQdftEPbLL/cvv6HPE5VgvqCuAIDR0NgU52ds6rFwqrgakNLrHEjCbrQ==}
    dependencies:
      string-width: 4.2.3
      strip-ansi: 6.0.1
      wrap-ansi: 6.2.0
    dev: true

  /cliui/7.0.4:
    resolution: {integrity: sha512-OcRE68cOsVMXp1Yvonl/fzkQOyjLSu/8bhPDfQt0e0/Eb283TKP20Fs2MqoPsr9SwA595rRCA+QMzYc9nBP+JQ==}
    dependencies:
      string-width: 4.2.3
      strip-ansi: 6.0.1
      wrap-ansi: 7.0.0
    dev: true

  /cliui/8.0.1:
    resolution: {integrity: sha512-BSeNnyus75C4//NQ9gQt1/csTXyo/8Sb+afLAkzAptFuMsod9HFokGNudZpi/oQV73hnVK+sR+5PVRMd+Dr7YQ==}
    engines: {node: '>=12'}
    dependencies:
      string-width: 4.2.3
      strip-ansi: 6.0.1
      wrap-ansi: 7.0.0
    dev: true

  /clone-deep/0.2.4:
    resolution: {integrity: sha512-we+NuQo2DHhSl+DP6jlUiAhyAjBQrYnpOk15rN6c6JSPScjiCLh8IbSU+VTcph6YS3o7mASE8a0+gbZ7ChLpgg==}
    engines: {node: '>=0.10.0'}
    dependencies:
      for-own: 0.1.5
      is-plain-object: 2.0.4
      kind-of: 3.2.2
      lazy-cache: 1.0.4
      shallow-clone: 0.1.2
    dev: true

  /clone-response/1.0.3:
    resolution: {integrity: sha512-ROoL94jJH2dUVML2Y/5PEDNaSHgeOdSDicUyS7izcF63G6sTc/FTjLub4b8Il9S8S0beOfYt0TaA5qvFK+w0wA==}
    dependencies:
      mimic-response: 1.0.1
    dev: true

  /clone/1.0.4:
    resolution: {integrity: sha512-JQHZ2QMW6l3aH/j6xCqQThY/9OH4D/9ls34cgkUBiEeocRTU04tHfKPBsUK1PqZCUQM7GiA0IIXJSuXHI64Kbg==}
    engines: {node: '>=0.8'}
    dev: true

  /co/4.6.0:
    resolution: {integrity: sha512-QVb0dM5HvG+uaxitm8wONl7jltx8dqhfU33DcqtOZcLSVIKSDDLDi7+0LbAKiyI8hD9u42m2YxXSkMGWThaecQ==}
    engines: {iojs: '>= 1.0.0', node: '>= 0.12.0'}
    dev: true

  /code-block-writer/12.0.0:
    resolution: {integrity: sha512-q4dMFMlXtKR3XNBHyMHt/3pwYNA69EDk00lloMOaaUMKPUXBw6lpXtbu3MMVG6/uOihGnRDOlkyqsONEUj60+w==}
    dev: true

  /collect-v8-coverage/1.0.1:
    resolution: {integrity: sha512-iBPtljfCNcTKNAto0KEtDfZ3qzjJvqE3aTGZsbhjSBlorqpXJlaWWtPO35D+ZImoC3KWejX64o+yPGxhWSTzfg==}
    dev: true

  /collection-visit/1.0.0:
    resolution: {integrity: sha512-lNkKvzEeMBBjUGHZ+q6z9pSJla0KWAQPvtzhEV9+iGyQYG+pBpl7xKDhxoNSOZH2hhv0v5k0y2yAM4o4SjoSkw==}
    engines: {node: '>=0.10.0'}
    dependencies:
      map-visit: 1.0.0
      object-visit: 1.0.1
    dev: true

  /color-convert/1.9.3:
    resolution: {integrity: sha512-QfAUtd+vFdAtFQcC8CCyYt1fYWxSqAiK2cSD6zDB8N3cpsEBAvRxp9zOGg6G/SHHJYAT88/az/IuDGALsNVbGg==}
    dependencies:
      color-name: 1.1.3
    dev: true

  /color-convert/2.0.1:
    resolution: {integrity: sha512-RRECPsj7iu/xb5oKYcsFHSppFNnsj/52OVTRKb4zP5onXwVF3zVmmToNcOfGC+CRDpfK/U584fMg38ZHCaElKQ==}
    engines: {node: '>=7.0.0'}
    dependencies:
      color-name: 1.1.4
    dev: true

  /color-name/1.1.3:
    resolution: {integrity: sha512-72fSenhMw2HZMTVHeCA9KCmpEIbzWiQsjN+BHcBbS9vr1mtt+vJjPdksIBNUmKAW8TFUDPJK5SUU3QhE9NEXDw==}
    dev: true

  /color-name/1.1.4:
    resolution: {integrity: sha512-dOy+3AuW3a2wNbZHIuMZpTcgjGuLU/uBL/ubcZF9OXbDo8ff4O8yVp5Bf0efS8uEoYo5q4Fx7dY9OgQGXgAsQA==}
    dev: true

  /color-string/1.9.1:
    resolution: {integrity: sha512-shrVawQFojnZv6xM40anx4CkoDP+fZsw/ZerEMsW/pyzsRbElpsL/DBVW7q3ExxwusdNXI3lXpuhEZkzs8p5Eg==}
    dependencies:
      color-name: 1.1.4
      simple-swizzle: 0.2.2
    dev: true

  /color-support/1.1.3:
    resolution: {integrity: sha512-qiBjkpbMLO/HL68y+lh4q0/O1MZFj2RX6X/KmMa3+gJD3z+WwI1ZzDHysvqHGS3mP6mznPckpXmw1nI9cJjyRg==}
    hasBin: true
    dev: true

  /color/4.2.3:
    resolution: {integrity: sha512-1rXeuUUiGGrykh+CeBdu5Ie7OJwinCgQY0bc7GCRxy5xVHy+moaqkpL/jqQq0MtQOeYcrqEz4abc5f0KtU7W4A==}
    engines: {node: '>=12.5.0'}
    dependencies:
      color-convert: 2.0.1
      color-string: 1.9.1
    dev: true

  /colors/1.2.5:
    resolution: {integrity: sha512-erNRLao/Y3Fv54qUa0LBB+//Uf3YwMUmdJinN20yMXm9zdKKqH9wt7R9IIVZ+K7ShzfpLV/Zg8+VyrBJYB4lpg==}
    engines: {node: '>=0.1.90'}
    dev: true

  /colors/1.4.0:
    resolution: {integrity: sha512-a+UqTh4kgZg/SlGvfbzDHpgRu7AAQOmmqRHJnxhRZICKFUT91brVhNNt58CMWU9PsBbv3PDCZUHbVxuDiH2mtA==}
    engines: {node: '>=0.1.90'}
    dev: true

  /combined-stream/1.0.8:
    resolution: {integrity: sha512-FQN4MRfuJeHf7cBbBMJFXhKSDq+2kAArBlmRBvcvFE5BB1HZKXtSFASDhdlz9zOYwxh8lDdnvmMOe/+5cdoEdg==}
    engines: {node: '>= 0.8'}
    dependencies:
      delayed-stream: 1.0.0
    dev: true

  /commander/10.0.1:
    resolution: {integrity: sha512-y4Mg2tXshplEbSGzx7amzPwKKOCGuoSRP/CjEdwwk0FOGlUbq6lKuoyDZTNZkmxHdJtp54hdfY/JUrdL7Xfdug==}
    engines: {node: '>=14'}
    dev: true

  /commander/2.20.3:
    resolution: {integrity: sha512-GpVkmM8vF2vQUkj2LvZmD35JxeJOLCwJ9cUkugyk2nuhbv3+mJvpLYYt+0+USMxE+oj+ey/lJEnhZw75x/OMcQ==}
    dev: true

  /commander/3.0.2:
    resolution: {integrity: sha512-Gar0ASD4BDyKC4hl4DwHqDrmvjoxWKZigVnAbn5H1owvm4CxCPdb0HQDehwNYMJpla5+M2tPmPARzhtYuwpHow==}
    dev: true

  /commander/5.1.0:
    resolution: {integrity: sha512-P0CysNDQ7rtVw4QIQtm+MRxV66vKFSvlsQvGYXZWR3qFU0jlMKHZZZgw8e+8DSah4UDKMqnknRDQz+xuQXQ/Zg==}
    engines: {node: '>= 6'}
    dev: true

  /commander/9.5.0:
    resolution: {integrity: sha512-KRs7WVDKg86PWiuAqhDrAQnTXZKraVcCc6vFdL14qrZ/DcWwuRo7VoiYXalXO7S5GKpqYiVEwCbgFDfxNHKJBQ==}
    engines: {node: ^12.20.0 || >=14}
    dev: true

  /comment-parser/1.4.0:
    resolution: {integrity: sha512-QLyTNiZ2KDOibvFPlZ6ZngVsZ/0gYnE6uTXi5aoDg8ed3AkJAz4sEje3Y8a29hQ1s6A99MZXe47fLAXQ1rTqaw==}
    engines: {node: '>= 12.0.0'}
    dev: true

  /component-emitter/1.3.0:
    resolution: {integrity: sha512-Rd3se6QB+sO1TwqZjscQrurpEPIfO0/yYnSin6Q/rD3mOutHvUrCAhJub3r90uNb+SESBuE0QYoB90YdfatsRg==}
    dev: true

  /concat-map/0.0.1:
    resolution: {integrity: sha512-/Srv4dswyQNBfohGpz9o6Yb3Gz3SrUDqBH5rTuhGR7ahtlbYKnVxw2bCFMRljaA7EXHaXZ8wsHdodFvbkhKmqg==}
    dev: true

  /concat-stream/1.6.2:
    resolution: {integrity: sha512-27HBghJxjiZtIk3Ycvn/4kbJk/1uZuJFfuPEns6LaEvpvG1f0hTea8lilrouyo9mVc2GWdcEZ8OLoGmSADlrCw==}
    engines: {'0': node >= 0.8}
    dependencies:
      buffer-from: 1.1.2
      inherits: 2.0.4
      readable-stream: 2.3.8
      typedarray: 0.0.6
    dev: true

  /concurrently/6.5.1:
    resolution: {integrity: sha512-FlSwNpGjWQfRwPLXvJ/OgysbBxPkWpiVjy1042b0U7on7S7qwwMIILRj7WTN1mTgqa582bG6NFuScOoh6Zgdag==}
    engines: {node: '>=10.0.0'}
    hasBin: true
    dependencies:
      chalk: 4.1.2
      date-fns: 2.29.3
      lodash: 4.17.21
      rxjs: 6.6.7
      spawn-command: 0.0.2-1
      supports-color: 8.1.1
      tree-kill: 1.2.2
      yargs: 16.2.0
    dev: true

  /config-chain/1.1.13:
    resolution: {integrity: sha512-qj+f8APARXHrM0hraqXYb2/bOVSV4PvJQlNZ/DVj0QrmNM2q2euizkeuVckQ57J+W0mRH6Hvi+k50M4Jul2VRQ==}
    dependencies:
      ini: 1.3.8
      proto-list: 1.2.4
    dev: true

  /configstore/6.0.0:
    resolution: {integrity: sha512-cD31W1v3GqUlQvbBCGcXmd2Nj9SvLDOP1oQ0YFuLETufzSPaKp11rYBsSOm7rCsW3OnIRAFM3OxRhceaXNYHkA==}
    engines: {node: '>=12'}
    dependencies:
      dot-prop: 6.0.1
      graceful-fs: 4.2.11
      unique-string: 3.0.0
      write-file-atomic: 3.0.3
      xdg-basedir: 5.1.0
    dev: true

  /console-control-strings/1.1.0:
    resolution: {integrity: sha512-ty/fTekppD2fIwRvnZAVdeOiGd1c7YXEixbgJTNzqcxJWKQnjJ/V1bNEEE6hygpM3WjwHFUVK6HTjWSzV4a8sQ==}
    dev: true

  /constant-case/3.0.4:
    resolution: {integrity: sha512-I2hSBi7Vvs7BEuJDr5dDHfzb/Ruj3FyvFyh7KLilAjNQw3Be+xgqUBA2W6scVEcL0hL1dwPRtIqEPVUCKkSsyQ==}
    dependencies:
      no-case: 3.0.4
      tslib: 2.6.2
      upper-case: 2.0.2
    dev: true

  /content-type/1.0.5:
    resolution: {integrity: sha512-nTjqfcBFEipKdXCv4YDQWCfmcLZKm81ldF0pAopTvyrFGVbcR6P/VAAd5G7N+0tTr8QqiU0tFadD6FK4NtJwOA==}
    engines: {node: '>= 0.6'}
    dev: true

  /convert-source-map/1.9.0:
    resolution: {integrity: sha512-ASFBup0Mz1uyiIjANan1jzLQami9z1PoYSZCiiYW2FczPbenXc45FZdBZLzOT+r6+iciuEModtmCti+hjaAk0A==}
    dev: true

  /copy-descriptor/0.1.1:
    resolution: {integrity: sha512-XgZ0pFcakEUlbwQEVNg3+QAis1FyTL3Qel9FYy8pSkQqoG3PNoT0bOCQtOXcOkur21r2Eq2kI+IE+gsmAEVlYw==}
    engines: {node: '>=0.10.0'}
    dev: true

  /copyfiles/2.4.1:
    resolution: {integrity: sha512-fereAvAvxDrQDOXybk3Qu3dPbOoKoysFMWtkY3mv5BsL8//OSZVL5DCLYqgRfY5cWirgRzlC+WSrxp6Bo3eNZg==}
    hasBin: true
    dependencies:
      glob: 7.2.3
      minimatch: 3.1.2
      mkdirp: 1.0.4
      noms: 0.0.0
      through2: 2.0.5
      untildify: 4.0.0
      yargs: 16.2.0
    dev: true

  /core-js/2.6.12:
    resolution: {integrity: sha512-Kb2wC0fvsWfQrgk8HU5lW6U/Lcs8+9aaYcy4ZFc6DDlo4nZ7n70dEgE5rtR0oG6ufKDUnrwfWL1mXR5ljDatrQ==}
    deprecated: core-js@<3.23.3 is no longer maintained and not recommended for usage due to the number of issues. Because of the V8 engine whims, feature detection in old core-js versions could cause a slowdown up to 100x even if nothing is polyfilled. Some versions have web compatibility issues. Please, upgrade your dependencies to the actual version of core-js.
    requiresBuild: true
    dev: true

  /core-js/3.37.0:
    resolution: {integrity: sha512-fu5vHevQ8ZG4og+LXug8ulUtVxjOcEYvifJr7L5Bfq9GOztVqsKd9/59hUk2ZSbCrS3BqUr3EpaYGIYzq7g3Ug==}
    requiresBuild: true
    dev: true

  /core-util-is/1.0.2:
    resolution: {integrity: sha512-3lqz5YjWTYnW6dlDa5TLaTCcShfar1e40rmcJVwCBJC6mWlFuj0eCHIElmG1g5kyuJ/GD+8Wn4FFCcz4gJPfaQ==}
    dev: true

  /core-util-is/1.0.3:
    resolution: {integrity: sha512-ZQBvi1DcpJ4GDqanjucZ2Hj3wEO5pZDS89BWbkcrvdxksJorwUDDZamX9ldFkp9aw2lmBDLgkObEA4DWNJ9FYQ==}
    dev: true

  /cosmiconfig/8.2.0:
    resolution: {integrity: sha512-3rTMnFJA1tCOPwRxtgF4wd7Ab2qvDbL8jX+3smjIbS4HlZBagTlpERbdN7iAbWlrfxE3M8c27kTwTawQ7st+OQ==}
    engines: {node: '>=14'}
    dependencies:
      import-fresh: 3.3.0
      js-yaml: 4.1.0
      parse-json: 5.2.0
      path-type: 4.0.0
    dev: true

  /create-require/1.1.1:
    resolution: {integrity: sha512-dcKFX3jn0MpIaXjisoRvexIJVEKzaq7z2rZKxf+MSr9TkdmHmsU4m2lcLojrj/FHl8mk5VxMmYA+ftRkP/3oKQ==}
    dev: true

  /cross-env/7.0.3:
    resolution: {integrity: sha512-+/HKd6EgcQCJGh2PSjZuUitQBQynKor4wrFbRg4DtAgS1aWO+gU52xpH7M9ScGgXSYmAVS9bIJ8EzuaGw0oNAw==}
    engines: {node: '>=10.14', npm: '>=6', yarn: '>=1'}
    hasBin: true
    dependencies:
      cross-spawn: 7.0.3
    dev: true

  /cross-spawn/6.0.5:
    resolution: {integrity: sha512-eTVLrBSt7fjbDygz805pMnstIs2VTBNkRm0qxZd+M7A5XDdxVRWO5MxGBXZhjY4cqLYLdtrGqRf8mBPmzwSpWQ==}
    engines: {node: '>=4.8'}
    dependencies:
      nice-try: 1.0.5
      path-key: 2.0.1
      semver: 5.7.1
      shebang-command: 1.2.0
      which: 1.3.1
    dev: true

  /cross-spawn/7.0.3:
    resolution: {integrity: sha512-iRDPJKUPVEND7dHPO8rkbOnPpyDygcDFtWjpeWNCgy8WP2rXcxXL8TskReQl6OrB2G7+UJrags1q15Fudc7G6w==}
    engines: {node: '>= 8'}
    dependencies:
      path-key: 3.1.1
      shebang-command: 2.0.0
      which: 2.0.2
    dev: true

  /crypto-random-string/4.0.0:
    resolution: {integrity: sha512-x8dy3RnvYdlUcPOjkEHqozhiwzKNSq7GcPuXFbnyMOCHxX8V3OgIg/pYuabl2sbUPfIJaeAQB7PMOK8DFIdoRA==}
    engines: {node: '>=12'}
    dependencies:
      type-fest: 1.4.0
    dev: true

  /cssom/0.3.8:
    resolution: {integrity: sha512-b0tGHbfegbhPJpxpiBPU2sCkigAqtM9O121le6bbOlgyV+NyGyCmVfJ6QW9eRjz8CpNfWEOYBIMIGRYkLwsIYg==}
    dev: true

  /cssom/0.4.4:
    resolution: {integrity: sha512-p3pvU7r1MyyqbTk+WbNJIgJjG2VmTIaB10rI93LzVPrmDJKkzKYMtxxyAvQXR/NS6otuzveI7+7BBq3SjBS2mw==}
    dev: true

  /cssstyle/2.3.0:
    resolution: {integrity: sha512-AZL67abkUzIuvcHqk7c09cezpGNcxUxU4Ioi/05xHk4DQeTkWmGYftIE6ctU6AEt+Gn4n1lDStOtj7FKycP71A==}
    engines: {node: '>=8'}
    dependencies:
      cssom: 0.3.8
    dev: true

  /cwd/0.10.0:
    resolution: {integrity: sha512-YGZxdTTL9lmLkCUTpg4j0zQ7IhRB5ZmqNBbGCl3Tg6MP/d5/6sY7L5mmTjzbc6JKgVZYiqTQTNhPFsbXNGlRaA==}
    engines: {node: '>=0.8'}
    dependencies:
      find-pkg: 0.1.2
      fs-exists-sync: 0.1.0
    dev: true

  /danger/11.3.1:
    resolution: {integrity: sha512-+slkGnbf0czY7g4LSuYpYkKJgFrb9YIXFJvV5JAuLLF39CXLlUw0iebgeL3ASK1t6RDb8xe+Rk2F5ilh2Hdv2w==}
    engines: {node: '>=14.13.1'}
    hasBin: true
    dependencies:
      '@gitbeaker/core': 35.8.1
      '@gitbeaker/node': 35.8.1
      '@octokit/rest': 18.12.0
      async-retry: 1.2.3
      chalk: 2.4.2
      commander: 2.20.3
      core-js: 3.37.0
      debug: 4.3.4
      fast-json-patch: 3.1.1
      get-stdin: 6.0.0
      http-proxy-agent: 5.0.0
      https-proxy-agent: 5.0.1
      hyperlinker: 1.0.0
      json5: 2.2.3
      jsonpointer: 5.0.1
      jsonwebtoken: 9.0.2
      lodash.find: 4.6.0
      lodash.includes: 4.3.0
      lodash.isobject: 3.0.2
      lodash.keys: 4.2.0
      lodash.mapvalues: 4.6.0
      lodash.memoize: 4.1.2
      memfs-or-file-map-to-github-branch: 1.2.1
      micromatch: 4.0.5
      node-cleanup: 2.1.2
      node-fetch: 2.6.9
      override-require: 1.1.1
      p-limit: 2.3.0
      parse-diff: 0.7.1
      parse-git-config: 2.0.3
      parse-github-url: 1.0.2
      parse-link-header: 2.0.0
      pinpoint: 1.1.0
      prettyjson: 1.2.5
      readline-sync: 1.4.10
      regenerator-runtime: 0.13.11
      require-from-string: 2.0.2
      supports-hyperlinks: 1.0.1
    transitivePeerDependencies:
      - encoding
      - supports-color
    dev: true

  /dashdash/1.14.1:
    resolution: {integrity: sha512-jRFi8UDGo6j+odZiEpjazZaWqEal3w/basFjQHQEwVtZJGDpxbH1MeYluwCS8Xq5wmLJooDlMgvVarmWfGM44g==}
    engines: {node: '>=0.10'}
    dependencies:
      assert-plus: 1.0.0
    dev: true

  /data-urls/2.0.0:
    resolution: {integrity: sha512-X5eWTSXO/BJmpdIKCRuKUgSCgAN0OwliVK3yPKbwIWU1Tdw5BRajxlzMidvh+gwko9AfQ9zIj52pzF91Q3YAvQ==}
    engines: {node: '>=10'}
    dependencies:
      abab: 2.0.6
      whatwg-mimetype: 2.3.0
      whatwg-url: 8.7.0
    dev: true

  /date-fns/2.29.3:
    resolution: {integrity: sha512-dDCnyH2WnnKusqvZZ6+jA1O51Ibt8ZMRNkDZdyAyK4YfbDwa/cEmuztzG5pk6hqlp9aSBPYcjOlktquahGwGeA==}
    engines: {node: '>=0.11'}
    dev: true

  /date-fns/2.30.0:
    resolution: {integrity: sha512-fnULvOpxnC5/Vg3NCiWelDsLiUc9bRwAPs/+LfTLNvetFCtCTN+yQz15C/fs4AwX1R9K5GLtLfn8QW+dWisaAw==}
    engines: {node: '>=0.11'}
    dependencies:
      '@babel/runtime': 7.22.6
    dev: true

  /debug/2.6.9:
    resolution: {integrity: sha512-bC7ElrdJaJnPbAP+1EotYvqZsb3ecl5wi6Bfi6BJTUcNowp6cvspg0jXznRTKDjm/E7AdgFBVeAPVMNcKGsHMA==}
    peerDependencies:
      supports-color: '*'
    peerDependenciesMeta:
      supports-color:
        optional: true
    dependencies:
      ms: 2.0.0
    dev: true

  /debug/3.2.7:
    resolution: {integrity: sha512-CFjzYYAi4ThfiQvizrFQevTTXHtnCqWfe7x1AhgEscTz6ZbLbfoLRLPugTQyBth6f8ZERVUSyWHFD/7Wu4t1XQ==}
    peerDependencies:
      supports-color: '*'
    peerDependenciesMeta:
      supports-color:
        optional: true
    dependencies:
      ms: 2.1.3
    dev: true

  /debug/4.3.4:
    resolution: {integrity: sha512-PRWFHuSU3eDtQJPvnNY7Jcket1j0t5OuOsFzPPzsekD52Zl8qUfFIPEiswXqIvHWGVHOgX+7G/vCNNhehwxfkQ==}
    engines: {node: '>=6.0'}
    peerDependencies:
      supports-color: '*'
    peerDependenciesMeta:
      supports-color:
        optional: true
    dependencies:
      ms: 2.1.2
    dev: true

  /debug/4.3.4_supports-color@8.1.1:
    resolution: {integrity: sha512-PRWFHuSU3eDtQJPvnNY7Jcket1j0t5OuOsFzPPzsekD52Zl8qUfFIPEiswXqIvHWGVHOgX+7G/vCNNhehwxfkQ==}
    engines: {node: '>=6.0'}
    peerDependencies:
      supports-color: '*'
    peerDependenciesMeta:
      supports-color:
        optional: true
    dependencies:
      ms: 2.1.2
      supports-color: 8.1.1
    dev: true

  /decamelize/1.2.0:
    resolution: {integrity: sha512-z2S+W9X73hAUUki+N+9Za2lBlun89zigOyGrsax+KUQ6wKW4ZoWpEYBkGhQjwAjjDCkWxhY0VKEhk8wzY7F5cA==}
    engines: {node: '>=0.10.0'}
    dev: true

  /decamelize/4.0.0:
    resolution: {integrity: sha512-9iE1PgSik9HeIIw2JO94IidnE3eBoQrFJ3w7sFuzSX4DpmZ3v5sZpUiV5Swcf6mQEF+Y0ru8Neo+p+nyh2J+hQ==}
    engines: {node: '>=10'}
    dev: true

  /decimal.js/10.4.3:
    resolution: {integrity: sha512-VBBaLc1MgL5XpzgIP7ny5Z6Nx3UrRkIViUkPUdtl9aya5amy3De1gsUUSB1g3+3sExYNjCAsAznmukyxCb1GRA==}
    dev: true

  /decode-uri-component/0.2.2:
    resolution: {integrity: sha512-FqUYQ+8o158GyGTrMFJms9qh3CqTKvAqgqsTnkLI8sKu0028orqBhxNMFkFen0zGyg6epACD32pjVk58ngIErQ==}
    engines: {node: '>=0.10'}
    dev: true

  /decompress-response/3.3.0:
    resolution: {integrity: sha512-BzRPQuY1ip+qDonAOz42gRm/pg9F768C+npV/4JOsxRC2sq+Rlk+Q4ZCAsOhnIaMrgarILY+RMUIvMmmX1qAEA==}
    engines: {node: '>=4'}
    dependencies:
      mimic-response: 1.0.1
    dev: true

  /decompress-response/6.0.0:
    resolution: {integrity: sha512-aW35yZM6Bb/4oJlZncMH2LCoZtJXTRxES17vE3hoRiowU2kWHaJKFkSBDnDR+cm9J+9QhXmREyIfv0pji9ejCQ==}
    engines: {node: '>=10'}
    dependencies:
      mimic-response: 3.1.0
    dev: true

  /deep-extend/0.6.0:
    resolution: {integrity: sha512-LOHxIOaPYdHlJRtCQfDIVZtfw/ufM8+rVj649RIHzcm/vGwQRXFt6OPqIFWsm2XEMrNIEtWR64sY1LEKD2vAOA==}
    engines: {node: '>=4.0.0'}
    dev: true

  /deep-is/0.1.4:
    resolution: {integrity: sha512-oIPzksmTg4/MriiaYGO+okXDT7ztn/w3Eptv/+gSIdMdKsJo0u4CfYNFJPy+4SKMuCqGw2wxnA+URMg3t8a/bQ==}
    dev: true

  /deepmerge/4.3.1:
    resolution: {integrity: sha512-3sUqbMEc77XqpdNO7FRyRog+eW3ph+GYCbj+rK+uYyRMuwsVy0rMiVtPn+QJlKFvWP/1PYpapqYn0Me2knFn+A==}
    engines: {node: '>=0.10.0'}
    dev: true

  /defaults/1.0.4:
    resolution: {integrity: sha512-eFuaLoy/Rxalv2kr+lqMlUnrDWV+3j4pljOIJgLIhI058IQfWJ7vXhyEIHu+HtC738klGALYxOKDO0bQP3tg8A==}
    dependencies:
      clone: 1.0.4
    dev: true

  /defer-to-connect/1.1.3:
    resolution: {integrity: sha512-0ISdNousHvZT2EiFlZeZAHBUvSxmKswVCEf8hW7KWgG4a8MVEu/3Vb6uWYozkjylyCxe0JBIiRB1jV45S70WVQ==}
    dev: true

  /defer-to-connect/2.0.1:
    resolution: {integrity: sha512-4tvttepXG1VaYGrRibk5EwJd1t4udunSOVMdLSAL6mId1ix438oPwPZMALY41FCijukO1L0twNcGsdzS7dHgDg==}
    engines: {node: '>=10'}
    dev: true

  /define-data-property/1.1.4:
    resolution: {integrity: sha512-rBMvIzlpA8v6E+SJZoo++HAYqsLrkg7MSfIinMPFhmkorw7X+dOXVJQs+QT69zGkzMyfDnIMN2Wid1+NbL3T+A==}
    engines: {node: '>= 0.4'}
    dependencies:
      es-define-property: 1.0.0
      es-errors: 1.3.0
      gopd: 1.0.1
    dev: true

  /define-properties/1.2.1:
    resolution: {integrity: sha512-8QmQKqEASLd5nx0U1B1okLElbUuuttJ/AnYmRXbbbGDWh6uS208EjD4Xqq/I9wK7u0v6O08XhTWnt5XtEbR6Dg==}
    engines: {node: '>= 0.4'}
    dependencies:
      define-data-property: 1.1.4
      has-property-descriptors: 1.0.2
      object-keys: 1.1.1
    dev: true

  /define-property/0.2.5:
    resolution: {integrity: sha512-Rr7ADjQZenceVOAKop6ALkkRAmH1A4Gx9hV/7ZujPUN2rkATqFO0JZLZInbAjpZYoJ1gUx8MRMQVkYemcbMSTA==}
    engines: {node: '>=0.10.0'}
    dependencies:
      is-descriptor: 0.1.6
    dev: true

  /define-property/1.0.0:
    resolution: {integrity: sha512-cZTYKFWspt9jZsMscWo8sc/5lbPC9Q0N5nBLgb+Yd915iL3udB1uFgS3B8YCx66UVHq018DAVFoee7x+gxggeA==}
    engines: {node: '>=0.10.0'}
    dependencies:
      is-descriptor: 1.0.2
    dev: true

  /define-property/2.0.2:
    resolution: {integrity: sha512-jwK2UV4cnPpbcG7+VRARKTZPUWowwXA8bzH5NP6ud0oeAxyYPuGZUAC7hMugpCdz4BeSZl2Dl9k66CHJ/46ZYQ==}
    engines: {node: '>=0.10.0'}
    dependencies:
      is-descriptor: 1.0.2
      isobject: 3.0.1
    dev: true

  /delay/5.0.0:
    resolution: {integrity: sha512-ReEBKkIfe4ya47wlPYf/gu5ib6yUG0/Aez0JQZQz94kiWtRQvZIQbTiehsnwHvLSWJnQdhVeqYue7Id1dKr0qw==}
    engines: {node: '>=10'}
    dev: true

  /delayed-stream/1.0.0:
    resolution: {integrity: sha512-ZySD7Nf91aLB0RxL4KGrKHBXl7Eds1DAmEdcoVawXnLD7SDhpNgtuII2aAkg7a7QS41jxPSZ17p4VdGnMHk3MQ==}
    engines: {node: '>=0.4.0'}
    dev: true

  /delegates/1.0.0:
    resolution: {integrity: sha512-bd2L678uiWATM6m5Z1VzNCErI3jiGzt6HGY8OVICs40JQq/HALfbyNJmp0UDakEY4pMMaN0Ly5om/B1VI/+xfQ==}
    dev: true

  /depd/2.0.0:
    resolution: {integrity: sha512-g7nH6P6dyDioJogAAGprGpCtVImJhpPk/roCzdb3fIh61/s/nPsfR6onyMwkCAR/OlC3yBC0lESvUoQEAssIrw==}
    engines: {node: '>= 0.8'}
    dev: true

  /deprecation/2.3.1:
    resolution: {integrity: sha512-xmHIy4F3scKVwMsQ4WnVaS8bHOx0DmVwRywosKhaILI0ywMDWPtBSku2HNxRvF7jtwDRsoEwYQSfbxj8b7RlJQ==}
    dev: true

  /detect-indent/5.0.0:
    resolution: {integrity: sha512-rlpvsxUtM0PQvy9iZe640/IWwWYyBsTApREbA1pHOpmOUIl9MkP/U4z7vTtg4Oaojvqhxt7sdufnT0EzGaR31g==}
    engines: {node: '>=4'}
    dev: true

  /detect-indent/6.1.0:
    resolution: {integrity: sha512-reYkTUJAZb9gUuZ2RvVCNhVHdg62RHnJ7WJl8ftMi4diZ6NWlciOzQN88pUhSELEwflJht4oQDv0F0BMlwaYtA==}
    engines: {node: '>=8'}
    dev: true

  /detect-indent/7.0.1:
    resolution: {integrity: sha512-Mc7QhQ8s+cLrnUfU/Ji94vG/r8M26m8f++vyres4ZoojaRDpZ1eSIh/EpzLNwlWuvzSZ3UbDFspjFvTDXe6e/g==}
    engines: {node: '>=12.20'}
    dev: true

  /detect-newline/2.1.0:
    resolution: {integrity: sha512-CwffZFvlJffUg9zZA0uqrjQayUTC8ob94pnr5sFwaVv3IOmkfUHcWH+jXaQK3askE51Cqe8/9Ql/0uXNwqZ8Zg==}
    engines: {node: '>=0.10.0'}
    dev: true

  /detect-newline/3.1.0:
    resolution: {integrity: sha512-TLz+x/vEXm/Y7P7wn1EJFNLxYpUD4TgMosxY6fAVJUnJMbupHBOncxyWUG9OpTaH9EBD7uFI5LfEgmMOc54DsA==}
    engines: {node: '>=8'}
    dev: true

  /detect-newline/4.0.1:
    resolution: {integrity: sha512-qE3Veg1YXzGHQhlA6jzebZN2qVf6NX+A7m7qlhCGG30dJixrAQhYOsJjsnBjJkCSmuOPpCk30145fr8FV0bzog==}
    engines: {node: ^12.20.0 || ^14.13.1 || >=16.0.0}
    dev: true

  /diff-sequences/26.6.2:
    resolution: {integrity: sha512-Mv/TDa3nZ9sbc5soK+OoA74BsS3mL37yixCvUAQkiuA4Wz6YtwP/K47n2rv2ovzHZvoiQeA5FTQOschKkEwB0Q==}
    engines: {node: '>= 10.14.2'}
    dev: true

  /diff/3.5.0:
    resolution: {integrity: sha512-A46qtFgd+g7pDZinpnwiRJtxbC1hpgf0uzP3iG89scHk0AUC7A1TGxf5OiiOUv/JMZR8GOt8hL900hV0bOy5xA==}
    engines: {node: '>=0.3.1'}
    dev: true

  /diff/4.0.2:
    resolution: {integrity: sha512-58lmxKSA4BNyLz+HHMUzlOEpg09FV+ev6ZMe3vJihgdxzgcwZ8VoEEPmALCZG9LmqfVoNMMKpttIYTVG6uDY7A==}
    engines: {node: '>=0.3.1'}
    dev: true

  /diff/5.0.0:
    resolution: {integrity: sha512-/VTCrvm5Z0JGty/BWHljh+BAiw3IK+2j87NGMu8Nwc/f48WoDAC395uomO9ZD117ZOBaHmkX1oyLvkVM/aIT3w==}
    engines: {node: '>=0.3.1'}
    dev: true

  /dir-glob/3.0.1:
    resolution: {integrity: sha512-WkrWp9GR4KXfKGYzOLmTuGVi1UWFfws377n9cc55/tb6DuqyF6pcQ5AbiHEshaDpY9v6oaSr2XCDidGmMwdzIA==}
    engines: {node: '>=8'}
    dependencies:
      path-type: 4.0.0
    dev: true

  /doctrine/2.1.0:
    resolution: {integrity: sha512-35mSku4ZXK0vfCuHEDAwt55dg2jNajHZ1odvF+8SSr82EsZY4QmXfuWso8oEd8zRhVObSN18aM0CjSdoBX7zIw==}
    engines: {node: '>=0.10.0'}
    dependencies:
      esutils: 2.0.3
    dev: true

  /doctrine/3.0.0:
    resolution: {integrity: sha512-yS+Q5i3hBf7GBkd4KG8a7eBNNWNGLTaEwwYWUijIYM7zrlYDM0BFXHjjPWlWZ1Rg7UaddZeIDmi9jF3HmqiQ2w==}
    engines: {node: '>=6.0.0'}
    dependencies:
      esutils: 2.0.3
    dev: true

  /domexception/2.0.1:
    resolution: {integrity: sha512-yxJ2mFy/sibVQlu5qHjOkf9J3K6zgmCxgJ94u2EdvDOV09H+32LtRswEcUsmUWN72pVLOEnTSRaIVVzVQgS0dg==}
    engines: {node: '>=8'}
    dependencies:
      webidl-conversions: 5.0.0
    dev: true

  /dot-case/3.0.4:
    resolution: {integrity: sha512-Kv5nKlh6yRrdrGvxeJ2e5y2eRUpkUosIW4A2AS38zwSz27zu7ufDwQPi5Jhs3XAlGNetl3bmnGhQsMtkKJnj3w==}
    dependencies:
      no-case: 3.0.4
      tslib: 2.6.2
    dev: true

  /dot-prop/6.0.1:
    resolution: {integrity: sha512-tE7ztYzXHIeyvc7N+hR3oi7FIbf/NIjVP9hmAt3yMXzrQ072/fpjGLx2GxNxGxUl5V73MEqYzioOMoVhGMJ5cA==}
    engines: {node: '>=10'}
    dependencies:
      is-obj: 2.0.0
    dev: true

  /duplexer3/0.1.5:
    resolution: {integrity: sha512-1A8za6ws41LQgv9HrE/66jyC5yuSjQ3L/KOpFtoBilsAK2iA2wuS5rTt1OCzIvtS2V7nVmedsUU+DGRcjBmOYA==}
    dev: true

  /eastasianwidth/0.2.0:
    resolution: {integrity: sha512-I88TYZWc9XiYHRQ4/3c5rjjfgkjhLyW2luGIheGERbNQ6OY7yTybanSpDXZa8y7VUP9YmDcYa+eyq4ca7iLqWA==}
    dev: true

  /ecc-jsbn/0.1.2:
    resolution: {integrity: sha512-eh9O+hwRHNbG4BLTjEl3nw044CkGm5X6LoaCf7LPp7UU8Qrt47JYNi6nPX8xjW97TKGKm1ouctg0QSpZe9qrnw==}
    dependencies:
      jsbn: 0.1.1
      safer-buffer: 2.1.2
    dev: true

  /ecdsa-sig-formatter/1.0.11:
    resolution: {integrity: sha512-nagl3RYrbNv6kQkeJIpt6NJZy8twLB/2vtz6yN9Z4vRKHN4/QZJIEbqohALSgwKdnksuY3k5Addp5lg8sVoVcQ==}
    dependencies:
      safe-buffer: 5.2.1
    dev: true

  /ejs/3.1.10:
    resolution: {integrity: sha512-UeJmFfOrAQS8OJWPZ4qtgHyWExa088/MtK5UEyoJGFH67cDEXkZSviOiKRCZ4Xij0zxI3JECgYs3oKx+AizQBA==}
    engines: {node: '>=0.10.0'}
    hasBin: true
    dependencies:
      jake: 10.8.5
    dev: true

  /electron-to-chromium/1.4.371:
    resolution: {integrity: sha512-jlBzY4tFcJaiUjzhRTCWAqRvTO/fWzjA3Bls0mykzGZ7zvcMP7h05W6UcgzfT9Ca1SW2xyKDOFRyI0pQeRNZGw==}
    dev: true

  /emittery/0.7.2:
    resolution: {integrity: sha512-A8OG5SR/ij3SsJdWDJdkkSYUjQdCUx6APQXem0SaEePBSRg4eymGYwBkKo1Y6DU+af/Jn2dBQqDBvjnr9Vi8nQ==}
    engines: {node: '>=10'}
    dev: true

  /emoji-regex/7.0.3:
    resolution: {integrity: sha512-CwBLREIQ7LvYFB0WyRvwhq5N5qPhc6PMjD6bYggFlI5YyDgl+0vxq5VHbMOFqLg7hfWzmu8T5Z1QofhmTIhItA==}
    dev: true

  /emoji-regex/8.0.0:
    resolution: {integrity: sha512-MSjYzcWNOA0ewAHpz0MxpYFvwg6yjy1NG3xteoqz644VCo/RPgnr1/GGt+ic3iJTzQ8Eu3TdM14SawnVUmGE6A==}
    dev: true

  /emoji-regex/9.2.2:
    resolution: {integrity: sha512-L18DaJsXSUk2+42pv8mLs5jJT2hqFkFE4j21wOmgbUqsZ2hL72NsUU785g9RXgo3s0ZNgVl42TiHp3ZtOv/Vyg==}
    dev: true

  /encoding/0.1.13:
    resolution: {integrity: sha512-ETBauow1T35Y/WZMkio9jiM0Z5xjHHmJ4XmjZOq1l/dXz3lr2sRn87nJy20RupqSh1F2m3HHPSp8ShIPQJrJ3A==}
    requiresBuild: true
    dependencies:
      iconv-lite: 0.6.3
    dev: true
    optional: true

  /end-of-stream/1.4.4:
    resolution: {integrity: sha512-+uw1inIHVPQoaVuHzRyXd21icM+cnt4CzD5rW+NC1wjOUSTOs+Te7FOv7AhN7vS9x/oIyhLP5PR1H+phQAHu5Q==}
    dependencies:
      once: 1.4.0
    dev: true

  /enhanced-resolve/5.15.0:
    resolution: {integrity: sha512-LXYT42KJ7lpIKECr2mAXIaMldcNCh/7E0KBKOu4KSfkHmP+mZmSs+8V5gBAqisWBy0OO4W5Oyys0GO1Y8KtdKg==}
    engines: {node: '>=10.13.0'}
    dependencies:
      graceful-fs: 4.2.11
      tapable: 2.2.1
    dev: true

  /env-paths/2.2.1:
    resolution: {integrity: sha512-+h1lkLKhZMTYjog1VEpJNG7NZJWcuc2DDk/qsqSTRRCOXiLjeQ1d1/udrUGhqMxUgAlwKNZ0cf2uqan5GLuS2A==}
    engines: {node: '>=6'}
    dev: true

  /err-code/2.0.3:
    resolution: {integrity: sha512-2bmlRpNKBxT/CRmPOlyISQpNj+qSeYvcym/uT0Jx2bMOlKLtSy1ZmLuVxSEKKyor/N5yhvp/ZiG1oE3DEYMSFA==}
    dev: true

  /error-ex/1.3.2:
    resolution: {integrity: sha512-7dFHNmqeFSEt2ZBsCriorKnn3Z2pj+fd9kmI6QoWw4//DL+icEBfc0U7qJCisqrTsKTjw4fNFy2pW9OqStD84g==}
    dependencies:
      is-arrayish: 0.2.1
    dev: true

  /es-abstract/1.22.4:
    resolution: {integrity: sha512-vZYJlk2u6qHYxBOTjAeg7qUxHdNfih64Uu2J8QqWgXZ2cri0ZpJAkzDUK/q593+mvKwlxyaxr6F1Q+3LKoQRgg==}
    engines: {node: '>= 0.4'}
    dependencies:
      array-buffer-byte-length: 1.0.1
      arraybuffer.prototype.slice: 1.0.3
      available-typed-arrays: 1.0.7
      call-bind: 1.0.7
      es-define-property: 1.0.0
      es-errors: 1.3.0
      es-set-tostringtag: 2.0.3
      es-to-primitive: 1.2.1
      function.prototype.name: 1.1.6
      get-intrinsic: 1.2.4
      get-symbol-description: 1.0.2
      globalthis: 1.0.3
      gopd: 1.0.1
      has-property-descriptors: 1.0.2
      has-proto: 1.0.3
      has-symbols: 1.0.3
      hasown: 2.0.1
      internal-slot: 1.0.7
      is-array-buffer: 3.0.4
      is-callable: 1.2.7
      is-negative-zero: 2.0.2
      is-regex: 1.1.4
      is-shared-array-buffer: 1.0.2
      is-string: 1.0.7
      is-typed-array: 1.1.13
      is-weakref: 1.0.2
      object-inspect: 1.13.1
      object-keys: 1.1.1
      object.assign: 4.1.5
      regexp.prototype.flags: 1.5.2
      safe-array-concat: 1.1.0
      safe-regex-test: 1.0.3
      string.prototype.trim: 1.2.8
      string.prototype.trimend: 1.0.7
      string.prototype.trimstart: 1.0.7
      typed-array-buffer: 1.0.2
      typed-array-byte-length: 1.0.1
      typed-array-byte-offset: 1.0.2
      typed-array-length: 1.0.4
      unbox-primitive: 1.0.2
      which-typed-array: 1.1.14
    dev: true

  /es-define-property/1.0.0:
    resolution: {integrity: sha512-jxayLKShrEqqzJ0eumQbVhTYQM27CfT1T35+gCgDFoL82JLsXqTJ76zv6A0YLOgEnLUMvLzsDsGIrl8NFpT2gQ==}
    engines: {node: '>= 0.4'}
    dependencies:
      get-intrinsic: 1.2.4
    dev: true

  /es-errors/1.3.0:
    resolution: {integrity: sha512-Zf5H2Kxt2xjTvbJvP2ZWLEICxA6j+hAmMzIlypy4xcBg1vKVnx89Wy0GbS+kf5cwCVFFzdCFh2XSCFNULS6csw==}
    engines: {node: '>= 0.4'}
    dev: true

  /es-iterator-helpers/1.0.17:
    resolution: {integrity: sha512-lh7BsUqelv4KUbR5a/ZTaGGIMLCjPGPqJ6q+Oq24YP0RdyptX1uzm4vvaqzk7Zx3bpl/76YLTTDj9L7uYQ92oQ==}
    engines: {node: '>= 0.4'}
    dependencies:
      asynciterator.prototype: 1.0.0
      call-bind: 1.0.7
      define-properties: 1.2.1
      es-abstract: 1.22.4
      es-errors: 1.3.0
      es-set-tostringtag: 2.0.3
      function-bind: 1.1.2
      get-intrinsic: 1.2.4
      globalthis: 1.0.3
      has-property-descriptors: 1.0.2
      has-proto: 1.0.3
      has-symbols: 1.0.3
      internal-slot: 1.0.7
      iterator.prototype: 1.1.2
      safe-array-concat: 1.1.0
    dev: true

  /es-module-lexer/1.2.1:
    resolution: {integrity: sha512-9978wrXM50Y4rTMmW5kXIC09ZdXQZqkE4mxhwkd8VbzsGkXGPgV4zWuqQJgCEzYngdo2dYDa0l8xhX4fkSwJSg==}
    dev: true

  /es-set-tostringtag/2.0.3:
    resolution: {integrity: sha512-3T8uNMC3OQTHkFUsFq8r/BwAXLHvU/9O9mE0fBc/MY5iq/8H7ncvO947LmYA6ldWw9Uh8Yhf25zu6n7nML5QWQ==}
    engines: {node: '>= 0.4'}
    dependencies:
      get-intrinsic: 1.2.4
      has-tostringtag: 1.0.2
      hasown: 2.0.1
    dev: true

  /es-shim-unscopables/1.0.2:
    resolution: {integrity: sha512-J3yBRXCzDu4ULnQwxyToo/OjdMx6akgVC7K6few0a7F/0wLtmKKN7I73AH5T2836UuXRqN7Qg+IIUw/+YJksRw==}
    dependencies:
      hasown: 2.0.1
    dev: true

  /es-to-primitive/1.2.1:
    resolution: {integrity: sha512-QCOllgZJtaUo9miYBcLChTUaHNjJF3PYs1VidD7AwiEj1kYxKeQTctLAezAOH5ZKRH0g2IgPn6KwB4IT8iRpvA==}
    engines: {node: '>= 0.4'}
    dependencies:
      is-callable: 1.2.7
      is-date-object: 1.0.5
      is-symbol: 1.0.4
    dev: true

  /escalade/3.1.1:
    resolution: {integrity: sha512-k0er2gUkLf8O0zKJiAhmkTnJlTvINGv7ygDNPbeIsX/TJjGJZHuh9B2UxbsaEkmlEo9MfhrSzmhIlhRlI2GXnw==}
    engines: {node: '>=6'}
    dev: true

  /escape-goat/4.0.0:
    resolution: {integrity: sha512-2Sd4ShcWxbx6OY1IHyla/CVNwvg7XwZVoXZHcSu9w9SReNP1EzzD5T8NWKIR38fIqEns9kDWKUQTXXAmlDrdPg==}
    engines: {node: '>=12'}
    dev: true

  /escape-string-regexp/1.0.5:
    resolution: {integrity: sha512-vbRorB5FUQWvla16U8R/qgaFIya2qGzwDrNmCZuYKrbdSUMG6I1ZCGQRefkRVhuOkIGVne7BQ35DSfo1qvJqFg==}
    engines: {node: '>=0.8.0'}
    dev: true

  /escape-string-regexp/2.0.0:
    resolution: {integrity: sha512-UpzcLCXolUWcNu5HtVMHYdXJjArjsF9C0aNnquZYY4uW/Vu0miy5YoWvbV345HauVvcAUnpRuhMMcqTcGOY2+w==}
    engines: {node: '>=8'}
    dev: true

  /escape-string-regexp/4.0.0:
    resolution: {integrity: sha512-TtpcNJ3XAzx3Gq8sWRzJaVajRs0uVxA2YAkdb1jm2YkPz4G6egUFAyA3n5vtEIZefPk5Wa4UXbKuS5fKkJWdgA==}
    engines: {node: '>=10'}
    dev: true

  /escodegen/2.0.0:
    resolution: {integrity: sha512-mmHKys/C8BFUGI+MAWNcSYoORYLMdPzjrknd2Vc+bUsjN5bXcr8EhrNB+UTqfL1y3I9c4fw2ihgtMPQLBRiQxw==}
    engines: {node: '>=6.0'}
    hasBin: true
    dependencies:
      esprima: 4.0.1
      estraverse: 5.3.0
      esutils: 2.0.3
      optionator: 0.8.3
    optionalDependencies:
      source-map: 0.6.1
    dev: true

  /eslint-config-prettier/9.0.0_eslint@8.55.0:
    resolution: {integrity: sha512-IcJsTkJae2S35pRsRAwoCE+925rJJStOdkKnLVgtE+tEpqU0EVVM7OqrwxqgptKdX29NUwC82I5pXsGFIgSevw==}
    hasBin: true
    peerDependencies:
      eslint: '>=7.0.0'
    dependencies:
      eslint: 8.55.0
    dev: true

  /eslint-import-resolver-node/0.3.9:
    resolution: {integrity: sha512-WFj2isz22JahUv+B788TlO3N6zL3nNJGU8CcZbPZvVEkBPaJdCV4vy5wyghty5ROFbCRnm132v8BScu5/1BQ8g==}
    dependencies:
      debug: 3.2.7
      is-core-module: 2.13.1
      resolve: 1.22.8
    transitivePeerDependencies:
      - supports-color
    dev: true

  /eslint-import-resolver-typescript/3.6.1_qdfkx7gk6ri6dqmzhi7yrouuje:
    resolution: {integrity: sha512-xgdptdoi5W3niYeuQxKmzVDTATvLYqhpwmykwsh7f6HIOStGWEIL9iqZgQDF9u9OEzrRwR8no5q2VT+bjAujTg==}
    engines: {node: ^14.18.0 || >=16.0.0}
    peerDependencies:
      eslint: '*'
      eslint-plugin-import: '*'
    dependencies:
      debug: 4.3.4
      enhanced-resolve: 5.15.0
      eslint: 8.55.0
      eslint-module-utils: 2.8.0_j7h7oj6rrhtikhzta4fgkou42e
      eslint-plugin-import: /eslint-plugin-i/2.29.1_j7h7oj6rrhtikhzta4fgkou42e
      fast-glob: 3.3.2
      get-tsconfig: 4.7.2
      is-core-module: 2.13.1
      is-glob: 4.0.3
    transitivePeerDependencies:
      - '@typescript-eslint/parser'
      - eslint-import-resolver-node
      - eslint-import-resolver-webpack
      - supports-color
    dev: true

  /eslint-module-utils/2.8.0_762h3b5esehr7f4s6pbg6xsz7q:
    resolution: {integrity: sha512-aWajIYfsqCKRDgUfjEXNN/JlrzauMuSEy5sbd7WXbtW3EH6A6MpwEh42c7qD+MqQo9QMJ6fWLAeIJynx0g6OAw==}
    engines: {node: '>=4'}
    peerDependencies:
      '@typescript-eslint/parser': '*'
      eslint: '*'
      eslint-import-resolver-node: '*'
      eslint-import-resolver-typescript: '*'
      eslint-import-resolver-webpack: '*'
    peerDependenciesMeta:
      '@typescript-eslint/parser':
        optional: true
      eslint:
        optional: true
      eslint-import-resolver-node:
        optional: true
      eslint-import-resolver-typescript:
        optional: true
      eslint-import-resolver-webpack:
        optional: true
    dependencies:
      '@typescript-eslint/parser': 6.7.5_yzjfgl2l2fa2siv5ppqhbzvdbi
      debug: 3.2.7
      eslint: 8.55.0
      eslint-import-resolver-node: 0.3.9
      eslint-import-resolver-typescript: 3.6.1_qdfkx7gk6ri6dqmzhi7yrouuje
    transitivePeerDependencies:
      - supports-color
    dev: true

  /eslint-module-utils/2.8.0_j7h7oj6rrhtikhzta4fgkou42e:
    resolution: {integrity: sha512-aWajIYfsqCKRDgUfjEXNN/JlrzauMuSEy5sbd7WXbtW3EH6A6MpwEh42c7qD+MqQo9QMJ6fWLAeIJynx0g6OAw==}
    engines: {node: '>=4'}
    peerDependencies:
      '@typescript-eslint/parser': '*'
      eslint: '*'
      eslint-import-resolver-node: '*'
      eslint-import-resolver-typescript: '*'
      eslint-import-resolver-webpack: '*'
    peerDependenciesMeta:
      '@typescript-eslint/parser':
        optional: true
      eslint:
        optional: true
      eslint-import-resolver-node:
        optional: true
      eslint-import-resolver-typescript:
        optional: true
      eslint-import-resolver-webpack:
        optional: true
    dependencies:
      '@typescript-eslint/parser': 6.7.5_yzjfgl2l2fa2siv5ppqhbzvdbi
      debug: 3.2.7
      eslint: 8.55.0
      eslint-import-resolver-typescript: 3.6.1_qdfkx7gk6ri6dqmzhi7yrouuje
    transitivePeerDependencies:
      - supports-color
    dev: true

  /eslint-plugin-eslint-comments/3.2.0_eslint@8.55.0:
    resolution: {integrity: sha512-0jkOl0hfojIHHmEHgmNdqv4fmh7300NdpA9FFpF7zaoLvB/QeXOGNLIo86oAveJFrfB1p05kC8hpEMHM8DwWVQ==}
    engines: {node: '>=6.5.0'}
    peerDependencies:
      eslint: '>=4.19.1'
    dependencies:
      escape-string-regexp: 1.0.5
      eslint: 8.55.0
      ignore: 5.2.4
    dev: true

  /eslint-plugin-i/2.29.1_j7h7oj6rrhtikhzta4fgkou42e:
    resolution: {integrity: sha512-ORizX37MelIWLbMyqI7hi8VJMf7A0CskMmYkB+lkCX3aF4pkGV7kwx5bSEb4qx7Yce2rAf9s34HqDRPjGRZPNQ==}
    engines: {node: '>=12'}
    peerDependencies:
      eslint: ^7.2.0 || ^8
    dependencies:
      debug: 4.3.4
      doctrine: 3.0.0
      eslint: 8.55.0
      eslint-import-resolver-node: 0.3.9
      eslint-module-utils: 2.8.0_762h3b5esehr7f4s6pbg6xsz7q
      get-tsconfig: 4.7.2
      is-glob: 4.0.3
      minimatch: 3.1.2
      semver: 7.6.0
    transitivePeerDependencies:
      - '@typescript-eslint/parser'
      - eslint-import-resolver-typescript
      - eslint-import-resolver-webpack
      - supports-color
    dev: true

  /eslint-plugin-jsdoc/46.8.2_eslint@8.55.0:
    resolution: {integrity: sha512-5TSnD018f3tUJNne4s4gDWQflbsgOycIKEUBoCLn6XtBMgNHxQFmV8vVxUtiPxAQq8lrX85OaSG/2gnctxw9uQ==}
    engines: {node: '>=16'}
    peerDependencies:
      eslint: ^7.0.0 || ^8.0.0
    dependencies:
      '@es-joy/jsdoccomment': 0.40.1
      are-docs-informative: 0.0.2
      comment-parser: 1.4.0
      debug: 4.3.4
      escape-string-regexp: 4.0.0
      eslint: 8.55.0
      esquery: 1.5.0
      is-builtin-module: 3.2.1
      semver: 7.6.0
      spdx-expression-parse: 3.0.1
    transitivePeerDependencies:
      - supports-color
    dev: true

  /eslint-plugin-promise/6.1.1_eslint@8.55.0:
    resolution: {integrity: sha512-tjqWDwVZQo7UIPMeDReOpUgHCmCiH+ePnVT+5zVapL0uuHnegBUs2smM13CzOs2Xb5+MHMRFTs9v24yjba4Oig==}
    engines: {node: ^12.22.0 || ^14.17.0 || >=16.0.0}
    peerDependencies:
      eslint: ^7.0.0 || ^8.0.0
    dependencies:
      eslint: 8.55.0
    dev: true

  /eslint-plugin-react-hooks/4.6.0_eslint@8.55.0:
    resolution: {integrity: sha512-oFc7Itz9Qxh2x4gNHStv3BqJq54ExXmfC+a1NjAta66IAN87Wu0R/QArgIS9qKzX3dXKPI9H5crl9QchNMY9+g==}
    engines: {node: '>=10'}
    peerDependencies:
      eslint: ^3.0.0 || ^4.0.0 || ^5.0.0 || ^6.0.0 || ^7.0.0 || ^8.0.0-0
    dependencies:
      eslint: 8.55.0
    dev: true

  /eslint-plugin-react/7.33.2_eslint@8.55.0:
    resolution: {integrity: sha512-73QQMKALArI8/7xGLNI/3LylrEYrlKZSb5C9+q3OtOewTnMQi5cT+aE9E41sLCmli3I9PGGmD1yiZydyo4FEPw==}
    engines: {node: '>=4'}
    peerDependencies:
      eslint: ^3 || ^4 || ^5 || ^6 || ^7 || ^8
    dependencies:
      array-includes: 3.1.6
      array.prototype.flatmap: 1.3.1
      array.prototype.tosorted: 1.1.3
      doctrine: 2.1.0
      es-iterator-helpers: 1.0.17
      eslint: 8.55.0
      estraverse: 5.3.0
      jsx-ast-utils: 3.3.3
      minimatch: 3.1.2
      object.entries: 1.1.6
      object.fromentries: 2.0.6
      object.hasown: 1.1.2
      object.values: 1.1.6
      prop-types: 15.8.1
      resolve: 2.0.0-next.4
      semver: 6.3.1
      string.prototype.matchall: 4.0.8
    dev: true

  /eslint-plugin-tsdoc/0.2.17:
    resolution: {integrity: sha512-xRmVi7Zx44lOBuYqG8vzTXuL6IdGOeF9nHX17bjJ8+VE6fsxpdGem0/SBTmAwgYMKYB1WBkqRJVQ+n8GK041pA==}
    dependencies:
      '@microsoft/tsdoc': 0.14.2
      '@microsoft/tsdoc-config': 0.16.2
    dev: true

  /eslint-plugin-unicorn/48.0.1_eslint@8.55.0:
    resolution: {integrity: sha512-FW+4r20myG/DqFcCSzoumaddKBicIPeFnTrifon2mWIzlfyvzwyqZjqVP7m4Cqr/ZYisS2aiLghkUWaPg6vtCw==}
    engines: {node: '>=16'}
    peerDependencies:
      eslint: '>=8.44.0'
    dependencies:
      '@babel/helper-validator-identifier': 7.22.20
      '@eslint-community/eslint-utils': 4.4.0_eslint@8.55.0
      ci-info: 3.8.0
      clean-regexp: 1.0.0
      eslint: 8.55.0
      esquery: 1.5.0
      indent-string: 4.0.0
      is-builtin-module: 3.2.1
      jsesc: 3.0.2
      lodash: 4.17.21
      pluralize: 8.0.0
      read-pkg-up: 7.0.1
      regexp-tree: 0.1.27
      regjsparser: 0.10.0
      semver: 7.6.0
      strip-indent: 3.0.0
    dev: true

  /eslint-plugin-unused-imports/3.0.0_q2lq45qjv2a3kzwivaf2whp57u:
    resolution: {integrity: sha512-sduiswLJfZHeeBJ+MQaG+xYzSWdRXoSw61DpU13mzWumCkR0ufD0HmO4kdNokjrkluMHpj/7PJeN35pgbhW3kw==}
    engines: {node: ^12.22.0 || ^14.17.0 || >=16.0.0}
    peerDependencies:
      '@typescript-eslint/eslint-plugin': ^6.0.0
      eslint: ^8.0.0
    peerDependenciesMeta:
      '@typescript-eslint/eslint-plugin':
        optional: true
    dependencies:
      '@typescript-eslint/eslint-plugin': 6.7.5_ho7n3yadytgybgxdt3dodfo7xq
      eslint: 8.55.0
      eslint-rule-composer: 0.3.0
    dev: true

  /eslint-rule-composer/0.3.0:
    resolution: {integrity: sha512-bt+Sh8CtDmn2OajxvNO+BX7Wn4CIWMpTRm3MaiKPCQcnnlm0CS2mhui6QaoeQugs+3Kj2ESKEEGJUdVafwhiCg==}
    engines: {node: '>=4.0.0'}
    dev: true

  /eslint-scope/5.1.1:
    resolution: {integrity: sha512-2NxwbF/hZ0KpepYN0cNbo+FN6XoK7GaHlQhgx/hIZl6Va0bF45RQOOwhLIy8lQDbuCiadSLCBnH2CFYquit5bw==}
    engines: {node: '>=8.0.0'}
    dependencies:
      esrecurse: 4.3.0
      estraverse: 4.3.0
    dev: true

  /eslint-scope/7.2.2:
    resolution: {integrity: sha512-dOt21O7lTMhDM+X9mB4GX+DZrZtCUJPL/wlcTqxyrx5IvO0IYtILdtrQGQp+8n5S0gwSVmOf9NQrjMOgfQZlIg==}
    engines: {node: ^12.22.0 || ^14.17.0 || >=16.0.0}
    dependencies:
      esrecurse: 4.3.0
      estraverse: 5.3.0
    dev: true

  /eslint-utils/1.4.3:
    resolution: {integrity: sha512-fbBN5W2xdY45KulGXmLHZ3c3FHfVYmKg0IrAKGOkT/464PQsx2UeIzfz1RmEci+KLm1bBaAzZAh8+/E+XAeZ8Q==}
    engines: {node: '>=6'}
    dependencies:
      eslint-visitor-keys: 1.3.0
    dev: true

  /eslint-visitor-keys/1.3.0:
    resolution: {integrity: sha512-6J72N8UNa462wa/KFODt/PJ3IU60SDpC3QXC1Hjc1BXXpfL2C9R5+AU7jhe0F6GREqVMh4Juu+NY7xn+6dipUQ==}
    engines: {node: '>=4'}
    dev: true

  /eslint-visitor-keys/3.4.3:
    resolution: {integrity: sha512-wpc+LXeiyiisxPlEkUzU6svyS1frIO3Mgxj1fdy7Pm8Ygzguax2N3Fa/D/ag1WqbOprdI+uY6wMUl8/a2G+iag==}
    engines: {node: ^12.22.0 || ^14.17.0 || >=16.0.0}
    dev: true

  /eslint/6.8.0:
    resolution: {integrity: sha512-K+Iayyo2LtyYhDSYwz5D5QdWw0hCacNzyq1Y821Xna2xSJj7cijoLLYmLxTQgcgZ9mC61nryMy9S7GRbYpI5Ig==}
    engines: {node: ^8.10.0 || ^10.13.0 || >=11.10.1}
    hasBin: true
    dependencies:
      '@babel/code-frame': 7.22.13
      ajv: 6.12.6
      chalk: 2.4.2
      cross-spawn: 6.0.5
      debug: 4.3.4
      doctrine: 3.0.0
      eslint-scope: 5.1.1
      eslint-utils: 1.4.3
      eslint-visitor-keys: 1.3.0
      espree: 6.2.1
      esquery: 1.5.0
      esutils: 2.0.3
      file-entry-cache: 5.0.1
      functional-red-black-tree: 1.0.1
      glob-parent: 5.1.2
      globals: 12.4.0
      ignore: 4.0.6
      import-fresh: 3.3.0
      imurmurhash: 0.1.4
      inquirer: 7.3.3
      is-glob: 4.0.3
      js-yaml: 3.14.1
      json-stable-stringify-without-jsonify: 1.0.1
      levn: 0.3.0
      lodash: 4.17.21
      minimatch: 3.1.2
      mkdirp: 0.5.6
      natural-compare: 1.4.0
      optionator: 0.8.3
      progress: 2.0.3
      regexpp: 2.0.1
      semver: 6.3.1
      strip-ansi: 5.2.0
      strip-json-comments: 3.1.1
      table: 5.4.6
      text-table: 0.2.0
      v8-compile-cache: 2.3.0
    transitivePeerDependencies:
      - supports-color
    dev: true

  /eslint/8.55.0:
    resolution: {integrity: sha512-iyUUAM0PCKj5QpwGfmCAG9XXbZCWsqP/eWAWrG/W0umvjuLRBECwSFdt+rCntju0xEH7teIABPwXpahftIaTdA==}
    engines: {node: ^12.22.0 || ^14.17.0 || >=16.0.0}
    hasBin: true
    dependencies:
      '@eslint-community/eslint-utils': 4.4.0_eslint@8.55.0
      '@eslint-community/regexpp': 4.10.0
      '@eslint/eslintrc': 2.1.4
      '@eslint/js': 8.55.0
      '@humanwhocodes/config-array': 0.11.14
      '@humanwhocodes/module-importer': 1.0.1
      '@nodelib/fs.walk': 1.2.8
      '@ungap/structured-clone': 1.2.0
      ajv: 6.12.6
      chalk: 4.1.2
      cross-spawn: 7.0.3
      debug: 4.3.4
      doctrine: 3.0.0
      escape-string-regexp: 4.0.0
      eslint-scope: 7.2.2
      eslint-visitor-keys: 3.4.3
      espree: 9.6.1
      esquery: 1.5.0
      esutils: 2.0.3
      fast-deep-equal: 3.1.3
      file-entry-cache: 6.0.1
      find-up: 5.0.0
      glob-parent: 6.0.2
      globals: 13.20.0
      graphemer: 1.4.0
      ignore: 5.2.4
      imurmurhash: 0.1.4
      is-glob: 4.0.3
      is-path-inside: 3.0.3
      js-yaml: 4.1.0
      json-stable-stringify-without-jsonify: 1.0.1
      levn: 0.4.1
      lodash.merge: 4.6.2
      minimatch: 3.1.2
      natural-compare: 1.4.0
      optionator: 0.9.3
      strip-ansi: 6.0.1
      text-table: 0.2.0
    transitivePeerDependencies:
      - supports-color
    dev: true

  /espree/6.2.1:
    resolution: {integrity: sha512-ysCxRQY3WaXJz9tdbWOwuWr5Y/XrPTGX9Kiz3yoUXwW0VZ4w30HTkQLaGx/+ttFjF8i+ACbArnB4ce68a9m5hw==}
    engines: {node: '>=6.0.0'}
    dependencies:
      acorn: 7.4.1
      acorn-jsx: 5.3.2_acorn@7.4.1
      eslint-visitor-keys: 1.3.0
    dev: true

  /espree/9.6.1:
    resolution: {integrity: sha512-oruZaFkjorTpF32kDSI5/75ViwGeZginGGy2NoOSg3Q9bnwlnmDm4HLnkl0RE3n+njDXR037aY1+x58Z/zFdwQ==}
    engines: {node: ^12.22.0 || ^14.17.0 || >=16.0.0}
    dependencies:
      acorn: 8.11.3
      acorn-jsx: 5.3.2_acorn@8.11.3
      eslint-visitor-keys: 3.4.3
    dev: true

  /esprima/4.0.1:
    resolution: {integrity: sha512-eGuFFw7Upda+g4p+QHvnW0RyTX/SVeJBDM/gCtMARO0cLuT2HcEKnTPvhjV6aGeqrCB/sbNop0Kszm0jsaWU4A==}
    engines: {node: '>=4'}
    hasBin: true
    dev: true

  /esquery/1.5.0:
    resolution: {integrity: sha512-YQLXUplAwJgCydQ78IMJywZCceoqk1oH01OERdSAJc/7U2AylwjhSCLDEtqwg811idIS/9fIU5GjG73IgjKMVg==}
    engines: {node: '>=0.10'}
    dependencies:
      estraverse: 5.3.0
    dev: true

  /esrecurse/4.3.0:
    resolution: {integrity: sha512-KmfKL3b6G+RXvP8N1vr3Tq1kL/oCFgn2NYXEtqP8/L3pKapUA4G8cFVaoF3SU323CD4XypR/ffioHmkti6/Tag==}
    engines: {node: '>=4.0'}
    dependencies:
      estraverse: 5.3.0
    dev: true

  /estraverse/4.3.0:
    resolution: {integrity: sha512-39nnKffWz8xN1BU/2c79n9nB9HDzo0niYUqx6xyqUnyoAnQyyWpOTdZEeiCch8BBu515t4wp9ZmgVfVhn9EBpw==}
    engines: {node: '>=4.0'}
    dev: true

  /estraverse/5.3.0:
    resolution: {integrity: sha512-MMdARuVEQziNTeJD8DgMqmhwR11BRQ/cBP+pLtYdSTnf3MIO8fFeiINEbX36ZdNlfU/7A9f3gUw49B3oQsvwBA==}
    engines: {node: '>=4.0'}
    dev: true

  /esutils/2.0.3:
    resolution: {integrity: sha512-kVscqXk4OCp68SZ0dkgEKVi6/8ij300KBWTJq32P/dYeWTSwK41WyTxalN1eRmA5Z9UU/LX9D7FWSmV9SAYx6g==}
    engines: {node: '>=0.10.0'}
    dev: true

  /event-lite/0.1.3:
    resolution: {integrity: sha512-8qz9nOz5VeD2z96elrEKD2U433+L3DWdUdDkOINLGOJvx1GsMBbMn0aCeu28y8/e85A6mCigBiFlYMnTBEGlSw==}
    dev: true

  /events/3.3.0:
    resolution: {integrity: sha512-mQw+2fkQbALzQ7V0MY0IqdnXNOeTtP4r0lN9z7AAawCXgqea7bDii20AYrIBrFd/Hx0M2Ocz6S111CaFkUcb0Q==}
    engines: {node: '>=0.8.x'}

  /exec-sh/0.3.6:
    resolution: {integrity: sha512-nQn+hI3yp+oD0huYhKwvYI32+JFeq+XkNcD1GAo3Y/MjxsfVGmrrzrnzjWiNY6f+pUCP440fThsFh5gZrRAU/w==}
    dev: true

  /execa/1.0.0:
    resolution: {integrity: sha512-adbxcyWV46qiHyvSp50TKt05tB4tK3HcmF7/nxfAdhnox83seTDbwnaqKO4sXRy7roHAIFqJP/Rw/AuEbX61LA==}
    engines: {node: '>=6'}
    dependencies:
      cross-spawn: 6.0.5
      get-stream: 4.1.0
      is-stream: 1.1.0
      npm-run-path: 2.0.2
      p-finally: 1.0.0
      signal-exit: 3.0.7
      strip-eof: 1.0.0
    dev: true

  /execa/4.1.0:
    resolution: {integrity: sha512-j5W0//W7f8UxAn8hXVnwG8tLwdiUy4FJLcSupCg6maBYZDpyBvTApK7KyuI4bKj8KOh1r2YH+6ucuYtJv1bTZA==}
    engines: {node: '>=10'}
    dependencies:
      cross-spawn: 7.0.3
      get-stream: 5.2.0
      human-signals: 1.1.1
      is-stream: 2.0.1
      merge-stream: 2.0.0
      npm-run-path: 4.0.1
      onetime: 5.1.2
      signal-exit: 3.0.7
      strip-final-newline: 2.0.0
    dev: true

  /execa/5.1.1:
    resolution: {integrity: sha512-8uSpZZocAZRBAPIEINJj3Lo9HyGitllczc27Eh5YYojjMFMn8yHMDMaUHE2Jqfq05D/wucwI4JGURyXt1vchyg==}
    engines: {node: '>=10'}
    dependencies:
      cross-spawn: 7.0.3
      get-stream: 6.0.1
      human-signals: 2.1.0
      is-stream: 2.0.1
      merge-stream: 2.0.0
      npm-run-path: 4.0.1
      onetime: 5.1.2
      signal-exit: 3.0.7
      strip-final-newline: 2.0.0
    dev: true

  /exit/0.1.2:
    resolution: {integrity: sha512-Zk/eNKV2zbjpKzrsQ+n1G6poVbErQxJ0LBOJXaKZ1EViLzH+hrLu9cdXI4zw9dBQJslwBEpbQ2P1oS7nDxs6jQ==}
    engines: {node: '>= 0.8.0'}
    dev: true

  /expand-brackets/2.1.4:
    resolution: {integrity: sha512-w/ozOKR9Obk3qoWeY/WDi6MFta9AoMR+zud60mdnbniMcBxRuFJyDt2LdX/14A1UABeqk+Uk+LDfUpvoGKppZA==}
    engines: {node: '>=0.10.0'}
    dependencies:
      debug: 2.6.9
      define-property: 0.2.5
      extend-shallow: 2.0.1
      posix-character-classes: 0.1.1
      regex-not: 1.0.2
      snapdragon: 0.8.2
      to-regex: 3.0.2
    transitivePeerDependencies:
      - supports-color
    dev: true

  /expand-tilde/1.2.2:
    resolution: {integrity: sha512-rtmc+cjLZqnu9dSYosX9EWmSJhTwpACgJQTfj4hgg2JjOD/6SIQalZrt4a3aQeh++oNxkazcaxrhPUj6+g5G/Q==}
    engines: {node: '>=0.10.0'}
    dependencies:
      os-homedir: 1.0.2
    dev: true

  /expand-tilde/2.0.2:
    resolution: {integrity: sha512-A5EmesHW6rfnZ9ysHQjPdJRni0SRar0tjtG5MNtm9n5TUvsYU8oozprtRD4AqHxcZWWlVuAmQo2nWKfN9oyjTw==}
    engines: {node: '>=0.10.0'}
    dependencies:
      homedir-polyfill: 1.0.3
    dev: true

  /expect-puppeteer/4.4.0:
    resolution: {integrity: sha512-6Ey4Xy2xvmuQu7z7YQtMsaMV0EHJRpVxIDOd5GRrm04/I3nkTKIutELfECsLp6le+b3SSa3cXhPiw6PgqzxYWA==}
    dev: true

  /expect/26.6.2:
    resolution: {integrity: sha512-9/hlOBkQl2l/PLHJx6JjoDF6xPKcJEsUlWKb23rKE7KzeDqUZKXKNMW27KIue5JMdBV9HgmoJPcc8HtO85t9IA==}
    engines: {node: '>= 10.14.2'}
    dependencies:
      '@jest/types': 26.6.2
      ansi-styles: 4.3.0
      jest-get-type: 26.3.0
      jest-matcher-utils: 26.6.2
      jest-message-util: 26.6.2
      jest-regex-util: 26.0.0
    dev: true

  /extend-shallow/2.0.1:
    resolution: {integrity: sha512-zCnTtlxNoAiDc3gqY2aYAWFx7XWWiasuF2K8Me5WbN8otHKTUKBwjPtNpRs/rbUZm7KxWAaNj7P1a/p52GbVug==}
    engines: {node: '>=0.10.0'}
    dependencies:
      is-extendable: 0.1.1
    dev: true

  /extend-shallow/3.0.2:
    resolution: {integrity: sha512-BwY5b5Ql4+qZoefgMj2NUmx+tehVTH/Kf4k1ZEtOHNFcm2wSxMRo992l6X3TIgni2eZVTZ85xMOjF31fwZAj6Q==}
    engines: {node: '>=0.10.0'}
    dependencies:
      assign-symbols: 1.0.0
      is-extendable: 1.0.1
    dev: true

  /extend/3.0.2:
    resolution: {integrity: sha512-fjquC59cD7CyW6urNXK0FBufkZcoiGG80wTuPujX590cB5Ttln20E2UB4S/WARVqhXffZl2LNgS+gQdPIIim/g==}
    dev: true

  /external-editor/3.1.0:
    resolution: {integrity: sha512-hMQ4CX1p1izmuLYyZqLMO/qGNw10wSv9QDCPfzXfyFrOaCSSoRfqE1Kf1s5an66J5JZC62NewG+mK49jOCtQew==}
    engines: {node: '>=4'}
    dependencies:
      chardet: 0.7.0
      iconv-lite: 0.4.24
      tmp: 0.0.33
    dev: true

  /extglob/2.0.4:
    resolution: {integrity: sha512-Nmb6QXkELsuBr24CJSkilo6UHHgbekK5UiZgfE6UHD3Eb27YC6oD+bhcT+tJ6cl8dmsgdQxnWlcry8ksBIBLpw==}
    engines: {node: '>=0.10.0'}
    dependencies:
      array-unique: 0.3.2
      define-property: 1.0.0
      expand-brackets: 2.1.4
      extend-shallow: 2.0.1
      fragment-cache: 0.2.1
      regex-not: 1.0.2
      snapdragon: 0.8.2
      to-regex: 3.0.2
    transitivePeerDependencies:
      - supports-color
    dev: true

  /extract-zip/1.7.0:
    resolution: {integrity: sha512-xoh5G1W/PB0/27lXgMQyIhP5DSY/LhoCsOyZgb+6iMmRtCwVBo55uKaMoEYrDCKQhWvqEip5ZPKAc6eFNyf/MA==}
    hasBin: true
    dependencies:
      concat-stream: 1.6.2
      debug: 2.6.9
      mkdirp: 0.5.6
      yauzl: 2.10.0
    transitivePeerDependencies:
      - supports-color
    dev: true

  /extsprintf/1.3.0:
    resolution: {integrity: sha512-11Ndz7Nv+mvAC1j0ktTa7fAb0vLyGGX+rMHNBYQviQDGU0Hw7lhctJANqbPhu9nV9/izT/IntTgZ7Im/9LJs9g==}
    engines: {'0': node >=0.6.0}
    dev: true

  /fast-deep-equal/3.1.3:
    resolution: {integrity: sha512-f3qQ9oQy9j2AhBe/H9VC91wLmKBCCU/gDOnKNAYG5hswO7BLKj09Hc5HYNz9cGI++xlpDCIgDaitVs03ATR84Q==}
    dev: true

  /fast-glob/3.3.2:
    resolution: {integrity: sha512-oX2ruAFQwf/Orj8m737Y5adxDQO0LAB7/S5MnxCdTNDd4p6BsyIVsv9JQsATbTSq8KHRpLwIHbVlUNatxd+1Ow==}
    engines: {node: '>=8.6.0'}
    dependencies:
      '@nodelib/fs.stat': 2.0.5
      '@nodelib/fs.walk': 1.2.8
      glob-parent: 5.1.2
      merge2: 1.4.1
      micromatch: 4.0.5
    dev: true

  /fast-json-patch/3.1.1:
    resolution: {integrity: sha512-vf6IHUX2SBcA+5/+4883dsIjpBTqmfBjmYiWK1savxQmFk4JfBMLa7ynTYOs1Rolp/T1betJxHiGD3g1Mn8lUQ==}
    dev: true

  /fast-json-stable-stringify/2.1.0:
    resolution: {integrity: sha512-lhd/wF+Lk98HZoTCtlVraHtfh5XYijIjalXck7saUtuanSDyLMxnHhSXEDJqHxD7msR8D0uCmqlkwjCV8xvwHw==}
    dev: true

  /fast-levenshtein/2.0.6:
    resolution: {integrity: sha512-DCXu6Ifhqcks7TZKY3Hxp3y6qphY5SJZmrWMDrKcERSOXWQdMhU9Ig/PYrzyw/ul9jOIyh0N4M0tbC5hodg8dw==}
    dev: true

  /fast-levenshtein/3.0.0:
    resolution: {integrity: sha512-hKKNajm46uNmTlhHSyZkmToAc56uZJwYq7yrciZjqOxnlfQwERDQJmHPUp7m1m9wx8vgOe8IaCKZ5Kv2k1DdCQ==}
    dependencies:
      fastest-levenshtein: 1.0.16
    dev: true

  /fast-memoize/2.5.2:
    resolution: {integrity: sha512-Ue0LwpDYErFbmNnZSF0UH6eImUwDmogUO1jyE+JbN2gsQz/jICm1Ve7t9QT0rNSsfJt+Hs4/S3GnsDVjL4HVrw==}
    dev: true

  /fast-xml-parser/4.2.5:
    resolution: {integrity: sha512-B9/wizE4WngqQftFPmdaMYlXoJlJOYxGQOanC77fq9k8+Z0v5dDSVh+3glErdIROP//s/jgb7ZuxKfB8nVyo0g==}
    hasBin: true
    dependencies:
      strnum: 1.0.5
    dev: true

  /fastest-levenshtein/1.0.16:
    resolution: {integrity: sha512-eRnCtTTtGZFpQCwhJiUOuxPQWRXVKYDn0b2PeHfXL6/Zi53SLAzAHfVhVWK2AryC/WH05kGfxhFIPvTF0SXQzg==}
    engines: {node: '>= 4.9.1'}
    dev: true

  /fastq/1.15.0:
    resolution: {integrity: sha512-wBrocU2LCXXa+lWBt8RoIRD89Fi8OdABODa/kEnyeyjS5aZO5/GNvI5sEINADqP/h8M29UHTHUb53sUu5Ihqdw==}
    dependencies:
      reusify: 1.0.4
    dev: true

  /fb-watchman/2.0.2:
    resolution: {integrity: sha512-p5161BqbuCaSnB8jIbzQHOlpgsPmK5rJVDfDKO91Axs5NC1uu3HRQm6wt9cd9/+GtQQIO53JdGXXoyDpTAsgYA==}
    dependencies:
      bser: 2.1.1
    dev: true

  /fd-slicer/1.1.0:
    resolution: {integrity: sha512-cE1qsB/VwyQozZ+q1dGxR8LBYNZeofhEdUNGSMbQD3Gw2lAzX9Zb3uIU6Ebc/Fmyjo9AWWfnn0AUCHqtevs/8g==}
    dependencies:
      pend: 1.2.0
    dev: true

  /figures/3.2.0:
    resolution: {integrity: sha512-yaduQFRKLXYOGgEn6AZau90j3ggSOyiqXU0F9JZfeXYhNa+Jk4X+s45A2zg5jns87GAFa34BBm2kXw4XpNcbdg==}
    engines: {node: '>=8'}
    dependencies:
      escape-string-regexp: 1.0.5
    dev: true

  /file-entry-cache/5.0.1:
    resolution: {integrity: sha512-bCg29ictuBaKUwwArK4ouCaqDgLZcysCFLmM/Yn/FDoqndh/9vNuQfXRDvTuXKLxfD/JtZQGKFT8MGcJBK644g==}
    engines: {node: '>=4'}
    dependencies:
      flat-cache: 2.0.1
    dev: true

  /file-entry-cache/6.0.1:
    resolution: {integrity: sha512-7Gps/XWymbLk2QLYK4NzpMOrYjMhdIxXuIvy2QBsLE6ljuodKvdkWs/cpyJJ3CVIVpH0Oi1Hvg1ovbMzLdFBBg==}
    engines: {node: ^10.12.0 || >=12.0.0}
    dependencies:
      flat-cache: 3.0.4
    dev: true

  /filelist/1.0.4:
    resolution: {integrity: sha512-w1cEuf3S+DrLCQL7ET6kz+gmlJdbq9J7yXCSjK/OZCPA+qEN1WyF4ZAf0YYJa4/shHJra2t/d/r8SV4Ji+x+8Q==}
    dependencies:
      minimatch: 5.1.6
    dev: true

  /fill-range/4.0.0:
    resolution: {integrity: sha512-VcpLTWqWDiTerugjj8e3+esbg+skS3M9e54UuR3iCeIDMXCLTsAH8hTSzDQU/X6/6t3eYkOKoZSef2PlU6U1XQ==}
    engines: {node: '>=0.10.0'}
    dependencies:
      extend-shallow: 2.0.1
      is-number: 3.0.0
      repeat-string: 1.6.1
      to-regex-range: 2.1.1
    dev: true

  /fill-range/7.0.1:
    resolution: {integrity: sha512-qOo9F+dMUmC2Lcb4BbVvnKJxTPjCm+RRpe4gDuGrzkL7mEVl/djYSu2OdQ2Pa302N4oqkSg9ir6jaLWJ2USVpQ==}
    engines: {node: '>=8'}
    dependencies:
      to-regex-range: 5.0.1
    dev: true

  /filter-obj/1.1.0:
    resolution: {integrity: sha512-8rXg1ZnX7xzy2NGDVkBVaAy+lSlPNwad13BtgSlLuxfIslyt5Vg64U7tFcCt4WS1R0hvtnQybT/IyCkGZ3DpXQ==}
    engines: {node: '>=0.10.0'}
    dev: true

  /find-file-up/0.1.3:
    resolution: {integrity: sha512-mBxmNbVyjg1LQIIpgO8hN+ybWBgDQK8qjht+EbrTCGmmPV/sc7RF1i9stPTD6bpvXZywBdrwRYxhSdJv867L6A==}
    engines: {node: '>=0.10.0'}
    dependencies:
      fs-exists-sync: 0.1.0
      resolve-dir: 0.1.1
    dev: true

  /find-pkg/0.1.2:
    resolution: {integrity: sha512-0rnQWcFwZr7eO0513HahrWafsc3CTFioEB7DRiEYCUM/70QXSY8f3mCST17HXLcPvEhzH/Ty/Bxd72ZZsr/yvw==}
    engines: {node: '>=0.10.0'}
    dependencies:
      find-file-up: 0.1.3
    dev: true

  /find-process/1.4.7:
    resolution: {integrity: sha512-/U4CYp1214Xrp3u3Fqr9yNynUrr5Le4y0SsJh2lMDDSbpwYSz3M2SMWQC+wqcx79cN8PQtHQIL8KnuY9M66fdg==}
    hasBin: true
    dependencies:
      chalk: 4.1.2
      commander: 5.1.0
      debug: 4.3.4
    transitivePeerDependencies:
      - supports-color
    dev: true

  /find-up/4.1.0:
    resolution: {integrity: sha512-PpOwAdQ/YlXQ2vj8a3h8IipDuYRi3wceVQQGYWxNINccq40Anw7BlsEXCMbt1Zt+OLA6Fq9suIpIWD0OsnISlw==}
    engines: {node: '>=8'}
    dependencies:
      locate-path: 5.0.0
      path-exists: 4.0.0
    dev: true

  /find-up/5.0.0:
    resolution: {integrity: sha512-78/PXT1wlLLDgTzDs7sjq9hzz0vXD+zn+7wypEe4fXQxCmdmqfGsEPQxmiCSQI3ajFV91bVSsvNtrJRiW6nGng==}
    engines: {node: '>=10'}
    dependencies:
      locate-path: 6.0.0
      path-exists: 4.0.0
    dev: true

  /find-up/7.0.0:
    resolution: {integrity: sha512-YyZM99iHrqLKjmt4LJDj58KI+fYyufRLBSYcqycxf//KpBk9FoewoGX0450m9nB44qrZnovzC2oeP5hUibxc/g==}
    engines: {node: '>=18'}
    dependencies:
      locate-path: 7.2.0
      path-exists: 5.0.0
      unicorn-magic: 0.1.0
    dev: true

  /find-yarn-workspace-root/2.0.0:
    resolution: {integrity: sha512-1IMnbjt4KzsQfnhnzNd8wUEgXZ44IzZaZmnLYx7D5FZlaHt2gW20Cri8Q+E/t5tIj4+epTBub+2Zxu/vNILzqQ==}
    dependencies:
      micromatch: 4.0.5
    dev: true

  /flat-cache/2.0.1:
    resolution: {integrity: sha512-LoQe6yDuUMDzQAEH8sgmh4Md6oZnc/7PjtwjNFSzveXqSHt6ka9fPBuso7IGf9Rz4uqnSnWiFH2B/zj24a5ReA==}
    engines: {node: '>=4'}
    dependencies:
      flatted: 2.0.2
      rimraf: 2.6.3
      write: 1.0.3
    dev: true

  /flat-cache/3.0.4:
    resolution: {integrity: sha512-dm9s5Pw7Jc0GvMYbshN6zchCA9RgQlzzEZX3vylR9IqFfS8XciblUXOKfW6SiuJ0e13eDYZoZV5wdrev7P3Nwg==}
    engines: {node: ^10.12.0 || >=12.0.0}
    dependencies:
      flatted: 3.2.7
      rimraf: 3.0.2
    dev: true

  /flat/5.0.2:
    resolution: {integrity: sha512-b6suED+5/3rTpUBdG1gupIl8MPFCAMA0QXwmljLhvCUKcUvdE4gWky9zpuGCcXHOsz4J9wPGNWq6OKpmIzz3hQ==}
    hasBin: true
    dev: true

  /flatted/2.0.2:
    resolution: {integrity: sha512-r5wGx7YeOwNWNlCA0wQ86zKyDLMQr+/RB8xy74M4hTphfmjlijTSSXGuH8rnvKZnfT9i+75zmd8jcKdMR4O6jA==}
    dev: true

  /flatted/3.2.7:
    resolution: {integrity: sha512-5nqDSxl8nn5BSNxyR3n4I6eDmbolI6WT+QqR547RwxQapgjQBmtktdP+HTBb/a/zLsbzERTONyUB5pefh5TtjQ==}
    dev: true

  /for-each/0.3.3:
    resolution: {integrity: sha512-jqYfLp7mo9vIyQf8ykW2v7A+2N4QjeCeI5+Dz9XraiO1ign81wjiH7Fb9vSOWvQfNtmSa4H2RoQTrrXivdUZmw==}
    dependencies:
      is-callable: 1.2.7
    dev: true

  /for-in/0.1.8:
    resolution: {integrity: sha512-F0to7vbBSHP8E3l6dCjxNOLuSFAACIxFy3UehTUlG7svlXi37HHsDkyVcHo0Pq8QwrE+pXvWSVX3ZT1T9wAZ9g==}
    engines: {node: '>=0.10.0'}
    dev: true

  /for-in/1.0.2:
    resolution: {integrity: sha512-7EwmXrOjyL+ChxMhmG5lnW9MPt1aIeZEwKhQzoBUdTV0N3zuwWDZYVJatDvZ2OyzPUvdIAZDsCetk3coyMfcnQ==}
    engines: {node: '>=0.10.0'}
    dev: true

  /for-own/0.1.5:
    resolution: {integrity: sha512-SKmowqGTJoPzLO1T0BBJpkfp3EMacCMOuH40hOUbrbzElVktk4DioXVM99QkLCyKoiuOmyjgcWMpVz2xjE7LZw==}
    engines: {node: '>=0.10.0'}
    dependencies:
      for-in: 1.0.2
    dev: true

  /foreground-child/2.0.0:
    resolution: {integrity: sha512-dCIq9FpEcyQyXKCkyzmlPTFNgrCzPudOe+mhvJU5zAtlBnGVy2yKxtfsxK2tQBThwq225jcvBjpw1Gr40uzZCA==}
    engines: {node: '>=8.0.0'}
    dependencies:
      cross-spawn: 7.0.3
      signal-exit: 3.0.7
    dev: true

  /foreground-child/3.1.1:
    resolution: {integrity: sha512-TMKDUnIte6bfb5nWv7V/caI169OHgvwjb7V4WkeUvbQQdjr5rWKqHFiKWb/fcOwB+CzBT+qbWjvj+DVwRskpIg==}
    engines: {node: '>=14'}
    dependencies:
      cross-spawn: 7.0.3
      signal-exit: 4.1.0
    dev: true

  /forever-agent/0.6.1:
    resolution: {integrity: sha512-j0KLYPhm6zeac4lz3oJ3o65qvgQCcPubiyotZrXqEaG4hNagNYO8qdlUrX5vwqv9ohqeT/Z3j6+yW067yWWdUw==}
    dev: true

  /form-data-encoder/2.1.4:
    resolution: {integrity: sha512-yDYSgNMraqvnxiEXO4hi88+YZxaHC6QKzb5N84iRCTDeRO7ZALpir/lVmf/uXUhnwUr2O4HU8s/n6x+yNjQkHw==}
    engines: {node: '>= 14.17'}
    dev: true

  /form-data/2.3.3:
    resolution: {integrity: sha512-1lLKB2Mu3aGP1Q/2eCOx0fNbRMe7XdwktwOruhfqqd0rIJWwN4Dh+E3hrPSlDCXnSR7UtZ1N38rVXm+6+MEhJQ==}
    engines: {node: '>= 0.12'}
    dependencies:
      asynckit: 0.4.0
      combined-stream: 1.0.8
      mime-types: 2.1.35
    dev: true

  /form-data/3.0.1:
    resolution: {integrity: sha512-RHkBKtLWUVwd7SqRIvCZMEvAMoGUp0XU+seQiZejj0COz3RI3hWP4sCv3gZWWLjJTd7rGwcsF5eKZGii0r/hbg==}
    engines: {node: '>= 6'}
    dependencies:
      asynckit: 0.4.0
      combined-stream: 1.0.8
      mime-types: 2.1.35
    dev: true

  /form-data/4.0.0:
    resolution: {integrity: sha512-ETEklSGi5t0QMZuiXoA/Q6vcnxcLQP5vdugSpuAyi6SVGi2clPPp+xgEhuMaHC+zGgn31Kd235W35f7Hykkaww==}
    engines: {node: '>= 6'}
    dependencies:
      asynckit: 0.4.0
      combined-stream: 1.0.8
      mime-types: 2.1.35
    dev: true

  /fp-and-or/0.1.3:
    resolution: {integrity: sha512-wJaE62fLaB3jCYvY2ZHjZvmKK2iiLiiehX38rz5QZxtdN8fVPJDeZUiVvJrHStdTc+23LHlyZuSEKgFc0pxi2g==}
    engines: {node: '>=10'}
    dev: true

  /fragment-cache/0.2.1:
    resolution: {integrity: sha512-GMBAbW9antB8iZRHLoGw0b3HANt57diZYFO/HL1JGIC1MjKrdmhxvrJbupnVvpys0zsz7yBApXdQyfepKly2kA==}
    engines: {node: '>=0.10.0'}
    dependencies:
      map-cache: 0.2.2
    dev: true

  /fs-exists-sync/0.1.0:
    resolution: {integrity: sha512-cR/vflFyPZtrN6b38ZyWxpWdhlXrzZEBawlpBQMq7033xVY7/kg0GDMBK5jg8lDYQckdJ5x/YC88lM3C7VMsLg==}
    engines: {node: '>=0.10.0'}
    dev: true

  /fs-extra/7.0.1:
    resolution: {integrity: sha512-YJDaCJZEnBmcbw13fvdAM9AwNOJwOzrE4pqMqBq5nFiEqXUqHwlK4B+3pUw6JNvfSPtX05xFHtYy/1ni01eGCw==}
    engines: {node: '>=6 <7 || >=8'}
    dependencies:
      graceful-fs: 4.2.11
      jsonfile: 4.0.0
      universalify: 0.1.2
    dev: true

  /fs-extra/8.1.0:
    resolution: {integrity: sha512-yhlQgA6mnOJUKOsRUFsgJdQCvkKhcz8tlZG5HBQfReYZy46OwLcY+Zia0mtdHsOo9y/hP+CxMN0TU9QxoOtG4g==}
    engines: {node: '>=6 <7 || >=8'}
    dependencies:
      graceful-fs: 4.2.11
      jsonfile: 4.0.0
      universalify: 0.1.2
    dev: true

  /fs-extra/9.1.0:
    resolution: {integrity: sha512-hcg3ZmepS30/7BSFqRvoo3DOMQu7IjqxO5nCDt+zM9XWjb33Wg7ziNT+Qvqbuc3+gWpzO02JubVyk2G4Zvo1OQ==}
    engines: {node: '>=10'}
    dependencies:
      at-least-node: 1.0.0
      graceful-fs: 4.2.11
      jsonfile: 6.1.0
      universalify: 2.0.0
    dev: true

  /fs-minipass/2.1.0:
    resolution: {integrity: sha512-V/JgOLFCS+R6Vcq0slCuaeWEdNC3ouDlJMNIsacH2VtALiu9mV4LPrHc5cDl8k5aw6J8jwgWWpiTo5RYhmIzvg==}
    engines: {node: '>= 8'}
    dependencies:
      minipass: 3.3.6
    dev: true

  /fs-minipass/3.0.1:
    resolution: {integrity: sha512-MhaJDcFRTuLidHrIttu0RDGyyXs/IYHVmlcxfLAEFIWjc1vdLAkdwT7Ace2u7DbitWC0toKMl5eJZRYNVreIMw==}
    engines: {node: ^14.17.0 || ^16.13.0 || >=18.0.0}
    dependencies:
      minipass: 4.2.8
    dev: true

  /fs.realpath/1.0.0:
    resolution: {integrity: sha512-OO0pH2lK6a0hZnAdau5ItzHPI6pUlvI7jMVnxUQRtw4owF2wk8lOSabtGDCTP4Ggrg2MbGnWO9X8K1t4+fGMDw==}
    dev: true

  /fsevents/2.3.3:
    resolution: {integrity: sha512-5xoDfX+fL7faATnagmWPpbFtwh/R77WmMMqqHGS65C3vvB0YHrgF+B1YmZ3441tMj5n63k0212XNoJwzlhffQw==}
    engines: {node: ^8.16.0 || ^10.6.0 || >=11.0.0}
    os: [darwin]
    requiresBuild: true
    dev: true
    optional: true

  /function-bind/1.1.2:
    resolution: {integrity: sha512-7XHNxH7qX9xG5mIwxkhumTox/MIRNcOgDrxWsMt2pAr23WHp6MrRlN7FBSFpCpr+oVO0F744iUgR82nJMfG2SA==}
    dev: true

  /function.prototype.name/1.1.6:
    resolution: {integrity: sha512-Z5kx79swU5P27WEayXM1tBi5Ze/lbIyiNgU3qyXUOf9b2rgXYyF9Dy9Cx+IQv/Lc8WCG6L82zwUPpSS9hGehIg==}
    engines: {node: '>= 0.4'}
    dependencies:
      call-bind: 1.0.7
      define-properties: 1.2.1
      es-abstract: 1.22.4
      functions-have-names: 1.2.3
    dev: true

  /functional-red-black-tree/1.0.1:
    resolution: {integrity: sha512-dsKNQNdj6xA3T+QlADDA7mOSlX0qiMINjn0cgr+eGHGsbSHzTabcIogz2+p/iqP1Xs6EP/sS2SbqH+brGTbq0g==}
    dev: true

  /functions-have-names/1.2.3:
    resolution: {integrity: sha512-xckBUXyTIqT97tq2x2AMb+g163b5JFysYk0x4qxNFwbfQkmNZoiRHb6sPzI9/QV33WeuvVYBUIiD4NzNIyqaRQ==}
    dev: true

  /gauge/4.0.4:
    resolution: {integrity: sha512-f9m+BEN5jkg6a0fZjleidjN51VE1X+mPFQ2DJ0uv1V39oCLCbsGe6yjbBnp7eK7z/+GAon99a3nHuqbuuthyPg==}
    engines: {node: ^12.13.0 || ^14.15.0 || >=16.0.0}
    dependencies:
      aproba: 2.0.0
      color-support: 1.1.3
      console-control-strings: 1.1.0
      has-unicode: 2.0.1
      signal-exit: 3.0.7
      string-width: 4.2.3
      strip-ansi: 6.0.1
      wide-align: 1.1.5
    dev: true

  /gensync/1.0.0-beta.2:
    resolution: {integrity: sha512-3hN7NaskYvMDLQY55gnW3NQ+mesEAepTqlg+VEbj7zzqEMBVNhzcGYYeqFo/TlYz6eQiFcp1HcsCZO+nGgS8zg==}
    engines: {node: '>=6.9.0'}
    dev: true

  /get-caller-file/2.0.5:
    resolution: {integrity: sha512-DyFP3BM/3YHTQOCUL/w0OZHR0lpKeGrxotcHWcqNEdnltqFwXVfhEBQ94eIo34AfQpo0rGki4cyIiftY06h2Fg==}
    engines: {node: 6.* || 8.* || >= 10.*}
    dev: true

  /get-intrinsic/1.2.4:
    resolution: {integrity: sha512-5uYhsJH8VJBTv7oslg4BznJYhDoRI6waYCxMmCdnTrcCrHA/fCFKoTFz2JKKE0HdDFUF7/oQuhzumXJK7paBRQ==}
    engines: {node: '>= 0.4'}
    dependencies:
      es-errors: 1.3.0
      function-bind: 1.1.2
      has-proto: 1.0.3
      has-symbols: 1.0.3
      hasown: 2.0.1
    dev: true

  /get-package-type/0.1.0:
    resolution: {integrity: sha512-pjzuKtY64GYfWizNAJ0fr9VqttZkNiK2iS430LtIHzjBEr6bX8Am2zm4sW4Ro5wjWW5cAlRL1qAMTcXbjNAO2Q==}
    engines: {node: '>=8.0.0'}
    dev: true

  /get-stdin/6.0.0:
    resolution: {integrity: sha512-jp4tHawyV7+fkkSKyvjuLZswblUtz+SQKzSWnBbii16BuZksJlU1wuBYXY75r+duh/llF1ur6oNwi+2ZzjKZ7g==}
    engines: {node: '>=4'}
    dev: true

  /get-stdin/8.0.0:
    resolution: {integrity: sha512-sY22aA6xchAzprjyqmSEQv4UbAAzRN0L2dQB0NlN5acTTK9Don6nhoc3eAbUnpZiCANAMfd/+40kVdKfFygohg==}
    engines: {node: '>=10'}
    dev: true

  /get-stdin/9.0.0:
    resolution: {integrity: sha512-dVKBjfWisLAicarI2Sf+JuBE/DghV4UzNAVe9yhEJuzeREd3JhOTE9cUaJTeSa77fsbQUK3pcOpJfM59+VKZaA==}
    engines: {node: '>=12'}
    dev: true

  /get-stream/4.1.0:
    resolution: {integrity: sha512-GMat4EJ5161kIy2HevLlr4luNjBgvmj413KaQA7jt4V8B4RDsfpHk7WQ9GVqfYyyx8OS/L66Kox+rJRNklLK7w==}
    engines: {node: '>=6'}
    dependencies:
      pump: 3.0.0
    dev: true

  /get-stream/5.2.0:
    resolution: {integrity: sha512-nBF+F1rAZVCu/p7rjzgA+Yb4lfYXrpl7a6VmJrU8wF9I1CKvP/QwPNZHnOlwbTkY6dvtFIzFMSyQXbLoTQPRpA==}
    engines: {node: '>=8'}
    dependencies:
      pump: 3.0.0
    dev: true

  /get-stream/6.0.1:
    resolution: {integrity: sha512-ts6Wi+2j3jQjqi70w5AlN8DFnkSwC+MqmxEzdEALB2qXZYV3X/b1CTfgPLGJNMeAWxdPfU8FO1ms3NUfaHCPYg==}
    engines: {node: '>=10'}
    dev: true

  /get-symbol-description/1.0.2:
    resolution: {integrity: sha512-g0QYk1dZBxGwk+Ngc+ltRH2IBp2f7zBkBMBJZCDerh6EhlhSR6+9irMCuT/09zD6qkarHUSn529sK/yL4S27mg==}
    engines: {node: '>= 0.4'}
    dependencies:
      call-bind: 1.0.7
      es-errors: 1.3.0
      get-intrinsic: 1.2.4
    dev: true

  /get-tsconfig/4.7.2:
    resolution: {integrity: sha512-wuMsz4leaj5hbGgg4IvDU0bqJagpftG5l5cXIAvo8uZrqn0NJqwtfupTN00VnkQJPcIRrxYrm1Ue24btpCha2A==}
    dependencies:
      resolve-pkg-maps: 1.0.0
    dev: true

  /get-value/2.0.6:
    resolution: {integrity: sha512-Ln0UQDlxH1BapMu3GPtf7CuYNwRZf2gwCuPqbyG6pB8WfmFpzqcy4xtAaAMUhnNqjMKTiCPZG2oMT3YSx8U2NA==}
    engines: {node: '>=0.10.0'}
    dev: true

  /getpass/0.1.7:
    resolution: {integrity: sha512-0fzj9JxOLfJ+XGLhR8ze3unN0KZCgZwiSSDz168VERjK8Wl8kVSdcu2kspd4s4wtAa1y/qrVRiAA0WclVsu0ng==}
    dependencies:
      assert-plus: 1.0.0
    dev: true

  /git-config-path/1.0.1:
    resolution: {integrity: sha512-KcJ2dlrrP5DbBnYIZ2nlikALfRhKzNSX0stvv3ImJ+fvC4hXKoV+U+74SV0upg+jlQZbrtQzc0bu6/Zh+7aQbg==}
    engines: {node: '>=0.10.0'}
    dependencies:
      extend-shallow: 2.0.1
      fs-exists-sync: 0.1.0
      homedir-polyfill: 1.0.3
    dev: true

  /git-hooks-list/1.0.3:
    resolution: {integrity: sha512-Y7wLWcrLUXwk2noSka166byGCvhMtDRpgHdzCno1UQv/n/Hegp++a2xBWJL1lJarnKD3SWaljD+0z1ztqxuKyQ==}
    dev: true

  /git-hooks-list/3.1.0:
    resolution: {integrity: sha512-LF8VeHeR7v+wAbXqfgRlTSX/1BJR9Q1vEMR8JAz1cEg6GX07+zyj3sAdDvYjj/xnlIfVuGgj4qBei1K3hKH+PA==}
    dev: true

  /github-slugger/1.5.0:
    resolution: {integrity: sha512-wIh+gKBI9Nshz2o46B0B3f5k/W+WI9ZAv6y5Dn5WJ5SK1t0TnDimB4WE5rmTD05ZAIn8HALCZVmCsvj0w0v0lw==}
    dev: true

  /glob-parent/5.1.2:
    resolution: {integrity: sha512-AOIgSQCepiJYwP3ARnGx+5VnTu2HBYdzbGP45eLw1vr3zB3vZLeyed1sC9hnbcOc9/SrMyM5RPQrkGz4aS9Zow==}
    engines: {node: '>= 6'}
    dependencies:
      is-glob: 4.0.3
    dev: true

  /glob-parent/6.0.2:
    resolution: {integrity: sha512-XxwI8EOhVQgWp6iDL+3b0r86f4d6AX6zSU55HfB4ydCEuXLXc5FcYeOu+nnGftS4TEju/11rt4KJPTMgbfmv4A==}
    engines: {node: '>=10.13.0'}
    dependencies:
      is-glob: 4.0.3
    dev: true

  /glob-to-regexp/0.4.1:
    resolution: {integrity: sha512-lkX1HJXwyMcprw/5YUZc2s7DrpAiHB21/V+E1rHUrVNokkvB6bqMzT0VfV6/86ZNabt1k14YOIaT7nDvOX3Iiw==}
    dev: true

  /glob/10.3.3:
    resolution: {integrity: sha512-92vPiMb/iqpmEgsOoIDvTjc50wf9CCCvMzsi6W0JLPeUKE8TWP1a73PgqSrqy7iAZxaSD1YdzU7QZR5LF51MJw==}
    engines: {node: '>=16 || 14 >=14.17'}
    hasBin: true
    dependencies:
      foreground-child: 3.1.1
      jackspeak: 2.2.1
      minimatch: 9.0.4
      minipass: 5.0.0
      path-scurry: 1.10.1
    dev: true

  /glob/7.2.0:
    resolution: {integrity: sha512-lmLf6gtyrPq8tTjSmrO94wBeQbFR3HbLHbuyD69wuyQkImp2hWqMGB47OX65FBkPffO641IP9jWa1z4ivqG26Q==}
    dependencies:
      fs.realpath: 1.0.0
      inflight: 1.0.6
      inherits: 2.0.4
      minimatch: 3.1.2
      once: 1.4.0
      path-is-absolute: 1.0.1
    dev: true

  /glob/7.2.3:
    resolution: {integrity: sha512-nFR0zLpU2YCaRxwoCJvL6UvCH2JFyFVIvwTLsIf21AuHlMskA1hhTdk+LlYJtOlYt9v6dvszD2BGRqBL+iQK9Q==}
    dependencies:
      fs.realpath: 1.0.0
      inflight: 1.0.6
      inherits: 2.0.4
      minimatch: 3.1.2
      once: 1.4.0
      path-is-absolute: 1.0.1
    dev: true

  /glob/8.1.0:
    resolution: {integrity: sha512-r8hpEjiQEYlF2QU0df3dS+nxxSIreXQS1qRhMJM0Q5NDdR386C7jb7Hwwod8Fgiuex+k0GFjgft18yvxm5XoCQ==}
    engines: {node: '>=12'}
    dependencies:
      fs.realpath: 1.0.0
      inflight: 1.0.6
      inherits: 2.0.4
      minimatch: 5.1.6
      once: 1.4.0
    dev: true

  /glob/9.3.5:
    resolution: {integrity: sha512-e1LleDykUz2Iu+MTYdkSsuWX8lvAjAcs0Xef0lNIu0S2wOAzuTxCJtcd9S3cijlwYF18EsU3rzb8jPVobxDh9Q==}
    engines: {node: '>=16 || 14 >=14.17'}
    dependencies:
      fs.realpath: 1.0.0
      minimatch: 8.0.4
      minipass: 4.2.8
      path-scurry: 1.10.1
    dev: true

  /global-dirs/3.0.1:
    resolution: {integrity: sha512-NBcGGFbBA9s1VzD41QXDG+3++t9Mn5t1FpLdhESY6oKY4gYTFpX4wO3sqGUa0Srjtbfj3szX0RnemmrVRUdULA==}
    engines: {node: '>=10'}
    dependencies:
      ini: 2.0.0
    dev: true

  /global-modules/0.2.3:
    resolution: {integrity: sha512-JeXuCbvYzYXcwE6acL9V2bAOeSIGl4dD+iwLY9iUx2VBJJ80R18HCn+JCwHM9Oegdfya3lEkGCdaRkSyc10hDA==}
    engines: {node: '>=0.10.0'}
    dependencies:
      global-prefix: 0.1.5
      is-windows: 0.2.0
    dev: true

  /global-prefix/0.1.5:
    resolution: {integrity: sha512-gOPiyxcD9dJGCEArAhF4Hd0BAqvAe/JzERP7tYumE4yIkmIedPUVXcJFWbV3/p/ovIIvKjkrTk+f1UVkq7vvbw==}
    engines: {node: '>=0.10.0'}
    dependencies:
      homedir-polyfill: 1.0.3
      ini: 1.3.8
      is-windows: 0.2.0
      which: 1.3.1
    dev: true

  /globals/11.12.0:
    resolution: {integrity: sha512-WOBp/EEGUiIsJSp7wcv/y6MO+lV9UoncWqxuFfm8eBwzWNgyfBd6Gz+IeKQ9jCmyhoH99g15M3T+QaVHFjizVA==}
    engines: {node: '>=4'}
    dev: true

  /globals/12.4.0:
    resolution: {integrity: sha512-BWICuzzDvDoH54NHKCseDanAhE3CeDorgDL5MT6LMXXj2WCnd9UC2szdk4AWLfjdgNBCXLUanXYcpBBKOSWGwg==}
    engines: {node: '>=8'}
    dependencies:
      type-fest: 0.8.1
    dev: true

  /globals/13.20.0:
    resolution: {integrity: sha512-Qg5QtVkCy/kv3FUSlu4ukeZDVf9ee0iXLAUYX13gbR17bnejFTzr4iS9bY7kwCf1NztRNm1t91fjOiyx4CSwPQ==}
    engines: {node: '>=8'}
    dependencies:
      type-fest: 0.20.2
    dev: true

  /globalthis/1.0.3:
    resolution: {integrity: sha512-sFdI5LyBiNTHjRd7cGPWapiHWMOXKyuBNX/cWJ3NfzrZQVa8GI/8cofCl74AOVqq9W5kNmguTIzJ/1s2gyI9wA==}
    engines: {node: '>= 0.4'}
    dependencies:
      define-properties: 1.2.1
    dev: true

  /globby/10.0.0:
    resolution: {integrity: sha512-3LifW9M4joGZasyYPz2A1U74zbC/45fvpXUvO/9KbSa+VV0aGZarWkfdgKyR9sExNP0t0x0ss/UMJpNpcaTspw==}
    engines: {node: '>=8'}
    dependencies:
      '@types/glob': 7.2.0
      array-union: 2.1.0
      dir-glob: 3.0.1
      fast-glob: 3.3.2
      glob: 7.2.3
      ignore: 5.2.4
      merge2: 1.4.1
      slash: 3.0.0
    dev: true

  /globby/11.1.0:
    resolution: {integrity: sha512-jhIXaOzy1sb8IyocaruWSn1TjmnBVs8Ayhcy83rmxNJ8q2uWKCAj3CnJY+KpGSXCueAPc0i05kVvVKtP1t9S3g==}
    engines: {node: '>=10'}
    dependencies:
      array-union: 2.1.0
      dir-glob: 3.0.1
      fast-glob: 3.3.2
      ignore: 5.2.4
      merge2: 1.4.1
      slash: 3.0.0
    dev: true

  /globby/13.2.2:
    resolution: {integrity: sha512-Y1zNGV+pzQdh7H39l9zgB4PJqjRNqydvdYCDG4HFXM4XuvSaQQlEc91IU1yALL8gUTDomgBAfz3XJdmUS+oo0w==}
    engines: {node: ^12.20.0 || ^14.13.1 || >=16.0.0}
    dependencies:
      dir-glob: 3.0.1
      fast-glob: 3.3.2
      ignore: 5.2.4
      merge2: 1.4.1
      slash: 4.0.0
    dev: true

  /gopd/1.0.1:
    resolution: {integrity: sha512-d65bNlIadxvpb/A2abVdlqKqV563juRnZ1Wtk6s1sIR8uNsXR70xqIzVqxVf1eTqDunwT2MkczEeaezCKTZhwA==}
    dependencies:
      get-intrinsic: 1.2.4
    dev: true

  /got/11.8.6:
    resolution: {integrity: sha512-6tfZ91bOr7bOXnK7PRDCGBLa1H4U080YHNaAQ2KsMGlLEzRbk44nsZF2E1IeRc3vtJHPVbKCYgdFbaGO2ljd8g==}
    engines: {node: '>=10.19.0'}
    dependencies:
      '@sindresorhus/is': 4.6.0
      '@szmarczak/http-timer': 4.0.6
      '@types/cacheable-request': 6.0.3
      '@types/responselike': 1.0.0
      cacheable-lookup: 5.0.4
      cacheable-request: 7.0.2
      decompress-response: 6.0.0
      http2-wrapper: 1.0.3
      lowercase-keys: 2.0.0
      p-cancelable: 2.1.1
      responselike: 2.0.1
    dev: true

  /got/12.6.0:
    resolution: {integrity: sha512-WTcaQ963xV97MN3x0/CbAriXFZcXCfgxVp91I+Ze6pawQOa7SgzwSx2zIJJsX+kTajMnVs0xcFD1TxZKFqhdnQ==}
    engines: {node: '>=14.16'}
    dependencies:
      '@sindresorhus/is': 5.3.0
      '@szmarczak/http-timer': 5.0.1
      cacheable-lookup: 7.0.0
      cacheable-request: 10.2.9
      decompress-response: 6.0.0
      form-data-encoder: 2.1.4
      get-stream: 6.0.1
      http2-wrapper: 2.2.0
      lowercase-keys: 3.0.0
      p-cancelable: 3.0.0
      responselike: 3.0.0
    dev: true

  /got/13.0.0:
    resolution: {integrity: sha512-XfBk1CxOOScDcMr9O1yKkNaQyy865NbYs+F7dr4H0LZMVgCj2Le59k6PqbNHoL5ToeaEQUYh6c6yMfVcc6SJxA==}
    engines: {node: '>=16'}
    dependencies:
      '@sindresorhus/is': 5.3.0
      '@szmarczak/http-timer': 5.0.1
      cacheable-lookup: 7.0.0
      cacheable-request: 10.2.9
      decompress-response: 6.0.0
      form-data-encoder: 2.1.4
      get-stream: 6.0.1
      http2-wrapper: 2.2.0
      lowercase-keys: 3.0.0
      p-cancelable: 3.0.0
      responselike: 3.0.0
    dev: true

  /got/9.6.0:
    resolution: {integrity: sha512-R7eWptXuGYxwijs0eV+v3o6+XH1IqVK8dJOEecQfTmkncw9AV4dcw/Dhxi8MdlqPthxxpZyizMzyg8RTmEsG+Q==}
    engines: {node: '>=8.6'}
    dependencies:
      '@sindresorhus/is': 0.14.0
      '@szmarczak/http-timer': 1.1.2
      '@types/keyv': 3.1.4
      '@types/responselike': 1.0.0
      cacheable-request: 6.1.0
      decompress-response: 3.3.0
      duplexer3: 0.1.5
      get-stream: 4.1.0
      lowercase-keys: 1.0.1
      mimic-response: 1.0.1
      p-cancelable: 1.1.0
      to-readable-stream: 1.0.0
      url-parse-lax: 3.0.0
    dev: true

  /graceful-fs/4.2.10:
    resolution: {integrity: sha512-9ByhssR2fPVsNZj478qUUbKfmL0+t5BDVyjShtyZZLiK7ZDAArFFfopyOTj0M05wE2tJPisA4iTnnXl2YoPvOA==}
    dev: true

  /graceful-fs/4.2.11:
    resolution: {integrity: sha512-RbJ5/jmFcNNCcDV5o9eTnBLJ/HszWV0P73bc+Ff4nS/rJj+YaS6IGyiOL0VoBYX+l1Wrl3k63h/KrH+nhJ0XvQ==}
    dev: true

  /graphemer/1.4.0:
    resolution: {integrity: sha512-EtKwoO6kxCL9WO5xipiHTZlSzBm7WLT627TqC/uVRd0HKmq8NXyebnNYxDoBi7wt8eTWrUrKXCOVaFq9x1kgag==}
    dev: true

  /gray-matter/4.0.3:
    resolution: {integrity: sha512-5v6yZd4JK3eMI3FqqCouswVqwugaA9r4dNZB1wwcmrD02QkV5H0y7XBQW8QwQqEaZY1pM9aqORSORhJRdNK44Q==}
    engines: {node: '>=6.0'}
    dependencies:
      js-yaml: 3.14.1
      kind-of: 6.0.3
      section-matter: 1.0.0
      strip-bom-string: 1.0.0
    dev: true

  /growly/1.3.0:
    resolution: {integrity: sha512-+xGQY0YyAWCnqy7Cd++hc2JqMYzlm0dG30Jd0beaA64sROr8C4nt8Yc9V5Ro3avlSUDTN0ulqP/VBKi1/lLygw==}
    dev: true
    optional: true

  /har-schema/2.0.0:
    resolution: {integrity: sha512-Oqluz6zhGX8cyRaTQlFMPw80bSJVG2x/cFb8ZPhUILGgHka9SsokCCOQgpveePerqidZOrT14ipqfJb7ILcW5Q==}
    engines: {node: '>=4'}
    dev: true

  /har-validator/5.1.5:
    resolution: {integrity: sha512-nmT2T0lljbxdQZfspsno9hgrG3Uir6Ks5afism62poxqBM6sDnMEuPmzTq8XN0OEwqKLLdh1jQI3qyE66Nzb3w==}
    engines: {node: '>=6'}
    deprecated: this library is no longer supported
    dependencies:
      ajv: 6.12.6
      har-schema: 2.0.0
    dev: true

  /has-bigints/1.0.2:
    resolution: {integrity: sha512-tSvCKtBr9lkF0Ex0aQiP9N+OpV4zi2r/Nee5VkRDbaqv35RLYMzbwQfFSZZH0kR+Rd6302UJZ2p/bJCEoR3VoQ==}
    dev: true

  /has-flag/2.0.0:
    resolution: {integrity: sha512-P+1n3MnwjR/Epg9BBo1KT8qbye2g2Ou4sFumihwt6I4tsUX7jnLcX4BTOSKg/B1ZrIYMN9FcEnG4x5a7NB8Eng==}
    engines: {node: '>=0.10.0'}
    dev: true

  /has-flag/3.0.0:
    resolution: {integrity: sha512-sKJf1+ceQBr4SMkvQnBDNDtf4TXpVhVGateu0t918bl30FnbE2m4vNLX+VWe/dpjlb+HugGYzW7uQXH98HPEYw==}
    engines: {node: '>=4'}
    dev: true

  /has-flag/4.0.0:
    resolution: {integrity: sha512-EykJT/Q1KjTWctppgIAgfSO0tKVuZUjhgMr17kqTumMl6Afv3EISleU7qZUzoXDFTAHTDC4NOoG/ZxU3EvlMPQ==}
    engines: {node: '>=8'}
    dev: true

  /has-property-descriptors/1.0.2:
    resolution: {integrity: sha512-55JNKuIW+vq4Ke1BjOTjM2YctQIvCT7GFzHwmfZPGo5wnrgkid0YQtnAleFSqumZm4az3n2BS+erby5ipJdgrg==}
    dependencies:
      es-define-property: 1.0.0
    dev: true

  /has-proto/1.0.3:
    resolution: {integrity: sha512-SJ1amZAJUiZS+PhsVLf5tGydlaVB8EdFpaSO4gmiUKUOxk8qzn5AIy4ZeJUmh22znIdk/uMAUT2pl3FxzVUH+Q==}
    engines: {node: '>= 0.4'}
    dev: true

  /has-symbols/1.0.3:
    resolution: {integrity: sha512-l3LCuF6MgDNwTDKkdYGEihYjt5pRPbEg46rtlmnSPlUbgmB8LOIrKJbYYFBSbnPaJexMKtiPO8hmeRjRz2Td+A==}
    engines: {node: '>= 0.4'}
    dev: true

  /has-tostringtag/1.0.2:
    resolution: {integrity: sha512-NqADB8VjPFLM2V0VvHUewwwsw0ZWBaIdgo+ieHtK3hasLz4qeCRjYcqfB6AQrBggRKppKF8L52/VqdVsO47Dlw==}
    engines: {node: '>= 0.4'}
    dependencies:
      has-symbols: 1.0.3
    dev: true

  /has-unicode/2.0.1:
    resolution: {integrity: sha512-8Rf9Y83NBReMnx0gFzA8JImQACstCYWUplepDa9xprwwtmgEZUF0h/i5xSA625zB/I37EtrswSST6OXxwaaIJQ==}
    dev: true

  /has-value/0.3.1:
    resolution: {integrity: sha512-gpG936j8/MzaeID5Yif+577c17TxaDmhuyVgSwtnL/q8UUTySg8Mecb+8Cf1otgLoD7DDH75axp86ER7LFsf3Q==}
    engines: {node: '>=0.10.0'}
    dependencies:
      get-value: 2.0.6
      has-values: 0.1.4
      isobject: 2.1.0
    dev: true

  /has-value/1.0.0:
    resolution: {integrity: sha512-IBXk4GTsLYdQ7Rvt+GRBrFSVEkmuOUy4re0Xjd9kJSUQpnTrWR4/y9RpfexN9vkAPMFuQoeWKwqzPozRTlasGw==}
    engines: {node: '>=0.10.0'}
    dependencies:
      get-value: 2.0.6
      has-values: 1.0.0
      isobject: 3.0.1
    dev: true

  /has-values/0.1.4:
    resolution: {integrity: sha512-J8S0cEdWuQbqD9//tlZxiMuMNmxB8PlEwvYwuxsTmR1G5RXUePEX/SJn7aD0GMLieuZYSwNH0cQuJGwnYunXRQ==}
    engines: {node: '>=0.10.0'}
    dev: true

  /has-values/1.0.0:
    resolution: {integrity: sha512-ODYZC64uqzmtfGMEAX/FvZiRyWLpAC3vYnNunURUnkGVTS+mI0smVsWaPydRBsE3g+ok7h960jChO8mFcWlHaQ==}
    engines: {node: '>=0.10.0'}
    dependencies:
      is-number: 3.0.0
      kind-of: 4.0.0
    dev: true

  /has-yarn/3.0.0:
    resolution: {integrity: sha512-IrsVwUHhEULx3R8f/aA8AHuEzAorplsab/v8HBzEiIukwq5i/EC+xmOW+HfP1OaDP+2JkgT1yILHN2O3UFIbcA==}
    engines: {node: ^12.20.0 || ^14.13.1 || >=16.0.0}
    dev: true

  /hasown/2.0.1:
    resolution: {integrity: sha512-1/th4MHjnwncwXsIW6QMzlvYL9kG5e/CpVvLRZe4XPa8TOUNbCELqmvhDmnkNsAjwaG4+I8gJJL0JBvTTLO9qA==}
    engines: {node: '>= 0.4'}
    dependencies:
      function-bind: 1.1.2
    dev: true

  /he/1.2.0:
    resolution: {integrity: sha512-F/1DnUGPopORZi0ni+CvrCgHQ5FyEAHRLSApuYWMmrbSwoN2Mn/7k+Gl38gJnR7yyDZk6WLXwiGod1JOWNDKGw==}
    hasBin: true
    dev: true

  /header-case/2.0.4:
    resolution: {integrity: sha512-H/vuk5TEEVZwrR0lp2zed9OCo1uAILMlx0JEMgC26rzyJJ3N1v6XkwHHXJQdR2doSjcGPM6OKPYoJgf0plJ11Q==}
    dependencies:
      capital-case: 1.0.4
      tslib: 2.6.2
    dev: true

  /homedir-polyfill/1.0.3:
    resolution: {integrity: sha512-eSmmWE5bZTK2Nou4g0AI3zZ9rswp7GRKoKXS1BLUkvPviOqs4YTN1djQIqrXy9k5gEtdLPy86JjRwsNM9tnDcA==}
    engines: {node: '>=0.10.0'}
    dependencies:
      parse-passwd: 1.0.0
    dev: true

  /hosted-git-info/2.8.9:
    resolution: {integrity: sha512-mxIDAb9Lsm6DoOJ7xH+5+X4y1LU/4Hi50L9C5sIswK3JzULS4bwk1FvjdBgvYR4bzT4tuUQiC15FE2f5HbLvYw==}
    dev: true

  /hosted-git-info/4.1.0:
    resolution: {integrity: sha512-kyCuEOWjJqZuDbRHzL8V93NzQhwIB71oFWSyzVo+KPZI+pnQPPxucdkrOZvkLRnrf5URsQM+IJ09Dw29cRALIA==}
    engines: {node: '>=10'}
    dependencies:
      lru-cache: 6.0.0
    dev: true

  /hosted-git-info/5.2.1:
    resolution: {integrity: sha512-xIcQYMnhcx2Nr4JTjsFmwwnr9vldugPy9uVm0o87bjqqWMv9GaqsTeT+i99wTl0mk1uLxJtHxLb8kymqTENQsw==}
    engines: {node: ^12.13.0 || ^14.15.0 || >=16.0.0}
    dependencies:
      lru-cache: 7.18.3
    dev: true

  /hosted-git-info/6.1.1:
    resolution: {integrity: sha512-r0EI+HBMcXadMrugk0GCQ+6BQV39PiWAZVfq7oIckeGiN7sjRGyQxPdft3nQekFTCQbYxLBH+/axZMeH8UX6+w==}
    engines: {node: ^14.17.0 || ^16.13.0 || >=18.0.0}
    dependencies:
      lru-cache: 7.18.3
    dev: true

  /hosted-git-info/7.0.1:
    resolution: {integrity: sha512-+K84LB1DYwMHoHSgaOY/Jfhw3ucPmSET5v98Ke/HdNSw4a0UktWzyW1mjhjpuxxTqOOsfWT/7iVshHmVZ4IpOA==}
    engines: {node: ^16.14.0 || >=18.0.0}
    dependencies:
      lru-cache: 10.2.0
    dev: true

  /html-encoding-sniffer/2.0.1:
    resolution: {integrity: sha512-D5JbOMBIR/TVZkubHT+OyT2705QvogUW4IBn6nHd756OwieSF9aDYFj4dv6HHEVGYbHaLETa3WggZYWWMyy3ZQ==}
    engines: {node: '>=10'}
    dependencies:
      whatwg-encoding: 1.0.5
    dev: true

  /html-escaper/2.0.2:
    resolution: {integrity: sha512-H2iMtd0I4Mt5eYiapRdIDjp+XzelXQ0tFE4JS7YFwFevXXMmOp9myNrUvCg0D6ws8iqkRPBfKHgbwig1SmlLfg==}
    dev: true

  /http-cache-semantics/4.1.1:
    resolution: {integrity: sha512-er295DKPVsV82j5kw1Gjt+ADA/XYHsajl82cGNQG2eyoPkvgUhX+nDIyelzhIWbbsXP39EHcI6l5tYs2FYqYXQ==}
    dev: true

  /http-call/5.3.0:
    resolution: {integrity: sha512-ahwimsC23ICE4kPl9xTBjKB4inbRaeLyZeRunC/1Jy/Z6X8tv22MEAjK+KBOMSVLaqXPTTmd8638waVIKLGx2w==}
    engines: {node: '>=8.0.0'}
    dependencies:
      content-type: 1.0.5
      debug: 4.3.4
      is-retry-allowed: 1.2.0
      is-stream: 2.0.1
      parse-json: 4.0.0
      tunnel-agent: 0.6.0
    transitivePeerDependencies:
      - supports-color
    dev: true

  /http-proxy-agent/4.0.1:
    resolution: {integrity: sha512-k0zdNgqWTGA6aeIRVpvfVob4fL52dTfaehylg0Y4UvSySvOq/Y+BOyPrgpUrA7HylqvU8vIZGsRuXmspskV0Tg==}
    engines: {node: '>= 6'}
    dependencies:
      '@tootallnate/once': 1.1.2
      agent-base: 6.0.2
      debug: 4.3.4
    transitivePeerDependencies:
      - supports-color
    dev: true

  /http-proxy-agent/5.0.0:
    resolution: {integrity: sha512-n2hY8YdoRE1i7r6M0w9DIw5GgZN0G25P8zLCRQ8rjXtTU3vsNFBI/vWK/UIeE6g5MUUz6avwAPXmL6Fy9D/90w==}
    engines: {node: '>= 6'}
    dependencies:
      '@tootallnate/once': 2.0.0
      agent-base: 6.0.2
      debug: 4.3.4
    transitivePeerDependencies:
      - supports-color
    dev: true

  /http-signature/1.2.0:
    resolution: {integrity: sha512-CAbnr6Rz4CYQkLYUtSNXxQPUH2gK8f3iWexVlsnMeD+GjlsQ0Xsy1cOX+mN3dtxYomRy21CiOzU8Uhw6OwncEQ==}
    engines: {node: '>=0.8', npm: '>=1.3.7'}
    dependencies:
      assert-plus: 1.0.0
      jsprim: 1.4.2
      sshpk: 1.17.0
    dev: true

  /http2-wrapper/1.0.3:
    resolution: {integrity: sha512-V+23sDMr12Wnz7iTcDeJr3O6AIxlnvT/bmaAAAP/Xda35C90p9599p0F1eHR/N1KILWSoWVAiOMFjBBXaXSMxg==}
    engines: {node: '>=10.19.0'}
    dependencies:
      quick-lru: 5.1.1
      resolve-alpn: 1.2.1
    dev: true

  /http2-wrapper/2.2.0:
    resolution: {integrity: sha512-kZB0wxMo0sh1PehyjJUWRFEd99KC5TLjZ2cULC4f9iqJBAmKQQXEICjxl5iPJRwP40dpeHFqqhm7tYCvODpqpQ==}
    engines: {node: '>=10.19.0'}
    dependencies:
      quick-lru: 5.1.1
      resolve-alpn: 1.2.1
    dev: true

  /https-proxy-agent/4.0.0:
    resolution: {integrity: sha512-zoDhWrkR3of1l9QAL8/scJZyLu8j/gBkcwcaQOZh7Gyh/+uJQzGVETdgT30akuwkpL8HTRfssqI3BZuV18teDg==}
    engines: {node: '>= 6.0.0'}
    dependencies:
      agent-base: 5.1.1
      debug: 4.3.4
    transitivePeerDependencies:
      - supports-color
    dev: true

  /https-proxy-agent/5.0.1:
    resolution: {integrity: sha512-dFcAjpTQFgoLMzC2VwU+C/CbS7uRL0lWmxDITmqm7C+7F0Odmj6s9l6alZc6AELXhrnggM2CeWSXHGOdX2YtwA==}
    engines: {node: '>= 6'}
    dependencies:
      agent-base: 6.0.2
      debug: 4.3.4
    transitivePeerDependencies:
      - supports-color
    dev: true

  /human-id/4.0.0:
    resolution: {integrity: sha512-pui0xZRgeAlaRt0I9r8N2pNlbNmluvn71EfjKRpM7jOpZbuHe5mm76r67gcprjw/Nd+GpvB9C3OlTbh7ZKLg7A==}
    dev: true

  /human-signals/1.1.1:
    resolution: {integrity: sha512-SEQu7vl8KjNL2eoGBLF3+wAjpsNfA9XMlXAYj/3EdaNfAlxKthD1xjEQfGOUhllCGGJVNY34bRr6lPINhNjyZw==}
    engines: {node: '>=8.12.0'}
    dev: true

  /human-signals/2.1.0:
    resolution: {integrity: sha512-B4FFZ6q/T2jhhksgkbEW3HBvWIfDW85snkQgawt07S7J5QXTk6BkNV+0yAeZrM5QpMAdYlocGoljn0sJ/WQkFw==}
    engines: {node: '>=10.17.0'}
    dev: true

  /humanize-ms/1.2.1:
    resolution: {integrity: sha512-Fl70vYtsAFb/C06PTS9dZBo7ihau+Tu/DNCk/OyHhea07S+aeMWpFFkUaXRa8fI+ScZbEI8dfSxwY7gxZ9SAVQ==}
    dependencies:
      ms: 2.1.3
    dev: true

  /hyperlinker/1.0.0:
    resolution: {integrity: sha512-Ty8UblRWFEcfSuIaajM34LdPXIhbs1ajEX/BBPv24J+enSVaEVY63xQ6lTO9VRYS5LAoghIG0IDJ+p+IPzKUQQ==}
    engines: {node: '>=4'}
    dev: true

  /iconv-lite/0.4.24:
    resolution: {integrity: sha512-v3MXnZAcvnywkTUEZomIActle7RXXeedOR31wwl7VlyoXO4Qi9arvSenNQWne1TcRwhCL1HwLI21bEqdpj8/rA==}
    engines: {node: '>=0.10.0'}
    dependencies:
      safer-buffer: 2.1.2
    dev: true

  /iconv-lite/0.6.3:
    resolution: {integrity: sha512-4fCk79wshMdzMp2rH06qWrJE4iolqLhCUH+OiuIgU++RB0+94NlDL81atO7GX55uUKueo0txHNtvEyI6D7WdMw==}
    engines: {node: '>=0.10.0'}
    dependencies:
      safer-buffer: 2.1.2
    dev: true
    optional: true

  /ieee754/1.2.1:
    resolution: {integrity: sha512-dcyqhDvX1C46lXZcVqCpK+FtMRQVdIMN6/Df5js2zouUsqG7I6sFxitIC+7KYK29KdXOLHdu9zL4sFnoVQnqaA==}

  /ignore-walk/6.0.2:
    resolution: {integrity: sha512-ezmQ1Dg2b3jVZh2Dh+ar6Eu2MqNSTkyb32HU2MAQQQX9tKM3q/UQ/9lf03lQ5hW+fOeoMnwxwkleZ0xcNp0/qg==}
    engines: {node: ^14.17.0 || ^16.13.0 || >=18.0.0}
    dependencies:
      minimatch: 7.4.6
    dev: true

  /ignore/4.0.6:
    resolution: {integrity: sha512-cyFDKrqc/YdcWFniJhzI42+AzS+gNwmUzOSFcRCQYwySuBBBy/KjuxWLZ/FHEH6Moq1NizMOBWyTcv8O4OZIMg==}
    engines: {node: '>= 4'}
    dev: true

  /ignore/5.2.4:
    resolution: {integrity: sha512-MAb38BcSbH0eHNBxn7ql2NH/kX33OkB3lZ1BNdh7ENeRChHTYsTvWrMubiIAMNS2llXEEgZ1MUOBtXChP3kaFQ==}
    engines: {node: '>= 4'}
    dev: true

  /immediate/3.0.6:
    resolution: {integrity: sha512-XXOFtyqDjNDAQxVfYxuF7g9Il/IbWmmlQg2MYKOH8ExIT1qg6xc4zyS3HaEEATgs1btfzxq15ciUiY7gjSXRGQ==}
    dev: true

  /import-fresh/3.3.0:
    resolution: {integrity: sha512-veYYhQa+D1QBKznvhUHxb8faxlrwUnxseDAbAp457E0wLNio2bOSKnjYDhMj+YiAq61xrMGhQk9iXVk5FzgQMw==}
    engines: {node: '>=6'}
    dependencies:
      parent-module: 1.0.1
      resolve-from: 4.0.0
    dev: true

  /import-lazy/4.0.0:
    resolution: {integrity: sha512-rKtvo6a868b5Hu3heneU+L4yEQ4jYKLtjpnPeUdK7h0yzXGmyBTypknlkCvHFBqfX9YlorEiMM6Dnq/5atfHkw==}
    engines: {node: '>=8'}
    dev: true

  /import-local/3.1.0:
    resolution: {integrity: sha512-ASB07uLtnDs1o6EHjKpX34BKYDSqnFerfTOJL2HvMqF70LnxpjkzDB8J44oT9pu4AMPkQwf8jl6szgvNd2tRIg==}
    engines: {node: '>=8'}
    hasBin: true
    dependencies:
      pkg-dir: 4.2.0
      resolve-cwd: 3.0.0
    dev: true

  /imurmurhash/0.1.4:
    resolution: {integrity: sha512-JmXMZ6wuvDmLiHEml9ykzqO6lwFbof0GG4IkcGaENdCRDDmMVnny7s5HsIgHCbaq0w2MyPhDqkhTUgS2LU2PHA==}
    engines: {node: '>=0.8.19'}
    dev: true

  /indent-string/4.0.0:
    resolution: {integrity: sha512-EdDDZu4A2OyIK7Lr/2zG+w5jmbuk1DVBnEwREQvBzspBJkCEbRa8GxU1lghYcaGJCnRWibjDXlq779X1/y5xwg==}
    engines: {node: '>=8'}
    dev: true

  /infer-owner/1.0.4:
    resolution: {integrity: sha512-IClj+Xz94+d7irH5qRyfJonOdfTzuDaifE6ZPWfx0N0+/ATZCbuTPq2prFl526urkQd90WyUKIh1DfBQ2hMz9A==}
    dev: true

  /inflight/1.0.6:
    resolution: {integrity: sha512-k92I/b08q4wvFscXCLvqfsHCrjrF7yiXsQuIVvVE7N82W3+aqpzuUdBbfhWcy/FZR3/4IgflMgKLOsvPDrGCJA==}
    dependencies:
      once: 1.4.0
      wrappy: 1.0.2
    dev: true

  /inherits/2.0.4:
    resolution: {integrity: sha512-k/vGaX4/Yla3WzyMCvTQOXYeIHvqOKtnqBduzTHpzpQZzAskKMhZ2K+EnBiSM9zGSoIFeMpXKxa4dYeZIQqewQ==}

  /ini/1.3.8:
    resolution: {integrity: sha512-JV/yugV2uzW5iMRSiZAyDtQd+nxtUnjeLt0acNdw98kKLrvuRVyB80tsREOE7yvGVgalhZ6RNXCmEHkUKBKxew==}
    dev: true

  /ini/2.0.0:
    resolution: {integrity: sha512-7PnF4oN3CvZF23ADhA5wRaYEQpJ8qygSkbtTXWBeXWXmEVRXK+1ITciHWwHhsjv1TmW0MgacIv6hEi5pX5NQdA==}
    engines: {node: '>=10'}
    dev: true

  /ini/4.1.1:
    resolution: {integrity: sha512-QQnnxNyfvmHFIsj7gkPcYymR8Jdw/o7mp5ZFihxn6h8Ci6fh3Dx4E1gPjpQEpIuPo9XVNY/ZUwh4BPMjGyL01g==}
    engines: {node: ^14.17.0 || ^16.13.0 || >=18.0.0}
    dev: true

  /inquirer/7.3.3:
    resolution: {integrity: sha512-JG3eIAj5V9CwcGvuOmoo6LB9kbAYT8HXffUl6memuszlwDC/qvFAJw49XJ5NROSFNPxp3iQg1GqkFhaY/CR0IA==}
    engines: {node: '>=8.0.0'}
    dependencies:
      ansi-escapes: 4.3.2
      chalk: 4.1.2
      cli-cursor: 3.1.0
      cli-width: 3.0.0
      external-editor: 3.1.0
      figures: 3.2.0
      lodash: 4.17.21
      mute-stream: 0.0.8
      run-async: 2.4.1
      rxjs: 6.6.7
      string-width: 4.2.3
      strip-ansi: 6.0.1
      through: 2.3.8
    dev: true

  /inquirer/8.2.5:
    resolution: {integrity: sha512-QAgPDQMEgrDssk1XiwwHoOGYF9BAbUcc1+j+FhEvaOt8/cKRqyLn0U5qA6F74fGhTMGxf92pOvPBeh29jQJDTQ==}
    engines: {node: '>=12.0.0'}
    dependencies:
      ansi-escapes: 4.3.2
      chalk: 4.1.2
      cli-cursor: 3.1.0
      cli-width: 3.0.0
      external-editor: 3.1.0
      figures: 3.2.0
      lodash: 4.17.21
      mute-stream: 0.0.8
      ora: 5.4.1
      run-async: 2.4.1
      rxjs: 7.8.0
      string-width: 4.2.3
      strip-ansi: 6.0.1
      through: 2.3.8
      wrap-ansi: 7.0.0
    dev: true

  /int64-buffer/0.1.10:
    resolution: {integrity: sha512-v7cSY1J8ydZ0GyjUHqF+1bshJ6cnEVLo9EnjB8p+4HDRPZc9N5jjmvUV7NvEsqQOKyH0pmIBFWXVQbiS0+OBbA==}
    dev: true

  /internal-slot/1.0.7:
    resolution: {integrity: sha512-NGnrKwXzSms2qUUih/ILZ5JBqNTSa1+ZmP6flaIp6KmSElgE9qdndzS3cqjrDovwFdmwsGsLdeFgB6suw+1e9g==}
    engines: {node: '>= 0.4'}
    dependencies:
      es-errors: 1.3.0
      hasown: 2.0.1
      side-channel: 1.0.4
    dev: true

  /ip/2.0.1:
    resolution: {integrity: sha512-lJUL9imLTNi1ZfXT+DU6rBBdbiKGBuay9B6xGSPVjUeQwaH1RIGqef8RZkUtHioLmSNpPR5M4HVKJGm1j8FWVQ==}
    dev: true

  /is-accessor-descriptor/0.1.6:
    resolution: {integrity: sha512-e1BM1qnDbMRG3ll2U9dSK0UMHuWOs3pY3AtcFsmvwPtKL3MML/Q86i+GilLfvqEs4GW+ExB91tQ3Ig9noDIZ+A==}
    engines: {node: '>=0.10.0'}
    dependencies:
      kind-of: 3.2.2
    dev: true

  /is-accessor-descriptor/1.0.0:
    resolution: {integrity: sha512-m5hnHTkcVsPfqx3AKlyttIPb7J+XykHvJP2B9bZDjlhLIoEq4XoK64Vg7boZlVWYK6LUY94dYPEE7Lh0ZkZKcQ==}
    engines: {node: '>=0.10.0'}
    dependencies:
      kind-of: 6.0.3
    dev: true

  /is-array-buffer/3.0.4:
    resolution: {integrity: sha512-wcjaerHw0ydZwfhiKbXJWLDY8A7yV7KhjQOpb83hGgGfId/aQa4TOvwyzn2PuswW2gPCYEL/nEAiSVpdOj1lXw==}
    engines: {node: '>= 0.4'}
    dependencies:
      call-bind: 1.0.7
      get-intrinsic: 1.2.4
    dev: true

  /is-arrayish/0.2.1:
    resolution: {integrity: sha512-zz06S8t0ozoDXMG+ube26zeCTNXcKIPJZJi8hBrF4idCLms4CG9QtK7qBl1boi5ODzFpjswb5JPmHCbMpjaYzg==}
    dev: true

  /is-arrayish/0.3.2:
    resolution: {integrity: sha512-eVRqCvVlZbuw3GrM63ovNSNAeA1K16kaR/LRY/92w0zxQ5/1YzwblUX652i4Xs9RwAGjW9d9y6X88t8OaAJfWQ==}
    dev: true

  /is-async-function/2.0.0:
    resolution: {integrity: sha512-Y1JXKrfykRJGdlDwdKlLpLyMIiWqWvuSd17TvZk68PLAOGOoF4Xyav1z0Xhoi+gCYjZVeC5SI+hYFOfvXmGRCA==}
    engines: {node: '>= 0.4'}
    dependencies:
      has-tostringtag: 1.0.2
    dev: true

  /is-bigint/1.0.4:
    resolution: {integrity: sha512-zB9CruMamjym81i2JZ3UMn54PKGsQzsJeo6xvN3HJJ4CAsQNB6iRutp2To77OfCNuoxspsIhzaPoO1zyCEhFOg==}
    dependencies:
      has-bigints: 1.0.2
    dev: true

  /is-binary-path/2.1.0:
    resolution: {integrity: sha512-ZMERYes6pDydyuGidse7OsHxtbI7WVeUEozgR/g7rd0xUimYNlvZRE/K2MgZTjWy725IfelLeVcEM97mmtRGXw==}
    engines: {node: '>=8'}
    dependencies:
      binary-extensions: 2.2.0
    dev: true

  /is-boolean-object/1.1.2:
    resolution: {integrity: sha512-gDYaKHJmnj4aWxyj6YHyXVpdQawtVLHU5cb+eztPGczf6cjuTdwve5ZIEfgXqH4e57An1D1AKf8CZ3kYrQRqYA==}
    engines: {node: '>= 0.4'}
    dependencies:
      call-bind: 1.0.7
      has-tostringtag: 1.0.2
    dev: true

  /is-buffer/1.1.6:
    resolution: {integrity: sha512-NcdALwpXkTm5Zvvbk7owOUSvVvBKDgKP5/ewfXEznmQFfs4ZRmanOeKBTjRVjka3QFoN6XJ+9F3USqfHqTaU5w==}
    dev: true

  /is-builtin-module/3.2.1:
    resolution: {integrity: sha512-BSLE3HnV2syZ0FK0iMA/yUGplUeMmNz4AW5fnTunbCIqZi4vG3WjJT9FHMy5D69xmAYBHXQhJdALdpwVxV501A==}
    engines: {node: '>=6'}
    dependencies:
      builtin-modules: 3.3.0
    dev: true

  /is-callable/1.2.7:
    resolution: {integrity: sha512-1BC0BVFhS/p0qtw6enp8e+8OD0UrK0oFLztSjNzhcKA3WDuJxxAPXzPuPtKkjEY9UUoEWlX/8fgKeu2S8i9JTA==}
    engines: {node: '>= 0.4'}
    dev: true

  /is-ci/2.0.0:
    resolution: {integrity: sha512-YfJT7rkpQB0updsdHLGWrvhBJfcfzNNawYDNIyQXJz0IViGf75O8EBPKSdvw2rF+LGCsX4FZ8tcr3b19LcZq4w==}
    hasBin: true
    dependencies:
      ci-info: 2.0.0
    dev: true

  /is-ci/3.0.1:
    resolution: {integrity: sha512-ZYvCgrefwqoQ6yTyYUbQu64HsITZ3NfKX1lzaEYdkTDcfKzzCI/wthRRYKkdjHKFVgNiXKAKm65Zo1pk2as/QQ==}
    hasBin: true
    dependencies:
      ci-info: 3.8.0
    dev: true

  /is-core-module/2.13.1:
    resolution: {integrity: sha512-hHrIjvZsftOsvKSn2TRYl63zvxsgE0K+0mYMoH6gD4omR5IWB2KynivBQczo3+wF1cCkjzvptnI9Q0sPU66ilw==}
    dependencies:
      hasown: 2.0.1
    dev: true

  /is-data-descriptor/0.1.4:
    resolution: {integrity: sha512-+w9D5ulSoBNlmw9OHn3U2v51SyoCd0he+bB3xMl62oijhrspxowjU+AIcDY0N3iEJbUEkB15IlMASQsxYigvXg==}
    engines: {node: '>=0.10.0'}
    dependencies:
      kind-of: 3.2.2
    dev: true

  /is-data-descriptor/1.0.0:
    resolution: {integrity: sha512-jbRXy1FmtAoCjQkVmIVYwuuqDFUbaOeDjmed1tOGPrsMhtJA4rD9tkgA0F1qJ3gRFRXcHYVkdeaP50Q5rE/jLQ==}
    engines: {node: '>=0.10.0'}
    dependencies:
      kind-of: 6.0.3
    dev: true

  /is-date-object/1.0.5:
    resolution: {integrity: sha512-9YQaSxsAiSwcvS33MBk3wTCVnWK+HhF8VZR2jRxehM16QcVOdHqPn4VPHmRK4lSr38n9JriurInLcP90xsYNfQ==}
    engines: {node: '>= 0.4'}
    dependencies:
      has-tostringtag: 1.0.2
    dev: true

  /is-descriptor/0.1.6:
    resolution: {integrity: sha512-avDYr0SB3DwO9zsMov0gKCESFYqCnE4hq/4z3TdUlukEy5t9C0YRq7HLrsN52NAcqXKaepeCD0n+B0arnVG3Hg==}
    engines: {node: '>=0.10.0'}
    dependencies:
      is-accessor-descriptor: 0.1.6
      is-data-descriptor: 0.1.4
      kind-of: 5.1.0
    dev: true

  /is-descriptor/1.0.2:
    resolution: {integrity: sha512-2eis5WqQGV7peooDyLmNEPUrps9+SXX5c9pL3xEB+4e9HnGuDa7mB7kHxHw4CbqS9k1T2hOH3miL8n8WtiYVtg==}
    engines: {node: '>=0.10.0'}
    dependencies:
      is-accessor-descriptor: 1.0.0
      is-data-descriptor: 1.0.0
      kind-of: 6.0.3
    dev: true

  /is-docker/2.2.1:
    resolution: {integrity: sha512-F+i2BKsFrH66iaUFc0woD8sLy8getkwTwtOBjvs56Cx4CgJDeKQeqfz8wAYiSb8JOprWhHH5p77PbmYCvvUuXQ==}
    engines: {node: '>=8'}
    hasBin: true
    dev: true

  /is-extendable/0.1.1:
    resolution: {integrity: sha512-5BMULNob1vgFX6EjQw5izWDxrecWK9AM72rugNr0TFldMOi0fj6Jk+zeKIt0xGj4cEfQIJth4w3OKWOJ4f+AFw==}
    engines: {node: '>=0.10.0'}
    dev: true

  /is-extendable/1.0.1:
    resolution: {integrity: sha512-arnXMxT1hhoKo9k1LZdmlNyJdDDfy2v0fXjFlmok4+i8ul/6WlbVge9bhM74OpNPQPMGUToDtz+KXa1PneJxOA==}
    engines: {node: '>=0.10.0'}
    dependencies:
      is-plain-object: 2.0.4
    dev: true

  /is-extglob/2.1.1:
    resolution: {integrity: sha512-SbKbANkN603Vi4jEZv49LeVJMn4yGwsbzZworEoyEiutsN3nJYdbO36zfhGJ6QEDpOZIFkDtnq5JRxmvl3jsoQ==}
    engines: {node: '>=0.10.0'}
    dev: true

  /is-finalizationregistry/1.0.2:
    resolution: {integrity: sha512-0by5vtUJs8iFQb5TYUHHPudOR+qXYIMKtiUzvLIZITZUjknFmziyBJuLhVRc+Ds0dREFlskDNJKYIdIzu/9pfw==}
    dependencies:
      call-bind: 1.0.7
    dev: true

  /is-fullwidth-code-point/2.0.0:
    resolution: {integrity: sha512-VHskAKYM8RfSFXwee5t5cbN5PZeq1Wrh6qd5bkyiXIf6UQcN6w/A0eXM9r6t8d+GYOh+o6ZhiEnb88LN/Y8m2w==}
    engines: {node: '>=4'}
    dev: true

  /is-fullwidth-code-point/3.0.0:
    resolution: {integrity: sha512-zymm5+u+sCsSWyD9qNaejV3DFvhCKclKdizYaJUuHA83RLjb7nSuGnddCHGv0hk+KY7BMAlsWeK4Ueg6EV6XQg==}
    engines: {node: '>=8'}
    dev: true

  /is-generator-fn/2.1.0:
    resolution: {integrity: sha512-cTIB4yPYL/Grw0EaSzASzg6bBy9gqCofvWN8okThAYIxKJZC+udlRAmGbM0XLeniEJSs8uEgHPGuHSe1XsOLSQ==}
    engines: {node: '>=6'}
    dev: true

  /is-generator-function/1.0.10:
    resolution: {integrity: sha512-jsEjy9l3yiXEQ+PsXdmBwEPcOxaXWLspKdplFUVI9vq1iZgIekeC0L167qeu86czQaxed3q/Uzuw0swL0irL8A==}
    engines: {node: '>= 0.4'}
    dependencies:
      has-tostringtag: 1.0.2
    dev: true

  /is-glob/4.0.3:
    resolution: {integrity: sha512-xelSayHH36ZgE7ZWhli7pW34hNbNl8Ojv5KVmkJD4hBdD3th8Tfk9vYasLM+mXWOZhFkgZfxhLSnrwRr4elSSg==}
    engines: {node: '>=0.10.0'}
    dependencies:
      is-extglob: 2.1.1
    dev: true

  /is-installed-globally/0.4.0:
    resolution: {integrity: sha512-iwGqO3J21aaSkC7jWnHP/difazwS7SFeIqxv6wEtLU8Y5KlzFTjyqcSIT0d8s4+dDhKytsk9PJZ2BkS5eZwQRQ==}
    engines: {node: '>=10'}
    dependencies:
      global-dirs: 3.0.1
      is-path-inside: 3.0.3
    dev: true

  /is-interactive/1.0.0:
    resolution: {integrity: sha512-2HvIEKRoqS62guEC+qBjpvRubdX910WCMuJTZ+I9yvqKU2/12eSL549HMwtabb4oupdj2sMP50k+XJfB/8JE6w==}
    engines: {node: '>=8'}
    dev: true

  /is-lambda/1.0.1:
    resolution: {integrity: sha512-z7CMFGNrENq5iFB9Bqo64Xk6Y9sg+epq1myIcdHaGnbMTYOxvzsEtdYqQUylB7LxfkvgrrjP32T6Ywciio9UIQ==}
    dev: true

  /is-map/2.0.2:
    resolution: {integrity: sha512-cOZFQQozTha1f4MxLFzlgKYPTyj26picdZTx82hbc/Xf4K/tZOOXSCkMvU4pKioRXGDLJRn0GM7Upe7kR721yg==}
    dev: true

  /is-negative-zero/2.0.2:
    resolution: {integrity: sha512-dqJvarLawXsFbNDeJW7zAz8ItJ9cd28YufuuFzh0G8pNHjJMnY08Dv7sYX2uF5UpQOwieAeOExEYAWWfu7ZZUA==}
    engines: {node: '>= 0.4'}
    dev: true

  /is-npm/6.0.0:
    resolution: {integrity: sha512-JEjxbSmtPSt1c8XTkVrlujcXdKV1/tvuQ7GwKcAlyiVLeYFQ2VHat8xfrDJsIkhCdF/tZ7CiIR3sy141c6+gPQ==}
    engines: {node: ^12.20.0 || ^14.13.1 || >=16.0.0}
    dev: true

  /is-number-object/1.0.7:
    resolution: {integrity: sha512-k1U0IRzLMo7ZlYIfzRu23Oh6MiIFasgpb9X76eqfFZAqwH44UI4KTBvBYIZ1dSL9ZzChTB9ShHfLkR4pdW5krQ==}
    engines: {node: '>= 0.4'}
    dependencies:
      has-tostringtag: 1.0.2
    dev: true

  /is-number/3.0.0:
    resolution: {integrity: sha512-4cboCqIpliH+mAvFNegjZQ4kgKc3ZUhQVr3HvWbSh5q3WH2v82ct+T2Y1hdU5Gdtorx/cLifQjqCbL7bpznLTg==}
    engines: {node: '>=0.10.0'}
    dependencies:
      kind-of: 3.2.2
    dev: true

  /is-number/7.0.0:
    resolution: {integrity: sha512-41Cifkg6e8TylSpdtTpeLVMqvSBEVzTttHvERD741+pnZ8ANv0004MRL43QKPDlK9cGvNp6NZWZUBlbGXYxxng==}
    engines: {node: '>=0.12.0'}
    dev: true

  /is-obj/2.0.0:
    resolution: {integrity: sha512-drqDG3cbczxxEJRoOXcOjtdp1J/lyp1mNn0xaznRs8+muBhgQcrnbspox5X5fOw0HnMnbfDzvnEMEtqDEJEo8w==}
    engines: {node: '>=8'}
    dev: true

  /is-path-inside/3.0.3:
    resolution: {integrity: sha512-Fd4gABb+ycGAmKou8eMftCupSir5lRxqf4aD/vd0cD2qc4HL07OjCeuHMr8Ro4CoMaeCKDB0/ECBOVWjTwUvPQ==}
    engines: {node: '>=8'}
    dev: true

  /is-plain-obj/2.1.0:
    resolution: {integrity: sha512-YWnfyRwxL/+SsrWYfOpUtz5b3YD+nyfkHvjbcanzk8zgyO4ASD67uVMRt8k5bM4lLMDnXfriRhOpemw+NfT1eA==}
    engines: {node: '>=8'}
    dev: true

  /is-plain-obj/4.1.0:
    resolution: {integrity: sha512-+Pgi+vMuUNkJyExiMBt5IlFoMyKnr5zhJ4Uspz58WOhBF5QoIZkFyNHIbBAtHwzVAgk5RtndVNsDRN61/mmDqg==}
    engines: {node: '>=12'}
    dev: true

  /is-plain-object/2.0.4:
    resolution: {integrity: sha512-h5PpgXkWitc38BBMYawTYMWJHFZJVnBquFE57xFpjB8pJFiF6gZ+bU+WyI/yqXiFR5mdLsgYNaPe8uao6Uv9Og==}
    engines: {node: '>=0.10.0'}
    dependencies:
      isobject: 3.0.1
    dev: true

  /is-plain-object/5.0.0:
    resolution: {integrity: sha512-VRSzKkbMm5jMDoKLbltAkFQ5Qr7VDiTFGXxYFXXowVj387GeGNOCsOH6Msy00SGZ3Fp84b1Naa1psqgcCIEP5Q==}
    engines: {node: '>=0.10.0'}
    dev: true

  /is-potential-custom-element-name/1.0.1:
    resolution: {integrity: sha512-bCYeRA2rVibKZd+s2625gGnGF/t7DSqDs4dP7CrLA1m7jKWz6pps0LpYLJN8Q64HtmPKJ1hrN3nzPNKFEKOUiQ==}
    dev: true

  /is-regex/1.1.4:
    resolution: {integrity: sha512-kvRdxDsxZjhzUX07ZnLydzS1TU/TJlTUHHY4YLL87e37oUA49DfkLqgy+VjFocowy29cKvcSiu+kIv728jTTVg==}
    engines: {node: '>= 0.4'}
    dependencies:
      call-bind: 1.0.7
      has-tostringtag: 1.0.2
    dev: true

  /is-retry-allowed/1.2.0:
    resolution: {integrity: sha512-RUbUeKwvm3XG2VYamhJL1xFktgjvPzL0Hq8C+6yrWIswDy3BIXGqCxhxkc30N9jqK311gVU137K8Ei55/zVJRg==}
    engines: {node: '>=0.10.0'}
    dev: true

  /is-set/2.0.2:
    resolution: {integrity: sha512-+2cnTEZeY5z/iXGbLhPrOAaK/Mau5k5eXq9j14CpRTftq0pAJu2MwVRSZhyZWBzx3o6X795Lz6Bpb6R0GKf37g==}
    dev: true

  /is-shared-array-buffer/1.0.2:
    resolution: {integrity: sha512-sqN2UDu1/0y6uvXyStCOzyhAjCSlHceFoMKJW8W9EU9cvic/QdsZ0kEU93HEy3IUEFZIiH/3w+AH/UQbPHNdhA==}
    dependencies:
      call-bind: 1.0.7
    dev: true

  /is-stream/1.1.0:
    resolution: {integrity: sha512-uQPm8kcs47jx38atAcWTVxyltQYoPT68y9aWYdV6yWXSyW8mzSat0TL6CiWdZeCdF3KrAvpVtnHbTv4RN+rqdQ==}
    engines: {node: '>=0.10.0'}
    dev: true

  /is-stream/2.0.1:
    resolution: {integrity: sha512-hFoiJiTl63nn+kstHGBtewWSKnQLpyb155KHheA1l39uvtO9nWIop1p3udqPcUd/xbF1VLMO4n7OI6p7RbngDg==}
    engines: {node: '>=8'}
    dev: true

  /is-string/1.0.7:
    resolution: {integrity: sha512-tE2UXzivje6ofPW7l23cjDOMa09gb7xlAqG6jG5ej6uPV32TlWP3NKPigtaGeHNu9fohccRYvIiZMfOOnOYUtg==}
    engines: {node: '>= 0.4'}
    dependencies:
      has-tostringtag: 1.0.2
    dev: true

  /is-symbol/1.0.4:
    resolution: {integrity: sha512-C/CPBqKWnvdcxqIARxyOh4v1UUEOCHpgDa0WYgpKDFMszcrPcffg5uhwSgPCLD2WWxmq6isisz87tzT01tuGhg==}
    engines: {node: '>= 0.4'}
    dependencies:
      has-symbols: 1.0.3
    dev: true

  /is-typed-array/1.1.13:
    resolution: {integrity: sha512-uZ25/bUAlUY5fR4OKT4rZQEBrzQWYV9ZJYGGsUmEJ6thodVJ1HX64ePQ6Z0qPWP+m+Uq6e9UugrE38jeYsDSMw==}
    engines: {node: '>= 0.4'}
    dependencies:
      which-typed-array: 1.1.14
    dev: true

  /is-typedarray/1.0.0:
    resolution: {integrity: sha512-cyA56iCMHAh5CdzjJIa4aohJyeO1YbwLi3Jc35MmRU6poroFjIGZzUzupGiRPOjgHg9TLu43xbpwXk523fMxKA==}
    dev: true

  /is-unicode-supported/0.1.0:
    resolution: {integrity: sha512-knxG2q4UC3u8stRGyAVJCOdxFmv5DZiRcdlIaAQXAbSfJya+OhopNotLQrstBhququ4ZpuKbDc/8S6mgXgPFPw==}
    engines: {node: '>=10'}
    dev: true

  /is-weakmap/2.0.1:
    resolution: {integrity: sha512-NSBR4kH5oVj1Uwvv970ruUkCV7O1mzgVFO4/rev2cLRda9Tm9HrL70ZPut4rOHgY0FNrUu9BCbXA2sdQ+x0chA==}
    dev: true

  /is-weakref/1.0.2:
    resolution: {integrity: sha512-qctsuLZmIQ0+vSSMfoVvyFe2+GSEvnmZ2ezTup1SBse9+twCCeial6EEi3Nc2KFcf6+qz2FBPnjXsk8xhKSaPQ==}
    dependencies:
      call-bind: 1.0.7
    dev: true

  /is-weakset/2.0.2:
    resolution: {integrity: sha512-t2yVvttHkQktwnNNmBQ98AhENLdPUTDTE21uPqAQ0ARwQfGeQKRVS0NNurH7bTf7RrvcVn1OOge45CnBeHCSmg==}
    dependencies:
      call-bind: 1.0.7
      get-intrinsic: 1.2.4
    dev: true

  /is-windows/0.2.0:
    resolution: {integrity: sha512-n67eJYmXbniZB7RF4I/FTjK1s6RPOCTxhYrVYLRaCt3lF0mpWZPKr3T2LSZAqyjQsxR2qMmGYXXzK0YWwcPM1Q==}
    engines: {node: '>=0.10.0'}
    dev: true

  /is-windows/1.0.2:
    resolution: {integrity: sha512-eXK1UInq2bPmjyX6e3VHIzMLobc4J94i4AWn+Hpq3OU5KkrRC96OAcR3PRJ/pGu6m8TRnBHP9dkXQVsT/COVIA==}
    engines: {node: '>=0.10.0'}
    dev: true

  /is-wsl/2.2.0:
    resolution: {integrity: sha512-fKzAra0rGJUUBwGBgNkHZuToZcn+TtXHpeCgmkMJMMYx1sQDYaCSyjJBSCa2nH1DGm7s3n1oBnohoVTBaN7Lww==}
    engines: {node: '>=8'}
    dependencies:
      is-docker: 2.2.1
    dev: true

  /is-yarn-global/0.4.1:
    resolution: {integrity: sha512-/kppl+R+LO5VmhYSEWARUFjodS25D68gvj8W7z0I7OWhUla5xWu8KL6CtB2V0R6yqhnRgbcaREMr4EEM6htLPQ==}
    engines: {node: '>=12'}
    dev: true

  /isarray/0.0.1:
    resolution: {integrity: sha512-D2S+3GLxWH+uhrNEcoh/fnmYeP8E8/zHl644d/jdA0g2uyXvy3sb0qxotE+ne0LtccHknQzWwZEzhak7oJ0COQ==}
    dev: true

  /isarray/1.0.0:
    resolution: {integrity: sha512-VLghIWNM6ELQzo7zwmcg0NmTVyWKYjvIeM83yjp0wRDTmUnrM678fQbcKBo6n2CJEF0szoG//ytg+TKla89ALQ==}
    dev: true

  /isarray/2.0.5:
    resolution: {integrity: sha512-xHjhDr3cNBK0BzdUJSPXZntQUx/mwMS5Rw4A7lPJ90XGAO6ISP/ePDNuo0vhqOZU+UD5JoodwCAAoZQd3FeAKw==}
    dev: true

  /isexe/2.0.0:
    resolution: {integrity: sha512-RHxMLp9lnKHGHRng9QFhRCMbYAcVpn69smSGcq3f36xjgVVWThj4qqLbTLlq7Ssj8B+fIQ1EuCEGI2lKsyQeIw==}
    dev: true

  /isobject/2.1.0:
    resolution: {integrity: sha512-+OUdGJlgjOBZDfxnDjYYG6zp487z0JGNQq3cYQYg5f5hKR+syHMsaztzGeml/4kGG55CSpKSpWTY+jYGgsHLgA==}
    engines: {node: '>=0.10.0'}
    dependencies:
      isarray: 1.0.0
    dev: true

  /isobject/3.0.1:
    resolution: {integrity: sha512-WhB9zCku7EGTj/HQQRz5aUQEUeoQZH2bWcltRErOpymJ4boYE6wL9Tbr23krRPSZ+C5zqNSrSw+Cc7sZZ4b7vg==}
    engines: {node: '>=0.10.0'}
    dev: true

  /isstream/0.1.2:
    resolution: {integrity: sha512-Yljz7ffyPbrLpLngrMtZ7NduUgVvi6wG9RJ9IUcyCd59YQ911PBJphODUcbOVbqYfxe1wuYf/LJ8PauMRwsM/g==}
    dev: true

  /istanbul-lib-coverage/3.2.0:
    resolution: {integrity: sha512-eOeJ5BHCmHYvQK7xt9GkdHuzuCGS1Y6g9Gvnx3Ym33fz/HpLRYxiS0wHNr+m/MBC8B647Xt608vCDEvhl9c6Mw==}
    engines: {node: '>=8'}
    dev: true

  /istanbul-lib-instrument/4.0.3:
    resolution: {integrity: sha512-BXgQl9kf4WTCPCCpmFGoJkz/+uhvm7h7PFKUYxh7qarQd3ER33vHG//qaE8eN25l07YqZPpHXU9I09l/RD5aGQ==}
    engines: {node: '>=8'}
    dependencies:
      '@babel/core': 7.21.4
      '@istanbuljs/schema': 0.1.3
      istanbul-lib-coverage: 3.2.0
      semver: 6.3.1
    transitivePeerDependencies:
      - supports-color
    dev: true

  /istanbul-lib-instrument/5.2.1:
    resolution: {integrity: sha512-pzqtp31nLv/XFOzXGuvhCb8qhjmTVo5vjVk19XE4CRlSWz0KoeJ3bw9XsA7nOp9YBf4qHjwBxkDzKcME/J29Yg==}
    engines: {node: '>=8'}
    dependencies:
      '@babel/core': 7.21.4
      '@babel/parser': 7.23.0
      '@istanbuljs/schema': 0.1.3
      istanbul-lib-coverage: 3.2.0
      semver: 6.3.1
    transitivePeerDependencies:
      - supports-color
    dev: true

  /istanbul-lib-report/3.0.1:
    resolution: {integrity: sha512-GCfE1mtsHGOELCU8e/Z7YWzpmybrx/+dSTfLrvY8qRmaY6zXTKWn6WQIjaAFw069icm6GVMNkgu0NzI4iPZUNw==}
    engines: {node: '>=10'}
    dependencies:
      istanbul-lib-coverage: 3.2.0
      make-dir: 4.0.0
      supports-color: 7.2.0
    dev: true

  /istanbul-lib-source-maps/4.0.1:
    resolution: {integrity: sha512-n3s8EwkdFIJCG3BPKBYvskgXGoy88ARzvegkitk60NxRdwltLOTaH7CUiMRXvwYorl0Q712iEjcWB+fK/MrWVw==}
    engines: {node: '>=10'}
    dependencies:
      debug: 4.3.4
      istanbul-lib-coverage: 3.2.0
      source-map: 0.6.1
    transitivePeerDependencies:
      - supports-color
    dev: true

  /istanbul-reports/3.1.6:
    resolution: {integrity: sha512-TLgnMkKg3iTDsQ9PbPTdpfAK2DzjF9mqUG7RMgcQl8oFjad8ob4laGxv5XV5U9MAfx8D6tSJiUyuAwzLicaxlg==}
    engines: {node: '>=8'}
    dependencies:
      html-escaper: 2.0.2
      istanbul-lib-report: 3.0.1
    dev: true

  /iterator.prototype/1.1.2:
    resolution: {integrity: sha512-DR33HMMr8EzwuRL8Y9D3u2BMj8+RqSE850jfGu59kS7tbmPLzGkZmVSfyCFSDxuZiEY6Rzt3T2NA/qU+NwVj1w==}
    dependencies:
      define-properties: 1.2.1
      get-intrinsic: 1.2.4
      has-symbols: 1.0.3
      reflect.getprototypeof: 1.0.5
      set-function-name: 2.0.2
    dev: true

  /jackspeak/2.2.1:
    resolution: {integrity: sha512-MXbxovZ/Pm42f6cDIDkl3xpwv1AGwObKwfmjs2nQePiy85tP3fatofl3FC1aBsOtP/6fq5SbtgHwWcMsLP+bDw==}
    engines: {node: '>=14'}
    dependencies:
      '@isaacs/cliui': 8.0.2
    optionalDependencies:
      '@pkgjs/parseargs': 0.11.0
    dev: true

  /jake/10.8.5:
    resolution: {integrity: sha512-sVpxYeuAhWt0OTWITwT98oyV0GsXyMlXCF+3L1SuafBVUIr/uILGRB+NqwkzhgXKvoJpDIpQvqkUALgdmQsQxw==}
    engines: {node: '>=10'}
    hasBin: true
    dependencies:
      async: 3.2.4
      chalk: 4.1.2
      filelist: 1.0.4
      minimatch: 3.1.2
    dev: true

  /jest-changed-files/26.6.2:
    resolution: {integrity: sha512-fDS7szLcY9sCtIip8Fjry9oGf3I2ht/QT21bAHm5Dmf0mD4X3ReNUf17y+bO6fR8WgbIZTlbyG1ak/53cbRzKQ==}
    engines: {node: '>= 10.14.2'}
    dependencies:
      '@jest/types': 26.6.2
      execa: 4.1.0
      throat: 5.0.0
    dev: true

  /jest-cli/26.6.3_ts-node@10.9.1:
    resolution: {integrity: sha512-GF9noBSa9t08pSyl3CY4frMrqp+aQXFGFkf5hEPbh/pIUFYWMK6ZLTfbmadxJVcJrdRoChlWQsA2VkJcDFK8hg==}
    engines: {node: '>= 10.14.2'}
    hasBin: true
    dependencies:
      '@jest/core': 26.6.3_ts-node@10.9.1
      '@jest/test-result': 26.6.2
      '@jest/types': 26.6.2
      chalk: 4.1.2
      exit: 0.1.2
      graceful-fs: 4.2.11
      import-local: 3.1.0
      is-ci: 2.0.0
      jest-config: 26.6.3_ts-node@10.9.1
      jest-util: 26.6.2
      jest-validate: 26.6.2
      prompts: 2.4.2
      yargs: 15.4.1
    transitivePeerDependencies:
      - bufferutil
      - canvas
      - supports-color
      - ts-node
      - utf-8-validate
    dev: true

  /jest-config/26.6.3_ts-node@10.9.1:
    resolution: {integrity: sha512-t5qdIj/bCj2j7NFVHb2nFB4aUdfucDn3JRKgrZnplb8nieAirAzRSHP8uDEd+qV6ygzg9Pz4YG7UTJf94LPSyg==}
    engines: {node: '>= 10.14.2'}
    peerDependencies:
      ts-node: '>=9.0.0'
    peerDependenciesMeta:
      ts-node:
        optional: true
    dependencies:
      '@babel/core': 7.21.4
      '@jest/test-sequencer': 26.6.3_ts-node@10.9.1
      '@jest/types': 26.6.2
      babel-jest: 26.6.3_@babel+core@7.21.4
      chalk: 4.1.2
      deepmerge: 4.3.1
      glob: 7.2.3
      graceful-fs: 4.2.11
      jest-environment-jsdom: 26.6.2
      jest-environment-node: 26.6.2
      jest-get-type: 26.3.0
      jest-jasmine2: 26.6.3_ts-node@10.9.1
      jest-regex-util: 26.0.0
      jest-resolve: 26.6.2
      jest-util: 26.6.2
      jest-validate: 26.6.2
      micromatch: 4.0.5
      pretty-format: 26.6.2
      ts-node: 10.9.1_vy4ah4eawmaxtqslmps6irc47e
    transitivePeerDependencies:
      - bufferutil
      - canvas
      - supports-color
      - utf-8-validate
    dev: true

  /jest-dev-server/4.4.0:
    resolution: {integrity: sha512-STEHJ3iPSC8HbrQ3TME0ozGX2KT28lbT4XopPxUm2WimsX3fcB3YOptRh12YphQisMhfqNSNTZUmWyT3HEXS2A==}
    dependencies:
      chalk: 3.0.0
      cwd: 0.10.0
      find-process: 1.4.7
      prompts: 2.4.2
      spawnd: 4.4.0
      tree-kill: 1.2.2
      wait-on: 3.3.0
    transitivePeerDependencies:
      - supports-color
    dev: true

  /jest-diff/26.6.2:
    resolution: {integrity: sha512-6m+9Z3Gv9wN0WFVasqjCL/06+EFCMTqDEUl/b87HYK2rAPTyfz4ZIuSlPhY51PIQRWx5TaxeF1qmXKe9gfN3sA==}
    engines: {node: '>= 10.14.2'}
    dependencies:
      chalk: 4.1.2
      diff-sequences: 26.6.2
      jest-get-type: 26.3.0
      pretty-format: 26.6.2
    dev: true

  /jest-docblock/26.0.0:
    resolution: {integrity: sha512-RDZ4Iz3QbtRWycd8bUEPxQsTlYazfYn/h5R65Fc6gOfwozFhoImx+affzky/FFBuqISPTqjXomoIGJVKBWoo0w==}
    engines: {node: '>= 10.14.2'}
    dependencies:
      detect-newline: 3.1.0
    dev: true

  /jest-each/26.6.2:
    resolution: {integrity: sha512-Mer/f0KaATbjl8MCJ+0GEpNdqmnVmDYqCTJYTvoo7rqmRiDllmp2AYN+06F93nXcY3ur9ShIjS+CO/uD+BbH4A==}
    engines: {node: '>= 10.14.2'}
    dependencies:
      '@jest/types': 26.6.2
      chalk: 4.1.2
      jest-get-type: 26.3.0
      jest-util: 26.6.2
      pretty-format: 26.6.2
    dev: true

  /jest-environment-jsdom/26.6.2:
    resolution: {integrity: sha512-jgPqCruTlt3Kwqg5/WVFyHIOJHsiAvhcp2qiR2QQstuG9yWox5+iHpU3ZrcBxW14T4fe5Z68jAfLRh7joCSP2Q==}
    engines: {node: '>= 10.14.2'}
    dependencies:
      '@jest/environment': 26.6.2
      '@jest/fake-timers': 26.6.2
      '@jest/types': 26.6.2
      '@types/node': 16.18.38
      jest-mock: 26.6.2
      jest-util: 26.6.2
      jsdom: 16.7.0
    transitivePeerDependencies:
      - bufferutil
      - canvas
      - supports-color
      - utf-8-validate
    dev: true

  /jest-environment-node/26.6.2:
    resolution: {integrity: sha512-zhtMio3Exty18dy8ee8eJ9kjnRyZC1N4C1Nt/VShN1apyXc8rWGtJ9lI7vqiWcyyXS4BVSEn9lxAM2D+07/Tag==}
    engines: {node: '>= 10.14.2'}
    dependencies:
      '@jest/environment': 26.6.2
      '@jest/fake-timers': 26.6.2
      '@jest/types': 26.6.2
      '@types/node': 16.18.38
      jest-mock: 26.6.2
      jest-util: 26.6.2
    dev: true

  /jest-environment-puppeteer/4.4.0:
    resolution: {integrity: sha512-iV8S8+6qkdTM6OBR/M9gKywEk8GDSOe05hspCs5D8qKSwtmlUfdtHfB4cakdc68lC6YfK3AUsLirpfgodCHjzQ==}
    dependencies:
      chalk: 3.0.0
      cwd: 0.10.0
      jest-dev-server: 4.4.0
      merge-deep: 3.0.3
    transitivePeerDependencies:
      - supports-color
    dev: true

  /jest-get-type/24.9.0:
    resolution: {integrity: sha512-lUseMzAley4LhIcpSP9Jf+fTrQ4a1yHQwLNeeVa2cEmbCGeoZAtYPOIv8JaxLD/sUpKxetKGP+gsHl8f8TSj8Q==}
    engines: {node: '>= 6'}
    dev: true

  /jest-get-type/26.3.0:
    resolution: {integrity: sha512-TpfaviN1R2pQWkIihlfEanwOXK0zcxrKEE4MlU6Tn7keoXdN6/3gK/xl0yEh8DOunn5pOVGKf8hB4R9gVh04ig==}
    engines: {node: '>= 10.14.2'}
    dev: true

  /jest-haste-map/26.6.2:
    resolution: {integrity: sha512-easWIJXIw71B2RdR8kgqpjQrbMRWQBgiBwXYEhtGUTaX+doCjBheluShdDMeR8IMfJiTqH4+zfhtg29apJf/8w==}
    engines: {node: '>= 10.14.2'}
    dependencies:
      '@jest/types': 26.6.2
      '@types/graceful-fs': 4.1.6
      '@types/node': 16.18.38
      anymatch: 3.1.3
      fb-watchman: 2.0.2
      graceful-fs: 4.2.11
      jest-regex-util: 26.0.0
      jest-serializer: 26.6.2
      jest-util: 26.6.2
      jest-worker: 26.6.2
      micromatch: 4.0.5
      sane: 4.1.0
      walker: 1.0.8
    optionalDependencies:
      fsevents: 2.3.3
    transitivePeerDependencies:
      - supports-color
    dev: true

  /jest-jasmine2/26.6.3_ts-node@10.9.1:
    resolution: {integrity: sha512-kPKUrQtc8aYwBV7CqBg5pu+tmYXlvFlSFYn18ev4gPFtrRzB15N2gW/Roew3187q2w2eHuu0MU9TJz6w0/nPEg==}
    engines: {node: '>= 10.14.2'}
    dependencies:
      '@babel/traverse': 7.23.2
      '@jest/environment': 26.6.2
      '@jest/source-map': 26.6.2
      '@jest/test-result': 26.6.2
      '@jest/types': 26.6.2
      '@types/node': 16.18.38
      chalk: 4.1.2
      co: 4.6.0
      expect: 26.6.2
      is-generator-fn: 2.1.0
      jest-each: 26.6.2
      jest-matcher-utils: 26.6.2
      jest-message-util: 26.6.2
      jest-runtime: 26.6.3_ts-node@10.9.1
      jest-snapshot: 26.6.2
      jest-util: 26.6.2
      pretty-format: 26.6.2
      throat: 5.0.0
    transitivePeerDependencies:
      - bufferutil
      - canvas
      - supports-color
      - ts-node
      - utf-8-validate
    dev: true

  /jest-junit/10.0.0:
    resolution: {integrity: sha512-dbOVRyxHprdSpwSAR9/YshLwmnwf+RSl5hf0kCGlhAcEeZY9aRqo4oNmaT0tLC16Zy9D0zekDjWkjHGjXlglaQ==}
    engines: {node: '>=8.0.0'}
    dependencies:
      jest-validate: 24.9.0
      mkdirp: 0.5.6
      strip-ansi: 5.2.0
      uuid: 3.4.0
      xml: 1.0.1
    dev: true

  /jest-leak-detector/26.6.2:
    resolution: {integrity: sha512-i4xlXpsVSMeKvg2cEKdfhh0H39qlJlP5Ex1yQxwF9ubahboQYMgTtz5oML35AVA3B4Eu+YsmwaiKVev9KCvLxg==}
    engines: {node: '>= 10.14.2'}
    dependencies:
      jest-get-type: 26.3.0
      pretty-format: 26.6.2
    dev: true

  /jest-matcher-utils/26.6.2:
    resolution: {integrity: sha512-llnc8vQgYcNqDrqRDXWwMr9i7rS5XFiCwvh6DTP7Jqa2mqpcCBBlpCbn+trkG0KNhPu/h8rzyBkriOtBstvWhw==}
    engines: {node: '>= 10.14.2'}
    dependencies:
      chalk: 4.1.2
      jest-diff: 26.6.2
      jest-get-type: 26.3.0
      pretty-format: 26.6.2
    dev: true

  /jest-message-util/26.6.2:
    resolution: {integrity: sha512-rGiLePzQ3AzwUshu2+Rn+UMFk0pHN58sOG+IaJbk5Jxuqo3NYO1U2/MIR4S1sKgsoYSXSzdtSa0TgrmtUwEbmA==}
    engines: {node: '>= 10.14.2'}
    dependencies:
      '@babel/code-frame': 7.22.13
      '@jest/types': 26.6.2
      '@types/stack-utils': 2.0.1
      chalk: 4.1.2
      graceful-fs: 4.2.11
      micromatch: 4.0.5
      pretty-format: 26.6.2
      slash: 3.0.0
      stack-utils: 2.0.6
    dev: true

  /jest-mock/26.6.2:
    resolution: {integrity: sha512-YyFjePHHp1LzpzYcmgqkJ0nm0gg/lJx2aZFzFy1S6eUqNjXsOqTK10zNRff2dNfssgokjkG65OlWNcIlgd3zew==}
    engines: {node: '>= 10.14.2'}
    dependencies:
      '@jest/types': 26.6.2
      '@types/node': 16.18.38
    dev: true

  /jest-pnp-resolver/1.2.3_jest-resolve@26.6.2:
    resolution: {integrity: sha512-+3NpwQEnRoIBtx4fyhblQDPgJI0H1IEIkX7ShLUjPGA7TtUTvI1oiKi3SR4oBR0hQhQR80l4WAe5RrXBwWMA8w==}
    engines: {node: '>=6'}
    peerDependencies:
      jest-resolve: '*'
    peerDependenciesMeta:
      jest-resolve:
        optional: true
    dependencies:
      jest-resolve: 26.6.2
    dev: true

  /jest-puppeteer/4.4.0_puppeteer@2.1.1:
    resolution: {integrity: sha512-ZaiCTlPZ07B9HW0erAWNX6cyzBqbXMM7d2ugai4epBDKpKvRDpItlRQC6XjERoJELKZsPziFGS0OhhUvTvQAXA==}
    peerDependencies:
      puppeteer: '>= 1.5.0 < 3'
    dependencies:
      expect-puppeteer: 4.4.0
      jest-environment-puppeteer: 4.4.0
      puppeteer: 2.1.1
    transitivePeerDependencies:
      - supports-color
    dev: true

  /jest-regex-util/26.0.0:
    resolution: {integrity: sha512-Gv3ZIs/nA48/Zvjrl34bf+oD76JHiGDUxNOVgUjh3j890sblXryjY4rss71fPtD/njchl6PSE2hIhvyWa1eT0A==}
    engines: {node: '>= 10.14.2'}
    dev: true

  /jest-resolve-dependencies/26.6.3:
    resolution: {integrity: sha512-pVwUjJkxbhe4RY8QEWzN3vns2kqyuldKpxlxJlzEYfKSvY6/bMvxoFrYYzUO1Gx28yKWN37qyV7rIoIp2h8fTg==}
    engines: {node: '>= 10.14.2'}
    dependencies:
      '@jest/types': 26.6.2
      jest-regex-util: 26.0.0
      jest-snapshot: 26.6.2
    transitivePeerDependencies:
      - supports-color
    dev: true

  /jest-resolve/26.6.2:
    resolution: {integrity: sha512-sOxsZOq25mT1wRsfHcbtkInS+Ek7Q8jCHUB0ZUTP0tc/c41QHriU/NunqMfCUWsL4H3MHpvQD4QR9kSYhS7UvQ==}
    engines: {node: '>= 10.14.2'}
    dependencies:
      '@jest/types': 26.6.2
      chalk: 4.1.2
      graceful-fs: 4.2.11
      jest-pnp-resolver: 1.2.3_jest-resolve@26.6.2
      jest-util: 26.6.2
      read-pkg-up: 7.0.1
      resolve: 1.22.8
      slash: 3.0.0
    dev: true

  /jest-runner/26.6.3_ts-node@10.9.1:
    resolution: {integrity: sha512-atgKpRHnaA2OvByG/HpGA4g6CSPS/1LK0jK3gATJAoptC1ojltpmVlYC3TYgdmGp+GLuhzpH30Gvs36szSL2JQ==}
    engines: {node: '>= 10.14.2'}
    dependencies:
      '@jest/console': 26.6.2
      '@jest/environment': 26.6.2
      '@jest/test-result': 26.6.2
      '@jest/types': 26.6.2
      '@types/node': 16.18.38
      chalk: 4.1.2
      emittery: 0.7.2
      exit: 0.1.2
      graceful-fs: 4.2.11
      jest-config: 26.6.3_ts-node@10.9.1
      jest-docblock: 26.0.0
      jest-haste-map: 26.6.2
      jest-leak-detector: 26.6.2
      jest-message-util: 26.6.2
      jest-resolve: 26.6.2
      jest-runtime: 26.6.3_ts-node@10.9.1
      jest-util: 26.6.2
      jest-worker: 26.6.2
      source-map-support: 0.5.21
      throat: 5.0.0
    transitivePeerDependencies:
      - bufferutil
      - canvas
      - supports-color
      - ts-node
      - utf-8-validate
    dev: true

  /jest-runtime/26.6.3_ts-node@10.9.1:
    resolution: {integrity: sha512-lrzyR3N8sacTAMeonbqpnSka1dHNux2uk0qqDXVkMv2c/A3wYnvQ4EXuI013Y6+gSKSCxdaczvf4HF0mVXHRdw==}
    engines: {node: '>= 10.14.2'}
    hasBin: true
    dependencies:
      '@jest/console': 26.6.2
      '@jest/environment': 26.6.2
      '@jest/fake-timers': 26.6.2
      '@jest/globals': 26.6.2
      '@jest/source-map': 26.6.2
      '@jest/test-result': 26.6.2
      '@jest/transform': 26.6.2
      '@jest/types': 26.6.2
      '@types/yargs': 15.0.15
      chalk: 4.1.2
      cjs-module-lexer: 0.6.0
      collect-v8-coverage: 1.0.1
      exit: 0.1.2
      glob: 7.2.3
      graceful-fs: 4.2.11
      jest-config: 26.6.3_ts-node@10.9.1
      jest-haste-map: 26.6.2
      jest-message-util: 26.6.2
      jest-mock: 26.6.2
      jest-regex-util: 26.0.0
      jest-resolve: 26.6.2
      jest-snapshot: 26.6.2
      jest-util: 26.6.2
      jest-validate: 26.6.2
      slash: 3.0.0
      strip-bom: 4.0.0
      yargs: 15.4.1
    transitivePeerDependencies:
      - bufferutil
      - canvas
      - supports-color
      - ts-node
      - utf-8-validate
    dev: true

  /jest-serializer/26.6.2:
    resolution: {integrity: sha512-S5wqyz0DXnNJPd/xfIzZ5Xnp1HrJWBczg8mMfMpN78OJ5eDxXyf+Ygld9wX1DnUWbIbhM1YDY95NjR4CBXkb2g==}
    engines: {node: '>= 10.14.2'}
    dependencies:
      '@types/node': 16.18.38
      graceful-fs: 4.2.11
    dev: true

  /jest-snapshot/26.6.2:
    resolution: {integrity: sha512-OLhxz05EzUtsAmOMzuupt1lHYXCNib0ECyuZ/PZOx9TrZcC8vL0x+DUG3TL+GLX3yHG45e6YGjIm0XwDc3q3og==}
    engines: {node: '>= 10.14.2'}
    dependencies:
      '@babel/types': 7.23.0
      '@jest/types': 26.6.2
      '@types/babel__traverse': 7.18.3
      '@types/prettier': 2.7.2
      chalk: 4.1.2
      expect: 26.6.2
      graceful-fs: 4.2.11
      jest-diff: 26.6.2
      jest-get-type: 26.3.0
      jest-haste-map: 26.6.2
      jest-matcher-utils: 26.6.2
      jest-message-util: 26.6.2
      jest-resolve: 26.6.2
      natural-compare: 1.4.0
      pretty-format: 26.6.2
      semver: 7.6.0
    transitivePeerDependencies:
      - supports-color
    dev: true

  /jest-util/26.6.2:
    resolution: {integrity: sha512-MDW0fKfsn0OI7MS7Euz6h8HNDXVQ0gaM9uW6RjfDmd1DAFcaxX9OqIakHIqhbnmF08Cf2DLDG+ulq8YQQ0Lp0Q==}
    engines: {node: '>= 10.14.2'}
    dependencies:
      '@jest/types': 26.6.2
      '@types/node': 16.18.38
      chalk: 4.1.2
      graceful-fs: 4.2.11
      is-ci: 2.0.0
      micromatch: 4.0.5
    dev: true

  /jest-validate/24.9.0:
    resolution: {integrity: sha512-HPIt6C5ACwiqSiwi+OfSSHbK8sG7akG8eATl+IPKaeIjtPOeBUd/g3J7DghugzxrGjI93qS/+RPKe1H6PqvhRQ==}
    engines: {node: '>= 6'}
    dependencies:
      '@jest/types': 24.9.0
      camelcase: 5.3.1
      chalk: 2.4.2
      jest-get-type: 24.9.0
      leven: 3.1.0
      pretty-format: 24.9.0
    dev: true

  /jest-validate/26.6.2:
    resolution: {integrity: sha512-NEYZ9Aeyj0i5rQqbq+tpIOom0YS1u2MVu6+euBsvpgIme+FOfRmoC4R5p0JiAUpaFvFy24xgrpMknarR/93XjQ==}
    engines: {node: '>= 10.14.2'}
    dependencies:
      '@jest/types': 26.6.2
      camelcase: 6.3.0
      chalk: 4.1.2
      jest-get-type: 26.3.0
      leven: 3.1.0
      pretty-format: 26.6.2
    dev: true

  /jest-watcher/26.6.2:
    resolution: {integrity: sha512-WKJob0P/Em2csiVthsI68p6aGKTIcsfjH9Gsx1f0A3Italz43e3ho0geSAVsmj09RWOELP1AZ/DXyJgOgDKxXQ==}
    engines: {node: '>= 10.14.2'}
    dependencies:
      '@jest/test-result': 26.6.2
      '@jest/types': 26.6.2
      '@types/node': 16.18.38
      ansi-escapes: 4.3.2
      chalk: 4.1.2
      jest-util: 26.6.2
      string-length: 4.0.2
    dev: true

  /jest-worker/26.6.2:
    resolution: {integrity: sha512-KWYVV1c4i+jbMpaBC+U++4Va0cp8OisU185o73T1vo99hqi7w8tSJfUXYswwqqrjzwxa6KpRK54WhPvwf5w6PQ==}
    engines: {node: '>= 10.13.0'}
    dependencies:
      '@types/node': 16.18.38
      merge-stream: 2.0.0
      supports-color: 7.2.0
    dev: true

  /jest-worker/27.5.1:
    resolution: {integrity: sha512-7vuh85V5cdDofPyxn58nrPjBktZo0u9x1g8WtjQol+jZDaE+fhN+cIvTj11GndBnMnyfrUOG1sZQxCdjKh+DKg==}
    engines: {node: '>= 10.13.0'}
    dependencies:
      '@types/node': 16.18.38
      merge-stream: 2.0.0
      supports-color: 8.1.1
    dev: true

  /jest/26.6.3_ts-node@10.9.1:
    resolution: {integrity: sha512-lGS5PXGAzR4RF7V5+XObhqz2KZIDUA1yD0DG6pBVmy10eh0ZIXQImRuzocsI/N2XZ1GrLFwTS27In2i2jlpq1Q==}
    engines: {node: '>= 10.14.2'}
    hasBin: true
    dependencies:
      '@jest/core': 26.6.3_ts-node@10.9.1
      import-local: 3.1.0
      jest-cli: 26.6.3_ts-node@10.9.1
    transitivePeerDependencies:
      - bufferutil
      - canvas
      - supports-color
      - ts-node
      - utf-8-validate
    dev: true

  /jju/1.4.0:
    resolution: {integrity: sha512-8wb9Yw966OSxApiCt0K3yNJL8pnNeIv+OEq2YMidz4FKP6nonSRoOXc80iXY4JaN2FC11B9qsNmDsm+ZOfMROA==}
    dev: true

  /js-tokens/4.0.0:
    resolution: {integrity: sha512-RdJUflcE3cUzKiMqQgsCu06FPu9UdIJO0beYbPhHN4k6apgJtifcoCtT9bcxOpYBtpD2kCM6Sbzg4CausW/PKQ==}
    dev: true

  /js-yaml/3.14.1:
    resolution: {integrity: sha512-okMH7OXXJ7YrN9Ok3/SXrnu4iX9yOk+25nqX4imS2npuvTYDmo/QEZoqwZkYaIDk3jVvBOTOIEgEhaLOynBS9g==}
    hasBin: true
    dependencies:
      argparse: 1.0.10
      esprima: 4.0.1
    dev: true

  /js-yaml/4.1.0:
    resolution: {integrity: sha512-wpxZs9NoxZaJESJGIZTyDEaYpl0FKSA+FB9aJiyemKhMwkxQg63h4T1KJgUGHpTqPDNRcmmYLugrRjJlBtWvRA==}
    hasBin: true
    dependencies:
      argparse: 2.0.1
    dev: true

  /jsbn/0.1.1:
    resolution: {integrity: sha512-UVU9dibq2JcFWxQPA6KCqj5O42VOmAY3zQUfEKxU0KpTGXwNoCjkX1e13eHNvw/xPynt6pU0rZ1htjWTNTSXsg==}
    dev: true

  /jsdoc-type-pratt-parser/4.0.0:
    resolution: {integrity: sha512-YtOli5Cmzy3q4dP26GraSOeAhqecewG04hoO8DY56CH4KJ9Fvv5qKWUCCo3HZob7esJQHCv6/+bnTy72xZZaVQ==}
    engines: {node: '>=12.0.0'}
    dev: true

  /jsdom/16.7.0:
    resolution: {integrity: sha512-u9Smc2G1USStM+s/x1ru5Sxrl6mPYCbByG1U/hUmqaVsm4tbNyS7CicOSRyuGQYZhTu0h84qkZZQ/I+dzizSVw==}
    engines: {node: '>=10'}
    peerDependencies:
      canvas: ^2.5.0
    peerDependenciesMeta:
      canvas:
        optional: true
    dependencies:
      abab: 2.0.6
      acorn: 8.11.3
      acorn-globals: 6.0.0
      cssom: 0.4.4
      cssstyle: 2.3.0
      data-urls: 2.0.0
      decimal.js: 10.4.3
      domexception: 2.0.1
      escodegen: 2.0.0
      form-data: 3.0.1
      html-encoding-sniffer: 2.0.1
      http-proxy-agent: 4.0.1
      https-proxy-agent: 5.0.1
      is-potential-custom-element-name: 1.0.1
      nwsapi: 2.2.4
      parse5: 6.0.1
      saxes: 5.0.1
      symbol-tree: 3.2.4
      tough-cookie: 4.1.2
      w3c-hr-time: 1.0.2
      w3c-xmlserializer: 2.0.0
      webidl-conversions: 6.1.0
      whatwg-encoding: 1.0.5
      whatwg-mimetype: 2.3.0
      whatwg-url: 8.7.0
      ws: 7.5.9
      xml-name-validator: 3.0.0
    transitivePeerDependencies:
      - bufferutil
      - supports-color
      - utf-8-validate
    dev: true

  /jsesc/0.5.0:
    resolution: {integrity: sha512-uZz5UnB7u4T9LvwmFqXii7pZSouaRPorGs5who1Ip7VO0wxanFvBL7GkM6dTHlgX+jhBApRetaWpnDabOeTcnA==}
    hasBin: true
    dev: true

  /jsesc/2.5.2:
    resolution: {integrity: sha512-OYu7XEzjkCQ3C5Ps3QIZsQfNpqoJyZZA99wd9aWd05NCtC5pWOkShK2mkL6HXQR6/Cy2lbNdPlZBpuQHXE63gA==}
    engines: {node: '>=4'}
    hasBin: true
    dev: true

  /jsesc/3.0.2:
    resolution: {integrity: sha512-xKqzzWXDttJuOcawBt4KnKHHIf5oQ/Cxax+0PWFG+DFDgHNAdi+TXECADI+RYiFUMmx8792xsMbbgXj4CwnP4g==}
    engines: {node: '>=6'}
    hasBin: true
    dev: true

  /json-buffer/3.0.0:
    resolution: {integrity: sha512-CuUqjv0FUZIdXkHPI8MezCnFCdaTAacej1TZYulLoAg1h/PhwkdXFN4V/gzY4g+fMBCOV2xF+rp7t2XD2ns/NQ==}
    dev: true

  /json-buffer/3.0.1:
    resolution: {integrity: sha512-4bV5BfR2mqfQTJm+V5tPPdf+ZpuhiIvTuAB5g8kcrXOZpTT/QwwVRWBywX1ozr6lEuPdbHxwaJlm9G6mI2sfSQ==}
    dev: true

  /json-parse-better-errors/1.0.2:
    resolution: {integrity: sha512-mrqyZKfX5EhL7hvqcV6WG1yYjnjeuYDzDhhcAAUrq8Po85NBQBJP+ZDUT75qZQ98IkUoBqdkExkukOU7Ts2wrw==}
    dev: true

  /json-parse-even-better-errors/2.3.1:
    resolution: {integrity: sha512-xyFwyhro/JEof6Ghe2iz2NcXoj2sloNsWr/XsERDK/oiPCfaNhl5ONfp+jQdAZRQQ0IJWNzH9zIZF7li91kh2w==}
    dev: true

  /json-parse-even-better-errors/3.0.0:
    resolution: {integrity: sha512-iZbGHafX/59r39gPwVPRBGw0QQKnA7tte5pSMrhWOW7swGsVvVTjmfyAV9pNqk8YGT7tRCdxRu8uzcgZwoDooA==}
    engines: {node: ^14.17.0 || ^16.13.0 || >=18.0.0}
    dev: true

  /json-parse-helpfulerror/1.0.3:
    resolution: {integrity: sha512-XgP0FGR77+QhUxjXkwOMkC94k3WtqEBfcnjWqhRd82qTat4SWKRE+9kUnynz/shm3I4ea2+qISvTIeGTNU7kJg==}
    dependencies:
      jju: 1.4.0
    dev: true

  /json-schema-traverse/0.4.1:
    resolution: {integrity: sha512-xbbCH5dCYU5T8LcEhhuh7HJ88HXuW3qsI3Y0zOZFKfZEHcpWiHU/Jxzk629Brsab/mMiHQti9wMP+845RPe3Vg==}
    dev: true

  /json-schema-traverse/1.0.0:
    resolution: {integrity: sha512-NM8/P9n3XjXhIZn1lLhkFaACTOURQXjWhV4BA/RnOv8xvgqtqpAX9IO4mRQxSx1Rlo4tqzeqb0sOlruaOy3dug==}
    dev: true

  /json-schema/0.4.0:
    resolution: {integrity: sha512-es94M3nTIfsEPisRafak+HDLfHXnKBhV3vU5eqPcS3flIWqcxJWgXHXiey3YrpaNsanY5ei1VoYEbOzijuq9BA==}
    dev: true

  /json-stable-stringify-without-jsonify/1.0.1:
    resolution: {integrity: sha512-Bdboy+l7tA3OGW6FjyFHWkP5LuByj1Tk33Ljyq0axyzdk9//JSi2u3fP1QSmd1KNwq6VOKYGlAu87CisVir6Pw==}
    dev: true

  /json-stringify-safe/5.0.1:
    resolution: {integrity: sha512-ZClg6AaYvamvYEE82d3Iyd3vSSIjQ+odgjaTzRuO3s7toCdFKczob2i0zCh7JE8kWn17yvAWhUVxvqGwUalsRA==}
    dev: true

  /json5/2.2.3:
    resolution: {integrity: sha512-XmOWe7eyHYH14cLdVPoyg+GOH3rYX++KpzrylJwSW98t3Nk+U8XOl8FWKOgwtzdb8lXGf6zYwDUzeHMWfxasyg==}
    engines: {node: '>=6'}
    hasBin: true
    dev: true

  /jsonfile/4.0.0:
    resolution: {integrity: sha512-m6F1R3z8jjlf2imQHS2Qez5sjKWQzbuuhuJ/FKYFRZvPE3PuHcSMVZzfsLhGVOkfd20obL5SWEBew5ShlquNxg==}
    optionalDependencies:
      graceful-fs: 4.2.11
    dev: true

  /jsonfile/6.1.0:
    resolution: {integrity: sha512-5dgndWOriYSm5cnYaJNhalLNDKOqFwyDB/rr1E9ZsGciGvKPs8R2xYGCacuf3z6K1YKDz182fd+fY3cn3pMqXQ==}
    dependencies:
      universalify: 2.0.0
    optionalDependencies:
      graceful-fs: 4.2.11
    dev: true

  /jsonlines/0.1.1:
    resolution: {integrity: sha512-ekDrAGso79Cvf+dtm+mL8OBI2bmAOt3gssYs833De/C9NmIpWDWyUO4zPgB5x2/OhY366dkhgfPMYfwZF7yOZA==}
    dev: true

  /jsonparse/1.3.1:
    resolution: {integrity: sha512-POQXvpdL69+CluYsillJ7SUhKvytYjW9vG/GKpnf+xP8UWgYEM/RaMzHHofbALDiKbbP1W8UEYmgGl39WkPZsg==}
    engines: {'0': node >= 0.2.0}
    dev: true

  /jsonpointer/5.0.1:
    resolution: {integrity: sha512-p/nXbhSEcu3pZRdkW1OfJhpsVtW1gd4Wa1fnQc9YLiTfAjn0312eMKimbdIQzuZl9aa9xUGaRlP9T/CJE/ditQ==}
    engines: {node: '>=0.10.0'}
    dev: true

  /jsonwebtoken/9.0.2:
    resolution: {integrity: sha512-PRp66vJ865SSqOlgqS8hujT5U4AOgMfhrwYIuIhfKaoSCZcirrmASQr8CX7cUg+RMih+hgznrjp99o+W4pJLHQ==}
    engines: {node: '>=12', npm: '>=6'}
    dependencies:
      jws: 3.2.2
      lodash.includes: 4.3.0
      lodash.isboolean: 3.0.3
      lodash.isinteger: 4.0.4
      lodash.isnumber: 3.0.3
      lodash.isplainobject: 4.0.6
      lodash.isstring: 4.0.1
      lodash.once: 4.1.1
      ms: 2.1.3
      semver: 7.6.0
    dev: true

  /jsprim/1.4.2:
    resolution: {integrity: sha512-P2bSOMAc/ciLz6DzgjVlGJP9+BrJWu5UDGK70C2iweC5QBIeFf0ZXRvGjEj2uYgrY2MkAAhsSWHDWlFtEroZWw==}
    engines: {node: '>=0.6.0'}
    dependencies:
      assert-plus: 1.0.0
      extsprintf: 1.3.0
      json-schema: 0.4.0
      verror: 1.10.0
    dev: true

  /jssm/5.89.2:
    resolution: {integrity: sha512-I70+UdH7KZs542loBlsh1xKDsT5Lx5RZWf6hKmujzgvSJj9DRymEe46HUCTd6+hzouIebuNwQo5I2ftMzfrhnQ==}
    engines: {node: '>=10.0.0'}
    dependencies:
      better_git_changelog: 1.6.2
      circular_buffer_js: 1.10.0
      reduce-to-639-1: 1.1.0
    dev: true

  /jsx-ast-utils/3.3.3:
    resolution: {integrity: sha512-fYQHZTZ8jSfmWZ0iyzfwiU4WDX4HpHbMCZ3gPlWYiCl3BoeOTsqKBqnTVfH2rYT7eP5c3sVbeSPHnnJOaTrWiw==}
    engines: {node: '>=4.0'}
    dependencies:
      array-includes: 3.1.6
      object.assign: 4.1.5
    dev: true

  /jszip/3.10.1:
    resolution: {integrity: sha512-xXDvecyTpGLrqFrvkrUSoxxfJI5AH7U8zxxtVclpsUtMCq4JQ290LY8AW5c7Ggnr/Y/oK+bQMbqK2qmtk3pN4g==}
    dependencies:
      lie: 3.3.0
      pako: 1.0.11
      readable-stream: 2.3.8
      setimmediate: 1.0.5
    dev: true

  /just-extend/4.2.1:
    resolution: {integrity: sha512-g3UB796vUFIY90VIv/WX3L2c8CS2MdWUww3CNrYmqza1Fg0DURc2K/O4YrnklBdQarSJ/y8JnJYDGc+1iumQjg==}
    dev: true

  /jwa/1.4.1:
    resolution: {integrity: sha512-qiLX/xhEEFKUAJ6FiBMbes3w9ATzyk5W7Hvzpa/SLYdxNtng+gcurvrI7TbACjIXlsJyr05/S1oUhZrc63evQA==}
    dependencies:
      buffer-equal-constant-time: 1.0.1
      ecdsa-sig-formatter: 1.0.11
      safe-buffer: 5.2.1
    dev: true

  /jws/3.2.2:
    resolution: {integrity: sha512-YHlZCB6lMTllWDtSPHz/ZXTsi8S00usEV6v1tjq8tOUZzw7DpSDWVXjXDre6ed1w/pd495ODpHZYSdkRTsa0HA==}
    dependencies:
      jwa: 1.4.1
      safe-buffer: 5.2.1
    dev: true

  /keyv/3.1.0:
    resolution: {integrity: sha512-9ykJ/46SN/9KPM/sichzQ7OvXyGDYKGTaDlKMGCAlg2UK8KRy4jb0d8sFc+0Tt0YYnThq8X2RZgCg74RPxgcVA==}
    dependencies:
      json-buffer: 3.0.0
    dev: true

  /keyv/4.5.2:
    resolution: {integrity: sha512-5MHbFaKn8cNSmVW7BYnijeAVlE4cYA/SVkifVgrh7yotnfhKmjuXpDKjrABLnT0SfHWV21P8ow07OGfRrNDg8g==}
    dependencies:
      json-buffer: 3.0.1
    dev: true

  /kind-of/2.0.1:
    resolution: {integrity: sha512-0u8i1NZ/mg0b+W3MGGw5I7+6Eib2nx72S/QvXa0hYjEkjTknYmEYQJwGu3mLC0BrhtJjtQafTkyRUQ75Kx0LVg==}
    engines: {node: '>=0.10.0'}
    dependencies:
      is-buffer: 1.1.6
    dev: true

  /kind-of/3.2.2:
    resolution: {integrity: sha512-NOW9QQXMoZGg/oqnVNoNTTIFEIid1627WCffUBJEdMxYApq7mNE7CpzucIPc+ZQg25Phej7IJSmX3hO+oblOtQ==}
    engines: {node: '>=0.10.0'}
    dependencies:
      is-buffer: 1.1.6
    dev: true

  /kind-of/4.0.0:
    resolution: {integrity: sha512-24XsCxmEbRwEDbz/qz3stgin8TTzZ1ESR56OMCN0ujYg+vRutNSiOj9bHH9u85DKgXguraugV5sFuvbD4FW/hw==}
    engines: {node: '>=0.10.0'}
    dependencies:
      is-buffer: 1.1.6
    dev: true

  /kind-of/5.1.0:
    resolution: {integrity: sha512-NGEErnH6F2vUuXDh+OlbcKW7/wOcfdRHaZ7VWtqCztfHri/++YKmP51OdWeGPuqCOba6kk2OTe5d02VmTB80Pw==}
    engines: {node: '>=0.10.0'}
    dev: true

  /kind-of/6.0.3:
    resolution: {integrity: sha512-dcS1ul+9tmeD95T+x28/ehLgd9mENa3LsvDTtzm3vyBEO7RPptvAD+t44WVXaUjTBRcrpFeFlC8WCruUR456hw==}
    engines: {node: '>=0.10.0'}
    dev: true

  /kleur/3.0.3:
    resolution: {integrity: sha512-eTIzlVOSUR+JxdDFepEYcBMtZ9Qqdef+rnzWdRZuMbOywu5tO2w2N7rqjoANZ5k9vywhL6Br1VRjUIgTQx4E8w==}
    engines: {node: '>=6'}
    dev: true

  /kleur/4.1.5:
    resolution: {integrity: sha512-o+NO+8WrRiQEE4/7nwRJhN1HWpVmJm511pBHUxPLtp0BUISzlBplORYSmTclCnJvQq2tKu/sgl3xVpkc7ZWuQQ==}
    engines: {node: '>=6'}
    dev: true

  /latest-version/5.1.0:
    resolution: {integrity: sha512-weT+r0kTkRQdCdYCNtkMwWXQTMEswKrFBkm4ckQOMVhhqhIMI1UT2hMj+1iigIhgSZm5gTmrRXBNoGUgaTY1xA==}
    engines: {node: '>=8'}
    dependencies:
      package-json: 6.5.0
    dev: true

  /latest-version/7.0.0:
    resolution: {integrity: sha512-KvNT4XqAMzdcL6ka6Tl3i2lYeFDgXNCuIX+xNx6ZMVR1dFq+idXd9FLKNMOIx0t9mJ9/HudyX4oZWXZQ0UJHeg==}
    engines: {node: '>=14.16'}
    dependencies:
      package-json: 8.1.0
    dev: true

  /lazy-cache/0.2.7:
    resolution: {integrity: sha512-gkX52wvU/R8DVMMt78ATVPFMJqfW8FPz1GZ1sVHBVQHmu/WvhIWE4cE1GBzhJNFicDeYhnwp6Rl35BcAIM3YOQ==}
    engines: {node: '>=0.10.0'}
    dev: true

  /lazy-cache/1.0.4:
    resolution: {integrity: sha512-RE2g0b5VGZsOCFOCgP7omTRYFqydmZkBwl5oNnQ1lDYC57uyO9KqNnNVxT7COSHTxrRCWVcAVOcbjk+tvh/rgQ==}
    engines: {node: '>=0.10.0'}
    dev: true

  /leven/3.1.0:
    resolution: {integrity: sha512-qsda+H8jTaUaN/x5vzW2rzc+8Rw4TAQ/4KjB46IwK5VH+IlVeeeje/EoZRpiXvIqjFgK84QffqPztGI3VBLG1A==}
    engines: {node: '>=6'}
    dev: true

  /levn/0.3.0:
    resolution: {integrity: sha512-0OO4y2iOHix2W6ujICbKIaEQXvFQHue65vUG3pb5EUomzPI90z9hsA1VsO/dbIIpC53J8gxM9Q4Oho0jrCM/yA==}
    engines: {node: '>= 0.8.0'}
    dependencies:
      prelude-ls: 1.1.2
      type-check: 0.3.2
    dev: true

  /levn/0.4.1:
    resolution: {integrity: sha512-+bT2uH4E5LGE7h/n3evcS/sQlJXCpIp6ym8OWJ5eV6+67Dsql/LaaT7qJBAt2rzfoa/5QBGBhxDix1dMt2kQKQ==}
    engines: {node: '>= 0.8.0'}
    dependencies:
      prelude-ls: 1.2.1
      type-check: 0.4.0
    dev: true

  /li/1.3.0:
    resolution: {integrity: sha512-z34TU6GlMram52Tss5mt1m//ifRIpKH5Dqm7yUVOdHI+BQCs9qGPHFaCUTIzsWX7edN30aa2WrPwR7IO10FHaw==}
    dev: true

  /lie/3.3.0:
    resolution: {integrity: sha512-UaiMJzeWRlEujzAuw5LokY1L5ecNQYZKfmyZ9L7wDHb/p5etKaxXhohBcrw0EYby+G/NA52vRSN4N39dxHAIwQ==}
    dependencies:
      immediate: 3.0.6
    dev: true

  /lines-and-columns/1.2.4:
    resolution: {integrity: sha512-7ylylesZQ/PV29jhEDl3Ufjo6ZX7gCqJr5F7PKrqc93v7fzSymt1BpwEU8nAUXs8qzzvqhbjhK5QZg6Mt/HkBg==}
    dev: true

  /loader-runner/4.3.0:
    resolution: {integrity: sha512-3R/1M+yS3j5ou80Me59j7F9IMs4PXs3VqRrm0TU3AbKPxlmpoY1TNscJV/oGJXo8qCatFGTfDbY6W6ipGOYXfg==}
    engines: {node: '>=6.11.5'}
    dev: true

  /locate-path/5.0.0:
    resolution: {integrity: sha512-t7hw9pI+WvuwNJXwk5zVHpyhIqzg2qTlklJOf0mVxGSbe3Fp2VieZcduNYjaLDoy6p9uGpQEGWG87WpMKlNq8g==}
    engines: {node: '>=8'}
    dependencies:
      p-locate: 4.1.0
    dev: true

  /locate-path/6.0.0:
    resolution: {integrity: sha512-iPZK6eYjbxRu3uB4/WZ3EsEIMJFMqAoopl3R+zuq0UjcAm/MO6KCweDgPfP3elTztoKP3KtnVHxTn2NHBSDVUw==}
    engines: {node: '>=10'}
    dependencies:
      p-locate: 5.0.0
    dev: true

  /locate-path/7.2.0:
    resolution: {integrity: sha512-gvVijfZvn7R+2qyPX8mAuKcFGDf6Nc61GdvGafQsHL0sBIxfKzA+usWn4GFC/bk+QdwPUD4kWFJLhElipq+0VA==}
    engines: {node: ^12.20.0 || ^14.13.1 || >=16.0.0}
    dependencies:
      p-locate: 6.0.0
    dev: true

  /lodash._reinterpolate/3.0.0:
    resolution: {integrity: sha512-xYHt68QRoYGjeeM/XOE1uJtvXQAgvszfBhjV4yvsQH0u2i9I6cI6c6/eG4Hh3UAOVn0y/xAXwmTzEay49Q//HA==}
    dev: true

  /lodash.find/4.6.0:
    resolution: {integrity: sha512-yaRZoAV3Xq28F1iafWN1+a0rflOej93l1DQUejs3SZ41h2O9UJBoS9aueGjPDgAl4B6tPC0NuuchLKaDQQ3Isg==}
    dev: true

  /lodash.get/4.4.2:
    resolution: {integrity: sha512-z+Uw/vLuy6gQe8cfaFWD7p0wVv8fJl3mbzXh33RS+0oW2wvUqiRXiQ69gLWSLpgB5/6sU+r6BlQR0MBILadqTQ==}
    dev: true

  /lodash.includes/4.3.0:
    resolution: {integrity: sha512-W3Bx6mdkRTGtlJISOvVD/lbqjTlPPUDTMnlXZFnVwi9NKJ6tiAk6LVdlhZMm17VZisqhKcgzpO5Wz91PCt5b0w==}
    dev: true

  /lodash.isboolean/3.0.3:
    resolution: {integrity: sha512-Bz5mupy2SVbPHURB98VAcw+aHh4vRV5IPNhILUCsOzRmsTmSQ17jIuqopAentWoehktxGd9e/hbIXq980/1QJg==}
    dev: true

  /lodash.isequal/4.5.0:
    resolution: {integrity: sha512-pDo3lu8Jhfjqls6GkMgpahsF9kCyayhgykjyLMNFTKWrpVdAQtYyB4muAMWozBB4ig/dtWAmsMxLEI8wuz+DYQ==}
    dev: true

  /lodash.isinteger/4.0.4:
    resolution: {integrity: sha512-DBwtEWN2caHQ9/imiNeEA5ys1JoRtRfY3d7V9wkqtbycnAmTvRRmbHKDV4a0EYc678/dia0jrte4tjYwVBaZUA==}
    dev: true

  /lodash.isnumber/3.0.3:
    resolution: {integrity: sha512-QYqzpfwO3/CWf3XP+Z+tkQsfaLL/EnUlXWVkIk5FUPc4sBdTehEqZONuyRt2P67PXAk+NXmTBcc97zw9t1FQrw==}
    dev: true

  /lodash.isobject/3.0.2:
    resolution: {integrity: sha512-3/Qptq2vr7WeJbB4KHUSKlq8Pl7ASXi3UG6CMbBm8WRtXi8+GHm7mKaU3urfpSEzWe2wCIChs6/sdocUsTKJiA==}
    dev: true

  /lodash.isplainobject/4.0.6:
    resolution: {integrity: sha512-oSXzaWypCMHkPC3NvBEaPHf0KsA5mvPrOPgQWDsbg8n7orZ290M0BmC/jgRZ4vcJ6DTAhjrsSYgdsW/F+MFOBA==}
    dev: true

  /lodash.isstring/4.0.1:
    resolution: {integrity: sha512-0wJxfxH1wgO3GrbuP+dTTk7op+6L41QCXbGINEmD+ny/G/eCqGzxyCsh7159S+mgDDcoarnBw6PC1PS5+wUGgw==}
    dev: true

  /lodash.keys/4.2.0:
    resolution: {integrity: sha512-J79MkJcp7Df5mizHiVNpjoHXLi4HLjh9VLS/M7lQSGoQ+0oQ+lWEigREkqKyizPB1IawvQLLKY8mzEcm1tkyxQ==}
    dev: true

  /lodash.mapvalues/4.6.0:
    resolution: {integrity: sha512-JPFqXFeZQ7BfS00H58kClY7SPVeHertPE0lNuCyZ26/XlN8TvakYD7b9bGyNmXbT/D3BbtPAAmq90gPWqLkxlQ==}
    dev: true

  /lodash.memoize/4.1.2:
    resolution: {integrity: sha512-t7j+NzmgnQzTAYXcsHYLgimltOV1MXHtlOWf6GjL9Kj8GK5FInw5JotxvbOs+IvV1/Dzo04/fCGfLVs7aXb4Ag==}
    dev: true

  /lodash.merge/4.6.2:
    resolution: {integrity: sha512-0KpjqXRVvrYyCsX1swR/XTK0va6VQkQM6MNo7PqW77ByjAhoARA8EfrP1N4+KlKj8YS0ZUCtRT/YUuhyYDujIQ==}
    dev: true

  /lodash.once/4.1.1:
    resolution: {integrity: sha512-Sb487aTOCr9drQVL8pIxOzVhafOjZN9UU54hiN8PU3uAiSV7lx1yYNpbNmex2PK6dSJoNTSJUUswT651yww3Mg==}
    dev: true

  /lodash.pickby/4.6.0:
    resolution: {integrity: sha512-AZV+GsS/6ckvPOVQPXSiFFacKvKB4kOQu6ynt9wz0F3LO4R9Ij4K1ddYsIytDpSgLz88JHd9P+oaLeej5/Sl7Q==}
    dev: true

  /lodash.sortby/4.7.0:
    resolution: {integrity: sha512-HDWXG8isMntAyRF5vZ7xKuEvOhT4AhlRt/3czTSjvGUxjYCBVRQY48ViDHyfYz9VIoBkW4TMGQNapx+l3RUwdA==}
    dev: true

  /lodash.template/4.5.0:
    resolution: {integrity: sha512-84vYFxIkmidUiFxidA/KjjH9pAycqW+h980j7Fuz5qxRtO9pgB7MDFTdys1N7A5mcucRiDyEq4fusljItR1T/A==}
    dependencies:
      lodash._reinterpolate: 3.0.0
      lodash.templatesettings: 4.2.0
    dev: true

  /lodash.templatesettings/4.2.0:
    resolution: {integrity: sha512-stgLz+i3Aa9mZgnjr/O+v9ruKZsPsndy7qPZOchbqk2cnTU1ZaldKK+v7m54WoKIyxiuMZTKT2H81F8BeAc3ZQ==}
    dependencies:
      lodash._reinterpolate: 3.0.0
    dev: true

  /lodash.truncate/4.4.2:
    resolution: {integrity: sha512-jttmRe7bRse52OsWIMDLaXxWqRAmtIUccAQ3garviCqJjafXOfNMO0yMfNpdD6zbGaTU0P5Nz7e7gAT6cKmJRw==}
    dev: true

  /lodash.uniqby/4.7.0:
    resolution: {integrity: sha512-e/zcLx6CSbmaEgFHCA7BnoQKyCtKMxnuWrJygbwPs/AIn+IMKl66L8/s+wBUn5LRw2pZx3bUHibiV1b6aTWIww==}
    dev: true

  /lodash/4.17.21:
    resolution: {integrity: sha512-v2kDEe57lecTulaDIuNTPy3Ry4gLGJ6Z1O3vE1krgXZNrsQ+LFTGHVxVjcXPs17LhbZVGedAJv8XZ1tvj5FvSg==}

  /log-symbols/4.1.0:
    resolution: {integrity: sha512-8XPvpAA8uyhfteu8pIvQxpJZ7SYYdpUivZpGy6sFsBuKRY/7rQGavedeB8aK+Zkyq6upMFVL/9AW6vOYzfRyLg==}
    engines: {node: '>=10'}
    dependencies:
      chalk: 4.1.2
      is-unicode-supported: 0.1.0
    dev: true

  /lolex/4.2.0:
    resolution: {integrity: sha512-gKO5uExCXvSm6zbF562EvM+rd1kQDnB9AZBbiQVzf1ZmdDpxUSvpnAaVOP83N/31mRK8Ml8/VE8DMvsAZQ+7wg==}
    dev: true

  /lolex/5.1.2:
    resolution: {integrity: sha512-h4hmjAvHTmd+25JSwrtTIuwbKdwg5NzZVRMLn9saij4SZaepCrTCxPr35H/3bjwfMJtN+t3CX8672UIkglz28A==}
    dependencies:
      '@sinonjs/commons': 1.8.6
    dev: true

  /loose-envify/1.4.0:
    resolution: {integrity: sha512-lyuxPGr/Wfhrlem2CL/UcnUc1zcqKAImBDzukY7Y5F/yQiNdko6+fRLevlw1HgMySw7f611UIY408EtxRSoK3Q==}
    hasBin: true
    dependencies:
      js-tokens: 4.0.0
    dev: true

  /lower-case/2.0.2:
    resolution: {integrity: sha512-7fm3l3NAF9WfN6W3JOmf5drwpVqX78JtoGJ3A6W0a6ZnldM41w2fV5D490psKFTpMds8TJse/eHLFFsNHHjHgg==}
    dependencies:
      tslib: 2.6.2
    dev: true

  /lowercase-keys/1.0.1:
    resolution: {integrity: sha512-G2Lj61tXDnVFFOi8VZds+SoQjtQC3dgokKdDG2mTm1tx4m50NUHBOZSBwQQHyy0V12A0JTG4icfZQH+xPyh8VA==}
    engines: {node: '>=0.10.0'}
    dev: true

  /lowercase-keys/2.0.0:
    resolution: {integrity: sha512-tqNXrS78oMOE73NMxK4EMLQsQowWf8jKooH9g7xPavRT706R6bkQJ6DY2Te7QukaZsulxa30wQ7bk0pm4XiHmA==}
    engines: {node: '>=8'}
    dev: true

  /lowercase-keys/3.0.0:
    resolution: {integrity: sha512-ozCC6gdQ+glXOQsveKD0YsDy8DSQFjDTz4zyzEHNV5+JP5D62LmfDZ6o1cycFx9ouG940M5dE8C8CTewdj2YWQ==}
    engines: {node: ^12.20.0 || ^14.13.1 || >=16.0.0}
    dev: true

  /lru-cache/10.2.0:
    resolution: {integrity: sha512-2bIM8x+VAf6JT4bKAljS1qUWgMsqZRPGJS6FSahIMPVvctcNhyVp7AJu7quxOW9jwkryBReKZY5tY5JYv2n/7Q==}
    engines: {node: 14 || >=16.14}
    dev: true

  /lru-cache/5.1.1:
    resolution: {integrity: sha512-KpNARQA3Iwv+jTA0utUVVbrh+Jlrr1Fv0e56GGzAFOXN7dk/FviaDW8LHmK52DlcH4WP2n6gI8vN1aesBFgo9w==}
    dependencies:
      yallist: 3.1.1
    dev: true

  /lru-cache/6.0.0:
    resolution: {integrity: sha512-Jo6dJ04CmSjuznwJSS3pUeWmd/H0ffTlkXXgwZi+eq1UCmqQwCh+eLsYOYCwY991i2Fah4h1BEMCx4qThGbsiA==}
    engines: {node: '>=10'}
    dependencies:
      yallist: 4.0.0
    dev: true

  /lru-cache/7.18.3:
    resolution: {integrity: sha512-jumlc0BIUrS3qJGgIkWZsyfAM7NCWiBcCDhnd+3NNM5KbBmLTgHVfWBcg6W+rLUsIpzpERPsvwUP7CckAQSOoA==}
    engines: {node: '>=12'}
    dev: true

  /make-dir/4.0.0:
    resolution: {integrity: sha512-hXdUTZYIVOt1Ex//jAQi+wTZZpUpwBj/0QsOzqegb3rGMMeJiSEu5xLHnYfBrRV4RH2+OCSOO95Is/7x1WJ4bw==}
    engines: {node: '>=10'}
    dependencies:
      semver: 7.6.0
    dev: true

  /make-error/1.3.6:
    resolution: {integrity: sha512-s8UhlNe7vPKomQhC1qFelMokr/Sc3AgNbso3n74mVPA5LTZwkB9NlXf4XPamLxJE8h0gh73rM94xvwRT2CVInw==}
    dev: true

  /make-fetch-happen/10.2.1:
    resolution: {integrity: sha512-NgOPbRiaQM10DYXvN3/hhGVI2M5MtITFryzBGxHM5p4wnFxsVCbxkrBrDsk+EZ5OB4jEOT7AjDxtdF+KVEFT7w==}
    engines: {node: ^12.13.0 || ^14.15.0 || >=16.0.0}
    dependencies:
      agentkeepalive: 4.3.0
      cacache: 16.1.3
      http-cache-semantics: 4.1.1
      http-proxy-agent: 5.0.0
      https-proxy-agent: 5.0.1
      is-lambda: 1.0.1
      lru-cache: 7.18.3
      minipass: 3.3.6
      minipass-collect: 1.0.2
      minipass-fetch: 2.1.2
      minipass-flush: 1.0.5
      minipass-pipeline: 1.2.4
      negotiator: 0.6.3
      promise-retry: 2.0.1
      socks-proxy-agent: 7.0.0
      ssri: 9.0.1
    transitivePeerDependencies:
      - bluebird
      - supports-color
    dev: true

  /make-fetch-happen/11.1.0:
    resolution: {integrity: sha512-7ChuOzCb1LzdQZrTy0ky6RsCoMYeM+Fh4cY0+4zsJVhNcH5Q3OJojLY1mGkD0xAhWB29lskECVb6ZopofwjldA==}
    engines: {node: ^14.17.0 || ^16.13.0 || >=18.0.0}
    dependencies:
      agentkeepalive: 4.3.0
      cacache: 17.0.5
      http-cache-semantics: 4.1.1
      http-proxy-agent: 5.0.0
      https-proxy-agent: 5.0.1
      is-lambda: 1.0.1
      lru-cache: 7.18.3
      minipass: 4.2.8
      minipass-fetch: 3.0.2
      minipass-flush: 1.0.5
      minipass-pipeline: 1.2.4
      negotiator: 0.6.3
      promise-retry: 2.0.1
      socks-proxy-agent: 7.0.0
      ssri: 10.0.3
    transitivePeerDependencies:
      - bluebird
      - supports-color
    dev: true

  /makeerror/1.0.12:
    resolution: {integrity: sha512-JmqCvUhmt43madlpFzG4BQzG2Z3m6tvQDNKdClZnO3VbIudJYmxsT0FNJMeiB2+JTSlTQTSbU8QdesVmwJcmLg==}
    dependencies:
      tmpl: 1.0.5
    dev: true

  /map-cache/0.2.2:
    resolution: {integrity: sha512-8y/eV9QQZCiyn1SprXSrCmqJN0yNRATe+PO8ztwqrvrbdRLA3eYJF0yaR0YayLWkMbsQSKWS9N2gPcGEc4UsZg==}
    engines: {node: '>=0.10.0'}
    dev: true

  /map-visit/1.0.0:
    resolution: {integrity: sha512-4y7uGv8bd2WdM9vpQsiQNo41Ln1NvhvDRuVt0k2JZQ+ezN2uaQes7lZeZ+QQUHOLQAtDaBJ+7wCbi+ab/KFs+w==}
    engines: {node: '>=0.10.0'}
    dependencies:
      object-visit: 1.0.1
    dev: true

  /memfs-or-file-map-to-github-branch/1.2.1:
    resolution: {integrity: sha512-I/hQzJ2a/pCGR8fkSQ9l5Yx+FQ4e7X6blNHyWBm2ojeFLT3GVzGkTj7xnyWpdclrr7Nq4dmx3xrvu70m3ypzAQ==}
    dependencies:
      '@octokit/rest': 18.12.0
    transitivePeerDependencies:
      - encoding
    dev: true

  /merge-deep/3.0.3:
    resolution: {integrity: sha512-qtmzAS6t6grwEkNrunqTBdn0qKwFgNWvlxUbAV8es9M7Ot1EbyApytCnvE0jALPa46ZpKDUo527kKiaWplmlFA==}
    engines: {node: '>=0.10.0'}
    dependencies:
      arr-union: 3.1.0
      clone-deep: 0.2.4
      kind-of: 3.2.2
    dev: true

  /merge-stream/2.0.0:
    resolution: {integrity: sha512-abv/qOcuPfk3URPfDzmZU1LKmuw8kT+0nIHvKrKgFrwifol/doWcdA4ZqsWQ8ENrFKkd67Mfpo/LovbIUsbt3w==}
    dev: true

  /merge2/1.4.1:
    resolution: {integrity: sha512-8q7VEgMJW4J8tcfVPy8g09NcQwZdbwFEqhe/WZkoIzjn/3TGDwtOCYtXGxA3O8tPzpczCCDgv+P2P5y00ZJOOg==}
    engines: {node: '>= 8'}
    dev: true

  /micromatch/3.1.10:
    resolution: {integrity: sha512-MWikgl9n9M3w+bpsY3He8L+w9eF9338xRl8IAO5viDizwSzziFEyUzo2xrrloB64ADbTf8uA8vRqqttDTOmccg==}
    engines: {node: '>=0.10.0'}
    dependencies:
      arr-diff: 4.0.0
      array-unique: 0.3.2
      braces: 2.3.2
      define-property: 2.0.2
      extend-shallow: 3.0.2
      extglob: 2.0.4
      fragment-cache: 0.2.1
      kind-of: 6.0.3
      nanomatch: 1.2.13
      object.pick: 1.3.0
      regex-not: 1.0.2
      snapdragon: 0.8.2
      to-regex: 3.0.2
    transitivePeerDependencies:
      - supports-color
    dev: true

  /micromatch/4.0.5:
    resolution: {integrity: sha512-DMy+ERcEW2q8Z2Po+WNXuw3c5YaUSFjAO5GsJqfEl7UjvtIuFKO6ZrKvcItdy98dwFI2N1tg3zNIdKaQT+aNdA==}
    engines: {node: '>=8.6'}
    dependencies:
      braces: 3.0.2
      picomatch: 2.3.1
    dev: true

  /mime-db/1.52.0:
    resolution: {integrity: sha512-sPU4uV7dYlvtWJxwwxHD0PuihVNiE7TyAbQ5SWxDCB9mUYvOgroQOwYQQOKPJ8CIbE+1ETVlOoK1UC2nU3gYvg==}
    engines: {node: '>= 0.6'}
    dev: true

  /mime-types/2.1.35:
    resolution: {integrity: sha512-ZDY+bPm5zTTF+YpCrAU9nK0UgICYPT0QtT1NZWFv4s++TNkcgVaT0g6+4R2uI4MjQjzysHB1zxuWL50hzaeXiw==}
    engines: {node: '>= 0.6'}
    dependencies:
      mime-db: 1.52.0
    dev: true

  /mime/2.6.0:
    resolution: {integrity: sha512-USPkMeET31rOMiarsBNIHZKLGgvKc/LrjofAnBlOttf5ajRvqiRA8QsenbcooctK6d6Ts6aqZXBA+XbkKthiQg==}
    engines: {node: '>=4.0.0'}
    hasBin: true
    dev: true

  /mime/3.0.0:
    resolution: {integrity: sha512-jSCU7/VB1loIWBZe14aEYHU/+1UMEHoaO7qxCOVJOw9GgH72VAWppxNcjU+x9a2k3GSIBXNKxXQFqRvvZ7vr3A==}
    engines: {node: '>=10.0.0'}
    hasBin: true
    dev: true

  /mimic-fn/2.1.0:
    resolution: {integrity: sha512-OqbOk5oEQeAZ8WXWydlu9HJjz9WVdEIvamMCcXmuqUYjTknH/sqsWvhQ3vgwKFRR1HpjvNBKQ37nbJgYzGqGcg==}
    engines: {node: '>=6'}
    dev: true

  /mimic-response/1.0.1:
    resolution: {integrity: sha512-j5EctnkH7amfV/q5Hgmoal1g2QHFJRraOtmx0JpIqkxhBhI/lJSl1nMpQ45hVarwNETOoWEimndZ4QK0RHxuxQ==}
    engines: {node: '>=4'}
    dev: true

  /mimic-response/3.1.0:
    resolution: {integrity: sha512-z0yWI+4FDrrweS8Zmt4Ej5HdJmky15+L2e6Wgn3+iK5fWzb6T3fhNFq2+MeTRb064c6Wr4N/wv0DzQTjNzHNGQ==}
    engines: {node: '>=10'}
    dev: true

  /mimic-response/4.0.0:
    resolution: {integrity: sha512-e5ISH9xMYU0DzrT+jl8q2ze9D6eWBto+I8CNpe+VI+K2J/F/k3PdkdTdz4wvGVH4NTpo+NRYTVIuMQEMMcsLqg==}
    engines: {node: ^12.20.0 || ^14.13.1 || >=16.0.0}
    dev: true

  /min-indent/1.0.1:
    resolution: {integrity: sha512-I9jwMn07Sy/IwOj3zVkVik2JTvgpaykDZEigL6Rx6N9LbMywwUSMtxET+7lVoDLLd3O3IXwJwvuuns8UB/HeAg==}
    engines: {node: '>=4'}
    dev: true

  /minimatch/3.0.8:
    resolution: {integrity: sha512-6FsRAQsxQ61mw+qP1ZzbL9Bc78x2p5OqNgNpnoAFLTrX8n5Kxph0CsnhmKKNXTWjXqU5L0pGPR7hYk+XWZr60Q==}
    dependencies:
      brace-expansion: 1.1.11
    dev: true

  /minimatch/3.1.2:
    resolution: {integrity: sha512-J7p63hRiAjw1NDEww1W7i37+ByIrOWO5XQQAzZ3VOcL0PNybwpfmV/N05zFAzwQ9USyEcX6t3UO+K5aqBQOIHw==}
    dependencies:
      brace-expansion: 1.1.11
    dev: true

  /minimatch/5.0.1:
    resolution: {integrity: sha512-nLDxIFRyhDblz3qMuq+SoRZED4+miJ/G+tdDrjkkkRnjAsBexeGpgjLEQ0blJy7rHhR2b93rhQY4SvyWu9v03g==}
    engines: {node: '>=10'}
    dependencies:
      brace-expansion: 2.0.1
    dev: true

  /minimatch/5.1.6:
    resolution: {integrity: sha512-lKwV/1brpG6mBUFHtb7NUmtABCb2WZZmm2wNiOA5hAb8VdCS4B3dtMWyvcoViccwAW/COERjXLt0zP1zXUN26g==}
    engines: {node: '>=10'}
    dependencies:
      brace-expansion: 2.0.1
    dev: true

  /minimatch/7.4.6:
    resolution: {integrity: sha512-sBz8G/YjVniEz6lKPNpKxXwazJe4c19fEfV2GDMX6AjFz+MX9uDWIZW8XreVhkFW3fkIdTv/gxWr/Kks5FFAVw==}
    engines: {node: '>=10'}
    dependencies:
      brace-expansion: 2.0.1
    dev: true

  /minimatch/8.0.4:
    resolution: {integrity: sha512-W0Wvr9HyFXZRGIDgCicunpQ299OKXs9RgZfaukz4qAW/pJhcpUfupc9c+OObPOFueNy8VSrZgEmDtk6Kh4WzDA==}
    engines: {node: '>=16 || 14 >=14.17'}
    dependencies:
      brace-expansion: 2.0.1
    dev: true

  /minimatch/9.0.4:
    resolution: {integrity: sha512-KqWh+VchfxcMNRAJjj2tnsSJdNbHsVgnkBhTNrW7AjVo6OvLtxw8zfT9oLw1JSohlFzJ8jCoTgaoXvJ+kHt6fw==}
    engines: {node: '>=16 || 14 >=14.17'}
    dependencies:
      brace-expansion: 2.0.1
    dev: true

  /minimist/1.2.8:
    resolution: {integrity: sha512-2yyAR8qBkN3YuheJanUpWC5U3bb5osDywNB8RzDVlDwDHbocAJveqqj1u8+SVD7jkWT4yvsHCpWqqWqAxb0zCA==}
    dev: true

  /minipass-collect/1.0.2:
    resolution: {integrity: sha512-6T6lH0H8OG9kITm/Jm6tdooIbogG9e0tLgpY6mphXSm/A9u8Nq1ryBG+Qspiub9LjWlBPsPS3tWQ/Botq4FdxA==}
    engines: {node: '>= 8'}
    dependencies:
      minipass: 3.3.6
    dev: true

  /minipass-fetch/2.1.2:
    resolution: {integrity: sha512-LT49Zi2/WMROHYoqGgdlQIZh8mLPZmOrN2NdJjMXxYe4nkN6FUyuPuOAOedNJDrx0IRGg9+4guZewtp8hE6TxA==}
    engines: {node: ^12.13.0 || ^14.15.0 || >=16.0.0}
    dependencies:
      minipass: 3.3.6
      minipass-sized: 1.0.3
      minizlib: 2.1.2
    optionalDependencies:
      encoding: 0.1.13
    dev: true

  /minipass-fetch/3.0.2:
    resolution: {integrity: sha512-/ZpF1CQaWYqjbhfFgKNt3azxztEpc/JUPuMkqOgrnMQqcU8CbE409AUdJYTIWryl3PP5CBaTJZT71N49MXP/YA==}
    engines: {node: ^14.17.0 || ^16.13.0 || >=18.0.0}
    dependencies:
      minipass: 4.2.8
      minipass-sized: 1.0.3
      minizlib: 2.1.2
    optionalDependencies:
      encoding: 0.1.13
    dev: true

  /minipass-flush/1.0.5:
    resolution: {integrity: sha512-JmQSYYpPUqX5Jyn1mXaRwOda1uQ8HP5KAT/oDSLCzt1BYRhQU0/hDtsB1ufZfEEzMZ9aAVmsBw8+FWsIXlClWw==}
    engines: {node: '>= 8'}
    dependencies:
      minipass: 3.3.6
    dev: true

  /minipass-json-stream/1.0.1:
    resolution: {integrity: sha512-ODqY18UZt/I8k+b7rl2AENgbWE8IDYam+undIJONvigAz8KR5GWblsFTEfQs0WODsjbSXWlm+JHEv8Gr6Tfdbg==}
    dependencies:
      jsonparse: 1.3.1
      minipass: 3.3.6
    dev: true

  /minipass-pipeline/1.2.4:
    resolution: {integrity: sha512-xuIq7cIOt09RPRJ19gdi4b+RiNvDFYe5JH+ggNvBqGqpQXcru3PcRmOZuHBKWK1Txf9+cQ+HMVN4d6z46LZP7A==}
    engines: {node: '>=8'}
    dependencies:
      minipass: 3.3.6
    dev: true

  /minipass-sized/1.0.3:
    resolution: {integrity: sha512-MbkQQ2CTiBMlA2Dm/5cY+9SWFEN8pzzOXi6rlM5Xxq0Yqbda5ZQy9sU75a673FE9ZK0Zsbr6Y5iP6u9nktfg2g==}
    engines: {node: '>=8'}
    dependencies:
      minipass: 3.3.6
    dev: true

  /minipass/3.3.6:
    resolution: {integrity: sha512-DxiNidxSEK+tHG6zOIklvNOwm3hvCrbUrdtzY74U6HKTJxvIDfOUL5W5P2Ghd3DTkhhKPYGqeNUIh5qcM4YBfw==}
    engines: {node: '>=8'}
    dependencies:
      yallist: 4.0.0
    dev: true

  /minipass/4.2.8:
    resolution: {integrity: sha512-fNzuVyifolSLFL4NzpF+wEF4qrgqaaKX0haXPQEdQ7NKAN+WecoKMHV09YcuL/DHxrUsYQOK3MiuDf7Ip2OXfQ==}
    engines: {node: '>=8'}
    dev: true

  /minipass/5.0.0:
    resolution: {integrity: sha512-3FnjYuehv9k6ovOEbyOswadCDPX1piCfhV8ncmYtHOjuPwylVWsghTLo7rabjC3Rx5xD4HDx8Wm1xnMF7S5qFQ==}
    engines: {node: '>=8'}
    dev: true

  /minizlib/2.1.2:
    resolution: {integrity: sha512-bAxsR8BVfj60DWXHE3u30oHzfl4G7khkSuPW+qvpd7jFRHm7dLxOjUk1EHACJ/hxLY8phGJ0YhYHZo7jil7Qdg==}
    engines: {node: '>= 8'}
    dependencies:
      minipass: 3.3.6
      yallist: 4.0.0
    dev: true

  /mixin-deep/1.3.2:
    resolution: {integrity: sha512-WRoDn//mXBiJ1H40rqa3vH0toePwSsGb45iInWlTySa+Uu4k3tYUSxa2v1KqAiLtvlrSzaExqS1gtk96A9zvEA==}
    engines: {node: '>=0.10.0'}
    dependencies:
      for-in: 1.0.2
      is-extendable: 1.0.1
    dev: true

  /mixin-object/2.0.1:
    resolution: {integrity: sha512-ALGF1Jt9ouehcaXaHhn6t1yGWRqGaHkPFndtFVHfZXOvkIZ/yoGaSi0AHVTafb3ZBGg4dr/bDwnaEKqCXzchMA==}
    engines: {node: '>=0.10.0'}
    dependencies:
      for-in: 0.1.8
      is-extendable: 0.1.1
    dev: true

  /mkdirp/0.5.6:
    resolution: {integrity: sha512-FP+p8RB8OWpF3YZBCrP5gtADmtXApB5AMLn+vdyA+PyxCjrCs00mjyUozssO33cwDeT3wNGdLxJ5M//YqtHAJw==}
    hasBin: true
    dependencies:
      minimist: 1.2.8
    dev: true

  /mkdirp/1.0.4:
    resolution: {integrity: sha512-vVqVZQyf3WLx2Shd0qJ9xuvqgAyKPLAiqITEtqW0oIUjzo3PePDd6fW9iFz30ef7Ysp/oiWqbhszeGWW2T6Gzw==}
    engines: {node: '>=10'}
    hasBin: true
    dev: true

  /mkdirp/2.1.6:
    resolution: {integrity: sha512-+hEnITedc8LAtIP9u3HJDFIdcLV2vXP33sqLLIzkv1Db1zO/1OxbvYf0Y1OC/S/Qo5dxHXepofhmxL02PsKe+A==}
    engines: {node: '>=10'}
    hasBin: true
    dev: true

  /mkdirp/3.0.1:
    resolution: {integrity: sha512-+NsyUUAZDmo6YVHzL/stxSu3t9YS1iljliy3BSDrXJ/dkn1KYdmtZODGGjLcc9XLgVVpH4KshHB8XmZgMhaBXg==}
    engines: {node: '>=10'}
    hasBin: true
    dev: true

  /mocha-json-output-reporter/2.1.0_mocha@10.2.0+moment@2.29.4:
    resolution: {integrity: sha512-FF2BItlMo8nK9+SgN/WAD01ue7G+qI1Po0U3JCZXQiiyTJ5OV3KcT1mSoZKirjYP73JFZznaaPC6Mp052PF3Vw==}
    peerDependencies:
      mocha: ^10.0.0
      moment: ^2.21.0
    dependencies:
      mocha: 10.2.0
      moment: 2.29.4
    dev: true

  /mocha-multi-reporters/1.5.1_mocha@10.2.0:
    resolution: {integrity: sha512-Yb4QJOaGLIcmB0VY7Wif5AjvLMUFAdV57D2TWEva1Y0kU/3LjKpeRVmlMIfuO1SVbauve459kgtIizADqxMWPg==}
    engines: {node: '>=6.0.0'}
    peerDependencies:
      mocha: '>=3.1.2'
    dependencies:
      debug: 4.3.4
      lodash: 4.17.21
      mocha: 10.2.0
    transitivePeerDependencies:
      - supports-color
    dev: true

  /mocha/10.2.0:
    resolution: {integrity: sha512-IDY7fl/BecMwFHzoqF2sg/SHHANeBoMMXFlS9r0OXKDssYE1M5O43wUY/9BVPeIvfH2zmEbBfseqN9gBQZzXkg==}
    engines: {node: '>= 14.0.0'}
    hasBin: true
    dependencies:
      ansi-colors: 4.1.1
      browser-stdout: 1.3.1
      chokidar: 3.5.3
      debug: 4.3.4_supports-color@8.1.1
      diff: 5.0.0
      escape-string-regexp: 4.0.0
      find-up: 5.0.0
      glob: 7.2.0
      he: 1.2.0
      js-yaml: 4.1.0
      log-symbols: 4.1.0
      minimatch: 5.0.1
      ms: 2.1.3
      nanoid: 3.3.3
      serialize-javascript: 6.0.0
      strip-json-comments: 3.1.1
      supports-color: 8.1.1
      workerpool: 6.2.1
      yargs: 16.2.0
      yargs-parser: 20.2.4
      yargs-unparser: 2.0.0
    dev: true

  /moment/2.29.4:
    resolution: {integrity: sha512-5LC9SOxjSc2HF6vO2CyuTDNivEdoz2IvyJJGj6X8DJ0eFyfszE0QiEd+iXmBvUP3WHxSjFH/vIsA0EN00cgr8w==}
    dev: true

  /ms/2.0.0:
    resolution: {integrity: sha512-Tpp60P6IUJDTuOq/5Z8cdskzJujfwqfOTkrwIwj7IRISpnkJnT6SyJ4PCPnGMoFjC9ddhal5KVIYtAt97ix05A==}
    dev: true

  /ms/2.1.2:
    resolution: {integrity: sha512-sGkPx+VjMtmA6MX27oA4FBFELFCZZ4S4XqeGOXCv68tT+jb3vk/RyaKWP0PTKyWtmLSM0b+adUTEvbs1PEaH2w==}
    dev: true

  /ms/2.1.3:
    resolution: {integrity: sha512-6FlzubTLZG3J2a/NVCAleEhjzq5oxgHyaCU9yYXvcLsvoVaHJq/s5xXI6/XXP6tz7R9xAOtHnSO/tXtF3WRTlA==}
    dev: true

  /msgpack-lite/0.1.26:
    resolution: {integrity: sha512-SZ2IxeqZ1oRFGo0xFGbvBJWMp3yLIY9rlIJyxy8CGrwZn1f0ZK4r6jV/AM1r0FZMDUkWkglOk/eeKIL9g77Nxw==}
    hasBin: true
    dependencies:
      event-lite: 0.1.3
      ieee754: 1.2.1
      int64-buffer: 0.1.10
      isarray: 1.0.0
    dev: true

  /mute-stream/0.0.8:
    resolution: {integrity: sha512-nnbWWOkoWyUsTjKrhgD0dcz22mdkSnpYqbEjIm2nhwhuxlSkpywJmBo8h0ZqJdkp73mb90SssHkN4rsRaBAfAA==}
    dev: true

  /mute-stream/1.0.0:
    resolution: {integrity: sha512-avsJQhyd+680gKXyG/sQc0nXaC6rBkPOfyHYcFb9+hdkqQkR9bdnkJ0AMZhke0oesPqIO+mFFJ+IdBc7mst4IA==}
    engines: {node: ^14.17.0 || ^16.13.0 || >=18.0.0}
    dev: true

  /nanoid/3.3.3:
    resolution: {integrity: sha512-p1sjXuopFs0xg+fPASzQ28agW1oHD7xDsd9Xkf3T15H3c/cifrFHVwrh74PdoklAPi+i7MdRsE47vm2r6JoB+w==}
    engines: {node: ^10 || ^12 || ^13.7 || ^14 || >=15.0.1}
    hasBin: true
    dev: true

  /nanomatch/1.2.13:
    resolution: {integrity: sha512-fpoe2T0RbHwBTBUOftAfBPaDEi06ufaUai0mE6Yn1kacc3SnTErfb/h+X94VXzI64rKFHYImXSvdwGGCmwOqCA==}
    engines: {node: '>=0.10.0'}
    dependencies:
      arr-diff: 4.0.0
      array-unique: 0.3.2
      define-property: 2.0.2
      extend-shallow: 3.0.2
      fragment-cache: 0.2.1
      is-windows: 1.0.2
      kind-of: 6.0.3
      object.pick: 1.3.0
      regex-not: 1.0.2
      snapdragon: 0.8.2
      to-regex: 3.0.2
    transitivePeerDependencies:
      - supports-color
    dev: true

  /natural-compare/1.4.0:
    resolution: {integrity: sha512-OWND8ei3VtNC9h7V60qff3SVobHr996CTwgxubgyQYEpg290h9J0buyECNNJexkFm5sOajh5G116RYA1c8ZMSw==}
    dev: true

  /natural-orderby/2.0.3:
    resolution: {integrity: sha512-p7KTHxU0CUrcOXe62Zfrb5Z13nLvPhSWR/so3kFulUQU0sgUll2Z0LwpsLN351eOOD+hRGu/F1g+6xDfPeD++Q==}
    dev: true

  /negotiator/0.6.3:
    resolution: {integrity: sha512-+EUsqGPLsM+j/zdChZjsnX51g4XrHFOIXwfnCVPGlQk/k5giakcKsuxCObBRu6DSm9opw/O6slWbJdghQM4bBg==}
    engines: {node: '>= 0.6'}
    dev: true

  /neo-async/2.6.2:
    resolution: {integrity: sha512-Yd3UES5mWCSqR+qNT93S3UoYUkqAZ9lLg8a7g9rimsWmYGK8cVToA4/sF3RrshdyV3sAGMXVUmpMYOw+dLpOuw==}
    dev: true

  /nice-try/1.0.5:
    resolution: {integrity: sha512-1nh45deeb5olNY7eX82BkPO7SSxR5SSYJiPTrTdFUVYwAl8CKMA5N9PjTYkHiRjisVcxcQ1HXdLhx2qxxJzLNQ==}
    dev: true

  /nise/1.5.3:
    resolution: {integrity: sha512-Ymbac/94xeIrMf59REBPOv0thr+CJVFMhrlAkW/gjCIE58BGQdCj0x7KRCb3yz+Ga2Rz3E9XXSvUyyxqqhjQAQ==}
    dependencies:
      '@sinonjs/formatio': 3.2.2
      '@sinonjs/text-encoding': 0.7.2
      just-extend: 4.2.1
      lolex: 5.1.2
      path-to-regexp: 1.8.0
    dev: true

  /no-case/3.0.4:
    resolution: {integrity: sha512-fgAN3jGAh+RoxUGZHTSOLJIqUc2wmoBwGR4tbpNAKmmovFoWq0OdRkb0VkldReO2a2iBT/OEulG9XSUc10r3zg==}
    dependencies:
      lower-case: 2.0.2
      tslib: 2.6.2
    dev: true

  /node-cleanup/2.1.2:
    resolution: {integrity: sha512-qN8v/s2PAJwGUtr1/hYTpNKlD6Y9rc4p8KSmJXyGdYGZsDGKXrGThikLFP9OCHFeLeEpQzPwiAtdIvBLqm//Hw==}
    dev: true

  /node-fetch/2.6.9:
    resolution: {integrity: sha512-DJm/CJkZkRjKKj4Zi4BsKVZh3ValV5IR5s7LVZnW+6YMh0W1BfNA8XSs6DLMGYlId5F3KnA70uu2qepcR08Qqg==}
    engines: {node: 4.x || >=6.0.0}
    peerDependencies:
      encoding: ^0.1.0
    peerDependenciesMeta:
      encoding:
        optional: true
    dependencies:
      whatwg-url: 5.0.0
    dev: true

  /node-gyp/9.3.1:
    resolution: {integrity: sha512-4Q16ZCqq3g8awk6UplT7AuxQ35XN4R/yf/+wSAwcBUAjg7l58RTactWaP8fIDTi0FzI7YcVLujwExakZlfWkXg==}
    engines: {node: ^12.13 || ^14.13 || >=16}
    hasBin: true
    dependencies:
      env-paths: 2.2.1
      glob: 7.2.3
      graceful-fs: 4.2.11
      make-fetch-happen: 10.2.1
      nopt: 6.0.0
      npmlog: 6.0.2
      rimraf: 3.0.2
      semver: 7.6.0
      tar: 6.1.13
      which: 2.0.2
    transitivePeerDependencies:
      - bluebird
      - supports-color
    dev: true

  /node-int64/0.4.0:
    resolution: {integrity: sha512-O5lz91xSOeoXP6DulyHfllpq+Eg00MWitZIbtPfoSEvqIHdl5gfcY6hYzDWnj0qD5tz52PI08u9qUvSVeUBeHw==}
    dev: true

  /node-notifier/8.0.2:
    resolution: {integrity: sha512-oJP/9NAdd9+x2Q+rfphB2RJCHjod70RcRLjosiPMMu5gjIfwVnOUGq2nbTjTUbmy0DJ/tFIVT30+Qe3nzl4TJg==}
    requiresBuild: true
    dependencies:
      growly: 1.3.0
      is-wsl: 2.2.0
      semver: 7.6.0
      shellwords: 0.1.1
      uuid: 8.3.2
      which: 2.0.2
    dev: true
    optional: true

  /node-releases/2.0.10:
    resolution: {integrity: sha512-5GFldHPXVG/YZmFzJvKK2zDSzPKhEp0+ZR5SVaoSag9fsL5YgHbUHDfnG5494ISANDcK4KwPXAx2xqVEydmd7w==}
    dev: true

  /noms/0.0.0:
    resolution: {integrity: sha512-lNDU9VJaOPxUmXcLb+HQFeUgQQPtMI24Gt6hgfuMHRJgMRHMF/qZ4HJD3GDru4sSw9IQl2jPjAYnQrdIeLbwow==}
    dependencies:
      inherits: 2.0.4
      readable-stream: 1.0.34
    dev: true

  /nopt/6.0.0:
    resolution: {integrity: sha512-ZwLpbTgdhuZUnZzjd7nb1ZV+4DoiC6/sfiVKok72ym/4Tlf+DFdlHYmT2JPmcNNWV6Pi3SDf1kT+A4r9RTuT9g==}
    engines: {node: ^12.13.0 || ^14.15.0 || >=16.0.0}
    hasBin: true
    dependencies:
      abbrev: 1.1.1
    dev: true

  /normalize-package-data/2.5.0:
    resolution: {integrity: sha512-/5CMN3T0R4XTj4DcGaexo+roZSdSFW/0AOOTROrjxzCG1wrWXEsGbRKevjlIL+ZDE4sZlJr5ED4YW0yqmkK+eA==}
    dependencies:
      hosted-git-info: 2.8.9
      resolve: 1.22.8
      semver: 5.7.1
      validate-npm-package-license: 3.0.4
    dev: true

  /normalize-package-data/3.0.3:
    resolution: {integrity: sha512-p2W1sgqij3zMMyRC067Dg16bfzVH+w7hyegmpIvZ4JNjqtGOVAIvLmjBx3yP7YTe9vKJgkoNOPjwQGogDoMXFA==}
    engines: {node: '>=10'}
    dependencies:
      hosted-git-info: 4.1.0
      is-core-module: 2.13.1
      semver: 7.6.0
      validate-npm-package-license: 3.0.4
    dev: true

  /normalize-package-data/5.0.0:
    resolution: {integrity: sha512-h9iPVIfrVZ9wVYQnxFgtw1ugSvGEMOlyPWWtm8BMJhnwyEL/FLbYbTY3V3PpjI/BUK67n9PEWDu6eHzu1fB15Q==}
    engines: {node: ^14.17.0 || ^16.13.0 || >=18.0.0}
    dependencies:
      hosted-git-info: 6.1.1
      is-core-module: 2.13.1
      semver: 7.6.0
      validate-npm-package-license: 3.0.4
    dev: true

  /normalize-path/2.1.1:
    resolution: {integrity: sha512-3pKJwH184Xo/lnH6oyP1q2pMd7HcypqqmRs91/6/i2CGtWwIKGCkOOMTm/zXbgTEWHw1uNpNi/igc3ePOYHb6w==}
    engines: {node: '>=0.10.0'}
    dependencies:
      remove-trailing-separator: 1.1.0
    dev: true

  /normalize-path/3.0.0:
    resolution: {integrity: sha512-6eZs5Ls3WtCisHWp9S2GUy8dqkpGi4BVSz3GaqiE6ezub0512ESztXUwUB6C6IKbQkY2Pnb/mD4WYojCRwcwLA==}
    engines: {node: '>=0.10.0'}
    dev: true

  /normalize-url/4.5.1:
    resolution: {integrity: sha512-9UZCFRHQdNrfTpGg8+1INIg93B6zE0aXMVFkw1WFwvO4SlZywU6aLg5Of0Ap/PgcbSw4LNxvMWXMeugwMCX0AA==}
    engines: {node: '>=8'}
    dev: true

  /normalize-url/6.1.0:
    resolution: {integrity: sha512-DlL+XwOy3NxAQ8xuC0okPgK46iuVNAK01YN7RueYBqqFeGsBjV9XmCAzAdgt+667bCl5kPh9EqKKDwnaPG1I7A==}
    engines: {node: '>=10'}
    dev: true

  /normalize-url/8.0.0:
    resolution: {integrity: sha512-uVFpKhj5MheNBJRTiMZ9pE/7hD1QTeEvugSJW/OmLzAp78PB5O6adfMNTvmfKhXBkvCzC+rqifWcVYpGFwTjnw==}
    engines: {node: '>=14.16'}
    dev: true

  /npm-bundled/3.0.0:
    resolution: {integrity: sha512-Vq0eyEQy+elFpzsKjMss9kxqb9tG3YHg4dsyWuUENuzvSUWe1TCnW/vV9FkhvBk/brEDoDiVd+M1Btosa6ImdQ==}
    engines: {node: ^14.17.0 || ^16.13.0 || >=18.0.0}
    dependencies:
      npm-normalize-package-bin: 3.0.0
    dev: true

  /npm-check-updates/16.10.16:
    resolution: {integrity: sha512-d8mNYce/l8o5RHPE5ZUp2P1zj9poI7KWQCh5AsTIP3EhicONEhc63mLQQv4/nkCsMb3wCrikx6YOo4BOwN4+1w==}
    engines: {node: '>=14.14'}
    hasBin: true
    dependencies:
      chalk: 5.3.0
      cli-table3: 0.6.3
      commander: 10.0.1
      fast-memoize: 2.5.2
      find-up: 5.0.0
      fp-and-or: 0.1.3
      get-stdin: 8.0.0
      globby: 11.1.0
      hosted-git-info: 5.2.1
      ini: 4.1.1
      js-yaml: 4.1.0
      json-parse-helpfulerror: 1.0.3
      jsonlines: 0.1.1
      lodash: 4.17.21
      minimatch: 9.0.4
      p-map: 4.0.0
      pacote: 15.2.0
      parse-github-url: 1.0.2
      progress: 2.0.3
      prompts-ncu: 3.0.0
      rc-config-loader: 4.1.3
      remote-git-tags: 3.0.0
      rimraf: 5.0.1
      semver: 7.6.0
      semver-utils: 1.1.4
      source-map-support: 0.5.21
      spawn-please: 2.0.1
      strip-json-comments: 5.0.1
      untildify: 4.0.0
      update-notifier: 6.0.2
    transitivePeerDependencies:
      - bluebird
      - supports-color
    dev: true

  /npm-install-checks/6.1.1:
    resolution: {integrity: sha512-dH3GmQL4vsPtld59cOn8uY0iOqRmqKvV+DLGwNXV/Q7MDgD2QfOADWd/mFXcIE5LVhYYGjA3baz6W9JneqnuCw==}
    engines: {node: ^14.17.0 || ^16.13.0 || >=18.0.0}
    dependencies:
      semver: 7.6.0
    dev: true

  /npm-normalize-package-bin/3.0.0:
    resolution: {integrity: sha512-g+DPQSkusnk7HYXr75NtzkIP4+N81i3RPsGFidF3DzHd9MT9wWngmqoeg/fnHFz5MNdtG4w03s+QnhewSLTT2Q==}
    engines: {node: ^14.17.0 || ^16.13.0 || >=18.0.0}
    dev: true

  /npm-package-arg/10.1.0:
    resolution: {integrity: sha512-uFyyCEmgBfZTtrKk/5xDfHp6+MdrqGotX/VoOyEEl3mBwiEE5FlBaePanazJSVMPT7vKepcjYBY2ztg9A3yPIA==}
    engines: {node: ^14.17.0 || ^16.13.0 || >=18.0.0}
    dependencies:
      hosted-git-info: 6.1.1
      proc-log: 3.0.0
      semver: 7.6.0
      validate-npm-package-name: 5.0.0
    dev: true

  /npm-package-arg/11.0.2:
    resolution: {integrity: sha512-IGN0IAwmhDJwy13Wc8k+4PEbTPhpJnMtfR53ZbOyjkvmEcLS4nCwp6mvMWjS5sUjeiW3mpx6cHmuhKEu9XmcQw==}
    engines: {node: ^16.14.0 || >=18.0.0}
    dependencies:
      hosted-git-info: 7.0.1
      proc-log: 4.2.0
      semver: 7.6.0
      validate-npm-package-name: 5.0.0
    dev: true

  /npm-packlist/7.0.4:
    resolution: {integrity: sha512-d6RGEuRrNS5/N84iglPivjaJPxhDbZmlbTwTDX2IbcRHG5bZCdtysYMhwiPvcF4GisXHGn7xsxv+GQ7T/02M5Q==}
    engines: {node: ^14.17.0 || ^16.13.0 || >=18.0.0}
    dependencies:
      ignore-walk: 6.0.2
    dev: true

  /npm-pick-manifest/8.0.1:
    resolution: {integrity: sha512-mRtvlBjTsJvfCCdmPtiu2bdlx8d/KXtF7yNXNWe7G0Z36qWA9Ny5zXsI2PfBZEv7SXgoxTmNaTzGSbbzDZChoA==}
    engines: {node: ^14.17.0 || ^16.13.0 || >=18.0.0}
    dependencies:
      npm-install-checks: 6.1.1
      npm-normalize-package-bin: 3.0.0
      npm-package-arg: 10.1.0
      semver: 7.6.0
    dev: true

  /npm-registry-fetch/14.0.4:
    resolution: {integrity: sha512-pMS2DRkwg+M44ct65zrN/Cr9IHK1+n6weuefAo6Er4lc+/8YBCU0Czq04H3ZiSigluh7pb2rMM5JpgcytctB+Q==}
    engines: {node: ^14.17.0 || ^16.13.0 || >=18.0.0}
    dependencies:
      make-fetch-happen: 11.1.0
      minipass: 4.2.8
      minipass-fetch: 3.0.2
      minipass-json-stream: 1.0.1
      minizlib: 2.1.2
      npm-package-arg: 10.1.0
      proc-log: 3.0.0
    transitivePeerDependencies:
      - bluebird
      - supports-color
    dev: true

  /npm-run-path/2.0.2:
    resolution: {integrity: sha512-lJxZYlT4DW/bRUtFh1MQIWqmLwQfAxnqWG4HhEdjMlkrJYnJn0Jrr2u3mgxqaWsdiBc76TYkTG/mhrnYTuzfHw==}
    engines: {node: '>=4'}
    dependencies:
      path-key: 2.0.1
    dev: true

  /npm-run-path/4.0.1:
    resolution: {integrity: sha512-S48WzZW777zhNIrn7gxOlISNAqi9ZC/uQFnRdbeIHhZhCA6UqpkOT8T1G7BvfdgP4Er8gF4sUbaS0i7QvIfCWw==}
    engines: {node: '>=8'}
    dependencies:
      path-key: 3.1.1
    dev: true

  /npm-run-path/5.3.0:
    resolution: {integrity: sha512-ppwTtiJZq0O/ai0z7yfudtBpWIoxM8yE6nHi1X47eFR2EWORqfbu6CnPlNsjeN683eT0qG6H/Pyf9fCcvjnnnQ==}
    engines: {node: ^12.20.0 || ^14.13.1 || >=16.0.0}
    dependencies:
      path-key: 4.0.0
    dev: true

  /npm/10.5.0:
    resolution: {integrity: sha512-Ejxwvfh9YnWVU2yA5FzoYLTW52vxHCz+MHrOFg9Cc8IFgF/6f5AGPAvb5WTay5DIUP1NIfN3VBZ0cLlGO0Ys+A==}
    engines: {node: ^18.17.0 || >=20.5.0}
    hasBin: true
    dev: true
    bundledDependencies:
      - '@isaacs/string-locale-compare'
      - '@npmcli/arborist'
      - '@npmcli/config'
      - '@npmcli/fs'
      - '@npmcli/map-workspaces'
      - '@npmcli/package-json'
      - '@npmcli/promise-spawn'
      - '@npmcli/run-script'
      - '@sigstore/tuf'
      - abbrev
      - archy
      - cacache
      - chalk
      - ci-info
      - cli-columns
      - cli-table3
      - columnify
      - fastest-levenshtein
      - fs-minipass
      - glob
      - graceful-fs
      - hosted-git-info
      - ini
      - init-package-json
      - is-cidr
      - json-parse-even-better-errors
      - libnpmaccess
      - libnpmdiff
      - libnpmexec
      - libnpmfund
      - libnpmhook
      - libnpmorg
      - libnpmpack
      - libnpmpublish
      - libnpmsearch
      - libnpmteam
      - libnpmversion
      - make-fetch-happen
      - minimatch
      - minipass
      - minipass-pipeline
      - ms
      - node-gyp
      - nopt
      - normalize-package-data
      - npm-audit-report
      - npm-install-checks
      - npm-package-arg
      - npm-pick-manifest
      - npm-profile
      - npm-registry-fetch
      - npm-user-validate
      - npmlog
      - p-map
      - pacote
      - parse-conflict-json
      - proc-log
      - qrcode-terminal
      - read
      - semver
      - spdx-expression-parse
      - ssri
      - supports-color
      - tar
      - text-table
      - tiny-relative-date
      - treeverse
      - validate-npm-package-name
      - which
      - write-file-atomic

  /npmlog/6.0.2:
    resolution: {integrity: sha512-/vBvz5Jfr9dT/aFWd0FIRf+T/Q2WBsLENygUaFUqstqsycmZAP/t5BvFJTK0viFmSUxiUKTUplWy5vt+rvKIxg==}
    engines: {node: ^12.13.0 || ^14.15.0 || >=16.0.0}
    dependencies:
      are-we-there-yet: 3.0.1
      console-control-strings: 1.1.0
      gauge: 4.0.4
      set-blocking: 2.0.0
    dev: true

  /nwsapi/2.2.4:
    resolution: {integrity: sha512-NHj4rzRo0tQdijE9ZqAx6kYDcoRwYwSYzCA8MY3JzfxlrvEU0jhnhJT9BhqhJs7I/dKcrDm6TyulaRqZPIhN5g==}
    dev: true

  /oauth-sign/0.9.0:
    resolution: {integrity: sha512-fexhUFFPTGV8ybAtSIGbV6gOkSv8UtRbDBnAyLQw4QPKkgNlsH2ByPGtMUqdWkos6YCRmAqViwgZrJc/mRDzZQ==}
    dev: true

  /object-assign/4.1.1:
    resolution: {integrity: sha512-rJgTQnkUnH1sFw8yT6VSU3zD3sWmu6sZhIseY8VX+GRu3P6F7Fu+JNDoXfklElbLJSnc3FUQHVe4cU5hj+BcUg==}
    engines: {node: '>=0.10.0'}
    dev: true

  /object-copy/0.1.0:
    resolution: {integrity: sha512-79LYn6VAb63zgtmAteVOWo9Vdj71ZVBy3Pbse+VqxDpEP83XuujMrGqHIwAXJ5I/aM0zU7dIyIAhifVTPrNItQ==}
    engines: {node: '>=0.10.0'}
    dependencies:
      copy-descriptor: 0.1.1
      define-property: 0.2.5
      kind-of: 3.2.2
    dev: true

  /object-inspect/1.13.1:
    resolution: {integrity: sha512-5qoj1RUiKOMsCCNLV1CBiPYE10sziTsnmNxkAI/rZhiD63CF7IqdFGC/XzjWjpSgLf0LxXX3bDFIh0E18f6UhQ==}
    dev: true

  /object-keys/1.1.1:
    resolution: {integrity: sha512-NuAESUOUMrlIXOfHKzD6bpPu3tYt3xvjNdRIQ+FeT0lNb4K8WR70CaDxhuNguS2XG+GjkyMwOzsN5ZktImfhLA==}
    engines: {node: '>= 0.4'}
    dev: true

  /object-treeify/1.1.33:
    resolution: {integrity: sha512-EFVjAYfzWqWsBMRHPMAXLCDIJnpMhdWAqR7xG6M6a2cs6PMFpl/+Z20w9zDW4vkxOFfddegBKq9Rehd0bxWE7A==}
    engines: {node: '>= 10'}
    dev: true

  /object-visit/1.0.1:
    resolution: {integrity: sha512-GBaMwwAVK9qbQN3Scdo0OyvgPW7l3lnaVMj84uTOZlswkX0KpF6fyDBJhtTthf7pymztoN36/KEr1DyhF96zEA==}
    engines: {node: '>=0.10.0'}
    dependencies:
      isobject: 3.0.1
    dev: true

  /object.assign/4.1.5:
    resolution: {integrity: sha512-byy+U7gp+FVwmyzKPYhW2h5l3crpmGsxl7X2s8y43IgxvG4g3QZ6CffDtsNQy1WsmZpQbO+ybo0AlW7TY6DcBQ==}
    engines: {node: '>= 0.4'}
    dependencies:
      call-bind: 1.0.7
      define-properties: 1.2.1
      has-symbols: 1.0.3
      object-keys: 1.1.1
    dev: true

  /object.entries/1.1.6:
    resolution: {integrity: sha512-leTPzo4Zvg3pmbQ3rDK69Rl8GQvIqMWubrkxONG9/ojtFE2rD9fjMKfSI5BxW3osRH1m6VdzmqK8oAY9aT4x5w==}
    engines: {node: '>= 0.4'}
    dependencies:
      call-bind: 1.0.7
      define-properties: 1.2.1
      es-abstract: 1.22.4
    dev: true

  /object.fromentries/2.0.6:
    resolution: {integrity: sha512-VciD13dswC4j1Xt5394WR4MzmAQmlgN72phd/riNp9vtD7tp4QQWJ0R4wvclXcafgcYK8veHRed2W6XeGBvcfg==}
    engines: {node: '>= 0.4'}
    dependencies:
      call-bind: 1.0.7
      define-properties: 1.2.1
      es-abstract: 1.22.4
    dev: true

  /object.hasown/1.1.2:
    resolution: {integrity: sha512-B5UIT3J1W+WuWIU55h0mjlwaqxiE5vYENJXIXZ4VFe05pNYrkKuK0U/6aFcb0pKywYJh7IhfoqUfKVmrJJHZHw==}
    dependencies:
      define-properties: 1.2.1
      es-abstract: 1.22.4
    dev: true

  /object.pick/1.3.0:
    resolution: {integrity: sha512-tqa/UMy/CCoYmj+H5qc07qvSL9dqcs/WZENZ1JbtWBlATP+iVOe778gE6MSijnyCnORzDuX6hU+LA4SZ09YjFQ==}
    engines: {node: '>=0.10.0'}
    dependencies:
      isobject: 3.0.1
    dev: true

  /object.values/1.1.6:
    resolution: {integrity: sha512-FVVTkD1vENCsAcwNs9k6jea2uHC/X0+JcjG8YA60FN5CMaJmG95wT9jek/xX9nornqGRrBkKtzuAu2wuHpKqvw==}
    engines: {node: '>= 0.4'}
    dependencies:
      call-bind: 1.0.7
      define-properties: 1.2.1
      es-abstract: 1.22.4
    dev: true

  /oclif/4.8.5:
    resolution: {integrity: sha512-7f6gYBAugi/+98lrsjnGtQnrva6JS2fDjyBzUZETi+EQHg/Gq55yvknHkMw4mLO5iA2MIEvClYdgyKR4keAdPA==}
    engines: {node: '>=18.0.0'}
    hasBin: true
    dependencies:
      '@aws-sdk/client-cloudfront': 3.556.0
      '@aws-sdk/client-s3': 3.556.0
      '@inquirer/confirm': 3.1.5
      '@inquirer/input': 2.1.5
      '@inquirer/select': 2.3.1
      '@oclif/core': 3.26.4
      '@oclif/plugin-help': 6.0.21
      '@oclif/plugin-not-found': 3.1.4
      '@oclif/plugin-warn-if-update-available': 3.0.15
      async-retry: 1.3.3
      chalk: 4.1.2
      change-case: 4.1.2
      debug: 4.3.4
      ejs: 3.1.10
      find-yarn-workspace-root: 2.0.0
      fs-extra: 8.1.0
      github-slugger: 1.5.0
      got: 13.0.0
      lodash.template: 4.5.0
      normalize-package-data: 3.0.3
      semver: 7.6.0
      sort-package-json: 2.10.0
      validate-npm-package-name: 5.0.0
    transitivePeerDependencies:
      - aws-crt
      - supports-color
    dev: true

  /once/1.4.0:
    resolution: {integrity: sha512-lNaJgI+2Q5URQBkccEKHTQOPaXdUxnZZElQTZY0MFUAuaEqe1E+Nyvgdz/aIyNi6Z9MzO5dv1H8n58/GELp3+w==}
    dependencies:
      wrappy: 1.0.2
    dev: true

  /onetime/5.1.2:
    resolution: {integrity: sha512-kbpaSSGJTWdAY5KPVeMOKXSrPtr8C8C7wodJbcsd51jRnmD+GZu8Y0VoU6Dm5Z4vWr0Ig/1NKuWRKf7j5aaYSg==}
    engines: {node: '>=6'}
    dependencies:
      mimic-fn: 2.1.0
    dev: true

  /optionator/0.8.3:
    resolution: {integrity: sha512-+IW9pACdk3XWmmTXG8m3upGUJst5XRGzxMRjXzAuJ1XnIFNvfhjjIuYkDvysnPQ7qzqVzLt78BCruntqRhWQbA==}
    engines: {node: '>= 0.8.0'}
    dependencies:
      deep-is: 0.1.4
      fast-levenshtein: 2.0.6
      levn: 0.3.0
      prelude-ls: 1.1.2
      type-check: 0.3.2
      word-wrap: 1.2.4
    dev: true

  /optionator/0.9.3:
    resolution: {integrity: sha512-JjCoypp+jKn1ttEFExxhetCKeJt9zhAgAve5FXHixTvFDW/5aEktX9bufBKLRRMdU7bNtpLfcGu94B3cdEJgjg==}
    engines: {node: '>= 0.8.0'}
    dependencies:
      '@aashutoshrathi/word-wrap': 1.2.6
      deep-is: 0.1.4
      fast-levenshtein: 2.0.6
      levn: 0.4.1
      prelude-ls: 1.2.1
      type-check: 0.4.0
    dev: true

  /ora/5.4.1:
    resolution: {integrity: sha512-5b6Y85tPxZZ7QytO+BQzysW31HJku27cRIlkbAXaNx+BdcVi+LlRFmVXzeF6a7JCwJpyw5c4b+YSVImQIrBpuQ==}
    engines: {node: '>=10'}
    dependencies:
      bl: 4.1.0
      chalk: 4.1.2
      cli-cursor: 3.1.0
      cli-spinners: 2.8.0
      is-interactive: 1.0.0
      is-unicode-supported: 0.1.0
      log-symbols: 4.1.0
      strip-ansi: 6.0.1
      wcwidth: 1.0.1
    dev: true

  /os-homedir/1.0.2:
    resolution: {integrity: sha512-B5JU3cabzk8c67mRRd3ECmROafjYMXbuzlwtqdM8IbS8ktlTix8aFGb2bAGKrSRIlnfKwovGUUr72JUPyOb6kQ==}
    engines: {node: '>=0.10.0'}
    dev: true

  /os-tmpdir/1.0.2:
    resolution: {integrity: sha512-D2FR03Vir7FIu45XBY20mTb+/ZSWB00sjU9jdQXt83gDrI4Ztz5Fs7/yy74g2N5SVQY4xY1qDr4rNddwYRVX0g==}
    engines: {node: '>=0.10.0'}
    dev: true

  /override-require/1.1.1:
    resolution: {integrity: sha512-eoJ9YWxFcXbrn2U8FKT6RV+/Kj7fiGAB1VvHzbYKt8xM5ZuKZgCGvnHzDxmreEjcBH28ejg5MiOH4iyY1mQnkg==}
    dev: true

  /p-cancelable/1.1.0:
    resolution: {integrity: sha512-s73XxOZ4zpt1edZYZzvhqFa6uvQc1vwUa0K0BdtIZgQMAJj9IbebH+JkgKZc9h+B05PKHLOTl4ajG1BmNrVZlw==}
    engines: {node: '>=6'}
    dev: true

  /p-cancelable/2.1.1:
    resolution: {integrity: sha512-BZOr3nRQHOntUjTrH8+Lh54smKHoHyur8We1V8DSMVrl5A2malOOwuJRnKRDjSnkoeBh4at6BwEnb5I7Jl31wg==}
    engines: {node: '>=8'}
    dev: true

  /p-cancelable/3.0.0:
    resolution: {integrity: sha512-mlVgR3PGuzlo0MmTdk4cXqXWlwQDLnONTAg6sm62XkMJEiRxN3GL3SffkYvqwonbkJBcrI7Uvv5Zh9yjvn2iUw==}
    engines: {node: '>=12.20'}
    dev: true

  /p-each-series/2.2.0:
    resolution: {integrity: sha512-ycIL2+1V32th+8scbpTvyHNaHe02z0sjgh91XXjAk+ZeXoPN4Z46DVUnzdso0aX4KckKw0FNNFHdjZ2UsZvxiA==}
    engines: {node: '>=8'}
    dev: true

  /p-finally/1.0.0:
    resolution: {integrity: sha512-LICb2p9CB7FS+0eR1oqWnHhp0FljGLZCWBE9aix0Uye9W8LTQPwMTYVGWQWIw9RdQiDg4+epXQODwIYJtSJaow==}
    engines: {node: '>=4'}
    dev: true

  /p-limit/2.3.0:
    resolution: {integrity: sha512-//88mFWSJx8lxCzwdAABTJL2MyWB12+eIY7MDL2SqLmAkeKU9qxRvWuSyTjm3FUmpBEMuFfckAIqEaVGUDxb6w==}
    engines: {node: '>=6'}
    dependencies:
      p-try: 2.2.0
    dev: true

  /p-limit/3.1.0:
    resolution: {integrity: sha512-TYOanM3wGwNGsZN2cVTYPArw454xnXj5qmWF1bEoAc4+cU/ol7GVh7odevjp1FNHduHc3KZMcFduxU5Xc6uJRQ==}
    engines: {node: '>=10'}
    dependencies:
      yocto-queue: 0.1.0
    dev: true

  /p-limit/4.0.0:
    resolution: {integrity: sha512-5b0R4txpzjPWVw/cXXUResoD4hb6U/x9BH08L7nw+GN1sezDzPdxeRvpc9c433fZhBan/wusjbCsqwqm4EIBIQ==}
    engines: {node: ^12.20.0 || ^14.13.1 || >=16.0.0}
    dependencies:
      yocto-queue: 1.0.0
    dev: true

  /p-locate/4.1.0:
    resolution: {integrity: sha512-R79ZZ/0wAxKGu3oYMlz8jy/kbhsNrS7SKZ7PxEHBgJ5+F2mtFW2fK2cOtBh1cHYkQsbzFV7I+EoRKe6Yt0oK7A==}
    engines: {node: '>=8'}
    dependencies:
      p-limit: 2.3.0
    dev: true

  /p-locate/5.0.0:
    resolution: {integrity: sha512-LaNjtRWUBY++zB5nE/NwcaoMylSPk+S+ZHNB1TzdbMJMny6dynpAGt7X/tl/QYq3TIeE6nxHppbo2LGymrG5Pw==}
    engines: {node: '>=10'}
    dependencies:
      p-limit: 3.1.0
    dev: true

  /p-locate/6.0.0:
    resolution: {integrity: sha512-wPrq66Llhl7/4AGC6I+cqxT07LhXvWL08LNXz1fENOw0Ap4sRZZ/gZpTTJ5jpurzzzfS2W/Ge9BY3LgLjCShcw==}
    engines: {node: ^12.20.0 || ^14.13.1 || >=16.0.0}
    dependencies:
      p-limit: 4.0.0
    dev: true

  /p-map/4.0.0:
    resolution: {integrity: sha512-/bjOqmgETBYB5BoEeGVea8dmvHb2m9GLy1E9W43yeyfP6QQCZGFNa+XRceJEuDB6zqr+gKpIAmlLebMpykw/MQ==}
    engines: {node: '>=10'}
    dependencies:
      aggregate-error: 3.1.0
    dev: true

  /p-try/2.2.0:
    resolution: {integrity: sha512-R4nPAVTAU0B9D35/Gk3uJf/7XYbQcyohSKdvAxIRSNghFl4e71hVoGnBNQz9cWaXxO2I10KTC+3jMdvvoKw6dQ==}
    engines: {node: '>=6'}
    dev: true

  /package-json/6.5.0:
    resolution: {integrity: sha512-k3bdm2n25tkyxcjSKzB5x8kfVxlMdgsbPr0GkZcwHsLpba6cBjqCt1KlcChKEvxHIcTB1FVMuwoijZ26xex5MQ==}
    engines: {node: '>=8'}
    dependencies:
      got: 9.6.0
      registry-auth-token: 4.2.2
      registry-url: 5.1.0
      semver: 6.3.1
    dev: true

  /package-json/8.1.0:
    resolution: {integrity: sha512-hySwcV8RAWeAfPsXb9/HGSPn8lwDnv6fabH+obUZKX169QknRkRhPxd1yMubpKDskLFATkl3jHpNtVtDPFA0Wg==}
    engines: {node: '>=14.16'}
    dependencies:
      got: 12.6.0
      registry-auth-token: 5.0.2
      registry-url: 6.0.1
      semver: 7.6.0
    dev: true

  /pacote/15.2.0:
    resolution: {integrity: sha512-rJVZeIwHTUta23sIZgEIM62WYwbmGbThdbnkt81ravBplQv+HjyroqnLRNH2+sLJHcGZmLRmhPwACqhfTcOmnA==}
    engines: {node: ^14.17.0 || ^16.13.0 || >=18.0.0}
    hasBin: true
    dependencies:
      '@npmcli/git': 4.0.4
      '@npmcli/installed-package-contents': 2.0.2
      '@npmcli/promise-spawn': 6.0.2
      '@npmcli/run-script': 6.0.0
      cacache: 17.0.5
      fs-minipass: 3.0.1
      minipass: 5.0.0
      npm-package-arg: 10.1.0
      npm-packlist: 7.0.4
      npm-pick-manifest: 8.0.1
      npm-registry-fetch: 14.0.4
      proc-log: 3.0.0
      promise-retry: 2.0.1
      read-package-json: 6.0.1
      read-package-json-fast: 3.0.2
      sigstore: 1.4.0
      ssri: 10.0.3
      tar: 6.1.13
    transitivePeerDependencies:
      - bluebird
      - supports-color
    dev: true

  /pako/1.0.11:
    resolution: {integrity: sha512-4hLB8Py4zZce5s4yd9XzopqwVv/yGNhV1Bl8NTmCq1763HeK2+EwVTv+leGeL13Dnh2wfbqowVPXCIO0z4taYw==}
    dev: true

  /pako/2.1.0:
    resolution: {integrity: sha512-w+eufiZ1WuJYgPXbV/PO3NCMEc3xqylkKHzp8bxp1uW4qaSNQUkwmLLEc3kKsfz8lpV1F8Ht3U1Cm+9Srog2ug==}
    dev: true

  /param-case/3.0.4:
    resolution: {integrity: sha512-RXlj7zCYokReqWpOPH9oYivUzLYZ5vAPIfEmCTNViosC78F8F0H9y7T7gG2M39ymgutxF5gcFEsyZQSph9Bp3A==}
    dependencies:
      dot-case: 3.0.4
      tslib: 2.6.2
    dev: true

  /parent-module/1.0.1:
    resolution: {integrity: sha512-GQ2EWRpQV8/o+Aw8YqtfZZPfNRWZYkbidE9k5rpl/hC3vtHHBfGm2Ifi6qWV+coDGkrUKZAxE3Lot5kcsRlh+g==}
    engines: {node: '>=6'}
    dependencies:
      callsites: 3.1.0
    dev: true

  /parse-diff/0.7.1:
    resolution: {integrity: sha512-1j3l8IKcy4yRK2W4o9EYvJLSzpAVwz4DXqCewYyx2vEwk2gcf3DBPqc8Fj4XV3K33OYJ08A8fWwyu/ykD/HUSg==}
    dev: true

  /parse-git-config/2.0.3:
    resolution: {integrity: sha512-Js7ueMZOVSZ3tP8C7E3KZiHv6QQl7lnJ+OkbxoaFazzSa2KyEHqApfGbU3XboUgUnq4ZuUmskUpYKTNx01fm5A==}
    engines: {node: '>=6'}
    dependencies:
      expand-tilde: 2.0.2
      git-config-path: 1.0.1
      ini: 1.3.8
    dev: true

  /parse-github-url/1.0.2:
    resolution: {integrity: sha512-kgBf6avCbO3Cn6+RnzRGLkUsv4ZVqv/VfAYkRsyBcgkshNvVBkRn1FEZcW0Jb+npXQWm2vHPnnOqFteZxRRGNw==}
    engines: {node: '>=0.10.0'}
    hasBin: true
    dev: true

  /parse-json/4.0.0:
    resolution: {integrity: sha512-aOIos8bujGN93/8Ox/jPLh7RwVnPEysynVFE+fQZyg6jKELEHwzgKdLRFHUgXJL6kylijVSBC4BvN9OmsB48Rw==}
    engines: {node: '>=4'}
    dependencies:
      error-ex: 1.3.2
      json-parse-better-errors: 1.0.2
    dev: true

  /parse-json/5.2.0:
    resolution: {integrity: sha512-ayCKvm/phCGxOkYRSCM82iDwct8/EonSEgCSxWxD7ve6jHggsFl4fZVQBPRNgQoKiuV/odhFrGzQXZwbifC8Rg==}
    engines: {node: '>=8'}
    dependencies:
      '@babel/code-frame': 7.22.13
      error-ex: 1.3.2
      json-parse-even-better-errors: 2.3.1
      lines-and-columns: 1.2.4
    dev: true

  /parse-link-header/2.0.0:
    resolution: {integrity: sha512-xjU87V0VyHZybn2RrCX5TIFGxTVZE6zqqZWMPlIKiSKuWh/X5WZdt+w1Ki1nXB+8L/KtL+nZ4iq+sfI6MrhhMw==}
    dependencies:
      xtend: 4.0.2
    dev: true

  /parse-passwd/1.0.0:
    resolution: {integrity: sha512-1Y1A//QUXEZK7YKz+rD9WydcE1+EuPr6ZBgKecAB8tmoW6UFv0NREVJe1p+jRxtThkcbbKkfwIbWJe/IeE6m2Q==}
    engines: {node: '>=0.10.0'}
    dev: true

  /parse5/6.0.1:
    resolution: {integrity: sha512-Ofn/CTFzRGTTxwpNEs9PP93gXShHcTq255nzRYSKe8AkVpZY7e1fpmTfOyoIvjP5HG7Z2ZM7VS9PPhQGW2pOpw==}
    dev: true

  /pascal-case/3.1.2:
    resolution: {integrity: sha512-uWlGT3YSnK9x3BQJaOdcZwrnV6hPpd8jFH1/ucpiLRPh/2zCVJKS19E4GvYHvaCcACn3foXZ0cLB9Wrx1KGe5g==}
    dependencies:
      no-case: 3.0.4
      tslib: 2.6.2
    dev: true

  /pascalcase/0.1.1:
    resolution: {integrity: sha512-XHXfu/yOQRy9vYOtUDVMN60OEJjW013GoObG1o+xwQTpB9eYJX/BjXMsdW13ZDPruFhYYn0AG22w0xgQMwl3Nw==}
    engines: {node: '>=0.10.0'}
    dev: true

  /password-prompt/1.1.3:
    resolution: {integrity: sha512-HkrjG2aJlvF0t2BMH0e2LB/EHf3Lcq3fNMzy4GYHcQblAvOl+QQji1Lx7WRBMqpVK8p+KR7bCg7oqAMXtdgqyw==}
    dependencies:
      ansi-escapes: 4.3.2
      cross-spawn: 7.0.3
    dev: true

  /path-browserify/1.0.1:
    resolution: {integrity: sha512-b7uo2UCUOYZcnF/3ID0lulOJi/bafxa1xPe7ZPsammBSpjSWQkjNxlt635YGS2MiR9GjvuXCtz2emr3jbsz98g==}
    dev: true

  /path-case/3.0.4:
    resolution: {integrity: sha512-qO4qCFjXqVTrcbPt/hQfhTQ+VhFsqNKOPtytgNKkKxSoEp3XPUQ8ObFuePylOIok5gjn69ry8XiULxCwot3Wfg==}
    dependencies:
      dot-case: 3.0.4
      tslib: 2.6.2
    dev: true

  /path-exists/4.0.0:
    resolution: {integrity: sha512-ak9Qy5Q7jYb2Wwcey5Fpvg2KoAc/ZIhLSLOSBmRmygPsGwkVVt0fZa0qrtMz+m6tJTAHfZQ8FnmB4MG4LWy7/w==}
    engines: {node: '>=8'}
    dev: true

  /path-exists/5.0.0:
    resolution: {integrity: sha512-RjhtfwJOxzcFmNOi6ltcbcu4Iu+FL3zEj83dk4kAS+fVpTxXLO1b38RvJgT/0QwvV/L3aY9TAnyv0EOqW4GoMQ==}
    engines: {node: ^12.20.0 || ^14.13.1 || >=16.0.0}
    dev: true

  /path-is-absolute/1.0.1:
    resolution: {integrity: sha512-AVbw3UJ2e9bq64vSaS9Am0fje1Pa8pbGqTTsmXfaIiMpnr5DlDhfJOuLj9Sf95ZPVDAUerDfEk88MPmPe7UCQg==}
    engines: {node: '>=0.10.0'}
    dev: true

  /path-key/2.0.1:
    resolution: {integrity: sha512-fEHGKCSmUSDPv4uoj8AlD+joPlq3peND+HRYyxFz4KPw4z926S/b8rIuFs2FYJg3BwsxJf6A9/3eIdLaYC+9Dw==}
    engines: {node: '>=4'}
    dev: true

  /path-key/3.1.1:
    resolution: {integrity: sha512-ojmeN0qd+y0jszEtoY48r0Peq5dwMEkIlCOu6Q5f41lfkswXuKtYrhgoTpLnyIcHm24Uhqx+5Tqm2InSwLhE6Q==}
    engines: {node: '>=8'}
    dev: true

  /path-key/4.0.0:
    resolution: {integrity: sha512-haREypq7xkM7ErfgIyA0z+Bj4AGKlMSdlQE2jvJo6huWD1EdkKYV+G/T4nq0YEF2vgTT8kqMFKo1uHn950r4SQ==}
    engines: {node: '>=12'}
    dev: true

  /path-parse/1.0.7:
    resolution: {integrity: sha512-LDJzPVEEEPR+y48z93A0Ed0yXb8pAByGWo/k5YYdYgpY2/2EsOsksJrq7lOHxryrVOn1ejG6oAp8ahvOIQD8sw==}
    dev: true

  /path-scurry/1.10.1:
    resolution: {integrity: sha512-MkhCqzzBEpPvxxQ71Md0b1Kk51W01lrYvlMzSUaIzNsODdd7mqhiimSZlr+VegAz5Z6Vzt9Xg2ttE//XBhH3EQ==}
    engines: {node: '>=16 || 14 >=14.17'}
    dependencies:
      lru-cache: 10.2.0
      minipass: 5.0.0
    dev: true

  /path-to-regexp/1.8.0:
    resolution: {integrity: sha512-n43JRhlUKUAlibEJhPeir1ncUID16QnEjNpwzNdO3Lm4ywrBpBZ5oLD0I6br9evr1Y9JTqwRtAh7JLoOzAQdVA==}
    dependencies:
      isarray: 0.0.1
    dev: true

  /path-type/4.0.0:
    resolution: {integrity: sha512-gDKb8aZMDeD/tZWs9P6+q0J9Mwkdl6xMV8TjnGP3qJVJ06bdMgkbBlLU8IdfOsIsFz2BW1rNVT3XuNEl8zPAvw==}
    engines: {node: '>=8'}
    dev: true

  /pend/1.2.0:
    resolution: {integrity: sha512-F3asv42UuXchdzt+xXqfW1OGlVBe+mxa2mqI0pg5yAHZPvFmY3Y6drSf/GQ1A86WgWEN9Kzh/WrgKa6iGcHXLg==}
    dev: true

  /performance-now/2.1.0:
    resolution: {integrity: sha512-7EAHlyLHI56VEIdK57uwHdHKIaAGbnXPiw0yWbarQZOKaKpvUIgW0jWRVLiatnM+XXlSwsanIBH/hzGMJulMow==}
    dev: true

  /picocolors/1.0.0:
    resolution: {integrity: sha512-1fygroTLlHu66zi26VoTDv8yRgm0Fccecssto+MhsZ0D/DGW2sm8E8AjW7NU5VVTRt5GxbeZ5qBuJr+HyLYkjQ==}
    dev: true

  /picomatch/2.3.1:
    resolution: {integrity: sha512-JU3teHTNjmE2VCGFzuY8EXzCDVwEqB2a8fsIvwaStHhAWJEeVd1o1QD80CU6+ZdEXXSLbSsuLwJjkCBWqRQUVA==}
    engines: {node: '>=8.6'}
    dev: true

  /pify/4.0.1:
    resolution: {integrity: sha512-uB80kBFb/tfd68bVleG9T5GGsGPjJrLAUpR5PZIrhBnIaRTQRjqdJSsIKkOP6OAIFbj7GOrcudc5pNjZ+geV2g==}
    engines: {node: '>=6'}
    dev: true

  /pinpoint/1.1.0:
    resolution: {integrity: sha512-+04FTD9x7Cls2rihLlo57QDCcHoLBGn5Dk51SwtFBWkUWLxZaBXyNVpCw1S+atvE7GmnFjeaRZ0WLq3UYuqAdg==}
    dev: true

  /pirates/4.0.5:
    resolution: {integrity: sha512-8V9+HQPupnaXMA23c5hvl69zXvTwTzyAYasnkb0Tts4XvO4CliqONMOnvlq26rkhLC3nWDFBJf73LU1e1VZLaQ==}
    engines: {node: '>= 6'}
    dev: true

  /pkg-dir/4.2.0:
    resolution: {integrity: sha512-HRDzbaKjC+AOWVXxAU/x54COGeIv9eb+6CkDSQoNTt4XyWoIJvuPsXizxu/Fr23EiekbtZwmh1IcIG/l/a10GQ==}
    engines: {node: '>=8'}
    dependencies:
      find-up: 4.1.0
    dev: true

  /platform/1.3.6:
    resolution: {integrity: sha512-fnWVljUchTro6RiCFvCXBbNhJc2NijN7oIQxbwsyL0buWJPG85v81ehlHI9fXrJsMNgTofEoWIQeClKpgxFLrg==}
    dev: true

  /pluralize/8.0.0:
    resolution: {integrity: sha512-Nc3IT5yHzflTfbjgqWcCPpo7DaKy4FnpB0l/zCAW0Tc7jxAiuqSxHasntB3D7887LSrA93kDJ9IXovxJYxyLCA==}
    engines: {node: '>=4'}
    dev: true

  /posix-character-classes/0.1.1:
    resolution: {integrity: sha512-xTgYBc3fuo7Yt7JbiuFxSYGToMoz8fLoE6TC9Wx1P/u+LfeThMOAqmuyECnlBaaJb+u1m9hHiXUEtwW4OzfUJg==}
    engines: {node: '>=0.10.0'}
    dev: true

  /possible-typed-array-names/1.0.0:
    resolution: {integrity: sha512-d7Uw+eZoloe0EHDIYoe+bQ5WXnGMOpmiZFTuMWCwpjzzkL2nTjcKiAk4hh8TjnGye2TwWOk3UXucZ+3rbmBa8Q==}
    engines: {node: '>= 0.4'}
    dev: true

  /prelude-ls/1.1.2:
    resolution: {integrity: sha512-ESF23V4SKG6lVSGZgYNpbsiaAkdab6ZgOxe52p7+Kid3W3u3bxR4Vfd/o21dmN7jSt0IwgZ4v5MUd26FEtXE9w==}
    engines: {node: '>= 0.8.0'}
    dev: true

  /prelude-ls/1.2.1:
    resolution: {integrity: sha512-vkcDPrRZo1QZLbn5RLGPpg/WmIQ65qoWWhcGKf/b5eplkkarX0m9z8ppCat4mlOqUsWpyNuYgO3VRyrYHSzX5g==}
    engines: {node: '>= 0.8.0'}
    dev: true

  /prepend-http/2.0.0:
    resolution: {integrity: sha512-ravE6m9Atw9Z/jjttRUZ+clIXogdghyZAuWJ3qEzjT+jI/dL1ifAqhZeC5VHzQp1MSt1+jxKkFNemj/iO7tVUA==}
    engines: {node: '>=4'}
    dev: true

  /prettier/3.0.3:
    resolution: {integrity: sha512-L/4pUDMxcNa8R/EthV08Zt42WBO4h1rarVtK0K+QJG0X187OLo7l699jWw0GKuwzkPQ//jMFA/8Xm6Fh3J/DAg==}
    engines: {node: '>=14'}
    hasBin: true
    dev: true

  /prettier/3.2.5:
    resolution: {integrity: sha512-3/GWa9aOC0YeD7LUfvOG2NiDyhOWRvt1k+rcKhOuYnMY24iiCphgneUfJDyFXd6rZCAnuLBv6UeAULtrhT/F4A==}
    engines: {node: '>=14'}
    hasBin: true
    dev: true

  /pretty-format/24.9.0:
    resolution: {integrity: sha512-00ZMZUiHaJrNfk33guavqgvfJS30sLYf0f8+Srklv0AMPodGGHcoHgksZ3OThYnIvOd+8yMCn0YiEOogjlgsnA==}
    engines: {node: '>= 6'}
    dependencies:
      '@jest/types': 24.9.0
      ansi-regex: 4.1.1
      ansi-styles: 3.2.1
      react-is: 16.13.1
    dev: true

  /pretty-format/26.6.2:
    resolution: {integrity: sha512-7AeGuCYNGmycyQbCqd/3PWH4eOoX/OiCa0uphp57NVTeAGdJGaAliecxwBDHYQCIvrW7aDBZCYeNTP/WX69mkg==}
    engines: {node: '>= 10'}
    dependencies:
      '@jest/types': 26.6.2
      ansi-regex: 5.0.1
      ansi-styles: 4.3.0
      react-is: 17.0.2
    dev: true

  /prettyjson/1.2.5:
    resolution: {integrity: sha512-rksPWtoZb2ZpT5OVgtmy0KHVM+Dca3iVwWY9ifwhcexfjebtgjg3wmrUt9PvJ59XIYBcknQeYHD8IAnVlh9lAw==}
    hasBin: true
    dependencies:
      colors: 1.4.0
      minimist: 1.2.8
    dev: true

  /proc-log/3.0.0:
    resolution: {integrity: sha512-++Vn7NS4Xf9NacaU9Xq3URUuqZETPsf8L4j5/ckhaRYsfPeRyzGw+iDjFhV/Jr3uNmTvvddEJFWh5R1gRgUH8A==}
    engines: {node: ^14.17.0 || ^16.13.0 || >=18.0.0}
    dev: true

  /proc-log/4.2.0:
    resolution: {integrity: sha512-g8+OnU/L2v+wyiVK+D5fA34J7EH8jZ8DDlvwhRCMxmMj7UCBvxiO1mGeN+36JXIKF4zevU4kRBd8lVgG9vLelA==}
    engines: {node: ^14.17.0 || ^16.13.0 || >=18.0.0}
    dev: true

  /process-nextick-args/2.0.1:
    resolution: {integrity: sha512-3ouUOpQhtgrbOa17J7+uxOTpITYWaGP7/AhoR3+A+/1e9skrzelGi/dXzEYyvbxubEF6Wn2ypscTKiKJFFn1ag==}
    dev: true

  /progress/2.0.3:
    resolution: {integrity: sha512-7PiHtLll5LdnKIMw100I+8xJXR5gW2QwWYkT6iJva0bXitZKa/XMrSbdmg3r2Xnaidz9Qumd0VPaMrZlF9V9sA==}
    engines: {node: '>=0.4.0'}
    dev: true

  /promise-inflight/1.0.1:
    resolution: {integrity: sha512-6zWPyEOFaQBJYcGMHBKTKJ3u6TBsnMFOIZSa6ce1e/ZrrsOlnHRHbabMjLiBYKp+n44X9eUI6VUPaukCXHuG4g==}
    peerDependencies:
      bluebird: '*'
    peerDependenciesMeta:
      bluebird:
        optional: true
    dev: true

  /promise-retry/2.0.1:
    resolution: {integrity: sha512-y+WKFlBR8BGXnsNlIHFGPZmyDf3DFMoLhaflAnyZgV6rG6xu+JwesTo2Q9R6XwYmtmwAFCkAk3e35jEdoeh/3g==}
    engines: {node: '>=10'}
    dependencies:
      err-code: 2.0.3
      retry: 0.12.0
    dev: true

  /prompts-ncu/3.0.0:
    resolution: {integrity: sha512-qyz9UxZ5MlPKWVhWrCmSZ1ahm2GVYdjLb8og2sg0IPth1KRuhcggHGuijz0e41dkx35p1t1q3GRISGH7QGALFA==}
    engines: {node: '>= 14'}
    dependencies:
      kleur: 4.1.5
      sisteransi: 1.0.5
    dev: true

  /prompts/2.4.2:
    resolution: {integrity: sha512-NxNv/kLguCA7p3jE8oL2aEBsrJWgAakBpgmgK6lpPWV+WuOmY6r2/zbAVnP+T8bQlA0nzHXSJSJW0Hq7ylaD2Q==}
    engines: {node: '>= 6'}
    dependencies:
      kleur: 3.0.3
      sisteransi: 1.0.5
    dev: true

  /prop-types/15.8.1:
    resolution: {integrity: sha512-oj87CgZICdulUohogVAR7AjlC0327U4el4L6eAvOqCeudMDVU0NThNaV+b9Df4dXgSP1gXMTnPdhfe/2qDH5cg==}
    dependencies:
      loose-envify: 1.4.0
      object-assign: 4.1.1
      react-is: 16.13.1
    dev: true

  /proto-list/1.2.4:
    resolution: {integrity: sha512-vtK/94akxsTMhe0/cbfpR+syPuszcuwhqVjJq26CuNDgFGj682oRBXOP5MJpv2r7JtE8MsiepGIqvvOTBwn2vA==}
    dev: true

  /proxy-from-env/1.1.0:
    resolution: {integrity: sha512-D+zkORCbA9f1tdWRK0RaCR3GPv50cMxcrz4X8k5LTSUD1Dkw47mKJEZQNunItRTkWwgtaUSo1RVFRIG9ZXiFYg==}
    dev: true

  /psl/1.9.0:
    resolution: {integrity: sha512-E/ZsdU4HLs/68gYzgGTkMicWTLPdAftJLfJFlLUAAKZGkStNU72sZjT66SnMDVOfOWY/YAoiD7Jxa9iHvngcag==}
    dev: true

  /pump/3.0.0:
    resolution: {integrity: sha512-LwZy+p3SFs1Pytd/jYct4wpv49HiYCqd9Rlc5ZVdk0V+8Yzv6jR5Blk3TRmPL1ft69TxP0IMZGJ+WPFU2BFhww==}
    dependencies:
      end-of-stream: 1.4.4
      once: 1.4.0
    dev: true

  /punycode/2.3.0:
    resolution: {integrity: sha512-rRV+zQD8tVFys26lAGR9WUuS4iUAngJScM+ZRSKtvl5tKeZ2t5bvdNFdNHBW9FWR4guGHlgmsZ1G7BSm2wTbuA==}
    engines: {node: '>=6'}
    dev: true

  /pupa/3.1.0:
    resolution: {integrity: sha512-FLpr4flz5xZTSJxSeaheeMKN/EDzMdK7b8PTOC6a5PYFKTucWbdqjgqaEyH0shFiSJrVB1+Qqi4Tk19ccU6Aug==}
    engines: {node: '>=12.20'}
    dependencies:
      escape-goat: 4.0.0
    dev: true

  /puppeteer/2.1.1:
    resolution: {integrity: sha512-LWzaDVQkk1EPiuYeTOj+CZRIjda4k2s5w4MK4xoH2+kgWV/SDlkYHmxatDdtYrciHUKSXTsGgPgPP8ILVdBsxg==}
    engines: {node: '>=8.16.0'}
    deprecated: < 21.5.0 is no longer supported
    requiresBuild: true
    dependencies:
      '@types/mime-types': 2.1.4
      debug: 4.3.4
      extract-zip: 1.7.0
      https-proxy-agent: 4.0.0
      mime: 2.6.0
      mime-types: 2.1.35
      progress: 2.0.3
      proxy-from-env: 1.1.0
      rimraf: 2.7.1
      ws: 6.2.2
    transitivePeerDependencies:
      - bufferutil
      - supports-color
      - utf-8-validate
    dev: true

  /qs/6.11.1:
    resolution: {integrity: sha512-0wsrzgTz/kAVIeuxSjnpGC56rzYtr6JT/2BwEvMaPhFIoYa1aGO8LbzuU1R0uUYQkLpWBTOj0l/CLAJB64J6nQ==}
    engines: {node: '>=0.6'}
    dependencies:
      side-channel: 1.0.4
    dev: true

  /qs/6.5.3:
    resolution: {integrity: sha512-qxXIEh4pCGfHICj1mAJQ2/2XVZkjCDTcEgfoSQxc/fYivUZxTkk7L3bDBJSoNrEzXI17oUO5Dp07ktqE5KzczA==}
    engines: {node: '>=0.6'}
    dev: true

  /query-string/7.1.3:
    resolution: {integrity: sha512-hh2WYhq4fi8+b+/2Kg9CEge4fDPvHS534aOOvOZeQ3+Vf2mCFsaFBYj0i+iXcAq6I9Vzp5fjMFBlONvayDC1qg==}
    engines: {node: '>=6'}
    dependencies:
      decode-uri-component: 0.2.2
      filter-obj: 1.1.0
      split-on-first: 1.1.0
      strict-uri-encode: 2.0.0
    dev: true

  /querystringify/2.2.0:
    resolution: {integrity: sha512-FIqgj2EUvTa7R50u0rGsyTftzjYmv/a3hO345bZNrqabNqjtgiDMgmo4mkUjd+nzU5oF3dClKqFIPUKybUyqoQ==}
    dev: true

  /queue-microtask/1.2.3:
    resolution: {integrity: sha512-NuaNSa6flKT5JaSYQzJok04JzTL1CA6aGhv5rfLW3PgqA+M2ChpZQnAC8h8i4ZFkBS8X5RqkDBHA7r4hej3K9A==}
    dev: true

  /quick-lru/5.1.1:
    resolution: {integrity: sha512-WuyALRjWPDGtt/wzJiadO5AXY+8hZ80hVpe6MyivgraREW751X3SbhRvG3eLKOYN+8VEvqLcf3wdnt44Z4S4SA==}
    engines: {node: '>=10'}
    dev: true

  /randombytes/2.1.0:
    resolution: {integrity: sha512-vYl3iOX+4CKUWuxGi9Ukhie6fsqXqS9FE2Zaic4tNFD2N2QQaXOMFbuKK4QmDHC0JO6B1Zp41J0LpT0oR68amQ==}
    dependencies:
      safe-buffer: 5.2.1
    dev: true

  /rc-config-loader/4.1.3:
    resolution: {integrity: sha512-kD7FqML7l800i6pS6pvLyIE2ncbk9Du8Q0gp/4hMPhJU6ZxApkoLcGD8ZeqgiAlfwZ6BlETq6qqe+12DUL207w==}
    dependencies:
      debug: 4.3.4
      js-yaml: 4.1.0
      json5: 2.2.3
      require-from-string: 2.0.2
    transitivePeerDependencies:
      - supports-color
    dev: true

  /rc/1.2.8:
    resolution: {integrity: sha512-y3bGgqKj3QBdxLbLkomlohkvsA8gdAiUQlSBJnBhfn+BPxg4bc62d8TcBW15wavDfgexCgccckhcZvywyQYPOw==}
    hasBin: true
    dependencies:
      deep-extend: 0.6.0
      ini: 1.3.8
      minimist: 1.2.8
      strip-json-comments: 2.0.1
    dev: true

  /react-is/16.13.1:
    resolution: {integrity: sha512-24e6ynE2H+OKt4kqsOvNd8kBpV65zoxbA4BVsEOB3ARVWQki/DHzaUoC5KuON/BiccDaCCTZBuOcfZs70kR8bQ==}
    dev: true

  /react-is/17.0.2:
    resolution: {integrity: sha512-w2GsyukL62IJnlaff/nRegPQR94C/XXamvMWmSHRJ4y7Ts/4ocGRmTHvOs8PSE6pB3dWOrD/nueuU5sduBsQ4w==}
    dev: true

  /read-package-json-fast/3.0.2:
    resolution: {integrity: sha512-0J+Msgym3vrLOUB3hzQCuZHII0xkNGCtz/HJH9xZshwv9DbDwkw1KaE3gx/e2J5rpEY5rtOy6cyhKOPrkP7FZw==}
    engines: {node: ^14.17.0 || ^16.13.0 || >=18.0.0}
    dependencies:
      json-parse-even-better-errors: 3.0.0
      npm-normalize-package-bin: 3.0.0
    dev: true

  /read-package-json/6.0.1:
    resolution: {integrity: sha512-AaHqXxfAVa+fNL07x8iAghfKOds/XXsu7zoouIVsbm7PEbQ3nMWXlvjcbrNLjElnUHWQtAo4QEa0RXuvD4XlpA==}
    engines: {node: ^14.17.0 || ^16.13.0 || >=18.0.0}
    dependencies:
      glob: 9.3.5
      json-parse-even-better-errors: 3.0.0
      normalize-package-data: 5.0.0
      npm-normalize-package-bin: 3.0.0
    dev: true

  /read-pkg-up/7.0.1:
    resolution: {integrity: sha512-zK0TB7Xd6JpCLmlLmufqykGE+/TlOePD6qKClNW7hHDKFh/J7/7gCWGR7joEQEW1bKq3a3yUZSObOoWLFQ4ohg==}
    engines: {node: '>=8'}
    dependencies:
      find-up: 4.1.0
      read-pkg: 5.2.0
      type-fest: 0.8.1
    dev: true

  /read-pkg/5.2.0:
    resolution: {integrity: sha512-Ug69mNOpfvKDAc2Q8DRpMjjzdtrnv9HcSMX+4VsZxD1aZ6ZzrIE7rlzXBtWTyhULSMKg076AW6WR5iZpD0JiOg==}
    engines: {node: '>=8'}
    dependencies:
      '@types/normalize-package-data': 2.4.1
      normalize-package-data: 2.5.0
      parse-json: 5.2.0
      type-fest: 0.6.0
    dev: true

  /read-yaml-file/1.1.0:
    resolution: {integrity: sha512-VIMnQi/Z4HT2Fxuwg5KrY174U1VdUIASQVWXXyqtNRtxSr9IYkn1rsI6Tb6HsrHCmB7gVpNwX6JxPTHcH6IoTA==}
    engines: {node: '>=6'}
    dependencies:
      graceful-fs: 4.2.11
      js-yaml: 3.14.1
      pify: 4.0.1
      strip-bom: 3.0.0
    dev: true

  /readable-stream/1.0.34:
    resolution: {integrity: sha512-ok1qVCJuRkNmvebYikljxJA/UEsKwLl2nI1OmaqAu4/UE+h0wKCHok4XkL/gvi39OacXvw59RJUOFUkDib2rHg==}
    dependencies:
      core-util-is: 1.0.3
      inherits: 2.0.4
      isarray: 0.0.1
      string_decoder: 0.10.31
    dev: true

  /readable-stream/2.3.8:
    resolution: {integrity: sha512-8p0AUk4XODgIewSi0l8Epjs+EVnWiK7NoDIEGU0HhE7+ZyY8D1IMY7odu5lRrFXGg71L15KG8QrPmum45RTtdA==}
    dependencies:
      core-util-is: 1.0.3
      inherits: 2.0.4
      isarray: 1.0.0
      process-nextick-args: 2.0.1
      safe-buffer: 5.1.2
      string_decoder: 1.1.1
      util-deprecate: 1.0.2
    dev: true

  /readable-stream/3.6.2:
    resolution: {integrity: sha512-9u/sniCrY3D5WdsERHzHE4G2YCXqoG5FTHUiCC4SIbr6XcLZBY05ya9EKjYek9O5xOAwjGq+1JdGBAS7Q9ScoA==}
    engines: {node: '>= 6'}
    dependencies:
      inherits: 2.0.4
      string_decoder: 1.3.0
      util-deprecate: 1.0.2
    dev: true

  /readdirp/3.6.0:
    resolution: {integrity: sha512-hOS089on8RduqdbhvQ5Z37A0ESjsqz6qnRcffsMU3495FuTdqSm+7bhJ29JvIOsBDEEnan5DPu9t3To9VRlMzA==}
    engines: {node: '>=8.10.0'}
    dependencies:
      picomatch: 2.3.1
    dev: true

  /readline-sync/1.4.10:
    resolution: {integrity: sha512-gNva8/6UAe8QYepIQH/jQ2qn91Qj0B9sYjMBBs3QOB8F2CXcKgLxQaJRP76sWVRQt+QU+8fAkCbCvjjMFu7Ycw==}
    engines: {node: '>= 0.8.0'}
    dev: true

  /redeyed/2.1.1:
    resolution: {integrity: sha512-FNpGGo1DycYAdnrKFxCMmKYgo/mILAqtRYbkdQD8Ep/Hk2PQ5+aEAEx+IU713RTDmuBaH0c8P5ZozurNu5ObRQ==}
    dependencies:
      esprima: 4.0.1
    dev: true

  /reduce-to-639-1/1.1.0:
    resolution: {integrity: sha512-9yy/xgTE8qPlZKQrQmyCU1Y1ZSnnOCP4K0Oe1YrBtteUmVXk0AgyINp0NS5kHGzZfpvjgHr6ygFZc9fpqf7moQ==}
    dev: true

  /reflect.getprototypeof/1.0.5:
    resolution: {integrity: sha512-62wgfC8dJWrmxv44CA36pLDnP6KKl3Vhxb7PL+8+qrrFMMoJij4vgiMP8zV4O8+CBMXY1mHxI5fITGHXFHVmQQ==}
    engines: {node: '>= 0.4'}
    dependencies:
      call-bind: 1.0.7
      define-properties: 1.2.1
      es-abstract: 1.22.4
      es-errors: 1.3.0
      get-intrinsic: 1.2.4
      globalthis: 1.0.3
      which-builtin-type: 1.1.3
    dev: true

  /regenerator-runtime/0.13.11:
    resolution: {integrity: sha512-kY1AZVr2Ra+t+piVaJ4gxaFaReZVH40AKNo7UCX6W+dEwBo/2oZJzqfuN1qLq1oL45o56cPaTXELwrTh8Fpggg==}
    dev: true

  /regex-not/1.0.2:
    resolution: {integrity: sha512-J6SDjUgDxQj5NusnOtdFxDwN/+HWykR8GELwctJ7mdqhcyy1xEc4SRFHUXvxTp661YaVKAjfRLZ9cCqS6tn32A==}
    engines: {node: '>=0.10.0'}
    dependencies:
      extend-shallow: 3.0.2
      safe-regex: 1.1.0
    dev: true

  /regexp-tree/0.1.27:
    resolution: {integrity: sha512-iETxpjK6YoRWJG5o6hXLwvjYAoW+FEZn9os0PD/b6AP6xQwsa/Y7lCVgIixBbUPMfhu+i2LtdeAqVTgGlQarfA==}
    hasBin: true
    dev: true

  /regexp.prototype.flags/1.5.2:
    resolution: {integrity: sha512-NcDiDkTLuPR+++OCKB0nWafEmhg/Da8aUPLPMQbK+bxKKCm1/S5he+AqYa4PlMCVBalb4/yxIRub6qkEx5yJbw==}
    engines: {node: '>= 0.4'}
    dependencies:
      call-bind: 1.0.7
      define-properties: 1.2.1
      es-errors: 1.3.0
      set-function-name: 2.0.2
    dev: true

  /regexpp/2.0.1:
    resolution: {integrity: sha512-lv0M6+TkDVniA3aD1Eg0DVpfU/booSu7Eev3TDO/mZKHBfVjgCGTV4t4buppESEYDtkArYFOxTJWv6S5C+iaNw==}
    engines: {node: '>=6.5.0'}
    dev: true

  /registry-auth-token/4.2.2:
    resolution: {integrity: sha512-PC5ZysNb42zpFME6D/XlIgtNGdTl8bBOCw90xQLVMpzuuubJKYDWFAEuUNc+Cn8Z8724tg2SDhDRrkVEsqfDMg==}
    engines: {node: '>=6.0.0'}
    dependencies:
      rc: 1.2.8
    dev: true

  /registry-auth-token/5.0.2:
    resolution: {integrity: sha512-o/3ikDxtXaA59BmZuZrJZDJv8NMDGSj+6j6XaeBmHw8eY1i1qd9+6H+LjVvQXx3HN6aRCGa1cUdJ9RaJZUugnQ==}
    engines: {node: '>=14'}
    dependencies:
      '@pnpm/npm-conf': 2.1.1
    dev: true

  /registry-url/5.1.0:
    resolution: {integrity: sha512-8acYXXTI0AkQv6RAOjE3vOaIXZkT9wo4LOFbBKYQEEnnMNBpKqdUrI6S4NT0KPIo/WVvJ5tE/X5LF/TQUf0ekw==}
    engines: {node: '>=8'}
    dependencies:
      rc: 1.2.8
    dev: true

  /registry-url/6.0.1:
    resolution: {integrity: sha512-+crtS5QjFRqFCoQmvGduwYWEBng99ZvmFvF+cUJkGYF1L1BfU8C6Zp9T7f5vPAwyLkUExpvK+ANVZmGU49qi4Q==}
    engines: {node: '>=12'}
    dependencies:
      rc: 1.2.8
    dev: true

  /regjsparser/0.10.0:
    resolution: {integrity: sha512-qx+xQGZVsy55CH0a1hiVwHmqjLryfh7wQyF5HO07XJ9f7dQMY/gPQHhlyDkIzJKC+x2fUCpCcUODUUUFrm7SHA==}
    hasBin: true
    dependencies:
      jsesc: 0.5.0
    dev: true

  /remote-git-tags/3.0.0:
    resolution: {integrity: sha512-C9hAO4eoEsX+OXA4rla66pXZQ+TLQ8T9dttgQj18yuKlPMTVkIkdYXvlMC55IuUsIkV6DpmQYi10JKFLaU+l7w==}
    engines: {node: '>=8'}
    dev: true

  /remove-trailing-separator/1.1.0:
    resolution: {integrity: sha512-/hS+Y0u3aOfIETiaiirUFwDBDzmXPvO+jAfKTitUngIPzdKc6Z0LoFjM/CK5PL4C+eKwHohlHAb6H0VFfmmUsw==}
    dev: true

  /repeat-element/1.1.4:
    resolution: {integrity: sha512-LFiNfRcSu7KK3evMyYOuCzv3L10TW7yC1G2/+StMjK8Y6Vqd2MG7r/Qjw4ghtuCOjFvlnms/iMmLqpvW/ES/WQ==}
    engines: {node: '>=0.10.0'}
    dev: true

  /repeat-string/1.6.1:
    resolution: {integrity: sha512-PV0dzCYDNfRi1jCDbJzpW7jNNDRuCOG/jI5ctQcGKt/clZD+YcPS3yIlWuTJMmESC8aevCFmWJy5wjAFgNqN6w==}
    engines: {node: '>=0.10'}
    dev: true

  /replace-in-file/6.3.5:
    resolution: {integrity: sha512-arB9d3ENdKva2fxRnSjwBEXfK1npgyci7ZZuwysgAp7ORjHSyxz6oqIjTEv8R0Ydl4Ll7uOAZXL4vbkhGIizCg==}
    engines: {node: '>=10'}
    hasBin: true
    dependencies:
      chalk: 4.1.2
      glob: 7.2.3
      yargs: 17.7.2
    dev: true

  /request/2.88.2:
    resolution: {integrity: sha512-MsvtOrfG9ZcrOwAW+Qi+F6HbD0CWXEh9ou77uOb7FM2WPhwT7smM833PzanhJLsgXjN89Ir6V2PczXNnMpwKhw==}
    engines: {node: '>= 6'}
    deprecated: request has been deprecated, see https://github.com/request/request/issues/3142
    dependencies:
      aws-sign2: 0.7.0
      aws4: 1.12.0
      caseless: 0.12.0
      combined-stream: 1.0.8
      extend: 3.0.2
      forever-agent: 0.6.1
      form-data: 2.3.3
      har-validator: 5.1.5
      http-signature: 1.2.0
      is-typedarray: 1.0.0
      isstream: 0.1.2
      json-stringify-safe: 5.0.1
      mime-types: 2.1.35
      oauth-sign: 0.9.0
      performance-now: 2.1.0
      qs: 6.5.3
      safe-buffer: 5.2.1
      tough-cookie: 2.5.0
      tunnel-agent: 0.6.0
      uuid: 3.4.0
    dev: true

  /require-directory/2.1.1:
    resolution: {integrity: sha512-fGxEI7+wsG9xrvdjsrlmL22OMTTiHRwAMroiEeMgq8gzoLC/PQr7RsRDSTLUg/bZAZtF+TVIkHc6/4RIKrui+Q==}
    engines: {node: '>=0.10.0'}
    dev: true

  /require-from-string/2.0.2:
    resolution: {integrity: sha512-Xf0nWe6RseziFMu+Ap9biiUbmplq6S9/p+7w7YXP/JBHhrUDDUhwa+vANyubuqfZWTveU//DYVGsDG7RKL/vEw==}
    engines: {node: '>=0.10.0'}
    dev: true

  /require-main-filename/2.0.0:
    resolution: {integrity: sha512-NKN5kMDylKuldxYLSUfrbo5Tuzh4hd+2E8NPPX02mZtn1VuREQToYe/ZdlJy+J3uCpfaiGF05e7B8W0iXbQHmg==}
    dev: true

  /requires-port/1.0.0:
    resolution: {integrity: sha512-KigOCHcocU3XODJxsu8i/j8T9tzT4adHiecwORRQ0ZZFcp7ahwXuRU1m+yuO90C5ZUyGeGfocHDI14M3L3yDAQ==}
    dev: true

  /resolve-alpn/1.2.1:
    resolution: {integrity: sha512-0a1F4l73/ZFZOakJnQ3FvkJ2+gSTQWz/r2KE5OdDY0TxPm5h4GkqkWWfM47T7HsbnOtcJVEF4epCVy6u7Q3K+g==}
    dev: true

  /resolve-cwd/3.0.0:
    resolution: {integrity: sha512-OrZaX2Mb+rJCpH/6CpSqt9xFVpN++x01XnN2ie9g6P5/3xelLAkXWVADpdz1IHD/KFfEXyE6V0U01OQ3UO2rEg==}
    engines: {node: '>=8'}
    dependencies:
      resolve-from: 5.0.0
    dev: true

  /resolve-dir/0.1.1:
    resolution: {integrity: sha512-QxMPqI6le2u0dCLyiGzgy92kjkkL6zO0XyvHzjdTNH3zM6e5Hz3BwG6+aEyNgiQ5Xz6PwTwgQEj3U50dByPKIA==}
    engines: {node: '>=0.10.0'}
    dependencies:
      expand-tilde: 1.2.2
      global-modules: 0.2.3
    dev: true

  /resolve-from/4.0.0:
    resolution: {integrity: sha512-pb/MYmXstAkysRFx8piNI1tGFNQIFA3vkE3Gq4EuA1dF6gHp/+vgZqsCGJapvy8N3Q+4o7FwvquPJcnZ7RYy4g==}
    engines: {node: '>=4'}
    dev: true

  /resolve-from/5.0.0:
    resolution: {integrity: sha512-qYg9KP24dD5qka9J47d0aVky0N+b4fTU89LN9iDnjB5waksiC49rvMB0PrUJQGoTmH50XPiqOvAjDfaijGxYZw==}
    engines: {node: '>=8'}
    dev: true

  /resolve-pkg-maps/1.0.0:
    resolution: {integrity: sha512-seS2Tj26TBVOC2NIc2rOe2y2ZO7efxITtLZcGSOnHHNOQ7CkiUBfw0Iw2ck6xkIhPwLhKNLS8BO+hEpngQlqzw==}
    dev: true

  /resolve-url/0.2.1:
    resolution: {integrity: sha512-ZuF55hVUQaaczgOIwqWzkEcEidmlD/xl44x1UZnhOXcYuFN2S6+rcxpG+C1N3So0wvNI3DmJICUFfu2SxhBmvg==}
    deprecated: https://github.com/lydell/resolve-url#deprecated
    dev: true

  /resolve/1.19.0:
    resolution: {integrity: sha512-rArEXAgsBG4UgRGcynxWIWKFvh/XZCcS8UJdHhwy91zwAvCZIbcs+vAbflgBnNjYMs/i/i+/Ux6IZhML1yPvxg==}
    dependencies:
      is-core-module: 2.13.1
      path-parse: 1.0.7
    dev: true

  /resolve/1.22.8:
    resolution: {integrity: sha512-oKWePCxqpd6FlLvGV1VU0x7bkPmmCNolxzjMf4NczoDnQcIWrAF+cPtZn5i6n+RfD2d9i0tzpKnG6Yk168yIyw==}
    hasBin: true
    dependencies:
      is-core-module: 2.13.1
      path-parse: 1.0.7
      supports-preserve-symlinks-flag: 1.0.0
    dev: true

  /resolve/2.0.0-next.4:
    resolution: {integrity: sha512-iMDbmAWtfU+MHpxt/I5iWI7cY6YVEZUQ3MBgPQ++XD1PELuJHIl82xBmObyP2KyQmkNB2dsqF7seoQQiAn5yDQ==}
    hasBin: true
    dependencies:
      is-core-module: 2.13.1
      path-parse: 1.0.7
      supports-preserve-symlinks-flag: 1.0.0
    dev: true

  /responselike/1.0.2:
    resolution: {integrity: sha512-/Fpe5guzJk1gPqdJLJR5u7eG/gNY4nImjbRDaVWVMRhne55TCmj2i9Q+54PBRfatRC8v/rIiv9BN0pMd9OV5EQ==}
    dependencies:
      lowercase-keys: 1.0.1
    dev: true

  /responselike/2.0.1:
    resolution: {integrity: sha512-4gl03wn3hj1HP3yzgdI7d3lCkF95F21Pz4BPGvKHinyQzALR5CapwC8yIi0Rh58DEMQ/SguC03wFj2k0M/mHhw==}
    dependencies:
      lowercase-keys: 2.0.0
    dev: true

  /responselike/3.0.0:
    resolution: {integrity: sha512-40yHxbNcl2+rzXvZuVkrYohathsSJlMTXKryG5y8uciHv1+xDLHQpgjG64JUO9nrEq2jGLH6IZ8BcZyw3wrweg==}
    engines: {node: '>=14.16'}
    dependencies:
      lowercase-keys: 3.0.0
    dev: true

  /restore-cursor/3.1.0:
    resolution: {integrity: sha512-l+sSefzHpj5qimhFSE5a8nufZYAM3sBSVMAPtYkmC+4EH2anSGaEMXSD0izRQbu9nfyQ9y5JrVmp7E8oZrUjvA==}
    engines: {node: '>=8'}
    dependencies:
      onetime: 5.1.2
      signal-exit: 3.0.7
    dev: true

  /ret/0.1.15:
    resolution: {integrity: sha512-TTlYpa+OL+vMMNG24xSlQGEJ3B/RzEfUlLct7b5G/ytav+wPrplCpVMFuwzXbkecJrb6IYo1iFb0S9v37754mg==}
    engines: {node: '>=0.12'}
    dev: true

  /retry/0.12.0:
    resolution: {integrity: sha512-9LkiTwjUh6rT555DtE9rTX+BKByPfrMzEAtnlEtdEwr3Nkffwiihqe2bWADg+OQRjt9gl6ICdmB/ZFDCGAtSow==}
    engines: {node: '>= 4'}
    dev: true

  /retry/0.13.1:
    resolution: {integrity: sha512-XQBQ3I8W1Cge0Seh+6gjj03LbmRFWuoszgK9ooCpwYIrhhoO80pfq4cUkU5DkknwfOfFteRwlZ56PYOGYyFWdg==}
    engines: {node: '>= 4'}
    dev: true

  /reusify/1.0.4:
    resolution: {integrity: sha512-U9nH88a3fc/ekCF1l0/UP1IosiuIjyTh7hBvXVMHYgVcfGvt897Xguj2UOLDeI5BG2m7/uwyaLVT6fbtCwTyzw==}
    engines: {iojs: '>=1.0.0', node: '>=0.10.0'}
    dev: true

  /rewire/5.0.0:
    resolution: {integrity: sha512-1zfitNyp9RH5UDyGGLe9/1N0bMlPQ0WrX0Tmg11kMHBpqwPJI4gfPpP7YngFyLbFmhXh19SToAG0sKKEFcOIJA==}
    dependencies:
      eslint: 6.8.0
    transitivePeerDependencies:
      - supports-color
    dev: true

  /rimraf/2.6.3:
    resolution: {integrity: sha512-mwqeW5XsA2qAejG46gYdENaxXjx9onRNCfn7L0duuP4hCuTIi/QO7PDK07KJfp1d+izWPrzEJDcSqBa0OZQriA==}
    hasBin: true
    dependencies:
      glob: 7.2.3
    dev: true

  /rimraf/2.7.1:
    resolution: {integrity: sha512-uWjbaKIK3T1OSVptzX7Nl6PvQ3qAGtKEtVRjRuazjfL3Bx5eI409VZSqgND+4UNnmzLVdPj9FqFJNPqBZFve4w==}
    hasBin: true
    dependencies:
      glob: 7.2.3
    dev: true

  /rimraf/3.0.2:
    resolution: {integrity: sha512-JZkJMZkAGFFPP2YqXZXPbMlMBgsxzE8ILs4lMIX/2o0L9UBw9O/Y3o6wFw/i9YLapcUJWwqbi3kdxIPdC62TIA==}
    hasBin: true
    dependencies:
      glob: 7.2.3
    dev: true

  /rimraf/4.4.1:
    resolution: {integrity: sha512-Gk8NlF062+T9CqNGn6h4tls3k6T1+/nXdOcSZVikNVtlRdYpA7wRJJMoXmuvOnLW844rPjdQ7JgXCYM6PPC/og==}
    engines: {node: '>=14'}
    hasBin: true
    dependencies:
      glob: 9.3.5
    dev: true

  /rimraf/5.0.1:
    resolution: {integrity: sha512-OfFZdwtd3lZ+XZzYP/6gTACubwFcHdLRqS9UX3UwpU2dnGQYkPFISRwvM3w9IiB2w7bW5qGo/uAwE4SmXXSKvg==}
    engines: {node: '>=14'}
    hasBin: true
    dependencies:
      glob: 10.3.3
    dev: true

  /rsvp/4.8.5:
    resolution: {integrity: sha512-nfMOlASu9OnRJo1mbEk2cz0D56a1MBNrJ7orjRZQG10XDyuvwksKbuXNp6qa+kbn839HwjwhBzhFmdsaEAfauA==}
    engines: {node: 6.* || >= 7.*}
    dev: true

  /run-async/2.4.1:
    resolution: {integrity: sha512-tvVnVv01b8c1RrA6Ep7JkStj85Guv/YrMcwqYQnwjsAS2cTmmPGBBjAjpCW7RrSodNSoE2/qg9O4bceNvUuDgQ==}
    engines: {node: '>=0.12.0'}
    dev: true

  /run-parallel/1.2.0:
    resolution: {integrity: sha512-5l4VyZR86LZ/lDxZTR6jqL8AFE2S0IFLMP26AbjsLVADxHdhB/c0GUsH+y39UfCi3dzz8OlQuPmnaJOMoDHQBA==}
    dependencies:
      queue-microtask: 1.2.3
    dev: true

  /rx/4.1.0:
    resolution: {integrity: sha512-CiaiuN6gapkdl+cZUr67W6I8jquN4lkak3vtIsIWCl4XIPP8ffsoyN6/+PuGXnQy8Cu8W2y9Xxh31Rq4M6wUug==}
    dev: true

  /rxjs/6.6.7:
    resolution: {integrity: sha512-hTdwr+7yYNIT5n4AMYp85KA6yw2Va0FLa3Rguvbpa4W3I5xynaBZo41cM3XM+4Q6fRMj3sBYIR1VAmZMXYJvRQ==}
    engines: {npm: '>=2.0.0'}
    dependencies:
      tslib: 1.14.1
    dev: true

  /rxjs/7.8.0:
    resolution: {integrity: sha512-F2+gxDshqmIub1KdvZkaEfGDwLNpPvk9Fs6LD/MyQxNgMds/WH9OdDDXOmxUZpME+iSK3rQCctkL0DYyytUqMg==}
    dependencies:
      tslib: 2.6.2
    dev: true

  /safe-array-concat/1.1.0:
    resolution: {integrity: sha512-ZdQ0Jeb9Ofti4hbt5lX3T2JcAamT9hfzYU1MNB+z/jaEbB6wfFfPIR/zEORmZqobkCCJhSjodobH6WHNmJ97dg==}
    engines: {node: '>=0.4'}
    dependencies:
      call-bind: 1.0.7
      get-intrinsic: 1.2.4
      has-symbols: 1.0.3
      isarray: 2.0.5
    dev: true

  /safe-buffer/5.1.2:
    resolution: {integrity: sha512-Gd2UZBJDkXlY7GbJxfsE8/nvKkUEU1G38c1siN6QP6a9PT9MmHB8GnpscSmMJSoF8LOIrt8ud/wPtojys4G6+g==}
    dev: true

  /safe-buffer/5.2.1:
    resolution: {integrity: sha512-rp3So07KcdmmKbGvgaNxQSJr7bGVSVk5S9Eq1F+ppbRo70+YeaDxkw5Dd8NPN+GD6bjnYm2VuPuCXmpuYvmCXQ==}

  /safe-regex-test/1.0.3:
    resolution: {integrity: sha512-CdASjNJPvRa7roO6Ra/gLYBTzYzzPyyBXxIMdGW3USQLyjWEls2RgW5UBTXaQVp+OrpeCK3bLem8smtmheoRuw==}
    engines: {node: '>= 0.4'}
    dependencies:
      call-bind: 1.0.7
      es-errors: 1.3.0
      is-regex: 1.1.4
    dev: true

  /safe-regex/1.1.0:
    resolution: {integrity: sha512-aJXcif4xnaNUzvUuC5gcb46oTS7zvg4jpMTnuqtrEPlR3vFr4pxtdTwaF1Qs3Enjn9HK+ZlwQui+a7z0SywIzg==}
    dependencies:
      ret: 0.1.15
    dev: true

  /safer-buffer/2.1.2:
    resolution: {integrity: sha512-YZo3K82SD7Riyi0E1EQPojLz7kpepnSQI9IyPbHHg1XXXevb5dJI7tpyN2ADxGcQbHG7vcyRHk0cbwqcQriUtg==}
    dev: true

  /sane/4.1.0:
    resolution: {integrity: sha512-hhbzAgTIX8O7SHfp2c8/kREfEn4qO/9q8C9beyY6+tvZ87EpoZ3i1RIEvp27YBswnNbY9mWd6paKVmKbAgLfZA==}
    engines: {node: 6.* || 8.* || >= 10.*}
    deprecated: some dependency vulnerabilities fixed, support for node < 10 dropped, and newer ECMAScript syntax/features added
    hasBin: true
    dependencies:
      '@cnakazawa/watch': 1.0.4
      anymatch: 2.0.0
      capture-exit: 2.0.0
      exec-sh: 0.3.6
      execa: 1.0.0
      fb-watchman: 2.0.2
      micromatch: 3.1.10
      minimist: 1.2.8
      walker: 1.0.8
    transitivePeerDependencies:
      - supports-color
    dev: true

  /saxes/5.0.1:
    resolution: {integrity: sha512-5LBh1Tls8c9xgGjw3QrMwETmTMVk0oFgvrFSvWx62llR2hcEInrKNZ2GZCCuuy2lvWrdl5jhbpeqc5hRYKFOcw==}
    engines: {node: '>=10'}
    dependencies:
      xmlchars: 2.2.0
    dev: true

  /schema-utils/3.3.0:
    resolution: {integrity: sha512-pN/yOAvcC+5rQ5nERGuwrjLlYvLTbCibnZ1I7B1LaiAz9BRBlE9GMgE/eqV30P7aJQUf7Ddimy/RsbYO/GrVGg==}
    engines: {node: '>= 10.13.0'}
    dependencies:
      '@types/json-schema': 7.0.14
      ajv: 6.12.6
      ajv-keywords: 3.5.2_ajv@6.12.6
    dev: true

  /section-matter/1.0.0:
    resolution: {integrity: sha512-vfD3pmTzGpufjScBh50YHKzEu2lxBWhVEHsNGoEXmCmn2hKGfeNLYMzCJpe8cD7gqX7TJluOVpBkAequ6dgMmA==}
    engines: {node: '>=4'}
    dependencies:
      extend-shallow: 2.0.1
      kind-of: 6.0.3
    dev: true

  /semver-diff/4.0.0:
    resolution: {integrity: sha512-0Ju4+6A8iOnpL/Thra7dZsSlOHYAHIeMxfhWQRI1/VLcT3WDBZKKtQt/QkBOsiIN9ZpuvHE6cGZ0x4glCMmfiA==}
    engines: {node: '>=12'}
    dependencies:
      semver: 7.6.0
    dev: true

  /semver-utils/1.1.4:
    resolution: {integrity: sha512-EjnoLE5OGmDAVV/8YDoN5KiajNadjzIp9BAHOhYeQHt7j0UWxjmgsx4YD48wp4Ue1Qogq38F1GNUJNqF1kKKxA==}
    dev: true

  /semver/5.7.1:
    resolution: {integrity: sha512-sauaDf/PZdVgrLTNYHRtpXa1iRiKcaebiKQ1BJdpQlWH2lCvexQdX55snPFyK7QzpudqbCI0qXFfOasHdyNDGQ==}
    hasBin: true
    dev: true

  /semver/6.3.1:
    resolution: {integrity: sha512-BR7VvDCVHO+q2xBEWskxS6DJE1qRnb7DxzUrogb71CWoSficBxYsiAGd+Kl0mmq/MprG9yArRkyrQxTO6XjMzA==}
    hasBin: true
    dev: true

  /semver/7.5.0:
    resolution: {integrity: sha512-+XC0AD/R7Q2mPSRuy2Id0+CGTZ98+8f+KvwirxOKIEyid+XSx6HbC63p+O4IndTHuX5Z+JxQ0TghCkO5Cg/2HA==}
    engines: {node: '>=10'}
    hasBin: true
    dependencies:
      lru-cache: 6.0.0
    dev: true

  /semver/7.5.4:
    resolution: {integrity: sha512-1bCSESV6Pv+i21Hvpxp3Dx+pSD8lIPt8uVjRrxAUt/nbswYc+tK6Y2btiULjd4+fnq15PX+nqQDC7Oft7WkwcA==}
    engines: {node: '>=10'}
    hasBin: true
    dependencies:
      lru-cache: 6.0.0
    dev: true

  /semver/7.6.0:
    resolution: {integrity: sha512-EnwXhrlwXMk9gKu5/flx5sv/an57AkRplG3hTK68W7FRDN+k+OWBj65M7719OkA82XLBxrcX0KSHj+X5COhOVg==}
    engines: {node: '>=10'}
    hasBin: true
    dependencies:
      lru-cache: 6.0.0
    dev: true

  /sentence-case/3.0.4:
    resolution: {integrity: sha512-8LS0JInaQMCRoQ7YUytAo/xUu5W2XnQxV2HI/6uM6U7CITS1RqPElr30V6uIqyMKM9lJGRVFy5/4CuzcixNYSg==}
    dependencies:
      no-case: 3.0.4
      tslib: 2.6.2
      upper-case-first: 2.0.2
    dev: true

  /serialize-javascript/6.0.0:
    resolution: {integrity: sha512-Qr3TosvguFt8ePWqsvRfrKyQXIiW+nGbYpy8XK24NQHE83caxWt+mIymTT19DGFbNWNLfEwsrkSmN64lVWB9ag==}
    dependencies:
      randombytes: 2.1.0
    dev: true

  /serialize-javascript/6.0.1:
    resolution: {integrity: sha512-owoXEFjWRllis8/M1Q+Cw5k8ZH40e3zhp/ovX+Xr/vi1qj6QesbyXXViFbpNvWvPNAD62SutwEXavefrLJWj7w==}
    dependencies:
      randombytes: 2.1.0
    dev: true

  /set-blocking/2.0.0:
    resolution: {integrity: sha512-KiKBS8AnWGEyLzofFfmvKwpdPzqiy16LvQfK3yv/fVH7Bj13/wl3JSR1J+rfgRE9q7xUJK4qvgS8raSOeLUehw==}
    dev: true

  /set-function-length/1.2.1:
    resolution: {integrity: sha512-j4t6ccc+VsKwYHso+kElc5neZpjtq9EnRICFZtWyBsLojhmeF/ZBd/elqm22WJh/BziDe/SBiOeAt0m2mfLD0g==}
    engines: {node: '>= 0.4'}
    dependencies:
      define-data-property: 1.1.4
      es-errors: 1.3.0
      function-bind: 1.1.2
      get-intrinsic: 1.2.4
      gopd: 1.0.1
      has-property-descriptors: 1.0.2
    dev: true

  /set-function-name/2.0.2:
    resolution: {integrity: sha512-7PGFlmtwsEADb0WYyvCMa1t+yke6daIG4Wirafur5kcf+MhUnPms1UeR0CKQdTZD81yESwMHbtn+TR+dMviakQ==}
    engines: {node: '>= 0.4'}
    dependencies:
      define-data-property: 1.1.4
      es-errors: 1.3.0
      functions-have-names: 1.2.3
      has-property-descriptors: 1.0.2
    dev: true

  /set-value/2.0.1:
    resolution: {integrity: sha512-JxHc1weCN68wRY0fhCoXpyK55m/XPHafOmK4UWD7m2CI14GMcFypt4w/0+NV5f/ZMby2F6S2wwA7fgynh9gWSw==}
    engines: {node: '>=0.10.0'}
    dependencies:
      extend-shallow: 2.0.1
      is-extendable: 0.1.1
      is-plain-object: 2.0.4
      split-string: 3.1.0
    dev: true

  /setimmediate/1.0.5:
    resolution: {integrity: sha512-MATJdZp8sLqDl/68LfQmbP8zKPLQNV6BIZoIgrscFDQ+RsvK/BxeDQOgyxKKoh0y/8h3BqVFnCqQ/gd+reiIXA==}
    dev: true

  /sha.js/2.4.11:
    resolution: {integrity: sha512-QMEp5B7cftE7APOjk5Y6xgrbWu+WkLVQwk8JNjZ8nKRciZaByEW6MubieAiToS7+dwvrjGhH8jRXz3MVd0AYqQ==}
    hasBin: true
    dependencies:
      inherits: 2.0.4
      safe-buffer: 5.2.1

  /shallow-clone/0.1.2:
    resolution: {integrity: sha512-J1zdXCky5GmNnuauESROVu31MQSnLoYvlyEn6j2Ztk6Q5EHFIhxkMhYcv6vuDzl2XEzoRr856QwzMgWM/TmZgw==}
    engines: {node: '>=0.10.0'}
    dependencies:
      is-extendable: 0.1.1
      kind-of: 2.0.1
      lazy-cache: 0.2.7
      mixin-object: 2.0.1
    dev: true

  /shebang-command/1.2.0:
    resolution: {integrity: sha512-EV3L1+UQWGor21OmnvojK36mhg+TyIKDh3iFBKBohr5xeXIhNBcx8oWdgkTEEQ+BEFFYdLRuqMfd5L84N1V5Vg==}
    engines: {node: '>=0.10.0'}
    dependencies:
      shebang-regex: 1.0.0
    dev: true

  /shebang-command/2.0.0:
    resolution: {integrity: sha512-kHxr2zZpYtdmrN1qDjrrX/Z1rR1kG8Dx+gkpK1G4eXmvXswmcE1hTWBWYUzlraYw1/yZp6YuDY77YtvbN0dmDA==}
    engines: {node: '>=8'}
    dependencies:
      shebang-regex: 3.0.0
    dev: true

  /shebang-regex/1.0.0:
    resolution: {integrity: sha512-wpoSFAxys6b2a2wHZ1XpDSgD7N9iVjg29Ph9uV/uaP9Ex/KXlkTZTeddxDPSYQpgvzKLGJke2UU0AzoGCjNIvQ==}
    engines: {node: '>=0.10.0'}
    dev: true

  /shebang-regex/3.0.0:
    resolution: {integrity: sha512-7++dFhtcx3353uBaq8DDR4NuxBetBzC7ZQOhmTQInHEd6bSrXdiEyzCvG07Z44UYdLShWUyXt5M/yhz8ekcb1A==}
    engines: {node: '>=8'}
    dev: true

  /shellwords/0.1.1:
    resolution: {integrity: sha512-vFwSUfQvqybiICwZY5+DAWIPLKsWO31Q91JSKl3UYv+K5c2QRPzn0qzec6QPu1Qc9eHYItiP3NdJqNVqetYAww==}
    dev: true
    optional: true

  /side-channel/1.0.4:
    resolution: {integrity: sha512-q5XPytqFEIKHkGdiMIrY10mvLRvnQh42/+GoBlFW3b2LXLE2xxJpZFdm94we0BaoV3RwJyGqg5wS7epxTv0Zvw==}
    dependencies:
      call-bind: 1.0.7
      get-intrinsic: 1.2.4
      object-inspect: 1.13.1
    dev: true

  /signal-exit/3.0.7:
    resolution: {integrity: sha512-wnD2ZE+l+SPC/uoS0vXeE9L1+0wuaMqKlfz9AMUo38JsyLSBWSFcHR1Rri62LZc12vLr1gb3jl7iwQhgwpAbGQ==}
    dev: true

  /signal-exit/4.1.0:
    resolution: {integrity: sha512-bzyZ1e88w9O1iNJbKnOlvYTrWPDl46O1bG0D3XInv+9tkPrxrN8jUUTiFlDkkmKWgn1M6CfIA13SuGqOa9Korw==}
    engines: {node: '>=14'}
    dev: true

  /sigstore/1.4.0:
    resolution: {integrity: sha512-N7TRpSbFjY/TrFDg6yGAQSYBrQ5s6qmPiq4pD6fkv1LoyfMsLG0NwZWG2s5q+uttLHgyVyTa0Rogx2P78rN8kQ==}
    engines: {node: ^14.17.0 || ^16.13.0 || >=18.0.0}
    hasBin: true
    dependencies:
      '@sigstore/protobuf-specs': 0.1.0
      make-fetch-happen: 11.1.0
      tuf-js: 1.1.4
    transitivePeerDependencies:
      - bluebird
      - supports-color
    dev: true

  /simple-git/3.19.1:
    resolution: {integrity: sha512-Ck+rcjVaE1HotraRAS8u/+xgTvToTuoMkT9/l9lvuP5jftwnYUp6DwuJzsKErHgfyRk8IB8pqGHWEbM3tLgV1w==}
    dependencies:
      '@kwsites/file-exists': 1.1.1
      '@kwsites/promise-deferred': 1.1.1
      debug: 4.3.4
    transitivePeerDependencies:
      - supports-color
    dev: true

  /simple-swizzle/0.2.2:
    resolution: {integrity: sha512-JA//kQgZtbuY83m+xT+tXJkmJncGMTFT+C+g2h2R9uxkYIrE2yy9sgmcLhCnw57/WSD+Eh3J97FPEDFnbXnDUg==}
    dependencies:
      is-arrayish: 0.3.2
    dev: true

  /sinon/7.5.0:
    resolution: {integrity: sha512-AoD0oJWerp0/rY9czP/D6hDTTUYGpObhZjMpd7Cl/A6+j0xBE+ayL/ldfggkBXUs0IkvIiM1ljM8+WkOc5k78Q==}
    dependencies:
      '@sinonjs/commons': 1.8.6
      '@sinonjs/formatio': 3.2.2
      '@sinonjs/samsam': 3.3.3
      diff: 3.5.0
      lolex: 4.2.0
      nise: 1.5.3
      supports-color: 5.5.0
    dev: true

  /sisteransi/1.0.5:
    resolution: {integrity: sha512-bLGGlR1QxBcynn2d5YmDX4MGjlZvy2MRBDRNHLJ8VI6l6+9FUiyTFNJ0IveOSP0bcXgVDPRcfGqA0pjaqUpfVg==}
    dev: true

  /slash/3.0.0:
    resolution: {integrity: sha512-g9Q1haeby36OSStwb4ntCGGGaKsaVSjQ68fBxoQcutl5fS1vuY18H3wSt3jFyFtrkx+Kz0V1G85A4MyAdDMi2Q==}
    engines: {node: '>=8'}
    dev: true

  /slash/4.0.0:
    resolution: {integrity: sha512-3dOsAHXXUkQTpOYcoAxLIorMTp4gIQr5IW3iVb7A7lFIp0VHhnynm9izx6TssdrIcVIESAlVjtnO2K8bg+Coew==}
    engines: {node: '>=12'}
    dev: true

  /slice-ansi/2.1.0:
    resolution: {integrity: sha512-Qu+VC3EwYLldKa1fCxuuvULvSJOKEgk9pi8dZeCVK7TqBfUNTH4sFkk4joj8afVSfAYgJoSOetjx9QWOJ5mYoQ==}
    engines: {node: '>=6'}
    dependencies:
      ansi-styles: 3.2.1
      astral-regex: 1.0.0
      is-fullwidth-code-point: 2.0.0
    dev: true

  /slice-ansi/4.0.0:
    resolution: {integrity: sha512-qMCMfhY040cVHT43K9BFygqYbUPFZKHOg7K73mtTWJRb8pyP3fzf4Ixd5SzdEJQ6MRUg/WBnOLxghZtKKurENQ==}
    engines: {node: '>=10'}
    dependencies:
      ansi-styles: 4.3.0
      astral-regex: 2.0.0
      is-fullwidth-code-point: 3.0.0
    dev: true

  /smart-buffer/4.2.0:
    resolution: {integrity: sha512-94hK0Hh8rPqQl2xXc3HsaBoOXKV20MToPkcXvwbISWLEs+64sBq5kFgn2kJDHb1Pry9yrP0dxrCI9RRci7RXKg==}
    engines: {node: '>= 6.0.0', npm: '>= 3.0.0'}
    dev: true

  /snake-case/3.0.4:
    resolution: {integrity: sha512-LAOh4z89bGQvl9pFfNF8V146i7o7/CqFPbqzYgP+yYzDIDeS9HaNFtXABamRW+AQzEVODcvE79ljJ+8a9YSdMg==}
    dependencies:
      dot-case: 3.0.4
      tslib: 2.6.2
    dev: true

  /snapdragon-node/2.1.1:
    resolution: {integrity: sha512-O27l4xaMYt/RSQ5TR3vpWCAB5Kb/czIcqUFOM/C4fYcLnbZUc1PkjTAMjof2pBWaSTwOUd6qUHcFGVGj7aIwnw==}
    engines: {node: '>=0.10.0'}
    dependencies:
      define-property: 1.0.0
      isobject: 3.0.1
      snapdragon-util: 3.0.1
    dev: true

  /snapdragon-util/3.0.1:
    resolution: {integrity: sha512-mbKkMdQKsjX4BAL4bRYTj21edOf8cN7XHdYUJEe+Zn99hVEYcMvKPct1IqNe7+AZPirn8BCDOQBHQZknqmKlZQ==}
    engines: {node: '>=0.10.0'}
    dependencies:
      kind-of: 3.2.2
    dev: true

  /snapdragon/0.8.2:
    resolution: {integrity: sha512-FtyOnWN/wCHTVXOMwvSv26d+ko5vWlIDD6zoUJ7LW8vh+ZBC8QdljveRP+crNrtBwioEUWy/4dMtbBjA4ioNlg==}
    engines: {node: '>=0.10.0'}
    dependencies:
      base: 0.11.2
      debug: 2.6.9
      define-property: 0.2.5
      extend-shallow: 2.0.1
      map-cache: 0.2.2
      source-map: 0.5.7
      source-map-resolve: 0.5.3
      use: 3.1.1
    transitivePeerDependencies:
      - supports-color
    dev: true

  /socks-proxy-agent/7.0.0:
    resolution: {integrity: sha512-Fgl0YPZ902wEsAyiQ+idGd1A7rSFx/ayC1CQVMw5P+EQx2V0SgpGtf6OKFhVjPflPUl9YMmEOnmfjCdMUsygww==}
    engines: {node: '>= 10'}
    dependencies:
      agent-base: 6.0.2
      debug: 4.3.4
      socks: 2.7.1
    transitivePeerDependencies:
      - supports-color
    dev: true

  /socks/2.7.1:
    resolution: {integrity: sha512-7maUZy1N7uo6+WVEX6psASxtNlKaNVMlGQKkG/63nEDdLOWNbiUMoLK7X4uYoLhQstau72mLgfEWcXcwsaHbYQ==}
    engines: {node: '>= 10.13.0', npm: '>= 3.0.0'}
    dependencies:
      ip: 2.0.1
      smart-buffer: 4.2.0
    dev: true

  /sort-json/2.0.1:
    resolution: {integrity: sha512-s8cs2bcsQCzo/P2T/uoU6Js4dS/jnX8+4xunziNoq9qmSpZNCrRIAIvp4avsz0ST18HycV4z/7myJ7jsHWB2XQ==}
    hasBin: true
    dependencies:
      detect-indent: 5.0.0
      detect-newline: 2.1.0
      minimist: 1.2.8
    dev: true

  /sort-object-keys/1.1.3:
    resolution: {integrity: sha512-855pvK+VkU7PaKYPc+Jjnmt4EzejQHyhhF33q31qG8x7maDzkeFhAAThdCYay11CISO+qAMwjOBP+fPZe0IPyg==}
    dev: true

  /sort-package-json/1.57.0:
    resolution: {integrity: sha512-FYsjYn2dHTRb41wqnv+uEqCUvBpK3jZcTp9rbz2qDTmel7Pmdtf+i2rLaaPMRZeSVM60V3Se31GyWFpmKs4Q5Q==}
    hasBin: true
    dependencies:
      detect-indent: 6.1.0
      detect-newline: 3.1.0
      git-hooks-list: 1.0.3
      globby: 10.0.0
      is-plain-obj: 2.1.0
      sort-object-keys: 1.1.3
    dev: true

  /sort-package-json/2.10.0:
    resolution: {integrity: sha512-MYecfvObMwJjjJskhxYfuOADkXp1ZMMnCFC8yhp+9HDsk7HhR336hd7eiBs96lTXfiqmUNI+WQCeCMRBhl251g==}
    hasBin: true
    dependencies:
      detect-indent: 7.0.1
      detect-newline: 4.0.1
      get-stdin: 9.0.0
      git-hooks-list: 3.1.0
      globby: 13.2.2
      is-plain-obj: 4.1.0
      semver: 7.6.0
      sort-object-keys: 1.1.3
    dev: true

  /source-map-resolve/0.5.3:
    resolution: {integrity: sha512-Htz+RnsXWk5+P2slx5Jh3Q66vhQj1Cllm0zvnaY98+NFx+Dv2CF/f5O/t8x+KaNdrdIAsruNzoh/KpialbqAnw==}
    deprecated: See https://github.com/lydell/source-map-resolve#deprecated
    dependencies:
      atob: 2.1.2
      decode-uri-component: 0.2.2
      resolve-url: 0.2.1
      source-map-url: 0.4.1
      urix: 0.1.0
    dev: true

  /source-map-support/0.5.21:
    resolution: {integrity: sha512-uBHU3L3czsIyYXKX88fdrGovxdSCoTGDRZ6SYXtSRxLZUzHg5P/66Ht6uoUlHu9EZod+inXhKo3qQgwXUT/y1w==}
    dependencies:
      buffer-from: 1.1.2
      source-map: 0.6.1
    dev: true

  /source-map-url/0.4.1:
    resolution: {integrity: sha512-cPiFOTLUKvJFIg4SKVScy4ilPPW6rFgMgfuZJPNoDuMs3nC1HbMUycBoJw77xFIp6z1UJQJOfx6C9GMH80DiTw==}
    deprecated: See https://github.com/lydell/source-map-url#deprecated
    dev: true

  /source-map/0.5.7:
    resolution: {integrity: sha512-LbrmJOMUSdEVxIKvdcJzQC+nQhe8FUZQTXQy6+I75skNgn3OoQ0DZA8YnFa7gp8tqtL3KPf1kmo0R5DoApeSGQ==}
    engines: {node: '>=0.10.0'}
    dev: true

  /source-map/0.6.1:
    resolution: {integrity: sha512-UjgapumWlbMhkBgzT7Ykc5YXUT46F0iKu8SGXq0bcwP5dz/h0Plj6enJqjz1Zbq2l5WaqYnrVbwWOWMyF3F47g==}
    engines: {node: '>=0.10.0'}
    dev: true

  /source-map/0.7.4:
    resolution: {integrity: sha512-l3BikUxvPOcn5E74dZiq5BGsTb5yEwhaTSzccU6t4sDOH8NWJCstKO5QT2CvtFoK6F0saL7p9xHAqHOlCPJygA==}
    engines: {node: '>= 8'}
    dev: true

  /spawn-command/0.0.2-1:
    resolution: {integrity: sha512-n98l9E2RMSJ9ON1AKisHzz7V42VDiBQGY6PB1BwRglz99wpVsSuGzQ+jOi6lFXBGVTCrRpltvjm+/XA+tpeJrg==}
    dev: true

  /spawn-please/2.0.1:
    resolution: {integrity: sha512-W+cFbZR2q2mMTfjz5ZGvhBAiX+e/zczFCNlbS9mxiSdYswBXwUuBUT+a0urH+xZZa8f/bs0mXHyZsZHR9hKogA==}
    engines: {node: '>=14'}
    dependencies:
      cross-spawn: 7.0.3
    dev: true

  /spawnd/4.4.0:
    resolution: {integrity: sha512-jLPOfB6QOEgMOQY15Z6+lwZEhH3F5ncXxIaZ7WHPIapwNNLyjrs61okj3VJ3K6tmP5TZ6cO0VAu9rEY4MD4YQg==}
    dependencies:
      exit: 0.1.2
      signal-exit: 3.0.7
      tree-kill: 1.2.2
      wait-port: 0.2.14
    transitivePeerDependencies:
      - supports-color
    dev: true

  /spdx-correct/3.2.0:
    resolution: {integrity: sha512-kN9dJbvnySHULIluDHy32WHRUu3Og7B9sbY7tsFLctQkIqnMh3hErYgdMjTYuqmcXX+lK5T1lnUt3G7zNswmZA==}
    dependencies:
      spdx-expression-parse: 3.0.1
      spdx-license-ids: 3.0.13
    dev: true

  /spdx-exceptions/2.3.0:
    resolution: {integrity: sha512-/tTrYOC7PPI1nUAgx34hUpqXuyJG+DTHJTnIULG4rDygi4xu/tfgmq1e1cIRwRzwZgo4NLySi+ricLkZkw4i5A==}
    dev: true

  /spdx-expression-parse/3.0.1:
    resolution: {integrity: sha512-cbqHunsQWnJNE6KhVSMsMeH5H/L9EpymbzqTQ3uLwNCLZ1Q481oWaofqH7nO6V07xlXwY6PhQdQ2IedWx/ZK4Q==}
    dependencies:
      spdx-exceptions: 2.3.0
      spdx-license-ids: 3.0.13
    dev: true

  /spdx-license-ids/3.0.13:
    resolution: {integrity: sha512-XkD+zwiqXHikFZm4AX/7JSCXA98U5Db4AFd5XUg/+9UNtnH75+Z9KxtpYiJZx36mUDVOwH83pl7yvCer6ewM3w==}
    dev: true

  /split-on-first/1.1.0:
    resolution: {integrity: sha512-43ZssAJaMusuKWL8sKUBQXHWOpq8d6CfN/u1p4gUzfJkM05C8rxTmYrkIPTXapZpORA6LkkzcUulJ8FqA7Uudw==}
    engines: {node: '>=6'}
    dev: true

  /split-string/3.1.0:
    resolution: {integrity: sha512-NzNVhJDYpwceVVii8/Hu6DKfD2G+NrQHlS/V/qgv763EYudVwEcMQNxd2lh+0VrUByXN/oJkl5grOhYWvQUYiw==}
    engines: {node: '>=0.10.0'}
    dependencies:
      extend-shallow: 3.0.2
    dev: true

  /sprintf-js/1.0.3:
    resolution: {integrity: sha512-D9cPgkvLlV3t3IzL0D0YLvGA9Ahk4PcvVwUbN0dSGr1aP0Nrt4AEnTUbuGvquEC0mA64Gqt1fzirlRs5ibXx8g==}
    dev: true

  /sshpk/1.17.0:
    resolution: {integrity: sha512-/9HIEs1ZXGhSPE8X6Ccm7Nam1z8KcoCqPdI7ecm1N33EzAetWahvQWVqLZtaZQ+IDKX4IyA2o0gBzqIMkAagHQ==}
    engines: {node: '>=0.10.0'}
    hasBin: true
    dependencies:
      asn1: 0.2.6
      assert-plus: 1.0.0
      bcrypt-pbkdf: 1.0.2
      dashdash: 1.14.1
      ecc-jsbn: 0.1.2
      getpass: 0.1.7
      jsbn: 0.1.1
      safer-buffer: 2.1.2
      tweetnacl: 0.14.5
    dev: true

  /ssri/10.0.3:
    resolution: {integrity: sha512-lJtX/BFPI/VEtxZmLfeh7pzisIs6micwZ3eruD3+ds9aPsXKlYpwDS2Q7omD6WC42WO9+bnUSzlMmfv8uK8meg==}
    engines: {node: ^14.17.0 || ^16.13.0 || >=18.0.0}
    dependencies:
      minipass: 4.2.8
    dev: true

  /ssri/9.0.1:
    resolution: {integrity: sha512-o57Wcn66jMQvfHG1FlYbWeZWW/dHZhJXjpIcTfXldXEk5nz5lStPo3mK0OJQfGR3RbZUlbISexbljkJzuEj/8Q==}
    engines: {node: ^12.13.0 || ^14.15.0 || >=16.0.0}
    dependencies:
      minipass: 3.3.6
    dev: true

  /stack-utils/2.0.6:
    resolution: {integrity: sha512-XlkWvfIm6RmsWtNJx+uqtKLS8eqFbxUg0ZzLXqY0caEy9l7hruX8IpiDnjsLavoBgqCCR71TqWO8MaXYheJ3RQ==}
    engines: {node: '>=10'}
    dependencies:
      escape-string-regexp: 2.0.0
    dev: true

  /static-extend/0.1.2:
    resolution: {integrity: sha512-72E9+uLc27Mt718pMHt9VMNiAL4LMsmDbBva8mxWUCkT07fSzEGMYUCk0XWY6lp0j6RBAG4cJ3mWuZv2OE3s0g==}
    engines: {node: '>=0.10.0'}
    dependencies:
      define-property: 0.2.5
      object-copy: 0.1.0
    dev: true

  /strict-uri-encode/2.0.0:
    resolution: {integrity: sha512-QwiXZgpRcKkhTj2Scnn++4PKtWsH0kpzZ62L2R6c/LUVYv7hVnZqcg2+sMuT6R7Jusu1vviK/MFsu6kNJfWlEQ==}
    engines: {node: '>=4'}
    dev: true

  /string-argv/0.3.1:
    resolution: {integrity: sha512-a1uQGz7IyVy9YwhqjZIZu1c8JO8dNIe20xBmSS6qu9kv++k3JGzCVmprbNN5Kn+BgzD5E7YYwg1CcjuJMRNsvg==}
    engines: {node: '>=0.6.19'}
    dev: true

  /string-length/4.0.2:
    resolution: {integrity: sha512-+l6rNN5fYHNhZZy41RXsYptCjA2Igmq4EG7kZAYFQI1E1VTXarr6ZPXBg6eq7Y6eK4FEhY6AJlyuFIb/v/S0VQ==}
    engines: {node: '>=10'}
    dependencies:
      char-regex: 1.0.2
      strip-ansi: 6.0.1
    dev: true

  /string-width/3.1.0:
    resolution: {integrity: sha512-vafcv6KjVZKSgz06oM/H6GDBrAtz8vdhQakGjFIvNrHA6y3HCF1CInLy+QLq8dTJPQ1b+KDUqDFctkdRW44e1w==}
    engines: {node: '>=6'}
    dependencies:
      emoji-regex: 7.0.3
      is-fullwidth-code-point: 2.0.0
      strip-ansi: 5.2.0
    dev: true

  /string-width/4.2.3:
    resolution: {integrity: sha512-wKyQRQpjJ0sIp62ErSZdGsjMJWsap5oRNihHhu6G7JVO/9jIB6UyevL+tXuOqrng8j/cxKTWyWUwvSTriiZz/g==}
    engines: {node: '>=8'}
    dependencies:
      emoji-regex: 8.0.0
      is-fullwidth-code-point: 3.0.0
      strip-ansi: 6.0.1
    dev: true

  /string-width/5.1.2:
    resolution: {integrity: sha512-HnLOCR3vjcY8beoNLtcjZ5/nxn2afmME6lhrDrebokqMap+XbeW8n9TXpPDOqdGK5qcI3oT0GKTW6wC7EMiVqA==}
    engines: {node: '>=12'}
    dependencies:
      eastasianwidth: 0.2.0
      emoji-regex: 9.2.2
      strip-ansi: 7.0.1
    dev: true

  /string.prototype.matchall/4.0.8:
    resolution: {integrity: sha512-6zOCOcJ+RJAQshcTvXPHoxoQGONa3e/Lqx90wUA+wEzX78sg5Bo+1tQo4N0pohS0erG9qtCqJDjNCQBjeWVxyg==}
    dependencies:
      call-bind: 1.0.7
      define-properties: 1.2.1
      es-abstract: 1.22.4
      get-intrinsic: 1.2.4
      has-symbols: 1.0.3
      internal-slot: 1.0.7
      regexp.prototype.flags: 1.5.2
      side-channel: 1.0.4
    dev: true

  /string.prototype.trim/1.2.8:
    resolution: {integrity: sha512-lfjY4HcixfQXOfaqCvcBuOIapyaroTXhbkfJN3gcB1OtyupngWK4sEET9Knd0cXd28kTUqu/kHoV4HKSJdnjiQ==}
    engines: {node: '>= 0.4'}
    dependencies:
      call-bind: 1.0.7
      define-properties: 1.2.1
      es-abstract: 1.22.4
    dev: true

  /string.prototype.trimend/1.0.7:
    resolution: {integrity: sha512-Ni79DqeB72ZFq1uH/L6zJ+DKZTkOtPIHovb3YZHQViE+HDouuU4mBrLOLDn5Dde3RF8qw5qVETEjhu9locMLvA==}
    dependencies:
      call-bind: 1.0.7
      define-properties: 1.2.1
      es-abstract: 1.22.4
    dev: true

  /string.prototype.trimstart/1.0.7:
    resolution: {integrity: sha512-NGhtDFu3jCEm7B4Fy0DpLewdJQOZcQ0rGbwQ/+stjnrp2i+rlKeCvos9hOIeCmqwratM47OBxY7uFZzjxHXmrg==}
    dependencies:
      call-bind: 1.0.7
      define-properties: 1.2.1
      es-abstract: 1.22.4
    dev: true

  /string_decoder/0.10.31:
    resolution: {integrity: sha512-ev2QzSzWPYmy9GuqfIVildA4OdcGLeFZQrq5ys6RtiuF+RQQiZWr8TZNyAcuVXyQRYfEO+MsoB/1BuQVhOJuoQ==}
    dev: true

  /string_decoder/1.1.1:
    resolution: {integrity: sha512-n/ShnvDi6FHbbVfviro+WojiFzv+s8MPMHBczVePfUpDJLwoLT0ht1l4YwBCbi8pJAveEEdnkHyPyTP/mzRfwg==}
    dependencies:
      safe-buffer: 5.1.2
    dev: true

  /string_decoder/1.3.0:
    resolution: {integrity: sha512-hkRX8U1WjJFd8LsDJ2yQ/wWWxaopEsABU1XfkM8A+j0+85JAGppt16cr1Whg6KIbb4okU6Mql6BOj+uup/wKeA==}
    dependencies:
      safe-buffer: 5.2.1
    dev: true

  /strip-ansi/5.2.0:
    resolution: {integrity: sha512-DuRs1gKbBqsMKIZlrffwlug8MHkcnpjs5VPmL1PAh+mA30U0DTotfDZ0d2UUsXpPmPmMMJ6W773MaA3J+lbiWA==}
    engines: {node: '>=6'}
    dependencies:
      ansi-regex: 4.1.1
    dev: true

  /strip-ansi/6.0.1:
    resolution: {integrity: sha512-Y38VPSHcqkFrCpFnQ9vuSXmquuv5oXOKpGeT6aGrr3o3Gc9AlVa6JBfUSOCnbxGGZF+/0ooI7KrPuUSztUdU5A==}
    engines: {node: '>=8'}
    dependencies:
      ansi-regex: 5.0.1
    dev: true

  /strip-ansi/7.0.1:
    resolution: {integrity: sha512-cXNxvT8dFNRVfhVME3JAe98mkXDYN2O1l7jmcwMnOslDeESg1rF/OZMtK0nRAhiari1unG5cD4jG3rapUAkLbw==}
    engines: {node: '>=12'}
    dependencies:
      ansi-regex: 6.0.1
    dev: true

  /strip-bom-string/1.0.0:
    resolution: {integrity: sha512-uCC2VHvQRYu+lMh4My/sFNmF2klFymLX1wHJeXnbEJERpV/ZsVuonzerjfrGpIGF7LBVa1O7i9kjiWvJiFck8g==}
    engines: {node: '>=0.10.0'}
    dev: true

  /strip-bom/3.0.0:
    resolution: {integrity: sha512-vavAMRXOgBVNF6nyEEmL3DBK19iRpDcoIwW+swQ+CbGiu7lju6t+JklA1MHweoWtadgt4ISVUsXLyDq34ddcwA==}
    engines: {node: '>=4'}
    dev: true

  /strip-bom/4.0.0:
    resolution: {integrity: sha512-3xurFv5tEgii33Zi8Jtp55wEIILR9eh34FAW00PZf+JnSsTmV/ioewSgQl97JHvgjoRGwPShsWm+IdrxB35d0w==}
    engines: {node: '>=8'}
    dev: true

  /strip-eof/1.0.0:
    resolution: {integrity: sha512-7FCwGGmx8mD5xQd3RPUvnSpUXHM3BWuzjtpD4TXsfcZ9EL4azvVVUscFYwD9nx8Kh+uCBC00XBtAykoMHwTh8Q==}
    engines: {node: '>=0.10.0'}
    dev: true

  /strip-final-newline/2.0.0:
    resolution: {integrity: sha512-BrpvfNAE3dcvq7ll3xVumzjKjZQ5tI1sEUIKr3Uoks0XUl45St3FlatVqef9prk4jRDzhW6WZg+3bk93y6pLjA==}
    engines: {node: '>=6'}
    dev: true

  /strip-indent/3.0.0:
    resolution: {integrity: sha512-laJTa3Jb+VQpaC6DseHhF7dXVqHTfJPCRDaEbid/drOhgitgYku/letMUqOXFoWV0zIIUbjpdH2t+tYj4bQMRQ==}
    engines: {node: '>=8'}
    dependencies:
      min-indent: 1.0.1
    dev: true

  /strip-json-comments/2.0.1:
    resolution: {integrity: sha512-4gB8na07fecVVkOI6Rs4e7T6NOTki5EmL7TUduTs6bu3EdnSycntVJ4re8kgZA+wx9IueI2Y11bfbgwtzuE0KQ==}
    engines: {node: '>=0.10.0'}
    dev: true

  /strip-json-comments/3.1.1:
    resolution: {integrity: sha512-6fPc+R4ihwqP6N/aIv2f1gMH8lOVtWQHoqC4yK6oSDVVocumAsfCqjkXnqiYMhmMwS/mEHLp7Vehlt3ql6lEig==}
    engines: {node: '>=8'}
    dev: true

  /strip-json-comments/5.0.1:
    resolution: {integrity: sha512-0fk9zBqO67Nq5M/m45qHCJxylV/DhBlIOVExqgOMiCCrzrhU6tCibRXNqE3jwJLftzE9SNuZtYbpzcO+i9FiKw==}
    engines: {node: '>=14.16'}
    dev: true

  /strnum/1.0.5:
    resolution: {integrity: sha512-J8bbNyKKXl5qYcR36TIO8W3mVGVHrmmxsd5PAItGkmyzwJvybiw2IVq5nqd0i4LSNSkB/sx9VHllbfFdr9k1JA==}
    dev: true

  /supports-color/5.5.0:
    resolution: {integrity: sha512-QjVjwdXIt408MIiAqCX4oUKsgU2EqAGzs2Ppkm4aQYbjm+ZEWEcW4SfFNTr4uMNZma0ey4f5lgLrkB0aX0QMow==}
    engines: {node: '>=4'}
    dependencies:
      has-flag: 3.0.0
    dev: true

  /supports-color/7.2.0:
    resolution: {integrity: sha512-qpCAvRl9stuOHveKsn7HncJRvv501qIacKzQlO/+Lwxc9+0q2wLyv4Dfvt80/DPn2pqOBsJdDiogXGR9+OvwRw==}
    engines: {node: '>=8'}
    dependencies:
      has-flag: 4.0.0
    dev: true

  /supports-color/8.1.1:
    resolution: {integrity: sha512-MpUEN2OodtUzxvKQl72cUF7RQ5EiHsGvSsVG0ia9c5RbWGL2CI4C7EpPS8UTBIplnlzZiNuV56w+FuNxy3ty2Q==}
    engines: {node: '>=10'}
    dependencies:
      has-flag: 4.0.0
    dev: true

  /supports-hyperlinks/1.0.1:
    resolution: {integrity: sha512-HHi5kVSefKaJkGYXbDuKbUGRVxqnWGn3J2e39CYcNJEfWciGq2zYtOhXLTlvrOZW1QU7VX67w7fMmWafHX9Pfw==}
    engines: {node: '>=4'}
    dependencies:
      has-flag: 2.0.0
      supports-color: 5.5.0
    dev: true

  /supports-hyperlinks/2.3.0:
    resolution: {integrity: sha512-RpsAZlpWcDwOPQA22aCH4J0t7L8JmAvsCxfOSEwm7cQs3LshN36QaTkwd70DnBOXDWGssw2eUoc8CaRWT0XunA==}
    engines: {node: '>=8'}
    dependencies:
      has-flag: 4.0.0
      supports-color: 7.2.0
    dev: true

  /supports-preserve-symlinks-flag/1.0.0:
    resolution: {integrity: sha512-ot0WnXS9fgdkgIcePe6RHNk1WA8+muPa6cSjeR3V8K27q9BB1rTE3R1p7Hv0z1ZyAc8s6Vvv8DIyWf681MAt0w==}
    engines: {node: '>= 0.4'}
    dev: true

  /symbol-tree/3.2.4:
    resolution: {integrity: sha512-9QNk5KwDF+Bvz+PyObkmSYjI5ksVUYtjW7AU22r2NKcfLJcXp96hkDWU3+XndOsUb+AQ9QhfzfCT2O+CNWT5Tw==}
    dev: true

  /table/5.4.6:
    resolution: {integrity: sha512-wmEc8m4fjnob4gt5riFRtTu/6+4rSe12TpAELNSqHMfF3IqnA+CH37USM6/YR3qRZv7e56kAEAtd6nKZaxe0Ug==}
    engines: {node: '>=6.0.0'}
    dependencies:
      ajv: 6.12.6
      lodash: 4.17.21
      slice-ansi: 2.1.0
      string-width: 3.1.0
    dev: true

  /table/6.8.1:
    resolution: {integrity: sha512-Y4X9zqrCftUhMeH2EptSSERdVKt/nEdijTOacGD/97EKjhQ/Qs8RTlEGABSJNNN8lac9kheH+af7yAkEWlgneA==}
    engines: {node: '>=10.0.0'}
    dependencies:
      ajv: 8.12.0
      lodash.truncate: 4.4.2
      slice-ansi: 4.0.0
      string-width: 4.2.3
      strip-ansi: 6.0.1
    dev: true

  /tapable/2.2.1:
    resolution: {integrity: sha512-GNzQvQTOIP6RyTfE2Qxb8ZVlNmw0n88vp1szwWRimP02mnTsx3Wtn5qRdqY9w2XduFNUgvOwhNnQsjwCp+kqaQ==}
    engines: {node: '>=6'}
    dev: true

  /tar/6.1.13:
    resolution: {integrity: sha512-jdIBIN6LTIe2jqzay/2vtYLlBHa3JF42ot3h1dW8Q0PaAG4v8rm0cvpVePtau5C6OKXGGcgO9q2AMNSWxiLqKw==}
    engines: {node: '>=10'}
    dependencies:
      chownr: 2.0.0
      fs-minipass: 2.1.0
      minipass: 4.2.8
      minizlib: 2.1.2
      mkdirp: 1.0.4
      yallist: 4.0.0
    dev: true

  /terminal-link/2.1.1:
    resolution: {integrity: sha512-un0FmiRUQNr5PJqy9kP7c40F5BOfpGlYTrxonDChEZB7pzZxRNp/bt+ymiy9/npwXya9KH99nJ/GXFIiUkYGFQ==}
    engines: {node: '>=8'}
    dependencies:
      ansi-escapes: 4.3.2
      supports-hyperlinks: 2.3.0
    dev: true

  /terser-webpack-plugin/5.3.7_webpack@5.88.2:
    resolution: {integrity: sha512-AfKwIktyP7Cu50xNjXF/6Qb5lBNzYaWpU6YfoX3uZicTx0zTy0stDDCsvjDapKsSDvOeWo5MEq4TmdBy2cNoHw==}
    engines: {node: '>= 10.13.0'}
    peerDependencies:
      '@swc/core': '*'
      esbuild: '*'
      uglify-js: '*'
      webpack: ^5.1.0
    peerDependenciesMeta:
      '@swc/core':
        optional: true
      esbuild:
        optional: true
      uglify-js:
        optional: true
    dependencies:
      '@jridgewell/trace-mapping': 0.3.18
      jest-worker: 27.5.1
      schema-utils: 3.3.0
      serialize-javascript: 6.0.1
      terser: 5.17.1
      webpack: 5.88.2
    dev: true

  /terser/5.17.1:
    resolution: {integrity: sha512-hVl35zClmpisy6oaoKALOpS0rDYLxRFLHhRuDlEGTKey9qHjS1w9GMORjuwIMt70Wan4lwsLYyWDVnWgF+KUEw==}
    engines: {node: '>=10'}
    hasBin: true
    dependencies:
      '@jridgewell/source-map': 0.3.3
      acorn: 8.11.3
      commander: 2.20.3
      source-map-support: 0.5.21
    dev: true

  /test-exclude/6.0.0:
    resolution: {integrity: sha512-cAGWPIyOHU6zlmg88jwm7VRyXnMN7iV68OGAbYDk/Mh/xC/pzVPlQtY6ngoIH/5/tciuhGfvESU8GrHrcxD56w==}
    engines: {node: '>=8'}
    dependencies:
      '@istanbuljs/schema': 0.1.3
      glob: 7.2.3
      minimatch: 3.1.2
    dev: true

  /text-table/0.2.0:
    resolution: {integrity: sha512-N+8UisAXDGk8PFXP4HAzVR9nbfmVJ3zYLAWiTIoqC5v5isinhr+r5uaO8+7r3BMfuNIufIsA7RdpVgacC2cSpw==}
    dev: true

  /throat/5.0.0:
    resolution: {integrity: sha512-fcwX4mndzpLQKBS1DVYhGAcYaYt7vsHNIvQV+WXMvnow5cgjPphq5CaayLaGsjRdSCKZFNGt7/GYAuXaNOiYCA==}
    dev: true

  /through/2.3.8:
    resolution: {integrity: sha512-w89qg7PI8wAdvX60bMDP+bFoD5Dvhm9oLheFp5O4a2QF0cSBGsBX4qZmadPMvVqlLJBBci+WqGGOAPvcDeNSVg==}
    dev: true

  /through2/2.0.5:
    resolution: {integrity: sha512-/mrRod8xqpA+IHSLyGCQ2s8SPHiCDEeQJSep1jqLYeEUClOFG2Qsh+4FU6G9VeqpZnGW/Su8LQGc4YKni5rYSQ==}
    dependencies:
      readable-stream: 2.3.8
      xtend: 4.0.2
    dev: true

  /tmp/0.0.33:
    resolution: {integrity: sha512-jRCJlojKnZ3addtTOjdIqoRuPEKBvNXcGYqzO6zWZX8KfKEpnGY5jfggJQ3EjKuu8D4bJRr0y+cYJFmYbImXGw==}
    engines: {node: '>=0.6.0'}
    dependencies:
      os-tmpdir: 1.0.2
    dev: true

  /tmpl/1.0.5:
    resolution: {integrity: sha512-3f0uOEAQwIqGuWW2MVzYg8fV/QNnc/IpuJNG837rLuczAaLVHslWHZQj4IGiEl5Hs3kkbhwL9Ab7Hrsmuj+Smw==}
    dev: true

  /to-fast-properties/2.0.0:
    resolution: {integrity: sha512-/OaKK0xYrs3DmxRYqL/yDc+FxFUVYhDlXMhRmv3z915w2HF1tnN1omB354j8VUGO/hbRzyD6Y3sA7v7GS/ceog==}
    engines: {node: '>=4'}
    dev: true

  /to-object-path/0.3.0:
    resolution: {integrity: sha512-9mWHdnGRuh3onocaHzukyvCZhzvr6tiflAy/JRFXcJX0TjgfWA9pk9t8CMbzmBE4Jfw58pXbkngtBtqYxzNEyg==}
    engines: {node: '>=0.10.0'}
    dependencies:
      kind-of: 3.2.2
    dev: true

  /to-readable-stream/1.0.0:
    resolution: {integrity: sha512-Iq25XBt6zD5npPhlLVXGFN3/gyR2/qODcKNNyTMd4vbm39HUaOiAM4PMq0eMVC/Tkxz+Zjdsc55g9yyz+Yq00Q==}
    engines: {node: '>=6'}
    dev: true

  /to-regex-range/2.1.1:
    resolution: {integrity: sha512-ZZWNfCjUokXXDGXFpZehJIkZqq91BcULFq/Pi7M5i4JnxXdhMKAK682z8bCW3o8Hj1wuuzoKcW3DfVzaP6VuNg==}
    engines: {node: '>=0.10.0'}
    dependencies:
      is-number: 3.0.0
      repeat-string: 1.6.1
    dev: true

  /to-regex-range/5.0.1:
    resolution: {integrity: sha512-65P7iz6X5yEr1cwcgvQxbbIw7Uk3gOy5dIdtZ4rDveLqhrdJP+Li/Hx6tyK0NEb+2GCyneCMJiGqrADCSNk8sQ==}
    engines: {node: '>=8.0'}
    dependencies:
      is-number: 7.0.0
    dev: true

  /to-regex/3.0.2:
    resolution: {integrity: sha512-FWtleNAtZ/Ki2qtqej2CXTOayOH9bHDQF+Q48VpWyDXjbYxA4Yz8iDB31zXOBUlOHHKidDbqGVrTUvQMPmBGBw==}
    engines: {node: '>=0.10.0'}
    dependencies:
      define-property: 2.0.2
      extend-shallow: 3.0.2
      regex-not: 1.0.2
      safe-regex: 1.1.0
    dev: true

  /tough-cookie/2.5.0:
    resolution: {integrity: sha512-nlLsUzgm1kfLXSXfRZMc1KLAugd4hqJHDTvc2hDIwS3mZAfMEuMbc03SujMF+GEcpaX/qboeycw6iO8JwVv2+g==}
    engines: {node: '>=0.8'}
    dependencies:
      psl: 1.9.0
      punycode: 2.3.0
    dev: true

  /tough-cookie/4.1.2:
    resolution: {integrity: sha512-G9fqXWoYFZgTc2z8Q5zaHy/vJMjm+WV0AkAeHxVCQiEB1b+dGvWzFW6QV07cY5jQ5gRkeid2qIkzkxUnmoQZUQ==}
    engines: {node: '>=6'}
    dependencies:
      psl: 1.9.0
      punycode: 2.3.0
      universalify: 0.2.0
      url-parse: 1.5.10
    dev: true

  /tr46/0.0.3:
    resolution: {integrity: sha512-N3WMsuqV66lT30CrXNbEjx4GEwlow3v6rr4mCcv6prnfwhS01rkgyFdjPNBYd9br7LpXV1+Emh01fHnq2Gdgrw==}
    dev: true

  /tr46/2.1.0:
    resolution: {integrity: sha512-15Ih7phfcdP5YxqiB+iDtLoaTz4Nd35+IiAv0kQ5FNKHzXgdWqPoTIqEDDJmXceQt4JZk6lVPT8lnDlPpGDppw==}
    engines: {node: '>=8'}
    dependencies:
      punycode: 2.3.0
    dev: true

  /tree-kill/1.2.2:
    resolution: {integrity: sha512-L0Orpi8qGpRG//Nd+H90vFB+3iHnue1zSSGmNOOCh1GLJ7rUKVwV2HvijphGQS2UmhUZewS9VgvxYIdgr+fG1A==}
    hasBin: true
    dev: true

  /ts-api-utils/1.0.3_typescript@4.5.5:
    resolution: {integrity: sha512-wNMeqtMz5NtwpT/UZGY5alT+VoKdSsOOP/kqHFcUW1P/VRhH2wJ48+DN2WwUliNbQ976ETwDL0Ifd2VVvgonvg==}
    engines: {node: '>=16.13.0'}
    peerDependencies:
      typescript: '>=4.2.0'
    dependencies:
      typescript: 4.5.5
    dev: true

  /ts-jest/26.5.6_iml3gh354yi2jyq3i6mkncucre:
    resolution: {integrity: sha512-rua+rCP8DxpA8b4DQD/6X2HQS8Zy/xzViVYfEs2OQu68tkCuKLV0Md8pmX55+W24uRIyAsf/BajRfxOs+R2MKA==}
    engines: {node: '>= 10'}
    hasBin: true
    peerDependencies:
      jest: '>=26 <27'
      typescript: '>=3.8 <5.0'
    dependencies:
      bs-logger: 0.2.6
      buffer-from: 1.1.2
      fast-json-stable-stringify: 2.1.0
      jest: 26.6.3_ts-node@10.9.1
      jest-util: 26.6.2
      json5: 2.2.3
      lodash: 4.17.21
      make-error: 1.3.6
      mkdirp: 1.0.4
      semver: 7.5.0
      typescript: 4.5.5
      yargs-parser: 20.2.9
    dev: true

  /ts-morph/20.0.0:
    resolution: {integrity: sha512-JVmEJy2Wow5n/84I3igthL9sudQ8qzjh/6i4tmYCm6IqYyKFlNbJZi7oBdjyqcWSWYRu3CtL0xbT6fS03ESZIg==}
    dependencies:
      '@ts-morph/common': 0.21.0
      code-block-writer: 12.0.0
    dev: true

  /ts-morph/21.0.1:
    resolution: {integrity: sha512-dbDtVdEAncKctzrVZ+Nr7kHpHkv+0JDJb2MjjpBaj8bFeCkePU9rHfMklmhuLFnpeq/EJZk2IhStY6NzqgjOkg==}
    dependencies:
      '@ts-morph/common': 0.22.0
      code-block-writer: 12.0.0
    dev: true

  /ts-node/10.9.1_vy4ah4eawmaxtqslmps6irc47e:
    resolution: {integrity: sha512-NtVysVPkxxrwFGUUxGYhfux8k78pQB3JqYBXlLRZgdGUqTO5wU/UyHop5p70iEbGhB7q5KmiZiU0Y3KlJrScEw==}
    hasBin: true
    peerDependencies:
      '@swc/core': '>=1.2.50'
      '@swc/wasm': '>=1.2.50'
      '@types/node': '*'
      typescript: '>=2.7'
    peerDependenciesMeta:
      '@swc/core':
        optional: true
      '@swc/wasm':
        optional: true
    dependencies:
      '@cspotcode/source-map-support': 0.8.1
      '@tsconfig/node10': 1.0.9
      '@tsconfig/node12': 1.0.11
      '@tsconfig/node14': 1.0.3
      '@tsconfig/node16': 1.0.3
      '@types/node': 16.18.38
      acorn: 8.8.2
      acorn-walk: 8.2.0
      arg: 4.1.3
      create-require: 1.1.1
      diff: 4.0.2
      make-error: 1.3.6
      typescript: 4.5.5
      v8-compile-cache-lib: 3.0.1
      yn: 3.1.1
    dev: true

  /tslib/1.14.1:
    resolution: {integrity: sha512-Xni35NKzjgMrwevysHTCArtLDpPvye8zV/0E4EyYn43P7/7qvQwPh9BGkHewbMulVntbigmcT7rdX3BNo9wRJg==}
    dev: true

  /tslib/2.6.2:
    resolution: {integrity: sha512-AEYxH93jGFPn/a2iVAwW87VuUIkR1FVUKB77NwMF7nBTDkDrrT/Hpt/IrCJ0QXhW27jTBDcf5ZY7w6RiqTMw2Q==}
    dev: true

  /tsutils/3.21.0_typescript@4.5.5:
    resolution: {integrity: sha512-mHKK3iUXL+3UF6xL5k0PEhKRUBKPBCv/+RkEOpjRWxxx27KKRBmmA60A9pgOUvMi8GKhRMPEmjBRPzs2W7O1OA==}
    engines: {node: '>= 6'}
    peerDependencies:
      typescript: '>=2.8.0 || >= 3.2.0-dev || >= 3.3.0-dev || >= 3.4.0-dev || >= 3.5.0-dev || >= 3.6.0-dev || >= 3.6.0-beta || >= 3.7.0-dev || >= 3.7.0-beta'
    dependencies:
      tslib: 1.14.1
      typescript: 4.5.5
    dev: true

  /tuf-js/1.1.4:
    resolution: {integrity: sha512-Lw2JRM3HTYhEtQJM2Th3aNCPbnXirtWMl065BawwmM2pX6XStH/ZO9e8T2hh0zk/HUa+1i6j+Lv6eDitKTau6A==}
    engines: {node: ^14.17.0 || ^16.13.0 || >=18.0.0}
    dependencies:
      '@tufjs/models': 1.0.3
      make-fetch-happen: 11.1.0
    transitivePeerDependencies:
      - bluebird
      - supports-color
    dev: true

  /tunnel-agent/0.6.0:
    resolution: {integrity: sha512-McnNiV1l8RYeY8tBgEpuodCC1mLUdbSN+CYBL7kJsJNInOP8UjDDEwdk6Mw60vdLLrr5NHKZhMAOSrR2NZuQ+w==}
    dependencies:
      safe-buffer: 5.2.1
    dev: true

  /tunnel/0.0.6:
    resolution: {integrity: sha512-1h/Lnq9yajKY2PEbBadPXj3VxsDDu844OnaAo52UVmIzIvwwtBPIuNvkjuzBlTWpfJyUbG3ez0KSBibQkj4ojg==}
    engines: {node: '>=0.6.11 <=0.7.0 || >=0.7.3'}
    dev: true

  /tweetnacl/0.14.5:
    resolution: {integrity: sha512-KXXFFdAbFXY4geFIwoyNK+f5Z1b7swfXABfL7HXCmoIWMKU3dmS26672A4EeQtDzLKy7SXmfBu51JolvEKwtGA==}
    dev: true

  /type-check/0.3.2:
    resolution: {integrity: sha512-ZCmOJdvOWDBYJlzAoFkC+Q0+bUyEOS1ltgp1MGU03fqHG+dbi9tBFU2Rd9QKiDZFAYrhPh2JUf7rZRIuHRKtOg==}
    engines: {node: '>= 0.8.0'}
    dependencies:
      prelude-ls: 1.1.2
    dev: true

  /type-check/0.4.0:
    resolution: {integrity: sha512-XleUoc9uwGXqjWwXaUTZAmzMcFZ5858QA2vvx1Ur5xIcixXIP+8LnFDgRplU30us6teqdlskFfu+ae4K79Ooew==}
    engines: {node: '>= 0.8.0'}
    dependencies:
      prelude-ls: 1.2.1
    dev: true

  /type-detect/4.0.8:
    resolution: {integrity: sha512-0fr/mIH1dlO+x7TlcMy+bIDqKPsw/70tVyeHW787goQjhmqaZe10uwLujubK9q9Lg6Fiho1KUKDYz0Z7k7g5/g==}
    engines: {node: '>=4'}
    dev: true

  /type-fest/0.20.2:
    resolution: {integrity: sha512-Ne+eE4r0/iWnpAxD852z3A+N0Bt5RN//NjJwRd2VFHEmrywxf5vsZlh4R6lixl6B+wz/8d+maTSAkN1FIkI3LQ==}
    engines: {node: '>=10'}
    dev: true

  /type-fest/0.21.3:
    resolution: {integrity: sha512-t0rzBq87m3fVcduHDUFhKmyyX+9eo6WQjZvf51Ea/M0Q7+T374Jp1aUiyUl0GKxp8M/OETVHSDvmkyPgvX+X2w==}
    engines: {node: '>=10'}
    dev: true

  /type-fest/0.6.0:
    resolution: {integrity: sha512-q+MB8nYR1KDLrgr4G5yemftpMC7/QLqVndBmEEdqzmNj5dcFOO4Oo8qlwZE3ULT3+Zim1F8Kq4cBnikNhlCMlg==}
    engines: {node: '>=8'}
    dev: true

  /type-fest/0.8.1:
    resolution: {integrity: sha512-4dbzIzqvjtgiM5rw1k5rEHtBANKmdudhGyBEajN01fEyhaAIhsoKNy6y7+IN93IfpFtwY9iqi7kD+xwKhQsNJA==}
    engines: {node: '>=8'}
    dev: true

  /type-fest/1.4.0:
    resolution: {integrity: sha512-yGSza74xk0UG8k+pLh5oeoYirvIiWo5t0/o3zHHAO2tRDiZcxWP7fywNlXhqb6/r6sWvwi+RsyQMWhVLe4BVuA==}
    engines: {node: '>=10'}
    dev: true

  /type-fest/2.19.0:
    resolution: {integrity: sha512-RAH822pAdBgcNMAfWnCBU3CFZcfZ/i1eZjwFU/dsLKumyuuP3niueg2UAukXYF0E2AAoc82ZSSf9J0WQBinzHA==}
    engines: {node: '>=12.20'}
    dev: true

  /typed-array-buffer/1.0.2:
    resolution: {integrity: sha512-gEymJYKZtKXzzBzM4jqa9w6Q1Jjm7x2d+sh19AdsD4wqnMPDYyvwpsIc2Q/835kHuo3BEQ7CjelGhfTsoBb2MQ==}
    engines: {node: '>= 0.4'}
    dependencies:
      call-bind: 1.0.7
      es-errors: 1.3.0
      is-typed-array: 1.1.13
    dev: true

  /typed-array-byte-length/1.0.1:
    resolution: {integrity: sha512-3iMJ9q0ao7WE9tWcaYKIptkNBuOIcZCCT0d4MRvuuH88fEoEH62IuQe0OtraD3ebQEoTRk8XCBoknUNc1Y67pw==}
    engines: {node: '>= 0.4'}
    dependencies:
      call-bind: 1.0.7
      for-each: 0.3.3
      gopd: 1.0.1
      has-proto: 1.0.3
      is-typed-array: 1.1.13
    dev: true

  /typed-array-byte-offset/1.0.2:
    resolution: {integrity: sha512-Ous0vodHa56FviZucS2E63zkgtgrACj7omjwd/8lTEMEPFFyjfixMZ1ZXenpgCFBBt4EC1J2XsyVS2gkG0eTFA==}
    engines: {node: '>= 0.4'}
    dependencies:
      available-typed-arrays: 1.0.7
      call-bind: 1.0.7
      for-each: 0.3.3
      gopd: 1.0.1
      has-proto: 1.0.3
      is-typed-array: 1.1.13
    dev: true

  /typed-array-length/1.0.4:
    resolution: {integrity: sha512-KjZypGq+I/H7HI5HlOoGHkWUUGq+Q0TPhQurLbyrVrvnKTBgzLhIJ7j6J/XTQOi0d1RjyZ0wdas8bKs2p0x3Ng==}
    dependencies:
      call-bind: 1.0.7
      for-each: 0.3.3
      is-typed-array: 1.1.13
    dev: true

  /typed-rest-client/1.8.9:
    resolution: {integrity: sha512-uSmjE38B80wjL85UFX3sTYEUlvZ1JgCRhsWj/fJ4rZ0FqDUFoIuodtiVeE+cUqiVTOKPdKrp/sdftD15MDek6g==}
    dependencies:
      qs: 6.11.1
      tunnel: 0.0.6
      underscore: 1.13.6
    dev: true

  /typedarray-to-buffer/3.1.5:
    resolution: {integrity: sha512-zdu8XMNEDepKKR+XYOXAVPtWui0ly0NtohUscw+UmaHiAWT8hrV1rr//H6V+0DvJ3OQ19S979M0laLfX8rm82Q==}
    dependencies:
      is-typedarray: 1.0.0
    dev: true

  /typedarray/0.0.6:
    resolution: {integrity: sha512-/aCDEGatGvZ2BIk+HmLf4ifCJFwvKFNb9/JeZPMulfgFracn9QFcAf5GO8B/mweUjSoblS5In0cWhqpfs/5PQA==}
    dev: true

  /typescript/4.5.5:
    resolution: {integrity: sha512-TCTIul70LyWe6IJWT8QSYeA54WQe8EjQFU4wY52Fasj5UKx88LNYKCgBEHcOMOrFF1rKGbD8v/xcNWVUq9SymA==}
    engines: {node: '>=4.2.0'}
    hasBin: true
    dev: true

  /typescript/5.1.6:
    resolution: {integrity: sha512-zaWCozRZ6DLEWAWFrVDz1H6FVXzUSfTy5FUMWsQlU8Ym5JP9eO4xkTIROFCQvhQf61z6O/G6ugw3SgAnvvm+HA==}
    engines: {node: '>=14.17'}
    hasBin: true
    dev: true

  /typescript/5.4.2:
    resolution: {integrity: sha512-+2/g0Fds1ERlP6JsakQQDXjZdZMM+rqpamFZJEKh4kwTIn3iDkgKtby0CeNd5ATNZ4Ry1ax15TMx0W2V+miizQ==}
    engines: {node: '>=14.17'}
    hasBin: true
    dev: true

  /unbox-primitive/1.0.2:
    resolution: {integrity: sha512-61pPlCD9h51VoreyJ0BReideM3MDKMKnh6+V9L08331ipq6Q8OFXZYiqP6n/tbHx4s5I9uRhcye6BrbkizkBDw==}
    dependencies:
      call-bind: 1.0.7
      has-bigints: 1.0.2
      has-symbols: 1.0.3
      which-boxed-primitive: 1.0.2
    dev: true

  /underscore/1.13.6:
    resolution: {integrity: sha512-+A5Sja4HP1M08MaXya7p5LvjuM7K6q/2EaC0+iovj/wOcMsTzMvDFbasi/oSapiwOlt252IqsKqPjCl7huKS0A==}
    dev: true

  /undici-types/5.26.5:
    resolution: {integrity: sha512-JlCMO+ehdEIKqlFxk6IfVoAUVmgz7cU7zD/h9XZ0qzeosSHmUJVOzSQvvYSYWXkFXC+IfLKSIffhv0sVZup6pA==}
    dev: true

  /unicorn-magic/0.1.0:
    resolution: {integrity: sha512-lRfVq8fE8gz6QMBuDM6a+LO3IAzTi05H6gCVaUpir2E1Rwpo4ZUog45KpNXKC/Mn3Yb9UDuHumeFTo9iV/D9FQ==}
    engines: {node: '>=18'}
    dev: true

  /union-value/1.0.1:
    resolution: {integrity: sha512-tJfXmxMeWYnczCVs7XAEvIV7ieppALdyepWMkHkwciRpZraG/xwT+s2JN8+pr1+8jCRf80FFzvr+MpQeeoF4Xg==}
    engines: {node: '>=0.10.0'}
    dependencies:
      arr-union: 3.1.0
      get-value: 2.0.6
      is-extendable: 0.1.1
      set-value: 2.0.1
    dev: true

  /unique-filename/2.0.1:
    resolution: {integrity: sha512-ODWHtkkdx3IAR+veKxFV+VBkUMcN+FaqzUUd7IZzt+0zhDZFPFxhlqwPF3YQvMHx1TD0tdgYl+kuPnJ8E6ql7A==}
    engines: {node: ^12.13.0 || ^14.15.0 || >=16.0.0}
    dependencies:
      unique-slug: 3.0.0
    dev: true

  /unique-filename/3.0.0:
    resolution: {integrity: sha512-afXhuC55wkAmZ0P18QsVE6kp8JaxrEokN2HGIoIVv2ijHQd419H0+6EigAFcIzXeMIkcIkNBpB3L/DXB3cTS/g==}
    engines: {node: ^14.17.0 || ^16.13.0 || >=18.0.0}
    dependencies:
      unique-slug: 4.0.0
    dev: true

  /unique-slug/3.0.0:
    resolution: {integrity: sha512-8EyMynh679x/0gqE9fT9oilG+qEt+ibFyqjuVTsZn1+CMxH+XLlpvr2UZx4nVcCwTpx81nICr2JQFkM+HPLq4w==}
    engines: {node: ^12.13.0 || ^14.15.0 || >=16.0.0}
    dependencies:
      imurmurhash: 0.1.4
    dev: true

  /unique-slug/4.0.0:
    resolution: {integrity: sha512-WrcA6AyEfqDX5bWige/4NQfPZMtASNVxdmWR76WESYQVAACSgWcR6e9i0mofqqBxYFtL4oAxPIptY73/0YE1DQ==}
    engines: {node: ^14.17.0 || ^16.13.0 || >=18.0.0}
    dependencies:
      imurmurhash: 0.1.4
    dev: true

  /unique-string/3.0.0:
    resolution: {integrity: sha512-VGXBUVwxKMBUznyffQweQABPRRW1vHZAbadFZud4pLFAqRGvv/96vafgjWFqzourzr8YonlQiPgH0YCJfawoGQ==}
    engines: {node: '>=12'}
    dependencies:
      crypto-random-string: 4.0.0
    dev: true

  /universal-user-agent/6.0.0:
    resolution: {integrity: sha512-isyNax3wXoKaulPDZWHQqbmIx1k2tb9fb3GGDBRxCscfYV2Ch7WxPArBsFEG8s/safwXTT7H4QGhaIkTp9447w==}
    dev: true

  /universalify/0.1.2:
    resolution: {integrity: sha512-rBJeI5CXAlmy1pV+617WB9J63U6XcazHHF2f2dbJix4XzpUF0RS3Zbj0FGIOCAva5P/d/GBOYaACQ1w+0azUkg==}
    engines: {node: '>= 4.0.0'}
    dev: true

  /universalify/0.2.0:
    resolution: {integrity: sha512-CJ1QgKmNg3CwvAv/kOFmtnEN05f0D/cn9QntgNOQlQF9dgvVTHj3t+8JPdjqawCHk7V/KA+fbUqzZ9XWhcqPUg==}
    engines: {node: '>= 4.0.0'}
    dev: true

  /universalify/2.0.0:
    resolution: {integrity: sha512-hAZsKq7Yy11Zu1DE0OzWjw7nnLZmJZYTDZZyEFHZdUhV8FkH5MCfoU1XMaxXovpyW5nq5scPqq0ZDP9Zyl04oQ==}
    engines: {node: '>= 10.0.0'}
    dev: true

  /unset-value/1.0.0:
    resolution: {integrity: sha512-PcA2tsuGSF9cnySLHTLSh2qrQiJ70mn+r+Glzxv2TWZblxsxCC52BDlZoPCsz7STd9pN7EZetkWZBAvk4cgZdQ==}
    engines: {node: '>=0.10.0'}
    dependencies:
      has-value: 0.3.1
      isobject: 3.0.1
    dev: true

  /untildify/4.0.0:
    resolution: {integrity: sha512-KK8xQ1mkzZeg9inewmFVDNkg3l5LUhoq9kN6iWYB/CC9YMG8HA+c1Q8HwDe6dEX7kErrEVNVBO3fWsVq5iDgtw==}
    engines: {node: '>=8'}
    dev: true

  /update-browserslist-db/1.0.11_browserslist@4.21.5:
    resolution: {integrity: sha512-dCwEFf0/oT85M1fHBg4F0jtLwJrutGoHSQXCh7u4o2t1drG+c0a9Flnqww6XUKSfQMPpJBRjU8d4RXB09qtvaA==}
    hasBin: true
    peerDependencies:
      browserslist: '>= 4.21.0'
    dependencies:
      browserslist: 4.21.5
      escalade: 3.1.1
      picocolors: 1.0.0
    dev: true

  /update-notifier/6.0.2:
    resolution: {integrity: sha512-EDxhTEVPZZRLWYcJ4ZXjGFN0oP7qYvbXWzEgRm/Yql4dHX5wDbvh89YHP6PK1lzZJYrMtXUuZZz8XGK+U6U1og==}
    engines: {node: '>=14.16'}
    dependencies:
      boxen: 7.0.2
      chalk: 5.3.0
      configstore: 6.0.0
      has-yarn: 3.0.0
      import-lazy: 4.0.0
      is-ci: 3.0.1
      is-installed-globally: 0.4.0
      is-npm: 6.0.0
      is-yarn-global: 0.4.1
      latest-version: 7.0.0
      pupa: 3.1.0
      semver: 7.6.0
      semver-diff: 4.0.0
      xdg-basedir: 5.1.0
    dev: true

  /upper-case-first/2.0.2:
    resolution: {integrity: sha512-514ppYHBaKwfJRK/pNC6c/OxfGa0obSnAl106u97Ed0I625Nin96KAjttZF6ZL3e1XLtphxnqrOi9iWgm+u+bg==}
    dependencies:
      tslib: 2.6.2
    dev: true

  /upper-case/2.0.2:
    resolution: {integrity: sha512-KgdgDGJt2TpuwBUIjgG6lzw2GWFRCW9Qkfkiv0DxqHHLYJHmtmdUIKcZd8rHgFSjopVTlw6ggzCm1b8MFQwikg==}
    dependencies:
      tslib: 2.6.2
    dev: true

  /uri-js/4.4.1:
    resolution: {integrity: sha512-7rKUyy33Q1yc98pQ1DAmLtwX109F7TIfWlW1Ydo8Wl1ii1SeHieeh0HHfPeL2fMXK6z0s8ecKs9frCuLJvndBg==}
    dependencies:
      punycode: 2.3.0
    dev: true

  /urix/0.1.0:
    resolution: {integrity: sha512-Am1ousAhSLBeB9cG/7k7r2R0zj50uDRlZHPGbazid5s9rlF1F/QKYObEKSIunSjIOkJZqwRRLpvewjEkM7pSqg==}
    deprecated: Please see https://github.com/lydell/urix#deprecated
    dev: true

  /url-parse-lax/3.0.0:
    resolution: {integrity: sha512-NjFKA0DidqPa5ciFcSrXnAltTtzz84ogy+NebPvfEgAck0+TNg4UJ4IN+fB7zRZfbgUf0syOo9MDxFkDSMuFaQ==}
    engines: {node: '>=4'}
    dependencies:
      prepend-http: 2.0.0
    dev: true

  /url-parse/1.5.10:
    resolution: {integrity: sha512-WypcfiRhfeUP9vvF0j6rw0J3hrWrw6iZv3+22h6iRMJ/8z1Tj6XfLP4DsUix5MhMPnXpiHDoKyoZ/bdCkwBCiQ==}
    dependencies:
      querystringify: 2.2.0
      requires-port: 1.0.0
    dev: true

  /use/3.1.1:
    resolution: {integrity: sha512-cwESVXlO3url9YWlFW/TA9cshCEhtu7IKJ/p5soJ/gGpj7vbvFrAY/eIioQ6Dw23KjZhYgiIo8HOs1nQ2vr/oQ==}
    engines: {node: '>=0.10.0'}
    dev: true

  /util-deprecate/1.0.2:
    resolution: {integrity: sha512-EPD5q1uXyFxJpCrLnCc1nHnq3gOa6DZBocAIiI2TaSCA7VCJ1UJDMagCzIkXNsUYfD1daK//LTEQ8xiIbrHtcw==}
    dev: true

  /uuid/3.4.0:
    resolution: {integrity: sha512-HjSDRw6gZE5JMggctHBcjVak08+KEVhSIiDzFnT9S9aegmp85S/bReBVTb4QTFaRNptJ9kuYaNhnbNEOkbKb/A==}
    deprecated: Please upgrade  to version 7 or higher.  Older versions may use Math.random() in certain circumstances, which is known to be problematic.  See https://v8.dev/blog/math-random for details.
    hasBin: true
    dev: true

  /uuid/8.3.2:
    resolution: {integrity: sha512-+NYs2QeMWy+GWFOEm9xnn6HCDp0l7QBD7ml8zLUmJ+93Q5NF0NocErnwkTkXVFNiX3/fpC6afS8Dhb/gz7R7eg==}
    hasBin: true
    dev: true
    optional: true

  /uuid/9.0.1:
    resolution: {integrity: sha512-b+1eJOlsR9K8HJpow9Ok3fiWOWSIcIzXodvv0rQjVoOVNpWMpxf1wZNpt4y9h10odCNrqnYp1OBzRktckBe3sA==}
    hasBin: true
    dev: true

  /v8-compile-cache-lib/3.0.1:
    resolution: {integrity: sha512-wa7YjyUGfNZngI/vtK0UHAN+lgDCxBPCylVXGp0zu59Fz5aiGtNXaq3DhIov063MorB+VfufLh3JlF2KdTK3xg==}
    dev: true

  /v8-compile-cache/2.3.0:
    resolution: {integrity: sha512-l8lCEmLcLYZh4nbunNZvQCJc5pv7+RCwa8q/LdUx8u7lsWvPDKmpodJAJNwkAhJC//dFY48KuIEmjtd4RViDrA==}
    dev: true

  /v8-to-istanbul/7.1.2:
    resolution: {integrity: sha512-TxNb7YEUwkLXCQYeudi6lgQ/SZrzNO4kMdlqVxaZPUIUjCv6iSSypUQX70kNBSERpQ8fk48+d61FXk+tgqcWow==}
    engines: {node: '>=10.10.0'}
    dependencies:
      '@types/istanbul-lib-coverage': 2.0.4
      convert-source-map: 1.9.0
      source-map: 0.7.4
    dev: true

  /v8-to-istanbul/9.1.0:
    resolution: {integrity: sha512-6z3GW9x8G1gd+JIIgQQQxXuiJtCXeAjp6RaPEPLv62mH3iPHPxV6W3robxtCzNErRo6ZwTmzWhsbNvjyEBKzKA==}
    engines: {node: '>=10.12.0'}
    dependencies:
      '@jridgewell/trace-mapping': 0.3.18
      '@types/istanbul-lib-coverage': 2.0.4
      convert-source-map: 1.9.0
    dev: true

  /validate-npm-package-license/3.0.4:
    resolution: {integrity: sha512-DpKm2Ui/xN7/HQKCtpZxoRWBhZ9Z0kqtygG8XCgNQ8ZlDnxuQmWhj566j8fN4Cu3/JmbhsDo7fcAJq4s9h27Ew==}
    dependencies:
      spdx-correct: 3.2.0
      spdx-expression-parse: 3.0.1
    dev: true

  /validate-npm-package-name/5.0.0:
    resolution: {integrity: sha512-YuKoXDAhBYxY7SfOKxHBDoSyENFeW5VvIIQp2TGQuit8gpK6MnWaQelBKxso72DoxTZfZdcP3W90LqpSkgPzLQ==}
    engines: {node: ^14.17.0 || ^16.13.0 || >=18.0.0}
    dependencies:
      builtins: 5.0.1
    dev: true

  /validator/13.9.0:
    resolution: {integrity: sha512-B+dGG8U3fdtM0/aNK4/X8CXq/EcxU2WPrPEkJGslb47qyHsxmbggTWK0yEA4qnYVNF+nxNlN88o14hIcPmSIEA==}
    engines: {node: '>= 0.10'}
    dev: true

  /verror/1.10.0:
    resolution: {integrity: sha512-ZZKSmDAEFOijERBLkmYfJ+vmk3w+7hOLYDNkRCuRuMJGEmqYNCNLyBBFwWKVMhfwaEF3WOd0Zlw86U/WC/+nYw==}
    engines: {'0': node >=0.6.0}
    dependencies:
      assert-plus: 1.0.0
      core-util-is: 1.0.2
      extsprintf: 1.3.0
    dev: true

  /w3c-hr-time/1.0.2:
    resolution: {integrity: sha512-z8P5DvDNjKDoFIHK7q8r8lackT6l+jo/Ye3HOle7l9nICP9lf1Ci25fy9vHd0JOWewkIFzXIEig3TdKT7JQ5fQ==}
    deprecated: Use your platform's native performance.now() and performance.timeOrigin.
    dependencies:
      browser-process-hrtime: 1.0.0
    dev: true

  /w3c-xmlserializer/2.0.0:
    resolution: {integrity: sha512-4tzD0mF8iSiMiNs30BiLO3EpfGLZUT2MSX/G+o7ZywDzliWQ3OPtTZ0PTC3B3ca1UAf4cJMHB+2Bf56EriJuRA==}
    engines: {node: '>=10'}
    dependencies:
      xml-name-validator: 3.0.0
    dev: true

  /wait-on/3.3.0:
    resolution: {integrity: sha512-97dEuUapx4+Y12aknWZn7D25kkjMk16PbWoYzpSdA8bYpVfS6hpl2a2pOWZ3c+Tyt3/i4/pglyZctG3J4V1hWQ==}
    engines: {node: '>=4.0.0'}
    hasBin: true
    dependencies:
      '@hapi/joi': 15.1.1
      core-js: 2.6.12
      minimist: 1.2.8
      request: 2.88.2
      rx: 4.1.0
    dev: true

  /wait-port/0.2.14:
    resolution: {integrity: sha512-kIzjWcr6ykl7WFbZd0TMae8xovwqcqbx6FM9l+7agOgUByhzdjfzZBPK2CPufldTOMxbUivss//Sh9MFawmPRQ==}
    engines: {node: '>=8'}
    hasBin: true
    dependencies:
      chalk: 2.4.2
      commander: 3.0.2
      debug: 4.3.4
    transitivePeerDependencies:
      - supports-color
    dev: true

  /walker/1.0.8:
    resolution: {integrity: sha512-ts/8E8l5b7kY0vlWLewOkDXMmPdLcVV4GmOQLyxuSswIJsweeFZtAsMF7k1Nszz+TYBQrlYRmzOnr398y1JemQ==}
    dependencies:
      makeerror: 1.0.12
    dev: true

  /watchpack/2.4.0:
    resolution: {integrity: sha512-Lcvm7MGST/4fup+ifyKi2hjyIAwcdI4HRgtvTpIUxBRhB+RFtUh8XtDOxUfctVCnhVi+QQj49i91OyvzkJl6cg==}
    engines: {node: '>=10.13.0'}
    dependencies:
      glob-to-regexp: 0.4.1
      graceful-fs: 4.2.11
    dev: true

  /wcwidth/1.0.1:
    resolution: {integrity: sha512-XHPEwS0q6TaxcvG85+8EYkbiCux2XtWG2mkc47Ng2A77BQu9+DqIOJldST4HgPkuea7dvKSj5VgX3P1d4rW8Tg==}
    dependencies:
      defaults: 1.0.4
    dev: true

  /webidl-conversions/3.0.1:
    resolution: {integrity: sha512-2JAn3z8AR6rjK8Sm8orRC0h/bcl/DqL7tRPdGZ4I1CjdF+EaMLmYxBHyXuKL849eucPFhvBoxMsflfOb8kxaeQ==}
    dev: true

  /webidl-conversions/5.0.0:
    resolution: {integrity: sha512-VlZwKPCkYKxQgeSbH5EyngOmRp7Ww7I9rQLERETtf5ofd9pGeswWiOtogpEO850jziPRarreGxn5QIiTqpb2wA==}
    engines: {node: '>=8'}
    dev: true

  /webidl-conversions/6.1.0:
    resolution: {integrity: sha512-qBIvFLGiBpLjfwmYAaHPXsn+ho5xZnGvyGvsarywGNc8VyQJUMHJ8OBKGGrPER0okBeMDaan4mNBlgBROxuI8w==}
    engines: {node: '>=10.4'}
    dev: true

  /webpack-sources/3.2.3:
    resolution: {integrity: sha512-/DyMEOrDgLKKIG0fmvtz+4dUX/3Ghozwgm6iPp8KRhvn+eQf9+Q7GWxVNMk3+uCPWfdXYC4ExGBckIXdFEfH1w==}
    engines: {node: '>=10.13.0'}
    dev: true

  /webpack/5.88.2:
    resolution: {integrity: sha512-JmcgNZ1iKj+aiR0OvTYtWQqJwq37Pf683dY9bVORwVbUrDhLhdn/PlO2sHsFHPkj7sHNQF3JwaAkp49V+Sq1tQ==}
    engines: {node: '>=10.13.0'}
    hasBin: true
    peerDependencies:
      webpack-cli: '*'
    peerDependenciesMeta:
      webpack-cli:
        optional: true
    dependencies:
      '@types/eslint-scope': 3.7.4
      '@types/estree': 1.0.1
      '@webassemblyjs/ast': 1.11.5
      '@webassemblyjs/wasm-edit': 1.11.5
      '@webassemblyjs/wasm-parser': 1.11.5
      acorn: 8.11.3
      acorn-import-assertions: 1.9.0_acorn@8.11.3
      browserslist: 4.21.5
      chrome-trace-event: 1.0.3
      enhanced-resolve: 5.15.0
      es-module-lexer: 1.2.1
      eslint-scope: 5.1.1
      events: 3.3.0
      glob-to-regexp: 0.4.1
      graceful-fs: 4.2.11
      json-parse-even-better-errors: 2.3.1
      loader-runner: 4.3.0
      mime-types: 2.1.35
      neo-async: 2.6.2
      schema-utils: 3.3.0
      tapable: 2.2.1
      terser-webpack-plugin: 5.3.7_webpack@5.88.2
      watchpack: 2.4.0
      webpack-sources: 3.2.3
    transitivePeerDependencies:
      - '@swc/core'
      - esbuild
      - uglify-js
    dev: true

  /whatwg-encoding/1.0.5:
    resolution: {integrity: sha512-b5lim54JOPN9HtzvK9HFXvBma/rnfFeqsic0hSpjtDbVxR3dJKLc+KB4V6GgiGOvl7CY/KNh8rxSo9DKQrnUEw==}
    dependencies:
      iconv-lite: 0.4.24
    dev: true

  /whatwg-mimetype/2.3.0:
    resolution: {integrity: sha512-M4yMwr6mAnQz76TbJm914+gPpB/nCwvZbJU28cUD6dR004SAxDLOOSUaB1JDRqLtaOV/vi0IC5lEAGFgrjGv/g==}
    dev: true

  /whatwg-url/5.0.0:
    resolution: {integrity: sha512-saE57nupxk6v3HY35+jzBwYa0rKSy0XR8JSxZPwgLr7ys0IBzhGviA1/TUGJLmSVqs8pb9AnvICXEuOHLprYTw==}
    dependencies:
      tr46: 0.0.3
      webidl-conversions: 3.0.1
    dev: true

  /whatwg-url/8.7.0:
    resolution: {integrity: sha512-gAojqb/m9Q8a5IV96E3fHJM70AzCkgt4uXYX2O7EmuyOnLrViCQlsEBmF9UQIu3/aeAIp2U17rtbpZWNntQqdg==}
    engines: {node: '>=10'}
    dependencies:
      lodash: 4.17.21
      tr46: 2.1.0
      webidl-conversions: 6.1.0
    dev: true

  /which-boxed-primitive/1.0.2:
    resolution: {integrity: sha512-bwZdv0AKLpplFY2KZRX6TvyuN7ojjr7lwkg6ml0roIy9YeuSr7JS372qlNW18UQYzgYK9ziGcerWqZOmEn9VNg==}
    dependencies:
      is-bigint: 1.0.4
      is-boolean-object: 1.1.2
      is-number-object: 1.0.7
      is-string: 1.0.7
      is-symbol: 1.0.4
    dev: true

  /which-builtin-type/1.1.3:
    resolution: {integrity: sha512-YmjsSMDBYsM1CaFiayOVT06+KJeXf0o5M/CAd4o1lTadFAtacTUM49zoYxr/oroopFDfhvN6iEcBxUyc3gvKmw==}
    engines: {node: '>= 0.4'}
    dependencies:
      function.prototype.name: 1.1.6
      has-tostringtag: 1.0.2
      is-async-function: 2.0.0
      is-date-object: 1.0.5
      is-finalizationregistry: 1.0.2
      is-generator-function: 1.0.10
      is-regex: 1.1.4
      is-weakref: 1.0.2
      isarray: 2.0.5
      which-boxed-primitive: 1.0.2
      which-collection: 1.0.1
      which-typed-array: 1.1.14
    dev: true

  /which-collection/1.0.1:
    resolution: {integrity: sha512-W8xeTUwaln8i3K/cY1nGXzdnVZlidBcagyNFtBdD5kxnb4TvGKR7FfSIS3mYpwWS1QUCutfKz8IY8RjftB0+1A==}
    dependencies:
      is-map: 2.0.2
      is-set: 2.0.2
      is-weakmap: 2.0.1
      is-weakset: 2.0.2
    dev: true

  /which-module/2.0.1:
    resolution: {integrity: sha512-iBdZ57RDvnOR9AGBhML2vFZf7h8vmBjhoaZqODJBFWHVtKkDmKuHai3cx5PgVMrX5YDNp27AofYbAwctSS+vhQ==}
    dev: true

  /which-typed-array/1.1.14:
    resolution: {integrity: sha512-VnXFiIW8yNn9kIHN88xvZ4yOWchftKDsRJ8fEPacX/wl1lOvBrhsJ/OeJCXq7B0AaijRuqgzSKalJoPk+D8MPg==}
    engines: {node: '>= 0.4'}
    dependencies:
      available-typed-arrays: 1.0.7
      call-bind: 1.0.7
      for-each: 0.3.3
      gopd: 1.0.1
      has-tostringtag: 1.0.2
    dev: true

  /which/1.3.1:
    resolution: {integrity: sha512-HxJdYWq1MTIQbJ3nw0cqssHoTNU267KlrDuGZ1WYlxDStUtKUhOaJmh112/TZmHxxUfuJqPXSOm7tDyas0OSIQ==}
    hasBin: true
    dependencies:
      isexe: 2.0.0
    dev: true

  /which/2.0.2:
    resolution: {integrity: sha512-BLI3Tl1TW3Pvl70l3yq3Y64i+awpwXqsGBYWkkqMtnbXgrMD+yj7rhW0kuEDxzJaYXGjEW5ogapKNMEKNMjibA==}
    engines: {node: '>= 8'}
    hasBin: true
    dependencies:
      isexe: 2.0.0
    dev: true

  /which/3.0.0:
    resolution: {integrity: sha512-nla//68K9NU6yRiwDY/Q8aU6siKlSs64aEC7+IV56QoAuyQT2ovsJcgGYGyqMOmI/CGN1BOR6mM5EN0FBO+zyQ==}
    engines: {node: ^14.17.0 || ^16.13.0 || >=18.0.0}
    hasBin: true
    dependencies:
      isexe: 2.0.0
    dev: true

  /wide-align/1.1.5:
    resolution: {integrity: sha512-eDMORYaPNZ4sQIuuYPDHdQvf4gyCF9rEEV/yPxGfwPkRodwEgiMUUXTx/dex+Me0wxx53S+NgUHaP7y3MGlDmg==}
    dependencies:
      string-width: 4.2.3
    dev: true

  /widest-line/3.1.0:
    resolution: {integrity: sha512-NsmoXalsWVDMGupxZ5R08ka9flZjjiLvHVAWYOKtiKM8ujtZWr9cRffak+uSE48+Ob8ObalXpwyeUiyDD6QFgg==}
    engines: {node: '>=8'}
    dependencies:
      string-width: 4.2.3
    dev: true

  /widest-line/4.0.1:
    resolution: {integrity: sha512-o0cyEG0e8GPzT4iGHphIOh0cJOV8fivsXxddQasHPHfoZf1ZexrfeA21w2NaEN1RHE+fXlfISmOE8R9N3u3Qig==}
    engines: {node: '>=12'}
    dependencies:
      string-width: 5.1.2
    dev: true

  /word-wrap/1.2.4:
    resolution: {integrity: sha512-2V81OA4ugVo5pRo46hAoD2ivUJx8jXmWXfUkY4KFNw0hEptvN0QfH3K4nHiwzGeKl5rFKedV48QVoqYavy4YpA==}
    engines: {node: '>=0.10.0'}
    dev: true

  /wordwrap/1.0.0:
    resolution: {integrity: sha512-gvVzJFlPycKc5dZN4yPkP8w7Dc37BtP1yczEneOb4uq34pXZcvrtRTmWV8W+Ume+XCxKgbjM+nevkyFPMybd4Q==}
    dev: true

  /workerpool/6.2.1:
    resolution: {integrity: sha512-ILEIE97kDZvF9Wb9f6h5aXK4swSlKGUcOEGiIYb2OOu/IrDU9iwj0fD//SsA6E5ibwJxpEvhullJY4Sl4GcpAw==}
    dev: true

  /wrap-ansi/6.2.0:
    resolution: {integrity: sha512-r6lPcBGxZXlIcymEu7InxDMhdW0KDxpLgoFLcguasxCaJ/SOIZwINatK9KY/tf+ZrlywOKU0UDj3ATXUBfxJXA==}
    engines: {node: '>=8'}
    dependencies:
      ansi-styles: 4.3.0
      string-width: 4.2.3
      strip-ansi: 6.0.1
    dev: true

  /wrap-ansi/7.0.0:
    resolution: {integrity: sha512-YVGIj2kamLSTxw6NsZjoBxfSwsn0ycdesmc4p+Q21c5zPuZ1pl+NfxVdxPtdHvmNVOQ6XSYG4AUtyt/Fi7D16Q==}
    engines: {node: '>=10'}
    dependencies:
      ansi-styles: 4.3.0
      string-width: 4.2.3
      strip-ansi: 6.0.1
    dev: true

  /wrap-ansi/8.1.0:
    resolution: {integrity: sha512-si7QWI6zUMq56bESFvagtmzMdGOtoxfR+Sez11Mobfc7tm+VkUckk9bW2UeffTGVUbOksxmSw0AA2gs8g71NCQ==}
    engines: {node: '>=12'}
    dependencies:
      ansi-styles: 6.2.1
      string-width: 5.1.2
      strip-ansi: 7.0.1
    dev: true

  /wrappy/1.0.2:
    resolution: {integrity: sha512-l4Sp/DRseor9wL6EvV2+TuQn63dMkPjZ/sp9XkghTEbV9KlPS1xUsZ3u7/IQO4wxtcFB4bgpQPRcR3QCvezPcQ==}
    dev: true

  /write-file-atomic/3.0.3:
    resolution: {integrity: sha512-AvHcyZ5JnSfq3ioSyjrBkH9yW4m7Ayk8/9My/DD9onKeu/94fwrMocemO2QAJFAlnnDN+ZDS+ZjAR5ua1/PV/Q==}
    dependencies:
      imurmurhash: 0.1.4
      is-typedarray: 1.0.0
      signal-exit: 3.0.7
      typedarray-to-buffer: 3.1.5
    dev: true

  /write/1.0.3:
    resolution: {integrity: sha512-/lg70HAjtkUgWPVZhZcm+T4hkL8Zbtp1nFNOn3lRrxnlv50SRBv7cR7RqR+GMsd3hUXy9hWBo4CHTbFTcOYwig==}
    engines: {node: '>=4'}
    dependencies:
      mkdirp: 0.5.6
    dev: true

  /ws/6.2.2:
    resolution: {integrity: sha512-zmhltoSR8u1cnDsD43TX59mzoMZsLKqUweyYBAIvTngR3shc0W6aOZylZmq/7hqyVxPdi+5Ud2QInblgyE72fw==}
    peerDependencies:
      bufferutil: ^4.0.1
      utf-8-validate: ^5.0.2
    peerDependenciesMeta:
      bufferutil:
        optional: true
      utf-8-validate:
        optional: true
    dependencies:
      async-limiter: 1.0.1
    dev: true

  /ws/7.5.9:
    resolution: {integrity: sha512-F+P9Jil7UiSKSkppIiD94dN07AwvFixvLIj1Og1Rl9GGMuNipJnV9JzjD6XuqmAeiswGvUmNLjr5cFuXwNS77Q==}
    engines: {node: '>=8.3.0'}
    peerDependencies:
      bufferutil: ^4.0.1
      utf-8-validate: ^5.0.2
    peerDependenciesMeta:
      bufferutil:
        optional: true
      utf-8-validate:
        optional: true
    dev: true

  /xcase/2.0.1:
    resolution: {integrity: sha512-UmFXIPU+9Eg3E9m/728Bii0lAIuoc+6nbrNUKaRPJOFp91ih44qqGlWtxMB6kXFrRD6po+86ksHM5XHCfk6iPw==}
    dev: true

  /xdg-basedir/5.1.0:
    resolution: {integrity: sha512-GCPAHLvrIH13+c0SuacwvRYj2SxJXQ4kaVTT5xgL3kPrz56XxkF21IGhjSE1+W0aw7gpBWRGXLCPnPby6lSpmQ==}
    engines: {node: '>=12'}
    dev: true

  /xml-name-validator/3.0.0:
    resolution: {integrity: sha512-A5CUptxDsvxKJEU3yO6DuWBSJz/qizqzJKOMIfUJHETbBw/sFaDxgd6fxm1ewUaM0jZ444Fc5vC5ROYurg/4Pw==}
    dev: true

  /xml/1.0.1:
    resolution: {integrity: sha512-huCv9IH9Tcf95zuYCsQraZtWnJvBtLVE0QHMOs8bWyZAFZNDcYjsPq1nEx8jKA9y+Beo9v+7OBPRisQTjinQMw==}
    dev: true

  /xmlchars/2.2.0:
    resolution: {integrity: sha512-JZnDKK8B0RCDw84FNdDAIpZK+JuJw+s7Lz8nksI7SIuU3UXJJslUthsi+uWBUYOwPFwW7W7PRLRfUKpxjtjFCw==}
    dev: true

  /xtend/4.0.2:
    resolution: {integrity: sha512-LKYU1iAXJXUgAXn9URjiu+MWhyUXHsvfp7mcuYm9dSUKK0/CjtrUwFAxD82/mCWbtLsGjFIad0wIsod4zrTAEQ==}
    engines: {node: '>=0.4'}
    dev: true

  /y18n/4.0.3:
    resolution: {integrity: sha512-JKhqTOwSrqNA1NY5lSztJ1GrBiUodLMmIZuLiDaMRJ+itFd+ABVE8XBjOvIWL+rSqNDC74LCSFmlb/U4UZ4hJQ==}
    dev: true

  /y18n/5.0.8:
    resolution: {integrity: sha512-0pfFzegeDWJHJIAmTLRP2DwHjdF5s7jo9tuztdQxAhINCdvS+3nGINqPd00AphqJR/0LhANUS6/+7SCb98YOfA==}
    engines: {node: '>=10'}
    dev: true

  /yallist/3.1.1:
    resolution: {integrity: sha512-a4UGQaWPH59mOXUYnAG2ewncQS4i4F43Tv3JoAM+s2VDAmS9NsK8GpDMLrCHPksFT7h3K6TOoUNn2pb7RoXx4g==}
    dev: true

  /yallist/4.0.0:
    resolution: {integrity: sha512-3wdGidZyq5PB084XLES5TpOSRA3wjXAlIWMhum2kRcv/41Sn2emQ0dycQW4uZXLejwKvg6EsvbdlVL+FYEct7A==}
    dev: true

  /yaml/2.3.1:
    resolution: {integrity: sha512-2eHWfjaoXgTBC2jNM1LRef62VQa0umtvRiDSk6HSzW7RvS5YtkabJrwYLLEKWBc8a5U2PTSCs+dJjUTJdlHsWQ==}
    engines: {node: '>= 14'}
    dev: true

  /yargs-parser/18.1.3:
    resolution: {integrity: sha512-o50j0JeToy/4K6OZcaQmW6lyXXKhq7csREXcDwk2omFPJEwUNOVtJKvmDr9EI1fAJZUyZcRF7kxGBWmRXudrCQ==}
    engines: {node: '>=6'}
    dependencies:
      camelcase: 5.3.1
      decamelize: 1.2.0
    dev: true

  /yargs-parser/20.2.4:
    resolution: {integrity: sha512-WOkpgNhPTlE73h4VFAFsOnomJVaovO8VqLDzy5saChRBFQFBoMYirowyW+Q9HB4HFF4Z7VZTiG3iSzJJA29yRA==}
    engines: {node: '>=10'}
    dev: true

  /yargs-parser/20.2.9:
    resolution: {integrity: sha512-y11nGElTIV+CT3Zv9t7VKl+Q3hTQoT9a1Qzezhhl6Rp21gJ/IVTW7Z3y9EWXhuUBC2Shnf+DX0antecpAwSP8w==}
    engines: {node: '>=10'}
    dev: true

  /yargs-parser/21.1.1:
    resolution: {integrity: sha512-tVpsJW7DdjecAiFpbIB1e3qxIQsE6NoPc5/eTdrbbIC4h0LVsWhnoa3g+m2HclBIujHzsxZ4VJVA+GUuc2/LBw==}
    engines: {node: '>=12'}
    dev: true

  /yargs-unparser/2.0.0:
    resolution: {integrity: sha512-7pRTIA9Qc1caZ0bZ6RYRGbHJthJWuakf+WmHK0rVeLkNrrGhfoabBNdue6kdINI6r4if7ocq9aD/n7xwKOdzOA==}
    engines: {node: '>=10'}
    dependencies:
      camelcase: 6.3.0
      decamelize: 4.0.0
      flat: 5.0.2
      is-plain-obj: 2.1.0
    dev: true

  /yargs/15.4.1:
    resolution: {integrity: sha512-aePbxDmcYW++PaqBsJ+HYUFwCdv4LVvdnhBy78E57PIor8/OVvhMrADFFEDh8DHDFRv/O9i3lPhsENjO7QX0+A==}
    engines: {node: '>=8'}
    dependencies:
      cliui: 6.0.0
      decamelize: 1.2.0
      find-up: 4.1.0
      get-caller-file: 2.0.5
      require-directory: 2.1.1
      require-main-filename: 2.0.0
      set-blocking: 2.0.0
      string-width: 4.2.3
      which-module: 2.0.1
      y18n: 4.0.3
      yargs-parser: 18.1.3
    dev: true

  /yargs/16.2.0:
    resolution: {integrity: sha512-D1mvvtDG0L5ft/jGWkLpG1+m0eQxOfaBvTNELraWj22wSVUMWxZUvYgJYcKh6jGGIkJFhH4IZPQhR4TKpc8mBw==}
    engines: {node: '>=10'}
    dependencies:
      cliui: 7.0.4
      escalade: 3.1.1
      get-caller-file: 2.0.5
      require-directory: 2.1.1
      string-width: 4.2.3
      y18n: 5.0.8
      yargs-parser: 20.2.9
    dev: true

  /yargs/17.7.2:
    resolution: {integrity: sha512-7dSzzRQ++CKnNI/krKnYRV7JKKPUXMEh61soaHKg9mrWEhzFWhFnxPxGl+69cD1Ou63C13NUPCnmIcrvqCuM6w==}
    engines: {node: '>=12'}
    dependencies:
      cliui: 8.0.1
      escalade: 3.1.1
      get-caller-file: 2.0.5
      require-directory: 2.1.1
      string-width: 4.2.3
      y18n: 5.0.8
      yargs-parser: 21.1.1
    dev: true

  /yarn/1.22.22:
    resolution: {integrity: sha512-prL3kGtyG7o9Z9Sv8IPfBNrWTDmXB4Qbes8A9rEzt6wkJV8mUvoirjU0Mp3GGAU06Y0XQyA3/2/RQFVuK7MTfg==}
    engines: {node: '>=4.0.0'}
    hasBin: true
    requiresBuild: true
    dev: true

  /yauzl/2.10.0:
    resolution: {integrity: sha512-p4a9I6X6nu6IhoGmBqAcbJy1mlC4j27vEPZX9F4L4/vZT3Lyq1VkFHw/V/PUcB9Buo+DG3iHkT0x3Qya58zc3g==}
    dependencies:
      buffer-crc32: 0.2.13
      fd-slicer: 1.1.0
    dev: true

  /yn/3.1.1:
    resolution: {integrity: sha512-Ux4ygGWsu2c7isFWe8Yu1YluJmqVhxqK2cLXNQA5AcC3QfbGNpM7fu0Y8b/z16pXLnFxZYvWhd3fhBY9DLmC6Q==}
    engines: {node: '>=6'}
    dev: true

  /yocto-queue/0.1.0:
    resolution: {integrity: sha512-rVksvsnNCdJ/ohGc6xgPwyN8eheCxsiLM8mxuE/t/mOVqJewPuO1miLpTHQiRgTKCLexL4MeAFVagts7HmNZ2Q==}
    engines: {node: '>=10'}
    dev: true

  /yocto-queue/1.0.0:
    resolution: {integrity: sha512-9bnSc/HEW2uRy67wc+T8UwauLuPJVn28jb+GtJY16iiKWyvmYJRXVT4UamsAEGQfPohgr2q4Tq0sQbQlxTfi1g==}
    engines: {node: '>=12.20'}
    dev: true

  /z-schema/5.0.5:
    resolution: {integrity: sha512-D7eujBWkLa3p2sIpJA0d1pr7es+a7m0vFAnZLlCEKq/Ij2k0MLi9Br2UPxoxdYystm5K1yeBGzub0FlYUEWj2Q==}
    engines: {node: '>=8.0.0'}
    hasBin: true
    dependencies:
      lodash.get: 4.4.2
      lodash.isequal: 4.5.0
      validator: 13.9.0
    optionalDependencies:
      commander: 9.5.0
    dev: true<|MERGE_RESOLUTION|>--- conflicted
+++ resolved
@@ -16,13 +16,8 @@
       '@fluidframework/build-common': ^2.0.3
       '@fluidframework/build-tools': ^0.37.0
       '@fluidframework/common-utils-previous': npm:@fluidframework/common-utils@1.0.0
-<<<<<<< HEAD
-      '@fluidframework/eslint-config-fluid': ^4.0.0
-      '@microsoft/api-extractor': ^7.43.1
-=======
       '@fluidframework/eslint-config-fluid': ^5.2.0
       '@microsoft/api-extractor': ^7.42.3
->>>>>>> 2fccf791
       '@types/base64-js': ^1.3.0
       '@types/benchmark': ^2.1.0
       '@types/events': ^3.0.0
@@ -71,13 +66,8 @@
       '@fluidframework/build-common': 2.0.3
       '@fluidframework/build-tools': 0.37.0_@types+node@16.18.38
       '@fluidframework/common-utils-previous': /@fluidframework/common-utils/1.0.0
-<<<<<<< HEAD
-      '@fluidframework/eslint-config-fluid': 4.0.0_yzjfgl2l2fa2siv5ppqhbzvdbi
+      '@fluidframework/eslint-config-fluid': 5.2.0_yzjfgl2l2fa2siv5ppqhbzvdbi
       '@microsoft/api-extractor': 7.43.1_f66stvskxun56mencgf6l5564y_@types+node@16.18.38
-=======
-      '@fluidframework/eslint-config-fluid': 5.2.0_yzjfgl2l2fa2siv5ppqhbzvdbi
-      '@microsoft/api-extractor': 7.42.3_f66stvskxun56mencgf6l5564y_@types+node@16.18.38
->>>>>>> 2fccf791
       '@types/base64-js': 1.3.0
       '@types/benchmark': 2.1.2
       '@types/jest': 22.2.3
@@ -1212,30 +1202,16 @@
     engines: {node: '>=14.17.0'}
     hasBin: true
     dependencies:
-<<<<<<< HEAD
-      '@fluid-tools/version-tools': 0.26.1_vy4ah4eawmaxtqslmps6irc47e
-      '@fluidframework/build-tools': 0.26.1_@types+node@16.18.38
-      '@fluidframework/bundle-size-tools': 0.26.1
-      '@microsoft/api-extractor': 7.43.1_f66stvskxun56mencgf6l5564y_@types+node@16.18.38
-      '@oclif/core': 3.5.0
-      '@oclif/plugin-autocomplete': 2.3.10_vy4ah4eawmaxtqslmps6irc47e
-      '@oclif/plugin-commands': 3.0.3
-      '@oclif/plugin-help': 6.0.3
-      '@oclif/plugin-not-found': 3.0.2
-      '@oclif/plugin-plugins': 3.9.3_vy4ah4eawmaxtqslmps6irc47e
-      '@oclif/test': 2.3.30_vy4ah4eawmaxtqslmps6irc47e
-=======
       '@fluid-tools/version-tools': 0.37.0
       '@fluidframework/build-tools': 0.37.0_@types+node@16.18.38
       '@fluidframework/bundle-size-tools': 0.37.0
-      '@microsoft/api-extractor': 7.42.3_f66stvskxun56mencgf6l5564y_@types+node@16.18.38
+      '@microsoft/api-extractor': 7.43.1_f66stvskxun56mencgf6l5564y_@types+node@16.18.38
       '@oclif/core': 3.26.4
       '@oclif/plugin-autocomplete': 3.0.15
       '@oclif/plugin-commands': 3.3.1
       '@oclif/plugin-help': 6.0.21
       '@oclif/plugin-not-found': 3.1.4
       '@oclif/plugin-plugins': 5.0.11
->>>>>>> 2fccf791
       '@octokit/core': 4.2.4
       '@rushstack/node-core-library': 3.61.0_@types+node@16.18.38
       async: 3.2.4
