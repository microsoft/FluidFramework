--- conflicted
+++ resolved
@@ -4,13 +4,8 @@
  */
 
 import { EventEmitter } from "events";
-<<<<<<< HEAD
-import { IDisposable, IEventProvider, IEvent } from "@microsoft/fluid-common-definitions";
-import { TypedEventEmitter, TEventEmitterEvent } from "./typedEventEmitter";
-=======
 import { IDisposable, IEvent, IEventProvider } from "@microsoft/fluid-common-definitions";
 import { TypedEventEmitter } from "./typedEventEmitter";
->>>>>>> 3619fcfc
 
 /**
  * Base class used for forwarding events from a source EventEmitter.
@@ -19,11 +14,7 @@
  */
 export class EventForwarder<TEvent extends IEvent = IEvent>
     extends TypedEventEmitter<TEvent> implements IDisposable {
-<<<<<<< HEAD
-    protected static isEmitterEvent(event: TEventEmitterEvent): boolean {
-=======
     protected static isEmitterEvent(event: string): boolean {
->>>>>>> 3619fcfc
         return event === EventForwarder.newListenerEvent || event === EventForwarder.removeListenerEvent;
     }
 
@@ -33,11 +24,7 @@
     public get disposed() { return this.isDisposed; }
     private isDisposed: boolean = false;
 
-<<<<<<< HEAD
-    private readonly forwardingEvents = new Map<TEventEmitterEvent, () => void>();
-=======
     private readonly forwardingEvents = new Map<string, Map<EventEmitter | IEventProvider<TEvent>, () => void>>();
->>>>>>> 3619fcfc
 
     constructor(source?: EventEmitter | IEventProvider<TEvent>) {
         super();
@@ -45,11 +32,7 @@
             // NewListener event is raised whenever someone starts listening to this events, so
             // we keep track of events being listened to, and start forwarding from the source
             // event emitter per event listened to on this
-<<<<<<< HEAD
-            const removeListenerHandler = (event: string) => this.unforwardEvent(event);
-=======
             const removeListenerHandler = (event: string) => this.unforwardEvent(source, event);
->>>>>>> 3619fcfc
             const newListenerHandler = (event: string) => this.forwardEvent(source, event);
             this.on(EventForwarder.removeListenerEvent, removeListenerHandler);
             this.on(EventForwarder.newListenerEvent, newListenerHandler);
@@ -71,27 +54,6 @@
         this.forwardingEvents.clear();
     }
 
-<<<<<<< HEAD
-    protected forwardEvent(source: EventEmitter | IEventProvider<TEvent>, ...events: TEventEmitterEvent[]): void {
-        for(const event of events){
-            if (source && event && !EventForwarder.isEmitterEvent(event) && !this.forwardingEvents.has(event)) {
-                const listener = (...args: any[]) => this.emit(event, ...args);
-                this.forwardingEvents.set(event, () => source.off(event, listener));
-                source.on(event, listener);
-            }
-        }
-    }
-
-    protected unforwardEvent(...events: TEventEmitterEvent[]): void {
-        for(const event of events){
-            if (event && !EventForwarder.isEmitterEvent(event) && this.forwardingEvents.has(event)) {
-                if (this.listenerCount(event) === 0) {
-                    const listenerRemover = this.forwardingEvents.get(event);
-                    if (listenerRemover) {
-                        listenerRemover();
-                    }
-                    this.forwardingEvents.delete(event);
-=======
     protected forwardEvent(source: EventEmitter | IEventProvider<TEvent>, ...events: string[]): void {
         for(const event of events){
             if (source !== undefined && event !== undefined && !EventForwarder.isEmitterEvent(event)) {
@@ -124,7 +86,6 @@
                             this.forwardingEvents.delete(event);
                         }
                     }
->>>>>>> 3619fcfc
                 }
             }
         }
