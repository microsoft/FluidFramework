--- conflicted
+++ resolved
@@ -5,13 +5,8 @@
 
 /**
  * Wrapper for
-<<<<<<< HEAD
- * {@link https://developer.mozilla.org/en-US/docs/Web/JavaScript/Reference/Global_Objects/JSON/parse | JSON.parse}
- * to translate all exception to return undefined
-=======
  * {@link https://developer.mozilla.org/en-US/docs/Web/JavaScript/Reference/Global_Objects/JSON/parse | JSON.parse},
  * which will return `undefined` in the case of an error, rather than throwing.
->>>>>>> ce8e5a76
  *
  * @param json - The JSON string to parse
  * @returns The result from `JSON.parse` if successful, otherwise `undefined`.
@@ -22,11 +17,7 @@
     try {
         parsed = JSON.parse(json);
     } catch (e) {
-<<<<<<< HEAD
-        // No-op
-=======
         return undefined;
->>>>>>> ce8e5a76
     }
     // eslint-disable-next-line @typescript-eslint/no-unsafe-return
     return parsed;
