/*!
 * Copyright (c) Microsoft Corporation. All rights reserved.
 * Licensed under the MIT License.
 */

import { IsoBuffer } from "./indexNode";

export const fromBase64ToUtf8 = (input: string): string => IsoBuffer.from(input, "base64").toString("utf-8");

export const fromUtf8ToBase64 = (input: string): string => IsoBuffer.from(input, "utf8").toString("base64");

/**
 * Convenience function to convert unknown encoding to utf8 that avoids
 * buffer copies/encode ops when no conversion is needed
<<<<<<< HEAD
 * @param input
 * @param encoding
=======
 * @param input - The source string to convert
 * @param encoding - The source string's encoding
>>>>>>> a9f830ba
 */
export const toUtf8 = (input: string, encoding: string): string => {
    switch (encoding) {
        case "utf8":
        case "utf-8":
            return input;
        default:
            return IsoBuffer.from(input, encoding).toString();
    }
};<|MERGE_RESOLUTION|>--- conflicted
+++ resolved
@@ -12,13 +12,8 @@
 /**
  * Convenience function to convert unknown encoding to utf8 that avoids
  * buffer copies/encode ops when no conversion is needed
-<<<<<<< HEAD
- * @param input
- * @param encoding
-=======
  * @param input - The source string to convert
  * @param encoding - The source string's encoding
->>>>>>> a9f830ba
  */
 export const toUtf8 = (input: string, encoding: string): string => {
     switch (encoding) {
