/*!
 * Copyright (c) Microsoft Corporation and contributors. All rights reserved.
 * Licensed under the MIT License.
 */

/**
<<<<<<< HEAD
 * Convert a Uint8Array array to an ArrayBuffer
=======
 * Converts a Uint8Array array to an ArrayBuffer
>>>>>>> ce8e5a76
 * @param array - Array to convert to ArrayBuffer
 */
export function Uint8ArrayToArrayBuffer(array: Uint8Array): ArrayBuffer {
    if (array.byteOffset === 0 && array.byteLength === array.buffer.byteLength) {
        return array.buffer;
    }
    return array.buffer.slice(array.byteOffset, array.byteOffset + array.byteLength);
}<|MERGE_RESOLUTION|>--- conflicted
+++ resolved
@@ -4,11 +4,7 @@
  */
 
 /**
-<<<<<<< HEAD
- * Convert a Uint8Array array to an ArrayBuffer
-=======
- * Converts a Uint8Array array to an ArrayBuffer
->>>>>>> ce8e5a76
+ * Converts a Uint8Array array to an ArrayBuffer.
  * @param array - Array to convert to ArrayBuffer
  */
 export function Uint8ArrayToArrayBuffer(array: Uint8Array): ArrayBuffer {
