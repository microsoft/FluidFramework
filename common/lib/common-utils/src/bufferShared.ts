/*!
 * Copyright (c) Microsoft Corporation and contributors. All rights reserved.
 * Licensed under the MIT License.
 */

/**
 * Converts a Uint8Array array to an ArrayBuffer.
<<<<<<< HEAD
 * @param array - Array to convert to ArrayBuffer
=======
 * @param array - Array to convert to ArrayBuffer.
>>>>>>> 3550d2ec
 */
export function Uint8ArrayToArrayBuffer(array: Uint8Array): ArrayBuffer {
    if (array.byteOffset === 0 && array.byteLength === array.buffer.byteLength) {
        return array.buffer;
    }
    return array.buffer.slice(array.byteOffset, array.byteOffset + array.byteLength);
}<|MERGE_RESOLUTION|>--- conflicted
+++ resolved
@@ -5,11 +5,7 @@
 
 /**
  * Converts a Uint8Array array to an ArrayBuffer.
-<<<<<<< HEAD
- * @param array - Array to convert to ArrayBuffer
-=======
  * @param array - Array to convert to ArrayBuffer.
->>>>>>> 3550d2ec
  */
 export function Uint8ArrayToArrayBuffer(array: Uint8Array): ArrayBuffer {
     if (array.byteOffset === 0 && array.byteLength === array.buffer.byteLength) {
