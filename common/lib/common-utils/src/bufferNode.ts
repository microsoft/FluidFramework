/*!
 * Copyright (c) Microsoft Corporation. All rights reserved.
 * Licensed under the MIT License.
 */

<<<<<<< HEAD
import { Buffer as IsoBuffer } from "buffer";
export { IsoBuffer };

export const fromBase64ToUtf8 = (input: string): string => IsoBuffer.from(input, "base64").toString();
export const fromUtf8ToBase64 = (input: string): string => IsoBuffer.from(input).toString("base64");
=======
export const IsoBuffer = Buffer;
export type IsoBuffer = Buffer;
>>>>>>> f3a99faa
<|MERGE_RESOLUTION|>--- conflicted
+++ resolved
@@ -3,13 +3,8 @@
  * Licensed under the MIT License.
  */
 
-<<<<<<< HEAD
-import { Buffer as IsoBuffer } from "buffer";
-export { IsoBuffer };
+export const IsoBuffer = Buffer;
+export type IsoBuffer = Buffer;
 
 export const fromBase64ToUtf8 = (input: string): string => IsoBuffer.from(input, "base64").toString();
 export const fromUtf8ToBase64 = (input: string): string => IsoBuffer.from(input).toString("base64");
-=======
-export const IsoBuffer = Buffer;
-export type IsoBuffer = Buffer;
->>>>>>> f3a99faa
