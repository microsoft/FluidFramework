/*!
 * Copyright (c) Microsoft Corporation and contributors. All rights reserved.
 * Licensed under the MIT License.
 */

import { IDisposable } from "@fluidframework/common-definitions";

/**
 * Returns a wrapper around the provided function, which will only invoke the inner function if the provided
 * {@link @fluidframework/common-definitions#IDisposable | disposable} object has not yet been disposed.
<<<<<<< HEAD
 * Otherwise, it will throw an error.
=======
 *
 * @throws Will throw an error if the item has already been disposed.
>>>>>>> ce8e5a76
 */
export function doIfNotDisposed<T>(
    disposable: IDisposable,
    f: (...args: any[]) => T,
): (...args: any[]) => T {
    return (...args: any[]) => {
        if (disposable.disposed) {
            throw new Error("Already disposed");
        } else {
            return f(...args);
        }
    };
}<|MERGE_RESOLUTION|>--- conflicted
+++ resolved
@@ -8,12 +8,8 @@
 /**
  * Returns a wrapper around the provided function, which will only invoke the inner function if the provided
  * {@link @fluidframework/common-definitions#IDisposable | disposable} object has not yet been disposed.
-<<<<<<< HEAD
- * Otherwise, it will throw an error.
-=======
  *
  * @throws Will throw an error if the item has already been disposed.
->>>>>>> ce8e5a76
  */
 export function doIfNotDisposed<T>(
     disposable: IDisposable,
