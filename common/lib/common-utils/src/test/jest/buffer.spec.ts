/*!
 * Copyright (c) Microsoft Corporation. All rights reserved.
 * Licensed under the MIT License.
 */

import * as BufferNode from "../../bufferNode";
import * as BufferBrowser from "../../bufferBrowser";

describe("Buffer isomorphism", () => {
    test("from string utf-8/16 is compatible", () => {
        const testArray = [
            "",
            "asdfasdf", // ascii range
            "比特币", // non-ascii range
            "😂💁🏼‍♂️💁🏼‍💁‍♂", // surrogate pairs with glyph modifiers
            "\u0080\u0080", // invalid sequence of utf-8 continuation codes
            "\ud800", // single utf-16 surrogate without pair
            "\u2962\u0000\uffff\uaaaa", // garbage
        ];

        for (const item of testArray) {
            const nodeBuffer = BufferNode.IsoBuffer.from(item);
            const browserBuffer = BufferBrowser.IsoBuffer.from(item);

            expect(nodeBuffer.toString()).toEqual(browserBuffer.toString());
        }

        {
            const nodeBuffer = BufferNode.IsoBuffer.from(testArray[1]);
            const browserBuffer = BufferBrowser.IsoBuffer.from(testArray[1]);
            expect(nodeBuffer.toString("utf8")).toEqual(browserBuffer.toString("utf8"));
            expect(nodeBuffer.toString("utf-8")).toEqual(browserBuffer.toString("utf-8"));
        }
    });

    test("from string base64 is compatible", () => {
        const testArray = [
            "",
            "aa_/-",
            "a==",
            "a=======",
            "äa=bb==cc==",
            "Not A Base64 String 🤪",
            "YXNkZmFzZGY=", // asdfasdf
            "5q+U54m55biB", // 比特币
            "8J+YgvCfkoHwn4+84oCN4pmC77iP8J+SgfCfj7zigI3wn5KB4oCN4pmC", // 😂💁🏼‍♂️💁🏼‍💁‍♂
        ];

        for (const item of testArray) {
            const nodeBuffer = BufferNode.IsoBuffer.from(item, "base64");
            const browserBuffer = BufferBrowser.IsoBuffer.from(item, "base64");

            expect(nodeBuffer.toString("base64")).toEqual(browserBuffer.toString("base64"));
        }
    });

    test("from arraybuffer is compatible", () => {
        const testArray = [
            "",
            "asdfasdf", // ascii range
            "比特币", // non-ascii range
            "😂💁🏼‍♂️💁🏼‍💁‍♂", // surrogate pairs with glyph modifiers
        ];

        for (const item of testArray) {
            const encoded = new TextEncoder().encode(item).buffer;
            const nodeBuffer = BufferNode.IsoBuffer.from(encoded);
            const browserBuffer = BufferBrowser.IsoBuffer.from(encoded);

            expect(nodeBuffer.toString()).toEqual(browserBuffer.toString());
        }
    });

    test("utf8 base64 conversion is compatible", () => {
        const testArrayUtf8 = [
            "",
            "asdfasdf", // ascii range
            "比特币", // non-ascii range
            "😂💁🏼‍♂️💁🏼‍💁‍♂", // surrogate pairs with glyph modifiers
        ];

        const testArrayBase64 = [
            "",
            "YXNkZmFzZGY=", // asdfasdf
            "5q+U54m55biB", // 比特币
            "8J+YgvCfkoHwn4+84oCN4pmC77iP8J+SgfCfj7zigI3wn5KB4oCN4pmC", // 😂💁🏼‍♂️💁🏼‍💁‍♂
        ];

        for (let i = 0; i < testArrayUtf8.length; i++) {
            const nodeBuffer1 = BufferNode.IsoBuffer.from(testArrayUtf8[i]);
            expect(nodeBuffer1.toString("base64")).toEqual(testArrayBase64[i]);

            const nodeBuffer2 = BufferNode.IsoBuffer.from(nodeBuffer1.toString("base64"), "base64");
            expect(nodeBuffer2.toString()).toEqual(testArrayUtf8[i]);

            const browserBuffer1 = BufferBrowser.IsoBuffer.from(testArrayUtf8[i]);
            expect(browserBuffer1.toString("base64")).toEqual(testArrayBase64[i]);

            const browserBuffer2 = BufferBrowser.IsoBuffer.from(browserBuffer1.toString("base64"), "base64");
            expect(browserBuffer2.toString()).toEqual(testArrayUtf8[i]);
        }
    });

    test("bytelength is compatible", () => {
        const testString = "8J+YgvCfkoHwn4+84oCN4pmC77iP8J+SgfCfj7zigI3wn5KB4oCN4pmC";

        const nodeBufferUtf8 = BufferNode.IsoBuffer.from(testString);
        const browserBufferUtf8 = BufferBrowser.IsoBuffer.from(testString);
        expect(nodeBufferUtf8.byteLength).toEqual(browserBufferUtf8.byteLength);

        const nodeBufferBase64 = BufferNode.IsoBuffer.from(testString, "base64");
        const browserBufferBase64 = BufferBrowser.IsoBuffer.from(testString, "base64");
        expect(nodeBufferBase64.byteLength).toEqual(browserBufferBase64.byteLength);
    });

    test("Uint8ArrayToString is compatible", () => {
        const testArray = new Uint8Array([1, 1, 2, 3, 5, 8, 13, 21, 34, 55, 89, 144, 233, 377]);

        const nodeStringUtf8 = BufferNode.Uint8ArrayToString(testArray, "utf8");
        const browserStringUtf8 = BufferBrowser.Uint8ArrayToString(testArray, "utf8");
        expect(nodeStringUtf8).toEqual(browserStringUtf8);

        const nodeStringBase64 = BufferNode.Uint8ArrayToString(testArray, "base64");
        const browserStringBase64 = BufferBrowser.Uint8ArrayToString(testArray, "base64");
        expect(nodeStringBase64).toEqual(browserStringBase64);
    });

<<<<<<< HEAD
    test("toBuffer is compatible", () => {
        const test = "hello";
        const nodeBufferUtf8 = BufferNode.toBuffer(test, "utf8");
        const browserBufferUtf8 = BufferBrowser.toBuffer(test, "utf8");
        expect(nodeBufferUtf8).toEqual(browserBufferUtf8);

        const nodeBufferBase64 = BufferNode.toBuffer(test, "base64");
        const browserBufferBase64 = BufferBrowser.toBuffer(test, "base64");
        expect(nodeBufferBase64).toEqual(browserBufferBase64);
    });
=======
    test("stringToBuffer is compatible", () => {
        const test = "hello";
        const nodeBufferUtf8 = BufferNode.stringToBuffer(test, "utf8");
        const browserBufferUtf8 = BufferBrowser.stringToBuffer(test, "utf8");
        expect(nodeBufferUtf8).toEqual(browserBufferUtf8);

        const nodeBufferBase64 = BufferNode.stringToBuffer(test, "base64");
        const browserBufferBase64 = BufferBrowser.stringToBuffer(test, "base64");
        expect(nodeBufferBase64).toEqual(browserBufferBase64);
    });

    test("bufferToString with utf8 encoding is compatible",() => {
        const test = "hello";
        const nodeBufferUtf8 = BufferNode.stringToBuffer(test, "utf8");
        const browserBufferUtf8 = BufferBrowser.stringToBuffer(test, "utf8");

        const nodeStringUtf8 = BufferNode.bufferToString(nodeBufferUtf8, "utf8");
        const browserStringUtf8 = BufferBrowser.bufferToString(browserBufferUtf8, "utf8");
        expect(nodeStringUtf8).toEqual(browserStringUtf8);
        expect(nodeStringUtf8).toEqual(test);
        expect(browserStringUtf8).toEqual(test);

        const nodeStringBase64 = BufferNode.bufferToString(nodeBufferUtf8, "base64");
        const browserStringBase64 = BufferBrowser.bufferToString(browserBufferUtf8, "base64");
        expect(nodeStringBase64).toEqual(browserStringBase64);
        expect(nodeStringBase64).toEqual("aGVsbG8=");
        expect(browserStringBase64).toEqual("aGVsbG8=");
    });

    test("bufferToString with base64 encoding is compatible",() => {
        const test = "aGVsbG90aGVyZQ==";
        const nodeBufferBase64 = BufferNode.stringToBuffer(test, "base64");
        const browserBufferBase64 = BufferBrowser.stringToBuffer(test, "base64");

        const nodeStringBase64 = BufferNode.bufferToString(nodeBufferBase64, "base64");
        const browserStringBase64 = BufferBrowser.bufferToString(browserBufferBase64, "base64");
        expect(nodeStringBase64).toEqual(browserStringBase64);
        expect(nodeStringBase64).toEqual(test);
        expect(browserStringBase64).toEqual(test);

        const nodeStringUtf8 = BufferNode.bufferToString(nodeBufferBase64,"utf8");
        const browserStringUtf8 = BufferBrowser.bufferToString(browserBufferBase64,"utf8");
        expect(nodeStringUtf8).toEqual(browserStringUtf8);
        expect(nodeStringUtf8).toEqual("hellothere");
        expect(browserStringUtf8).toEqual("hellothere");
    });
>>>>>>> 693c7528
});<|MERGE_RESOLUTION|>--- conflicted
+++ resolved
@@ -125,18 +125,6 @@
         expect(nodeStringBase64).toEqual(browserStringBase64);
     });
 
-<<<<<<< HEAD
-    test("toBuffer is compatible", () => {
-        const test = "hello";
-        const nodeBufferUtf8 = BufferNode.toBuffer(test, "utf8");
-        const browserBufferUtf8 = BufferBrowser.toBuffer(test, "utf8");
-        expect(nodeBufferUtf8).toEqual(browserBufferUtf8);
-
-        const nodeBufferBase64 = BufferNode.toBuffer(test, "base64");
-        const browserBufferBase64 = BufferBrowser.toBuffer(test, "base64");
-        expect(nodeBufferBase64).toEqual(browserBufferBase64);
-    });
-=======
     test("stringToBuffer is compatible", () => {
         const test = "hello";
         const nodeBufferUtf8 = BufferNode.stringToBuffer(test, "utf8");
@@ -183,5 +171,4 @@
         expect(nodeStringUtf8).toEqual("hellothere");
         expect(browserStringUtf8).toEqual("hellothere");
     });
->>>>>>> 693c7528
 });