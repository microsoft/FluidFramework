/*!
 * Copyright (c) Microsoft Corporation and contributors. All rights reserved.
 * Licensed under the MIT License.
 */

/**
 * A rate limiter to make sure that a client can only request help for one task within a time window.
 */
export class RateLimiter {
    private readonly requestMap = new Map<string, number>();

    /**
     * Creates a rate limiter that keep track of the request it has made
     *
     * @param windowMSec - time in millisecond, use to filter out messages
     * for a clientId if the last request falls within this time window
     */
<<<<<<< HEAD
    constructor(private readonly windowMSec: number) { }
=======
    constructor(private readonly windowMSec: number) {}
>>>>>>> 3550d2ec

    /**
     * Filter out the messages that had already been requested within the time window
     *
     * @param clientId - the clientId who want to send the message
     * @param messages - the message we want to send
     * @returns the message we approved to send that hasn't been sent recently
     */
    public filter(clientId: string, messages: string[]): string[] {
        const approvedList: string[] = [];
        const currentTime = Date.now();

        for (const message of messages) {
            const key = `${clientId}/${message}`;
            if (!this.requestMap.has(key)) {
                this.requestMap.set(key, currentTime);
                approvedList.push(message);
                // eslint-disable-next-line @typescript-eslint/no-non-null-assertion
            } else if (this.requestMap.get(key)! + this.windowMSec > currentTime) {
                continue;
            } else {
                this.requestMap.set(key, currentTime);
                approvedList.push(message);
            }
        }

        return approvedList;
    }
}<|MERGE_RESOLUTION|>--- conflicted
+++ resolved
@@ -15,11 +15,7 @@
      * @param windowMSec - time in millisecond, use to filter out messages
      * for a clientId if the last request falls within this time window
      */
-<<<<<<< HEAD
     constructor(private readonly windowMSec: number) { }
-=======
-    constructor(private readonly windowMSec: number) {}
->>>>>>> 3550d2ec
 
     /**
      * Filter out the messages that had already been requested within the time window
