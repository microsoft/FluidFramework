--- conflicted
+++ resolved
@@ -9,11 +9,7 @@
         "outDir": "./dist",
         "baseUrl": ".",
         "paths": {
-<<<<<<< HEAD
-            "perf_hooks": ["typings/perf_hooks.d.ts"]
-=======
             "perf_hooks": ["types/perf_hooks.d.ts"]
->>>>>>> c1a7f832
         }
     },
     "include": [
