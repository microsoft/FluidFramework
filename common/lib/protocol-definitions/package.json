--- conflicted
+++ resolved
@@ -38,12 +38,8 @@
   },
   "devDependencies": {
     "@fluidframework/build-common": "^0.23.0",
-<<<<<<< HEAD
-    "@fluidframework/eslint-config-fluid": "^0.23.0",
-=======
     "@fluidframework/build-tools": "^0.2.40870",
     "@fluidframework/eslint-config-fluid": "^0.24.0-0",
->>>>>>> 7924f6c4
     "@fluidframework/protocol-definitions-0.1024.0": "npm:@fluidframework/protocol-definitions@0.1024.0",
     "@microsoft/api-extractor": "^7.16.1",
     "@typescript-eslint/eslint-plugin": "~4.14.0",
