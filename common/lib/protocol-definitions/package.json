--- conflicted
+++ resolved
@@ -48,13 +48,8 @@
 	"types": "lib/public.d.ts",
 	"scripts": {
 		"api": "fluid-build . --task api",
-<<<<<<< HEAD
 		"api-extractor:commonjs": "flub generate entrypoints --outFileAlpha legacy --outDir ./dist",
 		"api-extractor:esnext": "flub generate entrypoints --outFileAlpha legacy --outDir ./lib",
-=======
-		"api-extractor:commonjs": "flub generate entrypoints --outFileAlpha legacy ./dist",
-		"api-extractor:esnext": "flub generate entrypoints --outFileAlpha legacy ./lib",
->>>>>>> b0f53647
 		"build": "fluid-build . --task build",
 		"build:compile": "fluid-build . --task compile",
 		"build:docs": "api-extractor run --local",
