--- conflicted
+++ resolved
@@ -1,11 +1,6 @@
 # @fluidframework/protocol-definitions
 
-<<<<<<< HEAD
 Core set of Fluid protocol interfaces shared between services and clients.
-These interfaces must always be back and forward compatible.
-=======
-Core set of Fluid protocol interfaces shared between services and clients. These interfaces should always be back and
-forward compatible.
->>>>>>> 3550d2ec
+These interfaces should always be back and forward compatible.
 
 See [GitHub](https://github.com/microsoft/FluidFramework) for more details on the Fluid Framework and packages within.