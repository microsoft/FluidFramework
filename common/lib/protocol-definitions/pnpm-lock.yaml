--- conflicted
+++ resolved
@@ -4,9 +4,9 @@
   sharp: ^0.33.2
 
 patchedDependencies:
-  '@microsoft/api-extractor@7.42.3':
+  '@microsoft/api-extractor@7.43.1':
     hash: f66stvskxun56mencgf6l5564y
-    path: ../../../patches/@microsoft__api-extractor@7.42.3.patch
+    path: ../../../patches/@microsoft__api-extractor@7.43.1.patch
 
 importers:
 
@@ -33,11 +33,7 @@
       '@fluidframework/build-tools': 0.37.0
       '@fluidframework/eslint-config-fluid': 4.0.0_bpztyfltmpuv6lhsgzfwtmxhte
       '@fluidframework/protocol-definitions-previous': /@fluidframework/protocol-definitions/3.2.0
-<<<<<<< HEAD
-      '@microsoft/api-extractor': 7.43.1
-=======
-      '@microsoft/api-extractor': 7.42.3_f66stvskxun56mencgf6l5564y
->>>>>>> f777c5c6
+      '@microsoft/api-extractor': 7.43.1_f66stvskxun56mencgf6l5564y
       concurrently: 6.5.1
       copyfiles: 2.4.1
       eslint: 8.55.0
@@ -853,11 +849,7 @@
       '@fluid-tools/version-tools': 0.37.0
       '@fluidframework/build-tools': 0.37.0
       '@fluidframework/bundle-size-tools': 0.37.0
-<<<<<<< HEAD
-      '@microsoft/api-extractor': 7.43.1
-=======
-      '@microsoft/api-extractor': 7.42.3_f66stvskxun56mencgf6l5564y
->>>>>>> f777c5c6
+      '@microsoft/api-extractor': 7.43.1_f66stvskxun56mencgf6l5564y
       '@oclif/core': 3.26.2
       '@oclif/plugin-autocomplete': 3.0.13
       '@oclif/plugin-commands': 3.2.2
@@ -1232,13 +1224,8 @@
       - '@types/node'
     dev: true
 
-<<<<<<< HEAD
-  /@microsoft/api-extractor/7.43.1:
+  /@microsoft/api-extractor/7.43.1_f66stvskxun56mencgf6l5564y:
     resolution: {integrity: sha512-ohg40SsvFFgzHFAtYq5wKJc8ZDyY46bphjtnSvhSSlXpPTG7GHwyyXkn48UZiUCBwr2WC7TRC1Jfwz7nreuiyQ==}
-=======
-  /@microsoft/api-extractor/7.42.3_f66stvskxun56mencgf6l5564y:
-    resolution: {integrity: sha512-JNLJFpGHz6ekjS6bvYXxUBeRGnSHeCMFNvRbCQ+7XXB/ZFrgLSMPwWtEq40AiWAy+oyG5a4RSNwdJTp0B2USvQ==}
->>>>>>> f777c5c6
     hasBin: true
     dependencies:
       '@microsoft/api-extractor-model': 7.28.14
