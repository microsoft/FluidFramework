lockfileVersion: 5.4

importers:

  .:
    specifiers:
<<<<<<< HEAD
      '@fluid-tools/build-cli': ^0.22.0
      '@fluidframework/build-common': ^1.2.0
      '@fluidframework/build-tools': ^0.22.0
=======
      '@fluid-tools/build-cli': ^0.21.0
      '@fluidframework/build-common': ^2.0.0
      '@fluidframework/build-tools': ^0.21.0
>>>>>>> 383aecd8
      '@fluidframework/common-definitions': ^0.20.1
      '@fluidframework/eslint-config-fluid': ^2.0.0
      '@fluidframework/protocol-definitions-previous': npm:@fluidframework/protocol-definitions@1.1.0
      '@microsoft/api-extractor': ^7.22.2
      '@rushstack/eslint-config': ^2.5.1
      concurrently: ^6.2.0
      copyfiles: ^2.4.1
      eslint: ~8.6.0
      eslint-config-prettier: ~8.5.0
      prettier: ~2.6.2
      rimraf: ^2.6.2
      typescript: ~4.5.5
      typescript-formatter: 7.1.0
    dependencies:
      '@fluidframework/common-definitions': 0.20.1
    devDependencies:
<<<<<<< HEAD
      '@fluid-tools/build-cli': 0.22.0_typescript@4.5.5
      '@fluidframework/build-common': 1.2.0
      '@fluidframework/build-tools': 0.22.0_typescript@4.5.5
=======
      '@fluid-tools/build-cli': 0.21.0_puanequxoljewgvvt3knzftsly
      '@fluidframework/build-common': 2.0.0
      '@fluidframework/build-tools': 0.21.0_puanequxoljewgvvt3knzftsly
>>>>>>> 383aecd8
      '@fluidframework/eslint-config-fluid': 2.0.0_kufnqfq7tb5rpdawkdb6g5smma
      '@fluidframework/protocol-definitions-previous': /@fluidframework/protocol-definitions/1.1.0
      '@microsoft/api-extractor': 7.34.8_@types+node@15.14.9
      '@rushstack/eslint-config': 2.6.2_kufnqfq7tb5rpdawkdb6g5smma
      concurrently: 6.5.1
      copyfiles: 2.4.1
      eslint: 8.6.0
      eslint-config-prettier: 8.5.0_eslint@8.6.0
      prettier: 2.6.2
      rimraf: 2.7.1
      typescript: 4.5.5
      typescript-formatter: 7.1.0_typescript@4.5.5

packages:

  /@babel/code-frame/7.21.4:
    resolution: {integrity: sha512-LYvhNKfwWSPpocw8GI7gpK2nq3HSDuEPC/uSYaALSJu9xjsalaaYFOq0Pwt5KmVqwEbZlDu81aLXwBOmD/Fv9g==}
    engines: {node: '>=6.9.0'}
    dependencies:
      '@babel/highlight': 7.18.6
    dev: true

  /@babel/helper-validator-identifier/7.19.1:
    resolution: {integrity: sha512-awrNfaMtnHUr653GgGEs++LlAvW6w+DcPrOliSMXWCKo597CwL5Acf/wWdNkf/tfEQE3mjkeD1YOVZOUV/od1w==}
    engines: {node: '>=6.9.0'}
    dev: true

  /@babel/highlight/7.18.6:
    resolution: {integrity: sha512-u7stbOuYjaPezCuLj29hNW1v64M2Md2qupEKP1fHc7WdOA3DgLh37suiSrZYY7haUB7iBeQZ9P1uiRF359do3g==}
    engines: {node: '>=6.9.0'}
    dependencies:
      '@babel/helper-validator-identifier': 7.19.1
      chalk: 2.4.2
      js-tokens: 4.0.0
    dev: true

  /@babel/polyfill/7.12.1:
    resolution: {integrity: sha512-X0pi0V6gxLi6lFZpGmeNa4zxtwEmCs42isWLNjZZDE0Y8yVfgu0T2OAHlzBbdYlqbW/YXVvoBHpATEM+goCj8g==}
    deprecated: 🚨 This package has been deprecated in favor of separate inclusion of a polyfill and regenerator-runtime (when needed). See the @babel/polyfill docs (https://babeljs.io/docs/en/babel-polyfill) for more information.
    dependencies:
      core-js: 2.6.12
      regenerator-runtime: 0.13.11
    dev: true

  /@babel/runtime/7.21.5:
    resolution: {integrity: sha512-8jI69toZqqcsnqGGqwGS4Qb1VwLOEp4hz+CXPywcvjs60u3B4Pom/U/7rm4W8tMOYEB+E9wgD0mW1l3r8qlI9Q==}
    engines: {node: '>=6.9.0'}
    dependencies:
      regenerator-runtime: 0.13.11
    dev: true

  /@colors/colors/1.5.0:
    resolution: {integrity: sha512-ooWCrlZP11i8GImSjTHYHLkvFDP48nS4+204nGb1RiX/WXYHmJA2III9/e2DWVabCESdW7hBAEzHRqUn9OUVvQ==}
    engines: {node: '>=0.1.90'}
    requiresBuild: true
    dev: true
    optional: true

  /@cspotcode/source-map-support/0.8.1:
    resolution: {integrity: sha512-IchNf6dN4tHoMFIn/7OE8LWZ19Y6q/67Bmf6vnGREv8RSbBVb9LPJxEcnwrcwX6ixSvaiGoomAUvu4YSxXrVgw==}
    engines: {node: '>=12'}
    dependencies:
      '@jridgewell/trace-mapping': 0.3.9
    dev: true

  /@es-joy/jsdoccomment/0.33.4:
    resolution: {integrity: sha512-02XyYuvR/Gn+3BT6idHVNQ4SSQlA1X1FeEfeKm2ypv8ANB6Lt9KRFZ2S7y5xjwR+EPQ/Rzb0XFaD+xKyqe4ALw==}
    engines: {node: ^14 || ^16 || ^17 || ^18 || ^19}
    dependencies:
      comment-parser: 1.3.1
      esquery: 1.5.0
      jsdoc-type-pratt-parser: 3.1.0
    dev: true

  /@eslint-community/eslint-utils/4.4.0_eslint@8.40.0:
    resolution: {integrity: sha512-1/sA4dwrzBAyeUoQ6oxahHKmrZvsnLCg4RfxW3ZFGGmQkSNQPFNLV9CUEFQP1x9EYXHTo5p6xdhZM1Ne9p/AfA==}
    engines: {node: ^12.22.0 || ^14.17.0 || >=16.0.0}
    peerDependencies:
      eslint: ^6.0.0 || ^7.0.0 || >=8.0.0
    dependencies:
      eslint: 8.40.0
      eslint-visitor-keys: 3.4.1
    dev: true

  /@eslint-community/eslint-utils/4.4.0_eslint@8.6.0:
    resolution: {integrity: sha512-1/sA4dwrzBAyeUoQ6oxahHKmrZvsnLCg4RfxW3ZFGGmQkSNQPFNLV9CUEFQP1x9EYXHTo5p6xdhZM1Ne9p/AfA==}
    engines: {node: ^12.22.0 || ^14.17.0 || >=16.0.0}
    peerDependencies:
      eslint: ^6.0.0 || ^7.0.0 || >=8.0.0
    dependencies:
      eslint: 8.6.0
      eslint-visitor-keys: 3.4.1
    dev: true

  /@eslint-community/regexpp/4.5.1:
    resolution: {integrity: sha512-Z5ba73P98O1KUYCCJTUeVpja9RcGoMdncZ6T49FCUl2lN38JtCJ+3WgIDBv0AuY4WChU5PmtJmOCTlN6FZTFKQ==}
    engines: {node: ^12.0.0 || ^14.0.0 || >=16.0.0}
    dev: true

  /@eslint/eslintrc/1.4.1:
    resolution: {integrity: sha512-XXrH9Uarn0stsyldqDYq8r++mROmWRI1xKMXa640Bb//SY1+ECYX6VzT6Lcx5frD0V30XieqJ0oX9I2Xj5aoMA==}
    engines: {node: ^12.22.0 || ^14.17.0 || >=16.0.0}
    dependencies:
      ajv: 6.12.6
      debug: 4.3.4
      espree: 9.5.2
      globals: 13.20.0
      ignore: 5.2.4
      import-fresh: 3.3.0
      js-yaml: 4.1.0
      minimatch: 3.1.2
      strip-json-comments: 3.1.1
    transitivePeerDependencies:
      - supports-color
    dev: true

  /@eslint/eslintrc/2.0.3:
    resolution: {integrity: sha512-+5gy6OQfk+xx3q0d6jGZZC3f3KzAkXc/IanVxd1is/VIIziRqqt3ongQz0FiTUXqTk0c7aDB3OaFuKnuSoJicQ==}
    engines: {node: ^12.22.0 || ^14.17.0 || >=16.0.0}
    dependencies:
      ajv: 6.12.6
      debug: 4.3.4
      espree: 9.5.2
      globals: 13.20.0
      ignore: 5.2.4
      import-fresh: 3.3.0
      js-yaml: 4.1.0
      minimatch: 3.1.2
      strip-json-comments: 3.1.1
    transitivePeerDependencies:
      - supports-color
    dev: true

  /@eslint/js/8.40.0:
    resolution: {integrity: sha512-ElyB54bJIhXQYVKjDSvCkPO1iU1tSAeVQJbllWJq1XQSmmA4dgFk8CbiBGpiOPxleE48vDogxCtmMYku4HSVLA==}
    engines: {node: ^12.22.0 || ^14.17.0 || >=16.0.0}
    dev: true

<<<<<<< HEAD
  /@fluid-tools/build-cli/0.22.0_typescript@4.5.5:
    resolution: {integrity: sha512-WK7EXIHl4/VVsrdGAUZL5DCK5BSin2PqzA/W5ehDD2JKW4jX+Ys1jxT+8/6g/ptwNws83B3orDU2oUb8VWfu2g==}
    engines: {node: '>=14.17.0'}
    hasBin: true
    dependencies:
      '@fluid-tools/version-tools': 0.22.0_typescript@4.5.5
      '@fluidframework/build-tools': 0.22.0_typescript@4.5.5
      '@fluidframework/bundle-size-tools': 0.22.0
      '@oclif/core': 2.8.12_typescript@4.5.5
      '@oclif/plugin-autocomplete': 2.3.2_typescript@4.5.5
      '@oclif/plugin-commands': 2.2.18_typescript@4.5.5
      '@oclif/plugin-help': 5.2.12_typescript@4.5.5
      '@oclif/plugin-not-found': 2.3.28_typescript@4.5.5
      '@oclif/plugin-plugins': 3.1.6_typescript@4.5.5
      '@oclif/test': 2.3.28_typescript@4.5.5
=======
  /@fluid-tools/build-cli/0.21.0_puanequxoljewgvvt3knzftsly:
    resolution: {integrity: sha512-uHJ+9VV8zK2sYE3G2MLEhNDKIYfj3xeUaXXyz7nsn86DAi+Bs0JwQL/rm206YEtzOvUBiNPiXyg3GwD9UCvgUw==}
    engines: {node: '>=14.17.0'}
    hasBin: true
    dependencies:
      '@fluid-tools/version-tools': 0.21.0_puanequxoljewgvvt3knzftsly
      '@fluidframework/build-tools': 0.21.0_puanequxoljewgvvt3knzftsly
      '@fluidframework/bundle-size-tools': 0.21.0
      '@oclif/core': 2.9.3_puanequxoljewgvvt3knzftsly
      '@oclif/plugin-autocomplete': 2.3.2_puanequxoljewgvvt3knzftsly
      '@oclif/plugin-commands': 2.2.18_puanequxoljewgvvt3knzftsly
      '@oclif/plugin-help': 5.2.13_puanequxoljewgvvt3knzftsly
      '@oclif/plugin-not-found': 2.3.31_puanequxoljewgvvt3knzftsly
      '@oclif/plugin-plugins': 3.1.6_puanequxoljewgvvt3knzftsly
      '@oclif/test': 2.3.30_puanequxoljewgvvt3knzftsly
>>>>>>> 383aecd8
      '@octokit/core': 4.2.4
      '@rushstack/node-core-library': 3.59.5_@types+node@15.14.9
      async: 3.2.4
      chalk: 2.4.2
      danger: 10.9.0_@octokit+core@4.2.4
      date-fns: 2.30.0
      execa: 5.1.1
      fs-extra: 9.1.0
      globby: 11.1.0
      gray-matter: 4.0.3
      human-id: 4.0.0
      inquirer: 8.2.5
      jssm: 5.89.2
      jssm-viz-cli: 5.89.2
      minimatch: 7.4.6
      npm-check-updates: 16.10.16
      oclif: 3.9.1_puanequxoljewgvvt3knzftsly
      prettier: 2.6.2
      prompts: 2.4.2
      read-pkg-up: 7.0.1
      semver: 7.5.4
      semver-utils: 1.1.4
      simple-git: 3.19.1
      sort-json: 2.0.1
      sort-package-json: 1.57.0
      strip-ansi: 6.0.1
      table: 6.8.1
      type-fest: 2.19.0
    transitivePeerDependencies:
      - '@swc/core'
      - '@swc/wasm'
      - '@types/node'
      - bluebird
      - encoding
      - esbuild
      - mem-fs
      - supports-color
      - typescript
      - uglify-js
      - webpack-cli
    dev: true

<<<<<<< HEAD
  /@fluid-tools/version-tools/0.22.0_typescript@4.5.5:
    resolution: {integrity: sha512-XA8OC0OQ06EUiYoP12XmuP2u/7xVx6R2dQq0TRUK3XUhv9q1AY6vcvPZzdG8U4wS9tHiCO/ThDf8dTICJf2NOw==}
=======
  /@fluid-tools/version-tools/0.21.0_puanequxoljewgvvt3knzftsly:
    resolution: {integrity: sha512-oUV/+PretFcSSlINzsS5DFnBMygDcnznJb1FfyflvWpZuuO9OtrGxJZOzAqR0tDqIA669NbqGwNqigVyGccSOQ==}
>>>>>>> 383aecd8
    engines: {node: '>=14.17.0'}
    hasBin: true
    dependencies:
      '@oclif/core': 2.9.3_puanequxoljewgvvt3knzftsly
      '@oclif/plugin-autocomplete': 2.3.2_puanequxoljewgvvt3knzftsly
      '@oclif/plugin-commands': 2.2.18_puanequxoljewgvvt3knzftsly
      '@oclif/plugin-help': 5.2.13_puanequxoljewgvvt3knzftsly
      '@oclif/plugin-not-found': 2.3.31_puanequxoljewgvvt3knzftsly
      '@oclif/plugin-plugins': 3.1.6_puanequxoljewgvvt3knzftsly
      chalk: 2.4.2
      semver: 7.5.4
      table: 6.8.1
    transitivePeerDependencies:
      - '@swc/core'
      - '@swc/wasm'
      - '@types/node'
      - supports-color
      - typescript
    dev: true

  /@fluidframework/build-common/2.0.0:
    resolution: {integrity: sha512-oJsAczo32UpnM+/8LeE2KKOhr1KBxA48Y4umq/t9QfIFRiX0YtgyrLHRAtnGV6l/+4LX/Urmv6bbckeTFaPw7g==}
    hasBin: true
    dev: true

<<<<<<< HEAD
  /@fluidframework/build-tools/0.22.0_typescript@4.5.5:
    resolution: {integrity: sha512-KqQ6v0ut8dEPpA9x9jGD/MjOzMx9JtMtrLf08vxUQCcQNZqQVELOVeM2wjf1n2NV9Oj8ejlcsL8pkT24oWIETA==}
    engines: {node: '>=14.17.0'}
    hasBin: true
    dependencies:
      '@fluid-tools/version-tools': 0.22.0_typescript@4.5.5
      '@fluidframework/bundle-size-tools': 0.22.0
=======
  /@fluidframework/build-tools/0.21.0_puanequxoljewgvvt3knzftsly:
    resolution: {integrity: sha512-NZsCGlkVNmgZnY6+UnzddLcUUnZdBgoRRkuxEsKaFYd0wijaMNY0NKF4fIQyYICDKor2UJml0JygVIfIHOApgA==}
    engines: {node: '>=14.17.0'}
    hasBin: true
    dependencies:
      '@fluid-tools/version-tools': 0.21.0_puanequxoljewgvvt3knzftsly
      '@fluidframework/bundle-size-tools': 0.21.0
>>>>>>> 383aecd8
      '@manypkg/get-packages': 2.2.0
      '@octokit/core': 4.2.4
      '@rushstack/node-core-library': 3.59.5_@types+node@15.14.9
      async: 3.2.4
      chalk: 2.4.2
      commander: 6.2.1
      cosmiconfig: 8.2.0
      danger: 10.9.0_@octokit+core@4.2.4
      date-fns: 2.30.0
      debug: 4.3.4
      detect-indent: 6.1.0
      execa: 5.1.1
      find-up: 5.0.0
      fs-extra: 9.1.0
      glob: 7.2.3
      ignore: 5.2.4
      json5: 2.2.3
      lodash: 4.17.21
      lodash.isequal: 4.5.0
      lodash.merge: 4.6.2
      minimatch: 7.4.6
      replace-in-file: 6.3.5
      rimraf: 4.4.1
      semver: 7.5.4
      shelljs: 0.8.5
      sort-package-json: 1.57.0
      ts-morph: 17.0.1
      type-fest: 2.19.0
      yaml: 2.3.1
    transitivePeerDependencies:
      - '@swc/core'
      - '@swc/wasm'
      - '@types/node'
      - encoding
      - esbuild
      - supports-color
      - typescript
      - uglify-js
      - webpack-cli
    dev: true

  /@fluidframework/bundle-size-tools/0.22.0:
    resolution: {integrity: sha512-mbwI23lw3AjbfS9TdYMMl2V8VdolDgHJQPR2rPpDrKVyuF7Iny1tHuAX3Y8lAzCGgpgZlL3LxGIMbw/OhmtLmg==}
    dependencies:
      azure-devops-node-api: 11.2.0
      jszip: 3.10.1
      msgpack-lite: 0.1.26
      pako: 2.1.0
      typescript: 4.5.5
      webpack: 5.88.2
    transitivePeerDependencies:
      - '@swc/core'
      - esbuild
      - uglify-js
      - webpack-cli
    dev: true

  /@fluidframework/common-definitions/0.20.1:
    resolution: {integrity: sha512-KaoQ7w2MDH5OeRKVatL5yVOCFg+9wD6bLSLFh1/TV1EZM46l49iBqO7UVjUtPE6BIm0jvvOzJXULGVSpzokX3g==}

  /@fluidframework/eslint-config-fluid/2.0.0_kufnqfq7tb5rpdawkdb6g5smma:
    resolution: {integrity: sha512-/az5CybW5XUZUOk9HMH0nUMtKx5AK+CRfHg35UyygTK+V2OmNRes/yCAbmxoQ1J1Vn2iow3Y/Sgw/oJygciugQ==}
    dependencies:
      '@rushstack/eslint-patch': 1.1.4
      '@rushstack/eslint-plugin': 0.8.6_kufnqfq7tb5rpdawkdb6g5smma
      '@rushstack/eslint-plugin-security': 0.2.6_kufnqfq7tb5rpdawkdb6g5smma
      '@typescript-eslint/eslint-plugin': 5.9.1_i37r4pxnuonvhfobrnldva5ppi
      '@typescript-eslint/parser': 5.9.1_kufnqfq7tb5rpdawkdb6g5smma
      eslint-config-prettier: 8.5.0_eslint@8.6.0
      eslint-plugin-editorconfig: 3.2.0_4x3vxi7gdq53yv6dpzqqqrxppq
      eslint-plugin-eslint-comments: 3.2.0_eslint@8.6.0
      eslint-plugin-import: 2.25.4_gyqcce5u2ijhn2hqkipmk56rmu
      eslint-plugin-jsdoc: 39.3.25_eslint@8.6.0
      eslint-plugin-promise: 6.0.1_eslint@8.6.0
      eslint-plugin-react: 7.28.0_eslint@8.6.0
      eslint-plugin-tsdoc: 0.2.17
      eslint-plugin-unicorn: 40.0.0_eslint@8.6.0
      eslint-plugin-unused-imports: 2.0.0_fhnxgfsp6r3qynjxjvskmntitm
    transitivePeerDependencies:
      - eslint
      - eslint-import-resolver-typescript
      - eslint-import-resolver-webpack
      - supports-color
      - typescript
    dev: true

  /@fluidframework/protocol-definitions/1.1.0:
    resolution: {integrity: sha512-Q4YA6FBlB2cHicgvfs9z3LPKnfZMdx5JrmIEGOmxFmom/l9EV1F43sXl6K9/j5se8tQ9V9L8drFbDzqVf37roQ==}
    dependencies:
      '@fluidframework/common-definitions': 0.20.1
    dev: true

  /@gar/promisify/1.1.3:
    resolution: {integrity: sha512-k2Ty1JcVojjJFwrg/ThKi2ujJ7XNLYaFGNB/bWT9wGR+oSMJHMa5w+CUq6p/pVrKeNNgA7pCqEcjSnHVoqJQFw==}
    dev: true

  /@humanwhocodes/config-array/0.11.8:
    resolution: {integrity: sha512-UybHIJzJnR5Qc/MsD9Kr+RpO2h+/P1GhOwdiLPXK5TWk5sgTdu88bTD9UP+CKbPPh5Rni1u0GjAdYQLemG8g+g==}
    engines: {node: '>=10.10.0'}
    dependencies:
      '@humanwhocodes/object-schema': 1.2.1
      debug: 4.3.4
      minimatch: 3.1.2
    transitivePeerDependencies:
      - supports-color
    dev: true

  /@humanwhocodes/config-array/0.9.5:
    resolution: {integrity: sha512-ObyMyWxZiCu/yTisA7uzx81s40xR2fD5Cg/2Kq7G02ajkNubJf6BopgDTmDyc3U7sXpNKM8cYOw7s7Tyr+DnCw==}
    engines: {node: '>=10.10.0'}
    dependencies:
      '@humanwhocodes/object-schema': 1.2.1
      debug: 4.3.4
      minimatch: 3.1.2
    transitivePeerDependencies:
      - supports-color
    dev: true

  /@humanwhocodes/module-importer/1.0.1:
    resolution: {integrity: sha512-bxveV4V8v5Yb4ncFTT3rPSgZBOpCkjfK0y4oVVVJwIuDVBRMDXrPyXRL988i5ap9m9bnyEEjWfm5WkBmtffLfA==}
    engines: {node: '>=12.22'}
    dev: true

  /@humanwhocodes/object-schema/1.2.1:
    resolution: {integrity: sha512-ZnQMnLV4e7hDlUvw8H+U8ASL02SS2Gn6+9Ac3wGGLIe7+je2AeAOxPY+izIPJDfFDb7eDjev0Us8MO1iFRN8hA==}
    dev: true

  /@isaacs/cliui/8.0.2:
    resolution: {integrity: sha512-O8jcjabXaleOG9DQ0+ARXWZBTfnP4WNAqzuiJK7ll44AmxGKv/J2M4TPjxjY3znBCfvBXFzucm1twdyFybFqEA==}
    engines: {node: '>=12'}
    dependencies:
      string-width: 5.1.2
      string-width-cjs: /string-width/4.2.3
      strip-ansi: 7.0.1
      strip-ansi-cjs: /strip-ansi/6.0.1
      wrap-ansi: 8.1.0
      wrap-ansi-cjs: /wrap-ansi/7.0.0
    dev: true

  /@isaacs/string-locale-compare/1.1.0:
    resolution: {integrity: sha512-SQ7Kzhh9+D+ZW9MA0zkYv3VXhIDNx+LzM6EJ+/65I3QY+enU6Itte7E5XX7EWrqLW2FN4n06GWzBnPoC3th2aQ==}
    dev: true

  /@jridgewell/gen-mapping/0.3.3:
    resolution: {integrity: sha512-HLhSWOLRi875zjjMG/r+Nv0oCW8umGb0BgEhyX3dDX3egwZtB8PqLnjz3yedt8R5StBrzcg4aBpnh8UA9D1BoQ==}
    engines: {node: '>=6.0.0'}
    dependencies:
      '@jridgewell/set-array': 1.1.2
      '@jridgewell/sourcemap-codec': 1.4.15
      '@jridgewell/trace-mapping': 0.3.18
    dev: true

  /@jridgewell/resolve-uri/3.1.0:
    resolution: {integrity: sha512-F2msla3tad+Mfht5cJq7LSXcdudKTWCVYUgw6pLFOOHSTtZlj6SWNYAp+AhuqLmWdBO2X5hPrLcu8cVP8fy28w==}
    engines: {node: '>=6.0.0'}
    dev: true

  /@jridgewell/resolve-uri/3.1.1:
    resolution: {integrity: sha512-dSYZh7HhCDtCKm4QakX0xFpsRDqjjtZf/kjI/v3T3Nwt5r8/qz/M19F9ySyOqU94SXBmeG9ttTul+YnR4LOxFA==}
    engines: {node: '>=6.0.0'}
    dev: true

  /@jridgewell/set-array/1.1.2:
    resolution: {integrity: sha512-xnkseuNADM0gt2bs+BvhO0p78Mk762YnZdsuzFV018NoG1Sj1SCQvpSqa7XUaTam5vAGasABV9qXASMKnFMwMw==}
    engines: {node: '>=6.0.0'}
    dev: true

  /@jridgewell/source-map/0.3.3:
    resolution: {integrity: sha512-b+fsZXeLYi9fEULmfBrhxn4IrPlINf8fiNarzTof004v3lFdntdwa9PF7vFJqm3mg7s+ScJMxXaE3Acp1irZcg==}
    dependencies:
      '@jridgewell/gen-mapping': 0.3.3
      '@jridgewell/trace-mapping': 0.3.18
    dev: true

  /@jridgewell/sourcemap-codec/1.4.14:
    resolution: {integrity: sha512-XPSJHWmi394fuUuzDnGz1wiKqWfo1yXecHQMRf2l6hztTO+nPru658AyDngaBe7isIxEkRsPR3FZh+s7iVa4Uw==}
    dev: true

  /@jridgewell/sourcemap-codec/1.4.15:
    resolution: {integrity: sha512-eF2rxCRulEKXHTRiDrDy6erMYWqNw4LPdQ8UQA4huuxaQsVeRPFl2oM8oDGxMFhJUWZf9McpLtJasDDZb/Bpeg==}
    dev: true

  /@jridgewell/trace-mapping/0.3.18:
    resolution: {integrity: sha512-w+niJYzMHdd7USdiH2U6869nqhD2nbfZXND5Yp93qIbEmnDNk7PD48o+YchRVpzMU7M6jVCbenTR7PA1FLQ9pA==}
    dependencies:
      '@jridgewell/resolve-uri': 3.1.0
      '@jridgewell/sourcemap-codec': 1.4.14
    dev: true

  /@jridgewell/trace-mapping/0.3.9:
    resolution: {integrity: sha512-3Belt6tdc8bPgAtbcmdtNJlirVoTmEb5e2gC94PnkwEW9jI6CAHUeoG85tjWP5WquqfavoMtMwiG4P926ZKKuQ==}
    dependencies:
      '@jridgewell/resolve-uri': 3.1.1
      '@jridgewell/sourcemap-codec': 1.4.15
    dev: true

  /@kwsites/file-exists/1.1.1:
    resolution: {integrity: sha512-m9/5YGR18lIwxSFDwfE3oA7bWuq9kdau6ugN4H2rJeyhFQZcG9AgSHkQtSD15a8WvTgfz9aikZMrKPHvbpqFiw==}
    dependencies:
      debug: 4.3.4
    transitivePeerDependencies:
      - supports-color
    dev: true

  /@kwsites/promise-deferred/1.1.1:
    resolution: {integrity: sha512-GaHYm+c0O9MjZRu0ongGBRbinu8gVAMd2UZjji6jVmqKtZluZnptXGWhz1E8j8D2HJ3f/yMxKAUC0b+57wncIw==}
    dev: true

  /@manypkg/find-root/2.2.1:
    resolution: {integrity: sha512-34NlypD5mmTY65cFAK7QPgY5Tzt0qXR4ZRXdg97xAlkiLuwXUPBEXy5Hsqzd+7S2acsLxUz6Cs50rlDZQr4xUA==}
    engines: {node: '>=14.18.0'}
    dependencies:
      '@manypkg/tools': 1.1.0
      find-up: 4.1.0
      fs-extra: 8.1.0
    dev: true

  /@manypkg/get-packages/2.2.0:
    resolution: {integrity: sha512-B5p5BXMwhGZKi/syEEAP1eVg5DZ/9LP+MZr0HqfrHLgu9fq0w4ZwH8yVen4JmjrxI2dWS31dcoswYzuphLaRxg==}
    engines: {node: '>=14.18.0'}
    dependencies:
      '@manypkg/find-root': 2.2.1
      '@manypkg/tools': 1.1.0
    dev: true

  /@manypkg/tools/1.1.0:
    resolution: {integrity: sha512-SkAyKAByB9l93Slyg8AUHGuM2kjvWioUTCckT/03J09jYnfEzMO/wSXmEhnKGYs6qx9De8TH4yJCl0Y9lRgnyQ==}
    engines: {node: '>=14.18.0'}
    dependencies:
      fs-extra: 8.1.0
      globby: 11.1.0
      jju: 1.4.0
      read-yaml-file: 1.1.0
    dev: true

  /@microsoft/api-extractor-model/7.26.8_@types+node@15.14.9:
    resolution: {integrity: sha512-ESj3bBJkiMg/8tS0PW4+2rUgTVwOEfy41idTnFgdbVX+O50bN6S99MV6FIPlCZWCnRDcBfwxRXLdAkOQQ0JqGw==}
    dependencies:
      '@microsoft/tsdoc': 0.14.2
      '@microsoft/tsdoc-config': 0.16.2
      '@rushstack/node-core-library': 3.58.0_@types+node@15.14.9
    transitivePeerDependencies:
      - '@types/node'
    dev: true

  /@microsoft/api-extractor/7.34.8_@types+node@15.14.9:
    resolution: {integrity: sha512-2Eh1PlZ8wULtH3kyAWcj62gFtjGKRXrEplsCO54vMLjiav3qet454VpSBXwKkXBenBylZRMk3SMBcpcuJ8RnKQ==}
    hasBin: true
    dependencies:
      '@microsoft/api-extractor-model': 7.26.8_@types+node@15.14.9
      '@microsoft/tsdoc': 0.14.2
      '@microsoft/tsdoc-config': 0.16.2
      '@rushstack/node-core-library': 3.58.0_@types+node@15.14.9
      '@rushstack/rig-package': 0.3.18
      '@rushstack/ts-command-line': 4.13.2
      colors: 1.2.5
      lodash: 4.17.21
      resolve: 1.22.2
      semver: 7.3.8
      source-map: 0.6.1
      typescript: 4.8.4
    transitivePeerDependencies:
      - '@types/node'
    dev: true

  /@microsoft/tsdoc-config/0.16.2:
    resolution: {integrity: sha512-OGiIzzoBLgWWR0UdRJX98oYO+XKGf7tiK4Zk6tQ/E4IJqGCe7dvkTvgDZV5cFJUzLGDOjeAXrnZoA6QkVySuxw==}
    dependencies:
      '@microsoft/tsdoc': 0.14.2
      ajv: 6.12.6
      jju: 1.4.0
      resolve: 1.19.0
    dev: true

  /@microsoft/tsdoc/0.14.2:
    resolution: {integrity: sha512-9b8mPpKrfeGRuhFH5iO1iwCLeIIsV6+H1sRfxbkoGXIyQE2BTsPd9zqSqQJ+pv5sJ/hT5M1zvOFL02MnEezFug==}
    dev: true

  /@nodelib/fs.scandir/2.1.5:
    resolution: {integrity: sha512-vq24Bq3ym5HEQm2NKCr3yXDwjc7vTsEThRDnkp2DK9p1uqLR+DHurm/NOTo0KG7HYHU7eppKZj3MyqYuMBf62g==}
    engines: {node: '>= 8'}
    dependencies:
      '@nodelib/fs.stat': 2.0.5
      run-parallel: 1.2.0
    dev: true

  /@nodelib/fs.stat/2.0.5:
    resolution: {integrity: sha512-RkhPPp2zrqDAQA/2jNhnztcPAlv64XdhIp7a7454A5ovI7Bukxgt7MX7udwAu3zg1DcpPU0rz3VV1SeaqvY4+A==}
    engines: {node: '>= 8'}
    dev: true

  /@nodelib/fs.walk/1.2.8:
    resolution: {integrity: sha512-oGB+UxlgWcgQkgwo8GcEGwemoTFt3FIO9ababBmaGwXIoBKZ+GTy0pP185beGg7Llih/NSHSV2XAs1lnznocSg==}
    engines: {node: '>= 8'}
    dependencies:
      '@nodelib/fs.scandir': 2.1.5
      fastq: 1.15.0
    dev: true

  /@npmcli/arborist/4.3.1:
    resolution: {integrity: sha512-yMRgZVDpwWjplorzt9SFSaakWx6QIK248Nw4ZFgkrAy/GvJaFRaSZzE6nD7JBK5r8g/+PTxFq5Wj/sfciE7x+A==}
    engines: {node: ^12.13.0 || ^14.15.0 || >=16}
    hasBin: true
    dependencies:
      '@isaacs/string-locale-compare': 1.1.0
      '@npmcli/installed-package-contents': 1.0.7
      '@npmcli/map-workspaces': 2.0.4
      '@npmcli/metavuln-calculator': 2.0.0
      '@npmcli/move-file': 1.1.2
      '@npmcli/name-from-folder': 1.0.1
      '@npmcli/node-gyp': 1.0.3
      '@npmcli/package-json': 1.0.1
      '@npmcli/run-script': 2.0.0
      bin-links: 3.0.3
      cacache: 15.3.0
      common-ancestor-path: 1.0.1
      json-parse-even-better-errors: 2.3.1
      json-stringify-nice: 1.1.4
      mkdirp: 1.0.4
      mkdirp-infer-owner: 2.0.0
      npm-install-checks: 4.0.0
      npm-package-arg: 8.1.5
      npm-pick-manifest: 6.1.1
      npm-registry-fetch: 12.0.2
      pacote: 12.0.3
      parse-conflict-json: 2.0.2
      proc-log: 1.0.0
      promise-all-reject-late: 1.0.1
      promise-call-limit: 1.0.2
      read-package-json-fast: 2.0.3
      readdir-scoped-modules: 1.1.0
      rimraf: 3.0.2
      semver: 7.5.4
      ssri: 8.0.1
      treeverse: 1.0.4
      walk-up-path: 1.0.0
    transitivePeerDependencies:
      - bluebird
      - supports-color
    dev: true

  /@npmcli/fs/1.1.1:
    resolution: {integrity: sha512-8KG5RD0GVP4ydEzRn/I4BNDuxDtqVbOdm8675T49OIG/NGhaK0pjPX7ZcDlvKYbA+ulvVK3ztfcF4uBdOxuJbQ==}
    dependencies:
      '@gar/promisify': 1.1.3
      semver: 7.5.4
    dev: true

  /@npmcli/fs/2.1.2:
    resolution: {integrity: sha512-yOJKRvohFOaLqipNtwYB9WugyZKhC/DZC4VYPmpaCzDBrA8YpK3qHZ8/HGscMnE4GqbkLNuVcCnxkeQEdGt6LQ==}
    engines: {node: ^12.13.0 || ^14.15.0 || >=16.0.0}
    dependencies:
      '@gar/promisify': 1.1.3
      semver: 7.5.4
    dev: true

  /@npmcli/fs/3.1.0:
    resolution: {integrity: sha512-7kZUAaLscfgbwBQRbvdMYaZOWyMEcPTH/tJjnyAWJ/dvvs9Ef+CERx/qJb9GExJpl1qipaDGn7KqHnFGGixd0w==}
    engines: {node: ^14.17.0 || ^16.13.0 || >=18.0.0}
    dependencies:
      semver: 7.5.4
    dev: true

  /@npmcli/git/2.1.0:
    resolution: {integrity: sha512-/hBFX/QG1b+N7PZBFs0bi+evgRZcK9nWBxQKZkGoXUT5hJSwl5c4d7y8/hm+NQZRPhQ67RzFaj5UM9YeyKoryw==}
    dependencies:
      '@npmcli/promise-spawn': 1.3.2
      lru-cache: 6.0.0
      mkdirp: 1.0.4
      npm-pick-manifest: 6.1.1
      promise-inflight: 1.0.1
      promise-retry: 2.0.1
      semver: 7.5.4
      which: 2.0.2
    transitivePeerDependencies:
      - bluebird
    dev: true

  /@npmcli/git/4.0.4:
    resolution: {integrity: sha512-5yZghx+u5M47LghaybLCkdSyFzV/w4OuH12d96HO389Ik9CDsLaDZJVynSGGVJOLn6gy/k7Dz5XYcplM3uxXRg==}
    engines: {node: ^14.17.0 || ^16.13.0 || >=18.0.0}
    dependencies:
      '@npmcli/promise-spawn': 6.0.2
      lru-cache: 7.18.3
      npm-pick-manifest: 8.0.1
      proc-log: 3.0.0
      promise-inflight: 1.0.1
      promise-retry: 2.0.1
      semver: 7.5.4
      which: 3.0.1
    transitivePeerDependencies:
      - bluebird
    dev: true

  /@npmcli/installed-package-contents/1.0.7:
    resolution: {integrity: sha512-9rufe0wnJusCQoLpV9ZPKIVP55itrM5BxOXs10DmdbRfgWtHy1LDyskbwRnBghuB0PrF7pNPOqREVtpz4HqzKw==}
    engines: {node: '>= 10'}
    hasBin: true
    dependencies:
      npm-bundled: 1.1.2
      npm-normalize-package-bin: 1.0.1
    dev: true

  /@npmcli/installed-package-contents/2.0.2:
    resolution: {integrity: sha512-xACzLPhnfD51GKvTOOuNX2/V4G4mz9/1I2MfDoye9kBM3RYe5g2YbscsaGoTlaWqkxeiapBWyseULVKpSVHtKQ==}
    engines: {node: ^14.17.0 || ^16.13.0 || >=18.0.0}
    hasBin: true
    dependencies:
      npm-bundled: 3.0.0
      npm-normalize-package-bin: 3.0.1
    dev: true

  /@npmcli/map-workspaces/2.0.4:
    resolution: {integrity: sha512-bMo0aAfwhVwqoVM5UzX1DJnlvVvzDCHae821jv48L1EsrYwfOZChlqWYXEtto/+BkBXetPbEWgau++/brh4oVg==}
    engines: {node: ^12.13.0 || ^14.15.0 || >=16.0.0}
    dependencies:
      '@npmcli/name-from-folder': 1.0.1
      glob: 8.1.0
      minimatch: 5.1.6
      read-package-json-fast: 2.0.3
    dev: true

  /@npmcli/metavuln-calculator/2.0.0:
    resolution: {integrity: sha512-VVW+JhWCKRwCTE+0xvD6p3uV4WpqocNYYtzyvenqL/u1Q3Xx6fGTJ+6UoIoii07fbuEO9U3IIyuGY0CYHDv1sg==}
    engines: {node: ^12.13.0 || ^14.15.0 || >=16}
    dependencies:
      cacache: 15.3.0
      json-parse-even-better-errors: 2.3.1
      pacote: 12.0.3
      semver: 7.5.4
    transitivePeerDependencies:
      - bluebird
      - supports-color
    dev: true

  /@npmcli/move-file/1.1.2:
    resolution: {integrity: sha512-1SUf/Cg2GzGDyaf15aR9St9TWlb+XvbZXWpDx8YKs7MLzMH/BCeopv+y9vzrzgkfykCGuWOlSu3mZhj2+FQcrg==}
    engines: {node: '>=10'}
    deprecated: This functionality has been moved to @npmcli/fs
    dependencies:
      mkdirp: 1.0.4
      rimraf: 3.0.2
    dev: true

  /@npmcli/move-file/2.0.1:
    resolution: {integrity: sha512-mJd2Z5TjYWq/ttPLLGqArdtnC74J6bOzg4rMDnN+p1xTacZ2yPRCk2y0oSWQtygLR9YVQXgOcONrwtnk3JupxQ==}
    engines: {node: ^12.13.0 || ^14.15.0 || >=16.0.0}
    deprecated: This functionality has been moved to @npmcli/fs
    dependencies:
      mkdirp: 1.0.4
      rimraf: 3.0.2
    dev: true

  /@npmcli/name-from-folder/1.0.1:
    resolution: {integrity: sha512-qq3oEfcLFwNfEYOQ8HLimRGKlD8WSeGEdtUa7hmzpR8Sa7haL1KVQrvgO6wqMjhWFFVjgtrh1gIxDz+P8sjUaA==}
    dev: true

  /@npmcli/node-gyp/1.0.3:
    resolution: {integrity: sha512-fnkhw+fmX65kiLqk6E3BFLXNC26rUhK90zVwe2yncPliVT/Qos3xjhTLE59Df8KnPlcwIERXKVlU1bXoUQ+liA==}
    dev: true

  /@npmcli/node-gyp/3.0.0:
    resolution: {integrity: sha512-gp8pRXC2oOxu0DUE1/M3bYtb1b3/DbJ5aM113+XJBgfXdussRAsX0YOrOhdd8WvnAR6auDBvJomGAkLKA5ydxA==}
    engines: {node: ^14.17.0 || ^16.13.0 || >=18.0.0}
    dev: true

  /@npmcli/package-json/1.0.1:
    resolution: {integrity: sha512-y6jnu76E9C23osz8gEMBayZmaZ69vFOIk8vR1FJL/wbEJ54+9aVG9rLTjQKSXfgYZEr50nw1txBBFfBZZe+bYg==}
    dependencies:
      json-parse-even-better-errors: 2.3.1
    dev: true

  /@npmcli/promise-spawn/1.3.2:
    resolution: {integrity: sha512-QyAGYo/Fbj4MXeGdJcFzZ+FkDkomfRBrPM+9QYJSg+PxgAUL+LU3FneQk37rKR2/zjqkCV1BLHccX98wRXG3Sg==}
    dependencies:
      infer-owner: 1.0.4
    dev: true

  /@npmcli/promise-spawn/6.0.2:
    resolution: {integrity: sha512-gGq0NJkIGSwdbUt4yhdF8ZrmkGKVz9vAdVzpOfnom+V8PLSmSOVhZwbNvZZS1EYcJN5hzzKBxmmVVAInM6HQLg==}
    engines: {node: ^14.17.0 || ^16.13.0 || >=18.0.0}
    dependencies:
      which: 3.0.1
    dev: true

  /@npmcli/run-script/2.0.0:
    resolution: {integrity: sha512-fSan/Pu11xS/TdaTpTB0MRn9guwGU8dye+x56mEVgBEd/QsybBbYcAL0phPXi8SGWFEChkQd6M9qL4y6VOpFig==}
    dependencies:
      '@npmcli/node-gyp': 1.0.3
      '@npmcli/promise-spawn': 1.3.2
      node-gyp: 8.4.1
      read-package-json-fast: 2.0.3
    transitivePeerDependencies:
      - bluebird
      - supports-color
    dev: true

  /@npmcli/run-script/6.0.2:
    resolution: {integrity: sha512-NCcr1uQo1k5U+SYlnIrbAh3cxy+OQT1VtqiAbxdymSlptbzBb62AjH2xXgjNCoP073hoa1CfCAcwoZ8k96C4nA==}
    engines: {node: ^14.17.0 || ^16.13.0 || >=18.0.0}
    dependencies:
      '@npmcli/node-gyp': 3.0.0
      '@npmcli/promise-spawn': 6.0.2
      node-gyp: 9.3.1
      read-package-json-fast: 3.0.2
      which: 3.0.1
    transitivePeerDependencies:
      - bluebird
      - supports-color
    dev: true

<<<<<<< HEAD
  /@oclif/color/1.0.7:
    resolution: {integrity: sha512-XUWsQRVP+HReS5+hkjIB21/qMLswv1t65S3pRhjDbDKbBeZVQXCHtVQiUMOjnCvni0d5NBZWIxu+fNUo9dK5Kg==}
=======
  /@oclif/color/1.0.4:
    resolution: {integrity: sha512-HEcVnSzpQkjskqWJyVN3tGgR0H0F8GrBmDjgQ1N0ZwwktYa4y9kfV07P/5vt5BjPXNyslXHc4KAO8Bt7gmErCA==}
    engines: {node: '>=12.0.0'}
    dependencies:
      ansi-styles: 4.3.0
      chalk: 4.1.2
      strip-ansi: 6.0.1
      supports-color: 8.1.1
      tslib: 2.6.0
    dev: true

  /@oclif/color/1.0.8:
    resolution: {integrity: sha512-XD1MLzkVsPzlkTN6OV0DeN/5iK/bv/MpGRnAZ+lCc20LO0Tyjyph6DUdoRNTJ4iMqliJt32uE3FrFK+Qms2Kjg==}
>>>>>>> 383aecd8
    engines: {node: '>=12.0.0'}
    dependencies:
      ansi-styles: 4.3.0
      chalk: 4.1.2
      strip-ansi: 6.0.1
      supports-color: 8.1.1
      tslib: 2.6.0
    dev: true

  /@oclif/core/2.9.3_puanequxoljewgvvt3knzftsly:
    resolution: {integrity: sha512-0KLiVpXCJivAjLoj/LAXQf85MtGzyforyPkgNJQEP6QQugnuq2kHcG+DojWEQYz0sADXT2259EdPibslEThUMg==}
    engines: {node: '>=14.0.0'}
    dependencies:
      '@types/cli-progress': 3.11.0
      ansi-escapes: 4.3.2
      ansi-styles: 4.3.0
      cardinal: 2.1.1
      chalk: 4.1.2
      clean-stack: 3.0.1
      cli-progress: 3.12.0
      debug: 4.3.4_supports-color@8.1.1
      ejs: 3.1.9
      fs-extra: 9.1.0
      get-package-type: 0.1.0
      globby: 11.1.0
      hyperlinker: 1.0.0
      indent-string: 4.0.0
      is-wsl: 2.2.0
      js-yaml: 3.14.1
      natural-orderby: 2.0.3
      object-treeify: 1.1.33
      password-prompt: 1.1.2
      semver: 7.5.4
      slice-ansi: 4.0.0
      string-width: 4.2.3
      strip-ansi: 6.0.1
      supports-color: 8.1.1
      supports-hyperlinks: 2.3.0
      ts-node: 10.9.1_puanequxoljewgvvt3knzftsly
      tslib: 2.5.0
      widest-line: 3.1.0
      wordwrap: 1.0.0
      wrap-ansi: 7.0.0
    transitivePeerDependencies:
      - '@swc/core'
      - '@swc/wasm'
      - '@types/node'
      - typescript
    dev: true

  /@oclif/plugin-autocomplete/2.3.2_puanequxoljewgvvt3knzftsly:
    resolution: {integrity: sha512-NoGdP7Mw5j2NdRGhJNGpm6CHSupaxR9Rk/wOccQeiar2b1kjDEXBqRg0rSqrX3fwluKGw8UWohGL2oUSv9EMTw==}
    engines: {node: '>=12.0.0'}
    dependencies:
      '@oclif/core': 2.9.3_puanequxoljewgvvt3knzftsly
      chalk: 4.1.2
      debug: 4.3.4
      fs-extra: 9.1.0
    transitivePeerDependencies:
      - '@swc/core'
      - '@swc/wasm'
      - '@types/node'
      - supports-color
      - typescript
    dev: true

  /@oclif/plugin-commands/2.2.18_puanequxoljewgvvt3knzftsly:
    resolution: {integrity: sha512-nY7qQXxhNOUpWL9shKwDD/oEgfp1lVnab5IPB1BPn7Ni5L+5UCgahI8DtyviZbMsi+IUjeBFyX0z5ErNVSlU+Q==}
    engines: {node: '>=12.0.0'}
    dependencies:
      '@oclif/core': 2.9.3_puanequxoljewgvvt3knzftsly
      lodash: 4.17.21
    transitivePeerDependencies:
      - '@swc/core'
      - '@swc/wasm'
      - '@types/node'
      - typescript
    dev: true

  /@oclif/plugin-help/5.2.13_puanequxoljewgvvt3knzftsly:
    resolution: {integrity: sha512-8+uJ9fxZhb76T+NiHDyLQWmHVhu1ONj+e47w3bMLe3+absfuGsWYZm5+W8ApJxQKoLgB5pW810idO0f7iP/4tw==}
    engines: {node: '>=12.0.0'}
    dependencies:
      '@oclif/core': 2.9.3_puanequxoljewgvvt3knzftsly
    transitivePeerDependencies:
      - '@swc/core'
      - '@swc/wasm'
      - '@types/node'
      - typescript
    dev: true

  /@oclif/plugin-not-found/2.3.31_puanequxoljewgvvt3knzftsly:
    resolution: {integrity: sha512-KHBCDJbDrkFc5vuPxg4JZ3wBTrdPPHOQOWp4bLCV4cnVSUHBKnfCqnCg2aXmRb97nbzY3P13/i8Th3KQjArqmg==}
    engines: {node: '>=12.0.0'}
    dependencies:
      '@oclif/color': 1.0.8
      '@oclif/core': 2.9.3_puanequxoljewgvvt3knzftsly
      fast-levenshtein: 3.0.0
    transitivePeerDependencies:
      - '@swc/core'
      - '@swc/wasm'
      - '@types/node'
      - typescript
    dev: true

  /@oclif/plugin-plugins/3.1.6_puanequxoljewgvvt3knzftsly:
    resolution: {integrity: sha512-bri3GHqUs2d9mMoqm0/CIef+u+nJrNDzno5xpnB0cg7x3mAhXM/miuzdNz7D8opupuJeiJMv+A/WSMG2nY2IEw==}
    engines: {node: '>=16'}
    dependencies:
<<<<<<< HEAD
      '@oclif/color': 1.0.7
      '@oclif/core': 2.8.12_typescript@4.5.5
=======
      '@oclif/color': 1.0.4
      '@oclif/core': 2.9.3_puanequxoljewgvvt3knzftsly
>>>>>>> 383aecd8
      chalk: 4.1.2
      debug: 4.3.4
      fs-extra: 9.1.0
      http-call: 5.3.0
      load-json-file: 5.3.0
      npm: 9.8.0
      npm-run-path: 4.0.1
      semver: 7.5.4
      shelljs: 0.8.5
      tslib: 2.6.0
      validate-npm-package-name: 5.0.0
      yarn: 1.22.19
    transitivePeerDependencies:
      - '@swc/core'
      - '@swc/wasm'
      - '@types/node'
      - supports-color
      - typescript
    dev: true

  /@oclif/plugin-warn-if-update-available/2.0.36_puanequxoljewgvvt3knzftsly:
    resolution: {integrity: sha512-mHWoEWFICw1Amqn8C7oURxOsR6sT2Hx+xNi30Jbsui5MrCIYYo369dhjl27VfaWlcLjVqpjMVzVFMn5zXjgzBw==}
    engines: {node: '>=12.0.0'}
    dependencies:
      '@oclif/core': 2.9.3_puanequxoljewgvvt3knzftsly
      chalk: 4.1.2
      debug: 4.3.4
      fs-extra: 9.1.0
      http-call: 5.3.0
      lodash: 4.17.21
      semver: 7.5.4
    transitivePeerDependencies:
      - '@swc/core'
      - '@swc/wasm'
      - '@types/node'
      - supports-color
      - typescript
    dev: true

  /@oclif/test/2.3.30_puanequxoljewgvvt3knzftsly:
    resolution: {integrity: sha512-zuOv23wiF+H7cRGMjcKx/91qhdcNMcZnr+1TCpbyDeQBIvRs/nGWyuwfrmoF2fXs+HtNZsNFvwbjg7Ue5JfAug==}
    engines: {node: '>=12.0.0'}
    dependencies:
      '@oclif/core': 2.9.3_puanequxoljewgvvt3knzftsly
      fancy-test: 2.0.30
    transitivePeerDependencies:
      - '@swc/core'
      - '@swc/wasm'
      - '@types/node'
      - supports-color
      - typescript
    dev: true

  /@octokit/auth-token/2.5.0:
    resolution: {integrity: sha512-r5FVUJCOLl19AxiuZD2VRZ/ORjp/4IN98Of6YJoJOkY75CIBuYfmiNHGrDwXr+aLGG55igl9QrxX3hbiXlLb+g==}
    dependencies:
      '@octokit/types': 6.41.0
    dev: true

  /@octokit/auth-token/3.0.3:
    resolution: {integrity: sha512-/aFM2M4HVDBT/jjDBa84sJniv1t9Gm/rLkalaz9htOm+L+8JMj1k9w0CkUdcxNyNxZPlTxKPVko+m1VlM58ZVA==}
    engines: {node: '>= 14'}
    dependencies:
      '@octokit/types': 9.2.1
    dev: true

  /@octokit/core/3.6.0:
    resolution: {integrity: sha512-7RKRKuA4xTjMhY+eG3jthb3hlZCsOwg3rztWh75Xc+ShDWOfDDATWbeZpAHBNRpm4Tv9WgBMOy1zEJYXG6NJ7Q==}
    dependencies:
      '@octokit/auth-token': 2.5.0
      '@octokit/graphql': 4.8.0
      '@octokit/request': 5.6.3
      '@octokit/request-error': 2.1.0
      '@octokit/types': 6.41.0
      before-after-hook: 2.2.3
      universal-user-agent: 6.0.0
    transitivePeerDependencies:
      - encoding
    dev: true

  /@octokit/core/4.2.4:
    resolution: {integrity: sha512-rYKilwgzQ7/imScn3M9/pFfUf4I1AZEH3KhyJmtPdE2zfaXAn2mFfUy4FbKewzc2We5y/LlKLj36fWJLKC2SIQ==}
    engines: {node: '>= 14'}
    dependencies:
      '@octokit/auth-token': 3.0.3
      '@octokit/graphql': 5.0.5
      '@octokit/request': 6.2.3
      '@octokit/request-error': 3.0.3
      '@octokit/types': 9.2.1
      before-after-hook: 2.2.3
      universal-user-agent: 6.0.0
    transitivePeerDependencies:
      - encoding
    dev: true

  /@octokit/endpoint/6.0.12:
    resolution: {integrity: sha512-lF3puPwkQWGfkMClXb4k/eUT/nZKQfxinRWJrdZaJO85Dqwo/G0yOC434Jr2ojwafWJMYqFGFa5ms4jJUgujdA==}
    dependencies:
      '@octokit/types': 6.41.0
      is-plain-object: 5.0.0
      universal-user-agent: 6.0.0
    dev: true

  /@octokit/endpoint/7.0.5:
    resolution: {integrity: sha512-LG4o4HMY1Xoaec87IqQ41TQ+glvIeTKqfjkCEmt5AIwDZJwQeVZFIEYXrYY6yLwK+pAScb9Gj4q+Nz2qSw1roA==}
    engines: {node: '>= 14'}
    dependencies:
      '@octokit/types': 9.2.1
      is-plain-object: 5.0.0
      universal-user-agent: 6.0.0
    dev: true

  /@octokit/graphql/4.8.0:
    resolution: {integrity: sha512-0gv+qLSBLKF0z8TKaSKTsS39scVKF9dbMxJpj3U0vC7wjNWFuIpL/z76Qe2fiuCbDRcJSavkXsVtMS6/dtQQsg==}
    dependencies:
      '@octokit/request': 5.6.3
      '@octokit/types': 6.41.0
      universal-user-agent: 6.0.0
    transitivePeerDependencies:
      - encoding
    dev: true

  /@octokit/graphql/5.0.5:
    resolution: {integrity: sha512-Qwfvh3xdqKtIznjX9lz2D458r7dJPP8l6r4GQkIdWQouZwHQK0mVT88uwiU2bdTU2OtT1uOlKpRciUWldpG0yQ==}
    engines: {node: '>= 14'}
    dependencies:
      '@octokit/request': 6.2.3
      '@octokit/types': 9.2.1
      universal-user-agent: 6.0.0
    transitivePeerDependencies:
      - encoding
    dev: true

  /@octokit/openapi-types/12.11.0:
    resolution: {integrity: sha512-VsXyi8peyRq9PqIz/tpqiL2w3w80OgVMwBHltTml3LmVvXiphgeqmY9mvBw9Wu7e0QWk/fqD37ux8yP5uVekyQ==}
    dev: true

  /@octokit/openapi-types/17.1.1:
    resolution: {integrity: sha512-/X7Gh/qWiWaooJmUnYD48SYy72fyrk2ceisOSe89JojK7r0j8YrTwYpDi76kI+c6QiqX1KSgdoBTMJvktsDkYw==}
    dev: true

  /@octokit/plugin-paginate-rest/1.1.2:
    resolution: {integrity: sha512-jbsSoi5Q1pj63sC16XIUboklNw+8tL9VOnJsWycWYR78TKss5PVpIPb1TUUcMQ+bBh7cY579cVAWmf5qG+dw+Q==}
    dependencies:
      '@octokit/types': 2.16.2
    dev: true

  /@octokit/plugin-paginate-rest/2.21.3_@octokit+core@3.6.0:
    resolution: {integrity: sha512-aCZTEf0y2h3OLbrgKkrfFdjRL6eSOo8komneVQJnYecAxIej7Bafor2xhuDJOIFau4pk0i/P28/XgtbyPF0ZHw==}
    peerDependencies:
      '@octokit/core': '>=2'
    dependencies:
      '@octokit/core': 3.6.0
      '@octokit/types': 6.41.0
    dev: true

  /@octokit/plugin-request-log/1.0.4_@octokit+core@3.6.0:
    resolution: {integrity: sha512-mLUsMkgP7K/cnFEw07kWqXGF5LKrOkD+lhCrKvPHXWDywAwuDUeDwWBpc69XK3pNX0uKiVt8g5z96PJ6z9xCFA==}
    peerDependencies:
      '@octokit/core': '>=3'
    dependencies:
      '@octokit/core': 3.6.0
    dev: true

  /@octokit/plugin-request-log/1.0.4_@octokit+core@4.2.4:
    resolution: {integrity: sha512-mLUsMkgP7K/cnFEw07kWqXGF5LKrOkD+lhCrKvPHXWDywAwuDUeDwWBpc69XK3pNX0uKiVt8g5z96PJ6z9xCFA==}
    peerDependencies:
      '@octokit/core': '>=3'
    dependencies:
      '@octokit/core': 4.2.4
    dev: true

  /@octokit/plugin-rest-endpoint-methods/2.4.0:
    resolution: {integrity: sha512-EZi/AWhtkdfAYi01obpX0DF7U6b1VRr30QNQ5xSFPITMdLSfhcBqjamE3F+sKcxPbD7eZuMHu3Qkk2V+JGxBDQ==}
    dependencies:
      '@octokit/types': 2.16.2
      deprecation: 2.3.1
    dev: true

  /@octokit/plugin-rest-endpoint-methods/5.16.2_@octokit+core@3.6.0:
    resolution: {integrity: sha512-8QFz29Fg5jDuTPXVtey05BLm7OB+M8fnvE64RNegzX7U+5NUXcOcnpTIK0YfSHBg8gYd0oxIq3IZTe9SfPZiRw==}
    peerDependencies:
      '@octokit/core': '>=3'
    dependencies:
      '@octokit/core': 3.6.0
      '@octokit/types': 6.41.0
      deprecation: 2.3.1
    dev: true

  /@octokit/request-error/1.2.1:
    resolution: {integrity: sha512-+6yDyk1EES6WK+l3viRDElw96MvwfJxCt45GvmjDUKWjYIb3PJZQkq3i46TwGwoPD4h8NmTrENmtyA1FwbmhRA==}
    dependencies:
      '@octokit/types': 2.16.2
      deprecation: 2.3.1
      once: 1.4.0
    dev: true

  /@octokit/request-error/2.1.0:
    resolution: {integrity: sha512-1VIvgXxs9WHSjicsRwq8PlR2LR2x6DwsJAaFgzdi0JfJoGSO8mYI/cHJQ+9FbN21aa+DrgNLnwObmyeSC8Rmpg==}
    dependencies:
      '@octokit/types': 6.41.0
      deprecation: 2.3.1
      once: 1.4.0
    dev: true

  /@octokit/request-error/3.0.3:
    resolution: {integrity: sha512-crqw3V5Iy2uOU5Np+8M/YexTlT8zxCfI+qu+LxUB7SZpje4Qmx3mub5DfEKSO8Ylyk0aogi6TYdf6kxzh2BguQ==}
    engines: {node: '>= 14'}
    dependencies:
      '@octokit/types': 9.2.1
      deprecation: 2.3.1
      once: 1.4.0
    dev: true

  /@octokit/request/5.6.3:
    resolution: {integrity: sha512-bFJl0I1KVc9jYTe9tdGGpAMPy32dLBXXo1dS/YwSCTL/2nd9XeHsY616RE3HPXDVk+a+dBuzyz5YdlXwcDTr2A==}
    dependencies:
      '@octokit/endpoint': 6.0.12
      '@octokit/request-error': 2.1.0
      '@octokit/types': 6.41.0
      is-plain-object: 5.0.0
      node-fetch: 2.6.10
      universal-user-agent: 6.0.0
    transitivePeerDependencies:
      - encoding
    dev: true

  /@octokit/request/6.2.3:
    resolution: {integrity: sha512-TNAodj5yNzrrZ/VxP+H5HiYaZep0H3GU0O7PaF+fhDrt8FPrnkei9Aal/txsN/1P7V3CPiThG0tIvpPDYUsyAA==}
    engines: {node: '>= 14'}
    dependencies:
      '@octokit/endpoint': 7.0.5
      '@octokit/request-error': 3.0.3
      '@octokit/types': 9.2.1
      is-plain-object: 5.0.0
      node-fetch: 2.6.10
      universal-user-agent: 6.0.0
    transitivePeerDependencies:
      - encoding
    dev: true

  /@octokit/rest/16.43.2_@octokit+core@4.2.4:
    resolution: {integrity: sha512-ngDBevLbBTFfrHZeiS7SAMAZ6ssuVmXuya+F/7RaVvlysgGa1JKJkKWY+jV6TCJYcW0OALfJ7nTIGXcBXzycfQ==}
    dependencies:
      '@octokit/auth-token': 2.5.0
      '@octokit/plugin-paginate-rest': 1.1.2
      '@octokit/plugin-request-log': 1.0.4_@octokit+core@4.2.4
      '@octokit/plugin-rest-endpoint-methods': 2.4.0
      '@octokit/request': 5.6.3
      '@octokit/request-error': 1.2.1
      atob-lite: 2.0.0
      before-after-hook: 2.2.3
      btoa-lite: 1.0.0
      deprecation: 2.3.1
      lodash.get: 4.4.2
      lodash.set: 4.3.2
      lodash.uniq: 4.5.0
      octokit-pagination-methods: 1.1.0
      once: 1.4.0
      universal-user-agent: 4.0.1
    transitivePeerDependencies:
      - '@octokit/core'
      - encoding
    dev: true

  /@octokit/rest/18.12.0:
    resolution: {integrity: sha512-gDPiOHlyGavxr72y0guQEhLsemgVjwRePayJ+FcKc2SJqKUbxbkvf5kAZEWA/MKvsfYlQAMVzNJE3ezQcxMJ2Q==}
    dependencies:
      '@octokit/core': 3.6.0
      '@octokit/plugin-paginate-rest': 2.21.3_@octokit+core@3.6.0
      '@octokit/plugin-request-log': 1.0.4_@octokit+core@3.6.0
      '@octokit/plugin-rest-endpoint-methods': 5.16.2_@octokit+core@3.6.0
    transitivePeerDependencies:
      - encoding
    dev: true

  /@octokit/types/2.16.2:
    resolution: {integrity: sha512-O75k56TYvJ8WpAakWwYRN8Bgu60KrmX0z1KqFp1kNiFNkgW+JW+9EBKZ+S33PU6SLvbihqd+3drvPxKK68Ee8Q==}
    dependencies:
      '@types/node': 15.14.9
    dev: true

  /@octokit/types/6.41.0:
    resolution: {integrity: sha512-eJ2jbzjdijiL3B4PrSQaSjuF2sPEQPVCPzBvTHJD9Nz+9dw2SGH4K4xeQJ77YfTq5bRQ+bD8wT11JbeDPmxmGg==}
    dependencies:
      '@octokit/openapi-types': 12.11.0
    dev: true

  /@octokit/types/9.2.1:
    resolution: {integrity: sha512-Vx4keMiD/CAiwVFasLcH0xBSVbKIHebIZke9i7ZbUWGNN4vJFWSYH6Nvga7UY9NIJCGa6x3QG849XTbi5wYmkA==}
    dependencies:
      '@octokit/openapi-types': 17.1.1
    dev: true

  /@pkgjs/parseargs/0.11.0:
    resolution: {integrity: sha512-+1VkjdD0QBLPodGrJUeqarH8VAIvQODIbwh9XpP5Syisf7YoQgsJKPNFoqqLQlu+VQ/tVSshMR6loPMn8U+dPg==}
    engines: {node: '>=14'}
    requiresBuild: true
    dev: true
    optional: true

  /@pnpm/config.env-replace/1.1.0:
    resolution: {integrity: sha512-htyl8TWnKL7K/ESFa1oW2UB5lVDxuF5DpM7tBi6Hu2LNL3mWkIzNLG6N4zoCUP1lCKNxWy/3iu8mS8MvToGd6w==}
    engines: {node: '>=12.22.0'}
    dev: true

  /@pnpm/network.ca-file/1.0.2:
    resolution: {integrity: sha512-YcPQ8a0jwYU9bTdJDpXjMi7Brhkr1mXsXrUJvjqM2mQDgkRiz8jFaQGOdaLxgjtUfQgZhKy/O3cG/YwmgKaxLA==}
    engines: {node: '>=12.22.0'}
    dependencies:
      graceful-fs: 4.2.10
    dev: true

  /@pnpm/npm-conf/2.2.0:
    resolution: {integrity: sha512-roLI1ul/GwzwcfcVpZYPdrgW2W/drLriObl1h+yLF5syc8/5ULWw2ALbCHUWF+4YltIqA3xFSbG4IwyJz37e9g==}
    engines: {node: '>=12'}
    dependencies:
      '@pnpm/config.env-replace': 1.1.0
      '@pnpm/network.ca-file': 1.0.2
      config-chain: 1.1.13
    dev: true

  /@rushstack/eslint-config/2.6.2_kufnqfq7tb5rpdawkdb6g5smma:
    resolution: {integrity: sha512-EcZENq5HlXe5XN9oFZ90K8y946zBXRgliNhy+378H0oK00v3FYADj8aSisEHS5OWz4HO0hYWe6IU57CNg+syYQ==}
    peerDependencies:
      eslint: ^6.0.0 || ^7.0.0 || ^8.0.0
      typescript: '>=3.0.0'
    dependencies:
      '@rushstack/eslint-patch': 1.1.4
      '@rushstack/eslint-plugin': 0.9.1_kufnqfq7tb5rpdawkdb6g5smma
      '@rushstack/eslint-plugin-packlets': 0.4.1_kufnqfq7tb5rpdawkdb6g5smma
      '@rushstack/eslint-plugin-security': 0.3.1_kufnqfq7tb5rpdawkdb6g5smma
      '@typescript-eslint/eslint-plugin': 5.20.0_t2v67flxs7poccdxymy3yo2byu
      '@typescript-eslint/experimental-utils': 5.20.0_kufnqfq7tb5rpdawkdb6g5smma
      '@typescript-eslint/parser': 5.20.0_kufnqfq7tb5rpdawkdb6g5smma
      '@typescript-eslint/typescript-estree': 5.20.0_typescript@4.5.5
      eslint: 8.6.0
      eslint-plugin-promise: 6.0.1_eslint@8.6.0
      eslint-plugin-react: 7.27.1_eslint@8.6.0
      eslint-plugin-tsdoc: 0.2.17
      typescript: 4.5.5
    transitivePeerDependencies:
      - supports-color
    dev: true

  /@rushstack/eslint-patch/1.1.4:
    resolution: {integrity: sha512-LwzQKA4vzIct1zNZzBmRKI9QuNpLgTQMEjsQLf3BXuGYb3QPTP4Yjf6mkdX+X1mYttZ808QpOwAzZjv28kq7DA==}
    dev: true

  /@rushstack/eslint-plugin-packlets/0.4.1_kufnqfq7tb5rpdawkdb6g5smma:
    resolution: {integrity: sha512-A+mb+45fAUV6SRRlRy5EXrZAHNTnvOO3ONxw0hmRDcvyPAJwoX0ClkKQriz56QQE5SL4sPxhYoqbkoKbBmsxcA==}
    peerDependencies:
      eslint: ^6.0.0 || ^7.0.0 || ^8.0.0
    dependencies:
      '@rushstack/tree-pattern': 0.2.4
      '@typescript-eslint/experimental-utils': 5.20.0_kufnqfq7tb5rpdawkdb6g5smma
      eslint: 8.6.0
    transitivePeerDependencies:
      - supports-color
      - typescript
    dev: true

  /@rushstack/eslint-plugin-security/0.2.6_kufnqfq7tb5rpdawkdb6g5smma:
    resolution: {integrity: sha512-gicwYhbc3Q5U43U2qmhePLedfF6+mSEjcQ/D+Bq4zQLP7zo9MGTKAeYPnLTq0M7hqoCEeQUFQZvNav+kjue6Nw==}
    peerDependencies:
      eslint: ^6.0.0 || ^7.0.0 || ^8.0.0
    dependencies:
      '@rushstack/tree-pattern': 0.2.3
      '@typescript-eslint/experimental-utils': 5.6.0_kufnqfq7tb5rpdawkdb6g5smma
      eslint: 8.6.0
    transitivePeerDependencies:
      - supports-color
      - typescript
    dev: true

  /@rushstack/eslint-plugin-security/0.3.1_kufnqfq7tb5rpdawkdb6g5smma:
    resolution: {integrity: sha512-LOBJj7SLPkeonBq2CD9cKqujwgc84YXJP18UXmGYl8xE3OM+Fwgnav7GzsakyvkeWJwq7EtpZjjSW8DTpwfA4w==}
    peerDependencies:
      eslint: ^6.0.0 || ^7.0.0 || ^8.0.0
    dependencies:
      '@rushstack/tree-pattern': 0.2.4
      '@typescript-eslint/experimental-utils': 5.20.0_kufnqfq7tb5rpdawkdb6g5smma
      eslint: 8.6.0
    transitivePeerDependencies:
      - supports-color
      - typescript
    dev: true

  /@rushstack/eslint-plugin/0.8.6_kufnqfq7tb5rpdawkdb6g5smma:
    resolution: {integrity: sha512-R0gbPI3nz1vRUZddOiwpGtBSQ6FXrnsUpKvKoVkADWhkYmtdi6cU/gpQ6amOa5LhLPhSdQNtkhCB+yhUINKgEg==}
    peerDependencies:
      eslint: ^6.0.0 || ^7.0.0 || ^8.0.0
    dependencies:
      '@rushstack/tree-pattern': 0.2.3
      '@typescript-eslint/experimental-utils': 5.6.0_kufnqfq7tb5rpdawkdb6g5smma
      eslint: 8.6.0
    transitivePeerDependencies:
      - supports-color
      - typescript
    dev: true

  /@rushstack/eslint-plugin/0.9.1_kufnqfq7tb5rpdawkdb6g5smma:
    resolution: {integrity: sha512-iMfRyk9FE1xdhuenIYwDEjJ67u7ygeFw/XBGJC2j4GHclznHWRfSGiwTeYZ66H74h7NkVTuTp8RYw/x2iDblOA==}
    peerDependencies:
      eslint: ^6.0.0 || ^7.0.0 || ^8.0.0
    dependencies:
      '@rushstack/tree-pattern': 0.2.4
      '@typescript-eslint/experimental-utils': 5.20.0_kufnqfq7tb5rpdawkdb6g5smma
      eslint: 8.6.0
    transitivePeerDependencies:
      - supports-color
      - typescript
    dev: true

  /@rushstack/node-core-library/3.58.0_@types+node@15.14.9:
    resolution: {integrity: sha512-DHAZ3LTOEq2/EGURznpTJDnB3SNE2CKMDXuviQ6afhru6RykE3QoqXkeyjbpLb5ib5cpIRCPE/wykNe0xmQj3w==}
    peerDependencies:
      '@types/node': '*'
    peerDependenciesMeta:
      '@types/node':
        optional: true
    dependencies:
      '@types/node': 15.14.9
      colors: 1.2.5
      fs-extra: 7.0.1
      import-lazy: 4.0.0
      jju: 1.4.0
      resolve: 1.22.2
      semver: 7.3.8
      z-schema: 5.0.5
    dev: true

  /@rushstack/node-core-library/3.59.5_@types+node@15.14.9:
    resolution: {integrity: sha512-1IpV7LufrI1EoVO8hYsb3t6L8L+yp40Sa0OaOV2CIu1zx4e6ZeVNaVIEXFgMXBKdGXkAh21MnCaIzlDNpG6ZQw==}
    peerDependencies:
      '@types/node': '*'
    peerDependenciesMeta:
      '@types/node':
        optional: true
    dependencies:
      '@types/node': 15.14.9
      colors: 1.2.5
      fs-extra: 7.0.1
      import-lazy: 4.0.0
      jju: 1.4.0
      resolve: 1.22.2
      semver: 7.3.8
      z-schema: 5.0.5
    dev: true

  /@rushstack/rig-package/0.3.18:
    resolution: {integrity: sha512-SGEwNTwNq9bI3pkdd01yCaH+gAsHqs0uxfGvtw9b0LJXH52qooWXnrFTRRLG1aL9pf+M2CARdrA9HLHJys3jiQ==}
    dependencies:
      resolve: 1.22.2
      strip-json-comments: 3.1.1
    dev: true

  /@rushstack/tree-pattern/0.2.3:
    resolution: {integrity: sha512-8KWZxzn6XKuy3iKRSAd2CHXSXneRlGCmH9h/qM7jYQDekp+U18oUzub5xqOqHS2PLUC+torOMYZxgAIO/fF86A==}
    dev: true

  /@rushstack/tree-pattern/0.2.4:
    resolution: {integrity: sha512-H8i0OinWsdKM1TKEKPeRRTw85e+/7AIFpxm7q1blceZJhuxRBjCGAUZvQXZK4CMLx75xPqh/h1t5WHwFmElAPA==}
    dev: true

  /@rushstack/ts-command-line/4.13.2:
    resolution: {integrity: sha512-bCU8qoL9HyWiciltfzg7GqdfODUeda/JpI0602kbN5YH22rzTxyqYvv7aRLENCM7XCQ1VRs7nMkEqgJUOU8Sag==}
    dependencies:
      '@types/argparse': 1.0.38
      argparse: 1.0.10
      colors: 1.2.5
      string-argv: 0.3.2
    dev: true

  /@sigstore/protobuf-specs/0.1.0:
    resolution: {integrity: sha512-a31EnjuIDSX8IXBUib3cYLDRlPMU36AWX4xS8ysLaNu4ZzUesDiPt83pgrW2X1YLMe5L2HbDyaKK5BrL4cNKaQ==}
    engines: {node: ^14.17.0 || ^16.13.0 || >=18.0.0}
    dev: true

  /@sindresorhus/is/4.6.0:
    resolution: {integrity: sha512-t09vSN3MdfsyCHoFcTRCH/iUtG7OJ0CsjzB8cjAmKc/va/kIgeDI/TxsigdncE/4be734m0cvIYwNaV4i2XqAw==}
    engines: {node: '>=10'}
    dev: true

  /@sindresorhus/is/5.3.0:
    resolution: {integrity: sha512-CX6t4SYQ37lzxicAqsBtxA3OseeoVrh9cSJ5PFYam0GksYlupRfy1A+Q4aYD3zvcfECLc0zO2u+ZnR2UYKvCrw==}
    engines: {node: '>=14.16'}
    dev: true

  /@szmarczak/http-timer/4.0.6:
    resolution: {integrity: sha512-4BAffykYOgO+5nzBWYwE3W90sBgLJoUPRWWcL8wlyiM8IB8ipJz3UMJ9KXQd1RKQXpKp8Tutn80HZtWsu2u76w==}
    engines: {node: '>=10'}
    dependencies:
      defer-to-connect: 2.0.1
    dev: true

  /@szmarczak/http-timer/5.0.1:
    resolution: {integrity: sha512-+PmQX0PiAYPMeVYe237LJAYvOMYW1j2rH5YROyS3b4CTVJum34HfRvKvAzozHAQG0TnHNdUfY9nCeUyRAs//cw==}
    engines: {node: '>=14.16'}
    dependencies:
      defer-to-connect: 2.0.1
    dev: true

  /@tootallnate/once/1.1.2:
    resolution: {integrity: sha512-RbzJvlNzmRq5c3O09UipeuXno4tA1FE6ikOjxZK0tuxVv3412l64l5t1W5pj4+rJq9vpkm/kwiR07aZXnsKPxw==}
    engines: {node: '>= 6'}
    dev: true

  /@tootallnate/once/2.0.0:
    resolution: {integrity: sha512-XCuKFP5PS55gnMVu3dty8KPatLqUoy/ZYzDzAGCQ8JNFCkLXzmI7vNHCR+XpbZaMWQK/vQubr7PkYq8g470J/A==}
    engines: {node: '>= 10'}
    dev: true

  /@ts-morph/common/0.18.1:
    resolution: {integrity: sha512-RVE+zSRICWRsfrkAw5qCAK+4ZH9kwEFv5h0+/YeHTLieWP7F4wWq4JsKFuNWG+fYh/KF+8rAtgdj5zb2mm+DVA==}
    dependencies:
      fast-glob: 3.2.12
      minimatch: 5.1.6
      mkdirp: 1.0.4
      path-browserify: 1.0.1
    dev: true

  /@tsconfig/node10/1.0.9:
    resolution: {integrity: sha512-jNsYVVxU8v5g43Erja32laIDHXeoNvFEpX33OK4d6hljo3jDhCBDhx5dhCCTMWUojscpAagGiRkBKxpdl9fxqA==}
    dev: true

  /@tsconfig/node12/1.0.11:
    resolution: {integrity: sha512-cqefuRsh12pWyGsIoBKJA9luFu3mRxCA+ORZvA4ktLSzIuCUtWVxGIuXigEwO5/ywWFMZ2QEGKWvkZG1zDMTag==}
    dev: true

  /@tsconfig/node14/1.0.3:
    resolution: {integrity: sha512-ysT8mhdixWK6Hw3i1V2AeRqZ5WfXg1G43mqoYlM2nc6388Fq5jcXyr5mRsqViLx/GJYdoL0bfXD8nmF+Zn/Iow==}
    dev: true

  /@tsconfig/node16/1.0.3:
    resolution: {integrity: sha512-yOlFc+7UtL/89t2ZhjPvvB/DeAr3r+Dq58IgzsFkOAvVC6NMJXmCGjbptdXdR9qsX7pKcTL+s87FtYREi2dEEQ==}
    dev: true

  /@tufjs/canonical-json/1.0.0:
    resolution: {integrity: sha512-QTnf++uxunWvG2z3UFNzAoQPHxnSXOwtaI3iJ+AohhV+5vONuArPjJE7aPXPVXfXJsqrVbZBu9b81AJoSd09IQ==}
    engines: {node: ^14.17.0 || ^16.13.0 || >=18.0.0}
    dev: true

  /@tufjs/models/1.0.4:
    resolution: {integrity: sha512-qaGV9ltJP0EO25YfFUPhxRVK0evXFIAGicsVXuRim4Ed9cjPxYhNnNJ49SFmbeLgtxpslIkX317IgpfcHPVj/A==}
    engines: {node: ^14.17.0 || ^16.13.0 || >=18.0.0}
    dependencies:
      '@tufjs/canonical-json': 1.0.0
      minimatch: 9.0.3
    dev: true

  /@types/argparse/1.0.38:
    resolution: {integrity: sha512-ebDJ9b0e702Yr7pWgB0jzm+CX4Srzz8RcXtLJDJB+BSccqMa36uyH/zUsSYao5+BD1ytv3k3rPYCq4mAE1hsXA==}
    dev: true

  /@types/cacheable-request/6.0.3:
    resolution: {integrity: sha512-IQ3EbTzGxIigb1I3qPZc1rWJnH0BmSKv5QYTalEwweFvyBDLSAe24zP0le/hyi7ecGfZVlIVAg4BZqb8WBwKqw==}
    dependencies:
      '@types/http-cache-semantics': 4.0.1
      '@types/keyv': 3.1.4
      '@types/node': 15.14.9
      '@types/responselike': 1.0.0
    dev: true

  /@types/chai/4.3.5:
    resolution: {integrity: sha512-mEo1sAde+UCE6b2hxn332f1g1E8WfYRu6p5SvTKr2ZKC1f7gFJXk4h5PyGP9Dt6gCaG8y8XhwnXWC6Iy2cmBng==}
    dev: true

  /@types/cli-progress/3.11.0:
    resolution: {integrity: sha512-XhXhBv1R/q2ahF3BM7qT5HLzJNlIL0wbcGyZVjqOTqAybAnsLisd7gy1UCyIqpL+5Iv6XhlSyzjLCnI2sIdbCg==}
    dependencies:
      '@types/node': 15.14.9
    dev: true

  /@types/eslint-scope/3.7.4:
    resolution: {integrity: sha512-9K4zoImiZc3HlIp6AVUDE4CWYx22a+lhSZMYNpbjW04+YF0KWj4pJXnEMjdnFTiQibFFmElcsasJXDbdI/EPhA==}
    dependencies:
      '@types/eslint': 8.37.0
      '@types/estree': 1.0.1
    dev: true

  /@types/eslint/8.37.0:
    resolution: {integrity: sha512-Piet7dG2JBuDIfohBngQ3rCt7MgO9xCO4xIMKxBThCq5PNRB91IjlJ10eJVwfoNtvTErmxLzwBZ7rHZtbOMmFQ==}
    dependencies:
      '@types/estree': 1.0.1
      '@types/json-schema': 7.0.11
    dev: true

  /@types/estree/1.0.1:
    resolution: {integrity: sha512-LG4opVs2ANWZ1TJoKc937iMmNstM/d0ae1vNbnBvBhqCSezgVUOzcLCqbI5elV8Vy6WKwKjaqR+zO9VKirBBCA==}
    dev: true

  /@types/expect/1.20.4:
    resolution: {integrity: sha512-Q5Vn3yjTDyCMV50TB6VRIbQNxSE4OmZR86VSbGaNpfUolm0iePBB4KdEEHmxoY5sT2+2DIvXW0rvMDP2nHZ4Mg==}
    dev: true

  /@types/glob/7.2.0:
    resolution: {integrity: sha512-ZUxbzKl0IfJILTS6t7ip5fQQM/J3TJYubDm3nMbgubNNYS62eXeUpoLUC8/7fJNiFYHTrGPQn7hspDUzIHX3UA==}
    dependencies:
      '@types/minimatch': 5.1.2
      '@types/node': 15.14.9
    dev: true

  /@types/http-cache-semantics/4.0.1:
    resolution: {integrity: sha512-SZs7ekbP8CN0txVG2xVRH6EgKmEm31BOxA07vkFaETzZz1xh+cbt8BcI0slpymvwhx5dlFnQG2rTlPVQn+iRPQ==}
    dev: true

  /@types/json-schema/7.0.11:
    resolution: {integrity: sha512-wOuvG1SN4Us4rez+tylwwwCV1psiNVOkJeM3AUWUNWg/jDQY2+HE/444y5gc+jBmRqASOm2Oeh5c1axHobwRKQ==}
    dev: true

  /@types/json5/0.0.29:
    resolution: {integrity: sha512-dRLjCWHYg4oaA77cxO64oO+7JwCwnIzkZPdrrC71jQmQtlhM556pwKo5bUzqvZndkVbeFLIIi+9TC40JNF5hNQ==}
    dev: true

  /@types/keyv/3.1.4:
    resolution: {integrity: sha512-BQ5aZNSCpj7D6K2ksrRCTmKRLEpnPvWDiLPfoGyhZ++8YtiK9d/3DBKPJgry359X/P1PfruyYwvnvwFjuEiEIg==}
    dependencies:
      '@types/node': 15.14.9
    dev: true

  /@types/lodash/4.14.194:
    resolution: {integrity: sha512-r22s9tAS7imvBt2lyHC9B8AGwWnXaYb1tY09oyLkXDs4vArpYJzw09nj8MLx5VfciBPGIb+ZwG0ssYnEPJxn/g==}
    dev: true

  /@types/minimatch/3.0.5:
    resolution: {integrity: sha512-Klz949h02Gz2uZCMGwDUSDS1YBlTdDDgbWHi+81l29tQALUtvz4rAYi5uoVhE5Lagoq6DeqAUlbrHvW/mXDgdQ==}
    dev: true

  /@types/minimatch/5.1.2:
    resolution: {integrity: sha512-K0VQKziLUWkVKiRVrx4a40iPaxTUefQmjtkQofBkYRcoaaL/8rhwDWww9qWbrgicNOgnpIsMxyNIUM4+n6dUIA==}
    dev: true

  /@types/node/15.14.9:
    resolution: {integrity: sha512-qjd88DrCxupx/kJD5yQgZdcYKZKSIGBVDIBE1/LTGcNm3d2Np/jxojkdePDdfnBHJc5W7vSMpbJ1aB7p/Py69A==}
    dev: true

  /@types/normalize-package-data/2.4.1:
    resolution: {integrity: sha512-Gj7cI7z+98M282Tqmp2K5EIsoouUEzbBJhQQzDE3jSIRk6r9gsz0oUokqIUR4u1R3dMHo0pDHM7sNOHyhulypw==}
    dev: true

  /@types/responselike/1.0.0:
    resolution: {integrity: sha512-85Y2BjiufFzaMIlvJDvTTB8Fxl2xfLo4HgmHzVBz08w4wDePCTjYw66PdrolO0kzli3yam/YCgRufyo1DdQVTA==}
    dependencies:
      '@types/node': 15.14.9
    dev: true

  /@types/semver/7.5.0:
    resolution: {integrity: sha512-G8hZ6XJiHnuhQKR7ZmysCeJWE08o8T0AXtk5darsCaTVsYZhhgUrq53jizaR2FvsoeCwJhlmwTjkXBY5Pn/ZHw==}
    dev: true

  /@types/sinon/10.0.14:
    resolution: {integrity: sha512-mn72up6cjaMyMuaPaa/AwKf6WtsSRysQC7wxFkCm1XcOKXPM1z+5Y4H5wjIVBz4gdAkjvZxVVfjA6ba1nHr5WQ==}
    dependencies:
      '@types/sinonjs__fake-timers': 8.1.2
    dev: true

  /@types/sinonjs__fake-timers/8.1.2:
    resolution: {integrity: sha512-9GcLXF0/v3t80caGs5p2rRfkB+a8VBGLJZVih6CNFkx8IZ994wiKKLSRs9nuFwk1HevWs/1mnUmkApGrSGsShA==}
    dev: true

  /@types/vinyl/2.0.7:
    resolution: {integrity: sha512-4UqPv+2567NhMQuMLdKAyK4yzrfCqwaTt6bLhHEs8PFcxbHILsrxaY63n4wgE/BRLDWDQeI+WcTmkXKExh9hQg==}
    dependencies:
      '@types/expect': 1.20.4
      '@types/node': 15.14.9
    dev: true

  /@typescript-eslint/eslint-plugin/5.20.0_t2v67flxs7poccdxymy3yo2byu:
    resolution: {integrity: sha512-fapGzoxilCn3sBtC6NtXZX6+P/Hef7VDbyfGqTTpzYydwhlkevB+0vE0EnmHPVTVSy68GUncyJ/2PcrFBeCo5Q==}
    engines: {node: ^12.22.0 || ^14.17.0 || >=16.0.0}
    peerDependencies:
      '@typescript-eslint/parser': ^5.0.0
      eslint: ^6.0.0 || ^7.0.0 || ^8.0.0
      typescript: '*'
    peerDependenciesMeta:
      typescript:
        optional: true
    dependencies:
      '@typescript-eslint/parser': 5.20.0_kufnqfq7tb5rpdawkdb6g5smma
      '@typescript-eslint/scope-manager': 5.20.0
      '@typescript-eslint/type-utils': 5.20.0_kufnqfq7tb5rpdawkdb6g5smma
      '@typescript-eslint/utils': 5.20.0_kufnqfq7tb5rpdawkdb6g5smma
      debug: 4.3.4
      eslint: 8.6.0
      functional-red-black-tree: 1.0.1
      ignore: 5.2.4
      regexpp: 3.2.0
      semver: 7.5.4
      tsutils: 3.21.0_typescript@4.5.5
      typescript: 4.5.5
    transitivePeerDependencies:
      - supports-color
    dev: true

  /@typescript-eslint/eslint-plugin/5.55.0_i37r4pxnuonvhfobrnldva5ppi:
    resolution: {integrity: sha512-IZGc50rtbjk+xp5YQoJvmMPmJEYoC53SiKPXyqWfv15XoD2Y5Kju6zN0DwlmaGJp1Iw33JsWJcQ7nw0lGCGjVg==}
    engines: {node: ^12.22.0 || ^14.17.0 || >=16.0.0}
    peerDependencies:
      '@typescript-eslint/parser': ^5.0.0
      eslint: ^6.0.0 || ^7.0.0 || ^8.0.0
      typescript: '*'
    peerDependenciesMeta:
      typescript:
        optional: true
    dependencies:
      '@eslint-community/regexpp': 4.5.1
      '@typescript-eslint/parser': 5.9.1_kufnqfq7tb5rpdawkdb6g5smma
      '@typescript-eslint/scope-manager': 5.55.0
      '@typescript-eslint/type-utils': 5.55.0_kufnqfq7tb5rpdawkdb6g5smma
      '@typescript-eslint/utils': 5.55.0_kufnqfq7tb5rpdawkdb6g5smma
      debug: 4.3.4
      eslint: 8.6.0
      grapheme-splitter: 1.0.4
      ignore: 5.2.4
      natural-compare-lite: 1.4.0
      semver: 7.5.4
      tsutils: 3.21.0_typescript@4.5.5
      typescript: 4.5.5
    transitivePeerDependencies:
      - supports-color
    dev: true

  /@typescript-eslint/eslint-plugin/5.9.1_i37r4pxnuonvhfobrnldva5ppi:
    resolution: {integrity: sha512-Xv9tkFlyD4MQGpJgTo6wqDqGvHIRmRgah/2Sjz1PUnJTawjHWIwBivUE9x0QtU2WVii9baYgavo/bHjrZJkqTw==}
    engines: {node: ^12.22.0 || ^14.17.0 || >=16.0.0}
    peerDependencies:
      '@typescript-eslint/parser': ^5.0.0
      eslint: ^6.0.0 || ^7.0.0 || ^8.0.0
      typescript: '*'
    peerDependenciesMeta:
      typescript:
        optional: true
    dependencies:
      '@typescript-eslint/experimental-utils': 5.9.1_kufnqfq7tb5rpdawkdb6g5smma
      '@typescript-eslint/parser': 5.9.1_kufnqfq7tb5rpdawkdb6g5smma
      '@typescript-eslint/scope-manager': 5.9.1
      '@typescript-eslint/type-utils': 5.9.1_kufnqfq7tb5rpdawkdb6g5smma
      debug: 4.3.4
      eslint: 8.6.0
      functional-red-black-tree: 1.0.1
      ignore: 5.2.4
      regexpp: 3.2.0
      semver: 7.5.4
      tsutils: 3.21.0_typescript@4.5.5
      typescript: 4.5.5
    transitivePeerDependencies:
      - supports-color
    dev: true

  /@typescript-eslint/experimental-utils/5.20.0_kufnqfq7tb5rpdawkdb6g5smma:
    resolution: {integrity: sha512-w5qtx2Wr9x13Dp/3ic9iGOGmVXK5gMwyc8rwVgZU46K9WTjPZSyPvdER9Ycy+B5lNHvoz+z2muWhUvlTpQeu+g==}
    engines: {node: ^12.22.0 || ^14.17.0 || >=16.0.0}
    peerDependencies:
      eslint: ^6.0.0 || ^7.0.0 || ^8.0.0
    dependencies:
      '@typescript-eslint/utils': 5.20.0_kufnqfq7tb5rpdawkdb6g5smma
      eslint: 8.6.0
    transitivePeerDependencies:
      - supports-color
      - typescript
    dev: true

  /@typescript-eslint/experimental-utils/5.6.0_kufnqfq7tb5rpdawkdb6g5smma:
    resolution: {integrity: sha512-VDoRf3Qj7+W3sS/ZBXZh3LBzp0snDLEgvp6qj0vOAIiAPM07bd5ojQ3CTzF/QFl5AKh7Bh1ycgj6lFBJHUt/DA==}
    engines: {node: ^12.22.0 || ^14.17.0 || >=16.0.0}
    peerDependencies:
      eslint: '*'
    dependencies:
      '@types/json-schema': 7.0.11
      '@typescript-eslint/scope-manager': 5.6.0
      '@typescript-eslint/types': 5.6.0
      '@typescript-eslint/typescript-estree': 5.6.0_typescript@4.5.5
      eslint: 8.6.0
      eslint-scope: 5.1.1
      eslint-utils: 3.0.0_eslint@8.6.0
    transitivePeerDependencies:
      - supports-color
      - typescript
    dev: true

  /@typescript-eslint/experimental-utils/5.9.1_kufnqfq7tb5rpdawkdb6g5smma:
    resolution: {integrity: sha512-cb1Njyss0mLL9kLXgS/eEY53SZQ9sT519wpX3i+U457l2UXRDuo87hgKfgRazmu9/tQb0x2sr3Y0yrU+Zz0y+w==}
    engines: {node: ^12.22.0 || ^14.17.0 || >=16.0.0}
    peerDependencies:
      eslint: ^6.0.0 || ^7.0.0 || ^8.0.0
    dependencies:
      '@types/json-schema': 7.0.11
      '@typescript-eslint/scope-manager': 5.9.1
      '@typescript-eslint/types': 5.9.1
      '@typescript-eslint/typescript-estree': 5.9.1_typescript@4.5.5
      eslint: 8.6.0
      eslint-scope: 5.1.1
      eslint-utils: 3.0.0_eslint@8.6.0
    transitivePeerDependencies:
      - supports-color
      - typescript
    dev: true

  /@typescript-eslint/parser/5.20.0_kufnqfq7tb5rpdawkdb6g5smma:
    resolution: {integrity: sha512-UWKibrCZQCYvobmu3/N8TWbEeo/EPQbS41Ux1F9XqPzGuV7pfg6n50ZrFo6hryynD8qOTTfLHtHjjdQtxJ0h/w==}
    engines: {node: ^12.22.0 || ^14.17.0 || >=16.0.0}
    peerDependencies:
      eslint: ^6.0.0 || ^7.0.0 || ^8.0.0
      typescript: '*'
    peerDependenciesMeta:
      typescript:
        optional: true
    dependencies:
      '@typescript-eslint/scope-manager': 5.20.0
      '@typescript-eslint/types': 5.20.0
      '@typescript-eslint/typescript-estree': 5.20.0_typescript@4.5.5
      debug: 4.3.4
      eslint: 8.6.0
      typescript: 4.5.5
    transitivePeerDependencies:
      - supports-color
    dev: true

  /@typescript-eslint/parser/5.9.1_kufnqfq7tb5rpdawkdb6g5smma:
    resolution: {integrity: sha512-PLYO0AmwD6s6n0ZQB5kqPgfvh73p0+VqopQQLuNfi7Lm0EpfKyDalchpVwkE+81k5HeiRrTV/9w1aNHzjD7C4g==}
    engines: {node: ^12.22.0 || ^14.17.0 || >=16.0.0}
    peerDependencies:
      eslint: ^6.0.0 || ^7.0.0 || ^8.0.0
      typescript: '*'
    peerDependenciesMeta:
      typescript:
        optional: true
    dependencies:
      '@typescript-eslint/scope-manager': 5.9.1
      '@typescript-eslint/types': 5.9.1
      '@typescript-eslint/typescript-estree': 5.9.1_typescript@4.5.5
      debug: 4.3.4
      eslint: 8.6.0
      typescript: 4.5.5
    transitivePeerDependencies:
      - supports-color
    dev: true

  /@typescript-eslint/scope-manager/5.20.0:
    resolution: {integrity: sha512-h9KtuPZ4D/JuX7rpp1iKg3zOH0WNEa+ZIXwpW/KWmEFDxlA/HSfCMhiyF1HS/drTICjIbpA6OqkAhrP/zkCStg==}
    engines: {node: ^12.22.0 || ^14.17.0 || >=16.0.0}
    dependencies:
      '@typescript-eslint/types': 5.20.0
      '@typescript-eslint/visitor-keys': 5.20.0
    dev: true

  /@typescript-eslint/scope-manager/5.55.0:
    resolution: {integrity: sha512-OK+cIO1ZGhJYNCL//a3ROpsd83psf4dUJ4j7pdNVzd5DmIk+ffkuUIX2vcZQbEW/IR41DYsfJTB19tpCboxQuw==}
    engines: {node: ^12.22.0 || ^14.17.0 || >=16.0.0}
    dependencies:
      '@typescript-eslint/types': 5.55.0
      '@typescript-eslint/visitor-keys': 5.55.0
    dev: true

  /@typescript-eslint/scope-manager/5.6.0:
    resolution: {integrity: sha512-1U1G77Hw2jsGWVsO2w6eVCbOg0HZ5WxL/cozVSTfqnL/eB9muhb8THsP0G3w+BB5xAHv9KptwdfYFAUfzcIh4A==}
    engines: {node: ^12.22.0 || ^14.17.0 || >=16.0.0}
    dependencies:
      '@typescript-eslint/types': 5.6.0
      '@typescript-eslint/visitor-keys': 5.6.0
    dev: true

  /@typescript-eslint/scope-manager/5.9.1:
    resolution: {integrity: sha512-8BwvWkho3B/UOtzRyW07ffJXPaLSUKFBjpq8aqsRvu6HdEuzCY57+ffT7QoV4QXJXWSU1+7g3wE4AlgImmQ9pQ==}
    engines: {node: ^12.22.0 || ^14.17.0 || >=16.0.0}
    dependencies:
      '@typescript-eslint/types': 5.9.1
      '@typescript-eslint/visitor-keys': 5.9.1
    dev: true

  /@typescript-eslint/type-utils/5.20.0_kufnqfq7tb5rpdawkdb6g5smma:
    resolution: {integrity: sha512-WxNrCwYB3N/m8ceyoGCgbLmuZwupvzN0rE8NBuwnl7APgjv24ZJIjkNzoFBXPRCGzLNkoU/WfanW0exvp/+3Iw==}
    engines: {node: ^12.22.0 || ^14.17.0 || >=16.0.0}
    peerDependencies:
      eslint: '*'
      typescript: '*'
    peerDependenciesMeta:
      typescript:
        optional: true
    dependencies:
      '@typescript-eslint/utils': 5.20.0_kufnqfq7tb5rpdawkdb6g5smma
      debug: 4.3.4
      eslint: 8.6.0
      tsutils: 3.21.0_typescript@4.5.5
      typescript: 4.5.5
    transitivePeerDependencies:
      - supports-color
    dev: true

  /@typescript-eslint/type-utils/5.55.0_kufnqfq7tb5rpdawkdb6g5smma:
    resolution: {integrity: sha512-ObqxBgHIXj8rBNm0yh8oORFrICcJuZPZTqtAFh0oZQyr5DnAHZWfyw54RwpEEH+fD8suZaI0YxvWu5tYE/WswA==}
    engines: {node: ^12.22.0 || ^14.17.0 || >=16.0.0}
    peerDependencies:
      eslint: '*'
      typescript: '*'
    peerDependenciesMeta:
      typescript:
        optional: true
    dependencies:
      '@typescript-eslint/typescript-estree': 5.55.0_typescript@4.5.5
      '@typescript-eslint/utils': 5.55.0_kufnqfq7tb5rpdawkdb6g5smma
      debug: 4.3.4
      eslint: 8.6.0
      tsutils: 3.21.0_typescript@4.5.5
      typescript: 4.5.5
    transitivePeerDependencies:
      - supports-color
    dev: true

  /@typescript-eslint/type-utils/5.9.1_kufnqfq7tb5rpdawkdb6g5smma:
    resolution: {integrity: sha512-tRSpdBnPRssjlUh35rE9ug5HrUvaB9ntREy7gPXXKwmIx61TNN7+l5YKgi1hMKxo5NvqZCfYhA5FvyuJG6X6vg==}
    engines: {node: ^12.22.0 || ^14.17.0 || >=16.0.0}
    peerDependencies:
      eslint: '*'
      typescript: '*'
    peerDependenciesMeta:
      typescript:
        optional: true
    dependencies:
      '@typescript-eslint/experimental-utils': 5.9.1_kufnqfq7tb5rpdawkdb6g5smma
      debug: 4.3.4
      eslint: 8.6.0
      tsutils: 3.21.0_typescript@4.5.5
      typescript: 4.5.5
    transitivePeerDependencies:
      - supports-color
    dev: true

  /@typescript-eslint/types/5.20.0:
    resolution: {integrity: sha512-+d8wprF9GyvPwtoB4CxBAR/s0rpP25XKgnOvMf/gMXYDvlUC3rPFHupdTQ/ow9vn7UDe5rX02ovGYQbv/IUCbg==}
    engines: {node: ^12.22.0 || ^14.17.0 || >=16.0.0}
    dev: true

  /@typescript-eslint/types/5.55.0:
    resolution: {integrity: sha512-M4iRh4AG1ChrOL6Y+mETEKGeDnT7Sparn6fhZ5LtVJF1909D5O4uqK+C5NPbLmpfZ0XIIxCdwzKiijpZUOvOug==}
    engines: {node: ^12.22.0 || ^14.17.0 || >=16.0.0}
    dev: true

  /@typescript-eslint/types/5.6.0:
    resolution: {integrity: sha512-OIZffked7mXv4mXzWU5MgAEbCf9ecNJBKi+Si6/I9PpTaj+cf2x58h2oHW5/P/yTnPkKaayfjhLvx+crnl5ubA==}
    engines: {node: ^12.22.0 || ^14.17.0 || >=16.0.0}
    dev: true

  /@typescript-eslint/types/5.9.1:
    resolution: {integrity: sha512-SsWegWudWpkZCwwYcKoDwuAjoZXnM1y2EbEerTHho19Hmm+bQ56QG4L4jrtCu0bI5STaRTvRTZmjprWlTw/5NQ==}
    engines: {node: ^12.22.0 || ^14.17.0 || >=16.0.0}
    dev: true

  /@typescript-eslint/typescript-estree/5.20.0_typescript@4.5.5:
    resolution: {integrity: sha512-36xLjP/+bXusLMrT9fMMYy1KJAGgHhlER2TqpUVDYUQg4w0q/NW/sg4UGAgVwAqb8V4zYg43KMUpM8vV2lve6w==}
    engines: {node: ^12.22.0 || ^14.17.0 || >=16.0.0}
    peerDependencies:
      typescript: '*'
    peerDependenciesMeta:
      typescript:
        optional: true
    dependencies:
      '@typescript-eslint/types': 5.20.0
      '@typescript-eslint/visitor-keys': 5.20.0
      debug: 4.3.4
      globby: 11.1.0
      is-glob: 4.0.3
      semver: 7.5.4
      tsutils: 3.21.0_typescript@4.5.5
      typescript: 4.5.5
    transitivePeerDependencies:
      - supports-color
    dev: true

  /@typescript-eslint/typescript-estree/5.55.0_typescript@4.5.5:
    resolution: {integrity: sha512-I7X4A9ovA8gdpWMpr7b1BN9eEbvlEtWhQvpxp/yogt48fy9Lj3iE3ild/1H3jKBBIYj5YYJmS2+9ystVhC7eaQ==}
    engines: {node: ^12.22.0 || ^14.17.0 || >=16.0.0}
    peerDependencies:
      typescript: '*'
    peerDependenciesMeta:
      typescript:
        optional: true
    dependencies:
      '@typescript-eslint/types': 5.55.0
      '@typescript-eslint/visitor-keys': 5.55.0
      debug: 4.3.4
      globby: 11.1.0
      is-glob: 4.0.3
      semver: 7.5.4
      tsutils: 3.21.0_typescript@4.5.5
      typescript: 4.5.5
    transitivePeerDependencies:
      - supports-color
    dev: true

  /@typescript-eslint/typescript-estree/5.6.0_typescript@4.5.5:
    resolution: {integrity: sha512-92vK5tQaE81rK7fOmuWMrSQtK1IMonESR+RJR2Tlc7w4o0MeEdjgidY/uO2Gobh7z4Q1hhS94Cr7r021fMVEeA==}
    engines: {node: ^12.22.0 || ^14.17.0 || >=16.0.0}
    peerDependencies:
      typescript: '*'
    peerDependenciesMeta:
      typescript:
        optional: true
    dependencies:
      '@typescript-eslint/types': 5.6.0
      '@typescript-eslint/visitor-keys': 5.6.0
      debug: 4.3.4
      globby: 11.1.0
      is-glob: 4.0.3
      semver: 7.5.4
      tsutils: 3.21.0_typescript@4.5.5
      typescript: 4.5.5
    transitivePeerDependencies:
      - supports-color
    dev: true

  /@typescript-eslint/typescript-estree/5.9.1_typescript@4.5.5:
    resolution: {integrity: sha512-gL1sP6A/KG0HwrahVXI9fZyeVTxEYV//6PmcOn1tD0rw8VhUWYeZeuWHwwhnewnvEMcHjhnJLOBhA9rK4vmb8A==}
    engines: {node: ^12.22.0 || ^14.17.0 || >=16.0.0}
    peerDependencies:
      typescript: '*'
    peerDependenciesMeta:
      typescript:
        optional: true
    dependencies:
      '@typescript-eslint/types': 5.9.1
      '@typescript-eslint/visitor-keys': 5.9.1
      debug: 4.3.4
      globby: 11.1.0
      is-glob: 4.0.3
      semver: 7.5.4
      tsutils: 3.21.0_typescript@4.5.5
      typescript: 4.5.5
    transitivePeerDependencies:
      - supports-color
    dev: true

  /@typescript-eslint/utils/5.20.0_kufnqfq7tb5rpdawkdb6g5smma:
    resolution: {integrity: sha512-lHONGJL1LIO12Ujyx8L8xKbwWSkoUKFSO+0wDAqGXiudWB2EO7WEUT+YZLtVbmOmSllAjLb9tpoIPwpRe5Tn6w==}
    engines: {node: ^12.22.0 || ^14.17.0 || >=16.0.0}
    peerDependencies:
      eslint: ^6.0.0 || ^7.0.0 || ^8.0.0
    dependencies:
      '@types/json-schema': 7.0.11
      '@typescript-eslint/scope-manager': 5.20.0
      '@typescript-eslint/types': 5.20.0
      '@typescript-eslint/typescript-estree': 5.20.0_typescript@4.5.5
      eslint: 8.6.0
      eslint-scope: 5.1.1
      eslint-utils: 3.0.0_eslint@8.6.0
    transitivePeerDependencies:
      - supports-color
      - typescript
    dev: true

  /@typescript-eslint/utils/5.55.0_kufnqfq7tb5rpdawkdb6g5smma:
    resolution: {integrity: sha512-FkW+i2pQKcpDC3AY6DU54yl8Lfl14FVGYDgBTyGKB75cCwV3KpkpTMFi9d9j2WAJ4271LR2HeC5SEWF/CZmmfw==}
    engines: {node: ^12.22.0 || ^14.17.0 || >=16.0.0}
    peerDependencies:
      eslint: ^6.0.0 || ^7.0.0 || ^8.0.0
    dependencies:
      '@eslint-community/eslint-utils': 4.4.0_eslint@8.6.0
      '@types/json-schema': 7.0.11
      '@types/semver': 7.5.0
      '@typescript-eslint/scope-manager': 5.55.0
      '@typescript-eslint/types': 5.55.0
      '@typescript-eslint/typescript-estree': 5.55.0_typescript@4.5.5
      eslint: 8.6.0
      eslint-scope: 5.1.1
      semver: 7.5.4
    transitivePeerDependencies:
      - supports-color
      - typescript
    dev: true

  /@typescript-eslint/visitor-keys/5.20.0:
    resolution: {integrity: sha512-1flRpNF+0CAQkMNlTJ6L/Z5jiODG/e5+7mk6XwtPOUS3UrTz3UOiAg9jG2VtKsWI6rZQfy4C6a232QNRZTRGlg==}
    engines: {node: ^12.22.0 || ^14.17.0 || >=16.0.0}
    dependencies:
      '@typescript-eslint/types': 5.20.0
      eslint-visitor-keys: 3.4.1
    dev: true

  /@typescript-eslint/visitor-keys/5.55.0:
    resolution: {integrity: sha512-q2dlHHwWgirKh1D3acnuApXG+VNXpEY5/AwRxDVuEQpxWaB0jCDe0jFMVMALJ3ebSfuOVE8/rMS+9ZOYGg1GWw==}
    engines: {node: ^12.22.0 || ^14.17.0 || >=16.0.0}
    dependencies:
      '@typescript-eslint/types': 5.55.0
      eslint-visitor-keys: 3.4.1
    dev: true

  /@typescript-eslint/visitor-keys/5.6.0:
    resolution: {integrity: sha512-1p7hDp5cpRFUyE3+lvA74egs+RWSgumrBpzBCDzfTFv0aQ7lIeay80yU0hIxgAhwQ6PcasW35kaOCyDOv6O/Ng==}
    engines: {node: ^12.22.0 || ^14.17.0 || >=16.0.0}
    dependencies:
      '@typescript-eslint/types': 5.6.0
      eslint-visitor-keys: 3.4.1
    dev: true

  /@typescript-eslint/visitor-keys/5.9.1:
    resolution: {integrity: sha512-Xh37pNz9e9ryW4TVdwiFzmr4hloty8cFj8GTWMXh3Z8swGwyQWeCcNgF0hm6t09iZd6eiZmIf4zHedQVP6TVtg==}
    engines: {node: ^12.22.0 || ^14.17.0 || >=16.0.0}
    dependencies:
      '@typescript-eslint/types': 5.9.1
      eslint-visitor-keys: 3.4.1
    dev: true

  /@webassemblyjs/ast/1.11.5:
    resolution: {integrity: sha512-LHY/GSAZZRpsNQH+/oHqhRQ5FT7eoULcBqgfyTB5nQHogFnK3/7QoN7dLnwSE/JkUAF0SrRuclT7ODqMFtWxxQ==}
    dependencies:
      '@webassemblyjs/helper-numbers': 1.11.5
      '@webassemblyjs/helper-wasm-bytecode': 1.11.5
    dev: true

  /@webassemblyjs/floating-point-hex-parser/1.11.5:
    resolution: {integrity: sha512-1j1zTIC5EZOtCplMBG/IEwLtUojtwFVwdyVMbL/hwWqbzlQoJsWCOavrdnLkemwNoC/EOwtUFch3fuo+cbcXYQ==}
    dev: true

  /@webassemblyjs/helper-api-error/1.11.5:
    resolution: {integrity: sha512-L65bDPmfpY0+yFrsgz8b6LhXmbbs38OnwDCf6NpnMUYqa+ENfE5Dq9E42ny0qz/PdR0LJyq/T5YijPnU8AXEpA==}
    dev: true

  /@webassemblyjs/helper-buffer/1.11.5:
    resolution: {integrity: sha512-fDKo1gstwFFSfacIeH5KfwzjykIE6ldh1iH9Y/8YkAZrhmu4TctqYjSh7t0K2VyDSXOZJ1MLhht/k9IvYGcIxg==}
    dev: true

  /@webassemblyjs/helper-numbers/1.11.5:
    resolution: {integrity: sha512-DhykHXM0ZABqfIGYNv93A5KKDw/+ywBFnuWybZZWcuzWHfbp21wUfRkbtz7dMGwGgT4iXjWuhRMA2Mzod6W4WA==}
    dependencies:
      '@webassemblyjs/floating-point-hex-parser': 1.11.5
      '@webassemblyjs/helper-api-error': 1.11.5
      '@xtuc/long': 4.2.2
    dev: true

  /@webassemblyjs/helper-wasm-bytecode/1.11.5:
    resolution: {integrity: sha512-oC4Qa0bNcqnjAowFn7MPCETQgDYytpsfvz4ujZz63Zu/a/v71HeCAAmZsgZ3YVKec3zSPYytG3/PrRCqbtcAvA==}
    dev: true

  /@webassemblyjs/helper-wasm-section/1.11.5:
    resolution: {integrity: sha512-uEoThA1LN2NA+K3B9wDo3yKlBfVtC6rh0i4/6hvbz071E8gTNZD/pT0MsBf7MeD6KbApMSkaAK0XeKyOZC7CIA==}
    dependencies:
      '@webassemblyjs/ast': 1.11.5
      '@webassemblyjs/helper-buffer': 1.11.5
      '@webassemblyjs/helper-wasm-bytecode': 1.11.5
      '@webassemblyjs/wasm-gen': 1.11.5
    dev: true

  /@webassemblyjs/ieee754/1.11.5:
    resolution: {integrity: sha512-37aGq6qVL8A8oPbPrSGMBcp38YZFXcHfiROflJn9jxSdSMMM5dS5P/9e2/TpaJuhE+wFrbukN2WI6Hw9MH5acg==}
    dependencies:
      '@xtuc/ieee754': 1.2.0
    dev: true

  /@webassemblyjs/leb128/1.11.5:
    resolution: {integrity: sha512-ajqrRSXaTJoPW+xmkfYN6l8VIeNnR4vBOTQO9HzR7IygoCcKWkICbKFbVTNMjMgMREqXEr0+2M6zukzM47ZUfQ==}
    dependencies:
      '@xtuc/long': 4.2.2
    dev: true

  /@webassemblyjs/utf8/1.11.5:
    resolution: {integrity: sha512-WiOhulHKTZU5UPlRl53gHR8OxdGsSOxqfpqWeA2FmcwBMaoEdz6b2x2si3IwC9/fSPLfe8pBMRTHVMk5nlwnFQ==}
    dev: true

  /@webassemblyjs/wasm-edit/1.11.5:
    resolution: {integrity: sha512-C0p9D2fAu3Twwqvygvf42iGCQ4av8MFBLiTb+08SZ4cEdwzWx9QeAHDo1E2k+9s/0w1DM40oflJOpkZ8jW4HCQ==}
    dependencies:
      '@webassemblyjs/ast': 1.11.5
      '@webassemblyjs/helper-buffer': 1.11.5
      '@webassemblyjs/helper-wasm-bytecode': 1.11.5
      '@webassemblyjs/helper-wasm-section': 1.11.5
      '@webassemblyjs/wasm-gen': 1.11.5
      '@webassemblyjs/wasm-opt': 1.11.5
      '@webassemblyjs/wasm-parser': 1.11.5
      '@webassemblyjs/wast-printer': 1.11.5
    dev: true

  /@webassemblyjs/wasm-gen/1.11.5:
    resolution: {integrity: sha512-14vteRlRjxLK9eSyYFvw1K8Vv+iPdZU0Aebk3j6oB8TQiQYuO6hj9s4d7qf6f2HJr2khzvNldAFG13CgdkAIfA==}
    dependencies:
      '@webassemblyjs/ast': 1.11.5
      '@webassemblyjs/helper-wasm-bytecode': 1.11.5
      '@webassemblyjs/ieee754': 1.11.5
      '@webassemblyjs/leb128': 1.11.5
      '@webassemblyjs/utf8': 1.11.5
    dev: true

  /@webassemblyjs/wasm-opt/1.11.5:
    resolution: {integrity: sha512-tcKwlIXstBQgbKy1MlbDMlXaxpucn42eb17H29rawYLxm5+MsEmgPzeCP8B1Cl69hCice8LeKgZpRUAPtqYPgw==}
    dependencies:
      '@webassemblyjs/ast': 1.11.5
      '@webassemblyjs/helper-buffer': 1.11.5
      '@webassemblyjs/wasm-gen': 1.11.5
      '@webassemblyjs/wasm-parser': 1.11.5
    dev: true

  /@webassemblyjs/wasm-parser/1.11.5:
    resolution: {integrity: sha512-SVXUIwsLQlc8srSD7jejsfTU83g7pIGr2YYNb9oHdtldSxaOhvA5xwvIiWIfcX8PlSakgqMXsLpLfbbJ4cBYew==}
    dependencies:
      '@webassemblyjs/ast': 1.11.5
      '@webassemblyjs/helper-api-error': 1.11.5
      '@webassemblyjs/helper-wasm-bytecode': 1.11.5
      '@webassemblyjs/ieee754': 1.11.5
      '@webassemblyjs/leb128': 1.11.5
      '@webassemblyjs/utf8': 1.11.5
    dev: true

  /@webassemblyjs/wast-printer/1.11.5:
    resolution: {integrity: sha512-f7Pq3wvg3GSPUPzR0F6bmI89Hdb+u9WXrSKc4v+N0aV0q6r42WoF92Jp2jEorBEBRoRNXgjp53nBniDXcqZYPA==}
    dependencies:
      '@webassemblyjs/ast': 1.11.5
      '@xtuc/long': 4.2.2
    dev: true

  /@xtuc/ieee754/1.2.0:
    resolution: {integrity: sha512-DX8nKgqcGwsc0eJSqYt5lwP4DH5FlHnmuWWBRy7X0NcaGR0ZtuyeESgMwTYVEtxmsNGY+qit4QYT/MIYTOTPeA==}
    dev: true

  /@xtuc/long/4.2.2:
    resolution: {integrity: sha512-NuHqBY1PB/D8xU6s/thBgOAiAP7HOYDQ32+BFZILJ8ivkUkAHQnWfn6WhL79Owj1qmUnoN/YPhktdIoucipkAQ==}
    dev: true

  /abbrev/1.1.1:
    resolution: {integrity: sha512-nne9/IiQ/hzIhY6pdDnbBtz7DjPTKrY00P/zvPSm5pOFkl6xuGrGnXn/VtTNNfNtAfZ9/1RtehkszU9qcTii0Q==}
    dev: true

  /abort-controller/3.0.0:
    resolution: {integrity: sha512-h8lQ8tacZYnR3vNQTgibj+tODHI5/+l06Au2Pcriv/Gmet0eaj4TwWH41sO9wnHDiQsEj19q0drzdWdeAHtweg==}
    engines: {node: '>=6.5'}
    dependencies:
      event-target-shim: 5.0.1
    dev: true

  /acorn-import-assertions/1.9.0_acorn@8.8.2:
    resolution: {integrity: sha512-cmMwop9x+8KFhxvKrKfPYmN6/pKTYYHBqLa0DfvVZcKMJWNyWLnaqND7dx/qn66R7ewM1UX5XMaDVP5wlVTaVA==}
    peerDependencies:
      acorn: ^8
    dependencies:
      acorn: 8.8.2
    dev: true

  /acorn-jsx/5.3.2_acorn@8.8.2:
    resolution: {integrity: sha512-rq9s+JNhf0IChjtDXxllJ7g41oZk5SlXtp0LHwyA5cejwn7vKmKp4pPri6YEePv2PU65sAsegbXtIinmDFDXgQ==}
    peerDependencies:
      acorn: ^6.0.0 || ^7.0.0 || ^8.0.0
    dependencies:
      acorn: 8.8.2
    dev: true

  /acorn-walk/8.2.0:
    resolution: {integrity: sha512-k+iyHEuPgSw6SbuDpGQM+06HQUa04DZ3o+F6CSzXMvvI5KMvnaEqXe+YVe555R9nn6GPt404fos4wcgpw12SDA==}
    engines: {node: '>=0.4.0'}
    dev: true

  /acorn/8.8.2:
    resolution: {integrity: sha512-xjIYgE8HBrkpd/sJqOGNspf8uHG+NOHGOw6a/Urj8taM2EXfdNAH2oFcPeIFfsv3+kz/mJrS5VuMqbNLjCa2vw==}
    engines: {node: '>=0.4.0'}
    hasBin: true
    dev: true

  /agent-base/4.3.0:
    resolution: {integrity: sha512-salcGninV0nPrwpGNn4VTXBb1SOuXQBiqbrNXoeizJsHrsL6ERFM2Ne3JUSBWRE6aeNJI2ROP/WEEIDUiDe3cg==}
    engines: {node: '>= 4.0.0'}
    dependencies:
      es6-promisify: 5.0.0
    dev: true

  /agent-base/6.0.2:
    resolution: {integrity: sha512-RZNwNclF7+MS/8bDg70amg32dyeZGZxiDuQmZxKLAlQjr3jGyLx+4Kkk58UO7D2QdgFIQCovuSuZESne6RG6XQ==}
    engines: {node: '>= 6.0.0'}
    dependencies:
      debug: 4.3.4
    transitivePeerDependencies:
      - supports-color
    dev: true

  /agentkeepalive/4.3.0:
    resolution: {integrity: sha512-7Epl1Blf4Sy37j4v9f9FjICCh4+KAQOyXgHEwlyBiAQLbhKdq/i2QQU3amQalS/wPhdPzDXPL5DMR5bkn+YeWg==}
    engines: {node: '>= 8.0.0'}
    dependencies:
      debug: 4.3.4
      depd: 2.0.0
      humanize-ms: 1.2.1
    transitivePeerDependencies:
      - supports-color
    dev: true

  /aggregate-error/3.1.0:
    resolution: {integrity: sha512-4I7Td01quW/RpocfNayFdFVk1qSuoh0E7JrbRJ16nH01HhKFQ88INq9Sd+nd72zqRySlr9BmDA8xlEJ6vJMrYA==}
    engines: {node: '>=8'}
    dependencies:
      clean-stack: 2.2.0
      indent-string: 4.0.0
    dev: true

  /ajv-keywords/3.5.2_ajv@6.12.6:
    resolution: {integrity: sha512-5p6WTN0DdTGVQk6VjcEju19IgaHudalcfabD7yhDGeA6bcQnmL+CpveLJq/3hvfwd1aof6L386Ougkx6RfyMIQ==}
    peerDependencies:
      ajv: ^6.9.1
    dependencies:
      ajv: 6.12.6
    dev: true

  /ajv/6.12.6:
    resolution: {integrity: sha512-j3fVLgvTo527anyYyJOGTYJbG+vnnQYvE0m5mmkc1TK+nxAppkCLMIL0aZ4dblVCNoGShhm+kzE4ZUykBoMg4g==}
    dependencies:
      fast-deep-equal: 3.1.3
      fast-json-stable-stringify: 2.1.0
      json-schema-traverse: 0.4.1
      uri-js: 4.4.1
    dev: true

  /ajv/8.12.0:
    resolution: {integrity: sha512-sRu1kpcO9yLtYxBKvqfTeh9KzZEwO3STyX1HT+4CaDzC6HpTGYhIhPIzj9XuKU7KYDwnaeh5hcOwjy1QuJzBPA==}
    dependencies:
      fast-deep-equal: 3.1.3
      json-schema-traverse: 1.0.0
      require-from-string: 2.0.2
      uri-js: 4.4.1
    dev: true

  /ansi-256-colors/1.1.0:
    resolution: {integrity: sha512-roJI/AVBdJIhcohHDNXUoFYsCZG4MZIs5HtKNgVKY5QzqQoQJe+o0ouiqZDaSC+ggKdBVcuSwlSdJckrrlm3/A==}
    engines: {node: '>=0.10.0'}
    dev: true

  /ansi-align/3.0.1:
    resolution: {integrity: sha512-IOfwwBF5iczOjp/WeY4YxyjqAFMQoZufdQWDd19SEExbVLNXqvpzSJ/M7Za4/sCPmQ0+GRquoA7bGcINcxew6w==}
    dependencies:
      string-width: 4.2.3
    dev: true

  /ansi-colors/4.1.3:
    resolution: {integrity: sha512-/6w/C21Pm1A7aZitlI5Ni/2J6FFQN8i1Cvz3kHABAAbw93v/NlvKdVOqz7CCWz/3iv/JplRSEEZ83XION15ovw==}
    engines: {node: '>=6'}
    dev: true

  /ansi-escapes/3.2.0:
    resolution: {integrity: sha512-cBhpre4ma+U0T1oM5fXg7Dy1Jw7zzwv7lt/GoCpr+hDQJoYnKVPLL4dCvSEFMmQurOQvSrwT7SL/DAlhBI97RQ==}
    engines: {node: '>=4'}
    dev: true

  /ansi-escapes/4.3.2:
    resolution: {integrity: sha512-gKXj5ALrKWQLsYG9jlTRmR/xKluxHV+Z9QEwNIgCfM1/uwPMCuzVVnh5mwTd+OuBZcwSIMbqssNWRm1lE51QaQ==}
    engines: {node: '>=8'}
    dependencies:
      type-fest: 0.21.3
    dev: true

  /ansi-regex/2.1.1:
    resolution: {integrity: sha512-TIGnTpdo+E3+pCyAluZvtED5p5wCqLdezCyhPZzKPcxvFplEt4i+W7OONCKgeZFT3+y5NZZfOOS/Bdcanm1MYA==}
    engines: {node: '>=0.10.0'}
    dev: true

  /ansi-regex/3.0.1:
    resolution: {integrity: sha512-+O9Jct8wf++lXxxFc4hc8LsjaSq0HFzzL7cVsw8pRDIPdjKD2mT4ytDZlLuSBZ4cLKZFXIrMGO7DbQCtMJJMKw==}
    engines: {node: '>=4'}
    dev: true

  /ansi-regex/5.0.1:
    resolution: {integrity: sha512-quJQXlTSUGL2LH9SUXo8VwsY4soanhgo6LNSm84E1LBcE8s3O0wpdiRzyR9z/ZZJMlMWv37qOOb9pdJlMUEKFQ==}
    engines: {node: '>=8'}
    dev: true

  /ansi-regex/6.0.1:
    resolution: {integrity: sha512-n5M855fKb2SsfMIiFFoVrABHJC8QtHwVx+mHWP3QcEqBHYienj5dHSgjbxtC0WEZXYt4wcD6zrQElDPhFuZgfA==}
    engines: {node: '>=12'}
    dev: true

  /ansi-styles/2.2.1:
    resolution: {integrity: sha512-kmCevFghRiWM7HB5zTPULl4r9bVFSWjz62MhqizDGUrq2NWuNMQyuv4tHHoKJHs69M/MF64lEcHdYIocrdWQYA==}
    engines: {node: '>=0.10.0'}
    dev: true

  /ansi-styles/3.2.1:
    resolution: {integrity: sha512-VT0ZI6kZRdTh8YyJw3SMbYm/u+NqfsAxEpWO0Pf9sq8/e94WxxOpPKx9FR1FlyCtOVDNOQ+8ntlqFxiRc+r5qA==}
    engines: {node: '>=4'}
    dependencies:
      color-convert: 1.9.3
    dev: true

  /ansi-styles/4.3.0:
    resolution: {integrity: sha512-zbB9rCJAT1rbjiVDb2hqKFHNYLxgtk8NURxZ3IZwD3F6NtxbXZQCnnSi1Lkx+IDohdPlFp222wVALIheZJQSEg==}
    engines: {node: '>=8'}
    dependencies:
      color-convert: 2.0.1
    dev: true

  /ansi-styles/6.2.1:
    resolution: {integrity: sha512-bN798gFfQX+viw3R7yrGWRqnrN2oRkEkUjjl4JNn4E8GxxbjtG3FbrEIIY3l8/hrwUwIeCZvi4QuOTP4MErVug==}
    engines: {node: '>=12'}
    dev: true

  /ansicolors/0.3.2:
    resolution: {integrity: sha512-QXu7BPrP29VllRxH8GwB7x5iX5qWKAAMLqKQGWTeLWVlNHNOpVMJ91dsxQAIWXpjuW5wqvxu3Jd/nRjrJ+0pqg==}
    dev: true

  /aproba/2.0.0:
    resolution: {integrity: sha512-lYe4Gx7QT+MKGbDsA+Z+he/Wtef0BiwDOlK/XkBrdfsh9J/jPPXbX0tE9x9cl27Tmu5gg3QUbUrQYa/y+KOHPQ==}
    dev: true

  /are-we-there-yet/2.0.0:
    resolution: {integrity: sha512-Ci/qENmwHnsYo9xKIcUJN5LeDKdJ6R1Z1j9V/J5wyq8nh/mYPEpIKJbBZXtZjG04HiK7zV/p6Vs9952MrMeUIw==}
    engines: {node: '>=10'}
    dependencies:
      delegates: 1.0.0
      readable-stream: 3.6.2
    dev: true

  /are-we-there-yet/3.0.1:
    resolution: {integrity: sha512-QZW4EDmGwlYur0Yyf/b2uGucHQMa8aFUP7eu9ddR73vvhFyt4V0Vl3QHPcTNJ8l6qYOBdxgXdnBXQrHilfRQBg==}
    engines: {node: ^12.13.0 || ^14.15.0 || >=16.0.0}
    dependencies:
      delegates: 1.0.0
      readable-stream: 3.6.2
    dev: true

  /arg-parser/1.2.0:
    resolution: {integrity: sha512-qeFIPI9MQUPLugbbvBczsvqCIOuat8yHZ66mdlP5rbJhImRoCgFn2o9/kNlF5KHqaMZw6vVugIAWyJfgkbqG1w==}
    engines: {node: '>=0.8.0'}
    dev: true

  /arg/4.1.3:
    resolution: {integrity: sha512-58S9QDqG0Xx27YwPSt9fJxivjYl432YCwfDMfZ+71RAqUrZef7LrKQZ3LHLOwCS4FLNBplP533Zx895SeOCHvA==}
    dev: true

  /argparse/1.0.10:
    resolution: {integrity: sha512-o5Roy6tNG4SL/FOkCAN6RzjiakZS25RLYFrcMttJqbdd8BWrnA+fGz57iN5Pb06pvBGvl5gQ0B48dJlslXvoTg==}
    dependencies:
      sprintf-js: 1.0.3
    dev: true

  /argparse/2.0.1:
    resolution: {integrity: sha512-8+9WqebbFzpX9OR+Wa6O29asIogeRMzcGtAINdpMHHyAg10f05aSFVBbcEqGf/PXw1EjAZ+q2/bEBg3DvurK3Q==}
    dev: true

  /array-back/1.0.4:
    resolution: {integrity: sha512-1WxbZvrmyhkNoeYcizokbmh5oiOCIfyvGtcqbK3Ls1v1fKcquzxnQSceOx6tzq7jmai2kFLWIpGND2cLhH6TPw==}
    engines: {node: '>=0.12.0'}
    dependencies:
      typical: 2.6.1
    dev: true

  /array-back/2.0.0:
    resolution: {integrity: sha512-eJv4pLLufP3g5kcZry0j6WXpIbzYw9GUB4mVJZno9wfwiBxbizTnHCw3VJb07cBihbFX48Y7oSrW9y+gt4glyw==}
    engines: {node: '>=4'}
    dependencies:
      typical: 2.6.1
    dev: true

  /array-buffer-byte-length/1.0.0:
    resolution: {integrity: sha512-LPuwb2P+NrQw3XhxGc36+XSvuBPopovXYTR9Ew++Du9Yb/bx5AzBfrIsBoj0EZUifjQU+sHL21sseZ3jerWO/A==}
    dependencies:
      call-bind: 1.0.2
      is-array-buffer: 3.0.2
    dev: true

  /array-differ/3.0.0:
    resolution: {integrity: sha512-THtfYS6KtME/yIAhKjZ2ul7XI96lQGHRputJQHO80LAWQnuGP4iCIN8vdMRboGbIEYBwU33q8Tch1os2+X0kMg==}
    engines: {node: '>=8'}
    dev: true

  /array-includes/3.1.6:
    resolution: {integrity: sha512-sgTbLvL6cNnw24FnbaDyjmvddQ2ML8arZsgaJhoABMoplz/4QRhtrYS+alr1BUM1Bwp6dhx8vVCBSLG+StwOFw==}
    engines: {node: '>= 0.4'}
    dependencies:
      call-bind: 1.0.2
      define-properties: 1.2.0
      es-abstract: 1.21.2
      get-intrinsic: 1.2.0
      is-string: 1.0.7
    dev: true

  /array-union/2.1.0:
    resolution: {integrity: sha512-HGyxoOTYUyCM6stUe6EJgnd4EoewAI7zMdfqO+kGjnlZmBDz/cR5pf8r/cR4Wq60sL/p0IkcjUEEPwS3GFrIyw==}
    engines: {node: '>=8'}
    dev: true

  /array.prototype.flat/1.3.1:
    resolution: {integrity: sha512-roTU0KWIOmJ4DRLmwKd19Otg0/mT3qPNt0Qb3GWW8iObuZXxrjB/pzn0R3hqpRSWg4HCwqx+0vwOnWnvlOyeIA==}
    engines: {node: '>= 0.4'}
    dependencies:
      call-bind: 1.0.2
      define-properties: 1.2.0
      es-abstract: 1.21.2
      es-shim-unscopables: 1.0.0
    dev: true

  /array.prototype.flatmap/1.3.1:
    resolution: {integrity: sha512-8UGn9O1FDVvMNB0UlLv4voxRMze7+FpHyF5mSMRjWHUMlpoDViniy05870VlxhfgTnLbpuwTzvD76MTtWxB/mQ==}
    engines: {node: '>= 0.4'}
    dependencies:
      call-bind: 1.0.2
      define-properties: 1.2.0
      es-abstract: 1.21.2
      es-shim-unscopables: 1.0.0
    dev: true

  /arrify/2.0.1:
    resolution: {integrity: sha512-3duEwti880xqi4eAMN8AyR4a0ByT90zoYdLlevfrvU43vb0YZwZVfxOgxWrLXXXpyugL0hNZc9G6BiB5B3nUug==}
    engines: {node: '>=8'}
    dev: true

  /asap/2.0.6:
    resolution: {integrity: sha512-BSHWgDSAiKs50o2Re8ppvp3seVHXSRM44cdSsT9FfNEUUZLOGWVCsiWaRPWM1Znn+mqZ1OfVZ3z3DWEzSp7hRA==}
    dev: true

  /astral-regex/2.0.0:
    resolution: {integrity: sha512-Z7tMw1ytTXt5jqMcOP+OQteU1VuNK9Y02uuJtKQ1Sv69jXQKKg5cibLwGJow8yzZP+eAc18EmLGPal0bp36rvQ==}
    engines: {node: '>=8'}
    dev: true

  /async-retry/1.2.3:
    resolution: {integrity: sha512-tfDb02Th6CE6pJUF2gjW5ZVjsgwlucVXOEQMvEX9JgSJMs9gAX+Nz3xRuJBKuUYjTSYORqvDBORdAQ3LU59g7Q==}
    dependencies:
      retry: 0.12.0
    dev: true

  /async/3.2.4:
    resolution: {integrity: sha512-iAB+JbDEGXhyIUavoDl9WP/Jj106Kz9DEn1DPgYw5ruDn0e3Wgi3sKFm55sASdGBNOQB8F59d9qQ7deqrHA8wQ==}
    dev: true

  /asynckit/0.4.0:
    resolution: {integrity: sha512-Oei9OH4tRh0YqU3GxhX79dM/mwVgvbZJaSNaRk+bshkj0S5cfHcgYakreBjrHwatXKbz+IoIdYLxrKim2MjW0Q==}
    dev: true

  /at-least-node/1.0.0:
    resolution: {integrity: sha512-+q/t7Ekv1EDY2l6Gda6LLiX14rU9TV20Wa3ofeQmwPFZbOMo9DXrLbOjFaaclkXKWidIaopwAObQDqwWtGUjqg==}
    engines: {node: '>= 4.0.0'}
    dev: true

  /atob-lite/2.0.0:
    resolution: {integrity: sha512-LEeSAWeh2Gfa2FtlQE1shxQ8zi5F9GHarrGKz08TMdODD5T4eH6BMsvtnhbWZ+XQn+Gb6om/917ucvRu7l7ukw==}
    dev: true

  /available-typed-arrays/1.0.5:
    resolution: {integrity: sha512-DMD0KiN46eipeziST1LPP/STfDU0sufISXmjSgvVsoU2tqxctQeASejWcfNtxYKqETM1UxQ8sp2OrSBWpHY6sw==}
    engines: {node: '>= 0.4'}
    dev: true

  /aws-sdk/2.1374.0:
    resolution: {integrity: sha512-Q7TExvBskRM23GfE1iy0GRxpUF+d9LY7ggmdHvL+2gX/QTzxSYaHHRPa8MNzFtzZLz+BDcDIgAcMjYKsrm18Rw==}
    engines: {node: '>= 10.0.0'}
    dependencies:
      buffer: 4.9.2
      events: 1.1.1
      ieee754: 1.1.13
      jmespath: 0.16.0
      querystring: 0.2.0
      sax: 1.2.1
      url: 0.10.3
      util: 0.12.5
      uuid: 8.0.0
      xml2js: 0.5.0
    dev: true

  /azure-devops-node-api/11.2.0:
    resolution: {integrity: sha512-XdiGPhrpaT5J8wdERRKs5g8E0Zy1pvOYTli7z9E8nmOn3YGp4FhtjhrOyFmX/8veWCwdI69mCHKJw6l+4J/bHA==}
    dependencies:
      tunnel: 0.0.6
      typed-rest-client: 1.8.9
    dev: true

  /balanced-match/1.0.2:
    resolution: {integrity: sha512-3oSeUO0TMV67hN1AmbXsK4yaqU7tjiHlbxRDZOpH0KW9+CeX4bRAaX0Anxt0tx2MrpRpWwQaPwIlISEJhYU5Pw==}
    dev: true

  /base64-js/1.5.1:
    resolution: {integrity: sha512-AKpaYlHn8t4SVbOHCy+b5+KKgvR4vrsD8vbvrbiQJps7fKDTkjkDry6ji0rUJjC0kzbNePLwzxq8iypo41qeWA==}
    dev: true

  /before-after-hook/2.2.3:
    resolution: {integrity: sha512-NzUnlZexiaH/46WDhANlyR2bXRopNg4F/zuSA3OpZnllCUgRaOF2znDioDWrmbNVsuZk6l9pMquQB38cfBZwkQ==}
    dev: true

  /better_git_changelog/1.6.2:
    resolution: {integrity: sha512-A6U5HdV+gygmNfZ+2UbztVI3aQCXkJzLYL27gJ/WhdNzg1blpE+faHC5y2Iu7Omu0FO2Ra0C0WLU7f5prGoRKg==}
    hasBin: true
    dependencies:
      arg-parser: 1.2.0
      commander: 9.5.0
      semver: 7.5.4
    dev: true

  /bin-links/3.0.3:
    resolution: {integrity: sha512-zKdnMPWEdh4F5INR07/eBrodC7QrF5JKvqskjz/ZZRXg5YSAZIbn8zGhbhUrElzHBZ2fvEQdOU59RHcTG3GiwA==}
    engines: {node: ^12.13.0 || ^14.15.0 || >=16.0.0}
    dependencies:
      cmd-shim: 5.0.0
      mkdirp-infer-owner: 2.0.0
      npm-normalize-package-bin: 2.0.0
      read-cmd-shim: 3.0.1
      rimraf: 3.0.2
      write-file-atomic: 4.0.2
    dev: true

  /binaryextensions/4.18.0:
    resolution: {integrity: sha512-PQu3Kyv9dM4FnwB7XGj1+HucW+ShvJzJqjuw1JkKVs1mWdwOKVcRjOi+pV9X52A0tNvrPCsPkbFFQb+wE1EAXw==}
    engines: {node: '>=0.8'}
    dev: true

  /bl/4.1.0:
    resolution: {integrity: sha512-1W07cM9gS6DcLperZfFSj+bWLtaPGSOHWhPiGzXmvVJbRLdG82sH/Kn8EtW1VqWVA54AKf2h5k5BbnIbwF3h6w==}
    dependencies:
      buffer: 5.7.1
      inherits: 2.0.4
      readable-stream: 3.6.2
    dev: true

  /boxen/7.1.0:
    resolution: {integrity: sha512-ScG8CDo8dj7McqCZ5hz4dIBp20xj4unQ2lXIDa7ff6RcZElCpuNzutdwzKVvRikfNjm7CFAlR3HJHcoHkDOExQ==}
    engines: {node: '>=14.16'}
    dependencies:
      ansi-align: 3.0.1
      camelcase: 7.0.1
      chalk: 5.3.0
      cli-boxes: 3.0.0
      string-width: 5.1.2
      type-fest: 2.19.0
      widest-line: 4.0.1
      wrap-ansi: 8.1.0
    dev: true

  /brace-expansion/1.1.11:
    resolution: {integrity: sha512-iCuPHDFgrHX7H2vEI/5xpz07zSHB00TpugqhmYtVmMO6518mCuRMoOYFldEBl0g187ufozdaHgWKcYFb61qGiA==}
    dependencies:
      balanced-match: 1.0.2
      concat-map: 0.0.1
    dev: true

  /brace-expansion/2.0.1:
    resolution: {integrity: sha512-XnAIvQ8eM+kC6aULx6wuQiwVsnzsi9d3WxzV3FpWTGA19F621kwdbsAcFKXgKUHZWsy+mY6iL1sHTxWEFCytDA==}
    dependencies:
      balanced-match: 1.0.2
    dev: true

  /braces/3.0.2:
    resolution: {integrity: sha512-b8um+L1RzM3WDSzvhm6gIz1yfTbBt6YTlcEKAvsmqCZZFw46z626lVj9j1yEPW33H5H+lBQpZMP1k8l+78Ha0A==}
    engines: {node: '>=8'}
    dependencies:
      fill-range: 7.0.1
    dev: true

  /browserslist/4.21.5:
    resolution: {integrity: sha512-tUkiguQGW7S3IhB7N+c2MV/HZPSCPAAiYBZXLsBhFB/PCy6ZKKsZrmBayHV9fdGV/ARIfJ14NkxKzRDjvp7L6w==}
    engines: {node: ^6 || ^7 || ^8 || ^9 || ^10 || ^11 || ^12 || >=13.7}
    hasBin: true
    dependencies:
      caniuse-lite: 1.0.30001486
      electron-to-chromium: 1.4.386
      node-releases: 2.0.10
      update-browserslist-db: 1.0.11_browserslist@4.21.5
    dev: true

  /btoa-lite/1.0.0:
    resolution: {integrity: sha512-gvW7InbIyF8AicrqWoptdW08pUxuhq8BEgowNajy9RhiE86fmGAGl+bLKo6oB8QP0CkqHLowfN0oJdKC/J6LbA==}
    dev: true

  /buffer-equal-constant-time/1.0.1:
    resolution: {integrity: sha512-zRpUiDwd/xk6ADqPMATG8vc9VPrkck7T07OIx0gnjmJAnHnTVXNQG3vfvWNuiZIkwu9KrKdA1iJKfsfTVxE6NA==}
    dev: true

  /buffer-from/1.1.2:
    resolution: {integrity: sha512-E+XQCRwSbaaiChtv6k6Dwgc+bx+Bs6vuKJHHl5kox/BaKbhiXzqQOwK4cO22yElGp2OCmjwVhT3HmxgyPGnJfQ==}
    dev: true

  /buffer/4.9.2:
    resolution: {integrity: sha512-xq+q3SRMOxGivLhBNaUdC64hDTQwejJ+H0T/NB1XMtTVEwNTrfFF3gAxiyW0Bu/xWEGhjVKgUcMhCrUy2+uCWg==}
    dependencies:
      base64-js: 1.5.1
      ieee754: 1.2.1
      isarray: 1.0.0
    dev: true

  /buffer/5.7.1:
    resolution: {integrity: sha512-EHcyIPBQ4BSGlvjB16k5KgAJ27CIsHY/2JBmCRReo48y9rQ3MaUzWX3KVlBa4U7MyX02HdVj0K7C3WaB3ju7FQ==}
    dependencies:
      base64-js: 1.5.1
      ieee754: 1.2.1
    dev: true

  /builtin-modules/3.3.0:
    resolution: {integrity: sha512-zhaCDicdLuWN5UbN5IMnFqNMhNfo919sH85y2/ea+5Yg9TsTkeZxpL+JLbp6cgYFS4sRLp3YV4S6yDuqVWHYOw==}
    engines: {node: '>=6'}
    dev: true

  /builtins/1.0.3:
    resolution: {integrity: sha512-uYBjakWipfaO/bXI7E8rq6kpwHRZK5cNYrUv2OzZSI/FvmdMyXJ2tG9dKcjEC5YHmHpUAwsargWIZNWdxb/bnQ==}
    dev: true

  /builtins/5.0.1:
    resolution: {integrity: sha512-qwVpFEHNfhYJIzNRBvd2C1kyo6jz3ZSMPyyuR47OPdiKWlbYnZNyDWuyR175qDnAJLiCo5fBBqPb3RiXgWlkOQ==}
    dependencies:
      semver: 7.5.4
    dev: true

  /cacache/15.3.0:
    resolution: {integrity: sha512-VVdYzXEn+cnbXpFgWs5hTT7OScegHVmLhJIR8Ufqk3iFD6A6j5iSX1KuBTfNEv4tdJWE2PzA6IVFtcLC7fN9wQ==}
    engines: {node: '>= 10'}
    dependencies:
      '@npmcli/fs': 1.1.1
      '@npmcli/move-file': 1.1.2
      chownr: 2.0.0
      fs-minipass: 2.1.0
      glob: 7.2.3
      infer-owner: 1.0.4
      lru-cache: 6.0.0
      minipass: 3.3.6
      minipass-collect: 1.0.2
      minipass-flush: 1.0.5
      minipass-pipeline: 1.2.4
      mkdirp: 1.0.4
      p-map: 4.0.0
      promise-inflight: 1.0.1
      rimraf: 3.0.2
      ssri: 8.0.1
      tar: 6.1.14
      unique-filename: 1.1.1
    transitivePeerDependencies:
      - bluebird
    dev: true

  /cacache/16.1.3:
    resolution: {integrity: sha512-/+Emcj9DAXxX4cwlLmRI9c166RuL3w30zp4R7Joiv2cQTtTtA+jeuCAjH3ZlGnYS3tKENSrKhAzVVP9GVyzeYQ==}
    engines: {node: ^12.13.0 || ^14.15.0 || >=16.0.0}
    dependencies:
      '@npmcli/fs': 2.1.2
      '@npmcli/move-file': 2.0.1
      chownr: 2.0.0
      fs-minipass: 2.1.0
      glob: 8.1.0
      infer-owner: 1.0.4
      lru-cache: 7.18.3
      minipass: 3.3.6
      minipass-collect: 1.0.2
      minipass-flush: 1.0.5
      minipass-pipeline: 1.2.4
      mkdirp: 1.0.4
      p-map: 4.0.0
      promise-inflight: 1.0.1
      rimraf: 3.0.2
      ssri: 9.0.1
      tar: 6.1.14
      unique-filename: 2.0.1
    transitivePeerDependencies:
      - bluebird
    dev: true

  /cacache/17.1.0:
    resolution: {integrity: sha512-hXpFU+Z3AfVmNuiLve1qxWHMq0RSIt5gjCKAHi/M6DktwFwDdAXAtunl1i4WSKaaVcU9IsRvXFg42jTHigcC6Q==}
    engines: {node: ^14.17.0 || ^16.13.0 || >=18.0.0}
    dependencies:
      '@npmcli/fs': 3.1.0
      fs-minipass: 3.0.2
      glob: 10.3.3
      lru-cache: 7.18.3
      minipass: 5.0.0
      minipass-collect: 1.0.2
      minipass-flush: 1.0.5
      minipass-pipeline: 1.2.4
      p-map: 4.0.0
      ssri: 10.0.4
      tar: 6.1.14
      unique-filename: 3.0.0
    dev: true

  /cacheable-lookup/5.0.4:
    resolution: {integrity: sha512-2/kNscPhpcxrOigMZzbiWF7dz8ilhb/nIHU3EyZiXWXpeq/au8qJ8VhdftMkty3n7Gj6HIGalQG8oiBNB3AJgA==}
    engines: {node: '>=10.6.0'}
    dev: true

  /cacheable-lookup/7.0.0:
    resolution: {integrity: sha512-+qJyx4xiKra8mZrcwhjMRMUhD5NR1R8esPkzIYxX96JiecFoxAXFuz/GpR3+ev4PE1WamHip78wV0vcmPQtp8w==}
    engines: {node: '>=14.16'}
    dev: true

  /cacheable-request/10.2.10:
    resolution: {integrity: sha512-v6WB+Epm/qO4Hdlio/sfUn69r5Shgh39SsE9DSd4bIezP0mblOlObI+I0kUEM7J0JFc+I7pSeMeYaOYtX1N/VQ==}
    engines: {node: '>=14.16'}
    dependencies:
      '@types/http-cache-semantics': 4.0.1
      get-stream: 6.0.1
      http-cache-semantics: 4.1.1
      keyv: 4.5.2
      mimic-response: 4.0.0
      normalize-url: 8.0.0
      responselike: 3.0.0
    dev: true

  /cacheable-request/7.0.2:
    resolution: {integrity: sha512-pouW8/FmiPQbuGpkXQ9BAPv/Mo5xDGANgSNXzTzJ8DrKGuXOssM4wIQRjfanNRh3Yu5cfYPvcorqbhg2KIJtew==}
    engines: {node: '>=8'}
    dependencies:
      clone-response: 1.0.3
      get-stream: 5.2.0
      http-cache-semantics: 4.1.1
      keyv: 4.5.2
      lowercase-keys: 2.0.0
      normalize-url: 6.1.0
      responselike: 2.0.1
    dev: true

  /call-bind/1.0.2:
    resolution: {integrity: sha512-7O+FbCihrB5WGbFYesctwmTKae6rOiIzmz1icreWJ+0aA7LJfuqhEso2T9ncpcFtzMQtzXf2QGGueWJGTYsqrA==}
    dependencies:
      function-bind: 1.1.1
      get-intrinsic: 1.2.0
    dev: true

  /callsites/3.1.0:
    resolution: {integrity: sha512-P8BjAsXvZS+VIDUI11hHCQEv74YT67YUi5JJFNWIqL235sBmjX4+qx9Muvls5ivyNENctx46xQLQ3aTuE7ssaQ==}
    engines: {node: '>=6'}
    dev: true

  /camelcase/7.0.1:
    resolution: {integrity: sha512-xlx1yCK2Oc1APsPXDL2LdlNP6+uu8OCDdhOBSVT279M/S+y75O30C2VuD8T2ogdePBBl7PfPF4504tnLgX3zfw==}
    engines: {node: '>=14.16'}
    dev: true

  /caniuse-lite/1.0.30001486:
    resolution: {integrity: sha512-uv7/gXuHi10Whlj0pp5q/tsK/32J2QSqVRKQhs2j8VsDCjgyruAh/eEXHF822VqO9yT6iZKw3nRwZRSPBE9OQg==}
    dev: true

  /cardinal/2.1.1:
    resolution: {integrity: sha512-JSr5eOgoEymtYHBjNWyjrMqet9Am2miJhlfKNdqLp6zoeAh0KN5dRAcxlecj5mAJrmQomgiOBj35xHLrFjqBpw==}
    hasBin: true
    dependencies:
      ansicolors: 0.3.2
      redeyed: 2.1.1
    dev: true

  /chalk/1.1.3:
    resolution: {integrity: sha512-U3lRVLMSlsCfjqYPbLyVv11M9CPW4I728d6TCKMAOJueEeB9/8o+eSsMnxPJD+Q+K909sdESg7C+tIkoH6on1A==}
    engines: {node: '>=0.10.0'}
    dependencies:
      ansi-styles: 2.2.1
      escape-string-regexp: 1.0.5
      has-ansi: 2.0.0
      strip-ansi: 3.0.1
      supports-color: 2.0.0
    dev: true

  /chalk/2.4.2:
    resolution: {integrity: sha512-Mti+f9lpJNcwF4tWV8/OrTTtF1gZi+f8FqlyAdouralcFWFQWF2+NgCHShjkCb+IFBLq9buZwE1xckQU4peSuQ==}
    engines: {node: '>=4'}
    dependencies:
      ansi-styles: 3.2.1
      escape-string-regexp: 1.0.5
      supports-color: 5.5.0
    dev: true

  /chalk/4.1.2:
    resolution: {integrity: sha512-oKnbhFyRIXpUuez8iBMmyEa4nbj4IOQyuhc/wy9kY7/WVPcwIO9VA668Pu8RkO7+0G76SLROeyw9CpQ061i4mA==}
    engines: {node: '>=10'}
    dependencies:
      ansi-styles: 4.3.0
      supports-color: 7.2.0
    dev: true

  /chalk/5.3.0:
    resolution: {integrity: sha512-dLitG79d+GV1Nb/VYcCDFivJeK1hiukt9QjRNVOsUtTy1rR1YJsmpGGTZ3qJos+uw7WmWF4wUwBd9jxjocFC2w==}
    engines: {node: ^12.17.0 || ^14.13 || >=16.0.0}
    dev: true

  /chardet/0.7.0:
    resolution: {integrity: sha512-mT8iDcrh03qDGRRmoA2hmBJnxpllMR+0/0qlzjqZES6NdiWDcZkCNAk4rPFZ9Q85r27unkiNNg8ZOiwZXBHwcA==}
    dev: true

  /chownr/1.1.4:
    resolution: {integrity: sha512-jJ0bqzaylmJtVnNgzTeSOs8DPavpbYgEr/b0YL8/2GO3xJEhInFmhKMUnEJQjZumK7KXGFhUy89PrsJWlakBVg==}
    dev: true

  /chownr/2.0.0:
    resolution: {integrity: sha512-bIomtDF5KGpdogkLd9VspvFzk9KfpyyGlS8YFVZl7TGPBHL5snIOnxeshwVgPteQ9b4Eydl+pVbIyE1DcvCWgQ==}
    engines: {node: '>=10'}
    dev: true

  /chrome-trace-event/1.0.3:
    resolution: {integrity: sha512-p3KULyQg4S7NIHixdwbGX+nFHkoBiA4YQmyWtjb8XngSKV124nJmRysgAeujbUVb15vh+RvFUfCPqU7rXk+hZg==}
    engines: {node: '>=6.0'}
    dev: true

  /ci-info/3.8.0:
    resolution: {integrity: sha512-eXTggHWSooYhq49F2opQhuHWgzucfF2YgODK4e1566GQs5BIfP30B0oenwBJHfWxAs2fyPB1s7Mg949zLf61Yw==}
    engines: {node: '>=8'}
    dev: true

  /circular_buffer_js/1.10.0:
    resolution: {integrity: sha512-HXSDm8gm3nPog7Sh7kln9yb9dVFYan4nVwF4qOqOkR8YpAN6yJupyccXl9OcuTJfPqie0uRJdjHs44H1oCgBOQ==}
    dev: true

  /clean-regexp/1.0.0:
    resolution: {integrity: sha512-GfisEZEJvzKrmGWkvfhgzcz/BllN1USeqD2V6tg14OAOgaCD2Z/PUEuxnAZ/nPvmaHRG7a8y77p1T/IRQ4D1Hw==}
    engines: {node: '>=4'}
    dependencies:
      escape-string-regexp: 1.0.5
    dev: true

  /clean-stack/2.2.0:
    resolution: {integrity: sha512-4diC9HaTE+KRAMWhDhrGOECgWZxoevMc5TlkObMqNSsVU62PYzXZ/SMTjzyGAFF1YusgxGcSWTEXBhp0CPwQ1A==}
    engines: {node: '>=6'}
    dev: true

  /clean-stack/3.0.1:
    resolution: {integrity: sha512-lR9wNiMRcVQjSB3a7xXGLuz4cr4wJuuXlaAEbRutGowQTmlp7R72/DOgN21e8jdwblMWl9UOJMJXarX94pzKdg==}
    engines: {node: '>=10'}
    dependencies:
      escape-string-regexp: 4.0.0
    dev: true

  /cli-boxes/1.0.0:
    resolution: {integrity: sha512-3Fo5wu8Ytle8q9iCzS4D2MWVL2X7JVWRiS1BnXbTFDhS9c/REkM9vd1AmabsoZoY5/dGi5TT9iKL8Kb6DeBRQg==}
    engines: {node: '>=0.10.0'}
    dev: true

  /cli-boxes/3.0.0:
    resolution: {integrity: sha512-/lzGpEWL/8PfI0BmBOPRwp0c/wFNX1RdUML3jK/RcSBA9T8mZDdQpqYBKtCFTOfQbwPqWEOpjqW+Fnayc0969g==}
    engines: {node: '>=10'}
    dev: true

  /cli-color/1.4.0:
    resolution: {integrity: sha512-xu6RvQqqrWEo6MPR1eixqGPywhYBHRs653F9jfXB2Hx4jdM/3WxiNE1vppRmxtMIfl16SFYTpYlrnqH/HsK/2w==}
    dependencies:
      ansi-regex: 2.1.1
      d: 1.0.1
      es5-ext: 0.10.62
      es6-iterator: 2.0.3
      memoizee: 0.4.15
      timers-ext: 0.1.7
    dev: true

  /cli-cursor/3.1.0:
    resolution: {integrity: sha512-I/zHAwsKf9FqGoXM4WWRACob9+SNukZTd94DWF57E4toouRulbCxcUh6RKUEOQlYTHJnzkPMySvPNaaSLNfLZw==}
    engines: {node: '>=8'}
    dependencies:
      restore-cursor: 3.1.0
    dev: true

  /cli-progress/3.12.0:
    resolution: {integrity: sha512-tRkV3HJ1ASwm19THiiLIXLO7Im7wlTuKnvkYaTkyoAPefqjNg7W7DHKUlGRxy9vxDvbyCYQkQozvptuMkGCg8A==}
    engines: {node: '>=4'}
    dependencies:
      string-width: 4.2.3
    dev: true

  /cli-spinners/2.9.0:
    resolution: {integrity: sha512-4/aL9X3Wh0yiMQlE+eeRhWP6vclO3QRtw1JHKIT0FFUs5FjpFmESqtMvYZ0+lbzBw900b95mS0hohy+qn2VK/g==}
    engines: {node: '>=6'}
    dev: true

  /cli-table/0.3.11:
    resolution: {integrity: sha512-IqLQi4lO0nIB4tcdTpN4LCB9FI3uqrJZK7RC515EnhZ6qBaglkIgICb1wjeAqpdoOabm1+SuQtkXIPdYC93jhQ==}
    engines: {node: '>= 0.2.0'}
    dependencies:
      colors: 1.0.3
    dev: true

  /cli-table3/0.6.3:
    resolution: {integrity: sha512-w5Jac5SykAeZJKntOxJCrm63Eg5/4dhMWIcuTbo9rpE+brgaSZo0RuNJZeOyMgsUdhDeojvgyQLmjI+K50ZGyg==}
    engines: {node: 10.* || >= 12.*}
    dependencies:
      string-width: 4.2.3
    optionalDependencies:
      '@colors/colors': 1.5.0
    dev: true

  /cli-width/3.0.0:
    resolution: {integrity: sha512-FxqpkPPwu1HjuN93Omfm4h8uIanXofW0RxVEW3k5RKx+mJJYSthzNhp32Kzxxy3YAEZ/Dc/EWN1vZRY0+kOhbw==}
    engines: {node: '>= 10'}
    dev: true

  /cliui/7.0.4:
    resolution: {integrity: sha512-OcRE68cOsVMXp1Yvonl/fzkQOyjLSu/8bhPDfQt0e0/Eb283TKP20Fs2MqoPsr9SwA595rRCA+QMzYc9nBP+JQ==}
    dependencies:
      string-width: 4.2.3
      strip-ansi: 6.0.1
      wrap-ansi: 7.0.0
    dev: true

  /cliui/8.0.1:
    resolution: {integrity: sha512-BSeNnyus75C4//NQ9gQt1/csTXyo/8Sb+afLAkzAptFuMsod9HFokGNudZpi/oQV73hnVK+sR+5PVRMd+Dr7YQ==}
    engines: {node: '>=12'}
    dependencies:
      string-width: 4.2.3
      strip-ansi: 6.0.1
      wrap-ansi: 7.0.0
    dev: true

  /clone-buffer/1.0.0:
    resolution: {integrity: sha512-KLLTJWrvwIP+OPfMn0x2PheDEP20RPUcGXj/ERegTgdmPEZylALQldygiqrPPu8P45uNuPs7ckmReLY6v/iA5g==}
    engines: {node: '>= 0.10'}
    dev: true

  /clone-response/1.0.3:
    resolution: {integrity: sha512-ROoL94jJH2dUVML2Y/5PEDNaSHgeOdSDicUyS7izcF63G6sTc/FTjLub4b8Il9S8S0beOfYt0TaA5qvFK+w0wA==}
    dependencies:
      mimic-response: 1.0.1
    dev: true

  /clone-stats/1.0.0:
    resolution: {integrity: sha512-au6ydSpg6nsrigcZ4m8Bc9hxjeW+GJ8xh5G3BJCMt4WXe1H10UNaVOamqQTmrx1kjVuxAHIQSNU6hY4Nsn9/ag==}
    dev: true

  /clone/1.0.4:
    resolution: {integrity: sha512-JQHZ2QMW6l3aH/j6xCqQThY/9OH4D/9ls34cgkUBiEeocRTU04tHfKPBsUK1PqZCUQM7GiA0IIXJSuXHI64Kbg==}
    engines: {node: '>=0.8'}
    dev: true

  /clone/2.1.2:
    resolution: {integrity: sha512-3Pe/CF1Nn94hyhIYpjtiLhdCoEoz0DqQ+988E9gmeEdQZlojxnOb74wctFyuwWQHzqyf9X7C7MG8juUpqBJT8w==}
    engines: {node: '>=0.8'}
    dev: true

  /cloneable-readable/1.1.3:
    resolution: {integrity: sha512-2EF8zTQOxYq70Y4XKtorQupqF0m49MBz2/yf5Bj+MHjvpG3Hy7sImifnqD6UA+TKYxeSV+u6qqQPawN5UvnpKQ==}
    dependencies:
      inherits: 2.0.4
      process-nextick-args: 2.0.1
      readable-stream: 2.3.8
    dev: true

  /cmd-shim/5.0.0:
    resolution: {integrity: sha512-qkCtZ59BidfEwHltnJwkyVZn+XQojdAySM1D1gSeh11Z4pW1Kpolkyo53L5noc0nrxmIvyFwTmJRo4xs7FFLPw==}
    engines: {node: ^12.13.0 || ^14.15.0 || >=16.0.0}
    dependencies:
      mkdirp-infer-owner: 2.0.0
    dev: true

  /code-block-writer/11.0.3:
    resolution: {integrity: sha512-NiujjUFB4SwScJq2bwbYUtXbZhBSlY6vYzm++3Q6oC+U+injTqfPYFK8wS9COOmb2lueqp0ZRB4nK1VYeHgNyw==}
    dev: true

  /code-point-at/1.1.0:
    resolution: {integrity: sha512-RpAVKQA5T63xEj6/giIbUEtZwJ4UFIc3ZtvEkiaUERylqe8xb5IvqcgOurZLahv93CLKfxcw5YI+DZcUBRyLXA==}
    engines: {node: '>=0.10.0'}
    dev: true

  /color-convert/1.9.3:
    resolution: {integrity: sha512-QfAUtd+vFdAtFQcC8CCyYt1fYWxSqAiK2cSD6zDB8N3cpsEBAvRxp9zOGg6G/SHHJYAT88/az/IuDGALsNVbGg==}
    dependencies:
      color-name: 1.1.3
    dev: true

  /color-convert/2.0.1:
    resolution: {integrity: sha512-RRECPsj7iu/xb5oKYcsFHSppFNnsj/52OVTRKb4zP5onXwVF3zVmmToNcOfGC+CRDpfK/U584fMg38ZHCaElKQ==}
    engines: {node: '>=7.0.0'}
    dependencies:
      color-name: 1.1.4
    dev: true

  /color-name/1.1.3:
    resolution: {integrity: sha512-72fSenhMw2HZMTVHeCA9KCmpEIbzWiQsjN+BHcBbS9vr1mtt+vJjPdksIBNUmKAW8TFUDPJK5SUU3QhE9NEXDw==}
    dev: true

  /color-name/1.1.4:
    resolution: {integrity: sha512-dOy+3AuW3a2wNbZHIuMZpTcgjGuLU/uBL/ubcZF9OXbDo8ff4O8yVp5Bf0efS8uEoYo5q4Fx7dY9OgQGXgAsQA==}
    dev: true

  /color-string/1.9.1:
    resolution: {integrity: sha512-shrVawQFojnZv6xM40anx4CkoDP+fZsw/ZerEMsW/pyzsRbElpsL/DBVW7q3ExxwusdNXI3lXpuhEZkzs8p5Eg==}
    dependencies:
      color-name: 1.1.4
      simple-swizzle: 0.2.2
    dev: true

  /color-support/1.1.3:
    resolution: {integrity: sha512-qiBjkpbMLO/HL68y+lh4q0/O1MZFj2RX6X/KmMa3+gJD3z+WwI1ZzDHysvqHGS3mP6mznPckpXmw1nI9cJjyRg==}
    hasBin: true
    dev: true

  /color/4.2.3:
    resolution: {integrity: sha512-1rXeuUUiGGrykh+CeBdu5Ie7OJwinCgQY0bc7GCRxy5xVHy+moaqkpL/jqQq0MtQOeYcrqEz4abc5f0KtU7W4A==}
    engines: {node: '>=12.5.0'}
    dependencies:
      color-convert: 2.0.1
      color-string: 1.9.1
    dev: true

  /colors/1.0.3:
    resolution: {integrity: sha512-pFGrxThWcWQ2MsAz6RtgeWe4NK2kUE1WfsrvvlctdII745EW9I0yflqhe7++M5LEc7bV2c/9/5zc8sFcpL0Drw==}
    engines: {node: '>=0.1.90'}
    dev: true

  /colors/1.2.5:
    resolution: {integrity: sha512-erNRLao/Y3Fv54qUa0LBB+//Uf3YwMUmdJinN20yMXm9zdKKqH9wt7R9IIVZ+K7ShzfpLV/Zg8+VyrBJYB4lpg==}
    engines: {node: '>=0.1.90'}
    dev: true

  /colors/1.4.0:
    resolution: {integrity: sha512-a+UqTh4kgZg/SlGvfbzDHpgRu7AAQOmmqRHJnxhRZICKFUT91brVhNNt58CMWU9PsBbv3PDCZUHbVxuDiH2mtA==}
    engines: {node: '>=0.1.90'}
    dev: true

  /combined-stream/1.0.8:
    resolution: {integrity: sha512-FQN4MRfuJeHf7cBbBMJFXhKSDq+2kAArBlmRBvcvFE5BB1HZKXtSFASDhdlz9zOYwxh8lDdnvmMOe/+5cdoEdg==}
    engines: {node: '>= 0.8'}
    dependencies:
      delayed-stream: 1.0.0
    dev: true

  /command-line-args/4.0.7:
    resolution: {integrity: sha512-aUdPvQRAyBvQd2n7jXcsMDz68ckBJELXNzBybCHOibUWEg0mWTnaYCSRU8h9R+aNRSvDihJtssSRCiDRpLaezA==}
    hasBin: true
    dependencies:
      array-back: 2.0.0
      find-replace: 1.0.3
      typical: 2.6.1
    dev: true

  /commander/10.0.1:
    resolution: {integrity: sha512-y4Mg2tXshplEbSGzx7amzPwKKOCGuoSRP/CjEdwwk0FOGlUbq6lKuoyDZTNZkmxHdJtp54hdfY/JUrdL7Xfdug==}
    engines: {node: '>=14'}
    dev: true

  /commander/2.20.3:
    resolution: {integrity: sha512-GpVkmM8vF2vQUkj2LvZmD35JxeJOLCwJ9cUkugyk2nuhbv3+mJvpLYYt+0+USMxE+oj+ey/lJEnhZw75x/OMcQ==}
    dev: true

  /commander/4.1.1:
    resolution: {integrity: sha512-NOKm8xhkzAjzFx8B2v5OAHT+u5pRQc2UCa2Vq9jYL/31o2wi9mxBA7LIFs3sV5VSC49z6pEhfbMULvShKj26WA==}
    engines: {node: '>= 6'}
    dev: true

  /commander/6.2.1:
    resolution: {integrity: sha512-U7VdrJFnJgo4xjrHpTzu0yrHPGImdsmD95ZlgYSEajAn2JKzDhDTPG9kBTefmObL2w/ngeZnilk+OV9CG3d7UA==}
    engines: {node: '>= 6'}
    dev: true

  /commander/7.1.0:
    resolution: {integrity: sha512-pRxBna3MJe6HKnBGsDyMv8ETbptw3axEdYHoqNh7gu5oDcew8fs0xnivZGm06Ogk8zGAJ9VX+OPEr2GXEQK4dg==}
    engines: {node: '>= 10'}
    dev: true

  /commander/9.5.0:
    resolution: {integrity: sha512-KRs7WVDKg86PWiuAqhDrAQnTXZKraVcCc6vFdL14qrZ/DcWwuRo7VoiYXalXO7S5GKpqYiVEwCbgFDfxNHKJBQ==}
    engines: {node: ^12.20.0 || >=14}
    dev: true

  /commandpost/1.4.0:
    resolution: {integrity: sha512-aE2Y4MTFJ870NuB/+2z1cXBhSBBzRydVVjzhFC4gtenEhpnj15yu0qptWGJsO9YGrcPZ3ezX8AWb1VA391MKpQ==}
    dev: true

  /comment-parser/1.3.1:
    resolution: {integrity: sha512-B52sN2VNghyq5ofvUsqZjmk6YkihBX5vMSChmSK9v4ShjKf3Vk5Xcmgpw4o+iIgtrnM/u5FiMpz9VKb8lpBveA==}
    engines: {node: '>= 12.0.0'}
    dev: true

  /common-ancestor-path/1.0.1:
    resolution: {integrity: sha512-L3sHRo1pXXEqX8VU28kfgUY+YGsk09hPqZiZmLacNib6XNTCM8ubYeT7ryXQw8asB1sKgcU5lkB7ONug08aB8w==}
    dev: true

  /commondir/1.0.1:
    resolution: {integrity: sha512-W9pAhw0ja1Edb5GVdIF1mjZw/ASI0AlShXM83UUGe2DVr5TdAPEA1OA8m/g8zWp9x6On7gqufY+FatDbC3MDQg==}
    dev: true

  /concat-map/0.0.1:
    resolution: {integrity: sha512-/Srv4dswyQNBfohGpz9o6Yb3Gz3SrUDqBH5rTuhGR7ahtlbYKnVxw2bCFMRljaA7EXHaXZ8wsHdodFvbkhKmqg==}
    dev: true

  /concurrently/6.5.1:
    resolution: {integrity: sha512-FlSwNpGjWQfRwPLXvJ/OgysbBxPkWpiVjy1042b0U7on7S7qwwMIILRj7WTN1mTgqa582bG6NFuScOoh6Zgdag==}
    engines: {node: '>=10.0.0'}
    hasBin: true
    dependencies:
      chalk: 4.1.2
      date-fns: 2.30.0
      lodash: 4.17.21
      rxjs: 6.6.7
      spawn-command: 0.0.2-1
      supports-color: 8.1.1
      tree-kill: 1.2.2
      yargs: 16.2.0
    dev: true

  /concurrently/7.6.0:
    resolution: {integrity: sha512-BKtRgvcJGeZ4XttiDiNcFiRlxoAeZOseqUvyYRUp/Vtd+9p1ULmeoSqGsDA+2ivdeDFpqrJvGvmI+StKfKl5hw==}
    engines: {node: ^12.20.0 || ^14.13.0 || >=16.0.0}
    hasBin: true
    dependencies:
      chalk: 4.1.2
      date-fns: 2.30.0
      lodash: 4.17.21
      rxjs: 7.8.1
      shell-quote: 1.8.1
      spawn-command: 0.0.2-1
      supports-color: 8.1.1
      tree-kill: 1.2.2
      yargs: 17.7.2
    dev: true

  /config-chain/1.1.13:
    resolution: {integrity: sha512-qj+f8APARXHrM0hraqXYb2/bOVSV4PvJQlNZ/DVj0QrmNM2q2euizkeuVckQ57J+W0mRH6Hvi+k50M4Jul2VRQ==}
    dependencies:
      ini: 1.3.8
      proto-list: 1.2.4
    dev: true

  /configstore/6.0.0:
    resolution: {integrity: sha512-cD31W1v3GqUlQvbBCGcXmd2Nj9SvLDOP1oQ0YFuLETufzSPaKp11rYBsSOm7rCsW3OnIRAFM3OxRhceaXNYHkA==}
    engines: {node: '>=12'}
    dependencies:
      dot-prop: 6.0.1
      graceful-fs: 4.2.11
      unique-string: 3.0.0
      write-file-atomic: 3.0.3
      xdg-basedir: 5.1.0
    dev: true

  /console-control-strings/1.1.0:
    resolution: {integrity: sha512-ty/fTekppD2fIwRvnZAVdeOiGd1c7YXEixbgJTNzqcxJWKQnjJ/V1bNEEE6hygpM3WjwHFUVK6HTjWSzV4a8sQ==}
    dev: true

  /content-type/1.0.5:
    resolution: {integrity: sha512-nTjqfcBFEipKdXCv4YDQWCfmcLZKm81ldF0pAopTvyrFGVbcR6P/VAAd5G7N+0tTr8QqiU0tFadD6FK4NtJwOA==}
    engines: {node: '>= 0.6'}
    dev: true

  /copyfiles/2.4.1:
    resolution: {integrity: sha512-fereAvAvxDrQDOXybk3Qu3dPbOoKoysFMWtkY3mv5BsL8//OSZVL5DCLYqgRfY5cWirgRzlC+WSrxp6Bo3eNZg==}
    hasBin: true
    dependencies:
      glob: 7.2.3
      minimatch: 3.1.2
      mkdirp: 1.0.4
      noms: 0.0.0
      through2: 2.0.5
      untildify: 4.0.0
      yargs: 16.2.0
    dev: true

  /core-js/2.6.12:
    resolution: {integrity: sha512-Kb2wC0fvsWfQrgk8HU5lW6U/Lcs8+9aaYcy4ZFc6DDlo4nZ7n70dEgE5rtR0oG6ufKDUnrwfWL1mXR5ljDatrQ==}
    deprecated: core-js@<3.23.3 is no longer maintained and not recommended for usage due to the number of issues. Because of the V8 engine whims, feature detection in old core-js versions could cause a slowdown up to 100x even if nothing is polyfilled. Some versions have web compatibility issues. Please, upgrade your dependencies to the actual version of core-js.
    requiresBuild: true
    dev: true

  /core-util-is/1.0.3:
    resolution: {integrity: sha512-ZQBvi1DcpJ4GDqanjucZ2Hj3wEO5pZDS89BWbkcrvdxksJorwUDDZamX9ldFkp9aw2lmBDLgkObEA4DWNJ9FYQ==}
    dev: true

  /cosmiconfig/8.2.0:
    resolution: {integrity: sha512-3rTMnFJA1tCOPwRxtgF4wd7Ab2qvDbL8jX+3smjIbS4HlZBagTlpERbdN7iAbWlrfxE3M8c27kTwTawQ7st+OQ==}
    engines: {node: '>=14'}
    dependencies:
      import-fresh: 3.3.0
      js-yaml: 4.1.0
      parse-json: 5.2.0
      path-type: 4.0.0
    dev: true

  /create-require/1.1.1:
    resolution: {integrity: sha512-dcKFX3jn0MpIaXjisoRvexIJVEKzaq7z2rZKxf+MSr9TkdmHmsU4m2lcLojrj/FHl8mk5VxMmYA+ftRkP/3oKQ==}
    dev: true

  /cross-spawn/6.0.5:
    resolution: {integrity: sha512-eTVLrBSt7fjbDygz805pMnstIs2VTBNkRm0qxZd+M7A5XDdxVRWO5MxGBXZhjY4cqLYLdtrGqRf8mBPmzwSpWQ==}
    engines: {node: '>=4.8'}
    dependencies:
      nice-try: 1.0.5
      path-key: 2.0.1
      semver: 5.7.1
      shebang-command: 1.2.0
      which: 1.3.1
    dev: true

  /cross-spawn/7.0.3:
    resolution: {integrity: sha512-iRDPJKUPVEND7dHPO8rkbOnPpyDygcDFtWjpeWNCgy8WP2rXcxXL8TskReQl6OrB2G7+UJrags1q15Fudc7G6w==}
    engines: {node: '>= 8'}
    dependencies:
      path-key: 3.1.1
      shebang-command: 2.0.0
      which: 2.0.2
    dev: true

  /crypto-random-string/4.0.0:
    resolution: {integrity: sha512-x8dy3RnvYdlUcPOjkEHqozhiwzKNSq7GcPuXFbnyMOCHxX8V3OgIg/pYuabl2sbUPfIJaeAQB7PMOK8DFIdoRA==}
    engines: {node: '>=12'}
    dependencies:
      type-fest: 1.4.0
    dev: true

  /d/1.0.1:
    resolution: {integrity: sha512-m62ShEObQ39CfralilEQRjH6oAMtNCV1xJyEx5LpRYUVN+EviphDgUc/F3hnYbADmkiNs67Y+3ylmlG7Lnu+FA==}
    dependencies:
      es5-ext: 0.10.62
      type: 1.2.0
    dev: true

  /danger/10.9.0_@octokit+core@4.2.4:
    resolution: {integrity: sha512-eEWQAaIPfWSfzlQiFx+w9fWuP3jwq8VAV9W22EZRxfmCBnkdDa5aN0Akr7lzfCKudzy+4uEmIGUtxnYeFgTthQ==}
    hasBin: true
    dependencies:
      '@babel/polyfill': 7.12.1
      '@octokit/rest': 16.43.2_@octokit+core@4.2.4
      async-retry: 1.2.3
      chalk: 2.4.2
      commander: 2.20.3
      debug: 4.3.4
      fast-json-patch: 3.1.1
      get-stdin: 6.0.0
      gitlab: 10.2.1
      http-proxy-agent: 2.1.0
      https-proxy-agent: 2.2.4
      hyperlinker: 1.0.0
      json5: 2.2.3
      jsonpointer: 5.0.1
      jsonwebtoken: 8.5.1
      lodash.find: 4.6.0
      lodash.includes: 4.3.0
      lodash.isobject: 3.0.2
      lodash.keys: 4.2.0
      lodash.mapvalues: 4.6.0
      lodash.memoize: 4.1.2
      memfs-or-file-map-to-github-branch: 1.2.1
      micromatch: 4.0.5
      node-cleanup: 2.1.2
      node-fetch: 2.6.10
      override-require: 1.1.1
      p-limit: 2.3.0
      parse-diff: 0.7.1
      parse-git-config: 2.0.3
      parse-github-url: 1.0.2
      parse-link-header: 2.0.0
      pinpoint: 1.1.0
      prettyjson: 1.2.5
      readline-sync: 1.4.10
      require-from-string: 2.0.2
      supports-hyperlinks: 1.0.1
    transitivePeerDependencies:
      - '@octokit/core'
      - encoding
      - supports-color
    dev: true

  /dargs/7.0.0:
    resolution: {integrity: sha512-2iy1EkLdlBzQGvbweYRFxmFath8+K7+AKB0TlhHWkNuH+TmovaMH/Wp7V7R4u7f4SnX3OgLsU9t1NI9ioDnUpg==}
    engines: {node: '>=8'}
    dev: true

  /date-fns/2.30.0:
    resolution: {integrity: sha512-fnULvOpxnC5/Vg3NCiWelDsLiUc9bRwAPs/+LfTLNvetFCtCTN+yQz15C/fs4AwX1R9K5GLtLfn8QW+dWisaAw==}
    engines: {node: '>=0.11'}
    dependencies:
      '@babel/runtime': 7.21.5
    dev: true

  /dateformat/4.6.3:
    resolution: {integrity: sha512-2P0p0pFGzHS5EMnhdxQi7aJN+iMheud0UhG4dlE1DLAlvL8JHjJJTX/CSm4JXwV0Ka5nGk3zC5mcb5bUQUxxMA==}
    dev: true

  /debug/2.6.9:
    resolution: {integrity: sha512-bC7ElrdJaJnPbAP+1EotYvqZsb3ecl5wi6Bfi6BJTUcNowp6cvspg0jXznRTKDjm/E7AdgFBVeAPVMNcKGsHMA==}
    peerDependencies:
      supports-color: '*'
    peerDependenciesMeta:
      supports-color:
        optional: true
    dependencies:
      ms: 2.0.0
    dev: true

  /debug/3.1.0:
    resolution: {integrity: sha512-OX8XqP7/1a9cqkxYw2yXss15f26NKWBpDXQd0/uK/KPqdQhxbPa994hnzjcE2VqQpDslf55723cKPUOGSmMY3g==}
    peerDependencies:
      supports-color: '*'
    peerDependenciesMeta:
      supports-color:
        optional: true
    dependencies:
      ms: 2.0.0
    dev: true

  /debug/3.2.7:
    resolution: {integrity: sha512-CFjzYYAi4ThfiQvizrFQevTTXHtnCqWfe7x1AhgEscTz6ZbLbfoLRLPugTQyBth6f8ZERVUSyWHFD/7Wu4t1XQ==}
    peerDependencies:
      supports-color: '*'
    peerDependenciesMeta:
      supports-color:
        optional: true
    dependencies:
      ms: 2.1.3
    dev: true

  /debug/4.3.4:
    resolution: {integrity: sha512-PRWFHuSU3eDtQJPvnNY7Jcket1j0t5OuOsFzPPzsekD52Zl8qUfFIPEiswXqIvHWGVHOgX+7G/vCNNhehwxfkQ==}
    engines: {node: '>=6.0'}
    peerDependencies:
      supports-color: '*'
    peerDependenciesMeta:
      supports-color:
        optional: true
    dependencies:
      ms: 2.1.2
    dev: true

  /debug/4.3.4_supports-color@8.1.1:
    resolution: {integrity: sha512-PRWFHuSU3eDtQJPvnNY7Jcket1j0t5OuOsFzPPzsekD52Zl8qUfFIPEiswXqIvHWGVHOgX+7G/vCNNhehwxfkQ==}
    engines: {node: '>=6.0'}
    peerDependencies:
      supports-color: '*'
    peerDependenciesMeta:
      supports-color:
        optional: true
    dependencies:
      ms: 2.1.2
      supports-color: 8.1.1
    dev: true

  /debuglog/1.0.1:
    resolution: {integrity: sha512-syBZ+rnAK3EgMsH2aYEOLUW7mZSY9Gb+0wUMCFsZvcmiz+HigA0LOcq/HoQqVuGG+EKykunc7QG2bzrponfaSw==}
    deprecated: Package no longer supported. Contact Support at https://www.npmjs.com/support for more info.
    dev: true

  /decode-uri-component/0.2.2:
    resolution: {integrity: sha512-FqUYQ+8o158GyGTrMFJms9qh3CqTKvAqgqsTnkLI8sKu0028orqBhxNMFkFen0zGyg6epACD32pjVk58ngIErQ==}
    engines: {node: '>=0.10'}
    dev: true

  /decompress-response/6.0.0:
    resolution: {integrity: sha512-aW35yZM6Bb/4oJlZncMH2LCoZtJXTRxES17vE3hoRiowU2kWHaJKFkSBDnDR+cm9J+9QhXmREyIfv0pji9ejCQ==}
    engines: {node: '>=10'}
    dependencies:
      mimic-response: 3.1.0
    dev: true

  /deep-extend/0.6.0:
    resolution: {integrity: sha512-LOHxIOaPYdHlJRtCQfDIVZtfw/ufM8+rVj649RIHzcm/vGwQRXFt6OPqIFWsm2XEMrNIEtWR64sY1LEKD2vAOA==}
    engines: {node: '>=4.0.0'}
    dev: true

  /deep-is/0.1.4:
    resolution: {integrity: sha512-oIPzksmTg4/MriiaYGO+okXDT7ztn/w3Eptv/+gSIdMdKsJo0u4CfYNFJPy+4SKMuCqGw2wxnA+URMg3t8a/bQ==}
    dev: true

  /defaults/1.0.4:
    resolution: {integrity: sha512-eFuaLoy/Rxalv2kr+lqMlUnrDWV+3j4pljOIJgLIhI058IQfWJ7vXhyEIHu+HtC738klGALYxOKDO0bQP3tg8A==}
    dependencies:
      clone: 1.0.4
    dev: true

  /defer-to-connect/2.0.1:
    resolution: {integrity: sha512-4tvttepXG1VaYGrRibk5EwJd1t4udunSOVMdLSAL6mId1ix438oPwPZMALY41FCijukO1L0twNcGsdzS7dHgDg==}
    engines: {node: '>=10'}
    dev: true

  /define-properties/1.2.0:
    resolution: {integrity: sha512-xvqAVKGfT1+UAvPwKTVw/njhdQ8ZhXK4lI0bCIuCMrp2up9nPnaDftrLtmpTazqd1o+UY4zgzU+avtMbDP+ldA==}
    engines: {node: '>= 0.4'}
    dependencies:
      has-property-descriptors: 1.0.0
      object-keys: 1.1.1
    dev: true

  /delayed-stream/1.0.0:
    resolution: {integrity: sha512-ZySD7Nf91aLB0RxL4KGrKHBXl7Eds1DAmEdcoVawXnLD7SDhpNgtuII2aAkg7a7QS41jxPSZ17p4VdGnMHk3MQ==}
    engines: {node: '>=0.4.0'}
    dev: true

  /delegates/1.0.0:
    resolution: {integrity: sha512-bd2L678uiWATM6m5Z1VzNCErI3jiGzt6HGY8OVICs40JQq/HALfbyNJmp0UDakEY4pMMaN0Ly5om/B1VI/+xfQ==}
    dev: true

  /depd/2.0.0:
    resolution: {integrity: sha512-g7nH6P6dyDioJogAAGprGpCtVImJhpPk/roCzdb3fIh61/s/nPsfR6onyMwkCAR/OlC3yBC0lESvUoQEAssIrw==}
    engines: {node: '>= 0.8'}
    dev: true

  /deprecation/2.3.1:
    resolution: {integrity: sha512-xmHIy4F3scKVwMsQ4WnVaS8bHOx0DmVwRywosKhaILI0ywMDWPtBSku2HNxRvF7jtwDRsoEwYQSfbxj8b7RlJQ==}
    dev: true

  /detect-indent/5.0.0:
    resolution: {integrity: sha512-rlpvsxUtM0PQvy9iZe640/IWwWYyBsTApREbA1pHOpmOUIl9MkP/U4z7vTtg4Oaojvqhxt7sdufnT0EzGaR31g==}
    engines: {node: '>=4'}
    dev: true

  /detect-indent/6.1.0:
    resolution: {integrity: sha512-reYkTUJAZb9gUuZ2RvVCNhVHdg62RHnJ7WJl8ftMi4diZ6NWlciOzQN88pUhSELEwflJht4oQDv0F0BMlwaYtA==}
    engines: {node: '>=8'}
    dev: true

  /detect-libc/2.0.1:
    resolution: {integrity: sha512-463v3ZeIrcWtdgIg6vI6XUncguvr2TnGl4SzDXinkt9mSLpBJKXT3mW6xT3VQdDN11+WVs29pgvivTc4Lp8v+w==}
    engines: {node: '>=8'}
    dev: true

  /detect-newline/2.1.0:
    resolution: {integrity: sha512-CwffZFvlJffUg9zZA0uqrjQayUTC8ob94pnr5sFwaVv3IOmkfUHcWH+jXaQK3askE51Cqe8/9Ql/0uXNwqZ8Zg==}
    engines: {node: '>=0.10.0'}
    dev: true

  /detect-newline/3.1.0:
    resolution: {integrity: sha512-TLz+x/vEXm/Y7P7wn1EJFNLxYpUD4TgMosxY6fAVJUnJMbupHBOncxyWUG9OpTaH9EBD7uFI5LfEgmMOc54DsA==}
    engines: {node: '>=8'}
    dev: true

  /dezalgo/1.0.4:
    resolution: {integrity: sha512-rXSP0bf+5n0Qonsb+SVVfNfIsimO4HEtmnIpPHY8Q1UCzKlQrDMfdobr8nJOOsRgWCyMRqeSBQzmWUMq7zvVig==}
    dependencies:
      asap: 2.0.6
      wrappy: 1.0.2
    dev: true

  /diff/4.0.2:
    resolution: {integrity: sha512-58lmxKSA4BNyLz+HHMUzlOEpg09FV+ev6ZMe3vJihgdxzgcwZ8VoEEPmALCZG9LmqfVoNMMKpttIYTVG6uDY7A==}
    engines: {node: '>=0.3.1'}
    dev: true

  /diff/5.1.0:
    resolution: {integrity: sha512-D+mk+qE8VC/PAUrlAU34N+VfXev0ghe5ywmpqrawphmVZc1bEfn56uo9qpyGp1p4xpzOHkSW4ztBd6L7Xx4ACw==}
    engines: {node: '>=0.3.1'}
    dev: true

  /dir-glob/3.0.1:
    resolution: {integrity: sha512-WkrWp9GR4KXfKGYzOLmTuGVi1UWFfws377n9cc55/tb6DuqyF6pcQ5AbiHEshaDpY9v6oaSr2XCDidGmMwdzIA==}
    engines: {node: '>=8'}
    dependencies:
      path-type: 4.0.0
    dev: true

  /doctrine/2.1.0:
    resolution: {integrity: sha512-35mSku4ZXK0vfCuHEDAwt55dg2jNajHZ1odvF+8SSr82EsZY4QmXfuWso8oEd8zRhVObSN18aM0CjSdoBX7zIw==}
    engines: {node: '>=0.10.0'}
    dependencies:
      esutils: 2.0.3
    dev: true

  /doctrine/3.0.0:
    resolution: {integrity: sha512-yS+Q5i3hBf7GBkd4KG8a7eBNNWNGLTaEwwYWUijIYM7zrlYDM0BFXHjjPWlWZ1Rg7UaddZeIDmi9jF3HmqiQ2w==}
    engines: {node: '>=6.0.0'}
    dependencies:
      esutils: 2.0.3
    dev: true

  /dot-prop/6.0.1:
    resolution: {integrity: sha512-tE7ztYzXHIeyvc7N+hR3oi7FIbf/NIjVP9hmAt3yMXzrQ072/fpjGLx2GxNxGxUl5V73MEqYzioOMoVhGMJ5cA==}
    engines: {node: '>=10'}
    dependencies:
      is-obj: 2.0.0
    dev: true

  /eastasianwidth/0.2.0:
    resolution: {integrity: sha512-I88TYZWc9XiYHRQ4/3c5rjjfgkjhLyW2luGIheGERbNQ6OY7yTybanSpDXZa8y7VUP9YmDcYa+eyq4ca7iLqWA==}
    dev: true

  /ecdsa-sig-formatter/1.0.11:
    resolution: {integrity: sha512-nagl3RYrbNv6kQkeJIpt6NJZy8twLB/2vtz6yN9Z4vRKHN4/QZJIEbqohALSgwKdnksuY3k5Addp5lg8sVoVcQ==}
    dependencies:
      safe-buffer: 5.2.1
    dev: true

  /editorconfig/0.15.3:
    resolution: {integrity: sha512-M9wIMFx96vq0R4F+gRpY3o2exzb8hEj/n9S8unZtHSvYjibBp/iMufSzvmOcV/laG0ZtuTVGtiJggPOSW2r93g==}
    hasBin: true
    dependencies:
      commander: 2.20.3
      lru-cache: 4.1.5
      semver: 5.7.1
      sigmund: 1.0.1
    dev: true

  /ejs/3.1.9:
    resolution: {integrity: sha512-rC+QVNMJWv+MtPgkt0y+0rVEIdbtxVADApW9JXrUVlzHetgcyczP/E7DJmWJ4fJCZF2cPcBk0laWO9ZHMG3DmQ==}
    engines: {node: '>=0.10.0'}
    hasBin: true
    dependencies:
      jake: 10.8.5
    dev: true

  /electron-to-chromium/1.4.386:
    resolution: {integrity: sha512-w0VD4WR225nuNsz6FokDaqugxzue6iUVBo8QfUrl2Y6nWHxtBUhjWDnUaG/1v5oWeFPLMJAQk3zKHTHW/P8+Og==}
    dev: true

  /emoji-regex/8.0.0:
    resolution: {integrity: sha512-MSjYzcWNOA0ewAHpz0MxpYFvwg6yjy1NG3xteoqz644VCo/RPgnr1/GGt+ic3iJTzQ8Eu3TdM14SawnVUmGE6A==}
    dev: true

  /emoji-regex/9.2.2:
    resolution: {integrity: sha512-L18DaJsXSUk2+42pv8mLs5jJT2hqFkFE4j21wOmgbUqsZ2hL72NsUU785g9RXgo3s0ZNgVl42TiHp3ZtOv/Vyg==}
    dev: true

  /encoding/0.1.13:
    resolution: {integrity: sha512-ETBauow1T35Y/WZMkio9jiM0Z5xjHHmJ4XmjZOq1l/dXz3lr2sRn87nJy20RupqSh1F2m3HHPSp8ShIPQJrJ3A==}
    requiresBuild: true
    dependencies:
      iconv-lite: 0.6.3
    dev: true
    optional: true

  /end-of-stream/1.4.4:
    resolution: {integrity: sha512-+uw1inIHVPQoaVuHzRyXd21icM+cnt4CzD5rW+NC1wjOUSTOs+Te7FOv7AhN7vS9x/oIyhLP5PR1H+phQAHu5Q==}
    dependencies:
      once: 1.4.0
    dev: true

  /enhanced-resolve/5.15.0:
    resolution: {integrity: sha512-LXYT42KJ7lpIKECr2mAXIaMldcNCh/7E0KBKOu4KSfkHmP+mZmSs+8V5gBAqisWBy0OO4W5Oyys0GO1Y8KtdKg==}
    engines: {node: '>=10.13.0'}
    dependencies:
      graceful-fs: 4.2.11
      tapable: 2.2.1
    dev: true

  /enquirer/2.3.6:
    resolution: {integrity: sha512-yjNnPr315/FjS4zIsUxYguYUPP2e1NK4d7E7ZOLiyYCcbFBiTMyID+2wvm2w6+pZ/odMA7cRkjhsPbltwBOrLg==}
    engines: {node: '>=8.6'}
    dependencies:
      ansi-colors: 4.1.3
    dev: true

  /env-paths/2.2.1:
    resolution: {integrity: sha512-+h1lkLKhZMTYjog1VEpJNG7NZJWcuc2DDk/qsqSTRRCOXiLjeQ1d1/udrUGhqMxUgAlwKNZ0cf2uqan5GLuS2A==}
    engines: {node: '>=6'}
    dev: true

  /err-code/2.0.3:
    resolution: {integrity: sha512-2bmlRpNKBxT/CRmPOlyISQpNj+qSeYvcym/uT0Jx2bMOlKLtSy1ZmLuVxSEKKyor/N5yhvp/ZiG1oE3DEYMSFA==}
    dev: true

  /error-ex/1.3.2:
    resolution: {integrity: sha512-7dFHNmqeFSEt2ZBsCriorKnn3Z2pj+fd9kmI6QoWw4//DL+icEBfc0U7qJCisqrTsKTjw4fNFy2pW9OqStD84g==}
    dependencies:
      is-arrayish: 0.2.1
    dev: true

  /error/10.4.0:
    resolution: {integrity: sha512-YxIFEJuhgcICugOUvRx5th0UM+ActZ9sjY0QJmeVwsQdvosZ7kYzc9QqS0Da3R5iUmgU5meGIxh0xBeZpMVeLw==}
    dev: true

  /es-abstract/1.21.2:
    resolution: {integrity: sha512-y/B5POM2iBnIxCiernH1G7rC9qQoM77lLIMQLuob0zhp8C56Po81+2Nj0WFKnd0pNReDTnkYryc+zhOzpEIROg==}
    engines: {node: '>= 0.4'}
    dependencies:
      array-buffer-byte-length: 1.0.0
      available-typed-arrays: 1.0.5
      call-bind: 1.0.2
      es-set-tostringtag: 2.0.1
      es-to-primitive: 1.2.1
      function.prototype.name: 1.1.5
      get-intrinsic: 1.2.0
      get-symbol-description: 1.0.0
      globalthis: 1.0.3
      gopd: 1.0.1
      has: 1.0.3
      has-property-descriptors: 1.0.0
      has-proto: 1.0.1
      has-symbols: 1.0.3
      internal-slot: 1.0.5
      is-array-buffer: 3.0.2
      is-callable: 1.2.7
      is-negative-zero: 2.0.2
      is-regex: 1.1.4
      is-shared-array-buffer: 1.0.2
      is-string: 1.0.7
      is-typed-array: 1.1.10
      is-weakref: 1.0.2
      object-inspect: 1.12.3
      object-keys: 1.1.1
      object.assign: 4.1.4
      regexp.prototype.flags: 1.5.0
      safe-regex-test: 1.0.0
      string.prototype.trim: 1.2.7
      string.prototype.trimend: 1.0.6
      string.prototype.trimstart: 1.0.6
      typed-array-length: 1.0.4
      unbox-primitive: 1.0.2
      which-typed-array: 1.1.9
    dev: true

  /es-module-lexer/1.2.1:
    resolution: {integrity: sha512-9978wrXM50Y4rTMmW5kXIC09ZdXQZqkE4mxhwkd8VbzsGkXGPgV4zWuqQJgCEzYngdo2dYDa0l8xhX4fkSwJSg==}
    dev: true

  /es-set-tostringtag/2.0.1:
    resolution: {integrity: sha512-g3OMbtlwY3QewlqAiMLI47KywjWZoEytKr8pf6iTC8uJq5bIAH52Z9pnQ8pVL6whrCto53JZDuUIsifGeLorTg==}
    engines: {node: '>= 0.4'}
    dependencies:
      get-intrinsic: 1.2.0
      has: 1.0.3
      has-tostringtag: 1.0.0
    dev: true

  /es-shim-unscopables/1.0.0:
    resolution: {integrity: sha512-Jm6GPcCdC30eMLbZ2x8z2WuRwAws3zTBBKuusffYVUrNj/GVSUAZ+xKMaUpfNDR5IbyNA5LJbaecoUVbmUcB1w==}
    dependencies:
      has: 1.0.3
    dev: true

  /es-to-primitive/1.2.1:
    resolution: {integrity: sha512-QCOllgZJtaUo9miYBcLChTUaHNjJF3PYs1VidD7AwiEj1kYxKeQTctLAezAOH5ZKRH0g2IgPn6KwB4IT8iRpvA==}
    engines: {node: '>= 0.4'}
    dependencies:
      is-callable: 1.2.7
      is-date-object: 1.0.5
      is-symbol: 1.0.4
    dev: true

  /es5-ext/0.10.62:
    resolution: {integrity: sha512-BHLqn0klhEpnOKSrzn/Xsz2UIW8j+cGmo9JLzr8BiUapV8hPL9+FliFqjwr9ngW7jWdnxv6eO+/LqyhJVqgrjA==}
    engines: {node: '>=0.10'}
    requiresBuild: true
    dependencies:
      es6-iterator: 2.0.3
      es6-symbol: 3.1.3
      next-tick: 1.1.0
    dev: true

  /es6-iterator/2.0.3:
    resolution: {integrity: sha512-zw4SRzoUkd+cl+ZoE15A9o1oQd920Bb0iOJMQkQhl3jNc03YqVjAhG7scf9C5KWRU/R13Orf588uCC6525o02g==}
    dependencies:
      d: 1.0.1
      es5-ext: 0.10.62
      es6-symbol: 3.1.3
    dev: true

  /es6-promise/4.2.8:
    resolution: {integrity: sha512-HJDGx5daxeIvxdBxvG2cb9g4tEvwIk3i8+nhX0yGrYmZUzbkdg8QbDevheDB8gd0//uPj4c1EQua8Q+MViT0/w==}
    dev: true

  /es6-promisify/5.0.0:
    resolution: {integrity: sha512-C+d6UdsYDk0lMebHNR4S2NybQMMngAOnOwYBQjTOiv0MkoJMP0Myw2mgpDLBcpfCmRLxyFqYhS/CfOENq4SJhQ==}
    dependencies:
      es6-promise: 4.2.8
    dev: true

  /es6-symbol/3.1.3:
    resolution: {integrity: sha512-NJ6Yn3FuDinBaBRWl/q5X/s4koRHBrgKAu+yGI6JCBeiu3qrcbJhwT2GeR/EXVfylRk8dpQVJoLEFhK+Mu31NA==}
    dependencies:
      d: 1.0.1
      ext: 1.7.0
    dev: true

  /es6-weak-map/2.0.3:
    resolution: {integrity: sha512-p5um32HOTO1kP+w7PRnB+5lQ43Z6muuMuIMffvDN8ZB4GcnjLBV6zGStpbASIMk4DCAvEaamhe2zhyCb/QXXsA==}
    dependencies:
      d: 1.0.1
      es5-ext: 0.10.62
      es6-iterator: 2.0.3
      es6-symbol: 3.1.3
    dev: true

  /escalade/3.1.1:
    resolution: {integrity: sha512-k0er2gUkLf8O0zKJiAhmkTnJlTvINGv7ygDNPbeIsX/TJjGJZHuh9B2UxbsaEkmlEo9MfhrSzmhIlhRlI2GXnw==}
    engines: {node: '>=6'}
    dev: true

  /escape-goat/4.0.0:
    resolution: {integrity: sha512-2Sd4ShcWxbx6OY1IHyla/CVNwvg7XwZVoXZHcSu9w9SReNP1EzzD5T8NWKIR38fIqEns9kDWKUQTXXAmlDrdPg==}
    engines: {node: '>=12'}
    dev: true

  /escape-string-regexp/1.0.5:
    resolution: {integrity: sha512-vbRorB5FUQWvla16U8R/qgaFIya2qGzwDrNmCZuYKrbdSUMG6I1ZCGQRefkRVhuOkIGVne7BQ35DSfo1qvJqFg==}
    engines: {node: '>=0.8.0'}
    dev: true

  /escape-string-regexp/4.0.0:
    resolution: {integrity: sha512-TtpcNJ3XAzx3Gq8sWRzJaVajRs0uVxA2YAkdb1jm2YkPz4G6egUFAyA3n5vtEIZefPk5Wa4UXbKuS5fKkJWdgA==}
    engines: {node: '>=10'}
    dev: true

  /eslint-config-prettier/8.5.0_eslint@8.6.0:
    resolution: {integrity: sha512-obmWKLUNCnhtQRKc+tmnYuQl0pFU1ibYJQ5BGhTVB08bHe9wC8qUeG7c08dj9XX+AuPj1YSGSQIHl1pnDHZR0Q==}
    hasBin: true
    peerDependencies:
      eslint: '>=7.0.0'
    dependencies:
      eslint: 8.6.0
    dev: true

  /eslint-import-resolver-node/0.3.7:
    resolution: {integrity: sha512-gozW2blMLJCeFpBwugLTGyvVjNoeo1knonXAcatC6bjPBZitotxdWf7Gimr25N4c0AAOo4eOUfaG82IJPDpqCA==}
    dependencies:
      debug: 3.2.7
      is-core-module: 2.12.0
      resolve: 1.22.2
    transitivePeerDependencies:
      - supports-color
    dev: true

  /eslint-module-utils/2.8.0_iwcyz3q5swh44qq6nyzz4rzmcq:
    resolution: {integrity: sha512-aWajIYfsqCKRDgUfjEXNN/JlrzauMuSEy5sbd7WXbtW3EH6A6MpwEh42c7qD+MqQo9QMJ6fWLAeIJynx0g6OAw==}
    engines: {node: '>=4'}
    peerDependencies:
      '@typescript-eslint/parser': '*'
      eslint: '*'
      eslint-import-resolver-node: '*'
      eslint-import-resolver-typescript: '*'
      eslint-import-resolver-webpack: '*'
    peerDependenciesMeta:
      '@typescript-eslint/parser':
        optional: true
      eslint:
        optional: true
      eslint-import-resolver-node:
        optional: true
      eslint-import-resolver-typescript:
        optional: true
      eslint-import-resolver-webpack:
        optional: true
    dependencies:
      '@typescript-eslint/parser': 5.9.1_kufnqfq7tb5rpdawkdb6g5smma
      debug: 3.2.7
      eslint: 8.6.0
      eslint-import-resolver-node: 0.3.7
    transitivePeerDependencies:
      - supports-color
    dev: true

  /eslint-plugin-editorconfig/3.2.0_4x3vxi7gdq53yv6dpzqqqrxppq:
    resolution: {integrity: sha512-XiUg69+qgv6BekkPCjP8+2DMODzPqtLV5i0Q9FO1v40P62pfodG1vjIihVbw/338hS5W26S+8MTtXaAlrg37QQ==}
    dependencies:
      '@typescript-eslint/eslint-plugin': 5.55.0_i37r4pxnuonvhfobrnldva5ppi
      editorconfig: 0.15.3
      eslint: 8.6.0
      klona: 2.0.6
    transitivePeerDependencies:
      - '@typescript-eslint/parser'
      - supports-color
      - typescript
    dev: true

  /eslint-plugin-eslint-comments/3.2.0_eslint@8.6.0:
    resolution: {integrity: sha512-0jkOl0hfojIHHmEHgmNdqv4fmh7300NdpA9FFpF7zaoLvB/QeXOGNLIo86oAveJFrfB1p05kC8hpEMHM8DwWVQ==}
    engines: {node: '>=6.5.0'}
    peerDependencies:
      eslint: '>=4.19.1'
    dependencies:
      escape-string-regexp: 1.0.5
      eslint: 8.6.0
      ignore: 5.2.4
    dev: true

  /eslint-plugin-import/2.25.4_gyqcce5u2ijhn2hqkipmk56rmu:
    resolution: {integrity: sha512-/KJBASVFxpu0xg1kIBn9AUa8hQVnszpwgE7Ld0lKAlx7Ie87yzEzCgSkekt+le/YVhiaosO4Y14GDAOc41nfxA==}
    engines: {node: '>=4'}
    peerDependencies:
      '@typescript-eslint/parser': '*'
      eslint: ^2 || ^3 || ^4 || ^5 || ^6 || ^7.2.0 || ^8
    peerDependenciesMeta:
      '@typescript-eslint/parser':
        optional: true
    dependencies:
      '@typescript-eslint/parser': 5.9.1_kufnqfq7tb5rpdawkdb6g5smma
      array-includes: 3.1.6
      array.prototype.flat: 1.3.1
      debug: 2.6.9
      doctrine: 2.1.0
      eslint: 8.6.0
      eslint-import-resolver-node: 0.3.7
      eslint-module-utils: 2.8.0_iwcyz3q5swh44qq6nyzz4rzmcq
      has: 1.0.3
      is-core-module: 2.12.0
      is-glob: 4.0.3
      minimatch: 3.1.2
      object.values: 1.1.6
      resolve: 1.22.2
      tsconfig-paths: 3.14.2
    transitivePeerDependencies:
      - eslint-import-resolver-typescript
      - eslint-import-resolver-webpack
      - supports-color
    dev: true

  /eslint-plugin-jsdoc/39.3.25_eslint@8.6.0:
    resolution: {integrity: sha512-7JiFOOaipz7Z7lNQ9sMJ6cdvclmVUwNYtFWGS3a0k0uEFcdZPPD64WOfENuyNHpl86C0AKIEPgOpZby5kd+pew==}
    engines: {node: ^14 || ^16 || ^17 || ^18 || ^19}
    peerDependencies:
      eslint: ^7.0.0 || ^8.0.0
    dependencies:
      '@es-joy/jsdoccomment': 0.33.4
      comment-parser: 1.3.1
      debug: 4.3.4
      escape-string-regexp: 4.0.0
      eslint: 8.6.0
      esquery: 1.5.0
      semver: 7.5.4
      spdx-expression-parse: 3.0.1
    transitivePeerDependencies:
      - supports-color
    dev: true

  /eslint-plugin-promise/6.0.1_eslint@8.6.0:
    resolution: {integrity: sha512-uM4Tgo5u3UWQiroOyDEsYcVMOo7re3zmno0IZmB5auxoaQNIceAbXEkSt8RNrKtaYehARHG06pYK6K1JhtP0Zw==}
    engines: {node: ^12.22.0 || ^14.17.0 || >=16.0.0}
    peerDependencies:
      eslint: ^7.0.0 || ^8.0.0
    dependencies:
      eslint: 8.6.0
    dev: true

  /eslint-plugin-react/7.27.1_eslint@8.6.0:
    resolution: {integrity: sha512-meyunDjMMYeWr/4EBLTV1op3iSG3mjT/pz5gti38UzfM4OPpNc2m0t2xvKCOMU5D6FSdd34BIMFOvQbW+i8GAA==}
    engines: {node: '>=4'}
    peerDependencies:
      eslint: ^3 || ^4 || ^5 || ^6 || ^7 || ^8
    dependencies:
      array-includes: 3.1.6
      array.prototype.flatmap: 1.3.1
      doctrine: 2.1.0
      eslint: 8.6.0
      estraverse: 5.3.0
      jsx-ast-utils: 3.3.3
      minimatch: 3.1.2
      object.entries: 1.1.6
      object.fromentries: 2.0.6
      object.hasown: 1.1.2
      object.values: 1.1.6
      prop-types: 15.8.1
      resolve: 2.0.0-next.4
      semver: 6.3.0
      string.prototype.matchall: 4.0.8
    dev: true

  /eslint-plugin-react/7.28.0_eslint@8.6.0:
    resolution: {integrity: sha512-IOlFIRHzWfEQQKcAD4iyYDndHwTQiCMcJVJjxempf203jnNLUnW34AXLrV33+nEXoifJE2ZEGmcjKPL8957eSw==}
    engines: {node: '>=4'}
    peerDependencies:
      eslint: ^3 || ^4 || ^5 || ^6 || ^7 || ^8
    dependencies:
      array-includes: 3.1.6
      array.prototype.flatmap: 1.3.1
      doctrine: 2.1.0
      eslint: 8.6.0
      estraverse: 5.3.0
      jsx-ast-utils: 3.3.3
      minimatch: 3.1.2
      object.entries: 1.1.6
      object.fromentries: 2.0.6
      object.hasown: 1.1.2
      object.values: 1.1.6
      prop-types: 15.8.1
      resolve: 2.0.0-next.4
      semver: 6.3.0
      string.prototype.matchall: 4.0.8
    dev: true

  /eslint-plugin-tsdoc/0.2.17:
    resolution: {integrity: sha512-xRmVi7Zx44lOBuYqG8vzTXuL6IdGOeF9nHX17bjJ8+VE6fsxpdGem0/SBTmAwgYMKYB1WBkqRJVQ+n8GK041pA==}
    dependencies:
      '@microsoft/tsdoc': 0.14.2
      '@microsoft/tsdoc-config': 0.16.2
    dev: true

  /eslint-plugin-unicorn/40.0.0_eslint@8.6.0:
    resolution: {integrity: sha512-5GRXISfBk8jMmYk1eeNDw8zSRnWTxBjWkzx2Prre6E2/yLu2twozZ3EomLWCBu9nWms/ZE361BItyMQwfnG1qA==}
    engines: {node: '>=12'}
    peerDependencies:
      eslint: '>=7.32.0'
    dependencies:
      '@babel/helper-validator-identifier': 7.19.1
      ci-info: 3.8.0
      clean-regexp: 1.0.0
      eslint: 8.6.0
      eslint-utils: 3.0.0_eslint@8.6.0
      esquery: 1.5.0
      indent-string: 4.0.0
      is-builtin-module: 3.2.1
      lodash: 4.17.21
      pluralize: 8.0.0
      read-pkg-up: 7.0.1
      regexp-tree: 0.1.27
      safe-regex: 2.1.1
      semver: 7.5.4
      strip-indent: 3.0.0
    dev: true

  /eslint-plugin-unused-imports/2.0.0_fhnxgfsp6r3qynjxjvskmntitm:
    resolution: {integrity: sha512-3APeS/tQlTrFa167ThtP0Zm0vctjr4M44HMpeg1P4bK6wItarumq0Ma82xorMKdFsWpphQBlRPzw/pxiVELX1A==}
    engines: {node: ^12.22.0 || ^14.17.0 || >=16.0.0}
    peerDependencies:
      '@typescript-eslint/eslint-plugin': ^5.0.0
      eslint: ^8.0.0
    peerDependenciesMeta:
      '@typescript-eslint/eslint-plugin':
        optional: true
    dependencies:
      '@typescript-eslint/eslint-plugin': 5.9.1_i37r4pxnuonvhfobrnldva5ppi
      eslint: 8.6.0
      eslint-rule-composer: 0.3.0
    dev: true

  /eslint-rule-composer/0.3.0:
    resolution: {integrity: sha512-bt+Sh8CtDmn2OajxvNO+BX7Wn4CIWMpTRm3MaiKPCQcnnlm0CS2mhui6QaoeQugs+3Kj2ESKEEGJUdVafwhiCg==}
    engines: {node: '>=4.0.0'}
    dev: true

  /eslint-scope/5.1.1:
    resolution: {integrity: sha512-2NxwbF/hZ0KpepYN0cNbo+FN6XoK7GaHlQhgx/hIZl6Va0bF45RQOOwhLIy8lQDbuCiadSLCBnH2CFYquit5bw==}
    engines: {node: '>=8.0.0'}
    dependencies:
      esrecurse: 4.3.0
      estraverse: 4.3.0
    dev: true

  /eslint-scope/7.2.0:
    resolution: {integrity: sha512-DYj5deGlHBfMt15J7rdtyKNq/Nqlv5KfU4iodrQ019XESsRnwXH9KAE0y3cwtUHDo2ob7CypAnCqefh6vioWRw==}
    engines: {node: ^12.22.0 || ^14.17.0 || >=16.0.0}
    dependencies:
      esrecurse: 4.3.0
      estraverse: 5.3.0
    dev: true

  /eslint-utils/3.0.0_eslint@8.6.0:
    resolution: {integrity: sha512-uuQC43IGctw68pJA1RgbQS8/NP7rch6Cwd4j3ZBtgo4/8Flj4eGE7ZYSZRN3iq5pVUv6GPdW5Z1RFleo84uLDA==}
    engines: {node: ^10.0.0 || ^12.0.0 || >= 14.0.0}
    peerDependencies:
      eslint: '>=5'
    dependencies:
      eslint: 8.6.0
      eslint-visitor-keys: 2.1.0
    dev: true

  /eslint-visitor-keys/2.1.0:
    resolution: {integrity: sha512-0rSmRBzXgDzIsD6mGdJgevzgezI534Cer5L/vyMX0kHzT/jiB43jRhd9YUlMGYLQy2zprNmoT8qasCGtY+QaKw==}
    engines: {node: '>=10'}
    dev: true

  /eslint-visitor-keys/3.4.1:
    resolution: {integrity: sha512-pZnmmLwYzf+kWaM/Qgrvpen51upAktaaiI01nsJD/Yr3lMOdNtq0cxkrrg16w64VtisN6okbs7Q8AfGqj4c9fA==}
    engines: {node: ^12.22.0 || ^14.17.0 || >=16.0.0}
    dev: true

  /eslint/8.40.0:
    resolution: {integrity: sha512-bvR+TsP9EHL3TqNtj9sCNJVAFK3fBN8Q7g5waghxyRsPLIMwL73XSKnZFK0hk/O2ANC+iAoq6PWMQ+IfBAJIiQ==}
    engines: {node: ^12.22.0 || ^14.17.0 || >=16.0.0}
    hasBin: true
    dependencies:
      '@eslint-community/eslint-utils': 4.4.0_eslint@8.40.0
      '@eslint-community/regexpp': 4.5.1
      '@eslint/eslintrc': 2.0.3
      '@eslint/js': 8.40.0
      '@humanwhocodes/config-array': 0.11.8
      '@humanwhocodes/module-importer': 1.0.1
      '@nodelib/fs.walk': 1.2.8
      ajv: 6.12.6
      chalk: 4.1.2
      cross-spawn: 7.0.3
      debug: 4.3.4
      doctrine: 3.0.0
      escape-string-regexp: 4.0.0
      eslint-scope: 7.2.0
      eslint-visitor-keys: 3.4.1
      espree: 9.5.2
      esquery: 1.5.0
      esutils: 2.0.3
      fast-deep-equal: 3.1.3
      file-entry-cache: 6.0.1
      find-up: 5.0.0
      glob-parent: 6.0.2
      globals: 13.20.0
      grapheme-splitter: 1.0.4
      ignore: 5.2.4
      import-fresh: 3.3.0
      imurmurhash: 0.1.4
      is-glob: 4.0.3
      is-path-inside: 3.0.3
      js-sdsl: 4.4.0
      js-yaml: 4.1.0
      json-stable-stringify-without-jsonify: 1.0.1
      levn: 0.4.1
      lodash.merge: 4.6.2
      minimatch: 3.1.2
      natural-compare: 1.4.0
      optionator: 0.9.1
      strip-ansi: 6.0.1
      strip-json-comments: 3.1.1
      text-table: 0.2.0
    transitivePeerDependencies:
      - supports-color
    dev: true

  /eslint/8.6.0:
    resolution: {integrity: sha512-UvxdOJ7mXFlw7iuHZA4jmzPaUqIw54mZrv+XPYKNbKdLR0et4rf60lIZUU9kiNtnzzMzGWxMV+tQ7uG7JG8DPw==}
    engines: {node: ^12.22.0 || ^14.17.0 || >=16.0.0}
    hasBin: true
    dependencies:
      '@eslint/eslintrc': 1.4.1
      '@humanwhocodes/config-array': 0.9.5
      ajv: 6.12.6
      chalk: 4.1.2
      cross-spawn: 7.0.3
      debug: 4.3.4
      doctrine: 3.0.0
      enquirer: 2.3.6
      escape-string-regexp: 4.0.0
      eslint-scope: 7.2.0
      eslint-utils: 3.0.0_eslint@8.6.0
      eslint-visitor-keys: 3.4.1
      espree: 9.5.2
      esquery: 1.5.0
      esutils: 2.0.3
      fast-deep-equal: 3.1.3
      file-entry-cache: 6.0.1
      functional-red-black-tree: 1.0.1
      glob-parent: 6.0.2
      globals: 13.20.0
      ignore: 4.0.6
      import-fresh: 3.3.0
      imurmurhash: 0.1.4
      is-glob: 4.0.3
      js-yaml: 4.1.0
      json-stable-stringify-without-jsonify: 1.0.1
      levn: 0.4.1
      lodash.merge: 4.6.2
      minimatch: 3.1.2
      natural-compare: 1.4.0
      optionator: 0.9.1
      progress: 2.0.3
      regexpp: 3.2.0
      semver: 7.5.0
      strip-ansi: 6.0.1
      strip-json-comments: 3.1.1
      text-table: 0.2.0
      v8-compile-cache: 2.3.0
    transitivePeerDependencies:
      - supports-color
    dev: true

  /espree/9.5.2:
    resolution: {integrity: sha512-7OASN1Wma5fum5SrNhFMAMJxOUAbhyfQ8dQ//PJaJbNw0URTPWqIghHWt1MmAANKhHZIYOHruW4Kw4ruUWOdGw==}
    engines: {node: ^12.22.0 || ^14.17.0 || >=16.0.0}
    dependencies:
      acorn: 8.8.2
      acorn-jsx: 5.3.2_acorn@8.8.2
      eslint-visitor-keys: 3.4.1
    dev: true

  /esprima/4.0.1:
    resolution: {integrity: sha512-eGuFFw7Upda+g4p+QHvnW0RyTX/SVeJBDM/gCtMARO0cLuT2HcEKnTPvhjV6aGeqrCB/sbNop0Kszm0jsaWU4A==}
    engines: {node: '>=4'}
    hasBin: true
    dev: true

  /esquery/1.5.0:
    resolution: {integrity: sha512-YQLXUplAwJgCydQ78IMJywZCceoqk1oH01OERdSAJc/7U2AylwjhSCLDEtqwg811idIS/9fIU5GjG73IgjKMVg==}
    engines: {node: '>=0.10'}
    dependencies:
      estraverse: 5.3.0
    dev: true

  /esrecurse/4.3.0:
    resolution: {integrity: sha512-KmfKL3b6G+RXvP8N1vr3Tq1kL/oCFgn2NYXEtqP8/L3pKapUA4G8cFVaoF3SU323CD4XypR/ffioHmkti6/Tag==}
    engines: {node: '>=4.0'}
    dependencies:
      estraverse: 5.3.0
    dev: true

  /estraverse/4.3.0:
    resolution: {integrity: sha512-39nnKffWz8xN1BU/2c79n9nB9HDzo0niYUqx6xyqUnyoAnQyyWpOTdZEeiCch8BBu515t4wp9ZmgVfVhn9EBpw==}
    engines: {node: '>=4.0'}
    dev: true

  /estraverse/5.3.0:
    resolution: {integrity: sha512-MMdARuVEQziNTeJD8DgMqmhwR11BRQ/cBP+pLtYdSTnf3MIO8fFeiINEbX36ZdNlfU/7A9f3gUw49B3oQsvwBA==}
    engines: {node: '>=4.0'}
    dev: true

  /esutils/2.0.3:
    resolution: {integrity: sha512-kVscqXk4OCp68SZ0dkgEKVi6/8ij300KBWTJq32P/dYeWTSwK41WyTxalN1eRmA5Z9UU/LX9D7FWSmV9SAYx6g==}
    engines: {node: '>=0.10.0'}
    dev: true

  /event-emitter/0.3.5:
    resolution: {integrity: sha512-D9rRn9y7kLPnJ+hMq7S/nhvoKwwvVJahBi2BPmx3bvbsEdK3W9ii8cBSGjP+72/LnM4n6fo3+dkCX5FeTQruXA==}
    dependencies:
      d: 1.0.1
      es5-ext: 0.10.62
    dev: true

  /event-lite/0.1.3:
    resolution: {integrity: sha512-8qz9nOz5VeD2z96elrEKD2U433+L3DWdUdDkOINLGOJvx1GsMBbMn0aCeu28y8/e85A6mCigBiFlYMnTBEGlSw==}
    dev: true

  /event-target-shim/5.0.1:
    resolution: {integrity: sha512-i/2XbnSz/uxRCU6+NdVJgKWDTM427+MqYbkQzD321DuCQJUqOuJKIA0IM2+W2xtYHdKOmZ4dR6fExsd4SXL+WQ==}
    engines: {node: '>=6'}
    dev: true

  /eventemitter3/4.0.7:
    resolution: {integrity: sha512-8guHBZCwKnFhYdHr2ysuRWErTwhoN2X8XELRlrRwpmfeY2jjuUN4taQMsULKUVo1K4DvZl+0pgfyoysHxvmvEw==}
    dev: true

  /events/1.1.1:
    resolution: {integrity: sha512-kEcvvCBByWXGnZy6JUlgAp2gBIUjfCAV6P6TgT1/aaQKcmuAEC4OZTV1I4EWQLz2gxZw76atuVyvHhTxvi0Flw==}
    engines: {node: '>=0.4.x'}
    dev: true

  /events/3.3.0:
    resolution: {integrity: sha512-mQw+2fkQbALzQ7V0MY0IqdnXNOeTtP4r0lN9z7AAawCXgqea7bDii20AYrIBrFd/Hx0M2Ocz6S111CaFkUcb0Q==}
    engines: {node: '>=0.8.x'}
    dev: true

  /execa/1.0.0:
    resolution: {integrity: sha512-adbxcyWV46qiHyvSp50TKt05tB4tK3HcmF7/nxfAdhnox83seTDbwnaqKO4sXRy7roHAIFqJP/Rw/AuEbX61LA==}
    engines: {node: '>=6'}
    dependencies:
      cross-spawn: 6.0.5
      get-stream: 4.1.0
      is-stream: 1.1.0
      npm-run-path: 2.0.2
      p-finally: 1.0.0
      signal-exit: 3.0.7
      strip-eof: 1.0.0
    dev: true

  /execa/5.1.1:
    resolution: {integrity: sha512-8uSpZZocAZRBAPIEINJj3Lo9HyGitllczc27Eh5YYojjMFMn8yHMDMaUHE2Jqfq05D/wucwI4JGURyXt1vchyg==}
    engines: {node: '>=10'}
    dependencies:
      cross-spawn: 7.0.3
      get-stream: 6.0.1
      human-signals: 2.1.0
      is-stream: 2.0.1
      merge-stream: 2.0.0
      npm-run-path: 4.0.1
      onetime: 5.1.2
      signal-exit: 3.0.7
      strip-final-newline: 2.0.0
    dev: true

  /expand-template/2.0.3:
    resolution: {integrity: sha512-XYfuKMvj4O35f/pOXLObndIRvyQ+/+6AhODh+OKWj9S9498pHHn/IMszH+gt0fBCRWMNfk1ZSp5x3AifmnI2vg==}
    engines: {node: '>=6'}
    dev: true

  /expand-tilde/2.0.2:
    resolution: {integrity: sha512-A5EmesHW6rfnZ9ysHQjPdJRni0SRar0tjtG5MNtm9n5TUvsYU8oozprtRD4AqHxcZWWlVuAmQo2nWKfN9oyjTw==}
    engines: {node: '>=0.10.0'}
    dependencies:
      homedir-polyfill: 1.0.3
    dev: true

  /ext/1.7.0:
    resolution: {integrity: sha512-6hxeJYaL110a9b5TEJSj0gojyHQAmA2ch5Os+ySCiA1QGdS697XWY1pzsrSjqA9LDEEgdB/KypIlR59RcLuHYw==}
    dependencies:
      type: 2.7.2
    dev: true

  /extend-shallow/2.0.1:
    resolution: {integrity: sha512-zCnTtlxNoAiDc3gqY2aYAWFx7XWWiasuF2K8Me5WbN8otHKTUKBwjPtNpRs/rbUZm7KxWAaNj7P1a/p52GbVug==}
    engines: {node: '>=0.10.0'}
    dependencies:
      is-extendable: 0.1.1
    dev: true

  /external-editor/3.1.0:
    resolution: {integrity: sha512-hMQ4CX1p1izmuLYyZqLMO/qGNw10wSv9QDCPfzXfyFrOaCSSoRfqE1Kf1s5an66J5JZC62NewG+mK49jOCtQew==}
    engines: {node: '>=4'}
    dependencies:
      chardet: 0.7.0
      iconv-lite: 0.4.24
      tmp: 0.0.33
    dev: true

  /fancy-test/2.0.30:
    resolution: {integrity: sha512-bDQnAXYYODKwjb/6VEwAovEN0uJ1iRMTahEqOpQCRxIX7rIqoFHCy0LEqWYAU3kVw4ERgK4HQSn6GISEA1ipxg==}
    engines: {node: '>=12.0.0'}
    dependencies:
      '@types/chai': 4.3.5
      '@types/lodash': 4.14.194
      '@types/node': 15.14.9
      '@types/sinon': 10.0.14
      lodash: 4.17.21
      mock-stdin: 1.0.0
      nock: 13.3.2
      stdout-stderr: 0.1.13
    transitivePeerDependencies:
      - supports-color
    dev: true

  /fast-deep-equal/3.1.3:
    resolution: {integrity: sha512-f3qQ9oQy9j2AhBe/H9VC91wLmKBCCU/gDOnKNAYG5hswO7BLKj09Hc5HYNz9cGI++xlpDCIgDaitVs03ATR84Q==}
    dev: true

  /fast-glob/3.2.12:
    resolution: {integrity: sha512-DVj4CQIYYow0BlaelwK1pHl5n5cRSJfM60UA0zK891sVInoPri2Ekj7+e1CT3/3qxXenpI+nBBmQAcJPJgaj4w==}
    engines: {node: '>=8.6.0'}
    dependencies:
      '@nodelib/fs.stat': 2.0.5
      '@nodelib/fs.walk': 1.2.8
      glob-parent: 5.1.2
      merge2: 1.4.1
      micromatch: 4.0.5
    dev: true

  /fast-json-patch/3.1.1:
    resolution: {integrity: sha512-vf6IHUX2SBcA+5/+4883dsIjpBTqmfBjmYiWK1savxQmFk4JfBMLa7ynTYOs1Rolp/T1betJxHiGD3g1Mn8lUQ==}
    dev: true

  /fast-json-stable-stringify/2.1.0:
    resolution: {integrity: sha512-lhd/wF+Lk98HZoTCtlVraHtfh5XYijIjalXck7saUtuanSDyLMxnHhSXEDJqHxD7msR8D0uCmqlkwjCV8xvwHw==}
    dev: true

  /fast-levenshtein/2.0.6:
    resolution: {integrity: sha512-DCXu6Ifhqcks7TZKY3Hxp3y6qphY5SJZmrWMDrKcERSOXWQdMhU9Ig/PYrzyw/ul9jOIyh0N4M0tbC5hodg8dw==}
    dev: true

  /fast-levenshtein/3.0.0:
    resolution: {integrity: sha512-hKKNajm46uNmTlhHSyZkmToAc56uZJwYq7yrciZjqOxnlfQwERDQJmHPUp7m1m9wx8vgOe8IaCKZ5Kv2k1DdCQ==}
    dependencies:
      fastest-levenshtein: 1.0.16
    dev: true

  /fast-memoize/2.5.2:
    resolution: {integrity: sha512-Ue0LwpDYErFbmNnZSF0UH6eImUwDmogUO1jyE+JbN2gsQz/jICm1Ve7t9QT0rNSsfJt+Hs4/S3GnsDVjL4HVrw==}
    dev: true

  /fastest-levenshtein/1.0.16:
    resolution: {integrity: sha512-eRnCtTTtGZFpQCwhJiUOuxPQWRXVKYDn0b2PeHfXL6/Zi53SLAzAHfVhVWK2AryC/WH05kGfxhFIPvTF0SXQzg==}
    engines: {node: '>= 4.9.1'}
    dev: true

  /fastq/1.15.0:
    resolution: {integrity: sha512-wBrocU2LCXXa+lWBt8RoIRD89Fi8OdABODa/kEnyeyjS5aZO5/GNvI5sEINADqP/h8M29UHTHUb53sUu5Ihqdw==}
    dependencies:
      reusify: 1.0.4
    dev: true

  /figures/3.2.0:
    resolution: {integrity: sha512-yaduQFRKLXYOGgEn6AZau90j3ggSOyiqXU0F9JZfeXYhNa+Jk4X+s45A2zg5jns87GAFa34BBm2kXw4XpNcbdg==}
    engines: {node: '>=8'}
    dependencies:
      escape-string-regexp: 1.0.5
    dev: true

  /file-entry-cache/6.0.1:
    resolution: {integrity: sha512-7Gps/XWymbLk2QLYK4NzpMOrYjMhdIxXuIvy2QBsLE6ljuodKvdkWs/cpyJJ3CVIVpH0Oi1Hvg1ovbMzLdFBBg==}
    engines: {node: ^10.12.0 || >=12.0.0}
    dependencies:
      flat-cache: 3.0.4
    dev: true

  /filelist/1.0.4:
    resolution: {integrity: sha512-w1cEuf3S+DrLCQL7ET6kz+gmlJdbq9J7yXCSjK/OZCPA+qEN1WyF4ZAf0YYJa4/shHJra2t/d/r8SV4Ji+x+8Q==}
    dependencies:
      minimatch: 5.1.6
    dev: true

  /fill-range/7.0.1:
    resolution: {integrity: sha512-qOo9F+dMUmC2Lcb4BbVvnKJxTPjCm+RRpe4gDuGrzkL7mEVl/djYSu2OdQ2Pa302N4oqkSg9ir6jaLWJ2USVpQ==}
    engines: {node: '>=8'}
    dependencies:
      to-regex-range: 5.0.1
    dev: true

  /filter-obj/1.1.0:
    resolution: {integrity: sha512-8rXg1ZnX7xzy2NGDVkBVaAy+lSlPNwad13BtgSlLuxfIslyt5Vg64U7tFcCt4WS1R0hvtnQybT/IyCkGZ3DpXQ==}
    engines: {node: '>=0.10.0'}
    dev: true

  /find-replace/1.0.3:
    resolution: {integrity: sha512-KrUnjzDCD9426YnCP56zGYy/eieTnhtK6Vn++j+JJzmlsWWwEkDnsyVF575spT6HJ6Ow9tlbT3TQTDsa+O4UWA==}
    engines: {node: '>=4.0.0'}
    dependencies:
      array-back: 1.0.4
      test-value: 2.1.0
    dev: true

  /find-up/4.1.0:
    resolution: {integrity: sha512-PpOwAdQ/YlXQ2vj8a3h8IipDuYRi3wceVQQGYWxNINccq40Anw7BlsEXCMbt1Zt+OLA6Fq9suIpIWD0OsnISlw==}
    engines: {node: '>=8'}
    dependencies:
      locate-path: 5.0.0
      path-exists: 4.0.0
    dev: true

  /find-up/5.0.0:
    resolution: {integrity: sha512-78/PXT1wlLLDgTzDs7sjq9hzz0vXD+zn+7wypEe4fXQxCmdmqfGsEPQxmiCSQI3ajFV91bVSsvNtrJRiW6nGng==}
    engines: {node: '>=10'}
    dependencies:
      locate-path: 6.0.0
      path-exists: 4.0.0
    dev: true

  /find-yarn-workspace-root/2.0.0:
    resolution: {integrity: sha512-1IMnbjt4KzsQfnhnzNd8wUEgXZ44IzZaZmnLYx7D5FZlaHt2gW20Cri8Q+E/t5tIj4+epTBub+2Zxu/vNILzqQ==}
    dependencies:
      micromatch: 4.0.5
    dev: true

  /find-yarn-workspace-root2/1.2.16:
    resolution: {integrity: sha512-hr6hb1w8ePMpPVUK39S4RlwJzi+xPLuVuG8XlwXU3KD5Yn3qgBWVfy3AzNlDhWvE1EORCE65/Qm26rFQt3VLVA==}
    dependencies:
      micromatch: 4.0.5
      pkg-dir: 4.2.0
    dev: true

  /first-chunk-stream/2.0.0:
    resolution: {integrity: sha512-X8Z+b/0L4lToKYq+lwnKqi9X/Zek0NibLpsJgVsSxpoYq7JtiCtRb5HqKVEjEw/qAb/4AKKRLOwwKHlWNpm2Eg==}
    engines: {node: '>=0.10.0'}
    dependencies:
      readable-stream: 2.3.8
    dev: true

  /flat-cache/3.0.4:
    resolution: {integrity: sha512-dm9s5Pw7Jc0GvMYbshN6zchCA9RgQlzzEZX3vylR9IqFfS8XciblUXOKfW6SiuJ0e13eDYZoZV5wdrev7P3Nwg==}
    engines: {node: ^10.12.0 || >=12.0.0}
    dependencies:
      flatted: 3.2.7
      rimraf: 3.0.2
    dev: true

  /flatted/3.2.7:
    resolution: {integrity: sha512-5nqDSxl8nn5BSNxyR3n4I6eDmbolI6WT+QqR547RwxQapgjQBmtktdP+HTBb/a/zLsbzERTONyUB5pefh5TtjQ==}
    dev: true

  /for-each/0.3.3:
    resolution: {integrity: sha512-jqYfLp7mo9vIyQf8ykW2v7A+2N4QjeCeI5+Dz9XraiO1ign81wjiH7Fb9vSOWvQfNtmSa4H2RoQTrrXivdUZmw==}
    dependencies:
      is-callable: 1.2.7
    dev: true

  /foreground-child/3.1.1:
    resolution: {integrity: sha512-TMKDUnIte6bfb5nWv7V/caI169OHgvwjb7V4WkeUvbQQdjr5rWKqHFiKWb/fcOwB+CzBT+qbWjvj+DVwRskpIg==}
    engines: {node: '>=14'}
    dependencies:
      cross-spawn: 7.0.3
      signal-exit: 4.0.1
    dev: true

  /form-data-encoder/2.1.4:
    resolution: {integrity: sha512-yDYSgNMraqvnxiEXO4hi88+YZxaHC6QKzb5N84iRCTDeRO7ZALpir/lVmf/uXUhnwUr2O4HU8s/n6x+yNjQkHw==}
    engines: {node: '>= 14.17'}
    dev: true

  /form-data/2.5.1:
    resolution: {integrity: sha512-m21N3WOmEEURgk6B9GLOE4RuWOFf28Lhh9qGYeNlGq4VDXUlJy2th2slBNU8Gp8EzloYZOibZJ7t5ecIrFSjVA==}
    engines: {node: '>= 0.12'}
    dependencies:
      asynckit: 0.4.0
      combined-stream: 1.0.8
      mime-types: 2.1.35
    dev: true

  /fp-and-or/0.1.3:
    resolution: {integrity: sha512-wJaE62fLaB3jCYvY2ZHjZvmKK2iiLiiehX38rz5QZxtdN8fVPJDeZUiVvJrHStdTc+23LHlyZuSEKgFc0pxi2g==}
    engines: {node: '>=10'}
    dev: true

  /fs-constants/1.0.0:
    resolution: {integrity: sha512-y6OAwoSIf7FyjMIv94u+b5rdheZEjzR63GTyZJm5qh4Bi+2YgwLCcI/fPFZkL5PSixOt6ZNKm+w+Hfp/Bciwow==}
    dev: true

  /fs-exists-sync/0.1.0:
    resolution: {integrity: sha512-cR/vflFyPZtrN6b38ZyWxpWdhlXrzZEBawlpBQMq7033xVY7/kg0GDMBK5jg8lDYQckdJ5x/YC88lM3C7VMsLg==}
    engines: {node: '>=0.10.0'}
    dev: true

  /fs-extra/7.0.1:
    resolution: {integrity: sha512-YJDaCJZEnBmcbw13fvdAM9AwNOJwOzrE4pqMqBq5nFiEqXUqHwlK4B+3pUw6JNvfSPtX05xFHtYy/1ni01eGCw==}
    engines: {node: '>=6 <7 || >=8'}
    dependencies:
      graceful-fs: 4.2.11
      jsonfile: 4.0.0
      universalify: 0.1.2
    dev: true

  /fs-extra/8.1.0:
    resolution: {integrity: sha512-yhlQgA6mnOJUKOsRUFsgJdQCvkKhcz8tlZG5HBQfReYZy46OwLcY+Zia0mtdHsOo9y/hP+CxMN0TU9QxoOtG4g==}
    engines: {node: '>=6 <7 || >=8'}
    dependencies:
      graceful-fs: 4.2.11
      jsonfile: 4.0.0
      universalify: 0.1.2
    dev: true

  /fs-extra/9.1.0:
    resolution: {integrity: sha512-hcg3ZmepS30/7BSFqRvoo3DOMQu7IjqxO5nCDt+zM9XWjb33Wg7ziNT+Qvqbuc3+gWpzO02JubVyk2G4Zvo1OQ==}
    engines: {node: '>=10'}
    dependencies:
      at-least-node: 1.0.0
      graceful-fs: 4.2.11
      jsonfile: 6.1.0
      universalify: 2.0.0
    dev: true

  /fs-minipass/2.1.0:
    resolution: {integrity: sha512-V/JgOLFCS+R6Vcq0slCuaeWEdNC3ouDlJMNIsacH2VtALiu9mV4LPrHc5cDl8k5aw6J8jwgWWpiTo5RYhmIzvg==}
    engines: {node: '>= 8'}
    dependencies:
      minipass: 3.3.6
    dev: true

  /fs-minipass/3.0.2:
    resolution: {integrity: sha512-2GAfyfoaCDRrM6jaOS3UsBts8yJ55VioXdWcOL7dK9zdAuKT71+WBA4ifnNYqVjYv+4SsPxjK0JT4yIIn4cA/g==}
    engines: {node: ^14.17.0 || ^16.13.0 || >=18.0.0}
    dependencies:
      minipass: 5.0.0
    dev: true

  /fs.realpath/1.0.0:
    resolution: {integrity: sha512-OO0pH2lK6a0hZnAdau5ItzHPI6pUlvI7jMVnxUQRtw4owF2wk8lOSabtGDCTP4Ggrg2MbGnWO9X8K1t4+fGMDw==}
    dev: true

  /function-bind/1.1.1:
    resolution: {integrity: sha512-yIovAzMX49sF8Yl58fSCWJ5svSLuaibPxXQJFLmBObTuCr0Mf1KiPopGM9NiFjiYBCbfaa2Fh6breQ6ANVTI0A==}
    dev: true

  /function.prototype.name/1.1.5:
    resolution: {integrity: sha512-uN7m/BzVKQnCUF/iW8jYea67v++2u7m5UgENbHRtdDVclOUP+FMPlCNdmk0h/ysGyo2tavMJEDqJAkJdRa1vMA==}
    engines: {node: '>= 0.4'}
    dependencies:
      call-bind: 1.0.2
      define-properties: 1.2.0
      es-abstract: 1.21.2
      functions-have-names: 1.2.3
    dev: true

  /functional-red-black-tree/1.0.1:
    resolution: {integrity: sha512-dsKNQNdj6xA3T+QlADDA7mOSlX0qiMINjn0cgr+eGHGsbSHzTabcIogz2+p/iqP1Xs6EP/sS2SbqH+brGTbq0g==}
    dev: true

  /functions-have-names/1.2.3:
    resolution: {integrity: sha512-xckBUXyTIqT97tq2x2AMb+g163b5JFysYk0x4qxNFwbfQkmNZoiRHb6sPzI9/QV33WeuvVYBUIiD4NzNIyqaRQ==}
    dev: true

  /gauge/3.0.2:
    resolution: {integrity: sha512-+5J6MS/5XksCuXq++uFRsnUd7Ovu1XenbeuIuNRJxYWjgQbPuFhT14lAvsWfqfAmnwluf1OwMjz39HjfLPci0Q==}
    engines: {node: '>=10'}
    dependencies:
      aproba: 2.0.0
      color-support: 1.1.3
      console-control-strings: 1.1.0
      has-unicode: 2.0.1
      object-assign: 4.1.1
      signal-exit: 3.0.7
      string-width: 4.2.3
      strip-ansi: 6.0.1
      wide-align: 1.1.5
    dev: true

  /gauge/4.0.4:
    resolution: {integrity: sha512-f9m+BEN5jkg6a0fZjleidjN51VE1X+mPFQ2DJ0uv1V39oCLCbsGe6yjbBnp7eK7z/+GAon99a3nHuqbuuthyPg==}
    engines: {node: ^12.13.0 || ^14.15.0 || >=16.0.0}
    dependencies:
      aproba: 2.0.0
      color-support: 1.1.3
      console-control-strings: 1.1.0
      has-unicode: 2.0.1
      signal-exit: 3.0.7
      string-width: 4.2.3
      strip-ansi: 6.0.1
      wide-align: 1.1.5
    dev: true

  /get-caller-file/2.0.5:
    resolution: {integrity: sha512-DyFP3BM/3YHTQOCUL/w0OZHR0lpKeGrxotcHWcqNEdnltqFwXVfhEBQ94eIo34AfQpo0rGki4cyIiftY06h2Fg==}
    engines: {node: 6.* || 8.* || >= 10.*}
    dev: true

  /get-intrinsic/1.2.0:
    resolution: {integrity: sha512-L049y6nFOuom5wGyRc3/gdTLO94dySVKRACj1RmJZBQXlbTMhtNIgkWkUHq+jYmZvKf14EW1EoJnnjbmoHij0Q==}
    dependencies:
      function-bind: 1.1.1
      has: 1.0.3
      has-symbols: 1.0.3
    dev: true

  /get-package-type/0.1.0:
    resolution: {integrity: sha512-pjzuKtY64GYfWizNAJ0fr9VqttZkNiK2iS430LtIHzjBEr6bX8Am2zm4sW4Ro5wjWW5cAlRL1qAMTcXbjNAO2Q==}
    engines: {node: '>=8.0.0'}
    dev: true

  /get-stdin/4.0.1:
    resolution: {integrity: sha512-F5aQMywwJ2n85s4hJPTT9RPxGmubonuB10MNYo17/xph174n2MIR33HRguhzVag10O/npM7SPk73LMZNP+FaWw==}
    engines: {node: '>=0.10.0'}
    dev: true

  /get-stdin/6.0.0:
    resolution: {integrity: sha512-jp4tHawyV7+fkkSKyvjuLZswblUtz+SQKzSWnBbii16BuZksJlU1wuBYXY75r+duh/llF1ur6oNwi+2ZzjKZ7g==}
    engines: {node: '>=4'}
    dev: true

  /get-stdin/8.0.0:
    resolution: {integrity: sha512-sY22aA6xchAzprjyqmSEQv4UbAAzRN0L2dQB0NlN5acTTK9Don6nhoc3eAbUnpZiCANAMfd/+40kVdKfFygohg==}
    engines: {node: '>=10'}
    dev: true

  /get-stream/4.1.0:
    resolution: {integrity: sha512-GMat4EJ5161kIy2HevLlr4luNjBgvmj413KaQA7jt4V8B4RDsfpHk7WQ9GVqfYyyx8OS/L66Kox+rJRNklLK7w==}
    engines: {node: '>=6'}
    dependencies:
      pump: 3.0.0
    dev: true

  /get-stream/5.2.0:
    resolution: {integrity: sha512-nBF+F1rAZVCu/p7rjzgA+Yb4lfYXrpl7a6VmJrU8wF9I1CKvP/QwPNZHnOlwbTkY6dvtFIzFMSyQXbLoTQPRpA==}
    engines: {node: '>=8'}
    dependencies:
      pump: 3.0.0
    dev: true

  /get-stream/6.0.1:
    resolution: {integrity: sha512-ts6Wi+2j3jQjqi70w5AlN8DFnkSwC+MqmxEzdEALB2qXZYV3X/b1CTfgPLGJNMeAWxdPfU8FO1ms3NUfaHCPYg==}
    engines: {node: '>=10'}
    dev: true

  /get-symbol-description/1.0.0:
    resolution: {integrity: sha512-2EmdH1YvIQiZpltCNgkuiUnyukzxM/R6NDJX31Ke3BG1Nq5b0S2PhX59UKi9vZpPDQVdqn+1IcaAwnzTT5vCjw==}
    engines: {node: '>= 0.4'}
    dependencies:
      call-bind: 1.0.2
      get-intrinsic: 1.2.0
    dev: true

  /git-config-path/1.0.1:
    resolution: {integrity: sha512-KcJ2dlrrP5DbBnYIZ2nlikALfRhKzNSX0stvv3ImJ+fvC4hXKoV+U+74SV0upg+jlQZbrtQzc0bu6/Zh+7aQbg==}
    engines: {node: '>=0.10.0'}
    dependencies:
      extend-shallow: 2.0.1
      fs-exists-sync: 0.1.0
      homedir-polyfill: 1.0.3
    dev: true

  /git-hooks-list/1.0.3:
    resolution: {integrity: sha512-Y7wLWcrLUXwk2noSka166byGCvhMtDRpgHdzCno1UQv/n/Hegp++a2xBWJL1lJarnKD3SWaljD+0z1ztqxuKyQ==}
    dev: true

  /github-from-package/0.0.0:
    resolution: {integrity: sha512-SyHy3T1v2NUXn29OsWdxmK6RwHD+vkj3v8en8AOBZ1wBQ/hCAQ5bAQTD02kW4W9tUp/3Qh6J8r9EvntiyCmOOw==}
    dev: true

  /github-slugger/1.5.0:
    resolution: {integrity: sha512-wIh+gKBI9Nshz2o46B0B3f5k/W+WI9ZAv6y5Dn5WJ5SK1t0TnDimB4WE5rmTD05ZAIn8HALCZVmCsvj0w0v0lw==}
    dev: true

  /github-username/6.0.0:
    resolution: {integrity: sha512-7TTrRjxblSI5l6adk9zd+cV5d6i1OrJSo3Vr9xdGqFLBQo0mz5P9eIfKCDJ7eekVGGFLbce0qbPSnktXV2BjDQ==}
    engines: {node: '>=10'}
    dependencies:
      '@octokit/rest': 18.12.0
    transitivePeerDependencies:
      - encoding
    dev: true

  /gitlab/10.2.1:
    resolution: {integrity: sha512-z+DxRF1C9uayVbocs9aJkJz+kGy14TSm1noB/rAIEBbXOkOYbjKxyuqJzt+0zeFpXFdgA0yq6DVVbvM7HIfGwg==}
    engines: {node: '>=10.0.0'}
    deprecated: 'The gitlab package has found a new home in the @gitbeaker organization. For the latest gitlab node library, check out @gitbeaker/node. A full list of the features can be found here: https://github.com/jdalrymple/gitbeaker#readme'
    dependencies:
      form-data: 2.5.1
      humps: 2.0.1
      ky: 0.12.0
      ky-universal: 0.3.0_ky@0.12.0
      li: 1.3.0
      query-string: 6.14.1
      universal-url: 2.0.0
    transitivePeerDependencies:
      - encoding
    dev: true

  /glob-parent/5.1.2:
    resolution: {integrity: sha512-AOIgSQCepiJYwP3ARnGx+5VnTu2HBYdzbGP45eLw1vr3zB3vZLeyed1sC9hnbcOc9/SrMyM5RPQrkGz4aS9Zow==}
    engines: {node: '>= 6'}
    dependencies:
      is-glob: 4.0.3
    dev: true

  /glob-parent/6.0.2:
    resolution: {integrity: sha512-XxwI8EOhVQgWp6iDL+3b0r86f4d6AX6zSU55HfB4ydCEuXLXc5FcYeOu+nnGftS4TEju/11rt4KJPTMgbfmv4A==}
    engines: {node: '>=10.13.0'}
    dependencies:
      is-glob: 4.0.3
    dev: true

  /glob-to-regexp/0.4.1:
    resolution: {integrity: sha512-lkX1HJXwyMcprw/5YUZc2s7DrpAiHB21/V+E1rHUrVNokkvB6bqMzT0VfV6/86ZNabt1k14YOIaT7nDvOX3Iiw==}
    dev: true

  /glob/10.3.3:
    resolution: {integrity: sha512-92vPiMb/iqpmEgsOoIDvTjc50wf9CCCvMzsi6W0JLPeUKE8TWP1a73PgqSrqy7iAZxaSD1YdzU7QZR5LF51MJw==}
    engines: {node: '>=16 || 14 >=14.17'}
    hasBin: true
    dependencies:
      foreground-child: 3.1.1
      jackspeak: 2.2.0
      minimatch: 9.0.3
      minipass: 5.0.0
      path-scurry: 1.10.1
    dev: true

  /glob/7.2.3:
    resolution: {integrity: sha512-nFR0zLpU2YCaRxwoCJvL6UvCH2JFyFVIvwTLsIf21AuHlMskA1hhTdk+LlYJtOlYt9v6dvszD2BGRqBL+iQK9Q==}
    dependencies:
      fs.realpath: 1.0.0
      inflight: 1.0.6
      inherits: 2.0.4
      minimatch: 3.1.2
      once: 1.4.0
      path-is-absolute: 1.0.1
    dev: true

  /glob/8.1.0:
    resolution: {integrity: sha512-r8hpEjiQEYlF2QU0df3dS+nxxSIreXQS1qRhMJM0Q5NDdR386C7jb7Hwwod8Fgiuex+k0GFjgft18yvxm5XoCQ==}
    engines: {node: '>=12'}
    dependencies:
      fs.realpath: 1.0.0
      inflight: 1.0.6
      inherits: 2.0.4
      minimatch: 5.1.6
      once: 1.4.0
    dev: true

  /glob/9.3.5:
    resolution: {integrity: sha512-e1LleDykUz2Iu+MTYdkSsuWX8lvAjAcs0Xef0lNIu0S2wOAzuTxCJtcd9S3cijlwYF18EsU3rzb8jPVobxDh9Q==}
    engines: {node: '>=16 || 14 >=14.17'}
    dependencies:
      fs.realpath: 1.0.0
      minimatch: 8.0.4
      minipass: 4.2.8
      path-scurry: 1.7.0
    dev: true

  /global-dirs/3.0.1:
    resolution: {integrity: sha512-NBcGGFbBA9s1VzD41QXDG+3++t9Mn5t1FpLdhESY6oKY4gYTFpX4wO3sqGUa0Srjtbfj3szX0RnemmrVRUdULA==}
    engines: {node: '>=10'}
    dependencies:
      ini: 2.0.0
    dev: true

  /globals/13.20.0:
    resolution: {integrity: sha512-Qg5QtVkCy/kv3FUSlu4ukeZDVf9ee0iXLAUYX13gbR17bnejFTzr4iS9bY7kwCf1NztRNm1t91fjOiyx4CSwPQ==}
    engines: {node: '>=8'}
    dependencies:
      type-fest: 0.20.2
    dev: true

  /globalthis/1.0.3:
    resolution: {integrity: sha512-sFdI5LyBiNTHjRd7cGPWapiHWMOXKyuBNX/cWJ3NfzrZQVa8GI/8cofCl74AOVqq9W5kNmguTIzJ/1s2gyI9wA==}
    engines: {node: '>= 0.4'}
    dependencies:
      define-properties: 1.2.0
    dev: true

  /globby/10.0.0:
    resolution: {integrity: sha512-3LifW9M4joGZasyYPz2A1U74zbC/45fvpXUvO/9KbSa+VV0aGZarWkfdgKyR9sExNP0t0x0ss/UMJpNpcaTspw==}
    engines: {node: '>=8'}
    dependencies:
      '@types/glob': 7.2.0
      array-union: 2.1.0
      dir-glob: 3.0.1
      fast-glob: 3.2.12
      glob: 7.2.3
      ignore: 5.2.4
      merge2: 1.4.1
      slash: 3.0.0
    dev: true

  /globby/11.1.0:
    resolution: {integrity: sha512-jhIXaOzy1sb8IyocaruWSn1TjmnBVs8Ayhcy83rmxNJ8q2uWKCAj3CnJY+KpGSXCueAPc0i05kVvVKtP1t9S3g==}
    engines: {node: '>=10'}
    dependencies:
      array-union: 2.1.0
      dir-glob: 3.0.1
      fast-glob: 3.2.12
      ignore: 5.2.4
      merge2: 1.4.1
      slash: 3.0.0
    dev: true

  /gopd/1.0.1:
    resolution: {integrity: sha512-d65bNlIadxvpb/A2abVdlqKqV563juRnZ1Wtk6s1sIR8uNsXR70xqIzVqxVf1eTqDunwT2MkczEeaezCKTZhwA==}
    dependencies:
      get-intrinsic: 1.2.0
    dev: true

  /got/11.8.6:
    resolution: {integrity: sha512-6tfZ91bOr7bOXnK7PRDCGBLa1H4U080YHNaAQ2KsMGlLEzRbk44nsZF2E1IeRc3vtJHPVbKCYgdFbaGO2ljd8g==}
    engines: {node: '>=10.19.0'}
    dependencies:
      '@sindresorhus/is': 4.6.0
      '@szmarczak/http-timer': 4.0.6
      '@types/cacheable-request': 6.0.3
      '@types/responselike': 1.0.0
      cacheable-lookup: 5.0.4
      cacheable-request: 7.0.2
      decompress-response: 6.0.0
      http2-wrapper: 1.0.3
      lowercase-keys: 2.0.0
      p-cancelable: 2.1.1
      responselike: 2.0.1
    dev: true

  /got/12.6.0:
    resolution: {integrity: sha512-WTcaQ963xV97MN3x0/CbAriXFZcXCfgxVp91I+Ze6pawQOa7SgzwSx2zIJJsX+kTajMnVs0xcFD1TxZKFqhdnQ==}
    engines: {node: '>=14.16'}
    dependencies:
      '@sindresorhus/is': 5.3.0
      '@szmarczak/http-timer': 5.0.1
      cacheable-lookup: 7.0.0
      cacheable-request: 10.2.10
      decompress-response: 6.0.0
      form-data-encoder: 2.1.4
      get-stream: 6.0.1
      http2-wrapper: 2.2.0
      lowercase-keys: 3.0.0
      p-cancelable: 3.0.0
      responselike: 3.0.0
    dev: true

  /graceful-fs/4.2.10:
    resolution: {integrity: sha512-9ByhssR2fPVsNZj478qUUbKfmL0+t5BDVyjShtyZZLiK7ZDAArFFfopyOTj0M05wE2tJPisA4iTnnXl2YoPvOA==}
    dev: true

  /graceful-fs/4.2.11:
    resolution: {integrity: sha512-RbJ5/jmFcNNCcDV5o9eTnBLJ/HszWV0P73bc+Ff4nS/rJj+YaS6IGyiOL0VoBYX+l1Wrl3k63h/KrH+nhJ0XvQ==}
    dev: true

  /grapheme-splitter/1.0.4:
    resolution: {integrity: sha512-bzh50DW9kTPM00T8y4o8vQg89Di9oLJVLW/KaOGIXJWP/iqCN6WKYkbNOF04vFLJhwcpYUh9ydh/+5vpOqV4YQ==}
    dev: true

  /gray-matter/4.0.3:
    resolution: {integrity: sha512-5v6yZd4JK3eMI3FqqCouswVqwugaA9r4dNZB1wwcmrD02QkV5H0y7XBQW8QwQqEaZY1pM9aqORSORhJRdNK44Q==}
    engines: {node: '>=6.0'}
    dependencies:
      js-yaml: 3.14.1
      kind-of: 6.0.3
      section-matter: 1.0.0
      strip-bom-string: 1.0.0
    dev: true

  /grouped-queue/2.0.0:
    resolution: {integrity: sha512-/PiFUa7WIsl48dUeCvhIHnwNmAAzlI/eHoJl0vu3nsFA366JleY7Ff8EVTplZu5kO0MIdZjKTTnzItL61ahbnw==}
    engines: {node: '>=8.0.0'}
    dev: true

  /has-ansi/2.0.0:
    resolution: {integrity: sha512-C8vBJ8DwUCx19vhm7urhTuUsr4/IyP6l4VzNQDv+ryHQObW3TTTp9yB68WpYgRe2bbaGuZ/se74IqFeVnMnLZg==}
    engines: {node: '>=0.10.0'}
    dependencies:
      ansi-regex: 2.1.1
    dev: true

  /has-bigints/1.0.2:
    resolution: {integrity: sha512-tSvCKtBr9lkF0Ex0aQiP9N+OpV4zi2r/Nee5VkRDbaqv35RLYMzbwQfFSZZH0kR+Rd6302UJZ2p/bJCEoR3VoQ==}
    dev: true

  /has-flag/2.0.0:
    resolution: {integrity: sha512-P+1n3MnwjR/Epg9BBo1KT8qbye2g2Ou4sFumihwt6I4tsUX7jnLcX4BTOSKg/B1ZrIYMN9FcEnG4x5a7NB8Eng==}
    engines: {node: '>=0.10.0'}
    dev: true

  /has-flag/3.0.0:
    resolution: {integrity: sha512-sKJf1+ceQBr4SMkvQnBDNDtf4TXpVhVGateu0t918bl30FnbE2m4vNLX+VWe/dpjlb+HugGYzW7uQXH98HPEYw==}
    engines: {node: '>=4'}
    dev: true

  /has-flag/4.0.0:
    resolution: {integrity: sha512-EykJT/Q1KjTWctppgIAgfSO0tKVuZUjhgMr17kqTumMl6Afv3EISleU7qZUzoXDFTAHTDC4NOoG/ZxU3EvlMPQ==}
    engines: {node: '>=8'}
    dev: true

  /has-property-descriptors/1.0.0:
    resolution: {integrity: sha512-62DVLZGoiEBDHQyqG4w9xCuZ7eJEwNmJRWw2VY84Oedb7WFcA27fiEVe8oUQx9hAUJ4ekurquucTGwsyO1XGdQ==}
    dependencies:
      get-intrinsic: 1.2.0
    dev: true

  /has-proto/1.0.1:
    resolution: {integrity: sha512-7qE+iP+O+bgF9clE5+UoBFzE65mlBiVj3tKCrlNQ0Ogwm0BjpT/gK4SlLYDMybDh5I3TCTKnPPa0oMG7JDYrhg==}
    engines: {node: '>= 0.4'}
    dev: true

  /has-symbols/1.0.3:
    resolution: {integrity: sha512-l3LCuF6MgDNwTDKkdYGEihYjt5pRPbEg46rtlmnSPlUbgmB8LOIrKJbYYFBSbnPaJexMKtiPO8hmeRjRz2Td+A==}
    engines: {node: '>= 0.4'}
    dev: true

  /has-tostringtag/1.0.0:
    resolution: {integrity: sha512-kFjcSNhnlGV1kyoGk7OXKSawH5JOb/LzUc5w9B02hOTO0dfFRjbHQKvg1d6cf3HbeUmtU9VbbV3qzZ2Teh97WQ==}
    engines: {node: '>= 0.4'}
    dependencies:
      has-symbols: 1.0.3
    dev: true

  /has-unicode/2.0.1:
    resolution: {integrity: sha512-8Rf9Y83NBReMnx0gFzA8JImQACstCYWUplepDa9xprwwtmgEZUF0h/i5xSA625zB/I37EtrswSST6OXxwaaIJQ==}
    dev: true

  /has-yarn/3.0.0:
    resolution: {integrity: sha512-IrsVwUHhEULx3R8f/aA8AHuEzAorplsab/v8HBzEiIukwq5i/EC+xmOW+HfP1OaDP+2JkgT1yILHN2O3UFIbcA==}
    engines: {node: ^12.20.0 || ^14.13.1 || >=16.0.0}
    dev: true

  /has/1.0.3:
    resolution: {integrity: sha512-f2dvO0VU6Oej7RkWJGrehjbzMAjFp5/VKPp5tTpWIV4JHHZK1/BxbFRtf/siA2SWTe09caDmVtYYzWEIbBS4zw==}
    engines: {node: '>= 0.4.0'}
    dependencies:
      function-bind: 1.1.1
    dev: true

  /hasurl/1.0.0:
    resolution: {integrity: sha512-43ypUd3DbwyCT01UYpA99AEZxZ4aKtRxWGBHEIbjcOsUghd9YUON0C+JF6isNjaiwC/UF5neaUudy6JS9jZPZQ==}
    engines: {node: '>= 4'}
    dev: true

  /homedir-polyfill/1.0.3:
    resolution: {integrity: sha512-eSmmWE5bZTK2Nou4g0AI3zZ9rswp7GRKoKXS1BLUkvPviOqs4YTN1djQIqrXy9k5gEtdLPy86JjRwsNM9tnDcA==}
    engines: {node: '>=0.10.0'}
    dependencies:
      parse-passwd: 1.0.0
    dev: true

  /hosted-git-info/2.8.9:
    resolution: {integrity: sha512-mxIDAb9Lsm6DoOJ7xH+5+X4y1LU/4Hi50L9C5sIswK3JzULS4bwk1FvjdBgvYR4bzT4tuUQiC15FE2f5HbLvYw==}
    dev: true

  /hosted-git-info/4.1.0:
    resolution: {integrity: sha512-kyCuEOWjJqZuDbRHzL8V93NzQhwIB71oFWSyzVo+KPZI+pnQPPxucdkrOZvkLRnrf5URsQM+IJ09Dw29cRALIA==}
    engines: {node: '>=10'}
    dependencies:
      lru-cache: 6.0.0
    dev: true

  /hosted-git-info/5.2.1:
    resolution: {integrity: sha512-xIcQYMnhcx2Nr4JTjsFmwwnr9vldugPy9uVm0o87bjqqWMv9GaqsTeT+i99wTl0mk1uLxJtHxLb8kymqTENQsw==}
    engines: {node: ^12.13.0 || ^14.15.0 || >=16.0.0}
    dependencies:
      lru-cache: 7.18.3
    dev: true

  /hosted-git-info/6.1.1:
    resolution: {integrity: sha512-r0EI+HBMcXadMrugk0GCQ+6BQV39PiWAZVfq7oIckeGiN7sjRGyQxPdft3nQekFTCQbYxLBH+/axZMeH8UX6+w==}
    engines: {node: ^14.17.0 || ^16.13.0 || >=18.0.0}
    dependencies:
      lru-cache: 7.18.3
    dev: true

  /http-cache-semantics/4.1.1:
    resolution: {integrity: sha512-er295DKPVsV82j5kw1Gjt+ADA/XYHsajl82cGNQG2eyoPkvgUhX+nDIyelzhIWbbsXP39EHcI6l5tYs2FYqYXQ==}
    dev: true

  /http-call/5.3.0:
    resolution: {integrity: sha512-ahwimsC23ICE4kPl9xTBjKB4inbRaeLyZeRunC/1Jy/Z6X8tv22MEAjK+KBOMSVLaqXPTTmd8638waVIKLGx2w==}
    engines: {node: '>=8.0.0'}
    dependencies:
      content-type: 1.0.5
      debug: 4.3.4
      is-retry-allowed: 1.2.0
      is-stream: 2.0.1
      parse-json: 4.0.0
      tunnel-agent: 0.6.0
    transitivePeerDependencies:
      - supports-color
    dev: true

  /http-proxy-agent/2.1.0:
    resolution: {integrity: sha512-qwHbBLV7WviBl0rQsOzH6o5lwyOIvwp/BdFnvVxXORldu5TmjFfjzBcWUWS5kWAZhmv+JtiDhSuQCp4sBfbIgg==}
    engines: {node: '>= 4.5.0'}
    dependencies:
      agent-base: 4.3.0
      debug: 3.1.0
    transitivePeerDependencies:
      - supports-color
    dev: true

  /http-proxy-agent/4.0.1:
    resolution: {integrity: sha512-k0zdNgqWTGA6aeIRVpvfVob4fL52dTfaehylg0Y4UvSySvOq/Y+BOyPrgpUrA7HylqvU8vIZGsRuXmspskV0Tg==}
    engines: {node: '>= 6'}
    dependencies:
      '@tootallnate/once': 1.1.2
      agent-base: 6.0.2
      debug: 4.3.4
    transitivePeerDependencies:
      - supports-color
    dev: true

  /http-proxy-agent/5.0.0:
    resolution: {integrity: sha512-n2hY8YdoRE1i7r6M0w9DIw5GgZN0G25P8zLCRQ8rjXtTU3vsNFBI/vWK/UIeE6g5MUUz6avwAPXmL6Fy9D/90w==}
    engines: {node: '>= 6'}
    dependencies:
      '@tootallnate/once': 2.0.0
      agent-base: 6.0.2
      debug: 4.3.4
    transitivePeerDependencies:
      - supports-color
    dev: true

  /http2-wrapper/1.0.3:
    resolution: {integrity: sha512-V+23sDMr12Wnz7iTcDeJr3O6AIxlnvT/bmaAAAP/Xda35C90p9599p0F1eHR/N1KILWSoWVAiOMFjBBXaXSMxg==}
    engines: {node: '>=10.19.0'}
    dependencies:
      quick-lru: 5.1.1
      resolve-alpn: 1.2.1
    dev: true

  /http2-wrapper/2.2.0:
    resolution: {integrity: sha512-kZB0wxMo0sh1PehyjJUWRFEd99KC5TLjZ2cULC4f9iqJBAmKQQXEICjxl5iPJRwP40dpeHFqqhm7tYCvODpqpQ==}
    engines: {node: '>=10.19.0'}
    dependencies:
      quick-lru: 5.1.1
      resolve-alpn: 1.2.1
    dev: true

  /https-proxy-agent/2.2.4:
    resolution: {integrity: sha512-OmvfoQ53WLjtA9HeYP9RNrWMJzzAz1JGaSFr1nijg0PVR1JaD/xbJq1mdEIIlxGpXp9eSe/O2LgU9DJmTPd0Eg==}
    engines: {node: '>= 4.5.0'}
    dependencies:
      agent-base: 4.3.0
      debug: 3.2.7
    transitivePeerDependencies:
      - supports-color
    dev: true

  /https-proxy-agent/5.0.1:
    resolution: {integrity: sha512-dFcAjpTQFgoLMzC2VwU+C/CbS7uRL0lWmxDITmqm7C+7F0Odmj6s9l6alZc6AELXhrnggM2CeWSXHGOdX2YtwA==}
    engines: {node: '>= 6'}
    dependencies:
      agent-base: 6.0.2
      debug: 4.3.4
    transitivePeerDependencies:
      - supports-color
    dev: true

  /human-id/4.0.0:
    resolution: {integrity: sha512-pui0xZRgeAlaRt0I9r8N2pNlbNmluvn71EfjKRpM7jOpZbuHe5mm76r67gcprjw/Nd+GpvB9C3OlTbh7ZKLg7A==}
    dev: true

  /human-signals/2.1.0:
    resolution: {integrity: sha512-B4FFZ6q/T2jhhksgkbEW3HBvWIfDW85snkQgawt07S7J5QXTk6BkNV+0yAeZrM5QpMAdYlocGoljn0sJ/WQkFw==}
    engines: {node: '>=10.17.0'}
    dev: true

  /humanize-ms/1.2.1:
    resolution: {integrity: sha512-Fl70vYtsAFb/C06PTS9dZBo7ihau+Tu/DNCk/OyHhea07S+aeMWpFFkUaXRa8fI+ScZbEI8dfSxwY7gxZ9SAVQ==}
    dependencies:
      ms: 2.1.3
    dev: true

  /humps/2.0.1:
    resolution: {integrity: sha512-E0eIbrFWUhwfXJmsbdjRQFQPrl5pTEoKlz163j1mTqqUnU9PgR4AgB8AIITzuB3vLBdxZXyZ9TDIrwB2OASz4g==}
    dev: true

  /hyperlinker/1.0.0:
    resolution: {integrity: sha512-Ty8UblRWFEcfSuIaajM34LdPXIhbs1ajEX/BBPv24J+enSVaEVY63xQ6lTO9VRYS5LAoghIG0IDJ+p+IPzKUQQ==}
    engines: {node: '>=4'}
    dev: true

  /iconv-lite/0.4.24:
    resolution: {integrity: sha512-v3MXnZAcvnywkTUEZomIActle7RXXeedOR31wwl7VlyoXO4Qi9arvSenNQWne1TcRwhCL1HwLI21bEqdpj8/rA==}
    engines: {node: '>=0.10.0'}
    dependencies:
      safer-buffer: 2.1.2
    dev: true

  /iconv-lite/0.6.3:
    resolution: {integrity: sha512-4fCk79wshMdzMp2rH06qWrJE4iolqLhCUH+OiuIgU++RB0+94NlDL81atO7GX55uUKueo0txHNtvEyI6D7WdMw==}
    engines: {node: '>=0.10.0'}
    dependencies:
      safer-buffer: 2.1.2
    dev: true
    optional: true

  /ieee754/1.1.13:
    resolution: {integrity: sha512-4vf7I2LYV/HaWerSo3XmlMkp5eZ83i+/CDluXi/IGTs/O1sejBNhTtnxzmRZfvOUqj7lZjqHkeTvpgSFDlWZTg==}
    dev: true

  /ieee754/1.2.1:
    resolution: {integrity: sha512-dcyqhDvX1C46lXZcVqCpK+FtMRQVdIMN6/Df5js2zouUsqG7I6sFxitIC+7KYK29KdXOLHdu9zL4sFnoVQnqaA==}
    dev: true

  /ignore-walk/4.0.1:
    resolution: {integrity: sha512-rzDQLaW4jQbh2YrOFlJdCtX8qgJTehFRYiUB2r1osqTeDzV/3+Jh8fz1oAPzUThf3iku8Ds4IDqawI5d8mUiQw==}
    engines: {node: '>=10'}
    dependencies:
      minimatch: 3.1.2
    dev: true

  /ignore-walk/6.0.3:
    resolution: {integrity: sha512-C7FfFoTA+bI10qfeydT8aZbvr91vAEU+2W5BZUlzPec47oNb07SsOfwYrtxuvOYdUApPP/Qlh4DtAO51Ekk2QA==}
    engines: {node: ^14.17.0 || ^16.13.0 || >=18.0.0}
    dependencies:
      minimatch: 9.0.3
    dev: true

  /ignore/4.0.6:
    resolution: {integrity: sha512-cyFDKrqc/YdcWFniJhzI42+AzS+gNwmUzOSFcRCQYwySuBBBy/KjuxWLZ/FHEH6Moq1NizMOBWyTcv8O4OZIMg==}
    engines: {node: '>= 4'}
    dev: true

  /ignore/5.2.4:
    resolution: {integrity: sha512-MAb38BcSbH0eHNBxn7ql2NH/kX33OkB3lZ1BNdh7ENeRChHTYsTvWrMubiIAMNS2llXEEgZ1MUOBtXChP3kaFQ==}
    engines: {node: '>= 4'}
    dev: true

  /immediate/3.0.6:
    resolution: {integrity: sha512-XXOFtyqDjNDAQxVfYxuF7g9Il/IbWmmlQg2MYKOH8ExIT1qg6xc4zyS3HaEEATgs1btfzxq15ciUiY7gjSXRGQ==}
    dev: true

  /import-fresh/3.3.0:
    resolution: {integrity: sha512-veYYhQa+D1QBKznvhUHxb8faxlrwUnxseDAbAp457E0wLNio2bOSKnjYDhMj+YiAq61xrMGhQk9iXVk5FzgQMw==}
    engines: {node: '>=6'}
    dependencies:
      parent-module: 1.0.1
      resolve-from: 4.0.0
    dev: true

  /import-lazy/4.0.0:
    resolution: {integrity: sha512-rKtvo6a868b5Hu3heneU+L4yEQ4jYKLtjpnPeUdK7h0yzXGmyBTypknlkCvHFBqfX9YlorEiMM6Dnq/5atfHkw==}
    engines: {node: '>=8'}
    dev: true

  /imurmurhash/0.1.4:
    resolution: {integrity: sha512-JmXMZ6wuvDmLiHEml9ykzqO6lwFbof0GG4IkcGaENdCRDDmMVnny7s5HsIgHCbaq0w2MyPhDqkhTUgS2LU2PHA==}
    engines: {node: '>=0.8.19'}
    dev: true

  /indent-string/4.0.0:
    resolution: {integrity: sha512-EdDDZu4A2OyIK7Lr/2zG+w5jmbuk1DVBnEwREQvBzspBJkCEbRa8GxU1lghYcaGJCnRWibjDXlq779X1/y5xwg==}
    engines: {node: '>=8'}
    dev: true

  /infer-owner/1.0.4:
    resolution: {integrity: sha512-IClj+Xz94+d7irH5qRyfJonOdfTzuDaifE6ZPWfx0N0+/ATZCbuTPq2prFl526urkQd90WyUKIh1DfBQ2hMz9A==}
    dev: true

  /inflight/1.0.6:
    resolution: {integrity: sha512-k92I/b08q4wvFscXCLvqfsHCrjrF7yiXsQuIVvVE7N82W3+aqpzuUdBbfhWcy/FZR3/4IgflMgKLOsvPDrGCJA==}
    dependencies:
      once: 1.4.0
      wrappy: 1.0.2
    dev: true

  /inherits/2.0.4:
    resolution: {integrity: sha512-k/vGaX4/Yla3WzyMCvTQOXYeIHvqOKtnqBduzTHpzpQZzAskKMhZ2K+EnBiSM9zGSoIFeMpXKxa4dYeZIQqewQ==}
    dev: true

  /ini/1.3.8:
    resolution: {integrity: sha512-JV/yugV2uzW5iMRSiZAyDtQd+nxtUnjeLt0acNdw98kKLrvuRVyB80tsREOE7yvGVgalhZ6RNXCmEHkUKBKxew==}
    dev: true

  /ini/2.0.0:
    resolution: {integrity: sha512-7PnF4oN3CvZF23ADhA5wRaYEQpJ8qygSkbtTXWBeXWXmEVRXK+1ITciHWwHhsjv1TmW0MgacIv6hEi5pX5NQdA==}
    engines: {node: '>=10'}
    dev: true

  /ini/4.1.1:
    resolution: {integrity: sha512-QQnnxNyfvmHFIsj7gkPcYymR8Jdw/o7mp5ZFihxn6h8Ci6fh3Dx4E1gPjpQEpIuPo9XVNY/ZUwh4BPMjGyL01g==}
    engines: {node: ^14.17.0 || ^16.13.0 || >=18.0.0}
    dev: true

  /inquirer/8.2.5:
    resolution: {integrity: sha512-QAgPDQMEgrDssk1XiwwHoOGYF9BAbUcc1+j+FhEvaOt8/cKRqyLn0U5qA6F74fGhTMGxf92pOvPBeh29jQJDTQ==}
    engines: {node: '>=12.0.0'}
    dependencies:
      ansi-escapes: 4.3.2
      chalk: 4.1.2
      cli-cursor: 3.1.0
      cli-width: 3.0.0
      external-editor: 3.1.0
      figures: 3.2.0
      lodash: 4.17.21
      mute-stream: 0.0.8
      ora: 5.4.1
      run-async: 2.4.1
      rxjs: 7.8.1
      string-width: 4.2.3
      strip-ansi: 6.0.1
      through: 2.3.8
      wrap-ansi: 7.0.0
    dev: true

  /int64-buffer/0.1.10:
    resolution: {integrity: sha512-v7cSY1J8ydZ0GyjUHqF+1bshJ6cnEVLo9EnjB8p+4HDRPZc9N5jjmvUV7NvEsqQOKyH0pmIBFWXVQbiS0+OBbA==}
    dev: true

  /internal-slot/1.0.5:
    resolution: {integrity: sha512-Y+R5hJrzs52QCG2laLn4udYVnxsfny9CpOhNhUvk/SSSVyF6T27FzRbF0sroPidSu3X8oEAkOn2K804mjpt6UQ==}
    engines: {node: '>= 0.4'}
    dependencies:
      get-intrinsic: 1.2.0
      has: 1.0.3
      side-channel: 1.0.4
    dev: true

  /interpret/1.4.0:
    resolution: {integrity: sha512-agE4QfB2Lkp9uICn7BAqoscw4SZP9kTE2hxiFI3jBPmXJfdqiahTbUuKGsMoN2GtqL9AxhYioAcVvgsb1HvRbA==}
    engines: {node: '>= 0.10'}
    dev: true

  /ip/2.0.0:
    resolution: {integrity: sha512-WKa+XuLG1A1R0UWhl2+1XQSi+fZWMsYKffMZTTYsiZaUD8k2yDAj5atimTUD2TZkyCkNEeYE5NhFZmupOGtjYQ==}
    dev: true

  /is-arguments/1.1.1:
    resolution: {integrity: sha512-8Q7EARjzEnKpt/PCD7e1cgUS0a6X8u5tdSiMqXhojOdoV9TsMsiO+9VLC5vAmO8N7/GmXn7yjR8qnA6bVAEzfA==}
    engines: {node: '>= 0.4'}
    dependencies:
      call-bind: 1.0.2
      has-tostringtag: 1.0.0
    dev: true

  /is-array-buffer/3.0.2:
    resolution: {integrity: sha512-y+FyyR/w8vfIRq4eQcM1EYgSTnmHXPqaF+IgzgraytCFq5Xh8lllDVmAZolPJiZttZLeFSINPYMaEJ7/vWUa1w==}
    dependencies:
      call-bind: 1.0.2
      get-intrinsic: 1.2.0
      is-typed-array: 1.1.10
    dev: true

  /is-arrayish/0.2.1:
    resolution: {integrity: sha512-zz06S8t0ozoDXMG+ube26zeCTNXcKIPJZJi8hBrF4idCLms4CG9QtK7qBl1boi5ODzFpjswb5JPmHCbMpjaYzg==}
    dev: true

  /is-arrayish/0.3.2:
    resolution: {integrity: sha512-eVRqCvVlZbuw3GrM63ovNSNAeA1K16kaR/LRY/92w0zxQ5/1YzwblUX652i4Xs9RwAGjW9d9y6X88t8OaAJfWQ==}
    dev: true

  /is-bigint/1.0.4:
    resolution: {integrity: sha512-zB9CruMamjym81i2JZ3UMn54PKGsQzsJeo6xvN3HJJ4CAsQNB6iRutp2To77OfCNuoxspsIhzaPoO1zyCEhFOg==}
    dependencies:
      has-bigints: 1.0.2
    dev: true

  /is-boolean-object/1.1.2:
    resolution: {integrity: sha512-gDYaKHJmnj4aWxyj6YHyXVpdQawtVLHU5cb+eztPGczf6cjuTdwve5ZIEfgXqH4e57An1D1AKf8CZ3kYrQRqYA==}
    engines: {node: '>= 0.4'}
    dependencies:
      call-bind: 1.0.2
      has-tostringtag: 1.0.0
    dev: true

  /is-builtin-module/3.2.1:
    resolution: {integrity: sha512-BSLE3HnV2syZ0FK0iMA/yUGplUeMmNz4AW5fnTunbCIqZi4vG3WjJT9FHMy5D69xmAYBHXQhJdALdpwVxV501A==}
    engines: {node: '>=6'}
    dependencies:
      builtin-modules: 3.3.0
    dev: true

  /is-callable/1.2.7:
    resolution: {integrity: sha512-1BC0BVFhS/p0qtw6enp8e+8OD0UrK0oFLztSjNzhcKA3WDuJxxAPXzPuPtKkjEY9UUoEWlX/8fgKeu2S8i9JTA==}
    engines: {node: '>= 0.4'}
    dev: true

  /is-ci/3.0.1:
    resolution: {integrity: sha512-ZYvCgrefwqoQ6yTyYUbQu64HsITZ3NfKX1lzaEYdkTDcfKzzCI/wthRRYKkdjHKFVgNiXKAKm65Zo1pk2as/QQ==}
    hasBin: true
    dependencies:
      ci-info: 3.8.0
    dev: true

  /is-core-module/2.12.0:
    resolution: {integrity: sha512-RECHCBCd/viahWmwj6enj19sKbHfJrddi/6cBDsNTKbNq0f7VeaUkBo60BqzvPqo/W54ChS62Z5qyun7cfOMqQ==}
    dependencies:
      has: 1.0.3
    dev: true

  /is-date-object/1.0.5:
    resolution: {integrity: sha512-9YQaSxsAiSwcvS33MBk3wTCVnWK+HhF8VZR2jRxehM16QcVOdHqPn4VPHmRK4lSr38n9JriurInLcP90xsYNfQ==}
    engines: {node: '>= 0.4'}
    dependencies:
      has-tostringtag: 1.0.0
    dev: true

  /is-docker/2.2.1:
    resolution: {integrity: sha512-F+i2BKsFrH66iaUFc0woD8sLy8getkwTwtOBjvs56Cx4CgJDeKQeqfz8wAYiSb8JOprWhHH5p77PbmYCvvUuXQ==}
    engines: {node: '>=8'}
    hasBin: true
    dev: true

  /is-extendable/0.1.1:
    resolution: {integrity: sha512-5BMULNob1vgFX6EjQw5izWDxrecWK9AM72rugNr0TFldMOi0fj6Jk+zeKIt0xGj4cEfQIJth4w3OKWOJ4f+AFw==}
    engines: {node: '>=0.10.0'}
    dev: true

  /is-extglob/2.1.1:
    resolution: {integrity: sha512-SbKbANkN603Vi4jEZv49LeVJMn4yGwsbzZworEoyEiutsN3nJYdbO36zfhGJ6QEDpOZIFkDtnq5JRxmvl3jsoQ==}
    engines: {node: '>=0.10.0'}
    dev: true

  /is-fullwidth-code-point/1.0.0:
    resolution: {integrity: sha512-1pqUqRjkhPJ9miNq9SwMfdvi6lBJcd6eFxvfaivQhaH3SgisfiuudvFntdKOmxuee/77l+FPjKrQjWvmPjWrRw==}
    engines: {node: '>=0.10.0'}
    dependencies:
      number-is-nan: 1.0.1
    dev: true

  /is-fullwidth-code-point/2.0.0:
    resolution: {integrity: sha512-VHskAKYM8RfSFXwee5t5cbN5PZeq1Wrh6qd5bkyiXIf6UQcN6w/A0eXM9r6t8d+GYOh+o6ZhiEnb88LN/Y8m2w==}
    engines: {node: '>=4'}
    dev: true

  /is-fullwidth-code-point/3.0.0:
    resolution: {integrity: sha512-zymm5+u+sCsSWyD9qNaejV3DFvhCKclKdizYaJUuHA83RLjb7nSuGnddCHGv0hk+KY7BMAlsWeK4Ueg6EV6XQg==}
    engines: {node: '>=8'}
    dev: true

  /is-generator-function/1.0.10:
    resolution: {integrity: sha512-jsEjy9l3yiXEQ+PsXdmBwEPcOxaXWLspKdplFUVI9vq1iZgIekeC0L167qeu86czQaxed3q/Uzuw0swL0irL8A==}
    engines: {node: '>= 0.4'}
    dependencies:
      has-tostringtag: 1.0.0
    dev: true

  /is-glob/4.0.3:
    resolution: {integrity: sha512-xelSayHH36ZgE7ZWhli7pW34hNbNl8Ojv5KVmkJD4hBdD3th8Tfk9vYasLM+mXWOZhFkgZfxhLSnrwRr4elSSg==}
    engines: {node: '>=0.10.0'}
    dependencies:
      is-extglob: 2.1.1
    dev: true

  /is-installed-globally/0.4.0:
    resolution: {integrity: sha512-iwGqO3J21aaSkC7jWnHP/difazwS7SFeIqxv6wEtLU8Y5KlzFTjyqcSIT0d8s4+dDhKytsk9PJZ2BkS5eZwQRQ==}
    engines: {node: '>=10'}
    dependencies:
      global-dirs: 3.0.1
      is-path-inside: 3.0.3
    dev: true

  /is-interactive/1.0.0:
    resolution: {integrity: sha512-2HvIEKRoqS62guEC+qBjpvRubdX910WCMuJTZ+I9yvqKU2/12eSL549HMwtabb4oupdj2sMP50k+XJfB/8JE6w==}
    engines: {node: '>=8'}
    dev: true

  /is-lambda/1.0.1:
    resolution: {integrity: sha512-z7CMFGNrENq5iFB9Bqo64Xk6Y9sg+epq1myIcdHaGnbMTYOxvzsEtdYqQUylB7LxfkvgrrjP32T6Ywciio9UIQ==}
    dev: true

  /is-negative-zero/2.0.2:
    resolution: {integrity: sha512-dqJvarLawXsFbNDeJW7zAz8ItJ9cd28YufuuFzh0G8pNHjJMnY08Dv7sYX2uF5UpQOwieAeOExEYAWWfu7ZZUA==}
    engines: {node: '>= 0.4'}
    dev: true

  /is-npm/6.0.0:
    resolution: {integrity: sha512-JEjxbSmtPSt1c8XTkVrlujcXdKV1/tvuQ7GwKcAlyiVLeYFQ2VHat8xfrDJsIkhCdF/tZ7CiIR3sy141c6+gPQ==}
    engines: {node: ^12.20.0 || ^14.13.1 || >=16.0.0}
    dev: true

  /is-number-object/1.0.7:
    resolution: {integrity: sha512-k1U0IRzLMo7ZlYIfzRu23Oh6MiIFasgpb9X76eqfFZAqwH44UI4KTBvBYIZ1dSL9ZzChTB9ShHfLkR4pdW5krQ==}
    engines: {node: '>= 0.4'}
    dependencies:
      has-tostringtag: 1.0.0
    dev: true

  /is-number/7.0.0:
    resolution: {integrity: sha512-41Cifkg6e8TylSpdtTpeLVMqvSBEVzTttHvERD741+pnZ8ANv0004MRL43QKPDlK9cGvNp6NZWZUBlbGXYxxng==}
    engines: {node: '>=0.12.0'}
    dev: true

  /is-obj/2.0.0:
    resolution: {integrity: sha512-drqDG3cbczxxEJRoOXcOjtdp1J/lyp1mNn0xaznRs8+muBhgQcrnbspox5X5fOw0HnMnbfDzvnEMEtqDEJEo8w==}
    engines: {node: '>=8'}
    dev: true

  /is-path-inside/3.0.3:
    resolution: {integrity: sha512-Fd4gABb+ycGAmKou8eMftCupSir5lRxqf4aD/vd0cD2qc4HL07OjCeuHMr8Ro4CoMaeCKDB0/ECBOVWjTwUvPQ==}
    engines: {node: '>=8'}
    dev: true

  /is-plain-obj/2.1.0:
    resolution: {integrity: sha512-YWnfyRwxL/+SsrWYfOpUtz5b3YD+nyfkHvjbcanzk8zgyO4ASD67uVMRt8k5bM4lLMDnXfriRhOpemw+NfT1eA==}
    engines: {node: '>=8'}
    dev: true

  /is-plain-object/5.0.0:
    resolution: {integrity: sha512-VRSzKkbMm5jMDoKLbltAkFQ5Qr7VDiTFGXxYFXXowVj387GeGNOCsOH6Msy00SGZ3Fp84b1Naa1psqgcCIEP5Q==}
    engines: {node: '>=0.10.0'}
    dev: true

  /is-promise/2.2.2:
    resolution: {integrity: sha512-+lP4/6lKUBfQjZ2pdxThZvLUAafmZb8OAxFb8XXtiQmS35INgr85hdOGoEs124ez1FCnZJt6jau/T+alh58QFQ==}
    dev: true

  /is-regex/1.1.4:
    resolution: {integrity: sha512-kvRdxDsxZjhzUX07ZnLydzS1TU/TJlTUHHY4YLL87e37oUA49DfkLqgy+VjFocowy29cKvcSiu+kIv728jTTVg==}
    engines: {node: '>= 0.4'}
    dependencies:
      call-bind: 1.0.2
      has-tostringtag: 1.0.0
    dev: true

  /is-retry-allowed/1.2.0:
    resolution: {integrity: sha512-RUbUeKwvm3XG2VYamhJL1xFktgjvPzL0Hq8C+6yrWIswDy3BIXGqCxhxkc30N9jqK311gVU137K8Ei55/zVJRg==}
    engines: {node: '>=0.10.0'}
    dev: true

  /is-scoped/2.1.0:
    resolution: {integrity: sha512-Cv4OpPTHAK9kHYzkzCrof3VJh7H/PrG2MBUMvvJebaaUMbqhm0YAtXnvh0I3Hnj2tMZWwrRROWLSgfJrKqWmlQ==}
    engines: {node: '>=8'}
    dependencies:
      scoped-regex: 2.1.0
    dev: true

  /is-shared-array-buffer/1.0.2:
    resolution: {integrity: sha512-sqN2UDu1/0y6uvXyStCOzyhAjCSlHceFoMKJW8W9EU9cvic/QdsZ0kEU93HEy3IUEFZIiH/3w+AH/UQbPHNdhA==}
    dependencies:
      call-bind: 1.0.2
    dev: true

  /is-stream/1.1.0:
    resolution: {integrity: sha512-uQPm8kcs47jx38atAcWTVxyltQYoPT68y9aWYdV6yWXSyW8mzSat0TL6CiWdZeCdF3KrAvpVtnHbTv4RN+rqdQ==}
    engines: {node: '>=0.10.0'}
    dev: true

  /is-stream/2.0.1:
    resolution: {integrity: sha512-hFoiJiTl63nn+kstHGBtewWSKnQLpyb155KHheA1l39uvtO9nWIop1p3udqPcUd/xbF1VLMO4n7OI6p7RbngDg==}
    engines: {node: '>=8'}
    dev: true

  /is-string/1.0.7:
    resolution: {integrity: sha512-tE2UXzivje6ofPW7l23cjDOMa09gb7xlAqG6jG5ej6uPV32TlWP3NKPigtaGeHNu9fohccRYvIiZMfOOnOYUtg==}
    engines: {node: '>= 0.4'}
    dependencies:
      has-tostringtag: 1.0.0
    dev: true

  /is-symbol/1.0.4:
    resolution: {integrity: sha512-C/CPBqKWnvdcxqIARxyOh4v1UUEOCHpgDa0WYgpKDFMszcrPcffg5uhwSgPCLD2WWxmq6isisz87tzT01tuGhg==}
    engines: {node: '>= 0.4'}
    dependencies:
      has-symbols: 1.0.3
    dev: true

  /is-typed-array/1.1.10:
    resolution: {integrity: sha512-PJqgEHiWZvMpaFZ3uTc8kHPM4+4ADTlDniuQL7cU/UDA0Ql7F70yGfHph3cLNe+c9toaigv+DFzTJKhc2CtO6A==}
    engines: {node: '>= 0.4'}
    dependencies:
      available-typed-arrays: 1.0.5
      call-bind: 1.0.2
      for-each: 0.3.3
      gopd: 1.0.1
      has-tostringtag: 1.0.0
    dev: true

  /is-typedarray/1.0.0:
    resolution: {integrity: sha512-cyA56iCMHAh5CdzjJIa4aohJyeO1YbwLi3Jc35MmRU6poroFjIGZzUzupGiRPOjgHg9TLu43xbpwXk523fMxKA==}
    dev: true

  /is-unicode-supported/0.1.0:
    resolution: {integrity: sha512-knxG2q4UC3u8stRGyAVJCOdxFmv5DZiRcdlIaAQXAbSfJya+OhopNotLQrstBhququ4ZpuKbDc/8S6mgXgPFPw==}
    engines: {node: '>=10'}
    dev: true

  /is-utf8/0.2.1:
    resolution: {integrity: sha512-rMYPYvCzsXywIsldgLaSoPlw5PfoB/ssr7hY4pLfcodrA5M/eArza1a9VmTiNIBNMjOGr1Ow9mTyU2o69U6U9Q==}
    dev: true

  /is-weakref/1.0.2:
    resolution: {integrity: sha512-qctsuLZmIQ0+vSSMfoVvyFe2+GSEvnmZ2ezTup1SBse9+twCCeial6EEi3Nc2KFcf6+qz2FBPnjXsk8xhKSaPQ==}
    dependencies:
      call-bind: 1.0.2
    dev: true

  /is-wsl/2.2.0:
    resolution: {integrity: sha512-fKzAra0rGJUUBwGBgNkHZuToZcn+TtXHpeCgmkMJMMYx1sQDYaCSyjJBSCa2nH1DGm7s3n1oBnohoVTBaN7Lww==}
    engines: {node: '>=8'}
    dependencies:
      is-docker: 2.2.1
    dev: true

  /is-yarn-global/0.4.1:
    resolution: {integrity: sha512-/kppl+R+LO5VmhYSEWARUFjodS25D68gvj8W7z0I7OWhUla5xWu8KL6CtB2V0R6yqhnRgbcaREMr4EEM6htLPQ==}
    engines: {node: '>=12'}
    dev: true

  /isarray/0.0.1:
    resolution: {integrity: sha512-D2S+3GLxWH+uhrNEcoh/fnmYeP8E8/zHl644d/jdA0g2uyXvy3sb0qxotE+ne0LtccHknQzWwZEzhak7oJ0COQ==}
    dev: true

  /isarray/1.0.0:
    resolution: {integrity: sha512-VLghIWNM6ELQzo7zwmcg0NmTVyWKYjvIeM83yjp0wRDTmUnrM678fQbcKBo6n2CJEF0szoG//ytg+TKla89ALQ==}
    dev: true

  /isbinaryfile/4.0.10:
    resolution: {integrity: sha512-iHrqe5shvBUcFbmZq9zOQHBoeOhZJu6RQGrDpBgenUm/Am+F3JM2MgQj+rK3Z601fzrL5gLZWtAPH2OBaSVcyw==}
    engines: {node: '>= 8.0.0'}
    dev: true

  /isbinaryfile/5.0.0:
    resolution: {integrity: sha512-UDdnyGvMajJUWCkib7Cei/dvyJrrvo4FIrsvSFWdPpXSUorzXrDJ0S+X5Q4ZlasfPjca4yqCNNsjbCeiy8FFeg==}
    engines: {node: '>= 14.0.0'}
    dev: true

  /isexe/2.0.0:
    resolution: {integrity: sha512-RHxMLp9lnKHGHRng9QFhRCMbYAcVpn69smSGcq3f36xjgVVWThj4qqLbTLlq7Ssj8B+fIQ1EuCEGI2lKsyQeIw==}
    dev: true

  /jackspeak/2.2.0:
    resolution: {integrity: sha512-r5XBrqIJfwRIjRt/Xr5fv9Wh09qyhHfKnYddDlpM+ibRR20qrYActpCAgU6U+d53EOEjzkvxPMVHSlgR7leXrQ==}
    engines: {node: '>=14'}
    dependencies:
      '@isaacs/cliui': 8.0.2
    optionalDependencies:
      '@pkgjs/parseargs': 0.11.0
    dev: true

  /jake/10.8.5:
    resolution: {integrity: sha512-sVpxYeuAhWt0OTWITwT98oyV0GsXyMlXCF+3L1SuafBVUIr/uILGRB+NqwkzhgXKvoJpDIpQvqkUALgdmQsQxw==}
    engines: {node: '>=10'}
    hasBin: true
    dependencies:
      async: 3.2.4
      chalk: 4.1.2
      filelist: 1.0.4
      minimatch: 3.1.2
    dev: true

  /jest-worker/27.5.1:
    resolution: {integrity: sha512-7vuh85V5cdDofPyxn58nrPjBktZo0u9x1g8WtjQol+jZDaE+fhN+cIvTj11GndBnMnyfrUOG1sZQxCdjKh+DKg==}
    engines: {node: '>= 10.13.0'}
    dependencies:
      '@types/node': 15.14.9
      merge-stream: 2.0.0
      supports-color: 8.1.1
    dev: true

  /jju/1.4.0:
    resolution: {integrity: sha512-8wb9Yw966OSxApiCt0K3yNJL8pnNeIv+OEq2YMidz4FKP6nonSRoOXc80iXY4JaN2FC11B9qsNmDsm+ZOfMROA==}
    dev: true

  /jmespath/0.16.0:
    resolution: {integrity: sha512-9FzQjJ7MATs1tSpnco1K6ayiYE3figslrXA72G2HQ/n76RzvYlofyi5QM+iX4YRs/pu3yzxlVQSST23+dMDknw==}
    engines: {node: '>= 0.6.0'}
    dev: true

  /js-sdsl/4.4.0:
    resolution: {integrity: sha512-FfVSdx6pJ41Oa+CF7RDaFmTnCaFhua+SNYQX74riGOpl96x+2jQCqEfQ2bnXu/5DPCqlRuiqyvTJM0Qjz26IVg==}
    dev: true

  /js-tokens/4.0.0:
    resolution: {integrity: sha512-RdJUflcE3cUzKiMqQgsCu06FPu9UdIJO0beYbPhHN4k6apgJtifcoCtT9bcxOpYBtpD2kCM6Sbzg4CausW/PKQ==}
    dev: true

  /js-yaml/3.14.1:
    resolution: {integrity: sha512-okMH7OXXJ7YrN9Ok3/SXrnu4iX9yOk+25nqX4imS2npuvTYDmo/QEZoqwZkYaIDk3jVvBOTOIEgEhaLOynBS9g==}
    hasBin: true
    dependencies:
      argparse: 1.0.10
      esprima: 4.0.1
    dev: true

  /js-yaml/4.1.0:
    resolution: {integrity: sha512-wpxZs9NoxZaJESJGIZTyDEaYpl0FKSA+FB9aJiyemKhMwkxQg63h4T1KJgUGHpTqPDNRcmmYLugrRjJlBtWvRA==}
    hasBin: true
    dependencies:
      argparse: 2.0.1
    dev: true

  /jsdoc-type-pratt-parser/3.1.0:
    resolution: {integrity: sha512-MgtD0ZiCDk9B+eI73BextfRrVQl0oyzRG8B2BjORts6jbunj4ScKPcyXGTbB6eXL4y9TzxCm6hyeLq/2ASzNdw==}
    engines: {node: '>=12.0.0'}
    dev: true

  /json-buffer/3.0.1:
    resolution: {integrity: sha512-4bV5BfR2mqfQTJm+V5tPPdf+ZpuhiIvTuAB5g8kcrXOZpTT/QwwVRWBywX1ozr6lEuPdbHxwaJlm9G6mI2sfSQ==}
    dev: true

  /json-parse-better-errors/1.0.2:
    resolution: {integrity: sha512-mrqyZKfX5EhL7hvqcV6WG1yYjnjeuYDzDhhcAAUrq8Po85NBQBJP+ZDUT75qZQ98IkUoBqdkExkukOU7Ts2wrw==}
    dev: true

  /json-parse-even-better-errors/2.3.1:
    resolution: {integrity: sha512-xyFwyhro/JEof6Ghe2iz2NcXoj2sloNsWr/XsERDK/oiPCfaNhl5ONfp+jQdAZRQQ0IJWNzH9zIZF7li91kh2w==}
    dev: true

  /json-parse-even-better-errors/3.0.0:
    resolution: {integrity: sha512-iZbGHafX/59r39gPwVPRBGw0QQKnA7tte5pSMrhWOW7swGsVvVTjmfyAV9pNqk8YGT7tRCdxRu8uzcgZwoDooA==}
    engines: {node: ^14.17.0 || ^16.13.0 || >=18.0.0}
    dev: true

  /json-parse-helpfulerror/1.0.3:
    resolution: {integrity: sha512-XgP0FGR77+QhUxjXkwOMkC94k3WtqEBfcnjWqhRd82qTat4SWKRE+9kUnynz/shm3I4ea2+qISvTIeGTNU7kJg==}
    dependencies:
      jju: 1.4.0
    dev: true

  /json-schema-traverse/0.4.1:
    resolution: {integrity: sha512-xbbCH5dCYU5T8LcEhhuh7HJ88HXuW3qsI3Y0zOZFKfZEHcpWiHU/Jxzk629Brsab/mMiHQti9wMP+845RPe3Vg==}
    dev: true

  /json-schema-traverse/1.0.0:
    resolution: {integrity: sha512-NM8/P9n3XjXhIZn1lLhkFaACTOURQXjWhV4BA/RnOv8xvgqtqpAX9IO4mRQxSx1Rlo4tqzeqb0sOlruaOy3dug==}
    dev: true

  /json-stable-stringify-without-jsonify/1.0.1:
    resolution: {integrity: sha512-Bdboy+l7tA3OGW6FjyFHWkP5LuByj1Tk33Ljyq0axyzdk9//JSi2u3fP1QSmd1KNwq6VOKYGlAu87CisVir6Pw==}
    dev: true

  /json-stringify-nice/1.1.4:
    resolution: {integrity: sha512-5Z5RFW63yxReJ7vANgW6eZFGWaQvnPE3WNmZoOJrSkGju2etKA2L5rrOa1sm877TVTFt57A80BH1bArcmlLfPw==}
    dev: true

  /json-stringify-safe/5.0.1:
    resolution: {integrity: sha512-ZClg6AaYvamvYEE82d3Iyd3vSSIjQ+odgjaTzRuO3s7toCdFKczob2i0zCh7JE8kWn17yvAWhUVxvqGwUalsRA==}
    dev: true

  /json5/1.0.2:
    resolution: {integrity: sha512-g1MWMLBiz8FKi1e4w0UyVL3w+iJceWAFBAaBnnGKOpNa5f8TLktkbre1+s6oICydWAm+HRUGTmI+//xv2hvXYA==}
    hasBin: true
    dependencies:
      minimist: 1.2.8
    dev: true

  /json5/2.2.3:
    resolution: {integrity: sha512-XmOWe7eyHYH14cLdVPoyg+GOH3rYX++KpzrylJwSW98t3Nk+U8XOl8FWKOgwtzdb8lXGf6zYwDUzeHMWfxasyg==}
    engines: {node: '>=6'}
    hasBin: true
    dev: true

  /jsonfile/4.0.0:
    resolution: {integrity: sha512-m6F1R3z8jjlf2imQHS2Qez5sjKWQzbuuhuJ/FKYFRZvPE3PuHcSMVZzfsLhGVOkfd20obL5SWEBew5ShlquNxg==}
    optionalDependencies:
      graceful-fs: 4.2.11
    dev: true

  /jsonfile/6.1.0:
    resolution: {integrity: sha512-5dgndWOriYSm5cnYaJNhalLNDKOqFwyDB/rr1E9ZsGciGvKPs8R2xYGCacuf3z6K1YKDz182fd+fY3cn3pMqXQ==}
    dependencies:
      universalify: 2.0.0
    optionalDependencies:
      graceful-fs: 4.2.11
    dev: true

  /jsonlines/0.1.1:
    resolution: {integrity: sha512-ekDrAGso79Cvf+dtm+mL8OBI2bmAOt3gssYs833De/C9NmIpWDWyUO4zPgB5x2/OhY366dkhgfPMYfwZF7yOZA==}
    dev: true

  /jsonparse/1.3.1:
    resolution: {integrity: sha512-POQXvpdL69+CluYsillJ7SUhKvytYjW9vG/GKpnf+xP8UWgYEM/RaMzHHofbALDiKbbP1W8UEYmgGl39WkPZsg==}
    engines: {'0': node >= 0.2.0}
    dev: true

  /jsonpointer/5.0.1:
    resolution: {integrity: sha512-p/nXbhSEcu3pZRdkW1OfJhpsVtW1gd4Wa1fnQc9YLiTfAjn0312eMKimbdIQzuZl9aa9xUGaRlP9T/CJE/ditQ==}
    engines: {node: '>=0.10.0'}
    dev: true

  /jsonwebtoken/8.5.1:
    resolution: {integrity: sha512-XjwVfRS6jTMsqYs0EsuJ4LGxXV14zQybNd4L2r0UvbVnSF9Af8x7p5MzbJ90Ioz/9TI41/hTCvznF/loiSzn8w==}
    engines: {node: '>=4', npm: '>=1.4.28'}
    dependencies:
      jws: 3.2.2
      lodash.includes: 4.3.0
      lodash.isboolean: 3.0.3
      lodash.isinteger: 4.0.4
      lodash.isnumber: 3.0.3
      lodash.isplainobject: 4.0.6
      lodash.isstring: 4.0.1
      lodash.once: 4.1.1
      ms: 2.1.3
      semver: 5.7.1
    dev: true

  /jssm-viz-cli/5.89.2:
    resolution: {integrity: sha512-LMUh0iqc8vXK1IzbarXgmWyeNEAHoYOIS0qt6NeC4slIhY+l3Pz7t1Qh+FLLbtECXWJJcBdlUMeLVB2E4re5Bg==}
    hasBin: true
    dependencies:
      ansi-256-colors: 1.1.0
      better_git_changelog: 1.6.2
      commander: 4.1.1
      glob: 7.2.3
      jssm-viz: 5.89.2
      sharp: 0.30.7
    transitivePeerDependencies:
      - supports-color
    dev: true

  /jssm-viz/5.89.2:
    resolution: {integrity: sha512-2kKqnTsgJ+ncSX3IsrpclVIcZH6UGyTLGRfc7axTKhViTWoftJF2WxBA02Smc5ZkmXOov2t3jsuBBJ+IJ3lZ7Q==}
    dependencies:
      better_git_changelog: 1.6.2
      eslint: 8.40.0
      jssm: 5.89.2
      reduce-to-639-1: 1.1.0
      text_audit: 0.9.3
    transitivePeerDependencies:
      - supports-color
    dev: true

  /jssm/5.89.2:
    resolution: {integrity: sha512-I70+UdH7KZs542loBlsh1xKDsT5Lx5RZWf6hKmujzgvSJj9DRymEe46HUCTd6+hzouIebuNwQo5I2ftMzfrhnQ==}
    engines: {node: '>=10.0.0'}
    dependencies:
      better_git_changelog: 1.6.2
      circular_buffer_js: 1.10.0
      reduce-to-639-1: 1.1.0
    dev: true

  /jsx-ast-utils/3.3.3:
    resolution: {integrity: sha512-fYQHZTZ8jSfmWZ0iyzfwiU4WDX4HpHbMCZ3gPlWYiCl3BoeOTsqKBqnTVfH2rYT7eP5c3sVbeSPHnnJOaTrWiw==}
    engines: {node: '>=4.0'}
    dependencies:
      array-includes: 3.1.6
      object.assign: 4.1.4
    dev: true

  /jszip/3.10.1:
    resolution: {integrity: sha512-xXDvecyTpGLrqFrvkrUSoxxfJI5AH7U8zxxtVclpsUtMCq4JQ290LY8AW5c7Ggnr/Y/oK+bQMbqK2qmtk3pN4g==}
    dependencies:
      lie: 3.3.0
      pako: 1.0.11
      readable-stream: 2.3.8
      setimmediate: 1.0.5
    dev: true

  /just-diff-apply/5.5.0:
    resolution: {integrity: sha512-OYTthRfSh55WOItVqwpefPtNt2VdKsq5AnAK6apdtR6yCH8pr0CmSr710J0Mf+WdQy7K/OzMy7K2MgAfdQURDw==}
    dev: true

  /just-diff/5.2.0:
    resolution: {integrity: sha512-6ufhP9SHjb7jibNFrNxyFZ6od3g+An6Ai9mhGRvcYe8UJlH0prseN64M+6ZBBUoKYHZsitDP42gAJ8+eVWr3lw==}
    dev: true

  /jwa/1.4.1:
    resolution: {integrity: sha512-qiLX/xhEEFKUAJ6FiBMbes3w9ATzyk5W7Hvzpa/SLYdxNtng+gcurvrI7TbACjIXlsJyr05/S1oUhZrc63evQA==}
    dependencies:
      buffer-equal-constant-time: 1.0.1
      ecdsa-sig-formatter: 1.0.11
      safe-buffer: 5.2.1
    dev: true

  /jws/3.2.2:
    resolution: {integrity: sha512-YHlZCB6lMTllWDtSPHz/ZXTsi8S00usEV6v1tjq8tOUZzw7DpSDWVXjXDre6ed1w/pd495ODpHZYSdkRTsa0HA==}
    dependencies:
      jwa: 1.4.1
      safe-buffer: 5.2.1
    dev: true

  /keyv/4.5.2:
    resolution: {integrity: sha512-5MHbFaKn8cNSmVW7BYnijeAVlE4cYA/SVkifVgrh7yotnfhKmjuXpDKjrABLnT0SfHWV21P8ow07OGfRrNDg8g==}
    dependencies:
      json-buffer: 3.0.1
    dev: true

  /kind-of/6.0.3:
    resolution: {integrity: sha512-dcS1ul+9tmeD95T+x28/ehLgd9mENa3LsvDTtzm3vyBEO7RPptvAD+t44WVXaUjTBRcrpFeFlC8WCruUR456hw==}
    engines: {node: '>=0.10.0'}
    dev: true

  /kleur/3.0.3:
    resolution: {integrity: sha512-eTIzlVOSUR+JxdDFepEYcBMtZ9Qqdef+rnzWdRZuMbOywu5tO2w2N7rqjoANZ5k9vywhL6Br1VRjUIgTQx4E8w==}
    engines: {node: '>=6'}
    dev: true

  /kleur/4.1.5:
    resolution: {integrity: sha512-o+NO+8WrRiQEE4/7nwRJhN1HWpVmJm511pBHUxPLtp0BUISzlBplORYSmTclCnJvQq2tKu/sgl3xVpkc7ZWuQQ==}
    engines: {node: '>=6'}
    dev: true

  /klona/2.0.6:
    resolution: {integrity: sha512-dhG34DXATL5hSxJbIexCft8FChFXtmskoZYnoPWjXQuebWYCNkVeV3KkGegCK9CP1oswI/vQibS2GY7Em/sJJA==}
    engines: {node: '>= 8'}
    dev: true

  /ky-universal/0.3.0_ky@0.12.0:
    resolution: {integrity: sha512-CM4Bgb2zZZpsprcjI6DNYTaH3oGHXL2u7BU4DK+lfCuC4snkt9/WRpMYeKbBbXscvKkeqBwzzjFX2WwmKY5K/A==}
    engines: {node: '>=8'}
    peerDependencies:
      ky: '>=0.12.0'
    dependencies:
      abort-controller: 3.0.0
      ky: 0.12.0
      node-fetch: 2.6.10
    transitivePeerDependencies:
      - encoding
    dev: true

  /ky/0.12.0:
    resolution: {integrity: sha512-t9b7v3V2fGwAcQnnDDQwKQGF55eWrf4pwi1RN08Fy8b/9GEwV7Ea0xQiaSW6ZbeghBHIwl8kgnla4vVo9seepQ==}
    engines: {node: '>=8'}
    dev: true

  /latest-version/7.0.0:
    resolution: {integrity: sha512-KvNT4XqAMzdcL6ka6Tl3i2lYeFDgXNCuIX+xNx6ZMVR1dFq+idXd9FLKNMOIx0t9mJ9/HudyX4oZWXZQ0UJHeg==}
    engines: {node: '>=14.16'}
    dependencies:
      package-json: 8.1.0
    dev: true

  /levn/0.4.1:
    resolution: {integrity: sha512-+bT2uH4E5LGE7h/n3evcS/sQlJXCpIp6ym8OWJ5eV6+67Dsql/LaaT7qJBAt2rzfoa/5QBGBhxDix1dMt2kQKQ==}
    engines: {node: '>= 0.8.0'}
    dependencies:
      prelude-ls: 1.2.1
      type-check: 0.4.0
    dev: true

  /li/1.3.0:
    resolution: {integrity: sha512-z34TU6GlMram52Tss5mt1m//ifRIpKH5Dqm7yUVOdHI+BQCs9qGPHFaCUTIzsWX7edN30aa2WrPwR7IO10FHaw==}
    dev: true

  /lie/3.3.0:
    resolution: {integrity: sha512-UaiMJzeWRlEujzAuw5LokY1L5ecNQYZKfmyZ9L7wDHb/p5etKaxXhohBcrw0EYby+G/NA52vRSN4N39dxHAIwQ==}
    dependencies:
      immediate: 3.0.6
    dev: true

  /lines-and-columns/1.2.4:
    resolution: {integrity: sha512-7ylylesZQ/PV29jhEDl3Ufjo6ZX7gCqJr5F7PKrqc93v7fzSymt1BpwEU8nAUXs8qzzvqhbjhK5QZg6Mt/HkBg==}
    dev: true

  /load-json-file/5.3.0:
    resolution: {integrity: sha512-cJGP40Jc/VXUsp8/OrnyKyTZ1y6v/dphm3bioS+RrKXjK2BB6wHUd6JptZEFDGgGahMT+InnZO5i1Ei9mpC8Bw==}
    engines: {node: '>=6'}
    dependencies:
      graceful-fs: 4.2.11
      parse-json: 4.0.0
      pify: 4.0.1
      strip-bom: 3.0.0
      type-fest: 0.3.1
    dev: true

  /load-yaml-file/0.2.0:
    resolution: {integrity: sha512-OfCBkGEw4nN6JLtgRidPX6QxjBQGQf72q3si2uvqyFEMbycSFFHwAZeXx6cJgFM9wmLrf9zBwCP3Ivqa+LLZPw==}
    engines: {node: '>=6'}
    dependencies:
      graceful-fs: 4.2.11
      js-yaml: 3.14.1
      pify: 4.0.1
      strip-bom: 3.0.0
    dev: true

  /loader-runner/4.3.0:
    resolution: {integrity: sha512-3R/1M+yS3j5ou80Me59j7F9IMs4PXs3VqRrm0TU3AbKPxlmpoY1TNscJV/oGJXo8qCatFGTfDbY6W6ipGOYXfg==}
    engines: {node: '>=6.11.5'}
    dev: true

  /locate-path/5.0.0:
    resolution: {integrity: sha512-t7hw9pI+WvuwNJXwk5zVHpyhIqzg2qTlklJOf0mVxGSbe3Fp2VieZcduNYjaLDoy6p9uGpQEGWG87WpMKlNq8g==}
    engines: {node: '>=8'}
    dependencies:
      p-locate: 4.1.0
    dev: true

  /locate-path/6.0.0:
    resolution: {integrity: sha512-iPZK6eYjbxRu3uB4/WZ3EsEIMJFMqAoopl3R+zuq0UjcAm/MO6KCweDgPfP3elTztoKP3KtnVHxTn2NHBSDVUw==}
    engines: {node: '>=10'}
    dependencies:
      p-locate: 5.0.0
    dev: true

  /lodash.find/4.6.0:
    resolution: {integrity: sha512-yaRZoAV3Xq28F1iafWN1+a0rflOej93l1DQUejs3SZ41h2O9UJBoS9aueGjPDgAl4B6tPC0NuuchLKaDQQ3Isg==}
    dev: true

  /lodash.get/4.4.2:
    resolution: {integrity: sha512-z+Uw/vLuy6gQe8cfaFWD7p0wVv8fJl3mbzXh33RS+0oW2wvUqiRXiQ69gLWSLpgB5/6sU+r6BlQR0MBILadqTQ==}
    dev: true

  /lodash.includes/4.3.0:
    resolution: {integrity: sha512-W3Bx6mdkRTGtlJISOvVD/lbqjTlPPUDTMnlXZFnVwi9NKJ6tiAk6LVdlhZMm17VZisqhKcgzpO5Wz91PCt5b0w==}
    dev: true

  /lodash.isboolean/3.0.3:
    resolution: {integrity: sha512-Bz5mupy2SVbPHURB98VAcw+aHh4vRV5IPNhILUCsOzRmsTmSQ17jIuqopAentWoehktxGd9e/hbIXq980/1QJg==}
    dev: true

  /lodash.isequal/4.5.0:
    resolution: {integrity: sha512-pDo3lu8Jhfjqls6GkMgpahsF9kCyayhgykjyLMNFTKWrpVdAQtYyB4muAMWozBB4ig/dtWAmsMxLEI8wuz+DYQ==}
    dev: true

  /lodash.isinteger/4.0.4:
    resolution: {integrity: sha512-DBwtEWN2caHQ9/imiNeEA5ys1JoRtRfY3d7V9wkqtbycnAmTvRRmbHKDV4a0EYc678/dia0jrte4tjYwVBaZUA==}
    dev: true

  /lodash.isnumber/3.0.3:
    resolution: {integrity: sha512-QYqzpfwO3/CWf3XP+Z+tkQsfaLL/EnUlXWVkIk5FUPc4sBdTehEqZONuyRt2P67PXAk+NXmTBcc97zw9t1FQrw==}
    dev: true

  /lodash.isobject/3.0.2:
    resolution: {integrity: sha512-3/Qptq2vr7WeJbB4KHUSKlq8Pl7ASXi3UG6CMbBm8WRtXi8+GHm7mKaU3urfpSEzWe2wCIChs6/sdocUsTKJiA==}
    dev: true

  /lodash.isplainobject/4.0.6:
    resolution: {integrity: sha512-oSXzaWypCMHkPC3NvBEaPHf0KsA5mvPrOPgQWDsbg8n7orZ290M0BmC/jgRZ4vcJ6DTAhjrsSYgdsW/F+MFOBA==}
    dev: true

  /lodash.isstring/4.0.1:
    resolution: {integrity: sha512-0wJxfxH1wgO3GrbuP+dTTk7op+6L41QCXbGINEmD+ny/G/eCqGzxyCsh7159S+mgDDcoarnBw6PC1PS5+wUGgw==}
    dev: true

  /lodash.keys/4.2.0:
    resolution: {integrity: sha512-J79MkJcp7Df5mizHiVNpjoHXLi4HLjh9VLS/M7lQSGoQ+0oQ+lWEigREkqKyizPB1IawvQLLKY8mzEcm1tkyxQ==}
    dev: true

  /lodash.mapvalues/4.6.0:
    resolution: {integrity: sha512-JPFqXFeZQ7BfS00H58kClY7SPVeHertPE0lNuCyZ26/XlN8TvakYD7b9bGyNmXbT/D3BbtPAAmq90gPWqLkxlQ==}
    dev: true

  /lodash.memoize/4.1.2:
    resolution: {integrity: sha512-t7j+NzmgnQzTAYXcsHYLgimltOV1MXHtlOWf6GjL9Kj8GK5FInw5JotxvbOs+IvV1/Dzo04/fCGfLVs7aXb4Ag==}
    dev: true

  /lodash.merge/4.6.2:
    resolution: {integrity: sha512-0KpjqXRVvrYyCsX1swR/XTK0va6VQkQM6MNo7PqW77ByjAhoARA8EfrP1N4+KlKj8YS0ZUCtRT/YUuhyYDujIQ==}
    dev: true

  /lodash.once/4.1.1:
    resolution: {integrity: sha512-Sb487aTOCr9drQVL8pIxOzVhafOjZN9UU54hiN8PU3uAiSV7lx1yYNpbNmex2PK6dSJoNTSJUUswT651yww3Mg==}
    dev: true

  /lodash.set/4.3.2:
    resolution: {integrity: sha512-4hNPN5jlm/N/HLMCO43v8BXKq9Z7QdAGc/VGrRD61w8gN9g/6jF9A4L1pbUgBLCffi0w9VsXfTOij5x8iTyFvg==}
    dev: true

  /lodash.sortby/4.7.0:
    resolution: {integrity: sha512-HDWXG8isMntAyRF5vZ7xKuEvOhT4AhlRt/3czTSjvGUxjYCBVRQY48ViDHyfYz9VIoBkW4TMGQNapx+l3RUwdA==}
    dev: true

  /lodash.truncate/4.4.2:
    resolution: {integrity: sha512-jttmRe7bRse52OsWIMDLaXxWqRAmtIUccAQ3garviCqJjafXOfNMO0yMfNpdD6zbGaTU0P5Nz7e7gAT6cKmJRw==}
    dev: true

  /lodash.uniq/4.5.0:
    resolution: {integrity: sha512-xfBaXQd9ryd9dlSDvnvI0lvxfLJlYAZzXomUYzLKtUeOQvOP5piqAWuGtrhWeqaXK9hhoM/iyJc5AV+XfsX3HQ==}
    dev: true

  /lodash/4.17.21:
    resolution: {integrity: sha512-v2kDEe57lecTulaDIuNTPy3Ry4gLGJ6Z1O3vE1krgXZNrsQ+LFTGHVxVjcXPs17LhbZVGedAJv8XZ1tvj5FvSg==}
    dev: true

  /log-symbols/4.1.0:
    resolution: {integrity: sha512-8XPvpAA8uyhfteu8pIvQxpJZ7SYYdpUivZpGy6sFsBuKRY/7rQGavedeB8aK+Zkyq6upMFVL/9AW6vOYzfRyLg==}
    engines: {node: '>=10'}
    dependencies:
      chalk: 4.1.2
      is-unicode-supported: 0.1.0
    dev: true

  /loose-envify/1.4.0:
    resolution: {integrity: sha512-lyuxPGr/Wfhrlem2CL/UcnUc1zcqKAImBDzukY7Y5F/yQiNdko6+fRLevlw1HgMySw7f611UIY408EtxRSoK3Q==}
    hasBin: true
    dependencies:
      js-tokens: 4.0.0
    dev: true

  /lowercase-keys/2.0.0:
    resolution: {integrity: sha512-tqNXrS78oMOE73NMxK4EMLQsQowWf8jKooH9g7xPavRT706R6bkQJ6DY2Te7QukaZsulxa30wQ7bk0pm4XiHmA==}
    engines: {node: '>=8'}
    dev: true

  /lowercase-keys/3.0.0:
    resolution: {integrity: sha512-ozCC6gdQ+glXOQsveKD0YsDy8DSQFjDTz4zyzEHNV5+JP5D62LmfDZ6o1cycFx9ouG940M5dE8C8CTewdj2YWQ==}
    engines: {node: ^12.20.0 || ^14.13.1 || >=16.0.0}
    dev: true

  /lru-cache/4.1.5:
    resolution: {integrity: sha512-sWZlbEP2OsHNkXrMl5GYk/jKk70MBng6UU4YI/qGDYbgf6YbP4EvmqISbXCoJiRKs+1bSpFHVgQxvJ17F2li5g==}
    dependencies:
      pseudomap: 1.0.2
      yallist: 2.1.2
    dev: true

  /lru-cache/6.0.0:
    resolution: {integrity: sha512-Jo6dJ04CmSjuznwJSS3pUeWmd/H0ffTlkXXgwZi+eq1UCmqQwCh+eLsYOYCwY991i2Fah4h1BEMCx4qThGbsiA==}
    engines: {node: '>=10'}
    dependencies:
      yallist: 4.0.0
    dev: true

  /lru-cache/7.18.3:
    resolution: {integrity: sha512-jumlc0BIUrS3qJGgIkWZsyfAM7NCWiBcCDhnd+3NNM5KbBmLTgHVfWBcg6W+rLUsIpzpERPsvwUP7CckAQSOoA==}
    engines: {node: '>=12'}
    dev: true

  /lru-cache/9.1.1:
    resolution: {integrity: sha512-65/Jky17UwSb0BuB9V+MyDpsOtXKmYwzhyl+cOa9XUiI4uV2Ouy/2voFP3+al0BjZbJgMBD8FojMpAf+Z+qn4A==}
    engines: {node: 14 || >=16.14}
    dev: true

  /lru-queue/0.1.0:
    resolution: {integrity: sha512-BpdYkt9EvGl8OfWHDQPISVpcl5xZthb+XPsbELj5AQXxIC8IriDZIQYjBJPEm5rS420sjZ0TLEzRcq5KdBhYrQ==}
    dependencies:
      es5-ext: 0.10.62
    dev: true

  /macos-release/2.5.1:
    resolution: {integrity: sha512-DXqXhEM7gW59OjZO8NIjBCz9AQ1BEMrfiOAl4AYByHCtVHRF4KoGNO8mqQeM8lRCtQe/UnJ4imO/d2HdkKsd+A==}
    engines: {node: '>=6'}
    dev: true

  /make-error/1.3.6:
    resolution: {integrity: sha512-s8UhlNe7vPKomQhC1qFelMokr/Sc3AgNbso3n74mVPA5LTZwkB9NlXf4XPamLxJE8h0gh73rM94xvwRT2CVInw==}
    dev: true

  /make-fetch-happen/10.2.1:
    resolution: {integrity: sha512-NgOPbRiaQM10DYXvN3/hhGVI2M5MtITFryzBGxHM5p4wnFxsVCbxkrBrDsk+EZ5OB4jEOT7AjDxtdF+KVEFT7w==}
    engines: {node: ^12.13.0 || ^14.15.0 || >=16.0.0}
    dependencies:
      agentkeepalive: 4.3.0
      cacache: 16.1.3
      http-cache-semantics: 4.1.1
      http-proxy-agent: 5.0.0
      https-proxy-agent: 5.0.1
      is-lambda: 1.0.1
      lru-cache: 7.18.3
      minipass: 3.3.6
      minipass-collect: 1.0.2
      minipass-fetch: 2.1.2
      minipass-flush: 1.0.5
      minipass-pipeline: 1.2.4
      negotiator: 0.6.3
      promise-retry: 2.0.1
      socks-proxy-agent: 7.0.0
      ssri: 9.0.1
    transitivePeerDependencies:
      - bluebird
      - supports-color
    dev: true

  /make-fetch-happen/11.1.1:
    resolution: {integrity: sha512-rLWS7GCSTcEujjVBs2YqG7Y4643u8ucvCJeSRqiLYhesrDuzeuFIk37xREzAsfQaqzl8b9rNCE4m6J8tvX4Q8w==}
    engines: {node: ^14.17.0 || ^16.13.0 || >=18.0.0}
    dependencies:
      agentkeepalive: 4.3.0
      cacache: 17.1.0
      http-cache-semantics: 4.1.1
      http-proxy-agent: 5.0.0
      https-proxy-agent: 5.0.1
      is-lambda: 1.0.1
      lru-cache: 7.18.3
      minipass: 5.0.0
      minipass-fetch: 3.0.3
      minipass-flush: 1.0.5
      minipass-pipeline: 1.2.4
      negotiator: 0.6.3
      promise-retry: 2.0.1
      socks-proxy-agent: 7.0.0
      ssri: 10.0.4
    transitivePeerDependencies:
      - supports-color
    dev: true

  /make-fetch-happen/9.1.0:
    resolution: {integrity: sha512-+zopwDy7DNknmwPQplem5lAZX/eCOzSvSNNcSKm5eVwTkOBzoktEfXsa9L23J/GIRhxRsaxzkPEhrJEpE2F4Gg==}
    engines: {node: '>= 10'}
    dependencies:
      agentkeepalive: 4.3.0
      cacache: 15.3.0
      http-cache-semantics: 4.1.1
      http-proxy-agent: 4.0.1
      https-proxy-agent: 5.0.1
      is-lambda: 1.0.1
      lru-cache: 6.0.0
      minipass: 3.3.6
      minipass-collect: 1.0.2
      minipass-fetch: 1.4.1
      minipass-flush: 1.0.5
      minipass-pipeline: 1.2.4
      negotiator: 0.6.3
      promise-retry: 2.0.1
      socks-proxy-agent: 6.2.1
      ssri: 8.0.1
    transitivePeerDependencies:
      - bluebird
      - supports-color
    dev: true

  /mem-fs-editor/9.7.0:
    resolution: {integrity: sha512-ReB3YD24GNykmu4WeUL/FDIQtkoyGB6zfJv60yfCo3QjKeimNcTqv2FT83bP0ccs6uu+sm5zyoBlspAzigmsdg==}
    engines: {node: '>=12.10.0'}
    peerDependencies:
      mem-fs: ^2.1.0
    peerDependenciesMeta:
      mem-fs:
        optional: true
    dependencies:
      binaryextensions: 4.18.0
      commondir: 1.0.1
      deep-extend: 0.6.0
      ejs: 3.1.9
      globby: 11.1.0
      isbinaryfile: 5.0.0
      minimatch: 7.4.6
      multimatch: 5.0.0
      normalize-path: 3.0.0
      textextensions: 5.16.0
    dev: true

  /mem-fs-editor/9.7.0_mem-fs@2.3.0:
    resolution: {integrity: sha512-ReB3YD24GNykmu4WeUL/FDIQtkoyGB6zfJv60yfCo3QjKeimNcTqv2FT83bP0ccs6uu+sm5zyoBlspAzigmsdg==}
    engines: {node: '>=12.10.0'}
    peerDependencies:
      mem-fs: ^2.1.0
    peerDependenciesMeta:
      mem-fs:
        optional: true
    dependencies:
      binaryextensions: 4.18.0
      commondir: 1.0.1
      deep-extend: 0.6.0
      ejs: 3.1.9
      globby: 11.1.0
      isbinaryfile: 5.0.0
      mem-fs: 2.3.0
      minimatch: 7.4.6
      multimatch: 5.0.0
      normalize-path: 3.0.0
      textextensions: 5.16.0
    dev: true

  /mem-fs/2.3.0:
    resolution: {integrity: sha512-GftCCBs6EN8sz3BoWO1bCj8t7YBtT713d8bUgbhg9Iel5kFSqnSvCK06TYIDJAtJ51cSiWkM/YemlT0dfoFycw==}
    engines: {node: '>=12'}
    dependencies:
      '@types/node': 15.14.9
      '@types/vinyl': 2.0.7
      vinyl: 2.2.1
      vinyl-file: 3.0.0
    dev: true

  /memfs-or-file-map-to-github-branch/1.2.1:
    resolution: {integrity: sha512-I/hQzJ2a/pCGR8fkSQ9l5Yx+FQ4e7X6blNHyWBm2ojeFLT3GVzGkTj7xnyWpdclrr7Nq4dmx3xrvu70m3ypzAQ==}
    dependencies:
      '@octokit/rest': 18.12.0
    transitivePeerDependencies:
      - encoding
    dev: true

  /memoizee/0.4.15:
    resolution: {integrity: sha512-UBWmJpLZd5STPm7PMUlOw/TSy972M+z8gcyQ5veOnSDRREz/0bmpyTfKt3/51DhEBqCZQn1udM/5flcSPYhkdQ==}
    dependencies:
      d: 1.0.1
      es5-ext: 0.10.62
      es6-weak-map: 2.0.3
      event-emitter: 0.3.5
      is-promise: 2.2.2
      lru-queue: 0.1.0
      next-tick: 1.1.0
      timers-ext: 0.1.7
    dev: true

  /merge-stream/2.0.0:
    resolution: {integrity: sha512-abv/qOcuPfk3URPfDzmZU1LKmuw8kT+0nIHvKrKgFrwifol/doWcdA4ZqsWQ8ENrFKkd67Mfpo/LovbIUsbt3w==}
    dev: true

  /merge2/1.4.1:
    resolution: {integrity: sha512-8q7VEgMJW4J8tcfVPy8g09NcQwZdbwFEqhe/WZkoIzjn/3TGDwtOCYtXGxA3O8tPzpczCCDgv+P2P5y00ZJOOg==}
    engines: {node: '>= 8'}
    dev: true

  /micromatch/4.0.5:
    resolution: {integrity: sha512-DMy+ERcEW2q8Z2Po+WNXuw3c5YaUSFjAO5GsJqfEl7UjvtIuFKO6ZrKvcItdy98dwFI2N1tg3zNIdKaQT+aNdA==}
    engines: {node: '>=8.6'}
    dependencies:
      braces: 3.0.2
      picomatch: 2.3.1
    dev: true

  /mime-db/1.52.0:
    resolution: {integrity: sha512-sPU4uV7dYlvtWJxwwxHD0PuihVNiE7TyAbQ5SWxDCB9mUYvOgroQOwYQQOKPJ8CIbE+1ETVlOoK1UC2nU3gYvg==}
    engines: {node: '>= 0.6'}
    dev: true

  /mime-types/2.1.35:
    resolution: {integrity: sha512-ZDY+bPm5zTTF+YpCrAU9nK0UgICYPT0QtT1NZWFv4s++TNkcgVaT0g6+4R2uI4MjQjzysHB1zxuWL50hzaeXiw==}
    engines: {node: '>= 0.6'}
    dependencies:
      mime-db: 1.52.0
    dev: true

  /mimic-fn/2.1.0:
    resolution: {integrity: sha512-OqbOk5oEQeAZ8WXWydlu9HJjz9WVdEIvamMCcXmuqUYjTknH/sqsWvhQ3vgwKFRR1HpjvNBKQ37nbJgYzGqGcg==}
    engines: {node: '>=6'}
    dev: true

  /mimic-response/1.0.1:
    resolution: {integrity: sha512-j5EctnkH7amfV/q5Hgmoal1g2QHFJRraOtmx0JpIqkxhBhI/lJSl1nMpQ45hVarwNETOoWEimndZ4QK0RHxuxQ==}
    engines: {node: '>=4'}
    dev: true

  /mimic-response/3.1.0:
    resolution: {integrity: sha512-z0yWI+4FDrrweS8Zmt4Ej5HdJmky15+L2e6Wgn3+iK5fWzb6T3fhNFq2+MeTRb064c6Wr4N/wv0DzQTjNzHNGQ==}
    engines: {node: '>=10'}
    dev: true

  /mimic-response/4.0.0:
    resolution: {integrity: sha512-e5ISH9xMYU0DzrT+jl8q2ze9D6eWBto+I8CNpe+VI+K2J/F/k3PdkdTdz4wvGVH4NTpo+NRYTVIuMQEMMcsLqg==}
    engines: {node: ^12.20.0 || ^14.13.1 || >=16.0.0}
    dev: true

  /min-indent/1.0.1:
    resolution: {integrity: sha512-I9jwMn07Sy/IwOj3zVkVik2JTvgpaykDZEigL6Rx6N9LbMywwUSMtxET+7lVoDLLd3O3IXwJwvuuns8UB/HeAg==}
    engines: {node: '>=4'}
    dev: true

  /minimatch/3.1.2:
    resolution: {integrity: sha512-J7p63hRiAjw1NDEww1W7i37+ByIrOWO5XQQAzZ3VOcL0PNybwpfmV/N05zFAzwQ9USyEcX6t3UO+K5aqBQOIHw==}
    dependencies:
      brace-expansion: 1.1.11
    dev: true

  /minimatch/5.1.6:
    resolution: {integrity: sha512-lKwV/1brpG6mBUFHtb7NUmtABCb2WZZmm2wNiOA5hAb8VdCS4B3dtMWyvcoViccwAW/COERjXLt0zP1zXUN26g==}
    engines: {node: '>=10'}
    dependencies:
      brace-expansion: 2.0.1
    dev: true

  /minimatch/7.4.6:
    resolution: {integrity: sha512-sBz8G/YjVniEz6lKPNpKxXwazJe4c19fEfV2GDMX6AjFz+MX9uDWIZW8XreVhkFW3fkIdTv/gxWr/Kks5FFAVw==}
    engines: {node: '>=10'}
    dependencies:
      brace-expansion: 2.0.1
    dev: true

  /minimatch/8.0.4:
    resolution: {integrity: sha512-W0Wvr9HyFXZRGIDgCicunpQ299OKXs9RgZfaukz4qAW/pJhcpUfupc9c+OObPOFueNy8VSrZgEmDtk6Kh4WzDA==}
    engines: {node: '>=16 || 14 >=14.17'}
    dependencies:
      brace-expansion: 2.0.1
    dev: true

  /minimatch/9.0.3:
    resolution: {integrity: sha512-RHiac9mvaRw0x3AYRgDC1CxAP7HTcNrrECeA8YYJeWnpo+2Q5CegtZjaotWTWxDG3UeGA1coE05iH1mPjT/2mg==}
    engines: {node: '>=16 || 14 >=14.17'}
    dependencies:
      brace-expansion: 2.0.1
    dev: true

  /minimist/1.2.8:
    resolution: {integrity: sha512-2yyAR8qBkN3YuheJanUpWC5U3bb5osDywNB8RzDVlDwDHbocAJveqqj1u8+SVD7jkWT4yvsHCpWqqWqAxb0zCA==}
    dev: true

  /minipass-collect/1.0.2:
    resolution: {integrity: sha512-6T6lH0H8OG9kITm/Jm6tdooIbogG9e0tLgpY6mphXSm/A9u8Nq1ryBG+Qspiub9LjWlBPsPS3tWQ/Botq4FdxA==}
    engines: {node: '>= 8'}
    dependencies:
      minipass: 3.3.6
    dev: true

  /minipass-fetch/1.4.1:
    resolution: {integrity: sha512-CGH1eblLq26Y15+Azk7ey4xh0J/XfJfrCox5LDJiKqI2Q2iwOLOKrlmIaODiSQS8d18jalF6y2K2ePUm0CmShw==}
    engines: {node: '>=8'}
    dependencies:
      minipass: 3.3.6
      minipass-sized: 1.0.3
      minizlib: 2.1.2
    optionalDependencies:
      encoding: 0.1.13
    dev: true

  /minipass-fetch/2.1.2:
    resolution: {integrity: sha512-LT49Zi2/WMROHYoqGgdlQIZh8mLPZmOrN2NdJjMXxYe4nkN6FUyuPuOAOedNJDrx0IRGg9+4guZewtp8hE6TxA==}
    engines: {node: ^12.13.0 || ^14.15.0 || >=16.0.0}
    dependencies:
      minipass: 3.3.6
      minipass-sized: 1.0.3
      minizlib: 2.1.2
    optionalDependencies:
      encoding: 0.1.13
    dev: true

  /minipass-fetch/3.0.3:
    resolution: {integrity: sha512-n5ITsTkDqYkYJZjcRWzZt9qnZKCT7nKCosJhHoj7S7zD+BP4jVbWs+odsniw5TA3E0sLomhTKOKjF86wf11PuQ==}
    engines: {node: ^14.17.0 || ^16.13.0 || >=18.0.0}
    dependencies:
      minipass: 5.0.0
      minipass-sized: 1.0.3
      minizlib: 2.1.2
    optionalDependencies:
      encoding: 0.1.13
    dev: true

  /minipass-flush/1.0.5:
    resolution: {integrity: sha512-JmQSYYpPUqX5Jyn1mXaRwOda1uQ8HP5KAT/oDSLCzt1BYRhQU0/hDtsB1ufZfEEzMZ9aAVmsBw8+FWsIXlClWw==}
    engines: {node: '>= 8'}
    dependencies:
      minipass: 3.3.6
    dev: true

  /minipass-json-stream/1.0.1:
    resolution: {integrity: sha512-ODqY18UZt/I8k+b7rl2AENgbWE8IDYam+undIJONvigAz8KR5GWblsFTEfQs0WODsjbSXWlm+JHEv8Gr6Tfdbg==}
    dependencies:
      jsonparse: 1.3.1
      minipass: 3.3.6
    dev: true

  /minipass-pipeline/1.2.4:
    resolution: {integrity: sha512-xuIq7cIOt09RPRJ19gdi4b+RiNvDFYe5JH+ggNvBqGqpQXcru3PcRmOZuHBKWK1Txf9+cQ+HMVN4d6z46LZP7A==}
    engines: {node: '>=8'}
    dependencies:
      minipass: 3.3.6
    dev: true

  /minipass-sized/1.0.3:
    resolution: {integrity: sha512-MbkQQ2CTiBMlA2Dm/5cY+9SWFEN8pzzOXi6rlM5Xxq0Yqbda5ZQy9sU75a673FE9ZK0Zsbr6Y5iP6u9nktfg2g==}
    engines: {node: '>=8'}
    dependencies:
      minipass: 3.3.6
    dev: true

  /minipass/3.3.6:
    resolution: {integrity: sha512-DxiNidxSEK+tHG6zOIklvNOwm3hvCrbUrdtzY74U6HKTJxvIDfOUL5W5P2Ghd3DTkhhKPYGqeNUIh5qcM4YBfw==}
    engines: {node: '>=8'}
    dependencies:
      yallist: 4.0.0
    dev: true

  /minipass/4.2.8:
    resolution: {integrity: sha512-fNzuVyifolSLFL4NzpF+wEF4qrgqaaKX0haXPQEdQ7NKAN+WecoKMHV09YcuL/DHxrUsYQOK3MiuDf7Ip2OXfQ==}
    engines: {node: '>=8'}
    dev: true

  /minipass/5.0.0:
    resolution: {integrity: sha512-3FnjYuehv9k6ovOEbyOswadCDPX1piCfhV8ncmYtHOjuPwylVWsghTLo7rabjC3Rx5xD4HDx8Wm1xnMF7S5qFQ==}
    engines: {node: '>=8'}
    dev: true

  /minizlib/2.1.2:
    resolution: {integrity: sha512-bAxsR8BVfj60DWXHE3u30oHzfl4G7khkSuPW+qvpd7jFRHm7dLxOjUk1EHACJ/hxLY8phGJ0YhYHZo7jil7Qdg==}
    engines: {node: '>= 8'}
    dependencies:
      minipass: 3.3.6
      yallist: 4.0.0
    dev: true

  /mkdirp-classic/0.5.3:
    resolution: {integrity: sha512-gKLcREMhtuZRwRAfqP3RFW+TK4JqApVBtOIftVgjuABpAtpxhPGaDcfvbhNvD0B8iD1oUr/txX35NjcaY6Ns/A==}
    dev: true

  /mkdirp-infer-owner/2.0.0:
    resolution: {integrity: sha512-sdqtiFt3lkOaYvTXSRIUjkIdPTcxgv5+fgqYE/5qgwdw12cOrAuzzgzvVExIkH/ul1oeHN3bCLOWSG3XOqbKKw==}
    engines: {node: '>=10'}
    dependencies:
      chownr: 2.0.0
      infer-owner: 1.0.4
      mkdirp: 1.0.4
    dev: true

  /mkdirp/1.0.4:
    resolution: {integrity: sha512-vVqVZQyf3WLx2Shd0qJ9xuvqgAyKPLAiqITEtqW0oIUjzo3PePDd6fW9iFz30ef7Ysp/oiWqbhszeGWW2T6Gzw==}
    engines: {node: '>=10'}
    hasBin: true
    dev: true

  /mock-stdin/1.0.0:
    resolution: {integrity: sha512-tukRdb9Beu27t6dN+XztSRHq9J0B/CoAOySGzHfn8UTfmqipA5yNT/sDUEyYdAV3Hpka6Wx6kOMxuObdOex60Q==}
    dev: true

  /ms/2.0.0:
    resolution: {integrity: sha512-Tpp60P6IUJDTuOq/5Z8cdskzJujfwqfOTkrwIwj7IRISpnkJnT6SyJ4PCPnGMoFjC9ddhal5KVIYtAt97ix05A==}
    dev: true

  /ms/2.1.2:
    resolution: {integrity: sha512-sGkPx+VjMtmA6MX27oA4FBFELFCZZ4S4XqeGOXCv68tT+jb3vk/RyaKWP0PTKyWtmLSM0b+adUTEvbs1PEaH2w==}
    dev: true

  /ms/2.1.3:
    resolution: {integrity: sha512-6FlzubTLZG3J2a/NVCAleEhjzq5oxgHyaCU9yYXvcLsvoVaHJq/s5xXI6/XXP6tz7R9xAOtHnSO/tXtF3WRTlA==}
    dev: true

  /msgpack-lite/0.1.26:
    resolution: {integrity: sha512-SZ2IxeqZ1oRFGo0xFGbvBJWMp3yLIY9rlIJyxy8CGrwZn1f0ZK4r6jV/AM1r0FZMDUkWkglOk/eeKIL9g77Nxw==}
    hasBin: true
    dependencies:
      event-lite: 0.1.3
      ieee754: 1.2.1
      int64-buffer: 0.1.10
      isarray: 1.0.0
    dev: true

  /multimatch/5.0.0:
    resolution: {integrity: sha512-ypMKuglUrZUD99Tk2bUQ+xNQj43lPEfAeX2o9cTteAmShXy2VHDJpuwu1o0xqoKCt9jLVAvwyFKdLTPXKAfJyA==}
    engines: {node: '>=10'}
    dependencies:
      '@types/minimatch': 3.0.5
      array-differ: 3.0.0
      array-union: 2.1.0
      arrify: 2.0.1
      minimatch: 3.1.2
    dev: true

  /mute-stream/0.0.8:
    resolution: {integrity: sha512-nnbWWOkoWyUsTjKrhgD0dcz22mdkSnpYqbEjIm2nhwhuxlSkpywJmBo8h0ZqJdkp73mb90SssHkN4rsRaBAfAA==}
    dev: true

  /napi-build-utils/1.0.2:
    resolution: {integrity: sha512-ONmRUqK7zj7DWX0D9ADe03wbwOBZxNAfF20PlGfCWQcD3+/MakShIHrMqx9YwPTfxDdF1zLeL+RGZiR9kGMLdg==}
    dev: true

  /natural-compare-lite/1.4.0:
    resolution: {integrity: sha512-Tj+HTDSJJKaZnfiuw+iaF9skdPpTo2GtEly5JHnWV/hfv2Qj/9RKsGISQtLh2ox3l5EAGw487hnBee0sIJ6v2g==}
    dev: true

  /natural-compare/1.4.0:
    resolution: {integrity: sha512-OWND8ei3VtNC9h7V60qff3SVobHr996CTwgxubgyQYEpg290h9J0buyECNNJexkFm5sOajh5G116RYA1c8ZMSw==}
    dev: true

  /natural-orderby/2.0.3:
    resolution: {integrity: sha512-p7KTHxU0CUrcOXe62Zfrb5Z13nLvPhSWR/so3kFulUQU0sgUll2Z0LwpsLN351eOOD+hRGu/F1g+6xDfPeD++Q==}
    dev: true

  /negotiator/0.6.3:
    resolution: {integrity: sha512-+EUsqGPLsM+j/zdChZjsnX51g4XrHFOIXwfnCVPGlQk/k5giakcKsuxCObBRu6DSm9opw/O6slWbJdghQM4bBg==}
    engines: {node: '>= 0.6'}
    dev: true

  /neo-async/2.6.2:
    resolution: {integrity: sha512-Yd3UES5mWCSqR+qNT93S3UoYUkqAZ9lLg8a7g9rimsWmYGK8cVToA4/sF3RrshdyV3sAGMXVUmpMYOw+dLpOuw==}
    dev: true

  /next-tick/1.1.0:
    resolution: {integrity: sha512-CXdUiJembsNjuToQvxayPZF9Vqht7hewsvy2sOWafLvi2awflj9mOC6bHIg50orX8IJvWKY9wYQ/zB2kogPslQ==}
    dev: true

  /nice-try/1.0.5:
    resolution: {integrity: sha512-1nh45deeb5olNY7eX82BkPO7SSxR5SSYJiPTrTdFUVYwAl8CKMA5N9PjTYkHiRjisVcxcQ1HXdLhx2qxxJzLNQ==}
    dev: true

  /nock/13.3.2:
    resolution: {integrity: sha512-CwbljitiWJhF1gL83NbanhoKs1l23TDlRioNraPTZrzZIEooPemrHRj5m0FZCPkB1ecdYCSWWGcHysJgX/ngnQ==}
    engines: {node: '>= 10.13'}
    dependencies:
      debug: 4.3.4
      json-stringify-safe: 5.0.1
      lodash: 4.17.21
      propagate: 2.0.1
    transitivePeerDependencies:
      - supports-color
    dev: true

  /node-abi/3.40.0:
    resolution: {integrity: sha512-zNy02qivjjRosswoYmPi8hIKJRr8MpQyeKT6qlcq/OnOgA3Rhoae+IYOqsM9V5+JnHWmxKnWOT2GxvtqdtOCXA==}
    engines: {node: '>=10'}
    dependencies:
      semver: 7.5.4
    dev: true

  /node-addon-api/5.1.0:
    resolution: {integrity: sha512-eh0GgfEkpnoWDq+VY8OyvYhFEzBk6jIYbRKdIlyTiAXIVJ8PyBaKb0rp7oDtoddbdoHWhq8wwr+XZ81F1rpNdA==}
    dev: true

  /node-cleanup/2.1.2:
    resolution: {integrity: sha512-qN8v/s2PAJwGUtr1/hYTpNKlD6Y9rc4p8KSmJXyGdYGZsDGKXrGThikLFP9OCHFeLeEpQzPwiAtdIvBLqm//Hw==}
    dev: true

  /node-fetch/2.6.10:
    resolution: {integrity: sha512-5YytjUVbwzjE/BX4N62vnPPkGNxlJPwdA9/ArUc4pcM6cYS4Hinuv4VazzwjMGgnWuiQqcemOanib/5PpcsGug==}
    engines: {node: 4.x || >=6.0.0}
    peerDependencies:
      encoding: ^0.1.0
    peerDependenciesMeta:
      encoding:
        optional: true
    dependencies:
      whatwg-url: 5.0.0
    dev: true

  /node-gyp/8.4.1:
    resolution: {integrity: sha512-olTJRgUtAb/hOXG0E93wZDs5YiJlgbXxTwQAFHyNlRsXQnYzUaF2aGgujZbw+hR8aF4ZG/rST57bWMWD16jr9w==}
    engines: {node: '>= 10.12.0'}
    hasBin: true
    dependencies:
      env-paths: 2.2.1
      glob: 7.2.3
      graceful-fs: 4.2.11
      make-fetch-happen: 9.1.0
      nopt: 5.0.0
      npmlog: 6.0.2
      rimraf: 3.0.2
      semver: 7.5.4
      tar: 6.1.14
      which: 2.0.2
    transitivePeerDependencies:
      - bluebird
      - supports-color
    dev: true

  /node-gyp/9.3.1:
    resolution: {integrity: sha512-4Q16ZCqq3g8awk6UplT7AuxQ35XN4R/yf/+wSAwcBUAjg7l58RTactWaP8fIDTi0FzI7YcVLujwExakZlfWkXg==}
    engines: {node: ^12.13 || ^14.13 || >=16}
    hasBin: true
    dependencies:
      env-paths: 2.2.1
      glob: 7.2.3
      graceful-fs: 4.2.11
      make-fetch-happen: 10.2.1
      nopt: 6.0.0
      npmlog: 6.0.2
      rimraf: 3.0.2
      semver: 7.5.4
      tar: 6.1.14
      which: 2.0.2
    transitivePeerDependencies:
      - bluebird
      - supports-color
    dev: true

  /node-releases/2.0.10:
    resolution: {integrity: sha512-5GFldHPXVG/YZmFzJvKK2zDSzPKhEp0+ZR5SVaoSag9fsL5YgHbUHDfnG5494ISANDcK4KwPXAx2xqVEydmd7w==}
    dev: true

  /noms/0.0.0:
    resolution: {integrity: sha512-lNDU9VJaOPxUmXcLb+HQFeUgQQPtMI24Gt6hgfuMHRJgMRHMF/qZ4HJD3GDru4sSw9IQl2jPjAYnQrdIeLbwow==}
    dependencies:
      inherits: 2.0.4
      readable-stream: 1.0.34
    dev: true

  /nopt/5.0.0:
    resolution: {integrity: sha512-Tbj67rffqceeLpcRXrT7vKAN8CwfPeIBgM7E6iBkmKLV7bEMwpGgYLGv0jACUsECaa/vuxP0IjEont6umdMgtQ==}
    engines: {node: '>=6'}
    hasBin: true
    dependencies:
      abbrev: 1.1.1
    dev: true

  /nopt/6.0.0:
    resolution: {integrity: sha512-ZwLpbTgdhuZUnZzjd7nb1ZV+4DoiC6/sfiVKok72ym/4Tlf+DFdlHYmT2JPmcNNWV6Pi3SDf1kT+A4r9RTuT9g==}
    engines: {node: ^12.13.0 || ^14.15.0 || >=16.0.0}
    hasBin: true
    dependencies:
      abbrev: 1.1.1
    dev: true

  /normalize-package-data/2.5.0:
    resolution: {integrity: sha512-/5CMN3T0R4XTj4DcGaexo+roZSdSFW/0AOOTROrjxzCG1wrWXEsGbRKevjlIL+ZDE4sZlJr5ED4YW0yqmkK+eA==}
    dependencies:
      hosted-git-info: 2.8.9
      resolve: 1.22.2
      semver: 5.7.1
      validate-npm-package-license: 3.0.4
    dev: true

  /normalize-package-data/3.0.3:
    resolution: {integrity: sha512-p2W1sgqij3zMMyRC067Dg16bfzVH+w7hyegmpIvZ4JNjqtGOVAIvLmjBx3yP7YTe9vKJgkoNOPjwQGogDoMXFA==}
    engines: {node: '>=10'}
    dependencies:
      hosted-git-info: 4.1.0
      is-core-module: 2.12.0
      semver: 7.5.4
      validate-npm-package-license: 3.0.4
    dev: true

  /normalize-package-data/5.0.0:
    resolution: {integrity: sha512-h9iPVIfrVZ9wVYQnxFgtw1ugSvGEMOlyPWWtm8BMJhnwyEL/FLbYbTY3V3PpjI/BUK67n9PEWDu6eHzu1fB15Q==}
    engines: {node: ^14.17.0 || ^16.13.0 || >=18.0.0}
    dependencies:
      hosted-git-info: 6.1.1
      is-core-module: 2.12.0
      semver: 7.5.4
      validate-npm-package-license: 3.0.4
    dev: true

  /normalize-path/3.0.0:
    resolution: {integrity: sha512-6eZs5Ls3WtCisHWp9S2GUy8dqkpGi4BVSz3GaqiE6ezub0512ESztXUwUB6C6IKbQkY2Pnb/mD4WYojCRwcwLA==}
    engines: {node: '>=0.10.0'}
    dev: true

  /normalize-url/6.1.0:
    resolution: {integrity: sha512-DlL+XwOy3NxAQ8xuC0okPgK46iuVNAK01YN7RueYBqqFeGsBjV9XmCAzAdgt+667bCl5kPh9EqKKDwnaPG1I7A==}
    engines: {node: '>=10'}
    dev: true

  /normalize-url/8.0.0:
    resolution: {integrity: sha512-uVFpKhj5MheNBJRTiMZ9pE/7hD1QTeEvugSJW/OmLzAp78PB5O6adfMNTvmfKhXBkvCzC+rqifWcVYpGFwTjnw==}
    engines: {node: '>=14.16'}
    dev: true

  /npm-bundled/1.1.2:
    resolution: {integrity: sha512-x5DHup0SuyQcmL3s7Rx/YQ8sbw/Hzg0rj48eN0dV7hf5cmQq5PXIeioroH3raV1QC1yh3uTYuMThvEQF3iKgGQ==}
    dependencies:
      npm-normalize-package-bin: 1.0.1
    dev: true

  /npm-bundled/3.0.0:
    resolution: {integrity: sha512-Vq0eyEQy+elFpzsKjMss9kxqb9tG3YHg4dsyWuUENuzvSUWe1TCnW/vV9FkhvBk/brEDoDiVd+M1Btosa6ImdQ==}
    engines: {node: ^14.17.0 || ^16.13.0 || >=18.0.0}
    dependencies:
      npm-normalize-package-bin: 3.0.1
    dev: true

  /npm-check-updates/16.10.16:
    resolution: {integrity: sha512-d8mNYce/l8o5RHPE5ZUp2P1zj9poI7KWQCh5AsTIP3EhicONEhc63mLQQv4/nkCsMb3wCrikx6YOo4BOwN4+1w==}
    engines: {node: '>=14.14'}
    hasBin: true
    dependencies:
      chalk: 5.3.0
      cli-table3: 0.6.3
      commander: 10.0.1
      fast-memoize: 2.5.2
      find-up: 5.0.0
      fp-and-or: 0.1.3
      get-stdin: 8.0.0
      globby: 11.1.0
      hosted-git-info: 5.2.1
      ini: 4.1.1
      js-yaml: 4.1.0
      json-parse-helpfulerror: 1.0.3
      jsonlines: 0.1.1
      lodash: 4.17.21
      minimatch: 9.0.3
      p-map: 4.0.0
      pacote: 15.2.0
      parse-github-url: 1.0.2
      progress: 2.0.3
      prompts-ncu: 3.0.0
      rc-config-loader: 4.1.3
      remote-git-tags: 3.0.0
      rimraf: 5.0.1
      semver: 7.5.4
      semver-utils: 1.1.4
      source-map-support: 0.5.21
      spawn-please: 2.0.1
      strip-json-comments: 5.0.1
      untildify: 4.0.0
      update-notifier: 6.0.2
    transitivePeerDependencies:
      - bluebird
      - supports-color
    dev: true

  /npm-install-checks/4.0.0:
    resolution: {integrity: sha512-09OmyDkNLYwqKPOnbI8exiOZU2GVVmQp7tgez2BPi5OZC8M82elDAps7sxC4l//uSUtotWqoEIDwjRvWH4qz8w==}
    engines: {node: '>=10'}
    dependencies:
      semver: 7.5.4
    dev: true

  /npm-install-checks/6.1.1:
    resolution: {integrity: sha512-dH3GmQL4vsPtld59cOn8uY0iOqRmqKvV+DLGwNXV/Q7MDgD2QfOADWd/mFXcIE5LVhYYGjA3baz6W9JneqnuCw==}
    engines: {node: ^14.17.0 || ^16.13.0 || >=18.0.0}
    dependencies:
      semver: 7.5.4
    dev: true

  /npm-normalize-package-bin/1.0.1:
    resolution: {integrity: sha512-EPfafl6JL5/rU+ot6P3gRSCpPDW5VmIzX959Ob1+ySFUuuYHWHekXpwdUZcKP5C+DS4GEtdJluwBjnsNDl+fSA==}
    dev: true

  /npm-normalize-package-bin/2.0.0:
    resolution: {integrity: sha512-awzfKUO7v0FscrSpRoogyNm0sajikhBWpU0QMrW09AMi9n1PoKU6WaIqUzuJSQnpciZZmJ/jMZ2Egfmb/9LiWQ==}
    engines: {node: ^12.13.0 || ^14.15.0 || >=16.0.0}
    dev: true

  /npm-normalize-package-bin/3.0.1:
    resolution: {integrity: sha512-dMxCf+zZ+3zeQZXKxmyuCKlIDPGuv8EF940xbkC4kQVDTtqoh6rJFO+JTKSA6/Rwi0getWmtuy4Itup0AMcaDQ==}
    engines: {node: ^14.17.0 || ^16.13.0 || >=18.0.0}
    dev: true

  /npm-package-arg/10.1.0:
    resolution: {integrity: sha512-uFyyCEmgBfZTtrKk/5xDfHp6+MdrqGotX/VoOyEEl3mBwiEE5FlBaePanazJSVMPT7vKepcjYBY2ztg9A3yPIA==}
    engines: {node: ^14.17.0 || ^16.13.0 || >=18.0.0}
    dependencies:
      hosted-git-info: 6.1.1
      proc-log: 3.0.0
      semver: 7.5.4
      validate-npm-package-name: 5.0.0
    dev: true

  /npm-package-arg/8.1.5:
    resolution: {integrity: sha512-LhgZrg0n0VgvzVdSm1oiZworPbTxYHUJCgtsJW8mGvlDpxTM1vSJc3m5QZeUkhAHIzbz3VCHd/R4osi1L1Tg/Q==}
    engines: {node: '>=10'}
    dependencies:
      hosted-git-info: 4.1.0
      semver: 7.5.4
      validate-npm-package-name: 3.0.0
    dev: true

  /npm-packlist/3.0.0:
    resolution: {integrity: sha512-L/cbzmutAwII5glUcf2DBRNY/d0TFd4e/FnaZigJV6JD85RHZXJFGwCndjMWiiViiWSsWt3tiOLpI3ByTnIdFQ==}
    engines: {node: '>=10'}
    hasBin: true
    dependencies:
      glob: 7.2.3
      ignore-walk: 4.0.1
      npm-bundled: 1.1.2
      npm-normalize-package-bin: 1.0.1
    dev: true

  /npm-packlist/7.0.4:
    resolution: {integrity: sha512-d6RGEuRrNS5/N84iglPivjaJPxhDbZmlbTwTDX2IbcRHG5bZCdtysYMhwiPvcF4GisXHGn7xsxv+GQ7T/02M5Q==}
    engines: {node: ^14.17.0 || ^16.13.0 || >=18.0.0}
    dependencies:
      ignore-walk: 6.0.3
    dev: true

  /npm-pick-manifest/6.1.1:
    resolution: {integrity: sha512-dBsdBtORT84S8V8UTad1WlUyKIY9iMsAmqxHbLdeEeBNMLQDlDWWra3wYUx9EBEIiG/YwAy0XyNHDd2goAsfuA==}
    dependencies:
      npm-install-checks: 4.0.0
      npm-normalize-package-bin: 1.0.1
      npm-package-arg: 8.1.5
      semver: 7.5.4
    dev: true

  /npm-pick-manifest/8.0.1:
    resolution: {integrity: sha512-mRtvlBjTsJvfCCdmPtiu2bdlx8d/KXtF7yNXNWe7G0Z36qWA9Ny5zXsI2PfBZEv7SXgoxTmNaTzGSbbzDZChoA==}
    engines: {node: ^14.17.0 || ^16.13.0 || >=18.0.0}
    dependencies:
      npm-install-checks: 6.1.1
      npm-normalize-package-bin: 3.0.1
      npm-package-arg: 10.1.0
      semver: 7.5.4
    dev: true

  /npm-registry-fetch/12.0.2:
    resolution: {integrity: sha512-Df5QT3RaJnXYuOwtXBXS9BWs+tHH2olvkCLh6jcR/b/u3DvPMlp3J0TvvYwplPKxHMOwfg287PYih9QqaVFoKA==}
    engines: {node: ^12.13.0 || ^14.15.0 || >=16}
    dependencies:
      make-fetch-happen: 10.2.1
      minipass: 3.3.6
      minipass-fetch: 1.4.1
      minipass-json-stream: 1.0.1
      minizlib: 2.1.2
      npm-package-arg: 8.1.5
    transitivePeerDependencies:
      - bluebird
      - supports-color
    dev: true

  /npm-registry-fetch/14.0.5:
    resolution: {integrity: sha512-kIDMIo4aBm6xg7jOttupWZamsZRkAqMqwqqbVXnUqstY5+tapvv6bkH/qMR76jdgV+YljEUCyWx3hRYMrJiAgA==}
    engines: {node: ^14.17.0 || ^16.13.0 || >=18.0.0}
    dependencies:
      make-fetch-happen: 11.1.1
      minipass: 5.0.0
      minipass-fetch: 3.0.3
      minipass-json-stream: 1.0.1
      minizlib: 2.1.2
      npm-package-arg: 10.1.0
      proc-log: 3.0.0
    transitivePeerDependencies:
      - supports-color
    dev: true

  /npm-run-path/2.0.2:
    resolution: {integrity: sha512-lJxZYlT4DW/bRUtFh1MQIWqmLwQfAxnqWG4HhEdjMlkrJYnJn0Jrr2u3mgxqaWsdiBc76TYkTG/mhrnYTuzfHw==}
    engines: {node: '>=4'}
    dependencies:
      path-key: 2.0.1
    dev: true

  /npm-run-path/4.0.1:
    resolution: {integrity: sha512-S48WzZW777zhNIrn7gxOlISNAqi9ZC/uQFnRdbeIHhZhCA6UqpkOT8T1G7BvfdgP4Er8gF4sUbaS0i7QvIfCWw==}
    engines: {node: '>=8'}
    dependencies:
      path-key: 3.1.1
    dev: true

  /npm/9.8.0:
    resolution: {integrity: sha512-AXeiBAdfM5K2jvBwA7EGLKeYyt0VnhmJRnlq4k2+M0Ao9v7yKJBqF8xFPzQL8kAybzwlfpTPCZwM4uTIszb3xA==}
    engines: {node: ^14.17.0 || ^16.13.0 || >=18.0.0}
    hasBin: true
    dev: true
    bundledDependencies:
      - '@isaacs/string-locale-compare'
      - '@npmcli/arborist'
      - '@npmcli/config'
      - '@npmcli/map-workspaces'
      - '@npmcli/package-json'
      - '@npmcli/run-script'
      - abbrev
      - archy
      - cacache
      - chalk
      - ci-info
      - cli-columns
      - cli-table3
      - columnify
      - fastest-levenshtein
      - fs-minipass
      - glob
      - graceful-fs
      - hosted-git-info
      - ini
      - init-package-json
      - is-cidr
      - json-parse-even-better-errors
      - libnpmaccess
      - libnpmdiff
      - libnpmexec
      - libnpmfund
      - libnpmhook
      - libnpmorg
      - libnpmpack
      - libnpmpublish
      - libnpmsearch
      - libnpmteam
      - libnpmversion
      - make-fetch-happen
      - minimatch
      - minipass
      - minipass-pipeline
      - ms
      - node-gyp
      - nopt
      - npm-audit-report
      - npm-install-checks
      - npm-package-arg
      - npm-pick-manifest
      - npm-profile
      - npm-registry-fetch
      - npm-user-validate
      - npmlog
      - p-map
      - pacote
      - parse-conflict-json
      - proc-log
      - qrcode-terminal
      - read
      - semver
      - sigstore
      - ssri
      - supports-color
      - tar
      - text-table
      - tiny-relative-date
      - treeverse
      - validate-npm-package-name
      - which
      - write-file-atomic

  /npmlog/5.0.1:
    resolution: {integrity: sha512-AqZtDUWOMKs1G/8lwylVjrdYgqA4d9nu8hc+0gzRxlDb1I10+FHBGMXs6aiQHFdCUUlqH99MUMuLfzWDNDtfxw==}
    dependencies:
      are-we-there-yet: 2.0.0
      console-control-strings: 1.1.0
      gauge: 3.0.2
      set-blocking: 2.0.0
    dev: true

  /npmlog/6.0.2:
    resolution: {integrity: sha512-/vBvz5Jfr9dT/aFWd0FIRf+T/Q2WBsLENygUaFUqstqsycmZAP/t5BvFJTK0viFmSUxiUKTUplWy5vt+rvKIxg==}
    engines: {node: ^12.13.0 || ^14.15.0 || >=16.0.0}
    dependencies:
      are-we-there-yet: 3.0.1
      console-control-strings: 1.1.0
      gauge: 4.0.4
      set-blocking: 2.0.0
    dev: true

  /number-is-nan/1.0.1:
    resolution: {integrity: sha512-4jbtZXNAsfZbAHiiqjLPBiCl16dES1zI4Hpzzxw61Tk+loF+sBDBKx1ICKKKwIqQ7M0mFn1TmkN7euSncWgHiQ==}
    engines: {node: '>=0.10.0'}
    dev: true

  /object-assign/4.1.1:
    resolution: {integrity: sha512-rJgTQnkUnH1sFw8yT6VSU3zD3sWmu6sZhIseY8VX+GRu3P6F7Fu+JNDoXfklElbLJSnc3FUQHVe4cU5hj+BcUg==}
    engines: {node: '>=0.10.0'}
    dev: true

  /object-inspect/1.12.3:
    resolution: {integrity: sha512-geUvdk7c+eizMNUDkRpW1wJwgfOiOeHbxBR/hLXK1aT6zmVSO0jsQcs7fj6MGw89jC/cjGfLcNOrtMYtGqm81g==}
    dev: true

  /object-keys/1.1.1:
    resolution: {integrity: sha512-NuAESUOUMrlIXOfHKzD6bpPu3tYt3xvjNdRIQ+FeT0lNb4K8WR70CaDxhuNguS2XG+GjkyMwOzsN5ZktImfhLA==}
    engines: {node: '>= 0.4'}
    dev: true

  /object-treeify/1.1.33:
    resolution: {integrity: sha512-EFVjAYfzWqWsBMRHPMAXLCDIJnpMhdWAqR7xG6M6a2cs6PMFpl/+Z20w9zDW4vkxOFfddegBKq9Rehd0bxWE7A==}
    engines: {node: '>= 10'}
    dev: true

  /object.assign/4.1.4:
    resolution: {integrity: sha512-1mxKf0e58bvyjSCtKYY4sRe9itRk3PJpquJOjeIkz885CczcI4IvJJDLPS72oowuSh+pBxUFROpX+TU++hxhZQ==}
    engines: {node: '>= 0.4'}
    dependencies:
      call-bind: 1.0.2
      define-properties: 1.2.0
      has-symbols: 1.0.3
      object-keys: 1.1.1
    dev: true

  /object.entries/1.1.6:
    resolution: {integrity: sha512-leTPzo4Zvg3pmbQ3rDK69Rl8GQvIqMWubrkxONG9/ojtFE2rD9fjMKfSI5BxW3osRH1m6VdzmqK8oAY9aT4x5w==}
    engines: {node: '>= 0.4'}
    dependencies:
      call-bind: 1.0.2
      define-properties: 1.2.0
      es-abstract: 1.21.2
    dev: true

  /object.fromentries/2.0.6:
    resolution: {integrity: sha512-VciD13dswC4j1Xt5394WR4MzmAQmlgN72phd/riNp9vtD7tp4QQWJ0R4wvclXcafgcYK8veHRed2W6XeGBvcfg==}
    engines: {node: '>= 0.4'}
    dependencies:
      call-bind: 1.0.2
      define-properties: 1.2.0
      es-abstract: 1.21.2
    dev: true

  /object.hasown/1.1.2:
    resolution: {integrity: sha512-B5UIT3J1W+WuWIU55h0mjlwaqxiE5vYENJXIXZ4VFe05pNYrkKuK0U/6aFcb0pKywYJh7IhfoqUfKVmrJJHZHw==}
    dependencies:
      define-properties: 1.2.0
      es-abstract: 1.21.2
    dev: true

  /object.values/1.1.6:
    resolution: {integrity: sha512-FVVTkD1vENCsAcwNs9k6jea2uHC/X0+JcjG8YA60FN5CMaJmG95wT9jek/xX9nornqGRrBkKtzuAu2wuHpKqvw==}
    engines: {node: '>= 0.4'}
    dependencies:
      call-bind: 1.0.2
      define-properties: 1.2.0
      es-abstract: 1.21.2
    dev: true

  /oclif/3.9.1_puanequxoljewgvvt3knzftsly:
    resolution: {integrity: sha512-gJ8gJrohFY8qEeVBOw7wgAFdwPt2CTTkEFXDTkfUeXap6URIy6ngP7g/E1A2zFt2I0wH/qQHwcfuTpfBbj1+Uw==}
    engines: {node: '>=12.0.0'}
    hasBin: true
    dependencies:
      '@oclif/core': 2.9.3_puanequxoljewgvvt3knzftsly
      '@oclif/plugin-help': 5.2.13_puanequxoljewgvvt3knzftsly
      '@oclif/plugin-not-found': 2.3.31_puanequxoljewgvvt3knzftsly
      '@oclif/plugin-warn-if-update-available': 2.0.36_puanequxoljewgvvt3knzftsly
      aws-sdk: 2.1374.0
      concurrently: 7.6.0
      debug: 4.3.4
      find-yarn-workspace-root: 2.0.0
      fs-extra: 8.1.0
      github-slugger: 1.5.0
      got: 11.8.6
      lodash: 4.17.21
      normalize-package-data: 3.0.3
      semver: 7.5.4
      shelljs: 0.8.5
      tslib: 2.6.0
      yeoman-environment: 3.16.1
      yeoman-generator: 5.8.0_yeoman-environment@3.16.1
      yosay: 2.0.2
    transitivePeerDependencies:
      - '@swc/core'
      - '@swc/wasm'
      - '@types/node'
      - bluebird
      - encoding
      - mem-fs
      - supports-color
      - typescript
    dev: true

  /octokit-pagination-methods/1.1.0:
    resolution: {integrity: sha512-fZ4qZdQ2nxJvtcasX7Ghl+WlWS/d9IgnBIwFZXVNNZUmzpno91SX5bc5vuxiuKoCtK78XxGGNuSCrDC7xYB3OQ==}
    dev: true

  /once/1.4.0:
    resolution: {integrity: sha512-lNaJgI+2Q5URQBkccEKHTQOPaXdUxnZZElQTZY0MFUAuaEqe1E+Nyvgdz/aIyNi6Z9MzO5dv1H8n58/GELp3+w==}
    dependencies:
      wrappy: 1.0.2
    dev: true

  /onetime/5.1.2:
    resolution: {integrity: sha512-kbpaSSGJTWdAY5KPVeMOKXSrPtr8C8C7wodJbcsd51jRnmD+GZu8Y0VoU6Dm5Z4vWr0Ig/1NKuWRKf7j5aaYSg==}
    engines: {node: '>=6'}
    dependencies:
      mimic-fn: 2.1.0
    dev: true

  /optionator/0.9.1:
    resolution: {integrity: sha512-74RlY5FCnhq4jRxVUPKDaRwrVNXMqsGsiW6AJw4XK8hmtm10wC0ypZBLw5IIp85NZMr91+qd1RvvENwg7jjRFw==}
    engines: {node: '>= 0.8.0'}
    dependencies:
      deep-is: 0.1.4
      fast-levenshtein: 2.0.6
      levn: 0.4.1
      prelude-ls: 1.2.1
      type-check: 0.4.0
      word-wrap: 1.2.3
    dev: true

  /ora/5.4.1:
    resolution: {integrity: sha512-5b6Y85tPxZZ7QytO+BQzysW31HJku27cRIlkbAXaNx+BdcVi+LlRFmVXzeF6a7JCwJpyw5c4b+YSVImQIrBpuQ==}
    engines: {node: '>=10'}
    dependencies:
      bl: 4.1.0
      chalk: 4.1.2
      cli-cursor: 3.1.0
      cli-spinners: 2.9.0
      is-interactive: 1.0.0
      is-unicode-supported: 0.1.0
      log-symbols: 4.1.0
      strip-ansi: 6.0.1
      wcwidth: 1.0.1
    dev: true

  /os-name/3.1.0:
    resolution: {integrity: sha512-h8L+8aNjNcMpo/mAIBPn5PXCM16iyPGjHNWo6U1YO8sJTMHtEtyczI6QJnLoplswm6goopQkqc7OAnjhWcugVg==}
    engines: {node: '>=6'}
    dependencies:
      macos-release: 2.5.1
      windows-release: 3.3.3
    dev: true

  /os-tmpdir/1.0.2:
    resolution: {integrity: sha512-D2FR03Vir7FIu45XBY20mTb+/ZSWB00sjU9jdQXt83gDrI4Ztz5Fs7/yy74g2N5SVQY4xY1qDr4rNddwYRVX0g==}
    engines: {node: '>=0.10.0'}
    dev: true

  /override-require/1.1.1:
    resolution: {integrity: sha512-eoJ9YWxFcXbrn2U8FKT6RV+/Kj7fiGAB1VvHzbYKt8xM5ZuKZgCGvnHzDxmreEjcBH28ejg5MiOH4iyY1mQnkg==}
    dev: true

  /p-cancelable/2.1.1:
    resolution: {integrity: sha512-BZOr3nRQHOntUjTrH8+Lh54smKHoHyur8We1V8DSMVrl5A2malOOwuJRnKRDjSnkoeBh4at6BwEnb5I7Jl31wg==}
    engines: {node: '>=8'}
    dev: true

  /p-cancelable/3.0.0:
    resolution: {integrity: sha512-mlVgR3PGuzlo0MmTdk4cXqXWlwQDLnONTAg6sm62XkMJEiRxN3GL3SffkYvqwonbkJBcrI7Uvv5Zh9yjvn2iUw==}
    engines: {node: '>=12.20'}
    dev: true

  /p-finally/1.0.0:
    resolution: {integrity: sha512-LICb2p9CB7FS+0eR1oqWnHhp0FljGLZCWBE9aix0Uye9W8LTQPwMTYVGWQWIw9RdQiDg4+epXQODwIYJtSJaow==}
    engines: {node: '>=4'}
    dev: true

  /p-limit/2.3.0:
    resolution: {integrity: sha512-//88mFWSJx8lxCzwdAABTJL2MyWB12+eIY7MDL2SqLmAkeKU9qxRvWuSyTjm3FUmpBEMuFfckAIqEaVGUDxb6w==}
    engines: {node: '>=6'}
    dependencies:
      p-try: 2.2.0
    dev: true

  /p-limit/3.1.0:
    resolution: {integrity: sha512-TYOanM3wGwNGsZN2cVTYPArw454xnXj5qmWF1bEoAc4+cU/ol7GVh7odevjp1FNHduHc3KZMcFduxU5Xc6uJRQ==}
    engines: {node: '>=10'}
    dependencies:
      yocto-queue: 0.1.0
    dev: true

  /p-locate/4.1.0:
    resolution: {integrity: sha512-R79ZZ/0wAxKGu3oYMlz8jy/kbhsNrS7SKZ7PxEHBgJ5+F2mtFW2fK2cOtBh1cHYkQsbzFV7I+EoRKe6Yt0oK7A==}
    engines: {node: '>=8'}
    dependencies:
      p-limit: 2.3.0
    dev: true

  /p-locate/5.0.0:
    resolution: {integrity: sha512-LaNjtRWUBY++zB5nE/NwcaoMylSPk+S+ZHNB1TzdbMJMny6dynpAGt7X/tl/QYq3TIeE6nxHppbo2LGymrG5Pw==}
    engines: {node: '>=10'}
    dependencies:
      p-limit: 3.1.0
    dev: true

  /p-map/4.0.0:
    resolution: {integrity: sha512-/bjOqmgETBYB5BoEeGVea8dmvHb2m9GLy1E9W43yeyfP6QQCZGFNa+XRceJEuDB6zqr+gKpIAmlLebMpykw/MQ==}
    engines: {node: '>=10'}
    dependencies:
      aggregate-error: 3.1.0
    dev: true

  /p-queue/6.6.2:
    resolution: {integrity: sha512-RwFpb72c/BhQLEXIZ5K2e+AhgNVmIejGlTgiB9MzZ0e93GRvqZ7uSi0dvRF7/XIXDeNkra2fNHBxTyPDGySpjQ==}
    engines: {node: '>=8'}
    dependencies:
      eventemitter3: 4.0.7
      p-timeout: 3.2.0
    dev: true

  /p-timeout/3.2.0:
    resolution: {integrity: sha512-rhIwUycgwwKcP9yTOOFK/AKsAopjjCakVqLHePO3CC6Mir1Z99xT+R63jZxAT5lFZLa2inS5h+ZS2GvR99/FBg==}
    engines: {node: '>=8'}
    dependencies:
      p-finally: 1.0.0
    dev: true

  /p-transform/1.3.0:
    resolution: {integrity: sha512-UJKdSzgd3KOnXXAtqN5+/eeHcvTn1hBkesEmElVgvO/NAYcxAvmjzIGmnNd3Tb/gRAvMBdNRFD4qAWdHxY6QXg==}
    engines: {node: '>=12.10.0'}
    dependencies:
      debug: 4.3.4
      p-queue: 6.6.2
    transitivePeerDependencies:
      - supports-color
    dev: true

  /p-try/2.2.0:
    resolution: {integrity: sha512-R4nPAVTAU0B9D35/Gk3uJf/7XYbQcyohSKdvAxIRSNghFl4e71hVoGnBNQz9cWaXxO2I10KTC+3jMdvvoKw6dQ==}
    engines: {node: '>=6'}
    dev: true

  /package-json/8.1.0:
    resolution: {integrity: sha512-hySwcV8RAWeAfPsXb9/HGSPn8lwDnv6fabH+obUZKX169QknRkRhPxd1yMubpKDskLFATkl3jHpNtVtDPFA0Wg==}
    engines: {node: '>=14.16'}
    dependencies:
      got: 12.6.0
      registry-auth-token: 5.0.2
      registry-url: 6.0.1
      semver: 7.5.4
    dev: true

  /pacote/12.0.3:
    resolution: {integrity: sha512-CdYEl03JDrRO3x18uHjBYA9TyoW8gy+ThVcypcDkxPtKlw76e4ejhYB6i9lJ+/cebbjpqPW/CijjqxwDTts8Ow==}
    engines: {node: ^12.13.0 || ^14.15.0 || >=16}
    hasBin: true
    dependencies:
      '@npmcli/git': 2.1.0
      '@npmcli/installed-package-contents': 1.0.7
      '@npmcli/promise-spawn': 1.3.2
      '@npmcli/run-script': 2.0.0
      cacache: 15.3.0
      chownr: 2.0.0
      fs-minipass: 2.1.0
      infer-owner: 1.0.4
      minipass: 3.3.6
      mkdirp: 1.0.4
      npm-package-arg: 8.1.5
      npm-packlist: 3.0.0
      npm-pick-manifest: 6.1.1
      npm-registry-fetch: 12.0.2
      promise-retry: 2.0.1
      read-package-json-fast: 2.0.3
      rimraf: 3.0.2
      ssri: 8.0.1
      tar: 6.1.14
    transitivePeerDependencies:
      - bluebird
      - supports-color
    dev: true

  /pacote/15.2.0:
    resolution: {integrity: sha512-rJVZeIwHTUta23sIZgEIM62WYwbmGbThdbnkt81ravBplQv+HjyroqnLRNH2+sLJHcGZmLRmhPwACqhfTcOmnA==}
    engines: {node: ^14.17.0 || ^16.13.0 || >=18.0.0}
    hasBin: true
    dependencies:
      '@npmcli/git': 4.0.4
      '@npmcli/installed-package-contents': 2.0.2
      '@npmcli/promise-spawn': 6.0.2
      '@npmcli/run-script': 6.0.2
      cacache: 17.1.0
      fs-minipass: 3.0.2
      minipass: 5.0.0
      npm-package-arg: 10.1.0
      npm-packlist: 7.0.4
      npm-pick-manifest: 8.0.1
      npm-registry-fetch: 14.0.5
      proc-log: 3.0.0
      promise-retry: 2.0.1
      read-package-json: 6.0.3
      read-package-json-fast: 3.0.2
      sigstore: 1.4.0
      ssri: 10.0.4
      tar: 6.1.14
    transitivePeerDependencies:
      - bluebird
      - supports-color
    dev: true

  /pad-component/0.0.1:
    resolution: {integrity: sha512-8EKVBxCRSvLnsX1p2LlSFSH3c2/wuhY9/BXXWu8boL78FbVKqn2L5SpURt1x5iw6Gq8PTqJ7MdPoe5nCtX3I+g==}
    dev: true

  /pako/1.0.11:
    resolution: {integrity: sha512-4hLB8Py4zZce5s4yd9XzopqwVv/yGNhV1Bl8NTmCq1763HeK2+EwVTv+leGeL13Dnh2wfbqowVPXCIO0z4taYw==}
    dev: true

  /pako/2.1.0:
    resolution: {integrity: sha512-w+eufiZ1WuJYgPXbV/PO3NCMEc3xqylkKHzp8bxp1uW4qaSNQUkwmLLEc3kKsfz8lpV1F8Ht3U1Cm+9Srog2ug==}
    dev: true

  /parent-module/1.0.1:
    resolution: {integrity: sha512-GQ2EWRpQV8/o+Aw8YqtfZZPfNRWZYkbidE9k5rpl/hC3vtHHBfGm2Ifi6qWV+coDGkrUKZAxE3Lot5kcsRlh+g==}
    engines: {node: '>=6'}
    dependencies:
      callsites: 3.1.0
    dev: true

  /parse-conflict-json/2.0.2:
    resolution: {integrity: sha512-jDbRGb00TAPFsKWCpZZOT93SxVP9nONOSgES3AevqRq/CHvavEBvKAjxX9p5Y5F0RZLxH9Ufd9+RwtCsa+lFDA==}
    engines: {node: ^12.13.0 || ^14.15.0 || >=16.0.0}
    dependencies:
      json-parse-even-better-errors: 2.3.1
      just-diff: 5.2.0
      just-diff-apply: 5.5.0
    dev: true

  /parse-diff/0.7.1:
    resolution: {integrity: sha512-1j3l8IKcy4yRK2W4o9EYvJLSzpAVwz4DXqCewYyx2vEwk2gcf3DBPqc8Fj4XV3K33OYJ08A8fWwyu/ykD/HUSg==}
    dev: true

  /parse-git-config/2.0.3:
    resolution: {integrity: sha512-Js7ueMZOVSZ3tP8C7E3KZiHv6QQl7lnJ+OkbxoaFazzSa2KyEHqApfGbU3XboUgUnq4ZuUmskUpYKTNx01fm5A==}
    engines: {node: '>=6'}
    dependencies:
      expand-tilde: 2.0.2
      git-config-path: 1.0.1
      ini: 1.3.8
    dev: true

  /parse-github-url/1.0.2:
    resolution: {integrity: sha512-kgBf6avCbO3Cn6+RnzRGLkUsv4ZVqv/VfAYkRsyBcgkshNvVBkRn1FEZcW0Jb+npXQWm2vHPnnOqFteZxRRGNw==}
    engines: {node: '>=0.10.0'}
    hasBin: true
    dev: true

  /parse-json/4.0.0:
    resolution: {integrity: sha512-aOIos8bujGN93/8Ox/jPLh7RwVnPEysynVFE+fQZyg6jKELEHwzgKdLRFHUgXJL6kylijVSBC4BvN9OmsB48Rw==}
    engines: {node: '>=4'}
    dependencies:
      error-ex: 1.3.2
      json-parse-better-errors: 1.0.2
    dev: true

  /parse-json/5.2.0:
    resolution: {integrity: sha512-ayCKvm/phCGxOkYRSCM82iDwct8/EonSEgCSxWxD7ve6jHggsFl4fZVQBPRNgQoKiuV/odhFrGzQXZwbifC8Rg==}
    engines: {node: '>=8'}
    dependencies:
      '@babel/code-frame': 7.21.4
      error-ex: 1.3.2
      json-parse-even-better-errors: 2.3.1
      lines-and-columns: 1.2.4
    dev: true

  /parse-link-header/2.0.0:
    resolution: {integrity: sha512-xjU87V0VyHZybn2RrCX5TIFGxTVZE6zqqZWMPlIKiSKuWh/X5WZdt+w1Ki1nXB+8L/KtL+nZ4iq+sfI6MrhhMw==}
    dependencies:
      xtend: 4.0.2
    dev: true

  /parse-passwd/1.0.0:
    resolution: {integrity: sha512-1Y1A//QUXEZK7YKz+rD9WydcE1+EuPr6ZBgKecAB8tmoW6UFv0NREVJe1p+jRxtThkcbbKkfwIbWJe/IeE6m2Q==}
    engines: {node: '>=0.10.0'}
    dev: true

  /password-prompt/1.1.2:
    resolution: {integrity: sha512-bpuBhROdrhuN3E7G/koAju0WjVw9/uQOG5Co5mokNj0MiOSBVZS1JTwM4zl55hu0WFmIEFvO9cU9sJQiBIYeIA==}
    dependencies:
      ansi-escapes: 3.2.0
      cross-spawn: 6.0.5
    dev: true

  /path-browserify/1.0.1:
    resolution: {integrity: sha512-b7uo2UCUOYZcnF/3ID0lulOJi/bafxa1xPe7ZPsammBSpjSWQkjNxlt635YGS2MiR9GjvuXCtz2emr3jbsz98g==}
    dev: true

  /path-exists/4.0.0:
    resolution: {integrity: sha512-ak9Qy5Q7jYb2Wwcey5Fpvg2KoAc/ZIhLSLOSBmRmygPsGwkVVt0fZa0qrtMz+m6tJTAHfZQ8FnmB4MG4LWy7/w==}
    engines: {node: '>=8'}
    dev: true

  /path-is-absolute/1.0.1:
    resolution: {integrity: sha512-AVbw3UJ2e9bq64vSaS9Am0fje1Pa8pbGqTTsmXfaIiMpnr5DlDhfJOuLj9Sf95ZPVDAUerDfEk88MPmPe7UCQg==}
    engines: {node: '>=0.10.0'}
    dev: true

  /path-key/2.0.1:
    resolution: {integrity: sha512-fEHGKCSmUSDPv4uoj8AlD+joPlq3peND+HRYyxFz4KPw4z926S/b8rIuFs2FYJg3BwsxJf6A9/3eIdLaYC+9Dw==}
    engines: {node: '>=4'}
    dev: true

  /path-key/3.1.1:
    resolution: {integrity: sha512-ojmeN0qd+y0jszEtoY48r0Peq5dwMEkIlCOu6Q5f41lfkswXuKtYrhgoTpLnyIcHm24Uhqx+5Tqm2InSwLhE6Q==}
    engines: {node: '>=8'}
    dev: true

  /path-parse/1.0.7:
    resolution: {integrity: sha512-LDJzPVEEEPR+y48z93A0Ed0yXb8pAByGWo/k5YYdYgpY2/2EsOsksJrq7lOHxryrVOn1ejG6oAp8ahvOIQD8sw==}
    dev: true

  /path-scurry/1.10.1:
    resolution: {integrity: sha512-MkhCqzzBEpPvxxQ71Md0b1Kk51W01lrYvlMzSUaIzNsODdd7mqhiimSZlr+VegAz5Z6Vzt9Xg2ttE//XBhH3EQ==}
    engines: {node: '>=16 || 14 >=14.17'}
    dependencies:
      lru-cache: 9.1.1
      minipass: 5.0.0
    dev: true

  /path-scurry/1.7.0:
    resolution: {integrity: sha512-UkZUeDjczjYRE495+9thsgcVgsaCPkaw80slmfVFgllxY+IO8ubTsOpFVjDPROBqJdHfVPUFRHPBV/WciOVfWg==}
    engines: {node: '>=16 || 14 >=14.17'}
    dependencies:
      lru-cache: 9.1.1
      minipass: 5.0.0
    dev: true

  /path-type/4.0.0:
    resolution: {integrity: sha512-gDKb8aZMDeD/tZWs9P6+q0J9Mwkdl6xMV8TjnGP3qJVJ06bdMgkbBlLU8IdfOsIsFz2BW1rNVT3XuNEl8zPAvw==}
    engines: {node: '>=8'}
    dev: true

  /picocolors/1.0.0:
    resolution: {integrity: sha512-1fygroTLlHu66zi26VoTDv8yRgm0Fccecssto+MhsZ0D/DGW2sm8E8AjW7NU5VVTRt5GxbeZ5qBuJr+HyLYkjQ==}
    dev: true

  /picomatch/2.3.1:
    resolution: {integrity: sha512-JU3teHTNjmE2VCGFzuY8EXzCDVwEqB2a8fsIvwaStHhAWJEeVd1o1QD80CU6+ZdEXXSLbSsuLwJjkCBWqRQUVA==}
    engines: {node: '>=8.6'}
    dev: true

  /pify/2.3.0:
    resolution: {integrity: sha512-udgsAY+fTnvv7kI7aaxbqwWNb0AHiB0qBO89PZKPkoTmGOgdbrHDKD+0B2X4uTfJ/FT1R09r9gTsjUjNJotuog==}
    engines: {node: '>=0.10.0'}
    dev: true

  /pify/4.0.1:
    resolution: {integrity: sha512-uB80kBFb/tfd68bVleG9T5GGsGPjJrLAUpR5PZIrhBnIaRTQRjqdJSsIKkOP6OAIFbj7GOrcudc5pNjZ+geV2g==}
    engines: {node: '>=6'}
    dev: true

  /pinpoint/1.1.0:
    resolution: {integrity: sha512-+04FTD9x7Cls2rihLlo57QDCcHoLBGn5Dk51SwtFBWkUWLxZaBXyNVpCw1S+atvE7GmnFjeaRZ0WLq3UYuqAdg==}
    dev: true

  /pkg-dir/4.2.0:
    resolution: {integrity: sha512-HRDzbaKjC+AOWVXxAU/x54COGeIv9eb+6CkDSQoNTt4XyWoIJvuPsXizxu/Fr23EiekbtZwmh1IcIG/l/a10GQ==}
    engines: {node: '>=8'}
    dependencies:
      find-up: 4.1.0
    dev: true

  /pluralize/8.0.0:
    resolution: {integrity: sha512-Nc3IT5yHzflTfbjgqWcCPpo7DaKy4FnpB0l/zCAW0Tc7jxAiuqSxHasntB3D7887LSrA93kDJ9IXovxJYxyLCA==}
    engines: {node: '>=4'}
    dev: true

  /prebuild-install/7.1.1:
    resolution: {integrity: sha512-jAXscXWMcCK8GgCoHOfIr0ODh5ai8mj63L2nWrjuAgXE6tDyYGnx4/8o/rCgU+B4JSyZBKbeZqzhtwtC3ovxjw==}
    engines: {node: '>=10'}
    hasBin: true
    dependencies:
      detect-libc: 2.0.1
      expand-template: 2.0.3
      github-from-package: 0.0.0
      minimist: 1.2.8
      mkdirp-classic: 0.5.3
      napi-build-utils: 1.0.2
      node-abi: 3.40.0
      pump: 3.0.0
      rc: 1.2.8
      simple-get: 4.0.1
      tar-fs: 2.1.1
      tunnel-agent: 0.6.0
    dev: true

  /preferred-pm/3.0.3:
    resolution: {integrity: sha512-+wZgbxNES/KlJs9q40F/1sfOd/j7f1O9JaHcW5Dsn3aUUOZg3L2bjpVUcKV2jvtElYfoTuQiNeMfQJ4kwUAhCQ==}
    engines: {node: '>=10'}
    dependencies:
      find-up: 5.0.0
      find-yarn-workspace-root2: 1.2.16
      path-exists: 4.0.0
      which-pm: 2.0.0
    dev: true

  /prelude-ls/1.2.1:
    resolution: {integrity: sha512-vkcDPrRZo1QZLbn5RLGPpg/WmIQ65qoWWhcGKf/b5eplkkarX0m9z8ppCat4mlOqUsWpyNuYgO3VRyrYHSzX5g==}
    engines: {node: '>= 0.8.0'}
    dev: true

  /prettier/2.6.2:
    resolution: {integrity: sha512-PkUpF+qoXTqhOeWL9fu7As8LXsIUZ1WYaJiY/a7McAQzxjk82OF0tibkFXVCDImZtWxbvojFjerkiLb0/q8mew==}
    engines: {node: '>=10.13.0'}
    hasBin: true
    dev: true

  /pretty-bytes/5.6.0:
    resolution: {integrity: sha512-FFw039TmrBqFK8ma/7OL3sDz/VytdtJr044/QUJtH0wK9lb9jLq9tJyIxUwtQJHwar2BqtiA4iCWSwo9JLkzFg==}
    engines: {node: '>=6'}
    dev: true

  /prettyjson/1.2.5:
    resolution: {integrity: sha512-rksPWtoZb2ZpT5OVgtmy0KHVM+Dca3iVwWY9ifwhcexfjebtgjg3wmrUt9PvJ59XIYBcknQeYHD8IAnVlh9lAw==}
    hasBin: true
    dependencies:
      colors: 1.4.0
      minimist: 1.2.8
    dev: true

  /proc-log/1.0.0:
    resolution: {integrity: sha512-aCk8AO51s+4JyuYGg3Q/a6gnrlDO09NpVWePtjp7xwphcoQ04x5WAfCyugcsbLooWcMJ87CLkD4+604IckEdhg==}
    dev: true

  /proc-log/3.0.0:
    resolution: {integrity: sha512-++Vn7NS4Xf9NacaU9Xq3URUuqZETPsf8L4j5/ckhaRYsfPeRyzGw+iDjFhV/Jr3uNmTvvddEJFWh5R1gRgUH8A==}
    engines: {node: ^14.17.0 || ^16.13.0 || >=18.0.0}
    dev: true

  /process-nextick-args/2.0.1:
    resolution: {integrity: sha512-3ouUOpQhtgrbOa17J7+uxOTpITYWaGP7/AhoR3+A+/1e9skrzelGi/dXzEYyvbxubEF6Wn2ypscTKiKJFFn1ag==}
    dev: true

  /progress/2.0.3:
    resolution: {integrity: sha512-7PiHtLll5LdnKIMw100I+8xJXR5gW2QwWYkT6iJva0bXitZKa/XMrSbdmg3r2Xnaidz9Qumd0VPaMrZlF9V9sA==}
    engines: {node: '>=0.4.0'}
    dev: true

  /promise-all-reject-late/1.0.1:
    resolution: {integrity: sha512-vuf0Lf0lOxyQREH7GDIOUMLS7kz+gs8i6B+Yi8dC68a2sychGrHTJYghMBD6k7eUcH0H5P73EckCA48xijWqXw==}
    dev: true

  /promise-call-limit/1.0.2:
    resolution: {integrity: sha512-1vTUnfI2hzui8AEIixbdAJlFY4LFDXqQswy/2eOlThAscXCY4It8FdVuI0fMJGAB2aWGbdQf/gv0skKYXmdrHA==}
    dev: true

  /promise-inflight/1.0.1:
    resolution: {integrity: sha512-6zWPyEOFaQBJYcGMHBKTKJ3u6TBsnMFOIZSa6ce1e/ZrrsOlnHRHbabMjLiBYKp+n44X9eUI6VUPaukCXHuG4g==}
    peerDependencies:
      bluebird: '*'
    peerDependenciesMeta:
      bluebird:
        optional: true
    dev: true

  /promise-retry/2.0.1:
    resolution: {integrity: sha512-y+WKFlBR8BGXnsNlIHFGPZmyDf3DFMoLhaflAnyZgV6rG6xu+JwesTo2Q9R6XwYmtmwAFCkAk3e35jEdoeh/3g==}
    engines: {node: '>=10'}
    dependencies:
      err-code: 2.0.3
      retry: 0.12.0
    dev: true

  /prompts-ncu/3.0.0:
    resolution: {integrity: sha512-qyz9UxZ5MlPKWVhWrCmSZ1ahm2GVYdjLb8og2sg0IPth1KRuhcggHGuijz0e41dkx35p1t1q3GRISGH7QGALFA==}
    engines: {node: '>= 14'}
    dependencies:
      kleur: 4.1.5
      sisteransi: 1.0.5
    dev: true

  /prompts/2.4.2:
    resolution: {integrity: sha512-NxNv/kLguCA7p3jE8oL2aEBsrJWgAakBpgmgK6lpPWV+WuOmY6r2/zbAVnP+T8bQlA0nzHXSJSJW0Hq7ylaD2Q==}
    engines: {node: '>= 6'}
    dependencies:
      kleur: 3.0.3
      sisteransi: 1.0.5
    dev: true

  /prop-types/15.8.1:
    resolution: {integrity: sha512-oj87CgZICdulUohogVAR7AjlC0327U4el4L6eAvOqCeudMDVU0NThNaV+b9Df4dXgSP1gXMTnPdhfe/2qDH5cg==}
    dependencies:
      loose-envify: 1.4.0
      object-assign: 4.1.1
      react-is: 16.13.1
    dev: true

  /propagate/2.0.1:
    resolution: {integrity: sha512-vGrhOavPSTz4QVNuBNdcNXePNdNMaO1xj9yBeH1ScQPjk/rhg9sSlCXPhMkFuaNNW/syTvYqsnbIJxMBfRbbag==}
    engines: {node: '>= 8'}
    dev: true

  /proto-list/1.2.4:
    resolution: {integrity: sha512-vtK/94akxsTMhe0/cbfpR+syPuszcuwhqVjJq26CuNDgFGj682oRBXOP5MJpv2r7JtE8MsiepGIqvvOTBwn2vA==}
    dev: true

  /pseudomap/1.0.2:
    resolution: {integrity: sha512-b/YwNhb8lk1Zz2+bXXpS/LK9OisiZZ1SNsSLxN1x2OXVEhW2Ckr/7mWE5vrC1ZTiJlD9g19jWszTmJsB+oEpFQ==}
    dev: true

  /pump/3.0.0:
    resolution: {integrity: sha512-LwZy+p3SFs1Pytd/jYct4wpv49HiYCqd9Rlc5ZVdk0V+8Yzv6jR5Blk3TRmPL1ft69TxP0IMZGJ+WPFU2BFhww==}
    dependencies:
      end-of-stream: 1.4.4
      once: 1.4.0
    dev: true

  /punycode/1.3.2:
    resolution: {integrity: sha512-RofWgt/7fL5wP1Y7fxE7/EmTLzQVnB0ycyibJ0OOHIlJqTNzglYFxVwETOcIoJqJmpDXJ9xImDv+Fq34F/d4Dw==}
    dev: true

  /punycode/2.3.0:
    resolution: {integrity: sha512-rRV+zQD8tVFys26lAGR9WUuS4iUAngJScM+ZRSKtvl5tKeZ2t5bvdNFdNHBW9FWR4guGHlgmsZ1G7BSm2wTbuA==}
    engines: {node: '>=6'}
    dev: true

  /pupa/3.1.0:
    resolution: {integrity: sha512-FLpr4flz5xZTSJxSeaheeMKN/EDzMdK7b8PTOC6a5PYFKTucWbdqjgqaEyH0shFiSJrVB1+Qqi4Tk19ccU6Aug==}
    engines: {node: '>=12.20'}
    dependencies:
      escape-goat: 4.0.0
    dev: true

  /qs/6.11.1:
    resolution: {integrity: sha512-0wsrzgTz/kAVIeuxSjnpGC56rzYtr6JT/2BwEvMaPhFIoYa1aGO8LbzuU1R0uUYQkLpWBTOj0l/CLAJB64J6nQ==}
    engines: {node: '>=0.6'}
    dependencies:
      side-channel: 1.0.4
    dev: true

  /query-string/6.14.1:
    resolution: {integrity: sha512-XDxAeVmpfu1/6IjyT/gXHOl+S0vQ9owggJ30hhWKdHAsNPOcasn5o9BW0eejZqL2e4vMjhAxoW3jVHcD6mbcYw==}
    engines: {node: '>=6'}
    dependencies:
      decode-uri-component: 0.2.2
      filter-obj: 1.1.0
      split-on-first: 1.1.0
      strict-uri-encode: 2.0.0
    dev: true

  /querystring/0.2.0:
    resolution: {integrity: sha512-X/xY82scca2tau62i9mDyU9K+I+djTMUsvwf7xnUX5GLvVzgJybOJf4Y6o9Zx3oJK/LSXg5tTZBjwzqVPaPO2g==}
    engines: {node: '>=0.4.x'}
    deprecated: The querystring API is considered Legacy. new code should use the URLSearchParams API instead.
    dev: true

  /queue-microtask/1.2.3:
    resolution: {integrity: sha512-NuaNSa6flKT5JaSYQzJok04JzTL1CA6aGhv5rfLW3PgqA+M2ChpZQnAC8h8i4ZFkBS8X5RqkDBHA7r4hej3K9A==}
    dev: true

  /quick-lru/5.1.1:
    resolution: {integrity: sha512-WuyALRjWPDGtt/wzJiadO5AXY+8hZ80hVpe6MyivgraREW751X3SbhRvG3eLKOYN+8VEvqLcf3wdnt44Z4S4SA==}
    engines: {node: '>=10'}
    dev: true

  /randombytes/2.1.0:
    resolution: {integrity: sha512-vYl3iOX+4CKUWuxGi9Ukhie6fsqXqS9FE2Zaic4tNFD2N2QQaXOMFbuKK4QmDHC0JO6B1Zp41J0LpT0oR68amQ==}
    dependencies:
      safe-buffer: 5.2.1
    dev: true

  /rc-config-loader/4.1.3:
    resolution: {integrity: sha512-kD7FqML7l800i6pS6pvLyIE2ncbk9Du8Q0gp/4hMPhJU6ZxApkoLcGD8ZeqgiAlfwZ6BlETq6qqe+12DUL207w==}
    dependencies:
      debug: 4.3.4
      js-yaml: 4.1.0
      json5: 2.2.3
      require-from-string: 2.0.2
    transitivePeerDependencies:
      - supports-color
    dev: true

  /rc/1.2.8:
    resolution: {integrity: sha512-y3bGgqKj3QBdxLbLkomlohkvsA8gdAiUQlSBJnBhfn+BPxg4bc62d8TcBW15wavDfgexCgccckhcZvywyQYPOw==}
    hasBin: true
    dependencies:
      deep-extend: 0.6.0
      ini: 1.3.8
      minimist: 1.2.8
      strip-json-comments: 2.0.1
    dev: true

  /react-is/16.13.1:
    resolution: {integrity: sha512-24e6ynE2H+OKt4kqsOvNd8kBpV65zoxbA4BVsEOB3ARVWQki/DHzaUoC5KuON/BiccDaCCTZBuOcfZs70kR8bQ==}
    dev: true

  /read-cmd-shim/3.0.1:
    resolution: {integrity: sha512-kEmDUoYf/CDy8yZbLTmhB1X9kkjf9Q80PCNsDMb7ufrGd6zZSQA1+UyjrO+pZm5K/S4OXCWJeiIt1JA8kAsa6g==}
    engines: {node: ^12.13.0 || ^14.15.0 || >=16.0.0}
    dev: true

  /read-package-json-fast/2.0.3:
    resolution: {integrity: sha512-W/BKtbL+dUjTuRL2vziuYhp76s5HZ9qQhd/dKfWIZveD0O40453QNyZhC0e63lqZrAQ4jiOapVoeJ7JrszenQQ==}
    engines: {node: '>=10'}
    dependencies:
      json-parse-even-better-errors: 2.3.1
      npm-normalize-package-bin: 1.0.1
    dev: true

  /read-package-json-fast/3.0.2:
    resolution: {integrity: sha512-0J+Msgym3vrLOUB3hzQCuZHII0xkNGCtz/HJH9xZshwv9DbDwkw1KaE3gx/e2J5rpEY5rtOy6cyhKOPrkP7FZw==}
    engines: {node: ^14.17.0 || ^16.13.0 || >=18.0.0}
    dependencies:
      json-parse-even-better-errors: 3.0.0
      npm-normalize-package-bin: 3.0.1
    dev: true

  /read-package-json/6.0.3:
    resolution: {integrity: sha512-4QbpReW4kxFgeBQ0vPAqh2y8sXEB3D4t3jsXbJKIhBiF80KT6XRo45reqwtftju5J6ru1ax06A2Gb/wM1qCOEQ==}
    engines: {node: ^14.17.0 || ^16.13.0 || >=18.0.0}
    dependencies:
      glob: 10.3.3
      json-parse-even-better-errors: 3.0.0
      normalize-package-data: 5.0.0
      npm-normalize-package-bin: 3.0.1
    dev: true

  /read-pkg-up/7.0.1:
    resolution: {integrity: sha512-zK0TB7Xd6JpCLmlLmufqykGE+/TlOePD6qKClNW7hHDKFh/J7/7gCWGR7joEQEW1bKq3a3yUZSObOoWLFQ4ohg==}
    engines: {node: '>=8'}
    dependencies:
      find-up: 4.1.0
      read-pkg: 5.2.0
      type-fest: 0.8.1
    dev: true

  /read-pkg/5.2.0:
    resolution: {integrity: sha512-Ug69mNOpfvKDAc2Q8DRpMjjzdtrnv9HcSMX+4VsZxD1aZ6ZzrIE7rlzXBtWTyhULSMKg076AW6WR5iZpD0JiOg==}
    engines: {node: '>=8'}
    dependencies:
      '@types/normalize-package-data': 2.4.1
      normalize-package-data: 2.5.0
      parse-json: 5.2.0
      type-fest: 0.6.0
    dev: true

  /read-yaml-file/1.1.0:
    resolution: {integrity: sha512-VIMnQi/Z4HT2Fxuwg5KrY174U1VdUIASQVWXXyqtNRtxSr9IYkn1rsI6Tb6HsrHCmB7gVpNwX6JxPTHcH6IoTA==}
    engines: {node: '>=6'}
    dependencies:
      graceful-fs: 4.2.11
      js-yaml: 3.14.1
      pify: 4.0.1
      strip-bom: 3.0.0
    dev: true

  /readable-stream/1.0.34:
    resolution: {integrity: sha512-ok1qVCJuRkNmvebYikljxJA/UEsKwLl2nI1OmaqAu4/UE+h0wKCHok4XkL/gvi39OacXvw59RJUOFUkDib2rHg==}
    dependencies:
      core-util-is: 1.0.3
      inherits: 2.0.4
      isarray: 0.0.1
      string_decoder: 0.10.31
    dev: true

  /readable-stream/2.3.8:
    resolution: {integrity: sha512-8p0AUk4XODgIewSi0l8Epjs+EVnWiK7NoDIEGU0HhE7+ZyY8D1IMY7odu5lRrFXGg71L15KG8QrPmum45RTtdA==}
    dependencies:
      core-util-is: 1.0.3
      inherits: 2.0.4
      isarray: 1.0.0
      process-nextick-args: 2.0.1
      safe-buffer: 5.1.2
      string_decoder: 1.1.1
      util-deprecate: 1.0.2
    dev: true

  /readable-stream/3.6.2:
    resolution: {integrity: sha512-9u/sniCrY3D5WdsERHzHE4G2YCXqoG5FTHUiCC4SIbr6XcLZBY05ya9EKjYek9O5xOAwjGq+1JdGBAS7Q9ScoA==}
    engines: {node: '>= 6'}
    dependencies:
      inherits: 2.0.4
      string_decoder: 1.3.0
      util-deprecate: 1.0.2
    dev: true

  /readdir-scoped-modules/1.1.0:
    resolution: {integrity: sha512-asaikDeqAQg7JifRsZn1NJZXo9E+VwlyCfbkZhwyISinqk5zNS6266HS5kah6P0SaQKGF6SkNnZVHUzHFYxYDw==}
    deprecated: This functionality has been moved to @npmcli/fs
    dependencies:
      debuglog: 1.0.1
      dezalgo: 1.0.4
      graceful-fs: 4.2.11
      once: 1.4.0
    dev: true

  /readline-sync/1.4.10:
    resolution: {integrity: sha512-gNva8/6UAe8QYepIQH/jQ2qn91Qj0B9sYjMBBs3QOB8F2CXcKgLxQaJRP76sWVRQt+QU+8fAkCbCvjjMFu7Ycw==}
    engines: {node: '>= 0.8.0'}
    dev: true

  /rechoir/0.6.2:
    resolution: {integrity: sha512-HFM8rkZ+i3zrV+4LQjwQ0W+ez98pApMGM3HUrN04j3CqzPOzl9nmP15Y8YXNm8QHGv/eacOVEjqhmWpkRV0NAw==}
    engines: {node: '>= 0.10'}
    dependencies:
      resolve: 1.22.2
    dev: true

  /redeyed/2.1.1:
    resolution: {integrity: sha512-FNpGGo1DycYAdnrKFxCMmKYgo/mILAqtRYbkdQD8Ep/Hk2PQ5+aEAEx+IU713RTDmuBaH0c8P5ZozurNu5ObRQ==}
    dependencies:
      esprima: 4.0.1
    dev: true

  /reduce-to-639-1/1.1.0:
    resolution: {integrity: sha512-9yy/xgTE8qPlZKQrQmyCU1Y1ZSnnOCP4K0Oe1YrBtteUmVXk0AgyINp0NS5kHGzZfpvjgHr6ygFZc9fpqf7moQ==}
    dev: true

  /regenerator-runtime/0.13.11:
    resolution: {integrity: sha512-kY1AZVr2Ra+t+piVaJ4gxaFaReZVH40AKNo7UCX6W+dEwBo/2oZJzqfuN1qLq1oL45o56cPaTXELwrTh8Fpggg==}
    dev: true

  /regexp-tree/0.1.27:
    resolution: {integrity: sha512-iETxpjK6YoRWJG5o6hXLwvjYAoW+FEZn9os0PD/b6AP6xQwsa/Y7lCVgIixBbUPMfhu+i2LtdeAqVTgGlQarfA==}
    hasBin: true
    dev: true

  /regexp.prototype.flags/1.5.0:
    resolution: {integrity: sha512-0SutC3pNudRKgquxGoRGIz946MZVHqbNfPjBdxeOhBrdgDKlRoXmYLQN9xRbrR09ZXWeGAdPuif7egofn6v5LA==}
    engines: {node: '>= 0.4'}
    dependencies:
      call-bind: 1.0.2
      define-properties: 1.2.0
      functions-have-names: 1.2.3
    dev: true

  /regexpp/3.2.0:
    resolution: {integrity: sha512-pq2bWo9mVD43nbts2wGv17XLiNLya+GklZ8kaDLV2Z08gDCsGpnKn9BFMepvWuHCbyVvY7J5o5+BVvoQbmlJLg==}
    engines: {node: '>=8'}
    dev: true

  /registry-auth-token/5.0.2:
    resolution: {integrity: sha512-o/3ikDxtXaA59BmZuZrJZDJv8NMDGSj+6j6XaeBmHw8eY1i1qd9+6H+LjVvQXx3HN6aRCGa1cUdJ9RaJZUugnQ==}
    engines: {node: '>=14'}
    dependencies:
      '@pnpm/npm-conf': 2.2.0
    dev: true

  /registry-url/6.0.1:
    resolution: {integrity: sha512-+crtS5QjFRqFCoQmvGduwYWEBng99ZvmFvF+cUJkGYF1L1BfU8C6Zp9T7f5vPAwyLkUExpvK+ANVZmGU49qi4Q==}
    engines: {node: '>=12'}
    dependencies:
      rc: 1.2.8
    dev: true

  /remote-git-tags/3.0.0:
    resolution: {integrity: sha512-C9hAO4eoEsX+OXA4rla66pXZQ+TLQ8T9dttgQj18yuKlPMTVkIkdYXvlMC55IuUsIkV6DpmQYi10JKFLaU+l7w==}
    engines: {node: '>=8'}
    dev: true

  /remove-trailing-separator/1.1.0:
    resolution: {integrity: sha512-/hS+Y0u3aOfIETiaiirUFwDBDzmXPvO+jAfKTitUngIPzdKc6Z0LoFjM/CK5PL4C+eKwHohlHAb6H0VFfmmUsw==}
    dev: true

  /replace-ext/1.0.1:
    resolution: {integrity: sha512-yD5BHCe7quCgBph4rMQ+0KkIRKwWCrHDOX1p1Gp6HwjPM5kVoCdKGNhN7ydqqsX6lJEnQDKZ/tFMiEdQ1dvPEw==}
    engines: {node: '>= 0.10'}
    dev: true

  /replace-in-file/6.3.5:
    resolution: {integrity: sha512-arB9d3ENdKva2fxRnSjwBEXfK1npgyci7ZZuwysgAp7ORjHSyxz6oqIjTEv8R0Ydl4Ll7uOAZXL4vbkhGIizCg==}
    engines: {node: '>=10'}
    hasBin: true
    dependencies:
      chalk: 4.1.2
      glob: 7.2.3
      yargs: 17.7.2
    dev: true

  /require-directory/2.1.1:
    resolution: {integrity: sha512-fGxEI7+wsG9xrvdjsrlmL22OMTTiHRwAMroiEeMgq8gzoLC/PQr7RsRDSTLUg/bZAZtF+TVIkHc6/4RIKrui+Q==}
    engines: {node: '>=0.10.0'}
    dev: true

  /require-from-string/2.0.2:
    resolution: {integrity: sha512-Xf0nWe6RseziFMu+Ap9biiUbmplq6S9/p+7w7YXP/JBHhrUDDUhwa+vANyubuqfZWTveU//DYVGsDG7RKL/vEw==}
    engines: {node: '>=0.10.0'}
    dev: true

  /resolve-alpn/1.2.1:
    resolution: {integrity: sha512-0a1F4l73/ZFZOakJnQ3FvkJ2+gSTQWz/r2KE5OdDY0TxPm5h4GkqkWWfM47T7HsbnOtcJVEF4epCVy6u7Q3K+g==}
    dev: true

  /resolve-from/4.0.0:
    resolution: {integrity: sha512-pb/MYmXstAkysRFx8piNI1tGFNQIFA3vkE3Gq4EuA1dF6gHp/+vgZqsCGJapvy8N3Q+4o7FwvquPJcnZ7RYy4g==}
    engines: {node: '>=4'}
    dev: true

  /resolve/1.19.0:
    resolution: {integrity: sha512-rArEXAgsBG4UgRGcynxWIWKFvh/XZCcS8UJdHhwy91zwAvCZIbcs+vAbflgBnNjYMs/i/i+/Ux6IZhML1yPvxg==}
    dependencies:
      is-core-module: 2.12.0
      path-parse: 1.0.7
    dev: true

  /resolve/1.22.2:
    resolution: {integrity: sha512-Sb+mjNHOULsBv818T40qSPeRiuWLyaGMa5ewydRLFimneixmVy2zdivRl+AF6jaYPC8ERxGDmFSiqui6SfPd+g==}
    hasBin: true
    dependencies:
      is-core-module: 2.12.0
      path-parse: 1.0.7
      supports-preserve-symlinks-flag: 1.0.0
    dev: true

  /resolve/2.0.0-next.4:
    resolution: {integrity: sha512-iMDbmAWtfU+MHpxt/I5iWI7cY6YVEZUQ3MBgPQ++XD1PELuJHIl82xBmObyP2KyQmkNB2dsqF7seoQQiAn5yDQ==}
    hasBin: true
    dependencies:
      is-core-module: 2.12.0
      path-parse: 1.0.7
      supports-preserve-symlinks-flag: 1.0.0
    dev: true

  /responselike/2.0.1:
    resolution: {integrity: sha512-4gl03wn3hj1HP3yzgdI7d3lCkF95F21Pz4BPGvKHinyQzALR5CapwC8yIi0Rh58DEMQ/SguC03wFj2k0M/mHhw==}
    dependencies:
      lowercase-keys: 2.0.0
    dev: true

  /responselike/3.0.0:
    resolution: {integrity: sha512-40yHxbNcl2+rzXvZuVkrYohathsSJlMTXKryG5y8uciHv1+xDLHQpgjG64JUO9nrEq2jGLH6IZ8BcZyw3wrweg==}
    engines: {node: '>=14.16'}
    dependencies:
      lowercase-keys: 3.0.0
    dev: true

  /restore-cursor/3.1.0:
    resolution: {integrity: sha512-l+sSefzHpj5qimhFSE5a8nufZYAM3sBSVMAPtYkmC+4EH2anSGaEMXSD0izRQbu9nfyQ9y5JrVmp7E8oZrUjvA==}
    engines: {node: '>=8'}
    dependencies:
      onetime: 5.1.2
      signal-exit: 3.0.7
    dev: true

  /retry/0.12.0:
    resolution: {integrity: sha512-9LkiTwjUh6rT555DtE9rTX+BKByPfrMzEAtnlEtdEwr3Nkffwiihqe2bWADg+OQRjt9gl6ICdmB/ZFDCGAtSow==}
    engines: {node: '>= 4'}
    dev: true

  /reusify/1.0.4:
    resolution: {integrity: sha512-U9nH88a3fc/ekCF1l0/UP1IosiuIjyTh7hBvXVMHYgVcfGvt897Xguj2UOLDeI5BG2m7/uwyaLVT6fbtCwTyzw==}
    engines: {iojs: '>=1.0.0', node: '>=0.10.0'}
    dev: true

  /rimraf/2.7.1:
    resolution: {integrity: sha512-uWjbaKIK3T1OSVptzX7Nl6PvQ3qAGtKEtVRjRuazjfL3Bx5eI409VZSqgND+4UNnmzLVdPj9FqFJNPqBZFve4w==}
    hasBin: true
    dependencies:
      glob: 7.2.3
    dev: true

  /rimraf/3.0.2:
    resolution: {integrity: sha512-JZkJMZkAGFFPP2YqXZXPbMlMBgsxzE8ILs4lMIX/2o0L9UBw9O/Y3o6wFw/i9YLapcUJWwqbi3kdxIPdC62TIA==}
    hasBin: true
    dependencies:
      glob: 7.2.3
    dev: true

  /rimraf/4.4.1:
    resolution: {integrity: sha512-Gk8NlF062+T9CqNGn6h4tls3k6T1+/nXdOcSZVikNVtlRdYpA7wRJJMoXmuvOnLW844rPjdQ7JgXCYM6PPC/og==}
    engines: {node: '>=14'}
    hasBin: true
    dependencies:
      glob: 9.3.5
    dev: true

  /rimraf/5.0.1:
    resolution: {integrity: sha512-OfFZdwtd3lZ+XZzYP/6gTACubwFcHdLRqS9UX3UwpU2dnGQYkPFISRwvM3w9IiB2w7bW5qGo/uAwE4SmXXSKvg==}
    engines: {node: '>=14'}
    hasBin: true
    dependencies:
      glob: 10.3.3
    dev: true

  /run-async/2.4.1:
    resolution: {integrity: sha512-tvVnVv01b8c1RrA6Ep7JkStj85Guv/YrMcwqYQnwjsAS2cTmmPGBBjAjpCW7RrSodNSoE2/qg9O4bceNvUuDgQ==}
    engines: {node: '>=0.12.0'}
    dev: true

  /run-parallel/1.2.0:
    resolution: {integrity: sha512-5l4VyZR86LZ/lDxZTR6jqL8AFE2S0IFLMP26AbjsLVADxHdhB/c0GUsH+y39UfCi3dzz8OlQuPmnaJOMoDHQBA==}
    dependencies:
      queue-microtask: 1.2.3
    dev: true

  /rxjs/6.6.7:
    resolution: {integrity: sha512-hTdwr+7yYNIT5n4AMYp85KA6yw2Va0FLa3Rguvbpa4W3I5xynaBZo41cM3XM+4Q6fRMj3sBYIR1VAmZMXYJvRQ==}
    engines: {npm: '>=2.0.0'}
    dependencies:
      tslib: 1.14.1
    dev: true

  /rxjs/7.8.1:
    resolution: {integrity: sha512-AA3TVj+0A2iuIoQkWEK/tqFjBq2j+6PO6Y0zJcvzLAFhEFIO3HL0vls9hWLncZbAAbK0mar7oZ4V079I/qPMxg==}
    dependencies:
      tslib: 2.6.0
    dev: true

  /safe-buffer/5.1.2:
    resolution: {integrity: sha512-Gd2UZBJDkXlY7GbJxfsE8/nvKkUEU1G38c1siN6QP6a9PT9MmHB8GnpscSmMJSoF8LOIrt8ud/wPtojys4G6+g==}
    dev: true

  /safe-buffer/5.2.1:
    resolution: {integrity: sha512-rp3So07KcdmmKbGvgaNxQSJr7bGVSVk5S9Eq1F+ppbRo70+YeaDxkw5Dd8NPN+GD6bjnYm2VuPuCXmpuYvmCXQ==}
    dev: true

  /safe-regex-test/1.0.0:
    resolution: {integrity: sha512-JBUUzyOgEwXQY1NuPtvcj/qcBDbDmEvWufhlnXZIm75DEHp+afM1r1ujJpJsV/gSM4t59tpDyPi1sd6ZaPFfsA==}
    dependencies:
      call-bind: 1.0.2
      get-intrinsic: 1.2.0
      is-regex: 1.1.4
    dev: true

  /safe-regex/2.1.1:
    resolution: {integrity: sha512-rx+x8AMzKb5Q5lQ95Zoi6ZbJqwCLkqi3XuJXp5P3rT8OEc6sZCJG5AE5dU3lsgRr/F4Bs31jSlVN+j5KrsGu9A==}
    dependencies:
      regexp-tree: 0.1.27
    dev: true

  /safer-buffer/2.1.2:
    resolution: {integrity: sha512-YZo3K82SD7Riyi0E1EQPojLz7kpepnSQI9IyPbHHg1XXXevb5dJI7tpyN2ADxGcQbHG7vcyRHk0cbwqcQriUtg==}
    dev: true

  /sax/1.2.1:
    resolution: {integrity: sha512-8I2a3LovHTOpm7NV5yOyO8IHqgVsfK4+UuySrXU8YXkSRX7k6hCV9b3HrkKCr3nMpgj+0bmocaJJWpvp1oc7ZA==}
    dev: true

  /schema-utils/3.3.0:
    resolution: {integrity: sha512-pN/yOAvcC+5rQ5nERGuwrjLlYvLTbCibnZ1I7B1LaiAz9BRBlE9GMgE/eqV30P7aJQUf7Ddimy/RsbYO/GrVGg==}
    engines: {node: '>= 10.13.0'}
    dependencies:
      '@types/json-schema': 7.0.11
      ajv: 6.12.6
      ajv-keywords: 3.5.2_ajv@6.12.6
    dev: true

  /scoped-regex/2.1.0:
    resolution: {integrity: sha512-g3WxHrqSWCZHGHlSrF51VXFdjImhwvH8ZO/pryFH56Qi0cDsZfylQa/t0jCzVQFNbNvM00HfHjkDPEuarKDSWQ==}
    engines: {node: '>=8'}
    dev: true

  /section-matter/1.0.0:
    resolution: {integrity: sha512-vfD3pmTzGpufjScBh50YHKzEu2lxBWhVEHsNGoEXmCmn2hKGfeNLYMzCJpe8cD7gqX7TJluOVpBkAequ6dgMmA==}
    engines: {node: '>=4'}
    dependencies:
      extend-shallow: 2.0.1
      kind-of: 6.0.3
    dev: true

  /semver-diff/4.0.0:
    resolution: {integrity: sha512-0Ju4+6A8iOnpL/Thra7dZsSlOHYAHIeMxfhWQRI1/VLcT3WDBZKKtQt/QkBOsiIN9ZpuvHE6cGZ0x4glCMmfiA==}
    engines: {node: '>=12'}
    dependencies:
      semver: 7.5.4
    dev: true

  /semver-utils/1.1.4:
    resolution: {integrity: sha512-EjnoLE5OGmDAVV/8YDoN5KiajNadjzIp9BAHOhYeQHt7j0UWxjmgsx4YD48wp4Ue1Qogq38F1GNUJNqF1kKKxA==}
    dev: true

  /semver/5.7.1:
    resolution: {integrity: sha512-sauaDf/PZdVgrLTNYHRtpXa1iRiKcaebiKQ1BJdpQlWH2lCvexQdX55snPFyK7QzpudqbCI0qXFfOasHdyNDGQ==}
    hasBin: true
    dev: true

  /semver/6.3.0:
    resolution: {integrity: sha512-b39TBaTSfV6yBrapU89p5fKekE2m/NwnDocOVruQFS1/veMgdzuPcnOM34M6CwxW8jH/lxEa5rBoDeUwu5HHTw==}
    hasBin: true
    dev: true

  /semver/7.3.8:
    resolution: {integrity: sha512-NB1ctGL5rlHrPJtFDVIVzTyQylMLu9N9VICA6HSFJo8MCGVTMW6gfpicwKmmK/dAjTOrqu5l63JJOpDSrAis3A==}
    engines: {node: '>=10'}
    hasBin: true
    dependencies:
      lru-cache: 6.0.0
    dev: true

  /semver/7.5.0:
    resolution: {integrity: sha512-+XC0AD/R7Q2mPSRuy2Id0+CGTZ98+8f+KvwirxOKIEyid+XSx6HbC63p+O4IndTHuX5Z+JxQ0TghCkO5Cg/2HA==}
    engines: {node: '>=10'}
    hasBin: true
    dependencies:
      lru-cache: 6.0.0
    dev: true

  /semver/7.5.4:
    resolution: {integrity: sha512-1bCSESV6Pv+i21Hvpxp3Dx+pSD8lIPt8uVjRrxAUt/nbswYc+tK6Y2btiULjd4+fnq15PX+nqQDC7Oft7WkwcA==}
    engines: {node: '>=10'}
    hasBin: true
    dependencies:
      lru-cache: 6.0.0
    dev: true

  /serialize-javascript/6.0.1:
    resolution: {integrity: sha512-owoXEFjWRllis8/M1Q+Cw5k8ZH40e3zhp/ovX+Xr/vi1qj6QesbyXXViFbpNvWvPNAD62SutwEXavefrLJWj7w==}
    dependencies:
      randombytes: 2.1.0
    dev: true

  /set-blocking/2.0.0:
    resolution: {integrity: sha512-KiKBS8AnWGEyLzofFfmvKwpdPzqiy16LvQfK3yv/fVH7Bj13/wl3JSR1J+rfgRE9q7xUJK4qvgS8raSOeLUehw==}
    dev: true

  /setimmediate/1.0.5:
    resolution: {integrity: sha512-MATJdZp8sLqDl/68LfQmbP8zKPLQNV6BIZoIgrscFDQ+RsvK/BxeDQOgyxKKoh0y/8h3BqVFnCqQ/gd+reiIXA==}
    dev: true

  /sharp/0.30.7:
    resolution: {integrity: sha512-G+MY2YW33jgflKPTXXptVO28HvNOo9G3j0MybYAHeEmby+QuD2U98dT6ueht9cv/XDqZspSpIhoSW+BAKJ7Hig==}
    engines: {node: '>=12.13.0'}
    requiresBuild: true
    dependencies:
      color: 4.2.3
      detect-libc: 2.0.1
      node-addon-api: 5.1.0
      prebuild-install: 7.1.1
      semver: 7.5.4
      simple-get: 4.0.1
      tar-fs: 2.1.1
      tunnel-agent: 0.6.0
    dev: true

  /shebang-command/1.2.0:
    resolution: {integrity: sha512-EV3L1+UQWGor21OmnvojK36mhg+TyIKDh3iFBKBohr5xeXIhNBcx8oWdgkTEEQ+BEFFYdLRuqMfd5L84N1V5Vg==}
    engines: {node: '>=0.10.0'}
    dependencies:
      shebang-regex: 1.0.0
    dev: true

  /shebang-command/2.0.0:
    resolution: {integrity: sha512-kHxr2zZpYtdmrN1qDjrrX/Z1rR1kG8Dx+gkpK1G4eXmvXswmcE1hTWBWYUzlraYw1/yZp6YuDY77YtvbN0dmDA==}
    engines: {node: '>=8'}
    dependencies:
      shebang-regex: 3.0.0
    dev: true

  /shebang-regex/1.0.0:
    resolution: {integrity: sha512-wpoSFAxys6b2a2wHZ1XpDSgD7N9iVjg29Ph9uV/uaP9Ex/KXlkTZTeddxDPSYQpgvzKLGJke2UU0AzoGCjNIvQ==}
    engines: {node: '>=0.10.0'}
    dev: true

  /shebang-regex/3.0.0:
    resolution: {integrity: sha512-7++dFhtcx3353uBaq8DDR4NuxBetBzC7ZQOhmTQInHEd6bSrXdiEyzCvG07Z44UYdLShWUyXt5M/yhz8ekcb1A==}
    engines: {node: '>=8'}
    dev: true

  /shell-quote/1.8.1:
    resolution: {integrity: sha512-6j1W9l1iAs/4xYBI1SYOVZyFcCis9b4KCLQ8fgAGG07QvzaRLVVRQvAy85yNmmZSjYjg4MWh4gNvlPujU/5LpA==}
    dev: true

  /shelljs/0.8.5:
    resolution: {integrity: sha512-TiwcRcrkhHvbrZbnRcFYMLl30Dfov3HKqzp5tO5b4pt6G/SezKcYhmDg15zXVBswHmctSAQKznqNW2LO5tTDow==}
    engines: {node: '>=4'}
    hasBin: true
    dependencies:
      glob: 7.2.3
      interpret: 1.4.0
      rechoir: 0.6.2
    dev: true

  /side-channel/1.0.4:
    resolution: {integrity: sha512-q5XPytqFEIKHkGdiMIrY10mvLRvnQh42/+GoBlFW3b2LXLE2xxJpZFdm94we0BaoV3RwJyGqg5wS7epxTv0Zvw==}
    dependencies:
      call-bind: 1.0.2
      get-intrinsic: 1.2.0
      object-inspect: 1.12.3
    dev: true

  /sigmund/1.0.1:
    resolution: {integrity: sha512-fCvEXfh6NWpm+YSuY2bpXb/VIihqWA6hLsgboC+0nl71Q7N7o2eaCW8mJa/NLvQhs6jpd3VZV4UiUQlV6+lc8g==}
    dev: true

  /signal-exit/3.0.7:
    resolution: {integrity: sha512-wnD2ZE+l+SPC/uoS0vXeE9L1+0wuaMqKlfz9AMUo38JsyLSBWSFcHR1Rri62LZc12vLr1gb3jl7iwQhgwpAbGQ==}
    dev: true

  /signal-exit/4.0.1:
    resolution: {integrity: sha512-uUWsN4aOxJAS8KOuf3QMyFtgm1pkb6I+KRZbRF/ghdf5T7sM+B1lLLzPDxswUjkmHyxQAVzEgG35E3NzDM9GVw==}
    engines: {node: '>=14'}
    dev: true

  /sigstore/1.4.0:
    resolution: {integrity: sha512-N7TRpSbFjY/TrFDg6yGAQSYBrQ5s6qmPiq4pD6fkv1LoyfMsLG0NwZWG2s5q+uttLHgyVyTa0Rogx2P78rN8kQ==}
    engines: {node: ^14.17.0 || ^16.13.0 || >=18.0.0}
    hasBin: true
    dependencies:
      '@sigstore/protobuf-specs': 0.1.0
      make-fetch-happen: 11.1.1
      tuf-js: 1.1.5
    transitivePeerDependencies:
      - supports-color
    dev: true

  /simple-concat/1.0.1:
    resolution: {integrity: sha512-cSFtAPtRhljv69IK0hTVZQ+OfE9nePi/rtJmw5UjHeVyVroEqJXP1sFztKUy1qU+xvz3u/sfYJLa947b7nAN2Q==}
    dev: true

  /simple-get/4.0.1:
    resolution: {integrity: sha512-brv7p5WgH0jmQJr1ZDDfKDOSeWWg+OVypG99A/5vYGPqJ6pxiaHLy8nxtFjBA7oMa01ebA9gfh1uMCFqOuXxvA==}
    dependencies:
      decompress-response: 6.0.0
      once: 1.4.0
      simple-concat: 1.0.1
    dev: true

  /simple-git/3.19.1:
    resolution: {integrity: sha512-Ck+rcjVaE1HotraRAS8u/+xgTvToTuoMkT9/l9lvuP5jftwnYUp6DwuJzsKErHgfyRk8IB8pqGHWEbM3tLgV1w==}
    dependencies:
      '@kwsites/file-exists': 1.1.1
      '@kwsites/promise-deferred': 1.1.1
      debug: 4.3.4
    transitivePeerDependencies:
      - supports-color
    dev: true

  /simple-swizzle/0.2.2:
    resolution: {integrity: sha512-JA//kQgZtbuY83m+xT+tXJkmJncGMTFT+C+g2h2R9uxkYIrE2yy9sgmcLhCnw57/WSD+Eh3J97FPEDFnbXnDUg==}
    dependencies:
      is-arrayish: 0.3.2
    dev: true

  /sisteransi/1.0.5:
    resolution: {integrity: sha512-bLGGlR1QxBcynn2d5YmDX4MGjlZvy2MRBDRNHLJ8VI6l6+9FUiyTFNJ0IveOSP0bcXgVDPRcfGqA0pjaqUpfVg==}
    dev: true

  /slash/3.0.0:
    resolution: {integrity: sha512-g9Q1haeby36OSStwb4ntCGGGaKsaVSjQ68fBxoQcutl5fS1vuY18H3wSt3jFyFtrkx+Kz0V1G85A4MyAdDMi2Q==}
    engines: {node: '>=8'}
    dev: true

  /slice-ansi/4.0.0:
    resolution: {integrity: sha512-qMCMfhY040cVHT43K9BFygqYbUPFZKHOg7K73mtTWJRb8pyP3fzf4Ixd5SzdEJQ6MRUg/WBnOLxghZtKKurENQ==}
    engines: {node: '>=10'}
    dependencies:
      ansi-styles: 4.3.0
      astral-regex: 2.0.0
      is-fullwidth-code-point: 3.0.0
    dev: true

  /smart-buffer/4.2.0:
    resolution: {integrity: sha512-94hK0Hh8rPqQl2xXc3HsaBoOXKV20MToPkcXvwbISWLEs+64sBq5kFgn2kJDHb1Pry9yrP0dxrCI9RRci7RXKg==}
    engines: {node: '>= 6.0.0', npm: '>= 3.0.0'}
    dev: true

  /socks-proxy-agent/6.2.1:
    resolution: {integrity: sha512-a6KW9G+6B3nWZ1yB8G7pJwL3ggLy1uTzKAgCb7ttblwqdz9fMGJUuTy3uFzEP48FAs9FLILlmzDlE2JJhVQaXQ==}
    engines: {node: '>= 10'}
    dependencies:
      agent-base: 6.0.2
      debug: 4.3.4
      socks: 2.7.1
    transitivePeerDependencies:
      - supports-color
    dev: true

  /socks-proxy-agent/7.0.0:
    resolution: {integrity: sha512-Fgl0YPZ902wEsAyiQ+idGd1A7rSFx/ayC1CQVMw5P+EQx2V0SgpGtf6OKFhVjPflPUl9YMmEOnmfjCdMUsygww==}
    engines: {node: '>= 10'}
    dependencies:
      agent-base: 6.0.2
      debug: 4.3.4
      socks: 2.7.1
    transitivePeerDependencies:
      - supports-color
    dev: true

  /socks/2.7.1:
    resolution: {integrity: sha512-7maUZy1N7uo6+WVEX6psASxtNlKaNVMlGQKkG/63nEDdLOWNbiUMoLK7X4uYoLhQstau72mLgfEWcXcwsaHbYQ==}
    engines: {node: '>= 10.13.0', npm: '>= 3.0.0'}
    dependencies:
      ip: 2.0.0
      smart-buffer: 4.2.0
    dev: true

  /sort-json/2.0.1:
    resolution: {integrity: sha512-s8cs2bcsQCzo/P2T/uoU6Js4dS/jnX8+4xunziNoq9qmSpZNCrRIAIvp4avsz0ST18HycV4z/7myJ7jsHWB2XQ==}
    hasBin: true
    dependencies:
      detect-indent: 5.0.0
      detect-newline: 2.1.0
      minimist: 1.2.8
    dev: true

  /sort-keys/4.2.0:
    resolution: {integrity: sha512-aUYIEU/UviqPgc8mHR6IW1EGxkAXpeRETYcrzg8cLAvUPZcpAlleSXHV2mY7G12GphSH6Gzv+4MMVSSkbdteHg==}
    engines: {node: '>=8'}
    dependencies:
      is-plain-obj: 2.1.0
    dev: true

  /sort-object-keys/1.1.3:
    resolution: {integrity: sha512-855pvK+VkU7PaKYPc+Jjnmt4EzejQHyhhF33q31qG8x7maDzkeFhAAThdCYay11CISO+qAMwjOBP+fPZe0IPyg==}
    dev: true

  /sort-package-json/1.57.0:
    resolution: {integrity: sha512-FYsjYn2dHTRb41wqnv+uEqCUvBpK3jZcTp9rbz2qDTmel7Pmdtf+i2rLaaPMRZeSVM60V3Se31GyWFpmKs4Q5Q==}
    hasBin: true
    dependencies:
      detect-indent: 6.1.0
      detect-newline: 3.1.0
      git-hooks-list: 1.0.3
      globby: 10.0.0
      is-plain-obj: 2.1.0
      sort-object-keys: 1.1.3
    dev: true

  /source-map-support/0.5.21:
    resolution: {integrity: sha512-uBHU3L3czsIyYXKX88fdrGovxdSCoTGDRZ6SYXtSRxLZUzHg5P/66Ht6uoUlHu9EZod+inXhKo3qQgwXUT/y1w==}
    dependencies:
      buffer-from: 1.1.2
      source-map: 0.6.1
    dev: true

  /source-map/0.6.1:
    resolution: {integrity: sha512-UjgapumWlbMhkBgzT7Ykc5YXUT46F0iKu8SGXq0bcwP5dz/h0Plj6enJqjz1Zbq2l5WaqYnrVbwWOWMyF3F47g==}
    engines: {node: '>=0.10.0'}
    dev: true

  /spawn-command/0.0.2-1:
    resolution: {integrity: sha512-n98l9E2RMSJ9ON1AKisHzz7V42VDiBQGY6PB1BwRglz99wpVsSuGzQ+jOi6lFXBGVTCrRpltvjm+/XA+tpeJrg==}
    dev: true

  /spawn-please/2.0.1:
    resolution: {integrity: sha512-W+cFbZR2q2mMTfjz5ZGvhBAiX+e/zczFCNlbS9mxiSdYswBXwUuBUT+a0urH+xZZa8f/bs0mXHyZsZHR9hKogA==}
    engines: {node: '>=14'}
    dependencies:
      cross-spawn: 7.0.3
    dev: true

  /spdx-correct/3.2.0:
    resolution: {integrity: sha512-kN9dJbvnySHULIluDHy32WHRUu3Og7B9sbY7tsFLctQkIqnMh3hErYgdMjTYuqmcXX+lK5T1lnUt3G7zNswmZA==}
    dependencies:
      spdx-expression-parse: 3.0.1
      spdx-license-ids: 3.0.13
    dev: true

  /spdx-exceptions/2.3.0:
    resolution: {integrity: sha512-/tTrYOC7PPI1nUAgx34hUpqXuyJG+DTHJTnIULG4rDygi4xu/tfgmq1e1cIRwRzwZgo4NLySi+ricLkZkw4i5A==}
    dev: true

  /spdx-expression-parse/3.0.1:
    resolution: {integrity: sha512-cbqHunsQWnJNE6KhVSMsMeH5H/L9EpymbzqTQ3uLwNCLZ1Q481oWaofqH7nO6V07xlXwY6PhQdQ2IedWx/ZK4Q==}
    dependencies:
      spdx-exceptions: 2.3.0
      spdx-license-ids: 3.0.13
    dev: true

  /spdx-license-ids/3.0.13:
    resolution: {integrity: sha512-XkD+zwiqXHikFZm4AX/7JSCXA98U5Db4AFd5XUg/+9UNtnH75+Z9KxtpYiJZx36mUDVOwH83pl7yvCer6ewM3w==}
    dev: true

  /split-on-first/1.1.0:
    resolution: {integrity: sha512-43ZssAJaMusuKWL8sKUBQXHWOpq8d6CfN/u1p4gUzfJkM05C8rxTmYrkIPTXapZpORA6LkkzcUulJ8FqA7Uudw==}
    engines: {node: '>=6'}
    dev: true

  /sprintf-js/1.0.3:
    resolution: {integrity: sha512-D9cPgkvLlV3t3IzL0D0YLvGA9Ahk4PcvVwUbN0dSGr1aP0Nrt4AEnTUbuGvquEC0mA64Gqt1fzirlRs5ibXx8g==}
    dev: true

  /ssri/10.0.4:
    resolution: {integrity: sha512-12+IR2CB2C28MMAw0Ncqwj5QbTcs0nGIhgJzYWzDkb21vWmfNI83KS4f3Ci6GI98WreIfG7o9UXp3C0qbpA8nQ==}
    engines: {node: ^14.17.0 || ^16.13.0 || >=18.0.0}
    dependencies:
      minipass: 5.0.0
    dev: true

  /ssri/8.0.1:
    resolution: {integrity: sha512-97qShzy1AiyxvPNIkLWoGua7xoQzzPjQ0HAH4B0rWKo7SZ6USuPcrUiAFrws0UH8RrbWmgq3LMTObhPIHbbBeQ==}
    engines: {node: '>= 8'}
    dependencies:
      minipass: 3.3.6
    dev: true

  /ssri/9.0.1:
    resolution: {integrity: sha512-o57Wcn66jMQvfHG1FlYbWeZWW/dHZhJXjpIcTfXldXEk5nz5lStPo3mK0OJQfGR3RbZUlbISexbljkJzuEj/8Q==}
    engines: {node: ^12.13.0 || ^14.15.0 || >=16.0.0}
    dependencies:
      minipass: 3.3.6
    dev: true

  /stdout-stderr/0.1.13:
    resolution: {integrity: sha512-Xnt9/HHHYfjZ7NeQLvuQDyL1LnbsbddgMFKCuaQKwGCdJm8LnstZIXop+uOY36UR1UXXoHXfMbC1KlVdVd2JLA==}
    engines: {node: '>=8.0.0'}
    dependencies:
      debug: 4.3.4
      strip-ansi: 6.0.1
    transitivePeerDependencies:
      - supports-color
    dev: true

  /strict-uri-encode/2.0.0:
    resolution: {integrity: sha512-QwiXZgpRcKkhTj2Scnn++4PKtWsH0kpzZ62L2R6c/LUVYv7hVnZqcg2+sMuT6R7Jusu1vviK/MFsu6kNJfWlEQ==}
    engines: {node: '>=4'}
    dev: true

  /string-argv/0.3.2:
    resolution: {integrity: sha512-aqD2Q0144Z+/RqG52NeHEkZauTAUWJO8c6yTftGJKO3Tja5tUgIfmIl6kExvhtxSDP7fXB6DvzkfMpCd/F3G+Q==}
    engines: {node: '>=0.6.19'}
    dev: true

  /string-width/1.0.2:
    resolution: {integrity: sha512-0XsVpQLnVCXHJfyEs8tC0zpTVIr5PKKsQtkT29IwupnPTjtPmQ3xT/4yCREF9hYkV/3M3kzcUTSAZT6a6h81tw==}
    engines: {node: '>=0.10.0'}
    dependencies:
      code-point-at: 1.1.0
      is-fullwidth-code-point: 1.0.0
      strip-ansi: 3.0.1
    dev: true

  /string-width/2.1.1:
    resolution: {integrity: sha512-nOqH59deCq9SRHlxq1Aw85Jnt4w6KvLKqWVik6oA9ZklXLNIOlqg4F2yrT1MVaTjAqvVwdfeZ7w7aCvJD7ugkw==}
    engines: {node: '>=4'}
    dependencies:
      is-fullwidth-code-point: 2.0.0
      strip-ansi: 4.0.0
    dev: true

  /string-width/4.2.3:
    resolution: {integrity: sha512-wKyQRQpjJ0sIp62ErSZdGsjMJWsap5oRNihHhu6G7JVO/9jIB6UyevL+tXuOqrng8j/cxKTWyWUwvSTriiZz/g==}
    engines: {node: '>=8'}
    dependencies:
      emoji-regex: 8.0.0
      is-fullwidth-code-point: 3.0.0
      strip-ansi: 6.0.1
    dev: true

  /string-width/5.1.2:
    resolution: {integrity: sha512-HnLOCR3vjcY8beoNLtcjZ5/nxn2afmME6lhrDrebokqMap+XbeW8n9TXpPDOqdGK5qcI3oT0GKTW6wC7EMiVqA==}
    engines: {node: '>=12'}
    dependencies:
      eastasianwidth: 0.2.0
      emoji-regex: 9.2.2
      strip-ansi: 7.0.1
    dev: true

  /string.prototype.matchall/4.0.8:
    resolution: {integrity: sha512-6zOCOcJ+RJAQshcTvXPHoxoQGONa3e/Lqx90wUA+wEzX78sg5Bo+1tQo4N0pohS0erG9qtCqJDjNCQBjeWVxyg==}
    dependencies:
      call-bind: 1.0.2
      define-properties: 1.2.0
      es-abstract: 1.21.2
      get-intrinsic: 1.2.0
      has-symbols: 1.0.3
      internal-slot: 1.0.5
      regexp.prototype.flags: 1.5.0
      side-channel: 1.0.4
    dev: true

  /string.prototype.trim/1.2.7:
    resolution: {integrity: sha512-p6TmeT1T3411M8Cgg9wBTMRtY2q9+PNy9EV1i2lIXUN/btt763oIfxwN3RR8VU6wHX8j/1CFy0L+YuThm6bgOg==}
    engines: {node: '>= 0.4'}
    dependencies:
      call-bind: 1.0.2
      define-properties: 1.2.0
      es-abstract: 1.21.2
    dev: true

  /string.prototype.trimend/1.0.6:
    resolution: {integrity: sha512-JySq+4mrPf9EsDBEDYMOb/lM7XQLulwg5R/m1r0PXEFqrV0qHvl58sdTilSXtKOflCsK2E8jxf+GKC0T07RWwQ==}
    dependencies:
      call-bind: 1.0.2
      define-properties: 1.2.0
      es-abstract: 1.21.2
    dev: true

  /string.prototype.trimstart/1.0.6:
    resolution: {integrity: sha512-omqjMDaY92pbn5HOX7f9IccLA+U1tA9GvtU4JrodiXFfYB7jPzzHpRzpglLAjtUV6bB557zwClJezTqnAiYnQA==}
    dependencies:
      call-bind: 1.0.2
      define-properties: 1.2.0
      es-abstract: 1.21.2
    dev: true

  /string_decoder/0.10.31:
    resolution: {integrity: sha512-ev2QzSzWPYmy9GuqfIVildA4OdcGLeFZQrq5ys6RtiuF+RQQiZWr8TZNyAcuVXyQRYfEO+MsoB/1BuQVhOJuoQ==}
    dev: true

  /string_decoder/1.1.1:
    resolution: {integrity: sha512-n/ShnvDi6FHbbVfviro+WojiFzv+s8MPMHBczVePfUpDJLwoLT0ht1l4YwBCbi8pJAveEEdnkHyPyTP/mzRfwg==}
    dependencies:
      safe-buffer: 5.1.2
    dev: true

  /string_decoder/1.3.0:
    resolution: {integrity: sha512-hkRX8U1WjJFd8LsDJ2yQ/wWWxaopEsABU1XfkM8A+j0+85JAGppt16cr1Whg6KIbb4okU6Mql6BOj+uup/wKeA==}
    dependencies:
      safe-buffer: 5.2.1
    dev: true

  /strip-ansi/3.0.1:
    resolution: {integrity: sha512-VhumSSbBqDTP8p2ZLKj40UjBCV4+v8bUSEpUb4KjRgWk9pbqGF4REFj6KEagidb2f/M6AzC0EmFyDNGaw9OCzg==}
    engines: {node: '>=0.10.0'}
    dependencies:
      ansi-regex: 2.1.1
    dev: true

  /strip-ansi/4.0.0:
    resolution: {integrity: sha512-4XaJ2zQdCzROZDivEVIDPkcQn8LMFSa8kj8Gxb/Lnwzv9A8VctNZ+lfivC/sV3ivW8ElJTERXZoPBRrZKkNKow==}
    engines: {node: '>=4'}
    dependencies:
      ansi-regex: 3.0.1
    dev: true

  /strip-ansi/6.0.1:
    resolution: {integrity: sha512-Y38VPSHcqkFrCpFnQ9vuSXmquuv5oXOKpGeT6aGrr3o3Gc9AlVa6JBfUSOCnbxGGZF+/0ooI7KrPuUSztUdU5A==}
    engines: {node: '>=8'}
    dependencies:
      ansi-regex: 5.0.1
    dev: true

  /strip-ansi/7.0.1:
    resolution: {integrity: sha512-cXNxvT8dFNRVfhVME3JAe98mkXDYN2O1l7jmcwMnOslDeESg1rF/OZMtK0nRAhiari1unG5cD4jG3rapUAkLbw==}
    engines: {node: '>=12'}
    dependencies:
      ansi-regex: 6.0.1
    dev: true

  /strip-bom-buf/1.0.0:
    resolution: {integrity: sha512-1sUIL1jck0T1mhOLP2c696BIznzT525Lkub+n4jjMHjhjhoAQA6Ye659DxdlZBr0aLDMQoTxKIpnlqxgtwjsuQ==}
    engines: {node: '>=4'}
    dependencies:
      is-utf8: 0.2.1
    dev: true

  /strip-bom-stream/2.0.0:
    resolution: {integrity: sha512-yH0+mD8oahBZWnY43vxs4pSinn8SMKAdml/EOGBewoe1Y0Eitd0h2Mg3ZRiXruUW6L4P+lvZiEgbh0NgUGia1w==}
    engines: {node: '>=0.10.0'}
    dependencies:
      first-chunk-stream: 2.0.0
      strip-bom: 2.0.0
    dev: true

  /strip-bom-string/1.0.0:
    resolution: {integrity: sha512-uCC2VHvQRYu+lMh4My/sFNmF2klFymLX1wHJeXnbEJERpV/ZsVuonzerjfrGpIGF7LBVa1O7i9kjiWvJiFck8g==}
    engines: {node: '>=0.10.0'}
    dev: true

  /strip-bom/2.0.0:
    resolution: {integrity: sha512-kwrX1y7czp1E69n2ajbG65mIo9dqvJ+8aBQXOGVxqwvNbsXdFM6Lq37dLAY3mknUwru8CfcCbfOLL/gMo+fi3g==}
    engines: {node: '>=0.10.0'}
    dependencies:
      is-utf8: 0.2.1
    dev: true

  /strip-bom/3.0.0:
    resolution: {integrity: sha512-vavAMRXOgBVNF6nyEEmL3DBK19iRpDcoIwW+swQ+CbGiu7lju6t+JklA1MHweoWtadgt4ISVUsXLyDq34ddcwA==}
    engines: {node: '>=4'}
    dev: true

  /strip-eof/1.0.0:
    resolution: {integrity: sha512-7FCwGGmx8mD5xQd3RPUvnSpUXHM3BWuzjtpD4TXsfcZ9EL4azvVVUscFYwD9nx8Kh+uCBC00XBtAykoMHwTh8Q==}
    engines: {node: '>=0.10.0'}
    dev: true

  /strip-final-newline/2.0.0:
    resolution: {integrity: sha512-BrpvfNAE3dcvq7ll3xVumzjKjZQ5tI1sEUIKr3Uoks0XUl45St3FlatVqef9prk4jRDzhW6WZg+3bk93y6pLjA==}
    engines: {node: '>=6'}
    dev: true

  /strip-indent/3.0.0:
    resolution: {integrity: sha512-laJTa3Jb+VQpaC6DseHhF7dXVqHTfJPCRDaEbid/drOhgitgYku/letMUqOXFoWV0zIIUbjpdH2t+tYj4bQMRQ==}
    engines: {node: '>=8'}
    dependencies:
      min-indent: 1.0.1
    dev: true

  /strip-json-comments/2.0.1:
    resolution: {integrity: sha512-4gB8na07fecVVkOI6Rs4e7T6NOTki5EmL7TUduTs6bu3EdnSycntVJ4re8kgZA+wx9IueI2Y11bfbgwtzuE0KQ==}
    engines: {node: '>=0.10.0'}
    dev: true

  /strip-json-comments/3.1.1:
    resolution: {integrity: sha512-6fPc+R4ihwqP6N/aIv2f1gMH8lOVtWQHoqC4yK6oSDVVocumAsfCqjkXnqiYMhmMwS/mEHLp7Vehlt3ql6lEig==}
    engines: {node: '>=8'}
    dev: true

  /strip-json-comments/5.0.1:
    resolution: {integrity: sha512-0fk9zBqO67Nq5M/m45qHCJxylV/DhBlIOVExqgOMiCCrzrhU6tCibRXNqE3jwJLftzE9SNuZtYbpzcO+i9FiKw==}
    engines: {node: '>=14.16'}
    dev: true

  /supports-color/2.0.0:
    resolution: {integrity: sha512-KKNVtd6pCYgPIKU4cp2733HWYCpplQhddZLBUryaAHou723x+FRzQ5Df824Fj+IyyuiQTRoub4SnIFfIcrp70g==}
    engines: {node: '>=0.8.0'}
    dev: true

  /supports-color/5.5.0:
    resolution: {integrity: sha512-QjVjwdXIt408MIiAqCX4oUKsgU2EqAGzs2Ppkm4aQYbjm+ZEWEcW4SfFNTr4uMNZma0ey4f5lgLrkB0aX0QMow==}
    engines: {node: '>=4'}
    dependencies:
      has-flag: 3.0.0
    dev: true

  /supports-color/7.2.0:
    resolution: {integrity: sha512-qpCAvRl9stuOHveKsn7HncJRvv501qIacKzQlO/+Lwxc9+0q2wLyv4Dfvt80/DPn2pqOBsJdDiogXGR9+OvwRw==}
    engines: {node: '>=8'}
    dependencies:
      has-flag: 4.0.0
    dev: true

  /supports-color/8.1.1:
    resolution: {integrity: sha512-MpUEN2OodtUzxvKQl72cUF7RQ5EiHsGvSsVG0ia9c5RbWGL2CI4C7EpPS8UTBIplnlzZiNuV56w+FuNxy3ty2Q==}
    engines: {node: '>=10'}
    dependencies:
      has-flag: 4.0.0
    dev: true

  /supports-hyperlinks/1.0.1:
    resolution: {integrity: sha512-HHi5kVSefKaJkGYXbDuKbUGRVxqnWGn3J2e39CYcNJEfWciGq2zYtOhXLTlvrOZW1QU7VX67w7fMmWafHX9Pfw==}
    engines: {node: '>=4'}
    dependencies:
      has-flag: 2.0.0
      supports-color: 5.5.0
    dev: true

  /supports-hyperlinks/2.3.0:
    resolution: {integrity: sha512-RpsAZlpWcDwOPQA22aCH4J0t7L8JmAvsCxfOSEwm7cQs3LshN36QaTkwd70DnBOXDWGssw2eUoc8CaRWT0XunA==}
    engines: {node: '>=8'}
    dependencies:
      has-flag: 4.0.0
      supports-color: 7.2.0
    dev: true

  /supports-preserve-symlinks-flag/1.0.0:
    resolution: {integrity: sha512-ot0WnXS9fgdkgIcePe6RHNk1WA8+muPa6cSjeR3V8K27q9BB1rTE3R1p7Hv0z1ZyAc8s6Vvv8DIyWf681MAt0w==}
    engines: {node: '>= 0.4'}
    dev: true

  /table/6.8.1:
    resolution: {integrity: sha512-Y4X9zqrCftUhMeH2EptSSERdVKt/nEdijTOacGD/97EKjhQ/Qs8RTlEGABSJNNN8lac9kheH+af7yAkEWlgneA==}
    engines: {node: '>=10.0.0'}
    dependencies:
      ajv: 8.12.0
      lodash.truncate: 4.4.2
      slice-ansi: 4.0.0
      string-width: 4.2.3
      strip-ansi: 6.0.1
    dev: true

  /taketalk/1.0.0:
    resolution: {integrity: sha512-kS7E53It6HA8S1FVFBWP7HDwgTiJtkmYk7TsowGlizzVrivR1Mf9mgjXHY1k7rOfozRVMZSfwjB3bevO4QEqpg==}
    dependencies:
      get-stdin: 4.0.1
      minimist: 1.2.8
    dev: true

  /tapable/2.2.1:
    resolution: {integrity: sha512-GNzQvQTOIP6RyTfE2Qxb8ZVlNmw0n88vp1szwWRimP02mnTsx3Wtn5qRdqY9w2XduFNUgvOwhNnQsjwCp+kqaQ==}
    engines: {node: '>=6'}
    dev: true

  /tar-fs/2.1.1:
    resolution: {integrity: sha512-V0r2Y9scmbDRLCNex/+hYzvp/zyYjvFbHPNgVTKfQvVrb6guiE/fxP+XblDNR011utopbkex2nM4dHNV6GDsng==}
    dependencies:
      chownr: 1.1.4
      mkdirp-classic: 0.5.3
      pump: 3.0.0
      tar-stream: 2.2.0
    dev: true

  /tar-stream/2.2.0:
    resolution: {integrity: sha512-ujeqbceABgwMZxEJnk2HDY2DlnUZ+9oEcb1KzTVfYHio0UE6dG71n60d8D2I4qNvleWrrXpmjpt7vZeF1LnMZQ==}
    engines: {node: '>=6'}
    dependencies:
      bl: 4.1.0
      end-of-stream: 1.4.4
      fs-constants: 1.0.0
      inherits: 2.0.4
      readable-stream: 3.6.2
    dev: true

  /tar/6.1.14:
    resolution: {integrity: sha512-piERznXu0U7/pW7cdSn7hjqySIVTYT6F76icmFk7ptU7dDYlXTm5r9A6K04R2vU3olYgoKeo1Cg3eeu5nhftAw==}
    engines: {node: '>=10'}
    dependencies:
      chownr: 2.0.0
      fs-minipass: 2.1.0
      minipass: 5.0.0
      minizlib: 2.1.2
      mkdirp: 1.0.4
      yallist: 4.0.0
    dev: true

  /terser-webpack-plugin/5.3.8_webpack@5.88.2:
    resolution: {integrity: sha512-WiHL3ElchZMsK27P8uIUh4604IgJyAW47LVXGbEoB21DbQcZ+OuMpGjVYnEUaqcWM6dO8uS2qUbA7LSCWqvsbg==}
    engines: {node: '>= 10.13.0'}
    peerDependencies:
      '@swc/core': '*'
      esbuild: '*'
      uglify-js: '*'
      webpack: ^5.1.0
    peerDependenciesMeta:
      '@swc/core':
        optional: true
      esbuild:
        optional: true
      uglify-js:
        optional: true
    dependencies:
      '@jridgewell/trace-mapping': 0.3.18
      jest-worker: 27.5.1
      schema-utils: 3.3.0
      serialize-javascript: 6.0.1
      terser: 5.17.2
      webpack: 5.88.2
    dev: true

  /terser/5.17.2:
    resolution: {integrity: sha512-1D1aGbOF1Mnayq5PvfMc0amAR1y5Z1nrZaGCvI5xsdEfZEVte8okonk02OiaK5fw5hG1GWuuVsakOnpZW8y25A==}
    engines: {node: '>=10'}
    hasBin: true
    dependencies:
      '@jridgewell/source-map': 0.3.3
      acorn: 8.8.2
      commander: 2.20.3
      source-map-support: 0.5.21
    dev: true

  /test-value/2.1.0:
    resolution: {integrity: sha512-+1epbAxtKeXttkGFMTX9H42oqzOTufR1ceCF+GYA5aOmvaPq9wd4PUS8329fn2RRLGNeUkgRLnVpycjx8DsO2w==}
    engines: {node: '>=0.10.0'}
    dependencies:
      array-back: 1.0.4
      typical: 2.6.1
    dev: true

  /text-table/0.2.0:
    resolution: {integrity: sha512-N+8UisAXDGk8PFXP4HAzVR9nbfmVJ3zYLAWiTIoqC5v5isinhr+r5uaO8+7r3BMfuNIufIsA7RdpVgacC2cSpw==}
    dev: true

  /text_audit/0.9.3:
    resolution: {integrity: sha512-ZZMRLN1yR5BAOy+6c1mul5EKdtOMgn/HoQkxlz8X+XQooItgI/waALIx5QxS+tEp5V3KbmFu6uk238+QQc3JqQ==}
    hasBin: true
    dependencies:
      cli-color: 1.4.0
      command-line-args: 4.0.7
      glob: 7.2.3
      txt_tocfill: 0.5.1
    dev: true

  /textextensions/5.16.0:
    resolution: {integrity: sha512-7D/r3s6uPZyU//MCYrX6I14nzauDwJ5CxazouuRGNuvSCihW87ufN6VLoROLCrHg6FblLuJrT6N2BVaPVzqElw==}
    engines: {node: '>=0.8'}
    dev: true

  /through/2.3.8:
    resolution: {integrity: sha512-w89qg7PI8wAdvX60bMDP+bFoD5Dvhm9oLheFp5O4a2QF0cSBGsBX4qZmadPMvVqlLJBBci+WqGGOAPvcDeNSVg==}
    dev: true

  /through2/2.0.5:
    resolution: {integrity: sha512-/mrRod8xqpA+IHSLyGCQ2s8SPHiCDEeQJSep1jqLYeEUClOFG2Qsh+4FU6G9VeqpZnGW/Su8LQGc4YKni5rYSQ==}
    dependencies:
      readable-stream: 2.3.8
      xtend: 4.0.2
    dev: true

  /timers-ext/0.1.7:
    resolution: {integrity: sha512-b85NUNzTSdodShTIbky6ZF02e8STtVVfD+fu4aXXShEELpozH+bCpJLYMPZbsABN2wDH7fJpqIoXxJpzbf0NqQ==}
    dependencies:
      es5-ext: 0.10.62
      next-tick: 1.1.0
    dev: true

  /tmp/0.0.33:
    resolution: {integrity: sha512-jRCJlojKnZ3addtTOjdIqoRuPEKBvNXcGYqzO6zWZX8KfKEpnGY5jfggJQ3EjKuu8D4bJRr0y+cYJFmYbImXGw==}
    engines: {node: '>=0.6.0'}
    dependencies:
      os-tmpdir: 1.0.2
    dev: true

  /to-regex-range/5.0.1:
    resolution: {integrity: sha512-65P7iz6X5yEr1cwcgvQxbbIw7Uk3gOy5dIdtZ4rDveLqhrdJP+Li/Hx6tyK0NEb+2GCyneCMJiGqrADCSNk8sQ==}
    engines: {node: '>=8.0'}
    dependencies:
      is-number: 7.0.0
    dev: true

  /tr46/0.0.3:
    resolution: {integrity: sha512-N3WMsuqV66lT30CrXNbEjx4GEwlow3v6rr4mCcv6prnfwhS01rkgyFdjPNBYd9br7LpXV1+Emh01fHnq2Gdgrw==}
    dev: true

  /tr46/1.0.1:
    resolution: {integrity: sha512-dTpowEjclQ7Kgx5SdBkqRzVhERQXov8/l9Ft9dVM9fmg0W0KQSVaXX9T4i6twCPNtYiZM53lpSSUAwJbFPOHxA==}
    dependencies:
      punycode: 2.3.0
    dev: true

  /tree-kill/1.2.2:
    resolution: {integrity: sha512-L0Orpi8qGpRG//Nd+H90vFB+3iHnue1zSSGmNOOCh1GLJ7rUKVwV2HvijphGQS2UmhUZewS9VgvxYIdgr+fG1A==}
    hasBin: true
    dev: true

  /treeverse/1.0.4:
    resolution: {integrity: sha512-whw60l7r+8ZU8Tu/Uc2yxtc4ZTZbR/PF3u1IPNKGQ6p8EICLb3Z2lAgoqw9bqYd8IkgnsaOcLzYHFckjqNsf0g==}
    dev: true

  /ts-morph/17.0.1:
    resolution: {integrity: sha512-10PkHyXmrtsTvZSL+cqtJLTgFXkU43Gd0JCc0Rw6GchWbqKe0Rwgt1v3ouobTZwQzF1mGhDeAlWYBMGRV7y+3g==}
    dependencies:
      '@ts-morph/common': 0.18.1
      code-block-writer: 11.0.3
    dev: true

  /ts-node/10.9.1_puanequxoljewgvvt3knzftsly:
    resolution: {integrity: sha512-NtVysVPkxxrwFGUUxGYhfux8k78pQB3JqYBXlLRZgdGUqTO5wU/UyHop5p70iEbGhB7q5KmiZiU0Y3KlJrScEw==}
    hasBin: true
    peerDependencies:
      '@swc/core': '>=1.2.50'
      '@swc/wasm': '>=1.2.50'
      '@types/node': '*'
      typescript: '>=2.7'
    peerDependenciesMeta:
      '@swc/core':
        optional: true
      '@swc/wasm':
        optional: true
    dependencies:
      '@cspotcode/source-map-support': 0.8.1
      '@tsconfig/node10': 1.0.9
      '@tsconfig/node12': 1.0.11
      '@tsconfig/node14': 1.0.3
      '@tsconfig/node16': 1.0.3
      '@types/node': 15.14.9
      acorn: 8.8.2
      acorn-walk: 8.2.0
      arg: 4.1.3
      create-require: 1.1.1
      diff: 4.0.2
      make-error: 1.3.6
      typescript: 4.5.5
      v8-compile-cache-lib: 3.0.1
      yn: 3.1.1
    dev: true

  /tsconfig-paths/3.14.2:
    resolution: {integrity: sha512-o/9iXgCYc5L/JxCHPe3Hvh8Q/2xm5Z+p18PESBU6Ff33695QnCHBEjcytY2q19ua7Mbl/DavtBOLq+oG0RCL+g==}
    dependencies:
      '@types/json5': 0.0.29
      json5: 1.0.2
      minimist: 1.2.8
      strip-bom: 3.0.0
    dev: true

  /tslib/1.14.1:
    resolution: {integrity: sha512-Xni35NKzjgMrwevysHTCArtLDpPvye8zV/0E4EyYn43P7/7qvQwPh9BGkHewbMulVntbigmcT7rdX3BNo9wRJg==}
    dev: true

  /tslib/2.5.0:
    resolution: {integrity: sha512-336iVw3rtn2BUK7ORdIAHTyxHGRIHVReokCR3XjbckJMK7ms8FysBfhLR8IXnAgy7T0PTPNBWKiH514FOW/WSg==}
    dev: true

  /tslib/2.6.0:
    resolution: {integrity: sha512-7At1WUettjcSRHXCyYtTselblcHl9PJFFVKiCAy/bY97+BPZXSQ2wbq0P9s8tK2G7dFQfNnlJnPAiArVBVBsfA==}
    dev: true

  /tsutils/3.21.0_typescript@4.5.5:
    resolution: {integrity: sha512-mHKK3iUXL+3UF6xL5k0PEhKRUBKPBCv/+RkEOpjRWxxx27KKRBmmA60A9pgOUvMi8GKhRMPEmjBRPzs2W7O1OA==}
    engines: {node: '>= 6'}
    peerDependencies:
      typescript: '>=2.8.0 || >= 3.2.0-dev || >= 3.3.0-dev || >= 3.4.0-dev || >= 3.5.0-dev || >= 3.6.0-dev || >= 3.6.0-beta || >= 3.7.0-dev || >= 3.7.0-beta'
    dependencies:
      tslib: 1.14.1
      typescript: 4.5.5
    dev: true

  /tuf-js/1.1.5:
    resolution: {integrity: sha512-inqodgxdsmuxrtQVbu6tPNgRKWD1Boy3VB6GO7KczJZpAHiTukwhSzXUSzvDcw5pE2Jo8ua+e1ykpHv7VdPVlQ==}
    engines: {node: ^14.17.0 || ^16.13.0 || >=18.0.0}
    dependencies:
      '@tufjs/models': 1.0.4
      make-fetch-happen: 11.1.1
    transitivePeerDependencies:
      - supports-color
    dev: true

  /tunnel-agent/0.6.0:
    resolution: {integrity: sha512-McnNiV1l8RYeY8tBgEpuodCC1mLUdbSN+CYBL7kJsJNInOP8UjDDEwdk6Mw60vdLLrr5NHKZhMAOSrR2NZuQ+w==}
    dependencies:
      safe-buffer: 5.2.1
    dev: true

  /tunnel/0.0.6:
    resolution: {integrity: sha512-1h/Lnq9yajKY2PEbBadPXj3VxsDDu844OnaAo52UVmIzIvwwtBPIuNvkjuzBlTWpfJyUbG3ez0KSBibQkj4ojg==}
    engines: {node: '>=0.6.11 <=0.7.0 || >=0.7.3'}
    dev: true

  /txt_tocfill/0.5.1:
    resolution: {integrity: sha512-4MOOMalIXY15XF9FH1L29L8RbS+/73W+TGbo/j5Gl/l1rz61ZQg+wYW+/RQPpmV7NV8J6bxqFmuHM7IrM/XIcw==}
    dev: true

  /type-check/0.4.0:
    resolution: {integrity: sha512-XleUoc9uwGXqjWwXaUTZAmzMcFZ5858QA2vvx1Ur5xIcixXIP+8LnFDgRplU30us6teqdlskFfu+ae4K79Ooew==}
    engines: {node: '>= 0.8.0'}
    dependencies:
      prelude-ls: 1.2.1
    dev: true

  /type-fest/0.20.2:
    resolution: {integrity: sha512-Ne+eE4r0/iWnpAxD852z3A+N0Bt5RN//NjJwRd2VFHEmrywxf5vsZlh4R6lixl6B+wz/8d+maTSAkN1FIkI3LQ==}
    engines: {node: '>=10'}
    dev: true

  /type-fest/0.21.3:
    resolution: {integrity: sha512-t0rzBq87m3fVcduHDUFhKmyyX+9eo6WQjZvf51Ea/M0Q7+T374Jp1aUiyUl0GKxp8M/OETVHSDvmkyPgvX+X2w==}
    engines: {node: '>=10'}
    dev: true

  /type-fest/0.3.1:
    resolution: {integrity: sha512-cUGJnCdr4STbePCgqNFbpVNCepa+kAVohJs1sLhxzdH+gnEoOd8VhbYa7pD3zZYGiURWM2xzEII3fQcRizDkYQ==}
    engines: {node: '>=6'}
    dev: true

  /type-fest/0.6.0:
    resolution: {integrity: sha512-q+MB8nYR1KDLrgr4G5yemftpMC7/QLqVndBmEEdqzmNj5dcFOO4Oo8qlwZE3ULT3+Zim1F8Kq4cBnikNhlCMlg==}
    engines: {node: '>=8'}
    dev: true

  /type-fest/0.8.1:
    resolution: {integrity: sha512-4dbzIzqvjtgiM5rw1k5rEHtBANKmdudhGyBEajN01fEyhaAIhsoKNy6y7+IN93IfpFtwY9iqi7kD+xwKhQsNJA==}
    engines: {node: '>=8'}
    dev: true

  /type-fest/1.4.0:
    resolution: {integrity: sha512-yGSza74xk0UG8k+pLh5oeoYirvIiWo5t0/o3zHHAO2tRDiZcxWP7fywNlXhqb6/r6sWvwi+RsyQMWhVLe4BVuA==}
    engines: {node: '>=10'}
    dev: true

  /type-fest/2.19.0:
    resolution: {integrity: sha512-RAH822pAdBgcNMAfWnCBU3CFZcfZ/i1eZjwFU/dsLKumyuuP3niueg2UAukXYF0E2AAoc82ZSSf9J0WQBinzHA==}
    engines: {node: '>=12.20'}
    dev: true

  /type/1.2.0:
    resolution: {integrity: sha512-+5nt5AAniqsCnu2cEQQdpzCAh33kVx8n0VoFidKpB1dVVLAN/F+bgVOqOJqOnEnrhp222clB5p3vUlD+1QAnfg==}
    dev: true

  /type/2.7.2:
    resolution: {integrity: sha512-dzlvlNlt6AXU7EBSfpAscydQ7gXB+pPGsPnfJnZpiNJBDj7IaJzQlBZYGdEi4R9HmPdBv2XmWJ6YUtoTa7lmCw==}
    dev: true

  /typed-array-length/1.0.4:
    resolution: {integrity: sha512-KjZypGq+I/H7HI5HlOoGHkWUUGq+Q0TPhQurLbyrVrvnKTBgzLhIJ7j6J/XTQOi0d1RjyZ0wdas8bKs2p0x3Ng==}
    dependencies:
      call-bind: 1.0.2
      for-each: 0.3.3
      is-typed-array: 1.1.10
    dev: true

  /typed-rest-client/1.8.9:
    resolution: {integrity: sha512-uSmjE38B80wjL85UFX3sTYEUlvZ1JgCRhsWj/fJ4rZ0FqDUFoIuodtiVeE+cUqiVTOKPdKrp/sdftD15MDek6g==}
    dependencies:
      qs: 6.11.1
      tunnel: 0.0.6
      underscore: 1.13.6
    dev: true

  /typedarray-to-buffer/3.1.5:
    resolution: {integrity: sha512-zdu8XMNEDepKKR+XYOXAVPtWui0ly0NtohUscw+UmaHiAWT8hrV1rr//H6V+0DvJ3OQ19S979M0laLfX8rm82Q==}
    dependencies:
      is-typedarray: 1.0.0
    dev: true

  /typescript-formatter/7.1.0_typescript@4.5.5:
    resolution: {integrity: sha512-XgPUSZ3beF7Xx2ZIEngIonWpDTS0XzWqV0vjtcm6nOPONug4WFXQYjbvulCzY2T0+knceZn5CFQjVUShNkIdLA==}
    engines: {node: '>= 4.2.0'}
    hasBin: true
    peerDependencies:
      typescript: ^2.1.6 || >=2.5.0-dev || >=2.6.0-dev || >=2.7.0-dev
    dependencies:
      commandpost: 1.4.0
      editorconfig: 0.15.3
      typescript: 4.5.5
    dev: true

  /typescript/4.5.5:
    resolution: {integrity: sha512-TCTIul70LyWe6IJWT8QSYeA54WQe8EjQFU4wY52Fasj5UKx88LNYKCgBEHcOMOrFF1rKGbD8v/xcNWVUq9SymA==}
    engines: {node: '>=4.2.0'}
    hasBin: true
    dev: true

  /typescript/4.8.4:
    resolution: {integrity: sha512-QCh+85mCy+h0IGff8r5XWzOVSbBO+KfeYrMQh7NJ58QujwcE22u+NUSmUxqF+un70P9GXKxa2HCNiTTMJknyjQ==}
    engines: {node: '>=4.2.0'}
    hasBin: true
    dev: true

  /typical/2.6.1:
    resolution: {integrity: sha512-ofhi8kjIje6npGozTip9Fr8iecmYfEbS06i0JnIg+rh51KakryWF4+jX8lLKZVhy6N+ID45WYSFCxPOdTWCzNg==}
    dev: true

  /unbox-primitive/1.0.2:
    resolution: {integrity: sha512-61pPlCD9h51VoreyJ0BReideM3MDKMKnh6+V9L08331ipq6Q8OFXZYiqP6n/tbHx4s5I9uRhcye6BrbkizkBDw==}
    dependencies:
      call-bind: 1.0.2
      has-bigints: 1.0.2
      has-symbols: 1.0.3
      which-boxed-primitive: 1.0.2
    dev: true

  /underscore/1.13.6:
    resolution: {integrity: sha512-+A5Sja4HP1M08MaXya7p5LvjuM7K6q/2EaC0+iovj/wOcMsTzMvDFbasi/oSapiwOlt252IqsKqPjCl7huKS0A==}
    dev: true

  /unique-filename/1.1.1:
    resolution: {integrity: sha512-Vmp0jIp2ln35UTXuryvjzkjGdRyf9b2lTXuSYUiPmzRcl3FDtYqAwOnTJkAngD9SWhnoJzDbTKwaOrZ+STtxNQ==}
    dependencies:
      unique-slug: 2.0.2
    dev: true

  /unique-filename/2.0.1:
    resolution: {integrity: sha512-ODWHtkkdx3IAR+veKxFV+VBkUMcN+FaqzUUd7IZzt+0zhDZFPFxhlqwPF3YQvMHx1TD0tdgYl+kuPnJ8E6ql7A==}
    engines: {node: ^12.13.0 || ^14.15.0 || >=16.0.0}
    dependencies:
      unique-slug: 3.0.0
    dev: true

  /unique-filename/3.0.0:
    resolution: {integrity: sha512-afXhuC55wkAmZ0P18QsVE6kp8JaxrEokN2HGIoIVv2ijHQd419H0+6EigAFcIzXeMIkcIkNBpB3L/DXB3cTS/g==}
    engines: {node: ^14.17.0 || ^16.13.0 || >=18.0.0}
    dependencies:
      unique-slug: 4.0.0
    dev: true

  /unique-slug/2.0.2:
    resolution: {integrity: sha512-zoWr9ObaxALD3DOPfjPSqxt4fnZiWblxHIgeWqW8x7UqDzEtHEQLzji2cuJYQFCU6KmoJikOYAZlrTHHebjx2w==}
    dependencies:
      imurmurhash: 0.1.4
    dev: true

  /unique-slug/3.0.0:
    resolution: {integrity: sha512-8EyMynh679x/0gqE9fT9oilG+qEt+ibFyqjuVTsZn1+CMxH+XLlpvr2UZx4nVcCwTpx81nICr2JQFkM+HPLq4w==}
    engines: {node: ^12.13.0 || ^14.15.0 || >=16.0.0}
    dependencies:
      imurmurhash: 0.1.4
    dev: true

  /unique-slug/4.0.0:
    resolution: {integrity: sha512-WrcA6AyEfqDX5bWige/4NQfPZMtASNVxdmWR76WESYQVAACSgWcR6e9i0mofqqBxYFtL4oAxPIptY73/0YE1DQ==}
    engines: {node: ^14.17.0 || ^16.13.0 || >=18.0.0}
    dependencies:
      imurmurhash: 0.1.4
    dev: true

  /unique-string/3.0.0:
    resolution: {integrity: sha512-VGXBUVwxKMBUznyffQweQABPRRW1vHZAbadFZud4pLFAqRGvv/96vafgjWFqzourzr8YonlQiPgH0YCJfawoGQ==}
    engines: {node: '>=12'}
    dependencies:
      crypto-random-string: 4.0.0
    dev: true

  /universal-url/2.0.0:
    resolution: {integrity: sha512-3DLtXdm/G1LQMCnPj+Aw7uDoleQttNHp2g5FnNQKR6cP6taNWS1b/Ehjjx4PVyvejKi3TJyu8iBraKM4q3JQPg==}
    engines: {node: '>= 6'}
    dependencies:
      hasurl: 1.0.0
      whatwg-url: 7.1.0
    dev: true

  /universal-user-agent/4.0.1:
    resolution: {integrity: sha512-LnST3ebHwVL2aNe4mejI9IQh2HfZ1RLo8Io2HugSif8ekzD1TlWpHpColOB/eh8JHMLkGH3Akqf040I+4ylNxg==}
    dependencies:
      os-name: 3.1.0
    dev: true

  /universal-user-agent/6.0.0:
    resolution: {integrity: sha512-isyNax3wXoKaulPDZWHQqbmIx1k2tb9fb3GGDBRxCscfYV2Ch7WxPArBsFEG8s/safwXTT7H4QGhaIkTp9447w==}
    dev: true

  /universalify/0.1.2:
    resolution: {integrity: sha512-rBJeI5CXAlmy1pV+617WB9J63U6XcazHHF2f2dbJix4XzpUF0RS3Zbj0FGIOCAva5P/d/GBOYaACQ1w+0azUkg==}
    engines: {node: '>= 4.0.0'}
    dev: true

  /universalify/2.0.0:
    resolution: {integrity: sha512-hAZsKq7Yy11Zu1DE0OzWjw7nnLZmJZYTDZZyEFHZdUhV8FkH5MCfoU1XMaxXovpyW5nq5scPqq0ZDP9Zyl04oQ==}
    engines: {node: '>= 10.0.0'}
    dev: true

  /untildify/4.0.0:
    resolution: {integrity: sha512-KK8xQ1mkzZeg9inewmFVDNkg3l5LUhoq9kN6iWYB/CC9YMG8HA+c1Q8HwDe6dEX7kErrEVNVBO3fWsVq5iDgtw==}
    engines: {node: '>=8'}
    dev: true

  /update-browserslist-db/1.0.11_browserslist@4.21.5:
    resolution: {integrity: sha512-dCwEFf0/oT85M1fHBg4F0jtLwJrutGoHSQXCh7u4o2t1drG+c0a9Flnqww6XUKSfQMPpJBRjU8d4RXB09qtvaA==}
    hasBin: true
    peerDependencies:
      browserslist: '>= 4.21.0'
    dependencies:
      browserslist: 4.21.5
      escalade: 3.1.1
      picocolors: 1.0.0
    dev: true

  /update-notifier/6.0.2:
    resolution: {integrity: sha512-EDxhTEVPZZRLWYcJ4ZXjGFN0oP7qYvbXWzEgRm/Yql4dHX5wDbvh89YHP6PK1lzZJYrMtXUuZZz8XGK+U6U1og==}
    engines: {node: '>=14.16'}
    dependencies:
      boxen: 7.1.0
      chalk: 5.3.0
      configstore: 6.0.0
      has-yarn: 3.0.0
      import-lazy: 4.0.0
      is-ci: 3.0.1
      is-installed-globally: 0.4.0
      is-npm: 6.0.0
      is-yarn-global: 0.4.1
      latest-version: 7.0.0
      pupa: 3.1.0
      semver: 7.5.4
      semver-diff: 4.0.0
      xdg-basedir: 5.1.0
    dev: true

  /uri-js/4.4.1:
    resolution: {integrity: sha512-7rKUyy33Q1yc98pQ1DAmLtwX109F7TIfWlW1Ydo8Wl1ii1SeHieeh0HHfPeL2fMXK6z0s8ecKs9frCuLJvndBg==}
    dependencies:
      punycode: 2.3.0
    dev: true

  /url/0.10.3:
    resolution: {integrity: sha512-hzSUW2q06EqL1gKM/a+obYHLIO6ct2hwPuviqTTOcfFVc61UbfJ2Q32+uGL/HCPxKqrdGB5QUwIe7UqlDgwsOQ==}
    dependencies:
      punycode: 1.3.2
      querystring: 0.2.0
    dev: true

  /util-deprecate/1.0.2:
    resolution: {integrity: sha512-EPD5q1uXyFxJpCrLnCc1nHnq3gOa6DZBocAIiI2TaSCA7VCJ1UJDMagCzIkXNsUYfD1daK//LTEQ8xiIbrHtcw==}
    dev: true

  /util/0.12.5:
    resolution: {integrity: sha512-kZf/K6hEIrWHI6XqOFUiiMa+79wE/D8Q+NCNAWclkyg3b4d2k7s0QGepNjiABc+aR3N1PAyHL7p6UcLY6LmrnA==}
    dependencies:
      inherits: 2.0.4
      is-arguments: 1.1.1
      is-generator-function: 1.0.10
      is-typed-array: 1.1.10
      which-typed-array: 1.1.9
    dev: true

  /uuid/8.0.0:
    resolution: {integrity: sha512-jOXGuXZAWdsTH7eZLtyXMqUb9EcWMGZNbL9YcGBJl4MH4nrxHmZJhEHvyLFrkxo+28uLb/NYRcStH48fnD0Vzw==}
    hasBin: true
    dev: true

  /v8-compile-cache-lib/3.0.1:
    resolution: {integrity: sha512-wa7YjyUGfNZngI/vtK0UHAN+lgDCxBPCylVXGp0zu59Fz5aiGtNXaq3DhIov063MorB+VfufLh3JlF2KdTK3xg==}
    dev: true

  /v8-compile-cache/2.3.0:
    resolution: {integrity: sha512-l8lCEmLcLYZh4nbunNZvQCJc5pv7+RCwa8q/LdUx8u7lsWvPDKmpodJAJNwkAhJC//dFY48KuIEmjtd4RViDrA==}
    dev: true

  /validate-npm-package-license/3.0.4:
    resolution: {integrity: sha512-DpKm2Ui/xN7/HQKCtpZxoRWBhZ9Z0kqtygG8XCgNQ8ZlDnxuQmWhj566j8fN4Cu3/JmbhsDo7fcAJq4s9h27Ew==}
    dependencies:
      spdx-correct: 3.2.0
      spdx-expression-parse: 3.0.1
    dev: true

  /validate-npm-package-name/3.0.0:
    resolution: {integrity: sha512-M6w37eVCMMouJ9V/sdPGnC5H4uDr73/+xdq0FBLO3TFFX1+7wiUY6Es328NN+y43tmY+doUdN9g9J21vqB7iLw==}
    dependencies:
      builtins: 1.0.3
    dev: true

  /validate-npm-package-name/5.0.0:
    resolution: {integrity: sha512-YuKoXDAhBYxY7SfOKxHBDoSyENFeW5VvIIQp2TGQuit8gpK6MnWaQelBKxso72DoxTZfZdcP3W90LqpSkgPzLQ==}
    engines: {node: ^14.17.0 || ^16.13.0 || >=18.0.0}
    dependencies:
      builtins: 5.0.1
    dev: true

  /validator/13.9.0:
    resolution: {integrity: sha512-B+dGG8U3fdtM0/aNK4/X8CXq/EcxU2WPrPEkJGslb47qyHsxmbggTWK0yEA4qnYVNF+nxNlN88o14hIcPmSIEA==}
    engines: {node: '>= 0.10'}
    dev: true

  /vinyl-file/3.0.0:
    resolution: {integrity: sha512-BoJDj+ca3D9xOuPEM6RWVtWQtvEPQiQYn82LvdxhLWplfQsBzBqtgK0yhCP0s1BNTi6dH9BO+dzybvyQIacifg==}
    engines: {node: '>=4'}
    dependencies:
      graceful-fs: 4.2.11
      pify: 2.3.0
      strip-bom-buf: 1.0.0
      strip-bom-stream: 2.0.0
      vinyl: 2.2.1
    dev: true

  /vinyl/2.2.1:
    resolution: {integrity: sha512-LII3bXRFBZLlezoG5FfZVcXflZgWP/4dCwKtxd5ky9+LOtM4CS3bIRQsmR1KMnMW07jpE8fqR2lcxPZ+8sJIcw==}
    engines: {node: '>= 0.10'}
    dependencies:
      clone: 2.1.2
      clone-buffer: 1.0.0
      clone-stats: 1.0.0
      cloneable-readable: 1.1.3
      remove-trailing-separator: 1.1.0
      replace-ext: 1.0.1
    dev: true

  /walk-up-path/1.0.0:
    resolution: {integrity: sha512-hwj/qMDUEjCU5h0xr90KGCf0tg0/LgJbmOWgrWKYlcJZM7XvquvUJZ0G/HMGr7F7OQMOUuPHWP9JpriinkAlkg==}
    dev: true

  /watchpack/2.4.0:
    resolution: {integrity: sha512-Lcvm7MGST/4fup+ifyKi2hjyIAwcdI4HRgtvTpIUxBRhB+RFtUh8XtDOxUfctVCnhVi+QQj49i91OyvzkJl6cg==}
    engines: {node: '>=10.13.0'}
    dependencies:
      glob-to-regexp: 0.4.1
      graceful-fs: 4.2.11
    dev: true

  /wcwidth/1.0.1:
    resolution: {integrity: sha512-XHPEwS0q6TaxcvG85+8EYkbiCux2XtWG2mkc47Ng2A77BQu9+DqIOJldST4HgPkuea7dvKSj5VgX3P1d4rW8Tg==}
    dependencies:
      defaults: 1.0.4
    dev: true

  /webidl-conversions/3.0.1:
    resolution: {integrity: sha512-2JAn3z8AR6rjK8Sm8orRC0h/bcl/DqL7tRPdGZ4I1CjdF+EaMLmYxBHyXuKL849eucPFhvBoxMsflfOb8kxaeQ==}
    dev: true

  /webidl-conversions/4.0.2:
    resolution: {integrity: sha512-YQ+BmxuTgd6UXZW3+ICGfyqRyHXVlD5GtQr5+qjiNW7bF0cqrzX500HVXPBOvgXb5YnzDd+h0zqyv61KUD7+Sg==}
    dev: true

  /webpack-sources/3.2.3:
    resolution: {integrity: sha512-/DyMEOrDgLKKIG0fmvtz+4dUX/3Ghozwgm6iPp8KRhvn+eQf9+Q7GWxVNMk3+uCPWfdXYC4ExGBckIXdFEfH1w==}
    engines: {node: '>=10.13.0'}
    dev: true

  /webpack/5.88.2:
    resolution: {integrity: sha512-JmcgNZ1iKj+aiR0OvTYtWQqJwq37Pf683dY9bVORwVbUrDhLhdn/PlO2sHsFHPkj7sHNQF3JwaAkp49V+Sq1tQ==}
    engines: {node: '>=10.13.0'}
    hasBin: true
    peerDependencies:
      webpack-cli: '*'
    peerDependenciesMeta:
      webpack-cli:
        optional: true
    dependencies:
      '@types/eslint-scope': 3.7.4
      '@types/estree': 1.0.1
      '@webassemblyjs/ast': 1.11.5
      '@webassemblyjs/wasm-edit': 1.11.5
      '@webassemblyjs/wasm-parser': 1.11.5
      acorn: 8.8.2
      acorn-import-assertions: 1.9.0_acorn@8.8.2
      browserslist: 4.21.5
      chrome-trace-event: 1.0.3
      enhanced-resolve: 5.15.0
      es-module-lexer: 1.2.1
      eslint-scope: 5.1.1
      events: 3.3.0
      glob-to-regexp: 0.4.1
      graceful-fs: 4.2.11
      json-parse-even-better-errors: 2.3.1
      loader-runner: 4.3.0
      mime-types: 2.1.35
      neo-async: 2.6.2
      schema-utils: 3.3.0
      tapable: 2.2.1
      terser-webpack-plugin: 5.3.8_webpack@5.88.2
      watchpack: 2.4.0
      webpack-sources: 3.2.3
    transitivePeerDependencies:
      - '@swc/core'
      - esbuild
      - uglify-js
    dev: true

  /whatwg-url/5.0.0:
    resolution: {integrity: sha512-saE57nupxk6v3HY35+jzBwYa0rKSy0XR8JSxZPwgLr7ys0IBzhGviA1/TUGJLmSVqs8pb9AnvICXEuOHLprYTw==}
    dependencies:
      tr46: 0.0.3
      webidl-conversions: 3.0.1
    dev: true

  /whatwg-url/7.1.0:
    resolution: {integrity: sha512-WUu7Rg1DroM7oQvGWfOiAK21n74Gg+T4elXEQYkOhtyLeWiJFoOGLXPKI/9gzIie9CtwVLm8wtw6YJdKyxSjeg==}
    dependencies:
      lodash.sortby: 4.7.0
      tr46: 1.0.1
      webidl-conversions: 4.0.2
    dev: true

  /which-boxed-primitive/1.0.2:
    resolution: {integrity: sha512-bwZdv0AKLpplFY2KZRX6TvyuN7ojjr7lwkg6ml0roIy9YeuSr7JS372qlNW18UQYzgYK9ziGcerWqZOmEn9VNg==}
    dependencies:
      is-bigint: 1.0.4
      is-boolean-object: 1.1.2
      is-number-object: 1.0.7
      is-string: 1.0.7
      is-symbol: 1.0.4
    dev: true

  /which-pm/2.0.0:
    resolution: {integrity: sha512-Lhs9Pmyph0p5n5Z3mVnN0yWcbQYUAD7rbQUiMsQxOJ3T57k7RFe35SUwWMf7dsbDZks1uOmw4AecB/JMDj3v/w==}
    engines: {node: '>=8.15'}
    dependencies:
      load-yaml-file: 0.2.0
      path-exists: 4.0.0
    dev: true

  /which-typed-array/1.1.9:
    resolution: {integrity: sha512-w9c4xkx6mPidwp7180ckYWfMmvxpjlZuIudNtDf4N/tTAUB8VJbX25qZoAsrtGuYNnGw3pa0AXgbGKRB8/EceA==}
    engines: {node: '>= 0.4'}
    dependencies:
      available-typed-arrays: 1.0.5
      call-bind: 1.0.2
      for-each: 0.3.3
      gopd: 1.0.1
      has-tostringtag: 1.0.0
      is-typed-array: 1.1.10
    dev: true

  /which/1.3.1:
    resolution: {integrity: sha512-HxJdYWq1MTIQbJ3nw0cqssHoTNU267KlrDuGZ1WYlxDStUtKUhOaJmh112/TZmHxxUfuJqPXSOm7tDyas0OSIQ==}
    hasBin: true
    dependencies:
      isexe: 2.0.0
    dev: true

  /which/2.0.2:
    resolution: {integrity: sha512-BLI3Tl1TW3Pvl70l3yq3Y64i+awpwXqsGBYWkkqMtnbXgrMD+yj7rhW0kuEDxzJaYXGjEW5ogapKNMEKNMjibA==}
    engines: {node: '>= 8'}
    hasBin: true
    dependencies:
      isexe: 2.0.0
    dev: true

  /which/3.0.1:
    resolution: {integrity: sha512-XA1b62dzQzLfaEOSQFTCOd5KFf/1VSzZo7/7TUjnya6u0vGGKzU96UQBZTAThCb2j4/xjBAyii1OhRLJEivHvg==}
    engines: {node: ^14.17.0 || ^16.13.0 || >=18.0.0}
    hasBin: true
    dependencies:
      isexe: 2.0.0
    dev: true

  /wide-align/1.1.5:
    resolution: {integrity: sha512-eDMORYaPNZ4sQIuuYPDHdQvf4gyCF9rEEV/yPxGfwPkRodwEgiMUUXTx/dex+Me0wxx53S+NgUHaP7y3MGlDmg==}
    dependencies:
      string-width: 4.2.3
    dev: true

  /widest-line/3.1.0:
    resolution: {integrity: sha512-NsmoXalsWVDMGupxZ5R08ka9flZjjiLvHVAWYOKtiKM8ujtZWr9cRffak+uSE48+Ob8ObalXpwyeUiyDD6QFgg==}
    engines: {node: '>=8'}
    dependencies:
      string-width: 4.2.3
    dev: true

  /widest-line/4.0.1:
    resolution: {integrity: sha512-o0cyEG0e8GPzT4iGHphIOh0cJOV8fivsXxddQasHPHfoZf1ZexrfeA21w2NaEN1RHE+fXlfISmOE8R9N3u3Qig==}
    engines: {node: '>=12'}
    dependencies:
      string-width: 5.1.2
    dev: true

  /windows-release/3.3.3:
    resolution: {integrity: sha512-OSOGH1QYiW5yVor9TtmXKQvt2vjQqbYS+DqmsZw+r7xDwLXEeT3JGW0ZppFmHx4diyXmxt238KFR3N9jzevBRg==}
    engines: {node: '>=6'}
    dependencies:
      execa: 1.0.0
    dev: true

  /word-wrap/1.2.3:
    resolution: {integrity: sha512-Hz/mrNwitNRh/HUAtM/VT/5VH+ygD6DV7mYKZAtHOrbs8U7lvPS6xf7EJKMF0uW1KJCl0H701g3ZGus+muE5vQ==}
    engines: {node: '>=0.10.0'}
    dev: true

  /wordwrap/1.0.0:
    resolution: {integrity: sha512-gvVzJFlPycKc5dZN4yPkP8w7Dc37BtP1yczEneOb4uq34pXZcvrtRTmWV8W+Ume+XCxKgbjM+nevkyFPMybd4Q==}
    dev: true

  /wrap-ansi/2.1.0:
    resolution: {integrity: sha512-vAaEaDM946gbNpH5pLVNR+vX2ht6n0Bt3GXwVB1AuAqZosOvHNF3P7wDnh8KLkSqgUh0uh77le7Owgoz+Z9XBw==}
    engines: {node: '>=0.10.0'}
    dependencies:
      string-width: 1.0.2
      strip-ansi: 3.0.1
    dev: true

  /wrap-ansi/7.0.0:
    resolution: {integrity: sha512-YVGIj2kamLSTxw6NsZjoBxfSwsn0ycdesmc4p+Q21c5zPuZ1pl+NfxVdxPtdHvmNVOQ6XSYG4AUtyt/Fi7D16Q==}
    engines: {node: '>=10'}
    dependencies:
      ansi-styles: 4.3.0
      string-width: 4.2.3
      strip-ansi: 6.0.1
    dev: true

  /wrap-ansi/8.1.0:
    resolution: {integrity: sha512-si7QWI6zUMq56bESFvagtmzMdGOtoxfR+Sez11Mobfc7tm+VkUckk9bW2UeffTGVUbOksxmSw0AA2gs8g71NCQ==}
    engines: {node: '>=12'}
    dependencies:
      ansi-styles: 6.2.1
      string-width: 5.1.2
      strip-ansi: 7.0.1
    dev: true

  /wrappy/1.0.2:
    resolution: {integrity: sha512-l4Sp/DRseor9wL6EvV2+TuQn63dMkPjZ/sp9XkghTEbV9KlPS1xUsZ3u7/IQO4wxtcFB4bgpQPRcR3QCvezPcQ==}
    dev: true

  /write-file-atomic/3.0.3:
    resolution: {integrity: sha512-AvHcyZ5JnSfq3ioSyjrBkH9yW4m7Ayk8/9My/DD9onKeu/94fwrMocemO2QAJFAlnnDN+ZDS+ZjAR5ua1/PV/Q==}
    dependencies:
      imurmurhash: 0.1.4
      is-typedarray: 1.0.0
      signal-exit: 3.0.7
      typedarray-to-buffer: 3.1.5
    dev: true

  /write-file-atomic/4.0.2:
    resolution: {integrity: sha512-7KxauUdBmSdWnmpaGFg+ppNjKF8uNLry8LyzjauQDOVONfFLNKrKvQOxZ/VuTIcS/gge/YNahf5RIIQWTSarlg==}
    engines: {node: ^12.13.0 || ^14.15.0 || >=16.0.0}
    dependencies:
      imurmurhash: 0.1.4
      signal-exit: 3.0.7
    dev: true

  /xdg-basedir/5.1.0:
    resolution: {integrity: sha512-GCPAHLvrIH13+c0SuacwvRYj2SxJXQ4kaVTT5xgL3kPrz56XxkF21IGhjSE1+W0aw7gpBWRGXLCPnPby6lSpmQ==}
    engines: {node: '>=12'}
    dev: true

  /xml2js/0.5.0:
    resolution: {integrity: sha512-drPFnkQJik/O+uPKpqSgr22mpuFHqKdbS835iAQrUC73L2F5WkboIRd63ai/2Yg6I1jzifPFKH2NTK+cfglkIA==}
    engines: {node: '>=4.0.0'}
    dependencies:
      sax: 1.2.1
      xmlbuilder: 11.0.1
    dev: true

  /xmlbuilder/11.0.1:
    resolution: {integrity: sha512-fDlsI/kFEx7gLvbecc0/ohLG50fugQp8ryHzMTuW9vSa1GJ0XYWKnhsUx7oie3G98+r56aTQIUB4kht42R3JvA==}
    engines: {node: '>=4.0'}
    dev: true

  /xtend/4.0.2:
    resolution: {integrity: sha512-LKYU1iAXJXUgAXn9URjiu+MWhyUXHsvfp7mcuYm9dSUKK0/CjtrUwFAxD82/mCWbtLsGjFIad0wIsod4zrTAEQ==}
    engines: {node: '>=0.4'}
    dev: true

  /y18n/5.0.8:
    resolution: {integrity: sha512-0pfFzegeDWJHJIAmTLRP2DwHjdF5s7jo9tuztdQxAhINCdvS+3nGINqPd00AphqJR/0LhANUS6/+7SCb98YOfA==}
    engines: {node: '>=10'}
    dev: true

  /yallist/2.1.2:
    resolution: {integrity: sha512-ncTzHV7NvsQZkYe1DW7cbDLm0YpzHmZF5r/iyP3ZnQtMiJ+pjzisCiMNI+Sj+xQF5pXhSHxSB3uDbsBTzY/c2A==}
    dev: true

  /yallist/4.0.0:
    resolution: {integrity: sha512-3wdGidZyq5PB084XLES5TpOSRA3wjXAlIWMhum2kRcv/41Sn2emQ0dycQW4uZXLejwKvg6EsvbdlVL+FYEct7A==}
    dev: true

  /yaml/2.3.1:
    resolution: {integrity: sha512-2eHWfjaoXgTBC2jNM1LRef62VQa0umtvRiDSk6HSzW7RvS5YtkabJrwYLLEKWBc8a5U2PTSCs+dJjUTJdlHsWQ==}
    engines: {node: '>= 14'}
    dev: true

  /yargs-parser/20.2.9:
    resolution: {integrity: sha512-y11nGElTIV+CT3Zv9t7VKl+Q3hTQoT9a1Qzezhhl6Rp21gJ/IVTW7Z3y9EWXhuUBC2Shnf+DX0antecpAwSP8w==}
    engines: {node: '>=10'}
    dev: true

  /yargs-parser/21.1.1:
    resolution: {integrity: sha512-tVpsJW7DdjecAiFpbIB1e3qxIQsE6NoPc5/eTdrbbIC4h0LVsWhnoa3g+m2HclBIujHzsxZ4VJVA+GUuc2/LBw==}
    engines: {node: '>=12'}
    dev: true

  /yargs/16.2.0:
    resolution: {integrity: sha512-D1mvvtDG0L5ft/jGWkLpG1+m0eQxOfaBvTNELraWj22wSVUMWxZUvYgJYcKh6jGGIkJFhH4IZPQhR4TKpc8mBw==}
    engines: {node: '>=10'}
    dependencies:
      cliui: 7.0.4
      escalade: 3.1.1
      get-caller-file: 2.0.5
      require-directory: 2.1.1
      string-width: 4.2.3
      y18n: 5.0.8
      yargs-parser: 20.2.9
    dev: true

  /yargs/17.7.2:
    resolution: {integrity: sha512-7dSzzRQ++CKnNI/krKnYRV7JKKPUXMEh61soaHKg9mrWEhzFWhFnxPxGl+69cD1Ou63C13NUPCnmIcrvqCuM6w==}
    engines: {node: '>=12'}
    dependencies:
      cliui: 8.0.1
      escalade: 3.1.1
      get-caller-file: 2.0.5
      require-directory: 2.1.1
      string-width: 4.2.3
      y18n: 5.0.8
      yargs-parser: 21.1.1
    dev: true

  /yarn/1.22.19:
    resolution: {integrity: sha512-/0V5q0WbslqnwP91tirOvldvYISzaqhClxzyUKXYxs07yUILIs5jx/k6CFe8bvKSkds5w+eiOqta39Wk3WxdcQ==}
    engines: {node: '>=4.0.0'}
    hasBin: true
    requiresBuild: true
    dev: true

  /yeoman-environment/3.16.1:
    resolution: {integrity: sha512-imr+wDb7YdWrfy8lnesYnHTsv3oEsu3UWyq/dQ1fp9V/soZfLZJ5HqendQ2xu3Z27FQcZrxQcGR07nOVonj32Q==}
    engines: {node: '>=12.10.0'}
    hasBin: true
    dependencies:
      '@npmcli/arborist': 4.3.1
      are-we-there-yet: 2.0.0
      arrify: 2.0.1
      binaryextensions: 4.18.0
      chalk: 4.1.2
      cli-table: 0.3.11
      commander: 7.1.0
      dateformat: 4.6.3
      debug: 4.3.4
      diff: 5.1.0
      error: 10.4.0
      escape-string-regexp: 4.0.0
      execa: 5.1.1
      find-up: 5.0.0
      globby: 11.1.0
      grouped-queue: 2.0.0
      inquirer: 8.2.5
      is-scoped: 2.1.0
      isbinaryfile: 4.0.10
      lodash: 4.17.21
      log-symbols: 4.1.0
      mem-fs: 2.3.0
      mem-fs-editor: 9.7.0_mem-fs@2.3.0
      minimatch: 3.1.2
      npmlog: 5.0.1
      p-queue: 6.6.2
      p-transform: 1.3.0
      pacote: 12.0.3
      preferred-pm: 3.0.3
      pretty-bytes: 5.6.0
      semver: 7.5.4
      slash: 3.0.0
      strip-ansi: 6.0.1
      text-table: 0.2.0
      textextensions: 5.16.0
      untildify: 4.0.0
    transitivePeerDependencies:
      - bluebird
      - supports-color
    dev: true

  /yeoman-generator/5.8.0_yeoman-environment@3.16.1:
    resolution: {integrity: sha512-dsrwFn9/c2/MOe80sa2nKfbZd/GaPTgmmehdgkFifs1VN/I7qPsW2xcBfvSkHNGK+PZly7uHyH8kaVYSFNUDhQ==}
    engines: {node: '>=12.10.0'}
    peerDependencies:
      yeoman-environment: ^3.2.0
    peerDependenciesMeta:
      yeoman-environment:
        optional: true
    dependencies:
      chalk: 4.1.2
      dargs: 7.0.0
      debug: 4.3.4
      execa: 5.1.1
      github-username: 6.0.0
      lodash: 4.17.21
      mem-fs-editor: 9.7.0
      minimist: 1.2.8
      read-pkg-up: 7.0.1
      run-async: 2.4.1
      semver: 7.5.4
      shelljs: 0.8.5
      sort-keys: 4.2.0
      text-table: 0.2.0
      yeoman-environment: 3.16.1
    transitivePeerDependencies:
      - encoding
      - mem-fs
      - supports-color
    dev: true

  /yn/3.1.1:
    resolution: {integrity: sha512-Ux4ygGWsu2c7isFWe8Yu1YluJmqVhxqK2cLXNQA5AcC3QfbGNpM7fu0Y8b/z16pXLnFxZYvWhd3fhBY9DLmC6Q==}
    engines: {node: '>=6'}
    dev: true

  /yocto-queue/0.1.0:
    resolution: {integrity: sha512-rVksvsnNCdJ/ohGc6xgPwyN8eheCxsiLM8mxuE/t/mOVqJewPuO1miLpTHQiRgTKCLexL4MeAFVagts7HmNZ2Q==}
    engines: {node: '>=10'}
    dev: true

  /yosay/2.0.2:
    resolution: {integrity: sha512-avX6nz2esp7IMXGag4gu6OyQBsMh/SEn+ZybGu3yKPlOTE6z9qJrzG/0X5vCq/e0rPFy0CUYCze0G5hL310ibA==}
    engines: {node: '>=4'}
    hasBin: true
    dependencies:
      ansi-regex: 2.1.1
      ansi-styles: 3.2.1
      chalk: 1.1.3
      cli-boxes: 1.0.0
      pad-component: 0.0.1
      string-width: 2.1.1
      strip-ansi: 3.0.1
      taketalk: 1.0.0
      wrap-ansi: 2.1.0
    dev: true

  /z-schema/5.0.5:
    resolution: {integrity: sha512-D7eujBWkLa3p2sIpJA0d1pr7es+a7m0vFAnZLlCEKq/Ij2k0MLi9Br2UPxoxdYystm5K1yeBGzub0FlYUEWj2Q==}
    engines: {node: '>=8.0.0'}
    hasBin: true
    dependencies:
      lodash.get: 4.4.2
      lodash.isequal: 4.5.0
      validator: 13.9.0
    optionalDependencies:
      commander: 9.5.0
    dev: true<|MERGE_RESOLUTION|>--- conflicted
+++ resolved
@@ -4,15 +4,9 @@
 
   .:
     specifiers:
-<<<<<<< HEAD
-      '@fluid-tools/build-cli': ^0.22.0
-      '@fluidframework/build-common': ^1.2.0
-      '@fluidframework/build-tools': ^0.22.0
-=======
       '@fluid-tools/build-cli': ^0.21.0
       '@fluidframework/build-common': ^2.0.0
       '@fluidframework/build-tools': ^0.21.0
->>>>>>> 383aecd8
       '@fluidframework/common-definitions': ^0.20.1
       '@fluidframework/eslint-config-fluid': ^2.0.0
       '@fluidframework/protocol-definitions-previous': npm:@fluidframework/protocol-definitions@1.1.0
@@ -29,15 +23,9 @@
     dependencies:
       '@fluidframework/common-definitions': 0.20.1
     devDependencies:
-<<<<<<< HEAD
-      '@fluid-tools/build-cli': 0.22.0_typescript@4.5.5
-      '@fluidframework/build-common': 1.2.0
-      '@fluidframework/build-tools': 0.22.0_typescript@4.5.5
-=======
       '@fluid-tools/build-cli': 0.21.0_puanequxoljewgvvt3knzftsly
       '@fluidframework/build-common': 2.0.0
       '@fluidframework/build-tools': 0.21.0_puanequxoljewgvvt3knzftsly
->>>>>>> 383aecd8
       '@fluidframework/eslint-config-fluid': 2.0.0_kufnqfq7tb5rpdawkdb6g5smma
       '@fluidframework/protocol-definitions-previous': /@fluidframework/protocol-definitions/1.1.0
       '@microsoft/api-extractor': 7.34.8_@types+node@15.14.9
@@ -176,23 +164,6 @@
     engines: {node: ^12.22.0 || ^14.17.0 || >=16.0.0}
     dev: true
 
-<<<<<<< HEAD
-  /@fluid-tools/build-cli/0.22.0_typescript@4.5.5:
-    resolution: {integrity: sha512-WK7EXIHl4/VVsrdGAUZL5DCK5BSin2PqzA/W5ehDD2JKW4jX+Ys1jxT+8/6g/ptwNws83B3orDU2oUb8VWfu2g==}
-    engines: {node: '>=14.17.0'}
-    hasBin: true
-    dependencies:
-      '@fluid-tools/version-tools': 0.22.0_typescript@4.5.5
-      '@fluidframework/build-tools': 0.22.0_typescript@4.5.5
-      '@fluidframework/bundle-size-tools': 0.22.0
-      '@oclif/core': 2.8.12_typescript@4.5.5
-      '@oclif/plugin-autocomplete': 2.3.2_typescript@4.5.5
-      '@oclif/plugin-commands': 2.2.18_typescript@4.5.5
-      '@oclif/plugin-help': 5.2.12_typescript@4.5.5
-      '@oclif/plugin-not-found': 2.3.28_typescript@4.5.5
-      '@oclif/plugin-plugins': 3.1.6_typescript@4.5.5
-      '@oclif/test': 2.3.28_typescript@4.5.5
-=======
   /@fluid-tools/build-cli/0.21.0_puanequxoljewgvvt3knzftsly:
     resolution: {integrity: sha512-uHJ+9VV8zK2sYE3G2MLEhNDKIYfj3xeUaXXyz7nsn86DAi+Bs0JwQL/rm206YEtzOvUBiNPiXyg3GwD9UCvgUw==}
     engines: {node: '>=14.17.0'}
@@ -208,7 +179,6 @@
       '@oclif/plugin-not-found': 2.3.31_puanequxoljewgvvt3knzftsly
       '@oclif/plugin-plugins': 3.1.6_puanequxoljewgvvt3knzftsly
       '@oclif/test': 2.3.30_puanequxoljewgvvt3knzftsly
->>>>>>> 383aecd8
       '@octokit/core': 4.2.4
       '@rushstack/node-core-library': 3.59.5_@types+node@15.14.9
       async: 3.2.4
@@ -251,13 +221,8 @@
       - webpack-cli
     dev: true
 
-<<<<<<< HEAD
-  /@fluid-tools/version-tools/0.22.0_typescript@4.5.5:
-    resolution: {integrity: sha512-XA8OC0OQ06EUiYoP12XmuP2u/7xVx6R2dQq0TRUK3XUhv9q1AY6vcvPZzdG8U4wS9tHiCO/ThDf8dTICJf2NOw==}
-=======
   /@fluid-tools/version-tools/0.21.0_puanequxoljewgvvt3knzftsly:
     resolution: {integrity: sha512-oUV/+PretFcSSlINzsS5DFnBMygDcnznJb1FfyflvWpZuuO9OtrGxJZOzAqR0tDqIA669NbqGwNqigVyGccSOQ==}
->>>>>>> 383aecd8
     engines: {node: '>=14.17.0'}
     hasBin: true
     dependencies:
@@ -283,15 +248,6 @@
     hasBin: true
     dev: true
 
-<<<<<<< HEAD
-  /@fluidframework/build-tools/0.22.0_typescript@4.5.5:
-    resolution: {integrity: sha512-KqQ6v0ut8dEPpA9x9jGD/MjOzMx9JtMtrLf08vxUQCcQNZqQVELOVeM2wjf1n2NV9Oj8ejlcsL8pkT24oWIETA==}
-    engines: {node: '>=14.17.0'}
-    hasBin: true
-    dependencies:
-      '@fluid-tools/version-tools': 0.22.0_typescript@4.5.5
-      '@fluidframework/bundle-size-tools': 0.22.0
-=======
   /@fluidframework/build-tools/0.21.0_puanequxoljewgvvt3knzftsly:
     resolution: {integrity: sha512-NZsCGlkVNmgZnY6+UnzddLcUUnZdBgoRRkuxEsKaFYd0wijaMNY0NKF4fIQyYICDKor2UJml0JygVIfIHOApgA==}
     engines: {node: '>=14.17.0'}
@@ -299,7 +255,6 @@
     dependencies:
       '@fluid-tools/version-tools': 0.21.0_puanequxoljewgvvt3knzftsly
       '@fluidframework/bundle-size-tools': 0.21.0
->>>>>>> 383aecd8
       '@manypkg/get-packages': 2.2.0
       '@octokit/core': 4.2.4
       '@rushstack/node-core-library': 3.59.5_@types+node@15.14.9
@@ -341,8 +296,8 @@
       - webpack-cli
     dev: true
 
-  /@fluidframework/bundle-size-tools/0.22.0:
-    resolution: {integrity: sha512-mbwI23lw3AjbfS9TdYMMl2V8VdolDgHJQPR2rPpDrKVyuF7Iny1tHuAX3Y8lAzCGgpgZlL3LxGIMbw/OhmtLmg==}
+  /@fluidframework/bundle-size-tools/0.21.0:
+    resolution: {integrity: sha512-Vj4Ks/FupeaF4p730qHpLDgw0Bf3UViQE2OBu6h/DP/JKb4nI5N85WkVmCp53vOqUg+w3ZMZJTMq94b0Jn7img==}
     dependencies:
       azure-devops-node-api: 11.2.0
       jszip: 3.10.1
@@ -811,10 +766,6 @@
       - supports-color
     dev: true
 
-<<<<<<< HEAD
-  /@oclif/color/1.0.7:
-    resolution: {integrity: sha512-XUWsQRVP+HReS5+hkjIB21/qMLswv1t65S3pRhjDbDKbBeZVQXCHtVQiUMOjnCvni0d5NBZWIxu+fNUo9dK5Kg==}
-=======
   /@oclif/color/1.0.4:
     resolution: {integrity: sha512-HEcVnSzpQkjskqWJyVN3tGgR0H0F8GrBmDjgQ1N0ZwwktYa4y9kfV07P/5vt5BjPXNyslXHc4KAO8Bt7gmErCA==}
     engines: {node: '>=12.0.0'}
@@ -828,7 +779,6 @@
 
   /@oclif/color/1.0.8:
     resolution: {integrity: sha512-XD1MLzkVsPzlkTN6OV0DeN/5iK/bv/MpGRnAZ+lCc20LO0Tyjyph6DUdoRNTJ4iMqliJt32uE3FrFK+Qms2Kjg==}
->>>>>>> 383aecd8
     engines: {node: '>=12.0.0'}
     dependencies:
       ansi-styles: 4.3.0
@@ -938,13 +888,8 @@
     resolution: {integrity: sha512-bri3GHqUs2d9mMoqm0/CIef+u+nJrNDzno5xpnB0cg7x3mAhXM/miuzdNz7D8opupuJeiJMv+A/WSMG2nY2IEw==}
     engines: {node: '>=16'}
     dependencies:
-<<<<<<< HEAD
-      '@oclif/color': 1.0.7
-      '@oclif/core': 2.8.12_typescript@4.5.5
-=======
       '@oclif/color': 1.0.4
       '@oclif/core': 2.9.3_puanequxoljewgvvt3knzftsly
->>>>>>> 383aecd8
       chalk: 4.1.2
       debug: 4.3.4
       fs-extra: 9.1.0
