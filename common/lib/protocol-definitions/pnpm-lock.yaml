--- conflicted
+++ resolved
@@ -23,17 +23,12 @@
     dependencies:
       '@fluidframework/common-definitions': 0.20.1
     devDependencies:
-      '@fluid-tools/build-cli': 0.21.0_typescript@4.5.5
+      '@fluid-tools/build-cli': 0.21.0_i4g7b4odebcrimb5jolkivtg3y
       '@fluidframework/build-common': 1.2.0
-<<<<<<< HEAD
-      '@fluidframework/build-tools': 0.19.0_typescript@4.5.5
+      '@fluidframework/build-tools': 0.21.0_i4g7b4odebcrimb5jolkivtg3y
       '@fluidframework/eslint-config-fluid': file:../../build/eslint-config-fluid_kufnqfq7tb5rpdawkdb6g5smma
-=======
-      '@fluidframework/build-tools': 0.21.0_typescript@4.5.5
-      '@fluidframework/eslint-config-fluid': 2.0.0_kufnqfq7tb5rpdawkdb6g5smma
->>>>>>> 72285fcf
       '@fluidframework/protocol-definitions-previous': /@fluidframework/protocol-definitions/1.1.0
-      '@microsoft/api-extractor': 7.36.0
+      '@microsoft/api-extractor': 7.36.0_@types+node@20.3.1
       '@rushstack/eslint-config': 2.6.2_kufnqfq7tb5rpdawkdb6g5smma
       concurrently: 6.5.1
       copyfiles: 2.4.1
@@ -169,23 +164,23 @@
     engines: {node: ^12.22.0 || ^14.17.0 || >=16.0.0}
     dev: true
 
-  /@fluid-tools/build-cli/0.21.0_typescript@4.5.5:
+  /@fluid-tools/build-cli/0.21.0_i4g7b4odebcrimb5jolkivtg3y:
     resolution: {integrity: sha512-uHJ+9VV8zK2sYE3G2MLEhNDKIYfj3xeUaXXyz7nsn86DAi+Bs0JwQL/rm206YEtzOvUBiNPiXyg3GwD9UCvgUw==}
     engines: {node: '>=14.17.0'}
     hasBin: true
     dependencies:
-      '@fluid-tools/version-tools': 0.21.0_typescript@4.5.5
-      '@fluidframework/build-tools': 0.21.0_typescript@4.5.5
+      '@fluid-tools/version-tools': 0.21.0_i4g7b4odebcrimb5jolkivtg3y
+      '@fluidframework/build-tools': 0.21.0_i4g7b4odebcrimb5jolkivtg3y
       '@fluidframework/bundle-size-tools': 0.21.0
-      '@oclif/core': 2.8.12_typescript@4.5.5
-      '@oclif/plugin-autocomplete': 2.3.2_typescript@4.5.5
-      '@oclif/plugin-commands': 2.2.18_typescript@4.5.5
-      '@oclif/plugin-help': 5.2.12_typescript@4.5.5
-      '@oclif/plugin-not-found': 2.3.28_typescript@4.5.5
-      '@oclif/plugin-plugins': 3.1.6_typescript@4.5.5
-      '@oclif/test': 2.3.28_typescript@4.5.5
+      '@oclif/core': 2.8.12_i4g7b4odebcrimb5jolkivtg3y
+      '@oclif/plugin-autocomplete': 2.3.2_i4g7b4odebcrimb5jolkivtg3y
+      '@oclif/plugin-commands': 2.2.18_i4g7b4odebcrimb5jolkivtg3y
+      '@oclif/plugin-help': 5.2.12_i4g7b4odebcrimb5jolkivtg3y
+      '@oclif/plugin-not-found': 2.3.28_i4g7b4odebcrimb5jolkivtg3y
+      '@oclif/plugin-plugins': 3.1.6_i4g7b4odebcrimb5jolkivtg3y
+      '@oclif/test': 2.3.28_i4g7b4odebcrimb5jolkivtg3y
       '@octokit/core': 4.2.4
-      '@rushstack/node-core-library': 3.59.5
+      '@rushstack/node-core-library': 3.59.5_@types+node@20.3.1
       async: 3.2.4
       chalk: 2.4.2
       danger: 10.9.0_@octokit+core@4.2.4
@@ -200,7 +195,7 @@
       jssm-viz-cli: 5.89.2
       minimatch: 7.4.6
       npm-check-updates: 16.10.15
-      oclif: 3.9.1_typescript@4.5.5
+      oclif: 3.9.1_i4g7b4odebcrimb5jolkivtg3y
       prettier: 2.6.2
       prompts: 2.4.2
       read-pkg-up: 7.0.1
@@ -226,17 +221,17 @@
       - webpack-cli
     dev: true
 
-  /@fluid-tools/version-tools/0.21.0_typescript@4.5.5:
+  /@fluid-tools/version-tools/0.21.0_i4g7b4odebcrimb5jolkivtg3y:
     resolution: {integrity: sha512-oUV/+PretFcSSlINzsS5DFnBMygDcnznJb1FfyflvWpZuuO9OtrGxJZOzAqR0tDqIA669NbqGwNqigVyGccSOQ==}
     engines: {node: '>=14.17.0'}
     hasBin: true
     dependencies:
-      '@oclif/core': 2.8.12_typescript@4.5.5
-      '@oclif/plugin-autocomplete': 2.3.2_typescript@4.5.5
-      '@oclif/plugin-commands': 2.2.18_typescript@4.5.5
-      '@oclif/plugin-help': 5.2.12_typescript@4.5.5
-      '@oclif/plugin-not-found': 2.3.28_typescript@4.5.5
-      '@oclif/plugin-plugins': 3.1.6_typescript@4.5.5
+      '@oclif/core': 2.8.12_i4g7b4odebcrimb5jolkivtg3y
+      '@oclif/plugin-autocomplete': 2.3.2_i4g7b4odebcrimb5jolkivtg3y
+      '@oclif/plugin-commands': 2.2.18_i4g7b4odebcrimb5jolkivtg3y
+      '@oclif/plugin-help': 5.2.12_i4g7b4odebcrimb5jolkivtg3y
+      '@oclif/plugin-not-found': 2.3.28_i4g7b4odebcrimb5jolkivtg3y
+      '@oclif/plugin-plugins': 3.1.6_i4g7b4odebcrimb5jolkivtg3y
       chalk: 2.4.2
       semver: 7.5.4
       table: 6.8.1
@@ -253,16 +248,16 @@
     hasBin: true
     dev: true
 
-  /@fluidframework/build-tools/0.21.0_typescript@4.5.5:
+  /@fluidframework/build-tools/0.21.0_i4g7b4odebcrimb5jolkivtg3y:
     resolution: {integrity: sha512-NZsCGlkVNmgZnY6+UnzddLcUUnZdBgoRRkuxEsKaFYd0wijaMNY0NKF4fIQyYICDKor2UJml0JygVIfIHOApgA==}
     engines: {node: '>=14.17.0'}
     hasBin: true
     dependencies:
-      '@fluid-tools/version-tools': 0.21.0_typescript@4.5.5
+      '@fluid-tools/version-tools': 0.21.0_i4g7b4odebcrimb5jolkivtg3y
       '@fluidframework/bundle-size-tools': 0.21.0
       '@manypkg/get-packages': 2.2.0
       '@octokit/core': 4.2.4
-      '@rushstack/node-core-library': 3.59.5
+      '@rushstack/node-core-library': 3.59.5_@types+node@20.3.1
       async: 3.2.4
       chalk: 2.4.2
       commander: 6.2.1
@@ -470,24 +465,24 @@
       read-yaml-file: 1.1.0
     dev: true
 
-  /@microsoft/api-extractor-model/7.27.3:
+  /@microsoft/api-extractor-model/7.27.3_@types+node@20.3.1:
     resolution: {integrity: sha512-fSFvw7otYHduOkyshjTbapKKgwF8bgquVHvgF8VgeKtMYvqXkoaj7W6VcM7PNY7E2bbblhUgC4XNdqZLD4SJGw==}
     dependencies:
       '@microsoft/tsdoc': 0.14.2
       '@microsoft/tsdoc-config': 0.16.2
-      '@rushstack/node-core-library': 3.59.4
+      '@rushstack/node-core-library': 3.59.4_@types+node@20.3.1
     transitivePeerDependencies:
       - '@types/node'
     dev: true
 
-  /@microsoft/api-extractor/7.36.0:
+  /@microsoft/api-extractor/7.36.0_@types+node@20.3.1:
     resolution: {integrity: sha512-P+kYgJFDXIr+UNzhRMhlpM/dderi6ab4lxn35vdhfAIMPtGCSXIJxrrtpTOQmQW8CZtmoZX06LYoUsKCc1zjow==}
     hasBin: true
     dependencies:
-      '@microsoft/api-extractor-model': 7.27.3
+      '@microsoft/api-extractor-model': 7.27.3_@types+node@20.3.1
       '@microsoft/tsdoc': 0.14.2
       '@microsoft/tsdoc-config': 0.16.2
-      '@rushstack/node-core-library': 3.59.4
+      '@rushstack/node-core-library': 3.59.4_@types+node@20.3.1
       '@rushstack/rig-package': 0.4.0
       '@rushstack/ts-command-line': 4.15.1
       colors: 1.2.5
@@ -767,7 +762,7 @@
       tslib: 2.5.3
     dev: true
 
-  /@oclif/core/2.8.12_typescript@4.5.5:
+  /@oclif/core/2.8.12_i4g7b4odebcrimb5jolkivtg3y:
     resolution: {integrity: sha512-4I0HFP2HHORs5QTEJSUFSks7altrgFJum379TH21eN+csg1JOFlMM0XrkbeIc68RVeVjms/3itpRRnLSdEHBKA==}
     engines: {node: '>=14.0.0'}
     dependencies:
@@ -796,7 +791,7 @@
       strip-ansi: 6.0.1
       supports-color: 8.1.1
       supports-hyperlinks: 2.3.0
-      ts-node: 10.9.1_typescript@4.5.5
+      ts-node: 10.9.1_i4g7b4odebcrimb5jolkivtg3y
       tslib: 2.5.3
       widest-line: 3.1.0
       wordwrap: 1.0.0
@@ -808,11 +803,11 @@
       - typescript
     dev: true
 
-  /@oclif/plugin-autocomplete/2.3.2_typescript@4.5.5:
+  /@oclif/plugin-autocomplete/2.3.2_i4g7b4odebcrimb5jolkivtg3y:
     resolution: {integrity: sha512-NoGdP7Mw5j2NdRGhJNGpm6CHSupaxR9Rk/wOccQeiar2b1kjDEXBqRg0rSqrX3fwluKGw8UWohGL2oUSv9EMTw==}
     engines: {node: '>=12.0.0'}
     dependencies:
-      '@oclif/core': 2.8.12_typescript@4.5.5
+      '@oclif/core': 2.8.12_i4g7b4odebcrimb5jolkivtg3y
       chalk: 4.1.2
       debug: 4.3.4
       fs-extra: 9.1.0
@@ -824,11 +819,11 @@
       - typescript
     dev: true
 
-  /@oclif/plugin-commands/2.2.18_typescript@4.5.5:
+  /@oclif/plugin-commands/2.2.18_i4g7b4odebcrimb5jolkivtg3y:
     resolution: {integrity: sha512-nY7qQXxhNOUpWL9shKwDD/oEgfp1lVnab5IPB1BPn7Ni5L+5UCgahI8DtyviZbMsi+IUjeBFyX0z5ErNVSlU+Q==}
     engines: {node: '>=12.0.0'}
     dependencies:
-      '@oclif/core': 2.8.12_typescript@4.5.5
+      '@oclif/core': 2.8.12_i4g7b4odebcrimb5jolkivtg3y
       lodash: 4.17.21
     transitivePeerDependencies:
       - '@swc/core'
@@ -837,11 +832,11 @@
       - typescript
     dev: true
 
-  /@oclif/plugin-help/5.2.12_typescript@4.5.5:
+  /@oclif/plugin-help/5.2.12_i4g7b4odebcrimb5jolkivtg3y:
     resolution: {integrity: sha512-WtYy/lmbSG+YA6PzFohunIAp1peL/gumYqgpOgC/7CL7adWpquZiRS+digglenY3i4F+ScMURg6KKFuTTIwa1Q==}
     engines: {node: '>=12.0.0'}
     dependencies:
-      '@oclif/core': 2.8.12_typescript@4.5.5
+      '@oclif/core': 2.8.12_i4g7b4odebcrimb5jolkivtg3y
     transitivePeerDependencies:
       - '@swc/core'
       - '@swc/wasm'
@@ -849,12 +844,12 @@
       - typescript
     dev: true
 
-  /@oclif/plugin-not-found/2.3.28_typescript@4.5.5:
+  /@oclif/plugin-not-found/2.3.28_i4g7b4odebcrimb5jolkivtg3y:
     resolution: {integrity: sha512-Lzbevm7eOSYo30ddaZTUqUw9Bt1sDWy4df1JJF8K+mHv34Gk/Z8TmDozkEDbg6C02qzzcpXMtUHUzLUDPLI+WQ==}
     engines: {node: '>=12.0.0'}
     dependencies:
       '@oclif/color': 1.0.7
-      '@oclif/core': 2.8.12_typescript@4.5.5
+      '@oclif/core': 2.8.12_i4g7b4odebcrimb5jolkivtg3y
       fast-levenshtein: 3.0.0
     transitivePeerDependencies:
       - '@swc/core'
@@ -863,12 +858,12 @@
       - typescript
     dev: true
 
-  /@oclif/plugin-plugins/3.1.6_typescript@4.5.5:
+  /@oclif/plugin-plugins/3.1.6_i4g7b4odebcrimb5jolkivtg3y:
     resolution: {integrity: sha512-bri3GHqUs2d9mMoqm0/CIef+u+nJrNDzno5xpnB0cg7x3mAhXM/miuzdNz7D8opupuJeiJMv+A/WSMG2nY2IEw==}
     engines: {node: '>=16'}
     dependencies:
       '@oclif/color': 1.0.6
-      '@oclif/core': 2.8.12_typescript@4.5.5
+      '@oclif/core': 2.8.12_i4g7b4odebcrimb5jolkivtg3y
       chalk: 4.1.2
       debug: 4.3.4
       fs-extra: 9.1.0
@@ -889,11 +884,11 @@
       - typescript
     dev: true
 
-  /@oclif/plugin-warn-if-update-available/2.0.39_typescript@4.5.5:
+  /@oclif/plugin-warn-if-update-available/2.0.39_i4g7b4odebcrimb5jolkivtg3y:
     resolution: {integrity: sha512-tfuXUn7pxMImw5rbZaHi2yhNDsE9p1Z+pUJd6Q+NkMYRe9woIun2DWXGgVp3bfHIok/3dZ3MplGSdgyHzFiPdA==}
     engines: {node: '>=12.0.0'}
     dependencies:
-      '@oclif/core': 2.8.12_typescript@4.5.5
+      '@oclif/core': 2.8.12_i4g7b4odebcrimb5jolkivtg3y
       chalk: 4.1.2
       debug: 4.3.4
       fs-extra: 9.1.0
@@ -908,11 +903,11 @@
       - typescript
     dev: true
 
-  /@oclif/test/2.3.28_typescript@4.5.5:
+  /@oclif/test/2.3.28_i4g7b4odebcrimb5jolkivtg3y:
     resolution: {integrity: sha512-Eee3efwfHHdgZIwOUGFEe8p4d8YEWFYKHoAezxdXzXVOtV4L9r7Oq6KH8dXGBy8yjYDleydwn0PqoZGhFeLxYQ==}
     engines: {node: '>=12.0.0'}
     dependencies:
-      '@oclif/core': 2.8.12_typescript@4.5.5
+      '@oclif/core': 2.8.12_i4g7b4odebcrimb5jolkivtg3y
       fancy-test: 2.0.28
     transitivePeerDependencies:
       - '@swc/core'
@@ -1281,7 +1276,7 @@
       - typescript
     dev: true
 
-  /@rushstack/node-core-library/3.59.4:
+  /@rushstack/node-core-library/3.59.4_@types+node@20.3.1:
     resolution: {integrity: sha512-YAKJDC6Mz/KA1D7bvB88WaRX3knt/ZuLzkRu5G9QADGSjLtvTWzCNCytRF2PCSaaHOZaZsWul4F1KQdgFgUDqA==}
     peerDependencies:
       '@types/node': '*'
@@ -1289,6 +1284,7 @@
       '@types/node':
         optional: true
     dependencies:
+      '@types/node': 20.3.1
       colors: 1.2.5
       fs-extra: 7.0.1
       import-lazy: 4.0.0
@@ -1298,7 +1294,7 @@
       z-schema: 5.0.5
     dev: true
 
-  /@rushstack/node-core-library/3.59.5:
+  /@rushstack/node-core-library/3.59.5_@types+node@20.3.1:
     resolution: {integrity: sha512-1IpV7LufrI1EoVO8hYsb3t6L8L+yp40Sa0OaOV2CIu1zx4e6ZeVNaVIEXFgMXBKdGXkAh21MnCaIzlDNpG6ZQw==}
     peerDependencies:
       '@types/node': '*'
@@ -1306,6 +1302,7 @@
       '@types/node':
         optional: true
     dependencies:
+      '@types/node': 20.3.1
       colors: 1.2.5
       fs-extra: 7.0.1
       import-lazy: 4.0.0
@@ -1599,13 +1596,8 @@
       eslint: 8.6.0
       grapheme-splitter: 1.0.4
       ignore: 5.2.4
-<<<<<<< HEAD
       natural-compare-lite: 1.4.0
-      semver: 7.5.2
-=======
-      regexpp: 3.2.0
       semver: 7.5.4
->>>>>>> 72285fcf
       tsutils: 3.21.0_typescript@4.5.5
       typescript: 4.5.5
     transitivePeerDependencies:
@@ -1856,7 +1848,7 @@
       '@typescript-eslint/typescript-estree': 5.55.0_typescript@4.5.5
       eslint: 8.6.0
       eslint-scope: 5.1.1
-      semver: 7.5.2
+      semver: 7.5.4
     transitivePeerDependencies:
       - supports-color
       - typescript
@@ -6684,15 +6676,15 @@
       es-abstract: 1.21.2
     dev: true
 
-  /oclif/3.9.1_typescript@4.5.5:
+  /oclif/3.9.1_i4g7b4odebcrimb5jolkivtg3y:
     resolution: {integrity: sha512-gJ8gJrohFY8qEeVBOw7wgAFdwPt2CTTkEFXDTkfUeXap6URIy6ngP7g/E1A2zFt2I0wH/qQHwcfuTpfBbj1+Uw==}
     engines: {node: '>=12.0.0'}
     hasBin: true
     dependencies:
-      '@oclif/core': 2.8.12_typescript@4.5.5
-      '@oclif/plugin-help': 5.2.12_typescript@4.5.5
-      '@oclif/plugin-not-found': 2.3.28_typescript@4.5.5
-      '@oclif/plugin-warn-if-update-available': 2.0.39_typescript@4.5.5
+      '@oclif/core': 2.8.12_i4g7b4odebcrimb5jolkivtg3y
+      '@oclif/plugin-help': 5.2.12_i4g7b4odebcrimb5jolkivtg3y
+      '@oclif/plugin-not-found': 2.3.28_i4g7b4odebcrimb5jolkivtg3y
+      '@oclif/plugin-warn-if-update-available': 2.0.39_i4g7b4odebcrimb5jolkivtg3y
       aws-sdk: 2.1400.0
       concurrently: 7.6.0
       debug: 4.3.4
@@ -8441,7 +8433,7 @@
       code-block-writer: 11.0.3
     dev: true
 
-  /ts-node/10.9.1_typescript@4.5.5:
+  /ts-node/10.9.1_i4g7b4odebcrimb5jolkivtg3y:
     resolution: {integrity: sha512-NtVysVPkxxrwFGUUxGYhfux8k78pQB3JqYBXlLRZgdGUqTO5wU/UyHop5p70iEbGhB7q5KmiZiU0Y3KlJrScEw==}
     hasBin: true
     peerDependencies:
@@ -8460,6 +8452,7 @@
       '@tsconfig/node12': 1.0.11
       '@tsconfig/node14': 1.0.3
       '@tsconfig/node16': 1.0.4
+      '@types/node': 20.3.1
       acorn: 8.9.0
       acorn-walk: 8.2.0
       arg: 4.1.3
