lockfileVersion: '6.0'

settings:
  autoInstallPeers: true
  excludeLinksFromLockfile: false

overrides:
  sharp: ^0.33.2

patchedDependencies:
  '@microsoft/api-extractor@7.43.1':
    hash: f66stvskxun56mencgf6l5564y
    path: ../../../patches/@microsoft__api-extractor@7.43.1.patch

importers:

  .:
<<<<<<< HEAD
    specifiers:
      '@arethetypeswrong/cli': ^0.15.2
      '@fluid-tools/build-cli': ^0.37.0
      '@fluidframework/build-common': ^2.0.3
      '@fluidframework/build-tools': ^0.37.0
      '@fluidframework/eslint-config-fluid': ^5.2.0
      '@fluidframework/protocol-definitions-previous': npm:@fluidframework/protocol-definitions@3.2.0
      '@microsoft/api-extractor': ^7.43.1
      concurrently: ^6.2.0
      copyfiles: ^2.4.1
      eslint: ~8.55.0
      eslint-config-prettier: ~9.0.0
      prettier: ~3.0.3
      rimraf: ^2.6.2
      typescript: ~5.1.6
    devDependencies:
      '@arethetypeswrong/cli': 0.15.3
      '@fluid-tools/build-cli': 0.37.0
      '@fluidframework/build-common': 2.0.3
      '@fluidframework/build-tools': 0.37.0
      '@fluidframework/eslint-config-fluid': 5.2.0_bpztyfltmpuv6lhsgzfwtmxhte
      '@fluidframework/protocol-definitions-previous': /@fluidframework/protocol-definitions/3.2.0
      '@microsoft/api-extractor': 7.43.1_f66stvskxun56mencgf6l5564y
      concurrently: 6.5.1
      copyfiles: 2.4.1
      eslint: 8.55.0
      eslint-config-prettier: 9.0.0_eslint@8.55.0
      prettier: 3.0.3
      rimraf: 2.7.1
      typescript: 5.1.6
=======
    devDependencies:
      '@arethetypeswrong/cli':
        specifier: ^0.15.2
        version: 0.15.3
      '@fluid-tools/build-cli':
        specifier: ^0.38.0
        version: 0.38.0
      '@fluidframework/build-common':
        specifier: ^2.0.3
        version: 2.0.3
      '@fluidframework/build-tools':
        specifier: ^0.38.0
        version: 0.38.0
      '@fluidframework/eslint-config-fluid':
        specifier: ^5.2.0
        version: 5.2.0(eslint@8.55.0)(typescript@5.1.6)
      '@fluidframework/protocol-definitions-previous':
        specifier: npm:@fluidframework/protocol-definitions@3.2.0
        version: /@fluidframework/protocol-definitions@3.2.0
      '@microsoft/api-extractor':
        specifier: ^7.43.1
        version: 7.43.1(patch_hash=f66stvskxun56mencgf6l5564y)
      concurrently:
        specifier: ^6.2.0
        version: 6.5.1
      copyfiles:
        specifier: ^2.4.1
        version: 2.4.1
      eslint:
        specifier: ~8.55.0
        version: 8.55.0
      eslint-config-prettier:
        specifier: ~9.0.0
        version: 9.0.0(eslint@8.55.0)
      prettier:
        specifier: ~3.0.3
        version: 3.0.3
      rimraf:
        specifier: ^2.6.2
        version: 2.7.1
      typescript:
        specifier: ~5.1.6
        version: 5.1.6
>>>>>>> 4d56fd1f

packages:

  /@aashutoshrathi/word-wrap@1.2.6:
    resolution: {integrity: sha512-1Yjs2SvM8TflER/OD3cOjhWWOZb58A2t7wpE2S9XfBYTiIl+XFhQG2bjy4Pu1I+EAlCNUzRDYDdFwFYUKvXcIA==}
    engines: {node: '>=0.10.0'}
    dev: true

  /@andrewbranch/untar.js@1.0.3:
    resolution: {integrity: sha512-Jh15/qVmrLGhkKJBdXlK1+9tY4lZruYjsgkDFj08ZmDiWVBLJcqkok7Z0/R0In+i1rScBpJlSvrTS2Lm41Pbnw==}
    dev: true

  /@arethetypeswrong/cli@0.15.3:
    resolution: {integrity: sha512-sIMA9ZJBWDEg1+xt5RkAEflZuf8+PO8SdKj17x6PtETuUho+qlZJg4DgmKc3q+QwQ9zOB5VLK6jVRbFdNLdUIA==}
    engines: {node: '>=18'}
    hasBin: true
    dependencies:
      '@arethetypeswrong/core': 0.15.1
      chalk: 4.1.2
      cli-table3: 0.6.3
      commander: 10.0.1
      marked: 9.1.6
      marked-terminal: 6.2.0(marked@9.1.6)
      semver: 7.6.0
    dev: true

  /@arethetypeswrong/core@0.15.1:
    resolution: {integrity: sha512-FYp6GBAgsNz81BkfItRz8RLZO03w5+BaeiPma1uCfmxTnxbtuMrI/dbzGiOk8VghO108uFI0oJo0OkewdSHw7g==}
    engines: {node: '>=18'}
    dependencies:
      '@andrewbranch/untar.js': 1.0.3
      fflate: 0.8.2
      semver: 7.6.0
      ts-expose-internals-conditionally: 1.0.0-empty.0
      typescript: 5.3.3
      validate-npm-package-name: 5.0.0
    dev: true

  /@aws-crypto/crc32@3.0.0:
    resolution: {integrity: sha512-IzSgsrxUcsrejQbPVilIKy16kAT52EwB6zSaI+M3xxIhKh5+aldEyvI+z6erM7TCLB2BJsFrtHjp6/4/sr+3dA==}
    dependencies:
      '@aws-crypto/util': 3.0.0
      '@aws-sdk/types': 3.577.0
      tslib: 1.14.1
    dev: true

  /@aws-crypto/crc32c@3.0.0:
    resolution: {integrity: sha512-ENNPPManmnVJ4BTXlOjAgD7URidbAznURqD0KvfREyc4o20DPYdEldU1f5cQ7Jbj0CJJSPaMIk/9ZshdB3210w==}
    dependencies:
      '@aws-crypto/util': 3.0.0
      '@aws-sdk/types': 3.577.0
      tslib: 1.14.1
    dev: true

  /@aws-crypto/ie11-detection@3.0.0:
    resolution: {integrity: sha512-341lBBkiY1DfDNKai/wXM3aujNBkXR7tq1URPQDL9wi3AUbI80NR74uF1TXHMm7po1AcnFk8iu2S2IeU/+/A+Q==}
    dependencies:
      tslib: 1.14.1
    dev: true

  /@aws-crypto/sha1-browser@3.0.0:
    resolution: {integrity: sha512-NJth5c997GLHs6nOYTzFKTbYdMNA6/1XlKVgnZoaZcQ7z7UJlOgj2JdbHE8tiYLS3fzXNCguct77SPGat2raSw==}
    dependencies:
      '@aws-crypto/ie11-detection': 3.0.0
      '@aws-crypto/supports-web-crypto': 3.0.0
      '@aws-crypto/util': 3.0.0
      '@aws-sdk/types': 3.577.0
      '@aws-sdk/util-locate-window': 3.535.0
      '@aws-sdk/util-utf8-browser': 3.259.0
      tslib: 1.14.1
    dev: true

  /@aws-crypto/sha256-browser@3.0.0:
    resolution: {integrity: sha512-8VLmW2B+gjFbU5uMeqtQM6Nj0/F1bro80xQXCW6CQBWgosFWXTx77aeOF5CAIAmbOK64SdMBJdNr6J41yP5mvQ==}
    dependencies:
      '@aws-crypto/ie11-detection': 3.0.0
      '@aws-crypto/sha256-js': 3.0.0
      '@aws-crypto/supports-web-crypto': 3.0.0
      '@aws-crypto/util': 3.0.0
      '@aws-sdk/types': 3.577.0
      '@aws-sdk/util-locate-window': 3.535.0
      '@aws-sdk/util-utf8-browser': 3.259.0
      tslib: 1.14.1
    dev: true

  /@aws-crypto/sha256-js@3.0.0:
    resolution: {integrity: sha512-PnNN7os0+yd1XvXAy23CFOmTbMaDxgxXtTKHybrJ39Y8kGzBATgBFibWJKH6BhytLI/Zyszs87xCOBNyBig6vQ==}
    dependencies:
      '@aws-crypto/util': 3.0.0
      '@aws-sdk/types': 3.577.0
      tslib: 1.14.1
    dev: true

  /@aws-crypto/supports-web-crypto@3.0.0:
    resolution: {integrity: sha512-06hBdMwUAb2WFTuGG73LSC0wfPu93xWwo5vL2et9eymgmu3Id5vFAHBbajVWiGhPO37qcsdCap/FqXvJGJWPIg==}
    dependencies:
      tslib: 1.14.1
    dev: true

  /@aws-crypto/util@3.0.0:
    resolution: {integrity: sha512-2OJlpeJpCR48CC8r+uKVChzs9Iungj9wkZrl8Z041DWEWvyIHILYKCPNzJghKsivj+S3mLo6BVc7mBNzdxA46w==}
    dependencies:
      '@aws-sdk/types': 3.577.0
      '@aws-sdk/util-utf8-browser': 3.259.0
      tslib: 1.14.1
    dev: true

  /@aws-sdk/client-cloudfront@3.581.0:
    resolution: {integrity: sha512-Sw6c6sfe+IMi/6mpiK8i/ah1MhlxhBl+dgBqpN7whWrF2YqBcl/LFvwpmUZUHfb9FP4i82WLcvvlc1Cex1FtsQ==}
    engines: {node: '>=16.0.0'}
    dependencies:
      '@aws-crypto/sha256-browser': 3.0.0
      '@aws-crypto/sha256-js': 3.0.0
      '@aws-sdk/client-sso-oidc': 3.577.0(@aws-sdk/client-sts@3.577.0)
      '@aws-sdk/client-sts': 3.577.0
      '@aws-sdk/core': 3.576.0
      '@aws-sdk/credential-provider-node': 3.577.0(@aws-sdk/client-sso-oidc@3.577.0)(@aws-sdk/client-sts@3.577.0)
      '@aws-sdk/middleware-host-header': 3.577.0
      '@aws-sdk/middleware-logger': 3.577.0
      '@aws-sdk/middleware-recursion-detection': 3.577.0
      '@aws-sdk/middleware-user-agent': 3.577.0
      '@aws-sdk/region-config-resolver': 3.577.0
      '@aws-sdk/types': 3.577.0
      '@aws-sdk/util-endpoints': 3.577.0
      '@aws-sdk/util-user-agent-browser': 3.577.0
      '@aws-sdk/util-user-agent-node': 3.577.0
      '@aws-sdk/xml-builder': 3.575.0
      '@smithy/config-resolver': 3.0.0
      '@smithy/core': 2.0.1
      '@smithy/fetch-http-handler': 3.0.1
      '@smithy/hash-node': 3.0.0
      '@smithy/invalid-dependency': 3.0.0
      '@smithy/middleware-content-length': 3.0.0
      '@smithy/middleware-endpoint': 3.0.0
      '@smithy/middleware-retry': 3.0.1
      '@smithy/middleware-serde': 3.0.0
      '@smithy/middleware-stack': 3.0.0
      '@smithy/node-config-provider': 3.0.0
      '@smithy/node-http-handler': 3.0.0
      '@smithy/protocol-http': 4.0.0
      '@smithy/smithy-client': 3.0.1
      '@smithy/types': 3.0.0
      '@smithy/url-parser': 3.0.0
      '@smithy/util-base64': 3.0.0
      '@smithy/util-body-length-browser': 3.0.0
      '@smithy/util-body-length-node': 3.0.0
      '@smithy/util-defaults-mode-browser': 3.0.1
      '@smithy/util-defaults-mode-node': 3.0.1
      '@smithy/util-endpoints': 2.0.0
      '@smithy/util-middleware': 3.0.0
      '@smithy/util-retry': 3.0.0
      '@smithy/util-stream': 3.0.1
      '@smithy/util-utf8': 3.0.0
      '@smithy/util-waiter': 3.0.0
      tslib: 2.6.2
    transitivePeerDependencies:
      - aws-crt
    dev: true

  /@aws-sdk/client-s3@3.577.0:
    resolution: {integrity: sha512-mQYXwn6E4Rwggn6teF6EIWJtK8jsKcxnPj2QVETkSmD8QaFLm4g/DgLPdamDE97UI8k1k0cmWqXcTOLIaZ7wQg==}
    engines: {node: '>=16.0.0'}
    dependencies:
      '@aws-crypto/sha1-browser': 3.0.0
      '@aws-crypto/sha256-browser': 3.0.0
      '@aws-crypto/sha256-js': 3.0.0
      '@aws-sdk/client-sso-oidc': 3.577.0(@aws-sdk/client-sts@3.577.0)
      '@aws-sdk/client-sts': 3.577.0
      '@aws-sdk/core': 3.576.0
      '@aws-sdk/credential-provider-node': 3.577.0(@aws-sdk/client-sso-oidc@3.577.0)(@aws-sdk/client-sts@3.577.0)
      '@aws-sdk/middleware-bucket-endpoint': 3.577.0
      '@aws-sdk/middleware-expect-continue': 3.577.0
      '@aws-sdk/middleware-flexible-checksums': 3.577.0
      '@aws-sdk/middleware-host-header': 3.577.0
      '@aws-sdk/middleware-location-constraint': 3.577.0
      '@aws-sdk/middleware-logger': 3.577.0
      '@aws-sdk/middleware-recursion-detection': 3.577.0
      '@aws-sdk/middleware-sdk-s3': 3.577.0
      '@aws-sdk/middleware-signing': 3.577.0
      '@aws-sdk/middleware-ssec': 3.577.0
      '@aws-sdk/middleware-user-agent': 3.577.0
      '@aws-sdk/region-config-resolver': 3.577.0
      '@aws-sdk/signature-v4-multi-region': 3.577.0
      '@aws-sdk/types': 3.577.0
      '@aws-sdk/util-endpoints': 3.577.0
      '@aws-sdk/util-user-agent-browser': 3.577.0
      '@aws-sdk/util-user-agent-node': 3.577.0
      '@aws-sdk/xml-builder': 3.575.0
      '@smithy/config-resolver': 3.0.0
      '@smithy/core': 2.0.1
      '@smithy/eventstream-serde-browser': 3.0.0
      '@smithy/eventstream-serde-config-resolver': 3.0.0
      '@smithy/eventstream-serde-node': 3.0.0
      '@smithy/fetch-http-handler': 3.0.1
      '@smithy/hash-blob-browser': 3.0.0
      '@smithy/hash-node': 3.0.0
      '@smithy/hash-stream-node': 3.0.0
      '@smithy/invalid-dependency': 3.0.0
      '@smithy/md5-js': 3.0.0
      '@smithy/middleware-content-length': 3.0.0
      '@smithy/middleware-endpoint': 3.0.0
      '@smithy/middleware-retry': 3.0.1
      '@smithy/middleware-serde': 3.0.0
      '@smithy/middleware-stack': 3.0.0
      '@smithy/node-config-provider': 3.0.0
      '@smithy/node-http-handler': 3.0.0
      '@smithy/protocol-http': 4.0.0
      '@smithy/smithy-client': 3.0.1
      '@smithy/types': 3.0.0
      '@smithy/url-parser': 3.0.0
      '@smithy/util-base64': 3.0.0
      '@smithy/util-body-length-browser': 3.0.0
      '@smithy/util-body-length-node': 3.0.0
      '@smithy/util-defaults-mode-browser': 3.0.1
      '@smithy/util-defaults-mode-node': 3.0.1
      '@smithy/util-endpoints': 2.0.0
      '@smithy/util-retry': 3.0.0
      '@smithy/util-stream': 3.0.1
      '@smithy/util-utf8': 3.0.0
      '@smithy/util-waiter': 3.0.0
      tslib: 2.6.2
    transitivePeerDependencies:
      - aws-crt
    dev: true

  /@aws-sdk/client-sso-oidc@3.577.0(@aws-sdk/client-sts@3.577.0):
    resolution: {integrity: sha512-njmKSPDWueWWYVFpFcZ2P3fI6/pdQVDa0FgCyYZhOnJLgEHZIcBBg1AsnkVWacBuLopp9XVt2m+7hO6ugY1/1g==}
    engines: {node: '>=16.0.0'}
    dependencies:
      '@aws-crypto/sha256-browser': 3.0.0
      '@aws-crypto/sha256-js': 3.0.0
      '@aws-sdk/client-sts': 3.577.0
      '@aws-sdk/core': 3.576.0
      '@aws-sdk/credential-provider-node': 3.577.0(@aws-sdk/client-sso-oidc@3.577.0)(@aws-sdk/client-sts@3.577.0)
      '@aws-sdk/middleware-host-header': 3.577.0
      '@aws-sdk/middleware-logger': 3.577.0
      '@aws-sdk/middleware-recursion-detection': 3.577.0
      '@aws-sdk/middleware-user-agent': 3.577.0
      '@aws-sdk/region-config-resolver': 3.577.0
      '@aws-sdk/types': 3.577.0
      '@aws-sdk/util-endpoints': 3.577.0
      '@aws-sdk/util-user-agent-browser': 3.577.0
      '@aws-sdk/util-user-agent-node': 3.577.0
      '@smithy/config-resolver': 3.0.0
      '@smithy/core': 2.0.1
      '@smithy/fetch-http-handler': 3.0.1
      '@smithy/hash-node': 3.0.0
      '@smithy/invalid-dependency': 3.0.0
      '@smithy/middleware-content-length': 3.0.0
      '@smithy/middleware-endpoint': 3.0.0
      '@smithy/middleware-retry': 3.0.1
      '@smithy/middleware-serde': 3.0.0
      '@smithy/middleware-stack': 3.0.0
      '@smithy/node-config-provider': 3.0.0
      '@smithy/node-http-handler': 3.0.0
      '@smithy/protocol-http': 4.0.0
      '@smithy/smithy-client': 3.0.1
      '@smithy/types': 3.0.0
      '@smithy/url-parser': 3.0.0
      '@smithy/util-base64': 3.0.0
      '@smithy/util-body-length-browser': 3.0.0
      '@smithy/util-body-length-node': 3.0.0
      '@smithy/util-defaults-mode-browser': 3.0.1
      '@smithy/util-defaults-mode-node': 3.0.1
      '@smithy/util-endpoints': 2.0.0
      '@smithy/util-middleware': 3.0.0
      '@smithy/util-retry': 3.0.0
      '@smithy/util-utf8': 3.0.0
      tslib: 2.6.2
    transitivePeerDependencies:
      - '@aws-sdk/client-sts'
      - aws-crt
    dev: true

  /@aws-sdk/client-sso@3.577.0:
    resolution: {integrity: sha512-BwujdXrydlk6UEyPmewm5GqG4nkQ6OVyRhS/SyZP/6UKSFv2/sf391Cmz0hN0itUTH1rR4XeLln8XCOtarkrzg==}
    engines: {node: '>=16.0.0'}
    dependencies:
      '@aws-crypto/sha256-browser': 3.0.0
      '@aws-crypto/sha256-js': 3.0.0
      '@aws-sdk/core': 3.576.0
      '@aws-sdk/middleware-host-header': 3.577.0
      '@aws-sdk/middleware-logger': 3.577.0
      '@aws-sdk/middleware-recursion-detection': 3.577.0
      '@aws-sdk/middleware-user-agent': 3.577.0
      '@aws-sdk/region-config-resolver': 3.577.0
      '@aws-sdk/types': 3.577.0
      '@aws-sdk/util-endpoints': 3.577.0
      '@aws-sdk/util-user-agent-browser': 3.577.0
      '@aws-sdk/util-user-agent-node': 3.577.0
      '@smithy/config-resolver': 3.0.0
      '@smithy/core': 2.0.1
      '@smithy/fetch-http-handler': 3.0.1
      '@smithy/hash-node': 3.0.0
      '@smithy/invalid-dependency': 3.0.0
      '@smithy/middleware-content-length': 3.0.0
      '@smithy/middleware-endpoint': 3.0.0
      '@smithy/middleware-retry': 3.0.1
      '@smithy/middleware-serde': 3.0.0
      '@smithy/middleware-stack': 3.0.0
      '@smithy/node-config-provider': 3.0.0
      '@smithy/node-http-handler': 3.0.0
      '@smithy/protocol-http': 4.0.0
      '@smithy/smithy-client': 3.0.1
      '@smithy/types': 3.0.0
      '@smithy/url-parser': 3.0.0
      '@smithy/util-base64': 3.0.0
      '@smithy/util-body-length-browser': 3.0.0
      '@smithy/util-body-length-node': 3.0.0
      '@smithy/util-defaults-mode-browser': 3.0.1
      '@smithy/util-defaults-mode-node': 3.0.1
      '@smithy/util-endpoints': 2.0.0
      '@smithy/util-middleware': 3.0.0
      '@smithy/util-retry': 3.0.0
      '@smithy/util-utf8': 3.0.0
      tslib: 2.6.2
    transitivePeerDependencies:
      - aws-crt
    dev: true

  /@aws-sdk/client-sts@3.577.0:
    resolution: {integrity: sha512-509Kklimva1XVlhGbpTpeX3kOP6ORpm44twJxDHpa9TURbmoaxj7veWlnLCbDorxDTrbsDghvYZshvcLsojVpg==}
    engines: {node: '>=16.0.0'}
    dependencies:
      '@aws-crypto/sha256-browser': 3.0.0
      '@aws-crypto/sha256-js': 3.0.0
      '@aws-sdk/client-sso-oidc': 3.577.0(@aws-sdk/client-sts@3.577.0)
      '@aws-sdk/core': 3.576.0
      '@aws-sdk/credential-provider-node': 3.577.0(@aws-sdk/client-sso-oidc@3.577.0)(@aws-sdk/client-sts@3.577.0)
      '@aws-sdk/middleware-host-header': 3.577.0
      '@aws-sdk/middleware-logger': 3.577.0
      '@aws-sdk/middleware-recursion-detection': 3.577.0
      '@aws-sdk/middleware-user-agent': 3.577.0
      '@aws-sdk/region-config-resolver': 3.577.0
      '@aws-sdk/types': 3.577.0
      '@aws-sdk/util-endpoints': 3.577.0
      '@aws-sdk/util-user-agent-browser': 3.577.0
      '@aws-sdk/util-user-agent-node': 3.577.0
      '@smithy/config-resolver': 3.0.0
      '@smithy/core': 2.0.1
      '@smithy/fetch-http-handler': 3.0.1
      '@smithy/hash-node': 3.0.0
      '@smithy/invalid-dependency': 3.0.0
      '@smithy/middleware-content-length': 3.0.0
      '@smithy/middleware-endpoint': 3.0.0
      '@smithy/middleware-retry': 3.0.1
      '@smithy/middleware-serde': 3.0.0
      '@smithy/middleware-stack': 3.0.0
      '@smithy/node-config-provider': 3.0.0
      '@smithy/node-http-handler': 3.0.0
      '@smithy/protocol-http': 4.0.0
      '@smithy/smithy-client': 3.0.1
      '@smithy/types': 3.0.0
      '@smithy/url-parser': 3.0.0
      '@smithy/util-base64': 3.0.0
      '@smithy/util-body-length-browser': 3.0.0
      '@smithy/util-body-length-node': 3.0.0
      '@smithy/util-defaults-mode-browser': 3.0.1
      '@smithy/util-defaults-mode-node': 3.0.1
      '@smithy/util-endpoints': 2.0.0
      '@smithy/util-middleware': 3.0.0
      '@smithy/util-retry': 3.0.0
      '@smithy/util-utf8': 3.0.0
      tslib: 2.6.2
    transitivePeerDependencies:
      - aws-crt
    dev: true

  /@aws-sdk/core@3.576.0:
    resolution: {integrity: sha512-KDvDlbeipSTIf+ffKtTg1m419TK7s9mZSWC8bvuZ9qx6/sjQFOXIKOVqyuli6DnfxGbvRcwoRuY99OcCH1N/0w==}
    engines: {node: '>=16.0.0'}
    dependencies:
      '@smithy/core': 2.0.1
      '@smithy/protocol-http': 4.0.0
      '@smithy/signature-v4': 3.0.0
      '@smithy/smithy-client': 3.0.1
      '@smithy/types': 3.0.0
      fast-xml-parser: 4.2.5
      tslib: 2.6.2
    dev: true

  /@aws-sdk/credential-provider-env@3.577.0:
    resolution: {integrity: sha512-Jxu255j0gToMGEiqufP8ZtKI8HW90lOLjwJ3LrdlD/NLsAY0tOQf1fWc53u28hWmmNGMxmCrL2p66IOgMDhDUw==}
    engines: {node: '>=16.0.0'}
    dependencies:
      '@aws-sdk/types': 3.577.0
      '@smithy/property-provider': 3.0.0
      '@smithy/types': 3.0.0
      tslib: 2.6.2
    dev: true

  /@aws-sdk/credential-provider-http@3.577.0:
    resolution: {integrity: sha512-n++yhCp67b9+ZRGEdY1jhamB5E/O+QsIDOPSuRmdaSGMCOd82oUEKPgIVEU1bkqxDsBxgiEWuvtfhK6sNiDS0A==}
    engines: {node: '>=16.0.0'}
    dependencies:
      '@aws-sdk/types': 3.577.0
      '@smithy/fetch-http-handler': 3.0.1
      '@smithy/node-http-handler': 3.0.0
      '@smithy/property-provider': 3.0.0
      '@smithy/protocol-http': 4.0.0
      '@smithy/smithy-client': 3.0.1
      '@smithy/types': 3.0.0
      '@smithy/util-stream': 3.0.1
      tslib: 2.6.2
    dev: true

  /@aws-sdk/credential-provider-ini@3.577.0(@aws-sdk/client-sso-oidc@3.577.0)(@aws-sdk/client-sts@3.577.0):
    resolution: {integrity: sha512-q7lHPtv6BjRvChUE3m0tIaEZKxPTaZ1B3lKxGYsFl3VLAu5N8yGCUKwuA1izf4ucT+LyKscVGqK6VDZx1ev3nw==}
    engines: {node: '>=16.0.0'}
    peerDependencies:
      '@aws-sdk/client-sts': ^3.577.0
    dependencies:
      '@aws-sdk/client-sts': 3.577.0
      '@aws-sdk/credential-provider-env': 3.577.0
      '@aws-sdk/credential-provider-process': 3.577.0
      '@aws-sdk/credential-provider-sso': 3.577.0(@aws-sdk/client-sso-oidc@3.577.0)
      '@aws-sdk/credential-provider-web-identity': 3.577.0(@aws-sdk/client-sts@3.577.0)
      '@aws-sdk/types': 3.577.0
      '@smithy/credential-provider-imds': 3.0.0
      '@smithy/property-provider': 3.0.0
      '@smithy/shared-ini-file-loader': 3.0.0
      '@smithy/types': 3.0.0
      tslib: 2.6.2
    transitivePeerDependencies:
      - '@aws-sdk/client-sso-oidc'
      - aws-crt
    dev: true

  /@aws-sdk/credential-provider-node@3.577.0(@aws-sdk/client-sso-oidc@3.577.0)(@aws-sdk/client-sts@3.577.0):
    resolution: {integrity: sha512-epZ1HOMsrXBNczc0HQpv0VMjqAEpc09DUA7Rg3gUJfn8umhML7A7bXnUyqPA+S54q397UYg1leQKdSn23OiwQQ==}
    engines: {node: '>=16.0.0'}
    dependencies:
      '@aws-sdk/credential-provider-env': 3.577.0
      '@aws-sdk/credential-provider-http': 3.577.0
      '@aws-sdk/credential-provider-ini': 3.577.0(@aws-sdk/client-sso-oidc@3.577.0)(@aws-sdk/client-sts@3.577.0)
      '@aws-sdk/credential-provider-process': 3.577.0
      '@aws-sdk/credential-provider-sso': 3.577.0(@aws-sdk/client-sso-oidc@3.577.0)
      '@aws-sdk/credential-provider-web-identity': 3.577.0(@aws-sdk/client-sts@3.577.0)
      '@aws-sdk/types': 3.577.0
      '@smithy/credential-provider-imds': 3.0.0
      '@smithy/property-provider': 3.0.0
      '@smithy/shared-ini-file-loader': 3.0.0
      '@smithy/types': 3.0.0
      tslib: 2.6.2
    transitivePeerDependencies:
      - '@aws-sdk/client-sso-oidc'
      - '@aws-sdk/client-sts'
      - aws-crt
    dev: true

  /@aws-sdk/credential-provider-process@3.577.0:
    resolution: {integrity: sha512-Gin6BWtOiXxIgITrJ3Nwc+Y2P1uVT6huYR4EcbA/DJUPWyO0n9y5UFLewPvVbLkRn15JeEqErBLUrHclkiOKtw==}
    engines: {node: '>=16.0.0'}
    dependencies:
      '@aws-sdk/types': 3.577.0
      '@smithy/property-provider': 3.0.0
      '@smithy/shared-ini-file-loader': 3.0.0
      '@smithy/types': 3.0.0
      tslib: 2.6.2
    dev: true

  /@aws-sdk/credential-provider-sso@3.577.0(@aws-sdk/client-sso-oidc@3.577.0):
    resolution: {integrity: sha512-iVm5SQvS7EgZTJsRaqUOmDQpBQPPPat42SCbWFvFQOLrl8qewq8OP94hFS5w2mP62zngeYzqhJnDel79HXbxew==}
    engines: {node: '>=16.0.0'}
    dependencies:
      '@aws-sdk/client-sso': 3.577.0
      '@aws-sdk/token-providers': 3.577.0(@aws-sdk/client-sso-oidc@3.577.0)
      '@aws-sdk/types': 3.577.0
      '@smithy/property-provider': 3.0.0
      '@smithy/shared-ini-file-loader': 3.0.0
      '@smithy/types': 3.0.0
      tslib: 2.6.2
    transitivePeerDependencies:
      - '@aws-sdk/client-sso-oidc'
      - aws-crt
    dev: true

  /@aws-sdk/credential-provider-web-identity@3.577.0(@aws-sdk/client-sts@3.577.0):
    resolution: {integrity: sha512-ZGHGNRaCtJJmszb9UTnC7izNCtRUttdPlLdMkh41KPS32vfdrBDHs1JrpbZijItRj1xKuOXsiYSXLAaHGcLh8Q==}
    engines: {node: '>=16.0.0'}
    peerDependencies:
      '@aws-sdk/client-sts': ^3.577.0
    dependencies:
      '@aws-sdk/client-sts': 3.577.0
      '@aws-sdk/types': 3.577.0
      '@smithy/property-provider': 3.0.0
      '@smithy/types': 3.0.0
      tslib: 2.6.2
    dev: true

  /@aws-sdk/middleware-bucket-endpoint@3.577.0:
    resolution: {integrity: sha512-twlkNX2VofM6kHXzDEiJOiYCc9tVABe5cbyxMArRWscIsCWG9mamPhC77ezG4XsN9dFEwVdxEYD5Crpm/5EUiw==}
    engines: {node: '>=16.0.0'}
    dependencies:
      '@aws-sdk/types': 3.577.0
      '@aws-sdk/util-arn-parser': 3.568.0
      '@smithy/node-config-provider': 3.0.0
      '@smithy/protocol-http': 4.0.0
      '@smithy/types': 3.0.0
      '@smithy/util-config-provider': 3.0.0
      tslib: 2.6.2
    dev: true

  /@aws-sdk/middleware-expect-continue@3.577.0:
    resolution: {integrity: sha512-6dPp8Tv4F0of4un5IAyG6q++GrRrNQQ4P2NAMB1W0VO4JoEu1C8GievbbDLi88TFIFmtKpnHB0ODCzwnoe8JsA==}
    engines: {node: '>=16.0.0'}
    dependencies:
      '@aws-sdk/types': 3.577.0
      '@smithy/protocol-http': 4.0.0
      '@smithy/types': 3.0.0
      tslib: 2.6.2
    dev: true

  /@aws-sdk/middleware-flexible-checksums@3.577.0:
    resolution: {integrity: sha512-IHAUEipIfagjw92LV8SOSBiCF7ZnqfHcw14IkcZW2/mfrCy1Fh/k40MoS/t3Tro2tQ91rgQPwUoSgB/QCi2Org==}
    engines: {node: '>=16.0.0'}
    dependencies:
      '@aws-crypto/crc32': 3.0.0
      '@aws-crypto/crc32c': 3.0.0
      '@aws-sdk/types': 3.577.0
      '@smithy/is-array-buffer': 3.0.0
      '@smithy/protocol-http': 4.0.0
      '@smithy/types': 3.0.0
      '@smithy/util-utf8': 3.0.0
      tslib: 2.6.2
    dev: true

  /@aws-sdk/middleware-host-header@3.577.0:
    resolution: {integrity: sha512-9ca5MJz455CODIVXs0/sWmJm7t3QO4EUa1zf8pE8grLpzf0J94bz/skDWm37Pli13T3WaAQBHCTiH2gUVfCsWg==}
    engines: {node: '>=16.0.0'}
    dependencies:
      '@aws-sdk/types': 3.577.0
      '@smithy/protocol-http': 4.0.0
      '@smithy/types': 3.0.0
      tslib: 2.6.2
    dev: true

  /@aws-sdk/middleware-location-constraint@3.577.0:
    resolution: {integrity: sha512-DKPTD2D2s+t2QUo/IXYtVa/6Un8GZ+phSTBkyBNx2kfZz4Kwavhl/JJzSqTV3GfCXkVdFu7CrjoX7BZ6qWeTUA==}
    engines: {node: '>=16.0.0'}
    dependencies:
      '@aws-sdk/types': 3.577.0
      '@smithy/types': 3.0.0
      tslib: 2.6.2
    dev: true

  /@aws-sdk/middleware-logger@3.577.0:
    resolution: {integrity: sha512-aPFGpGjTZcJYk+24bg7jT4XdIp42mFXSuPt49lw5KygefLyJM/sB0bKKqPYYivW0rcuZ9brQ58eZUNthrzYAvg==}
    engines: {node: '>=16.0.0'}
    dependencies:
      '@aws-sdk/types': 3.577.0
      '@smithy/types': 3.0.0
      tslib: 2.6.2
    dev: true

  /@aws-sdk/middleware-recursion-detection@3.577.0:
    resolution: {integrity: sha512-pn3ZVEd2iobKJlR3H+bDilHjgRnNrQ6HMmK9ZzZw89Ckn3Dcbv48xOv4RJvu0aU8SDLl/SNCxppKjeLDTPGBNA==}
    engines: {node: '>=16.0.0'}
    dependencies:
      '@aws-sdk/types': 3.577.0
      '@smithy/protocol-http': 4.0.0
      '@smithy/types': 3.0.0
      tslib: 2.6.2
    dev: true

  /@aws-sdk/middleware-sdk-s3@3.577.0:
    resolution: {integrity: sha512-/t8Shvy6lGIRdTEKG6hA8xy+oon/CDF5H8Ksms/cd/uvIy/MYbNjOJ/Arwk8H5W6LB4DP/1O+tOzOpGx1MCufA==}
    engines: {node: '>=16.0.0'}
    dependencies:
      '@aws-sdk/types': 3.577.0
      '@aws-sdk/util-arn-parser': 3.568.0
      '@smithy/node-config-provider': 3.0.0
      '@smithy/protocol-http': 4.0.0
      '@smithy/signature-v4': 3.0.0
      '@smithy/smithy-client': 3.0.1
      '@smithy/types': 3.0.0
      '@smithy/util-config-provider': 3.0.0
      tslib: 2.6.2
    dev: true

  /@aws-sdk/middleware-signing@3.577.0:
    resolution: {integrity: sha512-QS/dh3+NqZbXtY0j/DZ867ogP413pG5cFGqBy9OeOhDMsolcwLrQbi0S0c621dc1QNq+er9ffaMhZ/aPkyXXIg==}
    engines: {node: '>=16.0.0'}
    dependencies:
      '@aws-sdk/types': 3.577.0
      '@smithy/property-provider': 3.0.0
      '@smithy/protocol-http': 4.0.0
      '@smithy/signature-v4': 3.0.0
      '@smithy/types': 3.0.0
      '@smithy/util-middleware': 3.0.0
      tslib: 2.6.2
    dev: true

  /@aws-sdk/middleware-ssec@3.577.0:
    resolution: {integrity: sha512-i2BPJR+rp8xmRVIGc0h1kDRFcM2J9GnClqqpc+NLSjmYadlcg4mPklisz9HzwFVcRPJ5XcGf3U4BYs5G8+iTyg==}
    engines: {node: '>=16.0.0'}
    dependencies:
      '@aws-sdk/types': 3.577.0
      '@smithy/types': 3.0.0
      tslib: 2.6.2
    dev: true

  /@aws-sdk/middleware-user-agent@3.577.0:
    resolution: {integrity: sha512-P55HAXgwmiHHpFx5JEPvOnAbfhN7v6sWv9PBQs+z2tC7QiBcPS0cdJR6PfV7J1n4VPK52/OnrK3l9VxdQ7Ms0g==}
    engines: {node: '>=16.0.0'}
    dependencies:
      '@aws-sdk/types': 3.577.0
      '@aws-sdk/util-endpoints': 3.577.0
      '@smithy/protocol-http': 4.0.0
      '@smithy/types': 3.0.0
      tslib: 2.6.2
    dev: true

  /@aws-sdk/region-config-resolver@3.577.0:
    resolution: {integrity: sha512-4ChCFACNwzqx/xjg3zgFcW8Ali6R9C95cFECKWT/7CUM1D0MGvkclSH2cLarmHCmJgU6onKkJroFtWp0kHhgyg==}
    engines: {node: '>=16.0.0'}
    dependencies:
      '@aws-sdk/types': 3.577.0
      '@smithy/node-config-provider': 3.0.0
      '@smithy/types': 3.0.0
      '@smithy/util-config-provider': 3.0.0
      '@smithy/util-middleware': 3.0.0
      tslib: 2.6.2
    dev: true

  /@aws-sdk/signature-v4-multi-region@3.577.0:
    resolution: {integrity: sha512-mMykGRFBYmlDcMhdbhNM0z1JFUaYYZ8r9WV7Dd0T2PWELv2brSAjDAOBHdJLHObDMYRnM6H0/Y974qTl3icEcQ==}
    engines: {node: '>=16.0.0'}
    dependencies:
      '@aws-sdk/middleware-sdk-s3': 3.577.0
      '@aws-sdk/types': 3.577.0
      '@smithy/protocol-http': 4.0.0
      '@smithy/signature-v4': 3.0.0
      '@smithy/types': 3.0.0
      tslib: 2.6.2
    dev: true

  /@aws-sdk/token-providers@3.577.0(@aws-sdk/client-sso-oidc@3.577.0):
    resolution: {integrity: sha512-0CkIZpcC3DNQJQ1hDjm2bdSy/Xjs7Ny5YvSsacasGOkNfk+FdkiQy6N67bZX3Zbc9KIx+Nz4bu3iDeNSNplnnQ==}
    engines: {node: '>=16.0.0'}
    peerDependencies:
      '@aws-sdk/client-sso-oidc': ^3.577.0
    dependencies:
      '@aws-sdk/client-sso-oidc': 3.577.0(@aws-sdk/client-sts@3.577.0)
      '@aws-sdk/types': 3.577.0
      '@smithy/property-provider': 3.0.0
      '@smithy/shared-ini-file-loader': 3.0.0
      '@smithy/types': 3.0.0
      tslib: 2.6.2
    dev: true

  /@aws-sdk/types@3.577.0:
    resolution: {integrity: sha512-FT2JZES3wBKN/alfmhlo+3ZOq/XJ0C7QOZcDNrpKjB0kqYoKjhVKZ/Hx6ArR0czkKfHzBBEs6y40ebIHx2nSmA==}
    engines: {node: '>=16.0.0'}
    dependencies:
      '@smithy/types': 3.0.0
      tslib: 2.6.2
    dev: true

  /@aws-sdk/util-arn-parser@3.568.0:
    resolution: {integrity: sha512-XUKJWWo+KOB7fbnPP0+g/o5Ulku/X53t7i/h+sPHr5xxYTJJ9CYnbToo95mzxe7xWvkLrsNtJ8L+MnNn9INs2w==}
    engines: {node: '>=16.0.0'}
    dependencies:
      tslib: 2.6.2
    dev: true

  /@aws-sdk/util-endpoints@3.577.0:
    resolution: {integrity: sha512-FjuUz1Kdy4Zly2q/c58tpdqHd6z7iOdU/caYzoc8jwgAHBDBbIJNQLCU9hXJnPV2M8pWxQDyIZsoVwtmvErPzw==}
    engines: {node: '>=16.0.0'}
    dependencies:
      '@aws-sdk/types': 3.577.0
      '@smithy/types': 3.0.0
      '@smithy/util-endpoints': 2.0.0
      tslib: 2.6.2
    dev: true

  /@aws-sdk/util-locate-window@3.535.0:
    resolution: {integrity: sha512-PHJ3SL6d2jpcgbqdgiPxkXpu7Drc2PYViwxSIqvvMKhDwzSB1W3mMvtpzwKM4IE7zLFodZo0GKjJ9AsoXndXhA==}
    engines: {node: '>=14.0.0'}
    dependencies:
      tslib: 2.6.2
    dev: true

  /@aws-sdk/util-user-agent-browser@3.577.0:
    resolution: {integrity: sha512-zEAzHgR6HWpZOH7xFgeJLc6/CzMcx4nxeQolZxVZoB5pPaJd3CjyRhZN0xXeZB0XIRCWmb4yJBgyiugXLNMkLA==}
    dependencies:
      '@aws-sdk/types': 3.577.0
      '@smithy/types': 3.0.0
      bowser: 2.11.0
      tslib: 2.6.2
    dev: true

  /@aws-sdk/util-user-agent-node@3.577.0:
    resolution: {integrity: sha512-XqvtFjbSMtycZTWVwDe8DRWovuoMbA54nhUoZwVU6rW9OSD6NZWGR512BUGHFaWzW0Wg8++Dj10FrKTG2XtqfA==}
    engines: {node: '>=16.0.0'}
    peerDependencies:
      aws-crt: '>=1.0.0'
    peerDependenciesMeta:
      aws-crt:
        optional: true
    dependencies:
      '@aws-sdk/types': 3.577.0
      '@smithy/node-config-provider': 3.0.0
      '@smithy/types': 3.0.0
      tslib: 2.6.2
    dev: true

  /@aws-sdk/util-utf8-browser@3.259.0:
    resolution: {integrity: sha512-UvFa/vR+e19XookZF8RzFZBrw2EUkQWxiBW0yYQAhvk3C+QVGl0H3ouca8LDBlBfQKXwmW3huo/59H8rwb1wJw==}
    dependencies:
      tslib: 2.6.2
    dev: true

  /@aws-sdk/xml-builder@3.575.0:
    resolution: {integrity: sha512-cWgAwmbFYNCFzPwxL705+lWps0F3ZvOckufd2KKoEZUmtpVw9/txUXNrPySUXSmRTSRhoatIMABNfStWR043bQ==}
    engines: {node: '>=16.0.0'}
    dependencies:
      '@smithy/types': 3.0.0
      tslib: 2.6.2
    dev: true

  /@babel/code-frame@7.21.4:
    resolution: {integrity: sha512-LYvhNKfwWSPpocw8GI7gpK2nq3HSDuEPC/uSYaALSJu9xjsalaaYFOq0Pwt5KmVqwEbZlDu81aLXwBOmD/Fv9g==}
    engines: {node: '>=6.9.0'}
    dependencies:
      '@babel/highlight': 7.18.6
    dev: true

  /@babel/helper-validator-identifier@7.22.20:
    resolution: {integrity: sha512-Y4OZ+ytlatR8AI+8KZfKuL5urKp7qey08ha31L8b3BwewJAoJamTzyvxPR/5D+KkdJCGPq/+8TukHBlY10FX9A==}
    engines: {node: '>=6.9.0'}
    dev: true

  /@babel/highlight@7.18.6:
    resolution: {integrity: sha512-u7stbOuYjaPezCuLj29hNW1v64M2Md2qupEKP1fHc7WdOA3DgLh37suiSrZYY7haUB7iBeQZ9P1uiRF359do3g==}
    engines: {node: '>=6.9.0'}
    dependencies:
      '@babel/helper-validator-identifier': 7.22.20
      chalk: 2.4.2
      js-tokens: 4.0.0
    dev: true

  /@babel/runtime@7.21.5:
    resolution: {integrity: sha512-8jI69toZqqcsnqGGqwGS4Qb1VwLOEp4hz+CXPywcvjs60u3B4Pom/U/7rm4W8tMOYEB+E9wgD0mW1l3r8qlI9Q==}
    engines: {node: '>=6.9.0'}
    dependencies:
      regenerator-runtime: 0.13.11
    dev: true

  /@colors/colors@1.5.0:
    resolution: {integrity: sha512-ooWCrlZP11i8GImSjTHYHLkvFDP48nS4+204nGb1RiX/WXYHmJA2III9/e2DWVabCESdW7hBAEzHRqUn9OUVvQ==}
    engines: {node: '>=0.1.90'}
    requiresBuild: true
    dev: true
    optional: true

  /@es-joy/jsdoccomment@0.40.1:
    resolution: {integrity: sha512-YORCdZSusAlBrFpZ77pJjc5r1bQs5caPWtAu+WWmiSo+8XaUzseapVrfAtiRFbQWnrBxxLLEwF6f6ZG/UgCQCg==}
    engines: {node: '>=16'}
    dependencies:
      comment-parser: 1.4.0
      esquery: 1.5.0
      jsdoc-type-pratt-parser: 4.0.0
    dev: true

  /@eslint-community/eslint-utils@4.4.0(eslint@8.55.0):
    resolution: {integrity: sha512-1/sA4dwrzBAyeUoQ6oxahHKmrZvsnLCg4RfxW3ZFGGmQkSNQPFNLV9CUEFQP1x9EYXHTo5p6xdhZM1Ne9p/AfA==}
    engines: {node: ^12.22.0 || ^14.17.0 || >=16.0.0}
    peerDependencies:
      eslint: ^6.0.0 || ^7.0.0 || >=8.0.0
    dependencies:
      eslint: 8.55.0
      eslint-visitor-keys: 3.4.3
    dev: true

  /@eslint-community/regexpp@4.10.0:
    resolution: {integrity: sha512-Cu96Sd2By9mCNTx2iyKOmq10v22jUVQv0lQnlGNy16oE9589yE+QADPbrMGCkA51cKZSg3Pu/aTJVTGfL/qjUA==}
    engines: {node: ^12.0.0 || ^14.0.0 || >=16.0.0}
    dev: true

  /@eslint/eslintrc@2.1.4:
    resolution: {integrity: sha512-269Z39MS6wVJtsoUl10L60WdkhJVdPG24Q4eZTH3nnF6lpvSShEK3wQjDX9JRWAUPvPh7COouPpU9IrqaZFvtQ==}
    engines: {node: ^12.22.0 || ^14.17.0 || >=16.0.0}
    dependencies:
      ajv: 6.12.6
      debug: 4.3.4(supports-color@8.1.1)
      espree: 9.6.1
      globals: 13.20.0
      ignore: 5.2.4
      import-fresh: 3.3.0
      js-yaml: 4.1.0
      minimatch: 3.1.2
      strip-json-comments: 3.1.1
    transitivePeerDependencies:
      - supports-color
    dev: true

  /@eslint/js@8.55.0:
    resolution: {integrity: sha512-qQfo2mxH5yVom1kacMtZZJFVdW+E70mqHMJvVg6WTLo+VBuQJ4TojZlfWBjK0ve5BdEeNAVxOsl/nvNMpJOaJA==}
    engines: {node: ^12.22.0 || ^14.17.0 || >=16.0.0}
    dev: true

  /@fluid-internal/eslint-plugin-fluid@0.1.1(eslint@8.55.0)(typescript@5.1.6):
    resolution: {integrity: sha512-7CNeAjn81BPvq/BKc1nQo/6HUZXg4KUAglFuCX6HFCnpGPrDLdm7cdkrGyA1tExB1EGnCAPFzVNbSqSYcwJnag==}
    dependencies:
      '@microsoft/tsdoc': 0.14.2
      '@typescript-eslint/parser': 6.7.5(eslint@8.55.0)(typescript@5.1.6)
      ts-morph: 20.0.0
    transitivePeerDependencies:
      - eslint
      - supports-color
      - typescript
    dev: true

  /@fluid-tools/build-cli@0.38.0:
    resolution: {integrity: sha512-QvfpjBidx9+bCsSIeqsZiRLg/dDmYrMZeJvAq6zRxhUynnA74koIIt2hbp0cP4MWbDWxMCMUvgLpzJHKuVVslA==}
    engines: {node: '>=14.17.0'}
    hasBin: true
    dependencies:
<<<<<<< HEAD
      '@fluid-tools/version-tools': 0.37.0
      '@fluidframework/build-tools': 0.37.0
      '@fluidframework/bundle-size-tools': 0.37.0
      '@microsoft/api-extractor': 7.43.1_f66stvskxun56mencgf6l5564y
      '@oclif/core': 3.26.2
      '@oclif/plugin-autocomplete': 3.0.13
      '@oclif/plugin-commands': 3.2.2
      '@oclif/plugin-help': 6.0.20
      '@oclif/plugin-not-found': 3.1.2
      '@oclif/plugin-plugins': 5.0.7
=======
      '@fluid-tools/version-tools': 0.38.0
      '@fluidframework/build-tools': 0.38.0
      '@fluidframework/bundle-size-tools': 0.38.0
      '@microsoft/api-extractor': 7.43.1(patch_hash=f66stvskxun56mencgf6l5564y)
      '@oclif/core': 3.26.6
      '@oclif/plugin-autocomplete': 3.0.18
      '@oclif/plugin-commands': 3.3.4
      '@oclif/plugin-help': 6.0.22
      '@oclif/plugin-not-found': 3.1.10
>>>>>>> 4d56fd1f
      '@octokit/core': 4.2.4
      '@rushstack/node-core-library': 3.61.0
      async: 3.2.4
      chalk: 2.4.2
      change-case: 3.1.0
      danger: 11.3.1
      date-fns: 2.30.0
      debug: 4.3.4(supports-color@8.1.1)
      execa: 5.1.1
      fs-extra: 9.1.0
      globby: 11.1.0
      gray-matter: 4.0.3
      human-id: 4.0.0
      inquirer: 8.2.5
      json5: 2.2.3
      jssm: 5.89.2
      latest-version: 5.1.0
      minimatch: 7.4.6
      node-fetch: 2.6.10
      npm-check-updates: 16.14.20
      oclif: 4.10.15
      prettier: 3.2.5
      prompts: 2.4.2
      read-pkg-up: 7.0.1
      replace-in-file: 7.1.0
      resolve.exports: 2.0.2
      semver: 7.6.0
      semver-utils: 1.1.4
      simple-git: 3.19.1
      sort-json: 2.0.1
      sort-package-json: 1.57.0
      strip-ansi: 6.0.1
      table: 6.8.1
      ts-morph: 22.0.0
      type-fest: 2.19.0
    transitivePeerDependencies:
      - '@swc/core'
      - '@types/node'
      - aws-crt
      - bluebird
      - encoding
      - esbuild
      - supports-color
      - uglify-js
      - webpack-cli
    dev: true

  /@fluid-tools/version-tools@0.38.0:
    resolution: {integrity: sha512-sPGkM+2BMv0/QSSXwGEl8y+/cprookyS7mKQFdk3UiBlLBPr8uQcNxG1xPxpmM9JwZH63Q55dy56u4TnjuNoNQ==}
    engines: {node: '>=14.17.0'}
    hasBin: true
    dependencies:
      '@oclif/core': 3.26.6
      '@oclif/plugin-autocomplete': 3.0.18
      '@oclif/plugin-commands': 3.3.4
      '@oclif/plugin-help': 6.0.22
      '@oclif/plugin-not-found': 3.1.10
      chalk: 2.4.2
      semver: 7.6.0
      table: 6.8.1
    transitivePeerDependencies:
      - supports-color
    dev: true

  /@fluidframework/build-common@2.0.3:
    resolution: {integrity: sha512-1LU/2uyCeMxf63z5rhFOFEBvFyBogZ7ZXwzXLxyBhSgq/fGiq8PLjBW7uX++r0LcVCdaWyopf7w060eJpANYdg==}
    hasBin: true
    dev: true

  /@fluidframework/build-tools@0.38.0:
    resolution: {integrity: sha512-ZEUnUmaPDGhKRHQBjFwDW1YEHk1twDMqcB7Bj5fSfDheQyxbBGAOyKDIST7zTn/NB3zpARC3rE3R5/3NFnCCcA==}
    engines: {node: '>=14.17.0'}
    hasBin: true
    dependencies:
      '@fluid-tools/version-tools': 0.38.0
      '@fluidframework/bundle-size-tools': 0.38.0
      '@manypkg/get-packages': 2.2.0
      '@octokit/core': 4.2.4
      '@rushstack/node-core-library': 3.61.0
      async: 3.2.4
      chalk: 2.4.2
      cosmiconfig: 8.2.0
      danger: 11.3.1
      date-fns: 2.30.0
      debug: 4.3.4(supports-color@8.1.1)
      detect-indent: 6.1.0
      find-up: 7.0.0
      fs-extra: 9.1.0
      glob: 7.2.3
      ignore: 5.2.4
      json5: 2.2.3
      lodash: 4.17.21
      lodash.isequal: 4.5.0
      picomatch: 2.3.1
      rimraf: 4.4.1
      semver: 7.6.0
      sort-package-json: 1.57.0
      ts-morph: 22.0.0
      type-fest: 2.19.0
      typescript: 5.1.6
      yaml: 2.3.1
    transitivePeerDependencies:
      - '@swc/core'
      - '@types/node'
      - encoding
      - esbuild
      - supports-color
      - uglify-js
      - webpack-cli
    dev: true

  /@fluidframework/bundle-size-tools@0.38.0:
    resolution: {integrity: sha512-OaevKCCZKwnSI1iF3wnSgKR52xwtI74AVJsO1o9rjVyZMd78cdBK2KIZjqv7rIDINaqVlsZnulvrEx+AbBrg/g==}
    dependencies:
      azure-devops-node-api: 11.2.0
      jszip: 3.10.1
      msgpack-lite: 0.1.26
      pako: 2.1.0
      typescript: 5.1.6
      webpack: 5.88.2
    transitivePeerDependencies:
      - '@swc/core'
      - esbuild
      - uglify-js
      - webpack-cli
    dev: true

  /@fluidframework/eslint-config-fluid@5.2.0(eslint@8.55.0)(typescript@5.1.6):
    resolution: {integrity: sha512-FGAt7QIm//36j+ZiiIAj1+LZ6NYP2UJLwE5NT70ztgjl90jaCEWZUgoGUgPUWB9CpTmVZYo1+dGWOSsMLHidJA==}
    dependencies:
      '@fluid-internal/eslint-plugin-fluid': 0.1.1(eslint@8.55.0)(typescript@5.1.6)
      '@microsoft/tsdoc': 0.14.2
      '@rushstack/eslint-patch': 1.4.0
      '@rushstack/eslint-plugin': 0.13.1(eslint@8.55.0)(typescript@5.1.6)
      '@rushstack/eslint-plugin-security': 0.7.1(eslint@8.55.0)(typescript@5.1.6)
      '@typescript-eslint/eslint-plugin': 6.7.5(@typescript-eslint/parser@6.7.5)(eslint@8.55.0)(typescript@5.1.6)
      '@typescript-eslint/parser': 6.7.5(eslint@8.55.0)(typescript@5.1.6)
      eslint-config-prettier: 9.0.0(eslint@8.55.0)
      eslint-import-resolver-typescript: 3.6.1(@typescript-eslint/parser@6.7.5)(eslint-plugin-i@2.29.0)(eslint@8.55.0)
      eslint-plugin-eslint-comments: 3.2.0(eslint@8.55.0)
      eslint-plugin-import: /eslint-plugin-i@2.29.0(@typescript-eslint/parser@6.7.5)(eslint-import-resolver-typescript@3.6.1)(eslint@8.55.0)
      eslint-plugin-jsdoc: 46.8.2(eslint@8.55.0)
      eslint-plugin-promise: 6.1.1(eslint@8.55.0)
      eslint-plugin-react: 7.33.2(eslint@8.55.0)
      eslint-plugin-react-hooks: 4.6.0(eslint@8.55.0)
      eslint-plugin-tsdoc: 0.2.17
      eslint-plugin-unicorn: 48.0.1(eslint@8.55.0)
      eslint-plugin-unused-imports: 3.0.0(@typescript-eslint/eslint-plugin@6.7.5)(eslint@8.55.0)
    transitivePeerDependencies:
      - eslint
      - eslint-import-resolver-node
      - eslint-import-resolver-webpack
      - supports-color
      - typescript
    dev: true

  /@fluidframework/protocol-definitions@3.2.0:
    resolution: {integrity: sha512-xgcyMN4uF6dAp2/XYFSHvGFITIV7JbVt3itA+T0c71/lZjq/HU/a/ClPIxfl9AEN0RbtuR/1n5LP4FXSV9j0hA==}
    dev: true

  /@gar/promisify@1.1.3:
    resolution: {integrity: sha512-k2Ty1JcVojjJFwrg/ThKi2ujJ7XNLYaFGNB/bWT9wGR+oSMJHMa5w+CUq6p/pVrKeNNgA7pCqEcjSnHVoqJQFw==}
    dev: true

  /@gitbeaker/core@35.8.1:
    resolution: {integrity: sha512-KBrDykVKSmU9Q9Gly8KeHOgdc0lZSa435srECxuO0FGqqBcUQ82hPqUc13YFkkdOI9T1JRA3qSFajg8ds0mZKA==}
    engines: {node: '>=14.2.0'}
    dependencies:
      '@gitbeaker/requester-utils': 35.8.1
      form-data: 4.0.0
      li: 1.3.0
      mime: 3.0.0
      query-string: 7.1.3
      xcase: 2.0.1
    dev: true

  /@gitbeaker/node@35.8.1:
    resolution: {integrity: sha512-g6rX853y61qNhzq9cWtxIEoe2KDeFBtXAeWMGWJnc3nz3WRump2pIICvJqw/yobLZqmTNt+ea6w3/n92Mnbn3g==}
    engines: {node: '>=14.2.0'}
    deprecated: Please use its successor @gitbeaker/rest
    dependencies:
      '@gitbeaker/core': 35.8.1
      '@gitbeaker/requester-utils': 35.8.1
      delay: 5.0.0
      got: 11.8.6
      xcase: 2.0.1
    dev: true

  /@gitbeaker/requester-utils@35.8.1:
    resolution: {integrity: sha512-MFzdH+Z6eJaCZA5ruWsyvm6SXRyrQHjYVR6aY8POFraIy7ceIHOprWCs1R+0ydDZ8KtBnd8OTHjlJ0sLtSFJCg==}
    engines: {node: '>=14.2.0'}
    dependencies:
      form-data: 4.0.0
      qs: 6.11.1
      xcase: 2.0.1
    dev: true

  /@humanwhocodes/config-array@0.11.13:
    resolution: {integrity: sha512-JSBDMiDKSzQVngfRjOdFXgFfklaXI4K9nLF49Auh21lmBWRLIK3+xTErTWD4KU54pb6coM6ESE7Awz/FNU3zgQ==}
    engines: {node: '>=10.10.0'}
    dependencies:
      '@humanwhocodes/object-schema': 2.0.1
      debug: 4.3.4(supports-color@8.1.1)
      minimatch: 3.1.2
    transitivePeerDependencies:
      - supports-color
    dev: true

  /@humanwhocodes/module-importer@1.0.1:
    resolution: {integrity: sha512-bxveV4V8v5Yb4ncFTT3rPSgZBOpCkjfK0y4oVVVJwIuDVBRMDXrPyXRL988i5ap9m9bnyEEjWfm5WkBmtffLfA==}
    engines: {node: '>=12.22'}
    dev: true

  /@humanwhocodes/object-schema@2.0.1:
    resolution: {integrity: sha512-dvuCeX5fC9dXgJn9t+X5atfmgQAzUOWqS1254Gh0m6i8wKd10ebXkfNKiRK+1GWi/yTvvLDHpoxLr0xxxeslWw==}
    dev: true

  /@inquirer/confirm@3.1.8:
    resolution: {integrity: sha512-f3INZ+ca4dQdn+MQiq1yP/mOIR/Oc8BLRYuDh6ciToWd6z4W8yArfzjBCMQ0BPY8PcJKwZxGIt8Z6yNT32eSTw==}
    engines: {node: '>=18'}
    dependencies:
      '@inquirer/core': 8.2.1
      '@inquirer/type': 1.3.2
    dev: true

  /@inquirer/core@7.1.2:
    resolution: {integrity: sha512-ne5VhDqruYYzx8mmjDZ9F58ymrLJGxmSHJUcJGiW3tifzvl3goAm6gNX11w6+zUnGE54vgQ6ALDXL3IOSezMRw==}
    engines: {node: '>=18'}
    dependencies:
      '@inquirer/type': 1.2.1
      '@types/mute-stream': 0.0.4
      '@types/node': 20.12.7
      '@types/wrap-ansi': 3.0.0
      ansi-escapes: 4.3.2
      chalk: 4.1.2
      cli-spinners: 2.9.2
      cli-width: 4.1.0
      figures: 3.2.0
      mute-stream: 1.0.0
      signal-exit: 4.1.0
      strip-ansi: 6.0.1
      wrap-ansi: 6.2.0
    dev: true

  /@inquirer/core@8.2.1:
    resolution: {integrity: sha512-TIcuQMn2qrtyYe0j136UpHeYpk7AcR/trKeT/7YY0vRgcS9YSfJuQ2+PudPhSofLLsHNnRYAHScQCcVZrJkMqA==}
    engines: {node: '>=18'}
    dependencies:
      '@inquirer/figures': 1.0.2
      '@inquirer/type': 1.3.2
      '@types/mute-stream': 0.0.4
      '@types/node': 20.12.12
      '@types/wrap-ansi': 3.0.0
      ansi-escapes: 4.3.2
      chalk: 4.1.2
      cli-spinners: 2.9.2
      cli-width: 4.1.0
      mute-stream: 1.0.0
      signal-exit: 4.1.0
      strip-ansi: 6.0.1
      wrap-ansi: 6.2.0
    dev: true

  /@inquirer/figures@1.0.2:
    resolution: {integrity: sha512-4F1MBwVr3c/m4bAUef6LgkvBfSjzwH+OfldgHqcuacWwSUetFebM2wi58WfG9uk1rR98U6GwLed4asLJbwdV5w==}
    engines: {node: '>=18'}
    dev: true

  /@inquirer/input@2.1.2:
    resolution: {integrity: sha512-Szr9POj/NxbKSmbOx81ZD76b6xmvXXUY56QLWBXRv8zIGTIKtj03V4zAsw3MTiL6Qoo+IaRLwTLr3bI+qIblzA==}
    engines: {node: '>=18'}
    dependencies:
      '@inquirer/core': 7.1.2
      '@inquirer/type': 1.2.1
    dev: true

  /@inquirer/select@2.3.4:
    resolution: {integrity: sha512-y9HGzHfPPh60QciH7WiKtjtWjgU24jrIsfJnq4Zqmu8k4HVVQPBXxiKKzwzJyJWwdWZcWATm4VDDWGFEjVHvGA==}
    engines: {node: '>=18'}
    dependencies:
      '@inquirer/core': 8.2.1
      '@inquirer/figures': 1.0.2
      '@inquirer/type': 1.3.2
      ansi-escapes: 4.3.2
      chalk: 4.1.2
    dev: true

  /@inquirer/type@1.2.1:
    resolution: {integrity: sha512-xwMfkPAxeo8Ji/IxfUSqzRi0/+F2GIqJmpc5/thelgMGsjNZcjDDRBO9TLXT1s/hdx/mK5QbVIvgoLIFgXhTMQ==}
    engines: {node: '>=18'}
    dev: true

  /@inquirer/type@1.3.2:
    resolution: {integrity: sha512-5Frickan9c89QbPkSu6I6y8p+9eR6hZkdPahGmNDsTFX8FHLPAozyzCZMKUeW8FyYwnlCKUjqIEqxY+UctARiw==}
    engines: {node: '>=18'}
    dev: true

  /@isaacs/cliui@8.0.2:
    resolution: {integrity: sha512-O8jcjabXaleOG9DQ0+ARXWZBTfnP4WNAqzuiJK7ll44AmxGKv/J2M4TPjxjY3znBCfvBXFzucm1twdyFybFqEA==}
    engines: {node: '>=12'}
    dependencies:
      string-width: 5.1.2
      string-width-cjs: /string-width@4.2.3
      strip-ansi: 7.1.0
      strip-ansi-cjs: /strip-ansi@6.0.1
      wrap-ansi: 8.1.0
      wrap-ansi-cjs: /wrap-ansi@7.0.0
    dev: true

  /@jridgewell/gen-mapping@0.3.3:
    resolution: {integrity: sha512-HLhSWOLRi875zjjMG/r+Nv0oCW8umGb0BgEhyX3dDX3egwZtB8PqLnjz3yedt8R5StBrzcg4aBpnh8UA9D1BoQ==}
    engines: {node: '>=6.0.0'}
    dependencies:
      '@jridgewell/set-array': 1.1.2
      '@jridgewell/sourcemap-codec': 1.4.15
      '@jridgewell/trace-mapping': 0.3.18
    dev: true

  /@jridgewell/resolve-uri@3.1.0:
    resolution: {integrity: sha512-F2msla3tad+Mfht5cJq7LSXcdudKTWCVYUgw6pLFOOHSTtZlj6SWNYAp+AhuqLmWdBO2X5hPrLcu8cVP8fy28w==}
    engines: {node: '>=6.0.0'}
    dev: true

  /@jridgewell/set-array@1.1.2:
    resolution: {integrity: sha512-xnkseuNADM0gt2bs+BvhO0p78Mk762YnZdsuzFV018NoG1Sj1SCQvpSqa7XUaTam5vAGasABV9qXASMKnFMwMw==}
    engines: {node: '>=6.0.0'}
    dev: true

  /@jridgewell/source-map@0.3.3:
    resolution: {integrity: sha512-b+fsZXeLYi9fEULmfBrhxn4IrPlINf8fiNarzTof004v3lFdntdwa9PF7vFJqm3mg7s+ScJMxXaE3Acp1irZcg==}
    dependencies:
      '@jridgewell/gen-mapping': 0.3.3
      '@jridgewell/trace-mapping': 0.3.18
    dev: true

  /@jridgewell/sourcemap-codec@1.4.14:
    resolution: {integrity: sha512-XPSJHWmi394fuUuzDnGz1wiKqWfo1yXecHQMRf2l6hztTO+nPru658AyDngaBe7isIxEkRsPR3FZh+s7iVa4Uw==}
    dev: true

  /@jridgewell/sourcemap-codec@1.4.15:
    resolution: {integrity: sha512-eF2rxCRulEKXHTRiDrDy6erMYWqNw4LPdQ8UQA4huuxaQsVeRPFl2oM8oDGxMFhJUWZf9McpLtJasDDZb/Bpeg==}
    dev: true

  /@jridgewell/trace-mapping@0.3.18:
    resolution: {integrity: sha512-w+niJYzMHdd7USdiH2U6869nqhD2nbfZXND5Yp93qIbEmnDNk7PD48o+YchRVpzMU7M6jVCbenTR7PA1FLQ9pA==}
    dependencies:
      '@jridgewell/resolve-uri': 3.1.0
      '@jridgewell/sourcemap-codec': 1.4.14
    dev: true

  /@kwsites/file-exists@1.1.1:
    resolution: {integrity: sha512-m9/5YGR18lIwxSFDwfE3oA7bWuq9kdau6ugN4H2rJeyhFQZcG9AgSHkQtSD15a8WvTgfz9aikZMrKPHvbpqFiw==}
    dependencies:
      debug: 4.3.4(supports-color@8.1.1)
    transitivePeerDependencies:
      - supports-color
    dev: true

  /@kwsites/promise-deferred@1.1.1:
    resolution: {integrity: sha512-GaHYm+c0O9MjZRu0ongGBRbinu8gVAMd2UZjji6jVmqKtZluZnptXGWhz1E8j8D2HJ3f/yMxKAUC0b+57wncIw==}
    dev: true

  /@manypkg/find-root@2.2.1:
    resolution: {integrity: sha512-34NlypD5mmTY65cFAK7QPgY5Tzt0qXR4ZRXdg97xAlkiLuwXUPBEXy5Hsqzd+7S2acsLxUz6Cs50rlDZQr4xUA==}
    engines: {node: '>=14.18.0'}
    dependencies:
      '@manypkg/tools': 1.1.0
      find-up: 4.1.0
      fs-extra: 8.1.0
    dev: true

  /@manypkg/get-packages@2.2.0:
    resolution: {integrity: sha512-B5p5BXMwhGZKi/syEEAP1eVg5DZ/9LP+MZr0HqfrHLgu9fq0w4ZwH8yVen4JmjrxI2dWS31dcoswYzuphLaRxg==}
    engines: {node: '>=14.18.0'}
    dependencies:
      '@manypkg/find-root': 2.2.1
      '@manypkg/tools': 1.1.0
    dev: true

  /@manypkg/tools@1.1.0:
    resolution: {integrity: sha512-SkAyKAByB9l93Slyg8AUHGuM2kjvWioUTCckT/03J09jYnfEzMO/wSXmEhnKGYs6qx9De8TH4yJCl0Y9lRgnyQ==}
    engines: {node: '>=14.18.0'}
    dependencies:
      fs-extra: 8.1.0
      globby: 11.1.0
      jju: 1.4.0
      read-yaml-file: 1.1.0
    dev: true

<<<<<<< HEAD
  /@microsoft/api-extractor-model/7.28.14:
=======
  /@microsoft/api-extractor-model@7.28.14:
>>>>>>> 4d56fd1f
    resolution: {integrity: sha512-Bery/c8A8SsKPSvA82cTTuy/+OcxZbLRmKhPkk91/AJOQzxZsShcrmHFAGeiEqSIrv1nPZ3tKq9kfMLdCHmsqg==}
    dependencies:
      '@microsoft/tsdoc': 0.14.2
      '@microsoft/tsdoc-config': 0.16.2
      '@rushstack/node-core-library': 4.1.0
    transitivePeerDependencies:
      - '@types/node'
    dev: true

<<<<<<< HEAD
  /@microsoft/api-extractor/7.43.1_f66stvskxun56mencgf6l5564y:
=======
  /@microsoft/api-extractor@7.43.1(patch_hash=f66stvskxun56mencgf6l5564y):
>>>>>>> 4d56fd1f
    resolution: {integrity: sha512-ohg40SsvFFgzHFAtYq5wKJc8ZDyY46bphjtnSvhSSlXpPTG7GHwyyXkn48UZiUCBwr2WC7TRC1Jfwz7nreuiyQ==}
    hasBin: true
    dependencies:
      '@microsoft/api-extractor-model': 7.28.14
      '@microsoft/tsdoc': 0.14.2
      '@microsoft/tsdoc-config': 0.16.2
      '@rushstack/node-core-library': 4.1.0
      '@rushstack/rig-package': 0.5.2
      '@rushstack/terminal': 0.10.1
      '@rushstack/ts-command-line': 4.19.2
      lodash: 4.17.21
      minimatch: 3.0.8
      resolve: 1.22.8
      semver: 7.5.4
      source-map: 0.6.1
      typescript: 5.4.2
    transitivePeerDependencies:
      - '@types/node'
    dev: true
    patched: true

  /@microsoft/tsdoc-config@0.16.2:
    resolution: {integrity: sha512-OGiIzzoBLgWWR0UdRJX98oYO+XKGf7tiK4Zk6tQ/E4IJqGCe7dvkTvgDZV5cFJUzLGDOjeAXrnZoA6QkVySuxw==}
    dependencies:
      '@microsoft/tsdoc': 0.14.2
      ajv: 6.12.6
      jju: 1.4.0
      resolve: 1.19.0
    dev: true

  /@microsoft/tsdoc@0.14.2:
    resolution: {integrity: sha512-9b8mPpKrfeGRuhFH5iO1iwCLeIIsV6+H1sRfxbkoGXIyQE2BTsPd9zqSqQJ+pv5sJ/hT5M1zvOFL02MnEezFug==}
    dev: true

  /@nodelib/fs.scandir@2.1.5:
    resolution: {integrity: sha512-vq24Bq3ym5HEQm2NKCr3yXDwjc7vTsEThRDnkp2DK9p1uqLR+DHurm/NOTo0KG7HYHU7eppKZj3MyqYuMBf62g==}
    engines: {node: '>= 8'}
    dependencies:
      '@nodelib/fs.stat': 2.0.5
      run-parallel: 1.2.0
    dev: true

  /@nodelib/fs.stat@2.0.5:
    resolution: {integrity: sha512-RkhPPp2zrqDAQA/2jNhnztcPAlv64XdhIp7a7454A5ovI7Bukxgt7MX7udwAu3zg1DcpPU0rz3VV1SeaqvY4+A==}
    engines: {node: '>= 8'}
    dev: true

  /@nodelib/fs.walk@1.2.8:
    resolution: {integrity: sha512-oGB+UxlgWcgQkgwo8GcEGwemoTFt3FIO9ababBmaGwXIoBKZ+GTy0pP185beGg7Llih/NSHSV2XAs1lnznocSg==}
    engines: {node: '>= 8'}
    dependencies:
      '@nodelib/fs.scandir': 2.1.5
      fastq: 1.15.0
    dev: true

  /@npmcli/fs@2.1.2:
    resolution: {integrity: sha512-yOJKRvohFOaLqipNtwYB9WugyZKhC/DZC4VYPmpaCzDBrA8YpK3qHZ8/HGscMnE4GqbkLNuVcCnxkeQEdGt6LQ==}
    engines: {node: ^12.13.0 || ^14.15.0 || >=16.0.0}
    dependencies:
      '@gar/promisify': 1.1.3
      semver: 7.6.0
    dev: true

  /@npmcli/fs@3.1.0:
    resolution: {integrity: sha512-7kZUAaLscfgbwBQRbvdMYaZOWyMEcPTH/tJjnyAWJ/dvvs9Ef+CERx/qJb9GExJpl1qipaDGn7KqHnFGGixd0w==}
    engines: {node: ^14.17.0 || ^16.13.0 || >=18.0.0}
    dependencies:
      semver: 7.6.0
    dev: true

  /@npmcli/git@4.0.4:
    resolution: {integrity: sha512-5yZghx+u5M47LghaybLCkdSyFzV/w4OuH12d96HO389Ik9CDsLaDZJVynSGGVJOLn6gy/k7Dz5XYcplM3uxXRg==}
    engines: {node: ^14.17.0 || ^16.13.0 || >=18.0.0}
    dependencies:
      '@npmcli/promise-spawn': 6.0.2
      lru-cache: 7.18.3
      npm-pick-manifest: 8.0.1
      proc-log: 3.0.0
      promise-inflight: 1.0.1
      promise-retry: 2.0.1
      semver: 7.6.0
      which: 3.0.1
    transitivePeerDependencies:
      - bluebird
    dev: true

  /@npmcli/installed-package-contents@2.0.2:
    resolution: {integrity: sha512-xACzLPhnfD51GKvTOOuNX2/V4G4mz9/1I2MfDoye9kBM3RYe5g2YbscsaGoTlaWqkxeiapBWyseULVKpSVHtKQ==}
    engines: {node: ^14.17.0 || ^16.13.0 || >=18.0.0}
    hasBin: true
    dependencies:
      npm-bundled: 3.0.0
      npm-normalize-package-bin: 3.0.1
    dev: true

  /@npmcli/move-file@2.0.1:
    resolution: {integrity: sha512-mJd2Z5TjYWq/ttPLLGqArdtnC74J6bOzg4rMDnN+p1xTacZ2yPRCk2y0oSWQtygLR9YVQXgOcONrwtnk3JupxQ==}
    engines: {node: ^12.13.0 || ^14.15.0 || >=16.0.0}
    deprecated: This functionality has been moved to @npmcli/fs
    dependencies:
      mkdirp: 1.0.4
      rimraf: 3.0.2
    dev: true

  /@npmcli/node-gyp@3.0.0:
    resolution: {integrity: sha512-gp8pRXC2oOxu0DUE1/M3bYtb1b3/DbJ5aM113+XJBgfXdussRAsX0YOrOhdd8WvnAR6auDBvJomGAkLKA5ydxA==}
    engines: {node: ^14.17.0 || ^16.13.0 || >=18.0.0}
    dev: true

  /@npmcli/promise-spawn@6.0.2:
    resolution: {integrity: sha512-gGq0NJkIGSwdbUt4yhdF8ZrmkGKVz9vAdVzpOfnom+V8PLSmSOVhZwbNvZZS1EYcJN5hzzKBxmmVVAInM6HQLg==}
    engines: {node: ^14.17.0 || ^16.13.0 || >=18.0.0}
    dependencies:
      which: 3.0.1
    dev: true

  /@npmcli/run-script@6.0.2:
    resolution: {integrity: sha512-NCcr1uQo1k5U+SYlnIrbAh3cxy+OQT1VtqiAbxdymSlptbzBb62AjH2xXgjNCoP073hoa1CfCAcwoZ8k96C4nA==}
    engines: {node: ^14.17.0 || ^16.13.0 || >=18.0.0}
    dependencies:
      '@npmcli/node-gyp': 3.0.0
      '@npmcli/promise-spawn': 6.0.2
      node-gyp: 9.3.1
      read-package-json-fast: 3.0.2
      which: 3.0.1
    transitivePeerDependencies:
      - bluebird
      - supports-color
    dev: true

  /@oclif/core@3.26.6:
    resolution: {integrity: sha512-+FiTw1IPuJTF9tSAlTsY8bGK4sgthehjz7c2SvYdgQncTkxI2xvUch/8QpjNYGLEmUneNygvYMRBax2KJcLccA==}
    engines: {node: '>=18.0.0'}
    dependencies:
      '@types/cli-progress': 3.11.5
      ansi-escapes: 4.3.2
      ansi-styles: 4.3.0
      cardinal: 2.1.1
      chalk: 4.1.2
      clean-stack: 3.0.1
      cli-progress: 3.12.0
      color: 4.2.3
      debug: 4.3.4(supports-color@8.1.1)
      ejs: 3.1.10
      get-package-type: 0.1.0
      globby: 11.1.0
      hyperlinker: 1.0.0
      indent-string: 4.0.0
      is-wsl: 2.2.0
      js-yaml: 3.14.1
      minimatch: 9.0.4
      natural-orderby: 2.0.3
      object-treeify: 1.1.33
      password-prompt: 1.1.3
      slice-ansi: 4.0.0
      string-width: 4.2.3
      strip-ansi: 6.0.1
      supports-color: 8.1.1
      supports-hyperlinks: 2.3.0
      widest-line: 3.1.0
      wordwrap: 1.0.0
      wrap-ansi: 7.0.0
    dev: true

  /@oclif/plugin-autocomplete@3.0.18:
    resolution: {integrity: sha512-J+SZ5dNoBUoGerpBRJQfNm4ml4+rED23MoXXJeAE8HCFTscXtnJ3I1kS37O4D7A1O0+PsUzslQBJkLHFjZg+xQ==}
    engines: {node: '>=18.0.0'}
    dependencies:
      '@oclif/core': 3.26.6
      chalk: 5.3.0
      debug: 4.3.4(supports-color@8.1.1)
      ejs: 3.1.10
    transitivePeerDependencies:
      - supports-color
    dev: true

  /@oclif/plugin-commands@3.3.4:
    resolution: {integrity: sha512-jjn24eE4gXY59Jmq6w48tPnH7WLJSt9QoDdJBcN4VLHqQlwkXpTllVKetCR0QG3pDt7ap1nl6kIRs/nAbbownw==}
    engines: {node: '>=18.0.0'}
    dependencies:
      '@oclif/core': 3.26.6
      lodash: 4.17.21
    dev: true

  /@oclif/plugin-help@6.0.22:
    resolution: {integrity: sha512-IPgUvPSdZMCHzCwCRVDUMWtFkWZSoU6Z7igNclugLIpF3Ac3vKkZGguWZ+SLK3e7012etDzgAHjXFELYOqqbsw==}
    engines: {node: '>=18.0.0'}
    dependencies:
      '@oclif/core': 3.26.6
    dev: true

  /@oclif/plugin-not-found@3.1.10:
    resolution: {integrity: sha512-epIWsksxCudFMQEVSvkjz2pWlpfgDkBu8ycRg1wHBrSMiGeHNj32POZgcrAbNrMlCdvWTakFPXgg6abZ8IbqYw==}
    engines: {node: '>=18.0.0'}
    dependencies:
      '@inquirer/confirm': 3.1.8
      '@oclif/core': 3.26.6
      chalk: 5.3.0
      fast-levenshtein: 3.0.0
    dev: true

  /@oclif/plugin-warn-if-update-available@3.0.19:
    resolution: {integrity: sha512-CauYLxNuPtK9ig1ZlzFiCqxzGJJd73CKyJDiSzGkg3QRooyZkE9G+l1Lz18fHzj+TEeXUZ74t6RWWPC5p0TL4w==}
    engines: {node: '>=18.0.0'}
    dependencies:
      '@oclif/core': 3.26.6
      chalk: 5.3.0
      debug: 4.3.4(supports-color@8.1.1)
      http-call: 5.3.0
      lodash: 4.17.21
    transitivePeerDependencies:
      - supports-color
    dev: true

  /@octokit/auth-token@2.5.0:
    resolution: {integrity: sha512-r5FVUJCOLl19AxiuZD2VRZ/ORjp/4IN98Of6YJoJOkY75CIBuYfmiNHGrDwXr+aLGG55igl9QrxX3hbiXlLb+g==}
    dependencies:
      '@octokit/types': 6.41.0
    dev: true

  /@octokit/auth-token@3.0.3:
    resolution: {integrity: sha512-/aFM2M4HVDBT/jjDBa84sJniv1t9Gm/rLkalaz9htOm+L+8JMj1k9w0CkUdcxNyNxZPlTxKPVko+m1VlM58ZVA==}
    engines: {node: '>= 14'}
    dependencies:
      '@octokit/types': 9.2.1
    dev: true

  /@octokit/core@3.6.0:
    resolution: {integrity: sha512-7RKRKuA4xTjMhY+eG3jthb3hlZCsOwg3rztWh75Xc+ShDWOfDDATWbeZpAHBNRpm4Tv9WgBMOy1zEJYXG6NJ7Q==}
    dependencies:
      '@octokit/auth-token': 2.5.0
      '@octokit/graphql': 4.8.0
      '@octokit/request': 5.6.3
      '@octokit/request-error': 2.1.0
      '@octokit/types': 6.41.0
      before-after-hook: 2.2.3
      universal-user-agent: 6.0.0
    transitivePeerDependencies:
      - encoding
    dev: true

  /@octokit/core@4.2.4:
    resolution: {integrity: sha512-rYKilwgzQ7/imScn3M9/pFfUf4I1AZEH3KhyJmtPdE2zfaXAn2mFfUy4FbKewzc2We5y/LlKLj36fWJLKC2SIQ==}
    engines: {node: '>= 14'}
    dependencies:
      '@octokit/auth-token': 3.0.3
      '@octokit/graphql': 5.0.5
      '@octokit/request': 6.2.3
      '@octokit/request-error': 3.0.3
      '@octokit/types': 9.2.1
      before-after-hook: 2.2.3
      universal-user-agent: 6.0.0
    transitivePeerDependencies:
      - encoding
    dev: true

  /@octokit/endpoint@6.0.12:
    resolution: {integrity: sha512-lF3puPwkQWGfkMClXb4k/eUT/nZKQfxinRWJrdZaJO85Dqwo/G0yOC434Jr2ojwafWJMYqFGFa5ms4jJUgujdA==}
    dependencies:
      '@octokit/types': 6.41.0
      is-plain-object: 5.0.0
      universal-user-agent: 6.0.0
    dev: true

  /@octokit/endpoint@7.0.5:
    resolution: {integrity: sha512-LG4o4HMY1Xoaec87IqQ41TQ+glvIeTKqfjkCEmt5AIwDZJwQeVZFIEYXrYY6yLwK+pAScb9Gj4q+Nz2qSw1roA==}
    engines: {node: '>= 14'}
    dependencies:
      '@octokit/types': 9.2.1
      is-plain-object: 5.0.0
      universal-user-agent: 6.0.0
    dev: true

  /@octokit/graphql@4.8.0:
    resolution: {integrity: sha512-0gv+qLSBLKF0z8TKaSKTsS39scVKF9dbMxJpj3U0vC7wjNWFuIpL/z76Qe2fiuCbDRcJSavkXsVtMS6/dtQQsg==}
    dependencies:
      '@octokit/request': 5.6.3
      '@octokit/types': 6.41.0
      universal-user-agent: 6.0.0
    transitivePeerDependencies:
      - encoding
    dev: true

  /@octokit/graphql@5.0.5:
    resolution: {integrity: sha512-Qwfvh3xdqKtIznjX9lz2D458r7dJPP8l6r4GQkIdWQouZwHQK0mVT88uwiU2bdTU2OtT1uOlKpRciUWldpG0yQ==}
    engines: {node: '>= 14'}
    dependencies:
      '@octokit/request': 6.2.3
      '@octokit/types': 9.2.1
      universal-user-agent: 6.0.0
    transitivePeerDependencies:
      - encoding
    dev: true

  /@octokit/openapi-types@12.11.0:
    resolution: {integrity: sha512-VsXyi8peyRq9PqIz/tpqiL2w3w80OgVMwBHltTml3LmVvXiphgeqmY9mvBw9Wu7e0QWk/fqD37ux8yP5uVekyQ==}
    dev: true

  /@octokit/openapi-types@17.1.1:
    resolution: {integrity: sha512-/X7Gh/qWiWaooJmUnYD48SYy72fyrk2ceisOSe89JojK7r0j8YrTwYpDi76kI+c6QiqX1KSgdoBTMJvktsDkYw==}
    dev: true

  /@octokit/plugin-paginate-rest@2.21.3(@octokit/core@3.6.0):
    resolution: {integrity: sha512-aCZTEf0y2h3OLbrgKkrfFdjRL6eSOo8komneVQJnYecAxIej7Bafor2xhuDJOIFau4pk0i/P28/XgtbyPF0ZHw==}
    peerDependencies:
      '@octokit/core': '>=2'
    dependencies:
      '@octokit/core': 3.6.0
      '@octokit/types': 6.41.0
    dev: true

  /@octokit/plugin-request-log@1.0.4(@octokit/core@3.6.0):
    resolution: {integrity: sha512-mLUsMkgP7K/cnFEw07kWqXGF5LKrOkD+lhCrKvPHXWDywAwuDUeDwWBpc69XK3pNX0uKiVt8g5z96PJ6z9xCFA==}
    peerDependencies:
      '@octokit/core': '>=3'
    dependencies:
      '@octokit/core': 3.6.0
    dev: true

  /@octokit/plugin-rest-endpoint-methods@5.16.2(@octokit/core@3.6.0):
    resolution: {integrity: sha512-8QFz29Fg5jDuTPXVtey05BLm7OB+M8fnvE64RNegzX7U+5NUXcOcnpTIK0YfSHBg8gYd0oxIq3IZTe9SfPZiRw==}
    peerDependencies:
      '@octokit/core': '>=3'
    dependencies:
      '@octokit/core': 3.6.0
      '@octokit/types': 6.41.0
      deprecation: 2.3.1
    dev: true

  /@octokit/request-error@2.1.0:
    resolution: {integrity: sha512-1VIvgXxs9WHSjicsRwq8PlR2LR2x6DwsJAaFgzdi0JfJoGSO8mYI/cHJQ+9FbN21aa+DrgNLnwObmyeSC8Rmpg==}
    dependencies:
      '@octokit/types': 6.41.0
      deprecation: 2.3.1
      once: 1.4.0
    dev: true

  /@octokit/request-error@3.0.3:
    resolution: {integrity: sha512-crqw3V5Iy2uOU5Np+8M/YexTlT8zxCfI+qu+LxUB7SZpje4Qmx3mub5DfEKSO8Ylyk0aogi6TYdf6kxzh2BguQ==}
    engines: {node: '>= 14'}
    dependencies:
      '@octokit/types': 9.2.1
      deprecation: 2.3.1
      once: 1.4.0
    dev: true

  /@octokit/request@5.6.3:
    resolution: {integrity: sha512-bFJl0I1KVc9jYTe9tdGGpAMPy32dLBXXo1dS/YwSCTL/2nd9XeHsY616RE3HPXDVk+a+dBuzyz5YdlXwcDTr2A==}
    dependencies:
      '@octokit/endpoint': 6.0.12
      '@octokit/request-error': 2.1.0
      '@octokit/types': 6.41.0
      is-plain-object: 5.0.0
      node-fetch: 2.6.10
      universal-user-agent: 6.0.0
    transitivePeerDependencies:
      - encoding
    dev: true

  /@octokit/request@6.2.3:
    resolution: {integrity: sha512-TNAodj5yNzrrZ/VxP+H5HiYaZep0H3GU0O7PaF+fhDrt8FPrnkei9Aal/txsN/1P7V3CPiThG0tIvpPDYUsyAA==}
    engines: {node: '>= 14'}
    dependencies:
      '@octokit/endpoint': 7.0.5
      '@octokit/request-error': 3.0.3
      '@octokit/types': 9.2.1
      is-plain-object: 5.0.0
      node-fetch: 2.6.10
      universal-user-agent: 6.0.0
    transitivePeerDependencies:
      - encoding
    dev: true

  /@octokit/rest@18.12.0:
    resolution: {integrity: sha512-gDPiOHlyGavxr72y0guQEhLsemgVjwRePayJ+FcKc2SJqKUbxbkvf5kAZEWA/MKvsfYlQAMVzNJE3ezQcxMJ2Q==}
    dependencies:
      '@octokit/core': 3.6.0
      '@octokit/plugin-paginate-rest': 2.21.3(@octokit/core@3.6.0)
      '@octokit/plugin-request-log': 1.0.4(@octokit/core@3.6.0)
      '@octokit/plugin-rest-endpoint-methods': 5.16.2(@octokit/core@3.6.0)
    transitivePeerDependencies:
      - encoding
    dev: true

  /@octokit/types@6.41.0:
    resolution: {integrity: sha512-eJ2jbzjdijiL3B4PrSQaSjuF2sPEQPVCPzBvTHJD9Nz+9dw2SGH4K4xeQJ77YfTq5bRQ+bD8wT11JbeDPmxmGg==}
    dependencies:
      '@octokit/openapi-types': 12.11.0
    dev: true

  /@octokit/types@9.2.1:
    resolution: {integrity: sha512-Vx4keMiD/CAiwVFasLcH0xBSVbKIHebIZke9i7ZbUWGNN4vJFWSYH6Nvga7UY9NIJCGa6x3QG849XTbi5wYmkA==}
    dependencies:
      '@octokit/openapi-types': 17.1.1
    dev: true

  /@pkgjs/parseargs@0.11.0:
    resolution: {integrity: sha512-+1VkjdD0QBLPodGrJUeqarH8VAIvQODIbwh9XpP5Syisf7YoQgsJKPNFoqqLQlu+VQ/tVSshMR6loPMn8U+dPg==}
    engines: {node: '>=14'}
    requiresBuild: true
    dev: true
    optional: true

  /@pnpm/config.env-replace@1.1.0:
    resolution: {integrity: sha512-htyl8TWnKL7K/ESFa1oW2UB5lVDxuF5DpM7tBi6Hu2LNL3mWkIzNLG6N4zoCUP1lCKNxWy/3iu8mS8MvToGd6w==}
    engines: {node: '>=12.22.0'}
    dev: true

  /@pnpm/network.ca-file@1.0.2:
    resolution: {integrity: sha512-YcPQ8a0jwYU9bTdJDpXjMi7Brhkr1mXsXrUJvjqM2mQDgkRiz8jFaQGOdaLxgjtUfQgZhKy/O3cG/YwmgKaxLA==}
    engines: {node: '>=12.22.0'}
    dependencies:
      graceful-fs: 4.2.10
    dev: true

  /@pnpm/npm-conf@2.2.0:
    resolution: {integrity: sha512-roLI1ul/GwzwcfcVpZYPdrgW2W/drLriObl1h+yLF5syc8/5ULWw2ALbCHUWF+4YltIqA3xFSbG4IwyJz37e9g==}
    engines: {node: '>=12'}
    dependencies:
      '@pnpm/config.env-replace': 1.1.0
      '@pnpm/network.ca-file': 1.0.2
      config-chain: 1.1.13
    dev: true

  /@rushstack/eslint-patch@1.4.0:
    resolution: {integrity: sha512-cEjvTPU32OM9lUFegJagO0mRnIn+rbqrG89vV8/xLnLFX0DoR0r1oy5IlTga71Q7uT3Qus7qm7wgeiMT/+Irlg==}
    dev: true

  /@rushstack/eslint-plugin-security@0.7.1(eslint@8.55.0)(typescript@5.1.6):
    resolution: {integrity: sha512-84N42tlONhcbXdlk5Rkb+/pVxPnH+ojX8XwtFoecCRV88/4Ii7eGEyJPb73lOpHaE3NJxLzLVIeixKYQmdjImA==}
    peerDependencies:
      eslint: ^6.0.0 || ^7.0.0 || ^8.0.0
    dependencies:
      '@rushstack/tree-pattern': 0.3.1
      '@typescript-eslint/experimental-utils': 5.59.11(eslint@8.55.0)(typescript@5.1.6)
      eslint: 8.55.0
    transitivePeerDependencies:
      - supports-color
      - typescript
    dev: true

  /@rushstack/eslint-plugin@0.13.1(eslint@8.55.0)(typescript@5.1.6):
    resolution: {integrity: sha512-qQ6iPCm8SFuY+bpcSv5hlYtdwDHcFlE6wlpUHa0ywG9tGVBYM5But8S4qVRFq1iejAuFX+ubNUOyFJHvxpox+A==}
    peerDependencies:
      eslint: ^6.0.0 || ^7.0.0 || ^8.0.0
    dependencies:
      '@rushstack/tree-pattern': 0.3.1
      '@typescript-eslint/experimental-utils': 5.59.11(eslint@8.55.0)(typescript@5.1.6)
      eslint: 8.55.0
    transitivePeerDependencies:
      - supports-color
      - typescript
    dev: true

  /@rushstack/node-core-library@3.61.0:
    resolution: {integrity: sha512-tdOjdErme+/YOu4gPed3sFS72GhtWCgNV9oDsHDnoLY5oDfwjKUc9Z+JOZZ37uAxcm/OCahDHfuu2ugqrfWAVQ==}
    peerDependencies:
      '@types/node': '*'
    peerDependenciesMeta:
      '@types/node':
        optional: true
    dependencies:
      colors: 1.2.5
      fs-extra: 7.0.1
      import-lazy: 4.0.0
      jju: 1.4.0
      resolve: 1.22.8
      semver: 7.5.4
      z-schema: 5.0.5
    dev: true

<<<<<<< HEAD
  /@rushstack/node-core-library/4.1.0:
=======
  /@rushstack/node-core-library@4.1.0:
>>>>>>> 4d56fd1f
    resolution: {integrity: sha512-qz4JFBZJCf1YN5cAXa1dP6Mki/HrsQxc/oYGAGx29dF2cwF2YMxHoly0FBhMw3IEnxo5fMj0boVfoHVBkpkx/w==}
    peerDependencies:
      '@types/node': '*'
    peerDependenciesMeta:
      '@types/node':
        optional: true
    dependencies:
      fs-extra: 7.0.1
      import-lazy: 4.0.0
      jju: 1.4.0
      resolve: 1.22.8
      semver: 7.5.4
      z-schema: 5.0.5
    dev: true

  /@rushstack/rig-package@0.5.2:
    resolution: {integrity: sha512-mUDecIJeH3yYGZs2a48k+pbhM6JYwWlgjs2Ca5f2n1G2/kgdgP9D/07oglEGf6mRyXEnazhEENeYTSNDRCwdqA==}
    dependencies:
      resolve: 1.22.8
      strip-json-comments: 3.1.1
    dev: true

<<<<<<< HEAD
  /@rushstack/terminal/0.10.1:
=======
  /@rushstack/terminal@0.10.1:
>>>>>>> 4d56fd1f
    resolution: {integrity: sha512-C6Vi/m/84IYJTkfzmXr1+W8Wi3MmBjVF/q3za91Gb3VYjKbpALHVxY6FgH625AnDe5Z0Kh4MHKWA3Z7bqgAezA==}
    peerDependencies:
      '@types/node': '*'
    peerDependenciesMeta:
      '@types/node':
        optional: true
    dependencies:
      '@rushstack/node-core-library': 4.1.0
      supports-color: 8.1.1
    dev: true

  /@rushstack/tree-pattern@0.3.1:
    resolution: {integrity: sha512-2yn4qTkXZTByQffL3ymS6viYuyZk3YnJT49bopGBlm9Thtyfa7iuFUV6tt+09YIRO1sjmSWILf4dPj6+Dr5YVA==}
    dev: true

<<<<<<< HEAD
  /@rushstack/ts-command-line/4.19.2:
=======
  /@rushstack/ts-command-line@4.19.2:
>>>>>>> 4d56fd1f
    resolution: {integrity: sha512-cqmXXmBEBlzo9WtyUrHtF9e6kl0LvBY7aTSVX4jfnBfXWZQWnPq9JTFPlQZ+L/ZwjZ4HrNwQsOVvhe9oOucZkw==}
    dependencies:
      '@rushstack/terminal': 0.10.1
      '@types/argparse': 1.0.38
      argparse: 1.0.10
      string-argv: 0.3.2
    transitivePeerDependencies:
      - '@types/node'
    dev: true

  /@sigstore/protobuf-specs@0.1.0:
    resolution: {integrity: sha512-a31EnjuIDSX8IXBUib3cYLDRlPMU36AWX4xS8ysLaNu4ZzUesDiPt83pgrW2X1YLMe5L2HbDyaKK5BrL4cNKaQ==}
    engines: {node: ^14.17.0 || ^16.13.0 || >=18.0.0}
    dev: true

  /@sindresorhus/is@0.14.0:
    resolution: {integrity: sha512-9NET910DNaIPngYnLLPeg+Ogzqsi9uM4mSboU5y6p8S5DzMTVEsJZrawi+BoDNUVBa2DhJqQYUFvMDfgU062LQ==}
    engines: {node: '>=6'}
    dev: true

  /@sindresorhus/is@4.6.0:
    resolution: {integrity: sha512-t09vSN3MdfsyCHoFcTRCH/iUtG7OJ0CsjzB8cjAmKc/va/kIgeDI/TxsigdncE/4be734m0cvIYwNaV4i2XqAw==}
    engines: {node: '>=10'}
    dev: true

  /@sindresorhus/is@5.3.0:
    resolution: {integrity: sha512-CX6t4SYQ37lzxicAqsBtxA3OseeoVrh9cSJ5PFYam0GksYlupRfy1A+Q4aYD3zvcfECLc0zO2u+ZnR2UYKvCrw==}
    engines: {node: '>=14.16'}
    dev: true

  /@smithy/abort-controller@3.0.0:
    resolution: {integrity: sha512-p6GlFGBt9K4MYLu72YuJ523NVR4A8oHlC5M2JO6OmQqN8kAc/uh1JqLE+FizTokrSJGg0CSvC+BrsmGzKtsZKA==}
    engines: {node: '>=16.0.0'}
    dependencies:
      '@smithy/types': 3.0.0
      tslib: 2.6.2
    dev: true

  /@smithy/chunked-blob-reader-native@3.0.0:
    resolution: {integrity: sha512-VDkpCYW+peSuM4zJip5WDfqvg2Mo/e8yxOv3VF1m11y7B8KKMKVFtmZWDe36Fvk8rGuWrPZHHXZ7rR7uM5yWyg==}
    dependencies:
      '@smithy/util-base64': 3.0.0
      tslib: 2.6.2
    dev: true

  /@smithy/chunked-blob-reader@3.0.0:
    resolution: {integrity: sha512-sbnURCwjF0gSToGlsBiAmd1lRCmSn72nu9axfJu5lIx6RUEgHu6GwTMbqCdhQSi0Pumcm5vFxsi9XWXb2mTaoA==}
    dependencies:
      tslib: 2.6.2
    dev: true

  /@smithy/config-resolver@3.0.0:
    resolution: {integrity: sha512-2GzOfADwYLQugYkKQhIyZyQlM05K+tMKvRnc6eFfZcpJGRfKoMUMYdPlBKmqHwQFXQKBrGV6cxL9oymWgDzvFw==}
    engines: {node: '>=16.0.0'}
    dependencies:
      '@smithy/node-config-provider': 3.0.0
      '@smithy/types': 3.0.0
      '@smithy/util-config-provider': 3.0.0
      '@smithy/util-middleware': 3.0.0
      tslib: 2.6.2
    dev: true

  /@smithy/core@2.0.1:
    resolution: {integrity: sha512-rcMkjvwxH/bER+oZUPR0yTA0ELD6m3A+d92+CFkdF6HJFCBB1bXo7P5pm21L66XwTN01B6bUhSCQ7cymWRD8zg==}
    engines: {node: '>=16.0.0'}
    dependencies:
      '@smithy/middleware-endpoint': 3.0.0
      '@smithy/middleware-retry': 3.0.1
      '@smithy/middleware-serde': 3.0.0
      '@smithy/protocol-http': 4.0.0
      '@smithy/smithy-client': 3.0.1
      '@smithy/types': 3.0.0
      '@smithy/util-middleware': 3.0.0
      tslib: 2.6.2
    dev: true

  /@smithy/credential-provider-imds@3.0.0:
    resolution: {integrity: sha512-lfmBiFQcA3FsDAPxNfY0L7CawcWtbyWsBOHo34nF095728JLkBX4Y9q/VPPE2r7fqMVK+drmDigqE2/SSQeVRA==}
    engines: {node: '>=16.0.0'}
    dependencies:
      '@smithy/node-config-provider': 3.0.0
      '@smithy/property-provider': 3.0.0
      '@smithy/types': 3.0.0
      '@smithy/url-parser': 3.0.0
      tslib: 2.6.2
    dev: true

  /@smithy/eventstream-codec@3.0.0:
    resolution: {integrity: sha512-PUtyEA0Oik50SaEFCZ0WPVtF9tz/teze2fDptW6WRXl+RrEenH8UbEjudOz8iakiMl3lE3lCVqYf2Y+znL8QFQ==}
    dependencies:
      '@aws-crypto/crc32': 3.0.0
      '@smithy/types': 3.0.0
      '@smithy/util-hex-encoding': 3.0.0
      tslib: 2.6.2
    dev: true

  /@smithy/eventstream-serde-browser@3.0.0:
    resolution: {integrity: sha512-NB7AFiPN4NxP/YCAnrvYR18z2/ZsiHiF7VtG30gshO9GbFrIb1rC8ep4NGpJSWrz6P64uhPXeo4M0UsCLnZKqw==}
    engines: {node: '>=16.0.0'}
    dependencies:
      '@smithy/eventstream-serde-universal': 3.0.0
      '@smithy/types': 3.0.0
      tslib: 2.6.2
    dev: true

  /@smithy/eventstream-serde-config-resolver@3.0.0:
    resolution: {integrity: sha512-RUQG3vQ3LX7peqqHAbmayhgrF5aTilPnazinaSGF1P0+tgM3vvIRWPHmlLIz2qFqB9LqFIxditxc8O2Z6psrRw==}
    engines: {node: '>=16.0.0'}
    dependencies:
      '@smithy/types': 3.0.0
      tslib: 2.6.2
    dev: true

  /@smithy/eventstream-serde-node@3.0.0:
    resolution: {integrity: sha512-baRPdMBDMBExZXIUAoPGm/hntixjt/VFpU6+VmCyiYJYzRHRxoaI1MN+5XE+hIS8AJ2GCHLMFEIOLzq9xx1EgQ==}
    engines: {node: '>=16.0.0'}
    dependencies:
      '@smithy/eventstream-serde-universal': 3.0.0
      '@smithy/types': 3.0.0
      tslib: 2.6.2
    dev: true

  /@smithy/eventstream-serde-universal@3.0.0:
    resolution: {integrity: sha512-HNFfShmotWGeAoW4ujP8meV9BZavcpmerDbPIjkJbxKbN8RsUcpRQ/2OyIxWNxXNH2GWCAxuSB7ynmIGJlQ3Dw==}
    engines: {node: '>=16.0.0'}
    dependencies:
      '@smithy/eventstream-codec': 3.0.0
      '@smithy/types': 3.0.0
      tslib: 2.6.2
    dev: true

  /@smithy/fetch-http-handler@3.0.1:
    resolution: {integrity: sha512-uaH74i5BDj+rBwoQaXioKpI0SHBJFtOVwzrCpxZxphOW0ki5jhj7dXvDMYM2IJem8TpdFvS2iC08sjOblfFGFg==}
    dependencies:
      '@smithy/protocol-http': 4.0.0
      '@smithy/querystring-builder': 3.0.0
      '@smithy/types': 3.0.0
      '@smithy/util-base64': 3.0.0
      tslib: 2.6.2
    dev: true

  /@smithy/hash-blob-browser@3.0.0:
    resolution: {integrity: sha512-/Wbpdg+bwJvW7lxR/zpWAc1/x/YkcqguuF2bAzkJrvXriZu1vm8r+PUdE4syiVwQg7PPR2dXpi3CLBb9qRDaVQ==}
    dependencies:
      '@smithy/chunked-blob-reader': 3.0.0
      '@smithy/chunked-blob-reader-native': 3.0.0
      '@smithy/types': 3.0.0
      tslib: 2.6.2
    dev: true

  /@smithy/hash-node@3.0.0:
    resolution: {integrity: sha512-84qXstNemP3XS5jcof0el6+bDfjzuvhJPQTEfro3lgtbCtKgzPm3MgiS6ehXVPjeQ5+JS0HqmTz8f/RYfzHVxw==}
    engines: {node: '>=16.0.0'}
    dependencies:
      '@smithy/types': 3.0.0
      '@smithy/util-buffer-from': 3.0.0
      '@smithy/util-utf8': 3.0.0
      tslib: 2.6.2
    dev: true

  /@smithy/hash-stream-node@3.0.0:
    resolution: {integrity: sha512-J0i7de+EgXDEGITD4fxzmMX8CyCNETTIRXlxjMiNUvvu76Xn3GJ31wQR85ynlPk2wI1lqoknAFJaD1fiNDlbIA==}
    engines: {node: '>=16.0.0'}
    dependencies:
      '@smithy/types': 3.0.0
      '@smithy/util-utf8': 3.0.0
      tslib: 2.6.2
    dev: true

  /@smithy/invalid-dependency@3.0.0:
    resolution: {integrity: sha512-F6wBBaEFgJzj0s4KUlliIGPmqXemwP6EavgvDqYwCH40O5Xr2iMHvS8todmGVZtuJCorBkXsYLyTu4PuizVq5g==}
    dependencies:
      '@smithy/types': 3.0.0
      tslib: 2.6.2
    dev: true

  /@smithy/is-array-buffer@3.0.0:
    resolution: {integrity: sha512-+Fsu6Q6C4RSJiy81Y8eApjEB5gVtM+oFKTffg+jSuwtvomJJrhUJBu2zS8wjXSgH/g1MKEWrzyChTBe6clb5FQ==}
    engines: {node: '>=16.0.0'}
    dependencies:
      tslib: 2.6.2
    dev: true

  /@smithy/md5-js@3.0.0:
    resolution: {integrity: sha512-Tm0vrrVzjlD+6RCQTx7D3Ls58S3FUH1ZCtU1MIh/qQmaOo1H9lMN2as6CikcEwgattnA9SURSdoJJ27xMcEfMA==}
    dependencies:
      '@smithy/types': 3.0.0
      '@smithy/util-utf8': 3.0.0
      tslib: 2.6.2
    dev: true

  /@smithy/middleware-content-length@3.0.0:
    resolution: {integrity: sha512-3C4s4d/iGobgCtk2tnWW6+zSTOBg1PRAm2vtWZLdriwTroFbbWNSr3lcyzHdrQHnEXYCC5K52EbpfodaIUY8sg==}
    engines: {node: '>=16.0.0'}
    dependencies:
      '@smithy/protocol-http': 4.0.0
      '@smithy/types': 3.0.0
      tslib: 2.6.2
    dev: true

  /@smithy/middleware-endpoint@3.0.0:
    resolution: {integrity: sha512-aXOAWztw/5qAfp0NcA2OWpv6ZI/E+Dh9mByif7i91D/0iyYNUcKvskmXiowKESFkuZ7PIMd3VOR4fTibZDs2OQ==}
    engines: {node: '>=16.0.0'}
    dependencies:
      '@smithy/middleware-serde': 3.0.0
      '@smithy/node-config-provider': 3.0.0
      '@smithy/shared-ini-file-loader': 3.0.0
      '@smithy/types': 3.0.0
      '@smithy/url-parser': 3.0.0
      '@smithy/util-middleware': 3.0.0
      tslib: 2.6.2
    dev: true

  /@smithy/middleware-retry@3.0.1:
    resolution: {integrity: sha512-hBhSEuL841FhJBK/19WpaGk5YWSzFk/P2UaVjANGKRv3eYNO8Y1lANWgqnuPWjOyCEWMPr58vELFDWpxvRKANw==}
    engines: {node: '>=16.0.0'}
    dependencies:
      '@smithy/node-config-provider': 3.0.0
      '@smithy/protocol-http': 4.0.0
      '@smithy/service-error-classification': 3.0.0
      '@smithy/smithy-client': 3.0.1
      '@smithy/types': 3.0.0
      '@smithy/util-middleware': 3.0.0
      '@smithy/util-retry': 3.0.0
      tslib: 2.6.2
      uuid: 9.0.1
    dev: true

  /@smithy/middleware-serde@3.0.0:
    resolution: {integrity: sha512-I1vKG1foI+oPgG9r7IMY1S+xBnmAn1ISqployvqkwHoSb8VPsngHDTOgYGYBonuOKndaWRUGJZrKYYLB+Ane6w==}
    engines: {node: '>=16.0.0'}
    dependencies:
      '@smithy/types': 3.0.0
      tslib: 2.6.2
    dev: true

  /@smithy/middleware-stack@3.0.0:
    resolution: {integrity: sha512-+H0jmyfAyHRFXm6wunskuNAqtj7yfmwFB6Fp37enytp2q047/Od9xetEaUbluyImOlGnGpaVGaVfjwawSr+i6Q==}
    engines: {node: '>=16.0.0'}
    dependencies:
      '@smithy/types': 3.0.0
      tslib: 2.6.2
    dev: true

  /@smithy/node-config-provider@3.0.0:
    resolution: {integrity: sha512-buqfaSdDh0zo62EPLf8rGDvcpKwGpO5ho4bXS2cdFhlOta7tBkWJt+O5uiaAeICfIOfPclNOndshDNSanX2X9g==}
    engines: {node: '>=16.0.0'}
    dependencies:
      '@smithy/property-provider': 3.0.0
      '@smithy/shared-ini-file-loader': 3.0.0
      '@smithy/types': 3.0.0
      tslib: 2.6.2
    dev: true

  /@smithy/node-http-handler@3.0.0:
    resolution: {integrity: sha512-3trD4r7NOMygwLbUJo4eodyQuypAWr7uvPnebNJ9a70dQhVn+US8j/lCnvoJS6BXfZeF7PkkkI0DemVJw+n+eQ==}
    engines: {node: '>=16.0.0'}
    dependencies:
      '@smithy/abort-controller': 3.0.0
      '@smithy/protocol-http': 4.0.0
      '@smithy/querystring-builder': 3.0.0
      '@smithy/types': 3.0.0
      tslib: 2.6.2
    dev: true

  /@smithy/property-provider@3.0.0:
    resolution: {integrity: sha512-LmbPgHBswdXCrkWWuUwBm9w72S2iLWyC/5jet9/Y9cGHtzqxi+GVjfCfahkvNV4KXEwgnH8EMpcrD9RUYe0eLQ==}
    engines: {node: '>=16.0.0'}
    dependencies:
      '@smithy/types': 3.0.0
      tslib: 2.6.2
    dev: true

  /@smithy/protocol-http@4.0.0:
    resolution: {integrity: sha512-qOQZOEI2XLWRWBO9AgIYuHuqjZ2csyr8/IlgFDHDNuIgLAMRx2Bl8ck5U5D6Vh9DPdoaVpuzwWMa0xcdL4O/AQ==}
    engines: {node: '>=16.0.0'}
    dependencies:
      '@smithy/types': 3.0.0
      tslib: 2.6.2
    dev: true

  /@smithy/querystring-builder@3.0.0:
    resolution: {integrity: sha512-bW8Fi0NzyfkE0TmQphDXr1AmBDbK01cA4C1Z7ggwMAU5RDz5AAv/KmoRwzQAS0kxXNf/D2ALTEgwK0U2c4LtRg==}
    engines: {node: '>=16.0.0'}
    dependencies:
      '@smithy/types': 3.0.0
      '@smithy/util-uri-escape': 3.0.0
      tslib: 2.6.2
    dev: true

  /@smithy/querystring-parser@3.0.0:
    resolution: {integrity: sha512-UzHwthk0UEccV4dHzPySnBy34AWw3V9lIqUTxmozQ+wPDAO9csCWMfOLe7V9A2agNYy7xE+Pb0S6K/J23JSzfQ==}
    engines: {node: '>=16.0.0'}
    dependencies:
      '@smithy/types': 3.0.0
      tslib: 2.6.2
    dev: true

  /@smithy/service-error-classification@3.0.0:
    resolution: {integrity: sha512-3BsBtOUt2Gsnc3X23ew+r2M71WwtpHfEDGhHYHSDg6q1t8FrWh15jT25DLajFV1H+PpxAJ6gqe9yYeRUsmSdFA==}
    engines: {node: '>=16.0.0'}
    dependencies:
      '@smithy/types': 3.0.0
    dev: true

  /@smithy/shared-ini-file-loader@3.0.0:
    resolution: {integrity: sha512-REVw6XauXk8xE4zo5aGL7Rz4ywA8qNMUn8RtWeTRQsgAlmlvbJ7CEPBcaXU2NDC3AYBgYAXrGyWD8XrN8UGDog==}
    engines: {node: '>=16.0.0'}
    dependencies:
      '@smithy/types': 3.0.0
      tslib: 2.6.2
    dev: true

  /@smithy/signature-v4@3.0.0:
    resolution: {integrity: sha512-kXFOkNX+BQHe2qnLxpMEaCRGap9J6tUGLzc3A9jdn+nD4JdMwCKTJ+zFwQ20GkY+mAXGatyTw3HcoUlR39HwmA==}
    engines: {node: '>=16.0.0'}
    dependencies:
      '@smithy/is-array-buffer': 3.0.0
      '@smithy/types': 3.0.0
      '@smithy/util-hex-encoding': 3.0.0
      '@smithy/util-middleware': 3.0.0
      '@smithy/util-uri-escape': 3.0.0
      '@smithy/util-utf8': 3.0.0
      tslib: 2.6.2
    dev: true

  /@smithy/smithy-client@3.0.1:
    resolution: {integrity: sha512-KAiFY4Y4jdHxR+4zerH/VBhaFKM8pbaVmJZ/CWJRwtM/CmwzTfXfvYwf6GoUwiHepdv+lwiOXCuOl6UBDUEINw==}
    engines: {node: '>=16.0.0'}
    dependencies:
      '@smithy/middleware-endpoint': 3.0.0
      '@smithy/middleware-stack': 3.0.0
      '@smithy/protocol-http': 4.0.0
      '@smithy/types': 3.0.0
      '@smithy/util-stream': 3.0.1
      tslib: 2.6.2
    dev: true

  /@smithy/types@3.0.0:
    resolution: {integrity: sha512-VvWuQk2RKFuOr98gFhjca7fkBS+xLLURT8bUjk5XQoV0ZLm7WPwWPPY3/AwzTLuUBDeoKDCthfe1AsTUWaSEhw==}
    engines: {node: '>=16.0.0'}
    dependencies:
      tslib: 2.6.2
    dev: true

  /@smithy/url-parser@3.0.0:
    resolution: {integrity: sha512-2XLazFgUu+YOGHtWihB3FSLAfCUajVfNBXGGYjOaVKjLAuAxx3pSBY3hBgLzIgB17haf59gOG3imKqTy8mcrjw==}
    dependencies:
      '@smithy/querystring-parser': 3.0.0
      '@smithy/types': 3.0.0
      tslib: 2.6.2
    dev: true

  /@smithy/util-base64@3.0.0:
    resolution: {integrity: sha512-Kxvoh5Qtt0CDsfajiZOCpJxgtPHXOKwmM+Zy4waD43UoEMA+qPxxa98aE/7ZhdnBFZFXMOiBR5xbcaMhLtznQQ==}
    engines: {node: '>=16.0.0'}
    dependencies:
      '@smithy/util-buffer-from': 3.0.0
      '@smithy/util-utf8': 3.0.0
      tslib: 2.6.2
    dev: true

  /@smithy/util-body-length-browser@3.0.0:
    resolution: {integrity: sha512-cbjJs2A1mLYmqmyVl80uoLTJhAcfzMOyPgjwAYusWKMdLeNtzmMz9YxNl3/jRLoxSS3wkqkf0jwNdtXWtyEBaQ==}
    dependencies:
      tslib: 2.6.2
    dev: true

  /@smithy/util-body-length-node@3.0.0:
    resolution: {integrity: sha512-Tj7pZ4bUloNUP6PzwhN7K386tmSmEET9QtQg0TgdNOnxhZvCssHji+oZTUIuzxECRfG8rdm2PMw2WCFs6eIYkA==}
    engines: {node: '>=16.0.0'}
    dependencies:
      tslib: 2.6.2
    dev: true

  /@smithy/util-buffer-from@3.0.0:
    resolution: {integrity: sha512-aEOHCgq5RWFbP+UDPvPot26EJHjOC+bRgse5A8V3FSShqd5E5UN4qc7zkwsvJPPAVsf73QwYcHN1/gt/rtLwQA==}
    engines: {node: '>=16.0.0'}
    dependencies:
      '@smithy/is-array-buffer': 3.0.0
      tslib: 2.6.2
    dev: true

  /@smithy/util-config-provider@3.0.0:
    resolution: {integrity: sha512-pbjk4s0fwq3Di/ANL+rCvJMKM5bzAQdE5S/6RL5NXgMExFAi6UgQMPOm5yPaIWPpr+EOXKXRonJ3FoxKf4mCJQ==}
    engines: {node: '>=16.0.0'}
    dependencies:
      tslib: 2.6.2
    dev: true

  /@smithy/util-defaults-mode-browser@3.0.1:
    resolution: {integrity: sha512-nW5kEzdJn1Bn5TF+gOPHh2rcPli8JU9vSSXLbfg7uPnfR1TMRQqs9zlYRhIb87NeSxIbpdXOI94tvXSy+fvDYg==}
    engines: {node: '>= 10.0.0'}
    dependencies:
      '@smithy/property-provider': 3.0.0
      '@smithy/smithy-client': 3.0.1
      '@smithy/types': 3.0.0
      bowser: 2.11.0
      tslib: 2.6.2
    dev: true

  /@smithy/util-defaults-mode-node@3.0.1:
    resolution: {integrity: sha512-TFk+Qb+elLc/MOhtSp+50fstyfZ6avQbgH2d96xUBpeScu+Al9elxv+UFAjaTHe0HQe5n+wem8ZLpXvU8lwV6Q==}
    engines: {node: '>= 10.0.0'}
    dependencies:
      '@smithy/config-resolver': 3.0.0
      '@smithy/credential-provider-imds': 3.0.0
      '@smithy/node-config-provider': 3.0.0
      '@smithy/property-provider': 3.0.0
      '@smithy/smithy-client': 3.0.1
      '@smithy/types': 3.0.0
      tslib: 2.6.2
    dev: true

  /@smithy/util-endpoints@2.0.0:
    resolution: {integrity: sha512-+exaXzEY3DNt2qtA2OtRNSDlVrE4p32j1JSsQkzA5AdP0YtJNjkYbYhJxkFmPYcjI1abuwopOZCwUmv682QkiQ==}
    engines: {node: '>=16.0.0'}
    dependencies:
      '@smithy/node-config-provider': 3.0.0
      '@smithy/types': 3.0.0
      tslib: 2.6.2
    dev: true

  /@smithy/util-hex-encoding@3.0.0:
    resolution: {integrity: sha512-eFndh1WEK5YMUYvy3lPlVmYY/fZcQE1D8oSf41Id2vCeIkKJXPcYDCZD+4+xViI6b1XSd7tE+s5AmXzz5ilabQ==}
    engines: {node: '>=16.0.0'}
    dependencies:
      tslib: 2.6.2
    dev: true

  /@smithy/util-middleware@3.0.0:
    resolution: {integrity: sha512-q5ITdOnV2pXHSVDnKWrwgSNTDBAMHLptFE07ua/5Ty5WJ11bvr0vk2a7agu7qRhrCFRQlno5u3CneU5EELK+DQ==}
    engines: {node: '>=16.0.0'}
    dependencies:
      '@smithy/types': 3.0.0
      tslib: 2.6.2
    dev: true

  /@smithy/util-retry@3.0.0:
    resolution: {integrity: sha512-nK99bvJiziGv/UOKJlDvFF45F00WgPLKVIGUfAK+mDhzVN2hb/S33uW2Tlhg5PVBoqY7tDVqL0zmu4OxAHgo9g==}
    engines: {node: '>=16.0.0'}
    dependencies:
      '@smithy/service-error-classification': 3.0.0
      '@smithy/types': 3.0.0
      tslib: 2.6.2
    dev: true

  /@smithy/util-stream@3.0.1:
    resolution: {integrity: sha512-7F7VNNhAsfMRA8I986YdOY5fE0/T1/ZjFF6OLsqkvQVNP3vZ/szYDfGCyphb7ioA09r32K/0qbSFfNFU68aSzA==}
    engines: {node: '>=16.0.0'}
    dependencies:
      '@smithy/fetch-http-handler': 3.0.1
      '@smithy/node-http-handler': 3.0.0
      '@smithy/types': 3.0.0
      '@smithy/util-base64': 3.0.0
      '@smithy/util-buffer-from': 3.0.0
      '@smithy/util-hex-encoding': 3.0.0
      '@smithy/util-utf8': 3.0.0
      tslib: 2.6.2
    dev: true

  /@smithy/util-uri-escape@3.0.0:
    resolution: {integrity: sha512-LqR7qYLgZTD7nWLBecUi4aqolw8Mhza9ArpNEQ881MJJIU2sE5iHCK6TdyqqzcDLy0OPe10IY4T8ctVdtynubg==}
    engines: {node: '>=16.0.0'}
    dependencies:
      tslib: 2.6.2
    dev: true

  /@smithy/util-utf8@3.0.0:
    resolution: {integrity: sha512-rUeT12bxFnplYDe815GXbq/oixEGHfRFFtcTF3YdDi/JaENIM6aSYYLJydG83UNzLXeRI5K8abYd/8Sp/QM0kA==}
    engines: {node: '>=16.0.0'}
    dependencies:
      '@smithy/util-buffer-from': 3.0.0
      tslib: 2.6.2
    dev: true

  /@smithy/util-waiter@3.0.0:
    resolution: {integrity: sha512-+fEXJxGDLCoqRKVSmo0auGxaqbiCo+8oph+4auefYjaNxjOLKSY2MxVQfRzo65PaZv4fr+5lWg+au7vSuJJ/zw==}
    engines: {node: '>=16.0.0'}
    dependencies:
      '@smithy/abort-controller': 3.0.0
      '@smithy/types': 3.0.0
      tslib: 2.6.2
    dev: true

  /@szmarczak/http-timer@1.1.2:
    resolution: {integrity: sha512-XIB2XbzHTN6ieIjfIMV9hlVcfPU26s2vafYWQcZHWXHOxiaRZYEDKEwdl129Zyg50+foYV2jCgtrqSA6qNuNSA==}
    engines: {node: '>=6'}
    dependencies:
      defer-to-connect: 1.1.3
    dev: true

  /@szmarczak/http-timer@4.0.6:
    resolution: {integrity: sha512-4BAffykYOgO+5nzBWYwE3W90sBgLJoUPRWWcL8wlyiM8IB8ipJz3UMJ9KXQd1RKQXpKp8Tutn80HZtWsu2u76w==}
    engines: {node: '>=10'}
    dependencies:
      defer-to-connect: 2.0.1
    dev: true

  /@szmarczak/http-timer@5.0.1:
    resolution: {integrity: sha512-+PmQX0PiAYPMeVYe237LJAYvOMYW1j2rH5YROyS3b4CTVJum34HfRvKvAzozHAQG0TnHNdUfY9nCeUyRAs//cw==}
    engines: {node: '>=14.16'}
    dependencies:
      defer-to-connect: 2.0.1
    dev: true

  /@tootallnate/once@2.0.0:
    resolution: {integrity: sha512-XCuKFP5PS55gnMVu3dty8KPatLqUoy/ZYzDzAGCQ8JNFCkLXzmI7vNHCR+XpbZaMWQK/vQubr7PkYq8g470J/A==}
    engines: {node: '>= 10'}
    dev: true

  /@ts-morph/common@0.21.0:
    resolution: {integrity: sha512-ES110Mmne5Vi4ypUKrtVQfXFDtCsDXiUiGxF6ILVlE90dDD4fdpC1LSjydl/ml7xJWKSDZwUYD2zkOePMSrPBA==}
    dependencies:
      fast-glob: 3.3.2
      minimatch: 7.4.6
      mkdirp: 2.1.6
      path-browserify: 1.0.1
    dev: true

  /@ts-morph/common@0.23.0:
    resolution: {integrity: sha512-m7Lllj9n/S6sOkCkRftpM7L24uvmfXQFedlW/4hENcuJH1HHm9u5EgxZb9uVjQSCGrbBWBkOGgcTxNg36r6ywA==}
    dependencies:
      fast-glob: 3.3.2
      minimatch: 9.0.4
      mkdirp: 3.0.1
      path-browserify: 1.0.1
    dev: true

  /@tufjs/canonical-json@1.0.0:
    resolution: {integrity: sha512-QTnf++uxunWvG2z3UFNzAoQPHxnSXOwtaI3iJ+AohhV+5vONuArPjJE7aPXPVXfXJsqrVbZBu9b81AJoSd09IQ==}
    engines: {node: ^14.17.0 || ^16.13.0 || >=18.0.0}
    dev: true

  /@tufjs/models@1.0.4:
    resolution: {integrity: sha512-qaGV9ltJP0EO25YfFUPhxRVK0evXFIAGicsVXuRim4Ed9cjPxYhNnNJ49SFmbeLgtxpslIkX317IgpfcHPVj/A==}
    engines: {node: ^14.17.0 || ^16.13.0 || >=18.0.0}
    dependencies:
      '@tufjs/canonical-json': 1.0.0
      minimatch: 9.0.4
    dev: true

  /@types/argparse@1.0.38:
    resolution: {integrity: sha512-ebDJ9b0e702Yr7pWgB0jzm+CX4Srzz8RcXtLJDJB+BSccqMa36uyH/zUsSYao5+BD1ytv3k3rPYCq4mAE1hsXA==}
    dev: true

  /@types/cacheable-request@6.0.3:
    resolution: {integrity: sha512-IQ3EbTzGxIigb1I3qPZc1rWJnH0BmSKv5QYTalEwweFvyBDLSAe24zP0le/hyi7ecGfZVlIVAg4BZqb8WBwKqw==}
    dependencies:
      '@types/http-cache-semantics': 4.0.1
      '@types/keyv': 3.1.4
      '@types/node': 20.12.7
      '@types/responselike': 1.0.0
    dev: true

  /@types/cli-progress@3.11.5:
    resolution: {integrity: sha512-D4PbNRbviKyppS5ivBGyFO29POlySLmA2HyUFE4p5QGazAMM3CwkKWcvTl8gvElSuxRh6FPKL8XmidX873ou4g==}
    dependencies:
      '@types/node': 20.12.7
    dev: true

  /@types/eslint-scope@3.7.4:
    resolution: {integrity: sha512-9K4zoImiZc3HlIp6AVUDE4CWYx22a+lhSZMYNpbjW04+YF0KWj4pJXnEMjdnFTiQibFFmElcsasJXDbdI/EPhA==}
    dependencies:
      '@types/eslint': 8.37.0
      '@types/estree': 1.0.1
    dev: true

  /@types/eslint@8.37.0:
    resolution: {integrity: sha512-Piet7dG2JBuDIfohBngQ3rCt7MgO9xCO4xIMKxBThCq5PNRB91IjlJ10eJVwfoNtvTErmxLzwBZ7rHZtbOMmFQ==}
    dependencies:
      '@types/estree': 1.0.1
      '@types/json-schema': 7.0.14
    dev: true

  /@types/estree@1.0.1:
    resolution: {integrity: sha512-LG4opVs2ANWZ1TJoKc937iMmNstM/d0ae1vNbnBvBhqCSezgVUOzcLCqbI5elV8Vy6WKwKjaqR+zO9VKirBBCA==}
    dev: true

  /@types/glob@7.2.0:
    resolution: {integrity: sha512-ZUxbzKl0IfJILTS6t7ip5fQQM/J3TJYubDm3nMbgubNNYS62eXeUpoLUC8/7fJNiFYHTrGPQn7hspDUzIHX3UA==}
    dependencies:
      '@types/minimatch': 5.1.2
      '@types/node': 20.12.7
    dev: true

  /@types/http-cache-semantics@4.0.1:
    resolution: {integrity: sha512-SZs7ekbP8CN0txVG2xVRH6EgKmEm31BOxA07vkFaETzZz1xh+cbt8BcI0slpymvwhx5dlFnQG2rTlPVQn+iRPQ==}
    dev: true

  /@types/json-schema@7.0.14:
    resolution: {integrity: sha512-U3PUjAudAdJBeC2pgN8uTIKgxrb4nlDF3SF0++EldXQvQBGkpFZMSnwQiIoDU77tv45VgNkl/L4ouD+rEomujw==}
    dev: true

  /@types/keyv@3.1.4:
    resolution: {integrity: sha512-BQ5aZNSCpj7D6K2ksrRCTmKRLEpnPvWDiLPfoGyhZ++8YtiK9d/3DBKPJgry359X/P1PfruyYwvnvwFjuEiEIg==}
    dependencies:
      '@types/node': 20.12.7
    dev: true

  /@types/minimatch@5.1.2:
    resolution: {integrity: sha512-K0VQKziLUWkVKiRVrx4a40iPaxTUefQmjtkQofBkYRcoaaL/8rhwDWww9qWbrgicNOgnpIsMxyNIUM4+n6dUIA==}
    dev: true

  /@types/mute-stream@0.0.4:
    resolution: {integrity: sha512-CPM9nzrCPPJHQNA9keH9CVkVI+WR5kMa+7XEs5jcGQ0VoAGnLv242w8lIVgwAEfmE4oufJRaTc9PNLQl0ioAow==}
    dependencies:
      '@types/node': 20.12.12
    dev: true

  /@types/node@20.12.12:
    resolution: {integrity: sha512-eWLDGF/FOSPtAvEqeRAQ4C8LSA7M1I7i0ky1I8U7kD1J5ITyW3AsRhQrKVoWf5pFKZ2kILsEGJhsI9r93PYnOw==}
    dependencies:
      undici-types: 5.26.5
    dev: true

  /@types/node@20.12.7:
    resolution: {integrity: sha512-wq0cICSkRLVaf3UGLMGItu/PtdY7oaXaI/RVU+xliKVOtRna3PRY57ZDfztpDL0n11vfymMUnXv8QwYCO7L1wg==}
    dependencies:
      undici-types: 5.26.5
    dev: true

  /@types/normalize-package-data@2.4.1:
    resolution: {integrity: sha512-Gj7cI7z+98M282Tqmp2K5EIsoouUEzbBJhQQzDE3jSIRk6r9gsz0oUokqIUR4u1R3dMHo0pDHM7sNOHyhulypw==}
    dev: true

  /@types/responselike@1.0.0:
    resolution: {integrity: sha512-85Y2BjiufFzaMIlvJDvTTB8Fxl2xfLo4HgmHzVBz08w4wDePCTjYw66PdrolO0kzli3yam/YCgRufyo1DdQVTA==}
    dependencies:
      '@types/node': 20.12.7
    dev: true

  /@types/semver-utils@1.1.3:
    resolution: {integrity: sha512-T+YwkslhsM+CeuhYUxyAjWm7mJ5am/K10UX40RuA6k6Lc7eGtq8iY2xOzy7Vq0GOqhl/xZl5l2FwURZMTPTUww==}
    dev: true

  /@types/semver@7.5.0:
    resolution: {integrity: sha512-G8hZ6XJiHnuhQKR7ZmysCeJWE08o8T0AXtk5darsCaTVsYZhhgUrq53jizaR2FvsoeCwJhlmwTjkXBY5Pn/ZHw==}
    dev: true

  /@types/wrap-ansi@3.0.0:
    resolution: {integrity: sha512-ltIpx+kM7g/MLRZfkbL7EsCEjfzCcScLpkg37eXEtx5kmrAKBkTJwd1GIAjDSL8wTpM6Hzn5YO4pSb91BEwu1g==}
    dev: true

  /@typescript-eslint/eslint-plugin@6.7.5(@typescript-eslint/parser@6.7.5)(eslint@8.55.0)(typescript@5.1.6):
    resolution: {integrity: sha512-JhtAwTRhOUcP96D0Y6KYnwig/MRQbOoLGXTON2+LlyB/N35SP9j1boai2zzwXb7ypKELXMx3DVk9UTaEq1vHEw==}
    engines: {node: ^16.0.0 || >=18.0.0}
    peerDependencies:
      '@typescript-eslint/parser': ^6.0.0 || ^6.0.0-alpha
      eslint: ^7.0.0 || ^8.0.0
      typescript: '*'
    peerDependenciesMeta:
      typescript:
        optional: true
    dependencies:
      '@eslint-community/regexpp': 4.10.0
      '@typescript-eslint/parser': 6.7.5(eslint@8.55.0)(typescript@5.1.6)
      '@typescript-eslint/scope-manager': 6.7.5
      '@typescript-eslint/type-utils': 6.7.5(eslint@8.55.0)(typescript@5.1.6)
      '@typescript-eslint/utils': 6.7.5(eslint@8.55.0)(typescript@5.1.6)
      '@typescript-eslint/visitor-keys': 6.7.5
      debug: 4.3.4(supports-color@8.1.1)
      eslint: 8.55.0
      graphemer: 1.4.0
      ignore: 5.2.4
      natural-compare: 1.4.0
      semver: 7.6.0
      ts-api-utils: 1.0.3(typescript@5.1.6)
      typescript: 5.1.6
    transitivePeerDependencies:
      - supports-color
    dev: true

  /@typescript-eslint/experimental-utils@5.59.11(eslint@8.55.0)(typescript@5.1.6):
    resolution: {integrity: sha512-GkQGV0UF/V5Ra7gZMBmiD1WrYUFOJNvCZs+XQnUyJoxmqfWMXVNyB2NVCPRKefoQcpvTv9UpJyfCvsJFs8NzzQ==}
    engines: {node: ^12.22.0 || ^14.17.0 || >=16.0.0}
    peerDependencies:
      eslint: ^6.0.0 || ^7.0.0 || ^8.0.0
    dependencies:
      '@typescript-eslint/utils': 5.59.11(eslint@8.55.0)(typescript@5.1.6)
      eslint: 8.55.0
    transitivePeerDependencies:
      - supports-color
      - typescript
    dev: true

  /@typescript-eslint/parser@6.7.5(eslint@8.55.0)(typescript@5.1.6):
    resolution: {integrity: sha512-bIZVSGx2UME/lmhLcjdVc7ePBwn7CLqKarUBL4me1C5feOd663liTGjMBGVcGr+BhnSLeP4SgwdvNnnkbIdkCw==}
    engines: {node: ^16.0.0 || >=18.0.0}
    peerDependencies:
      eslint: ^7.0.0 || ^8.0.0
      typescript: '*'
    peerDependenciesMeta:
      typescript:
        optional: true
    dependencies:
      '@typescript-eslint/scope-manager': 6.7.5
      '@typescript-eslint/types': 6.7.5
      '@typescript-eslint/typescript-estree': 6.7.5(typescript@5.1.6)
      '@typescript-eslint/visitor-keys': 6.7.5
      debug: 4.3.4(supports-color@8.1.1)
      eslint: 8.55.0
      typescript: 5.1.6
    transitivePeerDependencies:
      - supports-color
    dev: true

  /@typescript-eslint/scope-manager@5.59.11:
    resolution: {integrity: sha512-dHFOsxoLFtrIcSj5h0QoBT/89hxQONwmn3FOQ0GOQcLOOXm+MIrS8zEAhs4tWl5MraxCY3ZJpaXQQdFMc2Tu+Q==}
    engines: {node: ^12.22.0 || ^14.17.0 || >=16.0.0}
    dependencies:
      '@typescript-eslint/types': 5.59.11
      '@typescript-eslint/visitor-keys': 5.59.11
    dev: true

  /@typescript-eslint/scope-manager@6.7.5:
    resolution: {integrity: sha512-GAlk3eQIwWOJeb9F7MKQ6Jbah/vx1zETSDw8likab/eFcqkjSD7BI75SDAeC5N2L0MmConMoPvTsmkrg71+B1A==}
    engines: {node: ^16.0.0 || >=18.0.0}
    dependencies:
      '@typescript-eslint/types': 6.7.5
      '@typescript-eslint/visitor-keys': 6.7.5
    dev: true

  /@typescript-eslint/type-utils@6.7.5(eslint@8.55.0)(typescript@5.1.6):
    resolution: {integrity: sha512-Gs0qos5wqxnQrvpYv+pf3XfcRXW6jiAn9zE/K+DlmYf6FcpxeNYN0AIETaPR7rHO4K2UY+D0CIbDP9Ut0U4m1g==}
    engines: {node: ^16.0.0 || >=18.0.0}
    peerDependencies:
      eslint: ^7.0.0 || ^8.0.0
      typescript: '*'
    peerDependenciesMeta:
      typescript:
        optional: true
    dependencies:
      '@typescript-eslint/typescript-estree': 6.7.5(typescript@5.1.6)
      '@typescript-eslint/utils': 6.7.5(eslint@8.55.0)(typescript@5.1.6)
      debug: 4.3.4(supports-color@8.1.1)
      eslint: 8.55.0
      ts-api-utils: 1.0.3(typescript@5.1.6)
      typescript: 5.1.6
    transitivePeerDependencies:
      - supports-color
    dev: true

  /@typescript-eslint/types@5.59.11:
    resolution: {integrity: sha512-epoN6R6tkvBYSc+cllrz+c2sOFWkbisJZWkOE+y3xHtvYaOE6Wk6B8e114McRJwFRjGvYdJwLXQH5c9osME/AA==}
    engines: {node: ^12.22.0 || ^14.17.0 || >=16.0.0}
    dev: true

  /@typescript-eslint/types@6.7.5:
    resolution: {integrity: sha512-WboQBlOXtdj1tDFPyIthpKrUb+kZf2VroLZhxKa/VlwLlLyqv/PwUNgL30BlTVZV1Wu4Asu2mMYPqarSO4L5ZQ==}
    engines: {node: ^16.0.0 || >=18.0.0}
    dev: true

  /@typescript-eslint/typescript-estree@5.59.11(typescript@5.1.6):
    resolution: {integrity: sha512-YupOpot5hJO0maupJXixi6l5ETdrITxeo5eBOeuV7RSKgYdU3G5cxO49/9WRnJq9EMrB7AuTSLH/bqOsXi7wPA==}
    engines: {node: ^12.22.0 || ^14.17.0 || >=16.0.0}
    peerDependencies:
      typescript: '*'
    peerDependenciesMeta:
      typescript:
        optional: true
    dependencies:
      '@typescript-eslint/types': 5.59.11
      '@typescript-eslint/visitor-keys': 5.59.11
      debug: 4.3.4(supports-color@8.1.1)
      globby: 11.1.0
      is-glob: 4.0.3
      semver: 7.6.0
      tsutils: 3.21.0(typescript@5.1.6)
      typescript: 5.1.6
    transitivePeerDependencies:
      - supports-color
    dev: true

  /@typescript-eslint/typescript-estree@6.7.5(typescript@5.1.6):
    resolution: {integrity: sha512-NhJiJ4KdtwBIxrKl0BqG1Ur+uw7FiOnOThcYx9DpOGJ/Abc9z2xNzLeirCG02Ig3vkvrc2qFLmYSSsaITbKjlg==}
    engines: {node: ^16.0.0 || >=18.0.0}
    peerDependencies:
      typescript: '*'
    peerDependenciesMeta:
      typescript:
        optional: true
    dependencies:
      '@typescript-eslint/types': 6.7.5
      '@typescript-eslint/visitor-keys': 6.7.5
      debug: 4.3.4(supports-color@8.1.1)
      globby: 11.1.0
      is-glob: 4.0.3
      semver: 7.6.0
      ts-api-utils: 1.0.3(typescript@5.1.6)
      typescript: 5.1.6
    transitivePeerDependencies:
      - supports-color
    dev: true

  /@typescript-eslint/utils@5.59.11(eslint@8.55.0)(typescript@5.1.6):
    resolution: {integrity: sha512-didu2rHSOMUdJThLk4aZ1Or8IcO3HzCw/ZvEjTTIfjIrcdd5cvSIwwDy2AOlE7htSNp7QIZ10fLMyRCveesMLg==}
    engines: {node: ^12.22.0 || ^14.17.0 || >=16.0.0}
    peerDependencies:
      eslint: ^6.0.0 || ^7.0.0 || ^8.0.0
    dependencies:
      '@eslint-community/eslint-utils': 4.4.0(eslint@8.55.0)
      '@types/json-schema': 7.0.14
      '@types/semver': 7.5.0
      '@typescript-eslint/scope-manager': 5.59.11
      '@typescript-eslint/types': 5.59.11
      '@typescript-eslint/typescript-estree': 5.59.11(typescript@5.1.6)
      eslint: 8.55.0
      eslint-scope: 5.1.1
      semver: 7.6.0
    transitivePeerDependencies:
      - supports-color
      - typescript
    dev: true

  /@typescript-eslint/utils@6.7.5(eslint@8.55.0)(typescript@5.1.6):
    resolution: {integrity: sha512-pfRRrH20thJbzPPlPc4j0UNGvH1PjPlhlCMq4Yx7EGjV7lvEeGX0U6MJYe8+SyFutWgSHsdbJ3BXzZccYggezA==}
    engines: {node: ^16.0.0 || >=18.0.0}
    peerDependencies:
      eslint: ^7.0.0 || ^8.0.0
    dependencies:
      '@eslint-community/eslint-utils': 4.4.0(eslint@8.55.0)
      '@types/json-schema': 7.0.14
      '@types/semver': 7.5.0
      '@typescript-eslint/scope-manager': 6.7.5
      '@typescript-eslint/types': 6.7.5
      '@typescript-eslint/typescript-estree': 6.7.5(typescript@5.1.6)
      eslint: 8.55.0
      semver: 7.6.0
    transitivePeerDependencies:
      - supports-color
      - typescript
    dev: true

  /@typescript-eslint/visitor-keys@5.59.11:
    resolution: {integrity: sha512-KGYniTGG3AMTuKF9QBD7EIrvufkB6O6uX3knP73xbKLMpH+QRPcgnCxjWXSHjMRuOxFLovljqQgQpR0c7GvjoA==}
    engines: {node: ^12.22.0 || ^14.17.0 || >=16.0.0}
    dependencies:
      '@typescript-eslint/types': 5.59.11
      eslint-visitor-keys: 3.4.3
    dev: true

  /@typescript-eslint/visitor-keys@6.7.5:
    resolution: {integrity: sha512-3MaWdDZtLlsexZzDSdQWsFQ9l9nL8B80Z4fImSpyllFC/KLqWQRdEcB+gGGO+N3Q2uL40EsG66wZLsohPxNXvg==}
    engines: {node: ^16.0.0 || >=18.0.0}
    dependencies:
      '@typescript-eslint/types': 6.7.5
      eslint-visitor-keys: 3.4.3
    dev: true

  /@ungap/structured-clone@1.2.0:
    resolution: {integrity: sha512-zuVdFrMJiuCDQUMCzQaD6KL28MjnqqN8XnAqiEq9PNm/hCPTSGfrXCOfwj1ow4LFb/tNymJPwsNbVePc1xFqrQ==}
    dev: true

  /@webassemblyjs/ast@1.11.5:
    resolution: {integrity: sha512-LHY/GSAZZRpsNQH+/oHqhRQ5FT7eoULcBqgfyTB5nQHogFnK3/7QoN7dLnwSE/JkUAF0SrRuclT7ODqMFtWxxQ==}
    dependencies:
      '@webassemblyjs/helper-numbers': 1.11.5
      '@webassemblyjs/helper-wasm-bytecode': 1.11.5
    dev: true

  /@webassemblyjs/floating-point-hex-parser@1.11.5:
    resolution: {integrity: sha512-1j1zTIC5EZOtCplMBG/IEwLtUojtwFVwdyVMbL/hwWqbzlQoJsWCOavrdnLkemwNoC/EOwtUFch3fuo+cbcXYQ==}
    dev: true

  /@webassemblyjs/helper-api-error@1.11.5:
    resolution: {integrity: sha512-L65bDPmfpY0+yFrsgz8b6LhXmbbs38OnwDCf6NpnMUYqa+ENfE5Dq9E42ny0qz/PdR0LJyq/T5YijPnU8AXEpA==}
    dev: true

  /@webassemblyjs/helper-buffer@1.11.5:
    resolution: {integrity: sha512-fDKo1gstwFFSfacIeH5KfwzjykIE6ldh1iH9Y/8YkAZrhmu4TctqYjSh7t0K2VyDSXOZJ1MLhht/k9IvYGcIxg==}
    dev: true

  /@webassemblyjs/helper-numbers@1.11.5:
    resolution: {integrity: sha512-DhykHXM0ZABqfIGYNv93A5KKDw/+ywBFnuWybZZWcuzWHfbp21wUfRkbtz7dMGwGgT4iXjWuhRMA2Mzod6W4WA==}
    dependencies:
      '@webassemblyjs/floating-point-hex-parser': 1.11.5
      '@webassemblyjs/helper-api-error': 1.11.5
      '@xtuc/long': 4.2.2
    dev: true

  /@webassemblyjs/helper-wasm-bytecode@1.11.5:
    resolution: {integrity: sha512-oC4Qa0bNcqnjAowFn7MPCETQgDYytpsfvz4ujZz63Zu/a/v71HeCAAmZsgZ3YVKec3zSPYytG3/PrRCqbtcAvA==}
    dev: true

  /@webassemblyjs/helper-wasm-section@1.11.5:
    resolution: {integrity: sha512-uEoThA1LN2NA+K3B9wDo3yKlBfVtC6rh0i4/6hvbz071E8gTNZD/pT0MsBf7MeD6KbApMSkaAK0XeKyOZC7CIA==}
    dependencies:
      '@webassemblyjs/ast': 1.11.5
      '@webassemblyjs/helper-buffer': 1.11.5
      '@webassemblyjs/helper-wasm-bytecode': 1.11.5
      '@webassemblyjs/wasm-gen': 1.11.5
    dev: true

  /@webassemblyjs/ieee754@1.11.5:
    resolution: {integrity: sha512-37aGq6qVL8A8oPbPrSGMBcp38YZFXcHfiROflJn9jxSdSMMM5dS5P/9e2/TpaJuhE+wFrbukN2WI6Hw9MH5acg==}
    dependencies:
      '@xtuc/ieee754': 1.2.0
    dev: true

  /@webassemblyjs/leb128@1.11.5:
    resolution: {integrity: sha512-ajqrRSXaTJoPW+xmkfYN6l8VIeNnR4vBOTQO9HzR7IygoCcKWkICbKFbVTNMjMgMREqXEr0+2M6zukzM47ZUfQ==}
    dependencies:
      '@xtuc/long': 4.2.2
    dev: true

  /@webassemblyjs/utf8@1.11.5:
    resolution: {integrity: sha512-WiOhulHKTZU5UPlRl53gHR8OxdGsSOxqfpqWeA2FmcwBMaoEdz6b2x2si3IwC9/fSPLfe8pBMRTHVMk5nlwnFQ==}
    dev: true

  /@webassemblyjs/wasm-edit@1.11.5:
    resolution: {integrity: sha512-C0p9D2fAu3Twwqvygvf42iGCQ4av8MFBLiTb+08SZ4cEdwzWx9QeAHDo1E2k+9s/0w1DM40oflJOpkZ8jW4HCQ==}
    dependencies:
      '@webassemblyjs/ast': 1.11.5
      '@webassemblyjs/helper-buffer': 1.11.5
      '@webassemblyjs/helper-wasm-bytecode': 1.11.5
      '@webassemblyjs/helper-wasm-section': 1.11.5
      '@webassemblyjs/wasm-gen': 1.11.5
      '@webassemblyjs/wasm-opt': 1.11.5
      '@webassemblyjs/wasm-parser': 1.11.5
      '@webassemblyjs/wast-printer': 1.11.5
    dev: true

  /@webassemblyjs/wasm-gen@1.11.5:
    resolution: {integrity: sha512-14vteRlRjxLK9eSyYFvw1K8Vv+iPdZU0Aebk3j6oB8TQiQYuO6hj9s4d7qf6f2HJr2khzvNldAFG13CgdkAIfA==}
    dependencies:
      '@webassemblyjs/ast': 1.11.5
      '@webassemblyjs/helper-wasm-bytecode': 1.11.5
      '@webassemblyjs/ieee754': 1.11.5
      '@webassemblyjs/leb128': 1.11.5
      '@webassemblyjs/utf8': 1.11.5
    dev: true

  /@webassemblyjs/wasm-opt@1.11.5:
    resolution: {integrity: sha512-tcKwlIXstBQgbKy1MlbDMlXaxpucn42eb17H29rawYLxm5+MsEmgPzeCP8B1Cl69hCice8LeKgZpRUAPtqYPgw==}
    dependencies:
      '@webassemblyjs/ast': 1.11.5
      '@webassemblyjs/helper-buffer': 1.11.5
      '@webassemblyjs/wasm-gen': 1.11.5
      '@webassemblyjs/wasm-parser': 1.11.5
    dev: true

  /@webassemblyjs/wasm-parser@1.11.5:
    resolution: {integrity: sha512-SVXUIwsLQlc8srSD7jejsfTU83g7pIGr2YYNb9oHdtldSxaOhvA5xwvIiWIfcX8PlSakgqMXsLpLfbbJ4cBYew==}
    dependencies:
      '@webassemblyjs/ast': 1.11.5
      '@webassemblyjs/helper-api-error': 1.11.5
      '@webassemblyjs/helper-wasm-bytecode': 1.11.5
      '@webassemblyjs/ieee754': 1.11.5
      '@webassemblyjs/leb128': 1.11.5
      '@webassemblyjs/utf8': 1.11.5
    dev: true

  /@webassemblyjs/wast-printer@1.11.5:
    resolution: {integrity: sha512-f7Pq3wvg3GSPUPzR0F6bmI89Hdb+u9WXrSKc4v+N0aV0q6r42WoF92Jp2jEorBEBRoRNXgjp53nBniDXcqZYPA==}
    dependencies:
      '@webassemblyjs/ast': 1.11.5
      '@xtuc/long': 4.2.2
    dev: true

  /@xtuc/ieee754@1.2.0:
    resolution: {integrity: sha512-DX8nKgqcGwsc0eJSqYt5lwP4DH5FlHnmuWWBRy7X0NcaGR0ZtuyeESgMwTYVEtxmsNGY+qit4QYT/MIYTOTPeA==}
    dev: true

  /@xtuc/long@4.2.2:
    resolution: {integrity: sha512-NuHqBY1PB/D8xU6s/thBgOAiAP7HOYDQ32+BFZILJ8ivkUkAHQnWfn6WhL79Owj1qmUnoN/YPhktdIoucipkAQ==}
    dev: true

  /abbrev@1.1.1:
    resolution: {integrity: sha512-nne9/IiQ/hzIhY6pdDnbBtz7DjPTKrY00P/zvPSm5pOFkl6xuGrGnXn/VtTNNfNtAfZ9/1RtehkszU9qcTii0Q==}
    dev: true

  /acorn-import-assertions@1.9.0(acorn@8.11.2):
    resolution: {integrity: sha512-cmMwop9x+8KFhxvKrKfPYmN6/pKTYYHBqLa0DfvVZcKMJWNyWLnaqND7dx/qn66R7ewM1UX5XMaDVP5wlVTaVA==}
    peerDependencies:
      acorn: ^8
    dependencies:
      acorn: 8.11.2
    dev: true

  /acorn-jsx@5.3.2(acorn@8.11.2):
    resolution: {integrity: sha512-rq9s+JNhf0IChjtDXxllJ7g41oZk5SlXtp0LHwyA5cejwn7vKmKp4pPri6YEePv2PU65sAsegbXtIinmDFDXgQ==}
    peerDependencies:
      acorn: ^6.0.0 || ^7.0.0 || ^8.0.0
    dependencies:
      acorn: 8.11.2
    dev: true

  /acorn@8.11.2:
    resolution: {integrity: sha512-nc0Axzp/0FILLEVsm4fNwLCwMttvhEI263QtVPQcbpfZZ3ts0hLsZGOpE6czNlid7CJ9MlyH8reXkpsf3YUY4w==}
    engines: {node: '>=0.4.0'}
    hasBin: true
    dev: true

  /agent-base@6.0.2:
    resolution: {integrity: sha512-RZNwNclF7+MS/8bDg70amg32dyeZGZxiDuQmZxKLAlQjr3jGyLx+4Kkk58UO7D2QdgFIQCovuSuZESne6RG6XQ==}
    engines: {node: '>= 6.0.0'}
    dependencies:
      debug: 4.3.4(supports-color@8.1.1)
    transitivePeerDependencies:
      - supports-color
    dev: true

  /agentkeepalive@4.3.0:
    resolution: {integrity: sha512-7Epl1Blf4Sy37j4v9f9FjICCh4+KAQOyXgHEwlyBiAQLbhKdq/i2QQU3amQalS/wPhdPzDXPL5DMR5bkn+YeWg==}
    engines: {node: '>= 8.0.0'}
    dependencies:
      debug: 4.3.4(supports-color@8.1.1)
      depd: 2.0.0
      humanize-ms: 1.2.1
    transitivePeerDependencies:
      - supports-color
    dev: true

  /aggregate-error@3.1.0:
    resolution: {integrity: sha512-4I7Td01quW/RpocfNayFdFVk1qSuoh0E7JrbRJ16nH01HhKFQ88INq9Sd+nd72zqRySlr9BmDA8xlEJ6vJMrYA==}
    engines: {node: '>=8'}
    dependencies:
      clean-stack: 2.2.0
      indent-string: 4.0.0
    dev: true

  /ajv-keywords@3.5.2(ajv@6.12.6):
    resolution: {integrity: sha512-5p6WTN0DdTGVQk6VjcEju19IgaHudalcfabD7yhDGeA6bcQnmL+CpveLJq/3hvfwd1aof6L386Ougkx6RfyMIQ==}
    peerDependencies:
      ajv: ^6.9.1
    dependencies:
      ajv: 6.12.6
    dev: true

  /ajv@6.12.6:
    resolution: {integrity: sha512-j3fVLgvTo527anyYyJOGTYJbG+vnnQYvE0m5mmkc1TK+nxAppkCLMIL0aZ4dblVCNoGShhm+kzE4ZUykBoMg4g==}
    dependencies:
      fast-deep-equal: 3.1.3
      fast-json-stable-stringify: 2.1.0
      json-schema-traverse: 0.4.1
      uri-js: 4.4.1
    dev: true

  /ajv@8.12.0:
    resolution: {integrity: sha512-sRu1kpcO9yLtYxBKvqfTeh9KzZEwO3STyX1HT+4CaDzC6HpTGYhIhPIzj9XuKU7KYDwnaeh5hcOwjy1QuJzBPA==}
    dependencies:
      fast-deep-equal: 3.1.3
      json-schema-traverse: 1.0.0
      require-from-string: 2.0.2
      uri-js: 4.4.1
    dev: true

  /ansi-align@3.0.1:
    resolution: {integrity: sha512-IOfwwBF5iczOjp/WeY4YxyjqAFMQoZufdQWDd19SEExbVLNXqvpzSJ/M7Za4/sCPmQ0+GRquoA7bGcINcxew6w==}
    dependencies:
      string-width: 4.2.3
    dev: true

  /ansi-escapes@4.3.2:
    resolution: {integrity: sha512-gKXj5ALrKWQLsYG9jlTRmR/xKluxHV+Z9QEwNIgCfM1/uwPMCuzVVnh5mwTd+OuBZcwSIMbqssNWRm1lE51QaQ==}
    engines: {node: '>=8'}
    dependencies:
      type-fest: 0.21.3
    dev: true

  /ansi-escapes@6.2.0:
    resolution: {integrity: sha512-kzRaCqXnpzWs+3z5ABPQiVke+iq0KXkHo8xiWV4RPTi5Yli0l97BEQuhXV1s7+aSU/fu1kUuxgS4MsQ0fRuygw==}
    engines: {node: '>=14.16'}
    dependencies:
      type-fest: 3.13.1
    dev: true

  /ansi-regex@5.0.1:
    resolution: {integrity: sha512-quJQXlTSUGL2LH9SUXo8VwsY4soanhgo6LNSm84E1LBcE8s3O0wpdiRzyR9z/ZZJMlMWv37qOOb9pdJlMUEKFQ==}
    engines: {node: '>=8'}
    dev: true

  /ansi-regex@6.0.1:
    resolution: {integrity: sha512-n5M855fKb2SsfMIiFFoVrABHJC8QtHwVx+mHWP3QcEqBHYienj5dHSgjbxtC0WEZXYt4wcD6zrQElDPhFuZgfA==}
    engines: {node: '>=12'}
    dev: true

  /ansi-styles@3.2.1:
    resolution: {integrity: sha512-VT0ZI6kZRdTh8YyJw3SMbYm/u+NqfsAxEpWO0Pf9sq8/e94WxxOpPKx9FR1FlyCtOVDNOQ+8ntlqFxiRc+r5qA==}
    engines: {node: '>=4'}
    dependencies:
      color-convert: 1.9.3
    dev: true

  /ansi-styles@4.3.0:
    resolution: {integrity: sha512-zbB9rCJAT1rbjiVDb2hqKFHNYLxgtk8NURxZ3IZwD3F6NtxbXZQCnnSi1Lkx+IDohdPlFp222wVALIheZJQSEg==}
    engines: {node: '>=8'}
    dependencies:
      color-convert: 2.0.1
    dev: true

  /ansi-styles@6.2.1:
    resolution: {integrity: sha512-bN798gFfQX+viw3R7yrGWRqnrN2oRkEkUjjl4JNn4E8GxxbjtG3FbrEIIY3l8/hrwUwIeCZvi4QuOTP4MErVug==}
    engines: {node: '>=12'}
    dev: true

  /ansicolors@0.3.2:
    resolution: {integrity: sha512-QXu7BPrP29VllRxH8GwB7x5iX5qWKAAMLqKQGWTeLWVlNHNOpVMJ91dsxQAIWXpjuW5wqvxu3Jd/nRjrJ+0pqg==}
    dev: true

  /aproba@2.0.0:
    resolution: {integrity: sha512-lYe4Gx7QT+MKGbDsA+Z+he/Wtef0BiwDOlK/XkBrdfsh9J/jPPXbX0tE9x9cl27Tmu5gg3QUbUrQYa/y+KOHPQ==}
    dev: true

  /are-docs-informative@0.0.2:
    resolution: {integrity: sha512-ixiS0nLNNG5jNQzgZJNoUpBKdo9yTYZMGJ+QgT2jmjR7G7+QHRCc4v6LQ3NgE7EBJq+o0ams3waJwkrlBom8Ig==}
    engines: {node: '>=14'}
    dev: true

  /are-we-there-yet@3.0.1:
    resolution: {integrity: sha512-QZW4EDmGwlYur0Yyf/b2uGucHQMa8aFUP7eu9ddR73vvhFyt4V0Vl3QHPcTNJ8l6qYOBdxgXdnBXQrHilfRQBg==}
    engines: {node: ^12.13.0 || ^14.15.0 || >=16.0.0}
    deprecated: This package is no longer supported.
    dependencies:
      delegates: 1.0.0
      readable-stream: 3.6.2
    dev: true

  /arg-parser@1.2.0:
    resolution: {integrity: sha512-qeFIPI9MQUPLugbbvBczsvqCIOuat8yHZ66mdlP5rbJhImRoCgFn2o9/kNlF5KHqaMZw6vVugIAWyJfgkbqG1w==}
    engines: {node: '>=0.8.0'}
    dev: true

  /argparse@1.0.10:
    resolution: {integrity: sha512-o5Roy6tNG4SL/FOkCAN6RzjiakZS25RLYFrcMttJqbdd8BWrnA+fGz57iN5Pb06pvBGvl5gQ0B48dJlslXvoTg==}
    dependencies:
      sprintf-js: 1.0.3
    dev: true

  /argparse@2.0.1:
    resolution: {integrity: sha512-8+9WqebbFzpX9OR+Wa6O29asIogeRMzcGtAINdpMHHyAg10f05aSFVBbcEqGf/PXw1EjAZ+q2/bEBg3DvurK3Q==}
    dev: true

  /array-buffer-byte-length@1.0.0:
    resolution: {integrity: sha512-LPuwb2P+NrQw3XhxGc36+XSvuBPopovXYTR9Ew++Du9Yb/bx5AzBfrIsBoj0EZUifjQU+sHL21sseZ3jerWO/A==}
    dependencies:
      call-bind: 1.0.5
      is-array-buffer: 3.0.2
    dev: true

  /array-includes@3.1.6:
    resolution: {integrity: sha512-sgTbLvL6cNnw24FnbaDyjmvddQ2ML8arZsgaJhoABMoplz/4QRhtrYS+alr1BUM1Bwp6dhx8vVCBSLG+StwOFw==}
    engines: {node: '>= 0.4'}
    dependencies:
      call-bind: 1.0.5
      define-properties: 1.2.1
      es-abstract: 1.22.3
      get-intrinsic: 1.2.2
      is-string: 1.0.7
    dev: true

  /array-union@2.1.0:
    resolution: {integrity: sha512-HGyxoOTYUyCM6stUe6EJgnd4EoewAI7zMdfqO+kGjnlZmBDz/cR5pf8r/cR4Wq60sL/p0IkcjUEEPwS3GFrIyw==}
    engines: {node: '>=8'}
    dev: true

  /array.prototype.flatmap@1.3.1:
    resolution: {integrity: sha512-8UGn9O1FDVvMNB0UlLv4voxRMze7+FpHyF5mSMRjWHUMlpoDViniy05870VlxhfgTnLbpuwTzvD76MTtWxB/mQ==}
    engines: {node: '>= 0.4'}
    dependencies:
      call-bind: 1.0.5
      define-properties: 1.2.1
      es-abstract: 1.22.3
      es-shim-unscopables: 1.0.0
    dev: true

  /array.prototype.tosorted@1.1.2:
    resolution: {integrity: sha512-HuQCHOlk1Weat5jzStICBCd83NxiIMwqDg/dHEsoefabn/hJRj5pVdWcPUSpRrwhwxZOsQassMpgN/xRYFBMIg==}
    dependencies:
      call-bind: 1.0.5
      define-properties: 1.2.1
      es-abstract: 1.22.3
      es-shim-unscopables: 1.0.0
      get-intrinsic: 1.2.2
    dev: true

  /arraybuffer.prototype.slice@1.0.2:
    resolution: {integrity: sha512-yMBKppFur/fbHu9/6USUe03bZ4knMYiwFBcyiaXB8Go0qNehwX6inYPzK9U0NeQvGxKthcmHcaR8P5MStSRBAw==}
    engines: {node: '>= 0.4'}
    dependencies:
      array-buffer-byte-length: 1.0.0
      call-bind: 1.0.5
      define-properties: 1.2.1
      es-abstract: 1.22.3
      get-intrinsic: 1.2.2
      is-array-buffer: 3.0.2
      is-shared-array-buffer: 1.0.2
    dev: true

  /astral-regex@2.0.0:
    resolution: {integrity: sha512-Z7tMw1ytTXt5jqMcOP+OQteU1VuNK9Y02uuJtKQ1Sv69jXQKKg5cibLwGJow8yzZP+eAc18EmLGPal0bp36rvQ==}
    engines: {node: '>=8'}
    dev: true

  /async-retry@1.2.3:
    resolution: {integrity: sha512-tfDb02Th6CE6pJUF2gjW5ZVjsgwlucVXOEQMvEX9JgSJMs9gAX+Nz3xRuJBKuUYjTSYORqvDBORdAQ3LU59g7Q==}
    dependencies:
      retry: 0.12.0
    dev: true

  /async-retry@1.3.3:
    resolution: {integrity: sha512-wfr/jstw9xNi/0teMHrRW7dsz3Lt5ARhYNZ2ewpadnhaIp5mbALhOAP+EAdsC7t4Z6wqsDVv9+W6gm1Dk9mEyw==}
    dependencies:
      retry: 0.13.1
    dev: true

  /async@3.2.4:
    resolution: {integrity: sha512-iAB+JbDEGXhyIUavoDl9WP/Jj106Kz9DEn1DPgYw5ruDn0e3Wgi3sKFm55sASdGBNOQB8F59d9qQ7deqrHA8wQ==}
    dev: true

  /asynciterator.prototype@1.0.0:
    resolution: {integrity: sha512-wwHYEIS0Q80f5mosx3L/dfG5t5rjEa9Ft51GTaNt862EnpyGHpgz2RkZvLPp1oF5TnAiTohkEKVEu8pQPJI7Vg==}
    dependencies:
      has-symbols: 1.0.3
    dev: true

  /asynckit@0.4.0:
    resolution: {integrity: sha512-Oei9OH4tRh0YqU3GxhX79dM/mwVgvbZJaSNaRk+bshkj0S5cfHcgYakreBjrHwatXKbz+IoIdYLxrKim2MjW0Q==}
    dev: true

  /at-least-node@1.0.0:
    resolution: {integrity: sha512-+q/t7Ekv1EDY2l6Gda6LLiX14rU9TV20Wa3ofeQmwPFZbOMo9DXrLbOjFaaclkXKWidIaopwAObQDqwWtGUjqg==}
    engines: {node: '>= 4.0.0'}
    dev: true

  /available-typed-arrays@1.0.5:
    resolution: {integrity: sha512-DMD0KiN46eipeziST1LPP/STfDU0sufISXmjSgvVsoU2tqxctQeASejWcfNtxYKqETM1UxQ8sp2OrSBWpHY6sw==}
    engines: {node: '>= 0.4'}
    dev: true

  /azure-devops-node-api@11.2.0:
    resolution: {integrity: sha512-XdiGPhrpaT5J8wdERRKs5g8E0Zy1pvOYTli7z9E8nmOn3YGp4FhtjhrOyFmX/8veWCwdI69mCHKJw6l+4J/bHA==}
    dependencies:
      tunnel: 0.0.6
      typed-rest-client: 1.8.9
    dev: true

  /balanced-match@1.0.2:
    resolution: {integrity: sha512-3oSeUO0TMV67hN1AmbXsK4yaqU7tjiHlbxRDZOpH0KW9+CeX4bRAaX0Anxt0tx2MrpRpWwQaPwIlISEJhYU5Pw==}
    dev: true

  /base64-js@1.5.1:
    resolution: {integrity: sha512-AKpaYlHn8t4SVbOHCy+b5+KKgvR4vrsD8vbvrbiQJps7fKDTkjkDry6ji0rUJjC0kzbNePLwzxq8iypo41qeWA==}
    dev: true

  /before-after-hook@2.2.3:
    resolution: {integrity: sha512-NzUnlZexiaH/46WDhANlyR2bXRopNg4F/zuSA3OpZnllCUgRaOF2znDioDWrmbNVsuZk6l9pMquQB38cfBZwkQ==}
    dev: true

  /better_git_changelog@1.6.2:
    resolution: {integrity: sha512-A6U5HdV+gygmNfZ+2UbztVI3aQCXkJzLYL27gJ/WhdNzg1blpE+faHC5y2Iu7Omu0FO2Ra0C0WLU7f5prGoRKg==}
    hasBin: true
    dependencies:
      arg-parser: 1.2.0
      commander: 9.5.0
      semver: 7.6.0
    dev: true

  /bl@4.1.0:
    resolution: {integrity: sha512-1W07cM9gS6DcLperZfFSj+bWLtaPGSOHWhPiGzXmvVJbRLdG82sH/Kn8EtW1VqWVA54AKf2h5k5BbnIbwF3h6w==}
    dependencies:
      buffer: 5.7.1
      inherits: 2.0.4
      readable-stream: 3.6.2
    dev: true

  /bowser@2.11.0:
    resolution: {integrity: sha512-AlcaJBi/pqqJBIQ8U9Mcpc9i8Aqxn88Skv5d+xBX006BY5u8N3mGLHa5Lgppa7L/HfwgwLgZ6NYs+Ag6uUmJRA==}
    dev: true

  /boxen@7.1.0:
    resolution: {integrity: sha512-ScG8CDo8dj7McqCZ5hz4dIBp20xj4unQ2lXIDa7ff6RcZElCpuNzutdwzKVvRikfNjm7CFAlR3HJHcoHkDOExQ==}
    engines: {node: '>=14.16'}
    dependencies:
      ansi-align: 3.0.1
      camelcase: 7.0.1
      chalk: 5.3.0
      cli-boxes: 3.0.0
      string-width: 5.1.2
      type-fest: 2.19.0
      widest-line: 4.0.1
      wrap-ansi: 8.1.0
    dev: true

  /brace-expansion@1.1.11:
    resolution: {integrity: sha512-iCuPHDFgrHX7H2vEI/5xpz07zSHB00TpugqhmYtVmMO6518mCuRMoOYFldEBl0g187ufozdaHgWKcYFb61qGiA==}
    dependencies:
      balanced-match: 1.0.2
      concat-map: 0.0.1
    dev: true

  /brace-expansion@2.0.1:
    resolution: {integrity: sha512-XnAIvQ8eM+kC6aULx6wuQiwVsnzsi9d3WxzV3FpWTGA19F621kwdbsAcFKXgKUHZWsy+mY6iL1sHTxWEFCytDA==}
    dependencies:
      balanced-match: 1.0.2
    dev: true

  /braces@3.0.2:
    resolution: {integrity: sha512-b8um+L1RzM3WDSzvhm6gIz1yfTbBt6YTlcEKAvsmqCZZFw46z626lVj9j1yEPW33H5H+lBQpZMP1k8l+78Ha0A==}
    engines: {node: '>=8'}
    dependencies:
      fill-range: 7.0.1
    dev: true

  /browserslist@4.21.5:
    resolution: {integrity: sha512-tUkiguQGW7S3IhB7N+c2MV/HZPSCPAAiYBZXLsBhFB/PCy6ZKKsZrmBayHV9fdGV/ARIfJ14NkxKzRDjvp7L6w==}
    engines: {node: ^6 || ^7 || ^8 || ^9 || ^10 || ^11 || ^12 || >=13.7}
    hasBin: true
    dependencies:
      caniuse-lite: 1.0.30001486
      electron-to-chromium: 1.4.386
      node-releases: 2.0.10
      update-browserslist-db: 1.0.11(browserslist@4.21.5)
    dev: true

  /buffer-equal-constant-time@1.0.1:
    resolution: {integrity: sha512-zRpUiDwd/xk6ADqPMATG8vc9VPrkck7T07OIx0gnjmJAnHnTVXNQG3vfvWNuiZIkwu9KrKdA1iJKfsfTVxE6NA==}
    dev: true

  /buffer-from@1.1.2:
    resolution: {integrity: sha512-E+XQCRwSbaaiChtv6k6Dwgc+bx+Bs6vuKJHHl5kox/BaKbhiXzqQOwK4cO22yElGp2OCmjwVhT3HmxgyPGnJfQ==}
    dev: true

  /buffer@5.7.1:
    resolution: {integrity: sha512-EHcyIPBQ4BSGlvjB16k5KgAJ27CIsHY/2JBmCRReo48y9rQ3MaUzWX3KVlBa4U7MyX02HdVj0K7C3WaB3ju7FQ==}
    dependencies:
      base64-js: 1.5.1
      ieee754: 1.2.1
    dev: true

  /builtin-modules@3.3.0:
    resolution: {integrity: sha512-zhaCDicdLuWN5UbN5IMnFqNMhNfo919sH85y2/ea+5Yg9TsTkeZxpL+JLbp6cgYFS4sRLp3YV4S6yDuqVWHYOw==}
    engines: {node: '>=6'}
    dev: true

  /builtins@5.0.1:
    resolution: {integrity: sha512-qwVpFEHNfhYJIzNRBvd2C1kyo6jz3ZSMPyyuR47OPdiKWlbYnZNyDWuyR175qDnAJLiCo5fBBqPb3RiXgWlkOQ==}
    dependencies:
      semver: 7.6.0
    dev: true

  /cacache@16.1.3:
    resolution: {integrity: sha512-/+Emcj9DAXxX4cwlLmRI9c166RuL3w30zp4R7Joiv2cQTtTtA+jeuCAjH3ZlGnYS3tKENSrKhAzVVP9GVyzeYQ==}
    engines: {node: ^12.13.0 || ^14.15.0 || >=16.0.0}
    dependencies:
      '@npmcli/fs': 2.1.2
      '@npmcli/move-file': 2.0.1
      chownr: 2.0.0
      fs-minipass: 2.1.0
      glob: 8.1.0
      infer-owner: 1.0.4
      lru-cache: 7.18.3
      minipass: 3.3.6
      minipass-collect: 1.0.2
      minipass-flush: 1.0.5
      minipass-pipeline: 1.2.4
      mkdirp: 1.0.4
      p-map: 4.0.0
      promise-inflight: 1.0.1
      rimraf: 3.0.2
      ssri: 9.0.1
      tar: 6.1.14
      unique-filename: 2.0.1
    transitivePeerDependencies:
      - bluebird
    dev: true

  /cacache@17.1.0:
    resolution: {integrity: sha512-hXpFU+Z3AfVmNuiLve1qxWHMq0RSIt5gjCKAHi/M6DktwFwDdAXAtunl1i4WSKaaVcU9IsRvXFg42jTHigcC6Q==}
    engines: {node: ^14.17.0 || ^16.13.0 || >=18.0.0}
    dependencies:
      '@npmcli/fs': 3.1.0
      fs-minipass: 3.0.2
      glob: 10.3.3
      lru-cache: 7.18.3
      minipass: 5.0.0
      minipass-collect: 1.0.2
      minipass-flush: 1.0.5
      minipass-pipeline: 1.2.4
      p-map: 4.0.0
      ssri: 10.0.4
      tar: 6.1.14
      unique-filename: 3.0.0
    dev: true

  /cacheable-lookup@5.0.4:
    resolution: {integrity: sha512-2/kNscPhpcxrOigMZzbiWF7dz8ilhb/nIHU3EyZiXWXpeq/au8qJ8VhdftMkty3n7Gj6HIGalQG8oiBNB3AJgA==}
    engines: {node: '>=10.6.0'}
    dev: true

  /cacheable-lookup@7.0.0:
    resolution: {integrity: sha512-+qJyx4xiKra8mZrcwhjMRMUhD5NR1R8esPkzIYxX96JiecFoxAXFuz/GpR3+ev4PE1WamHip78wV0vcmPQtp8w==}
    engines: {node: '>=14.16'}
    dev: true

  /cacheable-request@10.2.10:
    resolution: {integrity: sha512-v6WB+Epm/qO4Hdlio/sfUn69r5Shgh39SsE9DSd4bIezP0mblOlObI+I0kUEM7J0JFc+I7pSeMeYaOYtX1N/VQ==}
    engines: {node: '>=14.16'}
    dependencies:
      '@types/http-cache-semantics': 4.0.1
      get-stream: 6.0.1
      http-cache-semantics: 4.1.1
      keyv: 4.5.2
      mimic-response: 4.0.0
      normalize-url: 8.0.0
      responselike: 3.0.0
    dev: true

  /cacheable-request@6.1.0:
    resolution: {integrity: sha512-Oj3cAGPCqOZX7Rz64Uny2GYAZNliQSqfbePrgAQ1wKAihYmCUnraBtJtKcGR4xz7wF+LoJC+ssFZvv5BgF9Igg==}
    engines: {node: '>=8'}
    dependencies:
      clone-response: 1.0.3
      get-stream: 5.2.0
      http-cache-semantics: 4.1.1
      keyv: 3.1.0
      lowercase-keys: 2.0.0
      normalize-url: 4.5.1
      responselike: 1.0.2
    dev: true

  /cacheable-request@7.0.2:
    resolution: {integrity: sha512-pouW8/FmiPQbuGpkXQ9BAPv/Mo5xDGANgSNXzTzJ8DrKGuXOssM4wIQRjfanNRh3Yu5cfYPvcorqbhg2KIJtew==}
    engines: {node: '>=8'}
    dependencies:
      clone-response: 1.0.3
      get-stream: 5.2.0
      http-cache-semantics: 4.1.1
      keyv: 4.5.2
      lowercase-keys: 2.0.0
      normalize-url: 6.1.0
      responselike: 2.0.1
    dev: true

  /call-bind@1.0.5:
    resolution: {integrity: sha512-C3nQxfFZxFRVoJoGKKI8y3MOEo129NQ+FgQ08iye+Mk4zNZZGdjfs06bVTr+DBSlA66Q2VEcMki/cUCP4SercQ==}
    dependencies:
      function-bind: 1.1.2
      get-intrinsic: 1.2.2
      set-function-length: 1.1.1
    dev: true

  /callsites@3.1.0:
    resolution: {integrity: sha512-P8BjAsXvZS+VIDUI11hHCQEv74YT67YUi5JJFNWIqL235sBmjX4+qx9Muvls5ivyNENctx46xQLQ3aTuE7ssaQ==}
    engines: {node: '>=6'}
    dev: true

  /camel-case@3.0.0:
    resolution: {integrity: sha512-+MbKztAYHXPr1jNTSKQF52VpcFjwY5RkR7fxksV8Doo4KAYc5Fl4UJRgthBbTmEx8C54DqahhbLJkDwjI3PI/w==}
    dependencies:
      no-case: 2.3.2
      upper-case: 1.1.3
    dev: true

  /camel-case@4.1.2:
    resolution: {integrity: sha512-gxGWBrTT1JuMx6R+o5PTXMmUnhnVzLQ9SNutD4YqKtI6ap897t3tKECYla6gCWEkplXnlNybEkZg9GEGxKFCgw==}
    dependencies:
      pascal-case: 3.1.2
      tslib: 2.6.2
    dev: true

  /camelcase@7.0.1:
    resolution: {integrity: sha512-xlx1yCK2Oc1APsPXDL2LdlNP6+uu8OCDdhOBSVT279M/S+y75O30C2VuD8T2ogdePBBl7PfPF4504tnLgX3zfw==}
    engines: {node: '>=14.16'}
    dev: true

  /caniuse-lite@1.0.30001486:
    resolution: {integrity: sha512-uv7/gXuHi10Whlj0pp5q/tsK/32J2QSqVRKQhs2j8VsDCjgyruAh/eEXHF822VqO9yT6iZKw3nRwZRSPBE9OQg==}
    dev: true

  /capital-case@1.0.4:
    resolution: {integrity: sha512-ds37W8CytHgwnhGGTi88pcPyR15qoNkOpYwmMMfnWqqWgESapLqvDx6huFjQ5vqWSn2Z06173XNA7LtMOeUh1A==}
    dependencies:
      no-case: 3.0.4
      tslib: 2.6.2
      upper-case-first: 2.0.2
    dev: true

  /cardinal@2.1.1:
    resolution: {integrity: sha512-JSr5eOgoEymtYHBjNWyjrMqet9Am2miJhlfKNdqLp6zoeAh0KN5dRAcxlecj5mAJrmQomgiOBj35xHLrFjqBpw==}
    hasBin: true
    dependencies:
      ansicolors: 0.3.2
      redeyed: 2.1.1
    dev: true

  /chalk@2.4.2:
    resolution: {integrity: sha512-Mti+f9lpJNcwF4tWV8/OrTTtF1gZi+f8FqlyAdouralcFWFQWF2+NgCHShjkCb+IFBLq9buZwE1xckQU4peSuQ==}
    engines: {node: '>=4'}
    dependencies:
      ansi-styles: 3.2.1
      escape-string-regexp: 1.0.5
      supports-color: 5.5.0
    dev: true

  /chalk@4.1.2:
    resolution: {integrity: sha512-oKnbhFyRIXpUuez8iBMmyEa4nbj4IOQyuhc/wy9kY7/WVPcwIO9VA668Pu8RkO7+0G76SLROeyw9CpQ061i4mA==}
    engines: {node: '>=10'}
    dependencies:
      ansi-styles: 4.3.0
      supports-color: 7.2.0
    dev: true

  /chalk@5.3.0:
    resolution: {integrity: sha512-dLitG79d+GV1Nb/VYcCDFivJeK1hiukt9QjRNVOsUtTy1rR1YJsmpGGTZ3qJos+uw7WmWF4wUwBd9jxjocFC2w==}
    engines: {node: ^12.17.0 || ^14.13 || >=16.0.0}
    dev: true

  /change-case@3.1.0:
    resolution: {integrity: sha512-2AZp7uJZbYEzRPsFoa+ijKdvp9zsrnnt6+yFokfwEpeJm0xuJDVoxiRCAaTzyJND8GJkofo2IcKWaUZ/OECVzw==}
    dependencies:
      camel-case: 3.0.0
      constant-case: 2.0.0
      dot-case: 2.1.1
      header-case: 1.0.1
      is-lower-case: 1.1.3
      is-upper-case: 1.1.2
      lower-case: 1.1.4
      lower-case-first: 1.0.2
      no-case: 2.3.2
      param-case: 2.1.1
      pascal-case: 2.0.1
      path-case: 2.1.1
      sentence-case: 2.1.1
      snake-case: 2.1.0
      swap-case: 1.1.2
      title-case: 2.1.1
      upper-case: 1.1.3
      upper-case-first: 1.1.2
    dev: true

  /change-case@4.1.2:
    resolution: {integrity: sha512-bSxY2ws9OtviILG1EiY5K7NNxkqg/JnRnFxLtKQ96JaviiIxi7djMrSd0ECT9AC+lttClmYwKw53BWpOMblo7A==}
    dependencies:
      camel-case: 4.1.2
      capital-case: 1.0.4
      constant-case: 3.0.4
      dot-case: 3.0.4
      header-case: 2.0.4
      no-case: 3.0.4
      param-case: 3.0.4
      pascal-case: 3.1.2
      path-case: 3.0.4
      sentence-case: 3.0.4
      snake-case: 3.0.4
      tslib: 2.6.2
    dev: true

  /char-regex@1.0.2:
    resolution: {integrity: sha512-kWWXztvZ5SBQV+eRgKFeh8q5sLuZY2+8WUIzlxWVTg+oGwY14qylx1KbKzHd8P6ZYkAg0xyIDU9JMHhyJMZ1jw==}
    engines: {node: '>=10'}
    dev: true

  /chardet@0.7.0:
    resolution: {integrity: sha512-mT8iDcrh03qDGRRmoA2hmBJnxpllMR+0/0qlzjqZES6NdiWDcZkCNAk4rPFZ9Q85r27unkiNNg8ZOiwZXBHwcA==}
    dev: true

  /chownr@2.0.0:
    resolution: {integrity: sha512-bIomtDF5KGpdogkLd9VspvFzk9KfpyyGlS8YFVZl7TGPBHL5snIOnxeshwVgPteQ9b4Eydl+pVbIyE1DcvCWgQ==}
    engines: {node: '>=10'}
    dev: true

  /chrome-trace-event@1.0.3:
    resolution: {integrity: sha512-p3KULyQg4S7NIHixdwbGX+nFHkoBiA4YQmyWtjb8XngSKV124nJmRysgAeujbUVb15vh+RvFUfCPqU7rXk+hZg==}
    engines: {node: '>=6.0'}
    dev: true

  /ci-info@3.8.0:
    resolution: {integrity: sha512-eXTggHWSooYhq49F2opQhuHWgzucfF2YgODK4e1566GQs5BIfP30B0oenwBJHfWxAs2fyPB1s7Mg949zLf61Yw==}
    engines: {node: '>=8'}
    dev: true

  /circular_buffer_js@1.10.0:
    resolution: {integrity: sha512-HXSDm8gm3nPog7Sh7kln9yb9dVFYan4nVwF4qOqOkR8YpAN6yJupyccXl9OcuTJfPqie0uRJdjHs44H1oCgBOQ==}
    dev: true

  /clean-regexp@1.0.0:
    resolution: {integrity: sha512-GfisEZEJvzKrmGWkvfhgzcz/BllN1USeqD2V6tg14OAOgaCD2Z/PUEuxnAZ/nPvmaHRG7a8y77p1T/IRQ4D1Hw==}
    engines: {node: '>=4'}
    dependencies:
      escape-string-regexp: 1.0.5
    dev: true

  /clean-stack@2.2.0:
    resolution: {integrity: sha512-4diC9HaTE+KRAMWhDhrGOECgWZxoevMc5TlkObMqNSsVU62PYzXZ/SMTjzyGAFF1YusgxGcSWTEXBhp0CPwQ1A==}
    engines: {node: '>=6'}
    dev: true

  /clean-stack@3.0.1:
    resolution: {integrity: sha512-lR9wNiMRcVQjSB3a7xXGLuz4cr4wJuuXlaAEbRutGowQTmlp7R72/DOgN21e8jdwblMWl9UOJMJXarX94pzKdg==}
    engines: {node: '>=10'}
    dependencies:
      escape-string-regexp: 4.0.0
    dev: true

  /cli-boxes@3.0.0:
    resolution: {integrity: sha512-/lzGpEWL/8PfI0BmBOPRwp0c/wFNX1RdUML3jK/RcSBA9T8mZDdQpqYBKtCFTOfQbwPqWEOpjqW+Fnayc0969g==}
    engines: {node: '>=10'}
    dev: true

  /cli-cursor@3.1.0:
    resolution: {integrity: sha512-I/zHAwsKf9FqGoXM4WWRACob9+SNukZTd94DWF57E4toouRulbCxcUh6RKUEOQlYTHJnzkPMySvPNaaSLNfLZw==}
    engines: {node: '>=8'}
    dependencies:
      restore-cursor: 3.1.0
    dev: true

  /cli-progress@3.12.0:
    resolution: {integrity: sha512-tRkV3HJ1ASwm19THiiLIXLO7Im7wlTuKnvkYaTkyoAPefqjNg7W7DHKUlGRxy9vxDvbyCYQkQozvptuMkGCg8A==}
    engines: {node: '>=4'}
    dependencies:
      string-width: 4.2.3
    dev: true

  /cli-spinners@2.9.2:
    resolution: {integrity: sha512-ywqV+5MmyL4E7ybXgKys4DugZbX0FC6LnwrhjuykIjnK9k8OQacQ7axGKnjDXWNhns0xot3bZI5h55H8yo9cJg==}
    engines: {node: '>=6'}
    dev: true

  /cli-table3@0.6.3:
    resolution: {integrity: sha512-w5Jac5SykAeZJKntOxJCrm63Eg5/4dhMWIcuTbo9rpE+brgaSZo0RuNJZeOyMgsUdhDeojvgyQLmjI+K50ZGyg==}
    engines: {node: 10.* || >= 12.*}
    dependencies:
      string-width: 4.2.3
    optionalDependencies:
      '@colors/colors': 1.5.0
    dev: true

  /cli-width@3.0.0:
    resolution: {integrity: sha512-FxqpkPPwu1HjuN93Omfm4h8uIanXofW0RxVEW3k5RKx+mJJYSthzNhp32Kzxxy3YAEZ/Dc/EWN1vZRY0+kOhbw==}
    engines: {node: '>= 10'}
    dev: true

  /cli-width@4.1.0:
    resolution: {integrity: sha512-ouuZd4/dm2Sw5Gmqy6bGyNNNe1qt9RpmxveLSO7KcgsTnU7RXfsw+/bukWGo1abgBiMAic068rclZsO4IWmmxQ==}
    engines: {node: '>= 12'}
    dev: true

  /cliui@7.0.4:
    resolution: {integrity: sha512-OcRE68cOsVMXp1Yvonl/fzkQOyjLSu/8bhPDfQt0e0/Eb283TKP20Fs2MqoPsr9SwA595rRCA+QMzYc9nBP+JQ==}
    dependencies:
      string-width: 4.2.3
      strip-ansi: 6.0.1
      wrap-ansi: 7.0.0
    dev: true

  /cliui@8.0.1:
    resolution: {integrity: sha512-BSeNnyus75C4//NQ9gQt1/csTXyo/8Sb+afLAkzAptFuMsod9HFokGNudZpi/oQV73hnVK+sR+5PVRMd+Dr7YQ==}
    engines: {node: '>=12'}
    dependencies:
      string-width: 4.2.3
      strip-ansi: 6.0.1
      wrap-ansi: 7.0.0
    dev: true

  /clone-response@1.0.3:
    resolution: {integrity: sha512-ROoL94jJH2dUVML2Y/5PEDNaSHgeOdSDicUyS7izcF63G6sTc/FTjLub4b8Il9S8S0beOfYt0TaA5qvFK+w0wA==}
    dependencies:
      mimic-response: 1.0.1
    dev: true

  /clone@1.0.4:
    resolution: {integrity: sha512-JQHZ2QMW6l3aH/j6xCqQThY/9OH4D/9ls34cgkUBiEeocRTU04tHfKPBsUK1PqZCUQM7GiA0IIXJSuXHI64Kbg==}
    engines: {node: '>=0.8'}
    dev: true

  /code-block-writer@12.0.0:
    resolution: {integrity: sha512-q4dMFMlXtKR3XNBHyMHt/3pwYNA69EDk00lloMOaaUMKPUXBw6lpXtbu3MMVG6/uOihGnRDOlkyqsONEUj60+w==}
    dev: true

  /code-block-writer@13.0.1:
    resolution: {integrity: sha512-c5or4P6erEA69TxaxTNcHUNcIn+oyxSRTOWV+pSYF+z4epXqNvwvJ70XPGjPNgue83oAFAPBRQYwpAJ/Hpe/Sg==}
    dev: true

  /color-convert@1.9.3:
    resolution: {integrity: sha512-QfAUtd+vFdAtFQcC8CCyYt1fYWxSqAiK2cSD6zDB8N3cpsEBAvRxp9zOGg6G/SHHJYAT88/az/IuDGALsNVbGg==}
    dependencies:
      color-name: 1.1.3
    dev: true

  /color-convert@2.0.1:
    resolution: {integrity: sha512-RRECPsj7iu/xb5oKYcsFHSppFNnsj/52OVTRKb4zP5onXwVF3zVmmToNcOfGC+CRDpfK/U584fMg38ZHCaElKQ==}
    engines: {node: '>=7.0.0'}
    dependencies:
      color-name: 1.1.4
    dev: true

  /color-name@1.1.3:
    resolution: {integrity: sha512-72fSenhMw2HZMTVHeCA9KCmpEIbzWiQsjN+BHcBbS9vr1mtt+vJjPdksIBNUmKAW8TFUDPJK5SUU3QhE9NEXDw==}
    dev: true

  /color-name@1.1.4:
    resolution: {integrity: sha512-dOy+3AuW3a2wNbZHIuMZpTcgjGuLU/uBL/ubcZF9OXbDo8ff4O8yVp5Bf0efS8uEoYo5q4Fx7dY9OgQGXgAsQA==}
    dev: true

  /color-string@1.9.1:
    resolution: {integrity: sha512-shrVawQFojnZv6xM40anx4CkoDP+fZsw/ZerEMsW/pyzsRbElpsL/DBVW7q3ExxwusdNXI3lXpuhEZkzs8p5Eg==}
    dependencies:
      color-name: 1.1.4
      simple-swizzle: 0.2.2
    dev: true

  /color-support@1.1.3:
    resolution: {integrity: sha512-qiBjkpbMLO/HL68y+lh4q0/O1MZFj2RX6X/KmMa3+gJD3z+WwI1ZzDHysvqHGS3mP6mznPckpXmw1nI9cJjyRg==}
    hasBin: true
    dev: true

  /color@4.2.3:
    resolution: {integrity: sha512-1rXeuUUiGGrykh+CeBdu5Ie7OJwinCgQY0bc7GCRxy5xVHy+moaqkpL/jqQq0MtQOeYcrqEz4abc5f0KtU7W4A==}
    engines: {node: '>=12.5.0'}
    dependencies:
      color-convert: 2.0.1
      color-string: 1.9.1
    dev: true

  /colors@1.2.5:
    resolution: {integrity: sha512-erNRLao/Y3Fv54qUa0LBB+//Uf3YwMUmdJinN20yMXm9zdKKqH9wt7R9IIVZ+K7ShzfpLV/Zg8+VyrBJYB4lpg==}
    engines: {node: '>=0.1.90'}
    dev: true

  /colors@1.4.0:
    resolution: {integrity: sha512-a+UqTh4kgZg/SlGvfbzDHpgRu7AAQOmmqRHJnxhRZICKFUT91brVhNNt58CMWU9PsBbv3PDCZUHbVxuDiH2mtA==}
    engines: {node: '>=0.1.90'}
    dev: true

  /combined-stream@1.0.8:
    resolution: {integrity: sha512-FQN4MRfuJeHf7cBbBMJFXhKSDq+2kAArBlmRBvcvFE5BB1HZKXtSFASDhdlz9zOYwxh8lDdnvmMOe/+5cdoEdg==}
    engines: {node: '>= 0.8'}
    dependencies:
      delayed-stream: 1.0.0
    dev: true

  /commander@10.0.1:
    resolution: {integrity: sha512-y4Mg2tXshplEbSGzx7amzPwKKOCGuoSRP/CjEdwwk0FOGlUbq6lKuoyDZTNZkmxHdJtp54hdfY/JUrdL7Xfdug==}
    engines: {node: '>=14'}
    dev: true

  /commander@2.20.3:
    resolution: {integrity: sha512-GpVkmM8vF2vQUkj2LvZmD35JxeJOLCwJ9cUkugyk2nuhbv3+mJvpLYYt+0+USMxE+oj+ey/lJEnhZw75x/OMcQ==}
    dev: true

  /commander@9.5.0:
    resolution: {integrity: sha512-KRs7WVDKg86PWiuAqhDrAQnTXZKraVcCc6vFdL14qrZ/DcWwuRo7VoiYXalXO7S5GKpqYiVEwCbgFDfxNHKJBQ==}
    engines: {node: ^12.20.0 || >=14}
    dev: true

  /comment-parser@1.4.0:
    resolution: {integrity: sha512-QLyTNiZ2KDOibvFPlZ6ZngVsZ/0gYnE6uTXi5aoDg8ed3AkJAz4sEje3Y8a29hQ1s6A99MZXe47fLAXQ1rTqaw==}
    engines: {node: '>= 12.0.0'}
    dev: true

  /concat-map@0.0.1:
    resolution: {integrity: sha512-/Srv4dswyQNBfohGpz9o6Yb3Gz3SrUDqBH5rTuhGR7ahtlbYKnVxw2bCFMRljaA7EXHaXZ8wsHdodFvbkhKmqg==}
    dev: true

  /concurrently@6.5.1:
    resolution: {integrity: sha512-FlSwNpGjWQfRwPLXvJ/OgysbBxPkWpiVjy1042b0U7on7S7qwwMIILRj7WTN1mTgqa582bG6NFuScOoh6Zgdag==}
    engines: {node: '>=10.0.0'}
    hasBin: true
    dependencies:
      chalk: 4.1.2
      date-fns: 2.30.0
      lodash: 4.17.21
      rxjs: 6.6.7
      spawn-command: 0.0.2-1
      supports-color: 8.1.1
      tree-kill: 1.2.2
      yargs: 16.2.0
    dev: true

  /config-chain@1.1.13:
    resolution: {integrity: sha512-qj+f8APARXHrM0hraqXYb2/bOVSV4PvJQlNZ/DVj0QrmNM2q2euizkeuVckQ57J+W0mRH6Hvi+k50M4Jul2VRQ==}
    dependencies:
      ini: 1.3.8
      proto-list: 1.2.4
    dev: true

  /configstore@6.0.0:
    resolution: {integrity: sha512-cD31W1v3GqUlQvbBCGcXmd2Nj9SvLDOP1oQ0YFuLETufzSPaKp11rYBsSOm7rCsW3OnIRAFM3OxRhceaXNYHkA==}
    engines: {node: '>=12'}
    dependencies:
      dot-prop: 6.0.1
      graceful-fs: 4.2.11
      unique-string: 3.0.0
      write-file-atomic: 3.0.3
      xdg-basedir: 5.1.0
    dev: true

  /console-control-strings@1.1.0:
    resolution: {integrity: sha512-ty/fTekppD2fIwRvnZAVdeOiGd1c7YXEixbgJTNzqcxJWKQnjJ/V1bNEEE6hygpM3WjwHFUVK6HTjWSzV4a8sQ==}
    dev: true

  /constant-case@2.0.0:
    resolution: {integrity: sha512-eS0N9WwmjTqrOmR3o83F5vW8Z+9R1HnVz3xmzT2PMFug9ly+Au/fxRWlEBSb6LcZwspSsEn9Xs1uw9YgzAg1EQ==}
    dependencies:
      snake-case: 2.1.0
      upper-case: 1.1.3
    dev: true

  /constant-case@3.0.4:
    resolution: {integrity: sha512-I2hSBi7Vvs7BEuJDr5dDHfzb/Ruj3FyvFyh7KLilAjNQw3Be+xgqUBA2W6scVEcL0hL1dwPRtIqEPVUCKkSsyQ==}
    dependencies:
      no-case: 3.0.4
      tslib: 2.6.2
      upper-case: 2.0.2
    dev: true

  /content-type@1.0.5:
    resolution: {integrity: sha512-nTjqfcBFEipKdXCv4YDQWCfmcLZKm81ldF0pAopTvyrFGVbcR6P/VAAd5G7N+0tTr8QqiU0tFadD6FK4NtJwOA==}
    engines: {node: '>= 0.6'}
    dev: true

  /copyfiles@2.4.1:
    resolution: {integrity: sha512-fereAvAvxDrQDOXybk3Qu3dPbOoKoysFMWtkY3mv5BsL8//OSZVL5DCLYqgRfY5cWirgRzlC+WSrxp6Bo3eNZg==}
    hasBin: true
    dependencies:
      glob: 7.2.3
      minimatch: 3.1.2
      mkdirp: 1.0.4
      noms: 0.0.0
      through2: 2.0.5
      untildify: 4.0.0
      yargs: 16.2.0
    dev: true

  /core-js@3.36.1:
    resolution: {integrity: sha512-BTvUrwxVBezj5SZ3f10ImnX2oRByMxql3EimVqMysepbC9EeMUOpLwdy6Eoili2x6E4kf+ZUB5k/+Jv55alPfA==}
    requiresBuild: true
    dev: true

  /core-util-is@1.0.3:
    resolution: {integrity: sha512-ZQBvi1DcpJ4GDqanjucZ2Hj3wEO5pZDS89BWbkcrvdxksJorwUDDZamX9ldFkp9aw2lmBDLgkObEA4DWNJ9FYQ==}
    dev: true

  /cosmiconfig@8.2.0:
    resolution: {integrity: sha512-3rTMnFJA1tCOPwRxtgF4wd7Ab2qvDbL8jX+3smjIbS4HlZBagTlpERbdN7iAbWlrfxE3M8c27kTwTawQ7st+OQ==}
    engines: {node: '>=14'}
    dependencies:
      import-fresh: 3.3.0
      js-yaml: 4.1.0
      parse-json: 5.2.0
      path-type: 4.0.0
    dev: true

  /cross-spawn@7.0.3:
    resolution: {integrity: sha512-iRDPJKUPVEND7dHPO8rkbOnPpyDygcDFtWjpeWNCgy8WP2rXcxXL8TskReQl6OrB2G7+UJrags1q15Fudc7G6w==}
    engines: {node: '>= 8'}
    dependencies:
      path-key: 3.1.1
      shebang-command: 2.0.0
      which: 2.0.2
    dev: true

  /crypto-random-string@4.0.0:
    resolution: {integrity: sha512-x8dy3RnvYdlUcPOjkEHqozhiwzKNSq7GcPuXFbnyMOCHxX8V3OgIg/pYuabl2sbUPfIJaeAQB7PMOK8DFIdoRA==}
    engines: {node: '>=12'}
    dependencies:
      type-fest: 1.4.0
    dev: true

  /danger@11.3.1:
    resolution: {integrity: sha512-+slkGnbf0czY7g4LSuYpYkKJgFrb9YIXFJvV5JAuLLF39CXLlUw0iebgeL3ASK1t6RDb8xe+Rk2F5ilh2Hdv2w==}
    engines: {node: '>=14.13.1'}
    hasBin: true
    dependencies:
      '@gitbeaker/core': 35.8.1
      '@gitbeaker/node': 35.8.1
      '@octokit/rest': 18.12.0
      async-retry: 1.2.3
      chalk: 2.4.2
      commander: 2.20.3
      core-js: 3.36.1
      debug: 4.3.4(supports-color@8.1.1)
      fast-json-patch: 3.1.1
      get-stdin: 6.0.0
      http-proxy-agent: 5.0.0
      https-proxy-agent: 5.0.1
      hyperlinker: 1.0.0
      json5: 2.2.3
      jsonpointer: 5.0.1
      jsonwebtoken: 9.0.2
      lodash.find: 4.6.0
      lodash.includes: 4.3.0
      lodash.isobject: 3.0.2
      lodash.keys: 4.2.0
      lodash.mapvalues: 4.6.0
      lodash.memoize: 4.1.2
      memfs-or-file-map-to-github-branch: 1.2.1
      micromatch: 4.0.5
      node-cleanup: 2.1.2
      node-fetch: 2.6.10
      override-require: 1.1.1
      p-limit: 2.3.0
      parse-diff: 0.7.1
      parse-git-config: 2.0.3
      parse-github-url: 1.0.2
      parse-link-header: 2.0.0
      pinpoint: 1.1.0
      prettyjson: 1.2.5
      readline-sync: 1.4.10
      regenerator-runtime: 0.13.11
      require-from-string: 2.0.2
      supports-hyperlinks: 1.0.1
    transitivePeerDependencies:
      - encoding
      - supports-color
    dev: true

  /date-fns@2.30.0:
    resolution: {integrity: sha512-fnULvOpxnC5/Vg3NCiWelDsLiUc9bRwAPs/+LfTLNvetFCtCTN+yQz15C/fs4AwX1R9K5GLtLfn8QW+dWisaAw==}
    engines: {node: '>=0.11'}
    dependencies:
      '@babel/runtime': 7.21.5
    dev: true

  /debug@3.2.7:
    resolution: {integrity: sha512-CFjzYYAi4ThfiQvizrFQevTTXHtnCqWfe7x1AhgEscTz6ZbLbfoLRLPugTQyBth6f8ZERVUSyWHFD/7Wu4t1XQ==}
    peerDependencies:
      supports-color: '*'
    peerDependenciesMeta:
      supports-color:
        optional: true
    dependencies:
      ms: 2.1.3
    dev: true

  /debug@4.3.4(supports-color@8.1.1):
    resolution: {integrity: sha512-PRWFHuSU3eDtQJPvnNY7Jcket1j0t5OuOsFzPPzsekD52Zl8qUfFIPEiswXqIvHWGVHOgX+7G/vCNNhehwxfkQ==}
    engines: {node: '>=6.0'}
    peerDependencies:
      supports-color: '*'
    peerDependenciesMeta:
      supports-color:
        optional: true
    dependencies:
      ms: 2.1.2
      supports-color: 8.1.1
    dev: true

  /decode-uri-component@0.2.2:
    resolution: {integrity: sha512-FqUYQ+8o158GyGTrMFJms9qh3CqTKvAqgqsTnkLI8sKu0028orqBhxNMFkFen0zGyg6epACD32pjVk58ngIErQ==}
    engines: {node: '>=0.10'}
    dev: true

  /decompress-response@3.3.0:
    resolution: {integrity: sha512-BzRPQuY1ip+qDonAOz42gRm/pg9F768C+npV/4JOsxRC2sq+Rlk+Q4ZCAsOhnIaMrgarILY+RMUIvMmmX1qAEA==}
    engines: {node: '>=4'}
    dependencies:
      mimic-response: 1.0.1
    dev: true

  /decompress-response@6.0.0:
    resolution: {integrity: sha512-aW35yZM6Bb/4oJlZncMH2LCoZtJXTRxES17vE3hoRiowU2kWHaJKFkSBDnDR+cm9J+9QhXmREyIfv0pji9ejCQ==}
    engines: {node: '>=10'}
    dependencies:
      mimic-response: 3.1.0
    dev: true

  /deep-extend@0.6.0:
    resolution: {integrity: sha512-LOHxIOaPYdHlJRtCQfDIVZtfw/ufM8+rVj649RIHzcm/vGwQRXFt6OPqIFWsm2XEMrNIEtWR64sY1LEKD2vAOA==}
    engines: {node: '>=4.0.0'}
    dev: true

  /deep-is@0.1.4:
    resolution: {integrity: sha512-oIPzksmTg4/MriiaYGO+okXDT7ztn/w3Eptv/+gSIdMdKsJo0u4CfYNFJPy+4SKMuCqGw2wxnA+URMg3t8a/bQ==}
    dev: true

  /defaults@1.0.4:
    resolution: {integrity: sha512-eFuaLoy/Rxalv2kr+lqMlUnrDWV+3j4pljOIJgLIhI058IQfWJ7vXhyEIHu+HtC738klGALYxOKDO0bQP3tg8A==}
    dependencies:
      clone: 1.0.4
    dev: true

  /defer-to-connect@1.1.3:
    resolution: {integrity: sha512-0ISdNousHvZT2EiFlZeZAHBUvSxmKswVCEf8hW7KWgG4a8MVEu/3Vb6uWYozkjylyCxe0JBIiRB1jV45S70WVQ==}
    dev: true

  /defer-to-connect@2.0.1:
    resolution: {integrity: sha512-4tvttepXG1VaYGrRibk5EwJd1t4udunSOVMdLSAL6mId1ix438oPwPZMALY41FCijukO1L0twNcGsdzS7dHgDg==}
    engines: {node: '>=10'}
    dev: true

  /define-data-property@1.1.1:
    resolution: {integrity: sha512-E7uGkTzkk1d0ByLeSc6ZsFS79Axg+m1P/VsgYsxHgiuc3tFSj+MjMIwe90FC4lOAZzNBdY7kkO2P2wKdsQ1vgQ==}
    engines: {node: '>= 0.4'}
    dependencies:
      get-intrinsic: 1.2.2
      gopd: 1.0.1
      has-property-descriptors: 1.0.0
    dev: true

  /define-properties@1.2.1:
    resolution: {integrity: sha512-8QmQKqEASLd5nx0U1B1okLElbUuuttJ/AnYmRXbbbGDWh6uS208EjD4Xqq/I9wK7u0v6O08XhTWnt5XtEbR6Dg==}
    engines: {node: '>= 0.4'}
    dependencies:
      define-data-property: 1.1.1
      has-property-descriptors: 1.0.0
      object-keys: 1.1.1
    dev: true

  /delay@5.0.0:
    resolution: {integrity: sha512-ReEBKkIfe4ya47wlPYf/gu5ib6yUG0/Aez0JQZQz94kiWtRQvZIQbTiehsnwHvLSWJnQdhVeqYue7Id1dKr0qw==}
    engines: {node: '>=10'}
    dev: true

  /delayed-stream@1.0.0:
    resolution: {integrity: sha512-ZySD7Nf91aLB0RxL4KGrKHBXl7Eds1DAmEdcoVawXnLD7SDhpNgtuII2aAkg7a7QS41jxPSZ17p4VdGnMHk3MQ==}
    engines: {node: '>=0.4.0'}
    dev: true

  /delegates@1.0.0:
    resolution: {integrity: sha512-bd2L678uiWATM6m5Z1VzNCErI3jiGzt6HGY8OVICs40JQq/HALfbyNJmp0UDakEY4pMMaN0Ly5om/B1VI/+xfQ==}
    dev: true

  /depd@2.0.0:
    resolution: {integrity: sha512-g7nH6P6dyDioJogAAGprGpCtVImJhpPk/roCzdb3fIh61/s/nPsfR6onyMwkCAR/OlC3yBC0lESvUoQEAssIrw==}
    engines: {node: '>= 0.8'}
    dev: true

  /deprecation@2.3.1:
    resolution: {integrity: sha512-xmHIy4F3scKVwMsQ4WnVaS8bHOx0DmVwRywosKhaILI0ywMDWPtBSku2HNxRvF7jtwDRsoEwYQSfbxj8b7RlJQ==}
    dev: true

  /detect-indent@5.0.0:
    resolution: {integrity: sha512-rlpvsxUtM0PQvy9iZe640/IWwWYyBsTApREbA1pHOpmOUIl9MkP/U4z7vTtg4Oaojvqhxt7sdufnT0EzGaR31g==}
    engines: {node: '>=4'}
    dev: true

  /detect-indent@6.1.0:
    resolution: {integrity: sha512-reYkTUJAZb9gUuZ2RvVCNhVHdg62RHnJ7WJl8ftMi4diZ6NWlciOzQN88pUhSELEwflJht4oQDv0F0BMlwaYtA==}
    engines: {node: '>=8'}
    dev: true

  /detect-indent@7.0.1:
    resolution: {integrity: sha512-Mc7QhQ8s+cLrnUfU/Ji94vG/r8M26m8f++vyres4ZoojaRDpZ1eSIh/EpzLNwlWuvzSZ3UbDFspjFvTDXe6e/g==}
    engines: {node: '>=12.20'}
    dev: true

  /detect-newline@2.1.0:
    resolution: {integrity: sha512-CwffZFvlJffUg9zZA0uqrjQayUTC8ob94pnr5sFwaVv3IOmkfUHcWH+jXaQK3askE51Cqe8/9Ql/0uXNwqZ8Zg==}
    engines: {node: '>=0.10.0'}
    dev: true

  /detect-newline@3.1.0:
    resolution: {integrity: sha512-TLz+x/vEXm/Y7P7wn1EJFNLxYpUD4TgMosxY6fAVJUnJMbupHBOncxyWUG9OpTaH9EBD7uFI5LfEgmMOc54DsA==}
    engines: {node: '>=8'}
    dev: true

  /detect-newline@4.0.1:
    resolution: {integrity: sha512-qE3Veg1YXzGHQhlA6jzebZN2qVf6NX+A7m7qlhCGG30dJixrAQhYOsJjsnBjJkCSmuOPpCk30145fr8FV0bzog==}
    engines: {node: ^12.20.0 || ^14.13.1 || >=16.0.0}
    dev: true

  /dir-glob@3.0.1:
    resolution: {integrity: sha512-WkrWp9GR4KXfKGYzOLmTuGVi1UWFfws377n9cc55/tb6DuqyF6pcQ5AbiHEshaDpY9v6oaSr2XCDidGmMwdzIA==}
    engines: {node: '>=8'}
    dependencies:
      path-type: 4.0.0
    dev: true

  /doctrine@2.1.0:
    resolution: {integrity: sha512-35mSku4ZXK0vfCuHEDAwt55dg2jNajHZ1odvF+8SSr82EsZY4QmXfuWso8oEd8zRhVObSN18aM0CjSdoBX7zIw==}
    engines: {node: '>=0.10.0'}
    dependencies:
      esutils: 2.0.3
    dev: true

  /doctrine@3.0.0:
    resolution: {integrity: sha512-yS+Q5i3hBf7GBkd4KG8a7eBNNWNGLTaEwwYWUijIYM7zrlYDM0BFXHjjPWlWZ1Rg7UaddZeIDmi9jF3HmqiQ2w==}
    engines: {node: '>=6.0.0'}
    dependencies:
      esutils: 2.0.3
    dev: true

  /dot-case@2.1.1:
    resolution: {integrity: sha512-HnM6ZlFqcajLsyudHq7LeeLDr2rFAVYtDv/hV5qchQEidSck8j9OPUsXY9KwJv/lHMtYlX4DjRQqwFYa+0r8Ug==}
    dependencies:
      no-case: 2.3.2
    dev: true

  /dot-case@3.0.4:
    resolution: {integrity: sha512-Kv5nKlh6yRrdrGvxeJ2e5y2eRUpkUosIW4A2AS38zwSz27zu7ufDwQPi5Jhs3XAlGNetl3bmnGhQsMtkKJnj3w==}
    dependencies:
      no-case: 3.0.4
      tslib: 2.6.2
    dev: true

  /dot-prop@6.0.1:
    resolution: {integrity: sha512-tE7ztYzXHIeyvc7N+hR3oi7FIbf/NIjVP9hmAt3yMXzrQ072/fpjGLx2GxNxGxUl5V73MEqYzioOMoVhGMJ5cA==}
    engines: {node: '>=10'}
    dependencies:
      is-obj: 2.0.0
    dev: true

  /duplexer3@0.1.5:
    resolution: {integrity: sha512-1A8za6ws41LQgv9HrE/66jyC5yuSjQ3L/KOpFtoBilsAK2iA2wuS5rTt1OCzIvtS2V7nVmedsUU+DGRcjBmOYA==}
    dev: true

  /eastasianwidth@0.2.0:
    resolution: {integrity: sha512-I88TYZWc9XiYHRQ4/3c5rjjfgkjhLyW2luGIheGERbNQ6OY7yTybanSpDXZa8y7VUP9YmDcYa+eyq4ca7iLqWA==}
    dev: true

  /ecdsa-sig-formatter@1.0.11:
    resolution: {integrity: sha512-nagl3RYrbNv6kQkeJIpt6NJZy8twLB/2vtz6yN9Z4vRKHN4/QZJIEbqohALSgwKdnksuY3k5Addp5lg8sVoVcQ==}
    dependencies:
      safe-buffer: 5.2.1
    dev: true

  /ejs@3.1.10:
    resolution: {integrity: sha512-UeJmFfOrAQS8OJWPZ4qtgHyWExa088/MtK5UEyoJGFH67cDEXkZSviOiKRCZ4Xij0zxI3JECgYs3oKx+AizQBA==}
    engines: {node: '>=0.10.0'}
    hasBin: true
    dependencies:
      jake: 10.8.5
    dev: true

  /electron-to-chromium@1.4.386:
    resolution: {integrity: sha512-w0VD4WR225nuNsz6FokDaqugxzue6iUVBo8QfUrl2Y6nWHxtBUhjWDnUaG/1v5oWeFPLMJAQk3zKHTHW/P8+Og==}
    dev: true

  /emoji-regex@8.0.0:
    resolution: {integrity: sha512-MSjYzcWNOA0ewAHpz0MxpYFvwg6yjy1NG3xteoqz644VCo/RPgnr1/GGt+ic3iJTzQ8Eu3TdM14SawnVUmGE6A==}
    dev: true

  /emoji-regex@9.2.2:
    resolution: {integrity: sha512-L18DaJsXSUk2+42pv8mLs5jJT2hqFkFE4j21wOmgbUqsZ2hL72NsUU785g9RXgo3s0ZNgVl42TiHp3ZtOv/Vyg==}
    dev: true

  /emojilib@2.4.0:
    resolution: {integrity: sha512-5U0rVMU5Y2n2+ykNLQqMoqklN9ICBT/KsvC1Gz6vqHbz2AXXGkG+Pm5rMWk/8Vjrr/mY9985Hi8DYzn1F09Nyw==}
    dev: true

  /encoding@0.1.13:
    resolution: {integrity: sha512-ETBauow1T35Y/WZMkio9jiM0Z5xjHHmJ4XmjZOq1l/dXz3lr2sRn87nJy20RupqSh1F2m3HHPSp8ShIPQJrJ3A==}
    requiresBuild: true
    dependencies:
      iconv-lite: 0.6.3
    dev: true
    optional: true

  /end-of-stream@1.4.4:
    resolution: {integrity: sha512-+uw1inIHVPQoaVuHzRyXd21icM+cnt4CzD5rW+NC1wjOUSTOs+Te7FOv7AhN7vS9x/oIyhLP5PR1H+phQAHu5Q==}
    dependencies:
      once: 1.4.0
    dev: true

  /enhanced-resolve@5.15.0:
    resolution: {integrity: sha512-LXYT42KJ7lpIKECr2mAXIaMldcNCh/7E0KBKOu4KSfkHmP+mZmSs+8V5gBAqisWBy0OO4W5Oyys0GO1Y8KtdKg==}
    engines: {node: '>=10.13.0'}
    dependencies:
      graceful-fs: 4.2.11
      tapable: 2.2.1
    dev: true

  /env-paths@2.2.1:
    resolution: {integrity: sha512-+h1lkLKhZMTYjog1VEpJNG7NZJWcuc2DDk/qsqSTRRCOXiLjeQ1d1/udrUGhqMxUgAlwKNZ0cf2uqan5GLuS2A==}
    engines: {node: '>=6'}
    dev: true

  /err-code@2.0.3:
    resolution: {integrity: sha512-2bmlRpNKBxT/CRmPOlyISQpNj+qSeYvcym/uT0Jx2bMOlKLtSy1ZmLuVxSEKKyor/N5yhvp/ZiG1oE3DEYMSFA==}
    dev: true

  /error-ex@1.3.2:
    resolution: {integrity: sha512-7dFHNmqeFSEt2ZBsCriorKnn3Z2pj+fd9kmI6QoWw4//DL+icEBfc0U7qJCisqrTsKTjw4fNFy2pW9OqStD84g==}
    dependencies:
      is-arrayish: 0.2.1
    dev: true

  /es-abstract@1.22.3:
    resolution: {integrity: sha512-eiiY8HQeYfYH2Con2berK+To6GrK2RxbPawDkGq4UiCQQfZHb6wX9qQqkbpPqaxQFcl8d9QzZqo0tGE0VcrdwA==}
    engines: {node: '>= 0.4'}
    dependencies:
      array-buffer-byte-length: 1.0.0
      arraybuffer.prototype.slice: 1.0.2
      available-typed-arrays: 1.0.5
      call-bind: 1.0.5
      es-set-tostringtag: 2.0.1
      es-to-primitive: 1.2.1
      function.prototype.name: 1.1.6
      get-intrinsic: 1.2.2
      get-symbol-description: 1.0.0
      globalthis: 1.0.3
      gopd: 1.0.1
      has-property-descriptors: 1.0.0
      has-proto: 1.0.1
      has-symbols: 1.0.3
      hasown: 2.0.0
      internal-slot: 1.0.5
      is-array-buffer: 3.0.2
      is-callable: 1.2.7
      is-negative-zero: 2.0.2
      is-regex: 1.1.4
      is-shared-array-buffer: 1.0.2
      is-string: 1.0.7
      is-typed-array: 1.1.12
      is-weakref: 1.0.2
      object-inspect: 1.13.1
      object-keys: 1.1.1
      object.assign: 4.1.4
      regexp.prototype.flags: 1.5.1
      safe-array-concat: 1.0.1
      safe-regex-test: 1.0.0
      string.prototype.trim: 1.2.8
      string.prototype.trimend: 1.0.7
      string.prototype.trimstart: 1.0.7
      typed-array-buffer: 1.0.0
      typed-array-byte-length: 1.0.0
      typed-array-byte-offset: 1.0.0
      typed-array-length: 1.0.4
      unbox-primitive: 1.0.2
      which-typed-array: 1.1.13
    dev: true

  /es-iterator-helpers@1.0.15:
    resolution: {integrity: sha512-GhoY8uYqd6iwUl2kgjTm4CZAf6oo5mHK7BPqx3rKgx893YSsy0LGHV6gfqqQvZt/8xM8xeOnfXBCfqclMKkJ5g==}
    dependencies:
      asynciterator.prototype: 1.0.0
      call-bind: 1.0.5
      define-properties: 1.2.1
      es-abstract: 1.22.3
      es-set-tostringtag: 2.0.1
      function-bind: 1.1.2
      get-intrinsic: 1.2.2
      globalthis: 1.0.3
      has-property-descriptors: 1.0.0
      has-proto: 1.0.1
      has-symbols: 1.0.3
      internal-slot: 1.0.5
      iterator.prototype: 1.1.2
      safe-array-concat: 1.0.1
    dev: true

  /es-module-lexer@1.2.1:
    resolution: {integrity: sha512-9978wrXM50Y4rTMmW5kXIC09ZdXQZqkE4mxhwkd8VbzsGkXGPgV4zWuqQJgCEzYngdo2dYDa0l8xhX4fkSwJSg==}
    dev: true

  /es-set-tostringtag@2.0.1:
    resolution: {integrity: sha512-g3OMbtlwY3QewlqAiMLI47KywjWZoEytKr8pf6iTC8uJq5bIAH52Z9pnQ8pVL6whrCto53JZDuUIsifGeLorTg==}
    engines: {node: '>= 0.4'}
    dependencies:
      get-intrinsic: 1.2.2
      has: 1.0.3
      has-tostringtag: 1.0.0
    dev: true

  /es-shim-unscopables@1.0.0:
    resolution: {integrity: sha512-Jm6GPcCdC30eMLbZ2x8z2WuRwAws3zTBBKuusffYVUrNj/GVSUAZ+xKMaUpfNDR5IbyNA5LJbaecoUVbmUcB1w==}
    dependencies:
      has: 1.0.3
    dev: true

  /es-to-primitive@1.2.1:
    resolution: {integrity: sha512-QCOllgZJtaUo9miYBcLChTUaHNjJF3PYs1VidD7AwiEj1kYxKeQTctLAezAOH5ZKRH0g2IgPn6KwB4IT8iRpvA==}
    engines: {node: '>= 0.4'}
    dependencies:
      is-callable: 1.2.7
      is-date-object: 1.0.5
      is-symbol: 1.0.4
    dev: true

  /escalade@3.1.1:
    resolution: {integrity: sha512-k0er2gUkLf8O0zKJiAhmkTnJlTvINGv7ygDNPbeIsX/TJjGJZHuh9B2UxbsaEkmlEo9MfhrSzmhIlhRlI2GXnw==}
    engines: {node: '>=6'}
    dev: true

  /escape-goat@4.0.0:
    resolution: {integrity: sha512-2Sd4ShcWxbx6OY1IHyla/CVNwvg7XwZVoXZHcSu9w9SReNP1EzzD5T8NWKIR38fIqEns9kDWKUQTXXAmlDrdPg==}
    engines: {node: '>=12'}
    dev: true

  /escape-string-regexp@1.0.5:
    resolution: {integrity: sha512-vbRorB5FUQWvla16U8R/qgaFIya2qGzwDrNmCZuYKrbdSUMG6I1ZCGQRefkRVhuOkIGVne7BQ35DSfo1qvJqFg==}
    engines: {node: '>=0.8.0'}
    dev: true

  /escape-string-regexp@4.0.0:
    resolution: {integrity: sha512-TtpcNJ3XAzx3Gq8sWRzJaVajRs0uVxA2YAkdb1jm2YkPz4G6egUFAyA3n5vtEIZefPk5Wa4UXbKuS5fKkJWdgA==}
    engines: {node: '>=10'}
    dev: true

  /eslint-config-prettier@9.0.0(eslint@8.55.0):
    resolution: {integrity: sha512-IcJsTkJae2S35pRsRAwoCE+925rJJStOdkKnLVgtE+tEpqU0EVVM7OqrwxqgptKdX29NUwC82I5pXsGFIgSevw==}
    hasBin: true
    peerDependencies:
      eslint: '>=7.0.0'
    dependencies:
      eslint: 8.55.0
    dev: true

  /eslint-import-resolver-node@0.3.9:
    resolution: {integrity: sha512-WFj2isz22JahUv+B788TlO3N6zL3nNJGU8CcZbPZvVEkBPaJdCV4vy5wyghty5ROFbCRnm132v8BScu5/1BQ8g==}
    dependencies:
      debug: 3.2.7
      is-core-module: 2.13.1
      resolve: 1.22.8
    transitivePeerDependencies:
      - supports-color
    dev: true

  /eslint-import-resolver-typescript@3.6.1(@typescript-eslint/parser@6.7.5)(eslint-plugin-i@2.29.0)(eslint@8.55.0):
    resolution: {integrity: sha512-xgdptdoi5W3niYeuQxKmzVDTATvLYqhpwmykwsh7f6HIOStGWEIL9iqZgQDF9u9OEzrRwR8no5q2VT+bjAujTg==}
    engines: {node: ^14.18.0 || >=16.0.0}
    peerDependencies:
      eslint: '*'
      eslint-plugin-import: '*'
    dependencies:
      debug: 4.3.4(supports-color@8.1.1)
      enhanced-resolve: 5.15.0
      eslint: 8.55.0
      eslint-module-utils: 2.8.0(@typescript-eslint/parser@6.7.5)(eslint-import-resolver-node@0.3.9)(eslint-import-resolver-typescript@3.6.1)(eslint@8.55.0)
      eslint-plugin-import: /eslint-plugin-i@2.29.0(@typescript-eslint/parser@6.7.5)(eslint-import-resolver-typescript@3.6.1)(eslint@8.55.0)
      fast-glob: 3.3.2
      get-tsconfig: 4.7.2
      is-core-module: 2.13.1
      is-glob: 4.0.3
    transitivePeerDependencies:
      - '@typescript-eslint/parser'
      - eslint-import-resolver-node
      - eslint-import-resolver-webpack
      - supports-color
    dev: true

  /eslint-module-utils@2.8.0(@typescript-eslint/parser@6.7.5)(eslint-import-resolver-node@0.3.9)(eslint-import-resolver-typescript@3.6.1)(eslint@8.55.0):
    resolution: {integrity: sha512-aWajIYfsqCKRDgUfjEXNN/JlrzauMuSEy5sbd7WXbtW3EH6A6MpwEh42c7qD+MqQo9QMJ6fWLAeIJynx0g6OAw==}
    engines: {node: '>=4'}
    peerDependencies:
      '@typescript-eslint/parser': '*'
      eslint: '*'
      eslint-import-resolver-node: '*'
      eslint-import-resolver-typescript: '*'
      eslint-import-resolver-webpack: '*'
    peerDependenciesMeta:
      '@typescript-eslint/parser':
        optional: true
      eslint:
        optional: true
      eslint-import-resolver-node:
        optional: true
      eslint-import-resolver-typescript:
        optional: true
      eslint-import-resolver-webpack:
        optional: true
    dependencies:
      '@typescript-eslint/parser': 6.7.5(eslint@8.55.0)(typescript@5.1.6)
      debug: 3.2.7
      eslint: 8.55.0
      eslint-import-resolver-node: 0.3.9
      eslint-import-resolver-typescript: 3.6.1(@typescript-eslint/parser@6.7.5)(eslint-plugin-i@2.29.0)(eslint@8.55.0)
    transitivePeerDependencies:
      - supports-color
    dev: true

  /eslint-plugin-eslint-comments@3.2.0(eslint@8.55.0):
    resolution: {integrity: sha512-0jkOl0hfojIHHmEHgmNdqv4fmh7300NdpA9FFpF7zaoLvB/QeXOGNLIo86oAveJFrfB1p05kC8hpEMHM8DwWVQ==}
    engines: {node: '>=6.5.0'}
    peerDependencies:
      eslint: '>=4.19.1'
    dependencies:
      escape-string-regexp: 1.0.5
      eslint: 8.55.0
      ignore: 5.2.4
    dev: true

  /eslint-plugin-i@2.29.0(@typescript-eslint/parser@6.7.5)(eslint-import-resolver-typescript@3.6.1)(eslint@8.55.0):
    resolution: {integrity: sha512-slGeTS3GQzx9267wLJnNYNO8X9EHGsc75AKIAFvnvMYEcTJKotPKL1Ru5PIGVHIVet+2DsugePWp8Oxpx8G22w==}
    engines: {node: '>=12'}
    peerDependencies:
      eslint: ^7.2.0 || ^8
    dependencies:
      debug: 3.2.7
      doctrine: 2.1.0
      eslint: 8.55.0
      eslint-import-resolver-node: 0.3.9
      eslint-module-utils: 2.8.0(@typescript-eslint/parser@6.7.5)(eslint-import-resolver-node@0.3.9)(eslint-import-resolver-typescript@3.6.1)(eslint@8.55.0)
      get-tsconfig: 4.7.2
      is-glob: 4.0.3
      minimatch: 3.1.2
      resolve: 1.22.8
      semver: 7.6.0
    transitivePeerDependencies:
      - '@typescript-eslint/parser'
      - eslint-import-resolver-typescript
      - eslint-import-resolver-webpack
      - supports-color
    dev: true

  /eslint-plugin-jsdoc@46.8.2(eslint@8.55.0):
    resolution: {integrity: sha512-5TSnD018f3tUJNne4s4gDWQflbsgOycIKEUBoCLn6XtBMgNHxQFmV8vVxUtiPxAQq8lrX85OaSG/2gnctxw9uQ==}
    engines: {node: '>=16'}
    peerDependencies:
      eslint: ^7.0.0 || ^8.0.0
    dependencies:
      '@es-joy/jsdoccomment': 0.40.1
      are-docs-informative: 0.0.2
      comment-parser: 1.4.0
      debug: 4.3.4(supports-color@8.1.1)
      escape-string-regexp: 4.0.0
      eslint: 8.55.0
      esquery: 1.5.0
      is-builtin-module: 3.2.1
      semver: 7.6.0
      spdx-expression-parse: 3.0.1
    transitivePeerDependencies:
      - supports-color
    dev: true

  /eslint-plugin-promise@6.1.1(eslint@8.55.0):
    resolution: {integrity: sha512-tjqWDwVZQo7UIPMeDReOpUgHCmCiH+ePnVT+5zVapL0uuHnegBUs2smM13CzOs2Xb5+MHMRFTs9v24yjba4Oig==}
    engines: {node: ^12.22.0 || ^14.17.0 || >=16.0.0}
    peerDependencies:
      eslint: ^7.0.0 || ^8.0.0
    dependencies:
      eslint: 8.55.0
    dev: true

  /eslint-plugin-react-hooks@4.6.0(eslint@8.55.0):
    resolution: {integrity: sha512-oFc7Itz9Qxh2x4gNHStv3BqJq54ExXmfC+a1NjAta66IAN87Wu0R/QArgIS9qKzX3dXKPI9H5crl9QchNMY9+g==}
    engines: {node: '>=10'}
    peerDependencies:
      eslint: ^3.0.0 || ^4.0.0 || ^5.0.0 || ^6.0.0 || ^7.0.0 || ^8.0.0-0
    dependencies:
      eslint: 8.55.0
    dev: true

  /eslint-plugin-react@7.33.2(eslint@8.55.0):
    resolution: {integrity: sha512-73QQMKALArI8/7xGLNI/3LylrEYrlKZSb5C9+q3OtOewTnMQi5cT+aE9E41sLCmli3I9PGGmD1yiZydyo4FEPw==}
    engines: {node: '>=4'}
    peerDependencies:
      eslint: ^3 || ^4 || ^5 || ^6 || ^7 || ^8
    dependencies:
      array-includes: 3.1.6
      array.prototype.flatmap: 1.3.1
      array.prototype.tosorted: 1.1.2
      doctrine: 2.1.0
      es-iterator-helpers: 1.0.15
      eslint: 8.55.0
      estraverse: 5.3.0
      jsx-ast-utils: 3.3.3
      minimatch: 3.1.2
      object.entries: 1.1.6
      object.fromentries: 2.0.6
      object.hasown: 1.1.2
      object.values: 1.1.6
      prop-types: 15.8.1
      resolve: 2.0.0-next.4
      semver: 6.3.1
      string.prototype.matchall: 4.0.8
    dev: true

  /eslint-plugin-tsdoc@0.2.17:
    resolution: {integrity: sha512-xRmVi7Zx44lOBuYqG8vzTXuL6IdGOeF9nHX17bjJ8+VE6fsxpdGem0/SBTmAwgYMKYB1WBkqRJVQ+n8GK041pA==}
    dependencies:
      '@microsoft/tsdoc': 0.14.2
      '@microsoft/tsdoc-config': 0.16.2
    dev: true

  /eslint-plugin-unicorn@48.0.1(eslint@8.55.0):
    resolution: {integrity: sha512-FW+4r20myG/DqFcCSzoumaddKBicIPeFnTrifon2mWIzlfyvzwyqZjqVP7m4Cqr/ZYisS2aiLghkUWaPg6vtCw==}
    engines: {node: '>=16'}
    peerDependencies:
      eslint: '>=8.44.0'
    dependencies:
      '@babel/helper-validator-identifier': 7.22.20
      '@eslint-community/eslint-utils': 4.4.0(eslint@8.55.0)
      ci-info: 3.8.0
      clean-regexp: 1.0.0
      eslint: 8.55.0
      esquery: 1.5.0
      indent-string: 4.0.0
      is-builtin-module: 3.2.1
      jsesc: 3.0.2
      lodash: 4.17.21
      pluralize: 8.0.0
      read-pkg-up: 7.0.1
      regexp-tree: 0.1.27
      regjsparser: 0.10.0
      semver: 7.6.0
      strip-indent: 3.0.0
    dev: true

  /eslint-plugin-unused-imports@3.0.0(@typescript-eslint/eslint-plugin@6.7.5)(eslint@8.55.0):
    resolution: {integrity: sha512-sduiswLJfZHeeBJ+MQaG+xYzSWdRXoSw61DpU13mzWumCkR0ufD0HmO4kdNokjrkluMHpj/7PJeN35pgbhW3kw==}
    engines: {node: ^12.22.0 || ^14.17.0 || >=16.0.0}
    peerDependencies:
      '@typescript-eslint/eslint-plugin': ^6.0.0
      eslint: ^8.0.0
    peerDependenciesMeta:
      '@typescript-eslint/eslint-plugin':
        optional: true
    dependencies:
      '@typescript-eslint/eslint-plugin': 6.7.5(@typescript-eslint/parser@6.7.5)(eslint@8.55.0)(typescript@5.1.6)
      eslint: 8.55.0
      eslint-rule-composer: 0.3.0
    dev: true

  /eslint-rule-composer@0.3.0:
    resolution: {integrity: sha512-bt+Sh8CtDmn2OajxvNO+BX7Wn4CIWMpTRm3MaiKPCQcnnlm0CS2mhui6QaoeQugs+3Kj2ESKEEGJUdVafwhiCg==}
    engines: {node: '>=4.0.0'}
    dev: true

  /eslint-scope@5.1.1:
    resolution: {integrity: sha512-2NxwbF/hZ0KpepYN0cNbo+FN6XoK7GaHlQhgx/hIZl6Va0bF45RQOOwhLIy8lQDbuCiadSLCBnH2CFYquit5bw==}
    engines: {node: '>=8.0.0'}
    dependencies:
      esrecurse: 4.3.0
      estraverse: 4.3.0
    dev: true

  /eslint-scope@7.2.2:
    resolution: {integrity: sha512-dOt21O7lTMhDM+X9mB4GX+DZrZtCUJPL/wlcTqxyrx5IvO0IYtILdtrQGQp+8n5S0gwSVmOf9NQrjMOgfQZlIg==}
    engines: {node: ^12.22.0 || ^14.17.0 || >=16.0.0}
    dependencies:
      esrecurse: 4.3.0
      estraverse: 5.3.0
    dev: true

  /eslint-visitor-keys@3.4.3:
    resolution: {integrity: sha512-wpc+LXeiyiisxPlEkUzU6svyS1frIO3Mgxj1fdy7Pm8Ygzguax2N3Fa/D/ag1WqbOprdI+uY6wMUl8/a2G+iag==}
    engines: {node: ^12.22.0 || ^14.17.0 || >=16.0.0}
    dev: true

  /eslint@8.55.0:
    resolution: {integrity: sha512-iyUUAM0PCKj5QpwGfmCAG9XXbZCWsqP/eWAWrG/W0umvjuLRBECwSFdt+rCntju0xEH7teIABPwXpahftIaTdA==}
    engines: {node: ^12.22.0 || ^14.17.0 || >=16.0.0}
    hasBin: true
    dependencies:
      '@eslint-community/eslint-utils': 4.4.0(eslint@8.55.0)
      '@eslint-community/regexpp': 4.10.0
      '@eslint/eslintrc': 2.1.4
      '@eslint/js': 8.55.0
      '@humanwhocodes/config-array': 0.11.13
      '@humanwhocodes/module-importer': 1.0.1
      '@nodelib/fs.walk': 1.2.8
      '@ungap/structured-clone': 1.2.0
      ajv: 6.12.6
      chalk: 4.1.2
      cross-spawn: 7.0.3
      debug: 4.3.4(supports-color@8.1.1)
      doctrine: 3.0.0
      escape-string-regexp: 4.0.0
      eslint-scope: 7.2.2
      eslint-visitor-keys: 3.4.3
      espree: 9.6.1
      esquery: 1.5.0
      esutils: 2.0.3
      fast-deep-equal: 3.1.3
      file-entry-cache: 6.0.1
      find-up: 5.0.0
      glob-parent: 6.0.2
      globals: 13.20.0
      graphemer: 1.4.0
      ignore: 5.2.4
      imurmurhash: 0.1.4
      is-glob: 4.0.3
      is-path-inside: 3.0.3
      js-yaml: 4.1.0
      json-stable-stringify-without-jsonify: 1.0.1
      levn: 0.4.1
      lodash.merge: 4.6.2
      minimatch: 3.1.2
      natural-compare: 1.4.0
      optionator: 0.9.3
      strip-ansi: 6.0.1
      text-table: 0.2.0
    transitivePeerDependencies:
      - supports-color
    dev: true

  /espree@9.6.1:
    resolution: {integrity: sha512-oruZaFkjorTpF32kDSI5/75ViwGeZginGGy2NoOSg3Q9bnwlnmDm4HLnkl0RE3n+njDXR037aY1+x58Z/zFdwQ==}
    engines: {node: ^12.22.0 || ^14.17.0 || >=16.0.0}
    dependencies:
      acorn: 8.11.2
      acorn-jsx: 5.3.2(acorn@8.11.2)
      eslint-visitor-keys: 3.4.3
    dev: true

  /esprima@4.0.1:
    resolution: {integrity: sha512-eGuFFw7Upda+g4p+QHvnW0RyTX/SVeJBDM/gCtMARO0cLuT2HcEKnTPvhjV6aGeqrCB/sbNop0Kszm0jsaWU4A==}
    engines: {node: '>=4'}
    hasBin: true
    dev: true

  /esquery@1.5.0:
    resolution: {integrity: sha512-YQLXUplAwJgCydQ78IMJywZCceoqk1oH01OERdSAJc/7U2AylwjhSCLDEtqwg811idIS/9fIU5GjG73IgjKMVg==}
    engines: {node: '>=0.10'}
    dependencies:
      estraverse: 5.3.0
    dev: true

  /esrecurse@4.3.0:
    resolution: {integrity: sha512-KmfKL3b6G+RXvP8N1vr3Tq1kL/oCFgn2NYXEtqP8/L3pKapUA4G8cFVaoF3SU323CD4XypR/ffioHmkti6/Tag==}
    engines: {node: '>=4.0'}
    dependencies:
      estraverse: 5.3.0
    dev: true

  /estraverse@4.3.0:
    resolution: {integrity: sha512-39nnKffWz8xN1BU/2c79n9nB9HDzo0niYUqx6xyqUnyoAnQyyWpOTdZEeiCch8BBu515t4wp9ZmgVfVhn9EBpw==}
    engines: {node: '>=4.0'}
    dev: true

  /estraverse@5.3.0:
    resolution: {integrity: sha512-MMdARuVEQziNTeJD8DgMqmhwR11BRQ/cBP+pLtYdSTnf3MIO8fFeiINEbX36ZdNlfU/7A9f3gUw49B3oQsvwBA==}
    engines: {node: '>=4.0'}
    dev: true

  /esutils@2.0.3:
    resolution: {integrity: sha512-kVscqXk4OCp68SZ0dkgEKVi6/8ij300KBWTJq32P/dYeWTSwK41WyTxalN1eRmA5Z9UU/LX9D7FWSmV9SAYx6g==}
    engines: {node: '>=0.10.0'}
    dev: true

  /event-lite@0.1.3:
    resolution: {integrity: sha512-8qz9nOz5VeD2z96elrEKD2U433+L3DWdUdDkOINLGOJvx1GsMBbMn0aCeu28y8/e85A6mCigBiFlYMnTBEGlSw==}
    dev: true

  /events@3.3.0:
    resolution: {integrity: sha512-mQw+2fkQbALzQ7V0MY0IqdnXNOeTtP4r0lN9z7AAawCXgqea7bDii20AYrIBrFd/Hx0M2Ocz6S111CaFkUcb0Q==}
    engines: {node: '>=0.8.x'}
    dev: true

  /execa@5.1.1:
    resolution: {integrity: sha512-8uSpZZocAZRBAPIEINJj3Lo9HyGitllczc27Eh5YYojjMFMn8yHMDMaUHE2Jqfq05D/wucwI4JGURyXt1vchyg==}
    engines: {node: '>=10'}
    dependencies:
      cross-spawn: 7.0.3
      get-stream: 6.0.1
      human-signals: 2.1.0
      is-stream: 2.0.1
      merge-stream: 2.0.0
      npm-run-path: 4.0.1
      onetime: 5.1.2
      signal-exit: 3.0.7
      strip-final-newline: 2.0.0
    dev: true

  /expand-tilde@2.0.2:
    resolution: {integrity: sha512-A5EmesHW6rfnZ9ysHQjPdJRni0SRar0tjtG5MNtm9n5TUvsYU8oozprtRD4AqHxcZWWlVuAmQo2nWKfN9oyjTw==}
    engines: {node: '>=0.10.0'}
    dependencies:
      homedir-polyfill: 1.0.3
    dev: true

  /extend-shallow@2.0.1:
    resolution: {integrity: sha512-zCnTtlxNoAiDc3gqY2aYAWFx7XWWiasuF2K8Me5WbN8otHKTUKBwjPtNpRs/rbUZm7KxWAaNj7P1a/p52GbVug==}
    engines: {node: '>=0.10.0'}
    dependencies:
      is-extendable: 0.1.1
    dev: true

  /external-editor@3.1.0:
    resolution: {integrity: sha512-hMQ4CX1p1izmuLYyZqLMO/qGNw10wSv9QDCPfzXfyFrOaCSSoRfqE1Kf1s5an66J5JZC62NewG+mK49jOCtQew==}
    engines: {node: '>=4'}
    dependencies:
      chardet: 0.7.0
      iconv-lite: 0.4.24
      tmp: 0.0.33
    dev: true

  /fast-deep-equal@3.1.3:
    resolution: {integrity: sha512-f3qQ9oQy9j2AhBe/H9VC91wLmKBCCU/gDOnKNAYG5hswO7BLKj09Hc5HYNz9cGI++xlpDCIgDaitVs03ATR84Q==}
    dev: true

  /fast-glob@3.3.2:
    resolution: {integrity: sha512-oX2ruAFQwf/Orj8m737Y5adxDQO0LAB7/S5MnxCdTNDd4p6BsyIVsv9JQsATbTSq8KHRpLwIHbVlUNatxd+1Ow==}
    engines: {node: '>=8.6.0'}
    dependencies:
      '@nodelib/fs.stat': 2.0.5
      '@nodelib/fs.walk': 1.2.8
      glob-parent: 5.1.2
      merge2: 1.4.1
      micromatch: 4.0.5
    dev: true

  /fast-json-patch@3.1.1:
    resolution: {integrity: sha512-vf6IHUX2SBcA+5/+4883dsIjpBTqmfBjmYiWK1savxQmFk4JfBMLa7ynTYOs1Rolp/T1betJxHiGD3g1Mn8lUQ==}
    dev: true

  /fast-json-stable-stringify@2.1.0:
    resolution: {integrity: sha512-lhd/wF+Lk98HZoTCtlVraHtfh5XYijIjalXck7saUtuanSDyLMxnHhSXEDJqHxD7msR8D0uCmqlkwjCV8xvwHw==}
    dev: true

  /fast-levenshtein@2.0.6:
    resolution: {integrity: sha512-DCXu6Ifhqcks7TZKY3Hxp3y6qphY5SJZmrWMDrKcERSOXWQdMhU9Ig/PYrzyw/ul9jOIyh0N4M0tbC5hodg8dw==}
    dev: true

  /fast-levenshtein@3.0.0:
    resolution: {integrity: sha512-hKKNajm46uNmTlhHSyZkmToAc56uZJwYq7yrciZjqOxnlfQwERDQJmHPUp7m1m9wx8vgOe8IaCKZ5Kv2k1DdCQ==}
    dependencies:
      fastest-levenshtein: 1.0.16
    dev: true

  /fast-memoize@2.5.2:
    resolution: {integrity: sha512-Ue0LwpDYErFbmNnZSF0UH6eImUwDmogUO1jyE+JbN2gsQz/jICm1Ve7t9QT0rNSsfJt+Hs4/S3GnsDVjL4HVrw==}
    dev: true

  /fast-xml-parser@4.2.5:
    resolution: {integrity: sha512-B9/wizE4WngqQftFPmdaMYlXoJlJOYxGQOanC77fq9k8+Z0v5dDSVh+3glErdIROP//s/jgb7ZuxKfB8nVyo0g==}
    hasBin: true
    dependencies:
      strnum: 1.0.5
    dev: true

  /fastest-levenshtein@1.0.16:
    resolution: {integrity: sha512-eRnCtTTtGZFpQCwhJiUOuxPQWRXVKYDn0b2PeHfXL6/Zi53SLAzAHfVhVWK2AryC/WH05kGfxhFIPvTF0SXQzg==}
    engines: {node: '>= 4.9.1'}
    dev: true

  /fastq@1.15.0:
    resolution: {integrity: sha512-wBrocU2LCXXa+lWBt8RoIRD89Fi8OdABODa/kEnyeyjS5aZO5/GNvI5sEINADqP/h8M29UHTHUb53sUu5Ihqdw==}
    dependencies:
      reusify: 1.0.4
    dev: true

  /fflate@0.8.2:
    resolution: {integrity: sha512-cPJU47OaAoCbg0pBvzsgpTPhmhqI5eJjh/JIu8tPj5q+T7iLvW/JAYUqmE7KOB4R1ZyEhzBaIQpQpardBF5z8A==}
    dev: true

  /figures@3.2.0:
    resolution: {integrity: sha512-yaduQFRKLXYOGgEn6AZau90j3ggSOyiqXU0F9JZfeXYhNa+Jk4X+s45A2zg5jns87GAFa34BBm2kXw4XpNcbdg==}
    engines: {node: '>=8'}
    dependencies:
      escape-string-regexp: 1.0.5
    dev: true

  /file-entry-cache@6.0.1:
    resolution: {integrity: sha512-7Gps/XWymbLk2QLYK4NzpMOrYjMhdIxXuIvy2QBsLE6ljuodKvdkWs/cpyJJ3CVIVpH0Oi1Hvg1ovbMzLdFBBg==}
    engines: {node: ^10.12.0 || >=12.0.0}
    dependencies:
      flat-cache: 3.0.4
    dev: true

  /filelist@1.0.4:
    resolution: {integrity: sha512-w1cEuf3S+DrLCQL7ET6kz+gmlJdbq9J7yXCSjK/OZCPA+qEN1WyF4ZAf0YYJa4/shHJra2t/d/r8SV4Ji+x+8Q==}
    dependencies:
      minimatch: 5.1.6
    dev: true

  /fill-range@7.0.1:
    resolution: {integrity: sha512-qOo9F+dMUmC2Lcb4BbVvnKJxTPjCm+RRpe4gDuGrzkL7mEVl/djYSu2OdQ2Pa302N4oqkSg9ir6jaLWJ2USVpQ==}
    engines: {node: '>=8'}
    dependencies:
      to-regex-range: 5.0.1
    dev: true

  /filter-obj@1.1.0:
    resolution: {integrity: sha512-8rXg1ZnX7xzy2NGDVkBVaAy+lSlPNwad13BtgSlLuxfIslyt5Vg64U7tFcCt4WS1R0hvtnQybT/IyCkGZ3DpXQ==}
    engines: {node: '>=0.10.0'}
    dev: true

  /find-up@4.1.0:
    resolution: {integrity: sha512-PpOwAdQ/YlXQ2vj8a3h8IipDuYRi3wceVQQGYWxNINccq40Anw7BlsEXCMbt1Zt+OLA6Fq9suIpIWD0OsnISlw==}
    engines: {node: '>=8'}
    dependencies:
      locate-path: 5.0.0
      path-exists: 4.0.0
    dev: true

  /find-up@5.0.0:
    resolution: {integrity: sha512-78/PXT1wlLLDgTzDs7sjq9hzz0vXD+zn+7wypEe4fXQxCmdmqfGsEPQxmiCSQI3ajFV91bVSsvNtrJRiW6nGng==}
    engines: {node: '>=10'}
    dependencies:
      locate-path: 6.0.0
      path-exists: 4.0.0
    dev: true

  /find-up@7.0.0:
    resolution: {integrity: sha512-YyZM99iHrqLKjmt4LJDj58KI+fYyufRLBSYcqycxf//KpBk9FoewoGX0450m9nB44qrZnovzC2oeP5hUibxc/g==}
    engines: {node: '>=18'}
    dependencies:
      locate-path: 7.2.0
      path-exists: 5.0.0
      unicorn-magic: 0.1.0
    dev: true

  /find-yarn-workspace-root@2.0.0:
    resolution: {integrity: sha512-1IMnbjt4KzsQfnhnzNd8wUEgXZ44IzZaZmnLYx7D5FZlaHt2gW20Cri8Q+E/t5tIj4+epTBub+2Zxu/vNILzqQ==}
    dependencies:
      micromatch: 4.0.5
    dev: true

  /flat-cache@3.0.4:
    resolution: {integrity: sha512-dm9s5Pw7Jc0GvMYbshN6zchCA9RgQlzzEZX3vylR9IqFfS8XciblUXOKfW6SiuJ0e13eDYZoZV5wdrev7P3Nwg==}
    engines: {node: ^10.12.0 || >=12.0.0}
    dependencies:
      flatted: 3.2.7
      rimraf: 3.0.2
    dev: true

  /flatted@3.2.7:
    resolution: {integrity: sha512-5nqDSxl8nn5BSNxyR3n4I6eDmbolI6WT+QqR547RwxQapgjQBmtktdP+HTBb/a/zLsbzERTONyUB5pefh5TtjQ==}
    dev: true

  /for-each@0.3.3:
    resolution: {integrity: sha512-jqYfLp7mo9vIyQf8ykW2v7A+2N4QjeCeI5+Dz9XraiO1ign81wjiH7Fb9vSOWvQfNtmSa4H2RoQTrrXivdUZmw==}
    dependencies:
      is-callable: 1.2.7
    dev: true

  /foreground-child@3.1.1:
    resolution: {integrity: sha512-TMKDUnIte6bfb5nWv7V/caI169OHgvwjb7V4WkeUvbQQdjr5rWKqHFiKWb/fcOwB+CzBT+qbWjvj+DVwRskpIg==}
    engines: {node: '>=14'}
    dependencies:
      cross-spawn: 7.0.3
      signal-exit: 4.1.0
    dev: true

  /form-data-encoder@2.1.4:
    resolution: {integrity: sha512-yDYSgNMraqvnxiEXO4hi88+YZxaHC6QKzb5N84iRCTDeRO7ZALpir/lVmf/uXUhnwUr2O4HU8s/n6x+yNjQkHw==}
    engines: {node: '>= 14.17'}
    dev: true

  /form-data@4.0.0:
    resolution: {integrity: sha512-ETEklSGi5t0QMZuiXoA/Q6vcnxcLQP5vdugSpuAyi6SVGi2clPPp+xgEhuMaHC+zGgn31Kd235W35f7Hykkaww==}
    engines: {node: '>= 6'}
    dependencies:
      asynckit: 0.4.0
      combined-stream: 1.0.8
      mime-types: 2.1.35
    dev: true

  /fp-and-or@0.1.4:
    resolution: {integrity: sha512-+yRYRhpnFPWXSly/6V4Lw9IfOV26uu30kynGJ03PW+MnjOEQe45RZ141QcS0aJehYBYA50GfCDnsRbFJdhssRw==}
    engines: {node: '>=10'}
    dev: true

  /fs-exists-sync@0.1.0:
    resolution: {integrity: sha512-cR/vflFyPZtrN6b38ZyWxpWdhlXrzZEBawlpBQMq7033xVY7/kg0GDMBK5jg8lDYQckdJ5x/YC88lM3C7VMsLg==}
    engines: {node: '>=0.10.0'}
    dev: true

  /fs-extra@7.0.1:
    resolution: {integrity: sha512-YJDaCJZEnBmcbw13fvdAM9AwNOJwOzrE4pqMqBq5nFiEqXUqHwlK4B+3pUw6JNvfSPtX05xFHtYy/1ni01eGCw==}
    engines: {node: '>=6 <7 || >=8'}
    dependencies:
      graceful-fs: 4.2.11
      jsonfile: 4.0.0
      universalify: 0.1.2
    dev: true

  /fs-extra@8.1.0:
    resolution: {integrity: sha512-yhlQgA6mnOJUKOsRUFsgJdQCvkKhcz8tlZG5HBQfReYZy46OwLcY+Zia0mtdHsOo9y/hP+CxMN0TU9QxoOtG4g==}
    engines: {node: '>=6 <7 || >=8'}
    dependencies:
      graceful-fs: 4.2.11
      jsonfile: 4.0.0
      universalify: 0.1.2
    dev: true

  /fs-extra@9.1.0:
    resolution: {integrity: sha512-hcg3ZmepS30/7BSFqRvoo3DOMQu7IjqxO5nCDt+zM9XWjb33Wg7ziNT+Qvqbuc3+gWpzO02JubVyk2G4Zvo1OQ==}
    engines: {node: '>=10'}
    dependencies:
      at-least-node: 1.0.0
      graceful-fs: 4.2.11
      jsonfile: 6.1.0
      universalify: 2.0.0
    dev: true

  /fs-minipass@2.1.0:
    resolution: {integrity: sha512-V/JgOLFCS+R6Vcq0slCuaeWEdNC3ouDlJMNIsacH2VtALiu9mV4LPrHc5cDl8k5aw6J8jwgWWpiTo5RYhmIzvg==}
    engines: {node: '>= 8'}
    dependencies:
      minipass: 3.3.6
    dev: true

  /fs-minipass@3.0.2:
    resolution: {integrity: sha512-2GAfyfoaCDRrM6jaOS3UsBts8yJ55VioXdWcOL7dK9zdAuKT71+WBA4ifnNYqVjYv+4SsPxjK0JT4yIIn4cA/g==}
    engines: {node: ^14.17.0 || ^16.13.0 || >=18.0.0}
    dependencies:
      minipass: 5.0.0
    dev: true

  /fs.realpath@1.0.0:
    resolution: {integrity: sha512-OO0pH2lK6a0hZnAdau5ItzHPI6pUlvI7jMVnxUQRtw4owF2wk8lOSabtGDCTP4Ggrg2MbGnWO9X8K1t4+fGMDw==}
    dev: true

  /function-bind@1.1.2:
    resolution: {integrity: sha512-7XHNxH7qX9xG5mIwxkhumTox/MIRNcOgDrxWsMt2pAr23WHp6MrRlN7FBSFpCpr+oVO0F744iUgR82nJMfG2SA==}
    dev: true

  /function.prototype.name@1.1.6:
    resolution: {integrity: sha512-Z5kx79swU5P27WEayXM1tBi5Ze/lbIyiNgU3qyXUOf9b2rgXYyF9Dy9Cx+IQv/Lc8WCG6L82zwUPpSS9hGehIg==}
    engines: {node: '>= 0.4'}
    dependencies:
      call-bind: 1.0.5
      define-properties: 1.2.1
      es-abstract: 1.22.3
      functions-have-names: 1.2.3
    dev: true

  /functions-have-names@1.2.3:
    resolution: {integrity: sha512-xckBUXyTIqT97tq2x2AMb+g163b5JFysYk0x4qxNFwbfQkmNZoiRHb6sPzI9/QV33WeuvVYBUIiD4NzNIyqaRQ==}
    dev: true

  /gauge@4.0.4:
    resolution: {integrity: sha512-f9m+BEN5jkg6a0fZjleidjN51VE1X+mPFQ2DJ0uv1V39oCLCbsGe6yjbBnp7eK7z/+GAon99a3nHuqbuuthyPg==}
    engines: {node: ^12.13.0 || ^14.15.0 || >=16.0.0}
    deprecated: This package is no longer supported.
    dependencies:
      aproba: 2.0.0
      color-support: 1.1.3
      console-control-strings: 1.1.0
      has-unicode: 2.0.1
      signal-exit: 3.0.7
      string-width: 4.2.3
      strip-ansi: 6.0.1
      wide-align: 1.1.5
    dev: true

  /get-caller-file@2.0.5:
    resolution: {integrity: sha512-DyFP3BM/3YHTQOCUL/w0OZHR0lpKeGrxotcHWcqNEdnltqFwXVfhEBQ94eIo34AfQpo0rGki4cyIiftY06h2Fg==}
    engines: {node: 6.* || 8.* || >= 10.*}
    dev: true

  /get-intrinsic@1.2.2:
    resolution: {integrity: sha512-0gSo4ml/0j98Y3lngkFEot/zhiCeWsbYIlZ+uZOVgzLyLaUw7wxUL+nCTP0XJvJg1AXulJRI3UJi8GsbDuxdGA==}
    dependencies:
      function-bind: 1.1.2
      has-proto: 1.0.1
      has-symbols: 1.0.3
      hasown: 2.0.0
    dev: true

  /get-package-type@0.1.0:
    resolution: {integrity: sha512-pjzuKtY64GYfWizNAJ0fr9VqttZkNiK2iS430LtIHzjBEr6bX8Am2zm4sW4Ro5wjWW5cAlRL1qAMTcXbjNAO2Q==}
    engines: {node: '>=8.0.0'}
    dev: true

  /get-stdin@6.0.0:
    resolution: {integrity: sha512-jp4tHawyV7+fkkSKyvjuLZswblUtz+SQKzSWnBbii16BuZksJlU1wuBYXY75r+duh/llF1ur6oNwi+2ZzjKZ7g==}
    engines: {node: '>=4'}
    dev: true

  /get-stdin@8.0.0:
    resolution: {integrity: sha512-sY22aA6xchAzprjyqmSEQv4UbAAzRN0L2dQB0NlN5acTTK9Don6nhoc3eAbUnpZiCANAMfd/+40kVdKfFygohg==}
    engines: {node: '>=10'}
    dev: true

  /get-stdin@9.0.0:
    resolution: {integrity: sha512-dVKBjfWisLAicarI2Sf+JuBE/DghV4UzNAVe9yhEJuzeREd3JhOTE9cUaJTeSa77fsbQUK3pcOpJfM59+VKZaA==}
    engines: {node: '>=12'}
    dev: true

  /get-stream@4.1.0:
    resolution: {integrity: sha512-GMat4EJ5161kIy2HevLlr4luNjBgvmj413KaQA7jt4V8B4RDsfpHk7WQ9GVqfYyyx8OS/L66Kox+rJRNklLK7w==}
    engines: {node: '>=6'}
    dependencies:
      pump: 3.0.0
    dev: true

  /get-stream@5.2.0:
    resolution: {integrity: sha512-nBF+F1rAZVCu/p7rjzgA+Yb4lfYXrpl7a6VmJrU8wF9I1CKvP/QwPNZHnOlwbTkY6dvtFIzFMSyQXbLoTQPRpA==}
    engines: {node: '>=8'}
    dependencies:
      pump: 3.0.0
    dev: true

  /get-stream@6.0.1:
    resolution: {integrity: sha512-ts6Wi+2j3jQjqi70w5AlN8DFnkSwC+MqmxEzdEALB2qXZYV3X/b1CTfgPLGJNMeAWxdPfU8FO1ms3NUfaHCPYg==}
    engines: {node: '>=10'}
    dev: true

  /get-symbol-description@1.0.0:
    resolution: {integrity: sha512-2EmdH1YvIQiZpltCNgkuiUnyukzxM/R6NDJX31Ke3BG1Nq5b0S2PhX59UKi9vZpPDQVdqn+1IcaAwnzTT5vCjw==}
    engines: {node: '>= 0.4'}
    dependencies:
      call-bind: 1.0.5
      get-intrinsic: 1.2.2
    dev: true

  /get-tsconfig@4.7.2:
    resolution: {integrity: sha512-wuMsz4leaj5hbGgg4IvDU0bqJagpftG5l5cXIAvo8uZrqn0NJqwtfupTN00VnkQJPcIRrxYrm1Ue24btpCha2A==}
    dependencies:
      resolve-pkg-maps: 1.0.0
    dev: true

  /git-config-path@1.0.1:
    resolution: {integrity: sha512-KcJ2dlrrP5DbBnYIZ2nlikALfRhKzNSX0stvv3ImJ+fvC4hXKoV+U+74SV0upg+jlQZbrtQzc0bu6/Zh+7aQbg==}
    engines: {node: '>=0.10.0'}
    dependencies:
      extend-shallow: 2.0.1
      fs-exists-sync: 0.1.0
      homedir-polyfill: 1.0.3
    dev: true

  /git-hooks-list@1.0.3:
    resolution: {integrity: sha512-Y7wLWcrLUXwk2noSka166byGCvhMtDRpgHdzCno1UQv/n/Hegp++a2xBWJL1lJarnKD3SWaljD+0z1ztqxuKyQ==}
    dev: true

  /git-hooks-list@3.1.0:
    resolution: {integrity: sha512-LF8VeHeR7v+wAbXqfgRlTSX/1BJR9Q1vEMR8JAz1cEg6GX07+zyj3sAdDvYjj/xnlIfVuGgj4qBei1K3hKH+PA==}
    dev: true

  /github-slugger@2.0.0:
    resolution: {integrity: sha512-IaOQ9puYtjrkq7Y0Ygl9KDZnrf/aiUJYUpVf89y8kyaxbRG7Y1SrX/jaumrv81vc61+kiMempujsM3Yw7w5qcw==}
    dev: true

  /glob-parent@5.1.2:
    resolution: {integrity: sha512-AOIgSQCepiJYwP3ARnGx+5VnTu2HBYdzbGP45eLw1vr3zB3vZLeyed1sC9hnbcOc9/SrMyM5RPQrkGz4aS9Zow==}
    engines: {node: '>= 6'}
    dependencies:
      is-glob: 4.0.3
    dev: true

  /glob-parent@6.0.2:
    resolution: {integrity: sha512-XxwI8EOhVQgWp6iDL+3b0r86f4d6AX6zSU55HfB4ydCEuXLXc5FcYeOu+nnGftS4TEju/11rt4KJPTMgbfmv4A==}
    engines: {node: '>=10.13.0'}
    dependencies:
      is-glob: 4.0.3
    dev: true

  /glob-to-regexp@0.4.1:
    resolution: {integrity: sha512-lkX1HJXwyMcprw/5YUZc2s7DrpAiHB21/V+E1rHUrVNokkvB6bqMzT0VfV6/86ZNabt1k14YOIaT7nDvOX3Iiw==}
    dev: true

  /glob@10.3.16:
    resolution: {integrity: sha512-JDKXl1DiuuHJ6fVS2FXjownaavciiHNUU4mOvV/B793RLh05vZL1rcPnCSaOgv1hDT6RDlY7AB7ZUvFYAtPgAw==}
    engines: {node: '>=16 || 14 >=14.18'}
    hasBin: true
    dependencies:
      foreground-child: 3.1.1
      jackspeak: 3.1.2
      minimatch: 9.0.4
      minipass: 7.1.1
      path-scurry: 1.11.1
    dev: true

  /glob@10.3.3:
    resolution: {integrity: sha512-92vPiMb/iqpmEgsOoIDvTjc50wf9CCCvMzsi6W0JLPeUKE8TWP1a73PgqSrqy7iAZxaSD1YdzU7QZR5LF51MJw==}
    engines: {node: '>=16 || 14 >=14.17'}
    hasBin: true
    dependencies:
      foreground-child: 3.1.1
      jackspeak: 2.2.0
      minimatch: 9.0.4
      minipass: 5.0.0
      path-scurry: 1.10.1
    dev: true

  /glob@7.2.3:
    resolution: {integrity: sha512-nFR0zLpU2YCaRxwoCJvL6UvCH2JFyFVIvwTLsIf21AuHlMskA1hhTdk+LlYJtOlYt9v6dvszD2BGRqBL+iQK9Q==}
    dependencies:
      fs.realpath: 1.0.0
      inflight: 1.0.6
      inherits: 2.0.4
      minimatch: 3.1.2
      once: 1.4.0
      path-is-absolute: 1.0.1
    dev: true

  /glob@8.1.0:
    resolution: {integrity: sha512-r8hpEjiQEYlF2QU0df3dS+nxxSIreXQS1qRhMJM0Q5NDdR386C7jb7Hwwod8Fgiuex+k0GFjgft18yvxm5XoCQ==}
    engines: {node: '>=12'}
    dependencies:
      fs.realpath: 1.0.0
      inflight: 1.0.6
      inherits: 2.0.4
      minimatch: 5.1.6
      once: 1.4.0
    dev: true

  /glob@9.3.5:
    resolution: {integrity: sha512-e1LleDykUz2Iu+MTYdkSsuWX8lvAjAcs0Xef0lNIu0S2wOAzuTxCJtcd9S3cijlwYF18EsU3rzb8jPVobxDh9Q==}
    engines: {node: '>=16 || 14 >=14.17'}
    dependencies:
      fs.realpath: 1.0.0
      minimatch: 8.0.4
      minipass: 4.2.8
      path-scurry: 1.10.1
    dev: true

  /global-dirs@3.0.1:
    resolution: {integrity: sha512-NBcGGFbBA9s1VzD41QXDG+3++t9Mn5t1FpLdhESY6oKY4gYTFpX4wO3sqGUa0Srjtbfj3szX0RnemmrVRUdULA==}
    engines: {node: '>=10'}
    dependencies:
      ini: 2.0.0
    dev: true

  /globals@13.20.0:
    resolution: {integrity: sha512-Qg5QtVkCy/kv3FUSlu4ukeZDVf9ee0iXLAUYX13gbR17bnejFTzr4iS9bY7kwCf1NztRNm1t91fjOiyx4CSwPQ==}
    engines: {node: '>=8'}
    dependencies:
      type-fest: 0.20.2
    dev: true

  /globalthis@1.0.3:
    resolution: {integrity: sha512-sFdI5LyBiNTHjRd7cGPWapiHWMOXKyuBNX/cWJ3NfzrZQVa8GI/8cofCl74AOVqq9W5kNmguTIzJ/1s2gyI9wA==}
    engines: {node: '>= 0.4'}
    dependencies:
      define-properties: 1.2.1
    dev: true

  /globby@10.0.0:
    resolution: {integrity: sha512-3LifW9M4joGZasyYPz2A1U74zbC/45fvpXUvO/9KbSa+VV0aGZarWkfdgKyR9sExNP0t0x0ss/UMJpNpcaTspw==}
    engines: {node: '>=8'}
    dependencies:
      '@types/glob': 7.2.0
      array-union: 2.1.0
      dir-glob: 3.0.1
      fast-glob: 3.3.2
      glob: 7.2.3
      ignore: 5.2.4
      merge2: 1.4.1
      slash: 3.0.0
    dev: true

  /globby@11.1.0:
    resolution: {integrity: sha512-jhIXaOzy1sb8IyocaruWSn1TjmnBVs8Ayhcy83rmxNJ8q2uWKCAj3CnJY+KpGSXCueAPc0i05kVvVKtP1t9S3g==}
    engines: {node: '>=10'}
    dependencies:
      array-union: 2.1.0
      dir-glob: 3.0.1
      fast-glob: 3.3.2
      ignore: 5.2.4
      merge2: 1.4.1
      slash: 3.0.0
    dev: true

  /globby@13.2.2:
    resolution: {integrity: sha512-Y1zNGV+pzQdh7H39l9zgB4PJqjRNqydvdYCDG4HFXM4XuvSaQQlEc91IU1yALL8gUTDomgBAfz3XJdmUS+oo0w==}
    engines: {node: ^12.20.0 || ^14.13.1 || >=16.0.0}
    dependencies:
      dir-glob: 3.0.1
      fast-glob: 3.3.2
      ignore: 5.2.4
      merge2: 1.4.1
      slash: 4.0.0
    dev: true

  /gopd@1.0.1:
    resolution: {integrity: sha512-d65bNlIadxvpb/A2abVdlqKqV563juRnZ1Wtk6s1sIR8uNsXR70xqIzVqxVf1eTqDunwT2MkczEeaezCKTZhwA==}
    dependencies:
      get-intrinsic: 1.2.2
    dev: true

  /got@11.8.6:
    resolution: {integrity: sha512-6tfZ91bOr7bOXnK7PRDCGBLa1H4U080YHNaAQ2KsMGlLEzRbk44nsZF2E1IeRc3vtJHPVbKCYgdFbaGO2ljd8g==}
    engines: {node: '>=10.19.0'}
    dependencies:
      '@sindresorhus/is': 4.6.0
      '@szmarczak/http-timer': 4.0.6
      '@types/cacheable-request': 6.0.3
      '@types/responselike': 1.0.0
      cacheable-lookup: 5.0.4
      cacheable-request: 7.0.2
      decompress-response: 6.0.0
      http2-wrapper: 1.0.3
      lowercase-keys: 2.0.0
      p-cancelable: 2.1.1
      responselike: 2.0.1
    dev: true

  /got@12.6.0:
    resolution: {integrity: sha512-WTcaQ963xV97MN3x0/CbAriXFZcXCfgxVp91I+Ze6pawQOa7SgzwSx2zIJJsX+kTajMnVs0xcFD1TxZKFqhdnQ==}
    engines: {node: '>=14.16'}
    dependencies:
      '@sindresorhus/is': 5.3.0
      '@szmarczak/http-timer': 5.0.1
      cacheable-lookup: 7.0.0
      cacheable-request: 10.2.10
      decompress-response: 6.0.0
      form-data-encoder: 2.1.4
      get-stream: 6.0.1
      http2-wrapper: 2.2.0
      lowercase-keys: 3.0.0
      p-cancelable: 3.0.0
      responselike: 3.0.0
    dev: true

  /got@13.0.0:
    resolution: {integrity: sha512-XfBk1CxOOScDcMr9O1yKkNaQyy865NbYs+F7dr4H0LZMVgCj2Le59k6PqbNHoL5ToeaEQUYh6c6yMfVcc6SJxA==}
    engines: {node: '>=16'}
    dependencies:
      '@sindresorhus/is': 5.3.0
      '@szmarczak/http-timer': 5.0.1
      cacheable-lookup: 7.0.0
      cacheable-request: 10.2.10
      decompress-response: 6.0.0
      form-data-encoder: 2.1.4
      get-stream: 6.0.1
      http2-wrapper: 2.2.0
      lowercase-keys: 3.0.0
      p-cancelable: 3.0.0
      responselike: 3.0.0
    dev: true

  /got@9.6.0:
    resolution: {integrity: sha512-R7eWptXuGYxwijs0eV+v3o6+XH1IqVK8dJOEecQfTmkncw9AV4dcw/Dhxi8MdlqPthxxpZyizMzyg8RTmEsG+Q==}
    engines: {node: '>=8.6'}
    dependencies:
      '@sindresorhus/is': 0.14.0
      '@szmarczak/http-timer': 1.1.2
      '@types/keyv': 3.1.4
      '@types/responselike': 1.0.0
      cacheable-request: 6.1.0
      decompress-response: 3.3.0
      duplexer3: 0.1.5
      get-stream: 4.1.0
      lowercase-keys: 1.0.1
      mimic-response: 1.0.1
      p-cancelable: 1.1.0
      to-readable-stream: 1.0.0
      url-parse-lax: 3.0.0
    dev: true

  /graceful-fs@4.2.10:
    resolution: {integrity: sha512-9ByhssR2fPVsNZj478qUUbKfmL0+t5BDVyjShtyZZLiK7ZDAArFFfopyOTj0M05wE2tJPisA4iTnnXl2YoPvOA==}
    dev: true

  /graceful-fs@4.2.11:
    resolution: {integrity: sha512-RbJ5/jmFcNNCcDV5o9eTnBLJ/HszWV0P73bc+Ff4nS/rJj+YaS6IGyiOL0VoBYX+l1Wrl3k63h/KrH+nhJ0XvQ==}
    dev: true

  /graphemer@1.4.0:
    resolution: {integrity: sha512-EtKwoO6kxCL9WO5xipiHTZlSzBm7WLT627TqC/uVRd0HKmq8NXyebnNYxDoBi7wt8eTWrUrKXCOVaFq9x1kgag==}
    dev: true

  /gray-matter@4.0.3:
    resolution: {integrity: sha512-5v6yZd4JK3eMI3FqqCouswVqwugaA9r4dNZB1wwcmrD02QkV5H0y7XBQW8QwQqEaZY1pM9aqORSORhJRdNK44Q==}
    engines: {node: '>=6.0'}
    dependencies:
      js-yaml: 3.14.1
      kind-of: 6.0.3
      section-matter: 1.0.0
      strip-bom-string: 1.0.0
    dev: true

  /has-bigints@1.0.2:
    resolution: {integrity: sha512-tSvCKtBr9lkF0Ex0aQiP9N+OpV4zi2r/Nee5VkRDbaqv35RLYMzbwQfFSZZH0kR+Rd6302UJZ2p/bJCEoR3VoQ==}
    dev: true

  /has-flag@2.0.0:
    resolution: {integrity: sha512-P+1n3MnwjR/Epg9BBo1KT8qbye2g2Ou4sFumihwt6I4tsUX7jnLcX4BTOSKg/B1ZrIYMN9FcEnG4x5a7NB8Eng==}
    engines: {node: '>=0.10.0'}
    dev: true

  /has-flag@3.0.0:
    resolution: {integrity: sha512-sKJf1+ceQBr4SMkvQnBDNDtf4TXpVhVGateu0t918bl30FnbE2m4vNLX+VWe/dpjlb+HugGYzW7uQXH98HPEYw==}
    engines: {node: '>=4'}
    dev: true

  /has-flag@4.0.0:
    resolution: {integrity: sha512-EykJT/Q1KjTWctppgIAgfSO0tKVuZUjhgMr17kqTumMl6Afv3EISleU7qZUzoXDFTAHTDC4NOoG/ZxU3EvlMPQ==}
    engines: {node: '>=8'}
    dev: true

  /has-property-descriptors@1.0.0:
    resolution: {integrity: sha512-62DVLZGoiEBDHQyqG4w9xCuZ7eJEwNmJRWw2VY84Oedb7WFcA27fiEVe8oUQx9hAUJ4ekurquucTGwsyO1XGdQ==}
    dependencies:
      get-intrinsic: 1.2.2
    dev: true

  /has-proto@1.0.1:
    resolution: {integrity: sha512-7qE+iP+O+bgF9clE5+UoBFzE65mlBiVj3tKCrlNQ0Ogwm0BjpT/gK4SlLYDMybDh5I3TCTKnPPa0oMG7JDYrhg==}
    engines: {node: '>= 0.4'}
    dev: true

  /has-symbols@1.0.3:
    resolution: {integrity: sha512-l3LCuF6MgDNwTDKkdYGEihYjt5pRPbEg46rtlmnSPlUbgmB8LOIrKJbYYFBSbnPaJexMKtiPO8hmeRjRz2Td+A==}
    engines: {node: '>= 0.4'}
    dev: true

  /has-tostringtag@1.0.0:
    resolution: {integrity: sha512-kFjcSNhnlGV1kyoGk7OXKSawH5JOb/LzUc5w9B02hOTO0dfFRjbHQKvg1d6cf3HbeUmtU9VbbV3qzZ2Teh97WQ==}
    engines: {node: '>= 0.4'}
    dependencies:
      has-symbols: 1.0.3
    dev: true

  /has-unicode@2.0.1:
    resolution: {integrity: sha512-8Rf9Y83NBReMnx0gFzA8JImQACstCYWUplepDa9xprwwtmgEZUF0h/i5xSA625zB/I37EtrswSST6OXxwaaIJQ==}
    dev: true

  /has-yarn@3.0.0:
    resolution: {integrity: sha512-IrsVwUHhEULx3R8f/aA8AHuEzAorplsab/v8HBzEiIukwq5i/EC+xmOW+HfP1OaDP+2JkgT1yILHN2O3UFIbcA==}
    engines: {node: ^12.20.0 || ^14.13.1 || >=16.0.0}
    dev: true

  /has@1.0.3:
    resolution: {integrity: sha512-f2dvO0VU6Oej7RkWJGrehjbzMAjFp5/VKPp5tTpWIV4JHHZK1/BxbFRtf/siA2SWTe09caDmVtYYzWEIbBS4zw==}
    engines: {node: '>= 0.4.0'}
    dependencies:
      function-bind: 1.1.2
    dev: true

  /hasown@2.0.0:
    resolution: {integrity: sha512-vUptKVTpIJhcczKBbgnS+RtcuYMB8+oNzPK2/Hp3hanz8JmpATdmmgLgSaadVREkDm+e2giHwY3ZRkyjSIDDFA==}
    engines: {node: '>= 0.4'}
    dependencies:
      function-bind: 1.1.2
    dev: true

  /header-case@1.0.1:
    resolution: {integrity: sha512-i0q9mkOeSuhXw6bGgiQCCBgY/jlZuV/7dZXyZ9c6LcBrqwvT8eT719E9uxE5LiZftdl+z81Ugbg/VvXV4OJOeQ==}
    dependencies:
      no-case: 2.3.2
      upper-case: 1.1.3
    dev: true

  /header-case@2.0.4:
    resolution: {integrity: sha512-H/vuk5TEEVZwrR0lp2zed9OCo1uAILMlx0JEMgC26rzyJJ3N1v6XkwHHXJQdR2doSjcGPM6OKPYoJgf0plJ11Q==}
    dependencies:
      capital-case: 1.0.4
      tslib: 2.6.2
    dev: true

  /homedir-polyfill@1.0.3:
    resolution: {integrity: sha512-eSmmWE5bZTK2Nou4g0AI3zZ9rswp7GRKoKXS1BLUkvPviOqs4YTN1djQIqrXy9k5gEtdLPy86JjRwsNM9tnDcA==}
    engines: {node: '>=0.10.0'}
    dependencies:
      parse-passwd: 1.0.0
    dev: true

  /hosted-git-info@2.8.9:
    resolution: {integrity: sha512-mxIDAb9Lsm6DoOJ7xH+5+X4y1LU/4Hi50L9C5sIswK3JzULS4bwk1FvjdBgvYR4bzT4tuUQiC15FE2f5HbLvYw==}
    dev: true

  /hosted-git-info@5.2.1:
    resolution: {integrity: sha512-xIcQYMnhcx2Nr4JTjsFmwwnr9vldugPy9uVm0o87bjqqWMv9GaqsTeT+i99wTl0mk1uLxJtHxLb8kymqTENQsw==}
    engines: {node: ^12.13.0 || ^14.15.0 || >=16.0.0}
    dependencies:
      lru-cache: 7.18.3
    dev: true

  /hosted-git-info@6.1.1:
    resolution: {integrity: sha512-r0EI+HBMcXadMrugk0GCQ+6BQV39PiWAZVfq7oIckeGiN7sjRGyQxPdft3nQekFTCQbYxLBH+/axZMeH8UX6+w==}
    engines: {node: ^14.17.0 || ^16.13.0 || >=18.0.0}
    dependencies:
      lru-cache: 7.18.3
    dev: true

  /hosted-git-info@7.0.1:
    resolution: {integrity: sha512-+K84LB1DYwMHoHSgaOY/Jfhw3ucPmSET5v98Ke/HdNSw4a0UktWzyW1mjhjpuxxTqOOsfWT/7iVshHmVZ4IpOA==}
    engines: {node: ^16.14.0 || >=18.0.0}
    dependencies:
      lru-cache: 10.2.0
    dev: true

  /http-cache-semantics@4.1.1:
    resolution: {integrity: sha512-er295DKPVsV82j5kw1Gjt+ADA/XYHsajl82cGNQG2eyoPkvgUhX+nDIyelzhIWbbsXP39EHcI6l5tYs2FYqYXQ==}
    dev: true

  /http-call@5.3.0:
    resolution: {integrity: sha512-ahwimsC23ICE4kPl9xTBjKB4inbRaeLyZeRunC/1Jy/Z6X8tv22MEAjK+KBOMSVLaqXPTTmd8638waVIKLGx2w==}
    engines: {node: '>=8.0.0'}
    dependencies:
      content-type: 1.0.5
      debug: 4.3.4(supports-color@8.1.1)
      is-retry-allowed: 1.2.0
      is-stream: 2.0.1
      parse-json: 4.0.0
      tunnel-agent: 0.6.0
    transitivePeerDependencies:
      - supports-color
    dev: true

  /http-proxy-agent@5.0.0:
    resolution: {integrity: sha512-n2hY8YdoRE1i7r6M0w9DIw5GgZN0G25P8zLCRQ8rjXtTU3vsNFBI/vWK/UIeE6g5MUUz6avwAPXmL6Fy9D/90w==}
    engines: {node: '>= 6'}
    dependencies:
      '@tootallnate/once': 2.0.0
      agent-base: 6.0.2
      debug: 4.3.4(supports-color@8.1.1)
    transitivePeerDependencies:
      - supports-color
    dev: true

  /http2-wrapper@1.0.3:
    resolution: {integrity: sha512-V+23sDMr12Wnz7iTcDeJr3O6AIxlnvT/bmaAAAP/Xda35C90p9599p0F1eHR/N1KILWSoWVAiOMFjBBXaXSMxg==}
    engines: {node: '>=10.19.0'}
    dependencies:
      quick-lru: 5.1.1
      resolve-alpn: 1.2.1
    dev: true

  /http2-wrapper@2.2.0:
    resolution: {integrity: sha512-kZB0wxMo0sh1PehyjJUWRFEd99KC5TLjZ2cULC4f9iqJBAmKQQXEICjxl5iPJRwP40dpeHFqqhm7tYCvODpqpQ==}
    engines: {node: '>=10.19.0'}
    dependencies:
      quick-lru: 5.1.1
      resolve-alpn: 1.2.1
    dev: true

  /https-proxy-agent@5.0.1:
    resolution: {integrity: sha512-dFcAjpTQFgoLMzC2VwU+C/CbS7uRL0lWmxDITmqm7C+7F0Odmj6s9l6alZc6AELXhrnggM2CeWSXHGOdX2YtwA==}
    engines: {node: '>= 6'}
    dependencies:
      agent-base: 6.0.2
      debug: 4.3.4(supports-color@8.1.1)
    transitivePeerDependencies:
      - supports-color
    dev: true

  /human-id@4.0.0:
    resolution: {integrity: sha512-pui0xZRgeAlaRt0I9r8N2pNlbNmluvn71EfjKRpM7jOpZbuHe5mm76r67gcprjw/Nd+GpvB9C3OlTbh7ZKLg7A==}
    dev: true

  /human-signals@2.1.0:
    resolution: {integrity: sha512-B4FFZ6q/T2jhhksgkbEW3HBvWIfDW85snkQgawt07S7J5QXTk6BkNV+0yAeZrM5QpMAdYlocGoljn0sJ/WQkFw==}
    engines: {node: '>=10.17.0'}
    dev: true

  /humanize-ms@1.2.1:
    resolution: {integrity: sha512-Fl70vYtsAFb/C06PTS9dZBo7ihau+Tu/DNCk/OyHhea07S+aeMWpFFkUaXRa8fI+ScZbEI8dfSxwY7gxZ9SAVQ==}
    dependencies:
      ms: 2.1.3
    dev: true

  /hyperlinker@1.0.0:
    resolution: {integrity: sha512-Ty8UblRWFEcfSuIaajM34LdPXIhbs1ajEX/BBPv24J+enSVaEVY63xQ6lTO9VRYS5LAoghIG0IDJ+p+IPzKUQQ==}
    engines: {node: '>=4'}
    dev: true

  /iconv-lite@0.4.24:
    resolution: {integrity: sha512-v3MXnZAcvnywkTUEZomIActle7RXXeedOR31wwl7VlyoXO4Qi9arvSenNQWne1TcRwhCL1HwLI21bEqdpj8/rA==}
    engines: {node: '>=0.10.0'}
    dependencies:
      safer-buffer: 2.1.2
    dev: true

  /iconv-lite@0.6.3:
    resolution: {integrity: sha512-4fCk79wshMdzMp2rH06qWrJE4iolqLhCUH+OiuIgU++RB0+94NlDL81atO7GX55uUKueo0txHNtvEyI6D7WdMw==}
    engines: {node: '>=0.10.0'}
    requiresBuild: true
    dependencies:
      safer-buffer: 2.1.2
    dev: true
    optional: true

  /ieee754@1.2.1:
    resolution: {integrity: sha512-dcyqhDvX1C46lXZcVqCpK+FtMRQVdIMN6/Df5js2zouUsqG7I6sFxitIC+7KYK29KdXOLHdu9zL4sFnoVQnqaA==}
    dev: true

  /ignore-walk@6.0.3:
    resolution: {integrity: sha512-C7FfFoTA+bI10qfeydT8aZbvr91vAEU+2W5BZUlzPec47oNb07SsOfwYrtxuvOYdUApPP/Qlh4DtAO51Ekk2QA==}
    engines: {node: ^14.17.0 || ^16.13.0 || >=18.0.0}
    dependencies:
      minimatch: 9.0.4
    dev: true

  /ignore@5.2.4:
    resolution: {integrity: sha512-MAb38BcSbH0eHNBxn7ql2NH/kX33OkB3lZ1BNdh7ENeRChHTYsTvWrMubiIAMNS2llXEEgZ1MUOBtXChP3kaFQ==}
    engines: {node: '>= 4'}
    dev: true

  /immediate@3.0.6:
    resolution: {integrity: sha512-XXOFtyqDjNDAQxVfYxuF7g9Il/IbWmmlQg2MYKOH8ExIT1qg6xc4zyS3HaEEATgs1btfzxq15ciUiY7gjSXRGQ==}
    dev: true

  /import-fresh@3.3.0:
    resolution: {integrity: sha512-veYYhQa+D1QBKznvhUHxb8faxlrwUnxseDAbAp457E0wLNio2bOSKnjYDhMj+YiAq61xrMGhQk9iXVk5FzgQMw==}
    engines: {node: '>=6'}
    dependencies:
      parent-module: 1.0.1
      resolve-from: 4.0.0
    dev: true

  /import-lazy@4.0.0:
    resolution: {integrity: sha512-rKtvo6a868b5Hu3heneU+L4yEQ4jYKLtjpnPeUdK7h0yzXGmyBTypknlkCvHFBqfX9YlorEiMM6Dnq/5atfHkw==}
    engines: {node: '>=8'}
    dev: true

  /imurmurhash@0.1.4:
    resolution: {integrity: sha512-JmXMZ6wuvDmLiHEml9ykzqO6lwFbof0GG4IkcGaENdCRDDmMVnny7s5HsIgHCbaq0w2MyPhDqkhTUgS2LU2PHA==}
    engines: {node: '>=0.8.19'}
    dev: true

  /indent-string@4.0.0:
    resolution: {integrity: sha512-EdDDZu4A2OyIK7Lr/2zG+w5jmbuk1DVBnEwREQvBzspBJkCEbRa8GxU1lghYcaGJCnRWibjDXlq779X1/y5xwg==}
    engines: {node: '>=8'}
    dev: true

  /infer-owner@1.0.4:
    resolution: {integrity: sha512-IClj+Xz94+d7irH5qRyfJonOdfTzuDaifE6ZPWfx0N0+/ATZCbuTPq2prFl526urkQd90WyUKIh1DfBQ2hMz9A==}
    dev: true

  /inflight@1.0.6:
    resolution: {integrity: sha512-k92I/b08q4wvFscXCLvqfsHCrjrF7yiXsQuIVvVE7N82W3+aqpzuUdBbfhWcy/FZR3/4IgflMgKLOsvPDrGCJA==}
    dependencies:
      once: 1.4.0
      wrappy: 1.0.2
    dev: true

  /inherits@2.0.4:
    resolution: {integrity: sha512-k/vGaX4/Yla3WzyMCvTQOXYeIHvqOKtnqBduzTHpzpQZzAskKMhZ2K+EnBiSM9zGSoIFeMpXKxa4dYeZIQqewQ==}
    dev: true

  /ini@1.3.8:
    resolution: {integrity: sha512-JV/yugV2uzW5iMRSiZAyDtQd+nxtUnjeLt0acNdw98kKLrvuRVyB80tsREOE7yvGVgalhZ6RNXCmEHkUKBKxew==}
    dev: true

  /ini@2.0.0:
    resolution: {integrity: sha512-7PnF4oN3CvZF23ADhA5wRaYEQpJ8qygSkbtTXWBeXWXmEVRXK+1ITciHWwHhsjv1TmW0MgacIv6hEi5pX5NQdA==}
    engines: {node: '>=10'}
    dev: true

  /ini@4.1.1:
    resolution: {integrity: sha512-QQnnxNyfvmHFIsj7gkPcYymR8Jdw/o7mp5ZFihxn6h8Ci6fh3Dx4E1gPjpQEpIuPo9XVNY/ZUwh4BPMjGyL01g==}
    engines: {node: ^14.17.0 || ^16.13.0 || >=18.0.0}
    dev: true

  /inquirer@8.2.5:
    resolution: {integrity: sha512-QAgPDQMEgrDssk1XiwwHoOGYF9BAbUcc1+j+FhEvaOt8/cKRqyLn0U5qA6F74fGhTMGxf92pOvPBeh29jQJDTQ==}
    engines: {node: '>=12.0.0'}
    dependencies:
      ansi-escapes: 4.3.2
      chalk: 4.1.2
      cli-cursor: 3.1.0
      cli-width: 3.0.0
      external-editor: 3.1.0
      figures: 3.2.0
      lodash: 4.17.21
      mute-stream: 0.0.8
      ora: 5.4.1
      run-async: 2.4.1
      rxjs: 7.8.1
      string-width: 4.2.3
      strip-ansi: 6.0.1
      through: 2.3.8
      wrap-ansi: 7.0.0
    dev: true

  /int64-buffer@0.1.10:
    resolution: {integrity: sha512-v7cSY1J8ydZ0GyjUHqF+1bshJ6cnEVLo9EnjB8p+4HDRPZc9N5jjmvUV7NvEsqQOKyH0pmIBFWXVQbiS0+OBbA==}
    dev: true

  /internal-slot@1.0.5:
    resolution: {integrity: sha512-Y+R5hJrzs52QCG2laLn4udYVnxsfny9CpOhNhUvk/SSSVyF6T27FzRbF0sroPidSu3X8oEAkOn2K804mjpt6UQ==}
    engines: {node: '>= 0.4'}
    dependencies:
      get-intrinsic: 1.2.2
      has: 1.0.3
      side-channel: 1.0.4
    dev: true

  /ip@2.0.1:
    resolution: {integrity: sha512-lJUL9imLTNi1ZfXT+DU6rBBdbiKGBuay9B6xGSPVjUeQwaH1RIGqef8RZkUtHioLmSNpPR5M4HVKJGm1j8FWVQ==}
    dev: true

  /is-array-buffer@3.0.2:
    resolution: {integrity: sha512-y+FyyR/w8vfIRq4eQcM1EYgSTnmHXPqaF+IgzgraytCFq5Xh8lllDVmAZolPJiZttZLeFSINPYMaEJ7/vWUa1w==}
    dependencies:
      call-bind: 1.0.5
      get-intrinsic: 1.2.2
      is-typed-array: 1.1.12
    dev: true

  /is-arrayish@0.2.1:
    resolution: {integrity: sha512-zz06S8t0ozoDXMG+ube26zeCTNXcKIPJZJi8hBrF4idCLms4CG9QtK7qBl1boi5ODzFpjswb5JPmHCbMpjaYzg==}
    dev: true

  /is-arrayish@0.3.2:
    resolution: {integrity: sha512-eVRqCvVlZbuw3GrM63ovNSNAeA1K16kaR/LRY/92w0zxQ5/1YzwblUX652i4Xs9RwAGjW9d9y6X88t8OaAJfWQ==}
    dev: true

  /is-async-function@2.0.0:
    resolution: {integrity: sha512-Y1JXKrfykRJGdlDwdKlLpLyMIiWqWvuSd17TvZk68PLAOGOoF4Xyav1z0Xhoi+gCYjZVeC5SI+hYFOfvXmGRCA==}
    engines: {node: '>= 0.4'}
    dependencies:
      has-tostringtag: 1.0.0
    dev: true

  /is-bigint@1.0.4:
    resolution: {integrity: sha512-zB9CruMamjym81i2JZ3UMn54PKGsQzsJeo6xvN3HJJ4CAsQNB6iRutp2To77OfCNuoxspsIhzaPoO1zyCEhFOg==}
    dependencies:
      has-bigints: 1.0.2
    dev: true

  /is-boolean-object@1.1.2:
    resolution: {integrity: sha512-gDYaKHJmnj4aWxyj6YHyXVpdQawtVLHU5cb+eztPGczf6cjuTdwve5ZIEfgXqH4e57An1D1AKf8CZ3kYrQRqYA==}
    engines: {node: '>= 0.4'}
    dependencies:
      call-bind: 1.0.5
      has-tostringtag: 1.0.0
    dev: true

  /is-builtin-module@3.2.1:
    resolution: {integrity: sha512-BSLE3HnV2syZ0FK0iMA/yUGplUeMmNz4AW5fnTunbCIqZi4vG3WjJT9FHMy5D69xmAYBHXQhJdALdpwVxV501A==}
    engines: {node: '>=6'}
    dependencies:
      builtin-modules: 3.3.0
    dev: true

  /is-callable@1.2.7:
    resolution: {integrity: sha512-1BC0BVFhS/p0qtw6enp8e+8OD0UrK0oFLztSjNzhcKA3WDuJxxAPXzPuPtKkjEY9UUoEWlX/8fgKeu2S8i9JTA==}
    engines: {node: '>= 0.4'}
    dev: true

  /is-ci@3.0.1:
    resolution: {integrity: sha512-ZYvCgrefwqoQ6yTyYUbQu64HsITZ3NfKX1lzaEYdkTDcfKzzCI/wthRRYKkdjHKFVgNiXKAKm65Zo1pk2as/QQ==}
    hasBin: true
    dependencies:
      ci-info: 3.8.0
    dev: true

  /is-core-module@2.13.1:
    resolution: {integrity: sha512-hHrIjvZsftOsvKSn2TRYl63zvxsgE0K+0mYMoH6gD4omR5IWB2KynivBQczo3+wF1cCkjzvptnI9Q0sPU66ilw==}
    dependencies:
      hasown: 2.0.0
    dev: true

  /is-date-object@1.0.5:
    resolution: {integrity: sha512-9YQaSxsAiSwcvS33MBk3wTCVnWK+HhF8VZR2jRxehM16QcVOdHqPn4VPHmRK4lSr38n9JriurInLcP90xsYNfQ==}
    engines: {node: '>= 0.4'}
    dependencies:
      has-tostringtag: 1.0.0
    dev: true

  /is-docker@2.2.1:
    resolution: {integrity: sha512-F+i2BKsFrH66iaUFc0woD8sLy8getkwTwtOBjvs56Cx4CgJDeKQeqfz8wAYiSb8JOprWhHH5p77PbmYCvvUuXQ==}
    engines: {node: '>=8'}
    hasBin: true
    dev: true

  /is-extendable@0.1.1:
    resolution: {integrity: sha512-5BMULNob1vgFX6EjQw5izWDxrecWK9AM72rugNr0TFldMOi0fj6Jk+zeKIt0xGj4cEfQIJth4w3OKWOJ4f+AFw==}
    engines: {node: '>=0.10.0'}
    dev: true

  /is-extglob@2.1.1:
    resolution: {integrity: sha512-SbKbANkN603Vi4jEZv49LeVJMn4yGwsbzZworEoyEiutsN3nJYdbO36zfhGJ6QEDpOZIFkDtnq5JRxmvl3jsoQ==}
    engines: {node: '>=0.10.0'}
    dev: true

  /is-finalizationregistry@1.0.2:
    resolution: {integrity: sha512-0by5vtUJs8iFQb5TYUHHPudOR+qXYIMKtiUzvLIZITZUjknFmziyBJuLhVRc+Ds0dREFlskDNJKYIdIzu/9pfw==}
    dependencies:
      call-bind: 1.0.5
    dev: true

  /is-fullwidth-code-point@3.0.0:
    resolution: {integrity: sha512-zymm5+u+sCsSWyD9qNaejV3DFvhCKclKdizYaJUuHA83RLjb7nSuGnddCHGv0hk+KY7BMAlsWeK4Ueg6EV6XQg==}
    engines: {node: '>=8'}
    dev: true

  /is-generator-function@1.0.10:
    resolution: {integrity: sha512-jsEjy9l3yiXEQ+PsXdmBwEPcOxaXWLspKdplFUVI9vq1iZgIekeC0L167qeu86czQaxed3q/Uzuw0swL0irL8A==}
    engines: {node: '>= 0.4'}
    dependencies:
      has-tostringtag: 1.0.0
    dev: true

  /is-glob@4.0.3:
    resolution: {integrity: sha512-xelSayHH36ZgE7ZWhli7pW34hNbNl8Ojv5KVmkJD4hBdD3th8Tfk9vYasLM+mXWOZhFkgZfxhLSnrwRr4elSSg==}
    engines: {node: '>=0.10.0'}
    dependencies:
      is-extglob: 2.1.1
    dev: true

  /is-installed-globally@0.4.0:
    resolution: {integrity: sha512-iwGqO3J21aaSkC7jWnHP/difazwS7SFeIqxv6wEtLU8Y5KlzFTjyqcSIT0d8s4+dDhKytsk9PJZ2BkS5eZwQRQ==}
    engines: {node: '>=10'}
    dependencies:
      global-dirs: 3.0.1
      is-path-inside: 3.0.3
    dev: true

  /is-interactive@1.0.0:
    resolution: {integrity: sha512-2HvIEKRoqS62guEC+qBjpvRubdX910WCMuJTZ+I9yvqKU2/12eSL549HMwtabb4oupdj2sMP50k+XJfB/8JE6w==}
    engines: {node: '>=8'}
    dev: true

  /is-lambda@1.0.1:
    resolution: {integrity: sha512-z7CMFGNrENq5iFB9Bqo64Xk6Y9sg+epq1myIcdHaGnbMTYOxvzsEtdYqQUylB7LxfkvgrrjP32T6Ywciio9UIQ==}
    dev: true

  /is-lower-case@1.1.3:
    resolution: {integrity: sha512-+5A1e/WJpLLXZEDlgz4G//WYSHyQBD32qa4Jd3Lw06qQlv3fJHnp3YIHjTQSGzHMgzmVKz2ZP3rBxTHkPw/lxA==}
    dependencies:
      lower-case: 1.1.4
    dev: true

  /is-map@2.0.2:
    resolution: {integrity: sha512-cOZFQQozTha1f4MxLFzlgKYPTyj26picdZTx82hbc/Xf4K/tZOOXSCkMvU4pKioRXGDLJRn0GM7Upe7kR721yg==}
    dev: true

  /is-negative-zero@2.0.2:
    resolution: {integrity: sha512-dqJvarLawXsFbNDeJW7zAz8ItJ9cd28YufuuFzh0G8pNHjJMnY08Dv7sYX2uF5UpQOwieAeOExEYAWWfu7ZZUA==}
    engines: {node: '>= 0.4'}
    dev: true

  /is-npm@6.0.0:
    resolution: {integrity: sha512-JEjxbSmtPSt1c8XTkVrlujcXdKV1/tvuQ7GwKcAlyiVLeYFQ2VHat8xfrDJsIkhCdF/tZ7CiIR3sy141c6+gPQ==}
    engines: {node: ^12.20.0 || ^14.13.1 || >=16.0.0}
    dev: true

  /is-number-object@1.0.7:
    resolution: {integrity: sha512-k1U0IRzLMo7ZlYIfzRu23Oh6MiIFasgpb9X76eqfFZAqwH44UI4KTBvBYIZ1dSL9ZzChTB9ShHfLkR4pdW5krQ==}
    engines: {node: '>= 0.4'}
    dependencies:
      has-tostringtag: 1.0.0
    dev: true

  /is-number@7.0.0:
    resolution: {integrity: sha512-41Cifkg6e8TylSpdtTpeLVMqvSBEVzTttHvERD741+pnZ8ANv0004MRL43QKPDlK9cGvNp6NZWZUBlbGXYxxng==}
    engines: {node: '>=0.12.0'}
    dev: true

  /is-obj@2.0.0:
    resolution: {integrity: sha512-drqDG3cbczxxEJRoOXcOjtdp1J/lyp1mNn0xaznRs8+muBhgQcrnbspox5X5fOw0HnMnbfDzvnEMEtqDEJEo8w==}
    engines: {node: '>=8'}
    dev: true

  /is-path-inside@3.0.3:
    resolution: {integrity: sha512-Fd4gABb+ycGAmKou8eMftCupSir5lRxqf4aD/vd0cD2qc4HL07OjCeuHMr8Ro4CoMaeCKDB0/ECBOVWjTwUvPQ==}
    engines: {node: '>=8'}
    dev: true

  /is-plain-obj@2.1.0:
    resolution: {integrity: sha512-YWnfyRwxL/+SsrWYfOpUtz5b3YD+nyfkHvjbcanzk8zgyO4ASD67uVMRt8k5bM4lLMDnXfriRhOpemw+NfT1eA==}
    engines: {node: '>=8'}
    dev: true

  /is-plain-obj@4.1.0:
    resolution: {integrity: sha512-+Pgi+vMuUNkJyExiMBt5IlFoMyKnr5zhJ4Uspz58WOhBF5QoIZkFyNHIbBAtHwzVAgk5RtndVNsDRN61/mmDqg==}
    engines: {node: '>=12'}
    dev: true

  /is-plain-object@5.0.0:
    resolution: {integrity: sha512-VRSzKkbMm5jMDoKLbltAkFQ5Qr7VDiTFGXxYFXXowVj387GeGNOCsOH6Msy00SGZ3Fp84b1Naa1psqgcCIEP5Q==}
    engines: {node: '>=0.10.0'}
    dev: true

  /is-regex@1.1.4:
    resolution: {integrity: sha512-kvRdxDsxZjhzUX07ZnLydzS1TU/TJlTUHHY4YLL87e37oUA49DfkLqgy+VjFocowy29cKvcSiu+kIv728jTTVg==}
    engines: {node: '>= 0.4'}
    dependencies:
      call-bind: 1.0.5
      has-tostringtag: 1.0.0
    dev: true

  /is-retry-allowed@1.2.0:
    resolution: {integrity: sha512-RUbUeKwvm3XG2VYamhJL1xFktgjvPzL0Hq8C+6yrWIswDy3BIXGqCxhxkc30N9jqK311gVU137K8Ei55/zVJRg==}
    engines: {node: '>=0.10.0'}
    dev: true

  /is-set@2.0.2:
    resolution: {integrity: sha512-+2cnTEZeY5z/iXGbLhPrOAaK/Mau5k5eXq9j14CpRTftq0pAJu2MwVRSZhyZWBzx3o6X795Lz6Bpb6R0GKf37g==}
    dev: true

  /is-shared-array-buffer@1.0.2:
    resolution: {integrity: sha512-sqN2UDu1/0y6uvXyStCOzyhAjCSlHceFoMKJW8W9EU9cvic/QdsZ0kEU93HEy3IUEFZIiH/3w+AH/UQbPHNdhA==}
    dependencies:
      call-bind: 1.0.5
    dev: true

  /is-stream@2.0.1:
    resolution: {integrity: sha512-hFoiJiTl63nn+kstHGBtewWSKnQLpyb155KHheA1l39uvtO9nWIop1p3udqPcUd/xbF1VLMO4n7OI6p7RbngDg==}
    engines: {node: '>=8'}
    dev: true

  /is-string@1.0.7:
    resolution: {integrity: sha512-tE2UXzivje6ofPW7l23cjDOMa09gb7xlAqG6jG5ej6uPV32TlWP3NKPigtaGeHNu9fohccRYvIiZMfOOnOYUtg==}
    engines: {node: '>= 0.4'}
    dependencies:
      has-tostringtag: 1.0.0
    dev: true

  /is-symbol@1.0.4:
    resolution: {integrity: sha512-C/CPBqKWnvdcxqIARxyOh4v1UUEOCHpgDa0WYgpKDFMszcrPcffg5uhwSgPCLD2WWxmq6isisz87tzT01tuGhg==}
    engines: {node: '>= 0.4'}
    dependencies:
      has-symbols: 1.0.3
    dev: true

  /is-typed-array@1.1.12:
    resolution: {integrity: sha512-Z14TF2JNG8Lss5/HMqt0//T9JeHXttXy5pH/DBU4vi98ozO2btxzq9MwYDZYnKwU8nRsz/+GVFVRDq3DkVuSPg==}
    engines: {node: '>= 0.4'}
    dependencies:
      which-typed-array: 1.1.13
    dev: true

  /is-typedarray@1.0.0:
    resolution: {integrity: sha512-cyA56iCMHAh5CdzjJIa4aohJyeO1YbwLi3Jc35MmRU6poroFjIGZzUzupGiRPOjgHg9TLu43xbpwXk523fMxKA==}
    dev: true

  /is-unicode-supported@0.1.0:
    resolution: {integrity: sha512-knxG2q4UC3u8stRGyAVJCOdxFmv5DZiRcdlIaAQXAbSfJya+OhopNotLQrstBhququ4ZpuKbDc/8S6mgXgPFPw==}
    engines: {node: '>=10'}
    dev: true

  /is-upper-case@1.1.2:
    resolution: {integrity: sha512-GQYSJMgfeAmVwh9ixyk888l7OIhNAGKtY6QA+IrWlu9MDTCaXmeozOZ2S9Knj7bQwBO/H6J2kb+pbyTUiMNbsw==}
    dependencies:
      upper-case: 1.1.3
    dev: true

  /is-weakmap@2.0.1:
    resolution: {integrity: sha512-NSBR4kH5oVj1Uwvv970ruUkCV7O1mzgVFO4/rev2cLRda9Tm9HrL70ZPut4rOHgY0FNrUu9BCbXA2sdQ+x0chA==}
    dev: true

  /is-weakref@1.0.2:
    resolution: {integrity: sha512-qctsuLZmIQ0+vSSMfoVvyFe2+GSEvnmZ2ezTup1SBse9+twCCeial6EEi3Nc2KFcf6+qz2FBPnjXsk8xhKSaPQ==}
    dependencies:
      call-bind: 1.0.5
    dev: true

  /is-weakset@2.0.2:
    resolution: {integrity: sha512-t2yVvttHkQktwnNNmBQ98AhENLdPUTDTE21uPqAQ0ARwQfGeQKRVS0NNurH7bTf7RrvcVn1OOge45CnBeHCSmg==}
    dependencies:
      call-bind: 1.0.5
      get-intrinsic: 1.2.2
    dev: true

  /is-wsl@2.2.0:
    resolution: {integrity: sha512-fKzAra0rGJUUBwGBgNkHZuToZcn+TtXHpeCgmkMJMMYx1sQDYaCSyjJBSCa2nH1DGm7s3n1oBnohoVTBaN7Lww==}
    engines: {node: '>=8'}
    dependencies:
      is-docker: 2.2.1
    dev: true

  /is-yarn-global@0.4.1:
    resolution: {integrity: sha512-/kppl+R+LO5VmhYSEWARUFjodS25D68gvj8W7z0I7OWhUla5xWu8KL6CtB2V0R6yqhnRgbcaREMr4EEM6htLPQ==}
    engines: {node: '>=12'}
    dev: true

  /isarray@0.0.1:
    resolution: {integrity: sha512-D2S+3GLxWH+uhrNEcoh/fnmYeP8E8/zHl644d/jdA0g2uyXvy3sb0qxotE+ne0LtccHknQzWwZEzhak7oJ0COQ==}
    dev: true

  /isarray@1.0.0:
    resolution: {integrity: sha512-VLghIWNM6ELQzo7zwmcg0NmTVyWKYjvIeM83yjp0wRDTmUnrM678fQbcKBo6n2CJEF0szoG//ytg+TKla89ALQ==}
    dev: true

  /isarray@2.0.5:
    resolution: {integrity: sha512-xHjhDr3cNBK0BzdUJSPXZntQUx/mwMS5Rw4A7lPJ90XGAO6ISP/ePDNuo0vhqOZU+UD5JoodwCAAoZQd3FeAKw==}
    dev: true

  /isexe@2.0.0:
    resolution: {integrity: sha512-RHxMLp9lnKHGHRng9QFhRCMbYAcVpn69smSGcq3f36xjgVVWThj4qqLbTLlq7Ssj8B+fIQ1EuCEGI2lKsyQeIw==}
    dev: true

  /iterator.prototype@1.1.2:
    resolution: {integrity: sha512-DR33HMMr8EzwuRL8Y9D3u2BMj8+RqSE850jfGu59kS7tbmPLzGkZmVSfyCFSDxuZiEY6Rzt3T2NA/qU+NwVj1w==}
    dependencies:
      define-properties: 1.2.1
      get-intrinsic: 1.2.2
      has-symbols: 1.0.3
      reflect.getprototypeof: 1.0.4
      set-function-name: 2.0.1
    dev: true

  /jackspeak@2.2.0:
    resolution: {integrity: sha512-r5XBrqIJfwRIjRt/Xr5fv9Wh09qyhHfKnYddDlpM+ibRR20qrYActpCAgU6U+d53EOEjzkvxPMVHSlgR7leXrQ==}
    engines: {node: '>=14'}
    dependencies:
      '@isaacs/cliui': 8.0.2
    optionalDependencies:
      '@pkgjs/parseargs': 0.11.0
    dev: true

  /jackspeak@3.1.2:
    resolution: {integrity: sha512-kWmLKn2tRtfYMF/BakihVVRzBKOxz4gJMiL2Rj91WnAB5TPZumSH99R/Yf1qE1u4uRimvCSJfm6hnxohXeEXjQ==}
    engines: {node: '>=14'}
    dependencies:
      '@isaacs/cliui': 8.0.2
    optionalDependencies:
      '@pkgjs/parseargs': 0.11.0
    dev: true

  /jake@10.8.5:
    resolution: {integrity: sha512-sVpxYeuAhWt0OTWITwT98oyV0GsXyMlXCF+3L1SuafBVUIr/uILGRB+NqwkzhgXKvoJpDIpQvqkUALgdmQsQxw==}
    engines: {node: '>=10'}
    hasBin: true
    dependencies:
      async: 3.2.4
      chalk: 4.1.2
      filelist: 1.0.4
      minimatch: 3.1.2
    dev: true

  /jest-worker@27.5.1:
    resolution: {integrity: sha512-7vuh85V5cdDofPyxn58nrPjBktZo0u9x1g8WtjQol+jZDaE+fhN+cIvTj11GndBnMnyfrUOG1sZQxCdjKh+DKg==}
    engines: {node: '>= 10.13.0'}
    dependencies:
      '@types/node': 20.12.7
      merge-stream: 2.0.0
      supports-color: 8.1.1
    dev: true

  /jju@1.4.0:
    resolution: {integrity: sha512-8wb9Yw966OSxApiCt0K3yNJL8pnNeIv+OEq2YMidz4FKP6nonSRoOXc80iXY4JaN2FC11B9qsNmDsm+ZOfMROA==}
    dev: true

  /js-tokens@4.0.0:
    resolution: {integrity: sha512-RdJUflcE3cUzKiMqQgsCu06FPu9UdIJO0beYbPhHN4k6apgJtifcoCtT9bcxOpYBtpD2kCM6Sbzg4CausW/PKQ==}
    dev: true

  /js-yaml@3.14.1:
    resolution: {integrity: sha512-okMH7OXXJ7YrN9Ok3/SXrnu4iX9yOk+25nqX4imS2npuvTYDmo/QEZoqwZkYaIDk3jVvBOTOIEgEhaLOynBS9g==}
    hasBin: true
    dependencies:
      argparse: 1.0.10
      esprima: 4.0.1
    dev: true

  /js-yaml@4.1.0:
    resolution: {integrity: sha512-wpxZs9NoxZaJESJGIZTyDEaYpl0FKSA+FB9aJiyemKhMwkxQg63h4T1KJgUGHpTqPDNRcmmYLugrRjJlBtWvRA==}
    hasBin: true
    dependencies:
      argparse: 2.0.1
    dev: true

  /jsdoc-type-pratt-parser@4.0.0:
    resolution: {integrity: sha512-YtOli5Cmzy3q4dP26GraSOeAhqecewG04hoO8DY56CH4KJ9Fvv5qKWUCCo3HZob7esJQHCv6/+bnTy72xZZaVQ==}
    engines: {node: '>=12.0.0'}
    dev: true

  /jsesc@0.5.0:
    resolution: {integrity: sha512-uZz5UnB7u4T9LvwmFqXii7pZSouaRPorGs5who1Ip7VO0wxanFvBL7GkM6dTHlgX+jhBApRetaWpnDabOeTcnA==}
    hasBin: true
    dev: true

  /jsesc@3.0.2:
    resolution: {integrity: sha512-xKqzzWXDttJuOcawBt4KnKHHIf5oQ/Cxax+0PWFG+DFDgHNAdi+TXECADI+RYiFUMmx8792xsMbbgXj4CwnP4g==}
    engines: {node: '>=6'}
    hasBin: true
    dev: true

  /json-buffer@3.0.0:
    resolution: {integrity: sha512-CuUqjv0FUZIdXkHPI8MezCnFCdaTAacej1TZYulLoAg1h/PhwkdXFN4V/gzY4g+fMBCOV2xF+rp7t2XD2ns/NQ==}
    dev: true

  /json-buffer@3.0.1:
    resolution: {integrity: sha512-4bV5BfR2mqfQTJm+V5tPPdf+ZpuhiIvTuAB5g8kcrXOZpTT/QwwVRWBywX1ozr6lEuPdbHxwaJlm9G6mI2sfSQ==}
    dev: true

  /json-parse-better-errors@1.0.2:
    resolution: {integrity: sha512-mrqyZKfX5EhL7hvqcV6WG1yYjnjeuYDzDhhcAAUrq8Po85NBQBJP+ZDUT75qZQ98IkUoBqdkExkukOU7Ts2wrw==}
    dev: true

  /json-parse-even-better-errors@2.3.1:
    resolution: {integrity: sha512-xyFwyhro/JEof6Ghe2iz2NcXoj2sloNsWr/XsERDK/oiPCfaNhl5ONfp+jQdAZRQQ0IJWNzH9zIZF7li91kh2w==}
    dev: true

  /json-parse-even-better-errors@3.0.0:
    resolution: {integrity: sha512-iZbGHafX/59r39gPwVPRBGw0QQKnA7tte5pSMrhWOW7swGsVvVTjmfyAV9pNqk8YGT7tRCdxRu8uzcgZwoDooA==}
    engines: {node: ^14.17.0 || ^16.13.0 || >=18.0.0}
    dev: true

  /json-parse-helpfulerror@1.0.3:
    resolution: {integrity: sha512-XgP0FGR77+QhUxjXkwOMkC94k3WtqEBfcnjWqhRd82qTat4SWKRE+9kUnynz/shm3I4ea2+qISvTIeGTNU7kJg==}
    dependencies:
      jju: 1.4.0
    dev: true

  /json-schema-traverse@0.4.1:
    resolution: {integrity: sha512-xbbCH5dCYU5T8LcEhhuh7HJ88HXuW3qsI3Y0zOZFKfZEHcpWiHU/Jxzk629Brsab/mMiHQti9wMP+845RPe3Vg==}
    dev: true

  /json-schema-traverse@1.0.0:
    resolution: {integrity: sha512-NM8/P9n3XjXhIZn1lLhkFaACTOURQXjWhV4BA/RnOv8xvgqtqpAX9IO4mRQxSx1Rlo4tqzeqb0sOlruaOy3dug==}
    dev: true

  /json-stable-stringify-without-jsonify@1.0.1:
    resolution: {integrity: sha512-Bdboy+l7tA3OGW6FjyFHWkP5LuByj1Tk33Ljyq0axyzdk9//JSi2u3fP1QSmd1KNwq6VOKYGlAu87CisVir6Pw==}
    dev: true

  /json5@2.2.3:
    resolution: {integrity: sha512-XmOWe7eyHYH14cLdVPoyg+GOH3rYX++KpzrylJwSW98t3Nk+U8XOl8FWKOgwtzdb8lXGf6zYwDUzeHMWfxasyg==}
    engines: {node: '>=6'}
    hasBin: true
    dev: true

  /jsonfile@4.0.0:
    resolution: {integrity: sha512-m6F1R3z8jjlf2imQHS2Qez5sjKWQzbuuhuJ/FKYFRZvPE3PuHcSMVZzfsLhGVOkfd20obL5SWEBew5ShlquNxg==}
    optionalDependencies:
      graceful-fs: 4.2.11
    dev: true

  /jsonfile@6.1.0:
    resolution: {integrity: sha512-5dgndWOriYSm5cnYaJNhalLNDKOqFwyDB/rr1E9ZsGciGvKPs8R2xYGCacuf3z6K1YKDz182fd+fY3cn3pMqXQ==}
    dependencies:
      universalify: 2.0.0
    optionalDependencies:
      graceful-fs: 4.2.11
    dev: true

  /jsonlines@0.1.1:
    resolution: {integrity: sha512-ekDrAGso79Cvf+dtm+mL8OBI2bmAOt3gssYs833De/C9NmIpWDWyUO4zPgB5x2/OhY366dkhgfPMYfwZF7yOZA==}
    dev: true

  /jsonparse@1.3.1:
    resolution: {integrity: sha512-POQXvpdL69+CluYsillJ7SUhKvytYjW9vG/GKpnf+xP8UWgYEM/RaMzHHofbALDiKbbP1W8UEYmgGl39WkPZsg==}
    engines: {'0': node >= 0.2.0}
    dev: true

  /jsonpointer@5.0.1:
    resolution: {integrity: sha512-p/nXbhSEcu3pZRdkW1OfJhpsVtW1gd4Wa1fnQc9YLiTfAjn0312eMKimbdIQzuZl9aa9xUGaRlP9T/CJE/ditQ==}
    engines: {node: '>=0.10.0'}
    dev: true

  /jsonwebtoken@9.0.2:
    resolution: {integrity: sha512-PRp66vJ865SSqOlgqS8hujT5U4AOgMfhrwYIuIhfKaoSCZcirrmASQr8CX7cUg+RMih+hgznrjp99o+W4pJLHQ==}
    engines: {node: '>=12', npm: '>=6'}
    dependencies:
      jws: 3.2.2
      lodash.includes: 4.3.0
      lodash.isboolean: 3.0.3
      lodash.isinteger: 4.0.4
      lodash.isnumber: 3.0.3
      lodash.isplainobject: 4.0.6
      lodash.isstring: 4.0.1
      lodash.once: 4.1.1
      ms: 2.1.3
      semver: 7.6.0
    dev: true

  /jssm@5.89.2:
    resolution: {integrity: sha512-I70+UdH7KZs542loBlsh1xKDsT5Lx5RZWf6hKmujzgvSJj9DRymEe46HUCTd6+hzouIebuNwQo5I2ftMzfrhnQ==}
    engines: {node: '>=10.0.0'}
    dependencies:
      better_git_changelog: 1.6.2
      circular_buffer_js: 1.10.0
      reduce-to-639-1: 1.1.0
    dev: true

  /jsx-ast-utils@3.3.3:
    resolution: {integrity: sha512-fYQHZTZ8jSfmWZ0iyzfwiU4WDX4HpHbMCZ3gPlWYiCl3BoeOTsqKBqnTVfH2rYT7eP5c3sVbeSPHnnJOaTrWiw==}
    engines: {node: '>=4.0'}
    dependencies:
      array-includes: 3.1.6
      object.assign: 4.1.4
    dev: true

  /jszip@3.10.1:
    resolution: {integrity: sha512-xXDvecyTpGLrqFrvkrUSoxxfJI5AH7U8zxxtVclpsUtMCq4JQ290LY8AW5c7Ggnr/Y/oK+bQMbqK2qmtk3pN4g==}
    dependencies:
      lie: 3.3.0
      pako: 1.0.11
      readable-stream: 2.3.8
      setimmediate: 1.0.5
    dev: true

  /jwa@1.4.1:
    resolution: {integrity: sha512-qiLX/xhEEFKUAJ6FiBMbes3w9ATzyk5W7Hvzpa/SLYdxNtng+gcurvrI7TbACjIXlsJyr05/S1oUhZrc63evQA==}
    dependencies:
      buffer-equal-constant-time: 1.0.1
      ecdsa-sig-formatter: 1.0.11
      safe-buffer: 5.2.1
    dev: true

  /jws@3.2.2:
    resolution: {integrity: sha512-YHlZCB6lMTllWDtSPHz/ZXTsi8S00usEV6v1tjq8tOUZzw7DpSDWVXjXDre6ed1w/pd495ODpHZYSdkRTsa0HA==}
    dependencies:
      jwa: 1.4.1
      safe-buffer: 5.2.1
    dev: true

  /keyv@3.1.0:
    resolution: {integrity: sha512-9ykJ/46SN/9KPM/sichzQ7OvXyGDYKGTaDlKMGCAlg2UK8KRy4jb0d8sFc+0Tt0YYnThq8X2RZgCg74RPxgcVA==}
    dependencies:
      json-buffer: 3.0.0
    dev: true

  /keyv@4.5.2:
    resolution: {integrity: sha512-5MHbFaKn8cNSmVW7BYnijeAVlE4cYA/SVkifVgrh7yotnfhKmjuXpDKjrABLnT0SfHWV21P8ow07OGfRrNDg8g==}
    dependencies:
      json-buffer: 3.0.1
    dev: true

  /kind-of@6.0.3:
    resolution: {integrity: sha512-dcS1ul+9tmeD95T+x28/ehLgd9mENa3LsvDTtzm3vyBEO7RPptvAD+t44WVXaUjTBRcrpFeFlC8WCruUR456hw==}
    engines: {node: '>=0.10.0'}
    dev: true

  /kleur@3.0.3:
    resolution: {integrity: sha512-eTIzlVOSUR+JxdDFepEYcBMtZ9Qqdef+rnzWdRZuMbOywu5tO2w2N7rqjoANZ5k9vywhL6Br1VRjUIgTQx4E8w==}
    engines: {node: '>=6'}
    dev: true

  /kleur@4.1.5:
    resolution: {integrity: sha512-o+NO+8WrRiQEE4/7nwRJhN1HWpVmJm511pBHUxPLtp0BUISzlBplORYSmTclCnJvQq2tKu/sgl3xVpkc7ZWuQQ==}
    engines: {node: '>=6'}
    dev: true

  /latest-version@5.1.0:
    resolution: {integrity: sha512-weT+r0kTkRQdCdYCNtkMwWXQTMEswKrFBkm4ckQOMVhhqhIMI1UT2hMj+1iigIhgSZm5gTmrRXBNoGUgaTY1xA==}
    engines: {node: '>=8'}
    dependencies:
      package-json: 6.5.0
    dev: true

  /latest-version@7.0.0:
    resolution: {integrity: sha512-KvNT4XqAMzdcL6ka6Tl3i2lYeFDgXNCuIX+xNx6ZMVR1dFq+idXd9FLKNMOIx0t9mJ9/HudyX4oZWXZQ0UJHeg==}
    engines: {node: '>=14.16'}
    dependencies:
      package-json: 8.1.0
    dev: true

  /levn@0.4.1:
    resolution: {integrity: sha512-+bT2uH4E5LGE7h/n3evcS/sQlJXCpIp6ym8OWJ5eV6+67Dsql/LaaT7qJBAt2rzfoa/5QBGBhxDix1dMt2kQKQ==}
    engines: {node: '>= 0.8.0'}
    dependencies:
      prelude-ls: 1.2.1
      type-check: 0.4.0
    dev: true

  /li@1.3.0:
    resolution: {integrity: sha512-z34TU6GlMram52Tss5mt1m//ifRIpKH5Dqm7yUVOdHI+BQCs9qGPHFaCUTIzsWX7edN30aa2WrPwR7IO10FHaw==}
    dev: true

  /lie@3.3.0:
    resolution: {integrity: sha512-UaiMJzeWRlEujzAuw5LokY1L5ecNQYZKfmyZ9L7wDHb/p5etKaxXhohBcrw0EYby+G/NA52vRSN4N39dxHAIwQ==}
    dependencies:
      immediate: 3.0.6
    dev: true

  /lines-and-columns@1.2.4:
    resolution: {integrity: sha512-7ylylesZQ/PV29jhEDl3Ufjo6ZX7gCqJr5F7PKrqc93v7fzSymt1BpwEU8nAUXs8qzzvqhbjhK5QZg6Mt/HkBg==}
    dev: true

  /loader-runner@4.3.0:
    resolution: {integrity: sha512-3R/1M+yS3j5ou80Me59j7F9IMs4PXs3VqRrm0TU3AbKPxlmpoY1TNscJV/oGJXo8qCatFGTfDbY6W6ipGOYXfg==}
    engines: {node: '>=6.11.5'}
    dev: true

  /locate-path@5.0.0:
    resolution: {integrity: sha512-t7hw9pI+WvuwNJXwk5zVHpyhIqzg2qTlklJOf0mVxGSbe3Fp2VieZcduNYjaLDoy6p9uGpQEGWG87WpMKlNq8g==}
    engines: {node: '>=8'}
    dependencies:
      p-locate: 4.1.0
    dev: true

  /locate-path@6.0.0:
    resolution: {integrity: sha512-iPZK6eYjbxRu3uB4/WZ3EsEIMJFMqAoopl3R+zuq0UjcAm/MO6KCweDgPfP3elTztoKP3KtnVHxTn2NHBSDVUw==}
    engines: {node: '>=10'}
    dependencies:
      p-locate: 5.0.0
    dev: true

  /locate-path@7.2.0:
    resolution: {integrity: sha512-gvVijfZvn7R+2qyPX8mAuKcFGDf6Nc61GdvGafQsHL0sBIxfKzA+usWn4GFC/bk+QdwPUD4kWFJLhElipq+0VA==}
    engines: {node: ^12.20.0 || ^14.13.1 || >=16.0.0}
    dependencies:
      p-locate: 6.0.0
    dev: true

  /lodash.find@4.6.0:
    resolution: {integrity: sha512-yaRZoAV3Xq28F1iafWN1+a0rflOej93l1DQUejs3SZ41h2O9UJBoS9aueGjPDgAl4B6tPC0NuuchLKaDQQ3Isg==}
    dev: true

  /lodash.get@4.4.2:
    resolution: {integrity: sha512-z+Uw/vLuy6gQe8cfaFWD7p0wVv8fJl3mbzXh33RS+0oW2wvUqiRXiQ69gLWSLpgB5/6sU+r6BlQR0MBILadqTQ==}
    dev: true

  /lodash.includes@4.3.0:
    resolution: {integrity: sha512-W3Bx6mdkRTGtlJISOvVD/lbqjTlPPUDTMnlXZFnVwi9NKJ6tiAk6LVdlhZMm17VZisqhKcgzpO5Wz91PCt5b0w==}
    dev: true

  /lodash.isboolean@3.0.3:
    resolution: {integrity: sha512-Bz5mupy2SVbPHURB98VAcw+aHh4vRV5IPNhILUCsOzRmsTmSQ17jIuqopAentWoehktxGd9e/hbIXq980/1QJg==}
    dev: true

  /lodash.isequal@4.5.0:
    resolution: {integrity: sha512-pDo3lu8Jhfjqls6GkMgpahsF9kCyayhgykjyLMNFTKWrpVdAQtYyB4muAMWozBB4ig/dtWAmsMxLEI8wuz+DYQ==}
    dev: true

  /lodash.isinteger@4.0.4:
    resolution: {integrity: sha512-DBwtEWN2caHQ9/imiNeEA5ys1JoRtRfY3d7V9wkqtbycnAmTvRRmbHKDV4a0EYc678/dia0jrte4tjYwVBaZUA==}
    dev: true

  /lodash.isnumber@3.0.3:
    resolution: {integrity: sha512-QYqzpfwO3/CWf3XP+Z+tkQsfaLL/EnUlXWVkIk5FUPc4sBdTehEqZONuyRt2P67PXAk+NXmTBcc97zw9t1FQrw==}
    dev: true

  /lodash.isobject@3.0.2:
    resolution: {integrity: sha512-3/Qptq2vr7WeJbB4KHUSKlq8Pl7ASXi3UG6CMbBm8WRtXi8+GHm7mKaU3urfpSEzWe2wCIChs6/sdocUsTKJiA==}
    dev: true

  /lodash.isplainobject@4.0.6:
    resolution: {integrity: sha512-oSXzaWypCMHkPC3NvBEaPHf0KsA5mvPrOPgQWDsbg8n7orZ290M0BmC/jgRZ4vcJ6DTAhjrsSYgdsW/F+MFOBA==}
    dev: true

  /lodash.isstring@4.0.1:
    resolution: {integrity: sha512-0wJxfxH1wgO3GrbuP+dTTk7op+6L41QCXbGINEmD+ny/G/eCqGzxyCsh7159S+mgDDcoarnBw6PC1PS5+wUGgw==}
    dev: true

  /lodash.keys@4.2.0:
    resolution: {integrity: sha512-J79MkJcp7Df5mizHiVNpjoHXLi4HLjh9VLS/M7lQSGoQ+0oQ+lWEigREkqKyizPB1IawvQLLKY8mzEcm1tkyxQ==}
    dev: true

  /lodash.mapvalues@4.6.0:
    resolution: {integrity: sha512-JPFqXFeZQ7BfS00H58kClY7SPVeHertPE0lNuCyZ26/XlN8TvakYD7b9bGyNmXbT/D3BbtPAAmq90gPWqLkxlQ==}
    dev: true

  /lodash.memoize@4.1.2:
    resolution: {integrity: sha512-t7j+NzmgnQzTAYXcsHYLgimltOV1MXHtlOWf6GjL9Kj8GK5FInw5JotxvbOs+IvV1/Dzo04/fCGfLVs7aXb4Ag==}
    dev: true

  /lodash.merge@4.6.2:
    resolution: {integrity: sha512-0KpjqXRVvrYyCsX1swR/XTK0va6VQkQM6MNo7PqW77ByjAhoARA8EfrP1N4+KlKj8YS0ZUCtRT/YUuhyYDujIQ==}
    dev: true

  /lodash.once@4.1.1:
    resolution: {integrity: sha512-Sb487aTOCr9drQVL8pIxOzVhafOjZN9UU54hiN8PU3uAiSV7lx1yYNpbNmex2PK6dSJoNTSJUUswT651yww3Mg==}
    dev: true

  /lodash.truncate@4.4.2:
    resolution: {integrity: sha512-jttmRe7bRse52OsWIMDLaXxWqRAmtIUccAQ3garviCqJjafXOfNMO0yMfNpdD6zbGaTU0P5Nz7e7gAT6cKmJRw==}
    dev: true

  /lodash@4.17.21:
    resolution: {integrity: sha512-v2kDEe57lecTulaDIuNTPy3Ry4gLGJ6Z1O3vE1krgXZNrsQ+LFTGHVxVjcXPs17LhbZVGedAJv8XZ1tvj5FvSg==}
    dev: true

  /log-symbols@4.1.0:
    resolution: {integrity: sha512-8XPvpAA8uyhfteu8pIvQxpJZ7SYYdpUivZpGy6sFsBuKRY/7rQGavedeB8aK+Zkyq6upMFVL/9AW6vOYzfRyLg==}
    engines: {node: '>=10'}
    dependencies:
      chalk: 4.1.2
      is-unicode-supported: 0.1.0
    dev: true

  /loose-envify@1.4.0:
    resolution: {integrity: sha512-lyuxPGr/Wfhrlem2CL/UcnUc1zcqKAImBDzukY7Y5F/yQiNdko6+fRLevlw1HgMySw7f611UIY408EtxRSoK3Q==}
    hasBin: true
    dependencies:
      js-tokens: 4.0.0
    dev: true

  /lower-case-first@1.0.2:
    resolution: {integrity: sha512-UuxaYakO7XeONbKrZf5FEgkantPf5DUqDayzP5VXZrtRPdH86s4kN47I8B3TW10S4QKiE3ziHNf3kRN//okHjA==}
    dependencies:
      lower-case: 1.1.4
    dev: true

  /lower-case@1.1.4:
    resolution: {integrity: sha512-2Fgx1Ycm599x+WGpIYwJOvsjmXFzTSc34IwDWALRA/8AopUKAVPwfJ+h5+f85BCp0PWmmJcWzEpxOpoXycMpdA==}
    dev: true

  /lower-case@2.0.2:
    resolution: {integrity: sha512-7fm3l3NAF9WfN6W3JOmf5drwpVqX78JtoGJ3A6W0a6ZnldM41w2fV5D490psKFTpMds8TJse/eHLFFsNHHjHgg==}
    dependencies:
      tslib: 2.6.2
    dev: true

  /lowercase-keys@1.0.1:
    resolution: {integrity: sha512-G2Lj61tXDnVFFOi8VZds+SoQjtQC3dgokKdDG2mTm1tx4m50NUHBOZSBwQQHyy0V12A0JTG4icfZQH+xPyh8VA==}
    engines: {node: '>=0.10.0'}
    dev: true

  /lowercase-keys@2.0.0:
    resolution: {integrity: sha512-tqNXrS78oMOE73NMxK4EMLQsQowWf8jKooH9g7xPavRT706R6bkQJ6DY2Te7QukaZsulxa30wQ7bk0pm4XiHmA==}
    engines: {node: '>=8'}
    dev: true

  /lowercase-keys@3.0.0:
    resolution: {integrity: sha512-ozCC6gdQ+glXOQsveKD0YsDy8DSQFjDTz4zyzEHNV5+JP5D62LmfDZ6o1cycFx9ouG940M5dE8C8CTewdj2YWQ==}
    engines: {node: ^12.20.0 || ^14.13.1 || >=16.0.0}
    dev: true

  /lru-cache@10.2.0:
    resolution: {integrity: sha512-2bIM8x+VAf6JT4bKAljS1qUWgMsqZRPGJS6FSahIMPVvctcNhyVp7AJu7quxOW9jwkryBReKZY5tY5JYv2n/7Q==}
    engines: {node: 14 || >=16.14}
    dev: true

  /lru-cache@6.0.0:
    resolution: {integrity: sha512-Jo6dJ04CmSjuznwJSS3pUeWmd/H0ffTlkXXgwZi+eq1UCmqQwCh+eLsYOYCwY991i2Fah4h1BEMCx4qThGbsiA==}
    engines: {node: '>=10'}
    dependencies:
      yallist: 4.0.0
    dev: true

  /lru-cache@7.18.3:
    resolution: {integrity: sha512-jumlc0BIUrS3qJGgIkWZsyfAM7NCWiBcCDhnd+3NNM5KbBmLTgHVfWBcg6W+rLUsIpzpERPsvwUP7CckAQSOoA==}
    engines: {node: '>=12'}
    dev: true

  /make-fetch-happen@10.2.1:
    resolution: {integrity: sha512-NgOPbRiaQM10DYXvN3/hhGVI2M5MtITFryzBGxHM5p4wnFxsVCbxkrBrDsk+EZ5OB4jEOT7AjDxtdF+KVEFT7w==}
    engines: {node: ^12.13.0 || ^14.15.0 || >=16.0.0}
    dependencies:
      agentkeepalive: 4.3.0
      cacache: 16.1.3
      http-cache-semantics: 4.1.1
      http-proxy-agent: 5.0.0
      https-proxy-agent: 5.0.1
      is-lambda: 1.0.1
      lru-cache: 7.18.3
      minipass: 3.3.6
      minipass-collect: 1.0.2
      minipass-fetch: 2.1.2
      minipass-flush: 1.0.5
      minipass-pipeline: 1.2.4
      negotiator: 0.6.3
      promise-retry: 2.0.1
      socks-proxy-agent: 7.0.0
      ssri: 9.0.1
    transitivePeerDependencies:
      - bluebird
      - supports-color
    dev: true

  /make-fetch-happen@11.1.1:
    resolution: {integrity: sha512-rLWS7GCSTcEujjVBs2YqG7Y4643u8ucvCJeSRqiLYhesrDuzeuFIk37xREzAsfQaqzl8b9rNCE4m6J8tvX4Q8w==}
    engines: {node: ^14.17.0 || ^16.13.0 || >=18.0.0}
    dependencies:
      agentkeepalive: 4.3.0
      cacache: 17.1.0
      http-cache-semantics: 4.1.1
      http-proxy-agent: 5.0.0
      https-proxy-agent: 5.0.1
      is-lambda: 1.0.1
      lru-cache: 7.18.3
      minipass: 5.0.0
      minipass-fetch: 3.0.3
      minipass-flush: 1.0.5
      minipass-pipeline: 1.2.4
      negotiator: 0.6.3
      promise-retry: 2.0.1
      socks-proxy-agent: 7.0.0
      ssri: 10.0.4
    transitivePeerDependencies:
      - supports-color
    dev: true

  /marked-terminal@6.2.0(marked@9.1.6):
    resolution: {integrity: sha512-ubWhwcBFHnXsjYNsu+Wndpg0zhY4CahSpPlA70PlO0rR9r2sZpkyU+rkCsOWH+KMEkx847UpALON+HWgxowFtw==}
    engines: {node: '>=16.0.0'}
    peerDependencies:
      marked: '>=1 <12'
    dependencies:
      ansi-escapes: 6.2.0
      cardinal: 2.1.1
      chalk: 5.3.0
      cli-table3: 0.6.3
      marked: 9.1.6
      node-emoji: 2.1.3
      supports-hyperlinks: 3.0.0
    dev: true

  /marked@9.1.6:
    resolution: {integrity: sha512-jcByLnIFkd5gSXZmjNvS1TlmRhCXZjIzHYlaGkPlLIekG55JDR2Z4va9tZwCiP+/RDERiNhMOFu01xd6O5ct1Q==}
    engines: {node: '>= 16'}
    hasBin: true
    dev: true

  /memfs-or-file-map-to-github-branch@1.2.1:
    resolution: {integrity: sha512-I/hQzJ2a/pCGR8fkSQ9l5Yx+FQ4e7X6blNHyWBm2ojeFLT3GVzGkTj7xnyWpdclrr7Nq4dmx3xrvu70m3ypzAQ==}
    dependencies:
      '@octokit/rest': 18.12.0
    transitivePeerDependencies:
      - encoding
    dev: true

  /merge-stream@2.0.0:
    resolution: {integrity: sha512-abv/qOcuPfk3URPfDzmZU1LKmuw8kT+0nIHvKrKgFrwifol/doWcdA4ZqsWQ8ENrFKkd67Mfpo/LovbIUsbt3w==}
    dev: true

  /merge2@1.4.1:
    resolution: {integrity: sha512-8q7VEgMJW4J8tcfVPy8g09NcQwZdbwFEqhe/WZkoIzjn/3TGDwtOCYtXGxA3O8tPzpczCCDgv+P2P5y00ZJOOg==}
    engines: {node: '>= 8'}
    dev: true

  /micromatch@4.0.5:
    resolution: {integrity: sha512-DMy+ERcEW2q8Z2Po+WNXuw3c5YaUSFjAO5GsJqfEl7UjvtIuFKO6ZrKvcItdy98dwFI2N1tg3zNIdKaQT+aNdA==}
    engines: {node: '>=8.6'}
    dependencies:
      braces: 3.0.2
      picomatch: 2.3.1
    dev: true

  /mime-db@1.52.0:
    resolution: {integrity: sha512-sPU4uV7dYlvtWJxwwxHD0PuihVNiE7TyAbQ5SWxDCB9mUYvOgroQOwYQQOKPJ8CIbE+1ETVlOoK1UC2nU3gYvg==}
    engines: {node: '>= 0.6'}
    dev: true

  /mime-types@2.1.35:
    resolution: {integrity: sha512-ZDY+bPm5zTTF+YpCrAU9nK0UgICYPT0QtT1NZWFv4s++TNkcgVaT0g6+4R2uI4MjQjzysHB1zxuWL50hzaeXiw==}
    engines: {node: '>= 0.6'}
    dependencies:
      mime-db: 1.52.0
    dev: true

  /mime@3.0.0:
    resolution: {integrity: sha512-jSCU7/VB1loIWBZe14aEYHU/+1UMEHoaO7qxCOVJOw9GgH72VAWppxNcjU+x9a2k3GSIBXNKxXQFqRvvZ7vr3A==}
    engines: {node: '>=10.0.0'}
    hasBin: true
    dev: true

  /mimic-fn@2.1.0:
    resolution: {integrity: sha512-OqbOk5oEQeAZ8WXWydlu9HJjz9WVdEIvamMCcXmuqUYjTknH/sqsWvhQ3vgwKFRR1HpjvNBKQ37nbJgYzGqGcg==}
    engines: {node: '>=6'}
    dev: true

  /mimic-response@1.0.1:
    resolution: {integrity: sha512-j5EctnkH7amfV/q5Hgmoal1g2QHFJRraOtmx0JpIqkxhBhI/lJSl1nMpQ45hVarwNETOoWEimndZ4QK0RHxuxQ==}
    engines: {node: '>=4'}
    dev: true

  /mimic-response@3.1.0:
    resolution: {integrity: sha512-z0yWI+4FDrrweS8Zmt4Ej5HdJmky15+L2e6Wgn3+iK5fWzb6T3fhNFq2+MeTRb064c6Wr4N/wv0DzQTjNzHNGQ==}
    engines: {node: '>=10'}
    dev: true

  /mimic-response@4.0.0:
    resolution: {integrity: sha512-e5ISH9xMYU0DzrT+jl8q2ze9D6eWBto+I8CNpe+VI+K2J/F/k3PdkdTdz4wvGVH4NTpo+NRYTVIuMQEMMcsLqg==}
    engines: {node: ^12.20.0 || ^14.13.1 || >=16.0.0}
    dev: true

  /min-indent@1.0.1:
    resolution: {integrity: sha512-I9jwMn07Sy/IwOj3zVkVik2JTvgpaykDZEigL6Rx6N9LbMywwUSMtxET+7lVoDLLd3O3IXwJwvuuns8UB/HeAg==}
    engines: {node: '>=4'}
    dev: true

  /minimatch@3.0.8:
    resolution: {integrity: sha512-6FsRAQsxQ61mw+qP1ZzbL9Bc78x2p5OqNgNpnoAFLTrX8n5Kxph0CsnhmKKNXTWjXqU5L0pGPR7hYk+XWZr60Q==}
    dependencies:
      brace-expansion: 1.1.11
    dev: true

  /minimatch@3.1.2:
    resolution: {integrity: sha512-J7p63hRiAjw1NDEww1W7i37+ByIrOWO5XQQAzZ3VOcL0PNybwpfmV/N05zFAzwQ9USyEcX6t3UO+K5aqBQOIHw==}
    dependencies:
      brace-expansion: 1.1.11
    dev: true

  /minimatch@5.1.6:
    resolution: {integrity: sha512-lKwV/1brpG6mBUFHtb7NUmtABCb2WZZmm2wNiOA5hAb8VdCS4B3dtMWyvcoViccwAW/COERjXLt0zP1zXUN26g==}
    engines: {node: '>=10'}
    dependencies:
      brace-expansion: 2.0.1
    dev: true

  /minimatch@7.4.6:
    resolution: {integrity: sha512-sBz8G/YjVniEz6lKPNpKxXwazJe4c19fEfV2GDMX6AjFz+MX9uDWIZW8XreVhkFW3fkIdTv/gxWr/Kks5FFAVw==}
    engines: {node: '>=10'}
    dependencies:
      brace-expansion: 2.0.1
    dev: true

  /minimatch@8.0.4:
    resolution: {integrity: sha512-W0Wvr9HyFXZRGIDgCicunpQ299OKXs9RgZfaukz4qAW/pJhcpUfupc9c+OObPOFueNy8VSrZgEmDtk6Kh4WzDA==}
    engines: {node: '>=16 || 14 >=14.17'}
    dependencies:
      brace-expansion: 2.0.1
    dev: true

  /minimatch@9.0.4:
    resolution: {integrity: sha512-KqWh+VchfxcMNRAJjj2tnsSJdNbHsVgnkBhTNrW7AjVo6OvLtxw8zfT9oLw1JSohlFzJ8jCoTgaoXvJ+kHt6fw==}
    engines: {node: '>=16 || 14 >=14.17'}
    dependencies:
      brace-expansion: 2.0.1
    dev: true

  /minimist@1.2.8:
    resolution: {integrity: sha512-2yyAR8qBkN3YuheJanUpWC5U3bb5osDywNB8RzDVlDwDHbocAJveqqj1u8+SVD7jkWT4yvsHCpWqqWqAxb0zCA==}
    dev: true

  /minipass-collect@1.0.2:
    resolution: {integrity: sha512-6T6lH0H8OG9kITm/Jm6tdooIbogG9e0tLgpY6mphXSm/A9u8Nq1ryBG+Qspiub9LjWlBPsPS3tWQ/Botq4FdxA==}
    engines: {node: '>= 8'}
    dependencies:
      minipass: 3.3.6
    dev: true

  /minipass-fetch@2.1.2:
    resolution: {integrity: sha512-LT49Zi2/WMROHYoqGgdlQIZh8mLPZmOrN2NdJjMXxYe4nkN6FUyuPuOAOedNJDrx0IRGg9+4guZewtp8hE6TxA==}
    engines: {node: ^12.13.0 || ^14.15.0 || >=16.0.0}
    dependencies:
      minipass: 3.3.6
      minipass-sized: 1.0.3
      minizlib: 2.1.2
    optionalDependencies:
      encoding: 0.1.13
    dev: true

  /minipass-fetch@3.0.3:
    resolution: {integrity: sha512-n5ITsTkDqYkYJZjcRWzZt9qnZKCT7nKCosJhHoj7S7zD+BP4jVbWs+odsniw5TA3E0sLomhTKOKjF86wf11PuQ==}
    engines: {node: ^14.17.0 || ^16.13.0 || >=18.0.0}
    dependencies:
      minipass: 5.0.0
      minipass-sized: 1.0.3
      minizlib: 2.1.2
    optionalDependencies:
      encoding: 0.1.13
    dev: true

  /minipass-flush@1.0.5:
    resolution: {integrity: sha512-JmQSYYpPUqX5Jyn1mXaRwOda1uQ8HP5KAT/oDSLCzt1BYRhQU0/hDtsB1ufZfEEzMZ9aAVmsBw8+FWsIXlClWw==}
    engines: {node: '>= 8'}
    dependencies:
      minipass: 3.3.6
    dev: true

  /minipass-json-stream@1.0.1:
    resolution: {integrity: sha512-ODqY18UZt/I8k+b7rl2AENgbWE8IDYam+undIJONvigAz8KR5GWblsFTEfQs0WODsjbSXWlm+JHEv8Gr6Tfdbg==}
    dependencies:
      jsonparse: 1.3.1
      minipass: 3.3.6
    dev: true

  /minipass-pipeline@1.2.4:
    resolution: {integrity: sha512-xuIq7cIOt09RPRJ19gdi4b+RiNvDFYe5JH+ggNvBqGqpQXcru3PcRmOZuHBKWK1Txf9+cQ+HMVN4d6z46LZP7A==}
    engines: {node: '>=8'}
    dependencies:
      minipass: 3.3.6
    dev: true

  /minipass-sized@1.0.3:
    resolution: {integrity: sha512-MbkQQ2CTiBMlA2Dm/5cY+9SWFEN8pzzOXi6rlM5Xxq0Yqbda5ZQy9sU75a673FE9ZK0Zsbr6Y5iP6u9nktfg2g==}
    engines: {node: '>=8'}
    dependencies:
      minipass: 3.3.6
    dev: true

  /minipass@3.3.6:
    resolution: {integrity: sha512-DxiNidxSEK+tHG6zOIklvNOwm3hvCrbUrdtzY74U6HKTJxvIDfOUL5W5P2Ghd3DTkhhKPYGqeNUIh5qcM4YBfw==}
    engines: {node: '>=8'}
    dependencies:
      yallist: 4.0.0
    dev: true

  /minipass@4.2.8:
    resolution: {integrity: sha512-fNzuVyifolSLFL4NzpF+wEF4qrgqaaKX0haXPQEdQ7NKAN+WecoKMHV09YcuL/DHxrUsYQOK3MiuDf7Ip2OXfQ==}
    engines: {node: '>=8'}
    dev: true

  /minipass@5.0.0:
    resolution: {integrity: sha512-3FnjYuehv9k6ovOEbyOswadCDPX1piCfhV8ncmYtHOjuPwylVWsghTLo7rabjC3Rx5xD4HDx8Wm1xnMF7S5qFQ==}
    engines: {node: '>=8'}
    dev: true

  /minipass@7.1.1:
    resolution: {integrity: sha512-UZ7eQ+h8ywIRAW1hIEl2AqdwzJucU/Kp59+8kkZeSvafXhZjul247BvIJjEVFVeON6d7lM46XX1HXCduKAS8VA==}
    engines: {node: '>=16 || 14 >=14.17'}
    dev: true

  /minizlib@2.1.2:
    resolution: {integrity: sha512-bAxsR8BVfj60DWXHE3u30oHzfl4G7khkSuPW+qvpd7jFRHm7dLxOjUk1EHACJ/hxLY8phGJ0YhYHZo7jil7Qdg==}
    engines: {node: '>= 8'}
    dependencies:
      minipass: 3.3.6
      yallist: 4.0.0
    dev: true

  /mkdirp@1.0.4:
    resolution: {integrity: sha512-vVqVZQyf3WLx2Shd0qJ9xuvqgAyKPLAiqITEtqW0oIUjzo3PePDd6fW9iFz30ef7Ysp/oiWqbhszeGWW2T6Gzw==}
    engines: {node: '>=10'}
    hasBin: true
    dev: true

  /mkdirp@2.1.6:
    resolution: {integrity: sha512-+hEnITedc8LAtIP9u3HJDFIdcLV2vXP33sqLLIzkv1Db1zO/1OxbvYf0Y1OC/S/Qo5dxHXepofhmxL02PsKe+A==}
    engines: {node: '>=10'}
    hasBin: true
    dev: true

  /mkdirp@3.0.1:
    resolution: {integrity: sha512-+NsyUUAZDmo6YVHzL/stxSu3t9YS1iljliy3BSDrXJ/dkn1KYdmtZODGGjLcc9XLgVVpH4KshHB8XmZgMhaBXg==}
    engines: {node: '>=10'}
    hasBin: true
    dev: true

  /ms@2.1.2:
    resolution: {integrity: sha512-sGkPx+VjMtmA6MX27oA4FBFELFCZZ4S4XqeGOXCv68tT+jb3vk/RyaKWP0PTKyWtmLSM0b+adUTEvbs1PEaH2w==}
    dev: true

  /ms@2.1.3:
    resolution: {integrity: sha512-6FlzubTLZG3J2a/NVCAleEhjzq5oxgHyaCU9yYXvcLsvoVaHJq/s5xXI6/XXP6tz7R9xAOtHnSO/tXtF3WRTlA==}
    dev: true

  /msgpack-lite@0.1.26:
    resolution: {integrity: sha512-SZ2IxeqZ1oRFGo0xFGbvBJWMp3yLIY9rlIJyxy8CGrwZn1f0ZK4r6jV/AM1r0FZMDUkWkglOk/eeKIL9g77Nxw==}
    hasBin: true
    dependencies:
      event-lite: 0.1.3
      ieee754: 1.2.1
      int64-buffer: 0.1.10
      isarray: 1.0.0
    dev: true

  /mute-stream@0.0.8:
    resolution: {integrity: sha512-nnbWWOkoWyUsTjKrhgD0dcz22mdkSnpYqbEjIm2nhwhuxlSkpywJmBo8h0ZqJdkp73mb90SssHkN4rsRaBAfAA==}
    dev: true

  /mute-stream@1.0.0:
    resolution: {integrity: sha512-avsJQhyd+680gKXyG/sQc0nXaC6rBkPOfyHYcFb9+hdkqQkR9bdnkJ0AMZhke0oesPqIO+mFFJ+IdBc7mst4IA==}
    engines: {node: ^14.17.0 || ^16.13.0 || >=18.0.0}
    dev: true

  /natural-compare@1.4.0:
    resolution: {integrity: sha512-OWND8ei3VtNC9h7V60qff3SVobHr996CTwgxubgyQYEpg290h9J0buyECNNJexkFm5sOajh5G116RYA1c8ZMSw==}
    dev: true

  /natural-orderby@2.0.3:
    resolution: {integrity: sha512-p7KTHxU0CUrcOXe62Zfrb5Z13nLvPhSWR/so3kFulUQU0sgUll2Z0LwpsLN351eOOD+hRGu/F1g+6xDfPeD++Q==}
    dev: true

  /negotiator@0.6.3:
    resolution: {integrity: sha512-+EUsqGPLsM+j/zdChZjsnX51g4XrHFOIXwfnCVPGlQk/k5giakcKsuxCObBRu6DSm9opw/O6slWbJdghQM4bBg==}
    engines: {node: '>= 0.6'}
    dev: true

  /neo-async@2.6.2:
    resolution: {integrity: sha512-Yd3UES5mWCSqR+qNT93S3UoYUkqAZ9lLg8a7g9rimsWmYGK8cVToA4/sF3RrshdyV3sAGMXVUmpMYOw+dLpOuw==}
    dev: true

  /no-case@2.3.2:
    resolution: {integrity: sha512-rmTZ9kz+f3rCvK2TD1Ue/oZlns7OGoIWP4fc3llxxRXlOkHKoWPPWJOfFYpITabSow43QJbRIoHQXtt10VldyQ==}
    dependencies:
      lower-case: 1.1.4
    dev: true

  /no-case@3.0.4:
    resolution: {integrity: sha512-fgAN3jGAh+RoxUGZHTSOLJIqUc2wmoBwGR4tbpNAKmmovFoWq0OdRkb0VkldReO2a2iBT/OEulG9XSUc10r3zg==}
    dependencies:
      lower-case: 2.0.2
      tslib: 2.6.2
    dev: true

  /node-cleanup@2.1.2:
    resolution: {integrity: sha512-qN8v/s2PAJwGUtr1/hYTpNKlD6Y9rc4p8KSmJXyGdYGZsDGKXrGThikLFP9OCHFeLeEpQzPwiAtdIvBLqm//Hw==}
    dev: true

  /node-emoji@2.1.3:
    resolution: {integrity: sha512-E2WEOVsgs7O16zsURJ/eH8BqhF029wGpEOnv7Urwdo2wmQanOACwJQh0devF9D9RhoZru0+9JXIS0dBXIAz+lA==}
    engines: {node: '>=18'}
    dependencies:
      '@sindresorhus/is': 4.6.0
      char-regex: 1.0.2
      emojilib: 2.4.0
      skin-tone: 2.0.0
    dev: true

  /node-fetch@2.6.10:
    resolution: {integrity: sha512-5YytjUVbwzjE/BX4N62vnPPkGNxlJPwdA9/ArUc4pcM6cYS4Hinuv4VazzwjMGgnWuiQqcemOanib/5PpcsGug==}
    engines: {node: 4.x || >=6.0.0}
    peerDependencies:
      encoding: ^0.1.0
    peerDependenciesMeta:
      encoding:
        optional: true
    dependencies:
      whatwg-url: 5.0.0
    dev: true

  /node-gyp@9.3.1:
    resolution: {integrity: sha512-4Q16ZCqq3g8awk6UplT7AuxQ35XN4R/yf/+wSAwcBUAjg7l58RTactWaP8fIDTi0FzI7YcVLujwExakZlfWkXg==}
    engines: {node: ^12.13 || ^14.13 || >=16}
    hasBin: true
    dependencies:
      env-paths: 2.2.1
      glob: 7.2.3
      graceful-fs: 4.2.11
      make-fetch-happen: 10.2.1
      nopt: 6.0.0
      npmlog: 6.0.2
      rimraf: 3.0.2
      semver: 7.6.0
      tar: 6.1.14
      which: 2.0.2
    transitivePeerDependencies:
      - bluebird
      - supports-color
    dev: true

  /node-releases@2.0.10:
    resolution: {integrity: sha512-5GFldHPXVG/YZmFzJvKK2zDSzPKhEp0+ZR5SVaoSag9fsL5YgHbUHDfnG5494ISANDcK4KwPXAx2xqVEydmd7w==}
    dev: true

  /noms@0.0.0:
    resolution: {integrity: sha512-lNDU9VJaOPxUmXcLb+HQFeUgQQPtMI24Gt6hgfuMHRJgMRHMF/qZ4HJD3GDru4sSw9IQl2jPjAYnQrdIeLbwow==}
    dependencies:
      inherits: 2.0.4
      readable-stream: 1.0.34
    dev: true

  /nopt@6.0.0:
    resolution: {integrity: sha512-ZwLpbTgdhuZUnZzjd7nb1ZV+4DoiC6/sfiVKok72ym/4Tlf+DFdlHYmT2JPmcNNWV6Pi3SDf1kT+A4r9RTuT9g==}
    engines: {node: ^12.13.0 || ^14.15.0 || >=16.0.0}
    hasBin: true
    dependencies:
      abbrev: 1.1.1
    dev: true

  /normalize-package-data@2.5.0:
    resolution: {integrity: sha512-/5CMN3T0R4XTj4DcGaexo+roZSdSFW/0AOOTROrjxzCG1wrWXEsGbRKevjlIL+ZDE4sZlJr5ED4YW0yqmkK+eA==}
    dependencies:
      hosted-git-info: 2.8.9
      resolve: 1.22.8
      semver: 5.7.1
      validate-npm-package-license: 3.0.4
    dev: true

  /normalize-package-data@5.0.0:
    resolution: {integrity: sha512-h9iPVIfrVZ9wVYQnxFgtw1ugSvGEMOlyPWWtm8BMJhnwyEL/FLbYbTY3V3PpjI/BUK67n9PEWDu6eHzu1fB15Q==}
    engines: {node: ^14.17.0 || ^16.13.0 || >=18.0.0}
    dependencies:
      hosted-git-info: 6.1.1
      is-core-module: 2.13.1
      semver: 7.6.0
      validate-npm-package-license: 3.0.4
    dev: true

  /normalize-package-data@6.0.1:
    resolution: {integrity: sha512-6rvCfeRW+OEZagAB4lMLSNuTNYZWLVtKccK79VSTf//yTY5VOCgcpH80O+bZK8Neps7pUnd5G+QlMg1yV/2iZQ==}
    engines: {node: ^16.14.0 || >=18.0.0}
    dependencies:
      hosted-git-info: 7.0.1
      is-core-module: 2.13.1
      semver: 7.6.2
      validate-npm-package-license: 3.0.4
    dev: true

  /normalize-url@4.5.1:
    resolution: {integrity: sha512-9UZCFRHQdNrfTpGg8+1INIg93B6zE0aXMVFkw1WFwvO4SlZywU6aLg5Of0Ap/PgcbSw4LNxvMWXMeugwMCX0AA==}
    engines: {node: '>=8'}
    dev: true

  /normalize-url@6.1.0:
    resolution: {integrity: sha512-DlL+XwOy3NxAQ8xuC0okPgK46iuVNAK01YN7RueYBqqFeGsBjV9XmCAzAdgt+667bCl5kPh9EqKKDwnaPG1I7A==}
    engines: {node: '>=10'}
    dev: true

  /normalize-url@8.0.0:
    resolution: {integrity: sha512-uVFpKhj5MheNBJRTiMZ9pE/7hD1QTeEvugSJW/OmLzAp78PB5O6adfMNTvmfKhXBkvCzC+rqifWcVYpGFwTjnw==}
    engines: {node: '>=14.16'}
    dev: true

  /npm-bundled@3.0.0:
    resolution: {integrity: sha512-Vq0eyEQy+elFpzsKjMss9kxqb9tG3YHg4dsyWuUENuzvSUWe1TCnW/vV9FkhvBk/brEDoDiVd+M1Btosa6ImdQ==}
    engines: {node: ^14.17.0 || ^16.13.0 || >=18.0.0}
    dependencies:
      npm-normalize-package-bin: 3.0.1
    dev: true

  /npm-check-updates@16.14.20:
    resolution: {integrity: sha512-sYbIhun4DrjO7NFOTdvs11nCar0etEhZTsEjL47eM0TuiGMhmYughRCxG2SpGRmGAQ7AkwN7bw2lWzoE7q6yOQ==}
    engines: {node: '>=14.14'}
    hasBin: true
    dependencies:
      '@types/semver-utils': 1.1.3
      chalk: 5.3.0
      cli-table3: 0.6.3
      commander: 10.0.1
      fast-memoize: 2.5.2
      find-up: 5.0.0
      fp-and-or: 0.1.4
      get-stdin: 8.0.0
      globby: 11.1.0
      hosted-git-info: 5.2.1
      ini: 4.1.1
      js-yaml: 4.1.0
      json-parse-helpfulerror: 1.0.3
      jsonlines: 0.1.1
      lodash: 4.17.21
      make-fetch-happen: 11.1.1
      minimatch: 9.0.4
      p-map: 4.0.0
      pacote: 15.2.0
      parse-github-url: 1.0.2
      progress: 2.0.3
      prompts-ncu: 3.0.0
      rc-config-loader: 4.1.3
      remote-git-tags: 3.0.0
      rimraf: 5.0.7
      semver: 7.6.0
      semver-utils: 1.1.4
      source-map-support: 0.5.21
      spawn-please: 2.0.2
      strip-ansi: 7.1.0
      strip-json-comments: 5.0.1
      untildify: 4.0.0
      update-notifier: 6.0.2
    transitivePeerDependencies:
      - bluebird
      - supports-color
    dev: true

  /npm-install-checks@6.1.1:
    resolution: {integrity: sha512-dH3GmQL4vsPtld59cOn8uY0iOqRmqKvV+DLGwNXV/Q7MDgD2QfOADWd/mFXcIE5LVhYYGjA3baz6W9JneqnuCw==}
    engines: {node: ^14.17.0 || ^16.13.0 || >=18.0.0}
    dependencies:
      semver: 7.6.0
    dev: true

  /npm-normalize-package-bin@3.0.1:
    resolution: {integrity: sha512-dMxCf+zZ+3zeQZXKxmyuCKlIDPGuv8EF940xbkC4kQVDTtqoh6rJFO+JTKSA6/Rwi0getWmtuy4Itup0AMcaDQ==}
    engines: {node: ^14.17.0 || ^16.13.0 || >=18.0.0}
    dev: true

  /npm-package-arg@10.1.0:
    resolution: {integrity: sha512-uFyyCEmgBfZTtrKk/5xDfHp6+MdrqGotX/VoOyEEl3mBwiEE5FlBaePanazJSVMPT7vKepcjYBY2ztg9A3yPIA==}
    engines: {node: ^14.17.0 || ^16.13.0 || >=18.0.0}
    dependencies:
      hosted-git-info: 6.1.1
      proc-log: 3.0.0
      semver: 7.6.0
      validate-npm-package-name: 5.0.0
    dev: true

  /npm-packlist@7.0.4:
    resolution: {integrity: sha512-d6RGEuRrNS5/N84iglPivjaJPxhDbZmlbTwTDX2IbcRHG5bZCdtysYMhwiPvcF4GisXHGn7xsxv+GQ7T/02M5Q==}
    engines: {node: ^14.17.0 || ^16.13.0 || >=18.0.0}
    dependencies:
      ignore-walk: 6.0.3
    dev: true

  /npm-pick-manifest@8.0.1:
    resolution: {integrity: sha512-mRtvlBjTsJvfCCdmPtiu2bdlx8d/KXtF7yNXNWe7G0Z36qWA9Ny5zXsI2PfBZEv7SXgoxTmNaTzGSbbzDZChoA==}
    engines: {node: ^14.17.0 || ^16.13.0 || >=18.0.0}
    dependencies:
      npm-install-checks: 6.1.1
      npm-normalize-package-bin: 3.0.1
      npm-package-arg: 10.1.0
      semver: 7.6.0
    dev: true

  /npm-registry-fetch@14.0.5:
    resolution: {integrity: sha512-kIDMIo4aBm6xg7jOttupWZamsZRkAqMqwqqbVXnUqstY5+tapvv6bkH/qMR76jdgV+YljEUCyWx3hRYMrJiAgA==}
    engines: {node: ^14.17.0 || ^16.13.0 || >=18.0.0}
    dependencies:
      make-fetch-happen: 11.1.1
      minipass: 5.0.0
      minipass-fetch: 3.0.3
      minipass-json-stream: 1.0.1
      minizlib: 2.1.2
      npm-package-arg: 10.1.0
      proc-log: 3.0.0
    transitivePeerDependencies:
      - supports-color
    dev: true

  /npm-run-path@4.0.1:
    resolution: {integrity: sha512-S48WzZW777zhNIrn7gxOlISNAqi9ZC/uQFnRdbeIHhZhCA6UqpkOT8T1G7BvfdgP4Er8gF4sUbaS0i7QvIfCWw==}
    engines: {node: '>=8'}
    dependencies:
      path-key: 3.1.1
    dev: true

  /npmlog@6.0.2:
    resolution: {integrity: sha512-/vBvz5Jfr9dT/aFWd0FIRf+T/Q2WBsLENygUaFUqstqsycmZAP/t5BvFJTK0viFmSUxiUKTUplWy5vt+rvKIxg==}
    engines: {node: ^12.13.0 || ^14.15.0 || >=16.0.0}
    deprecated: This package is no longer supported.
    dependencies:
      are-we-there-yet: 3.0.1
      console-control-strings: 1.1.0
      gauge: 4.0.4
      set-blocking: 2.0.0
    dev: true

  /object-assign@4.1.1:
    resolution: {integrity: sha512-rJgTQnkUnH1sFw8yT6VSU3zD3sWmu6sZhIseY8VX+GRu3P6F7Fu+JNDoXfklElbLJSnc3FUQHVe4cU5hj+BcUg==}
    engines: {node: '>=0.10.0'}
    dev: true

  /object-inspect@1.13.1:
    resolution: {integrity: sha512-5qoj1RUiKOMsCCNLV1CBiPYE10sziTsnmNxkAI/rZhiD63CF7IqdFGC/XzjWjpSgLf0LxXX3bDFIh0E18f6UhQ==}
    dev: true

  /object-keys@1.1.1:
    resolution: {integrity: sha512-NuAESUOUMrlIXOfHKzD6bpPu3tYt3xvjNdRIQ+FeT0lNb4K8WR70CaDxhuNguS2XG+GjkyMwOzsN5ZktImfhLA==}
    engines: {node: '>= 0.4'}
    dev: true

  /object-treeify@1.1.33:
    resolution: {integrity: sha512-EFVjAYfzWqWsBMRHPMAXLCDIJnpMhdWAqR7xG6M6a2cs6PMFpl/+Z20w9zDW4vkxOFfddegBKq9Rehd0bxWE7A==}
    engines: {node: '>= 10'}
    dev: true

  /object.assign@4.1.4:
    resolution: {integrity: sha512-1mxKf0e58bvyjSCtKYY4sRe9itRk3PJpquJOjeIkz885CczcI4IvJJDLPS72oowuSh+pBxUFROpX+TU++hxhZQ==}
    engines: {node: '>= 0.4'}
    dependencies:
      call-bind: 1.0.5
      define-properties: 1.2.1
      has-symbols: 1.0.3
      object-keys: 1.1.1
    dev: true

  /object.entries@1.1.6:
    resolution: {integrity: sha512-leTPzo4Zvg3pmbQ3rDK69Rl8GQvIqMWubrkxONG9/ojtFE2rD9fjMKfSI5BxW3osRH1m6VdzmqK8oAY9aT4x5w==}
    engines: {node: '>= 0.4'}
    dependencies:
      call-bind: 1.0.5
      define-properties: 1.2.1
      es-abstract: 1.22.3
    dev: true

  /object.fromentries@2.0.6:
    resolution: {integrity: sha512-VciD13dswC4j1Xt5394WR4MzmAQmlgN72phd/riNp9vtD7tp4QQWJ0R4wvclXcafgcYK8veHRed2W6XeGBvcfg==}
    engines: {node: '>= 0.4'}
    dependencies:
      call-bind: 1.0.5
      define-properties: 1.2.1
      es-abstract: 1.22.3
    dev: true

  /object.hasown@1.1.2:
    resolution: {integrity: sha512-B5UIT3J1W+WuWIU55h0mjlwaqxiE5vYENJXIXZ4VFe05pNYrkKuK0U/6aFcb0pKywYJh7IhfoqUfKVmrJJHZHw==}
    dependencies:
      define-properties: 1.2.1
      es-abstract: 1.22.3
    dev: true

  /object.values@1.1.6:
    resolution: {integrity: sha512-FVVTkD1vENCsAcwNs9k6jea2uHC/X0+JcjG8YA60FN5CMaJmG95wT9jek/xX9nornqGRrBkKtzuAu2wuHpKqvw==}
    engines: {node: '>= 0.4'}
    dependencies:
      call-bind: 1.0.5
      define-properties: 1.2.1
      es-abstract: 1.22.3
    dev: true

  /oclif@4.10.15:
    resolution: {integrity: sha512-sZqBP9Ca3mGQ6gsL42mHnHffLA4mXDOVpXMWhqfSV+GRPWVidlv38EIlMwjr3L7YZAVfiRgixPT/B6PDVdKZmA==}
    engines: {node: '>=18.0.0'}
    hasBin: true
    dependencies:
      '@aws-sdk/client-cloudfront': 3.581.0
      '@aws-sdk/client-s3': 3.577.0
      '@inquirer/confirm': 3.1.8
      '@inquirer/input': 2.1.2
      '@inquirer/select': 2.3.4
      '@oclif/core': 3.26.6
      '@oclif/plugin-help': 6.0.22
      '@oclif/plugin-not-found': 3.1.10
      '@oclif/plugin-warn-if-update-available': 3.0.19
      async-retry: 1.3.3
      chalk: 4.1.2
      change-case: 4.1.2
      debug: 4.3.4(supports-color@8.1.1)
      ejs: 3.1.10
      find-yarn-workspace-root: 2.0.0
      fs-extra: 8.1.0
      github-slugger: 2.0.0
      got: 13.0.0
      lodash: 4.17.21
      normalize-package-data: 6.0.1
      semver: 7.6.2
      sort-package-json: 2.10.0
      tiny-jsonc: 1.0.1
      validate-npm-package-name: 5.0.0
    transitivePeerDependencies:
      - aws-crt
      - supports-color
    dev: true

  /once@1.4.0:
    resolution: {integrity: sha512-lNaJgI+2Q5URQBkccEKHTQOPaXdUxnZZElQTZY0MFUAuaEqe1E+Nyvgdz/aIyNi6Z9MzO5dv1H8n58/GELp3+w==}
    dependencies:
      wrappy: 1.0.2
    dev: true

  /onetime@5.1.2:
    resolution: {integrity: sha512-kbpaSSGJTWdAY5KPVeMOKXSrPtr8C8C7wodJbcsd51jRnmD+GZu8Y0VoU6Dm5Z4vWr0Ig/1NKuWRKf7j5aaYSg==}
    engines: {node: '>=6'}
    dependencies:
      mimic-fn: 2.1.0
    dev: true

  /optionator@0.9.3:
    resolution: {integrity: sha512-JjCoypp+jKn1ttEFExxhetCKeJt9zhAgAve5FXHixTvFDW/5aEktX9bufBKLRRMdU7bNtpLfcGu94B3cdEJgjg==}
    engines: {node: '>= 0.8.0'}
    dependencies:
      '@aashutoshrathi/word-wrap': 1.2.6
      deep-is: 0.1.4
      fast-levenshtein: 2.0.6
      levn: 0.4.1
      prelude-ls: 1.2.1
      type-check: 0.4.0
    dev: true

  /ora@5.4.1:
    resolution: {integrity: sha512-5b6Y85tPxZZ7QytO+BQzysW31HJku27cRIlkbAXaNx+BdcVi+LlRFmVXzeF6a7JCwJpyw5c4b+YSVImQIrBpuQ==}
    engines: {node: '>=10'}
    dependencies:
      bl: 4.1.0
      chalk: 4.1.2
      cli-cursor: 3.1.0
      cli-spinners: 2.9.2
      is-interactive: 1.0.0
      is-unicode-supported: 0.1.0
      log-symbols: 4.1.0
      strip-ansi: 6.0.1
      wcwidth: 1.0.1
    dev: true

  /os-tmpdir@1.0.2:
    resolution: {integrity: sha512-D2FR03Vir7FIu45XBY20mTb+/ZSWB00sjU9jdQXt83gDrI4Ztz5Fs7/yy74g2N5SVQY4xY1qDr4rNddwYRVX0g==}
    engines: {node: '>=0.10.0'}
    dev: true

  /override-require@1.1.1:
    resolution: {integrity: sha512-eoJ9YWxFcXbrn2U8FKT6RV+/Kj7fiGAB1VvHzbYKt8xM5ZuKZgCGvnHzDxmreEjcBH28ejg5MiOH4iyY1mQnkg==}
    dev: true

  /p-cancelable@1.1.0:
    resolution: {integrity: sha512-s73XxOZ4zpt1edZYZzvhqFa6uvQc1vwUa0K0BdtIZgQMAJj9IbebH+JkgKZc9h+B05PKHLOTl4ajG1BmNrVZlw==}
    engines: {node: '>=6'}
    dev: true

  /p-cancelable@2.1.1:
    resolution: {integrity: sha512-BZOr3nRQHOntUjTrH8+Lh54smKHoHyur8We1V8DSMVrl5A2malOOwuJRnKRDjSnkoeBh4at6BwEnb5I7Jl31wg==}
    engines: {node: '>=8'}
    dev: true

  /p-cancelable@3.0.0:
    resolution: {integrity: sha512-mlVgR3PGuzlo0MmTdk4cXqXWlwQDLnONTAg6sm62XkMJEiRxN3GL3SffkYvqwonbkJBcrI7Uvv5Zh9yjvn2iUw==}
    engines: {node: '>=12.20'}
    dev: true

  /p-limit@2.3.0:
    resolution: {integrity: sha512-//88mFWSJx8lxCzwdAABTJL2MyWB12+eIY7MDL2SqLmAkeKU9qxRvWuSyTjm3FUmpBEMuFfckAIqEaVGUDxb6w==}
    engines: {node: '>=6'}
    dependencies:
      p-try: 2.2.0
    dev: true

  /p-limit@3.1.0:
    resolution: {integrity: sha512-TYOanM3wGwNGsZN2cVTYPArw454xnXj5qmWF1bEoAc4+cU/ol7GVh7odevjp1FNHduHc3KZMcFduxU5Xc6uJRQ==}
    engines: {node: '>=10'}
    dependencies:
      yocto-queue: 0.1.0
    dev: true

  /p-limit@4.0.0:
    resolution: {integrity: sha512-5b0R4txpzjPWVw/cXXUResoD4hb6U/x9BH08L7nw+GN1sezDzPdxeRvpc9c433fZhBan/wusjbCsqwqm4EIBIQ==}
    engines: {node: ^12.20.0 || ^14.13.1 || >=16.0.0}
    dependencies:
      yocto-queue: 1.0.0
    dev: true

  /p-locate@4.1.0:
    resolution: {integrity: sha512-R79ZZ/0wAxKGu3oYMlz8jy/kbhsNrS7SKZ7PxEHBgJ5+F2mtFW2fK2cOtBh1cHYkQsbzFV7I+EoRKe6Yt0oK7A==}
    engines: {node: '>=8'}
    dependencies:
      p-limit: 2.3.0
    dev: true

  /p-locate@5.0.0:
    resolution: {integrity: sha512-LaNjtRWUBY++zB5nE/NwcaoMylSPk+S+ZHNB1TzdbMJMny6dynpAGt7X/tl/QYq3TIeE6nxHppbo2LGymrG5Pw==}
    engines: {node: '>=10'}
    dependencies:
      p-limit: 3.1.0
    dev: true

  /p-locate@6.0.0:
    resolution: {integrity: sha512-wPrq66Llhl7/4AGC6I+cqxT07LhXvWL08LNXz1fENOw0Ap4sRZZ/gZpTTJ5jpurzzzfS2W/Ge9BY3LgLjCShcw==}
    engines: {node: ^12.20.0 || ^14.13.1 || >=16.0.0}
    dependencies:
      p-limit: 4.0.0
    dev: true

  /p-map@4.0.0:
    resolution: {integrity: sha512-/bjOqmgETBYB5BoEeGVea8dmvHb2m9GLy1E9W43yeyfP6QQCZGFNa+XRceJEuDB6zqr+gKpIAmlLebMpykw/MQ==}
    engines: {node: '>=10'}
    dependencies:
      aggregate-error: 3.1.0
    dev: true

  /p-try@2.2.0:
    resolution: {integrity: sha512-R4nPAVTAU0B9D35/Gk3uJf/7XYbQcyohSKdvAxIRSNghFl4e71hVoGnBNQz9cWaXxO2I10KTC+3jMdvvoKw6dQ==}
    engines: {node: '>=6'}
    dev: true

  /package-json@6.5.0:
    resolution: {integrity: sha512-k3bdm2n25tkyxcjSKzB5x8kfVxlMdgsbPr0GkZcwHsLpba6cBjqCt1KlcChKEvxHIcTB1FVMuwoijZ26xex5MQ==}
    engines: {node: '>=8'}
    dependencies:
      got: 9.6.0
      registry-auth-token: 4.2.2
      registry-url: 5.1.0
      semver: 6.3.1
    dev: true

  /package-json@8.1.0:
    resolution: {integrity: sha512-hySwcV8RAWeAfPsXb9/HGSPn8lwDnv6fabH+obUZKX169QknRkRhPxd1yMubpKDskLFATkl3jHpNtVtDPFA0Wg==}
    engines: {node: '>=14.16'}
    dependencies:
      got: 12.6.0
      registry-auth-token: 5.0.2
      registry-url: 6.0.1
      semver: 7.6.0
    dev: true

  /pacote@15.2.0:
    resolution: {integrity: sha512-rJVZeIwHTUta23sIZgEIM62WYwbmGbThdbnkt81ravBplQv+HjyroqnLRNH2+sLJHcGZmLRmhPwACqhfTcOmnA==}
    engines: {node: ^14.17.0 || ^16.13.0 || >=18.0.0}
    hasBin: true
    dependencies:
      '@npmcli/git': 4.0.4
      '@npmcli/installed-package-contents': 2.0.2
      '@npmcli/promise-spawn': 6.0.2
      '@npmcli/run-script': 6.0.2
      cacache: 17.1.0
      fs-minipass: 3.0.2
      minipass: 5.0.0
      npm-package-arg: 10.1.0
      npm-packlist: 7.0.4
      npm-pick-manifest: 8.0.1
      npm-registry-fetch: 14.0.5
      proc-log: 3.0.0
      promise-retry: 2.0.1
      read-package-json: 6.0.3
      read-package-json-fast: 3.0.2
      sigstore: 1.4.0
      ssri: 10.0.4
      tar: 6.1.14
    transitivePeerDependencies:
      - bluebird
      - supports-color
    dev: true

  /pako@1.0.11:
    resolution: {integrity: sha512-4hLB8Py4zZce5s4yd9XzopqwVv/yGNhV1Bl8NTmCq1763HeK2+EwVTv+leGeL13Dnh2wfbqowVPXCIO0z4taYw==}
    dev: true

  /pako@2.1.0:
    resolution: {integrity: sha512-w+eufiZ1WuJYgPXbV/PO3NCMEc3xqylkKHzp8bxp1uW4qaSNQUkwmLLEc3kKsfz8lpV1F8Ht3U1Cm+9Srog2ug==}
    dev: true

  /param-case@2.1.1:
    resolution: {integrity: sha512-eQE845L6ot89sk2N8liD8HAuH4ca6Vvr7VWAWwt7+kvvG5aBcPmmphQ68JsEG2qa9n1TykS2DLeMt363AAH8/w==}
    dependencies:
      no-case: 2.3.2
    dev: true

  /param-case@3.0.4:
    resolution: {integrity: sha512-RXlj7zCYokReqWpOPH9oYivUzLYZ5vAPIfEmCTNViosC78F8F0H9y7T7gG2M39ymgutxF5gcFEsyZQSph9Bp3A==}
    dependencies:
      dot-case: 3.0.4
      tslib: 2.6.2
    dev: true

  /parent-module@1.0.1:
    resolution: {integrity: sha512-GQ2EWRpQV8/o+Aw8YqtfZZPfNRWZYkbidE9k5rpl/hC3vtHHBfGm2Ifi6qWV+coDGkrUKZAxE3Lot5kcsRlh+g==}
    engines: {node: '>=6'}
    dependencies:
      callsites: 3.1.0
    dev: true

  /parse-diff@0.7.1:
    resolution: {integrity: sha512-1j3l8IKcy4yRK2W4o9EYvJLSzpAVwz4DXqCewYyx2vEwk2gcf3DBPqc8Fj4XV3K33OYJ08A8fWwyu/ykD/HUSg==}
    dev: true

  /parse-git-config@2.0.3:
    resolution: {integrity: sha512-Js7ueMZOVSZ3tP8C7E3KZiHv6QQl7lnJ+OkbxoaFazzSa2KyEHqApfGbU3XboUgUnq4ZuUmskUpYKTNx01fm5A==}
    engines: {node: '>=6'}
    dependencies:
      expand-tilde: 2.0.2
      git-config-path: 1.0.1
      ini: 1.3.8
    dev: true

  /parse-github-url@1.0.2:
    resolution: {integrity: sha512-kgBf6avCbO3Cn6+RnzRGLkUsv4ZVqv/VfAYkRsyBcgkshNvVBkRn1FEZcW0Jb+npXQWm2vHPnnOqFteZxRRGNw==}
    engines: {node: '>=0.10.0'}
    hasBin: true
    dev: true

  /parse-json@4.0.0:
    resolution: {integrity: sha512-aOIos8bujGN93/8Ox/jPLh7RwVnPEysynVFE+fQZyg6jKELEHwzgKdLRFHUgXJL6kylijVSBC4BvN9OmsB48Rw==}
    engines: {node: '>=4'}
    dependencies:
      error-ex: 1.3.2
      json-parse-better-errors: 1.0.2
    dev: true

  /parse-json@5.2.0:
    resolution: {integrity: sha512-ayCKvm/phCGxOkYRSCM82iDwct8/EonSEgCSxWxD7ve6jHggsFl4fZVQBPRNgQoKiuV/odhFrGzQXZwbifC8Rg==}
    engines: {node: '>=8'}
    dependencies:
      '@babel/code-frame': 7.21.4
      error-ex: 1.3.2
      json-parse-even-better-errors: 2.3.1
      lines-and-columns: 1.2.4
    dev: true

  /parse-link-header@2.0.0:
    resolution: {integrity: sha512-xjU87V0VyHZybn2RrCX5TIFGxTVZE6zqqZWMPlIKiSKuWh/X5WZdt+w1Ki1nXB+8L/KtL+nZ4iq+sfI6MrhhMw==}
    dependencies:
      xtend: 4.0.2
    dev: true

  /parse-passwd@1.0.0:
    resolution: {integrity: sha512-1Y1A//QUXEZK7YKz+rD9WydcE1+EuPr6ZBgKecAB8tmoW6UFv0NREVJe1p+jRxtThkcbbKkfwIbWJe/IeE6m2Q==}
    engines: {node: '>=0.10.0'}
    dev: true

  /pascal-case@2.0.1:
    resolution: {integrity: sha512-qjS4s8rBOJa2Xm0jmxXiyh1+OFf6ekCWOvUaRgAQSktzlTbMotS0nmG9gyYAybCWBcuP4fsBeRCKNwGBnMe2OQ==}
    dependencies:
      camel-case: 3.0.0
      upper-case-first: 1.1.2
    dev: true

  /pascal-case@3.1.2:
    resolution: {integrity: sha512-uWlGT3YSnK9x3BQJaOdcZwrnV6hPpd8jFH1/ucpiLRPh/2zCVJKS19E4GvYHvaCcACn3foXZ0cLB9Wrx1KGe5g==}
    dependencies:
      no-case: 3.0.4
      tslib: 2.6.2
    dev: true

  /password-prompt@1.1.3:
    resolution: {integrity: sha512-HkrjG2aJlvF0t2BMH0e2LB/EHf3Lcq3fNMzy4GYHcQblAvOl+QQji1Lx7WRBMqpVK8p+KR7bCg7oqAMXtdgqyw==}
    dependencies:
      ansi-escapes: 4.3.2
      cross-spawn: 7.0.3
    dev: true

  /path-browserify@1.0.1:
    resolution: {integrity: sha512-b7uo2UCUOYZcnF/3ID0lulOJi/bafxa1xPe7ZPsammBSpjSWQkjNxlt635YGS2MiR9GjvuXCtz2emr3jbsz98g==}
    dev: true

  /path-case@2.1.1:
    resolution: {integrity: sha512-Ou0N05MioItesaLr9q8TtHVWmJ6fxWdqKB2RohFmNWVyJ+2zeKIeDNWAN6B/Pe7wpzWChhZX6nONYmOnMeJQ/Q==}
    dependencies:
      no-case: 2.3.2
    dev: true

  /path-case@3.0.4:
    resolution: {integrity: sha512-qO4qCFjXqVTrcbPt/hQfhTQ+VhFsqNKOPtytgNKkKxSoEp3XPUQ8ObFuePylOIok5gjn69ry8XiULxCwot3Wfg==}
    dependencies:
      dot-case: 3.0.4
      tslib: 2.6.2
    dev: true

  /path-exists@4.0.0:
    resolution: {integrity: sha512-ak9Qy5Q7jYb2Wwcey5Fpvg2KoAc/ZIhLSLOSBmRmygPsGwkVVt0fZa0qrtMz+m6tJTAHfZQ8FnmB4MG4LWy7/w==}
    engines: {node: '>=8'}
    dev: true

  /path-exists@5.0.0:
    resolution: {integrity: sha512-RjhtfwJOxzcFmNOi6ltcbcu4Iu+FL3zEj83dk4kAS+fVpTxXLO1b38RvJgT/0QwvV/L3aY9TAnyv0EOqW4GoMQ==}
    engines: {node: ^12.20.0 || ^14.13.1 || >=16.0.0}
    dev: true

  /path-is-absolute@1.0.1:
    resolution: {integrity: sha512-AVbw3UJ2e9bq64vSaS9Am0fje1Pa8pbGqTTsmXfaIiMpnr5DlDhfJOuLj9Sf95ZPVDAUerDfEk88MPmPe7UCQg==}
    engines: {node: '>=0.10.0'}
    dev: true

  /path-key@3.1.1:
    resolution: {integrity: sha512-ojmeN0qd+y0jszEtoY48r0Peq5dwMEkIlCOu6Q5f41lfkswXuKtYrhgoTpLnyIcHm24Uhqx+5Tqm2InSwLhE6Q==}
    engines: {node: '>=8'}
    dev: true

  /path-parse@1.0.7:
    resolution: {integrity: sha512-LDJzPVEEEPR+y48z93A0Ed0yXb8pAByGWo/k5YYdYgpY2/2EsOsksJrq7lOHxryrVOn1ejG6oAp8ahvOIQD8sw==}
    dev: true

  /path-scurry@1.10.1:
    resolution: {integrity: sha512-MkhCqzzBEpPvxxQ71Md0b1Kk51W01lrYvlMzSUaIzNsODdd7mqhiimSZlr+VegAz5Z6Vzt9Xg2ttE//XBhH3EQ==}
    engines: {node: '>=16 || 14 >=14.17'}
    dependencies:
      lru-cache: 10.2.0
      minipass: 5.0.0
    dev: true

  /path-scurry@1.11.1:
    resolution: {integrity: sha512-Xa4Nw17FS9ApQFJ9umLiJS4orGjm7ZzwUrwamcGQuHSzDyth9boKDaycYdDcZDuqYATXw4HFXgaqWTctW/v1HA==}
    engines: {node: '>=16 || 14 >=14.18'}
    dependencies:
      lru-cache: 10.2.0
      minipass: 7.1.1
    dev: true

  /path-type@4.0.0:
    resolution: {integrity: sha512-gDKb8aZMDeD/tZWs9P6+q0J9Mwkdl6xMV8TjnGP3qJVJ06bdMgkbBlLU8IdfOsIsFz2BW1rNVT3XuNEl8zPAvw==}
    engines: {node: '>=8'}
    dev: true

  /picocolors@1.0.0:
    resolution: {integrity: sha512-1fygroTLlHu66zi26VoTDv8yRgm0Fccecssto+MhsZ0D/DGW2sm8E8AjW7NU5VVTRt5GxbeZ5qBuJr+HyLYkjQ==}
    dev: true

  /picomatch@2.3.1:
    resolution: {integrity: sha512-JU3teHTNjmE2VCGFzuY8EXzCDVwEqB2a8fsIvwaStHhAWJEeVd1o1QD80CU6+ZdEXXSLbSsuLwJjkCBWqRQUVA==}
    engines: {node: '>=8.6'}
    dev: true

  /pify@4.0.1:
    resolution: {integrity: sha512-uB80kBFb/tfd68bVleG9T5GGsGPjJrLAUpR5PZIrhBnIaRTQRjqdJSsIKkOP6OAIFbj7GOrcudc5pNjZ+geV2g==}
    engines: {node: '>=6'}
    dev: true

  /pinpoint@1.1.0:
    resolution: {integrity: sha512-+04FTD9x7Cls2rihLlo57QDCcHoLBGn5Dk51SwtFBWkUWLxZaBXyNVpCw1S+atvE7GmnFjeaRZ0WLq3UYuqAdg==}
    dev: true

  /pluralize@8.0.0:
    resolution: {integrity: sha512-Nc3IT5yHzflTfbjgqWcCPpo7DaKy4FnpB0l/zCAW0Tc7jxAiuqSxHasntB3D7887LSrA93kDJ9IXovxJYxyLCA==}
    engines: {node: '>=4'}
    dev: true

  /prelude-ls@1.2.1:
    resolution: {integrity: sha512-vkcDPrRZo1QZLbn5RLGPpg/WmIQ65qoWWhcGKf/b5eplkkarX0m9z8ppCat4mlOqUsWpyNuYgO3VRyrYHSzX5g==}
    engines: {node: '>= 0.8.0'}
    dev: true

  /prepend-http@2.0.0:
    resolution: {integrity: sha512-ravE6m9Atw9Z/jjttRUZ+clIXogdghyZAuWJ3qEzjT+jI/dL1ifAqhZeC5VHzQp1MSt1+jxKkFNemj/iO7tVUA==}
    engines: {node: '>=4'}
    dev: true

  /prettier@3.0.3:
    resolution: {integrity: sha512-L/4pUDMxcNa8R/EthV08Zt42WBO4h1rarVtK0K+QJG0X187OLo7l699jWw0GKuwzkPQ//jMFA/8Xm6Fh3J/DAg==}
    engines: {node: '>=14'}
    hasBin: true
    dev: true

  /prettier@3.2.5:
    resolution: {integrity: sha512-3/GWa9aOC0YeD7LUfvOG2NiDyhOWRvt1k+rcKhOuYnMY24iiCphgneUfJDyFXd6rZCAnuLBv6UeAULtrhT/F4A==}
    engines: {node: '>=14'}
    hasBin: true
    dev: true

  /prettyjson@1.2.5:
    resolution: {integrity: sha512-rksPWtoZb2ZpT5OVgtmy0KHVM+Dca3iVwWY9ifwhcexfjebtgjg3wmrUt9PvJ59XIYBcknQeYHD8IAnVlh9lAw==}
    hasBin: true
    dependencies:
      colors: 1.4.0
      minimist: 1.2.8
    dev: true

  /proc-log@3.0.0:
    resolution: {integrity: sha512-++Vn7NS4Xf9NacaU9Xq3URUuqZETPsf8L4j5/ckhaRYsfPeRyzGw+iDjFhV/Jr3uNmTvvddEJFWh5R1gRgUH8A==}
    engines: {node: ^14.17.0 || ^16.13.0 || >=18.0.0}
    dev: true

  /process-nextick-args@2.0.1:
    resolution: {integrity: sha512-3ouUOpQhtgrbOa17J7+uxOTpITYWaGP7/AhoR3+A+/1e9skrzelGi/dXzEYyvbxubEF6Wn2ypscTKiKJFFn1ag==}
    dev: true

  /progress@2.0.3:
    resolution: {integrity: sha512-7PiHtLll5LdnKIMw100I+8xJXR5gW2QwWYkT6iJva0bXitZKa/XMrSbdmg3r2Xnaidz9Qumd0VPaMrZlF9V9sA==}
    engines: {node: '>=0.4.0'}
    dev: true

  /promise-inflight@1.0.1:
    resolution: {integrity: sha512-6zWPyEOFaQBJYcGMHBKTKJ3u6TBsnMFOIZSa6ce1e/ZrrsOlnHRHbabMjLiBYKp+n44X9eUI6VUPaukCXHuG4g==}
    peerDependencies:
      bluebird: '*'
    peerDependenciesMeta:
      bluebird:
        optional: true
    dev: true

  /promise-retry@2.0.1:
    resolution: {integrity: sha512-y+WKFlBR8BGXnsNlIHFGPZmyDf3DFMoLhaflAnyZgV6rG6xu+JwesTo2Q9R6XwYmtmwAFCkAk3e35jEdoeh/3g==}
    engines: {node: '>=10'}
    dependencies:
      err-code: 2.0.3
      retry: 0.12.0
    dev: true

  /prompts-ncu@3.0.0:
    resolution: {integrity: sha512-qyz9UxZ5MlPKWVhWrCmSZ1ahm2GVYdjLb8og2sg0IPth1KRuhcggHGuijz0e41dkx35p1t1q3GRISGH7QGALFA==}
    engines: {node: '>= 14'}
    dependencies:
      kleur: 4.1.5
      sisteransi: 1.0.5
    dev: true

  /prompts@2.4.2:
    resolution: {integrity: sha512-NxNv/kLguCA7p3jE8oL2aEBsrJWgAakBpgmgK6lpPWV+WuOmY6r2/zbAVnP+T8bQlA0nzHXSJSJW0Hq7ylaD2Q==}
    engines: {node: '>= 6'}
    dependencies:
      kleur: 3.0.3
      sisteransi: 1.0.5
    dev: true

  /prop-types@15.8.1:
    resolution: {integrity: sha512-oj87CgZICdulUohogVAR7AjlC0327U4el4L6eAvOqCeudMDVU0NThNaV+b9Df4dXgSP1gXMTnPdhfe/2qDH5cg==}
    dependencies:
      loose-envify: 1.4.0
      object-assign: 4.1.1
      react-is: 16.13.1
    dev: true

  /proto-list@1.2.4:
    resolution: {integrity: sha512-vtK/94akxsTMhe0/cbfpR+syPuszcuwhqVjJq26CuNDgFGj682oRBXOP5MJpv2r7JtE8MsiepGIqvvOTBwn2vA==}
    dev: true

  /pump@3.0.0:
    resolution: {integrity: sha512-LwZy+p3SFs1Pytd/jYct4wpv49HiYCqd9Rlc5ZVdk0V+8Yzv6jR5Blk3TRmPL1ft69TxP0IMZGJ+WPFU2BFhww==}
    dependencies:
      end-of-stream: 1.4.4
      once: 1.4.0
    dev: true

  /punycode@2.3.0:
    resolution: {integrity: sha512-rRV+zQD8tVFys26lAGR9WUuS4iUAngJScM+ZRSKtvl5tKeZ2t5bvdNFdNHBW9FWR4guGHlgmsZ1G7BSm2wTbuA==}
    engines: {node: '>=6'}
    dev: true

  /pupa@3.1.0:
    resolution: {integrity: sha512-FLpr4flz5xZTSJxSeaheeMKN/EDzMdK7b8PTOC6a5PYFKTucWbdqjgqaEyH0shFiSJrVB1+Qqi4Tk19ccU6Aug==}
    engines: {node: '>=12.20'}
    dependencies:
      escape-goat: 4.0.0
    dev: true

  /qs@6.11.1:
    resolution: {integrity: sha512-0wsrzgTz/kAVIeuxSjnpGC56rzYtr6JT/2BwEvMaPhFIoYa1aGO8LbzuU1R0uUYQkLpWBTOj0l/CLAJB64J6nQ==}
    engines: {node: '>=0.6'}
    dependencies:
      side-channel: 1.0.4
    dev: true

  /query-string@7.1.3:
    resolution: {integrity: sha512-hh2WYhq4fi8+b+/2Kg9CEge4fDPvHS534aOOvOZeQ3+Vf2mCFsaFBYj0i+iXcAq6I9Vzp5fjMFBlONvayDC1qg==}
    engines: {node: '>=6'}
    dependencies:
      decode-uri-component: 0.2.2
      filter-obj: 1.1.0
      split-on-first: 1.1.0
      strict-uri-encode: 2.0.0
    dev: true

  /queue-microtask@1.2.3:
    resolution: {integrity: sha512-NuaNSa6flKT5JaSYQzJok04JzTL1CA6aGhv5rfLW3PgqA+M2ChpZQnAC8h8i4ZFkBS8X5RqkDBHA7r4hej3K9A==}
    dev: true

  /quick-lru@5.1.1:
    resolution: {integrity: sha512-WuyALRjWPDGtt/wzJiadO5AXY+8hZ80hVpe6MyivgraREW751X3SbhRvG3eLKOYN+8VEvqLcf3wdnt44Z4S4SA==}
    engines: {node: '>=10'}
    dev: true

  /randombytes@2.1.0:
    resolution: {integrity: sha512-vYl3iOX+4CKUWuxGi9Ukhie6fsqXqS9FE2Zaic4tNFD2N2QQaXOMFbuKK4QmDHC0JO6B1Zp41J0LpT0oR68amQ==}
    dependencies:
      safe-buffer: 5.2.1
    dev: true

  /rc-config-loader@4.1.3:
    resolution: {integrity: sha512-kD7FqML7l800i6pS6pvLyIE2ncbk9Du8Q0gp/4hMPhJU6ZxApkoLcGD8ZeqgiAlfwZ6BlETq6qqe+12DUL207w==}
    dependencies:
      debug: 4.3.4(supports-color@8.1.1)
      js-yaml: 4.1.0
      json5: 2.2.3
      require-from-string: 2.0.2
    transitivePeerDependencies:
      - supports-color
    dev: true

  /rc@1.2.8:
    resolution: {integrity: sha512-y3bGgqKj3QBdxLbLkomlohkvsA8gdAiUQlSBJnBhfn+BPxg4bc62d8TcBW15wavDfgexCgccckhcZvywyQYPOw==}
    hasBin: true
    dependencies:
      deep-extend: 0.6.0
      ini: 1.3.8
      minimist: 1.2.8
      strip-json-comments: 2.0.1
    dev: true

  /react-is@16.13.1:
    resolution: {integrity: sha512-24e6ynE2H+OKt4kqsOvNd8kBpV65zoxbA4BVsEOB3ARVWQki/DHzaUoC5KuON/BiccDaCCTZBuOcfZs70kR8bQ==}
    dev: true

  /read-package-json-fast@3.0.2:
    resolution: {integrity: sha512-0J+Msgym3vrLOUB3hzQCuZHII0xkNGCtz/HJH9xZshwv9DbDwkw1KaE3gx/e2J5rpEY5rtOy6cyhKOPrkP7FZw==}
    engines: {node: ^14.17.0 || ^16.13.0 || >=18.0.0}
    dependencies:
      json-parse-even-better-errors: 3.0.0
      npm-normalize-package-bin: 3.0.1
    dev: true

  /read-package-json@6.0.3:
    resolution: {integrity: sha512-4QbpReW4kxFgeBQ0vPAqh2y8sXEB3D4t3jsXbJKIhBiF80KT6XRo45reqwtftju5J6ru1ax06A2Gb/wM1qCOEQ==}
    engines: {node: ^14.17.0 || ^16.13.0 || >=18.0.0}
    deprecated: This package is no longer supported. Please use @npmcli/package-json instead.
    dependencies:
      glob: 10.3.3
      json-parse-even-better-errors: 3.0.0
      normalize-package-data: 5.0.0
      npm-normalize-package-bin: 3.0.1
    dev: true

  /read-pkg-up@7.0.1:
    resolution: {integrity: sha512-zK0TB7Xd6JpCLmlLmufqykGE+/TlOePD6qKClNW7hHDKFh/J7/7gCWGR7joEQEW1bKq3a3yUZSObOoWLFQ4ohg==}
    engines: {node: '>=8'}
    dependencies:
      find-up: 4.1.0
      read-pkg: 5.2.0
      type-fest: 0.8.1
    dev: true

  /read-pkg@5.2.0:
    resolution: {integrity: sha512-Ug69mNOpfvKDAc2Q8DRpMjjzdtrnv9HcSMX+4VsZxD1aZ6ZzrIE7rlzXBtWTyhULSMKg076AW6WR5iZpD0JiOg==}
    engines: {node: '>=8'}
    dependencies:
      '@types/normalize-package-data': 2.4.1
      normalize-package-data: 2.5.0
      parse-json: 5.2.0
      type-fest: 0.6.0
    dev: true

  /read-yaml-file@1.1.0:
    resolution: {integrity: sha512-VIMnQi/Z4HT2Fxuwg5KrY174U1VdUIASQVWXXyqtNRtxSr9IYkn1rsI6Tb6HsrHCmB7gVpNwX6JxPTHcH6IoTA==}
    engines: {node: '>=6'}
    dependencies:
      graceful-fs: 4.2.11
      js-yaml: 3.14.1
      pify: 4.0.1
      strip-bom: 3.0.0
    dev: true

  /readable-stream@1.0.34:
    resolution: {integrity: sha512-ok1qVCJuRkNmvebYikljxJA/UEsKwLl2nI1OmaqAu4/UE+h0wKCHok4XkL/gvi39OacXvw59RJUOFUkDib2rHg==}
    dependencies:
      core-util-is: 1.0.3
      inherits: 2.0.4
      isarray: 0.0.1
      string_decoder: 0.10.31
    dev: true

  /readable-stream@2.3.8:
    resolution: {integrity: sha512-8p0AUk4XODgIewSi0l8Epjs+EVnWiK7NoDIEGU0HhE7+ZyY8D1IMY7odu5lRrFXGg71L15KG8QrPmum45RTtdA==}
    dependencies:
      core-util-is: 1.0.3
      inherits: 2.0.4
      isarray: 1.0.0
      process-nextick-args: 2.0.1
      safe-buffer: 5.1.2
      string_decoder: 1.1.1
      util-deprecate: 1.0.2
    dev: true

  /readable-stream@3.6.2:
    resolution: {integrity: sha512-9u/sniCrY3D5WdsERHzHE4G2YCXqoG5FTHUiCC4SIbr6XcLZBY05ya9EKjYek9O5xOAwjGq+1JdGBAS7Q9ScoA==}
    engines: {node: '>= 6'}
    dependencies:
      inherits: 2.0.4
      string_decoder: 1.3.0
      util-deprecate: 1.0.2
    dev: true

  /readline-sync@1.4.10:
    resolution: {integrity: sha512-gNva8/6UAe8QYepIQH/jQ2qn91Qj0B9sYjMBBs3QOB8F2CXcKgLxQaJRP76sWVRQt+QU+8fAkCbCvjjMFu7Ycw==}
    engines: {node: '>= 0.8.0'}
    dev: true

  /redeyed@2.1.1:
    resolution: {integrity: sha512-FNpGGo1DycYAdnrKFxCMmKYgo/mILAqtRYbkdQD8Ep/Hk2PQ5+aEAEx+IU713RTDmuBaH0c8P5ZozurNu5ObRQ==}
    dependencies:
      esprima: 4.0.1
    dev: true

  /reduce-to-639-1@1.1.0:
    resolution: {integrity: sha512-9yy/xgTE8qPlZKQrQmyCU1Y1ZSnnOCP4K0Oe1YrBtteUmVXk0AgyINp0NS5kHGzZfpvjgHr6ygFZc9fpqf7moQ==}
    dev: true

  /reflect.getprototypeof@1.0.4:
    resolution: {integrity: sha512-ECkTw8TmJwW60lOTR+ZkODISW6RQ8+2CL3COqtiJKLd6MmB45hN51HprHFziKLGkAuTGQhBb91V8cy+KHlaCjw==}
    engines: {node: '>= 0.4'}
    dependencies:
      call-bind: 1.0.5
      define-properties: 1.2.1
      es-abstract: 1.22.3
      get-intrinsic: 1.2.2
      globalthis: 1.0.3
      which-builtin-type: 1.1.3
    dev: true

  /regenerator-runtime@0.13.11:
    resolution: {integrity: sha512-kY1AZVr2Ra+t+piVaJ4gxaFaReZVH40AKNo7UCX6W+dEwBo/2oZJzqfuN1qLq1oL45o56cPaTXELwrTh8Fpggg==}
    dev: true

  /regexp-tree@0.1.27:
    resolution: {integrity: sha512-iETxpjK6YoRWJG5o6hXLwvjYAoW+FEZn9os0PD/b6AP6xQwsa/Y7lCVgIixBbUPMfhu+i2LtdeAqVTgGlQarfA==}
    hasBin: true
    dev: true

  /regexp.prototype.flags@1.5.1:
    resolution: {integrity: sha512-sy6TXMN+hnP/wMy+ISxg3krXx7BAtWVO4UouuCN/ziM9UEne0euamVNafDfvC83bRNr95y0V5iijeDQFUNpvrg==}
    engines: {node: '>= 0.4'}
    dependencies:
      call-bind: 1.0.5
      define-properties: 1.2.1
      set-function-name: 2.0.1
    dev: true

  /registry-auth-token@4.2.2:
    resolution: {integrity: sha512-PC5ZysNb42zpFME6D/XlIgtNGdTl8bBOCw90xQLVMpzuuubJKYDWFAEuUNc+Cn8Z8724tg2SDhDRrkVEsqfDMg==}
    engines: {node: '>=6.0.0'}
    dependencies:
      rc: 1.2.8
    dev: true

  /registry-auth-token@5.0.2:
    resolution: {integrity: sha512-o/3ikDxtXaA59BmZuZrJZDJv8NMDGSj+6j6XaeBmHw8eY1i1qd9+6H+LjVvQXx3HN6aRCGa1cUdJ9RaJZUugnQ==}
    engines: {node: '>=14'}
    dependencies:
      '@pnpm/npm-conf': 2.2.0
    dev: true

  /registry-url@5.1.0:
    resolution: {integrity: sha512-8acYXXTI0AkQv6RAOjE3vOaIXZkT9wo4LOFbBKYQEEnnMNBpKqdUrI6S4NT0KPIo/WVvJ5tE/X5LF/TQUf0ekw==}
    engines: {node: '>=8'}
    dependencies:
      rc: 1.2.8
    dev: true

  /registry-url@6.0.1:
    resolution: {integrity: sha512-+crtS5QjFRqFCoQmvGduwYWEBng99ZvmFvF+cUJkGYF1L1BfU8C6Zp9T7f5vPAwyLkUExpvK+ANVZmGU49qi4Q==}
    engines: {node: '>=12'}
    dependencies:
      rc: 1.2.8
    dev: true

  /regjsparser@0.10.0:
    resolution: {integrity: sha512-qx+xQGZVsy55CH0a1hiVwHmqjLryfh7wQyF5HO07XJ9f7dQMY/gPQHhlyDkIzJKC+x2fUCpCcUODUUUFrm7SHA==}
    hasBin: true
    dependencies:
      jsesc: 0.5.0
    dev: true

  /remote-git-tags@3.0.0:
    resolution: {integrity: sha512-C9hAO4eoEsX+OXA4rla66pXZQ+TLQ8T9dttgQj18yuKlPMTVkIkdYXvlMC55IuUsIkV6DpmQYi10JKFLaU+l7w==}
    engines: {node: '>=8'}
    dev: true

  /replace-in-file@7.1.0:
    resolution: {integrity: sha512-1uZmJ78WtqNYCSuPC9IWbweXkGxPOtk2rKuar8diTw7naVIQZiE3Tm8ACx2PCMXDtVH6N+XxwaRY2qZ2xHPqXw==}
    engines: {node: '>=10'}
    hasBin: true
    dependencies:
      chalk: 4.1.2
      glob: 8.1.0
      yargs: 17.7.2
    dev: true

  /require-directory@2.1.1:
    resolution: {integrity: sha512-fGxEI7+wsG9xrvdjsrlmL22OMTTiHRwAMroiEeMgq8gzoLC/PQr7RsRDSTLUg/bZAZtF+TVIkHc6/4RIKrui+Q==}
    engines: {node: '>=0.10.0'}
    dev: true

  /require-from-string@2.0.2:
    resolution: {integrity: sha512-Xf0nWe6RseziFMu+Ap9biiUbmplq6S9/p+7w7YXP/JBHhrUDDUhwa+vANyubuqfZWTveU//DYVGsDG7RKL/vEw==}
    engines: {node: '>=0.10.0'}
    dev: true

  /resolve-alpn@1.2.1:
    resolution: {integrity: sha512-0a1F4l73/ZFZOakJnQ3FvkJ2+gSTQWz/r2KE5OdDY0TxPm5h4GkqkWWfM47T7HsbnOtcJVEF4epCVy6u7Q3K+g==}
    dev: true

  /resolve-from@4.0.0:
    resolution: {integrity: sha512-pb/MYmXstAkysRFx8piNI1tGFNQIFA3vkE3Gq4EuA1dF6gHp/+vgZqsCGJapvy8N3Q+4o7FwvquPJcnZ7RYy4g==}
    engines: {node: '>=4'}
    dev: true

  /resolve-pkg-maps@1.0.0:
    resolution: {integrity: sha512-seS2Tj26TBVOC2NIc2rOe2y2ZO7efxITtLZcGSOnHHNOQ7CkiUBfw0Iw2ck6xkIhPwLhKNLS8BO+hEpngQlqzw==}
    dev: true

  /resolve.exports@2.0.2:
    resolution: {integrity: sha512-X2UW6Nw3n/aMgDVy+0rSqgHlv39WZAlZrXCdnbyEiKm17DSqHX4MmQMaST3FbeWR5FTuRcUwYAziZajji0Y7mg==}
    engines: {node: '>=10'}
    dev: true

  /resolve@1.19.0:
    resolution: {integrity: sha512-rArEXAgsBG4UgRGcynxWIWKFvh/XZCcS8UJdHhwy91zwAvCZIbcs+vAbflgBnNjYMs/i/i+/Ux6IZhML1yPvxg==}
    dependencies:
      is-core-module: 2.13.1
      path-parse: 1.0.7
    dev: true

  /resolve@1.22.8:
    resolution: {integrity: sha512-oKWePCxqpd6FlLvGV1VU0x7bkPmmCNolxzjMf4NczoDnQcIWrAF+cPtZn5i6n+RfD2d9i0tzpKnG6Yk168yIyw==}
    hasBin: true
    dependencies:
      is-core-module: 2.13.1
      path-parse: 1.0.7
      supports-preserve-symlinks-flag: 1.0.0
    dev: true

  /resolve@2.0.0-next.4:
    resolution: {integrity: sha512-iMDbmAWtfU+MHpxt/I5iWI7cY6YVEZUQ3MBgPQ++XD1PELuJHIl82xBmObyP2KyQmkNB2dsqF7seoQQiAn5yDQ==}
    hasBin: true
    dependencies:
      is-core-module: 2.13.1
      path-parse: 1.0.7
      supports-preserve-symlinks-flag: 1.0.0
    dev: true

  /responselike@1.0.2:
    resolution: {integrity: sha512-/Fpe5guzJk1gPqdJLJR5u7eG/gNY4nImjbRDaVWVMRhne55TCmj2i9Q+54PBRfatRC8v/rIiv9BN0pMd9OV5EQ==}
    dependencies:
      lowercase-keys: 1.0.1
    dev: true

  /responselike@2.0.1:
    resolution: {integrity: sha512-4gl03wn3hj1HP3yzgdI7d3lCkF95F21Pz4BPGvKHinyQzALR5CapwC8yIi0Rh58DEMQ/SguC03wFj2k0M/mHhw==}
    dependencies:
      lowercase-keys: 2.0.0
    dev: true

  /responselike@3.0.0:
    resolution: {integrity: sha512-40yHxbNcl2+rzXvZuVkrYohathsSJlMTXKryG5y8uciHv1+xDLHQpgjG64JUO9nrEq2jGLH6IZ8BcZyw3wrweg==}
    engines: {node: '>=14.16'}
    dependencies:
      lowercase-keys: 3.0.0
    dev: true

  /restore-cursor@3.1.0:
    resolution: {integrity: sha512-l+sSefzHpj5qimhFSE5a8nufZYAM3sBSVMAPtYkmC+4EH2anSGaEMXSD0izRQbu9nfyQ9y5JrVmp7E8oZrUjvA==}
    engines: {node: '>=8'}
    dependencies:
      onetime: 5.1.2
      signal-exit: 3.0.7
    dev: true

  /retry@0.12.0:
    resolution: {integrity: sha512-9LkiTwjUh6rT555DtE9rTX+BKByPfrMzEAtnlEtdEwr3Nkffwiihqe2bWADg+OQRjt9gl6ICdmB/ZFDCGAtSow==}
    engines: {node: '>= 4'}
    dev: true

  /retry@0.13.1:
    resolution: {integrity: sha512-XQBQ3I8W1Cge0Seh+6gjj03LbmRFWuoszgK9ooCpwYIrhhoO80pfq4cUkU5DkknwfOfFteRwlZ56PYOGYyFWdg==}
    engines: {node: '>= 4'}
    dev: true

  /reusify@1.0.4:
    resolution: {integrity: sha512-U9nH88a3fc/ekCF1l0/UP1IosiuIjyTh7hBvXVMHYgVcfGvt897Xguj2UOLDeI5BG2m7/uwyaLVT6fbtCwTyzw==}
    engines: {iojs: '>=1.0.0', node: '>=0.10.0'}
    dev: true

  /rimraf@2.7.1:
    resolution: {integrity: sha512-uWjbaKIK3T1OSVptzX7Nl6PvQ3qAGtKEtVRjRuazjfL3Bx5eI409VZSqgND+4UNnmzLVdPj9FqFJNPqBZFve4w==}
    hasBin: true
    dependencies:
      glob: 7.2.3
    dev: true

  /rimraf@3.0.2:
    resolution: {integrity: sha512-JZkJMZkAGFFPP2YqXZXPbMlMBgsxzE8ILs4lMIX/2o0L9UBw9O/Y3o6wFw/i9YLapcUJWwqbi3kdxIPdC62TIA==}
    hasBin: true
    dependencies:
      glob: 7.2.3
    dev: true

  /rimraf@4.4.1:
    resolution: {integrity: sha512-Gk8NlF062+T9CqNGn6h4tls3k6T1+/nXdOcSZVikNVtlRdYpA7wRJJMoXmuvOnLW844rPjdQ7JgXCYM6PPC/og==}
    engines: {node: '>=14'}
    hasBin: true
    dependencies:
      glob: 9.3.5
    dev: true

  /rimraf@5.0.7:
    resolution: {integrity: sha512-nV6YcJo5wbLW77m+8KjH8aB/7/rxQy9SZ0HY5shnwULfS+9nmTtVXAJET5NdZmCzA4fPI/Hm1wo/Po/4mopOdg==}
    engines: {node: '>=14.18'}
    hasBin: true
    dependencies:
      glob: 10.3.16
    dev: true

  /run-async@2.4.1:
    resolution: {integrity: sha512-tvVnVv01b8c1RrA6Ep7JkStj85Guv/YrMcwqYQnwjsAS2cTmmPGBBjAjpCW7RrSodNSoE2/qg9O4bceNvUuDgQ==}
    engines: {node: '>=0.12.0'}
    dev: true

  /run-parallel@1.2.0:
    resolution: {integrity: sha512-5l4VyZR86LZ/lDxZTR6jqL8AFE2S0IFLMP26AbjsLVADxHdhB/c0GUsH+y39UfCi3dzz8OlQuPmnaJOMoDHQBA==}
    dependencies:
      queue-microtask: 1.2.3
    dev: true

  /rxjs@6.6.7:
    resolution: {integrity: sha512-hTdwr+7yYNIT5n4AMYp85KA6yw2Va0FLa3Rguvbpa4W3I5xynaBZo41cM3XM+4Q6fRMj3sBYIR1VAmZMXYJvRQ==}
    engines: {npm: '>=2.0.0'}
    dependencies:
      tslib: 1.14.1
    dev: true

  /rxjs@7.8.1:
    resolution: {integrity: sha512-AA3TVj+0A2iuIoQkWEK/tqFjBq2j+6PO6Y0zJcvzLAFhEFIO3HL0vls9hWLncZbAAbK0mar7oZ4V079I/qPMxg==}
    dependencies:
      tslib: 2.6.2
    dev: true

  /safe-array-concat@1.0.1:
    resolution: {integrity: sha512-6XbUAseYE2KtOuGueyeobCySj9L4+66Tn6KQMOPQJrAJEowYKW/YR/MGJZl7FdydUdaFu4LYyDZjxf4/Nmo23Q==}
    engines: {node: '>=0.4'}
    dependencies:
      call-bind: 1.0.5
      get-intrinsic: 1.2.2
      has-symbols: 1.0.3
      isarray: 2.0.5
    dev: true

  /safe-buffer@5.1.2:
    resolution: {integrity: sha512-Gd2UZBJDkXlY7GbJxfsE8/nvKkUEU1G38c1siN6QP6a9PT9MmHB8GnpscSmMJSoF8LOIrt8ud/wPtojys4G6+g==}
    dev: true

  /safe-buffer@5.2.1:
    resolution: {integrity: sha512-rp3So07KcdmmKbGvgaNxQSJr7bGVSVk5S9Eq1F+ppbRo70+YeaDxkw5Dd8NPN+GD6bjnYm2VuPuCXmpuYvmCXQ==}
    dev: true

  /safe-regex-test@1.0.0:
    resolution: {integrity: sha512-JBUUzyOgEwXQY1NuPtvcj/qcBDbDmEvWufhlnXZIm75DEHp+afM1r1ujJpJsV/gSM4t59tpDyPi1sd6ZaPFfsA==}
    dependencies:
      call-bind: 1.0.5
      get-intrinsic: 1.2.2
      is-regex: 1.1.4
    dev: true

  /safer-buffer@2.1.2:
    resolution: {integrity: sha512-YZo3K82SD7Riyi0E1EQPojLz7kpepnSQI9IyPbHHg1XXXevb5dJI7tpyN2ADxGcQbHG7vcyRHk0cbwqcQriUtg==}
    dev: true

  /schema-utils@3.3.0:
    resolution: {integrity: sha512-pN/yOAvcC+5rQ5nERGuwrjLlYvLTbCibnZ1I7B1LaiAz9BRBlE9GMgE/eqV30P7aJQUf7Ddimy/RsbYO/GrVGg==}
    engines: {node: '>= 10.13.0'}
    dependencies:
      '@types/json-schema': 7.0.14
      ajv: 6.12.6
      ajv-keywords: 3.5.2(ajv@6.12.6)
    dev: true

  /section-matter@1.0.0:
    resolution: {integrity: sha512-vfD3pmTzGpufjScBh50YHKzEu2lxBWhVEHsNGoEXmCmn2hKGfeNLYMzCJpe8cD7gqX7TJluOVpBkAequ6dgMmA==}
    engines: {node: '>=4'}
    dependencies:
      extend-shallow: 2.0.1
      kind-of: 6.0.3
    dev: true

  /semver-diff@4.0.0:
    resolution: {integrity: sha512-0Ju4+6A8iOnpL/Thra7dZsSlOHYAHIeMxfhWQRI1/VLcT3WDBZKKtQt/QkBOsiIN9ZpuvHE6cGZ0x4glCMmfiA==}
    engines: {node: '>=12'}
    dependencies:
      semver: 7.6.0
    dev: true

  /semver-utils@1.1.4:
    resolution: {integrity: sha512-EjnoLE5OGmDAVV/8YDoN5KiajNadjzIp9BAHOhYeQHt7j0UWxjmgsx4YD48wp4Ue1Qogq38F1GNUJNqF1kKKxA==}
    dev: true

  /semver@5.7.1:
    resolution: {integrity: sha512-sauaDf/PZdVgrLTNYHRtpXa1iRiKcaebiKQ1BJdpQlWH2lCvexQdX55snPFyK7QzpudqbCI0qXFfOasHdyNDGQ==}
    hasBin: true
    dev: true

  /semver@6.3.1:
    resolution: {integrity: sha512-BR7VvDCVHO+q2xBEWskxS6DJE1qRnb7DxzUrogb71CWoSficBxYsiAGd+Kl0mmq/MprG9yArRkyrQxTO6XjMzA==}
    hasBin: true
    dev: true

  /semver@7.5.4:
    resolution: {integrity: sha512-1bCSESV6Pv+i21Hvpxp3Dx+pSD8lIPt8uVjRrxAUt/nbswYc+tK6Y2btiULjd4+fnq15PX+nqQDC7Oft7WkwcA==}
    engines: {node: '>=10'}
    hasBin: true
    dependencies:
      lru-cache: 6.0.0
    dev: true

  /semver@7.6.0:
    resolution: {integrity: sha512-EnwXhrlwXMk9gKu5/flx5sv/an57AkRplG3hTK68W7FRDN+k+OWBj65M7719OkA82XLBxrcX0KSHj+X5COhOVg==}
    engines: {node: '>=10'}
    hasBin: true
    dependencies:
      lru-cache: 6.0.0
    dev: true

  /semver@7.6.2:
    resolution: {integrity: sha512-FNAIBWCx9qcRhoHcgcJ0gvU7SN1lYU2ZXuSfl04bSC5OpvDHFyJCjdNHomPXxjQlCBU67YW64PzY7/VIEH7F2w==}
    engines: {node: '>=10'}
    hasBin: true
    dev: true

  /sentence-case@2.1.1:
    resolution: {integrity: sha512-ENl7cYHaK/Ktwk5OTD+aDbQ3uC8IByu/6Bkg+HDv8Mm+XnBnppVNalcfJTNsp1ibstKh030/JKQQWglDvtKwEQ==}
    dependencies:
      no-case: 2.3.2
      upper-case-first: 1.1.2
    dev: true

  /sentence-case@3.0.4:
    resolution: {integrity: sha512-8LS0JInaQMCRoQ7YUytAo/xUu5W2XnQxV2HI/6uM6U7CITS1RqPElr30V6uIqyMKM9lJGRVFy5/4CuzcixNYSg==}
    dependencies:
      no-case: 3.0.4
      tslib: 2.6.2
      upper-case-first: 2.0.2
    dev: true

  /serialize-javascript@6.0.1:
    resolution: {integrity: sha512-owoXEFjWRllis8/M1Q+Cw5k8ZH40e3zhp/ovX+Xr/vi1qj6QesbyXXViFbpNvWvPNAD62SutwEXavefrLJWj7w==}
    dependencies:
      randombytes: 2.1.0
    dev: true

  /set-blocking@2.0.0:
    resolution: {integrity: sha512-KiKBS8AnWGEyLzofFfmvKwpdPzqiy16LvQfK3yv/fVH7Bj13/wl3JSR1J+rfgRE9q7xUJK4qvgS8raSOeLUehw==}
    dev: true

  /set-function-length@1.1.1:
    resolution: {integrity: sha512-VoaqjbBJKiWtg4yRcKBQ7g7wnGnLV3M8oLvVWwOk2PdYY6PEFegR1vezXR0tw6fZGF9csVakIRjrJiy2veSBFQ==}
    engines: {node: '>= 0.4'}
    dependencies:
      define-data-property: 1.1.1
      get-intrinsic: 1.2.2
      gopd: 1.0.1
      has-property-descriptors: 1.0.0
    dev: true

  /set-function-name@2.0.1:
    resolution: {integrity: sha512-tMNCiqYVkXIZgc2Hnoy2IvC/f8ezc5koaRFkCjrpWzGpCd3qbZXPzVy9MAZzK1ch/X0jvSkojys3oqJN0qCmdA==}
    engines: {node: '>= 0.4'}
    dependencies:
      define-data-property: 1.1.1
      functions-have-names: 1.2.3
      has-property-descriptors: 1.0.0
    dev: true

  /setimmediate@1.0.5:
    resolution: {integrity: sha512-MATJdZp8sLqDl/68LfQmbP8zKPLQNV6BIZoIgrscFDQ+RsvK/BxeDQOgyxKKoh0y/8h3BqVFnCqQ/gd+reiIXA==}
    dev: true

  /shebang-command@2.0.0:
    resolution: {integrity: sha512-kHxr2zZpYtdmrN1qDjrrX/Z1rR1kG8Dx+gkpK1G4eXmvXswmcE1hTWBWYUzlraYw1/yZp6YuDY77YtvbN0dmDA==}
    engines: {node: '>=8'}
    dependencies:
      shebang-regex: 3.0.0
    dev: true

  /shebang-regex@3.0.0:
    resolution: {integrity: sha512-7++dFhtcx3353uBaq8DDR4NuxBetBzC7ZQOhmTQInHEd6bSrXdiEyzCvG07Z44UYdLShWUyXt5M/yhz8ekcb1A==}
    engines: {node: '>=8'}
    dev: true

  /side-channel@1.0.4:
    resolution: {integrity: sha512-q5XPytqFEIKHkGdiMIrY10mvLRvnQh42/+GoBlFW3b2LXLE2xxJpZFdm94we0BaoV3RwJyGqg5wS7epxTv0Zvw==}
    dependencies:
      call-bind: 1.0.5
      get-intrinsic: 1.2.2
      object-inspect: 1.13.1
    dev: true

  /signal-exit@3.0.7:
    resolution: {integrity: sha512-wnD2ZE+l+SPC/uoS0vXeE9L1+0wuaMqKlfz9AMUo38JsyLSBWSFcHR1Rri62LZc12vLr1gb3jl7iwQhgwpAbGQ==}
    dev: true

  /signal-exit@4.1.0:
    resolution: {integrity: sha512-bzyZ1e88w9O1iNJbKnOlvYTrWPDl46O1bG0D3XInv+9tkPrxrN8jUUTiFlDkkmKWgn1M6CfIA13SuGqOa9Korw==}
    engines: {node: '>=14'}
    dev: true

  /sigstore@1.4.0:
    resolution: {integrity: sha512-N7TRpSbFjY/TrFDg6yGAQSYBrQ5s6qmPiq4pD6fkv1LoyfMsLG0NwZWG2s5q+uttLHgyVyTa0Rogx2P78rN8kQ==}
    engines: {node: ^14.17.0 || ^16.13.0 || >=18.0.0}
    hasBin: true
    dependencies:
      '@sigstore/protobuf-specs': 0.1.0
      make-fetch-happen: 11.1.1
      tuf-js: 1.1.5
    transitivePeerDependencies:
      - supports-color
    dev: true

  /simple-git@3.19.1:
    resolution: {integrity: sha512-Ck+rcjVaE1HotraRAS8u/+xgTvToTuoMkT9/l9lvuP5jftwnYUp6DwuJzsKErHgfyRk8IB8pqGHWEbM3tLgV1w==}
    dependencies:
      '@kwsites/file-exists': 1.1.1
      '@kwsites/promise-deferred': 1.1.1
      debug: 4.3.4(supports-color@8.1.1)
    transitivePeerDependencies:
      - supports-color
    dev: true

  /simple-swizzle@0.2.2:
    resolution: {integrity: sha512-JA//kQgZtbuY83m+xT+tXJkmJncGMTFT+C+g2h2R9uxkYIrE2yy9sgmcLhCnw57/WSD+Eh3J97FPEDFnbXnDUg==}
    dependencies:
      is-arrayish: 0.3.2
    dev: true

  /sisteransi@1.0.5:
    resolution: {integrity: sha512-bLGGlR1QxBcynn2d5YmDX4MGjlZvy2MRBDRNHLJ8VI6l6+9FUiyTFNJ0IveOSP0bcXgVDPRcfGqA0pjaqUpfVg==}
    dev: true

  /skin-tone@2.0.0:
    resolution: {integrity: sha512-kUMbT1oBJCpgrnKoSr0o6wPtvRWT9W9UKvGLwfJYO2WuahZRHOpEyL1ckyMGgMWh0UdpmaoFqKKD29WTomNEGA==}
    engines: {node: '>=8'}
    dependencies:
      unicode-emoji-modifier-base: 1.0.0
    dev: true

  /slash@3.0.0:
    resolution: {integrity: sha512-g9Q1haeby36OSStwb4ntCGGGaKsaVSjQ68fBxoQcutl5fS1vuY18H3wSt3jFyFtrkx+Kz0V1G85A4MyAdDMi2Q==}
    engines: {node: '>=8'}
    dev: true

  /slash@4.0.0:
    resolution: {integrity: sha512-3dOsAHXXUkQTpOYcoAxLIorMTp4gIQr5IW3iVb7A7lFIp0VHhnynm9izx6TssdrIcVIESAlVjtnO2K8bg+Coew==}
    engines: {node: '>=12'}
    dev: true

  /slice-ansi@4.0.0:
    resolution: {integrity: sha512-qMCMfhY040cVHT43K9BFygqYbUPFZKHOg7K73mtTWJRb8pyP3fzf4Ixd5SzdEJQ6MRUg/WBnOLxghZtKKurENQ==}
    engines: {node: '>=10'}
    dependencies:
      ansi-styles: 4.3.0
      astral-regex: 2.0.0
      is-fullwidth-code-point: 3.0.0
    dev: true

  /smart-buffer@4.2.0:
    resolution: {integrity: sha512-94hK0Hh8rPqQl2xXc3HsaBoOXKV20MToPkcXvwbISWLEs+64sBq5kFgn2kJDHb1Pry9yrP0dxrCI9RRci7RXKg==}
    engines: {node: '>= 6.0.0', npm: '>= 3.0.0'}
    dev: true

  /snake-case@2.1.0:
    resolution: {integrity: sha512-FMR5YoPFwOLuh4rRz92dywJjyKYZNLpMn1R5ujVpIYkbA9p01fq8RMg0FkO4M+Yobt4MjHeLTJVm5xFFBHSV2Q==}
    dependencies:
      no-case: 2.3.2
    dev: true

  /snake-case@3.0.4:
    resolution: {integrity: sha512-LAOh4z89bGQvl9pFfNF8V146i7o7/CqFPbqzYgP+yYzDIDeS9HaNFtXABamRW+AQzEVODcvE79ljJ+8a9YSdMg==}
    dependencies:
      dot-case: 3.0.4
      tslib: 2.6.2
    dev: true

  /socks-proxy-agent@7.0.0:
    resolution: {integrity: sha512-Fgl0YPZ902wEsAyiQ+idGd1A7rSFx/ayC1CQVMw5P+EQx2V0SgpGtf6OKFhVjPflPUl9YMmEOnmfjCdMUsygww==}
    engines: {node: '>= 10'}
    dependencies:
      agent-base: 6.0.2
      debug: 4.3.4(supports-color@8.1.1)
      socks: 2.7.1
    transitivePeerDependencies:
      - supports-color
    dev: true

  /socks@2.7.1:
    resolution: {integrity: sha512-7maUZy1N7uo6+WVEX6psASxtNlKaNVMlGQKkG/63nEDdLOWNbiUMoLK7X4uYoLhQstau72mLgfEWcXcwsaHbYQ==}
    engines: {node: '>= 10.13.0', npm: '>= 3.0.0'}
    dependencies:
      ip: 2.0.1
      smart-buffer: 4.2.0
    dev: true

  /sort-json@2.0.1:
    resolution: {integrity: sha512-s8cs2bcsQCzo/P2T/uoU6Js4dS/jnX8+4xunziNoq9qmSpZNCrRIAIvp4avsz0ST18HycV4z/7myJ7jsHWB2XQ==}
    hasBin: true
    dependencies:
      detect-indent: 5.0.0
      detect-newline: 2.1.0
      minimist: 1.2.8
    dev: true

  /sort-object-keys@1.1.3:
    resolution: {integrity: sha512-855pvK+VkU7PaKYPc+Jjnmt4EzejQHyhhF33q31qG8x7maDzkeFhAAThdCYay11CISO+qAMwjOBP+fPZe0IPyg==}
    dev: true

  /sort-package-json@1.57.0:
    resolution: {integrity: sha512-FYsjYn2dHTRb41wqnv+uEqCUvBpK3jZcTp9rbz2qDTmel7Pmdtf+i2rLaaPMRZeSVM60V3Se31GyWFpmKs4Q5Q==}
    hasBin: true
    dependencies:
      detect-indent: 6.1.0
      detect-newline: 3.1.0
      git-hooks-list: 1.0.3
      globby: 10.0.0
      is-plain-obj: 2.1.0
      sort-object-keys: 1.1.3
    dev: true

  /sort-package-json@2.10.0:
    resolution: {integrity: sha512-MYecfvObMwJjjJskhxYfuOADkXp1ZMMnCFC8yhp+9HDsk7HhR336hd7eiBs96lTXfiqmUNI+WQCeCMRBhl251g==}
    hasBin: true
    dependencies:
      detect-indent: 7.0.1
      detect-newline: 4.0.1
      get-stdin: 9.0.0
      git-hooks-list: 3.1.0
      globby: 13.2.2
      is-plain-obj: 4.1.0
      semver: 7.6.2
      sort-object-keys: 1.1.3
    dev: true

  /source-map-support@0.5.21:
    resolution: {integrity: sha512-uBHU3L3czsIyYXKX88fdrGovxdSCoTGDRZ6SYXtSRxLZUzHg5P/66Ht6uoUlHu9EZod+inXhKo3qQgwXUT/y1w==}
    dependencies:
      buffer-from: 1.1.2
      source-map: 0.6.1
    dev: true

  /source-map@0.6.1:
    resolution: {integrity: sha512-UjgapumWlbMhkBgzT7Ykc5YXUT46F0iKu8SGXq0bcwP5dz/h0Plj6enJqjz1Zbq2l5WaqYnrVbwWOWMyF3F47g==}
    engines: {node: '>=0.10.0'}
    dev: true

  /spawn-command@0.0.2-1:
    resolution: {integrity: sha512-n98l9E2RMSJ9ON1AKisHzz7V42VDiBQGY6PB1BwRglz99wpVsSuGzQ+jOi6lFXBGVTCrRpltvjm+/XA+tpeJrg==}
    dev: true

  /spawn-please@2.0.2:
    resolution: {integrity: sha512-KM8coezO6ISQ89c1BzyWNtcn2V2kAVtwIXd3cN/V5a0xPYc1F/vydrRc01wsKFEQ/p+V1a4sw4z2yMITIXrgGw==}
    engines: {node: '>=14'}
    dependencies:
      cross-spawn: 7.0.3
    dev: true

  /spdx-correct@3.2.0:
    resolution: {integrity: sha512-kN9dJbvnySHULIluDHy32WHRUu3Og7B9sbY7tsFLctQkIqnMh3hErYgdMjTYuqmcXX+lK5T1lnUt3G7zNswmZA==}
    dependencies:
      spdx-expression-parse: 3.0.1
      spdx-license-ids: 3.0.13
    dev: true

  /spdx-exceptions@2.3.0:
    resolution: {integrity: sha512-/tTrYOC7PPI1nUAgx34hUpqXuyJG+DTHJTnIULG4rDygi4xu/tfgmq1e1cIRwRzwZgo4NLySi+ricLkZkw4i5A==}
    dev: true

  /spdx-expression-parse@3.0.1:
    resolution: {integrity: sha512-cbqHunsQWnJNE6KhVSMsMeH5H/L9EpymbzqTQ3uLwNCLZ1Q481oWaofqH7nO6V07xlXwY6PhQdQ2IedWx/ZK4Q==}
    dependencies:
      spdx-exceptions: 2.3.0
      spdx-license-ids: 3.0.13
    dev: true

  /spdx-license-ids@3.0.13:
    resolution: {integrity: sha512-XkD+zwiqXHikFZm4AX/7JSCXA98U5Db4AFd5XUg/+9UNtnH75+Z9KxtpYiJZx36mUDVOwH83pl7yvCer6ewM3w==}
    dev: true

  /split-on-first@1.1.0:
    resolution: {integrity: sha512-43ZssAJaMusuKWL8sKUBQXHWOpq8d6CfN/u1p4gUzfJkM05C8rxTmYrkIPTXapZpORA6LkkzcUulJ8FqA7Uudw==}
    engines: {node: '>=6'}
    dev: true

  /sprintf-js@1.0.3:
    resolution: {integrity: sha512-D9cPgkvLlV3t3IzL0D0YLvGA9Ahk4PcvVwUbN0dSGr1aP0Nrt4AEnTUbuGvquEC0mA64Gqt1fzirlRs5ibXx8g==}
    dev: true

  /ssri@10.0.4:
    resolution: {integrity: sha512-12+IR2CB2C28MMAw0Ncqwj5QbTcs0nGIhgJzYWzDkb21vWmfNI83KS4f3Ci6GI98WreIfG7o9UXp3C0qbpA8nQ==}
    engines: {node: ^14.17.0 || ^16.13.0 || >=18.0.0}
    dependencies:
      minipass: 5.0.0
    dev: true

  /ssri@9.0.1:
    resolution: {integrity: sha512-o57Wcn66jMQvfHG1FlYbWeZWW/dHZhJXjpIcTfXldXEk5nz5lStPo3mK0OJQfGR3RbZUlbISexbljkJzuEj/8Q==}
    engines: {node: ^12.13.0 || ^14.15.0 || >=16.0.0}
    dependencies:
      minipass: 3.3.6
    dev: true

  /strict-uri-encode@2.0.0:
    resolution: {integrity: sha512-QwiXZgpRcKkhTj2Scnn++4PKtWsH0kpzZ62L2R6c/LUVYv7hVnZqcg2+sMuT6R7Jusu1vviK/MFsu6kNJfWlEQ==}
    engines: {node: '>=4'}
    dev: true

  /string-argv@0.3.2:
    resolution: {integrity: sha512-aqD2Q0144Z+/RqG52NeHEkZauTAUWJO8c6yTftGJKO3Tja5tUgIfmIl6kExvhtxSDP7fXB6DvzkfMpCd/F3G+Q==}
    engines: {node: '>=0.6.19'}
    dev: true

  /string-width@4.2.3:
    resolution: {integrity: sha512-wKyQRQpjJ0sIp62ErSZdGsjMJWsap5oRNihHhu6G7JVO/9jIB6UyevL+tXuOqrng8j/cxKTWyWUwvSTriiZz/g==}
    engines: {node: '>=8'}
    dependencies:
      emoji-regex: 8.0.0
      is-fullwidth-code-point: 3.0.0
      strip-ansi: 6.0.1
    dev: true

  /string-width@5.1.2:
    resolution: {integrity: sha512-HnLOCR3vjcY8beoNLtcjZ5/nxn2afmME6lhrDrebokqMap+XbeW8n9TXpPDOqdGK5qcI3oT0GKTW6wC7EMiVqA==}
    engines: {node: '>=12'}
    dependencies:
      eastasianwidth: 0.2.0
      emoji-regex: 9.2.2
      strip-ansi: 7.1.0
    dev: true

  /string.prototype.matchall@4.0.8:
    resolution: {integrity: sha512-6zOCOcJ+RJAQshcTvXPHoxoQGONa3e/Lqx90wUA+wEzX78sg5Bo+1tQo4N0pohS0erG9qtCqJDjNCQBjeWVxyg==}
    dependencies:
      call-bind: 1.0.5
      define-properties: 1.2.1
      es-abstract: 1.22.3
      get-intrinsic: 1.2.2
      has-symbols: 1.0.3
      internal-slot: 1.0.5
      regexp.prototype.flags: 1.5.1
      side-channel: 1.0.4
    dev: true

  /string.prototype.trim@1.2.8:
    resolution: {integrity: sha512-lfjY4HcixfQXOfaqCvcBuOIapyaroTXhbkfJN3gcB1OtyupngWK4sEET9Knd0cXd28kTUqu/kHoV4HKSJdnjiQ==}
    engines: {node: '>= 0.4'}
    dependencies:
      call-bind: 1.0.5
      define-properties: 1.2.1
      es-abstract: 1.22.3
    dev: true

  /string.prototype.trimend@1.0.7:
    resolution: {integrity: sha512-Ni79DqeB72ZFq1uH/L6zJ+DKZTkOtPIHovb3YZHQViE+HDouuU4mBrLOLDn5Dde3RF8qw5qVETEjhu9locMLvA==}
    dependencies:
      call-bind: 1.0.5
      define-properties: 1.2.1
      es-abstract: 1.22.3
    dev: true

  /string.prototype.trimstart@1.0.7:
    resolution: {integrity: sha512-NGhtDFu3jCEm7B4Fy0DpLewdJQOZcQ0rGbwQ/+stjnrp2i+rlKeCvos9hOIeCmqwratM47OBxY7uFZzjxHXmrg==}
    dependencies:
      call-bind: 1.0.5
      define-properties: 1.2.1
      es-abstract: 1.22.3
    dev: true

  /string_decoder@0.10.31:
    resolution: {integrity: sha512-ev2QzSzWPYmy9GuqfIVildA4OdcGLeFZQrq5ys6RtiuF+RQQiZWr8TZNyAcuVXyQRYfEO+MsoB/1BuQVhOJuoQ==}
    dev: true

  /string_decoder@1.1.1:
    resolution: {integrity: sha512-n/ShnvDi6FHbbVfviro+WojiFzv+s8MPMHBczVePfUpDJLwoLT0ht1l4YwBCbi8pJAveEEdnkHyPyTP/mzRfwg==}
    dependencies:
      safe-buffer: 5.1.2
    dev: true

  /string_decoder@1.3.0:
    resolution: {integrity: sha512-hkRX8U1WjJFd8LsDJ2yQ/wWWxaopEsABU1XfkM8A+j0+85JAGppt16cr1Whg6KIbb4okU6Mql6BOj+uup/wKeA==}
    dependencies:
      safe-buffer: 5.2.1
    dev: true

  /strip-ansi@6.0.1:
    resolution: {integrity: sha512-Y38VPSHcqkFrCpFnQ9vuSXmquuv5oXOKpGeT6aGrr3o3Gc9AlVa6JBfUSOCnbxGGZF+/0ooI7KrPuUSztUdU5A==}
    engines: {node: '>=8'}
    dependencies:
      ansi-regex: 5.0.1
    dev: true

  /strip-ansi@7.1.0:
    resolution: {integrity: sha512-iq6eVVI64nQQTRYq2KtEg2d2uU7LElhTJwsH4YzIHZshxlgZms/wIc4VoDQTlG/IvVIrBKG06CrZnp0qv7hkcQ==}
    engines: {node: '>=12'}
    dependencies:
      ansi-regex: 6.0.1
    dev: true

  /strip-bom-string@1.0.0:
    resolution: {integrity: sha512-uCC2VHvQRYu+lMh4My/sFNmF2klFymLX1wHJeXnbEJERpV/ZsVuonzerjfrGpIGF7LBVa1O7i9kjiWvJiFck8g==}
    engines: {node: '>=0.10.0'}
    dev: true

  /strip-bom@3.0.0:
    resolution: {integrity: sha512-vavAMRXOgBVNF6nyEEmL3DBK19iRpDcoIwW+swQ+CbGiu7lju6t+JklA1MHweoWtadgt4ISVUsXLyDq34ddcwA==}
    engines: {node: '>=4'}
    dev: true

  /strip-final-newline@2.0.0:
    resolution: {integrity: sha512-BrpvfNAE3dcvq7ll3xVumzjKjZQ5tI1sEUIKr3Uoks0XUl45St3FlatVqef9prk4jRDzhW6WZg+3bk93y6pLjA==}
    engines: {node: '>=6'}
    dev: true

  /strip-indent@3.0.0:
    resolution: {integrity: sha512-laJTa3Jb+VQpaC6DseHhF7dXVqHTfJPCRDaEbid/drOhgitgYku/letMUqOXFoWV0zIIUbjpdH2t+tYj4bQMRQ==}
    engines: {node: '>=8'}
    dependencies:
      min-indent: 1.0.1
    dev: true

  /strip-json-comments@2.0.1:
    resolution: {integrity: sha512-4gB8na07fecVVkOI6Rs4e7T6NOTki5EmL7TUduTs6bu3EdnSycntVJ4re8kgZA+wx9IueI2Y11bfbgwtzuE0KQ==}
    engines: {node: '>=0.10.0'}
    dev: true

  /strip-json-comments@3.1.1:
    resolution: {integrity: sha512-6fPc+R4ihwqP6N/aIv2f1gMH8lOVtWQHoqC4yK6oSDVVocumAsfCqjkXnqiYMhmMwS/mEHLp7Vehlt3ql6lEig==}
    engines: {node: '>=8'}
    dev: true

  /strip-json-comments@5.0.1:
    resolution: {integrity: sha512-0fk9zBqO67Nq5M/m45qHCJxylV/DhBlIOVExqgOMiCCrzrhU6tCibRXNqE3jwJLftzE9SNuZtYbpzcO+i9FiKw==}
    engines: {node: '>=14.16'}
    dev: true

  /strnum@1.0.5:
    resolution: {integrity: sha512-J8bbNyKKXl5qYcR36TIO8W3mVGVHrmmxsd5PAItGkmyzwJvybiw2IVq5nqd0i4LSNSkB/sx9VHllbfFdr9k1JA==}
    dev: true

  /supports-color@5.5.0:
    resolution: {integrity: sha512-QjVjwdXIt408MIiAqCX4oUKsgU2EqAGzs2Ppkm4aQYbjm+ZEWEcW4SfFNTr4uMNZma0ey4f5lgLrkB0aX0QMow==}
    engines: {node: '>=4'}
    dependencies:
      has-flag: 3.0.0
    dev: true

  /supports-color@7.2.0:
    resolution: {integrity: sha512-qpCAvRl9stuOHveKsn7HncJRvv501qIacKzQlO/+Lwxc9+0q2wLyv4Dfvt80/DPn2pqOBsJdDiogXGR9+OvwRw==}
    engines: {node: '>=8'}
    dependencies:
      has-flag: 4.0.0
    dev: true

  /supports-color@8.1.1:
    resolution: {integrity: sha512-MpUEN2OodtUzxvKQl72cUF7RQ5EiHsGvSsVG0ia9c5RbWGL2CI4C7EpPS8UTBIplnlzZiNuV56w+FuNxy3ty2Q==}
    engines: {node: '>=10'}
    dependencies:
      has-flag: 4.0.0
    dev: true

  /supports-hyperlinks@1.0.1:
    resolution: {integrity: sha512-HHi5kVSefKaJkGYXbDuKbUGRVxqnWGn3J2e39CYcNJEfWciGq2zYtOhXLTlvrOZW1QU7VX67w7fMmWafHX9Pfw==}
    engines: {node: '>=4'}
    dependencies:
      has-flag: 2.0.0
      supports-color: 5.5.0
    dev: true

  /supports-hyperlinks@2.3.0:
    resolution: {integrity: sha512-RpsAZlpWcDwOPQA22aCH4J0t7L8JmAvsCxfOSEwm7cQs3LshN36QaTkwd70DnBOXDWGssw2eUoc8CaRWT0XunA==}
    engines: {node: '>=8'}
    dependencies:
      has-flag: 4.0.0
      supports-color: 7.2.0
    dev: true

  /supports-hyperlinks@3.0.0:
    resolution: {integrity: sha512-QBDPHyPQDRTy9ku4URNGY5Lah8PAaXs6tAAwp55sL5WCsSW7GIfdf6W5ixfziW+t7wh3GVvHyHHyQ1ESsoRvaA==}
    engines: {node: '>=14.18'}
    dependencies:
      has-flag: 4.0.0
      supports-color: 7.2.0
    dev: true

  /supports-preserve-symlinks-flag@1.0.0:
    resolution: {integrity: sha512-ot0WnXS9fgdkgIcePe6RHNk1WA8+muPa6cSjeR3V8K27q9BB1rTE3R1p7Hv0z1ZyAc8s6Vvv8DIyWf681MAt0w==}
    engines: {node: '>= 0.4'}
    dev: true

  /swap-case@1.1.2:
    resolution: {integrity: sha512-BAmWG6/bx8syfc6qXPprof3Mn5vQgf5dwdUNJhsNqU9WdPt5P+ES/wQ5bxfijy8zwZgZZHslC3iAsxsuQMCzJQ==}
    dependencies:
      lower-case: 1.1.4
      upper-case: 1.1.3
    dev: true

  /table@6.8.1:
    resolution: {integrity: sha512-Y4X9zqrCftUhMeH2EptSSERdVKt/nEdijTOacGD/97EKjhQ/Qs8RTlEGABSJNNN8lac9kheH+af7yAkEWlgneA==}
    engines: {node: '>=10.0.0'}
    dependencies:
      ajv: 8.12.0
      lodash.truncate: 4.4.2
      slice-ansi: 4.0.0
      string-width: 4.2.3
      strip-ansi: 6.0.1
    dev: true

  /tapable@2.2.1:
    resolution: {integrity: sha512-GNzQvQTOIP6RyTfE2Qxb8ZVlNmw0n88vp1szwWRimP02mnTsx3Wtn5qRdqY9w2XduFNUgvOwhNnQsjwCp+kqaQ==}
    engines: {node: '>=6'}
    dev: true

  /tar@6.1.14:
    resolution: {integrity: sha512-piERznXu0U7/pW7cdSn7hjqySIVTYT6F76icmFk7ptU7dDYlXTm5r9A6K04R2vU3olYgoKeo1Cg3eeu5nhftAw==}
    engines: {node: '>=10'}
    dependencies:
      chownr: 2.0.0
      fs-minipass: 2.1.0
      minipass: 5.0.0
      minizlib: 2.1.2
      mkdirp: 1.0.4
      yallist: 4.0.0
    dev: true

  /terser-webpack-plugin@5.3.8(webpack@5.88.2):
    resolution: {integrity: sha512-WiHL3ElchZMsK27P8uIUh4604IgJyAW47LVXGbEoB21DbQcZ+OuMpGjVYnEUaqcWM6dO8uS2qUbA7LSCWqvsbg==}
    engines: {node: '>= 10.13.0'}
    peerDependencies:
      '@swc/core': '*'
      esbuild: '*'
      uglify-js: '*'
      webpack: ^5.1.0
    peerDependenciesMeta:
      '@swc/core':
        optional: true
      esbuild:
        optional: true
      uglify-js:
        optional: true
    dependencies:
      '@jridgewell/trace-mapping': 0.3.18
      jest-worker: 27.5.1
      schema-utils: 3.3.0
      serialize-javascript: 6.0.1
      terser: 5.17.2
      webpack: 5.88.2
    dev: true

  /terser@5.17.2:
    resolution: {integrity: sha512-1D1aGbOF1Mnayq5PvfMc0amAR1y5Z1nrZaGCvI5xsdEfZEVte8okonk02OiaK5fw5hG1GWuuVsakOnpZW8y25A==}
    engines: {node: '>=10'}
    hasBin: true
    dependencies:
      '@jridgewell/source-map': 0.3.3
      acorn: 8.11.2
      commander: 2.20.3
      source-map-support: 0.5.21
    dev: true

  /text-table@0.2.0:
    resolution: {integrity: sha512-N+8UisAXDGk8PFXP4HAzVR9nbfmVJ3zYLAWiTIoqC5v5isinhr+r5uaO8+7r3BMfuNIufIsA7RdpVgacC2cSpw==}
    dev: true

  /through2@2.0.5:
    resolution: {integrity: sha512-/mrRod8xqpA+IHSLyGCQ2s8SPHiCDEeQJSep1jqLYeEUClOFG2Qsh+4FU6G9VeqpZnGW/Su8LQGc4YKni5rYSQ==}
    dependencies:
      readable-stream: 2.3.8
      xtend: 4.0.2
    dev: true

  /through@2.3.8:
    resolution: {integrity: sha512-w89qg7PI8wAdvX60bMDP+bFoD5Dvhm9oLheFp5O4a2QF0cSBGsBX4qZmadPMvVqlLJBBci+WqGGOAPvcDeNSVg==}
    dev: true

  /tiny-jsonc@1.0.1:
    resolution: {integrity: sha512-ik6BCxzva9DoiEfDX/li0L2cWKPPENYvixUprFdl3YPi4bZZUhDnNI9YUkacrv+uIG90dnxR5mNqaoD6UhD6Bw==}
    dev: true

  /title-case@2.1.1:
    resolution: {integrity: sha512-EkJoZ2O3zdCz3zJsYCsxyq2OC5hrxR9mfdd5I+w8h/tmFfeOxJ+vvkxsKxdmN0WtS9zLdHEgfgVOiMVgv+Po4Q==}
    dependencies:
      no-case: 2.3.2
      upper-case: 1.1.3
    dev: true

  /tmp@0.0.33:
    resolution: {integrity: sha512-jRCJlojKnZ3addtTOjdIqoRuPEKBvNXcGYqzO6zWZX8KfKEpnGY5jfggJQ3EjKuu8D4bJRr0y+cYJFmYbImXGw==}
    engines: {node: '>=0.6.0'}
    dependencies:
      os-tmpdir: 1.0.2
    dev: true

  /to-readable-stream@1.0.0:
    resolution: {integrity: sha512-Iq25XBt6zD5npPhlLVXGFN3/gyR2/qODcKNNyTMd4vbm39HUaOiAM4PMq0eMVC/Tkxz+Zjdsc55g9yyz+Yq00Q==}
    engines: {node: '>=6'}
    dev: true

  /to-regex-range@5.0.1:
    resolution: {integrity: sha512-65P7iz6X5yEr1cwcgvQxbbIw7Uk3gOy5dIdtZ4rDveLqhrdJP+Li/Hx6tyK0NEb+2GCyneCMJiGqrADCSNk8sQ==}
    engines: {node: '>=8.0'}
    dependencies:
      is-number: 7.0.0
    dev: true

  /tr46@0.0.3:
    resolution: {integrity: sha512-N3WMsuqV66lT30CrXNbEjx4GEwlow3v6rr4mCcv6prnfwhS01rkgyFdjPNBYd9br7LpXV1+Emh01fHnq2Gdgrw==}
    dev: true

  /tree-kill@1.2.2:
    resolution: {integrity: sha512-L0Orpi8qGpRG//Nd+H90vFB+3iHnue1zSSGmNOOCh1GLJ7rUKVwV2HvijphGQS2UmhUZewS9VgvxYIdgr+fG1A==}
    hasBin: true
    dev: true

  /ts-api-utils@1.0.3(typescript@5.1.6):
    resolution: {integrity: sha512-wNMeqtMz5NtwpT/UZGY5alT+VoKdSsOOP/kqHFcUW1P/VRhH2wJ48+DN2WwUliNbQ976ETwDL0Ifd2VVvgonvg==}
    engines: {node: '>=16.13.0'}
    peerDependencies:
      typescript: '>=4.2.0'
    dependencies:
      typescript: 5.1.6
    dev: true

  /ts-expose-internals-conditionally@1.0.0-empty.0:
    resolution: {integrity: sha512-F8m9NOF6ZhdOClDVdlM8gj3fDCav4ZIFSs/EI3ksQbAAXVSCN/Jh5OCJDDZWBuBy9psFc6jULGDlPwjMYMhJDw==}
    dev: true

  /ts-morph@20.0.0:
    resolution: {integrity: sha512-JVmEJy2Wow5n/84I3igthL9sudQ8qzjh/6i4tmYCm6IqYyKFlNbJZi7oBdjyqcWSWYRu3CtL0xbT6fS03ESZIg==}
    dependencies:
      '@ts-morph/common': 0.21.0
      code-block-writer: 12.0.0
    dev: true

  /ts-morph@22.0.0:
    resolution: {integrity: sha512-M9MqFGZREyeb5fTl6gNHKZLqBQA0TjA1lea+CR48R8EBTDuWrNqW6ccC5QvjNR4s6wDumD3LTCjOFSp9iwlzaw==}
    dependencies:
      '@ts-morph/common': 0.23.0
      code-block-writer: 13.0.1
    dev: true

  /tslib@1.14.1:
    resolution: {integrity: sha512-Xni35NKzjgMrwevysHTCArtLDpPvye8zV/0E4EyYn43P7/7qvQwPh9BGkHewbMulVntbigmcT7rdX3BNo9wRJg==}
    dev: true

  /tslib@2.6.2:
    resolution: {integrity: sha512-AEYxH93jGFPn/a2iVAwW87VuUIkR1FVUKB77NwMF7nBTDkDrrT/Hpt/IrCJ0QXhW27jTBDcf5ZY7w6RiqTMw2Q==}
    dev: true

  /tsutils@3.21.0(typescript@5.1.6):
    resolution: {integrity: sha512-mHKK3iUXL+3UF6xL5k0PEhKRUBKPBCv/+RkEOpjRWxxx27KKRBmmA60A9pgOUvMi8GKhRMPEmjBRPzs2W7O1OA==}
    engines: {node: '>= 6'}
    peerDependencies:
      typescript: '>=2.8.0 || >= 3.2.0-dev || >= 3.3.0-dev || >= 3.4.0-dev || >= 3.5.0-dev || >= 3.6.0-dev || >= 3.6.0-beta || >= 3.7.0-dev || >= 3.7.0-beta'
    dependencies:
      tslib: 1.14.1
      typescript: 5.1.6
    dev: true

  /tuf-js@1.1.5:
    resolution: {integrity: sha512-inqodgxdsmuxrtQVbu6tPNgRKWD1Boy3VB6GO7KczJZpAHiTukwhSzXUSzvDcw5pE2Jo8ua+e1ykpHv7VdPVlQ==}
    engines: {node: ^14.17.0 || ^16.13.0 || >=18.0.0}
    dependencies:
      '@tufjs/models': 1.0.4
      make-fetch-happen: 11.1.1
    transitivePeerDependencies:
      - supports-color
    dev: true

  /tunnel-agent@0.6.0:
    resolution: {integrity: sha512-McnNiV1l8RYeY8tBgEpuodCC1mLUdbSN+CYBL7kJsJNInOP8UjDDEwdk6Mw60vdLLrr5NHKZhMAOSrR2NZuQ+w==}
    dependencies:
      safe-buffer: 5.2.1
    dev: true

  /tunnel@0.0.6:
    resolution: {integrity: sha512-1h/Lnq9yajKY2PEbBadPXj3VxsDDu844OnaAo52UVmIzIvwwtBPIuNvkjuzBlTWpfJyUbG3ez0KSBibQkj4ojg==}
    engines: {node: '>=0.6.11 <=0.7.0 || >=0.7.3'}
    dev: true

  /type-check@0.4.0:
    resolution: {integrity: sha512-XleUoc9uwGXqjWwXaUTZAmzMcFZ5858QA2vvx1Ur5xIcixXIP+8LnFDgRplU30us6teqdlskFfu+ae4K79Ooew==}
    engines: {node: '>= 0.8.0'}
    dependencies:
      prelude-ls: 1.2.1
    dev: true

  /type-fest@0.20.2:
    resolution: {integrity: sha512-Ne+eE4r0/iWnpAxD852z3A+N0Bt5RN//NjJwRd2VFHEmrywxf5vsZlh4R6lixl6B+wz/8d+maTSAkN1FIkI3LQ==}
    engines: {node: '>=10'}
    dev: true

  /type-fest@0.21.3:
    resolution: {integrity: sha512-t0rzBq87m3fVcduHDUFhKmyyX+9eo6WQjZvf51Ea/M0Q7+T374Jp1aUiyUl0GKxp8M/OETVHSDvmkyPgvX+X2w==}
    engines: {node: '>=10'}
    dev: true

  /type-fest@0.6.0:
    resolution: {integrity: sha512-q+MB8nYR1KDLrgr4G5yemftpMC7/QLqVndBmEEdqzmNj5dcFOO4Oo8qlwZE3ULT3+Zim1F8Kq4cBnikNhlCMlg==}
    engines: {node: '>=8'}
    dev: true

  /type-fest@0.8.1:
    resolution: {integrity: sha512-4dbzIzqvjtgiM5rw1k5rEHtBANKmdudhGyBEajN01fEyhaAIhsoKNy6y7+IN93IfpFtwY9iqi7kD+xwKhQsNJA==}
    engines: {node: '>=8'}
    dev: true

  /type-fest@1.4.0:
    resolution: {integrity: sha512-yGSza74xk0UG8k+pLh5oeoYirvIiWo5t0/o3zHHAO2tRDiZcxWP7fywNlXhqb6/r6sWvwi+RsyQMWhVLe4BVuA==}
    engines: {node: '>=10'}
    dev: true

  /type-fest@2.19.0:
    resolution: {integrity: sha512-RAH822pAdBgcNMAfWnCBU3CFZcfZ/i1eZjwFU/dsLKumyuuP3niueg2UAukXYF0E2AAoc82ZSSf9J0WQBinzHA==}
    engines: {node: '>=12.20'}
    dev: true

  /type-fest@3.13.1:
    resolution: {integrity: sha512-tLq3bSNx+xSpwvAJnzrK0Ep5CLNWjvFTOp71URMaAEWBfRb9nnJiBoUe0tF8bI4ZFO3omgBR6NvnbzVUT3Ly4g==}
    engines: {node: '>=14.16'}
    dev: true

  /typed-array-buffer@1.0.0:
    resolution: {integrity: sha512-Y8KTSIglk9OZEr8zywiIHG/kmQ7KWyjseXs1CbSo8vC42w7hg2HgYTxSWwP0+is7bWDc1H+Fo026CpHFwm8tkw==}
    engines: {node: '>= 0.4'}
    dependencies:
      call-bind: 1.0.5
      get-intrinsic: 1.2.2
      is-typed-array: 1.1.12
    dev: true

  /typed-array-byte-length@1.0.0:
    resolution: {integrity: sha512-Or/+kvLxNpeQ9DtSydonMxCx+9ZXOswtwJn17SNLvhptaXYDJvkFFP5zbfU/uLmvnBJlI4yrnXRxpdWH/M5tNA==}
    engines: {node: '>= 0.4'}
    dependencies:
      call-bind: 1.0.5
      for-each: 0.3.3
      has-proto: 1.0.1
      is-typed-array: 1.1.12
    dev: true

  /typed-array-byte-offset@1.0.0:
    resolution: {integrity: sha512-RD97prjEt9EL8YgAgpOkf3O4IF9lhJFr9g0htQkm0rchFp/Vx7LW5Q8fSXXub7BXAODyUQohRMyOc3faCPd0hg==}
    engines: {node: '>= 0.4'}
    dependencies:
      available-typed-arrays: 1.0.5
      call-bind: 1.0.5
      for-each: 0.3.3
      has-proto: 1.0.1
      is-typed-array: 1.1.12
    dev: true

  /typed-array-length@1.0.4:
    resolution: {integrity: sha512-KjZypGq+I/H7HI5HlOoGHkWUUGq+Q0TPhQurLbyrVrvnKTBgzLhIJ7j6J/XTQOi0d1RjyZ0wdas8bKs2p0x3Ng==}
    dependencies:
      call-bind: 1.0.5
      for-each: 0.3.3
      is-typed-array: 1.1.12
    dev: true

  /typed-rest-client@1.8.9:
    resolution: {integrity: sha512-uSmjE38B80wjL85UFX3sTYEUlvZ1JgCRhsWj/fJ4rZ0FqDUFoIuodtiVeE+cUqiVTOKPdKrp/sdftD15MDek6g==}
    dependencies:
      qs: 6.11.1
      tunnel: 0.0.6
      underscore: 1.13.6
    dev: true

  /typedarray-to-buffer@3.1.5:
    resolution: {integrity: sha512-zdu8XMNEDepKKR+XYOXAVPtWui0ly0NtohUscw+UmaHiAWT8hrV1rr//H6V+0DvJ3OQ19S979M0laLfX8rm82Q==}
    dependencies:
      is-typedarray: 1.0.0
    dev: true

  /typescript@5.1.6:
    resolution: {integrity: sha512-zaWCozRZ6DLEWAWFrVDz1H6FVXzUSfTy5FUMWsQlU8Ym5JP9eO4xkTIROFCQvhQf61z6O/G6ugw3SgAnvvm+HA==}
    engines: {node: '>=14.17'}
    hasBin: true
    dev: true

  /typescript@5.3.3:
    resolution: {integrity: sha512-pXWcraxM0uxAS+tN0AG/BF2TyqmHO014Z070UsJ+pFvYuRSq8KH8DmWpnbXe0pEPDHXZV3FcAbJkijJ5oNEnWw==}
    engines: {node: '>=14.17'}
    hasBin: true
    dev: true

<<<<<<< HEAD
  /typescript/5.4.2:
=======
  /typescript@5.4.2:
>>>>>>> 4d56fd1f
    resolution: {integrity: sha512-+2/g0Fds1ERlP6JsakQQDXjZdZMM+rqpamFZJEKh4kwTIn3iDkgKtby0CeNd5ATNZ4Ry1ax15TMx0W2V+miizQ==}
    engines: {node: '>=14.17'}
    hasBin: true
    dev: true

<<<<<<< HEAD
  /unbox-primitive/1.0.2:
=======
  /unbox-primitive@1.0.2:
>>>>>>> 4d56fd1f
    resolution: {integrity: sha512-61pPlCD9h51VoreyJ0BReideM3MDKMKnh6+V9L08331ipq6Q8OFXZYiqP6n/tbHx4s5I9uRhcye6BrbkizkBDw==}
    dependencies:
      call-bind: 1.0.5
      has-bigints: 1.0.2
      has-symbols: 1.0.3
      which-boxed-primitive: 1.0.2
    dev: true

  /underscore@1.13.6:
    resolution: {integrity: sha512-+A5Sja4HP1M08MaXya7p5LvjuM7K6q/2EaC0+iovj/wOcMsTzMvDFbasi/oSapiwOlt252IqsKqPjCl7huKS0A==}
    dev: true

  /undici-types@5.26.5:
    resolution: {integrity: sha512-JlCMO+ehdEIKqlFxk6IfVoAUVmgz7cU7zD/h9XZ0qzeosSHmUJVOzSQvvYSYWXkFXC+IfLKSIffhv0sVZup6pA==}
    dev: true

  /unicode-emoji-modifier-base@1.0.0:
    resolution: {integrity: sha512-yLSH4py7oFH3oG/9K+XWrz1pSi3dfUrWEnInbxMfArOfc1+33BlGPQtLsOYwvdMy11AwUBetYuaRxSPqgkq+8g==}
    engines: {node: '>=4'}
    dev: true

  /unicorn-magic@0.1.0:
    resolution: {integrity: sha512-lRfVq8fE8gz6QMBuDM6a+LO3IAzTi05H6gCVaUpir2E1Rwpo4ZUog45KpNXKC/Mn3Yb9UDuHumeFTo9iV/D9FQ==}
    engines: {node: '>=18'}
    dev: true

  /unique-filename@2.0.1:
    resolution: {integrity: sha512-ODWHtkkdx3IAR+veKxFV+VBkUMcN+FaqzUUd7IZzt+0zhDZFPFxhlqwPF3YQvMHx1TD0tdgYl+kuPnJ8E6ql7A==}
    engines: {node: ^12.13.0 || ^14.15.0 || >=16.0.0}
    dependencies:
      unique-slug: 3.0.0
    dev: true

  /unique-filename@3.0.0:
    resolution: {integrity: sha512-afXhuC55wkAmZ0P18QsVE6kp8JaxrEokN2HGIoIVv2ijHQd419H0+6EigAFcIzXeMIkcIkNBpB3L/DXB3cTS/g==}
    engines: {node: ^14.17.0 || ^16.13.0 || >=18.0.0}
    dependencies:
      unique-slug: 4.0.0
    dev: true

  /unique-slug@3.0.0:
    resolution: {integrity: sha512-8EyMynh679x/0gqE9fT9oilG+qEt+ibFyqjuVTsZn1+CMxH+XLlpvr2UZx4nVcCwTpx81nICr2JQFkM+HPLq4w==}
    engines: {node: ^12.13.0 || ^14.15.0 || >=16.0.0}
    dependencies:
      imurmurhash: 0.1.4
    dev: true

  /unique-slug@4.0.0:
    resolution: {integrity: sha512-WrcA6AyEfqDX5bWige/4NQfPZMtASNVxdmWR76WESYQVAACSgWcR6e9i0mofqqBxYFtL4oAxPIptY73/0YE1DQ==}
    engines: {node: ^14.17.0 || ^16.13.0 || >=18.0.0}
    dependencies:
      imurmurhash: 0.1.4
    dev: true

  /unique-string@3.0.0:
    resolution: {integrity: sha512-VGXBUVwxKMBUznyffQweQABPRRW1vHZAbadFZud4pLFAqRGvv/96vafgjWFqzourzr8YonlQiPgH0YCJfawoGQ==}
    engines: {node: '>=12'}
    dependencies:
      crypto-random-string: 4.0.0
    dev: true

  /universal-user-agent@6.0.0:
    resolution: {integrity: sha512-isyNax3wXoKaulPDZWHQqbmIx1k2tb9fb3GGDBRxCscfYV2Ch7WxPArBsFEG8s/safwXTT7H4QGhaIkTp9447w==}
    dev: true

  /universalify@0.1.2:
    resolution: {integrity: sha512-rBJeI5CXAlmy1pV+617WB9J63U6XcazHHF2f2dbJix4XzpUF0RS3Zbj0FGIOCAva5P/d/GBOYaACQ1w+0azUkg==}
    engines: {node: '>= 4.0.0'}
    dev: true

  /universalify@2.0.0:
    resolution: {integrity: sha512-hAZsKq7Yy11Zu1DE0OzWjw7nnLZmJZYTDZZyEFHZdUhV8FkH5MCfoU1XMaxXovpyW5nq5scPqq0ZDP9Zyl04oQ==}
    engines: {node: '>= 10.0.0'}
    dev: true

  /untildify@4.0.0:
    resolution: {integrity: sha512-KK8xQ1mkzZeg9inewmFVDNkg3l5LUhoq9kN6iWYB/CC9YMG8HA+c1Q8HwDe6dEX7kErrEVNVBO3fWsVq5iDgtw==}
    engines: {node: '>=8'}
    dev: true

  /update-browserslist-db@1.0.11(browserslist@4.21.5):
    resolution: {integrity: sha512-dCwEFf0/oT85M1fHBg4F0jtLwJrutGoHSQXCh7u4o2t1drG+c0a9Flnqww6XUKSfQMPpJBRjU8d4RXB09qtvaA==}
    hasBin: true
    peerDependencies:
      browserslist: '>= 4.21.0'
    dependencies:
      browserslist: 4.21.5
      escalade: 3.1.1
      picocolors: 1.0.0
    dev: true

  /update-notifier@6.0.2:
    resolution: {integrity: sha512-EDxhTEVPZZRLWYcJ4ZXjGFN0oP7qYvbXWzEgRm/Yql4dHX5wDbvh89YHP6PK1lzZJYrMtXUuZZz8XGK+U6U1og==}
    engines: {node: '>=14.16'}
    dependencies:
      boxen: 7.1.0
      chalk: 5.3.0
      configstore: 6.0.0
      has-yarn: 3.0.0
      import-lazy: 4.0.0
      is-ci: 3.0.1
      is-installed-globally: 0.4.0
      is-npm: 6.0.0
      is-yarn-global: 0.4.1
      latest-version: 7.0.0
      pupa: 3.1.0
      semver: 7.6.0
      semver-diff: 4.0.0
      xdg-basedir: 5.1.0
    dev: true

  /upper-case-first@1.1.2:
    resolution: {integrity: sha512-wINKYvI3Db8dtjikdAqoBbZoP6Q+PZUyfMR7pmwHzjC2quzSkUq5DmPrTtPEqHaz8AGtmsB4TqwapMTM1QAQOQ==}
    dependencies:
      upper-case: 1.1.3
    dev: true

  /upper-case-first@2.0.2:
    resolution: {integrity: sha512-514ppYHBaKwfJRK/pNC6c/OxfGa0obSnAl106u97Ed0I625Nin96KAjttZF6ZL3e1XLtphxnqrOi9iWgm+u+bg==}
    dependencies:
      tslib: 2.6.2
    dev: true

  /upper-case@1.1.3:
    resolution: {integrity: sha512-WRbjgmYzgXkCV7zNVpy5YgrHgbBv126rMALQQMrmzOVC4GM2waQ9x7xtm8VU+1yF2kWyPzI9zbZ48n4vSxwfSA==}
    dev: true

  /upper-case@2.0.2:
    resolution: {integrity: sha512-KgdgDGJt2TpuwBUIjgG6lzw2GWFRCW9Qkfkiv0DxqHHLYJHmtmdUIKcZd8rHgFSjopVTlw6ggzCm1b8MFQwikg==}
    dependencies:
      tslib: 2.6.2
    dev: true

  /uri-js@4.4.1:
    resolution: {integrity: sha512-7rKUyy33Q1yc98pQ1DAmLtwX109F7TIfWlW1Ydo8Wl1ii1SeHieeh0HHfPeL2fMXK6z0s8ecKs9frCuLJvndBg==}
    dependencies:
      punycode: 2.3.0
    dev: true

  /url-parse-lax@3.0.0:
    resolution: {integrity: sha512-NjFKA0DidqPa5ciFcSrXnAltTtzz84ogy+NebPvfEgAck0+TNg4UJ4IN+fB7zRZfbgUf0syOo9MDxFkDSMuFaQ==}
    engines: {node: '>=4'}
    dependencies:
      prepend-http: 2.0.0
    dev: true

  /util-deprecate@1.0.2:
    resolution: {integrity: sha512-EPD5q1uXyFxJpCrLnCc1nHnq3gOa6DZBocAIiI2TaSCA7VCJ1UJDMagCzIkXNsUYfD1daK//LTEQ8xiIbrHtcw==}
    dev: true

  /uuid@9.0.1:
    resolution: {integrity: sha512-b+1eJOlsR9K8HJpow9Ok3fiWOWSIcIzXodvv0rQjVoOVNpWMpxf1wZNpt4y9h10odCNrqnYp1OBzRktckBe3sA==}
    hasBin: true
    dev: true

  /validate-npm-package-license@3.0.4:
    resolution: {integrity: sha512-DpKm2Ui/xN7/HQKCtpZxoRWBhZ9Z0kqtygG8XCgNQ8ZlDnxuQmWhj566j8fN4Cu3/JmbhsDo7fcAJq4s9h27Ew==}
    dependencies:
      spdx-correct: 3.2.0
      spdx-expression-parse: 3.0.1
    dev: true

  /validate-npm-package-name@5.0.0:
    resolution: {integrity: sha512-YuKoXDAhBYxY7SfOKxHBDoSyENFeW5VvIIQp2TGQuit8gpK6MnWaQelBKxso72DoxTZfZdcP3W90LqpSkgPzLQ==}
    engines: {node: ^14.17.0 || ^16.13.0 || >=18.0.0}
    dependencies:
      builtins: 5.0.1
    dev: true

  /validator@13.9.0:
    resolution: {integrity: sha512-B+dGG8U3fdtM0/aNK4/X8CXq/EcxU2WPrPEkJGslb47qyHsxmbggTWK0yEA4qnYVNF+nxNlN88o14hIcPmSIEA==}
    engines: {node: '>= 0.10'}
    dev: true

  /watchpack@2.4.0:
    resolution: {integrity: sha512-Lcvm7MGST/4fup+ifyKi2hjyIAwcdI4HRgtvTpIUxBRhB+RFtUh8XtDOxUfctVCnhVi+QQj49i91OyvzkJl6cg==}
    engines: {node: '>=10.13.0'}
    dependencies:
      glob-to-regexp: 0.4.1
      graceful-fs: 4.2.11
    dev: true

  /wcwidth@1.0.1:
    resolution: {integrity: sha512-XHPEwS0q6TaxcvG85+8EYkbiCux2XtWG2mkc47Ng2A77BQu9+DqIOJldST4HgPkuea7dvKSj5VgX3P1d4rW8Tg==}
    dependencies:
      defaults: 1.0.4
    dev: true

  /webidl-conversions@3.0.1:
    resolution: {integrity: sha512-2JAn3z8AR6rjK8Sm8orRC0h/bcl/DqL7tRPdGZ4I1CjdF+EaMLmYxBHyXuKL849eucPFhvBoxMsflfOb8kxaeQ==}
    dev: true

  /webpack-sources@3.2.3:
    resolution: {integrity: sha512-/DyMEOrDgLKKIG0fmvtz+4dUX/3Ghozwgm6iPp8KRhvn+eQf9+Q7GWxVNMk3+uCPWfdXYC4ExGBckIXdFEfH1w==}
    engines: {node: '>=10.13.0'}
    dev: true

  /webpack@5.88.2:
    resolution: {integrity: sha512-JmcgNZ1iKj+aiR0OvTYtWQqJwq37Pf683dY9bVORwVbUrDhLhdn/PlO2sHsFHPkj7sHNQF3JwaAkp49V+Sq1tQ==}
    engines: {node: '>=10.13.0'}
    hasBin: true
    peerDependencies:
      webpack-cli: '*'
    peerDependenciesMeta:
      webpack-cli:
        optional: true
    dependencies:
      '@types/eslint-scope': 3.7.4
      '@types/estree': 1.0.1
      '@webassemblyjs/ast': 1.11.5
      '@webassemblyjs/wasm-edit': 1.11.5
      '@webassemblyjs/wasm-parser': 1.11.5
      acorn: 8.11.2
      acorn-import-assertions: 1.9.0(acorn@8.11.2)
      browserslist: 4.21.5
      chrome-trace-event: 1.0.3
      enhanced-resolve: 5.15.0
      es-module-lexer: 1.2.1
      eslint-scope: 5.1.1
      events: 3.3.0
      glob-to-regexp: 0.4.1
      graceful-fs: 4.2.11
      json-parse-even-better-errors: 2.3.1
      loader-runner: 4.3.0
      mime-types: 2.1.35
      neo-async: 2.6.2
      schema-utils: 3.3.0
      tapable: 2.2.1
      terser-webpack-plugin: 5.3.8(webpack@5.88.2)
      watchpack: 2.4.0
      webpack-sources: 3.2.3
    transitivePeerDependencies:
      - '@swc/core'
      - esbuild
      - uglify-js
    dev: true

  /whatwg-url@5.0.0:
    resolution: {integrity: sha512-saE57nupxk6v3HY35+jzBwYa0rKSy0XR8JSxZPwgLr7ys0IBzhGviA1/TUGJLmSVqs8pb9AnvICXEuOHLprYTw==}
    dependencies:
      tr46: 0.0.3
      webidl-conversions: 3.0.1
    dev: true

  /which-boxed-primitive@1.0.2:
    resolution: {integrity: sha512-bwZdv0AKLpplFY2KZRX6TvyuN7ojjr7lwkg6ml0roIy9YeuSr7JS372qlNW18UQYzgYK9ziGcerWqZOmEn9VNg==}
    dependencies:
      is-bigint: 1.0.4
      is-boolean-object: 1.1.2
      is-number-object: 1.0.7
      is-string: 1.0.7
      is-symbol: 1.0.4
    dev: true

  /which-builtin-type@1.1.3:
    resolution: {integrity: sha512-YmjsSMDBYsM1CaFiayOVT06+KJeXf0o5M/CAd4o1lTadFAtacTUM49zoYxr/oroopFDfhvN6iEcBxUyc3gvKmw==}
    engines: {node: '>= 0.4'}
    dependencies:
      function.prototype.name: 1.1.6
      has-tostringtag: 1.0.0
      is-async-function: 2.0.0
      is-date-object: 1.0.5
      is-finalizationregistry: 1.0.2
      is-generator-function: 1.0.10
      is-regex: 1.1.4
      is-weakref: 1.0.2
      isarray: 2.0.5
      which-boxed-primitive: 1.0.2
      which-collection: 1.0.1
      which-typed-array: 1.1.13
    dev: true

  /which-collection@1.0.1:
    resolution: {integrity: sha512-W8xeTUwaln8i3K/cY1nGXzdnVZlidBcagyNFtBdD5kxnb4TvGKR7FfSIS3mYpwWS1QUCutfKz8IY8RjftB0+1A==}
    dependencies:
      is-map: 2.0.2
      is-set: 2.0.2
      is-weakmap: 2.0.1
      is-weakset: 2.0.2
    dev: true

  /which-typed-array@1.1.13:
    resolution: {integrity: sha512-P5Nra0qjSncduVPEAr7xhoF5guty49ArDTwzJ/yNuPIbZppyRxFQsRCWrocxIY+CnMVG+qfbU2FmDKyvSGClow==}
    engines: {node: '>= 0.4'}
    dependencies:
      available-typed-arrays: 1.0.5
      call-bind: 1.0.5
      for-each: 0.3.3
      gopd: 1.0.1
      has-tostringtag: 1.0.0
    dev: true

  /which@2.0.2:
    resolution: {integrity: sha512-BLI3Tl1TW3Pvl70l3yq3Y64i+awpwXqsGBYWkkqMtnbXgrMD+yj7rhW0kuEDxzJaYXGjEW5ogapKNMEKNMjibA==}
    engines: {node: '>= 8'}
    hasBin: true
    dependencies:
      isexe: 2.0.0
    dev: true

  /which@3.0.1:
    resolution: {integrity: sha512-XA1b62dzQzLfaEOSQFTCOd5KFf/1VSzZo7/7TUjnya6u0vGGKzU96UQBZTAThCb2j4/xjBAyii1OhRLJEivHvg==}
    engines: {node: ^14.17.0 || ^16.13.0 || >=18.0.0}
    hasBin: true
    dependencies:
      isexe: 2.0.0
    dev: true

  /wide-align@1.1.5:
    resolution: {integrity: sha512-eDMORYaPNZ4sQIuuYPDHdQvf4gyCF9rEEV/yPxGfwPkRodwEgiMUUXTx/dex+Me0wxx53S+NgUHaP7y3MGlDmg==}
    dependencies:
      string-width: 4.2.3
    dev: true

  /widest-line@3.1.0:
    resolution: {integrity: sha512-NsmoXalsWVDMGupxZ5R08ka9flZjjiLvHVAWYOKtiKM8ujtZWr9cRffak+uSE48+Ob8ObalXpwyeUiyDD6QFgg==}
    engines: {node: '>=8'}
    dependencies:
      string-width: 4.2.3
    dev: true

  /widest-line@4.0.1:
    resolution: {integrity: sha512-o0cyEG0e8GPzT4iGHphIOh0cJOV8fivsXxddQasHPHfoZf1ZexrfeA21w2NaEN1RHE+fXlfISmOE8R9N3u3Qig==}
    engines: {node: '>=12'}
    dependencies:
      string-width: 5.1.2
    dev: true

  /wordwrap@1.0.0:
    resolution: {integrity: sha512-gvVzJFlPycKc5dZN4yPkP8w7Dc37BtP1yczEneOb4uq34pXZcvrtRTmWV8W+Ume+XCxKgbjM+nevkyFPMybd4Q==}
    dev: true

  /wrap-ansi@6.2.0:
    resolution: {integrity: sha512-r6lPcBGxZXlIcymEu7InxDMhdW0KDxpLgoFLcguasxCaJ/SOIZwINatK9KY/tf+ZrlywOKU0UDj3ATXUBfxJXA==}
    engines: {node: '>=8'}
    dependencies:
      ansi-styles: 4.3.0
      string-width: 4.2.3
      strip-ansi: 6.0.1
    dev: true

  /wrap-ansi@7.0.0:
    resolution: {integrity: sha512-YVGIj2kamLSTxw6NsZjoBxfSwsn0ycdesmc4p+Q21c5zPuZ1pl+NfxVdxPtdHvmNVOQ6XSYG4AUtyt/Fi7D16Q==}
    engines: {node: '>=10'}
    dependencies:
      ansi-styles: 4.3.0
      string-width: 4.2.3
      strip-ansi: 6.0.1
    dev: true

  /wrap-ansi@8.1.0:
    resolution: {integrity: sha512-si7QWI6zUMq56bESFvagtmzMdGOtoxfR+Sez11Mobfc7tm+VkUckk9bW2UeffTGVUbOksxmSw0AA2gs8g71NCQ==}
    engines: {node: '>=12'}
    dependencies:
      ansi-styles: 6.2.1
      string-width: 5.1.2
      strip-ansi: 7.1.0
    dev: true

  /wrappy@1.0.2:
    resolution: {integrity: sha512-l4Sp/DRseor9wL6EvV2+TuQn63dMkPjZ/sp9XkghTEbV9KlPS1xUsZ3u7/IQO4wxtcFB4bgpQPRcR3QCvezPcQ==}
    dev: true

  /write-file-atomic@3.0.3:
    resolution: {integrity: sha512-AvHcyZ5JnSfq3ioSyjrBkH9yW4m7Ayk8/9My/DD9onKeu/94fwrMocemO2QAJFAlnnDN+ZDS+ZjAR5ua1/PV/Q==}
    dependencies:
      imurmurhash: 0.1.4
      is-typedarray: 1.0.0
      signal-exit: 3.0.7
      typedarray-to-buffer: 3.1.5
    dev: true

  /xcase@2.0.1:
    resolution: {integrity: sha512-UmFXIPU+9Eg3E9m/728Bii0lAIuoc+6nbrNUKaRPJOFp91ih44qqGlWtxMB6kXFrRD6po+86ksHM5XHCfk6iPw==}
    dev: true

  /xdg-basedir@5.1.0:
    resolution: {integrity: sha512-GCPAHLvrIH13+c0SuacwvRYj2SxJXQ4kaVTT5xgL3kPrz56XxkF21IGhjSE1+W0aw7gpBWRGXLCPnPby6lSpmQ==}
    engines: {node: '>=12'}
    dev: true

  /xtend@4.0.2:
    resolution: {integrity: sha512-LKYU1iAXJXUgAXn9URjiu+MWhyUXHsvfp7mcuYm9dSUKK0/CjtrUwFAxD82/mCWbtLsGjFIad0wIsod4zrTAEQ==}
    engines: {node: '>=0.4'}
    dev: true

  /y18n@5.0.8:
    resolution: {integrity: sha512-0pfFzegeDWJHJIAmTLRP2DwHjdF5s7jo9tuztdQxAhINCdvS+3nGINqPd00AphqJR/0LhANUS6/+7SCb98YOfA==}
    engines: {node: '>=10'}
    dev: true

  /yallist@4.0.0:
    resolution: {integrity: sha512-3wdGidZyq5PB084XLES5TpOSRA3wjXAlIWMhum2kRcv/41Sn2emQ0dycQW4uZXLejwKvg6EsvbdlVL+FYEct7A==}
    dev: true

  /yaml@2.3.1:
    resolution: {integrity: sha512-2eHWfjaoXgTBC2jNM1LRef62VQa0umtvRiDSk6HSzW7RvS5YtkabJrwYLLEKWBc8a5U2PTSCs+dJjUTJdlHsWQ==}
    engines: {node: '>= 14'}
    dev: true

  /yargs-parser@20.2.9:
    resolution: {integrity: sha512-y11nGElTIV+CT3Zv9t7VKl+Q3hTQoT9a1Qzezhhl6Rp21gJ/IVTW7Z3y9EWXhuUBC2Shnf+DX0antecpAwSP8w==}
    engines: {node: '>=10'}
    dev: true

  /yargs-parser@21.1.1:
    resolution: {integrity: sha512-tVpsJW7DdjecAiFpbIB1e3qxIQsE6NoPc5/eTdrbbIC4h0LVsWhnoa3g+m2HclBIujHzsxZ4VJVA+GUuc2/LBw==}
    engines: {node: '>=12'}
    dev: true

  /yargs@16.2.0:
    resolution: {integrity: sha512-D1mvvtDG0L5ft/jGWkLpG1+m0eQxOfaBvTNELraWj22wSVUMWxZUvYgJYcKh6jGGIkJFhH4IZPQhR4TKpc8mBw==}
    engines: {node: '>=10'}
    dependencies:
      cliui: 7.0.4
      escalade: 3.1.1
      get-caller-file: 2.0.5
      require-directory: 2.1.1
      string-width: 4.2.3
      y18n: 5.0.8
      yargs-parser: 20.2.9
    dev: true

  /yargs@17.7.2:
    resolution: {integrity: sha512-7dSzzRQ++CKnNI/krKnYRV7JKKPUXMEh61soaHKg9mrWEhzFWhFnxPxGl+69cD1Ou63C13NUPCnmIcrvqCuM6w==}
    engines: {node: '>=12'}
    dependencies:
      cliui: 8.0.1
      escalade: 3.1.1
      get-caller-file: 2.0.5
      require-directory: 2.1.1
      string-width: 4.2.3
      y18n: 5.0.8
      yargs-parser: 21.1.1
    dev: true

  /yocto-queue@0.1.0:
    resolution: {integrity: sha512-rVksvsnNCdJ/ohGc6xgPwyN8eheCxsiLM8mxuE/t/mOVqJewPuO1miLpTHQiRgTKCLexL4MeAFVagts7HmNZ2Q==}
    engines: {node: '>=10'}
    dev: true

  /yocto-queue@1.0.0:
    resolution: {integrity: sha512-9bnSc/HEW2uRy67wc+T8UwauLuPJVn28jb+GtJY16iiKWyvmYJRXVT4UamsAEGQfPohgr2q4Tq0sQbQlxTfi1g==}
    engines: {node: '>=12.20'}
    dev: true

  /z-schema@5.0.5:
    resolution: {integrity: sha512-D7eujBWkLa3p2sIpJA0d1pr7es+a7m0vFAnZLlCEKq/Ij2k0MLi9Br2UPxoxdYystm5K1yeBGzub0FlYUEWj2Q==}
    engines: {node: '>=8.0.0'}
    hasBin: true
    dependencies:
      lodash.get: 4.4.2
      lodash.isequal: 4.5.0
      validator: 13.9.0
    optionalDependencies:
      commander: 9.5.0
    dev: true<|MERGE_RESOLUTION|>--- conflicted
+++ resolved
@@ -15,38 +15,6 @@
 importers:
 
   .:
-<<<<<<< HEAD
-    specifiers:
-      '@arethetypeswrong/cli': ^0.15.2
-      '@fluid-tools/build-cli': ^0.37.0
-      '@fluidframework/build-common': ^2.0.3
-      '@fluidframework/build-tools': ^0.37.0
-      '@fluidframework/eslint-config-fluid': ^5.2.0
-      '@fluidframework/protocol-definitions-previous': npm:@fluidframework/protocol-definitions@3.2.0
-      '@microsoft/api-extractor': ^7.43.1
-      concurrently: ^6.2.0
-      copyfiles: ^2.4.1
-      eslint: ~8.55.0
-      eslint-config-prettier: ~9.0.0
-      prettier: ~3.0.3
-      rimraf: ^2.6.2
-      typescript: ~5.1.6
-    devDependencies:
-      '@arethetypeswrong/cli': 0.15.3
-      '@fluid-tools/build-cli': 0.37.0
-      '@fluidframework/build-common': 2.0.3
-      '@fluidframework/build-tools': 0.37.0
-      '@fluidframework/eslint-config-fluid': 5.2.0_bpztyfltmpuv6lhsgzfwtmxhte
-      '@fluidframework/protocol-definitions-previous': /@fluidframework/protocol-definitions/3.2.0
-      '@microsoft/api-extractor': 7.43.1_f66stvskxun56mencgf6l5564y
-      concurrently: 6.5.1
-      copyfiles: 2.4.1
-      eslint: 8.55.0
-      eslint-config-prettier: 9.0.0_eslint@8.55.0
-      prettier: 3.0.3
-      rimraf: 2.7.1
-      typescript: 5.1.6
-=======
     devDependencies:
       '@arethetypeswrong/cli':
         specifier: ^0.15.2
@@ -90,7 +58,6 @@
       typescript:
         specifier: ~5.1.6
         version: 5.1.6
->>>>>>> 4d56fd1f
 
 packages:
 
@@ -910,18 +877,6 @@
     engines: {node: '>=14.17.0'}
     hasBin: true
     dependencies:
-<<<<<<< HEAD
-      '@fluid-tools/version-tools': 0.37.0
-      '@fluidframework/build-tools': 0.37.0
-      '@fluidframework/bundle-size-tools': 0.37.0
-      '@microsoft/api-extractor': 7.43.1_f66stvskxun56mencgf6l5564y
-      '@oclif/core': 3.26.2
-      '@oclif/plugin-autocomplete': 3.0.13
-      '@oclif/plugin-commands': 3.2.2
-      '@oclif/plugin-help': 6.0.20
-      '@oclif/plugin-not-found': 3.1.2
-      '@oclif/plugin-plugins': 5.0.7
-=======
       '@fluid-tools/version-tools': 0.38.0
       '@fluidframework/build-tools': 0.38.0
       '@fluidframework/bundle-size-tools': 0.38.0
@@ -931,7 +886,6 @@
       '@oclif/plugin-commands': 3.3.4
       '@oclif/plugin-help': 6.0.22
       '@oclif/plugin-not-found': 3.1.10
->>>>>>> 4d56fd1f
       '@octokit/core': 4.2.4
       '@rushstack/node-core-library': 3.61.0
       async: 3.2.4
@@ -1321,11 +1275,7 @@
       read-yaml-file: 1.1.0
     dev: true
 
-<<<<<<< HEAD
-  /@microsoft/api-extractor-model/7.28.14:
-=======
   /@microsoft/api-extractor-model@7.28.14:
->>>>>>> 4d56fd1f
     resolution: {integrity: sha512-Bery/c8A8SsKPSvA82cTTuy/+OcxZbLRmKhPkk91/AJOQzxZsShcrmHFAGeiEqSIrv1nPZ3tKq9kfMLdCHmsqg==}
     dependencies:
       '@microsoft/tsdoc': 0.14.2
@@ -1335,11 +1285,7 @@
       - '@types/node'
     dev: true
 
-<<<<<<< HEAD
-  /@microsoft/api-extractor/7.43.1_f66stvskxun56mencgf6l5564y:
-=======
   /@microsoft/api-extractor@7.43.1(patch_hash=f66stvskxun56mencgf6l5564y):
->>>>>>> 4d56fd1f
     resolution: {integrity: sha512-ohg40SsvFFgzHFAtYq5wKJc8ZDyY46bphjtnSvhSSlXpPTG7GHwyyXkn48UZiUCBwr2WC7TRC1Jfwz7nreuiyQ==}
     hasBin: true
     dependencies:
@@ -1811,11 +1757,7 @@
       z-schema: 5.0.5
     dev: true
 
-<<<<<<< HEAD
-  /@rushstack/node-core-library/4.1.0:
-=======
   /@rushstack/node-core-library@4.1.0:
->>>>>>> 4d56fd1f
     resolution: {integrity: sha512-qz4JFBZJCf1YN5cAXa1dP6Mki/HrsQxc/oYGAGx29dF2cwF2YMxHoly0FBhMw3IEnxo5fMj0boVfoHVBkpkx/w==}
     peerDependencies:
       '@types/node': '*'
@@ -1838,11 +1780,7 @@
       strip-json-comments: 3.1.1
     dev: true
 
-<<<<<<< HEAD
-  /@rushstack/terminal/0.10.1:
-=======
   /@rushstack/terminal@0.10.1:
->>>>>>> 4d56fd1f
     resolution: {integrity: sha512-C6Vi/m/84IYJTkfzmXr1+W8Wi3MmBjVF/q3za91Gb3VYjKbpALHVxY6FgH625AnDe5Z0Kh4MHKWA3Z7bqgAezA==}
     peerDependencies:
       '@types/node': '*'
@@ -1858,11 +1796,7 @@
     resolution: {integrity: sha512-2yn4qTkXZTByQffL3ymS6viYuyZk3YnJT49bopGBlm9Thtyfa7iuFUV6tt+09YIRO1sjmSWILf4dPj6+Dr5YVA==}
     dev: true
 
-<<<<<<< HEAD
-  /@rushstack/ts-command-line/4.19.2:
-=======
   /@rushstack/ts-command-line@4.19.2:
->>>>>>> 4d56fd1f
     resolution: {integrity: sha512-cqmXXmBEBlzo9WtyUrHtF9e6kl0LvBY7aTSVX4jfnBfXWZQWnPq9JTFPlQZ+L/ZwjZ4HrNwQsOVvhe9oOucZkw==}
     dependencies:
       '@rushstack/terminal': 0.10.1
@@ -8493,21 +8427,13 @@
     hasBin: true
     dev: true
 
-<<<<<<< HEAD
-  /typescript/5.4.2:
-=======
   /typescript@5.4.2:
->>>>>>> 4d56fd1f
     resolution: {integrity: sha512-+2/g0Fds1ERlP6JsakQQDXjZdZMM+rqpamFZJEKh4kwTIn3iDkgKtby0CeNd5ATNZ4Ry1ax15TMx0W2V+miizQ==}
     engines: {node: '>=14.17'}
     hasBin: true
     dev: true
 
-<<<<<<< HEAD
-  /unbox-primitive/1.0.2:
-=======
   /unbox-primitive@1.0.2:
->>>>>>> 4d56fd1f
     resolution: {integrity: sha512-61pPlCD9h51VoreyJ0BReideM3MDKMKnh6+V9L08331ipq6Q8OFXZYiqP6n/tbHx4s5I9uRhcye6BrbkizkBDw==}
     dependencies:
       call-bind: 1.0.5
