--- conflicted
+++ resolved
@@ -1,19 +1,4 @@
 {
 	"$schema": "https://developer.microsoft.com/json-schemas/api-extractor/v7/api-extractor.schema.json",
-<<<<<<< HEAD
-	"extends": "@fluidframework/build-common/api-extractor-base.json",
-	"messages": {
-		"extractorMessageReporting": {
-			"ae-missing-release-tag": {
-				// TODO: Fix violations and remove this rule override
-				"logLevel": "none"
-			}
-		}
-	},
-	"dtsRollup": {
-		"enabled": false
-	}
-=======
 	"extends": "@fluidframework/build-common/api-extractor-base.json"
->>>>>>> 60a828c9
 }