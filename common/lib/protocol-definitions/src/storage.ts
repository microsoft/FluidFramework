--- conflicted
+++ resolved
@@ -60,10 +60,7 @@
      * Path to the object
      */
     path: string;
-<<<<<<< HEAD
-=======
 
->>>>>>> ce8e5a76
     /**
      * The file mode; one of 100644 for file (blob), 100755 for executable (blob), 040000 for subdirectory (tree)
      * or 120000 for a blob that specifies the path of a symlink
@@ -92,10 +89,7 @@
 
 export interface ITree {
     entries: ITreeEntry[];
-<<<<<<< HEAD
-=======
 
->>>>>>> ce8e5a76
     /**
      * Unique ID representing all entries in the tree. Can be used to optimize snapshotting in the case
      * it is known that the `ITree` has already been created and stored
@@ -112,16 +106,9 @@
     id?: string;
     blobs: { [path: string]: string; };
     trees: { [path: string]: ISnapshotTree; };
-<<<<<<< HEAD
     /**
      * Indicates that this tree is unreferenced. If this is not present, the tree is considered referenced.
      */
-=======
-
-    /**
-    * Indicates that this tree is unreferenced. If this is not present, the tree is considered referenced.
-    */
->>>>>>> ce8e5a76
     unreferenced?: true;
 }
 
