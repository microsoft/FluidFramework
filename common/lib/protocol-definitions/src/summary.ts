/*!
 * Copyright (c) Microsoft Corporation and contributors. All rights reserved.
 * Licensed under the MIT License.
 */

/**
 * Object representing a node within a summary tree.
 * If any particular node is an {@link ISummaryTree}, it can contain additional `SummaryObject`s as its children.
 */
export type SummaryObject = ISummaryTree | ISummaryBlob | ISummaryHandle | ISummaryAttachment;

/**
 * The root of the summary tree.
 */
export type SummaryTree = ISummaryTree | ISummaryHandle;

/**
 *  Type tag used to distinguish different types of nodes in a {@link ISummaryTree}.
 */
export namespace SummaryType {
    export type Tree = 1;
    export type Blob = 2;
    export type Handle = 3;
    export type Attachment = 4;

    /**
     *  Represents a sub-tree in the summary.
     */
<<<<<<< HEAD
     export const Tree: Tree = 1 as const;

     /**
      * Represents a blob of data that is added to the summary.
      * Such as the user data that is added to the DDS or metadata added by runtime
      * such as data store / channel attributes.
      */
     export const Blob: Blob = 2 as const;

     /**
      * Path to a summary tree object from the last successful summary.
      */
     export const Handle: Handle = 3 as const;

     /**
      * Unique identifier to larger blobs uploaded outside of the summary.
      *
      * @example A distributed data structure (DDS) has large images or video that will be uploaded by the BlobManager
      * and receive an ID that can be used in the summary.
      */
     export const Attachment: Attachment = 4 as const;
}

/**
 * {@inheritDoc (SummaryType:namespace)}
 */
export type SummaryType = SummaryType.Attachment | SummaryType.Blob | SummaryType.Handle | SummaryType.Tree;
=======
    export const Tree: Tree = 1 as const;

    /**
     * Represents a blob of data that is added to the summary.
     * Such as the user data that is added to the DDS or metadata added by runtime
     * such as data store / channel attributes.
     */
    export const Blob: Blob = 2 as const;

    /**
     * Path to a summary tree object from the last successful summary.
     */
    export const Handle: Handle = 3 as const;

    /**
     * Unique identifier to larger blobs uploaded outside of the summary.
     * Ex. DDS has large images or video that will be uploaded by the BlobManager and
     * receive an Id that can be used in the summary.
     */
    export const Attachment: Attachment = 4 as const;
}
export type SummaryType =
    | SummaryType.Attachment
    | SummaryType.Blob
    | SummaryType.Handle
    | SummaryType.Tree;
>>>>>>> 3550d2ec

/**
 * Summary type that {@link ISummaryHandle} points to.
 *
 * @remarks
 * Summary handles are often used to point to summary tree objects contained within older summaries, thus avoiding
 * the need to re-send the entire subtree if summary object has not changed.
 */
export type SummaryTypeNoHandle = SummaryType.Tree | SummaryType.Blob | SummaryType.Attachment;

/**
 * Path to a summary tree object from the last successful summary indicating the summary object hasn't
 * changed since it was uploaded.
 *
 * @example
 * To illustrate, if a DataStore did not change since last summary, the framework runtime will use a handle for the
 * entire DataStore instead of re-sending the entire subtree. The same concept applies for a DDS.
 * An example of handle would be: '/<DataStoreId>/<DDSId>'.
 */
export interface ISummaryHandle {
    type: SummaryType.Handle;

    /**
     * Type of Summary Handle (SummaryType.Handle is not supported).
     */
    handleType: SummaryTypeNoHandle;

    /**
     * Unique path that identifies the corresponding sub-tree in a previous summary.
     */
    handle: string;
}

/**
 * String or Binary data to be uploaded to the server as part of the container's Summary.
 * Note: Already uploaded blobs would be referenced by a ISummaryAttachment.
 * Additional information can be found here: {@link https://github.com/microsoft/FluidFramework/issues/6568}
 * @example "content": "\{ \"pkg\":\"[\\\"OfficeRootComponent\\\",\\\"LastEditedComponent\\\"]\",
 *                    \"summaryFormatVersion\":2,\"isRootDataStore\":false \}"
 */
export interface ISummaryBlob {
    type: SummaryType.Blob;
    content: string | Uint8Array;
}

/**
 * Unique identifier for blobs uploaded outside of the summary. Attachment Blobs are uploaded and
 * downloaded separately and do not take part of the snapshot payload.
 * The id gets returned from the backend after the attachment has been uploaded.
 * Additional information can be found here: {@link https://github.com/microsoft/FluidFramework/issues/6374}
 *
 * @example "id": "bQAQKARDdMdTgqICmBa_ZB86YXwGP"
 */
export interface ISummaryAttachment {
    type: SummaryType.Attachment;
    id: string;
}

/**
 * Tree Node data structure with children that are nodes of SummaryObject type:
 * Blob, Handle, Attachment or another Tree.
 */
export interface ISummaryTree {
    type: SummaryType.Tree;

    // TODO type I can infer from SummaryObject. File mode I may want to directly specify so have symlink+exec access
    tree: { [path: string]: SummaryObject };

    /**
     * Indicates that this tree entry is unreferenced.
     * If this is not present, the tree entry is considered referenced.
     */
    unreferenced?: true;
}<|MERGE_RESOLUTION|>--- conflicted
+++ resolved
@@ -26,35 +26,6 @@
     /**
      *  Represents a sub-tree in the summary.
      */
-<<<<<<< HEAD
-     export const Tree: Tree = 1 as const;
-
-     /**
-      * Represents a blob of data that is added to the summary.
-      * Such as the user data that is added to the DDS or metadata added by runtime
-      * such as data store / channel attributes.
-      */
-     export const Blob: Blob = 2 as const;
-
-     /**
-      * Path to a summary tree object from the last successful summary.
-      */
-     export const Handle: Handle = 3 as const;
-
-     /**
-      * Unique identifier to larger blobs uploaded outside of the summary.
-      *
-      * @example A distributed data structure (DDS) has large images or video that will be uploaded by the BlobManager
-      * and receive an ID that can be used in the summary.
-      */
-     export const Attachment: Attachment = 4 as const;
-}
-
-/**
- * {@inheritDoc (SummaryType:namespace)}
- */
-export type SummaryType = SummaryType.Attachment | SummaryType.Blob | SummaryType.Handle | SummaryType.Tree;
-=======
     export const Tree: Tree = 1 as const;
 
     /**
@@ -76,12 +47,12 @@
      */
     export const Attachment: Attachment = 4 as const;
 }
+
 export type SummaryType =
     | SummaryType.Attachment
     | SummaryType.Blob
     | SummaryType.Handle
     | SummaryType.Tree;
->>>>>>> 3550d2ec
 
 /**
  * Summary type that {@link ISummaryHandle} points to.
