## API Report File for "@fluidframework/protocol-definitions"

> Do not edit this file. It is a report generated by [API Extractor](https://api-extractor.com/).

```ts

import { IDisposable } from '@fluidframework/common-definitions';
import { IErrorEvent } from '@fluidframework/common-definitions';
import { IEventProvider } from '@fluidframework/common-definitions';

// @public (undocumented)
export type ConnectionMode = "write" | "read";

// @public (undocumented)
export enum FileMode {
    // (undocumented)
    Directory = "040000",
    // (undocumented)
    Executable = "100755",
    // (undocumented)
    File = "100644",
    // (undocumented)
    Symlink = "120000"
}

// @public
export interface IActorClient {
    sub: string;
}

// @public
export type IApprovedProposal = {
    approvalSequenceNumber: number;
} & ISequencedProposal;

// @public (undocumented)
export interface IAttachment {
    // (undocumented)
    id: string;
}

// @public
export interface IBlob {
    contents: string;
    encoding: "utf-8" | "base64";
}

// @public
export interface IBranchOrigin {
    // (undocumented)
    id: string;
    // (undocumented)
    minimumSequenceNumber: number;
    // (undocumented)
    sequenceNumber: number;
}

// @public (undocumented)
export interface ICapabilities {
    // (undocumented)
    interactive: boolean;
}

// @public (undocumented)
export interface IClient {
    // (undocumented)
    details: IClientDetails;
    // (undocumented)
    mode: ConnectionMode;
    // (undocumented)
    permission: string[];
    // (undocumented)
    scopes: string[];
    timestamp?: number;
    // (undocumented)
    user: IUser;
}

// @public
export interface IClientConfiguration {
    // (undocumented)
    blockSize: number;
    // (undocumented)
    maxMessageSize: number;
    noopCountFrequency?: number;
    noopTimeFrequency?: number;
    // (undocumented)
    summary: ISummaryConfiguration;
}

// @public (undocumented)
export interface IClientDetails {
    // (undocumented)
    capabilities: ICapabilities;
    // (undocumented)
    device?: string;
    environment?: string;
    // (undocumented)
    type?: string;
}

// @public
export interface IClientJoin {
    // (undocumented)
    clientId: string;
    // (undocumented)
    detail: IClient;
}

// @public
export type ICommittedProposal = {
    commitSequenceNumber: number;
} & IApprovedProposal;

// @public
export interface IConnect {
    client: IClient;
    epoch?: string;
    id: string;
    mode: ConnectionMode;
    nonce?: string;
    relayUserAgent?: string;
    supportedFeatures?: Record<string, any>;
    tenantId: string;
    token: string | null;
    versions: string[];
}

// @public
export interface IConnected {
    checkpointSequenceNumber?: number;
    claims: ITokenClaims;
    clientId: string;
    epoch?: string;
    existing: boolean;
    initialClients: ISignalClient[];
    initialMessages: ISequencedDocumentMessage[];
    initialSignals: ISignalMessage[];
    maxMessageSize: number;
    mode: ConnectionMode;
    nonce?: string;
    relayServiceAgent?: string;
    serviceConfiguration: IClientConfiguration;
    supportedFeatures?: Record<string, any>;
    supportedVersions: string[];
    timestamp?: number;
    version: string;
}

// @public (undocumented)
export interface ICreateBlobResponse {
    // (undocumented)
    id: string;
}

// @public (undocumented)
export interface IDocumentAttributes {
    minimumSequenceNumber: number;
    sequenceNumber: number;
    term: number | undefined;
}

// @public
export interface IDocumentMessage {
    // (undocumented)
    clientSequenceNumber: number;
    // (undocumented)
    contents: any;
    // (undocumented)
    metadata?: any;
    // (undocumented)
    referenceSequenceNumber: number;
    // (undocumented)
    serverMetadata?: any;
    // (undocumented)
    traces?: ITrace[];
    // (undocumented)
    type: string;
}

// @public
export interface IDocumentSystemMessage extends IDocumentMessage {
    // (undocumented)
    data: string;
}

// @public
export interface IHelpMessage {
    // (undocumented)
    tasks: string[];
    // (undocumented)
    version?: string;
}

// @public (undocumented)
export interface INack {
    // (undocumented)
    content: INackContent;
    // (undocumented)
    operation: IDocumentMessage | undefined;
    // (undocumented)
    sequenceNumber: number;
}

// @public
export interface INackContent {
    code: number;
    message: string;
    retryAfter?: number;
    type: NackErrorType;
}

// @public (undocumented)
export interface IProcessMessageResult {
    // (undocumented)
    immediateNoOp?: boolean;
}

// @public
export interface IProposal {
    // (undocumented)
    key: string;
    // (undocumented)
    value: any;
}

// @public (undocumented)
export interface IProtocolState {
    // (undocumented)
    members: [string, ISequencedClient][];
    // (undocumented)
    minimumSequenceNumber: number;
    // (undocumented)
    proposals: [number, ISequencedProposal, string[]][];
    // (undocumented)
    sequenceNumber: number;
    // (undocumented)
    values: [string, ICommittedProposal][];
}

// @public
export interface IQueueMessage {
    // (undocumented)
    documentId: string;
    // (undocumented)
    message: IHelpMessage;
    // (undocumented)
    tenantId: string;
    // (undocumented)
    token: string;
}

// @public
export interface IQuorum extends Omit<IQuorumClients, "on" | "once" | "off">, Omit<IQuorumProposals, "on" | "once" | "off">, IEventProvider<IQuorumEvents> {
}

// @public
export interface IQuorumClients extends IEventProvider<IQuorumClientsEvents>, IDisposable {
    // (undocumented)
    getMember(clientId: string): ISequencedClient | undefined;
    // (undocumented)
    getMembers(): Map<string, ISequencedClient>;
}

// @public
export interface IQuorumClientsEvents extends IErrorEvent {
    // (undocumented)
    (event: "addMember", listener: (clientId: string, details: ISequencedClient) => void): any;
    // (undocumented)
    (event: "removeMember", listener: (clientId: string) => void): any;
}

// @public
export type IQuorumEvents = IQuorumClientsEvents & IQuorumProposalsEvents;

// @public
export interface IQuorumProposals extends IEventProvider<IQuorumProposalsEvents>, IDisposable {
    // (undocumented)
    get(key: string): any;
    // (undocumented)
    has(key: string): boolean;
    // (undocumented)
    propose(key: string, value: any): Promise<void>;
}

// @public
export interface IQuorumProposalsEvents extends IErrorEvent {
    // (undocumented)
    (event: "addProposal", listener: (proposal: ISequencedProposal) => void): any;
    // (undocumented)
    (event: "approveProposal", listener: (sequenceNumber: number, key: string, value: any, approvalSequenceNumber: number) => void): any;
}

// @public (undocumented)
export interface ISequencedClient {
    // (undocumented)
    client: IClient;
    // (undocumented)
    sequenceNumber: number;
}

// @public (undocumented)
export interface ISequencedDocumentAugmentedMessage extends ISequencedDocumentMessage {
    // (undocumented)
    additionalContent: string;
}

// @public
export interface ISequencedDocumentMessage {
    // (undocumented)
    clientId: string;
    // (undocumented)
    clientSequenceNumber: number;
    // (undocumented)
    contents: any;
    // @alpha
    expHash1?: string;
    // (undocumented)
    metadata?: any;
    // (undocumented)
    minimumSequenceNumber: number;
    // (undocumented)
    origin?: IBranchOrigin;
    // (undocumented)
    referenceSequenceNumber: number;
    // (undocumented)
    sequenceNumber: number;
    // (undocumented)
    serverMetadata?: any;
    // (undocumented)
    term: number | undefined;
    // (undocumented)
    timestamp: number;
    // (undocumented)
    traces?: ITrace[];
    // (undocumented)
    type: string;
}

// @public (undocumented)
export interface ISequencedDocumentSystemMessage extends ISequencedDocumentMessage {
    // (undocumented)
    data: string;
}

// @public
export type ISequencedProposal = {
    sequenceNumber: number;
} & IProposal;

// @public
export interface IServerError {
    errorMessage: string;
}

// @public (undocumented)
export interface ISignalClient {
    // (undocumented)
    client: IClient;
    clientConnectionNumber?: number;
    // (undocumented)
    clientId: string;
    referenceSequenceNumber?: number;
}

// @public (undocumented)
export interface ISignalMessage {
    clientConnectionNumber?: number;
    // (undocumented)
    clientId: string | null;
    // (undocumented)
    content: any;
    referenceSequenceNumber?: number;
}

// @public (undocumented)
export interface ISnapshotTree {
    // (undocumented)
    blobs: {
        [path: string]: string;
    };
    // (undocumented)
    id?: string;
    // (undocumented)
    trees: {
        [path: string]: ISnapshotTree;
    };
    unreferenced?: true;
}

// @public (undocumented)
export interface ISnapshotTreeEx extends ISnapshotTree {
    // (undocumented)
    id: string;
    // (undocumented)
    trees: {
        [path: string]: ISnapshotTreeEx;
    };
}

// @public
export type IsoDate = string;

// @public
export interface ISummaryAck {
    handle: string;
    summaryProposal: ISummaryProposal;
}

// @public
export interface ISummaryAttachment {
    // (undocumented)
    id: string;
    // (undocumented)
    type: SummaryType.Attachment;
}

<<<<<<< HEAD
// @public
=======
// @public @deprecated (undocumented)
>>>>>>> d5fc7829
export interface ISummaryAuthor {
    date: IsoDate;
    email: string;
    name: string;
}

// @public
export interface ISummaryBlob {
    // (undocumented)
    content: string | Uint8Array;
    // (undocumented)
    type: SummaryType.Blob;
}

<<<<<<< HEAD
// @public
=======
// @public @deprecated (undocumented)
>>>>>>> d5fc7829
export interface ISummaryCommitter {
    date: IsoDate;
    email: string;
    name: string;
}

// @public (undocumented)
export interface ISummaryConfiguration {
    // (undocumented)
    disableSummaries?: boolean;
    // (undocumented)
    idleTime: number;
    // (undocumented)
    maxAckWaitTime: number;
    // (undocumented)
    maxOps: number;
    // (undocumented)
    maxTime: number;
}

// @public (undocumented)
export interface ISummaryContent {
    // (undocumented)
    details?: IUploadedSummaryDetails;
    // (undocumented)
    handle: string;
    // (undocumented)
    head: string;
    // (undocumented)
    message: string;
    // (undocumented)
    parents: string[];
}

// @public
export interface ISummaryHandle {
    handle: string;
    handleType: SummaryTypeNoHandle;
    // (undocumented)
    type: SummaryType.Handle;
}

// @public
export interface ISummaryNack {
    code?: number;
    message?: string;
    retryAfter?: number;
    summaryProposal: ISummaryProposal;
}

// @public
export interface ISummaryProposal {
    summarySequenceNumber: number;
}

// @public
export interface ISummaryTokenClaims {
    act: IActorClient;
    claims: ITokenClaims;
    sub: string;
}

// @public
export interface ISummaryTree {
    // (undocumented)
    tree: {
        [path: string]: SummaryObject;
    };
    // (undocumented)
    type: SummaryType.Tree;
    // (undocumented)
    unreferenced?: true;
}

// @public
export interface ITokenClaims {
    documentId: string;
    exp: number;
    iat: number;
    jti?: string;
    scopes: string[];
    tenantId: string;
    user: IUser;
    ver: string;
}

// @public
export interface ITokenProvider {
    isValid(): boolean;
}

// @public
export interface ITokenService {
    extractClaims(token: string): ITokenClaims;
}

// @public
export interface ITrace {
    // (undocumented)
    action: string;
    // (undocumented)
    service: string;
    // (undocumented)
    timestamp: number;
}

// @public (undocumented)
export interface ITree {
    // (undocumented)
    entries: ITreeEntry[];
    id?: string;
    unreferenced?: true;
}

// @public
export type ITreeEntry = {
    path: string;
    mode: FileMode;
} & ({
    type: TreeEntry.Blob;
    value: IBlob;
} | {
    type: TreeEntry.Tree;
    value: ITree;
} | {
    type: TreeEntry.Attachment;
    value: IAttachment;
});

// @public (undocumented)
export interface IUploadedSummaryDetails {
    // (undocumented)
    includesProtocolTree?: boolean;
}

// @public
export interface IUser {
    id: string;
}

// @public
export interface IVersion {
    date?: IsoDate;
    id: string;
    treeId: string;
}

// @public (undocumented)
export enum MessageType {
    // (undocumented)
    ClientJoin = "join",
    // (undocumented)
    ClientLeave = "leave",
    // (undocumented)
    Control = "control",
    // (undocumented)
    NoClient = "noClient",
    // (undocumented)
    NoOp = "noop",
    // (undocumented)
    Operation = "op",
    // (undocumented)
    Propose = "propose",
    // (undocumented)
    Reject = "reject",
    // (undocumented)
    RemoteHelp = "remoteHelp",
    // (undocumented)
    RoundTrip = "tripComplete",
    // (undocumented)
    Summarize = "summarize",
    // (undocumented)
    SummaryAck = "summaryAck",
    // (undocumented)
    SummaryNack = "summaryNack"
}

// @public
export enum NackErrorType {
    // (undocumented)
    BadRequestError = "BadRequestError",
    // (undocumented)
    InvalidScopeError = "InvalidScopeError",
    // (undocumented)
    LimitExceededError = "LimitExceededError",
    // (undocumented)
    ThrottlingError = "ThrottlingError"
}

// @public
export enum ScopeType {
    DocRead = "doc:read",
    DocWrite = "doc:write",
    SummaryWrite = "summary:write"
}

// @public (undocumented)
export type SummaryObject = ISummaryTree | ISummaryBlob | ISummaryHandle | ISummaryAttachment;

// @public (undocumented)
export type SummaryTree = ISummaryTree | ISummaryHandle;

// @public
export namespace SummaryType {
    // (undocumented)
    export type Attachment = 4;
    // (undocumented)
    export type Blob = 2;
    // (undocumented)
    export type Handle = 3;
    // (undocumented)
    export type Tree = 1;
    const Tree: Tree;
    const Blob: Blob;
    const Handle: Handle;
    const Attachment: Attachment;
}

// @public (undocumented)
export type SummaryType = SummaryType.Attachment | SummaryType.Blob | SummaryType.Handle | SummaryType.Tree;

// @public (undocumented)
export type SummaryTypeNoHandle = SummaryType.Tree | SummaryType.Blob | SummaryType.Attachment;

// @public
export enum TreeEntry {
    // (undocumented)
    Attachment = "Attachment",
    // (undocumented)
    Blob = "Blob",
    // (undocumented)
    Tree = "Tree"
}

```<|MERGE_RESOLUTION|>--- conflicted
+++ resolved
@@ -415,11 +415,7 @@
     type: SummaryType.Attachment;
 }
 
-<<<<<<< HEAD
-// @public
-=======
 // @public @deprecated (undocumented)
->>>>>>> d5fc7829
 export interface ISummaryAuthor {
     date: IsoDate;
     email: string;
@@ -434,11 +430,7 @@
     type: SummaryType.Blob;
 }
 
-<<<<<<< HEAD
-// @public
-=======
 // @public @deprecated (undocumented)
->>>>>>> d5fc7829
 export interface ISummaryCommitter {
     date: IsoDate;
     email: string;
