--- conflicted
+++ resolved
@@ -1,10 +1,6 @@
 {
   "name": "@fluidframework/driver-definitions",
-<<<<<<< HEAD
   "version": "0.47.1000",
-=======
-  "version": "0.46.3000",
->>>>>>> 363e1bec
   "description": "Fluid driver definitions",
   "homepage": "https://fluidframework.com",
   "repository": {
