--- conflicted
+++ resolved
@@ -304,18 +304,11 @@
     /**
      * Returns an instance of IDocumentService
      */
-<<<<<<< HEAD
-    createDocumentService(
-        resolvedUrl: IResolvedUrl,
-        logger?: ITelemetryBaseLogger,
-        clientIsSummarizer?: boolean): Promise<IDocumentService>;
-=======
      createDocumentService(
         resolvedUrl: IResolvedUrl,
         logger?: ITelemetryBaseLogger,
         clientIsSummarizer?: boolean,
     ): Promise<IDocumentService>;
->>>>>>> 7a2e684e
 
     /**
      * Creates a new document with the provided options. Returns the document service.
