{
  "name": "@fluidframework/core-interfaces",
  "version": "0.40.0",
  "description": "Fluid object interfaces",
  "homepage": "https://fluidframework.com",
  "repository": "https://github.com/microsoft/FluidFramework",
  "license": "MIT",
  "author": "Microsoft and contributors",
  "sideEffects": false,
  "main": "dist/index.js",
  "module": "lib/index.js",
  "types": "dist/index.d.ts",
  "scripts": {
    "build": "concurrently npm:build:compile npm:lint && npm run build:docs",
    "build:compile": "concurrently npm:tsc npm:build:esnext",
    "build:docs": "api-extractor run --local --typescript-compiler-folder ./node_modules/typescript && copyfiles -u 1 ./_api-extractor-temp/doc-models/* ../../../_api-extractor-temp/",
    "build:esnext": "tsc --project ./tsconfig.esnext.json",
    "build:full": "npm run build",
    "build:full:compile": "npm run build:compile",
    "ci:build": "npm run build:compile",
    "ci:build:docs": "api-extractor run --typescript-compiler-folder ./node_modules/typescript && copyfiles -u 1 ./_api-extractor-temp/doc-models/* ../../../_api-extractor-temp/",
    "ci:test": "echo No test for this package",
    "ci:test:coverage": "echo No test for this package",
    "clean": "rimraf dist lib *.tsbuildinfo *.build.log",
    "eslint": "eslint --format stylish src",
    "eslint:fix": "eslint --format stylish src --fix",
    "lint": "npm run eslint",
    "lint:fix": "npm run eslint:fix",
    "tsc": "tsc",
    "tsc:watch": "tsc --watch",
    "tsfmt": "tsfmt --verify",
    "tsfmt:fix": "tsfmt --replace"
  },
  "devDependencies": {
    "@fluidframework/build-common": "^0.23.0",
    "@fluidframework/core-interfaces-0.39.8": "npm:@fluidframework/core-interfaces@0.39.8",
    "@fluidframework/eslint-config-fluid": "^0.24.0-0",
    "@microsoft/api-extractor": "^7.16.1",
    "@types/node": "^12.19.0",
    "@typescript-eslint/eslint-plugin": "~4.14.0",
    "@typescript-eslint/parser": "~4.14.0",
    "concurrently": "^5.2.0",
    "copyfiles": "^2.1.0",
    "eslint": "~7.18.0",
    "eslint-plugin-eslint-comments": "~3.2.0",
    "eslint-plugin-import": "~2.22.1",
    "eslint-plugin-no-null": "~1.0.2",
    "eslint-plugin-prefer-arrow": "~1.2.2",
    "eslint-plugin-react": "~7.22.0",
    "eslint-plugin-unicorn": "~26.0.1",
    "rimraf": "^2.6.2",
    "typescript": "~4.1.3",
    "typescript-formatter": "7.1.0"
  },
  "typeValidation": {
    "version": "0.40.0",
    "broken": {
<<<<<<< HEAD
      "0.39.8": {}
=======
      "0.39.8": {
      }
>>>>>>> 2c5b9297
    }
  }
}<|MERGE_RESOLUTION|>--- conflicted
+++ resolved
@@ -55,12 +55,8 @@
   "typeValidation": {
     "version": "0.40.0",
     "broken": {
-<<<<<<< HEAD
-      "0.39.8": {}
-=======
       "0.39.8": {
       }
->>>>>>> 2c5b9297
     }
   }
 }