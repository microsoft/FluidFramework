--- conflicted
+++ resolved
@@ -494,13 +494,9 @@
 }
 
 /**
-<<<<<<< HEAD
- * @deprecated - no longer used
-=======
  * @deprecated 0.48, This API will be removed in 0.50
  * No replacement since it is not expected anyone will depend on this outside container-loader
  * See https://github.com/microsoft/FluidFramework/issues/9711 for context
->>>>>>> f4ff1591
  */
 export interface IPendingLocalState {
     url: string;
