{
  "name": "@fluidframework/container-definitions",
  "version": "0.49.1000",
  "description": "Fluid container definitions",
  "homepage": "https://fluidframework.com",
  "repository": {
    "type": "git",
    "url": "https://github.com/microsoft/FluidFramework.git",
    "directory": "common/lib/container-definitions"
  },
  "license": "MIT",
  "author": "Microsoft and contributors",
  "sideEffects": false,
  "main": "dist/index.js",
  "module": "lib/index.js",
  "types": "dist/index.d.ts",
  "scripts": {
    "build": "concurrently npm:build:compile npm:lint && npm run build:docs",
    "build:commonjs": "npm run tsc && npm run typetests:gen && npm run build:test",
    "build:compile": "concurrently npm:build:commonjs npm:build:esnext",
    "build:docs": "api-extractor run --local --typescript-compiler-folder ./node_modules/typescript && copyfiles -u 1 ./_api-extractor-temp/doc-models/* ../../../_api-extractor-temp/",
    "build:esnext": "tsc --project ./tsconfig.esnext.json",
    "build:full": "npm run build",
    "build:full:compile": "npm run build:compile",
    "build:test": "tsc --project ./src/test/types/tsconfig.json",
    "ci:build": "npm run build:compile",
    "ci:build:docs": "api-extractor run --typescript-compiler-folder ./node_modules/typescript && copyfiles -u 1 ./_api-extractor-temp/doc-models/* ../../../_api-extractor-temp/",
    "ci:test": "echo No test for this package",
    "ci:test:coverage": "echo No test for this package",
    "clean": "rimraf dist lib *.tsbuildinfo *.build.log",
    "eslint": "eslint --format stylish src",
    "eslint:fix": "eslint --format stylish src --fix --fix-type problem,suggestion,layout",
    "lint": "npm run eslint",
    "lint:fix": "npm run eslint:fix",
    "tsc": "tsc",
    "tsc:watch": "tsc --watch",
    "tsfmt": "tsfmt --verify",
    "tsfmt:fix": "tsfmt --replace",
    "typetests:gen": "fluid-type-validator -d .",
    "typetests:prepare": "fluid-type-validator -d . -p"
  },
  "dependencies": {
    "@fluidframework/common-definitions": "^0.20.1",
    "@fluidframework/core-interfaces": "^0.43.1000",
    "@fluidframework/driver-definitions": "^0.47.1000-0",
    "@fluidframework/protocol-definitions": "^0.1028.1000"
  },
  "devDependencies": {
    "@fluidframework/build-common": "^0.23.0",
    "@fluidframework/build-tools": "^0.2.61804",
    "@fluidframework/container-definitions-previous": "npm:@fluidframework/container-definitions@^0.48.0",
    "@fluidframework/eslint-config-fluid": "^0.28.1000",
    "@microsoft/api-extractor": "^7.22.2",
    "@rushstack/eslint-config": "^2.5.1",
    "@types/mocha": "^8.2.2",
    "@types/node": "^14.18.0",
    "@typescript-eslint/eslint-plugin": "~5.9.0",
    "@typescript-eslint/parser": "~5.9.0",
    "concurrently": "^6.2.0",
    "copyfiles": "^2.1.0",
    "eslint": "~8.6.0",
    "eslint-plugin-editorconfig": "~3.2.0",
    "eslint-plugin-eslint-comments": "~3.2.0",
    "eslint-plugin-import": "~2.25.4",
    "eslint-plugin-no-null": "~1.0.2",
    "eslint-plugin-react": "~7.28.0",
    "eslint-plugin-unicorn": "~40.0.0",
    "rimraf": "^2.6.2",
    "typescript": "~4.1.3",
    "typescript-formatter": "7.1.0"
  },
  "typeValidation": {
<<<<<<< HEAD
    "version": "0.48.2000",
    "broken": {
      "InterfaceDeclaration_IContainerContext": {"forwardCompat": false}
=======
    "version": "0.49.1000",
    "broken": {
      "InterfaceDeclaration_IRuntime": {
        "forwardCompat": false
      },
      "InterfaceDeclaration_IContainerContext": {
        "backCompat": false
      },
      "InterfaceDeclaration_IContainer": {
        "backCompat": false
      },
      "InterfaceDeclaration_IDeltaManager": {
        "backCompat": false
      }
>>>>>>> a5e03298
    }
  }
}<|MERGE_RESOLUTION|>--- conflicted
+++ resolved
@@ -70,11 +70,6 @@
     "typescript-formatter": "7.1.0"
   },
   "typeValidation": {
-<<<<<<< HEAD
-    "version": "0.48.2000",
-    "broken": {
-      "InterfaceDeclaration_IContainerContext": {"forwardCompat": false}
-=======
     "version": "0.49.1000",
     "broken": {
       "InterfaceDeclaration_IRuntime": {
@@ -89,7 +84,6 @@
       "InterfaceDeclaration_IDeltaManager": {
         "backCompat": false
       }
->>>>>>> a5e03298
     }
   }
 }