--- conflicted
+++ resolved
@@ -70,21 +70,11 @@
     "typescript-formatter": "7.1.0"
   },
   "typeValidation": {
-<<<<<<< HEAD
-    "version": "0.48.1000",
+    "version": "0.49.1000",
     "broken": {
-      "0.47.1000": {
-        "InterfaceDeclaration_IContainerContext": {
-          "backCompat": false
-        },
         "InterfaceDeclaration_IRuntime": {
           "forwardCompat": false
         }
-      }
     }
-=======
-    "version": "0.49.1000",
-    "broken": {}
->>>>>>> 98d21e01
   }
 }