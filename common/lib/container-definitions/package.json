--- conflicted
+++ resolved
@@ -529,13 +529,6 @@
         }
       },
       "0.47.1000": {
-<<<<<<< HEAD
-        "InterfaceDeclaration_IContainerContext": { "backCompat": false },
-        "InterfaceDeclaration_ICodeDetailsLoader": { "backCompat": false},
-        "InterfaceDeclaration_ICodeLoader": { "backCompat": false},
-        "InterfaceDeclaration_IFluidModule": { "backCompat": false},
-        "InterfaceDeclaration_IFluidModuleWithDetails": {"backCompat": false}
-=======
         "InterfaceDeclaration_IContainerContext": {
           "forwardCompat": false,
           "backCompat": false
@@ -564,7 +557,6 @@
           "forwardCompat": false,
           "backCompat": false
         }
->>>>>>> b984fc4e
       }
     }
   }
