--- conflicted
+++ resolved
@@ -11,25 +11,16 @@
   "module": "lib/index.js",
   "types": "dist/index.d.ts",
   "scripts": {
-<<<<<<< HEAD
-    "build": "concurrently npm:build:compile npm:lint && npm run build:docs",
-    "build:compile": "concurrently npm:tsc npm:build:esnext",
-=======
     "build": "npm run build:gen && concurrently npm:build:compile npm:lint && npm run build:docs",
     "build:compile": "concurrently npm:tsc npm:build:esnext && npm run build:test",
->>>>>>> 7924f6c4
     "build:docs": "api-extractor run --local --typescript-compiler-folder ./node_modules/typescript && copyfiles -u 1 ./_api-extractor-temp/doc-models/* ../../../_api-extractor-temp/",
     "build:esnext": "tsc --project ./tsconfig.esnext.json",
     "build:full": "npm run build",
     "build:full:compile": "npm run build:compile",
-<<<<<<< HEAD
-    "ci:build": "npm run build:compile",
-=======
     "build:gen": "npm run build:gen:typetests",
     "build:gen:typetests": "fluid-type-validator -d .",
     "build:test": "tsc --project ./src/test/types/tsconfig.json",
     "ci:build": "npm run build:gen && npm run build:compile",
->>>>>>> 7924f6c4
     "ci:build:docs": "api-extractor run --typescript-compiler-folder ./node_modules/typescript && copyfiles -u 1 ./_api-extractor-temp/doc-models/* ../../../_api-extractor-temp/",
     "ci:test": "echo No test for this package",
     "ci:test:coverage": "echo No test for this package",
