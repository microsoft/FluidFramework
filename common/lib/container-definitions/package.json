--- conflicted
+++ resolved
@@ -47,15 +47,9 @@
   },
   "devDependencies": {
     "@fluidframework/build-common": "^0.23.0",
-<<<<<<< HEAD
-    "@fluidframework/build-tools": "^0.2.61804",
+    "@fluidframework/build-tools": "^0.2.66048",
     "@fluidframework/container-definitions-previous": "npm:@fluidframework/container-definitions@^0.48.0",
-    "@fluidframework/eslint-config-fluid": "^0.28.1000",
-=======
-    "@fluidframework/build-tools": "^0.2.66048",
-    "@fluidframework/container-definitions-previous": "npm:@fluidframework/container-definitions@0.48.1000",
     "@fluidframework/eslint-config-fluid": "^0.28.2000-0",
->>>>>>> 24231532
     "@microsoft/api-extractor": "^7.22.2",
     "@rushstack/eslint-config": "^2.5.1",
     "@types/mocha": "^8.2.2",
