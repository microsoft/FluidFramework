--- conflicted
+++ resolved
@@ -15,13 +15,6 @@
 
 Packages can now use `eslint.config.mjs` instead of `.eslintrc.cjs`, but the legacy `.eslintrc.cjs` format remains supported for backward compatibility. Migration is optional and not required.
 
-<<<<<<< HEAD
-### Rule Promotions
-
-The following rules have been promoted from `recommended` to `minimal-deprecated`:
-
-- `@typescript-eslint/explicit-function-return-type`
-=======
 ### ESLint Rule Changes
 
 **react-hooks/rules-of-hooks**: Temporarily downgraded from `"error"` to `"warn"` until ESLint 9 migration completes and React plugins are upgraded to more recent versions.
@@ -48,7 +41,6 @@
 - `unicorn/prefer-string-raw`: New rule set to `"warn"`
 - `unicorn/prefer-string-replace-all`: Changed from `"off"` to `"warn"`
 - `unicorn/prefer-structured-clone`: New rule set to `"warn"`
->>>>>>> 616f9701
 
 ## [9.0.0](https://github.com/microsoft/FluidFramework/releases/tag/eslint-config-fluid_v9.0_0)
 
