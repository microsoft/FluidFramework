--- conflicted
+++ resolved
@@ -6,12 +6,7 @@
     "plugins": [
         "@",
         "@eslint-community/eslint-comments",
-<<<<<<< HEAD
         "@typescript-eslint:@typescript-eslint/eslint-plugin@8.50.0",
-        "depend",
-=======
-        "@typescript-eslint:@typescript-eslint/eslint-plugin@8.18.2",
->>>>>>> e5586b80
         "import-x:eslint-plugin-import-x@4.16.1",
         "unicorn:eslint-plugin-unicorn@54.0.0",
         "@rushstack",
