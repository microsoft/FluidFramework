--- conflicted
+++ resolved
@@ -21,14 +21,10 @@
         "sourceType": "module"
     },
     "plugins": [
-<<<<<<< HEAD
+        "@eslint-community/eslint-comments",
         "@typescript-eslint",
-        "@eslint-community/eslint-comments",
-        "import-x",
-=======
         "import-x",
         "eslint-comments",
->>>>>>> 183018b5
         "@fluid-internal/fluid",
         "unused-imports",
         "promise",
@@ -75,9 +71,6 @@
             "error"
         ],
         "@fluid-internal/fluid/no-unchecked-record-access": [
-            "error"
-        ],
-        "@rushstack/no-new-null": [
             "error"
         ],
         "@rushstack/typedef-var": [
@@ -848,7 +841,7 @@
             {
                 "types": {
                     "null": {
-                        "message": "Avoid using null; prefer undefined instead.",
+                        "message": "Use 'undefined' instead of 'null'",
                         "fixWith": "undefined"
                     }
                 }
@@ -864,9 +857,6 @@
         "@typescript-eslint/no-this-alias": [
             "error"
         ],
-        "@typescript-eslint/no-throw-literal": [
-            "error"
-        ],
         "@typescript-eslint/no-unnecessary-qualifier": [
             "error"
         ],
@@ -1106,10 +1096,19 @@
             "smart"
         ],
         "eslint-comments/disable-enable-pair": [
-            "error",
-            {
-                "allowWholeFile": true
-            }
+            "error"
+        ],
+        "eslint-comments/no-aggregating-enable": [
+            "error"
+        ],
+        "eslint-comments/no-duplicate-disable": [
+            "error"
+        ],
+        "eslint-comments/no-unlimited-disable": [
+            "error"
+        ],
+        "eslint-comments/no-unused-enable": [
+            "error"
         ],
         "flowtype/boolean-style": [
             "off"
@@ -1194,51 +1193,6 @@
         ],
         "import-x/no-duplicates": [
             "warn"
-<<<<<<< HEAD
-        ],
-        "import-x/no-extraneous-dependencies": [
-            "error"
-        ],
-        "import-x/no-internal-modules": [
-            "error"
-        ],
-        "import-x/no-named-as-default": [
-            "warn"
-        ],
-        "import-x/no-named-as-default-member": [
-            "warn"
-        ],
-        "import-x/no-unassigned-import": [
-            "error"
-        ],
-        "import-x/no-unresolved": [
-            "error",
-            {
-                "caseSensitive": true
-            }
-        ],
-        "import-x/no-unused-modules": [
-            "error"
-        ],
-        "import-x/order": [
-            "error",
-            {
-                "newlines-between": "always",
-                "alphabetize": {
-                    "order": "asc",
-                    "caseInsensitive": false,
-                    "orderImportKind": "ignore"
-                },
-                "distinctGroup": true,
-                "sortTypesGroup": false,
-                "named": false,
-                "warnOnUnassignedImports": false
-            }
-        ],
-        "import/no-deprecated": [
-            "off"
-=======
->>>>>>> 183018b5
         ],
         "import-x/no-extraneous-dependencies": [
             "error",
@@ -1263,11 +1217,6 @@
                 ]
             }
         ],
-<<<<<<< HEAD
-        "import/no-nodejs-modules": [
-            "off"
-        ],
-=======
         "import-x/no-named-as-default": [
             "warn"
         ],
@@ -1304,7 +1253,6 @@
                 "warnOnUnassignedImports": false
             }
         ],
->>>>>>> 183018b5
         "indent": [
             "off"
         ],
@@ -2425,14 +2373,10 @@
         "import-x/extensions": [
             ".ts",
             ".tsx",
-            ".cts",
-            ".mts",
+            ".d.ts",
             ".js",
             ".jsx",
-<<<<<<< HEAD
-=======
             ".jsx",
->>>>>>> 183018b5
             ".cjs",
             ".mjs"
         ],
@@ -2441,46 +2385,12 @@
             "node_modules/@types"
         ],
         "import-x/parsers": {
-<<<<<<< HEAD
-            "@typescript-eslint/parser": [
-                ".ts",
-                ".tsx",
-                ".cts",
-                ".mts"
-            ]
-        },
-        "import-x/resolver": {
-            "typescript": true,
-            "node": {
-                "extensions": [
-                    ".ts",
-                    ".tsx",
-                    ".d.ts",
-                    ".js",
-                    ".jsx"
-                ]
-            }
-        },
-        "import/extensions": [
-            ".ts",
-            ".tsx",
-            ".d.ts",
-            ".js",
-            ".jsx"
-        ],
-        "import/parsers": {
-            "@typescript-eslint/parser": [
-                ".ts",
-                ".tsx",
-                ".d.ts"
-=======
             "@typescript-eslint/parser": [
                 ".ts",
                 ".tsx",
                 ".d.ts",
                 ".cts",
                 ".mts"
->>>>>>> 183018b5
             ]
         },
         "import-x/resolver": {
@@ -2537,10 +2447,6 @@
                     "node-addons",
                     "browser",
                     "default"
-<<<<<<< HEAD
-                ]
-            }
-=======
                 ],
                 "defaultExtensionAlias": {
                     ".js": [
@@ -2609,7 +2515,6 @@
                 "interfaceVersion": 2
             },
             "typescript": true
->>>>>>> 183018b5
         },
         "jsdoc": {
             "mode": "typescript",
