{
    "env": {
        "browser": true,
        "es6": true,
        "node": true
    },
    "globals": {
        "Atomics": "readonly",
        "SharedArrayBuffer": "readonly"
    },
    "ignorePatterns": [],
    "parserOptions": {
        "ecmaFeatures": {
            "jsx": true
        },
        "ecmaVersion": 2018,
        "project": "./tsconfig.json",
        "sourceType": "module"
    },
    "plugins": [
        "eslint-comments",
        "import",
        "unicorn",
        "react",
        "unused-imports",
        "tsdoc",
        "promise",
        "jsdoc",
        "@typescript-eslint",
        "@rushstack/security",
        "@rushstack"
    ],
    "reportUnusedDisableDirectives": true,
    "rules": {
        "@rushstack/no-new-null": [
            "warn"
        ],
        "@rushstack/typedef-var": [
            "off"
        ],
        "@typescript-eslint/adjacent-overload-signatures": [
            "error"
        ],
        "@typescript-eslint/array-type": [
            "error"
        ],
        "@typescript-eslint/await-thenable": [
            "error"
        ],
        "@typescript-eslint/ban-ts-comment": [
            "error"
        ],
        "@typescript-eslint/ban-types": [
            "error"
        ],
        "@typescript-eslint/brace-style": [
            "error",
            "1tbs",
            {
                "allowSingleLine": true
            }
        ],
        "@typescript-eslint/comma-dangle": [
            "error",
            "always-multiline"
        ],
        "@typescript-eslint/comma-spacing": [
            "error"
        ],
        "@typescript-eslint/consistent-type-assertions": [
            "error",
            {
                "assertionStyle": "as",
                "objectLiteralTypeAssertions": "never"
            }
        ],
        "@typescript-eslint/consistent-type-definitions": [
            "error"
        ],
        "@typescript-eslint/dot-notation": [
            "error"
        ],
        "@typescript-eslint/explicit-function-return-type": [
            "off"
        ],
        "@typescript-eslint/explicit-member-accessibility": [
            "off"
        ],
        "@typescript-eslint/explicit-module-boundary-types": [
            "off"
        ],
        "@typescript-eslint/func-call-spacing": [
            "error"
        ],
        "@typescript-eslint/indent": [
            "off"
        ],
        "@typescript-eslint/interface-name-prefix": [
            "off"
        ],
        "@typescript-eslint/keyword-spacing": [
            "error"
        ],
        "@typescript-eslint/member-delimiter-style": [
            "error",
            {
                "multiline": {
                    "delimiter": "semi",
                    "requireLast": true
                },
                "multilineDetection": "brackets",
                "singleline": {
                    "delimiter": "semi",
                    "requireLast": true
                }
            }
        ],
        "@typescript-eslint/member-ordering": [
            "off"
        ],
        "@typescript-eslint/naming-convention": [
            "error",
            {
                "format": [
                    "camelCase"
                ],
                "leadingUnderscore": "allow",
                "modifiers": [
                    "private"
                ],
                "selector": "accessor"
            }
        ],
        "@typescript-eslint/no-array-constructor": [
            "error"
        ],
        "@typescript-eslint/no-duplicate-imports": [
            "error"
        ],
        "@typescript-eslint/no-dynamic-delete": [
            "error"
        ],
        "@typescript-eslint/no-empty-function": [
            "off"
        ],
        "@typescript-eslint/no-empty-interface": [
            "error"
        ],
        "@typescript-eslint/no-explicit-any": [
            "off"
        ],
        "@typescript-eslint/no-extra-non-null-assertion": [
            "error"
        ],
        "@typescript-eslint/no-extra-semi": [
            "error"
        ],
        "@typescript-eslint/no-extraneous-class": [
            "error"
        ],
        "@typescript-eslint/no-floating-promises": [
            "error"
        ],
        "@typescript-eslint/no-for-in-array": [
            "error"
        ],
        "@typescript-eslint/no-implied-eval": [
            "error"
        ],
        "@typescript-eslint/no-inferrable-types": [
            "off"
        ],
        "@typescript-eslint/no-invalid-this": [
            "off"
        ],
        "@typescript-eslint/no-loss-of-precision": [
            "error"
        ],
        "@typescript-eslint/no-magic-numbers": [
            "off"
        ],
        "@typescript-eslint/no-misused-new": [
            "error"
        ],
        "@typescript-eslint/no-misused-promises": [
            "error"
        ],
        "@typescript-eslint/no-namespace": [
            "off"
        ],
        "@typescript-eslint/no-non-null-asserted-optional-chain": [
            "error"
        ],
        "@typescript-eslint/no-non-null-assertion": [
            "error"
        ],
        "@typescript-eslint/no-parameter-properties": [
            "off"
        ],
        "@typescript-eslint/no-require-imports": [
            "error"
        ],
        "@typescript-eslint/no-shadow": [
            "error",
            {
                "hoist": "all",
                "ignoreTypeValueShadow": true
            }
        ],
        "@typescript-eslint/no-this-alias": [
            "error"
        ],
        "@typescript-eslint/no-throw-literal": [
            "error"
        ],
        "@typescript-eslint/no-unnecessary-qualifier": [
            "error"
        ],
        "@typescript-eslint/no-unnecessary-type-arguments": [
            "error"
        ],
        "@typescript-eslint/no-unnecessary-type-assertion": [
            "error"
        ],
        "@typescript-eslint/no-unnecessary-type-constraint": [
            "error"
        ],
        "@typescript-eslint/no-unsafe-argument": [
            "off"
        ],
        "@typescript-eslint/no-unsafe-assignment": [
            "off"
        ],
        "@typescript-eslint/no-unsafe-call": [
            "off"
        ],
        "@typescript-eslint/no-unsafe-member-access": [
            "off"
        ],
        "@typescript-eslint/no-unsafe-return": [
            "error"
        ],
        "@typescript-eslint/no-unused-expressions": [
            "error"
        ],
        "@typescript-eslint/no-unused-vars": [
            "off"
        ],
        "@typescript-eslint/no-use-before-declare": [
            "off"
        ],
        "@typescript-eslint/no-use-before-define": [
            "off"
        ],
        "@typescript-eslint/no-var-requires": [
            "error"
        ],
        "@typescript-eslint/object-curly-spacing": [
            "error",
            "always"
        ],
        "@typescript-eslint/prefer-as-const": [
            "error"
        ],
        "@typescript-eslint/prefer-for-of": [
            "error"
        ],
        "@typescript-eslint/prefer-function-type": [
            "error"
        ],
        "@typescript-eslint/prefer-includes": [
            "error"
        ],
        "@typescript-eslint/prefer-namespace-keyword": [
            "error"
        ],
        "@typescript-eslint/prefer-optional-chain": [
            "error"
        ],
        "@typescript-eslint/prefer-readonly": [
            "error"
        ],
        "@typescript-eslint/promise-function-async": [
            "error"
        ],
        "@typescript-eslint/quotes": [
            "error",
            "double",
            {
                "allowTemplateLiterals": true,
                "avoidEscape": true
            }
        ],
        "@typescript-eslint/require-await": [
            "off"
        ],
        "@typescript-eslint/restrict-plus-operands": [
            "error"
        ],
        "@typescript-eslint/restrict-template-expressions": [
            "off"
        ],
        "@typescript-eslint/semi": [
            "error",
            "always"
        ],
        "@typescript-eslint/space-before-function-paren": [
            "error",
            {
                "anonymous": "never",
                "asyncArrow": "always",
                "named": "never"
            }
        ],
        "@typescript-eslint/space-infix-ops": [
            "error"
        ],
        "@typescript-eslint/strict-boolean-expressions": [
            "error"
        ],
        "@typescript-eslint/triple-slash-reference": [
            "error"
        ],
        "@typescript-eslint/type-annotation-spacing": [
            "error"
        ],
        "@typescript-eslint/typedef": [
            "off"
        ],
        "@typescript-eslint/unbound-method": [
            "off",
            {
                "ignoreStatic": true
            }
        ],
        "@typescript-eslint/unified-signatures": [
            "error"
        ],
        "array-bracket-spacing": [
            "error"
        ],
        "arrow-body-style": [
            "off"
        ],
        "arrow-parens": [
            "error",
            "always"
        ],
        "arrow-spacing": [
            "error"
        ],
        "block-spacing": [
            "error"
        ],
        "brace-style": [
            "off"
        ],
        "camelcase": [
            "off"
        ],
        "capitalized-comments": [
            "off"
        ],
        "comma-dangle": [
            "off"
        ],
        "comma-spacing": [
            "off"
        ],
        "complexity": [
            "off"
        ],
        "constructor-super": [
            "error"
        ],
        "curly": [
            "error"
        ],
        "default-case": [
            "error"
        ],
        "dot-location": [
            "error",
            "property"
        ],
        "dot-notation": [
            "off"
        ],
        "eol-last": [
            "error"
        ],
        "eqeqeq": [
            "error",
            "smart"
        ],
        "eslint-comments/disable-enable-pair": [
            "error",
            {
                "allowWholeFile": true
            }
        ],
        "eslint-comments/no-aggregating-enable": [
            "error"
        ],
        "eslint-comments/no-duplicate-disable": [
            "error"
        ],
        "eslint-comments/no-unlimited-disable": [
            "error"
        ],
        "eslint-comments/no-unused-enable": [
            "error"
        ],
        "for-direction": [
            "error"
        ],
        "func-call-spacing": [
            "off"
        ],
        "getter-return": [
            "off"
        ],
        "guard-for-in": [
            "error"
        ],
        "id-match": [
            "error"
        ],
        "import/default": [
            2
        ],
        "import/export": [
            2
        ],
        "import/named": [
            "off"
        ],
        "import/namespace": [
            2
        ],
        "import/no-default-export": [
            "error"
        ],
        "import/no-deprecated": [
            "off"
        ],
        "import/no-duplicates": [
            1
        ],
        "import/no-extraneous-dependencies": [
            "error",
            {
                "devDependencies": [
                    "**/*.spec.ts",
                    "src/test/**"
                ]
            }
        ],
        "import/no-internal-modules": [
            "error"
        ],
        "import/no-named-as-default": [
            1
        ],
        "import/no-named-as-default-member": [
            1
        ],
        "import/no-unassigned-import": [
            "error"
        ],
        "import/no-unresolved": [
            2,
            {
                "caseSensitive": true,
                "caseSensitiveStrict": false
            }
        ],
        "import/no-unused-modules": [
            "error"
        ],
        "import/order": [
            "error"
        ],
        "jsdoc/check-access": [
            "error"
        ],
        "jsdoc/check-examples": [
            "off"
        ],
        "jsdoc/check-tag-names": [
            "off"
        ],
        "jsdoc/require-hyphen-before-param-description": [
            "error"
        ],
        "jsx-quotes": [
            "error"
        ],
        "key-spacing": [
            "error"
        ],
        "keyword-spacing": [
            "off"
        ],
        "linebreak-style": [
            "off"
        ],
        "max-classes-per-file": [
            "off"
        ],
        "max-len": [
            "error",
            {
                "code": 120,
                "ignoreRegExpLiterals": false,
                "ignoreStrings": false
            }
        ],
        "max-lines": [
            "off"
        ],
        "new-parens": [
            "error"
        ],
        "newline-per-chained-call": [
            "off"
        ],
        "no-array-constructor": [
            "off"
        ],
        "no-async-promise-executor": [
            "error"
        ],
        "no-bitwise": [
            "error"
        ],
        "no-caller": [
            "error"
        ],
        "no-case-declarations": [
            "error"
        ],
        "no-class-assign": [
            "error"
        ],
        "no-compare-neg-zero": [
            "error"
        ],
        "no-cond-assign": [
            "error"
        ],
        "no-const-assign": [
            "off"
        ],
        "no-constant-condition": [
            "error"
        ],
        "no-control-regex": [
            "error"
        ],
        "no-debugger": [
            "off"
        ],
        "no-delete-var": [
            "error"
        ],
        "no-dupe-args": [
            "off"
        ],
        "no-dupe-class-members": [
            "off"
        ],
        "no-dupe-else-if": [
            "error"
        ],
        "no-dupe-keys": [
            "off"
        ],
        "no-duplicate-case": [
            "error"
        ],
        "no-duplicate-imports": [
            "off"
        ],
        "no-empty": [
            "off"
        ],
        "no-empty-character-class": [
            "error"
        ],
        "no-empty-function": [
            "off"
        ],
        "no-empty-pattern": [
            "error"
        ],
        "no-eval": [
            "error"
        ],
        "no-ex-assign": [
            "error"
        ],
        "no-extra-boolean-cast": [
            "error"
        ],
        "no-extra-semi": [
            "off"
        ],
        "no-fallthrough": [
            "off"
        ],
        "no-func-assign": [
            "off"
        ],
        "no-global-assign": [
            "error"
        ],
        "no-implied-eval": [
            "off"
        ],
        "no-import-assign": [
            "off"
        ],
        "no-inner-declarations": [
            "error"
        ],
        "no-invalid-regexp": [
            "error"
        ],
        "no-invalid-this": [
            "off"
        ],
        "no-irregular-whitespace": [
            "error"
        ],
        "no-loss-of-precision": [
            "off"
        ],
        "no-magic-numbers": [
            "off"
        ],
        "no-misleading-character-class": [
            "error"
        ],
        "no-mixed-spaces-and-tabs": [
            "error"
        ],
        "no-multi-spaces": [
            "error",
            {
                "ignoreEOLComments": true
            }
        ],
        "no-multi-str": [
            "off"
        ],
        "no-multiple-empty-lines": [
            "error",
            {
                "max": 1,
                "maxBOF": 0,
                "maxEOF": 0
            }
        ],
        "no-nested-ternary": [
            "off"
        ],
        "no-new-func": [
            "error"
        ],
        "no-new-symbol": [
            "off"
        ],
        "no-new-wrappers": [
            "error"
        ],
        "no-nonoctal-decimal-escape": [
            "error"
        ],
        "no-obj-calls": [
            "off"
        ],
        "no-octal": [
            "error"
        ],
        "no-octal-escape": [
            "error"
        ],
        "no-param-reassign": [
            "error"
        ],
        "no-prototype-builtins": [
            "error"
        ],
        "no-redeclare": [
            "off"
        ],
        "no-regex-spaces": [
            "error"
        ],
        "no-restricted-syntax": [
            "error",
            "ForInStatement"
        ],
        "no-return-await": [
            "error"
        ],
        "no-self-assign": [
            "error"
        ],
        "no-sequences": [
            "error"
        ],
        "no-setter-return": [
            "off"
        ],
        "no-shadow": [
            "off"
        ],
        "no-shadow-restricted-names": [
            "error"
        ],
        "no-sparse-arrays": [
            "error"
        ],
        "no-template-curly-in-string": [
            "error"
        ],
        "no-this-before-super": [
            "off"
        ],
        "no-throw-literal": [
            "off"
        ],
        "no-trailing-spaces": [
            "error"
        ],
        "no-undef": [
            "off"
        ],
        "no-undef-init": [
            "error"
        ],
        "no-underscore-dangle": [
            "off"
        ],
        "no-unexpected-multiline": [
            "error"
        ],
        "no-unreachable": [
            "off"
        ],
        "no-unsafe-finally": [
            "error"
        ],
        "no-unsafe-negation": [
            "off"
        ],
        "no-unsafe-optional-chaining": [
            "error"
        ],
        "no-unused-expressions": [
            "off"
        ],
        "no-unused-labels": [
            "error"
        ],
        "no-unused-vars": [
            "off"
        ],
        "no-useless-backreference": [
            "error"
        ],
        "no-useless-catch": [
            "error"
        ],
        "no-useless-escape": [
            "error"
        ],
        "no-var": [
            "error"
        ],
        "no-void": [
            "off"
        ],
        "no-whitespace-before-property": [
            "error"
        ],
        "no-with": [
            "error"
        ],
        "object-curly-spacing": [
            "off"
        ],
        "object-shorthand": [
            "error"
        ],
        "one-var": [
            "error",
            "never"
        ],
        "padded-blocks": [
            "error",
            "never"
        ],
        "padding-line-between-statements": [
            "off",
            "error",
            {
                "blankLine": "always",
                "next": "return",
                "prev": "*"
            }
        ],
        "prefer-arrow-callback": [
            "error"
        ],
        "prefer-const": [
            "error"
        ],
        "prefer-object-spread": [
            "error"
        ],
        "prefer-promise-reject-errors": [
            "error"
        ],
        "prefer-rest-params": [
            "error"
        ],
        "prefer-spread": [
            "error"
        ],
        "prefer-template": [
            "error"
        ],
        "promise/param-names": [
            "warn"
        ],
        "quote-props": [
            "error",
            "consistent-as-needed"
        ],
        "quotes": [
            "off"
        ],
        "radix": [
            "error"
        ],
        "require-atomic-updates": [
            "off"
        ],
        "require-await": [
            "off"
        ],
        "require-yield": [
            "error"
        ],
        "semi": [
            "off"
        ],
        "semi-spacing": [
            "error"
        ],
        "space-before-blocks": [
            "error"
        ],
        "space-before-function-paren": [
            "off"
        ],
        "space-in-parens": [
            "error",
            "never"
        ],
        "space-infix-ops": [
            "off"
        ],
        "space-unary-ops": [
            "error"
        ],
        "spaced-comment": [
            "error",
            "always",
            {
                "block": {
                    "balanced": true,
                    "markers": [
                        "!"
                    ]
                }
            }
        ],
        "switch-colon-spacing": [
            "error"
        ],
        "tsdoc/syntax": [
            "error"
        ],
        "unicorn/better-regex": [
            "error"
        ],
        "unicorn/filename-case": [
            "error",
            {
                "cases": {
                    "camelCase": true,
                    "pascalCase": true
                }
            }
        ],
        "unicorn/no-new-buffer": [
            "error"
        ],
        "unicorn/no-unsafe-regex": [
            "error"
        ],
<<<<<<< HEAD
        "unicorn/prefer-type-error": [
=======
        "unicorn/prefer-switch": [
>>>>>>> 5b0d585d
            "error"
        ],
        "unused-imports/no-unused-imports": [
            "error"
        ],
        "use-isnan": [
            "error"
        ],
        "valid-typeof": [
            "off"
        ],
        "yoda": [
            "off"
        ]
    },
    "settings": {
        "import/extensions": [
            ".ts",
            ".tsx",
            ".d.ts",
            ".js",
            ".jsx"
        ],
        "import/external-module-folders": [
            "node_modules",
            "node_modules/@types"
        ],
        "import/parsers": {
            "@typescript-eslint/parser": [
                ".ts",
                ".tsx",
                ".d.ts"
            ]
        },
        "import/resolver": {
            "node": {
                "extensions": [
                    ".ts",
                    ".tsx",
                    ".d.ts",
                    ".js",
                    ".jsx"
                ]
            }
        },
        "jsdoc": {
            "mode": "typescript",
            "tagNamePreference": {
                "arg": {
                    "message": "Please use @param instead of @arg.",
                    "replacement": "param"
                },
                "argument": {
                    "message": "Please use @param instead of @argument.",
                    "replacement": "param"
                },
                "return": {
                    "message": "Please use @returns instead of @return.",
                    "replacement": "returns"
                }
            }
        }
    }
}<|MERGE_RESOLUTION|>--- conflicted
+++ resolved
@@ -913,11 +913,10 @@
         "unicorn/no-unsafe-regex": [
             "error"
         ],
-<<<<<<< HEAD
+        "unicorn/prefer-switch": [
+            "error"
+        ],
         "unicorn/prefer-type-error": [
-=======
-        "unicorn/prefer-switch": [
->>>>>>> 5b0d585d
             "error"
         ],
         "unused-imports/no-unused-imports": [
