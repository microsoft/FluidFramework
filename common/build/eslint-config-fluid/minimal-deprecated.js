/*!
 * Copyright (c) Microsoft Corporation and contributors. All rights reserved.
 * Licensed under the MIT License.
 */

/**
 * Shared list of permitted imports for configuring and override the `import-x/no-internal-modules` rule.
 */
const permittedImports = [
	// Within Fluid Framework allow import of '/internal' from other FF packages.
	"@fluid-example/*/internal",
	"@fluid-experimental/*/internal",
	"@fluid-internal/*/internal",
	"@fluid-private/*/internal",
	"@fluid-tools/*/internal",
	"@fluidframework/*/internal",

	// Experimental package APIs and exports are unknown, so allow any imports from them.
	"@fluid-experimental/**",

	// Allow imports from sibling and ancestral sibling directories,
	// but not from cousin directories. Parent is allowed but only
	// because there isn't a known way to deny it.
	"*/index.js",
];

// Restricted import patterns for all code.
const restrictedImportPaths = [
	// Prefer strict assertions
	// See: <https://nodejs.org/api/assert.html#strict-assertion-mode>
	{
		name: "assert",
		importNames: ["default"],
		message: 'Use `strict` instead. E.g. `import { strict as assert } from "node:assert";`',
	},
	{
		name: "node:assert",
		importNames: ["default"],
		message: 'Use `strict` instead. E.g. `import { strict as assert } from "node:assert";`',
	},
];

// Restricted import patterns for production code.
// Not applied to test code.
const restrictedImportPatternsForProductionCode = [
	// Don't import from the parent index file.
	{
		group: ["./index.js", "**/../index.js"],
		message:
			"Importing from a parent index file tends to cause cyclic dependencies. Import from a more specific sibling file instead.",
	},
];

/**
 * DO NOT USE.
 *
 * This configuration is extended by our `recommended` and `strict` configurations,
 * but this configuration should not be used directly.
 *
 * @deprecated This config is too permissive and should not be used. It will be removed in a future release.
 * Use the "Recommended" or "Strict" configuration instead.
 *
 * @privateRemarks TODO: Once this config is ready for deletion, its rules can be moved into `recommended.js`.
 */
module.exports = {
	env: {
		browser: true,
		es6: true,
		es2024: false,
		node: true,
	},
<<<<<<< HEAD
	extends: [
		"./base",
		"plugin:@eslint-community/eslint-comments/recommended",
		"plugin:import-x/recommended",
		"plugin:import-x/typescript",
		"prettier",
	],
=======
	extends: ["./base", "plugin:eslint-comments/recommended", "prettier"],
>>>>>>> 183018b5
	globals: {
		Atomics: "readonly",
		SharedArrayBuffer: "readonly",
	},
	parser: "@typescript-eslint/parser",
	parserOptions: {
		ecmaFeatures: {
			jsx: true,
		},
		ecmaVersion: 2018,
		sourceType: "module",
		project: "./tsconfig.json",
	},
	plugins: [
		// Plugin documentation: https://www.npmjs.com/package/eslint-plugin-jsdoc
		"eslint-plugin-jsdoc",
		// Plugin documentation: https://www.npmjs.com/package/eslint-plugin-promise
		"eslint-plugin-promise",
		// Plugin documentation: https://www.npmjs.com/package/eslint-plugin-tsdoc
		"eslint-plugin-tsdoc",
		// Plugin documentation: https://www.npmjs.com/package/eslint-plugin-unused-imports
		"unused-imports",
		// Plugin documentation: https://www.npmjs.com/package/eslint-plugin-unicorn
		"unicorn",
		// Custom ESLint rules
		"@fluid-internal/eslint-plugin-fluid",
	],
	settings: {
		"import-x/resolver": {
			typescript: true,
		}
	},
	reportUnusedDisableDirectives: true,
	ignorePatterns: [
		// Don't lint generated packageVersion files.
		"**/packageVersion.ts",
	],
	rules: {
		/**
		 * Restricts including release tags inside the member class / interface.
		 *
		 * Refer to the rule by the unprefixed plugin name in the consumed package.
		 * {@link https://eslint.org/docs/latest/extend/plugins#rules-in-plugins}
		 */
		"@fluid-internal/fluid/no-member-release-tags": "error",

		/**
		 * Rule to enforce safe property access on index signature types.
		 *
		 * Reports issues when non-array index properties are accessed without handling
		 * the possibility that they are absent.
		 * Enabling `noUncheckedIndexedAccess` will disable these checks.
		 */
		"@fluid-internal/fluid/no-unchecked-record-access": "error",

		/**
		 * Disallow use of `null` type in favor of `undefined`.
		 * Migrated from @rushstack/no-new-null to @typescript-eslint/no-restricted-types.
		 */
		"@typescript-eslint/no-restricted-types": [
			"warn",
			{
				types: {
					null: {
						message: "Use 'undefined' instead of 'null'",
						fixWith: "undefined",
					},
				},
			},
		],

		/**
		 * RATIONALE: Harmless.
		 *
		 * Our guideline is to only use leading underscores on private members when required to avoid a conflict
		 * between private fields and a public property.
		 *
		 * Docs: {@link https://github.com/typescript-eslint/typescript-eslint/blob/master/packages/eslint-plugin/docs/rules/naming-convention.md}
		 */
		"@typescript-eslint/naming-convention": [
			"error",
			{
				selector: "accessor",
				modifiers: ["private"],
				format: ["camelCase"],
				leadingUnderscore: "allow",
			},
		],

		/**
		 * Encourages minimal disabling of eslint rules, while still permitting whole-file exclusions.
		 */
		"@eslint-community/eslint-comments/disable-enable-pair": [
			"error",
			{
				allowWholeFile: true,
			},
		],

		// ENABLED INTENTIONALLY
		"@typescript-eslint/dot-notation": "error",
		"@typescript-eslint/no-non-null-assertion": "error",
		"@typescript-eslint/no-unnecessary-type-assertion": "error",

		"@typescript-eslint/no-restricted-imports": [
			"error",
			{
				paths: restrictedImportPaths,
				patterns: restrictedImportPatternsForProductionCode,
			},
		],

		"eqeqeq": ["error", "smart"],
		"import-x/no-deprecated": "error",
		"max-len": [
			"error",
			{
				code: 120,
				ignoreTrailingComments: true,
				ignoreUrls: true,
				ignoreStrings: true,
				ignoreTemplateLiterals: true,
				ignoreRegExpLiterals: true,
			},
		],
		"no-multi-spaces": [
			"error",
			{
				ignoreEOLComments: true,
			},
		],

		/**
		 * Note: this can be replaced altogether by `@typescript-eslint/no-unused-vars`,
		 * but that rule covers many more scenarios than this one does, and there are many violations
		 * currently in the repository, so it has not been enabled yet.
		 */
		"unused-imports/no-unused-imports": "error",

		"valid-typeof": "error",

		/**
		 * Catches a common coding mistake where "resolve" and "reject" are confused.
		 */
		"promise/param-names": "warn",

		"unicorn/better-regex": "error",
		"unicorn/filename-case": [
			"error",
			{
				cases: {
					camelCase: true,
					pascalCase: true,
				},
			},
		],
		"unicorn/no-new-buffer": "error",
		"unicorn/prefer-switch": "error",
		"unicorn/prefer-ternary": "error",
		"unicorn/prefer-type-error": "error",

		// #region DISABLED INTENTIONALLY

		/**
		 * Disabled because we don't require that all variable declarations be explicitly typed.
		 */
		"@rushstack/typedef-var": "off",
		"@typescript-eslint/explicit-function-return-type": "off",
		"@typescript-eslint/explicit-member-accessibility": "off",

		/**
		 * Disabled because we will lean on the formatter (i.e. prettier) to enforce indentation policy.
		 */
		"@typescript-eslint/indent": "off",
		"@typescript-eslint/member-ordering": "off",
		"@typescript-eslint/no-explicit-any": "off",
		"@typescript-eslint/no-unused-vars": "off",
		"@typescript-eslint/no-use-before-define": "off",
		"@typescript-eslint/typedef": "off",

		/**
		 * Disabled because we want to encourage documenting different events separately.
		 */
		"@typescript-eslint/unified-signatures": "off",

		// Requires a lot of changes
		"@typescript-eslint/no-duplicate-type-constituents": "off",

		// Lots of false positives
		"@typescript-eslint/non-nullable-type-assertion-style": "off",

		// Requires breaking changes; enabled in the strict config
		"@typescript-eslint/consistent-indexed-object-style": "off",

		// Requires a lot of changes; enabled in the strict config
		"@typescript-eslint/no-unsafe-enum-comparison": "off",

		// Requires a lot of changes; enabled in the strict config
		"@typescript-eslint/no-redundant-type-constituents": "off",

		// Requires a lot of changes; enabled in the strict config
		"@typescript-eslint/consistent-generic-constructors": "off",

		// Off for minimal and recommended; enabled in the strict config
		"@typescript-eslint/consistent-type-exports": "off",
		"@typescript-eslint/consistent-type-imports": "off",

		"func-call-spacing": "off", // Off because it conflicts with typescript-formatter
		"no-empty": "off",
		"no-void": "off",
		"require-atomic-updates": "off",

		/**
		 * Superseded by `@typescript-eslint/dot-notation`.
		 */
		"dot-notation": "off",

		/**
		 * Superseded by `@typescript-eslint/no-unused-expressions`.
		 */
		"no-unused-expressions": "off",

		// #endregion

		// #region FORMATTING RULES

		// We use formatting tools like Biome or prettier to format code, so most formatting-related rules are superfluous
		// and are disabled. Running fewer rules also improves lint performance.

		// The rules below are also deprecated in more recent versions of eslint/plugins
		"@typescript-eslint/brace-style": "off",
		"@typescript-eslint/comma-spacing": "off",
		"@typescript-eslint/func-call-spacing": "off",
		"@typescript-eslint/keyword-spacing": "off",
		"@typescript-eslint/member-delimiter-style": "off",
		"@typescript-eslint/semi": "off",
		"@typescript-eslint/space-before-function-paren": "off",
		"@typescript-eslint/space-infix-ops": "off",
		"@typescript-eslint/type-annotation-spacing": "off",

		// The rules below are deprecated in our current version of eslint/plugins
		"@typescript-eslint/object-curly-spacing": "off",
		"array-bracket-spacing": "off",
		"arrow-spacing": "off",
		"block-spacing": "off",
		"dot-location": "off",
		"jsx-quotes": "off",
		"key-spacing": "off",
		"space-unary-ops": "off",
		"switch-colon-spacing": "off",

		// #endregion

		// #region DOCUMENTATION RULES

		/**
		 * This rule ensures that our Intellisense looks good by verifying the TSDoc syntax.
		 */
		"tsdoc/syntax": "error",

		// #region eslint-plugin-jsdoc rules

		/**
		 * Ensures that conflicting access tags don't exist in the same comment.
		 * See <https://github.com/gajus/eslint-plugin-jsdoc#check-access>.
		 */
		"jsdoc/check-access": "error",

		/**
		 * Ensures consistent line formatting in JSDoc/TSDoc comments
		 * See <https://github.com/gajus/eslint-plugin-jsdoc#user-content-eslint-plugin-jsdoc-rules-check-alignment>
		 *
		 * TODO: This is temporarily set to "warn" because there are a lot of false positives with code blocks in
		 * particular.
		 */
		"jsdoc/check-line-alignment": "warn",

		/**
		 * The syntax this validates does not accommodate the syntax used by API-Extractor
		 * See <https://api-extractor.com/pages/tsdoc/tag_example/>
		 */
		"jsdoc/check-examples": "off",

		/**
		 * Ensures correct indentation within JSDoc/TSDoc comment body
		 * See <https://github.com/gajus/eslint-plugin-jsdoc#user-content-eslint-plugin-jsdoc-rules-check-indentation>
		 */
		"jsdoc/check-indentation": "error",

		/**
		 * Covered by `tsdoc/syntax`
		 */
		"jsdoc/check-tag-names": "off",

		/**
		 * Ensures that JSDoc/TSDoc "modifier" tags are empty.
		 * See <https://github.com/gajus/eslint-plugin-jsdoc#user-content-eslint-plugin-jsdoc-rules-empty-tags>
		 */
		"jsdoc/empty-tags": "error",

		/**
		 * Ensures multi-line formatting meets JSDoc/TSDoc requirements.
		 * See <https://github.com/gajus/eslint-plugin-jsdoc#user-content-eslint-plugin-jsdoc-rules-no-bad-blocks>
		 */
		"jsdoc/no-bad-blocks": "error",

		/**
		 * Requires that each line in a JSDoc/TSDoc comment starts with a `*`.
		 * See <https://github.com/gajus/eslint-plugin-jsdoc#user-content-eslint-plugin-jsdoc-rules-require-asterisk-prefix>
		 */
		"jsdoc/require-asterisk-prefix": "error",

		/**
		 * Ensure function/method parameter comments include a `-` between name and description.
		 * Useful to ensure API-Extractor compatability.
		 * See <https://github.com/gajus/eslint-plugin-jsdoc#user-content-eslint-plugin-jsdoc-rules-require-hyphen-before-param-description>.
		 */
		"jsdoc/require-hyphen-before-param-description": "error",

		/**
		 * Require `@param` tags be non-empty.
		 * See <https://github.com/gajus/eslint-plugin-jsdoc#user-content-eslint-plugin-jsdoc-rules-require-param-description>
		 */
		"jsdoc/require-param-description": "error",

		/**
		 * Requires `@returns` tags to be non-empty.
		 * See <https://github.com/gajus/eslint-plugin-jsdoc#user-content-eslint-plugin-jsdoc-rules-require-returns-description>
		 */
		"jsdoc/require-returns-description": "error",

		// #endregion

		// #endregion

		"@typescript-eslint/prefer-includes": "error",
		"@typescript-eslint/prefer-nullish-coalescing": "error",
		"@typescript-eslint/prefer-optional-chain": "error",

		/**
		 * By default, libraries should not take dependencies on node libraries.
		 * This rule can be disabled at the project level for libraries that are intended to be used only in node.
		 */
		"import-x/no-nodejs-modules": ["error"],

		/**
		 * Allow Fluid Framework to import from its own internal packages.
<<<<<<< HEAD
		 * https://github.com/import-js/eslint-plugin-import-x/blob/main/docs/rules/no-internal-modules.md
=======
		 * https://github.com/un-ts/eslint-plugin-import-x/blob/master/docs/rules/no-internal-modules.md
>>>>>>> 183018b5
		 */
		"import-x/no-internal-modules": [
			"error",
			{
				allow: permittedImports,
			},
		],
	},
	overrides: [
		{
			// Rules only for TypeScript files
			files: ["*.ts", "*.tsx"],
			rules: {
				"dot-notation": "off", // Superseded by @typescript-eslint/dot-notation
				"no-unused-expressions": "off", // Superseded by @typescript-eslint/no-unused-expressions
			},
			settings: {
				jsdoc: {
					mode: "typescript",
				},
			},
		},
		{
			// Rules only for React files
			files: ["*.jsx", "*.tsx"],
			plugins: [
				// Plugin documentation: https://www.npmjs.com/package/eslint-plugin-react
				"react",

				// Plugin documentation: https://www.npmjs.com/package/eslint-plugin-react-hooks
				"react-hooks",
			],
			extends: ["plugin:react/recommended", "plugin:react-hooks/recommended"],
			settings: {
				react: {
					version: "detect",
				},
			},
		},
		{
			// Rules only for test files
			files: [
				"*.spec.ts",
				"*.test.ts",
				"**/test/**",
				// TODO: consider unifying code across the repo to use "test" and not "tests", then we can remove this.
				"**/tests/**",
			],
			rules: {
				"@typescript-eslint/no-invalid-this": "off",
				"@typescript-eslint/unbound-method": "off", // This rule has false positives in many of our test projects.
				"import-x/no-nodejs-modules": "off", // Node libraries are OK for test files.
				"import-x/no-deprecated": "off", // Deprecated APIs are OK to use in test files.

				// Disabled for test files
				"@typescript-eslint/consistent-type-exports": "off",
				"@typescript-eslint/consistent-type-imports": "off",

				"@typescript-eslint/no-restricted-imports": [
					"error",
					{
						paths: restrictedImportPaths,
					},
				],

				// For test files only, additionally allow import of '/test*' and '/internal/test*' exports.
				"import-x/no-internal-modules": [
					"error",
					{
						allow: ["@fluid*/*/test*", "@fluid*/*/internal/test*"].concat(
							permittedImports,
						),
					},
				],

				// Test code may leverage dev dependencies
				"import-x/no-extraneous-dependencies": ["error", { devDependencies: true }],
			},
		},
	],
	settings: {
<<<<<<< HEAD
		"import-x/extensions": [".ts", ".tsx", ".d.ts", ".js", ".jsx"],
		"import-x/parsers": {
			"@typescript-eslint/parser": [".ts", ".tsx", ".d.ts"],
		},
		"import-x/resolver": {
			/**
			 * Note: the key order of import-x/resolver is relevant in the completely resolved eslint config (see ./printed-configs).
			 * Resolvers are tried in key order, and the first one to successfully resolve the import wins. See:
			 * https://github.com/import-js/eslint-plugin-import-x/blob/c0ac54b8a721c2b1c9048838acc4d6282f4fe7a7/utils/resolve.js#L196
			 *
			 * It's important that the typescript resolver is first, as the node resolver legitimately resolves some imports to modules
			 * with stripped type information, which can cause silent negatives in lint rules. For example, import-x/no-deprecated fails
			 * to lint against import and usage of deprecated types when the import is resolvable and resolved using the node resolver.
			 */
			typescript: {
				extensions: [".ts", ".tsx", ".d.ts", ".js", ".jsx"],
				conditionNames: [
					// This supports the test-only conditional export pattern used in merge-tree and id-compressor.
					"allow-ff-test-exports",

					// Default condition names below, see https://www.npmjs.com/package/eslint-import-resolver-typescript#conditionnames
					"types",
					"import",

					// APF: https://angular.io/guide/angular-package-format
					"esm2020",
					"es2020",
					"es2015",

					"require",
					"node",
					"node-addons",
					"browser",
					"default",
				],
			},
		},
		"jsdoc": {
=======
		jsdoc: {
>>>>>>> 183018b5
			// The following are intended to keep js/jsx JSDoc comments in line with TSDoc syntax used in ts/tsx code.
			tagNamePreference: {
				arg: {
					message: "Please use @param instead of @arg.",
					replacement: "param",
				},
				argument: {
					message: "Please use @param instead of @argument.",
					replacement: "param",
				},
				return: {
					message: "Please use @returns instead of @return.",
					replacement: "returns",
				},
			},
		},
	},
};<|MERGE_RESOLUTION|>--- conflicted
+++ resolved
@@ -69,17 +69,7 @@
 		es2024: false,
 		node: true,
 	},
-<<<<<<< HEAD
-	extends: [
-		"./base",
-		"plugin:@eslint-community/eslint-comments/recommended",
-		"plugin:import-x/recommended",
-		"plugin:import-x/typescript",
-		"prettier",
-	],
-=======
 	extends: ["./base", "plugin:eslint-comments/recommended", "prettier"],
->>>>>>> 183018b5
 	globals: {
 		Atomics: "readonly",
 		SharedArrayBuffer: "readonly",
@@ -110,7 +100,7 @@
 	settings: {
 		"import-x/resolver": {
 			typescript: true,
-		}
+		},
 	},
 	reportUnusedDisableDirectives: true,
 	ignorePatterns: [
@@ -427,11 +417,7 @@
 
 		/**
 		 * Allow Fluid Framework to import from its own internal packages.
-<<<<<<< HEAD
-		 * https://github.com/import-js/eslint-plugin-import-x/blob/main/docs/rules/no-internal-modules.md
-=======
 		 * https://github.com/un-ts/eslint-plugin-import-x/blob/master/docs/rules/no-internal-modules.md
->>>>>>> 183018b5
 		 */
 		"import-x/no-internal-modules": [
 			"error",
@@ -513,48 +499,7 @@
 		},
 	],
 	settings: {
-<<<<<<< HEAD
-		"import-x/extensions": [".ts", ".tsx", ".d.ts", ".js", ".jsx"],
-		"import-x/parsers": {
-			"@typescript-eslint/parser": [".ts", ".tsx", ".d.ts"],
-		},
-		"import-x/resolver": {
-			/**
-			 * Note: the key order of import-x/resolver is relevant in the completely resolved eslint config (see ./printed-configs).
-			 * Resolvers are tried in key order, and the first one to successfully resolve the import wins. See:
-			 * https://github.com/import-js/eslint-plugin-import-x/blob/c0ac54b8a721c2b1c9048838acc4d6282f4fe7a7/utils/resolve.js#L196
-			 *
-			 * It's important that the typescript resolver is first, as the node resolver legitimately resolves some imports to modules
-			 * with stripped type information, which can cause silent negatives in lint rules. For example, import-x/no-deprecated fails
-			 * to lint against import and usage of deprecated types when the import is resolvable and resolved using the node resolver.
-			 */
-			typescript: {
-				extensions: [".ts", ".tsx", ".d.ts", ".js", ".jsx"],
-				conditionNames: [
-					// This supports the test-only conditional export pattern used in merge-tree and id-compressor.
-					"allow-ff-test-exports",
-
-					// Default condition names below, see https://www.npmjs.com/package/eslint-import-resolver-typescript#conditionnames
-					"types",
-					"import",
-
-					// APF: https://angular.io/guide/angular-package-format
-					"esm2020",
-					"es2020",
-					"es2015",
-
-					"require",
-					"node",
-					"node-addons",
-					"browser",
-					"default",
-				],
-			},
-		},
-		"jsdoc": {
-=======
 		jsdoc: {
->>>>>>> 183018b5
 			// The following are intended to keep js/jsx JSDoc comments in line with TSDoc syntax used in ts/tsx code.
 			tagNamePreference: {
 				arg: {
