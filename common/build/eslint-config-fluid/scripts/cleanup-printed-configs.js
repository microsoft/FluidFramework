/*!
 * Copyright (c) Microsoft Corporation and contributors. All rights reserved.
 * Licensed under the MIT License.
 */

const fs = require("fs");
const path = require("path");
const sortJson = require("sort-json");

(async () => {
	const args = process.argv.slice(2);
	const sourcePath = args[0];
	const files = await fs.promises.readdir(sourcePath);

	for (const file of files) {
		const filePath = path.join(sourcePath, file);
		const content = fs.readFileSync(filePath);
		const json = JSON.parse(content);

		// Remove the parser property because it's an absolute path and will vary based on the local environment.
		delete json.parser;

		// Write out the file.
		fs.writeFileSync(filePath, JSON.stringify(json, undefined, 4));

		// Sort the JSON in-place.
<<<<<<< HEAD
=======
		// Sorting at all is desirable as otherwise changes in the order of common config references may cause large diffs
		// with little semantic meaning.
		// On the other hand, fully sorting the json can be misleading:
		// some eslint settings depend on object key order ("import/resolver" being a known one, see
		// https://github.com/import-js/eslint-plugin-import/blob/c0ac54b8a721c2b1c9048838acc4d6282f4fe7a7/utils/resolve.js).
		// Using depth 2 is a nice compromise.
>>>>>>> bd86e653
		sortJson.overwrite(filePath, { indentSize: 4, depth: 2 });
	}
})();<|MERGE_RESOLUTION|>--- conflicted
+++ resolved
@@ -24,15 +24,12 @@
 		fs.writeFileSync(filePath, JSON.stringify(json, undefined, 4));
 
 		// Sort the JSON in-place.
-<<<<<<< HEAD
-=======
 		// Sorting at all is desirable as otherwise changes in the order of common config references may cause large diffs
 		// with little semantic meaning.
 		// On the other hand, fully sorting the json can be misleading:
 		// some eslint settings depend on object key order ("import/resolver" being a known one, see
 		// https://github.com/import-js/eslint-plugin-import/blob/c0ac54b8a721c2b1c9048838acc4d6282f4fe7a7/utils/resolve.js).
 		// Using depth 2 is a nice compromise.
->>>>>>> bd86e653
 		sortJson.overwrite(filePath, { indentSize: 4, depth: 2 });
 	}
 })();