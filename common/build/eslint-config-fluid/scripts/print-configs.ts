--- conflicted
+++ resolved
@@ -39,73 +39,45 @@
 const configsToPrint: ConfigToPrint[] = [
 	{
 		name: "default",
-<<<<<<< HEAD
-		configPath: path.join(__dirname, "..", ".eslint-print-configs", "recommended.mjs"),
-=======
 		configPath: path.join(__dirname, configDir, useFlatConfig ? "recommended.mjs" : "index.js"),
->>>>>>> 004decff
 		sourceFilePath: path.join(__dirname, "..", "src", "file.ts"),
 	},
 	{
 		name: "minimal",
-<<<<<<< HEAD
-		configPath: path.join(__dirname, "..", ".eslint-print-configs", "minimal.mjs"),
-=======
 		configPath: path.join(
 			__dirname,
 			configDir,
 			`minimal${useFlatConfig ? "" : "-deprecated"}${configExt}`,
 		),
->>>>>>> 004decff
 		sourceFilePath: path.join(__dirname, "..", "src", "file.ts"),
 	},
 	{
 		name: "react",
-<<<<<<< HEAD
-		configPath: path.join(__dirname, "..", ".eslint-print-configs", "recommended.mjs"),
-=======
 		configPath: path.join(__dirname, configDir, useFlatConfig ? "recommended.mjs" : "index.js"),
->>>>>>> 004decff
 		sourceFilePath: path.join(__dirname, "..", "src", "file.tsx"),
 	},
 	{
 		name: "recommended",
-<<<<<<< HEAD
-		configPath: path.join(__dirname, "..", ".eslint-print-configs", "recommended.mjs"),
-=======
 		configPath: path.join(__dirname, configDir, `recommended${configExt}`),
->>>>>>> 004decff
 		sourceFilePath: path.join(__dirname, "..", "src", "file.ts"),
 	},
 	{
 		name: "strict",
-<<<<<<< HEAD
-		configPath: path.join(__dirname, "..", ".eslint-print-configs", "strict.mjs"),
-=======
 		configPath: path.join(__dirname, configDir, `strict${configExt}`),
->>>>>>> 004decff
 		sourceFilePath: path.join(__dirname, "..", "src", "file.ts"),
 	},
 	{
 		name: "strict-biome",
-<<<<<<< HEAD
-		configPath: path.join(__dirname, "..", ".eslint-print-configs", "strict.mjs"),
-=======
 		configPath: path.join(
 			__dirname,
 			configDir,
 			`strict${useFlatConfig ? "" : "-biome"}${configExt}`,
 		),
->>>>>>> 004decff
 		sourceFilePath: path.join(__dirname, "..", "src", "file.ts"),
 	},
 	{
 		name: "test",
-<<<<<<< HEAD
-		configPath: path.join(__dirname, "..", ".eslint-print-configs", "recommended.mjs"),
-=======
 		configPath: path.join(__dirname, configDir, `recommended${configExt}`),
->>>>>>> 004decff
 		sourceFilePath: path.join(__dirname, "..", "src", "test", "file.ts"),
 	},
 ];
@@ -130,17 +102,6 @@
 	}
 
 	// Serialize and parse to create a clean copy without any circular references or non-serializable values
-<<<<<<< HEAD
-	// that might exist in the ESLint config object (even though JSON.stringify handles them fine,
-	// sort-json may encounter issues with them)
-	const cleanConfig = JSON.parse(JSON.stringify(config));
-
-	// Remove the languageOptions property because it contains environment-specific paths and large
-	// globals objects that cause unnecessary diffs. The actual rules configuration is more important
-	// for tracking changes.
-	if (cleanConfig.languageOptions) {
-		delete cleanConfig.languageOptions;
-=======
 	const cleanConfig = JSON.parse(JSON.stringify(config));
 
 	// Remove properties that contain environment-specific paths
@@ -152,7 +113,6 @@
 	} else {
 		// For legacy configs, remove the parser property
 		delete cleanConfig.parser;
->>>>>>> 004decff
 	}
 
 	// Generate the new content with sorting applied
