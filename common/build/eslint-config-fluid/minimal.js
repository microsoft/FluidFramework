/*!
 * Copyright (c) Microsoft Corporation and contributors. All rights reserved.
 * Licensed under the MIT License.
 */

module.exports = {
    "env": {
        "browser": true,
        "es6": true,
        "node": true
    },
    "extends": [
        "./eslint7",
        "plugin:eslint-comments/recommended",
        "plugin:import/errors",
        "plugin:import/warnings",
        "plugin:import/typescript"
    ],
    "globals": {
        "Atomics": "readonly",
        "SharedArrayBuffer": "readonly"
    },
    "parser": "@typescript-eslint/parser",
    "parserOptions": {
        "ecmaFeatures": {
            "jsx": true
        },
        "ecmaVersion": 2018,
        "sourceType": "module",
        "project": "./tsconfig.json",
    },
    "plugins": [
        // Plugin documentation: https://www.npmjs.com/package/@rushstack/eslint-plugin
        "@rushstack/eslint-plugin",
        // Plugin documentation: https://www.npmjs.com/package/@rushstack/eslint-plugin-security
        "@rushstack/eslint-plugin-security",
        // Plugin documentation: https://www.npmjs.com/package/@typescript-eslint/eslint-plugin
        "@typescript-eslint/eslint-plugin",
        // Plugin documentation: https://www.npmjs.com/package/eslint-plugin-promise
        "eslint-plugin-promise",
        // Plugin documentation: https://www.npmjs.com/package/eslint-plugin-tsdoc
        "eslint-plugin-tsdoc",
        // Plugin documentation: https://www.npmjs.com/package/eslint-plugin-react
        "react",
        // Plugin documentation: https://www.npmjs.com/package/eslint-plugin-unicorn
        "unicorn",
    ],
    "reportUnusedDisableDirectives": true,
    "rules": {

        // The @rushstack rules are documented in the package README:
        // https://www.npmjs.com/package/@rushstack/eslint-plugin
        "@rushstack/no-new-null": "warn",

        // RATIONALE: Harmless.  Our guideline is to only use leading underscores on private members
        //            when required to avoid a conflict between private fields and a public property.
        // Docs: https://github.com/typescript-eslint/typescript-eslint/blob/master/packages/eslint-plugin/docs/rules/naming-convention.md
        "@typescript-eslint/naming-convention": [
            "error",
            {
                selector: "accessor",
                modifiers: ["private"],
                format: ["camelCase"],
                "leadingUnderscore": "allow"
            },
        ],

        // Encourages minimal disabling of eslint rules, while still permitting whole-file exclusions.
        "eslint-comments/disable-enable-pair": [
            "error", {
                "allowWholeFile": true
            }
        ],

        // ENABLED INTENTIONALLY
        "@typescript-eslint/ban-types": "error",
        "@typescript-eslint/dot-notation": "error",
        "@typescript-eslint/no-non-null-assertion": "error",
        "@typescript-eslint/no-unnecessary-type-assertion": "error",
        "eqeqeq": [
            "error",
            "smart"
        ],
        "max-len": [
            "error",
            {
                "ignoreRegExpLiterals": false,
                "ignoreStrings": false,
                "code": 120
            }
        ],
        "no-multi-spaces": [
            "error",
            {
                "ignoreEOLComments": true
            }
        ],

        // Catches a common coding mistake where "resolve" and "reject" are confused.
        "promise/param-names": "warn",

        "unicorn/better-regex": "error",
        "unicorn/filename-case": [
            "error",
            {
                "cases": {
                    "camelCase": true,
                    "pascalCase": true
                }
            }
        ],
        "unicorn/no-new-buffer": "error",
        "unicorn/no-unsafe-regex": "error",

        // DISABLED INTENTIONALLY
        // Disabled because we don't require that all variable declarations be explicitly typed.
        "@rushstack/typedef-var": "off",
        "@typescript-eslint/explicit-function-return-type": "off",
        "@typescript-eslint/explicit-member-accessibility": "off",
        "@typescript-eslint/indent": "off", // Off because it conflicts with typescript-formatter
        "@typescript-eslint/member-ordering": "off",
        "@typescript-eslint/no-explicit-any": "off",
        "@typescript-eslint/no-parameter-properties": "off",
        "@typescript-eslint/no-unused-vars": "off",
        "@typescript-eslint/no-use-before-define": "off",
        "@typescript-eslint/typedef": "off",
        "func-call-spacing": "off", // Off because it conflicts with typescript-formatter
        "no-empty": "off",
        "no-void": "off",
        "require-atomic-updates": "off",
        "dot-notation": "off", // Superseded by @typescript-eslint/dot-notation
        "no-unused-expressions": "off", // Superseded by @typescript-eslint/no-unused-expressions

        // FORMATTING RULES
        "@typescript-eslint/brace-style": [
            "error",
            "1tbs",
            {
                "allowSingleLine": true,
            },
        ],
        "@typescript-eslint/comma-spacing": "error",
        "@typescript-eslint/func-call-spacing": "error",
        "@typescript-eslint/keyword-spacing": "error",
        "@typescript-eslint/object-curly-spacing": [
            "error",
            "always",
        ],
        "@typescript-eslint/space-before-function-paren": [
            "error",
            {
                "anonymous": "never",
                "asyncArrow": "always",
                "named": "never"
            }
        ],
        "@typescript-eslint/space-infix-ops": "error",
        "@typescript-eslint/type-annotation-spacing": "error",
        "array-bracket-spacing": "error",
        "arrow-spacing": "error",
        "block-spacing": "error",
        "dot-location": [
            "error",
            "property",
        ],
        "jsx-quotes": "error",
        "key-spacing": "error",
<<<<<<< HEAD
        "space-unary-ops": "error",
        "switch-colon-spacing": "error",


=======

        // This rule ensures that our Intellisense looks good by verifying the TSDoc syntax.
        "tsdoc/syntax": "error",
>>>>>>> b2f96caa
    },
    "overrides": [
        {
            // Rules only for TypeScript files
            "files": ["*.ts", "*.tsx"],
            "rules": {
                "dot-notation": "off", // Superseded by @typescript-eslint/dot-notation
                "no-unused-expressions": "off", // Superseded by @typescript-eslint/no-unused-expressions
            }
        },
        {
            // Rules only for test files
            "files": ["*.spec.ts", "src/test/**"],
            "rules": {
                "@typescript-eslint/unbound-method": "off", // This rule has false positives in many of our test projects.
            }
        },
        {
            // Rules only for type validation files
            "files": ["**/types/*validate*Previous.ts"],
            "rules": {
                "@typescript-eslint/comma-spacing": "off",
                "@typescript-eslint/consistent-type-imports": "off",
                "@typescript-eslint/no-explicit-any": "off",
                "@typescript-eslint/no-unsafe-argument": "off",
                "max-lines": "off",
            }
        },
    ],
    "settings": {
        "import/extensions": [
            ".ts",
            ".tsx",
            ".d.ts",
            ".js",
            ".jsx"
        ],
        "import/parsers": {
            "@typescript-eslint/parser": [
                ".ts",
                ".tsx",
                ".d.ts"
            ]
        },
        "import/resolver": {
            "node": {
                "extensions": [
                    ".ts",
                    ".tsx",
                    ".d.ts",
                    ".js",
                    ".jsx"
                ]
            }
        }
    }
};<|MERGE_RESOLUTION|>--- conflicted
+++ resolved
@@ -165,16 +165,12 @@
         ],
         "jsx-quotes": "error",
         "key-spacing": "error",
-<<<<<<< HEAD
         "space-unary-ops": "error",
         "switch-colon-spacing": "error",
 
-
-=======
-
         // This rule ensures that our Intellisense looks good by verifying the TSDoc syntax.
         "tsdoc/syntax": "error",
->>>>>>> b2f96caa
+
     },
     "overrides": [
         {
