--- conflicted
+++ resolved
@@ -198,17 +198,12 @@
         // This rule ensures that our Intellisense looks good by verifying the TSDoc syntax.
         "tsdoc/syntax": "error",
 
-<<<<<<< HEAD
         // #region eslint-plugin-jsdoc rules
 
-=======
-        /* eslint-plugin-jsdoc rules */
->>>>>>> 601d7d26
         // Ensures that conflicting access tags don't exist in the same comment.
         // See <https://github.com/gajus/eslint-plugin-jsdoc#check-access>.
         "jsdoc/check-access": "error",
 
-<<<<<<< HEAD
         // The syntax this validates does not accommodate the syntax used by API-Extractor
         // See <https://api-extractor.com/pages/tsdoc/tag_example/>
         'jsdoc/check-examples': 'off',
@@ -216,17 +211,12 @@
         // Covered by `tsdoc/syntax`
         'jsdoc/check-tag-names': 'off',
 
-=======
->>>>>>> 601d7d26
         // Ensure function/method parameter comments include a `-` between name and description.
         // Useful to ensure API-Extractor compatability.
         // See <https://www.npmjs.com/package/eslint-plugin-jsdoc#user-content-eslint-plugin-jsdoc-rules-require-hyphen-before-param-description>.
         "jsdoc/require-hyphen-before-param-description": "error",
-<<<<<<< HEAD
 
         // #endregion
-=======
->>>>>>> 601d7d26
 
         "@typescript-eslint/prefer-includes": "error",
         "@typescript-eslint/prefer-optional-chain": "error",
@@ -293,19 +283,19 @@
         "jsdoc": {
             // The following are intended to keep js/jsx jsdoc comments in line with tsdoc syntax used in ts/tsx code.
             "tagNamePreference": {
-				"arg": {
-					"message": "Please use @param instead of @arg.",
-					"replacement": "param",
-				},
-				"argument": {
-					"message": "Please use @param instead of @argument.",
-					"replacement": "param",
-				},
-				"return": {
-					"message": "Please use @returns instead of @return.",
-					"replacement": "returns",
-				},
-			},
+                "arg": {
+                    "message": "Please use @param instead of @arg.",
+                    "replacement": "param",
+                },
+                "argument": {
+                    "message": "Please use @param instead of @argument.",
+                    "replacement": "param",
+                },
+                "return": {
+                    "message": "Please use @returns instead of @return.",
+                    "replacement": "returns",
+                },
+            },
         }
     }
 };