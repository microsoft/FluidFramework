--- conflicted
+++ resolved
@@ -189,11 +189,8 @@
         // This rule ensures that our Intellisense looks good by verifying the TSDoc syntax.
         "tsdoc/syntax": "error",
 
-<<<<<<< HEAD
-        "@typescript-eslint/prefer-includes": "error"
-=======
+        "@typescript-eslint/prefer-includes": "error",
         "@typescript-eslint/prefer-optional-chain": "error",
->>>>>>> 7247f70e
     },
     "overrides": [
         {
