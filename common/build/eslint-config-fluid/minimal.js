/*!
 * Copyright (c) Microsoft Corporation and contributors. All rights reserved.
 * Licensed under the MIT License.
 */

module.exports = {
    "env": {
        "browser": true,
        "es6": true,
        "node": true
    },
    "extends": [
        "./eslint7",
        "plugin:eslint-comments/recommended",
        "plugin:import/errors",
        "plugin:import/warnings",
        "plugin:import/typescript"
    ],
    "globals": {
        "Atomics": "readonly",
        "SharedArrayBuffer": "readonly"
    },
    "parser": "@typescript-eslint/parser",
    "parserOptions": {
        "ecmaFeatures": {
            "jsx": true
        },
        "ecmaVersion": 2018,
        "sourceType": "module",
        "project": "./tsconfig.json",
    },
    "plugins": [
        // Plugin documentation: https://www.npmjs.com/package/@rushstack/eslint-plugin
        "@rushstack/eslint-plugin",
        // Plugin documentation: https://www.npmjs.com/package/@rushstack/eslint-plugin-security
        "@rushstack/eslint-plugin-security",
        // Plugin documentation: https://www.npmjs.com/package/@typescript-eslint/eslint-plugin
        "@typescript-eslint/eslint-plugin",
        // Plugin documentation: https://www.npmjs.com/package/eslint-plugin-promise
        "eslint-plugin-promise",
        // Plugin documentation: https://www.npmjs.com/package/eslint-plugin-tsdoc
        "eslint-plugin-tsdoc",
        // Plugin documentation: https://www.npmjs.com/package/eslint-plugin-react
        "react",
        // Plugin documentation: https://www.npmjs.com/package/eslint-plugin-unicorn
        "unicorn",
    ],
    "reportUnusedDisableDirectives": true,
    "rules": {

        // The @rushstack rules are documented in the package README:
        // https://www.npmjs.com/package/@rushstack/eslint-plugin
        "@rushstack/no-new-null": "warn",

        // RATIONALE: Harmless.  Our guideline is to only use leading underscores on private members
        //            when required to avoid a conflict between private fields and a public property.
        // Docs: https://github.com/typescript-eslint/typescript-eslint/blob/master/packages/eslint-plugin/docs/rules/naming-convention.md
        "@typescript-eslint/naming-convention": [
            "error",
            {
                selector: "accessor",
                modifiers: ["private"],
                format: ["camelCase"],
                "leadingUnderscore": "allow"
            },
        ],

        // Encourages minimal disabling of eslint rules, while still permitting whole-file exclusions.
        "eslint-comments/disable-enable-pair": [
            "error", {
                "allowWholeFile": true
            }
        ],

        // ENABLED INTENTIONALLY
        "@typescript-eslint/ban-types": "error",
        "@typescript-eslint/dot-notation": "error",
        "@typescript-eslint/no-non-null-assertion": "error",
        "@typescript-eslint/no-unnecessary-type-assertion": "error",
        "eqeqeq": [
            "error",
            "smart"
        ],
        "max-len": [
            "error",
            {
                "ignoreRegExpLiterals": false,
                "ignoreStrings": false,
                "code": 120
            }
        ],
        "no-multi-spaces": [
            "error",
            {
                "ignoreEOLComments": true
            }
        ],

        // Catches a common coding mistake where "resolve" and "reject" are confused.
        "promise/param-names": "warn",

        "unicorn/better-regex": "error",
        "unicorn/filename-case": [
            "error",
            {
                "cases": {
                    "camelCase": true,
                    "pascalCase": true
                }
            }
        ],
        "unicorn/no-new-buffer": "error",
        "unicorn/no-unsafe-regex": "error",

        // DISABLED INTENTIONALLY
        // Disabled because we don't require that all variable declarations be explicitly typed.
        "@rushstack/typedef-var": "off",
        "@typescript-eslint/explicit-function-return-type": "off",
        "@typescript-eslint/explicit-member-accessibility": "off",
        "@typescript-eslint/indent": "off", // Off because it conflicts with typescript-formatter
        "@typescript-eslint/member-ordering": "off",
        "@typescript-eslint/no-explicit-any": "off",
        "@typescript-eslint/no-parameter-properties": "off",
        "@typescript-eslint/no-unused-vars": "off",
        "@typescript-eslint/no-use-before-define": "off",
        "@typescript-eslint/typedef": "off",
        "func-call-spacing": "off", // Off because it conflicts with typescript-formatter
        "no-empty": "off",
        "no-void": "off",
        "require-atomic-updates": "off",
        "dot-notation": "off", // Superseded by @typescript-eslint/dot-notation
        "no-unused-expressions": "off", // Superseded by @typescript-eslint/no-unused-expressions

        // FORMATTING RULES
        "@typescript-eslint/brace-style": [
            "error",
            "1tbs",
            {
                "allowSingleLine": true,
            },
        ],
        "@typescript-eslint/comma-spacing": "error",
        "@typescript-eslint/func-call-spacing": "error",
        "@typescript-eslint/keyword-spacing": "error",
        "@typescript-eslint/member-delimiter-style": [
            "error",
            {
                "multiline": {
                    "delimiter": "semi",
                    "requireLast": true
                },
                "singleline": {
                    "delimiter": "semi",
                    "requireLast": true
                },
                "multilineDetection": "brackets"
            },
        ],
        "@typescript-eslint/object-curly-spacing": [
            "error",
            "always",
        ],
        "@typescript-eslint/semi": [
            "error",
            "always"
        ],
        "@typescript-eslint/space-before-function-paren": [
            "error",
            {
                "anonymous": "never",
                "asyncArrow": "always",
                "named": "never"
            }
        ],
        "@typescript-eslint/space-infix-ops": "error",
        "@typescript-eslint/type-annotation-spacing": "error",
        "array-bracket-spacing": "error",
        "arrow-spacing": "error",
        "block-spacing": "error",
        "dot-location": [
            "error",
            "property",
        ],
        "jsx-quotes": "error",
        "key-spacing": "error",
        "space-unary-ops": "error",
        "switch-colon-spacing": "error",

        // This rule ensures that our Intellisense looks good by verifying the TSDoc syntax.
        "tsdoc/syntax": "error",

<<<<<<< HEAD
        "@typescript-eslint/no-invalid-this": "error",

=======
        "@typescript-eslint/prefer-optional-chain": "error",
>>>>>>> 090b6e9b
    },
    "overrides": [
        {
            // Rules only for TypeScript files
            "files": ["*.ts", "*.tsx"],
            "rules": {
                "dot-notation": "off", // Superseded by @typescript-eslint/dot-notation
                "no-unused-expressions": "off", // Superseded by @typescript-eslint/no-unused-expressions
            }
        },
        {
            // Rules only for test files
            "files": ["*.spec.ts", "src/test/**"],
            "rules": {
                "@typescript-eslint/no-invalid-this": "off",
                "@typescript-eslint/unbound-method": "off", // This rule has false positives in many of our test projects.
            }
        },
        {
            // Rules only for type validation files
            "files": ["**/types/*validate*Previous.ts"],
            "rules": {
                "@typescript-eslint/comma-spacing": "off",
                "@typescript-eslint/consistent-type-imports": "off",
                "@typescript-eslint/no-explicit-any": "off",
                "@typescript-eslint/no-unsafe-argument": "off",
                "max-lines": "off",
            }
        },
    ],
    "settings": {
        "import/extensions": [
            ".ts",
            ".tsx",
            ".d.ts",
            ".js",
            ".jsx"
        ],
        "import/parsers": {
            "@typescript-eslint/parser": [
                ".ts",
                ".tsx",
                ".d.ts"
            ]
        },
        "import/resolver": {
            "node": {
                "extensions": [
                    ".ts",
                    ".tsx",
                    ".d.ts",
                    ".js",
                    ".jsx"
                ]
            }
        }
    }
};<|MERGE_RESOLUTION|>--- conflicted
+++ resolved
@@ -189,12 +189,8 @@
         // This rule ensures that our Intellisense looks good by verifying the TSDoc syntax.
         "tsdoc/syntax": "error",
 
-<<<<<<< HEAD
         "@typescript-eslint/no-invalid-this": "error",
-
-=======
         "@typescript-eslint/prefer-optional-chain": "error",
->>>>>>> 090b6e9b
     },
     "overrides": [
         {
