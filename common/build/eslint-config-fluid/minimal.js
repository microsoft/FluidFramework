/*!
 * Copyright (c) Microsoft Corporation and contributors. All rights reserved.
 * Licensed under the MIT License.
 */

module.exports = {
    "env": {
        "browser": true,
        "es6": true,
        "node": true
    },
    "extends": [
        "./eslint7",
        "plugin:eslint-comments/recommended",
        "plugin:import/errors",
        "plugin:import/warnings",
        "plugin:import/typescript"
    ],
    "globals": {
        "Atomics": "readonly",
        "SharedArrayBuffer": "readonly"
    },
    "parser": "@typescript-eslint/parser",
    "parserOptions": {
        "ecmaFeatures": {
            "jsx": true
        },
        "ecmaVersion": 2018,
        "sourceType": "module",
        "project": "./tsconfig.json",
    },
    "plugins": [
        // Plugin documentation: https://www.npmjs.com/package/@rushstack/eslint-plugin
        "@rushstack/eslint-plugin",
        // Plugin documentation: https://www.npmjs.com/package/@rushstack/eslint-plugin-security
        "@rushstack/eslint-plugin-security",
        // Plugin documentation: https://www.npmjs.com/package/@typescript-eslint/eslint-plugin
        "@typescript-eslint/eslint-plugin",
        // Plugin documentation: https://www.npmjs.com/package/eslint-plugin-promise
        "eslint-plugin-promise",
        // Plugin documentation: https://www.npmjs.com/package/eslint-plugin-react
        "react",
        // Plugin documentation: https://www.npmjs.com/package/eslint-plugin-unicorn
        "unicorn",
    ],
    "reportUnusedDisableDirectives": true,
    "rules": {

        // The @rushstack rules are documented in the package README:
        // https://www.npmjs.com/package/@rushstack/eslint-plugin
        "@rushstack/no-new-null": "warn",

        // RATIONALE: Harmless.  Our guideline is to only use leading underscores on private members
        //            when required to avoid a conflict between private fields and a public property.
        // Docs: https://github.com/typescript-eslint/typescript-eslint/blob/master/packages/eslint-plugin/docs/rules/naming-convention.md
        "@typescript-eslint/naming-convention": [
            "error",
            {
                selector: "accessor",
                modifiers: ["private"],
                format: ["camelCase"],
                "leadingUnderscore": "allow"
            },
        ],

        // Encourages minimal disabling of eslint rules, while still permitting whole-file exclusions.
        "eslint-comments/disable-enable-pair": [
            "error", {
                "allowWholeFile": true
            }
        ],

        // ENABLED INTENTIONALLY
        "@typescript-eslint/ban-types": "error",
        "@typescript-eslint/dot-notation": "error",
        "@typescript-eslint/no-non-null-assertion": "error",
        "@typescript-eslint/no-unnecessary-type-assertion": "error",
        "eqeqeq": [
            "error",
            "smart"
        ],
        "max-len": [
            "error",
            {
                "ignoreRegExpLiterals": false,
                "ignoreStrings": false,
                "code": 120
            }
        ],
        "no-multi-spaces": [
            "error",
            {
                "ignoreEOLComments": true
            }
        ],

        // Catches a common coding mistake where "resolve" and "reject" are confused.
        "promise/param-names": "warn",

        "unicorn/better-regex": "error",
        "unicorn/filename-case": [
            "error",
            {
                "cases": {
                    "camelCase": true,
                    "pascalCase": true
                }
            }
        ],
        "unicorn/no-new-buffer": "error",
        "unicorn/no-unsafe-regex": "error",

        // DISABLED INTENTIONALLY
        // Disabled because we don't require that all variable declarations be explicitly typed.
        "@rushstack/typedef-var": "off",
        "@typescript-eslint/explicit-function-return-type": "off",
        "@typescript-eslint/explicit-member-accessibility": "off",
        "@typescript-eslint/indent": "off", // Off because it conflicts with typescript-formatter
        "@typescript-eslint/member-ordering": "off",
        "@typescript-eslint/no-explicit-any": "off",
        "@typescript-eslint/no-parameter-properties": "off",
        "@typescript-eslint/no-unused-vars": "off",
        "@typescript-eslint/no-use-before-define": "off",
        "@typescript-eslint/typedef": "off",
        "func-call-spacing": "off", // Off because it conflicts with typescript-formatter
        "no-empty": "off",
        "no-void": "off",
        "require-atomic-updates": "off",
        "dot-notation": "off", // Superseded by @typescript-eslint/dot-notation
        "no-unused-expressions": "off", // Superseded by @typescript-eslint/no-unused-expressions

        // FORMATTING RULES
        "@typescript-eslint/brace-style": [
<<<<<<< HEAD
            "warn",
=======
            "error",
>>>>>>> fcd3b02d
            "1tbs",
            {
                "allowSingleLine": true,
            },
        ],
        "@typescript-eslint/comma-spacing": "error",
        "@typescript-eslint/func-call-spacing": "error",
        "@typescript-eslint/keyword-spacing": "error",
        "@typescript-eslint/object-curly-spacing": [
            "error",
            "always",
        ],
        "@typescript-eslint/space-before-function-paren": [
            "error",
            {
                "anonymous": "never",
                "asyncArrow": "always",
                "named": "never"
            }
        ],
        "@typescript-eslint/space-infix-ops": "error",
        "@typescript-eslint/type-annotation-spacing": "error",
        "array-bracket-spacing": "error",
        "arrow-spacing": "error",
        "block-spacing": "error",
<<<<<<< HEAD
        "dot-location": [
            "error",
            "property",
        ],
        "jsx-quotes": "error",
=======
>>>>>>> fcd3b02d
        "key-spacing": "error",
    },
    "overrides": [
        {
            // Rules only for TypeScript files
            "files": ["*.ts", "*.tsx"],
            "rules": {
                "dot-notation": "off", // Superseded by @typescript-eslint/dot-notation
                "no-unused-expressions": "off", // Superseded by @typescript-eslint/no-unused-expressions
            }
        },
        {
            // Rules only for test files
            "files": ["*.spec.ts", "src/test/**"],
            "rules": {
                "@typescript-eslint/unbound-method": "off", // This rule has false positives in many of our test projects.
            }
        },
        {
            // Rules only for type validation files
            "files": ["**/types/*validate*Previous.ts"],
            "rules": {
                "@typescript-eslint/comma-spacing": "off",
                "@typescript-eslint/consistent-type-imports": "off",
                "@typescript-eslint/no-explicit-any": "off",
                "@typescript-eslint/no-unsafe-argument": "off",
                "max-lines": "off",
            }
        },
    ],
    "settings": {
        "import/extensions": [
            ".ts",
            ".tsx",
            ".d.ts",
            ".js",
            ".jsx"
        ],
        "import/parsers": {
            "@typescript-eslint/parser": [
                ".ts",
                ".tsx",
                ".d.ts"
            ]
        },
        "import/resolver": {
            "node": {
                "extensions": [
                    ".ts",
                    ".tsx",
                    ".d.ts",
                    ".js",
                    ".jsx"
                ]
            }
        }
    }
};<|MERGE_RESOLUTION|>--- conflicted
+++ resolved
@@ -131,11 +131,7 @@
 
         // FORMATTING RULES
         "@typescript-eslint/brace-style": [
-<<<<<<< HEAD
-            "warn",
-=======
-            "error",
->>>>>>> fcd3b02d
+            "error",
             "1tbs",
             {
                 "allowSingleLine": true,
@@ -161,14 +157,11 @@
         "array-bracket-spacing": "error",
         "arrow-spacing": "error",
         "block-spacing": "error",
-<<<<<<< HEAD
         "dot-location": [
             "error",
             "property",
         ],
         "jsx-quotes": "error",
-=======
->>>>>>> fcd3b02d
         "key-spacing": "error",
     },
     "overrides": [
