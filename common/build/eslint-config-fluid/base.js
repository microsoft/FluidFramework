--- conflicted
+++ resolved
@@ -381,14 +381,6 @@
 	settings: {
 		"import-x/extensions": [".ts", ".tsx", ".d.ts", ".js", ".jsx"],
 		"import-x/parsers": {
-<<<<<<< HEAD
-			"@typescript-eslint/parser": [".ts", ".tsx", ".d.ts"],
-		},
-		"import-x/resolver": {
-			// See remark in minimal-deprecated.js on the importance of import-x/resolver key order.
-			node: {
-				extensions: [".ts", ".tsx", ".d.ts", ".js", ".jsx"],
-=======
 			"@typescript-eslint/parser": [".ts", ".tsx", ".d.ts", ".cts", ".mts"],
 		},
 		"import-x/resolver": {
@@ -424,7 +416,6 @@
 						"default",
 					],
 				},
->>>>>>> 183018b5
 			},
 			resolver: tsResolver, // required
 		},
