/*!
 * Copyright (c) Microsoft Corporation and contributors. All rights reserved.
 * Licensed under the MIT License.
 */

/**
 * Base configuration from which all of our exported configs extends.
 */
module.exports = {
	env: {
		browser: true,
		es6: true,
		es2024: false,
		node: true,
	},
	extends: [
		"eslint:recommended",
		"plugin:eslint-comments/recommended",
		"plugin:@typescript-eslint/eslint-recommended",
		"plugin:@typescript-eslint/recommended-type-checked",
		"plugin:@typescript-eslint/stylistic-type-checked",
		// import/recommended is the combination of import/errors and import/warnings
		"plugin:import/recommended",
		"plugin:import/typescript",
	],
	globals: {
		Atomics: "readonly",
		SharedArrayBuffer: "readonly",
	},
	parser: "@typescript-eslint/parser",
	parserOptions: {
		ecmaFeatures: {
			jsx: true,
		},
		ecmaVersion: 2018,
		sourceType: "module",
		project: "./tsconfig.json",
	},
	plugins: ["import", "unicorn"],
	reportUnusedDisableDirectives: true,
	rules: {
<<<<<<< HEAD
		// These rules were deprecated, then removed in `@typescript-eslint/eslint-plugin` v8.
		// They are replaced by a set of more specific rules, which have been enabled in the list below.
		// These explicit disable will need to be removed when this package is updated to v8+ of the plugin.
		"@typescript-eslint/ban-types": "off",
		"@typescript-eslint/no-empty-interface": "off",
=======
		// #region TODO: promote these rules to errors in 7.0.0

		// (Also move into the alphabetized lists below)

		/**
		 * Disallow file path based links in JSDoc/TSDoc comments.
		 */
		"@fluid-internal/fluid/no-file-path-links-in-jsdoc": "warn",

		/**
		 * Disallow the use of Markdown-syntax links in JSDoc/TSDoc comments.
		 */
		"@fluid-internal/fluid/no-markdown-links-in-jsdoc": "warn",

		/** See {@link https://typescript-eslint.io/rules/no-empty-object-type} */
		"@typescript-eslint/no-empty-object-type": "warn",

		/** See {@link https://typescript-eslint.io/rules/no-unsafe-function-type} */
		"@typescript-eslint/no-unsafe-function-type": "warn",

		/** See {@link https://typescript-eslint.io/rules/no-wrapper-object-types/} */
		"@typescript-eslint/no-wrapper-object-types": "warn",

		// #endregion
>>>>>>> 12f22ec6

		// Please keep entries alphabetized within a group

		// @typescript-eslint
		"@typescript-eslint/adjacent-overload-signatures": "error",
		"@typescript-eslint/array-type": "error",
		"@typescript-eslint/await-thenable": "error",
		"@typescript-eslint/brace-style": "off",
		"@typescript-eslint/comma-dangle": ["error", "always-multiline"],
		"@typescript-eslint/comma-spacing": "off",
		"@typescript-eslint/consistent-type-assertions": [
			"error",
			{
				assertionStyle: "as",
				objectLiteralTypeAssertions: "never",
			},
		],
		"@typescript-eslint/consistent-type-definitions": "error",
		"@typescript-eslint/dot-notation": "error",
		"@typescript-eslint/explicit-function-return-type": "off",
		"@typescript-eslint/func-call-spacing": "off",
		"@typescript-eslint/keyword-spacing": "off",
		"@typescript-eslint/member-delimiter-style": "off",
		"@typescript-eslint/no-dynamic-delete": "error",
		"@typescript-eslint/no-empty-function": "off",
		"@typescript-eslint/no-empty-object-type": "error",
		"@typescript-eslint/no-explicit-any": "off",
		"@typescript-eslint/no-extra-semi": "error",
		"@typescript-eslint/no-extraneous-class": "error",
		"@typescript-eslint/no-floating-promises": "error",
		"@typescript-eslint/no-for-in-array": "error",
		"@typescript-eslint/no-inferrable-types": "off",
		"@typescript-eslint/no-invalid-this": "off",
		"@typescript-eslint/no-magic-numbers": "off",
		"@typescript-eslint/no-misused-new": "error",
		"@typescript-eslint/no-non-null-assertion": "error",
		"@typescript-eslint/no-require-imports": "error",
		"@typescript-eslint/no-shadow": [
			"error",
			{
				hoist: "all",
				ignoreTypeValueShadow: true,
			},
		],
		"@typescript-eslint/no-this-alias": "error",
		"@typescript-eslint/no-throw-literal": "error",
		"@typescript-eslint/no-unused-expressions": "error",
		"@typescript-eslint/no-unused-vars": "off",
		"@typescript-eslint/no-unnecessary-qualifier": "error",
		"@typescript-eslint/no-unnecessary-type-arguments": "error",
		"@typescript-eslint/no-unnecessary-type-assertion": "error",
		"@typescript-eslint/no-unsafe-function-type": "error",
		"@typescript-eslint/no-var-requires": "error",
		"@typescript-eslint/object-curly-spacing": "off",
		"@typescript-eslint/prefer-for-of": "error",
		"@typescript-eslint/prefer-function-type": "error",
		"@typescript-eslint/prefer-namespace-keyword": "error",
		"@typescript-eslint/prefer-readonly": "error",
		"@typescript-eslint/promise-function-async": "error",
		"@typescript-eslint/quotes": [
			"error",
			"double",
			{
				allowTemplateLiterals: true,
				avoidEscape: true,
			},
		],
		"@typescript-eslint/require-await": "off",
		"@typescript-eslint/restrict-plus-operands": "error",
		"@typescript-eslint/restrict-template-expressions": "off",
		"@typescript-eslint/return-await": "error",
		"@typescript-eslint/semi": ["error", "always"],
		"@typescript-eslint/space-infix-ops": "error",
		"@typescript-eslint/space-before-function-paren": [
			"error",
			{
				anonymous: "never",
				asyncArrow: "always",
				named: "never",
			},
		],
		"@typescript-eslint/strict-boolean-expressions": "error",
		"@typescript-eslint/triple-slash-reference": "error",
		"@typescript-eslint/type-annotation-spacing": "error",
		"@typescript-eslint/unbound-method": [
			"error",
			{
				ignoreStatic: true,
			},
		],
		"@typescript-eslint/unified-signatures": "error",
		"@typescript-eslint/no-wrapper-object-types": "error",

		// eslint-plugin-eslint-comments
		"eslint-comments/disable-enable-pair": [
			"error",
			{
				allowWholeFile: true,
			},
		],

		// #region eslint-plugin-import

		"import/no-default-export": "error",
		"import/no-deprecated": "off",
		"import/no-extraneous-dependencies": "error",
		"import/no-internal-modules": "error",
		"import/no-unassigned-import": "error",
		"import/no-unresolved": [
			"error",
			{
				caseSensitive: true,
			},
		],
		"import/no-unused-modules": "error",
		"import/order": [
			"error",
			{
				"newlines-between": "always",
				"alphabetize": {
					order: "asc",
					// Sorting is case-sensitive by default, which is the same as Biome. To avoid
					// another huge set of changes to order things case-insensitively, we'll just
					// use the rule with this config for now. This decision should be considered
					// pragmatic and not a statement of preference, and we should revisit this.
					caseInsensitive: false,
				},
			},
		],

		// #region

		// eslint-plugin-unicorn
		"unicorn/better-regex": "error",
		"unicorn/filename-case": [
			"error",
			{
				cases: {
					camelCase: true,
					pascalCase: true,
				},
			},
		],
		// Rationale: Destructuring of `Array.entries()` in order to get the index variable results in a
		//            significant performance regression [node 14 x64].
		"unicorn/no-for-loop": "off",
		"unicorn/no-new-buffer": "error",

		// The rule seems to crash on some of our code
		"unicorn/expiring-todo-comments": "off",

		// eslint
		"arrow-body-style": "off",
		"arrow-parens": ["error", "always"],
		"camelcase": "off", // Superseded by @typescript-eslint/camelcase
		"brace-style": "off", // Superseded by @typescript-eslint/brace-style
		"capitalized-comments": "off",
		"comma-dangle": "off", // Superseded by @typescript-eslint/comma-dangle
		"comma-spacing": "off", // Superseded by @typescript-eslint/comma-spacing
		"complexity": "off",
		"constructor-super": "error",
		"curly": "error",
		"default-case": "error",
		"dot-notation": "off", // Superseded by @typescript-eslint/dot-notation
		"eol-last": "error",
		"eqeqeq": ["error", "smart"],
		"func-call-spacing": "off", // Superseded by @typescript-eslint/func-call-spacing
		"guard-for-in": "error",
		"id-match": "error",
		"linebreak-style": "off",
		"keyword-spacing": "off", // Superseded by @typescript-eslint/keyword-spacing
		"max-classes-per-file": "off",
		"max-len": [
			"error",
			{
				ignoreRegExpLiterals: false,
				ignoreStrings: false,
				code: 120,
			},
		],
		"max-lines": "off",
		"new-parens": "error",
		"newline-per-chained-call": "off",
		"no-bitwise": "error",
		"no-caller": "error",
		"no-cond-assign": "error",
		"no-constant-condition": "error",
		"no-control-regex": "error",
		"no-debugger": "off",
		"no-duplicate-case": "error",
		"no-duplicate-imports": "off", // Doesn't work with TypeScript
		"no-empty": "off",
		"no-eval": "error",
		"no-extra-semi": "off", // Superseded by @typescript-eslint/no-extra-semi
		"no-fallthrough": "off",
		"no-invalid-regexp": "error",
		"no-invalid-this": "off", // Superseded by @typescript-eslint/no-invalid-this
		"no-irregular-whitespace": "error",
		"no-magic-numbers": "off", // Superseded by @typescript-eslint/no-magic-numbers
		"no-multi-str": "off",
		"no-multiple-empty-lines": [
			"error",
			{
				max: 1,
				maxBOF: 0,
				maxEOF: 0,
			},
		],
		"no-nested-ternary": "off", // Superseded by unicorn/no-nested-ternary
		"no-new-func": "error",
		"no-new-wrappers": "error",
		"no-octal": "error",
		"no-octal-escape": "error",
		"no-param-reassign": "error",
		"no-redeclare": "off", // Superseded by @typescript-eslint/no-redeclare
		"no-regex-spaces": "error",
		"no-restricted-syntax": [
			"error",
			{
				selector: "ExportAllDeclaration",
				message:
					"Exporting * is not permitted. You should export only named items you intend to export.",
			},
			"ForInStatement",
		],
		"no-sequences": "error",
		"no-shadow": "off", // Superseded by @typescript-eslint/no-shadow
		"no-sparse-arrays": "error",
		"no-template-curly-in-string": "error",
		"no-throw-literal": "off", // Superseded by @typescript-eslint/no-throw-literal
		"no-trailing-spaces": "error",
		"no-undef-init": "error",
		"no-underscore-dangle": "off",
		"no-unsafe-finally": "error",
		"no-unused-expressions": "off", // Superseded by @typescript-eslint/no-unused-expressions
		"no-unused-labels": "error",
		"no-unused-vars": "off",
		"no-var": "error",
		"no-void": "off",
		"no-whitespace-before-property": "error",
		"object-curly-spacing": "off", // Superseded by @typescript-eslint/no-unused-expressions
		"object-shorthand": "error",
		"one-var": ["error", "never"],
		"padded-blocks": ["error", "never"],
		"padding-line-between-statements": [
			"off",
			{
				blankLine: "always",
				prev: "*",
				next: "return",
			},
		],
		"prefer-arrow-callback": "error",
		"prefer-const": "error",
		"prefer-object-spread": "error",
		"prefer-promise-reject-errors": "error",
		"prefer-template": "error",
		"quote-props": ["error", "consistent-as-needed"],
		"quotes": "off", // Superseded by @typescript-eslint/quotes
		"radix": "error",
		"require-await": "off", // Superseded by @typescript-eslint/require-await
		"semi": "off", // Superseded by @typescript-eslint/semi
		"semi-spacing": "error",
		"space-before-blocks": "error",
		"space-before-function-paren": "off", // Superseded by @typescript-eslint/space-before-function-paren
		"space-infix-ops": "off", // Superseded by @typescript-eslint/space-infix-ops
		"space-in-parens": ["error", "never"],
		"spaced-comment": [
			"error",
			"always",
			{
				block: {
					markers: ["!"],
					balanced: true,
				},
			},
		],
		"use-isnan": "error",
		"valid-typeof": "off",
		"yoda": "off",
	},
	overrides: [
		{
			// Rules only for TypeScript files
			files: ["*.ts", "*.tsx"],
			rules: {
				"@typescript-eslint/indent": "off", // Off because it conflicts with typescript-formatter
				"func-call-spacing": "off", // Off because it conflicts with typescript-formatter

				// TODO: Enable these ASAP
				"@typescript-eslint/explicit-module-boundary-types": "off",
				"@typescript-eslint/no-unsafe-argument": "off",
				"@typescript-eslint/no-unsafe-assignment": "off",
				"@typescript-eslint/no-unsafe-call": "off",
				"@typescript-eslint/no-unsafe-member-access": "off",
			},
		},
		{
			// Rules only for type validation files
			files: ["**/types/*validate*Previous*.ts"],
			rules: {
				"@typescript-eslint/comma-spacing": "off",
			},
		},
	],
	settings: {
		"import/extensions": [".ts", ".tsx", ".d.ts", ".js", ".jsx"],
		"import/parsers": {
			"@typescript-eslint/parser": [".ts", ".tsx", ".d.ts"],
		},
		"import/resolver": {
			// See remark in minimal-deprecated.js on the importance of import/resolver key order.
			node: {
				extensions: [".ts", ".tsx", ".d.ts", ".js", ".jsx"],
			},
		},
	},
};<|MERGE_RESOLUTION|>--- conflicted
+++ resolved
@@ -39,42 +39,30 @@
 	plugins: ["import", "unicorn"],
 	reportUnusedDisableDirectives: true,
 	rules: {
-<<<<<<< HEAD
 		// These rules were deprecated, then removed in `@typescript-eslint/eslint-plugin` v8.
 		// They are replaced by a set of more specific rules, which have been enabled in the list below.
 		// These explicit disable will need to be removed when this package is updated to v8+ of the plugin.
 		"@typescript-eslint/ban-types": "off",
 		"@typescript-eslint/no-empty-interface": "off",
-=======
-		// #region TODO: promote these rules to errors in 7.0.0
-
-		// (Also move into the alphabetized lists below)
+
+		// Please keep entries alphabetized within a group
+
+		// #region Fluid Custom Rules
 
 		/**
 		 * Disallow file path based links in JSDoc/TSDoc comments.
 		 */
-		"@fluid-internal/fluid/no-file-path-links-in-jsdoc": "warn",
+		"@fluid-internal/fluid/no-file-path-links-in-jsdoc": "error",
 
 		/**
 		 * Disallow the use of Markdown-syntax links in JSDoc/TSDoc comments.
 		 */
-		"@fluid-internal/fluid/no-markdown-links-in-jsdoc": "warn",
-
-		/** See {@link https://typescript-eslint.io/rules/no-empty-object-type} */
-		"@typescript-eslint/no-empty-object-type": "warn",
-
-		/** See {@link https://typescript-eslint.io/rules/no-unsafe-function-type} */
-		"@typescript-eslint/no-unsafe-function-type": "warn",
-
-		/** See {@link https://typescript-eslint.io/rules/no-wrapper-object-types/} */
-		"@typescript-eslint/no-wrapper-object-types": "warn",
+		"@fluid-internal/fluid/no-markdown-links-in-jsdoc": "error",
 
 		// #endregion
->>>>>>> 12f22ec6
-
-		// Please keep entries alphabetized within a group
-
-		// @typescript-eslint
+
+		// #region @typescript-eslint
+
 		"@typescript-eslint/adjacent-overload-signatures": "error",
 		"@typescript-eslint/array-type": "error",
 		"@typescript-eslint/await-thenable": "error",
@@ -163,6 +151,8 @@
 		],
 		"@typescript-eslint/unified-signatures": "error",
 		"@typescript-eslint/no-wrapper-object-types": "error",
+
+		// #endregion
 
 		// eslint-plugin-eslint-comments
 		"eslint-comments/disable-enable-pair": [
