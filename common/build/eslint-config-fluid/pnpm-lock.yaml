lockfileVersion: '9.0'

settings:
  autoInstallPeers: true
  excludeLinksFromLockfile: false

overrides:
  mocha>serialize-javascript@6.0.0: ^6.0.2

importers:

  .:
    dependencies:
      '@eslint-community/eslint-plugin-eslint-comments':
        specifier: ~4.5.0
        version: 4.5.0(eslint@9.39.1(jiti@2.6.1))
      '@eslint/js':
        specifier: ^9.39.1
        version: 9.39.1
      '@fluid-internal/eslint-plugin-fluid':
        specifier: ^0.4.1
        version: 0.4.1(eslint@9.39.1(jiti@2.6.1))(typescript@5.4.5)
      '@rushstack/eslint-patch':
        specifier: ~1.12.0
        version: 1.12.0
      '@rushstack/eslint-plugin':
        specifier: ~0.22.1
        version: 0.22.1(eslint@9.39.1(jiti@2.6.1))(typescript@5.4.5)
      '@rushstack/eslint-plugin-security':
        specifier: ~0.11.0
        version: 0.11.0(eslint@9.39.1(jiti@2.6.1))(typescript@5.4.5)
      '@typescript-eslint/eslint-plugin':
        specifier: ~8.18.2
        version: 8.18.2(@typescript-eslint/parser@8.18.2(eslint@9.39.1(jiti@2.6.1))(typescript@5.4.5))(eslint@9.39.1(jiti@2.6.1))(typescript@5.4.5)
      '@typescript-eslint/parser':
        specifier: ~8.18.2
        version: 8.18.2(eslint@9.39.1(jiti@2.6.1))(typescript@5.4.5)
      eslint-config-biome:
        specifier: ~2.1.3
        version: 2.1.3
      eslint-config-prettier:
        specifier: ~10.1.8
        version: 10.1.8(eslint@9.39.1(jiti@2.6.1))
      eslint-import-resolver-typescript:
        specifier: ~4.4.4
        version: 4.4.4(eslint-plugin-import-x@4.16.1(@typescript-eslint/utils@8.46.1(eslint@9.39.1(jiti@2.6.1))(typescript@5.4.5))(eslint-import-resolver-node@0.3.9)(eslint@9.39.1(jiti@2.6.1)))(eslint@9.39.1(jiti@2.6.1))
      eslint-plugin-depend:
        specifier: ~1.4.0
        version: 1.4.0
      eslint-plugin-import-x:
        specifier: ~4.16.1
        version: 4.16.1(@typescript-eslint/utils@8.46.1(eslint@9.39.1(jiti@2.6.1))(typescript@5.4.5))(eslint-import-resolver-node@0.3.9)(eslint@9.39.1(jiti@2.6.1))
      eslint-plugin-jsdoc:
        specifier: ~61.4.1
        version: 61.4.1(eslint@9.39.1(jiti@2.6.1))
      eslint-plugin-promise:
        specifier: ~7.2.1
        version: 7.2.1(eslint@9.39.1(jiti@2.6.1))
      eslint-plugin-react:
        specifier: ~7.35.0
        version: 7.35.2(eslint@9.39.1(jiti@2.6.1))
      eslint-plugin-react-hooks:
        specifier: ~7.0.1
        version: 7.0.1(eslint@9.39.1(jiti@2.6.1))
      eslint-plugin-tsdoc:
        specifier: ~0.5.0
        version: 0.5.0(eslint@9.39.1(jiti@2.6.1))(typescript@5.4.5)
      eslint-plugin-unicorn:
        specifier: ~54.0.0
        version: 54.0.0(eslint@9.39.1(jiti@2.6.1))
      eslint-plugin-unused-imports:
        specifier: ~4.3.0
        version: 4.3.0(@typescript-eslint/eslint-plugin@8.18.2(@typescript-eslint/parser@8.18.2(eslint@9.39.1(jiti@2.6.1))(typescript@5.4.5))(eslint@9.39.1(jiti@2.6.1))(typescript@5.4.5))(eslint@9.39.1(jiti@2.6.1))
    devDependencies:
      '@fluidframework/build-common':
        specifier: ^2.0.3
        version: 2.0.3
      '@types/sort-json':
        specifier: ^2.0.3
        version: 2.0.3
      concurrently:
        specifier: ^8.2.1
        version: 8.2.2
      cross-env:
        specifier: ^7.0.3
        version: 7.0.3
      eslint:
<<<<<<< HEAD
        specifier: ~9.39.1
        version: 9.39.1(jiti@2.6.1)
=======
        specifier: ~8.57.1
        version: 8.57.1
>>>>>>> f85c24ed
      jiti:
        specifier: ^2.6.1
        version: 2.6.1
      mocha-multi-reporters:
        specifier: ^1.5.1
        version: 1.5.1(mocha@10.4.0)
      prettier:
        specifier: ~3.6.2
        version: 3.6.2
      rimraf:
        specifier: ^4.4.0
        version: 4.4.1
      sort-json:
        specifier: ^2.0.1
        version: 2.0.1
      tsx:
        specifier: ^4.21.0
        version: 4.21.0
      typescript:
        specifier: ~5.4.5
        version: 5.4.5

packages:

  '@aashutoshrathi/word-wrap@1.2.6':
    resolution: {integrity: sha512-1Yjs2SvM8TflER/OD3cOjhWWOZb58A2t7wpE2S9XfBYTiIl+XFhQG2bjy4Pu1I+EAlCNUzRDYDdFwFYUKvXcIA==}
    engines: {node: '>=0.10.0'}

  '@babel/code-frame@7.22.13':
    resolution: {integrity: sha512-XktuhWlJ5g+3TJXc5upd9Ks1HutSArik6jf2eAjYFyIOf4ej3RN+184cZbzDvbPnuTJIUhPKKJE3cIsYTiAT3w==}
    engines: {node: '>=6.9.0'}

  '@babel/code-frame@7.27.1':
    resolution: {integrity: sha512-cjQ7ZlQ0Mv3b47hABuTevyTuYN4i+loJKGeV9flcCgIK37cCXRh+L1bd3iBHlynerhQ7BhCkn2BPbQUL+rGqFg==}
    engines: {node: '>=6.9.0'}

  '@babel/compat-data@7.28.5':
    resolution: {integrity: sha512-6uFXyCayocRbqhZOB+6XcuZbkMNimwfVGFji8CTZnCzOHVGvDqzvitu1re2AU5LROliz7eQPhB8CpAMvnx9EjA==}
    engines: {node: '>=6.9.0'}

  '@babel/core@7.28.5':
    resolution: {integrity: sha512-e7jT4DxYvIDLk1ZHmU/m/mB19rex9sv0c2ftBtjSBv+kVM/902eh0fINUzD7UwLLNR+jU585GxUJ8/EBfAM5fw==}
    engines: {node: '>=6.9.0'}

  '@babel/generator@7.28.5':
    resolution: {integrity: sha512-3EwLFhZ38J4VyIP6WNtt2kUdW9dokXA9Cr4IVIFHuCpZ3H8/YFOl5JjZHisrn1fATPBmKKqXzDFvh9fUwHz6CQ==}
    engines: {node: '>=6.9.0'}

  '@babel/helper-compilation-targets@7.27.2':
    resolution: {integrity: sha512-2+1thGUUWWjLTYTHZWK1n8Yga0ijBz1XAhUXcKy81rd5g6yh7hGqMp45v7cadSbEHc9G3OTv45SyneRN3ps4DQ==}
    engines: {node: '>=6.9.0'}

  '@babel/helper-globals@7.28.0':
    resolution: {integrity: sha512-+W6cISkXFa1jXsDEdYA8HeevQT/FULhxzR99pxphltZcVaugps53THCeiWA8SguxxpSp3gKPiuYfSWopkLQ4hw==}
    engines: {node: '>=6.9.0'}

  '@babel/helper-module-imports@7.27.1':
    resolution: {integrity: sha512-0gSFWUPNXNopqtIPQvlD5WgXYI5GY2kP2cCvoT8kczjbfcfuIljTbcWrulD1CIPIX2gt1wghbDy08yE1p+/r3w==}
    engines: {node: '>=6.9.0'}

  '@babel/helper-module-transforms@7.28.3':
    resolution: {integrity: sha512-gytXUbs8k2sXS9PnQptz5o0QnpLL51SwASIORY6XaBKF88nsOT0Zw9szLqlSGQDP/4TljBAD5y98p2U1fqkdsw==}
    engines: {node: '>=6.9.0'}
    peerDependencies:
      '@babel/core': ^7.0.0

  '@babel/helper-string-parser@7.27.1':
    resolution: {integrity: sha512-qMlSxKbpRlAridDExk92nSobyDdpPijUq2DW6oDnUqd0iOGxmQjyqhMIihI9+zv4LPyZdRje2cavWPbCbWm3eA==}
    engines: {node: '>=6.9.0'}

  '@babel/helper-validator-identifier@7.27.1':
    resolution: {integrity: sha512-D2hP9eA+Sqx1kBZgzxZh0y1trbuU+JoDkiEwqhQ36nodYqJwyEIhPSdMNd7lOm/4io72luTPWH20Yda0xOuUow==}
    engines: {node: '>=6.9.0'}

  '@babel/helper-validator-identifier@7.28.5':
    resolution: {integrity: sha512-qSs4ifwzKJSV39ucNjsvc6WVHs6b7S03sOh2OcHF9UHfVPqWWALUsNUVzhSBiItjRZoLHx7nIarVjqKVusUZ1Q==}
    engines: {node: '>=6.9.0'}

  '@babel/helper-validator-option@7.27.1':
    resolution: {integrity: sha512-YvjJow9FxbhFFKDSuFnVCe2WxXk1zWc22fFePVNEaWJEu8IrZVlda6N0uHwzZrUM1il7NC9Mlp4MaJYbYd9JSg==}
    engines: {node: '>=6.9.0'}

  '@babel/helpers@7.28.4':
    resolution: {integrity: sha512-HFN59MmQXGHVyYadKLVumYsA9dBFun/ldYxipEjzA4196jpLZd8UjEEBLkbEkvfYreDqJhZxYAWFPtrfhNpj4w==}
    engines: {node: '>=6.9.0'}

  '@babel/highlight@7.22.20':
    resolution: {integrity: sha512-dkdMCN3py0+ksCgYmGG8jKeGA/8Tk+gJwSYYlFGxG5lmhfKNoAy004YpLxpS1W2J8m/EK2Ew+yOs9pVRwO89mg==}
    engines: {node: '>=6.9.0'}

  '@babel/parser@7.28.5':
    resolution: {integrity: sha512-KKBU1VGYR7ORr3At5HAtUQ+TV3SzRCXmA/8OdDZiLDBIZxVyzXuztPjfLd3BV1PRAQGCMWWSHYhL0F8d5uHBDQ==}
    engines: {node: '>=6.0.0'}
    hasBin: true

  '@babel/runtime@7.28.4':
    resolution: {integrity: sha512-Q/N6JNWvIvPnLDvjlE1OUBLPQHH6l3CltCEsHIujp45zQUSSh8K+gHnaEX45yAT1nyngnINhvWtzN+Nb9D8RAQ==}
    engines: {node: '>=6.9.0'}

  '@babel/template@7.27.2':
    resolution: {integrity: sha512-LPDZ85aEJyYSd18/DkjNh4/y1ntkE5KwUHWTiqgRxruuZL2F1yuHligVHLvcHY2vMHXttKFpJn6LwfI7cw7ODw==}
    engines: {node: '>=6.9.0'}

  '@babel/traverse@7.28.5':
    resolution: {integrity: sha512-TCCj4t55U90khlYkVV/0TfkJkAkUg3jZFA3Neb7unZT8CPok7iiRfaX0F+WnqWqt7OxhOn0uBKXCw4lbL8W0aQ==}
    engines: {node: '>=6.9.0'}

  '@babel/types@7.28.5':
    resolution: {integrity: sha512-qQ5m48eI/MFLQ5PxQj4PFaprjyCTLI37ElWMmNs0K8Lk3dVeOdNpB3ks8jc7yM5CDmVC73eMVk/trk3fgmrUpA==}
    engines: {node: '>=6.9.0'}

  '@emnapi/core@1.5.0':
    resolution: {integrity: sha512-sbP8GzB1WDzacS8fgNPpHlp6C9VZe+SJP3F90W9rLemaQj2PzIuTEl1qDOYQf58YIpyjViI24y9aPWCjEzY2cg==}

  '@emnapi/runtime@1.5.0':
    resolution: {integrity: sha512-97/BJ3iXHww3djw6hYIfErCZFee7qCtrneuLa20UXFCOTCfBM2cvQHjWJ2EG0s0MtdNwInarqCTz35i4wWXHsQ==}

  '@emnapi/wasi-threads@1.1.0':
    resolution: {integrity: sha512-WI0DdZ8xFSbgMjR1sFsKABJ/C5OnRrjT06JXbZKexJGrDuPTzZdDYfFlsgcCXCyf+suG5QU2e/y1Wo2V/OapLQ==}

  '@es-joy/jsdoccomment@0.76.0':
    resolution: {integrity: sha512-g+RihtzFgGTx2WYCuTHbdOXJeAlGnROws0TeALx9ow/ZmOROOZkVg5wp/B44n0WJgI4SQFP1eWM2iRPlU2Y14w==}
    engines: {node: '>=20.11.0'}

  '@es-joy/resolve.exports@1.2.0':
    resolution: {integrity: sha512-Q9hjxWI5xBM+qW2enxfe8wDKdFWMfd0Z29k5ZJnuBqD/CasY5Zryj09aCA6owbGATWz+39p5uIdaHXpopOcG8g==}
    engines: {node: '>=10'}

  '@esbuild/aix-ppc64@0.27.0':
    resolution: {integrity: sha512-KuZrd2hRjz01y5JK9mEBSD3Vj3mbCvemhT466rSuJYeE/hjuBrHfjjcjMdTm/sz7au+++sdbJZJmuBwQLuw68A==}
    engines: {node: '>=18'}
    cpu: [ppc64]
    os: [aix]

  '@esbuild/android-arm64@0.27.0':
    resolution: {integrity: sha512-CC3vt4+1xZrs97/PKDkl0yN7w8edvU2vZvAFGD16n9F0Cvniy5qvzRXjfO1l94efczkkQE6g1x0i73Qf5uthOQ==}
    engines: {node: '>=18'}
    cpu: [arm64]
    os: [android]

  '@esbuild/android-arm@0.27.0':
    resolution: {integrity: sha512-j67aezrPNYWJEOHUNLPj9maeJte7uSMM6gMoxfPC9hOg8N02JuQi/T7ewumf4tNvJadFkvLZMlAq73b9uwdMyQ==}
    engines: {node: '>=18'}
    cpu: [arm]
    os: [android]

  '@esbuild/android-x64@0.27.0':
    resolution: {integrity: sha512-wurMkF1nmQajBO1+0CJmcN17U4BP6GqNSROP8t0X/Jiw2ltYGLHpEksp9MpoBqkrFR3kv2/te6Sha26k3+yZ9Q==}
    engines: {node: '>=18'}
    cpu: [x64]
    os: [android]

  '@esbuild/darwin-arm64@0.27.0':
    resolution: {integrity: sha512-uJOQKYCcHhg07DL7i8MzjvS2LaP7W7Pn/7uA0B5S1EnqAirJtbyw4yC5jQ5qcFjHK9l6o/MX9QisBg12kNkdHg==}
    engines: {node: '>=18'}
    cpu: [arm64]
    os: [darwin]

  '@esbuild/darwin-x64@0.27.0':
    resolution: {integrity: sha512-8mG6arH3yB/4ZXiEnXof5MK72dE6zM9cDvUcPtxhUZsDjESl9JipZYW60C3JGreKCEP+p8P/72r69m4AZGJd5g==}
    engines: {node: '>=18'}
    cpu: [x64]
    os: [darwin]

  '@esbuild/freebsd-arm64@0.27.0':
    resolution: {integrity: sha512-9FHtyO988CwNMMOE3YIeci+UV+x5Zy8fI2qHNpsEtSF83YPBmE8UWmfYAQg6Ux7Gsmd4FejZqnEUZCMGaNQHQw==}
    engines: {node: '>=18'}
    cpu: [arm64]
    os: [freebsd]

  '@esbuild/freebsd-x64@0.27.0':
    resolution: {integrity: sha512-zCMeMXI4HS/tXvJz8vWGexpZj2YVtRAihHLk1imZj4efx1BQzN76YFeKqlDr3bUWI26wHwLWPd3rwh6pe4EV7g==}
    engines: {node: '>=18'}
    cpu: [x64]
    os: [freebsd]

  '@esbuild/linux-arm64@0.27.0':
    resolution: {integrity: sha512-AS18v0V+vZiLJyi/4LphvBE+OIX682Pu7ZYNsdUHyUKSoRwdnOsMf6FDekwoAFKej14WAkOef3zAORJgAtXnlQ==}
    engines: {node: '>=18'}
    cpu: [arm64]
    os: [linux]

  '@esbuild/linux-arm@0.27.0':
    resolution: {integrity: sha512-t76XLQDpxgmq2cNXKTVEB7O7YMb42atj2Re2Haf45HkaUpjM2J0UuJZDuaGbPbamzZ7bawyGFUkodL+zcE+jvQ==}
    engines: {node: '>=18'}
    cpu: [arm]
    os: [linux]

  '@esbuild/linux-ia32@0.27.0':
    resolution: {integrity: sha512-Mz1jxqm/kfgKkc/KLHC5qIujMvnnarD9ra1cEcrs7qshTUSksPihGrWHVG5+osAIQ68577Zpww7SGapmzSt4Nw==}
    engines: {node: '>=18'}
    cpu: [ia32]
    os: [linux]

  '@esbuild/linux-loong64@0.27.0':
    resolution: {integrity: sha512-QbEREjdJeIreIAbdG2hLU1yXm1uu+LTdzoq1KCo4G4pFOLlvIspBm36QrQOar9LFduavoWX2msNFAAAY9j4BDg==}
    engines: {node: '>=18'}
    cpu: [loong64]
    os: [linux]

  '@esbuild/linux-mips64el@0.27.0':
    resolution: {integrity: sha512-sJz3zRNe4tO2wxvDpH/HYJilb6+2YJxo/ZNbVdtFiKDufzWq4JmKAiHy9iGoLjAV7r/W32VgaHGkk35cUXlNOg==}
    engines: {node: '>=18'}
    cpu: [mips64el]
    os: [linux]

  '@esbuild/linux-ppc64@0.27.0':
    resolution: {integrity: sha512-z9N10FBD0DCS2dmSABDBb5TLAyF1/ydVb+N4pi88T45efQ/w4ohr/F/QYCkxDPnkhkp6AIpIcQKQ8F0ANoA2JA==}
    engines: {node: '>=18'}
    cpu: [ppc64]
    os: [linux]

  '@esbuild/linux-riscv64@0.27.0':
    resolution: {integrity: sha512-pQdyAIZ0BWIC5GyvVFn5awDiO14TkT/19FTmFcPdDec94KJ1uZcmFs21Fo8auMXzD4Tt+diXu1LW1gHus9fhFQ==}
    engines: {node: '>=18'}
    cpu: [riscv64]
    os: [linux]

  '@esbuild/linux-s390x@0.27.0':
    resolution: {integrity: sha512-hPlRWR4eIDDEci953RI1BLZitgi5uqcsjKMxwYfmi4LcwyWo2IcRP+lThVnKjNtk90pLS8nKdroXYOqW+QQH+w==}
    engines: {node: '>=18'}
    cpu: [s390x]
    os: [linux]

  '@esbuild/linux-x64@0.27.0':
    resolution: {integrity: sha512-1hBWx4OUJE2cab++aVZ7pObD6s+DK4mPGpemtnAORBvb5l/g5xFGk0vc0PjSkrDs0XaXj9yyob3d14XqvnQ4gw==}
    engines: {node: '>=18'}
    cpu: [x64]
    os: [linux]

  '@esbuild/netbsd-arm64@0.27.0':
    resolution: {integrity: sha512-6m0sfQfxfQfy1qRuecMkJlf1cIzTOgyaeXaiVaaki8/v+WB+U4hc6ik15ZW6TAllRlg/WuQXxWj1jx6C+dfy3w==}
    engines: {node: '>=18'}
    cpu: [arm64]
    os: [netbsd]

  '@esbuild/netbsd-x64@0.27.0':
    resolution: {integrity: sha512-xbbOdfn06FtcJ9d0ShxxvSn2iUsGd/lgPIO2V3VZIPDbEaIj1/3nBBe1AwuEZKXVXkMmpr6LUAgMkLD/4D2PPA==}
    engines: {node: '>=18'}
    cpu: [x64]
    os: [netbsd]

  '@esbuild/openbsd-arm64@0.27.0':
    resolution: {integrity: sha512-fWgqR8uNbCQ/GGv0yhzttj6sU/9Z5/Sv/VGU3F5OuXK6J6SlriONKrQ7tNlwBrJZXRYk5jUhuWvF7GYzGguBZQ==}
    engines: {node: '>=18'}
    cpu: [arm64]
    os: [openbsd]

  '@esbuild/openbsd-x64@0.27.0':
    resolution: {integrity: sha512-aCwlRdSNMNxkGGqQajMUza6uXzR/U0dIl1QmLjPtRbLOx3Gy3otfFu/VjATy4yQzo9yFDGTxYDo1FfAD9oRD2A==}
    engines: {node: '>=18'}
    cpu: [x64]
    os: [openbsd]

  '@esbuild/openharmony-arm64@0.27.0':
    resolution: {integrity: sha512-nyvsBccxNAsNYz2jVFYwEGuRRomqZ149A39SHWk4hV0jWxKM0hjBPm3AmdxcbHiFLbBSwG6SbpIcUbXjgyECfA==}
    engines: {node: '>=18'}
    cpu: [arm64]
    os: [openharmony]

  '@esbuild/sunos-x64@0.27.0':
    resolution: {integrity: sha512-Q1KY1iJafM+UX6CFEL+F4HRTgygmEW568YMqDA5UV97AuZSm21b7SXIrRJDwXWPzr8MGr75fUZPV67FdtMHlHA==}
    engines: {node: '>=18'}
    cpu: [x64]
    os: [sunos]

  '@esbuild/win32-arm64@0.27.0':
    resolution: {integrity: sha512-W1eyGNi6d+8kOmZIwi/EDjrL9nxQIQ0MiGqe/AWc6+IaHloxHSGoeRgDRKHFISThLmsewZ5nHFvGFWdBYlgKPg==}
    engines: {node: '>=18'}
    cpu: [arm64]
    os: [win32]

  '@esbuild/win32-ia32@0.27.0':
    resolution: {integrity: sha512-30z1aKL9h22kQhilnYkORFYt+3wp7yZsHWus+wSKAJR8JtdfI76LJ4SBdMsCopTR3z/ORqVu5L1vtnHZWVj4cQ==}
    engines: {node: '>=18'}
    cpu: [ia32]
    os: [win32]

  '@esbuild/win32-x64@0.27.0':
    resolution: {integrity: sha512-aIitBcjQeyOhMTImhLZmtxfdOcuNRpwlPNmlFKPcHQYPhEssw75Cl1TSXJXpMkzaua9FUetx/4OQKq7eJul5Cg==}
    engines: {node: '>=18'}
    cpu: [x64]
    os: [win32]

  '@eslint-community/eslint-plugin-eslint-comments@4.5.0':
    resolution: {integrity: sha512-MAhuTKlr4y/CE3WYX26raZjy+I/kS2PLKSzvfmDCGrBLTFHOYwqROZdr4XwPgXwX3K9rjzMr4pSmUWGnzsUyMg==}
    engines: {node: ^12.22.0 || ^14.17.0 || >=16.0.0}
    peerDependencies:
      eslint: ^6.0.0 || ^7.0.0 || ^8.0.0 || ^9.0.0

  '@eslint-community/eslint-utils@4.9.0':
    resolution: {integrity: sha512-ayVFHdtZ+hsq1t2Dy24wCmGXGe4q9Gu3smhLYALJrr473ZH27MsnSL+LKUlimp4BWJqMDMLmPpx/Q9R3OAlL4g==}
    engines: {node: ^12.22.0 || ^14.17.0 || >=16.0.0}
    peerDependencies:
      eslint: ^6.0.0 || ^7.0.0 || >=8.0.0

  '@eslint-community/regexpp@4.12.1':
    resolution: {integrity: sha512-CCZCDJuduB9OUkFkY2IgppNZMi2lBQgD2qzwXkEia16cge2pijY/aXi96CJMquDMn3nJdlPV1A5KrJEXwfLNzQ==}
    engines: {node: ^12.0.0 || ^14.0.0 || >=16.0.0}

  '@eslint/config-array@0.21.1':
    resolution: {integrity: sha512-aw1gNayWpdI/jSYVgzN5pL0cfzU02GT3NBpeT/DXbx1/1x7ZKxFPd9bwrzygx/qiwIQiJ1sw/zD8qY/kRvlGHA==}
    engines: {node: ^18.18.0 || ^20.9.0 || >=21.1.0}

  '@eslint/config-helpers@0.4.2':
    resolution: {integrity: sha512-gBrxN88gOIf3R7ja5K9slwNayVcZgK6SOUORm2uBzTeIEfeVaIhOpCtTox3P6R7o2jLFwLFTLnC7kU/RGcYEgw==}
    engines: {node: ^18.18.0 || ^20.9.0 || >=21.1.0}

  '@eslint/core@0.17.0':
    resolution: {integrity: sha512-yL/sLrpmtDaFEiUj1osRP4TI2MDz1AddJL+jZ7KSqvBuliN4xqYY54IfdN8qD8Toa6g1iloph1fxQNkjOxrrpQ==}
    engines: {node: ^18.18.0 || ^20.9.0 || >=21.1.0}

  '@eslint/eslintrc@3.3.1':
    resolution: {integrity: sha512-gtF186CXhIl1p4pJNGZw8Yc6RlshoePRvE0X91oPGb3vZ8pM3qOS9W9NGPat9LziaBV7XrJWGylNQXkGcnM3IQ==}
    engines: {node: ^18.18.0 || ^20.9.0 || >=21.1.0}

  '@eslint/js@9.39.1':
    resolution: {integrity: sha512-S26Stp4zCy88tH94QbBv3XCuzRQiZ9yXofEILmglYTh/Ug/a9/umqvgFtYBAo3Lp0nsI/5/qH1CCrbdK3AP1Tw==}
    engines: {node: ^18.18.0 || ^20.9.0 || >=21.1.0}

  '@eslint/object-schema@2.1.7':
    resolution: {integrity: sha512-VtAOaymWVfZcmZbp6E2mympDIHvyjXs/12LqWYjVw6qjrfF+VK+fyG33kChz3nnK+SU5/NeHOqrTEHS8sXO3OA==}
    engines: {node: ^18.18.0 || ^20.9.0 || >=21.1.0}

  '@eslint/plugin-kit@0.4.1':
    resolution: {integrity: sha512-43/qtrDUokr7LJqoF2c3+RInu/t4zfrpYdoSDfYyhg52rwLV6TnOvdG4fXm7IkSB3wErkcmJS9iEhjVtOSEjjA==}
    engines: {node: ^18.18.0 || ^20.9.0 || >=21.1.0}

  '@fluid-internal/eslint-plugin-fluid@0.4.1':
    resolution: {integrity: sha512-JTFmMtNDJ+pR0Z0jvreXgq2GymqcCSD0InclRQfimEJ4KzIwdHCPHCmODlll1FG/Qp852baMYgdKHHD4qqRP/w==}
    peerDependencies:
      eslint: ^8.57.0 || ^9.37.0

  '@fluidframework/build-common@2.0.3':
    resolution: {integrity: sha512-1LU/2uyCeMxf63z5rhFOFEBvFyBogZ7ZXwzXLxyBhSgq/fGiq8PLjBW7uX++r0LcVCdaWyopf7w060eJpANYdg==}
    hasBin: true

  '@humanfs/core@0.19.1':
    resolution: {integrity: sha512-5DyQ4+1JEUzejeK1JGICcideyfUbGixgS9jNgex5nqkW+cY7WZhxBigmieN5Qnw9ZosSNVC9KQKyb+GUaGyKUA==}
    engines: {node: '>=18.18.0'}

  '@humanfs/node@0.16.7':
    resolution: {integrity: sha512-/zUx+yOsIrG4Y43Eh2peDeKCxlRt/gET6aHfaKpuq267qXdYDFViVHfMaLyygZOnl0kGWxFIgsBy8QFuTLUXEQ==}
    engines: {node: '>=18.18.0'}

  '@humanwhocodes/module-importer@1.0.1':
    resolution: {integrity: sha512-bxveV4V8v5Yb4ncFTT3rPSgZBOpCkjfK0y4oVVVJwIuDVBRMDXrPyXRL988i5ap9m9bnyEEjWfm5WkBmtffLfA==}
    engines: {node: '>=12.22'}

  '@humanwhocodes/retry@0.4.3':
    resolution: {integrity: sha512-bV0Tgo9K4hfPCek+aMAn81RppFKv2ySDQeMoSZuvTASywNTnVJCArCZE2FWqpvIatKu7VMRLWlR1EazvVhDyhQ==}
    engines: {node: '>=18.18'}

  '@isaacs/balanced-match@4.0.1':
    resolution: {integrity: sha512-yzMTt9lEb8Gv7zRioUilSglI0c0smZ9k5D65677DLWLtWJaXIS3CqcGyUFByYKlnUj6TkjLVs54fBl6+TiGQDQ==}
    engines: {node: 20 || >=22}

  '@isaacs/brace-expansion@5.0.0':
    resolution: {integrity: sha512-ZT55BDLV0yv0RBm2czMiZ+SqCGO7AvmOM3G/w2xhVPH+te0aKgFjmBvGlL1dH+ql2tgGO3MVrbb3jCKyvpgnxA==}
    engines: {node: 20 || >=22}

  '@jridgewell/gen-mapping@0.3.13':
    resolution: {integrity: sha512-2kkt/7niJ6MgEPxF0bYdQ6etZaA+fQvDcLKckhy1yIQOzaoKjBBjSj63/aLVjYE3qhRt5dvM+uUyfCg6UKCBbA==}

  '@jridgewell/remapping@2.3.5':
    resolution: {integrity: sha512-LI9u/+laYG4Ds1TDKSJW2YPrIlcVYOwi2fUC6xB43lueCjgxV4lffOCZCtYFiH6TNOX+tQKXx97T4IKHbhyHEQ==}

  '@jridgewell/resolve-uri@3.1.2':
    resolution: {integrity: sha512-bRISgCIjP20/tbWSPWMEi54QVPRZExkuD9lJL+UIxUKtwVJA8wW1Trb1jMs1RFXo1CBTNZ/5hpC9QvmKWdopKw==}
    engines: {node: '>=6.0.0'}

  '@jridgewell/sourcemap-codec@1.5.5':
    resolution: {integrity: sha512-cYQ9310grqxueWbl+WuIUIaiUaDcj7WOq5fVhEljNVgRfOUhY9fy2zTvfoqWsnebh8Sl70VScFbICvJnLKB0Og==}

  '@jridgewell/trace-mapping@0.3.31':
    resolution: {integrity: sha512-zzNR+SdQSDJzc8joaeP8QQoCQr8NuYx2dIIytl1QeBEZHJ9uW6hebsrYgbz8hJwUQao3TWCMtmfV8Nu1twOLAw==}

  '@microsoft/tsdoc-config@0.18.0':
    resolution: {integrity: sha512-8N/vClYyfOH+l4fLkkr9+myAoR6M7akc8ntBJ4DJdWH2b09uVfr71+LTMpNyG19fNqWDg8KEDZhx5wxuqHyGjw==}

  '@microsoft/tsdoc@0.15.1':
    resolution: {integrity: sha512-4aErSrCR/On/e5G2hDP0wjooqDdauzEbIq8hIkIe5pXV0rtWJZvdCEKL0ykZxex+IxIwBp0eGeV48hQN07dXtw==}

  '@microsoft/tsdoc@0.16.0':
    resolution: {integrity: sha512-xgAyonlVVS+q7Vc7qLW0UrJU7rSFcETRWsqdXZtjzRU8dF+6CkozTK4V4y1LwOX7j8r/vHphjDeMeGI4tNGeGA==}

  '@napi-rs/wasm-runtime@0.2.12':
    resolution: {integrity: sha512-ZVWUcfwY4E/yPitQJl481FjFo3K22D6qF0DuFH6Y/nbnE11GY5uguDxZMGXPQ8WQ0128MXQD7TnfHyK4oWoIJQ==}

  '@nodelib/fs.scandir@2.1.5':
    resolution: {integrity: sha512-vq24Bq3ym5HEQm2NKCr3yXDwjc7vTsEThRDnkp2DK9p1uqLR+DHurm/NOTo0KG7HYHU7eppKZj3MyqYuMBf62g==}
    engines: {node: '>= 8'}

  '@nodelib/fs.stat@2.0.5':
    resolution: {integrity: sha512-RkhPPp2zrqDAQA/2jNhnztcPAlv64XdhIp7a7454A5ovI7Bukxgt7MX7udwAu3zg1DcpPU0rz3VV1SeaqvY4+A==}
    engines: {node: '>= 8'}

  '@nodelib/fs.walk@1.2.8':
    resolution: {integrity: sha512-oGB+UxlgWcgQkgwo8GcEGwemoTFt3FIO9ababBmaGwXIoBKZ+GTy0pP185beGg7Llih/NSHSV2XAs1lnznocSg==}
    engines: {node: '>= 8'}

  '@rushstack/eslint-patch@1.12.0':
    resolution: {integrity: sha512-5EwMtOqvJMMa3HbmxLlF74e+3/HhwBTMcvt3nqVJgGCozO6hzIPOBlwm8mGVNR9SN2IJpxSnlxczyDjcn7qIyw==}

  '@rushstack/eslint-plugin-security@0.11.0':
    resolution: {integrity: sha512-c7UojOyNQDD7fwtj7NJx4x8ZU0KeKnefVDEe+f16ZQT6sIXy8CCmbEwduCgGZugIPqwV9hXYHNJiWZtU3iDXng==}
    peerDependencies:
      eslint: ^6.0.0 || ^7.0.0 || ^8.0.0 || ^9.0.0

  '@rushstack/eslint-plugin@0.22.1':
    resolution: {integrity: sha512-j2bVPgddSBs0iPed2l40Ssa/bmKr6YkaI3jv7Z1fH2Zlu/RcpgFOZWH0ls8ZQEqaA63A3oRmVXxnmmX/7FJb8w==}
    peerDependencies:
      eslint: ^6.0.0 || ^7.0.0 || ^8.0.0 || ^9.0.0

  '@rushstack/tree-pattern@0.3.4':
    resolution: {integrity: sha512-9uROnkiHWsQqxW6HirXABfTRlgzhYp6tevbYIGkwKQ09VaayUBkvFvt/urDKMwlo+tGU0iQQLuVige6c48wTgw==}

  '@sindresorhus/base62@1.0.0':
    resolution: {integrity: sha512-TeheYy0ILzBEI/CO55CP6zJCSdSWeRtGnHy8U8dWSUH4I68iqTsy7HkMktR4xakThc9jotkPQUXT4ITdbV7cHA==}
    engines: {node: '>=18'}

  '@ts-morph/common@0.23.0':
    resolution: {integrity: sha512-m7Lllj9n/S6sOkCkRftpM7L24uvmfXQFedlW/4hENcuJH1HHm9u5EgxZb9uVjQSCGrbBWBkOGgcTxNg36r6ywA==}

  '@tybys/wasm-util@0.10.0':
    resolution: {integrity: sha512-VyyPYFlOMNylG45GoAe0xDoLwWuowvf92F9kySqzYh8vmYm7D2u4iUJKa1tOUpS70Ku13ASrOkS4ScXFsTaCNQ==}

  '@types/estree@1.0.8':
    resolution: {integrity: sha512-dWHzHa2WqEXI/O1E9OjrocMTKJl2mSrEolh1Iomrv6U+JuNwaHXsXx9bLu5gG7BUWFIN0skIQJQ/L1rIex4X6w==}

  '@types/json-schema@7.0.15':
    resolution: {integrity: sha512-5+fP8P8MFNC+AyZCDxrB2pkZFPGzqQWUzpSeuuVLvm8VMcorNYavBqoFcxK8bQz4Qsbn4oUEEem4wDLfcysGHA==}

  '@types/normalize-package-data@2.4.1':
    resolution: {integrity: sha512-Gj7cI7z+98M282Tqmp2K5EIsoouUEzbBJhQQzDE3jSIRk6r9gsz0oUokqIUR4u1R3dMHo0pDHM7sNOHyhulypw==}

  '@types/sort-json@2.0.3':
    resolution: {integrity: sha512-Y5eKfh99uPF5tMJ68rODj63fqXPSEI0l2BldzKmc6wFsFknO+2lQvgrbbOpsyJXYr6YJBsTLHBEyh0Z2j83+rg==}

  '@typescript-eslint/eslint-plugin@8.18.2':
    resolution: {integrity: sha512-adig4SzPLjeQ0Tm+jvsozSGiCliI2ajeURDGHjZ2llnA+A67HihCQ+a3amtPhUakd1GlwHxSRvzOZktbEvhPPg==}
    engines: {node: ^18.18.0 || ^20.9.0 || >=21.1.0}
    peerDependencies:
      '@typescript-eslint/parser': ^8.0.0 || ^8.0.0-alpha.0
      eslint: ^8.57.0 || ^9.0.0
      typescript: '>=4.8.4 <5.8.0'

  '@typescript-eslint/parser@8.18.2':
    resolution: {integrity: sha512-y7tcq4StgxQD4mDr9+Jb26dZ+HTZ/SkfqpXSiqeUXZHxOUyjWDKsmwKhJ0/tApR08DgOhrFAoAhyB80/p3ViuA==}
    engines: {node: ^18.18.0 || ^20.9.0 || >=21.1.0}
    peerDependencies:
      eslint: ^8.57.0 || ^9.0.0
      typescript: '>=4.8.4 <5.8.0'

  '@typescript-eslint/parser@8.46.1':
    resolution: {integrity: sha512-6JSSaBZmsKvEkbRUkf7Zj7dru/8ZCrJxAqArcLaVMee5907JdtEbKGsZ7zNiIm/UAkpGUkaSMZEXShnN2D1HZA==}
    engines: {node: ^18.18.0 || ^20.9.0 || >=21.1.0}
    peerDependencies:
      eslint: ^8.57.0 || ^9.0.0
      typescript: '>=4.8.4 <6.0.0'

  '@typescript-eslint/project-service@8.46.1':
    resolution: {integrity: sha512-FOIaFVMHzRskXr5J4Jp8lFVV0gz5ngv3RHmn+E4HYxSJ3DgDzU7fVI1/M7Ijh1zf6S7HIoaIOtln1H5y8V+9Zg==}
    engines: {node: ^18.18.0 || ^20.9.0 || >=21.1.0}
    peerDependencies:
      typescript: '>=4.8.4 <6.0.0'

  '@typescript-eslint/scope-manager@8.18.2':
    resolution: {integrity: sha512-YJFSfbd0CJjy14r/EvWapYgV4R5CHzptssoag2M7y3Ra7XNta6GPAJPPP5KGB9j14viYXyrzRO5GkX7CRfo8/g==}
    engines: {node: ^18.18.0 || ^20.9.0 || >=21.1.0}

  '@typescript-eslint/scope-manager@8.31.1':
    resolution: {integrity: sha512-BMNLOElPxrtNQMIsFHE+3P0Yf1z0dJqV9zLdDxN/xLlWMlXK/ApEsVEKzpizg9oal8bAT5Sc7+ocal7AC1HCVw==}
    engines: {node: ^18.18.0 || ^20.9.0 || >=21.1.0}

  '@typescript-eslint/scope-manager@8.46.1':
    resolution: {integrity: sha512-weL9Gg3/5F0pVQKiF8eOXFZp8emqWzZsOJuWRUNtHT+UNV2xSJegmpCNQHy37aEQIbToTq7RHKhWvOsmbM680A==}
    engines: {node: ^18.18.0 || ^20.9.0 || >=21.1.0}

  '@typescript-eslint/tsconfig-utils@8.46.1':
    resolution: {integrity: sha512-X88+J/CwFvlJB+mK09VFqx5FE4H5cXD+H/Bdza2aEWkSb8hnWIQorNcscRl4IEo1Cz9VI/+/r/jnGWkbWPx54g==}
    engines: {node: ^18.18.0 || ^20.9.0 || >=21.1.0}
    peerDependencies:
      typescript: '>=4.8.4 <6.0.0'

  '@typescript-eslint/type-utils@8.18.2':
    resolution: {integrity: sha512-AB/Wr1Lz31bzHfGm/jgbFR0VB0SML/hd2P1yxzKDM48YmP7vbyJNHRExUE/wZsQj2wUCvbWH8poNHFuxLqCTnA==}
    engines: {node: ^18.18.0 || ^20.9.0 || >=21.1.0}
    peerDependencies:
      eslint: ^8.57.0 || ^9.0.0
      typescript: '>=4.8.4 <5.8.0'

  '@typescript-eslint/types@8.18.2':
    resolution: {integrity: sha512-Z/zblEPp8cIvmEn6+tPDIHUbRu/0z5lqZ+NvolL5SvXWT5rQy7+Nch83M0++XzO0XrWRFWECgOAyE8bsJTl1GQ==}
    engines: {node: ^18.18.0 || ^20.9.0 || >=21.1.0}

  '@typescript-eslint/types@8.31.1':
    resolution: {integrity: sha512-SfepaEFUDQYRoA70DD9GtytljBePSj17qPxFHA/h3eg6lPTqGJ5mWOtbXCk1YrVU1cTJRd14nhaXWFu0l2troQ==}
    engines: {node: ^18.18.0 || ^20.9.0 || >=21.1.0}

  '@typescript-eslint/types@8.46.1':
    resolution: {integrity: sha512-C+soprGBHwWBdkDpbaRC4paGBrkIXxVlNohadL5o0kfhsXqOC6GYH2S/Obmig+I0HTDl8wMaRySwrfrXVP8/pQ==}
    engines: {node: ^18.18.0 || ^20.9.0 || >=21.1.0}

  '@typescript-eslint/typescript-estree@8.18.2':
    resolution: {integrity: sha512-WXAVt595HjpmlfH4crSdM/1bcsqh+1weFRWIa9XMTx/XHZ9TCKMcr725tLYqWOgzKdeDrqVHxFotrvWcEsk2Tg==}
    engines: {node: ^18.18.0 || ^20.9.0 || >=21.1.0}
    peerDependencies:
      typescript: '>=4.8.4 <5.8.0'

  '@typescript-eslint/typescript-estree@8.31.1':
    resolution: {integrity: sha512-kaA0ueLe2v7KunYOyWYtlf/QhhZb7+qh4Yw6Ni5kgukMIG+iP773tjgBiLWIXYumWCwEq3nLW+TUywEp8uEeag==}
    engines: {node: ^18.18.0 || ^20.9.0 || >=21.1.0}
    peerDependencies:
      typescript: '>=4.8.4 <5.9.0'

  '@typescript-eslint/typescript-estree@8.46.1':
    resolution: {integrity: sha512-uIifjT4s8cQKFQ8ZBXXyoUODtRoAd7F7+G8MKmtzj17+1UbdzFl52AzRyZRyKqPHhgzvXunnSckVu36flGy8cg==}
    engines: {node: ^18.18.0 || ^20.9.0 || >=21.1.0}
    peerDependencies:
      typescript: '>=4.8.4 <6.0.0'

  '@typescript-eslint/utils@8.18.2':
    resolution: {integrity: sha512-Cr4A0H7DtVIPkauj4sTSXVl+VBWewE9/o40KcF3TV9aqDEOWoXF3/+oRXNby3DYzZeCATvbdksYsGZzplwnK/Q==}
    engines: {node: ^18.18.0 || ^20.9.0 || >=21.1.0}
    peerDependencies:
      eslint: ^8.57.0 || ^9.0.0
      typescript: '>=4.8.4 <5.8.0'

  '@typescript-eslint/utils@8.31.1':
    resolution: {integrity: sha512-2DSI4SNfF5T4oRveQ4nUrSjUqjMND0nLq9rEkz0gfGr3tg0S5KB6DhwR+WZPCjzkZl3cH+4x2ce3EsL50FubjQ==}
    engines: {node: ^18.18.0 || ^20.9.0 || >=21.1.0}
    peerDependencies:
      eslint: ^8.57.0 || ^9.0.0
      typescript: '>=4.8.4 <5.9.0'

  '@typescript-eslint/utils@8.46.1':
    resolution: {integrity: sha512-vkYUy6LdZS7q1v/Gxb2Zs7zziuXN0wxqsetJdeZdRe/f5dwJFglmuvZBfTUivCtjH725C1jWCDfpadadD95EDQ==}
    engines: {node: ^18.18.0 || ^20.9.0 || >=21.1.0}
    peerDependencies:
      eslint: ^8.57.0 || ^9.0.0
      typescript: '>=4.8.4 <6.0.0'

  '@typescript-eslint/visitor-keys@8.18.2':
    resolution: {integrity: sha512-zORcwn4C3trOWiCqFQP1x6G3xTRyZ1LYydnj51cRnJ6hxBlr/cKPckk+PKPUw/fXmvfKTcw7bwY3w9izgx5jZw==}
    engines: {node: ^18.18.0 || ^20.9.0 || >=21.1.0}

  '@typescript-eslint/visitor-keys@8.31.1':
    resolution: {integrity: sha512-I+/rgqOVBn6f0o7NDTmAPWWC6NuqhV174lfYvAm9fUaWeiefLdux9/YI3/nLugEn9L8fcSi0XmpKi/r5u0nmpw==}
    engines: {node: ^18.18.0 || ^20.9.0 || >=21.1.0}

  '@typescript-eslint/visitor-keys@8.46.1':
    resolution: {integrity: sha512-ptkmIf2iDkNUjdeu2bQqhFPV1m6qTnFFjg7PPDjxKWaMaP0Z6I9l30Jr3g5QqbZGdw8YdYvLp+XnqnWWZOg/NA==}
    engines: {node: ^18.18.0 || ^20.9.0 || >=21.1.0}

  '@unrs/resolver-binding-android-arm-eabi@1.11.1':
    resolution: {integrity: sha512-ppLRUgHVaGRWUx0R0Ut06Mjo9gBaBkg3v/8AxusGLhsIotbBLuRk51rAzqLC8gq6NyyAojEXglNjzf6R948DNw==}
    cpu: [arm]
    os: [android]

  '@unrs/resolver-binding-android-arm64@1.11.1':
    resolution: {integrity: sha512-lCxkVtb4wp1v+EoN+HjIG9cIIzPkX5OtM03pQYkG+U5O/wL53LC4QbIeazgiKqluGeVEeBlZahHalCaBvU1a2g==}
    cpu: [arm64]
    os: [android]

  '@unrs/resolver-binding-darwin-arm64@1.11.1':
    resolution: {integrity: sha512-gPVA1UjRu1Y/IsB/dQEsp2V1pm44Of6+LWvbLc9SDk1c2KhhDRDBUkQCYVWe6f26uJb3fOK8saWMgtX8IrMk3g==}
    cpu: [arm64]
    os: [darwin]

  '@unrs/resolver-binding-darwin-x64@1.11.1':
    resolution: {integrity: sha512-cFzP7rWKd3lZaCsDze07QX1SC24lO8mPty9vdP+YVa3MGdVgPmFc59317b2ioXtgCMKGiCLxJ4HQs62oz6GfRQ==}
    cpu: [x64]
    os: [darwin]

  '@unrs/resolver-binding-freebsd-x64@1.11.1':
    resolution: {integrity: sha512-fqtGgak3zX4DCB6PFpsH5+Kmt/8CIi4Bry4rb1ho6Av2QHTREM+47y282Uqiu3ZRF5IQioJQ5qWRV6jduA+iGw==}
    cpu: [x64]
    os: [freebsd]

  '@unrs/resolver-binding-linux-arm-gnueabihf@1.11.1':
    resolution: {integrity: sha512-u92mvlcYtp9MRKmP+ZvMmtPN34+/3lMHlyMj7wXJDeXxuM0Vgzz0+PPJNsro1m3IZPYChIkn944wW8TYgGKFHw==}
    cpu: [arm]
    os: [linux]

  '@unrs/resolver-binding-linux-arm-musleabihf@1.11.1':
    resolution: {integrity: sha512-cINaoY2z7LVCrfHkIcmvj7osTOtm6VVT16b5oQdS4beibX2SYBwgYLmqhBjA1t51CarSaBuX5YNsWLjsqfW5Cw==}
    cpu: [arm]
    os: [linux]

  '@unrs/resolver-binding-linux-arm64-gnu@1.11.1':
    resolution: {integrity: sha512-34gw7PjDGB9JgePJEmhEqBhWvCiiWCuXsL9hYphDF7crW7UgI05gyBAi6MF58uGcMOiOqSJ2ybEeCvHcq0BCmQ==}
    cpu: [arm64]
    os: [linux]

  '@unrs/resolver-binding-linux-arm64-musl@1.11.1':
    resolution: {integrity: sha512-RyMIx6Uf53hhOtJDIamSbTskA99sPHS96wxVE/bJtePJJtpdKGXO1wY90oRdXuYOGOTuqjT8ACccMc4K6QmT3w==}
    cpu: [arm64]
    os: [linux]

  '@unrs/resolver-binding-linux-ppc64-gnu@1.11.1':
    resolution: {integrity: sha512-D8Vae74A4/a+mZH0FbOkFJL9DSK2R6TFPC9M+jCWYia/q2einCubX10pecpDiTmkJVUH+y8K3BZClycD8nCShA==}
    cpu: [ppc64]
    os: [linux]

  '@unrs/resolver-binding-linux-riscv64-gnu@1.11.1':
    resolution: {integrity: sha512-frxL4OrzOWVVsOc96+V3aqTIQl1O2TjgExV4EKgRY09AJ9leZpEg8Ak9phadbuX0BA4k8U5qtvMSQQGGmaJqcQ==}
    cpu: [riscv64]
    os: [linux]

  '@unrs/resolver-binding-linux-riscv64-musl@1.11.1':
    resolution: {integrity: sha512-mJ5vuDaIZ+l/acv01sHoXfpnyrNKOk/3aDoEdLO/Xtn9HuZlDD6jKxHlkN8ZhWyLJsRBxfv9GYM2utQ1SChKew==}
    cpu: [riscv64]
    os: [linux]

  '@unrs/resolver-binding-linux-s390x-gnu@1.11.1':
    resolution: {integrity: sha512-kELo8ebBVtb9sA7rMe1Cph4QHreByhaZ2QEADd9NzIQsYNQpt9UkM9iqr2lhGr5afh885d/cB5QeTXSbZHTYPg==}
    cpu: [s390x]
    os: [linux]

  '@unrs/resolver-binding-linux-x64-gnu@1.11.1':
    resolution: {integrity: sha512-C3ZAHugKgovV5YvAMsxhq0gtXuwESUKc5MhEtjBpLoHPLYM+iuwSj3lflFwK3DPm68660rZ7G8BMcwSro7hD5w==}
    cpu: [x64]
    os: [linux]

  '@unrs/resolver-binding-linux-x64-musl@1.11.1':
    resolution: {integrity: sha512-rV0YSoyhK2nZ4vEswT/QwqzqQXw5I6CjoaYMOX0TqBlWhojUf8P94mvI7nuJTeaCkkds3QE4+zS8Ko+GdXuZtA==}
    cpu: [x64]
    os: [linux]

  '@unrs/resolver-binding-wasm32-wasi@1.11.1':
    resolution: {integrity: sha512-5u4RkfxJm+Ng7IWgkzi3qrFOvLvQYnPBmjmZQ8+szTK/b31fQCnleNl1GgEt7nIsZRIf5PLhPwT0WM+q45x/UQ==}
    engines: {node: '>=14.0.0'}
    cpu: [wasm32]

  '@unrs/resolver-binding-win32-arm64-msvc@1.11.1':
    resolution: {integrity: sha512-nRcz5Il4ln0kMhfL8S3hLkxI85BXs3o8EYoattsJNdsX4YUU89iOkVn7g0VHSRxFuVMdM4Q1jEpIId1Ihim/Uw==}
    cpu: [arm64]
    os: [win32]

  '@unrs/resolver-binding-win32-ia32-msvc@1.11.1':
    resolution: {integrity: sha512-DCEI6t5i1NmAZp6pFonpD5m7i6aFrpofcp4LA2i8IIq60Jyo28hamKBxNrZcyOwVOZkgsRp9O2sXWBWP8MnvIQ==}
    cpu: [ia32]
    os: [win32]

  '@unrs/resolver-binding-win32-x64-msvc@1.11.1':
    resolution: {integrity: sha512-lrW200hZdbfRtztbygyaq/6jP6AKE8qQN2KvPcJ+x7wiD038YtnYtZ82IMNJ69GJibV7bwL3y9FgK+5w/pYt6g==}
    cpu: [x64]
    os: [win32]

  acorn-jsx@5.3.2:
    resolution: {integrity: sha512-rq9s+JNhf0IChjtDXxllJ7g41oZk5SlXtp0LHwyA5cejwn7vKmKp4pPri6YEePv2PU65sAsegbXtIinmDFDXgQ==}
    peerDependencies:
      acorn: ^6.0.0 || ^7.0.0 || ^8.0.0

  acorn@8.15.0:
    resolution: {integrity: sha512-NZyJarBfL7nWwIq+FDL6Zp/yHEhePMNnnJ0y3qfieCrmNvYct8uvtiV41UvlSe6apAfk0fY1FbWx+NwfmpvtTg==}
    engines: {node: '>=0.4.0'}
    hasBin: true

  ajv@6.12.6:
    resolution: {integrity: sha512-j3fVLgvTo527anyYyJOGTYJbG+vnnQYvE0m5mmkc1TK+nxAppkCLMIL0aZ4dblVCNoGShhm+kzE4ZUykBoMg4g==}

  ajv@8.12.0:
    resolution: {integrity: sha512-sRu1kpcO9yLtYxBKvqfTeh9KzZEwO3STyX1HT+4CaDzC6HpTGYhIhPIzj9XuKU7KYDwnaeh5hcOwjy1QuJzBPA==}

  ansi-colors@4.1.1:
    resolution: {integrity: sha512-JoX0apGbHaUJBNl6yF+p6JAFYZ666/hhCGKN5t9QFjbJQKUU/g8MNbFDbvfrgKXvI1QpZplPOnwIo99lX/AAmA==}
    engines: {node: '>=6'}

  ansi-regex@5.0.1:
    resolution: {integrity: sha512-quJQXlTSUGL2LH9SUXo8VwsY4soanhgo6LNSm84E1LBcE8s3O0wpdiRzyR9z/ZZJMlMWv37qOOb9pdJlMUEKFQ==}
    engines: {node: '>=8'}

  ansi-styles@3.2.1:
    resolution: {integrity: sha512-VT0ZI6kZRdTh8YyJw3SMbYm/u+NqfsAxEpWO0Pf9sq8/e94WxxOpPKx9FR1FlyCtOVDNOQ+8ntlqFxiRc+r5qA==}
    engines: {node: '>=4'}

  ansi-styles@4.3.0:
    resolution: {integrity: sha512-zbB9rCJAT1rbjiVDb2hqKFHNYLxgtk8NURxZ3IZwD3F6NtxbXZQCnnSi1Lkx+IDohdPlFp222wVALIheZJQSEg==}
    engines: {node: '>=8'}

  anymatch@3.1.3:
    resolution: {integrity: sha512-KMReFUr0B4t+D+OBkjR3KYqvocp2XaSzO55UcB6mgQMd3KbcE+mWTyvVV7D/zsdEbNnV6acZUutkiHQXvTr1Rw==}
    engines: {node: '>= 8'}

  are-docs-informative@0.0.2:
    resolution: {integrity: sha512-ixiS0nLNNG5jNQzgZJNoUpBKdo9yTYZMGJ+QgT2jmjR7G7+QHRCc4v6LQ3NgE7EBJq+o0ams3waJwkrlBom8Ig==}
    engines: {node: '>=14'}

  argparse@2.0.1:
    resolution: {integrity: sha512-8+9WqebbFzpX9OR+Wa6O29asIogeRMzcGtAINdpMHHyAg10f05aSFVBbcEqGf/PXw1EjAZ+q2/bEBg3DvurK3Q==}

  array-buffer-byte-length@1.0.2:
    resolution: {integrity: sha512-LHE+8BuR7RYGDKvnrmcuSq3tDcKv9OFEXQt/HpbZhY7V6h0zlUXutnAD82GiFx9rdieCMjkvtcsPqBwgUl1Iiw==}
    engines: {node: '>= 0.4'}

  array-includes@3.1.9:
    resolution: {integrity: sha512-FmeCCAenzH0KH381SPT5FZmiA/TmpndpcaShhfgEN9eCVjnFBqq3l1xrI42y8+PPLI6hypzou4GXw00WHmPBLQ==}
    engines: {node: '>= 0.4'}

  array.prototype.findlast@1.2.5:
    resolution: {integrity: sha512-CVvd6FHg1Z3POpBLxO6E6zr+rSKEQ9L6rZHAaY7lLfhKsWYUBBOuMs0e9o24oopj6H+geRCX0YJ+TJLBK2eHyQ==}
    engines: {node: '>= 0.4'}

  array.prototype.flat@1.3.2:
    resolution: {integrity: sha512-djYB+Zx2vLewY8RWlNCUdHjDXs2XOgm602S9E7P/UpHgfeHL00cRiIF+IN/G/aUJ7kGPb6yO/ErDI5V2s8iycA==}
    engines: {node: '>= 0.4'}

  array.prototype.flatmap@1.3.3:
    resolution: {integrity: sha512-Y7Wt51eKJSyi80hFrJCePGGNo5ktJCslFuboqJsbf57CCPcm5zztluPlc4/aD8sWsKvlwatezpV4U1efk8kpjg==}
    engines: {node: '>= 0.4'}

  array.prototype.tosorted@1.1.4:
    resolution: {integrity: sha512-p6Fx8B7b7ZhL/gmUsAy0D15WhvDccw3mnGNbZpi3pmeJdxtWsj2jEaI4Y6oo3XiHfzuSgPwKc04MYt6KgvC/wA==}
    engines: {node: '>= 0.4'}

  arraybuffer.prototype.slice@1.0.4:
    resolution: {integrity: sha512-BNoCY6SXXPQ7gF2opIP4GBE+Xw7U+pHMYKuzjgCN3GwiaIR09UUeKfheyIry77QtrCBlC0KK0q5/TER/tYh3PQ==}
    engines: {node: '>= 0.4'}

  available-typed-arrays@1.0.7:
    resolution: {integrity: sha512-wvUjBtSGN7+7SjNpq/9M2Tg350UZD3q62IFZLbRAR1bSMlCo1ZaeW+BJ+D090e4hIIZLBcTDWe4Mh4jvUDajzQ==}
    engines: {node: '>= 0.4'}

  balanced-match@1.0.2:
    resolution: {integrity: sha512-3oSeUO0TMV67hN1AmbXsK4yaqU7tjiHlbxRDZOpH0KW9+CeX4bRAaX0Anxt0tx2MrpRpWwQaPwIlISEJhYU5Pw==}

  baseline-browser-mapping@2.8.15:
    resolution: {integrity: sha512-qsJ8/X+UypqxHXN75M7dF88jNK37dLBRW7LeUzCPz+TNs37G8cfWy9nWzS+LS//g600zrt2le9KuXt0rWfDz5Q==}
    hasBin: true

  binary-extensions@2.3.0:
    resolution: {integrity: sha512-Ceh+7ox5qe7LJuLHoY0feh3pHuUDHAcRUeyL2VYghZwfpkNIy/+8Ocg0a3UuSoYzavmylwuLWQOf3hl0jjMMIw==}
    engines: {node: '>=8'}

  brace-expansion@1.1.11:
    resolution: {integrity: sha512-iCuPHDFgrHX7H2vEI/5xpz07zSHB00TpugqhmYtVmMO6518mCuRMoOYFldEBl0g187ufozdaHgWKcYFb61qGiA==}

  brace-expansion@2.0.2:
    resolution: {integrity: sha512-Jt0vHyM+jmUBqojB7E1NIYadt0vI0Qxjxd2TErW94wDz+E2LAm5vKMXXwg6ZZBTHPuUlDgQHKXvjGBdfcF1ZDQ==}

  braces@3.0.3:
    resolution: {integrity: sha512-yQbXgO/OSZVD2IsiLlro+7Hf6Q18EJrKSEsdoMzKePKXct3gvD8oLcOQdIzGupr5Fj+EDe8gO/lxc1BzfMpxvA==}
    engines: {node: '>=8'}

  browser-stdout@1.3.1:
    resolution: {integrity: sha512-qhAVI1+Av2X7qelOfAIYwXONood6XlZE/fXaBSmW/T5SzLAmCgzi+eiWE7fUvbHaeNBQH13UftjpXxsfLkMpgw==}

  browserslist@4.26.3:
    resolution: {integrity: sha512-lAUU+02RFBuCKQPj/P6NgjlbCnLBMp4UtgTx7vNHd3XSIJF87s9a5rA3aH2yw3GS9DqZAUbOtZdCCiZeVRqt0w==}
    engines: {node: ^6 || ^7 || ^8 || ^9 || ^10 || ^11 || ^12 || >=13.7}
    hasBin: true

  builtin-modules@3.3.0:
    resolution: {integrity: sha512-zhaCDicdLuWN5UbN5IMnFqNMhNfo919sH85y2/ea+5Yg9TsTkeZxpL+JLbp6cgYFS4sRLp3YV4S6yDuqVWHYOw==}
    engines: {node: '>=6'}

  call-bind-apply-helpers@1.0.2:
    resolution: {integrity: sha512-Sp1ablJ0ivDkSzjcaJdxEunN5/XvksFJ2sMBFfq6x0ryhQV/2b/KwFe21cMpmHtPOSij8K99/wSfoEuTObmuMQ==}
    engines: {node: '>= 0.4'}

  call-bind@1.0.8:
    resolution: {integrity: sha512-oKlSFMcMwpUg2ednkhQ454wfWiU/ul3CkJe/PEHcTKuiX6RpbehUiFMXu13HalGZxfUwCQzZG747YXBn1im9ww==}
    engines: {node: '>= 0.4'}

  call-bound@1.0.4:
    resolution: {integrity: sha512-+ys997U96po4Kx/ABpBCqhA9EuxJaQWDQg7295H4hBphv3IZg0boBKuwYpt4YXp6MZ5AmZQnU/tyMTlRpaSejg==}
    engines: {node: '>= 0.4'}

  callsites@3.1.0:
    resolution: {integrity: sha512-P8BjAsXvZS+VIDUI11hHCQEv74YT67YUi5JJFNWIqL235sBmjX4+qx9Muvls5ivyNENctx46xQLQ3aTuE7ssaQ==}
    engines: {node: '>=6'}

  camelcase@6.3.0:
    resolution: {integrity: sha512-Gmy6FhYlCY7uOElZUSbxo2UCDH8owEk996gkbrpsgGtrJLM3J7jGxl9Ic7Qwwj4ivOE5AWZWRMecDdF7hqGjFA==}
    engines: {node: '>=10'}

  caniuse-lite@1.0.30001749:
    resolution: {integrity: sha512-0rw2fJOmLfnzCRbkm8EyHL8SvI2Apu5UbnQuTsJ0ClgrH8hcwFooJ1s5R0EP8o8aVrFu8++ae29Kt9/gZAZp/Q==}

  chalk@2.4.2:
    resolution: {integrity: sha512-Mti+f9lpJNcwF4tWV8/OrTTtF1gZi+f8FqlyAdouralcFWFQWF2+NgCHShjkCb+IFBLq9buZwE1xckQU4peSuQ==}
    engines: {node: '>=4'}

  chalk@4.1.2:
    resolution: {integrity: sha512-oKnbhFyRIXpUuez8iBMmyEa4nbj4IOQyuhc/wy9kY7/WVPcwIO9VA668Pu8RkO7+0G76SLROeyw9CpQ061i4mA==}
    engines: {node: '>=10'}

  chokidar@3.5.3:
    resolution: {integrity: sha512-Dr3sfKRP6oTcjf2JmUmFJfeVMvXBdegxB0iVQ5eb2V10uFJUCAS8OByZdVAyVb8xXNz3GjjTgj9kLWsZTqE6kw==}
    engines: {node: '>= 8.10.0'}

  ci-info@4.3.1:
    resolution: {integrity: sha512-Wdy2Igu8OcBpI2pZePZ5oWjPC38tmDVx5WKUXKwlLYkA0ozo85sLsLvkBbBn/sZaSCMFOGZJ14fvW9t5/d7kdA==}
    engines: {node: '>=8'}

  clean-regexp@1.0.0:
    resolution: {integrity: sha512-GfisEZEJvzKrmGWkvfhgzcz/BllN1USeqD2V6tg14OAOgaCD2Z/PUEuxnAZ/nPvmaHRG7a8y77p1T/IRQ4D1Hw==}
    engines: {node: '>=4'}

  cliui@7.0.4:
    resolution: {integrity: sha512-OcRE68cOsVMXp1Yvonl/fzkQOyjLSu/8bhPDfQt0e0/Eb283TKP20Fs2MqoPsr9SwA595rRCA+QMzYc9nBP+JQ==}

  cliui@8.0.1:
    resolution: {integrity: sha512-BSeNnyus75C4//NQ9gQt1/csTXyo/8Sb+afLAkzAptFuMsod9HFokGNudZpi/oQV73hnVK+sR+5PVRMd+Dr7YQ==}
    engines: {node: '>=12'}

  code-block-writer@13.0.2:
    resolution: {integrity: sha512-XfXzAGiStXSmCIwrkdfvc7FS5Dtj8yelCtyOf2p2skCAfvLd6zu0rGzuS9NSCO3bq1JKpFZ7tbKdKlcd5occQA==}

  color-convert@1.9.3:
    resolution: {integrity: sha512-QfAUtd+vFdAtFQcC8CCyYt1fYWxSqAiK2cSD6zDB8N3cpsEBAvRxp9zOGg6G/SHHJYAT88/az/IuDGALsNVbGg==}

  color-convert@2.0.1:
    resolution: {integrity: sha512-RRECPsj7iu/xb5oKYcsFHSppFNnsj/52OVTRKb4zP5onXwVF3zVmmToNcOfGC+CRDpfK/U584fMg38ZHCaElKQ==}
    engines: {node: '>=7.0.0'}

  color-name@1.1.3:
    resolution: {integrity: sha512-72fSenhMw2HZMTVHeCA9KCmpEIbzWiQsjN+BHcBbS9vr1mtt+vJjPdksIBNUmKAW8TFUDPJK5SUU3QhE9NEXDw==}

  color-name@1.1.4:
    resolution: {integrity: sha512-dOy+3AuW3a2wNbZHIuMZpTcgjGuLU/uBL/ubcZF9OXbDo8ff4O8yVp5Bf0efS8uEoYo5q4Fx7dY9OgQGXgAsQA==}

  comment-parser@1.4.1:
    resolution: {integrity: sha512-buhp5kePrmda3vhc5B9t7pUQXAb2Tnd0qgpkIhPhkHXxJpiPJ11H0ZEU0oBpJ2QztSbzG/ZxMj/CHsYJqRHmyg==}
    engines: {node: '>= 12.0.0'}

  concat-map@0.0.1:
    resolution: {integrity: sha512-/Srv4dswyQNBfohGpz9o6Yb3Gz3SrUDqBH5rTuhGR7ahtlbYKnVxw2bCFMRljaA7EXHaXZ8wsHdodFvbkhKmqg==}

  concurrently@8.2.2:
    resolution: {integrity: sha512-1dP4gpXFhei8IOtlXRE/T/4H88ElHgTiUzh71YUmtjTEHMSRS2Z/fgOxHSxxusGHogsRfxNq1vyAwxSC+EVyDg==}
    engines: {node: ^14.13.0 || >=16.0.0}
    hasBin: true

  convert-source-map@2.0.0:
    resolution: {integrity: sha512-Kvp459HrV2FEJ1CAsi1Ku+MY3kasH19TFykTz2xWmMeq6bk2NU3XXvfJ+Q61m0xktWwt+1HSYf3JZsTms3aRJg==}

  core-js-compat@3.46.0:
    resolution: {integrity: sha512-p9hObIIEENxSV8xIu+V68JjSeARg6UVMG5mR+JEUguG3sI6MsiS1njz2jHmyJDvA+8jX/sytkBHup6kxhM9law==}

  cross-env@7.0.3:
    resolution: {integrity: sha512-+/HKd6EgcQCJGh2PSjZuUitQBQynKor4wrFbRg4DtAgS1aWO+gU52xpH7M9ScGgXSYmAVS9bIJ8EzuaGw0oNAw==}
    engines: {node: '>=10.14', npm: '>=6', yarn: '>=1'}
    hasBin: true

  cross-spawn@7.0.6:
    resolution: {integrity: sha512-uV2QOWP2nWzsy2aMp8aRibhi9dlzF5Hgh5SHaB9OiTGEyDTiJJyx0uy51QXdyWbtAHNua4XJzUKca3OzKUd3vA==}
    engines: {node: '>= 8'}

  data-view-buffer@1.0.2:
    resolution: {integrity: sha512-EmKO5V3OLXh1rtK2wgXRansaK1/mtVdTUEiEI0W8RkvgT05kfxaH29PliLnpLP73yYO6142Q72QNa8Wx/A5CqQ==}
    engines: {node: '>= 0.4'}

  data-view-byte-length@1.0.2:
    resolution: {integrity: sha512-tuhGbE6CfTM9+5ANGf+oQb72Ky/0+s3xKUpHvShfiz2RxMFgFPjsXuRLBVMtvMs15awe45SRb83D6wH4ew6wlQ==}
    engines: {node: '>= 0.4'}

  data-view-byte-offset@1.0.1:
    resolution: {integrity: sha512-BS8PfmtDGnrgYdOonGZQdLZslWIeCGFP9tpan0hi1Co2Zr2NKADsvGYA8XxuG/4UWgJ6Cjtv+YJnB6MM69QGlQ==}
    engines: {node: '>= 0.4'}

  date-fns@2.30.0:
    resolution: {integrity: sha512-fnULvOpxnC5/Vg3NCiWelDsLiUc9bRwAPs/+LfTLNvetFCtCTN+yQz15C/fs4AwX1R9K5GLtLfn8QW+dWisaAw==}
    engines: {node: '>=0.11'}

  debug@3.2.7:
    resolution: {integrity: sha512-CFjzYYAi4ThfiQvizrFQevTTXHtnCqWfe7x1AhgEscTz6ZbLbfoLRLPugTQyBth6f8ZERVUSyWHFD/7Wu4t1XQ==}
    peerDependencies:
      supports-color: '*'
    peerDependenciesMeta:
      supports-color:
        optional: true

  debug@4.3.4:
    resolution: {integrity: sha512-PRWFHuSU3eDtQJPvnNY7Jcket1j0t5OuOsFzPPzsekD52Zl8qUfFIPEiswXqIvHWGVHOgX+7G/vCNNhehwxfkQ==}
    engines: {node: '>=6.0'}
    peerDependencies:
      supports-color: '*'
    peerDependenciesMeta:
      supports-color:
        optional: true

  debug@4.4.1:
    resolution: {integrity: sha512-KcKCqiftBJcZr++7ykoDIEwSa3XWowTfNPo92BYxjXiyYEVrUQh2aLyhxBCwww+heortUFxEJYcRzosstTEBYQ==}
    engines: {node: '>=6.0'}
    peerDependencies:
      supports-color: '*'
    peerDependenciesMeta:
      supports-color:
        optional: true

  debug@4.4.3:
    resolution: {integrity: sha512-RGwwWnwQvkVfavKVt22FGLw+xYSdzARwm0ru6DhTVA3umU5hZc28V3kO4stgYryrTlLpuvgI9GiijltAjNbcqA==}
    engines: {node: '>=6.0'}
    peerDependencies:
      supports-color: '*'
    peerDependenciesMeta:
      supports-color:
        optional: true

  decamelize@4.0.0:
    resolution: {integrity: sha512-9iE1PgSik9HeIIw2JO94IidnE3eBoQrFJ3w7sFuzSX4DpmZ3v5sZpUiV5Swcf6mQEF+Y0ru8Neo+p+nyh2J+hQ==}
    engines: {node: '>=10'}

  deep-is@0.1.4:
    resolution: {integrity: sha512-oIPzksmTg4/MriiaYGO+okXDT7ztn/w3Eptv/+gSIdMdKsJo0u4CfYNFJPy+4SKMuCqGw2wxnA+URMg3t8a/bQ==}

  define-data-property@1.1.4:
    resolution: {integrity: sha512-rBMvIzlpA8v6E+SJZoo++HAYqsLrkg7MSfIinMPFhmkorw7X+dOXVJQs+QT69zGkzMyfDnIMN2Wid1+NbL3T+A==}
    engines: {node: '>= 0.4'}

  define-properties@1.2.1:
    resolution: {integrity: sha512-8QmQKqEASLd5nx0U1B1okLElbUuuttJ/AnYmRXbbbGDWh6uS208EjD4Xqq/I9wK7u0v6O08XhTWnt5XtEbR6Dg==}
    engines: {node: '>= 0.4'}

  detect-indent@5.0.0:
    resolution: {integrity: sha512-rlpvsxUtM0PQvy9iZe640/IWwWYyBsTApREbA1pHOpmOUIl9MkP/U4z7vTtg4Oaojvqhxt7sdufnT0EzGaR31g==}
    engines: {node: '>=4'}

  detect-newline@2.1.0:
    resolution: {integrity: sha512-CwffZFvlJffUg9zZA0uqrjQayUTC8ob94pnr5sFwaVv3IOmkfUHcWH+jXaQK3askE51Cqe8/9Ql/0uXNwqZ8Zg==}
    engines: {node: '>=0.10.0'}

  diff@5.0.0:
    resolution: {integrity: sha512-/VTCrvm5Z0JGty/BWHljh+BAiw3IK+2j87NGMu8Nwc/f48WoDAC395uomO9ZD117ZOBaHmkX1oyLvkVM/aIT3w==}
    engines: {node: '>=0.3.1'}

  doctrine@2.1.0:
    resolution: {integrity: sha512-35mSku4ZXK0vfCuHEDAwt55dg2jNajHZ1odvF+8SSr82EsZY4QmXfuWso8oEd8zRhVObSN18aM0CjSdoBX7zIw==}
    engines: {node: '>=0.10.0'}

  dunder-proto@1.0.1:
    resolution: {integrity: sha512-KIN/nDJBQRcXw0MLVhZE9iQHmG68qAVIBg9CqmUYjmQIhgij9U5MFvrqkUL5FbtyyzZuOeOt0zdeRe4UY7ct+A==}
    engines: {node: '>= 0.4'}

  electron-to-chromium@1.5.234:
    resolution: {integrity: sha512-RXfEp2x+VRYn8jbKfQlRImzoJU01kyDvVPBmG39eU2iuRVhuS6vQNocB8J0/8GrIMLnPzgz4eW6WiRnJkTuNWg==}

  emoji-regex@8.0.0:
    resolution: {integrity: sha512-MSjYzcWNOA0ewAHpz0MxpYFvwg6yjy1NG3xteoqz644VCo/RPgnr1/GGt+ic3iJTzQ8Eu3TdM14SawnVUmGE6A==}

  empathic@2.0.0:
    resolution: {integrity: sha512-i6UzDscO/XfAcNYD75CfICkmfLedpyPDdozrLMmQc5ORaQcdMoc21OnlEylMIqI7U8eniKrPMxxtj8k0vhmJhA==}
    engines: {node: '>=14'}

  error-ex@1.3.2:
    resolution: {integrity: sha512-7dFHNmqeFSEt2ZBsCriorKnn3Z2pj+fd9kmI6QoWw4//DL+icEBfc0U7qJCisqrTsKTjw4fNFy2pW9OqStD84g==}

  es-abstract@1.24.0:
    resolution: {integrity: sha512-WSzPgsdLtTcQwm4CROfS5ju2Wa1QQcVeT37jFjYzdFz1r9ahadC8B8/a4qxJxM+09F18iumCdRmlr96ZYkQvEg==}
    engines: {node: '>= 0.4'}

  es-define-property@1.0.1:
    resolution: {integrity: sha512-e3nRfgfUZ4rNGL232gUgX06QNyyez04KdjFrF+LTRoOXmrOgFKDg4BCdsjW8EnT69eqdYGmRpJwiPVYNrCaW3g==}
    engines: {node: '>= 0.4'}

  es-errors@1.3.0:
    resolution: {integrity: sha512-Zf5H2Kxt2xjTvbJvP2ZWLEICxA6j+hAmMzIlypy4xcBg1vKVnx89Wy0GbS+kf5cwCVFFzdCFh2XSCFNULS6csw==}
    engines: {node: '>= 0.4'}

  es-iterator-helpers@1.2.1:
    resolution: {integrity: sha512-uDn+FE1yrDzyC0pCo961B2IHbdM8y/ACZsKD4dG6WqrjV53BADjwa7D+1aom2rsNVfLyDgU/eigvlJGJ08OQ4w==}
    engines: {node: '>= 0.4'}

  es-object-atoms@1.1.1:
    resolution: {integrity: sha512-FGgH2h8zKNim9ljj7dankFPcICIK9Cp5bm+c2gQSYePhpaG5+esrLODihIorn+Pe6FGJzWhXQotPv73jTaldXA==}
    engines: {node: '>= 0.4'}

  es-set-tostringtag@2.1.0:
    resolution: {integrity: sha512-j6vWzfrGVfyXxge+O0x5sh6cvxAog0a/4Rdd2K36zCMV5eJ+/+tOAngRO8cODMNWbVRdVlmGZQL2YS3yR8bIUA==}
    engines: {node: '>= 0.4'}

  es-shim-unscopables@1.1.0:
    resolution: {integrity: sha512-d9T8ucsEhh8Bi1woXCf+TIKDIROLG5WCkxg8geBCbvk22kzwC5G2OnXVMO6FUsvQlgUUXQ2itephWDLqDzbeCw==}
    engines: {node: '>= 0.4'}

  es-to-primitive@1.3.0:
    resolution: {integrity: sha512-w+5mJ3GuFL+NjVtJlvydShqE1eN3h3PbI7/5LAsYJP/2qtuMXjfL2LpHSRqo4b4eSF5K/DH1JXKUAHSB2UW50g==}
    engines: {node: '>= 0.4'}

  esbuild@0.27.0:
    resolution: {integrity: sha512-jd0f4NHbD6cALCyGElNpGAOtWxSq46l9X/sWB0Nzd5er4Kz2YTm+Vl0qKFT9KUJvD8+fiO8AvoHhFvEatfVixA==}
    engines: {node: '>=18'}
    hasBin: true

  escalade@3.2.0:
    resolution: {integrity: sha512-WUj2qlxaQtO4g6Pq5c29GTcWGDyd8itL8zTlipgECz3JesAiiOKotd8JU6otB3PACgG6xkJUyVhboMS+bje/jA==}
    engines: {node: '>=6'}

  escape-string-regexp@1.0.5:
    resolution: {integrity: sha512-vbRorB5FUQWvla16U8R/qgaFIya2qGzwDrNmCZuYKrbdSUMG6I1ZCGQRefkRVhuOkIGVne7BQ35DSfo1qvJqFg==}
    engines: {node: '>=0.8.0'}

  escape-string-regexp@4.0.0:
    resolution: {integrity: sha512-TtpcNJ3XAzx3Gq8sWRzJaVajRs0uVxA2YAkdb1jm2YkPz4G6egUFAyA3n5vtEIZefPk5Wa4UXbKuS5fKkJWdgA==}
    engines: {node: '>=10'}

  eslint-config-biome@2.1.3:
    resolution: {integrity: sha512-IL720kAN79egw8KyaoZsC0UMLn+NlVdPeX2ZmL0CIEcQdLJCf6d1ELCQTKnJ9Lpe6dzfP5ZF8yZ0PTMOirtT+w==}

  eslint-config-prettier@10.1.8:
    resolution: {integrity: sha512-82GZUjRS0p/jganf6q1rEO25VSoHH0hKPCTrgillPjdI/3bgBhAE1QzHrHTizjpRvy6pGAvKjDJtk2pF9NDq8w==}
    hasBin: true
    peerDependencies:
      eslint: '>=7.0.0'

  eslint-import-context@0.1.9:
    resolution: {integrity: sha512-K9Hb+yRaGAGUbwjhFNHvSmmkZs9+zbuoe3kFQ4V1wYjrepUFYM2dZAfNtjbbj3qsPfUfsA68Bx/ICWQMi+C8Eg==}
    engines: {node: ^12.20.0 || ^14.18.0 || >=16.0.0}
    peerDependencies:
      unrs-resolver: ^1.0.0
    peerDependenciesMeta:
      unrs-resolver:
        optional: true

  eslint-import-resolver-node@0.3.9:
    resolution: {integrity: sha512-WFj2isz22JahUv+B788TlO3N6zL3nNJGU8CcZbPZvVEkBPaJdCV4vy5wyghty5ROFbCRnm132v8BScu5/1BQ8g==}

  eslint-import-resolver-typescript@4.4.4:
    resolution: {integrity: sha512-1iM2zeBvrYmUNTj2vSC/90JTHDth+dfOfiNKkxApWRsTJYNrc8rOdxxIf5vazX+BiAXTeOT0UvWpGI/7qIWQOw==}
    engines: {node: ^16.17.0 || >=18.6.0}
    peerDependencies:
      eslint: '*'
      eslint-plugin-import: '*'
      eslint-plugin-import-x: '*'
    peerDependenciesMeta:
      eslint-plugin-import:
        optional: true
      eslint-plugin-import-x:
        optional: true

  eslint-plugin-depend@1.4.0:
    resolution: {integrity: sha512-MQs+m4nHSfgAO9bJDsBzqw0ofK/AOA0vfeY/6ahofqcUMLeM6/D1sTYs21fOhc17kNU/gn58YCtj20XaAssh2A==}

  eslint-plugin-import-x@4.16.1:
    resolution: {integrity: sha512-vPZZsiOKaBAIATpFE2uMI4w5IRwdv/FpQ+qZZMR4E+PeOcM4OeoEbqxRMnywdxP19TyB/3h6QBB0EWon7letSQ==}
    engines: {node: ^18.18.0 || ^20.9.0 || >=21.1.0}
    peerDependencies:
      '@typescript-eslint/utils': ^8.0.0
      eslint: ^8.57.0 || ^9.0.0
      eslint-import-resolver-node: '*'
    peerDependenciesMeta:
      '@typescript-eslint/utils':
        optional: true
      eslint-import-resolver-node:
        optional: true

  eslint-plugin-jsdoc@61.4.1:
    resolution: {integrity: sha512-3c1QW/bV25sJ1MsIvsvW+EtLtN6yZMduw7LVQNVt72y2/5BbV5Pg5b//TE5T48LRUxoEQGaZJejCmcj3wCxBzw==}
    engines: {node: '>=20.11.0'}
    peerDependencies:
      eslint: ^7.0.0 || ^8.0.0 || ^9.0.0

  eslint-plugin-promise@7.2.1:
    resolution: {integrity: sha512-SWKjd+EuvWkYaS+uN2csvj0KoP43YTu7+phKQ5v+xw6+A0gutVX2yqCeCkC3uLCJFiPfR2dD8Es5L7yUsmvEaA==}
    engines: {node: ^18.18.0 || ^20.9.0 || >=21.1.0}
    peerDependencies:
      eslint: ^7.0.0 || ^8.0.0 || ^9.0.0

  eslint-plugin-react-hooks@7.0.1:
    resolution: {integrity: sha512-O0d0m04evaNzEPoSW+59Mezf8Qt0InfgGIBJnpC0h3NH/WjUAR7BIKUfysC6todmtiZ/A0oUVS8Gce0WhBrHsA==}
    engines: {node: '>=18'}
    peerDependencies:
      eslint: ^3.0.0 || ^4.0.0 || ^5.0.0 || ^6.0.0 || ^7.0.0 || ^8.0.0-0 || ^9.0.0

  eslint-plugin-react@7.35.2:
    resolution: {integrity: sha512-Rbj2R9zwP2GYNcIak4xoAMV57hrBh3hTaR0k7hVjwCQgryE/pw5px4b13EYjduOI0hfXyZhwBxaGpOTbWSGzKQ==}
    engines: {node: '>=4'}
    peerDependencies:
      eslint: ^3 || ^4 || ^5 || ^6 || ^7 || ^8 || ^9.7

  eslint-plugin-tsdoc@0.5.0:
    resolution: {integrity: sha512-ush8ehCwub2rgE16OIgQPFyj/o0k3T8kL++9IrAI4knsmupNo8gvfO2ERgDHWWgTC5MglbwLVRswU93HyXqNpw==}

  eslint-plugin-unicorn@54.0.0:
    resolution: {integrity: sha512-XxYLRiYtAWiAjPv6z4JREby1TAE2byBC7wlh0V4vWDCpccOSU1KovWV//jqPXF6bq3WKxqX9rdjoRQ1EhdmNdQ==}
    engines: {node: '>=18.18'}
    peerDependencies:
      eslint: '>=8.56.0'

  eslint-plugin-unused-imports@4.3.0:
    resolution: {integrity: sha512-ZFBmXMGBYfHttdRtOG9nFFpmUvMtbHSjsKrS20vdWdbfiVYsO3yA2SGYy9i9XmZJDfMGBflZGBCm70SEnFQtOA==}
    peerDependencies:
      '@typescript-eslint/eslint-plugin': ^8.0.0-0 || ^7.0.0 || ^6.0.0 || ^5.0.0
      eslint: ^9.0.0 || ^8.0.0
    peerDependenciesMeta:
      '@typescript-eslint/eslint-plugin':
        optional: true

  eslint-scope@8.4.0:
    resolution: {integrity: sha512-sNXOfKCn74rt8RICKMvJS7XKV/Xk9kA7DyJr8mJik3S7Cwgy3qlkkmyS2uQB3jiJg6VNdZd/pDBJu0nvG2NlTg==}
    engines: {node: ^18.18.0 || ^20.9.0 || >=21.1.0}

  eslint-visitor-keys@3.4.3:
    resolution: {integrity: sha512-wpc+LXeiyiisxPlEkUzU6svyS1frIO3Mgxj1fdy7Pm8Ygzguax2N3Fa/D/ag1WqbOprdI+uY6wMUl8/a2G+iag==}
    engines: {node: ^12.22.0 || ^14.17.0 || >=16.0.0}

  eslint-visitor-keys@4.2.1:
    resolution: {integrity: sha512-Uhdk5sfqcee/9H/rCOJikYz67o0a2Tw2hGRPOG2Y1R2dg7brRe1uG0yaNQDHu+TO/uQPF/5eCapvYSmHUjt7JQ==}
    engines: {node: ^18.18.0 || ^20.9.0 || >=21.1.0}

  eslint@9.39.1:
    resolution: {integrity: sha512-BhHmn2yNOFA9H9JmmIVKJmd288g9hrVRDkdoIgRCRuSySRUHH7r/DI6aAXW9T1WwUuY3DFgrcaqB+deURBLR5g==}
    engines: {node: ^18.18.0 || ^20.9.0 || >=21.1.0}
    hasBin: true
    peerDependencies:
      jiti: '*'
    peerDependenciesMeta:
      jiti:
        optional: true

  espree@10.4.0:
    resolution: {integrity: sha512-j6PAQ2uUr79PZhBjP5C5fhl8e39FmRnOjsD5lGnWrFU8i2G776tBK7+nP8KuQUTTyAZUwfQqXAgrVH5MbH9CYQ==}
    engines: {node: ^18.18.0 || ^20.9.0 || >=21.1.0}

  esquery@1.6.0:
    resolution: {integrity: sha512-ca9pw9fomFcKPvFLXhBKUK90ZvGibiGOvRJNbjljY7s7uq/5YO4BOzcYtJqExdx99rF6aAcnRxHmcUHcz6sQsg==}
    engines: {node: '>=0.10'}

  esrecurse@4.3.0:
    resolution: {integrity: sha512-KmfKL3b6G+RXvP8N1vr3Tq1kL/oCFgn2NYXEtqP8/L3pKapUA4G8cFVaoF3SU323CD4XypR/ffioHmkti6/Tag==}
    engines: {node: '>=4.0'}

  estraverse@5.3.0:
    resolution: {integrity: sha512-MMdARuVEQziNTeJD8DgMqmhwR11BRQ/cBP+pLtYdSTnf3MIO8fFeiINEbX36ZdNlfU/7A9f3gUw49B3oQsvwBA==}
    engines: {node: '>=4.0'}

  esutils@2.0.3:
    resolution: {integrity: sha512-kVscqXk4OCp68SZ0dkgEKVi6/8ij300KBWTJq32P/dYeWTSwK41WyTxalN1eRmA5Z9UU/LX9D7FWSmV9SAYx6g==}
    engines: {node: '>=0.10.0'}

  fast-deep-equal@3.1.3:
    resolution: {integrity: sha512-f3qQ9oQy9j2AhBe/H9VC91wLmKBCCU/gDOnKNAYG5hswO7BLKj09Hc5HYNz9cGI++xlpDCIgDaitVs03ATR84Q==}

  fast-glob@3.3.2:
    resolution: {integrity: sha512-oX2ruAFQwf/Orj8m737Y5adxDQO0LAB7/S5MnxCdTNDd4p6BsyIVsv9JQsATbTSq8KHRpLwIHbVlUNatxd+1Ow==}
    engines: {node: '>=8.6.0'}

  fast-json-stable-stringify@2.1.0:
    resolution: {integrity: sha512-lhd/wF+Lk98HZoTCtlVraHtfh5XYijIjalXck7saUtuanSDyLMxnHhSXEDJqHxD7msR8D0uCmqlkwjCV8xvwHw==}

  fast-levenshtein@2.0.6:
    resolution: {integrity: sha512-DCXu6Ifhqcks7TZKY3Hxp3y6qphY5SJZmrWMDrKcERSOXWQdMhU9Ig/PYrzyw/ul9jOIyh0N4M0tbC5hodg8dw==}

  fastq@1.15.0:
    resolution: {integrity: sha512-wBrocU2LCXXa+lWBt8RoIRD89Fi8OdABODa/kEnyeyjS5aZO5/GNvI5sEINADqP/h8M29UHTHUb53sUu5Ihqdw==}

  fdir@6.5.0:
    resolution: {integrity: sha512-tIbYtZbucOs0BRGqPJkshJUYdL+SDH7dVM8gjy+ERp3WAUjLEFJE+02kanyHtwjWOnwrKYBiwAmM0p4kLJAnXg==}
    engines: {node: '>=12.0.0'}
    peerDependencies:
      picomatch: ^3 || ^4
    peerDependenciesMeta:
      picomatch:
        optional: true

  file-entry-cache@8.0.0:
    resolution: {integrity: sha512-XXTUwCvisa5oacNGRP9SfNtYBNAMi+RPwBFmblZEF7N7swHYQS6/Zfk7SRwx4D5j3CH211YNRco1DEMNVfZCnQ==}
    engines: {node: '>=16.0.0'}

  fill-range@7.1.1:
    resolution: {integrity: sha512-YsGpe3WHLK8ZYi4tWDg2Jy3ebRz2rXowDxnld4bkQB00cc/1Zw9AWnC0i9ztDJitivtQvaI9KaLyKrc+hBW0yg==}
    engines: {node: '>=8'}

  find-up@4.1.0:
    resolution: {integrity: sha512-PpOwAdQ/YlXQ2vj8a3h8IipDuYRi3wceVQQGYWxNINccq40Anw7BlsEXCMbt1Zt+OLA6Fq9suIpIWD0OsnISlw==}
    engines: {node: '>=8'}

  find-up@5.0.0:
    resolution: {integrity: sha512-78/PXT1wlLLDgTzDs7sjq9hzz0vXD+zn+7wypEe4fXQxCmdmqfGsEPQxmiCSQI3ajFV91bVSsvNtrJRiW6nGng==}
    engines: {node: '>=10'}

  flat-cache@4.0.1:
    resolution: {integrity: sha512-f7ccFPK3SXFHpx15UIGyRJ/FJQctuKZ0zVuN3frBo4HnK3cay9VEW0R6yPYFHC0AgqhukPzKjq22t5DmAyqGyw==}
    engines: {node: '>=16'}

  flat@5.0.2:
    resolution: {integrity: sha512-b6suED+5/3rTpUBdG1gupIl8MPFCAMA0QXwmljLhvCUKcUvdE4gWky9zpuGCcXHOsz4J9wPGNWq6OKpmIzz3hQ==}
    hasBin: true

  flatted@3.2.9:
    resolution: {integrity: sha512-36yxDn5H7OFZQla0/jFJmbIKTdZAQHngCedGxiMmpNfEZM0sdEeT+WczLQrjK6D7o2aiyLYDnkw0R3JK0Qv1RQ==}

  for-each@0.3.5:
    resolution: {integrity: sha512-dKx12eRCVIzqCxFGplyFKJMPvLEWgmNtUrpTiJIR5u97zEhRG8ySrtboPHZXx7daLxQVrl643cTzbab2tkQjxg==}
    engines: {node: '>= 0.4'}

  fs.realpath@1.0.0:
    resolution: {integrity: sha512-OO0pH2lK6a0hZnAdau5ItzHPI6pUlvI7jMVnxUQRtw4owF2wk8lOSabtGDCTP4Ggrg2MbGnWO9X8K1t4+fGMDw==}

  fsevents@2.3.3:
    resolution: {integrity: sha512-5xoDfX+fL7faATnagmWPpbFtwh/R77WmMMqqHGS65C3vvB0YHrgF+B1YmZ3441tMj5n63k0212XNoJwzlhffQw==}
    engines: {node: ^8.16.0 || ^10.6.0 || >=11.0.0}
    os: [darwin]

  function-bind@1.1.2:
    resolution: {integrity: sha512-7XHNxH7qX9xG5mIwxkhumTox/MIRNcOgDrxWsMt2pAr23WHp6MrRlN7FBSFpCpr+oVO0F744iUgR82nJMfG2SA==}

  function.prototype.name@1.1.8:
    resolution: {integrity: sha512-e5iwyodOHhbMr/yNrc7fDYG4qlbIvI5gajyzPnb5TCwyhjApznQh1BMFou9b30SevY43gCJKXycoCBjMbsuW0Q==}
    engines: {node: '>= 0.4'}

  functions-have-names@1.2.3:
    resolution: {integrity: sha512-xckBUXyTIqT97tq2x2AMb+g163b5JFysYk0x4qxNFwbfQkmNZoiRHb6sPzI9/QV33WeuvVYBUIiD4NzNIyqaRQ==}

  gensync@1.0.0-beta.2:
    resolution: {integrity: sha512-3hN7NaskYvMDLQY55gnW3NQ+mesEAepTqlg+VEbj7zzqEMBVNhzcGYYeqFo/TlYz6eQiFcp1HcsCZO+nGgS8zg==}
    engines: {node: '>=6.9.0'}

  get-caller-file@2.0.5:
    resolution: {integrity: sha512-DyFP3BM/3YHTQOCUL/w0OZHR0lpKeGrxotcHWcqNEdnltqFwXVfhEBQ94eIo34AfQpo0rGki4cyIiftY06h2Fg==}
    engines: {node: 6.* || 8.* || >= 10.*}

  get-intrinsic@1.3.0:
    resolution: {integrity: sha512-9fSjSaos/fRIVIp+xSJlE6lfwhES7LNtKaCBIamHsjr2na1BiABJPo0mOjjz8GJDURarmCPGqaiVg5mfjb98CQ==}
    engines: {node: '>= 0.4'}

  get-proto@1.0.1:
    resolution: {integrity: sha512-sTSfBjoXBp89JvIKIefqw7U2CCebsc74kiY6awiGogKtoSGbgjYE/G/+l9sF3MWFPNc9IcoOC4ODfKHfxFmp0g==}
    engines: {node: '>= 0.4'}

  get-symbol-description@1.1.0:
    resolution: {integrity: sha512-w9UMqWwJxHNOvoNzSJ2oPF5wvYcvP7jUvYzhp67yEhTi17ZDBBC1z9pTdGuzjD+EFIqLSYRweZjqfiPzQ06Ebg==}
    engines: {node: '>= 0.4'}

  get-tsconfig@4.10.1:
    resolution: {integrity: sha512-auHyJ4AgMz7vgS8Hp3N6HXSmlMdUyhSUrfBF16w153rxtLIEOE+HGqaBppczZvnHLqQJfiHotCYpNhl0lUROFQ==}

  glob-parent@5.1.2:
    resolution: {integrity: sha512-AOIgSQCepiJYwP3ARnGx+5VnTu2HBYdzbGP45eLw1vr3zB3vZLeyed1sC9hnbcOc9/SrMyM5RPQrkGz4aS9Zow==}
    engines: {node: '>= 6'}

  glob-parent@6.0.2:
    resolution: {integrity: sha512-XxwI8EOhVQgWp6iDL+3b0r86f4d6AX6zSU55HfB4ydCEuXLXc5FcYeOu+nnGftS4TEju/11rt4KJPTMgbfmv4A==}
    engines: {node: '>=10.13.0'}

  glob@8.1.0:
    resolution: {integrity: sha512-r8hpEjiQEYlF2QU0df3dS+nxxSIreXQS1qRhMJM0Q5NDdR386C7jb7Hwwod8Fgiuex+k0GFjgft18yvxm5XoCQ==}
    engines: {node: '>=12'}
    deprecated: Glob versions prior to v9 are no longer supported

  glob@9.3.5:
    resolution: {integrity: sha512-e1LleDykUz2Iu+MTYdkSsuWX8lvAjAcs0Xef0lNIu0S2wOAzuTxCJtcd9S3cijlwYF18EsU3rzb8jPVobxDh9Q==}
    engines: {node: '>=16 || 14 >=14.17'}

  globals@14.0.0:
    resolution: {integrity: sha512-oahGvuMGQlPw/ivIYBjVSrWAfWLBeku5tpPE2fOPLi+WHffIWbuh2tCjhyQhTBPMf5E9jDEH4FOmTYgYwbKwtQ==}
    engines: {node: '>=18'}

  globalthis@1.0.4:
    resolution: {integrity: sha512-DpLKbNU4WylpxJykQujfCcwYWiV/Jhm50Goo0wrVILAv5jOr9d+H+UR3PhSCD2rCCEIg0uc+G+muBTwD54JhDQ==}
    engines: {node: '>= 0.4'}

  gopd@1.2.0:
    resolution: {integrity: sha512-ZUKRh6/kUFoAiTAtTYPZJ3hw9wNxx+BIBOijnlG9PnrJsCcSjs1wyyD6vJpaYtgnzDrKYRSqf3OO6Rfa93xsRg==}
    engines: {node: '>= 0.4'}

  graphemer@1.4.0:
    resolution: {integrity: sha512-EtKwoO6kxCL9WO5xipiHTZlSzBm7WLT627TqC/uVRd0HKmq8NXyebnNYxDoBi7wt8eTWrUrKXCOVaFq9x1kgag==}

  has-bigints@1.0.2:
    resolution: {integrity: sha512-tSvCKtBr9lkF0Ex0aQiP9N+OpV4zi2r/Nee5VkRDbaqv35RLYMzbwQfFSZZH0kR+Rd6302UJZ2p/bJCEoR3VoQ==}

  has-flag@3.0.0:
    resolution: {integrity: sha512-sKJf1+ceQBr4SMkvQnBDNDtf4TXpVhVGateu0t918bl30FnbE2m4vNLX+VWe/dpjlb+HugGYzW7uQXH98HPEYw==}
    engines: {node: '>=4'}

  has-flag@4.0.0:
    resolution: {integrity: sha512-EykJT/Q1KjTWctppgIAgfSO0tKVuZUjhgMr17kqTumMl6Afv3EISleU7qZUzoXDFTAHTDC4NOoG/ZxU3EvlMPQ==}
    engines: {node: '>=8'}

  has-property-descriptors@1.0.2:
    resolution: {integrity: sha512-55JNKuIW+vq4Ke1BjOTjM2YctQIvCT7GFzHwmfZPGo5wnrgkid0YQtnAleFSqumZm4az3n2BS+erby5ipJdgrg==}

  has-proto@1.2.0:
    resolution: {integrity: sha512-KIL7eQPfHQRC8+XluaIw7BHUwwqL19bQn4hzNgdr+1wXoU0KKj6rufu47lhY7KbJR2C6T6+PfyN0Ea7wkSS+qQ==}
    engines: {node: '>= 0.4'}

  has-symbols@1.1.0:
    resolution: {integrity: sha512-1cDNdwJ2Jaohmb3sg4OmKaMBwuC48sYni5HUw2DvsC8LjGTLK9h+eb1X6RyuOHe4hT0ULCW68iomhjUoKUqlPQ==}
    engines: {node: '>= 0.4'}

  has-tostringtag@1.0.2:
    resolution: {integrity: sha512-NqADB8VjPFLM2V0VvHUewwwsw0ZWBaIdgo+ieHtK3hasLz4qeCRjYcqfB6AQrBggRKppKF8L52/VqdVsO47Dlw==}
    engines: {node: '>= 0.4'}

  has@1.0.3:
    resolution: {integrity: sha512-f2dvO0VU6Oej7RkWJGrehjbzMAjFp5/VKPp5tTpWIV4JHHZK1/BxbFRtf/siA2SWTe09caDmVtYYzWEIbBS4zw==}
    engines: {node: '>= 0.4.0'}

  hasown@2.0.2:
    resolution: {integrity: sha512-0hJU9SCPvmMzIBdZFqNPXWa6dqh7WdH0cII9y+CyS8rG3nL48Bclra9HmKhVVUHyPWNH5Y7xDwAB7bfgSjkUMQ==}
    engines: {node: '>= 0.4'}

  he@1.2.0:
    resolution: {integrity: sha512-F/1DnUGPopORZi0ni+CvrCgHQ5FyEAHRLSApuYWMmrbSwoN2Mn/7k+Gl38gJnR7yyDZk6WLXwiGod1JOWNDKGw==}
    hasBin: true

  hermes-estree@0.25.1:
    resolution: {integrity: sha512-0wUoCcLp+5Ev5pDW2OriHC2MJCbwLwuRx+gAqMTOkGKJJiBCLjtrvy4PWUGn6MIVefecRpzoOZ/UV6iGdOr+Cw==}

  hermes-parser@0.25.1:
    resolution: {integrity: sha512-6pEjquH3rqaI6cYAXYPcz9MS4rY6R4ngRgrgfDshRptUZIc3lw0MCIJIGDj9++mfySOuPTHB4nrSW99BCvOPIA==}

  hosted-git-info@2.8.9:
    resolution: {integrity: sha512-mxIDAb9Lsm6DoOJ7xH+5+X4y1LU/4Hi50L9C5sIswK3JzULS4bwk1FvjdBgvYR4bzT4tuUQiC15FE2f5HbLvYw==}

  html-entities@2.6.0:
    resolution: {integrity: sha512-kig+rMn/QOVRvr7c86gQ8lWXq+Hkv6CbAH1hLu+RG338StTpE8Z0b44SDVaqVu7HGKf27frdmUYEs9hTUX/cLQ==}

  ignore@5.3.2:
    resolution: {integrity: sha512-hsBTNUqQTDwkWtcdYI2i06Y/nUBEsNEDJKjWdigLvegy8kDuJAS8uRlpkkcQpyEXL0Z/pjDy5HBmMjRCJ2gq+g==}
    engines: {node: '>= 4'}

  import-fresh@3.3.0:
    resolution: {integrity: sha512-veYYhQa+D1QBKznvhUHxb8faxlrwUnxseDAbAp457E0wLNio2bOSKnjYDhMj+YiAq61xrMGhQk9iXVk5FzgQMw==}
    engines: {node: '>=6'}

  imurmurhash@0.1.4:
    resolution: {integrity: sha512-JmXMZ6wuvDmLiHEml9ykzqO6lwFbof0GG4IkcGaENdCRDDmMVnny7s5HsIgHCbaq0w2MyPhDqkhTUgS2LU2PHA==}
    engines: {node: '>=0.8.19'}

  indent-string@4.0.0:
    resolution: {integrity: sha512-EdDDZu4A2OyIK7Lr/2zG+w5jmbuk1DVBnEwREQvBzspBJkCEbRa8GxU1lghYcaGJCnRWibjDXlq779X1/y5xwg==}
    engines: {node: '>=8'}

  inflight@1.0.6:
    resolution: {integrity: sha512-k92I/b08q4wvFscXCLvqfsHCrjrF7yiXsQuIVvVE7N82W3+aqpzuUdBbfhWcy/FZR3/4IgflMgKLOsvPDrGCJA==}
    deprecated: This module is not supported, and leaks memory. Do not use it. Check out lru-cache if you want a good and tested way to coalesce async requests by a key value, which is much more comprehensive and powerful.

  inherits@2.0.4:
    resolution: {integrity: sha512-k/vGaX4/Yla3WzyMCvTQOXYeIHvqOKtnqBduzTHpzpQZzAskKMhZ2K+EnBiSM9zGSoIFeMpXKxa4dYeZIQqewQ==}

  internal-slot@1.1.0:
    resolution: {integrity: sha512-4gd7VpWNQNB4UKKCFFVcp1AVv+FMOgs9NKzjHKusc8jTMhd5eL1NqQqOpE0KzMds804/yHlglp3uxgluOqAPLw==}
    engines: {node: '>= 0.4'}

  is-array-buffer@3.0.5:
    resolution: {integrity: sha512-DDfANUiiG2wC1qawP66qlTugJeL5HyzMpfr8lLK+jMQirGzNod0B12cFB/9q838Ru27sBwfw78/rdoU7RERz6A==}
    engines: {node: '>= 0.4'}

  is-arrayish@0.2.1:
    resolution: {integrity: sha512-zz06S8t0ozoDXMG+ube26zeCTNXcKIPJZJi8hBrF4idCLms4CG9QtK7qBl1boi5ODzFpjswb5JPmHCbMpjaYzg==}

  is-async-function@2.0.0:
    resolution: {integrity: sha512-Y1JXKrfykRJGdlDwdKlLpLyMIiWqWvuSd17TvZk68PLAOGOoF4Xyav1z0Xhoi+gCYjZVeC5SI+hYFOfvXmGRCA==}
    engines: {node: '>= 0.4'}

  is-bigint@1.1.0:
    resolution: {integrity: sha512-n4ZT37wG78iz03xPRKJrHTdZbe3IicyucEtdRsV5yglwc3GyUfbAfpSeD0FJ41NbUNSt5wbhqfp1fS+BgnvDFQ==}
    engines: {node: '>= 0.4'}

  is-binary-path@2.1.0:
    resolution: {integrity: sha512-ZMERYes6pDydyuGidse7OsHxtbI7WVeUEozgR/g7rd0xUimYNlvZRE/K2MgZTjWy725IfelLeVcEM97mmtRGXw==}
    engines: {node: '>=8'}

  is-boolean-object@1.2.2:
    resolution: {integrity: sha512-wa56o2/ElJMYqjCjGkXri7it5FbebW5usLw/nPmCMs5DeZ7eziSYZhSmPRn0txqeW4LnAmQQU7FgqLpsEFKM4A==}
    engines: {node: '>= 0.4'}

  is-builtin-module@3.2.1:
    resolution: {integrity: sha512-BSLE3HnV2syZ0FK0iMA/yUGplUeMmNz4AW5fnTunbCIqZi4vG3WjJT9FHMy5D69xmAYBHXQhJdALdpwVxV501A==}
    engines: {node: '>=6'}

  is-bun-module@2.0.0:
    resolution: {integrity: sha512-gNCGbnnnnFAUGKeZ9PdbyeGYJqewpmc2aKHUEMO5nQPWU9lOmv7jcmQIv+qHD8fXW6W7qfuCwX4rY9LNRjXrkQ==}

  is-callable@1.2.7:
    resolution: {integrity: sha512-1BC0BVFhS/p0qtw6enp8e+8OD0UrK0oFLztSjNzhcKA3WDuJxxAPXzPuPtKkjEY9UUoEWlX/8fgKeu2S8i9JTA==}
    engines: {node: '>= 0.4'}

  is-core-module@2.13.0:
    resolution: {integrity: sha512-Z7dk6Qo8pOCp3l4tsX2C5ZVas4V+UxwQodwZhLopL91TX8UyyHEXafPcyoeeWuLrwzHcr3igO78wNLwHJHsMCQ==}

  is-data-view@1.0.2:
    resolution: {integrity: sha512-RKtWF8pGmS87i2D6gqQu/l7EYRlVdfzemCJN/P3UOs//x1QE7mfhvzHIApBTRf7axvT6DMGwSwBXYCT0nfB9xw==}
    engines: {node: '>= 0.4'}

  is-date-object@1.1.0:
    resolution: {integrity: sha512-PwwhEakHVKTdRNVOw+/Gyh0+MzlCl4R6qKvkhuvLtPMggI1WAHt9sOwZxQLSGpUaDnrdyDsomoRgNnCfKNSXXg==}
    engines: {node: '>= 0.4'}

  is-extglob@2.1.1:
    resolution: {integrity: sha512-SbKbANkN603Vi4jEZv49LeVJMn4yGwsbzZworEoyEiutsN3nJYdbO36zfhGJ6QEDpOZIFkDtnq5JRxmvl3jsoQ==}
    engines: {node: '>=0.10.0'}

  is-finalizationregistry@1.1.1:
    resolution: {integrity: sha512-1pC6N8qWJbWoPtEjgcL2xyhQOP491EQjeUo3qTKcmV8YSDDJrOepfG8pcC7h/QgnQHYSv0mJ3Z/ZWxmatVrysg==}
    engines: {node: '>= 0.4'}

  is-fullwidth-code-point@3.0.0:
    resolution: {integrity: sha512-zymm5+u+sCsSWyD9qNaejV3DFvhCKclKdizYaJUuHA83RLjb7nSuGnddCHGv0hk+KY7BMAlsWeK4Ueg6EV6XQg==}
    engines: {node: '>=8'}

  is-generator-function@1.0.10:
    resolution: {integrity: sha512-jsEjy9l3yiXEQ+PsXdmBwEPcOxaXWLspKdplFUVI9vq1iZgIekeC0L167qeu86czQaxed3q/Uzuw0swL0irL8A==}
    engines: {node: '>= 0.4'}

  is-glob@4.0.3:
    resolution: {integrity: sha512-xelSayHH36ZgE7ZWhli7pW34hNbNl8Ojv5KVmkJD4hBdD3th8Tfk9vYasLM+mXWOZhFkgZfxhLSnrwRr4elSSg==}
    engines: {node: '>=0.10.0'}

  is-map@2.0.3:
    resolution: {integrity: sha512-1Qed0/Hr2m+YqxnM09CjA2d/i6YZNfF6R2oRAOj36eUdS6qIV/huPJNSEpKbupewFs+ZsJlxsjjPbc0/afW6Lw==}
    engines: {node: '>= 0.4'}

  is-negative-zero@2.0.3:
    resolution: {integrity: sha512-5KoIu2Ngpyek75jXodFvnafB6DJgr3u8uuK0LEZJjrU19DrMD3EVERaR8sjz8CCGgpZvxPl9SuE1GMVPFHx1mw==}
    engines: {node: '>= 0.4'}

  is-number-object@1.1.1:
    resolution: {integrity: sha512-lZhclumE1G6VYD8VHe35wFaIif+CTy5SJIi5+3y4psDgWu4wPDoBhF8NxUOinEc7pHgiTsT6MaBb92rKhhD+Xw==}
    engines: {node: '>= 0.4'}

  is-number@7.0.0:
    resolution: {integrity: sha512-41Cifkg6e8TylSpdtTpeLVMqvSBEVzTttHvERD741+pnZ8ANv0004MRL43QKPDlK9cGvNp6NZWZUBlbGXYxxng==}
    engines: {node: '>=0.12.0'}

  is-plain-obj@2.1.0:
    resolution: {integrity: sha512-YWnfyRwxL/+SsrWYfOpUtz5b3YD+nyfkHvjbcanzk8zgyO4ASD67uVMRt8k5bM4lLMDnXfriRhOpemw+NfT1eA==}
    engines: {node: '>=8'}

  is-regex@1.2.1:
    resolution: {integrity: sha512-MjYsKHO5O7mCsmRGxWcLWheFqN9DJ/2TmngvjKXihe6efViPqc274+Fx/4fYj/r03+ESvBdTXK0V6tA3rgez1g==}
    engines: {node: '>= 0.4'}

  is-set@2.0.3:
    resolution: {integrity: sha512-iPAjerrse27/ygGLxw+EBR9agv9Y6uLeYVJMu+QNCoouJ1/1ri0mGrcWpfCqFZuzzx3WjtwxG098X+n4OuRkPg==}
    engines: {node: '>= 0.4'}

  is-shared-array-buffer@1.0.4:
    resolution: {integrity: sha512-ISWac8drv4ZGfwKl5slpHG9OwPNty4jOWPRIhBpxOoD+hqITiwuipOQ2bNthAzwA3B4fIjO4Nln74N0S9byq8A==}
    engines: {node: '>= 0.4'}

  is-string@1.1.1:
    resolution: {integrity: sha512-BtEeSsoaQjlSPBemMQIrY1MY0uM6vnS1g5fmufYOtnxLGUZM2178PKbhsk7Ffv58IX+ZtcvoGwccYsh0PglkAA==}
    engines: {node: '>= 0.4'}

  is-symbol@1.1.1:
    resolution: {integrity: sha512-9gGx6GTtCQM73BgmHQXfDmLtfjjTUDSyoxTCbp5WtoixAhfgsDirWIcVQ/IHpvI5Vgd5i/J5F7B9cN/WlVbC/w==}
    engines: {node: '>= 0.4'}

  is-typed-array@1.1.15:
    resolution: {integrity: sha512-p3EcsicXjit7SaskXHs1hA91QxgTw46Fv6EFKKGS5DRFLD8yKnohjF3hxoju94b/OcMZoQukzpPpBE9uLVKzgQ==}
    engines: {node: '>= 0.4'}

  is-unicode-supported@0.1.0:
    resolution: {integrity: sha512-knxG2q4UC3u8stRGyAVJCOdxFmv5DZiRcdlIaAQXAbSfJya+OhopNotLQrstBhququ4ZpuKbDc/8S6mgXgPFPw==}
    engines: {node: '>=10'}

  is-weakmap@2.0.2:
    resolution: {integrity: sha512-K5pXYOm9wqY1RgjpL3YTkF39tni1XajUIkawTLUo9EZEVUFga5gSQJF8nNS7ZwJQ02y+1YCNYcMh+HIf1ZqE+w==}
    engines: {node: '>= 0.4'}

  is-weakref@1.1.1:
    resolution: {integrity: sha512-6i9mGWSlqzNMEqpCp93KwRS1uUOodk2OJ6b+sq7ZPDSy2WuI5NFIxp/254TytR8ftefexkWn5xNiHUNpPOfSew==}
    engines: {node: '>= 0.4'}

  is-weakset@2.0.4:
    resolution: {integrity: sha512-mfcwb6IzQyOKTs84CQMrOwW4gQcaTOAWJ0zzJCl2WSPDrWk/OzDaImWFH3djXhb24g4eudZfLRozAvPGw4d9hQ==}
    engines: {node: '>= 0.4'}

  isarray@2.0.5:
    resolution: {integrity: sha512-xHjhDr3cNBK0BzdUJSPXZntQUx/mwMS5Rw4A7lPJ90XGAO6ISP/ePDNuo0vhqOZU+UD5JoodwCAAoZQd3FeAKw==}

  isexe@2.0.0:
    resolution: {integrity: sha512-RHxMLp9lnKHGHRng9QFhRCMbYAcVpn69smSGcq3f36xjgVVWThj4qqLbTLlq7Ssj8B+fIQ1EuCEGI2lKsyQeIw==}

  iterator.prototype@1.1.5:
    resolution: {integrity: sha512-H0dkQoCa3b2VEeKQBOxFph+JAbcrQdE7KC0UkqwpLmv2EC4P41QXP+rqo9wYodACiG5/WM5s9oDApTU8utwj9g==}
    engines: {node: '>= 0.4'}

  jiti@2.6.1:
    resolution: {integrity: sha512-ekilCSN1jwRvIbgeg/57YFh8qQDNbwDb9xT/qu2DAHbFFZUicIl4ygVaAvzveMhMVr3LnpSKTNnwt8PoOfmKhQ==}
    hasBin: true

  jju@1.4.0:
    resolution: {integrity: sha512-8wb9Yw966OSxApiCt0K3yNJL8pnNeIv+OEq2YMidz4FKP6nonSRoOXc80iXY4JaN2FC11B9qsNmDsm+ZOfMROA==}

  js-tokens@4.0.0:
    resolution: {integrity: sha512-RdJUflcE3cUzKiMqQgsCu06FPu9UdIJO0beYbPhHN4k6apgJtifcoCtT9bcxOpYBtpD2kCM6Sbzg4CausW/PKQ==}

  js-yaml@4.1.0:
    resolution: {integrity: sha512-wpxZs9NoxZaJESJGIZTyDEaYpl0FKSA+FB9aJiyemKhMwkxQg63h4T1KJgUGHpTqPDNRcmmYLugrRjJlBtWvRA==}
    hasBin: true

  jsdoc-type-pratt-parser@6.10.0:
    resolution: {integrity: sha512-+LexoTRyYui5iOhJGn13N9ZazL23nAHGkXsa1p/C8yeq79WRfLBag6ZZ0FQG2aRoc9yfo59JT9EYCQonOkHKkQ==}
    engines: {node: '>=20.0.0'}

  jsesc@0.5.0:
    resolution: {integrity: sha512-uZz5UnB7u4T9LvwmFqXii7pZSouaRPorGs5who1Ip7VO0wxanFvBL7GkM6dTHlgX+jhBApRetaWpnDabOeTcnA==}
    hasBin: true

  jsesc@3.0.2:
    resolution: {integrity: sha512-xKqzzWXDttJuOcawBt4KnKHHIf5oQ/Cxax+0PWFG+DFDgHNAdi+TXECADI+RYiFUMmx8792xsMbbgXj4CwnP4g==}
    engines: {node: '>=6'}
    hasBin: true

  json-buffer@3.0.1:
    resolution: {integrity: sha512-4bV5BfR2mqfQTJm+V5tPPdf+ZpuhiIvTuAB5g8kcrXOZpTT/QwwVRWBywX1ozr6lEuPdbHxwaJlm9G6mI2sfSQ==}

  json-parse-even-better-errors@2.3.1:
    resolution: {integrity: sha512-xyFwyhro/JEof6Ghe2iz2NcXoj2sloNsWr/XsERDK/oiPCfaNhl5ONfp+jQdAZRQQ0IJWNzH9zIZF7li91kh2w==}

  json-schema-traverse@0.4.1:
    resolution: {integrity: sha512-xbbCH5dCYU5T8LcEhhuh7HJ88HXuW3qsI3Y0zOZFKfZEHcpWiHU/Jxzk629Brsab/mMiHQti9wMP+845RPe3Vg==}

  json-schema-traverse@1.0.0:
    resolution: {integrity: sha512-NM8/P9n3XjXhIZn1lLhkFaACTOURQXjWhV4BA/RnOv8xvgqtqpAX9IO4mRQxSx1Rlo4tqzeqb0sOlruaOy3dug==}

  json-stable-stringify-without-jsonify@1.0.1:
    resolution: {integrity: sha512-Bdboy+l7tA3OGW6FjyFHWkP5LuByj1Tk33Ljyq0axyzdk9//JSi2u3fP1QSmd1KNwq6VOKYGlAu87CisVir6Pw==}

  json5@2.2.3:
    resolution: {integrity: sha512-XmOWe7eyHYH14cLdVPoyg+GOH3rYX++KpzrylJwSW98t3Nk+U8XOl8FWKOgwtzdb8lXGf6zYwDUzeHMWfxasyg==}
    engines: {node: '>=6'}
    hasBin: true

  jsx-ast-utils@3.3.5:
    resolution: {integrity: sha512-ZZow9HBI5O6EPgSJLUb8n2NKgmVWTwCvHGwFuJlMjvLFqlGG6pjirPhtdsseaLZjSibD8eegzmYpUZwoIlj2cQ==}
    engines: {node: '>=4.0'}

  keyv@4.5.4:
    resolution: {integrity: sha512-oxVHkHR/EJf2CNXnWxRLW6mg7JyCCUcG0DtEGmL2ctUo1PNTin1PUil+r/+4r5MpVgC/fn1kjsx7mjSujKqIpw==}

  levn@0.4.1:
    resolution: {integrity: sha512-+bT2uH4E5LGE7h/n3evcS/sQlJXCpIp6ym8OWJ5eV6+67Dsql/LaaT7qJBAt2rzfoa/5QBGBhxDix1dMt2kQKQ==}
    engines: {node: '>= 0.8.0'}

  lines-and-columns@1.2.4:
    resolution: {integrity: sha512-7ylylesZQ/PV29jhEDl3Ufjo6ZX7gCqJr5F7PKrqc93v7fzSymt1BpwEU8nAUXs8qzzvqhbjhK5QZg6Mt/HkBg==}

  locate-path@5.0.0:
    resolution: {integrity: sha512-t7hw9pI+WvuwNJXwk5zVHpyhIqzg2qTlklJOf0mVxGSbe3Fp2VieZcduNYjaLDoy6p9uGpQEGWG87WpMKlNq8g==}
    engines: {node: '>=8'}

  locate-path@6.0.0:
    resolution: {integrity: sha512-iPZK6eYjbxRu3uB4/WZ3EsEIMJFMqAoopl3R+zuq0UjcAm/MO6KCweDgPfP3elTztoKP3KtnVHxTn2NHBSDVUw==}
    engines: {node: '>=10'}

  lodash.merge@4.6.2:
    resolution: {integrity: sha512-0KpjqXRVvrYyCsX1swR/XTK0va6VQkQM6MNo7PqW77ByjAhoARA8EfrP1N4+KlKj8YS0ZUCtRT/YUuhyYDujIQ==}

  lodash@4.17.21:
    resolution: {integrity: sha512-v2kDEe57lecTulaDIuNTPy3Ry4gLGJ6Z1O3vE1krgXZNrsQ+LFTGHVxVjcXPs17LhbZVGedAJv8XZ1tvj5FvSg==}

  log-symbols@4.1.0:
    resolution: {integrity: sha512-8XPvpAA8uyhfteu8pIvQxpJZ7SYYdpUivZpGy6sFsBuKRY/7rQGavedeB8aK+Zkyq6upMFVL/9AW6vOYzfRyLg==}
    engines: {node: '>=10'}

  loose-envify@1.4.0:
    resolution: {integrity: sha512-lyuxPGr/Wfhrlem2CL/UcnUc1zcqKAImBDzukY7Y5F/yQiNdko6+fRLevlw1HgMySw7f611UIY408EtxRSoK3Q==}
    hasBin: true

  lru-cache@10.4.3:
    resolution: {integrity: sha512-JNAzZcXrCt42VGLuYz0zfAzDfAvJWW6AfYlDBQyDV5DClI2m5sAmK+OIO7s59XfsRsWHp02jAJrRadPRGTt6SQ==}

  lru-cache@5.1.1:
    resolution: {integrity: sha512-KpNARQA3Iwv+jTA0utUVVbrh+Jlrr1Fv0e56GGzAFOXN7dk/FviaDW8LHmK52DlcH4WP2n6gI8vN1aesBFgo9w==}

  math-intrinsics@1.1.0:
    resolution: {integrity: sha512-/IXtbwEk5HTPyEwyKX6hGkYXxM9nbj64B+ilVJnC/R6B0pH5G4V3b0pVbL7DBj4tkhBAppbQUlf6F6Xl9LHu1g==}
    engines: {node: '>= 0.4'}

  merge2@1.4.1:
    resolution: {integrity: sha512-8q7VEgMJW4J8tcfVPy8g09NcQwZdbwFEqhe/WZkoIzjn/3TGDwtOCYtXGxA3O8tPzpczCCDgv+P2P5y00ZJOOg==}
    engines: {node: '>= 8'}

  micromatch@4.0.8:
    resolution: {integrity: sha512-PXwfBhYu0hBCPw8Dn0E+WDYb7af3dSLVWKi3HGv84IdF4TyFoC0ysxFd0Goxw7nSv4T/PzEJQxsYsEiFCKo2BA==}
    engines: {node: '>=8.6'}

  min-indent@1.0.1:
    resolution: {integrity: sha512-I9jwMn07Sy/IwOj3zVkVik2JTvgpaykDZEigL6Rx6N9LbMywwUSMtxET+7lVoDLLd3O3IXwJwvuuns8UB/HeAg==}
    engines: {node: '>=4'}

  minimatch@10.1.1:
    resolution: {integrity: sha512-enIvLvRAFZYXJzkCYG5RKmPfrFArdLv+R+lbQ53BmIMLIry74bjKzX6iHAm8WYamJkhSSEabrWN5D97XnKObjQ==}
    engines: {node: 20 || >=22}

  minimatch@3.1.2:
    resolution: {integrity: sha512-J7p63hRiAjw1NDEww1W7i37+ByIrOWO5XQQAzZ3VOcL0PNybwpfmV/N05zFAzwQ9USyEcX6t3UO+K5aqBQOIHw==}

  minimatch@5.0.1:
    resolution: {integrity: sha512-nLDxIFRyhDblz3qMuq+SoRZED4+miJ/G+tdDrjkkkRnjAsBexeGpgjLEQ0blJy7rHhR2b93rhQY4SvyWu9v03g==}
    engines: {node: '>=10'}

  minimatch@8.0.4:
    resolution: {integrity: sha512-W0Wvr9HyFXZRGIDgCicunpQ299OKXs9RgZfaukz4qAW/pJhcpUfupc9c+OObPOFueNy8VSrZgEmDtk6Kh4WzDA==}
    engines: {node: '>=16 || 14 >=14.17'}

  minimatch@9.0.5:
    resolution: {integrity: sha512-G6T0ZX48xgozx7587koeX9Ys2NYy6Gmv//P89sEte9V9whIapMNF4idKxnW2QtCcLiTWlb/wfCabAtAFWhhBow==}
    engines: {node: '>=16 || 14 >=14.17'}

  minimist@1.2.8:
    resolution: {integrity: sha512-2yyAR8qBkN3YuheJanUpWC5U3bb5osDywNB8RzDVlDwDHbocAJveqqj1u8+SVD7jkWT4yvsHCpWqqWqAxb0zCA==}

  minipass@4.2.8:
    resolution: {integrity: sha512-fNzuVyifolSLFL4NzpF+wEF4qrgqaaKX0haXPQEdQ7NKAN+WecoKMHV09YcuL/DHxrUsYQOK3MiuDf7Ip2OXfQ==}
    engines: {node: '>=8'}

  minipass@7.1.2:
    resolution: {integrity: sha512-qOOzS1cBTWYF4BH8fVePDBOO9iptMnGUEZwNc/cMWnTV2nVLZ7VoNWEPHkYczZA0pdoA7dl6e7FL659nX9S2aw==}
    engines: {node: '>=16 || 14 >=14.17'}

  mkdirp@3.0.1:
    resolution: {integrity: sha512-+NsyUUAZDmo6YVHzL/stxSu3t9YS1iljliy3BSDrXJ/dkn1KYdmtZODGGjLcc9XLgVVpH4KshHB8XmZgMhaBXg==}
    engines: {node: '>=10'}
    hasBin: true

  mocha-multi-reporters@1.5.1:
    resolution: {integrity: sha512-Yb4QJOaGLIcmB0VY7Wif5AjvLMUFAdV57D2TWEva1Y0kU/3LjKpeRVmlMIfuO1SVbauve459kgtIizADqxMWPg==}
    engines: {node: '>=6.0.0'}
    peerDependencies:
      mocha: '>=3.1.2'

  mocha@10.4.0:
    resolution: {integrity: sha512-eqhGB8JKapEYcC4ytX/xrzKforgEc3j1pGlAXVy3eRwrtAy5/nIfT1SvgGzfN0XZZxeLq0aQWkOUAmqIJiv+bA==}
    engines: {node: '>= 14.0.0'}
    hasBin: true

  module-replacements@2.10.1:
    resolution: {integrity: sha512-qkKuLpMHDqRSM676OPL7HUpCiiP3NSxgf8NNR1ga2h/iJLNKTsOSjMEwrcT85DMSti2vmOqxknOVBGWj6H6etQ==}

  ms@2.1.2:
    resolution: {integrity: sha512-sGkPx+VjMtmA6MX27oA4FBFELFCZZ4S4XqeGOXCv68tT+jb3vk/RyaKWP0PTKyWtmLSM0b+adUTEvbs1PEaH2w==}

  ms@2.1.3:
    resolution: {integrity: sha512-6FlzubTLZG3J2a/NVCAleEhjzq5oxgHyaCU9yYXvcLsvoVaHJq/s5xXI6/XXP6tz7R9xAOtHnSO/tXtF3WRTlA==}

  napi-postinstall@0.3.3:
    resolution: {integrity: sha512-uTp172LLXSxuSYHv/kou+f6KW3SMppU9ivthaVTXian9sOt3XM/zHYHpRZiLgQoxeWfYUnslNWQHF1+G71xcow==}
    engines: {node: ^12.20.0 || ^14.18.0 || >=16.0.0}
    hasBin: true

  natural-compare@1.4.0:
    resolution: {integrity: sha512-OWND8ei3VtNC9h7V60qff3SVobHr996CTwgxubgyQYEpg290h9J0buyECNNJexkFm5sOajh5G116RYA1c8ZMSw==}

  node-releases@2.0.23:
    resolution: {integrity: sha512-cCmFDMSm26S6tQSDpBCg/NR8NENrVPhAJSf+XbxBG4rPFaaonlEoE9wHQmun+cls499TQGSb7ZyPBRlzgKfpeg==}

  normalize-package-data@2.5.0:
    resolution: {integrity: sha512-/5CMN3T0R4XTj4DcGaexo+roZSdSFW/0AOOTROrjxzCG1wrWXEsGbRKevjlIL+ZDE4sZlJr5ED4YW0yqmkK+eA==}

  normalize-path@3.0.0:
    resolution: {integrity: sha512-6eZs5Ls3WtCisHWp9S2GUy8dqkpGi4BVSz3GaqiE6ezub0512ESztXUwUB6C6IKbQkY2Pnb/mD4WYojCRwcwLA==}
    engines: {node: '>=0.10.0'}

  object-assign@4.1.1:
    resolution: {integrity: sha512-rJgTQnkUnH1sFw8yT6VSU3zD3sWmu6sZhIseY8VX+GRu3P6F7Fu+JNDoXfklElbLJSnc3FUQHVe4cU5hj+BcUg==}
    engines: {node: '>=0.10.0'}

  object-deep-merge@2.0.0:
    resolution: {integrity: sha512-3DC3UMpeffLTHiuXSy/UG4NOIYTLlY9u3V82+djSCLYClWobZiS4ivYzpIUWrRY/nfsJ8cWsKyG3QfyLePmhvg==}

  object-inspect@1.13.4:
    resolution: {integrity: sha512-W67iLl4J2EXEGTbfeHCffrjDfitvLANg0UlX3wFUUSTx92KXRFegMHUVgSqE+wvhAbi4WqjGg9czysTV2Epbew==}
    engines: {node: '>= 0.4'}

  object-keys@1.1.1:
    resolution: {integrity: sha512-NuAESUOUMrlIXOfHKzD6bpPu3tYt3xvjNdRIQ+FeT0lNb4K8WR70CaDxhuNguS2XG+GjkyMwOzsN5ZktImfhLA==}
    engines: {node: '>= 0.4'}

  object.assign@4.1.7:
    resolution: {integrity: sha512-nK28WOo+QIjBkDduTINE4JkF/UJJKyf2EJxvJKfblDpyg0Q+pkOHNTL0Qwy6NP6FhE/EnzV73BxxqcJaXY9anw==}
    engines: {node: '>= 0.4'}

  object.entries@1.1.9:
    resolution: {integrity: sha512-8u/hfXFRBD1O0hPUjioLhoWFHRmt6tKA4/vZPyckBr18l1KE9uHrFaFaUi8MDRTpi4uak2goyPTSNJLXX2k2Hw==}
    engines: {node: '>= 0.4'}

  object.fromentries@2.0.8:
    resolution: {integrity: sha512-k6E21FzySsSK5a21KRADBd/NGneRegFO5pLHfdQLpRDETUNJueLXs3WCzyQ3tFRDYgbq3KHGXfTbi2bs8WQ6rQ==}
    engines: {node: '>= 0.4'}

  object.values@1.2.1:
    resolution: {integrity: sha512-gXah6aZrcUxjWg2zR2MwouP2eHlCBzdV4pygudehaKXSGW4v2AsRQUK+lwwXhii6KFZcunEnmSUoYp5CXibxtA==}
    engines: {node: '>= 0.4'}

  once@1.4.0:
    resolution: {integrity: sha512-lNaJgI+2Q5URQBkccEKHTQOPaXdUxnZZElQTZY0MFUAuaEqe1E+Nyvgdz/aIyNi6Z9MzO5dv1H8n58/GELp3+w==}

  optionator@0.9.3:
    resolution: {integrity: sha512-JjCoypp+jKn1ttEFExxhetCKeJt9zhAgAve5FXHixTvFDW/5aEktX9bufBKLRRMdU7bNtpLfcGu94B3cdEJgjg==}
    engines: {node: '>= 0.8.0'}

  own-keys@1.0.1:
    resolution: {integrity: sha512-qFOyK5PjiWZd+QQIh+1jhdb9LpxTF0qs7Pm8o5QHYZ0M3vKqSqzsZaEB6oWlxZ+q2sJBMI/Ktgd2N5ZwQoRHfg==}
    engines: {node: '>= 0.4'}

  p-limit@2.3.0:
    resolution: {integrity: sha512-//88mFWSJx8lxCzwdAABTJL2MyWB12+eIY7MDL2SqLmAkeKU9qxRvWuSyTjm3FUmpBEMuFfckAIqEaVGUDxb6w==}
    engines: {node: '>=6'}

  p-limit@3.1.0:
    resolution: {integrity: sha512-TYOanM3wGwNGsZN2cVTYPArw454xnXj5qmWF1bEoAc4+cU/ol7GVh7odevjp1FNHduHc3KZMcFduxU5Xc6uJRQ==}
    engines: {node: '>=10'}

  p-locate@4.1.0:
    resolution: {integrity: sha512-R79ZZ/0wAxKGu3oYMlz8jy/kbhsNrS7SKZ7PxEHBgJ5+F2mtFW2fK2cOtBh1cHYkQsbzFV7I+EoRKe6Yt0oK7A==}
    engines: {node: '>=8'}

  p-locate@5.0.0:
    resolution: {integrity: sha512-LaNjtRWUBY++zB5nE/NwcaoMylSPk+S+ZHNB1TzdbMJMny6dynpAGt7X/tl/QYq3TIeE6nxHppbo2LGymrG5Pw==}
    engines: {node: '>=10'}

  p-try@2.2.0:
    resolution: {integrity: sha512-R4nPAVTAU0B9D35/Gk3uJf/7XYbQcyohSKdvAxIRSNghFl4e71hVoGnBNQz9cWaXxO2I10KTC+3jMdvvoKw6dQ==}
    engines: {node: '>=6'}

  parent-module@1.0.1:
    resolution: {integrity: sha512-GQ2EWRpQV8/o+Aw8YqtfZZPfNRWZYkbidE9k5rpl/hC3vtHHBfGm2Ifi6qWV+coDGkrUKZAxE3Lot5kcsRlh+g==}
    engines: {node: '>=6'}

  parse-imports-exports@0.2.4:
    resolution: {integrity: sha512-4s6vd6dx1AotCx/RCI2m7t7GCh5bDRUtGNvRfHSP2wbBQdMi67pPe7mtzmgwcaQ8VKK/6IB7Glfyu3qdZJPybQ==}

  parse-json@5.2.0:
    resolution: {integrity: sha512-ayCKvm/phCGxOkYRSCM82iDwct8/EonSEgCSxWxD7ve6jHggsFl4fZVQBPRNgQoKiuV/odhFrGzQXZwbifC8Rg==}
    engines: {node: '>=8'}

  parse-statements@1.0.11:
    resolution: {integrity: sha512-HlsyYdMBnbPQ9Jr/VgJ1YF4scnldvJpJxCVx6KgqPL4dxppsWrJHCIIxQXMJrqGnsRkNPATbeMJ8Yxu7JMsYcA==}

  path-browserify@1.0.1:
    resolution: {integrity: sha512-b7uo2UCUOYZcnF/3ID0lulOJi/bafxa1xPe7ZPsammBSpjSWQkjNxlt635YGS2MiR9GjvuXCtz2emr3jbsz98g==}

  path-exists@4.0.0:
    resolution: {integrity: sha512-ak9Qy5Q7jYb2Wwcey5Fpvg2KoAc/ZIhLSLOSBmRmygPsGwkVVt0fZa0qrtMz+m6tJTAHfZQ8FnmB4MG4LWy7/w==}
    engines: {node: '>=8'}

  path-key@3.1.1:
    resolution: {integrity: sha512-ojmeN0qd+y0jszEtoY48r0Peq5dwMEkIlCOu6Q5f41lfkswXuKtYrhgoTpLnyIcHm24Uhqx+5Tqm2InSwLhE6Q==}
    engines: {node: '>=8'}

  path-parse@1.0.7:
    resolution: {integrity: sha512-LDJzPVEEEPR+y48z93A0Ed0yXb8pAByGWo/k5YYdYgpY2/2EsOsksJrq7lOHxryrVOn1ejG6oAp8ahvOIQD8sw==}

  path-scurry@1.11.1:
    resolution: {integrity: sha512-Xa4Nw17FS9ApQFJ9umLiJS4orGjm7ZzwUrwamcGQuHSzDyth9boKDaycYdDcZDuqYATXw4HFXgaqWTctW/v1HA==}
    engines: {node: '>=16 || 14 >=14.18'}

  picocolors@1.1.1:
    resolution: {integrity: sha512-xceH2snhtb5M9liqDsmEw56le376mTZkEX/jEb/RxNFyegNul7eNslCXP9FDj/Lcu0X8KEyMceP2ntpaHrDEVA==}

  picomatch@2.3.1:
    resolution: {integrity: sha512-JU3teHTNjmE2VCGFzuY8EXzCDVwEqB2a8fsIvwaStHhAWJEeVd1o1QD80CU6+ZdEXXSLbSsuLwJjkCBWqRQUVA==}
    engines: {node: '>=8.6'}

  picomatch@4.0.3:
    resolution: {integrity: sha512-5gTmgEY/sqK6gFXLIsQNH19lWb4ebPDLA4SdLP7dsWkIXHWlG66oPuVvXSGFPppYZz8ZDZq0dYYrbHfBCVUb1Q==}
    engines: {node: '>=12'}

  pluralize@8.0.0:
    resolution: {integrity: sha512-Nc3IT5yHzflTfbjgqWcCPpo7DaKy4FnpB0l/zCAW0Tc7jxAiuqSxHasntB3D7887LSrA93kDJ9IXovxJYxyLCA==}
    engines: {node: '>=4'}

  possible-typed-array-names@1.1.0:
    resolution: {integrity: sha512-/+5VFTchJDoVj3bhoqi6UeymcD00DAwb1nJwamzPvHEszJ4FpF6SNNbUbOS8yI56qHzdV8eK0qEfOSiodkTdxg==}
    engines: {node: '>= 0.4'}

  prelude-ls@1.2.1:
    resolution: {integrity: sha512-vkcDPrRZo1QZLbn5RLGPpg/WmIQ65qoWWhcGKf/b5eplkkarX0m9z8ppCat4mlOqUsWpyNuYgO3VRyrYHSzX5g==}
    engines: {node: '>= 0.8.0'}

  prettier@3.6.2:
    resolution: {integrity: sha512-I7AIg5boAr5R0FFtJ6rCfD+LFsWHp81dolrFD8S79U9tb8Az2nGrJncnMSnys+bpQJfRUzqs9hnA81OAA3hCuQ==}
    engines: {node: '>=14'}
    hasBin: true

  prop-types@15.8.1:
    resolution: {integrity: sha512-oj87CgZICdulUohogVAR7AjlC0327U4el4L6eAvOqCeudMDVU0NThNaV+b9Df4dXgSP1gXMTnPdhfe/2qDH5cg==}

  punycode@2.3.0:
    resolution: {integrity: sha512-rRV+zQD8tVFys26lAGR9WUuS4iUAngJScM+ZRSKtvl5tKeZ2t5bvdNFdNHBW9FWR4guGHlgmsZ1G7BSm2wTbuA==}
    engines: {node: '>=6'}

  queue-microtask@1.2.3:
    resolution: {integrity: sha512-NuaNSa6flKT5JaSYQzJok04JzTL1CA6aGhv5rfLW3PgqA+M2ChpZQnAC8h8i4ZFkBS8X5RqkDBHA7r4hej3K9A==}

  randombytes@2.1.0:
    resolution: {integrity: sha512-vYl3iOX+4CKUWuxGi9Ukhie6fsqXqS9FE2Zaic4tNFD2N2QQaXOMFbuKK4QmDHC0JO6B1Zp41J0LpT0oR68amQ==}

  react-is@16.13.1:
    resolution: {integrity: sha512-24e6ynE2H+OKt4kqsOvNd8kBpV65zoxbA4BVsEOB3ARVWQki/DHzaUoC5KuON/BiccDaCCTZBuOcfZs70kR8bQ==}

  read-pkg-up@7.0.1:
    resolution: {integrity: sha512-zK0TB7Xd6JpCLmlLmufqykGE+/TlOePD6qKClNW7hHDKFh/J7/7gCWGR7joEQEW1bKq3a3yUZSObOoWLFQ4ohg==}
    engines: {node: '>=8'}

  read-pkg@5.2.0:
    resolution: {integrity: sha512-Ug69mNOpfvKDAc2Q8DRpMjjzdtrnv9HcSMX+4VsZxD1aZ6ZzrIE7rlzXBtWTyhULSMKg076AW6WR5iZpD0JiOg==}
    engines: {node: '>=8'}

  readdirp@3.6.0:
    resolution: {integrity: sha512-hOS089on8RduqdbhvQ5Z37A0ESjsqz6qnRcffsMU3495FuTdqSm+7bhJ29JvIOsBDEEnan5DPu9t3To9VRlMzA==}
    engines: {node: '>=8.10.0'}

  reflect.getprototypeof@1.0.10:
    resolution: {integrity: sha512-00o4I+DVrefhv+nX0ulyi3biSHCPDe+yLv5o/p6d/UVlirijB8E16FtfwSAi4g3tcqrQ4lRAqQSoFEZJehYEcw==}
    engines: {node: '>= 0.4'}

  regexp-tree@0.1.27:
    resolution: {integrity: sha512-iETxpjK6YoRWJG5o6hXLwvjYAoW+FEZn9os0PD/b6AP6xQwsa/Y7lCVgIixBbUPMfhu+i2LtdeAqVTgGlQarfA==}
    hasBin: true

  regexp.prototype.flags@1.5.4:
    resolution: {integrity: sha512-dYqgNSZbDwkaJ2ceRd9ojCGjBq+mOm9LmtXnAnEGyHhN/5R7iDW2TRw3h+o/jCFxus3P2LfWIIiwowAjANm7IA==}
    engines: {node: '>= 0.4'}

  regjsparser@0.10.0:
    resolution: {integrity: sha512-qx+xQGZVsy55CH0a1hiVwHmqjLryfh7wQyF5HO07XJ9f7dQMY/gPQHhlyDkIzJKC+x2fUCpCcUODUUUFrm7SHA==}
    hasBin: true

  require-directory@2.1.1:
    resolution: {integrity: sha512-fGxEI7+wsG9xrvdjsrlmL22OMTTiHRwAMroiEeMgq8gzoLC/PQr7RsRDSTLUg/bZAZtF+TVIkHc6/4RIKrui+Q==}
    engines: {node: '>=0.10.0'}

  require-from-string@2.0.2:
    resolution: {integrity: sha512-Xf0nWe6RseziFMu+Ap9biiUbmplq6S9/p+7w7YXP/JBHhrUDDUhwa+vANyubuqfZWTveU//DYVGsDG7RKL/vEw==}
    engines: {node: '>=0.10.0'}

  reserved-identifiers@1.2.0:
    resolution: {integrity: sha512-yE7KUfFvaBFzGPs5H3Ops1RevfUEsDc5Iz65rOwWg4lE8HJSYtle77uul3+573457oHvBKuHYDl/xqUkKpEEdw==}
    engines: {node: '>=18'}

  resolve-from@4.0.0:
    resolution: {integrity: sha512-pb/MYmXstAkysRFx8piNI1tGFNQIFA3vkE3Gq4EuA1dF6gHp/+vgZqsCGJapvy8N3Q+4o7FwvquPJcnZ7RYy4g==}
    engines: {node: '>=4'}

  resolve-pkg-maps@1.0.0:
    resolution: {integrity: sha512-seS2Tj26TBVOC2NIc2rOe2y2ZO7efxITtLZcGSOnHHNOQ7CkiUBfw0Iw2ck6xkIhPwLhKNLS8BO+hEpngQlqzw==}

  resolve@1.22.6:
    resolution: {integrity: sha512-njhxM7mV12JfufShqGy3Rz8j11RPdLy4xi15UurGJeoHLfJpVXKdh3ueuOqbYUcDZnffr6X739JBo5LzyahEsw==}
    hasBin: true

  resolve@2.0.0-next.5:
    resolution: {integrity: sha512-U7WjGVG9sH8tvjW5SmGbQuui75FiyjAX72HX15DwBBwF9dNiQZRQAg9nnPhYy+TUnE0+VcrttuvNI8oSxZcocA==}
    hasBin: true

  reusify@1.0.4:
    resolution: {integrity: sha512-U9nH88a3fc/ekCF1l0/UP1IosiuIjyTh7hBvXVMHYgVcfGvt897Xguj2UOLDeI5BG2m7/uwyaLVT6fbtCwTyzw==}
    engines: {iojs: '>=1.0.0', node: '>=0.10.0'}

  rimraf@4.4.1:
    resolution: {integrity: sha512-Gk8NlF062+T9CqNGn6h4tls3k6T1+/nXdOcSZVikNVtlRdYpA7wRJJMoXmuvOnLW844rPjdQ7JgXCYM6PPC/og==}
    engines: {node: '>=14'}
    hasBin: true

  run-parallel@1.2.0:
    resolution: {integrity: sha512-5l4VyZR86LZ/lDxZTR6jqL8AFE2S0IFLMP26AbjsLVADxHdhB/c0GUsH+y39UfCi3dzz8OlQuPmnaJOMoDHQBA==}

  rxjs@7.8.2:
    resolution: {integrity: sha512-dhKf903U/PQZY6boNNtAGdWbG85WAbjT/1xYoZIC7FAY0yWapOBQVsVrDl58W86//e1VpMNBtRV4MaXfdMySFA==}

  safe-array-concat@1.1.3:
    resolution: {integrity: sha512-AURm5f0jYEOydBj7VQlVvDrjeFgthDdEF5H1dP+6mNpoXOMo1quQqJ4wvJDyRZ9+pO3kGWoOdmV08cSv2aJV6Q==}
    engines: {node: '>=0.4'}

  safe-buffer@5.2.1:
    resolution: {integrity: sha512-rp3So07KcdmmKbGvgaNxQSJr7bGVSVk5S9Eq1F+ppbRo70+YeaDxkw5Dd8NPN+GD6bjnYm2VuPuCXmpuYvmCXQ==}

  safe-push-apply@1.0.0:
    resolution: {integrity: sha512-iKE9w/Z7xCzUMIZqdBsp6pEQvwuEebH4vdpjcDWnyzaI6yl6O9FHvVpmGelvEHNsoY6wGblkxR6Zty/h00WiSA==}
    engines: {node: '>= 0.4'}

  safe-regex-test@1.1.0:
    resolution: {integrity: sha512-x/+Cz4YrimQxQccJf5mKEbIa1NzeCRNI5Ecl/ekmlYaampdNLPalVyIcCZNNH3MvmqBugV5TMYZXv0ljslUlaw==}
    engines: {node: '>= 0.4'}

  semver@5.7.2:
    resolution: {integrity: sha512-cBznnQ9KjJqU67B52RMC65CMarK2600WFnbkcaiwWq3xy/5haFJlshgnpjovMVJ+Hff49d8GEn0b87C5pDQ10g==}
    hasBin: true

  semver@6.3.1:
    resolution: {integrity: sha512-BR7VvDCVHO+q2xBEWskxS6DJE1qRnb7DxzUrogb71CWoSficBxYsiAGd+Kl0mmq/MprG9yArRkyrQxTO6XjMzA==}
    hasBin: true

  semver@7.7.2:
    resolution: {integrity: sha512-RF0Fw+rO5AMf9MAyaRXI4AV0Ulj5lMHqVxxdSgiVbixSCXoEmmX/jk0CuJw4+3SqroYO9VoUh+HcuJivvtJemA==}
    engines: {node: '>=10'}
    hasBin: true

  semver@7.7.3:
    resolution: {integrity: sha512-SdsKMrI9TdgjdweUSR9MweHA4EJ8YxHn8DFaDisvhVlUOe4BF1tLD7GAj0lIqWVl+dPb/rExr0Btby5loQm20Q==}
    engines: {node: '>=10'}
    hasBin: true

  serialize-javascript@6.0.2:
    resolution: {integrity: sha512-Saa1xPByTTq2gdeFZYLLo+RFE35NHZkAbqZeWNd3BpzppeVisAqpDjcp8dyf6uIvEqJRd46jemmyA4iFIeVk8g==}

  set-function-length@1.2.2:
    resolution: {integrity: sha512-pgRc4hJ4/sNjWCSS9AmnS40x3bNMDTknHgL5UaMBTMyJnU90EgWh1Rz+MC9eFu4BuN/UwZjKQuY/1v3rM7HMfg==}
    engines: {node: '>= 0.4'}

  set-function-name@2.0.2:
    resolution: {integrity: sha512-7PGFlmtwsEADb0WYyvCMa1t+yke6daIG4Wirafur5kcf+MhUnPms1UeR0CKQdTZD81yESwMHbtn+TR+dMviakQ==}
    engines: {node: '>= 0.4'}

  set-proto@1.0.0:
    resolution: {integrity: sha512-RJRdvCo6IAnPdsvP/7m6bsQqNnn1FCBX5ZNtFL98MmFF/4xAIJTIg1YbHW5DC2W5SKZanrC6i4HsJqlajw/dZw==}
    engines: {node: '>= 0.4'}

  shebang-command@2.0.0:
    resolution: {integrity: sha512-kHxr2zZpYtdmrN1qDjrrX/Z1rR1kG8Dx+gkpK1G4eXmvXswmcE1hTWBWYUzlraYw1/yZp6YuDY77YtvbN0dmDA==}
    engines: {node: '>=8'}

  shebang-regex@3.0.0:
    resolution: {integrity: sha512-7++dFhtcx3353uBaq8DDR4NuxBetBzC7ZQOhmTQInHEd6bSrXdiEyzCvG07Z44UYdLShWUyXt5M/yhz8ekcb1A==}
    engines: {node: '>=8'}

  shell-quote@1.8.3:
    resolution: {integrity: sha512-ObmnIF4hXNg1BqhnHmgbDETF8dLPCggZWBjkQfhZpbszZnYur5DUljTcCHii5LC3J5E0yeO/1LIMyH+UvHQgyw==}
    engines: {node: '>= 0.4'}

  side-channel-list@1.0.0:
    resolution: {integrity: sha512-FCLHtRD/gnpCiCHEiJLOwdmFP+wzCmDEkc9y7NsYxeF4u7Btsn1ZuwgwJGxImImHicJArLP4R0yX4c2KCrMrTA==}
    engines: {node: '>= 0.4'}

  side-channel-map@1.0.1:
    resolution: {integrity: sha512-VCjCNfgMsby3tTdo02nbjtM/ewra6jPHmpThenkTYh8pG9ucZ/1P8So4u4FGBek/BjpOVsDCMoLA/iuBKIFXRA==}
    engines: {node: '>= 0.4'}

  side-channel-weakmap@1.0.2:
    resolution: {integrity: sha512-WPS/HvHQTYnHisLo9McqBHOJk2FkHO/tlpvldyrnem4aeQp4hai3gythswg6p01oSoTl58rcpiFAjF2br2Ak2A==}
    engines: {node: '>= 0.4'}

  side-channel@1.1.0:
    resolution: {integrity: sha512-ZX99e6tRweoUXqR+VBrslhda51Nh5MTQwou5tnUDgbtyM0dBgmhEDtWGP/xbKn6hqfPRHujUNwz5fy/wbbhnpw==}
    engines: {node: '>= 0.4'}

  sort-json@2.0.1:
    resolution: {integrity: sha512-s8cs2bcsQCzo/P2T/uoU6Js4dS/jnX8+4xunziNoq9qmSpZNCrRIAIvp4avsz0ST18HycV4z/7myJ7jsHWB2XQ==}
    hasBin: true

  spawn-command@0.0.2:
    resolution: {integrity: sha512-zC8zGoGkmc8J9ndvml8Xksr1Amk9qBujgbF0JAIWO7kXr43w0h/0GJNM/Vustixu+YE8N/MTrQ7N31FvHUACxQ==}

  spdx-correct@3.2.0:
    resolution: {integrity: sha512-kN9dJbvnySHULIluDHy32WHRUu3Og7B9sbY7tsFLctQkIqnMh3hErYgdMjTYuqmcXX+lK5T1lnUt3G7zNswmZA==}

  spdx-exceptions@2.3.0:
    resolution: {integrity: sha512-/tTrYOC7PPI1nUAgx34hUpqXuyJG+DTHJTnIULG4rDygi4xu/tfgmq1e1cIRwRzwZgo4NLySi+ricLkZkw4i5A==}

  spdx-expression-parse@3.0.1:
    resolution: {integrity: sha512-cbqHunsQWnJNE6KhVSMsMeH5H/L9EpymbzqTQ3uLwNCLZ1Q481oWaofqH7nO6V07xlXwY6PhQdQ2IedWx/ZK4Q==}

  spdx-expression-parse@4.0.0:
    resolution: {integrity: sha512-Clya5JIij/7C6bRR22+tnGXbc4VKlibKSVj2iHvVeX5iMW7s1SIQlqu699JkODJJIhh/pUu8L0/VLh8xflD+LQ==}

  spdx-license-ids@3.0.13:
    resolution: {integrity: sha512-XkD+zwiqXHikFZm4AX/7JSCXA98U5Db4AFd5XUg/+9UNtnH75+Z9KxtpYiJZx36mUDVOwH83pl7yvCer6ewM3w==}

  stable-hash-x@0.2.0:
    resolution: {integrity: sha512-o3yWv49B/o4QZk5ZcsALc6t0+eCelPc44zZsLtCQnZPDwFpDYSWcDnrv2TtMmMbQ7uKo3J0HTURCqckw23czNQ==}
    engines: {node: '>=12.0.0'}

  stop-iteration-iterator@1.1.0:
    resolution: {integrity: sha512-eLoXW/DHyl62zxY4SCaIgnRhuMr6ri4juEYARS8E6sCEqzKpOiE521Ucofdx+KnDZl5xmvGYaaKCk5FEOxJCoQ==}
    engines: {node: '>= 0.4'}

  string-width@4.2.3:
    resolution: {integrity: sha512-wKyQRQpjJ0sIp62ErSZdGsjMJWsap5oRNihHhu6G7JVO/9jIB6UyevL+tXuOqrng8j/cxKTWyWUwvSTriiZz/g==}
    engines: {node: '>=8'}

  string.prototype.matchall@4.0.12:
    resolution: {integrity: sha512-6CC9uyBL+/48dYizRf7H7VAYCMCNTBeM78x/VTUe9bFEaxBepPJDa1Ow99LqI/1yF7kuy7Q3cQsYMrcjGUcskA==}
    engines: {node: '>= 0.4'}

  string.prototype.repeat@1.0.0:
    resolution: {integrity: sha512-0u/TldDbKD8bFCQ/4f5+mNRrXwZ8hg2w7ZR8wa16e8z9XpePWl3eGEcUD0OXpEH/VJH/2G3gjUtR3ZOiBe2S/w==}

  string.prototype.trim@1.2.10:
    resolution: {integrity: sha512-Rs66F0P/1kedk5lyYyH9uBzuiI/kNRmwJAR9quK6VOtIpZ2G+hMZd+HQbbv25MgCA6gEffoMZYxlTod4WcdrKA==}
    engines: {node: '>= 0.4'}

  string.prototype.trimend@1.0.9:
    resolution: {integrity: sha512-G7Ok5C6E/j4SGfyLCloXTrngQIQU3PWtXGst3yM7Bea9FRURf1S42ZHlZZtsNque2FN2PoUhfZXYLNWwEr4dLQ==}
    engines: {node: '>= 0.4'}

  string.prototype.trimstart@1.0.8:
    resolution: {integrity: sha512-UXSH262CSZY1tfu3G3Secr6uGLCFVPMhIqHjlgCUtCCcgihYc/xKs9djMTMUOb2j1mVSeU8EU6NWc/iQKU6Gfg==}
    engines: {node: '>= 0.4'}

  strip-ansi@6.0.1:
    resolution: {integrity: sha512-Y38VPSHcqkFrCpFnQ9vuSXmquuv5oXOKpGeT6aGrr3o3Gc9AlVa6JBfUSOCnbxGGZF+/0ooI7KrPuUSztUdU5A==}
    engines: {node: '>=8'}

  strip-indent@3.0.0:
    resolution: {integrity: sha512-laJTa3Jb+VQpaC6DseHhF7dXVqHTfJPCRDaEbid/drOhgitgYku/letMUqOXFoWV0zIIUbjpdH2t+tYj4bQMRQ==}
    engines: {node: '>=8'}

  strip-json-comments@3.1.1:
    resolution: {integrity: sha512-6fPc+R4ihwqP6N/aIv2f1gMH8lOVtWQHoqC4yK6oSDVVocumAsfCqjkXnqiYMhmMwS/mEHLp7Vehlt3ql6lEig==}
    engines: {node: '>=8'}

  supports-color@5.5.0:
    resolution: {integrity: sha512-QjVjwdXIt408MIiAqCX4oUKsgU2EqAGzs2Ppkm4aQYbjm+ZEWEcW4SfFNTr4uMNZma0ey4f5lgLrkB0aX0QMow==}
    engines: {node: '>=4'}

  supports-color@7.2.0:
    resolution: {integrity: sha512-qpCAvRl9stuOHveKsn7HncJRvv501qIacKzQlO/+Lwxc9+0q2wLyv4Dfvt80/DPn2pqOBsJdDiogXGR9+OvwRw==}
    engines: {node: '>=8'}

  supports-color@8.1.1:
    resolution: {integrity: sha512-MpUEN2OodtUzxvKQl72cUF7RQ5EiHsGvSsVG0ia9c5RbWGL2CI4C7EpPS8UTBIplnlzZiNuV56w+FuNxy3ty2Q==}
    engines: {node: '>=10'}

  supports-preserve-symlinks-flag@1.0.0:
    resolution: {integrity: sha512-ot0WnXS9fgdkgIcePe6RHNk1WA8+muPa6cSjeR3V8K27q9BB1rTE3R1p7Hv0z1ZyAc8s6Vvv8DIyWf681MAt0w==}
    engines: {node: '>= 0.4'}

  tinyglobby@0.2.15:
    resolution: {integrity: sha512-j2Zq4NyQYG5XMST4cbs02Ak8iJUdxRM0XI5QyxXuZOzKOINmWurp3smXu3y5wDcJrptwpSjgXHzIQxR0omXljQ==}
    engines: {node: '>=12.0.0'}

  to-regex-range@5.0.1:
    resolution: {integrity: sha512-65P7iz6X5yEr1cwcgvQxbbIw7Uk3gOy5dIdtZ4rDveLqhrdJP+Li/Hx6tyK0NEb+2GCyneCMJiGqrADCSNk8sQ==}
    engines: {node: '>=8.0'}

  to-valid-identifier@1.0.0:
    resolution: {integrity: sha512-41wJyvKep3yT2tyPqX/4blcfybknGB4D+oETKLs7Q76UiPqRpUJK3hr1nxelyYO0PHKVzJwlu0aCeEAsGI6rpw==}
    engines: {node: '>=20'}

  tree-kill@1.2.2:
    resolution: {integrity: sha512-L0Orpi8qGpRG//Nd+H90vFB+3iHnue1zSSGmNOOCh1GLJ7rUKVwV2HvijphGQS2UmhUZewS9VgvxYIdgr+fG1A==}
    hasBin: true

  ts-api-utils@1.4.3:
    resolution: {integrity: sha512-i3eMG77UTMD0hZhgRS562pv83RC6ukSAC2GMNWc+9dieh/+jDM5u5YG+NHX6VNDRHQcHwmsTHctP9LhbC3WxVw==}
    engines: {node: '>=16'}
    peerDependencies:
      typescript: '>=4.2.0'

  ts-api-utils@2.1.0:
    resolution: {integrity: sha512-CUgTZL1irw8u29bzrOD/nH85jqyc74D6SshFgujOIA7osm2Rz7dYH77agkx7H4FBNxDq7Cjf+IjaX/8zwFW+ZQ==}
    engines: {node: '>=18.12'}
    peerDependencies:
      typescript: '>=4.8.4'

  ts-morph@22.0.0:
    resolution: {integrity: sha512-M9MqFGZREyeb5fTl6gNHKZLqBQA0TjA1lea+CR48R8EBTDuWrNqW6ccC5QvjNR4s6wDumD3LTCjOFSp9iwlzaw==}

  tslib@2.6.2:
    resolution: {integrity: sha512-AEYxH93jGFPn/a2iVAwW87VuUIkR1FVUKB77NwMF7nBTDkDrrT/Hpt/IrCJ0QXhW27jTBDcf5ZY7w6RiqTMw2Q==}

  tsx@4.21.0:
    resolution: {integrity: sha512-5C1sg4USs1lfG0GFb2RLXsdpXqBSEhAaA/0kPL01wxzpMqLILNxIxIOKiILz+cdg/pLnOUxFYOR5yhHU666wbw==}
    engines: {node: '>=18.0.0'}
    hasBin: true

  type-check@0.4.0:
    resolution: {integrity: sha512-XleUoc9uwGXqjWwXaUTZAmzMcFZ5858QA2vvx1Ur5xIcixXIP+8LnFDgRplU30us6teqdlskFfu+ae4K79Ooew==}
    engines: {node: '>= 0.8.0'}

  type-fest@0.6.0:
    resolution: {integrity: sha512-q+MB8nYR1KDLrgr4G5yemftpMC7/QLqVndBmEEdqzmNj5dcFOO4Oo8qlwZE3ULT3+Zim1F8Kq4cBnikNhlCMlg==}
    engines: {node: '>=8'}

  type-fest@0.8.1:
    resolution: {integrity: sha512-4dbzIzqvjtgiM5rw1k5rEHtBANKmdudhGyBEajN01fEyhaAIhsoKNy6y7+IN93IfpFtwY9iqi7kD+xwKhQsNJA==}
    engines: {node: '>=8'}

  typed-array-buffer@1.0.3:
    resolution: {integrity: sha512-nAYYwfY3qnzX30IkA6AQZjVbtK6duGontcQm1WSG1MD94YLqK0515GNApXkoxKOWMusVssAHWLh9SeaoefYFGw==}
    engines: {node: '>= 0.4'}

  typed-array-byte-length@1.0.3:
    resolution: {integrity: sha512-BaXgOuIxz8n8pIq3e7Atg/7s+DpiYrxn4vdot3w9KbnBhcRQq6o3xemQdIfynqSeXeDrF32x+WvfzmOjPiY9lg==}
    engines: {node: '>= 0.4'}

  typed-array-byte-offset@1.0.4:
    resolution: {integrity: sha512-bTlAFB/FBYMcuX81gbL4OcpH5PmlFHqlCCpAl8AlEzMz5k53oNDvN8p1PNOWLEmI2x4orp3raOFB51tv9X+MFQ==}
    engines: {node: '>= 0.4'}

  typed-array-length@1.0.7:
    resolution: {integrity: sha512-3KS2b+kL7fsuk/eJZ7EQdnEmQoaho/r6KUef7hxvltNA5DR8NAUM+8wJMbJyZ4G9/7i3v5zPBIMN5aybAh2/Jg==}
    engines: {node: '>= 0.4'}

  typescript@5.4.5:
    resolution: {integrity: sha512-vcI4UpRgg81oIRUFwR0WSIHKt11nJ7SAVlYNIu+QpqeyXP+gpQJy/Z4+F0aGxSE4MqwjyXvW/TzgkLAx2AGHwQ==}
    engines: {node: '>=14.17'}
    hasBin: true

  unbox-primitive@1.1.0:
    resolution: {integrity: sha512-nWJ91DjeOkej/TA8pXQ3myruKpKEYgqvpw9lz4OPHj/NWFNluYrjbz9j01CJ8yKQd2g4jFoOkINCTW2I5LEEyw==}
    engines: {node: '>= 0.4'}

  unrs-resolver@1.11.1:
    resolution: {integrity: sha512-bSjt9pjaEBnNiGgc9rUiHGKv5l4/TGzDmYw3RhnkJGtLhbnnA/5qJj7x3dNDCRx/PJxu774LlH8lCOlB4hEfKg==}

  update-browserslist-db@1.1.3:
    resolution: {integrity: sha512-UxhIZQ+QInVdunkDAaiazvvT/+fXL5Osr0JZlJulepYu6Jd7qJtDZjlur0emRlT71EN3ScPoE7gvsuIKKNavKw==}
    hasBin: true
    peerDependencies:
      browserslist: '>= 4.21.0'

  uri-js@4.4.1:
    resolution: {integrity: sha512-7rKUyy33Q1yc98pQ1DAmLtwX109F7TIfWlW1Ydo8Wl1ii1SeHieeh0HHfPeL2fMXK6z0s8ecKs9frCuLJvndBg==}

  validate-npm-package-license@3.0.4:
    resolution: {integrity: sha512-DpKm2Ui/xN7/HQKCtpZxoRWBhZ9Z0kqtygG8XCgNQ8ZlDnxuQmWhj566j8fN4Cu3/JmbhsDo7fcAJq4s9h27Ew==}

  which-boxed-primitive@1.1.1:
    resolution: {integrity: sha512-TbX3mj8n0odCBFVlY8AxkqcHASw3L60jIuF8jFP78az3C2YhmGvqbHBpAjTRH2/xqYunrJ9g1jSyjCjpoWzIAA==}
    engines: {node: '>= 0.4'}

  which-builtin-type@1.2.1:
    resolution: {integrity: sha512-6iBczoX+kDQ7a3+YJBnh3T+KZRxM/iYNPXicqk66/Qfm1b93iu+yOImkg0zHbj5LNOcNv1TEADiZ0xa34B4q6Q==}
    engines: {node: '>= 0.4'}

  which-collection@1.0.2:
    resolution: {integrity: sha512-K4jVyjnBdgvc86Y6BkaLZEN933SwYOuBFkdmBu9ZfkcAbdVbpITnDmjvZ/aQjRXQrv5EPkTnD1s39GiiqbngCw==}
    engines: {node: '>= 0.4'}

  which-typed-array@1.1.19:
    resolution: {integrity: sha512-rEvr90Bck4WZt9HHFC4DJMsjvu7x+r6bImz0/BrbWb7A2djJ8hnZMrWnHo9F8ssv0OMErasDhftrfROTyqSDrw==}
    engines: {node: '>= 0.4'}

  which@2.0.2:
    resolution: {integrity: sha512-BLI3Tl1TW3Pvl70l3yq3Y64i+awpwXqsGBYWkkqMtnbXgrMD+yj7rhW0kuEDxzJaYXGjEW5ogapKNMEKNMjibA==}
    engines: {node: '>= 8'}
    hasBin: true

  workerpool@6.2.1:
    resolution: {integrity: sha512-ILEIE97kDZvF9Wb9f6h5aXK4swSlKGUcOEGiIYb2OOu/IrDU9iwj0fD//SsA6E5ibwJxpEvhullJY4Sl4GcpAw==}

  wrap-ansi@7.0.0:
    resolution: {integrity: sha512-YVGIj2kamLSTxw6NsZjoBxfSwsn0ycdesmc4p+Q21c5zPuZ1pl+NfxVdxPtdHvmNVOQ6XSYG4AUtyt/Fi7D16Q==}
    engines: {node: '>=10'}

  wrappy@1.0.2:
    resolution: {integrity: sha512-l4Sp/DRseor9wL6EvV2+TuQn63dMkPjZ/sp9XkghTEbV9KlPS1xUsZ3u7/IQO4wxtcFB4bgpQPRcR3QCvezPcQ==}

  y18n@5.0.8:
    resolution: {integrity: sha512-0pfFzegeDWJHJIAmTLRP2DwHjdF5s7jo9tuztdQxAhINCdvS+3nGINqPd00AphqJR/0LhANUS6/+7SCb98YOfA==}
    engines: {node: '>=10'}

  yallist@3.1.1:
    resolution: {integrity: sha512-a4UGQaWPH59mOXUYnAG2ewncQS4i4F43Tv3JoAM+s2VDAmS9NsK8GpDMLrCHPksFT7h3K6TOoUNn2pb7RoXx4g==}

  yargs-parser@20.2.4:
    resolution: {integrity: sha512-WOkpgNhPTlE73h4VFAFsOnomJVaovO8VqLDzy5saChRBFQFBoMYirowyW+Q9HB4HFF4Z7VZTiG3iSzJJA29yRA==}
    engines: {node: '>=10'}

  yargs-parser@21.1.1:
    resolution: {integrity: sha512-tVpsJW7DdjecAiFpbIB1e3qxIQsE6NoPc5/eTdrbbIC4h0LVsWhnoa3g+m2HclBIujHzsxZ4VJVA+GUuc2/LBw==}
    engines: {node: '>=12'}

  yargs-unparser@2.0.0:
    resolution: {integrity: sha512-7pRTIA9Qc1caZ0bZ6RYRGbHJthJWuakf+WmHK0rVeLkNrrGhfoabBNdue6kdINI6r4if7ocq9aD/n7xwKOdzOA==}
    engines: {node: '>=10'}

  yargs@16.2.0:
    resolution: {integrity: sha512-D1mvvtDG0L5ft/jGWkLpG1+m0eQxOfaBvTNELraWj22wSVUMWxZUvYgJYcKh6jGGIkJFhH4IZPQhR4TKpc8mBw==}
    engines: {node: '>=10'}

  yargs@17.7.2:
    resolution: {integrity: sha512-7dSzzRQ++CKnNI/krKnYRV7JKKPUXMEh61soaHKg9mrWEhzFWhFnxPxGl+69cD1Ou63C13NUPCnmIcrvqCuM6w==}
    engines: {node: '>=12'}

  yocto-queue@0.1.0:
    resolution: {integrity: sha512-rVksvsnNCdJ/ohGc6xgPwyN8eheCxsiLM8mxuE/t/mOVqJewPuO1miLpTHQiRgTKCLexL4MeAFVagts7HmNZ2Q==}
    engines: {node: '>=10'}

  zod-validation-error@4.0.2:
    resolution: {integrity: sha512-Q6/nZLe6jxuU80qb/4uJ4t5v2VEZ44lzQjPDhYJNztRQ4wyWc6VF3D3Kb/fAuPetZQnhS3hnajCf9CsWesghLQ==}
    engines: {node: '>=18.0.0'}
    peerDependencies:
      zod: ^3.25.0 || ^4.0.0

  zod@4.1.12:
    resolution: {integrity: sha512-JInaHOamG8pt5+Ey8kGmdcAcg3OL9reK8ltczgHTAwNhMys/6ThXHityHxVV2p3fkw/c+MAvBHFVYHFZDmjMCQ==}

snapshots:

  '@aashutoshrathi/word-wrap@1.2.6': {}

  '@babel/code-frame@7.22.13':
    dependencies:
      '@babel/highlight': 7.22.20
      chalk: 2.4.2

  '@babel/code-frame@7.27.1':
    dependencies:
      '@babel/helper-validator-identifier': 7.27.1
      js-tokens: 4.0.0
      picocolors: 1.1.1

  '@babel/compat-data@7.28.5': {}

  '@babel/core@7.28.5':
    dependencies:
      '@babel/code-frame': 7.27.1
      '@babel/generator': 7.28.5
      '@babel/helper-compilation-targets': 7.27.2
      '@babel/helper-module-transforms': 7.28.3(@babel/core@7.28.5)
      '@babel/helpers': 7.28.4
      '@babel/parser': 7.28.5
      '@babel/template': 7.27.2
      '@babel/traverse': 7.28.5
      '@babel/types': 7.28.5
      '@jridgewell/remapping': 2.3.5
      convert-source-map: 2.0.0
      debug: 4.4.1
      gensync: 1.0.0-beta.2
      json5: 2.2.3
      semver: 6.3.1
    transitivePeerDependencies:
      - supports-color

  '@babel/generator@7.28.5':
    dependencies:
      '@babel/parser': 7.28.5
      '@babel/types': 7.28.5
      '@jridgewell/gen-mapping': 0.3.13
      '@jridgewell/trace-mapping': 0.3.31
      jsesc: 3.0.2

  '@babel/helper-compilation-targets@7.27.2':
    dependencies:
      '@babel/compat-data': 7.28.5
      '@babel/helper-validator-option': 7.27.1
      browserslist: 4.26.3
      lru-cache: 5.1.1
      semver: 6.3.1

  '@babel/helper-globals@7.28.0': {}

  '@babel/helper-module-imports@7.27.1':
    dependencies:
      '@babel/traverse': 7.28.5
      '@babel/types': 7.28.5
    transitivePeerDependencies:
      - supports-color

  '@babel/helper-module-transforms@7.28.3(@babel/core@7.28.5)':
    dependencies:
      '@babel/core': 7.28.5
      '@babel/helper-module-imports': 7.27.1
      '@babel/helper-validator-identifier': 7.27.1
      '@babel/traverse': 7.28.5
    transitivePeerDependencies:
      - supports-color

  '@babel/helper-string-parser@7.27.1': {}

  '@babel/helper-validator-identifier@7.27.1': {}

  '@babel/helper-validator-identifier@7.28.5': {}

  '@babel/helper-validator-option@7.27.1': {}

  '@babel/helpers@7.28.4':
    dependencies:
      '@babel/template': 7.27.2
      '@babel/types': 7.28.5

  '@babel/highlight@7.22.20':
    dependencies:
      '@babel/helper-validator-identifier': 7.27.1
      chalk: 2.4.2
      js-tokens: 4.0.0

  '@babel/parser@7.28.5':
    dependencies:
      '@babel/types': 7.28.5

  '@babel/runtime@7.28.4': {}

  '@babel/template@7.27.2':
    dependencies:
      '@babel/code-frame': 7.27.1
      '@babel/parser': 7.28.5
      '@babel/types': 7.28.5

  '@babel/traverse@7.28.5':
    dependencies:
      '@babel/code-frame': 7.27.1
      '@babel/generator': 7.28.5
      '@babel/helper-globals': 7.28.0
      '@babel/parser': 7.28.5
      '@babel/template': 7.27.2
      '@babel/types': 7.28.5
      debug: 4.4.3
    transitivePeerDependencies:
      - supports-color

  '@babel/types@7.28.5':
    dependencies:
      '@babel/helper-string-parser': 7.27.1
      '@babel/helper-validator-identifier': 7.28.5

  '@emnapi/core@1.5.0':
    dependencies:
      '@emnapi/wasi-threads': 1.1.0
      tslib: 2.6.2
    optional: true

  '@emnapi/runtime@1.5.0':
    dependencies:
      tslib: 2.6.2
    optional: true

  '@emnapi/wasi-threads@1.1.0':
    dependencies:
      tslib: 2.6.2
    optional: true

  '@es-joy/jsdoccomment@0.76.0':
    dependencies:
      '@types/estree': 1.0.8
      '@typescript-eslint/types': 8.46.1
      comment-parser: 1.4.1
      esquery: 1.6.0
      jsdoc-type-pratt-parser: 6.10.0

  '@es-joy/resolve.exports@1.2.0': {}

  '@esbuild/aix-ppc64@0.27.0':
    optional: true

  '@esbuild/android-arm64@0.27.0':
    optional: true

  '@esbuild/android-arm@0.27.0':
    optional: true

  '@esbuild/android-x64@0.27.0':
    optional: true

  '@esbuild/darwin-arm64@0.27.0':
    optional: true

  '@esbuild/darwin-x64@0.27.0':
    optional: true

  '@esbuild/freebsd-arm64@0.27.0':
    optional: true

  '@esbuild/freebsd-x64@0.27.0':
    optional: true

  '@esbuild/linux-arm64@0.27.0':
    optional: true

  '@esbuild/linux-arm@0.27.0':
    optional: true

  '@esbuild/linux-ia32@0.27.0':
    optional: true

  '@esbuild/linux-loong64@0.27.0':
    optional: true

  '@esbuild/linux-mips64el@0.27.0':
    optional: true

  '@esbuild/linux-ppc64@0.27.0':
    optional: true

  '@esbuild/linux-riscv64@0.27.0':
    optional: true

  '@esbuild/linux-s390x@0.27.0':
    optional: true

  '@esbuild/linux-x64@0.27.0':
    optional: true

  '@esbuild/netbsd-arm64@0.27.0':
    optional: true

  '@esbuild/netbsd-x64@0.27.0':
    optional: true

  '@esbuild/openbsd-arm64@0.27.0':
    optional: true

  '@esbuild/openbsd-x64@0.27.0':
    optional: true

  '@esbuild/openharmony-arm64@0.27.0':
    optional: true

  '@esbuild/sunos-x64@0.27.0':
    optional: true

  '@esbuild/win32-arm64@0.27.0':
    optional: true

  '@esbuild/win32-ia32@0.27.0':
    optional: true

  '@esbuild/win32-x64@0.27.0':
    optional: true

  '@eslint-community/eslint-plugin-eslint-comments@4.5.0(eslint@9.39.1(jiti@2.6.1))':
    dependencies:
      escape-string-regexp: 4.0.0
      eslint: 9.39.1(jiti@2.6.1)
      ignore: 5.3.2

  '@eslint-community/eslint-utils@4.9.0(eslint@9.39.1(jiti@2.6.1))':
    dependencies:
      eslint: 9.39.1(jiti@2.6.1)
      eslint-visitor-keys: 3.4.3

  '@eslint-community/regexpp@4.12.1': {}

  '@eslint/config-array@0.21.1':
    dependencies:
      '@eslint/object-schema': 2.1.7
      debug: 4.4.3
      minimatch: 3.1.2
    transitivePeerDependencies:
      - supports-color

  '@eslint/config-helpers@0.4.2':
    dependencies:
      '@eslint/core': 0.17.0

  '@eslint/core@0.17.0':
    dependencies:
      '@types/json-schema': 7.0.15

  '@eslint/eslintrc@3.3.1':
    dependencies:
      ajv: 6.12.6
      debug: 4.4.1
      espree: 10.4.0
      globals: 14.0.0
      ignore: 5.3.2
      import-fresh: 3.3.0
      js-yaml: 4.1.0
      minimatch: 3.1.2
      strip-json-comments: 3.1.1
    transitivePeerDependencies:
      - supports-color

  '@eslint/js@9.39.1': {}

  '@eslint/object-schema@2.1.7': {}

  '@eslint/plugin-kit@0.4.1':
    dependencies:
      '@eslint/core': 0.17.0
      levn: 0.4.1

  '@fluid-internal/eslint-plugin-fluid@0.4.1(eslint@9.39.1(jiti@2.6.1))(typescript@5.4.5)':
    dependencies:
      '@microsoft/tsdoc': 0.15.1
      '@typescript-eslint/parser': 8.46.1(eslint@9.39.1(jiti@2.6.1))(typescript@5.4.5)
      '@typescript-eslint/utils': 8.46.1(eslint@9.39.1(jiti@2.6.1))(typescript@5.4.5)
      eslint: 9.39.1(jiti@2.6.1)
      ts-morph: 22.0.0
    transitivePeerDependencies:
      - supports-color
      - typescript

  '@fluidframework/build-common@2.0.3': {}

  '@humanfs/core@0.19.1': {}

  '@humanfs/node@0.16.7':
    dependencies:
      '@humanfs/core': 0.19.1
      '@humanwhocodes/retry': 0.4.3

  '@humanwhocodes/module-importer@1.0.1': {}

  '@humanwhocodes/retry@0.4.3': {}

  '@isaacs/balanced-match@4.0.1': {}

  '@isaacs/brace-expansion@5.0.0':
    dependencies:
      '@isaacs/balanced-match': 4.0.1

  '@jridgewell/gen-mapping@0.3.13':
    dependencies:
      '@jridgewell/sourcemap-codec': 1.5.5
      '@jridgewell/trace-mapping': 0.3.31

  '@jridgewell/remapping@2.3.5':
    dependencies:
      '@jridgewell/gen-mapping': 0.3.13
      '@jridgewell/trace-mapping': 0.3.31

  '@jridgewell/resolve-uri@3.1.2': {}

  '@jridgewell/sourcemap-codec@1.5.5': {}

  '@jridgewell/trace-mapping@0.3.31':
    dependencies:
      '@jridgewell/resolve-uri': 3.1.2
      '@jridgewell/sourcemap-codec': 1.5.5

  '@microsoft/tsdoc-config@0.18.0':
    dependencies:
      '@microsoft/tsdoc': 0.16.0
      ajv: 8.12.0
      jju: 1.4.0
      resolve: 1.22.6

  '@microsoft/tsdoc@0.15.1': {}

  '@microsoft/tsdoc@0.16.0': {}

  '@napi-rs/wasm-runtime@0.2.12':
    dependencies:
      '@emnapi/core': 1.5.0
      '@emnapi/runtime': 1.5.0
      '@tybys/wasm-util': 0.10.0
    optional: true

  '@nodelib/fs.scandir@2.1.5':
    dependencies:
      '@nodelib/fs.stat': 2.0.5
      run-parallel: 1.2.0

  '@nodelib/fs.stat@2.0.5': {}

  '@nodelib/fs.walk@1.2.8':
    dependencies:
      '@nodelib/fs.scandir': 2.1.5
      fastq: 1.15.0

  '@rushstack/eslint-patch@1.12.0': {}

  '@rushstack/eslint-plugin-security@0.11.0(eslint@9.39.1(jiti@2.6.1))(typescript@5.4.5)':
    dependencies:
      '@rushstack/tree-pattern': 0.3.4
      '@typescript-eslint/utils': 8.31.1(eslint@9.39.1(jiti@2.6.1))(typescript@5.4.5)
      eslint: 9.39.1(jiti@2.6.1)
    transitivePeerDependencies:
      - supports-color
      - typescript

  '@rushstack/eslint-plugin@0.22.1(eslint@9.39.1(jiti@2.6.1))(typescript@5.4.5)':
    dependencies:
      '@rushstack/tree-pattern': 0.3.4
      '@typescript-eslint/utils': 8.46.1(eslint@9.39.1(jiti@2.6.1))(typescript@5.4.5)
      eslint: 9.39.1(jiti@2.6.1)
    transitivePeerDependencies:
      - supports-color
      - typescript

  '@rushstack/tree-pattern@0.3.4': {}

  '@sindresorhus/base62@1.0.0': {}

  '@ts-morph/common@0.23.0':
    dependencies:
      fast-glob: 3.3.2
      minimatch: 9.0.5
      mkdirp: 3.0.1
      path-browserify: 1.0.1

  '@tybys/wasm-util@0.10.0':
    dependencies:
      tslib: 2.6.2
    optional: true

  '@types/estree@1.0.8': {}

  '@types/json-schema@7.0.15': {}

  '@types/normalize-package-data@2.4.1': {}

  '@types/sort-json@2.0.3': {}

  '@typescript-eslint/eslint-plugin@8.18.2(@typescript-eslint/parser@8.18.2(eslint@9.39.1(jiti@2.6.1))(typescript@5.4.5))(eslint@9.39.1(jiti@2.6.1))(typescript@5.4.5)':
    dependencies:
      '@eslint-community/regexpp': 4.12.1
      '@typescript-eslint/parser': 8.18.2(eslint@9.39.1(jiti@2.6.1))(typescript@5.4.5)
      '@typescript-eslint/scope-manager': 8.18.2
      '@typescript-eslint/type-utils': 8.18.2(eslint@9.39.1(jiti@2.6.1))(typescript@5.4.5)
      '@typescript-eslint/utils': 8.18.2(eslint@9.39.1(jiti@2.6.1))(typescript@5.4.5)
      '@typescript-eslint/visitor-keys': 8.18.2
      eslint: 9.39.1(jiti@2.6.1)
      graphemer: 1.4.0
      ignore: 5.3.2
      natural-compare: 1.4.0
      ts-api-utils: 1.4.3(typescript@5.4.5)
      typescript: 5.4.5
    transitivePeerDependencies:
      - supports-color

  '@typescript-eslint/parser@8.18.2(eslint@9.39.1(jiti@2.6.1))(typescript@5.4.5)':
    dependencies:
      '@typescript-eslint/scope-manager': 8.18.2
      '@typescript-eslint/types': 8.18.2
      '@typescript-eslint/typescript-estree': 8.18.2(typescript@5.4.5)
      '@typescript-eslint/visitor-keys': 8.18.2
      debug: 4.4.1
      eslint: 9.39.1(jiti@2.6.1)
      typescript: 5.4.5
    transitivePeerDependencies:
      - supports-color

  '@typescript-eslint/parser@8.46.1(eslint@9.39.1(jiti@2.6.1))(typescript@5.4.5)':
    dependencies:
      '@typescript-eslint/scope-manager': 8.46.1
      '@typescript-eslint/types': 8.46.1
      '@typescript-eslint/typescript-estree': 8.46.1(typescript@5.4.5)
      '@typescript-eslint/visitor-keys': 8.46.1
      debug: 4.4.3
      eslint: 9.39.1(jiti@2.6.1)
      typescript: 5.4.5
    transitivePeerDependencies:
      - supports-color

  '@typescript-eslint/project-service@8.46.1(typescript@5.4.5)':
    dependencies:
      '@typescript-eslint/tsconfig-utils': 8.46.1(typescript@5.4.5)
      '@typescript-eslint/types': 8.46.1
      debug: 4.4.3
      typescript: 5.4.5
    transitivePeerDependencies:
      - supports-color

  '@typescript-eslint/scope-manager@8.18.2':
    dependencies:
      '@typescript-eslint/types': 8.18.2
      '@typescript-eslint/visitor-keys': 8.18.2

  '@typescript-eslint/scope-manager@8.31.1':
    dependencies:
      '@typescript-eslint/types': 8.31.1
      '@typescript-eslint/visitor-keys': 8.31.1

  '@typescript-eslint/scope-manager@8.46.1':
    dependencies:
      '@typescript-eslint/types': 8.46.1
      '@typescript-eslint/visitor-keys': 8.46.1

  '@typescript-eslint/tsconfig-utils@8.46.1(typescript@5.4.5)':
    dependencies:
      typescript: 5.4.5

  '@typescript-eslint/type-utils@8.18.2(eslint@9.39.1(jiti@2.6.1))(typescript@5.4.5)':
    dependencies:
      '@typescript-eslint/typescript-estree': 8.18.2(typescript@5.4.5)
      '@typescript-eslint/utils': 8.18.2(eslint@9.39.1(jiti@2.6.1))(typescript@5.4.5)
      debug: 4.4.1
      eslint: 9.39.1(jiti@2.6.1)
      ts-api-utils: 1.4.3(typescript@5.4.5)
      typescript: 5.4.5
    transitivePeerDependencies:
      - supports-color

  '@typescript-eslint/types@8.18.2': {}

  '@typescript-eslint/types@8.31.1': {}

  '@typescript-eslint/types@8.46.1': {}

  '@typescript-eslint/typescript-estree@8.18.2(typescript@5.4.5)':
    dependencies:
      '@typescript-eslint/types': 8.18.2
      '@typescript-eslint/visitor-keys': 8.18.2
      debug: 4.4.1
      fast-glob: 3.3.2
      is-glob: 4.0.3
      minimatch: 9.0.5
      semver: 7.7.2
      ts-api-utils: 1.4.3(typescript@5.4.5)
      typescript: 5.4.5
    transitivePeerDependencies:
      - supports-color

  '@typescript-eslint/typescript-estree@8.31.1(typescript@5.4.5)':
    dependencies:
      '@typescript-eslint/types': 8.31.1
      '@typescript-eslint/visitor-keys': 8.31.1
      debug: 4.4.1
      fast-glob: 3.3.2
      is-glob: 4.0.3
      minimatch: 9.0.5
      semver: 7.7.2
      ts-api-utils: 2.1.0(typescript@5.4.5)
      typescript: 5.4.5
    transitivePeerDependencies:
      - supports-color

  '@typescript-eslint/typescript-estree@8.46.1(typescript@5.4.5)':
    dependencies:
      '@typescript-eslint/project-service': 8.46.1(typescript@5.4.5)
      '@typescript-eslint/tsconfig-utils': 8.46.1(typescript@5.4.5)
      '@typescript-eslint/types': 8.46.1
      '@typescript-eslint/visitor-keys': 8.46.1
      debug: 4.4.3
      fast-glob: 3.3.2
      is-glob: 4.0.3
      minimatch: 9.0.5
      semver: 7.7.3
      ts-api-utils: 2.1.0(typescript@5.4.5)
      typescript: 5.4.5
    transitivePeerDependencies:
      - supports-color

  '@typescript-eslint/utils@8.18.2(eslint@9.39.1(jiti@2.6.1))(typescript@5.4.5)':
    dependencies:
      '@eslint-community/eslint-utils': 4.9.0(eslint@9.39.1(jiti@2.6.1))
      '@typescript-eslint/scope-manager': 8.18.2
      '@typescript-eslint/types': 8.18.2
      '@typescript-eslint/typescript-estree': 8.18.2(typescript@5.4.5)
      eslint: 9.39.1(jiti@2.6.1)
      typescript: 5.4.5
    transitivePeerDependencies:
      - supports-color

  '@typescript-eslint/utils@8.31.1(eslint@9.39.1(jiti@2.6.1))(typescript@5.4.5)':
    dependencies:
      '@eslint-community/eslint-utils': 4.9.0(eslint@9.39.1(jiti@2.6.1))
      '@typescript-eslint/scope-manager': 8.31.1
      '@typescript-eslint/types': 8.31.1
      '@typescript-eslint/typescript-estree': 8.31.1(typescript@5.4.5)
      eslint: 9.39.1(jiti@2.6.1)
      typescript: 5.4.5
    transitivePeerDependencies:
      - supports-color

  '@typescript-eslint/utils@8.46.1(eslint@9.39.1(jiti@2.6.1))(typescript@5.4.5)':
    dependencies:
      '@eslint-community/eslint-utils': 4.9.0(eslint@9.39.1(jiti@2.6.1))
      '@typescript-eslint/scope-manager': 8.46.1
      '@typescript-eslint/types': 8.46.1
      '@typescript-eslint/typescript-estree': 8.46.1(typescript@5.4.5)
      eslint: 9.39.1(jiti@2.6.1)
      typescript: 5.4.5
    transitivePeerDependencies:
      - supports-color

  '@typescript-eslint/visitor-keys@8.18.2':
    dependencies:
      '@typescript-eslint/types': 8.18.2
      eslint-visitor-keys: 4.2.1

  '@typescript-eslint/visitor-keys@8.31.1':
    dependencies:
      '@typescript-eslint/types': 8.31.1
      eslint-visitor-keys: 4.2.1

  '@typescript-eslint/visitor-keys@8.46.1':
    dependencies:
      '@typescript-eslint/types': 8.46.1
      eslint-visitor-keys: 4.2.1

  '@unrs/resolver-binding-android-arm-eabi@1.11.1':
    optional: true

  '@unrs/resolver-binding-android-arm64@1.11.1':
    optional: true

  '@unrs/resolver-binding-darwin-arm64@1.11.1':
    optional: true

  '@unrs/resolver-binding-darwin-x64@1.11.1':
    optional: true

  '@unrs/resolver-binding-freebsd-x64@1.11.1':
    optional: true

  '@unrs/resolver-binding-linux-arm-gnueabihf@1.11.1':
    optional: true

  '@unrs/resolver-binding-linux-arm-musleabihf@1.11.1':
    optional: true

  '@unrs/resolver-binding-linux-arm64-gnu@1.11.1':
    optional: true

  '@unrs/resolver-binding-linux-arm64-musl@1.11.1':
    optional: true

  '@unrs/resolver-binding-linux-ppc64-gnu@1.11.1':
    optional: true

  '@unrs/resolver-binding-linux-riscv64-gnu@1.11.1':
    optional: true

  '@unrs/resolver-binding-linux-riscv64-musl@1.11.1':
    optional: true

  '@unrs/resolver-binding-linux-s390x-gnu@1.11.1':
    optional: true

  '@unrs/resolver-binding-linux-x64-gnu@1.11.1':
    optional: true

  '@unrs/resolver-binding-linux-x64-musl@1.11.1':
    optional: true

  '@unrs/resolver-binding-wasm32-wasi@1.11.1':
    dependencies:
      '@napi-rs/wasm-runtime': 0.2.12
    optional: true

  '@unrs/resolver-binding-win32-arm64-msvc@1.11.1':
    optional: true

  '@unrs/resolver-binding-win32-ia32-msvc@1.11.1':
    optional: true

  '@unrs/resolver-binding-win32-x64-msvc@1.11.1':
    optional: true

  acorn-jsx@5.3.2(acorn@8.15.0):
    dependencies:
      acorn: 8.15.0

  acorn@8.15.0: {}

  ajv@6.12.6:
    dependencies:
      fast-deep-equal: 3.1.3
      fast-json-stable-stringify: 2.1.0
      json-schema-traverse: 0.4.1
      uri-js: 4.4.1

  ajv@8.12.0:
    dependencies:
      fast-deep-equal: 3.1.3
      json-schema-traverse: 1.0.0
      require-from-string: 2.0.2
      uri-js: 4.4.1

  ansi-colors@4.1.1: {}

  ansi-regex@5.0.1: {}

  ansi-styles@3.2.1:
    dependencies:
      color-convert: 1.9.3

  ansi-styles@4.3.0:
    dependencies:
      color-convert: 2.0.1

  anymatch@3.1.3:
    dependencies:
      normalize-path: 3.0.0
      picomatch: 2.3.1

  are-docs-informative@0.0.2: {}

  argparse@2.0.1: {}

  array-buffer-byte-length@1.0.2:
    dependencies:
      call-bound: 1.0.4
      is-array-buffer: 3.0.5

  array-includes@3.1.9:
    dependencies:
      call-bind: 1.0.8
      call-bound: 1.0.4
      define-properties: 1.2.1
      es-abstract: 1.24.0
      es-object-atoms: 1.1.1
      get-intrinsic: 1.3.0
      is-string: 1.1.1
      math-intrinsics: 1.1.0

  array.prototype.findlast@1.2.5:
    dependencies:
      call-bind: 1.0.8
      define-properties: 1.2.1
      es-abstract: 1.24.0
      es-errors: 1.3.0
      es-object-atoms: 1.1.1
      es-shim-unscopables: 1.1.0

  array.prototype.flat@1.3.2:
    dependencies:
      call-bind: 1.0.8
      define-properties: 1.2.1
      es-abstract: 1.24.0
      es-shim-unscopables: 1.1.0

  array.prototype.flatmap@1.3.3:
    dependencies:
      call-bind: 1.0.8
      define-properties: 1.2.1
      es-abstract: 1.24.0
      es-shim-unscopables: 1.1.0

  array.prototype.tosorted@1.1.4:
    dependencies:
      call-bind: 1.0.8
      define-properties: 1.2.1
      es-abstract: 1.24.0
      es-errors: 1.3.0
      es-shim-unscopables: 1.1.0

  arraybuffer.prototype.slice@1.0.4:
    dependencies:
      array-buffer-byte-length: 1.0.2
      call-bind: 1.0.8
      define-properties: 1.2.1
      es-abstract: 1.24.0
      es-errors: 1.3.0
      get-intrinsic: 1.3.0
      is-array-buffer: 3.0.5

  available-typed-arrays@1.0.7:
    dependencies:
      possible-typed-array-names: 1.1.0

  balanced-match@1.0.2: {}

  baseline-browser-mapping@2.8.15: {}

  binary-extensions@2.3.0: {}

  brace-expansion@1.1.11:
    dependencies:
      balanced-match: 1.0.2
      concat-map: 0.0.1

  brace-expansion@2.0.2:
    dependencies:
      balanced-match: 1.0.2

  braces@3.0.3:
    dependencies:
      fill-range: 7.1.1

  browser-stdout@1.3.1: {}

  browserslist@4.26.3:
    dependencies:
      baseline-browser-mapping: 2.8.15
      caniuse-lite: 1.0.30001749
      electron-to-chromium: 1.5.234
      node-releases: 2.0.23
      update-browserslist-db: 1.1.3(browserslist@4.26.3)

  builtin-modules@3.3.0: {}

  call-bind-apply-helpers@1.0.2:
    dependencies:
      es-errors: 1.3.0
      function-bind: 1.1.2

  call-bind@1.0.8:
    dependencies:
      call-bind-apply-helpers: 1.0.2
      es-define-property: 1.0.1
      get-intrinsic: 1.3.0
      set-function-length: 1.2.2

  call-bound@1.0.4:
    dependencies:
      call-bind-apply-helpers: 1.0.2
      get-intrinsic: 1.3.0

  callsites@3.1.0: {}

  camelcase@6.3.0: {}

  caniuse-lite@1.0.30001749: {}

  chalk@2.4.2:
    dependencies:
      ansi-styles: 3.2.1
      escape-string-regexp: 1.0.5
      supports-color: 5.5.0

  chalk@4.1.2:
    dependencies:
      ansi-styles: 4.3.0
      supports-color: 7.2.0

  chokidar@3.5.3:
    dependencies:
      anymatch: 3.1.3
      braces: 3.0.3
      glob-parent: 5.1.2
      is-binary-path: 2.1.0
      is-glob: 4.0.3
      normalize-path: 3.0.0
      readdirp: 3.6.0
    optionalDependencies:
      fsevents: 2.3.3

  ci-info@4.3.1: {}

  clean-regexp@1.0.0:
    dependencies:
      escape-string-regexp: 1.0.5

  cliui@7.0.4:
    dependencies:
      string-width: 4.2.3
      strip-ansi: 6.0.1
      wrap-ansi: 7.0.0

  cliui@8.0.1:
    dependencies:
      string-width: 4.2.3
      strip-ansi: 6.0.1
      wrap-ansi: 7.0.0

  code-block-writer@13.0.2: {}

  color-convert@1.9.3:
    dependencies:
      color-name: 1.1.3

  color-convert@2.0.1:
    dependencies:
      color-name: 1.1.4

  color-name@1.1.3: {}

  color-name@1.1.4: {}

  comment-parser@1.4.1: {}

  concat-map@0.0.1: {}

  concurrently@8.2.2:
    dependencies:
      chalk: 4.1.2
      date-fns: 2.30.0
      lodash: 4.17.21
      rxjs: 7.8.2
      shell-quote: 1.8.3
      spawn-command: 0.0.2
      supports-color: 8.1.1
      tree-kill: 1.2.2
      yargs: 17.7.2

  convert-source-map@2.0.0: {}

  core-js-compat@3.46.0:
    dependencies:
      browserslist: 4.26.3

  cross-env@7.0.3:
    dependencies:
      cross-spawn: 7.0.6

  cross-spawn@7.0.6:
    dependencies:
      path-key: 3.1.1
      shebang-command: 2.0.0
      which: 2.0.2

  data-view-buffer@1.0.2:
    dependencies:
      call-bound: 1.0.4
      es-errors: 1.3.0
      is-data-view: 1.0.2

  data-view-byte-length@1.0.2:
    dependencies:
      call-bound: 1.0.4
      es-errors: 1.3.0
      is-data-view: 1.0.2

  data-view-byte-offset@1.0.1:
    dependencies:
      call-bound: 1.0.4
      es-errors: 1.3.0
      is-data-view: 1.0.2

  date-fns@2.30.0:
    dependencies:
      '@babel/runtime': 7.28.4

  debug@3.2.7:
    dependencies:
      ms: 2.1.3
    optional: true

  debug@4.3.4(supports-color@8.1.1):
    dependencies:
      ms: 2.1.2
    optionalDependencies:
      supports-color: 8.1.1

  debug@4.4.1:
    dependencies:
      ms: 2.1.3

  debug@4.4.3:
    dependencies:
      ms: 2.1.3

  decamelize@4.0.0: {}

  deep-is@0.1.4: {}

  define-data-property@1.1.4:
    dependencies:
      es-define-property: 1.0.1
      es-errors: 1.3.0
      gopd: 1.2.0

  define-properties@1.2.1:
    dependencies:
      define-data-property: 1.1.4
      has-property-descriptors: 1.0.2
      object-keys: 1.1.1

  detect-indent@5.0.0: {}

  detect-newline@2.1.0: {}

  diff@5.0.0: {}

  doctrine@2.1.0:
    dependencies:
      esutils: 2.0.3

  dunder-proto@1.0.1:
    dependencies:
      call-bind-apply-helpers: 1.0.2
      es-errors: 1.3.0
      gopd: 1.2.0

  electron-to-chromium@1.5.234: {}

  emoji-regex@8.0.0: {}

  empathic@2.0.0: {}

  error-ex@1.3.2:
    dependencies:
      is-arrayish: 0.2.1

  es-abstract@1.24.0:
    dependencies:
      array-buffer-byte-length: 1.0.2
      arraybuffer.prototype.slice: 1.0.4
      available-typed-arrays: 1.0.7
      call-bind: 1.0.8
      call-bound: 1.0.4
      data-view-buffer: 1.0.2
      data-view-byte-length: 1.0.2
      data-view-byte-offset: 1.0.1
      es-define-property: 1.0.1
      es-errors: 1.3.0
      es-object-atoms: 1.1.1
      es-set-tostringtag: 2.1.0
      es-to-primitive: 1.3.0
      function.prototype.name: 1.1.8
      get-intrinsic: 1.3.0
      get-proto: 1.0.1
      get-symbol-description: 1.1.0
      globalthis: 1.0.4
      gopd: 1.2.0
      has-property-descriptors: 1.0.2
      has-proto: 1.2.0
      has-symbols: 1.1.0
      hasown: 2.0.2
      internal-slot: 1.1.0
      is-array-buffer: 3.0.5
      is-callable: 1.2.7
      is-data-view: 1.0.2
      is-negative-zero: 2.0.3
      is-regex: 1.2.1
      is-set: 2.0.3
      is-shared-array-buffer: 1.0.4
      is-string: 1.1.1
      is-typed-array: 1.1.15
      is-weakref: 1.1.1
      math-intrinsics: 1.1.0
      object-inspect: 1.13.4
      object-keys: 1.1.1
      object.assign: 4.1.7
      own-keys: 1.0.1
      regexp.prototype.flags: 1.5.4
      safe-array-concat: 1.1.3
      safe-push-apply: 1.0.0
      safe-regex-test: 1.1.0
      set-proto: 1.0.0
      stop-iteration-iterator: 1.1.0
      string.prototype.trim: 1.2.10
      string.prototype.trimend: 1.0.9
      string.prototype.trimstart: 1.0.8
      typed-array-buffer: 1.0.3
      typed-array-byte-length: 1.0.3
      typed-array-byte-offset: 1.0.4
      typed-array-length: 1.0.7
      unbox-primitive: 1.1.0
      which-typed-array: 1.1.19

  es-define-property@1.0.1: {}

  es-errors@1.3.0: {}

  es-iterator-helpers@1.2.1:
    dependencies:
      call-bind: 1.0.8
      call-bound: 1.0.4
      define-properties: 1.2.1
      es-abstract: 1.24.0
      es-errors: 1.3.0
      es-set-tostringtag: 2.1.0
      function-bind: 1.1.2
      get-intrinsic: 1.3.0
      globalthis: 1.0.4
      gopd: 1.2.0
      has-property-descriptors: 1.0.2
      has-proto: 1.2.0
      has-symbols: 1.1.0
      internal-slot: 1.1.0
      iterator.prototype: 1.1.5
      safe-array-concat: 1.1.3

  es-object-atoms@1.1.1:
    dependencies:
      es-errors: 1.3.0

  es-set-tostringtag@2.1.0:
    dependencies:
      es-errors: 1.3.0
      get-intrinsic: 1.3.0
      has-tostringtag: 1.0.2
      hasown: 2.0.2

  es-shim-unscopables@1.1.0:
    dependencies:
      hasown: 2.0.2

  es-to-primitive@1.3.0:
    dependencies:
      is-callable: 1.2.7
      is-date-object: 1.1.0
      is-symbol: 1.1.1

  esbuild@0.27.0:
    optionalDependencies:
      '@esbuild/aix-ppc64': 0.27.0
      '@esbuild/android-arm': 0.27.0
      '@esbuild/android-arm64': 0.27.0
      '@esbuild/android-x64': 0.27.0
      '@esbuild/darwin-arm64': 0.27.0
      '@esbuild/darwin-x64': 0.27.0
      '@esbuild/freebsd-arm64': 0.27.0
      '@esbuild/freebsd-x64': 0.27.0
      '@esbuild/linux-arm': 0.27.0
      '@esbuild/linux-arm64': 0.27.0
      '@esbuild/linux-ia32': 0.27.0
      '@esbuild/linux-loong64': 0.27.0
      '@esbuild/linux-mips64el': 0.27.0
      '@esbuild/linux-ppc64': 0.27.0
      '@esbuild/linux-riscv64': 0.27.0
      '@esbuild/linux-s390x': 0.27.0
      '@esbuild/linux-x64': 0.27.0
      '@esbuild/netbsd-arm64': 0.27.0
      '@esbuild/netbsd-x64': 0.27.0
      '@esbuild/openbsd-arm64': 0.27.0
      '@esbuild/openbsd-x64': 0.27.0
      '@esbuild/openharmony-arm64': 0.27.0
      '@esbuild/sunos-x64': 0.27.0
      '@esbuild/win32-arm64': 0.27.0
      '@esbuild/win32-ia32': 0.27.0
      '@esbuild/win32-x64': 0.27.0

  escalade@3.2.0: {}

  escape-string-regexp@1.0.5: {}

  escape-string-regexp@4.0.0: {}

  eslint-config-biome@2.1.3: {}

  eslint-config-prettier@10.1.8(eslint@9.39.1(jiti@2.6.1)):
    dependencies:
      eslint: 9.39.1(jiti@2.6.1)

  eslint-import-context@0.1.9(unrs-resolver@1.11.1):
    dependencies:
      get-tsconfig: 4.10.1
      stable-hash-x: 0.2.0
    optionalDependencies:
      unrs-resolver: 1.11.1

  eslint-import-resolver-node@0.3.9:
    dependencies:
      debug: 3.2.7
      is-core-module: 2.13.0
      resolve: 1.22.6
    transitivePeerDependencies:
      - supports-color
    optional: true

  eslint-import-resolver-typescript@4.4.4(eslint-plugin-import-x@4.16.1(@typescript-eslint/utils@8.46.1(eslint@9.39.1(jiti@2.6.1))(typescript@5.4.5))(eslint-import-resolver-node@0.3.9)(eslint@9.39.1(jiti@2.6.1)))(eslint@9.39.1(jiti@2.6.1)):
    dependencies:
      debug: 4.4.1
      eslint: 9.39.1(jiti@2.6.1)
      eslint-import-context: 0.1.9(unrs-resolver@1.11.1)
      get-tsconfig: 4.10.1
      is-bun-module: 2.0.0
      stable-hash-x: 0.2.0
      tinyglobby: 0.2.15
      unrs-resolver: 1.11.1
    optionalDependencies:
      eslint-plugin-import-x: 4.16.1(@typescript-eslint/utils@8.46.1(eslint@9.39.1(jiti@2.6.1))(typescript@5.4.5))(eslint-import-resolver-node@0.3.9)(eslint@9.39.1(jiti@2.6.1))
    transitivePeerDependencies:
      - supports-color

  eslint-plugin-depend@1.4.0:
    dependencies:
      empathic: 2.0.0
      module-replacements: 2.10.1
      semver: 7.7.2

  eslint-plugin-import-x@4.16.1(@typescript-eslint/utils@8.46.1(eslint@9.39.1(jiti@2.6.1))(typescript@5.4.5))(eslint-import-resolver-node@0.3.9)(eslint@9.39.1(jiti@2.6.1)):
    dependencies:
      '@typescript-eslint/types': 8.46.1
      comment-parser: 1.4.1
      debug: 4.4.1
      eslint: 9.39.1(jiti@2.6.1)
      eslint-import-context: 0.1.9(unrs-resolver@1.11.1)
      is-glob: 4.0.3
      minimatch: 10.1.1
      semver: 7.7.2
      stable-hash-x: 0.2.0
      unrs-resolver: 1.11.1
    optionalDependencies:
      '@typescript-eslint/utils': 8.46.1(eslint@9.39.1(jiti@2.6.1))(typescript@5.4.5)
      eslint-import-resolver-node: 0.3.9
    transitivePeerDependencies:
      - supports-color

  eslint-plugin-jsdoc@61.4.1(eslint@9.39.1(jiti@2.6.1)):
    dependencies:
      '@es-joy/jsdoccomment': 0.76.0
      '@es-joy/resolve.exports': 1.2.0
      are-docs-informative: 0.0.2
      comment-parser: 1.4.1
      debug: 4.4.3
      escape-string-regexp: 4.0.0
      eslint: 9.39.1(jiti@2.6.1)
      espree: 10.4.0
      esquery: 1.6.0
      html-entities: 2.6.0
      object-deep-merge: 2.0.0
      parse-imports-exports: 0.2.4
      semver: 7.7.3
      spdx-expression-parse: 4.0.0
      to-valid-identifier: 1.0.0
    transitivePeerDependencies:
      - supports-color

  eslint-plugin-promise@7.2.1(eslint@9.39.1(jiti@2.6.1)):
    dependencies:
      '@eslint-community/eslint-utils': 4.9.0(eslint@9.39.1(jiti@2.6.1))
      eslint: 9.39.1(jiti@2.6.1)

  eslint-plugin-react-hooks@7.0.1(eslint@9.39.1(jiti@2.6.1)):
    dependencies:
      '@babel/core': 7.28.5
      '@babel/parser': 7.28.5
      eslint: 9.39.1(jiti@2.6.1)
      hermes-parser: 0.25.1
      zod: 4.1.12
      zod-validation-error: 4.0.2(zod@4.1.12)
    transitivePeerDependencies:
      - supports-color

  eslint-plugin-react@7.35.2(eslint@9.39.1(jiti@2.6.1)):
    dependencies:
      array-includes: 3.1.9
      array.prototype.findlast: 1.2.5
      array.prototype.flatmap: 1.3.3
      array.prototype.tosorted: 1.1.4
      doctrine: 2.1.0
      es-iterator-helpers: 1.2.1
      eslint: 9.39.1(jiti@2.6.1)
      estraverse: 5.3.0
      hasown: 2.0.2
      jsx-ast-utils: 3.3.5
      minimatch: 3.1.2
      object.entries: 1.1.9
      object.fromentries: 2.0.8
      object.values: 1.2.1
      prop-types: 15.8.1
      resolve: 2.0.0-next.5
      semver: 6.3.1
      string.prototype.matchall: 4.0.12
      string.prototype.repeat: 1.0.0

  eslint-plugin-tsdoc@0.5.0(eslint@9.39.1(jiti@2.6.1))(typescript@5.4.5):
    dependencies:
      '@microsoft/tsdoc': 0.16.0
      '@microsoft/tsdoc-config': 0.18.0
      '@typescript-eslint/utils': 8.46.1(eslint@9.39.1(jiti@2.6.1))(typescript@5.4.5)
    transitivePeerDependencies:
      - eslint
      - supports-color
      - typescript

  eslint-plugin-unicorn@54.0.0(eslint@9.39.1(jiti@2.6.1)):
    dependencies:
      '@babel/helper-validator-identifier': 7.27.1
      '@eslint-community/eslint-utils': 4.9.0(eslint@9.39.1(jiti@2.6.1))
      '@eslint/eslintrc': 3.3.1
      ci-info: 4.3.1
      clean-regexp: 1.0.0
      core-js-compat: 3.46.0
      eslint: 9.39.1(jiti@2.6.1)
      esquery: 1.6.0
      indent-string: 4.0.0
      is-builtin-module: 3.2.1
      jsesc: 3.0.2
      pluralize: 8.0.0
      read-pkg-up: 7.0.1
      regexp-tree: 0.1.27
      regjsparser: 0.10.0
      semver: 7.7.2
      strip-indent: 3.0.0
    transitivePeerDependencies:
      - supports-color

  eslint-plugin-unused-imports@4.3.0(@typescript-eslint/eslint-plugin@8.18.2(@typescript-eslint/parser@8.18.2(eslint@9.39.1(jiti@2.6.1))(typescript@5.4.5))(eslint@9.39.1(jiti@2.6.1))(typescript@5.4.5))(eslint@9.39.1(jiti@2.6.1)):
    dependencies:
      eslint: 9.39.1(jiti@2.6.1)
    optionalDependencies:
      '@typescript-eslint/eslint-plugin': 8.18.2(@typescript-eslint/parser@8.18.2(eslint@9.39.1(jiti@2.6.1))(typescript@5.4.5))(eslint@9.39.1(jiti@2.6.1))(typescript@5.4.5)

  eslint-scope@8.4.0:
    dependencies:
      esrecurse: 4.3.0
      estraverse: 5.3.0

  eslint-visitor-keys@3.4.3: {}

  eslint-visitor-keys@4.2.1: {}

  eslint@9.39.1(jiti@2.6.1):
    dependencies:
      '@eslint-community/eslint-utils': 4.9.0(eslint@9.39.1(jiti@2.6.1))
      '@eslint-community/regexpp': 4.12.1
      '@eslint/config-array': 0.21.1
      '@eslint/config-helpers': 0.4.2
      '@eslint/core': 0.17.0
      '@eslint/eslintrc': 3.3.1
      '@eslint/js': 9.39.1
      '@eslint/plugin-kit': 0.4.1
      '@humanfs/node': 0.16.7
      '@humanwhocodes/module-importer': 1.0.1
      '@humanwhocodes/retry': 0.4.3
      '@types/estree': 1.0.8
      ajv: 6.12.6
      chalk: 4.1.2
      cross-spawn: 7.0.6
      debug: 4.4.3
      escape-string-regexp: 4.0.0
      eslint-scope: 8.4.0
      eslint-visitor-keys: 4.2.1
      espree: 10.4.0
      esquery: 1.6.0
      esutils: 2.0.3
      fast-deep-equal: 3.1.3
      file-entry-cache: 8.0.0
      find-up: 5.0.0
      glob-parent: 6.0.2
      ignore: 5.3.2
      imurmurhash: 0.1.4
      is-glob: 4.0.3
      json-stable-stringify-without-jsonify: 1.0.1
      lodash.merge: 4.6.2
      minimatch: 3.1.2
      natural-compare: 1.4.0
      optionator: 0.9.3
    optionalDependencies:
      jiti: 2.6.1
    transitivePeerDependencies:
      - supports-color

  espree@10.4.0:
    dependencies:
      acorn: 8.15.0
      acorn-jsx: 5.3.2(acorn@8.15.0)
      eslint-visitor-keys: 4.2.1

  esquery@1.6.0:
    dependencies:
      estraverse: 5.3.0

  esrecurse@4.3.0:
    dependencies:
      estraverse: 5.3.0

  estraverse@5.3.0: {}

  esutils@2.0.3: {}

  fast-deep-equal@3.1.3: {}

  fast-glob@3.3.2:
    dependencies:
      '@nodelib/fs.stat': 2.0.5
      '@nodelib/fs.walk': 1.2.8
      glob-parent: 5.1.2
      merge2: 1.4.1
      micromatch: 4.0.8

  fast-json-stable-stringify@2.1.0: {}

  fast-levenshtein@2.0.6: {}

  fastq@1.15.0:
    dependencies:
      reusify: 1.0.4

  fdir@6.5.0(picomatch@4.0.3):
    optionalDependencies:
      picomatch: 4.0.3

  file-entry-cache@8.0.0:
    dependencies:
      flat-cache: 4.0.1

  fill-range@7.1.1:
    dependencies:
      to-regex-range: 5.0.1

  find-up@4.1.0:
    dependencies:
      locate-path: 5.0.0
      path-exists: 4.0.0

  find-up@5.0.0:
    dependencies:
      locate-path: 6.0.0
      path-exists: 4.0.0

  flat-cache@4.0.1:
    dependencies:
      flatted: 3.2.9
      keyv: 4.5.4

  flat@5.0.2: {}

  flatted@3.2.9: {}

  for-each@0.3.5:
    dependencies:
      is-callable: 1.2.7

  fs.realpath@1.0.0: {}

  fsevents@2.3.3:
    optional: true

  function-bind@1.1.2: {}

  function.prototype.name@1.1.8:
    dependencies:
      call-bind: 1.0.8
      call-bound: 1.0.4
      define-properties: 1.2.1
      functions-have-names: 1.2.3
      hasown: 2.0.2
      is-callable: 1.2.7

  functions-have-names@1.2.3: {}

  gensync@1.0.0-beta.2: {}

  get-caller-file@2.0.5: {}

  get-intrinsic@1.3.0:
    dependencies:
      call-bind-apply-helpers: 1.0.2
      es-define-property: 1.0.1
      es-errors: 1.3.0
      es-object-atoms: 1.1.1
      function-bind: 1.1.2
      get-proto: 1.0.1
      gopd: 1.2.0
      has-symbols: 1.1.0
      hasown: 2.0.2
      math-intrinsics: 1.1.0

  get-proto@1.0.1:
    dependencies:
      dunder-proto: 1.0.1
      es-object-atoms: 1.1.1

  get-symbol-description@1.1.0:
    dependencies:
      call-bound: 1.0.4
      es-errors: 1.3.0
      get-intrinsic: 1.3.0

  get-tsconfig@4.10.1:
    dependencies:
      resolve-pkg-maps: 1.0.0

  glob-parent@5.1.2:
    dependencies:
      is-glob: 4.0.3

  glob-parent@6.0.2:
    dependencies:
      is-glob: 4.0.3

  glob@8.1.0:
    dependencies:
      fs.realpath: 1.0.0
      inflight: 1.0.6
      inherits: 2.0.4
      minimatch: 5.0.1
      once: 1.4.0

  glob@9.3.5:
    dependencies:
      fs.realpath: 1.0.0
      minimatch: 8.0.4
      minipass: 4.2.8
      path-scurry: 1.11.1

  globals@14.0.0: {}

  globalthis@1.0.4:
    dependencies:
      define-properties: 1.2.1
      gopd: 1.2.0

  gopd@1.2.0: {}

  graphemer@1.4.0: {}

  has-bigints@1.0.2: {}

  has-flag@3.0.0: {}

  has-flag@4.0.0: {}

  has-property-descriptors@1.0.2:
    dependencies:
      es-define-property: 1.0.1

  has-proto@1.2.0:
    dependencies:
      dunder-proto: 1.0.1

  has-symbols@1.1.0: {}

  has-tostringtag@1.0.2:
    dependencies:
      has-symbols: 1.1.0

  has@1.0.3:
    dependencies:
      function-bind: 1.1.2

  hasown@2.0.2:
    dependencies:
      function-bind: 1.1.2

  he@1.2.0: {}

  hermes-estree@0.25.1: {}

  hermes-parser@0.25.1:
    dependencies:
      hermes-estree: 0.25.1

  hosted-git-info@2.8.9: {}

  html-entities@2.6.0: {}

  ignore@5.3.2: {}

  import-fresh@3.3.0:
    dependencies:
      parent-module: 1.0.1
      resolve-from: 4.0.0

  imurmurhash@0.1.4: {}

  indent-string@4.0.0: {}

  inflight@1.0.6:
    dependencies:
      once: 1.4.0
      wrappy: 1.0.2

  inherits@2.0.4: {}

  internal-slot@1.1.0:
    dependencies:
      es-errors: 1.3.0
      hasown: 2.0.2
      side-channel: 1.1.0

  is-array-buffer@3.0.5:
    dependencies:
      call-bind: 1.0.8
      call-bound: 1.0.4
      get-intrinsic: 1.3.0

  is-arrayish@0.2.1: {}

  is-async-function@2.0.0:
    dependencies:
      has-tostringtag: 1.0.2

  is-bigint@1.1.0:
    dependencies:
      has-bigints: 1.0.2

  is-binary-path@2.1.0:
    dependencies:
      binary-extensions: 2.3.0

  is-boolean-object@1.2.2:
    dependencies:
      call-bound: 1.0.4
      has-tostringtag: 1.0.2

  is-builtin-module@3.2.1:
    dependencies:
      builtin-modules: 3.3.0

  is-bun-module@2.0.0:
    dependencies:
      semver: 7.7.2

  is-callable@1.2.7: {}

  is-core-module@2.13.0:
    dependencies:
      has: 1.0.3

  is-data-view@1.0.2:
    dependencies:
      call-bound: 1.0.4
      get-intrinsic: 1.3.0
      is-typed-array: 1.1.15

  is-date-object@1.1.0:
    dependencies:
      call-bound: 1.0.4
      has-tostringtag: 1.0.2

  is-extglob@2.1.1: {}

  is-finalizationregistry@1.1.1:
    dependencies:
      call-bound: 1.0.4

  is-fullwidth-code-point@3.0.0: {}

  is-generator-function@1.0.10:
    dependencies:
      has-tostringtag: 1.0.2

  is-glob@4.0.3:
    dependencies:
      is-extglob: 2.1.1

  is-map@2.0.3: {}

  is-negative-zero@2.0.3: {}

  is-number-object@1.1.1:
    dependencies:
      call-bound: 1.0.4
      has-tostringtag: 1.0.2

  is-number@7.0.0: {}

  is-plain-obj@2.1.0: {}

  is-regex@1.2.1:
    dependencies:
      call-bound: 1.0.4
      gopd: 1.2.0
      has-tostringtag: 1.0.2
      hasown: 2.0.2

  is-set@2.0.3: {}

  is-shared-array-buffer@1.0.4:
    dependencies:
      call-bound: 1.0.4

  is-string@1.1.1:
    dependencies:
      call-bound: 1.0.4
      has-tostringtag: 1.0.2

  is-symbol@1.1.1:
    dependencies:
      call-bound: 1.0.4
      has-symbols: 1.1.0
      safe-regex-test: 1.1.0

  is-typed-array@1.1.15:
    dependencies:
      which-typed-array: 1.1.19

  is-unicode-supported@0.1.0: {}

  is-weakmap@2.0.2: {}

  is-weakref@1.1.1:
    dependencies:
      call-bound: 1.0.4

  is-weakset@2.0.4:
    dependencies:
      call-bound: 1.0.4
      get-intrinsic: 1.3.0

  isarray@2.0.5: {}

  isexe@2.0.0: {}

  iterator.prototype@1.1.5:
    dependencies:
      define-data-property: 1.1.4
      es-object-atoms: 1.1.1
      get-intrinsic: 1.3.0
      get-proto: 1.0.1
      has-symbols: 1.1.0
      set-function-name: 2.0.2

  jiti@2.6.1: {}

  jju@1.4.0: {}

  js-tokens@4.0.0: {}

  js-yaml@4.1.0:
    dependencies:
      argparse: 2.0.1

  jsdoc-type-pratt-parser@6.10.0: {}

  jsesc@0.5.0: {}

  jsesc@3.0.2: {}

  json-buffer@3.0.1: {}

  json-parse-even-better-errors@2.3.1: {}

  json-schema-traverse@0.4.1: {}

  json-schema-traverse@1.0.0: {}

  json-stable-stringify-without-jsonify@1.0.1: {}

  json5@2.2.3: {}

  jsx-ast-utils@3.3.5:
    dependencies:
      array-includes: 3.1.9
      array.prototype.flat: 1.3.2
      object.assign: 4.1.7
      object.values: 1.2.1

  keyv@4.5.4:
    dependencies:
      json-buffer: 3.0.1

  levn@0.4.1:
    dependencies:
      prelude-ls: 1.2.1
      type-check: 0.4.0

  lines-and-columns@1.2.4: {}

  locate-path@5.0.0:
    dependencies:
      p-locate: 4.1.0

  locate-path@6.0.0:
    dependencies:
      p-locate: 5.0.0

  lodash.merge@4.6.2: {}

  lodash@4.17.21: {}

  log-symbols@4.1.0:
    dependencies:
      chalk: 4.1.2
      is-unicode-supported: 0.1.0

  loose-envify@1.4.0:
    dependencies:
      js-tokens: 4.0.0

  lru-cache@10.4.3: {}

  lru-cache@5.1.1:
    dependencies:
      yallist: 3.1.1

  math-intrinsics@1.1.0: {}

  merge2@1.4.1: {}

  micromatch@4.0.8:
    dependencies:
      braces: 3.0.3
      picomatch: 2.3.1

  min-indent@1.0.1: {}

  minimatch@10.1.1:
    dependencies:
      '@isaacs/brace-expansion': 5.0.0

  minimatch@3.1.2:
    dependencies:
      brace-expansion: 1.1.11

  minimatch@5.0.1:
    dependencies:
      brace-expansion: 2.0.2

  minimatch@8.0.4:
    dependencies:
      brace-expansion: 2.0.2

  minimatch@9.0.5:
    dependencies:
      brace-expansion: 2.0.2

  minimist@1.2.8: {}

  minipass@4.2.8: {}

  minipass@7.1.2: {}

  mkdirp@3.0.1: {}

  mocha-multi-reporters@1.5.1(mocha@10.4.0):
    dependencies:
      debug: 4.4.1
      lodash: 4.17.21
      mocha: 10.4.0
    transitivePeerDependencies:
      - supports-color

  mocha@10.4.0:
    dependencies:
      ansi-colors: 4.1.1
      browser-stdout: 1.3.1
      chokidar: 3.5.3
      debug: 4.3.4(supports-color@8.1.1)
      diff: 5.0.0
      escape-string-regexp: 4.0.0
      find-up: 5.0.0
      glob: 8.1.0
      he: 1.2.0
      js-yaml: 4.1.0
      log-symbols: 4.1.0
      minimatch: 5.0.1
      ms: 2.1.3
      serialize-javascript: 6.0.2
      strip-json-comments: 3.1.1
      supports-color: 8.1.1
      workerpool: 6.2.1
      yargs: 16.2.0
      yargs-parser: 20.2.4
      yargs-unparser: 2.0.0

  module-replacements@2.10.1: {}

  ms@2.1.2: {}

  ms@2.1.3: {}

  napi-postinstall@0.3.3: {}

  natural-compare@1.4.0: {}

  node-releases@2.0.23: {}

  normalize-package-data@2.5.0:
    dependencies:
      hosted-git-info: 2.8.9
      resolve: 1.22.6
      semver: 5.7.2
      validate-npm-package-license: 3.0.4

  normalize-path@3.0.0: {}

  object-assign@4.1.1: {}

  object-deep-merge@2.0.0: {}

  object-inspect@1.13.4: {}

  object-keys@1.1.1: {}

  object.assign@4.1.7:
    dependencies:
      call-bind: 1.0.8
      call-bound: 1.0.4
      define-properties: 1.2.1
      es-object-atoms: 1.1.1
      has-symbols: 1.1.0
      object-keys: 1.1.1

  object.entries@1.1.9:
    dependencies:
      call-bind: 1.0.8
      call-bound: 1.0.4
      define-properties: 1.2.1
      es-object-atoms: 1.1.1

  object.fromentries@2.0.8:
    dependencies:
      call-bind: 1.0.8
      define-properties: 1.2.1
      es-abstract: 1.24.0
      es-object-atoms: 1.1.1

  object.values@1.2.1:
    dependencies:
      call-bind: 1.0.8
      call-bound: 1.0.4
      define-properties: 1.2.1
      es-object-atoms: 1.1.1

  once@1.4.0:
    dependencies:
      wrappy: 1.0.2

  optionator@0.9.3:
    dependencies:
      '@aashutoshrathi/word-wrap': 1.2.6
      deep-is: 0.1.4
      fast-levenshtein: 2.0.6
      levn: 0.4.1
      prelude-ls: 1.2.1
      type-check: 0.4.0

  own-keys@1.0.1:
    dependencies:
      get-intrinsic: 1.3.0
      object-keys: 1.1.1
      safe-push-apply: 1.0.0

  p-limit@2.3.0:
    dependencies:
      p-try: 2.2.0

  p-limit@3.1.0:
    dependencies:
      yocto-queue: 0.1.0

  p-locate@4.1.0:
    dependencies:
      p-limit: 2.3.0

  p-locate@5.0.0:
    dependencies:
      p-limit: 3.1.0

  p-try@2.2.0: {}

  parent-module@1.0.1:
    dependencies:
      callsites: 3.1.0

  parse-imports-exports@0.2.4:
    dependencies:
      parse-statements: 1.0.11

  parse-json@5.2.0:
    dependencies:
      '@babel/code-frame': 7.22.13
      error-ex: 1.3.2
      json-parse-even-better-errors: 2.3.1
      lines-and-columns: 1.2.4

  parse-statements@1.0.11: {}

  path-browserify@1.0.1: {}

  path-exists@4.0.0: {}

  path-key@3.1.1: {}

  path-parse@1.0.7: {}

  path-scurry@1.11.1:
    dependencies:
      lru-cache: 10.4.3
      minipass: 7.1.2

  picocolors@1.1.1: {}

  picomatch@2.3.1: {}

  picomatch@4.0.3: {}

  pluralize@8.0.0: {}

  possible-typed-array-names@1.1.0: {}

  prelude-ls@1.2.1: {}

  prettier@3.6.2: {}

  prop-types@15.8.1:
    dependencies:
      loose-envify: 1.4.0
      object-assign: 4.1.1
      react-is: 16.13.1

  punycode@2.3.0: {}

  queue-microtask@1.2.3: {}

  randombytes@2.1.0:
    dependencies:
      safe-buffer: 5.2.1

  react-is@16.13.1: {}

  read-pkg-up@7.0.1:
    dependencies:
      find-up: 4.1.0
      read-pkg: 5.2.0
      type-fest: 0.8.1

  read-pkg@5.2.0:
    dependencies:
      '@types/normalize-package-data': 2.4.1
      normalize-package-data: 2.5.0
      parse-json: 5.2.0
      type-fest: 0.6.0

  readdirp@3.6.0:
    dependencies:
      picomatch: 2.3.1

  reflect.getprototypeof@1.0.10:
    dependencies:
      call-bind: 1.0.8
      define-properties: 1.2.1
      es-abstract: 1.24.0
      es-errors: 1.3.0
      es-object-atoms: 1.1.1
      get-intrinsic: 1.3.0
      get-proto: 1.0.1
      which-builtin-type: 1.2.1

  regexp-tree@0.1.27: {}

  regexp.prototype.flags@1.5.4:
    dependencies:
      call-bind: 1.0.8
      define-properties: 1.2.1
      es-errors: 1.3.0
      get-proto: 1.0.1
      gopd: 1.2.0
      set-function-name: 2.0.2

  regjsparser@0.10.0:
    dependencies:
      jsesc: 0.5.0

  require-directory@2.1.1: {}

  require-from-string@2.0.2: {}

  reserved-identifiers@1.2.0: {}

  resolve-from@4.0.0: {}

  resolve-pkg-maps@1.0.0: {}

  resolve@1.22.6:
    dependencies:
      is-core-module: 2.13.0
      path-parse: 1.0.7
      supports-preserve-symlinks-flag: 1.0.0

  resolve@2.0.0-next.5:
    dependencies:
      is-core-module: 2.13.0
      path-parse: 1.0.7
      supports-preserve-symlinks-flag: 1.0.0

  reusify@1.0.4: {}

  rimraf@4.4.1:
    dependencies:
      glob: 9.3.5

  run-parallel@1.2.0:
    dependencies:
      queue-microtask: 1.2.3

  rxjs@7.8.2:
    dependencies:
      tslib: 2.6.2

  safe-array-concat@1.1.3:
    dependencies:
      call-bind: 1.0.8
      call-bound: 1.0.4
      get-intrinsic: 1.3.0
      has-symbols: 1.1.0
      isarray: 2.0.5

  safe-buffer@5.2.1: {}

  safe-push-apply@1.0.0:
    dependencies:
      es-errors: 1.3.0
      isarray: 2.0.5

  safe-regex-test@1.1.0:
    dependencies:
      call-bound: 1.0.4
      es-errors: 1.3.0
      is-regex: 1.2.1

  semver@5.7.2: {}

  semver@6.3.1: {}

  semver@7.7.2: {}

  semver@7.7.3: {}

  serialize-javascript@6.0.2:
    dependencies:
      randombytes: 2.1.0

  set-function-length@1.2.2:
    dependencies:
      define-data-property: 1.1.4
      es-errors: 1.3.0
      function-bind: 1.1.2
      get-intrinsic: 1.3.0
      gopd: 1.2.0
      has-property-descriptors: 1.0.2

  set-function-name@2.0.2:
    dependencies:
      define-data-property: 1.1.4
      es-errors: 1.3.0
      functions-have-names: 1.2.3
      has-property-descriptors: 1.0.2

  set-proto@1.0.0:
    dependencies:
      dunder-proto: 1.0.1
      es-errors: 1.3.0
      es-object-atoms: 1.1.1

  shebang-command@2.0.0:
    dependencies:
      shebang-regex: 3.0.0

  shebang-regex@3.0.0: {}

  shell-quote@1.8.3: {}

  side-channel-list@1.0.0:
    dependencies:
      es-errors: 1.3.0
      object-inspect: 1.13.4

  side-channel-map@1.0.1:
    dependencies:
      call-bound: 1.0.4
      es-errors: 1.3.0
      get-intrinsic: 1.3.0
      object-inspect: 1.13.4

  side-channel-weakmap@1.0.2:
    dependencies:
      call-bound: 1.0.4
      es-errors: 1.3.0
      get-intrinsic: 1.3.0
      object-inspect: 1.13.4
      side-channel-map: 1.0.1

  side-channel@1.1.0:
    dependencies:
      es-errors: 1.3.0
      object-inspect: 1.13.4
      side-channel-list: 1.0.0
      side-channel-map: 1.0.1
      side-channel-weakmap: 1.0.2

  sort-json@2.0.1:
    dependencies:
      detect-indent: 5.0.0
      detect-newline: 2.1.0
      minimist: 1.2.8

  spawn-command@0.0.2: {}

  spdx-correct@3.2.0:
    dependencies:
      spdx-expression-parse: 3.0.1
      spdx-license-ids: 3.0.13

  spdx-exceptions@2.3.0: {}

  spdx-expression-parse@3.0.1:
    dependencies:
      spdx-exceptions: 2.3.0
      spdx-license-ids: 3.0.13

  spdx-expression-parse@4.0.0:
    dependencies:
      spdx-exceptions: 2.3.0
      spdx-license-ids: 3.0.13

  spdx-license-ids@3.0.13: {}

  stable-hash-x@0.2.0: {}

  stop-iteration-iterator@1.1.0:
    dependencies:
      es-errors: 1.3.0
      internal-slot: 1.1.0

  string-width@4.2.3:
    dependencies:
      emoji-regex: 8.0.0
      is-fullwidth-code-point: 3.0.0
      strip-ansi: 6.0.1

  string.prototype.matchall@4.0.12:
    dependencies:
      call-bind: 1.0.8
      call-bound: 1.0.4
      define-properties: 1.2.1
      es-abstract: 1.24.0
      es-errors: 1.3.0
      es-object-atoms: 1.1.1
      get-intrinsic: 1.3.0
      gopd: 1.2.0
      has-symbols: 1.1.0
      internal-slot: 1.1.0
      regexp.prototype.flags: 1.5.4
      set-function-name: 2.0.2
      side-channel: 1.1.0

  string.prototype.repeat@1.0.0:
    dependencies:
      define-properties: 1.2.1
      es-abstract: 1.24.0

  string.prototype.trim@1.2.10:
    dependencies:
      call-bind: 1.0.8
      call-bound: 1.0.4
      define-data-property: 1.1.4
      define-properties: 1.2.1
      es-abstract: 1.24.0
      es-object-atoms: 1.1.1
      has-property-descriptors: 1.0.2

  string.prototype.trimend@1.0.9:
    dependencies:
      call-bind: 1.0.8
      call-bound: 1.0.4
      define-properties: 1.2.1
      es-object-atoms: 1.1.1

  string.prototype.trimstart@1.0.8:
    dependencies:
      call-bind: 1.0.8
      define-properties: 1.2.1
      es-object-atoms: 1.1.1

  strip-ansi@6.0.1:
    dependencies:
      ansi-regex: 5.0.1

  strip-indent@3.0.0:
    dependencies:
      min-indent: 1.0.1

  strip-json-comments@3.1.1: {}

  supports-color@5.5.0:
    dependencies:
      has-flag: 3.0.0

  supports-color@7.2.0:
    dependencies:
      has-flag: 4.0.0

  supports-color@8.1.1:
    dependencies:
      has-flag: 4.0.0

  supports-preserve-symlinks-flag@1.0.0: {}

  tinyglobby@0.2.15:
    dependencies:
      fdir: 6.5.0(picomatch@4.0.3)
      picomatch: 4.0.3

  to-regex-range@5.0.1:
    dependencies:
      is-number: 7.0.0

  to-valid-identifier@1.0.0:
    dependencies:
      '@sindresorhus/base62': 1.0.0
      reserved-identifiers: 1.2.0

  tree-kill@1.2.2: {}

  ts-api-utils@1.4.3(typescript@5.4.5):
    dependencies:
      typescript: 5.4.5

  ts-api-utils@2.1.0(typescript@5.4.5):
    dependencies:
      typescript: 5.4.5

  ts-morph@22.0.0:
    dependencies:
      '@ts-morph/common': 0.23.0
      code-block-writer: 13.0.2

  tslib@2.6.2: {}

  tsx@4.21.0:
    dependencies:
      esbuild: 0.27.0
      get-tsconfig: 4.10.1
    optionalDependencies:
      fsevents: 2.3.3

  type-check@0.4.0:
    dependencies:
      prelude-ls: 1.2.1

  type-fest@0.6.0: {}

  type-fest@0.8.1: {}

  typed-array-buffer@1.0.3:
    dependencies:
      call-bound: 1.0.4
      es-errors: 1.3.0
      is-typed-array: 1.1.15

  typed-array-byte-length@1.0.3:
    dependencies:
      call-bind: 1.0.8
      for-each: 0.3.5
      gopd: 1.2.0
      has-proto: 1.2.0
      is-typed-array: 1.1.15

  typed-array-byte-offset@1.0.4:
    dependencies:
      available-typed-arrays: 1.0.7
      call-bind: 1.0.8
      for-each: 0.3.5
      gopd: 1.2.0
      has-proto: 1.2.0
      is-typed-array: 1.1.15
      reflect.getprototypeof: 1.0.10

  typed-array-length@1.0.7:
    dependencies:
      call-bind: 1.0.8
      for-each: 0.3.5
      gopd: 1.2.0
      is-typed-array: 1.1.15
      possible-typed-array-names: 1.1.0
      reflect.getprototypeof: 1.0.10

  typescript@5.4.5: {}

  unbox-primitive@1.1.0:
    dependencies:
      call-bound: 1.0.4
      has-bigints: 1.0.2
      has-symbols: 1.1.0
      which-boxed-primitive: 1.1.1

  unrs-resolver@1.11.1:
    dependencies:
      napi-postinstall: 0.3.3
    optionalDependencies:
      '@unrs/resolver-binding-android-arm-eabi': 1.11.1
      '@unrs/resolver-binding-android-arm64': 1.11.1
      '@unrs/resolver-binding-darwin-arm64': 1.11.1
      '@unrs/resolver-binding-darwin-x64': 1.11.1
      '@unrs/resolver-binding-freebsd-x64': 1.11.1
      '@unrs/resolver-binding-linux-arm-gnueabihf': 1.11.1
      '@unrs/resolver-binding-linux-arm-musleabihf': 1.11.1
      '@unrs/resolver-binding-linux-arm64-gnu': 1.11.1
      '@unrs/resolver-binding-linux-arm64-musl': 1.11.1
      '@unrs/resolver-binding-linux-ppc64-gnu': 1.11.1
      '@unrs/resolver-binding-linux-riscv64-gnu': 1.11.1
      '@unrs/resolver-binding-linux-riscv64-musl': 1.11.1
      '@unrs/resolver-binding-linux-s390x-gnu': 1.11.1
      '@unrs/resolver-binding-linux-x64-gnu': 1.11.1
      '@unrs/resolver-binding-linux-x64-musl': 1.11.1
      '@unrs/resolver-binding-wasm32-wasi': 1.11.1
      '@unrs/resolver-binding-win32-arm64-msvc': 1.11.1
      '@unrs/resolver-binding-win32-ia32-msvc': 1.11.1
      '@unrs/resolver-binding-win32-x64-msvc': 1.11.1

  update-browserslist-db@1.1.3(browserslist@4.26.3):
    dependencies:
      browserslist: 4.26.3
      escalade: 3.2.0
      picocolors: 1.1.1

  uri-js@4.4.1:
    dependencies:
      punycode: 2.3.0

  validate-npm-package-license@3.0.4:
    dependencies:
      spdx-correct: 3.2.0
      spdx-expression-parse: 3.0.1

  which-boxed-primitive@1.1.1:
    dependencies:
      is-bigint: 1.1.0
      is-boolean-object: 1.2.2
      is-number-object: 1.1.1
      is-string: 1.1.1
      is-symbol: 1.1.1

  which-builtin-type@1.2.1:
    dependencies:
      call-bound: 1.0.4
      function.prototype.name: 1.1.8
      has-tostringtag: 1.0.2
      is-async-function: 2.0.0
      is-date-object: 1.1.0
      is-finalizationregistry: 1.1.1
      is-generator-function: 1.0.10
      is-regex: 1.2.1
      is-weakref: 1.1.1
      isarray: 2.0.5
      which-boxed-primitive: 1.1.1
      which-collection: 1.0.2
      which-typed-array: 1.1.19

  which-collection@1.0.2:
    dependencies:
      is-map: 2.0.3
      is-set: 2.0.3
      is-weakmap: 2.0.2
      is-weakset: 2.0.4

  which-typed-array@1.1.19:
    dependencies:
      available-typed-arrays: 1.0.7
      call-bind: 1.0.8
      call-bound: 1.0.4
      for-each: 0.3.5
      get-proto: 1.0.1
      gopd: 1.2.0
      has-tostringtag: 1.0.2

  which@2.0.2:
    dependencies:
      isexe: 2.0.0

  workerpool@6.2.1: {}

  wrap-ansi@7.0.0:
    dependencies:
      ansi-styles: 4.3.0
      string-width: 4.2.3
      strip-ansi: 6.0.1

  wrappy@1.0.2: {}

  y18n@5.0.8: {}

  yallist@3.1.1: {}

  yargs-parser@20.2.4: {}

  yargs-parser@21.1.1: {}

  yargs-unparser@2.0.0:
    dependencies:
      camelcase: 6.3.0
      decamelize: 4.0.0
      flat: 5.0.2
      is-plain-obj: 2.1.0

  yargs@16.2.0:
    dependencies:
      cliui: 7.0.4
      escalade: 3.2.0
      get-caller-file: 2.0.5
      require-directory: 2.1.1
      string-width: 4.2.3
      y18n: 5.0.8
      yargs-parser: 20.2.4

  yargs@17.7.2:
    dependencies:
      cliui: 8.0.1
      escalade: 3.2.0
      get-caller-file: 2.0.5
      require-directory: 2.1.1
      string-width: 4.2.3
      y18n: 5.0.8
      yargs-parser: 21.1.1

  yocto-queue@0.1.0: {}

  zod-validation-error@4.0.2(zod@4.1.12):
    dependencies:
      zod: 4.1.12

  zod@4.1.12: {}<|MERGE_RESOLUTION|>--- conflicted
+++ resolved
@@ -85,13 +85,8 @@
         specifier: ^7.0.3
         version: 7.0.3
       eslint:
-<<<<<<< HEAD
-        specifier: ~9.39.1
-        version: 9.39.1(jiti@2.6.1)
-=======
         specifier: ~8.57.1
         version: 8.57.1
->>>>>>> f85c24ed
       jiti:
         specifier: ^2.6.1
         version: 2.6.1
