--- conflicted
+++ resolved
@@ -557,17 +557,11 @@
   browser-stdout@1.3.1:
     resolution: {integrity: sha512-qhAVI1+Av2X7qelOfAIYwXONood6XlZE/fXaBSmW/T5SzLAmCgzi+eiWE7fUvbHaeNBQH13UftjpXxsfLkMpgw==}
 
-<<<<<<< HEAD
   browserslist@4.26.3:
     resolution: {integrity: sha512-lAUU+02RFBuCKQPj/P6NgjlbCnLBMp4UtgTx7vNHd3XSIJF87s9a5rA3aH2yw3GS9DqZAUbOtZdCCiZeVRqt0w==}
     engines: {node: ^6 || ^7 || ^8 || ^9 || ^10 || ^11 || ^12 || >=13.7}
     hasBin: true
 
-  buffer-from@1.1.2:
-    resolution: {integrity: sha512-E+XQCRwSbaaiChtv6k6Dwgc+bx+Bs6vuKJHHl5kox/BaKbhiXzqQOwK4cO22yElGp2OCmjwVhT3HmxgyPGnJfQ==}
-
-=======
->>>>>>> b85efc0f
   builtin-modules@3.3.0:
     resolution: {integrity: sha512-zhaCDicdLuWN5UbN5IMnFqNMhNfo919sH85y2/ea+5Yg9TsTkeZxpL+JLbp6cgYFS4sRLp3YV4S6yDuqVWHYOw==}
     engines: {node: '>=6'}
@@ -592,18 +586,9 @@
     resolution: {integrity: sha512-Gmy6FhYlCY7uOElZUSbxo2UCDH8owEk996gkbrpsgGtrJLM3J7jGxl9Ic7Qwwj4ivOE5AWZWRMecDdF7hqGjFA==}
     engines: {node: '>=10'}
 
-<<<<<<< HEAD
   caniuse-lite@1.0.30001749:
     resolution: {integrity: sha512-0rw2fJOmLfnzCRbkm8EyHL8SvI2Apu5UbnQuTsJ0ClgrH8hcwFooJ1s5R0EP8o8aVrFu8++ae29Kt9/gZAZp/Q==}
 
-  caseless@0.12.0:
-    resolution: {integrity: sha512-4tYFyifaFfGacoiObjJegolkwSU4xQNGbVgUiNYVUxbQ2x2lUsFvY4hVgVzGiIe6WLOPqycWXA40l+PWsxthUw==}
-
-  ccount@1.1.0:
-    resolution: {integrity: sha512-vlNK021QdI7PNeiUh/lKkC/mNHHfV0m/Ad5JoI0TYtlBnJAslM/JIkm/tGC88bkLIwO6OQ5uV6ztS6kVAtCDlg==}
-
-=======
->>>>>>> b85efc0f
   chalk@2.4.2:
     resolution: {integrity: sha512-Mti+f9lpJNcwF4tWV8/OrTTtF1gZi+f8FqlyAdouralcFWFQWF2+NgCHShjkCb+IFBLq9buZwE1xckQU4peSuQ==}
     engines: {node: '>=4'}
@@ -659,15 +644,9 @@
     engines: {node: ^14.13.0 || >=16.0.0}
     hasBin: true
 
-<<<<<<< HEAD
   core-js-compat@3.46.0:
     resolution: {integrity: sha512-p9hObIIEENxSV8xIu+V68JjSeARg6UVMG5mR+JEUguG3sI6MsiS1njz2jHmyJDvA+8jX/sytkBHup6kxhM9law==}
 
-  core-util-is@1.0.3:
-    resolution: {integrity: sha512-ZQBvi1DcpJ4GDqanjucZ2Hj3wEO5pZDS89BWbkcrvdxksJorwUDDZamX9ldFkp9aw2lmBDLgkObEA4DWNJ9FYQ==}
-
-=======
->>>>>>> b85efc0f
   cross-spawn@7.0.6:
     resolution: {integrity: sha512-uV2QOWP2nWzsy2aMp8aRibhi9dlzF5Hgh5SHaB9OiTGEyDTiJJyx0uy51QXdyWbtAHNua4XJzUKca3OzKUd3vA==}
     engines: {node: '>= 8'}
@@ -757,15 +736,9 @@
     resolution: {integrity: sha512-KIN/nDJBQRcXw0MLVhZE9iQHmG68qAVIBg9CqmUYjmQIhgij9U5MFvrqkUL5FbtyyzZuOeOt0zdeRe4UY7ct+A==}
     engines: {node: '>= 0.4'}
 
-<<<<<<< HEAD
   electron-to-chromium@1.5.234:
     resolution: {integrity: sha512-RXfEp2x+VRYn8jbKfQlRImzoJU01kyDvVPBmG39eU2iuRVhuS6vQNocB8J0/8GrIMLnPzgz4eW6WiRnJkTuNWg==}
 
-  emoji-regex@10.3.0:
-    resolution: {integrity: sha512-QpLs9D9v9kArv4lfDEgg1X/gN5XLnf/A6l9cs8SPZLRZR3ZkY9+kwIQTxm+fsSej5UMYGE8fdoaZVIBlqG0XTw==}
-
-=======
->>>>>>> b85efc0f
   emoji-regex@8.0.0:
     resolution: {integrity: sha512-MSjYzcWNOA0ewAHpz0MxpYFvwg6yjy1NG3xteoqz644VCo/RPgnr1/GGt+ic3iJTzQ8Eu3TdM14SawnVUmGE6A==}
 
@@ -1913,18 +1886,12 @@
   unrs-resolver@1.11.1:
     resolution: {integrity: sha512-bSjt9pjaEBnNiGgc9rUiHGKv5l4/TGzDmYw3RhnkJGtLhbnnA/5qJj7x3dNDCRx/PJxu774LlH8lCOlB4hEfKg==}
 
-<<<<<<< HEAD
   update-browserslist-db@1.1.3:
     resolution: {integrity: sha512-UxhIZQ+QInVdunkDAaiazvvT/+fXL5Osr0JZlJulepYu6Jd7qJtDZjlur0emRlT71EN3ScPoE7gvsuIKKNavKw==}
     hasBin: true
     peerDependencies:
       browserslist: '>= 4.21.0'
 
-  update-section@0.3.3:
-    resolution: {integrity: sha512-BpRZMZpgXLuTiKeiu7kK0nIPwGdyrqrs6EDSaXtjD/aQ2T+qVo9a5hRC3HN3iJjCMxNT/VxoLGQ7E/OzE5ucnw==}
-
-=======
->>>>>>> b85efc0f
   uri-js@4.4.1:
     resolution: {integrity: sha512-7rKUyy33Q1yc98pQ1DAmLtwX109F7TIfWlW1Ydo8Wl1ii1SeHieeh0HHfPeL2fMXK6z0s8ecKs9frCuLJvndBg==}
 
@@ -2532,7 +2499,6 @@
 
   browser-stdout@1.3.1: {}
 
-<<<<<<< HEAD
   browserslist@4.26.3:
     dependencies:
       baseline-browser-mapping: 2.8.15
@@ -2541,10 +2507,6 @@
       node-releases: 2.0.23
       update-browserslist-db: 1.1.3(browserslist@4.26.3)
 
-  buffer-from@1.1.2: {}
-
-=======
->>>>>>> b85efc0f
   builtin-modules@3.3.0: {}
 
   call-bind-apply-helpers@1.0.2:
@@ -2568,15 +2530,8 @@
 
   camelcase@6.3.0: {}
 
-<<<<<<< HEAD
   caniuse-lite@1.0.30001749: {}
 
-  caseless@0.12.0: {}
-
-  ccount@1.1.0: {}
-
-=======
->>>>>>> b85efc0f
   chalk@2.4.2:
     dependencies:
       ansi-styles: 3.2.1
@@ -2648,15 +2603,10 @@
       tree-kill: 1.2.2
       yargs: 17.7.2
 
-<<<<<<< HEAD
   core-js-compat@3.46.0:
     dependencies:
       browserslist: 4.26.3
 
-  core-util-is@1.0.3: {}
-
-=======
->>>>>>> b85efc0f
   cross-spawn@7.0.6:
     dependencies:
       path-key: 3.1.1
@@ -2740,13 +2690,8 @@
       es-errors: 1.3.0
       gopd: 1.2.0
 
-<<<<<<< HEAD
   electron-to-chromium@1.5.234: {}
 
-  emoji-regex@10.3.0: {}
-
-=======
->>>>>>> b85efc0f
   emoji-regex@8.0.0: {}
 
   error-ex@1.3.2:
@@ -2970,16 +2915,10 @@
 
   eslint-plugin-unicorn@54.0.0(eslint@8.57.1):
     dependencies:
-<<<<<<< HEAD
       '@babel/helper-validator-identifier': 7.27.1
-      '@eslint-community/eslint-utils': 4.4.0(eslint@8.57.1)
+      '@eslint-community/eslint-utils': 4.9.0(eslint@8.57.1)
       '@eslint/eslintrc': 3.3.1
       ci-info: 4.3.1
-=======
-      '@babel/helper-validator-identifier': 7.22.20
-      '@eslint-community/eslint-utils': 4.9.0(eslint@8.57.1)
-      ci-info: 3.8.0
->>>>>>> b85efc0f
       clean-regexp: 1.0.0
       core-js-compat: 3.46.0
       eslint: 8.57.1
@@ -4109,17 +4048,12 @@
       '@unrs/resolver-binding-win32-ia32-msvc': 1.11.1
       '@unrs/resolver-binding-win32-x64-msvc': 1.11.1
 
-<<<<<<< HEAD
   update-browserslist-db@1.1.3(browserslist@4.26.3):
     dependencies:
       browserslist: 4.26.3
       escalade: 3.2.0
       picocolors: 1.1.1
 
-  update-section@0.3.3: {}
-
-=======
->>>>>>> b85efc0f
   uri-js@4.4.1:
     dependencies:
       punycode: 2.3.0
