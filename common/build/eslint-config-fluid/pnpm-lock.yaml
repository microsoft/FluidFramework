--- conflicted
+++ resolved
@@ -814,15 +814,13 @@
     engines: {node: ^14.13.0 || >=16.0.0}
     hasBin: true
 
-<<<<<<< HEAD
   core-js-compat@3.46.0:
     resolution: {integrity: sha512-p9hObIIEENxSV8xIu+V68JjSeARg6UVMG5mR+JEUguG3sI6MsiS1njz2jHmyJDvA+8jX/sytkBHup6kxhM9law==}
-=======
+
   cross-env@7.0.3:
     resolution: {integrity: sha512-+/HKd6EgcQCJGh2PSjZuUitQBQynKor4wrFbRg4DtAgS1aWO+gU52xpH7M9ScGgXSYmAVS9bIJ8EzuaGw0oNAw==}
     engines: {node: '>=10.14', npm: '>=6', yarn: '>=1'}
     hasBin: true
->>>>>>> 1eaf526c
 
   cross-spawn@7.0.6:
     resolution: {integrity: sha512-uV2QOWP2nWzsy2aMp8aRibhi9dlzF5Hgh5SHaB9OiTGEyDTiJJyx0uy51QXdyWbtAHNua4XJzUKca3OzKUd3vA==}
@@ -2867,15 +2865,13 @@
       tree-kill: 1.2.2
       yargs: 17.7.2
 
-<<<<<<< HEAD
   core-js-compat@3.46.0:
     dependencies:
       browserslist: 4.26.3
-=======
+
   cross-env@7.0.3:
     dependencies:
       cross-spawn: 7.0.6
->>>>>>> 1eaf526c
 
   cross-spawn@7.0.6:
     dependencies:
@@ -3143,7 +3139,7 @@
     dependencies:
       empathic: 2.0.0
       module-replacements: 2.10.1
-      semver: 7.7.2
+      semver: 7.7.3
 
   eslint-plugin-import-x@4.16.1(@typescript-eslint/utils@8.46.1(eslint@8.57.1)(typescript@5.4.5))(eslint-import-resolver-node@0.3.9)(eslint@8.57.1):
     dependencies:
