lockfileVersion: '9.0'

settings:
  autoInstallPeers: true
  excludeLinksFromLockfile: false

overrides:
  mocha>serialize-javascript@6.0.0: ^6.0.2

importers:

  .:
    dependencies:
      '@fluid-internal/eslint-plugin-fluid':
        specifier: ^0.1.5
        version: 0.1.5(eslint@8.57.1)(typescript@5.4.5)
      '@microsoft/tsdoc':
        specifier: ^0.15.1
        version: 0.15.1
      '@rushstack/eslint-patch':
        specifier: ~1.4.0
        version: 1.4.0
      '@rushstack/eslint-plugin':
        specifier: ~0.19.0
        version: 0.19.0(eslint@8.57.1)(typescript@5.4.5)
      '@rushstack/eslint-plugin-security':
        specifier: ~0.11.0
        version: 0.11.0(eslint@8.57.1)(typescript@5.4.5)
      '@typescript-eslint/eslint-plugin':
        specifier: ~7.0.0
        version: 7.0.2(@typescript-eslint/parser@7.0.2(eslint@8.57.1)(typescript@5.4.5))(eslint@8.57.1)(typescript@5.4.5)
      '@typescript-eslint/parser':
        specifier: ~7.0.0
        version: 7.0.2(eslint@8.57.1)(typescript@5.4.5)
      eslint-config-biome:
        specifier: ~1.9.3
        version: 1.9.3
      eslint-config-prettier:
        specifier: ~9.0.0
        version: 9.0.0(eslint@8.57.1)
      eslint-import-resolver-typescript:
        specifier: ~3.6.3
        version: 3.6.3(@typescript-eslint/parser@7.0.2(eslint@8.57.1)(typescript@5.4.5))(eslint-plugin-i@2.29.1)(eslint@8.57.1)
      eslint-plugin-eslint-comments:
        specifier: ~3.2.0
        version: 3.2.0(eslint@8.57.1)
      eslint-plugin-import:
        specifier: npm:eslint-plugin-i@~2.29.1
        version: eslint-plugin-i@2.29.1(@typescript-eslint/parser@7.0.2(eslint@8.57.1)(typescript@5.4.5))(eslint-import-resolver-typescript@3.6.3)(eslint@8.57.1)
      eslint-plugin-jsdoc:
<<<<<<< HEAD
        specifier: ~54.3.1
        version: 54.3.1(eslint@8.56.0)
=======
        specifier: ~46.8.2
        version: 46.8.2(eslint@8.57.1)
>>>>>>> f99d791b
      eslint-plugin-promise:
        specifier: ~6.1.1
        version: 6.1.1(eslint@8.57.1)
      eslint-plugin-react:
        specifier: ~7.33.2
        version: 7.33.2(eslint@8.57.1)
      eslint-plugin-react-hooks:
        specifier: ~4.6.2
        version: 4.6.2(eslint@8.57.1)
      eslint-plugin-tsdoc:
        specifier: ~0.2.17
        version: 0.2.17
      eslint-plugin-unicorn:
        specifier: ~48.0.1
        version: 48.0.1(eslint@8.57.1)
      eslint-plugin-unused-imports:
        specifier: ~3.2.0
        version: 3.2.0(@typescript-eslint/eslint-plugin@7.0.2(@typescript-eslint/parser@7.0.2(eslint@8.57.1)(typescript@5.4.5))(eslint@8.57.1)(typescript@5.4.5))(eslint@8.57.1)
    devDependencies:
      '@fluid-tools/markdown-magic':
        specifier: file:../../../tools/markdown-magic
        version: file:../../../tools/markdown-magic(@types/node@20.10.3)(markdown-magic@2.6.1)
      '@fluidframework/build-common':
        specifier: ^2.0.3
        version: 2.0.3
      concurrently:
        specifier: ^9.2.1
        version: 9.2.1
      eslint:
        specifier: ~8.57.0
        version: 8.57.1
      mocha-multi-reporters:
        specifier: ^1.5.1
        version: 1.5.1(mocha@10.4.0)
      prettier:
        specifier: ~3.6.2
        version: 3.6.2
      sort-json:
        specifier: ^2.0.1
        version: 2.0.1
      typescript:
        specifier: ~5.4.5
        version: 5.4.5

packages:

  '@aashutoshrathi/word-wrap@1.2.6':
    resolution: {integrity: sha512-1Yjs2SvM8TflER/OD3cOjhWWOZb58A2t7wpE2S9XfBYTiIl+XFhQG2bjy4Pu1I+EAlCNUzRDYDdFwFYUKvXcIA==}
    engines: {node: '>=0.10.0'}

  '@babel/code-frame@7.22.13':
    resolution: {integrity: sha512-XktuhWlJ5g+3TJXc5upd9Ks1HutSArik6jf2eAjYFyIOf4ej3RN+184cZbzDvbPnuTJIUhPKKJE3cIsYTiAT3w==}
    engines: {node: '>=6.9.0'}

  '@babel/helper-validator-identifier@7.22.20':
    resolution: {integrity: sha512-Y4OZ+ytlatR8AI+8KZfKuL5urKp7qey08ha31L8b3BwewJAoJamTzyvxPR/5D+KkdJCGPq/+8TukHBlY10FX9A==}
    engines: {node: '>=6.9.0'}

  '@babel/highlight@7.22.20':
    resolution: {integrity: sha512-dkdMCN3py0+ksCgYmGG8jKeGA/8Tk+gJwSYYlFGxG5lmhfKNoAy004YpLxpS1W2J8m/EK2Ew+yOs9pVRwO89mg==}
    engines: {node: '>=6.9.0'}

  '@es-joy/jsdoccomment@0.53.0':
    resolution: {integrity: sha512-Wyed8Wfn3vMNVwrZrgLMxmqwmlcCE1/RfUAOHFzMJb3QLH03mi9Yv1iOCZjif0yx5EZUeJ+17VD1MHPka9IQjQ==}
    engines: {node: '>=20.11.0'}

  '@eslint-community/eslint-utils@4.4.0':
    resolution: {integrity: sha512-1/sA4dwrzBAyeUoQ6oxahHKmrZvsnLCg4RfxW3ZFGGmQkSNQPFNLV9CUEFQP1x9EYXHTo5p6xdhZM1Ne9p/AfA==}
    engines: {node: ^12.22.0 || ^14.17.0 || >=16.0.0}
    peerDependencies:
      eslint: ^6.0.0 || ^7.0.0 || >=8.0.0

  '@eslint-community/regexpp@4.8.1':
    resolution: {integrity: sha512-PWiOzLIUAjN/w5K17PoF4n6sKBw0gqLHPhywmYHP4t1VFQQVYeb1yWsJwnMVEMl3tUHME7X/SJPZLmtG7XBDxQ==}
    engines: {node: ^12.0.0 || ^14.0.0 || >=16.0.0}

  '@eslint/eslintrc@2.1.4':
    resolution: {integrity: sha512-269Z39MS6wVJtsoUl10L60WdkhJVdPG24Q4eZTH3nnF6lpvSShEK3wQjDX9JRWAUPvPh7COouPpU9IrqaZFvtQ==}
    engines: {node: ^12.22.0 || ^14.17.0 || >=16.0.0}

  '@eslint/js@8.57.1':
    resolution: {integrity: sha512-d9zaMRSTIKDLhctzH12MtXvJKSSUhaHcjV+2Z+GK+EEY7XKpP5yR4x+N3TAcHTcu963nIr+TMcCb4DBCYX1z6Q==}
    engines: {node: ^12.22.0 || ^14.17.0 || >=16.0.0}

  '@fluid-internal/eslint-plugin-fluid@0.1.5':
    resolution: {integrity: sha512-p0nVeMiEfLL2deQJQaRUxid08jgV5wEkh9h9WXNosR1BRq9nFCjD8nZpC1K+YhjwQZEvgGDE+s+28VR2lAg61Q==}

  '@fluid-tools/markdown-magic@file:../../../tools/markdown-magic':
    resolution: {directory: ../../../tools/markdown-magic, type: directory}
    hasBin: true

  '@fluidframework/build-common@2.0.3':
    resolution: {integrity: sha512-1LU/2uyCeMxf63z5rhFOFEBvFyBogZ7ZXwzXLxyBhSgq/fGiq8PLjBW7uX++r0LcVCdaWyopf7w060eJpANYdg==}
    hasBin: true

  '@humanwhocodes/config-array@0.13.0':
    resolution: {integrity: sha512-DZLEEqFWQFiyK6h5YIeynKx7JlvCYWL0cImfSRXZ9l4Sg2efkFGTuFf6vzXjK1cq6IYkU+Eg/JizXw+TD2vRNw==}
    engines: {node: '>=10.10.0'}
    deprecated: Use @eslint/config-array instead

  '@humanwhocodes/module-importer@1.0.1':
    resolution: {integrity: sha512-bxveV4V8v5Yb4ncFTT3rPSgZBOpCkjfK0y4oVVVJwIuDVBRMDXrPyXRL988i5ap9m9bnyEEjWfm5WkBmtffLfA==}
    engines: {node: '>=12.22'}

  '@humanwhocodes/object-schema@2.0.3':
    resolution: {integrity: sha512-93zYdMES/c1D69yZiKDBj0V24vqNzB/koF26KPaagAfd3P/4gUlh3Dys5ogAK+Exi9QyzlD8x/08Zt7wIKcDcA==}
    deprecated: Use @eslint/object-schema instead

  '@microsoft/tsdoc-config@0.16.2':
    resolution: {integrity: sha512-OGiIzzoBLgWWR0UdRJX98oYO+XKGf7tiK4Zk6tQ/E4IJqGCe7dvkTvgDZV5cFJUzLGDOjeAXrnZoA6QkVySuxw==}

  '@microsoft/tsdoc@0.14.2':
    resolution: {integrity: sha512-9b8mPpKrfeGRuhFH5iO1iwCLeIIsV6+H1sRfxbkoGXIyQE2BTsPd9zqSqQJ+pv5sJ/hT5M1zvOFL02MnEezFug==}

  '@microsoft/tsdoc@0.15.1':
    resolution: {integrity: sha512-4aErSrCR/On/e5G2hDP0wjooqDdauzEbIq8hIkIe5pXV0rtWJZvdCEKL0ykZxex+IxIwBp0eGeV48hQN07dXtw==}

  '@nodelib/fs.scandir@2.1.5':
    resolution: {integrity: sha512-vq24Bq3ym5HEQm2NKCr3yXDwjc7vTsEThRDnkp2DK9p1uqLR+DHurm/NOTo0KG7HYHU7eppKZj3MyqYuMBf62g==}
    engines: {node: '>= 8'}

  '@nodelib/fs.stat@2.0.5':
    resolution: {integrity: sha512-RkhPPp2zrqDAQA/2jNhnztcPAlv64XdhIp7a7454A5ovI7Bukxgt7MX7udwAu3zg1DcpPU0rz3VV1SeaqvY4+A==}
    engines: {node: '>= 8'}

  '@nodelib/fs.walk@1.2.8':
    resolution: {integrity: sha512-oGB+UxlgWcgQkgwo8GcEGwemoTFt3FIO9ababBmaGwXIoBKZ+GTy0pP185beGg7Llih/NSHSV2XAs1lnznocSg==}
    engines: {node: '>= 8'}

  '@nolyfill/is-core-module@1.0.39':
    resolution: {integrity: sha512-nn5ozdjYQpUCZlWGuxcJY/KpxkWQs4DcbMCmKojjyrYDEAGy4Ce19NN4v5MduafTwJlbKc99UA8YhSVqq9yPZA==}
    engines: {node: '>=12.4.0'}

  '@rushstack/eslint-patch@1.4.0':
    resolution: {integrity: sha512-cEjvTPU32OM9lUFegJagO0mRnIn+rbqrG89vV8/xLnLFX0DoR0r1oy5IlTga71Q7uT3Qus7qm7wgeiMT/+Irlg==}

  '@rushstack/eslint-plugin-security@0.11.0':
    resolution: {integrity: sha512-c7UojOyNQDD7fwtj7NJx4x8ZU0KeKnefVDEe+f16ZQT6sIXy8CCmbEwduCgGZugIPqwV9hXYHNJiWZtU3iDXng==}
    peerDependencies:
      eslint: ^6.0.0 || ^7.0.0 || ^8.0.0 || ^9.0.0

  '@rushstack/eslint-plugin@0.19.0':
    resolution: {integrity: sha512-WM1q+JbfFLY+/G1Jf+RgpDkU3R06zv5pm2JnDLcLUgc3kuCxurqxqtUpzp9yZn9G4zf0NbjKP2teZuDR7B3X2A==}
    peerDependencies:
      eslint: ^6.0.0 || ^7.0.0 || ^8.0.0 || ^9.0.0

  '@rushstack/node-core-library@3.61.0':
    resolution: {integrity: sha512-tdOjdErme+/YOu4gPed3sFS72GhtWCgNV9oDsHDnoLY5oDfwjKUc9Z+JOZZ37uAxcm/OCahDHfuu2ugqrfWAVQ==}
    peerDependencies:
      '@types/node': '*'
    peerDependenciesMeta:
      '@types/node':
        optional: true

  '@rushstack/tree-pattern@0.3.4':
    resolution: {integrity: sha512-9uROnkiHWsQqxW6HirXABfTRlgzhYp6tevbYIGkwKQ09VaayUBkvFvt/urDKMwlo+tGU0iQQLuVige6c48wTgw==}

  '@technote-space/anchor-markdown-header@1.1.42':
    resolution: {integrity: sha512-iJ5qu1EO3kZDthq9zbMQ9ufB4jd0XwhHJ+4RNpTUEVTIZFitCV++IUfH1YCACGasct41pQRxGmWQNoaRZmn7EQ==}

  '@technote-space/doctoc@2.4.7':
    resolution: {integrity: sha512-F4oyUpf2e29p3tNH0oTW0a3eOgd3wek2vz1urNalSKCFY8U0hzkFqwU+89rmXGLzzz8WMcLtEXb90CCgqnDQqQ==}

  '@technote-space/doctoc@2.6.4':
    resolution: {integrity: sha512-gm6It+7hCuVSFMl9kP9NYX5TTqc6GRcb9HXm0/YhKnou1E0pyocG+6IR/1GNOu/yCkRnD9bRlp5BYw8puvf2kA==}

  '@textlint/ast-node-types@12.6.1':
    resolution: {integrity: sha512-uzlJ+ZsCAyJm+lBi7j0UeBbj+Oy6w/VWoGJ3iHRHE5eZ8Z4iK66mq+PG/spupmbllLtz77OJbY89BYqgFyjXmA==}

  '@textlint/ast-node-types@13.4.1':
    resolution: {integrity: sha512-qrZyhCh8Ekk6nwArx3BROybm9BnX6vF7VcZbijetV/OM3yfS4rTYhoMWISmhVEP2H2re0CtWEyMl/XF+WdvVLQ==}

  '@textlint/markdown-to-ast@12.6.1':
    resolution: {integrity: sha512-T0HO+VrU9VbLRiEx/kH4+gwGMHNMIGkp0Pok+p0I33saOOLyhfGvwOKQgvt2qkxzQEV2L5MtGB8EnW4r5d3CqQ==}

  '@textlint/markdown-to-ast@13.4.1':
    resolution: {integrity: sha512-jUa5bTNmxjEgfCXW4xfn7eSJqzUXyNKiIDWLKtI4MUKRNhT3adEaa/NuQl0Mii3Hu3HraZR7hYhRHLh+eeM43w==}

  '@ts-morph/common@0.23.0':
    resolution: {integrity: sha512-m7Lllj9n/S6sOkCkRftpM7L24uvmfXQFedlW/4hENcuJH1HHm9u5EgxZb9uVjQSCGrbBWBkOGgcTxNg36r6ywA==}

  '@tylerbu/markdown-magic@2.4.0-tylerbu-1':
    resolution: {integrity: sha512-p8nG2uH2+tQMGtT2Tam4gdJuJwuOdJdSA73LlNmRG+8dcxSNXkiwADyd/to6gY/oZOuNB5sJahBho5fLmxLI3Q==}
    hasBin: true

  '@types/concat-stream@1.6.1':
    resolution: {integrity: sha512-eHE4cQPoj6ngxBZMvVf6Hw7Mh4jMW4U9lpGmS5GBPB9RYxlFg+CHaVN7ErNY4W9XfLIEn20b4VDYaIrbq0q4uA==}

  '@types/estree@1.0.8':
    resolution: {integrity: sha512-dWHzHa2WqEXI/O1E9OjrocMTKJl2mSrEolh1Iomrv6U+JuNwaHXsXx9bLu5gG7BUWFIN0skIQJQ/L1rIex4X6w==}

  '@types/form-data@0.0.33':
    resolution: {integrity: sha512-8BSvG1kGm83cyJITQMZSulnl6QV8jqAGreJsc5tPu1Jq0vTSOiY/k24Wx82JRpWwZSqrala6sd5rWi6aNXvqcw==}

  '@types/glob@7.2.0':
    resolution: {integrity: sha512-ZUxbzKl0IfJILTS6t7ip5fQQM/J3TJYubDm3nMbgubNNYS62eXeUpoLUC8/7fJNiFYHTrGPQn7hspDUzIHX3UA==}

  '@types/json-schema@7.0.13':
    resolution: {integrity: sha512-RbSSoHliUbnXj3ny0CNFOoxrIDV6SUGyStHsvDqosw6CkdPV8TtWGlfecuK4ToyMEAql6pzNxgCFKanovUzlgQ==}

  '@types/mdast@3.0.15':
    resolution: {integrity: sha512-LnwD+mUEfxWMa1QpDraczIn6k0Ee3SMicuYSSzS6ZYl2gKS09EClnJYGd8Du6rfc5r/GZEk5o1mRb8TaTj03sQ==}

  '@types/minimatch@5.1.2':
    resolution: {integrity: sha512-K0VQKziLUWkVKiRVrx4a40iPaxTUefQmjtkQofBkYRcoaaL/8rhwDWww9qWbrgicNOgnpIsMxyNIUM4+n6dUIA==}

  '@types/node@10.17.60':
    resolution: {integrity: sha512-F0KIgDJfy2nA3zMLmWGKxcH2ZVEtCZXHHdOQs2gSaQ27+lNeEfGxzkIw90aXswATX7AZ33tahPbzy6KAfUreVw==}

  '@types/node@20.10.3':
    resolution: {integrity: sha512-XJavIpZqiXID5Yxnxv3RUDKTN5b81ddNC3ecsA0SoFXz/QU8OGBwZGMomiq0zw+uuqbL/krztv/DINAQ/EV4gg==}

  '@types/node@8.10.66':
    resolution: {integrity: sha512-tktOkFUA4kXx2hhhrB8bIFb5TbwzS4uOhKEmwiD+NoiL0qtP2OQ9mFldbgD4dV1djrlBYP6eBuQZiWjuHUpqFw==}

  '@types/normalize-package-data@2.4.1':
    resolution: {integrity: sha512-Gj7cI7z+98M282Tqmp2K5EIsoouUEzbBJhQQzDE3jSIRk6r9gsz0oUokqIUR4u1R3dMHo0pDHM7sNOHyhulypw==}

  '@types/qs@6.9.10':
    resolution: {integrity: sha512-3Gnx08Ns1sEoCrWssEgTSJs/rsT2vhGP+Ja9cnnk9k4ALxinORlQneLXFeFKOTJMOeZUFD1s7w+w2AphTpvzZw==}

  '@types/semver@7.5.2':
    resolution: {integrity: sha512-7aqorHYgdNO4DM36stTiGO3DvKoex9TQRwsJU6vMaFGyqpBA1MNZkz+PG3gaNUPpTAOYhT1WR7M1JyA3fbS9Cw==}

  '@types/unist@2.0.10':
    resolution: {integrity: sha512-IfYcSBWE3hLpBg8+X2SEa8LVkJdJEkT2Ese2aaLs3ptGdVtABxndrMaxuFlQ1qdFf9Q5rDvDpxI3WwgvKFAsQA==}

  '@typescript-eslint/eslint-plugin@7.0.2':
    resolution: {integrity: sha512-/XtVZJtbaphtdrWjr+CJclaCVGPtOdBpFEnvtNf/jRV0IiEemRrL0qABex/nEt8isYcnFacm3nPHYQwL+Wb7qg==}
    engines: {node: ^16.0.0 || >=18.0.0}
    peerDependencies:
      '@typescript-eslint/parser': ^7.0.0
      eslint: ^8.56.0
      typescript: '*'
    peerDependenciesMeta:
      typescript:
        optional: true

  '@typescript-eslint/parser@6.21.0':
    resolution: {integrity: sha512-tbsV1jPne5CkFQCgPBcDOt30ItF7aJoZL997JSF7MhGQqOeT3svWRYxiqlfA5RUdlHN6Fi+EI9bxqbdyAUZjYQ==}
    engines: {node: ^16.0.0 || >=18.0.0}
    peerDependencies:
      eslint: ^7.0.0 || ^8.0.0
      typescript: '*'
    peerDependenciesMeta:
      typescript:
        optional: true

  '@typescript-eslint/parser@7.0.2':
    resolution: {integrity: sha512-GdwfDglCxSmU+QTS9vhz2Sop46ebNCXpPPvsByK7hu0rFGRHL+AusKQJ7SoN+LbLh6APFpQwHKmDSwN35Z700Q==}
    engines: {node: ^16.0.0 || >=18.0.0}
    peerDependencies:
      eslint: ^8.56.0
      typescript: '*'
    peerDependenciesMeta:
      typescript:
        optional: true

  '@typescript-eslint/scope-manager@6.21.0':
    resolution: {integrity: sha512-OwLUIWZJry80O99zvqXVEioyniJMa+d2GrqpUTqi5/v5D5rOrppJVBPa0yKCblcigC0/aYAzxxqQ1B+DS2RYsg==}
    engines: {node: ^16.0.0 || >=18.0.0}

  '@typescript-eslint/scope-manager@7.0.2':
    resolution: {integrity: sha512-l6sa2jF3h+qgN2qUMjVR3uCNGjWw4ahGfzIYsCtFrQJCjhbrDPdiihYT8FnnqFwsWX+20hK592yX9I2rxKTP4g==}
    engines: {node: ^16.0.0 || >=18.0.0}

  '@typescript-eslint/scope-manager@8.31.1':
    resolution: {integrity: sha512-BMNLOElPxrtNQMIsFHE+3P0Yf1z0dJqV9zLdDxN/xLlWMlXK/ApEsVEKzpizg9oal8bAT5Sc7+ocal7AC1HCVw==}
    engines: {node: ^18.18.0 || ^20.9.0 || >=21.1.0}

  '@typescript-eslint/type-utils@7.0.2':
    resolution: {integrity: sha512-IKKDcFsKAYlk8Rs4wiFfEwJTQlHcdn8CLwLaxwd6zb8HNiMcQIFX9sWax2k4Cjj7l7mGS5N1zl7RCHOVwHq2VQ==}
    engines: {node: ^16.0.0 || >=18.0.0}
    peerDependencies:
      eslint: ^8.56.0
      typescript: '*'
    peerDependenciesMeta:
      typescript:
        optional: true

  '@typescript-eslint/types@6.21.0':
    resolution: {integrity: sha512-1kFmZ1rOm5epu9NZEZm1kckCDGj5UJEf7P1kliH4LKu/RkwpsfqqGmY2OOcUs18lSlQBKLDYBOGxRVtrMN5lpg==}
    engines: {node: ^16.0.0 || >=18.0.0}

  '@typescript-eslint/types@7.0.2':
    resolution: {integrity: sha512-ZzcCQHj4JaXFjdOql6adYV4B/oFOFjPOC9XYwCaZFRvqN8Llfvv4gSxrkQkd2u4Ci62i2c6W6gkDwQJDaRc4nA==}
    engines: {node: ^16.0.0 || >=18.0.0}

<<<<<<< HEAD
  '@typescript-eslint/types@8.42.0':
    resolution: {integrity: sha512-LdtAWMiFmbRLNP7JNeY0SqEtJvGMYSzfiWBSmx+VSZ1CH+1zyl8Mmw1TT39OrtsRvIYShjJWzTDMPWZJCpwBlw==}
    engines: {node: ^18.18.0 || ^20.9.0 || >=21.1.0}

  '@typescript-eslint/typescript-estree@5.59.11':
    resolution: {integrity: sha512-YupOpot5hJO0maupJXixi6l5ETdrITxeo5eBOeuV7RSKgYdU3G5cxO49/9WRnJq9EMrB7AuTSLH/bqOsXi7wPA==}
    engines: {node: ^12.22.0 || ^14.17.0 || >=16.0.0}
    peerDependencies:
      typescript: '*'
    peerDependenciesMeta:
      typescript:
        optional: true
=======
  '@typescript-eslint/types@8.31.1':
    resolution: {integrity: sha512-SfepaEFUDQYRoA70DD9GtytljBePSj17qPxFHA/h3eg6lPTqGJ5mWOtbXCk1YrVU1cTJRd14nhaXWFu0l2troQ==}
    engines: {node: ^18.18.0 || ^20.9.0 || >=21.1.0}
>>>>>>> f99d791b

  '@typescript-eslint/typescript-estree@6.21.0':
    resolution: {integrity: sha512-6npJTkZcO+y2/kr+z0hc4HwNfrrP4kNYh57ek7yCNlrBjWQ1Y0OS7jiZTkgumrvkX5HkEKXFZkkdFNkaW2wmUQ==}
    engines: {node: ^16.0.0 || >=18.0.0}
    peerDependencies:
      typescript: '*'
    peerDependenciesMeta:
      typescript:
        optional: true

  '@typescript-eslint/typescript-estree@7.0.2':
    resolution: {integrity: sha512-3AMc8khTcELFWcKcPc0xiLviEvvfzATpdPj/DXuOGIdQIIFybf4DMT1vKRbuAEOFMwhWt7NFLXRkbjsvKZQyvw==}
    engines: {node: ^16.0.0 || >=18.0.0}
    peerDependencies:
      typescript: '*'
    peerDependenciesMeta:
      typescript:
        optional: true

  '@typescript-eslint/typescript-estree@8.31.1':
    resolution: {integrity: sha512-kaA0ueLe2v7KunYOyWYtlf/QhhZb7+qh4Yw6Ni5kgukMIG+iP773tjgBiLWIXYumWCwEq3nLW+TUywEp8uEeag==}
    engines: {node: ^18.18.0 || ^20.9.0 || >=21.1.0}
    peerDependencies:
      typescript: '>=4.8.4 <5.9.0'

  '@typescript-eslint/utils@7.0.2':
    resolution: {integrity: sha512-PZPIONBIB/X684bhT1XlrkjNZJIEevwkKDsdwfiu1WeqBxYEEdIgVDgm8/bbKHVu+6YOpeRqcfImTdImx/4Bsw==}
    engines: {node: ^16.0.0 || >=18.0.0}
    peerDependencies:
      eslint: ^8.56.0

  '@typescript-eslint/utils@8.31.1':
    resolution: {integrity: sha512-2DSI4SNfF5T4oRveQ4nUrSjUqjMND0nLq9rEkz0gfGr3tg0S5KB6DhwR+WZPCjzkZl3cH+4x2ce3EsL50FubjQ==}
    engines: {node: ^18.18.0 || ^20.9.0 || >=21.1.0}
    peerDependencies:
      eslint: ^8.57.0 || ^9.0.0
      typescript: '>=4.8.4 <5.9.0'

  '@typescript-eslint/visitor-keys@6.21.0':
    resolution: {integrity: sha512-JJtkDduxLi9bivAB+cYOVMtbkqdPOhZ+ZI5LC47MIRrDV4Yn2o+ZnW10Nkmr28xRpSpdJ6Sm42Hjf2+REYXm0A==}
    engines: {node: ^16.0.0 || >=18.0.0}

  '@typescript-eslint/visitor-keys@7.0.2':
    resolution: {integrity: sha512-8Y+YiBmqPighbm5xA2k4wKTxRzx9EkBu7Rlw+WHqMvRJ3RPz/BMBO9b2ru0LUNmXg120PHUXD5+SWFy2R8DqlQ==}
    engines: {node: ^16.0.0 || >=18.0.0}

  '@typescript-eslint/visitor-keys@8.31.1':
    resolution: {integrity: sha512-I+/rgqOVBn6f0o7NDTmAPWWC6NuqhV174lfYvAm9fUaWeiefLdux9/YI3/nLugEn9L8fcSi0XmpKi/r5u0nmpw==}
    engines: {node: ^18.18.0 || ^20.9.0 || >=21.1.0}

  '@ungap/structured-clone@1.2.0':
    resolution: {integrity: sha512-zuVdFrMJiuCDQUMCzQaD6KL28MjnqqN8XnAqiEq9PNm/hCPTSGfrXCOfwj1ow4LFb/tNymJPwsNbVePc1xFqrQ==}

  acorn-jsx@5.3.2:
    resolution: {integrity: sha512-rq9s+JNhf0IChjtDXxllJ7g41oZk5SlXtp0LHwyA5cejwn7vKmKp4pPri6YEePv2PU65sAsegbXtIinmDFDXgQ==}
    peerDependencies:
      acorn: ^6.0.0 || ^7.0.0 || ^8.0.0

  acorn@8.10.0:
    resolution: {integrity: sha512-F0SAmZ8iUtS//m8DmCTA0jlh6TDKkHQyK6xc6V4KDTyZKA9dnvX9/3sRTVQrWm79glUAZbnmmNcdYwUIHWVybw==}
    engines: {node: '>=0.4.0'}
    hasBin: true

  acorn@8.15.0:
    resolution: {integrity: sha512-NZyJarBfL7nWwIq+FDL6Zp/yHEhePMNnnJ0y3qfieCrmNvYct8uvtiV41UvlSe6apAfk0fY1FbWx+NwfmpvtTg==}
    engines: {node: '>=0.4.0'}
    hasBin: true

  ajv@6.12.6:
    resolution: {integrity: sha512-j3fVLgvTo527anyYyJOGTYJbG+vnnQYvE0m5mmkc1TK+nxAppkCLMIL0aZ4dblVCNoGShhm+kzE4ZUykBoMg4g==}

  ansi-colors@4.1.1:
    resolution: {integrity: sha512-JoX0apGbHaUJBNl6yF+p6JAFYZ666/hhCGKN5t9QFjbJQKUU/g8MNbFDbvfrgKXvI1QpZplPOnwIo99lX/AAmA==}
    engines: {node: '>=6'}

  ansi-regex@5.0.1:
    resolution: {integrity: sha512-quJQXlTSUGL2LH9SUXo8VwsY4soanhgo6LNSm84E1LBcE8s3O0wpdiRzyR9z/ZZJMlMWv37qOOb9pdJlMUEKFQ==}
    engines: {node: '>=8'}

  ansi-styles@3.2.1:
    resolution: {integrity: sha512-VT0ZI6kZRdTh8YyJw3SMbYm/u+NqfsAxEpWO0Pf9sq8/e94WxxOpPKx9FR1FlyCtOVDNOQ+8ntlqFxiRc+r5qA==}
    engines: {node: '>=4'}

  ansi-styles@4.3.0:
    resolution: {integrity: sha512-zbB9rCJAT1rbjiVDb2hqKFHNYLxgtk8NURxZ3IZwD3F6NtxbXZQCnnSi1Lkx+IDohdPlFp222wVALIheZJQSEg==}
    engines: {node: '>=8'}

  anymatch@3.1.3:
    resolution: {integrity: sha512-KMReFUr0B4t+D+OBkjR3KYqvocp2XaSzO55UcB6mgQMd3KbcE+mWTyvVV7D/zsdEbNnV6acZUutkiHQXvTr1Rw==}
    engines: {node: '>= 8'}

  are-docs-informative@0.0.2:
    resolution: {integrity: sha512-ixiS0nLNNG5jNQzgZJNoUpBKdo9yTYZMGJ+QgT2jmjR7G7+QHRCc4v6LQ3NgE7EBJq+o0ams3waJwkrlBom8Ig==}
    engines: {node: '>=14'}

  argparse@2.0.1:
    resolution: {integrity: sha512-8+9WqebbFzpX9OR+Wa6O29asIogeRMzcGtAINdpMHHyAg10f05aSFVBbcEqGf/PXw1EjAZ+q2/bEBg3DvurK3Q==}

  array-buffer-byte-length@1.0.0:
    resolution: {integrity: sha512-LPuwb2P+NrQw3XhxGc36+XSvuBPopovXYTR9Ew++Du9Yb/bx5AzBfrIsBoj0EZUifjQU+sHL21sseZ3jerWO/A==}

  array-includes@3.1.7:
    resolution: {integrity: sha512-dlcsNBIiWhPkHdOEEKnehA+RNUWDc4UqFtnIXU4uuYDPtA4LDkr7qip2p0VvFAEXNDr0yWZ9PJyIRiGjRLQzwQ==}
    engines: {node: '>= 0.4'}

  array-union@2.1.0:
    resolution: {integrity: sha512-HGyxoOTYUyCM6stUe6EJgnd4EoewAI7zMdfqO+kGjnlZmBDz/cR5pf8r/cR4Wq60sL/p0IkcjUEEPwS3GFrIyw==}
    engines: {node: '>=8'}

  array.prototype.flat@1.3.2:
    resolution: {integrity: sha512-djYB+Zx2vLewY8RWlNCUdHjDXs2XOgm602S9E7P/UpHgfeHL00cRiIF+IN/G/aUJ7kGPb6yO/ErDI5V2s8iycA==}
    engines: {node: '>= 0.4'}

  array.prototype.flatmap@1.3.2:
    resolution: {integrity: sha512-Ewyx0c9PmpcsByhSW4r+9zDU7sGjFc86qf/kKtuSCRdhfbk0SNLLkaT5qvcHnRGgc5NP/ly/y+qkXkqONX54CQ==}
    engines: {node: '>= 0.4'}

  array.prototype.tosorted@1.1.2:
    resolution: {integrity: sha512-HuQCHOlk1Weat5jzStICBCd83NxiIMwqDg/dHEsoefabn/hJRj5pVdWcPUSpRrwhwxZOsQassMpgN/xRYFBMIg==}

  arraybuffer.prototype.slice@1.0.2:
    resolution: {integrity: sha512-yMBKppFur/fbHu9/6USUe03bZ4knMYiwFBcyiaXB8Go0qNehwX6inYPzK9U0NeQvGxKthcmHcaR8P5MStSRBAw==}
    engines: {node: '>= 0.4'}

  asap@2.0.6:
    resolution: {integrity: sha512-BSHWgDSAiKs50o2Re8ppvp3seVHXSRM44cdSsT9FfNEUUZLOGWVCsiWaRPWM1Znn+mqZ1OfVZ3z3DWEzSp7hRA==}

  asynciterator.prototype@1.0.0:
    resolution: {integrity: sha512-wwHYEIS0Q80f5mosx3L/dfG5t5rjEa9Ft51GTaNt862EnpyGHpgz2RkZvLPp1oF5TnAiTohkEKVEu8pQPJI7Vg==}

  asynckit@0.4.0:
    resolution: {integrity: sha512-Oei9OH4tRh0YqU3GxhX79dM/mwVgvbZJaSNaRk+bshkj0S5cfHcgYakreBjrHwatXKbz+IoIdYLxrKim2MjW0Q==}

  available-typed-arrays@1.0.5:
    resolution: {integrity: sha512-DMD0KiN46eipeziST1LPP/STfDU0sufISXmjSgvVsoU2tqxctQeASejWcfNtxYKqETM1UxQ8sp2OrSBWpHY6sw==}
    engines: {node: '>= 0.4'}

  bail@1.0.5:
    resolution: {integrity: sha512-xFbRxM1tahm08yHBP16MMjVUAvDaBMD38zsM9EMAUN61omwLmKlOpB/Zku5QkjZ8TZ4vn53pj+t518cH0S03RQ==}

  balanced-match@1.0.2:
    resolution: {integrity: sha512-3oSeUO0TMV67hN1AmbXsK4yaqU7tjiHlbxRDZOpH0KW9+CeX4bRAaX0Anxt0tx2MrpRpWwQaPwIlISEJhYU5Pw==}

  binary-extensions@2.3.0:
    resolution: {integrity: sha512-Ceh+7ox5qe7LJuLHoY0feh3pHuUDHAcRUeyL2VYghZwfpkNIy/+8Ocg0a3UuSoYzavmylwuLWQOf3hl0jjMMIw==}
    engines: {node: '>=8'}

  brace-expansion@1.1.11:
    resolution: {integrity: sha512-iCuPHDFgrHX7H2vEI/5xpz07zSHB00TpugqhmYtVmMO6518mCuRMoOYFldEBl0g187ufozdaHgWKcYFb61qGiA==}

  brace-expansion@2.0.1:
    resolution: {integrity: sha512-XnAIvQ8eM+kC6aULx6wuQiwVsnzsi9d3WxzV3FpWTGA19F621kwdbsAcFKXgKUHZWsy+mY6iL1sHTxWEFCytDA==}

  braces@3.0.3:
    resolution: {integrity: sha512-yQbXgO/OSZVD2IsiLlro+7Hf6Q18EJrKSEsdoMzKePKXct3gvD8oLcOQdIzGupr5Fj+EDe8gO/lxc1BzfMpxvA==}
    engines: {node: '>=8'}

  browser-stdout@1.3.1:
    resolution: {integrity: sha512-qhAVI1+Av2X7qelOfAIYwXONood6XlZE/fXaBSmW/T5SzLAmCgzi+eiWE7fUvbHaeNBQH13UftjpXxsfLkMpgw==}

  buffer-from@1.1.2:
    resolution: {integrity: sha512-E+XQCRwSbaaiChtv6k6Dwgc+bx+Bs6vuKJHHl5kox/BaKbhiXzqQOwK4cO22yElGp2OCmjwVhT3HmxgyPGnJfQ==}

  builtin-modules@3.3.0:
    resolution: {integrity: sha512-zhaCDicdLuWN5UbN5IMnFqNMhNfo919sH85y2/ea+5Yg9TsTkeZxpL+JLbp6cgYFS4sRLp3YV4S6yDuqVWHYOw==}
    engines: {node: '>=6'}

  call-bind-apply-helpers@1.0.2:
    resolution: {integrity: sha512-Sp1ablJ0ivDkSzjcaJdxEunN5/XvksFJ2sMBFfq6x0ryhQV/2b/KwFe21cMpmHtPOSij8K99/wSfoEuTObmuMQ==}
    engines: {node: '>= 0.4'}

  call-bind@1.0.2:
    resolution: {integrity: sha512-7O+FbCihrB5WGbFYesctwmTKae6rOiIzmz1icreWJ+0aA7LJfuqhEso2T9ncpcFtzMQtzXf2QGGueWJGTYsqrA==}

  callsites@3.1.0:
    resolution: {integrity: sha512-P8BjAsXvZS+VIDUI11hHCQEv74YT67YUi5JJFNWIqL235sBmjX4+qx9Muvls5ivyNENctx46xQLQ3aTuE7ssaQ==}
    engines: {node: '>=6'}

  camelcase@6.3.0:
    resolution: {integrity: sha512-Gmy6FhYlCY7uOElZUSbxo2UCDH8owEk996gkbrpsgGtrJLM3J7jGxl9Ic7Qwwj4ivOE5AWZWRMecDdF7hqGjFA==}
    engines: {node: '>=10'}

  caseless@0.12.0:
    resolution: {integrity: sha512-4tYFyifaFfGacoiObjJegolkwSU4xQNGbVgUiNYVUxbQ2x2lUsFvY4hVgVzGiIe6WLOPqycWXA40l+PWsxthUw==}

  ccount@1.1.0:
    resolution: {integrity: sha512-vlNK021QdI7PNeiUh/lKkC/mNHHfV0m/Ad5JoI0TYtlBnJAslM/JIkm/tGC88bkLIwO6OQ5uV6ztS6kVAtCDlg==}

  chalk@2.4.2:
    resolution: {integrity: sha512-Mti+f9lpJNcwF4tWV8/OrTTtF1gZi+f8FqlyAdouralcFWFQWF2+NgCHShjkCb+IFBLq9buZwE1xckQU4peSuQ==}
    engines: {node: '>=4'}

  chalk@4.1.2:
    resolution: {integrity: sha512-oKnbhFyRIXpUuez8iBMmyEa4nbj4IOQyuhc/wy9kY7/WVPcwIO9VA668Pu8RkO7+0G76SLROeyw9CpQ061i4mA==}
    engines: {node: '>=10'}

  character-entities-legacy@1.1.4:
    resolution: {integrity: sha512-3Xnr+7ZFS1uxeiUDvV02wQ+QDbc55o97tIV5zHScSPJpcLm/r0DFPcoY3tYRp+VZukxuMeKgXYmsXQHO05zQeA==}

  character-entities@1.2.4:
    resolution: {integrity: sha512-iBMyeEHxfVnIakwOuDXpVkc54HijNgCyQB2w0VfGQThle6NXn50zU6V/u+LDhxHcDUPojn6Kpga3PTAD8W1bQw==}

  character-reference-invalid@1.1.4:
    resolution: {integrity: sha512-mKKUkUbhPpQlCOfIuZkvSEgktjPFIsZKRRbC6KWVEMvlzblj3i3asQv5ODsrwt0N3pHAEvjP8KTQPHkp0+6jOg==}

  chokidar@3.5.3:
    resolution: {integrity: sha512-Dr3sfKRP6oTcjf2JmUmFJfeVMvXBdegxB0iVQ5eb2V10uFJUCAS8OByZdVAyVb8xXNz3GjjTgj9kLWsZTqE6kw==}
    engines: {node: '>= 8.10.0'}

  ci-info@3.8.0:
    resolution: {integrity: sha512-eXTggHWSooYhq49F2opQhuHWgzucfF2YgODK4e1566GQs5BIfP30B0oenwBJHfWxAs2fyPB1s7Mg949zLf61Yw==}
    engines: {node: '>=8'}

  clean-regexp@1.0.0:
    resolution: {integrity: sha512-GfisEZEJvzKrmGWkvfhgzcz/BllN1USeqD2V6tg14OAOgaCD2Z/PUEuxnAZ/nPvmaHRG7a8y77p1T/IRQ4D1Hw==}
    engines: {node: '>=4'}

  cliui@7.0.4:
    resolution: {integrity: sha512-OcRE68cOsVMXp1Yvonl/fzkQOyjLSu/8bhPDfQt0e0/Eb283TKP20Fs2MqoPsr9SwA595rRCA+QMzYc9nBP+JQ==}

  cliui@8.0.1:
    resolution: {integrity: sha512-BSeNnyus75C4//NQ9gQt1/csTXyo/8Sb+afLAkzAptFuMsod9HFokGNudZpi/oQV73hnVK+sR+5PVRMd+Dr7YQ==}
    engines: {node: '>=12'}

  code-block-writer@13.0.2:
    resolution: {integrity: sha512-XfXzAGiStXSmCIwrkdfvc7FS5Dtj8yelCtyOf2p2skCAfvLd6zu0rGzuS9NSCO3bq1JKpFZ7tbKdKlcd5occQA==}

  color-convert@1.9.3:
    resolution: {integrity: sha512-QfAUtd+vFdAtFQcC8CCyYt1fYWxSqAiK2cSD6zDB8N3cpsEBAvRxp9zOGg6G/SHHJYAT88/az/IuDGALsNVbGg==}

  color-convert@2.0.1:
    resolution: {integrity: sha512-RRECPsj7iu/xb5oKYcsFHSppFNnsj/52OVTRKb4zP5onXwVF3zVmmToNcOfGC+CRDpfK/U584fMg38ZHCaElKQ==}
    engines: {node: '>=7.0.0'}

  color-name@1.1.3:
    resolution: {integrity: sha512-72fSenhMw2HZMTVHeCA9KCmpEIbzWiQsjN+BHcBbS9vr1mtt+vJjPdksIBNUmKAW8TFUDPJK5SUU3QhE9NEXDw==}

  color-name@1.1.4:
    resolution: {integrity: sha512-dOy+3AuW3a2wNbZHIuMZpTcgjGuLU/uBL/ubcZF9OXbDo8ff4O8yVp5Bf0efS8uEoYo5q4Fx7dY9OgQGXgAsQA==}

  colors@0.6.2:
    resolution: {integrity: sha512-OsSVtHK8Ir8r3+Fxw/b4jS1ZLPXkV6ZxDRJQzeD7qo0SqMXWrHDM71DgYzPMHY8SFJ0Ao+nNU2p1MmwdzKqPrw==}
    engines: {node: '>=0.1.90'}

  colors@1.2.5:
    resolution: {integrity: sha512-erNRLao/Y3Fv54qUa0LBB+//Uf3YwMUmdJinN20yMXm9zdKKqH9wt7R9IIVZ+K7ShzfpLV/Zg8+VyrBJYB4lpg==}
    engines: {node: '>=0.1.90'}

  combined-stream@1.0.8:
    resolution: {integrity: sha512-FQN4MRfuJeHf7cBbBMJFXhKSDq+2kAArBlmRBvcvFE5BB1HZKXtSFASDhdlz9zOYwxh8lDdnvmMOe/+5cdoEdg==}
    engines: {node: '>= 0.8'}

  commander@2.1.0:
    resolution: {integrity: sha512-J2wnb6TKniXNOtoHS8TSrG9IOQluPrsmyAJ8oCUJOBmv+uLBCyPYAZkD2jFvw2DCzIXNnISIM01NIvr35TkBMQ==}
    engines: {node: '>= 0.6.x'}

  commander@7.2.0:
    resolution: {integrity: sha512-QrWXB+ZQSVPmIWIhtEO9H+gwHaMGYiF5ChvoJ+K9ZGHG/sVsa6yiesAD1GC/x46sET00Xlwo1u49RVVVzvcSkw==}
    engines: {node: '>= 10'}

  commander@9.5.0:
    resolution: {integrity: sha512-KRs7WVDKg86PWiuAqhDrAQnTXZKraVcCc6vFdL14qrZ/DcWwuRo7VoiYXalXO7S5GKpqYiVEwCbgFDfxNHKJBQ==}
    engines: {node: ^12.20.0 || >=14}

  comment-parser@1.4.1:
    resolution: {integrity: sha512-buhp5kePrmda3vhc5B9t7pUQXAb2Tnd0qgpkIhPhkHXxJpiPJ11H0ZEU0oBpJ2QztSbzG/ZxMj/CHsYJqRHmyg==}
    engines: {node: '>= 12.0.0'}

  concat-map@0.0.1:
    resolution: {integrity: sha512-/Srv4dswyQNBfohGpz9o6Yb3Gz3SrUDqBH5rTuhGR7ahtlbYKnVxw2bCFMRljaA7EXHaXZ8wsHdodFvbkhKmqg==}

  concat-stream@1.6.2:
    resolution: {integrity: sha512-27HBghJxjiZtIk3Ycvn/4kbJk/1uZuJFfuPEns6LaEvpvG1f0hTea8lilrouyo9mVc2GWdcEZ8OLoGmSADlrCw==}
    engines: {'0': node >= 0.8}

  concurrently@9.2.1:
    resolution: {integrity: sha512-fsfrO0MxV64Znoy8/l1vVIjjHa29SZyyqPgQBwhiDcaW8wJc2W3XWVOGx4M3oJBnv/zdUZIIp1gDeS98GzP8Ng==}
    engines: {node: '>=18'}
    hasBin: true

  core-util-is@1.0.3:
    resolution: {integrity: sha512-ZQBvi1DcpJ4GDqanjucZ2Hj3wEO5pZDS89BWbkcrvdxksJorwUDDZamX9ldFkp9aw2lmBDLgkObEA4DWNJ9FYQ==}

  cross-spawn@7.0.6:
    resolution: {integrity: sha512-uV2QOWP2nWzsy2aMp8aRibhi9dlzF5Hgh5SHaB9OiTGEyDTiJJyx0uy51QXdyWbtAHNua4XJzUKca3OzKUd3vA==}
    engines: {node: '>= 8'}

  debug@3.2.7:
    resolution: {integrity: sha512-CFjzYYAi4ThfiQvizrFQevTTXHtnCqWfe7x1AhgEscTz6ZbLbfoLRLPugTQyBth6f8ZERVUSyWHFD/7Wu4t1XQ==}
    peerDependencies:
      supports-color: '*'
    peerDependenciesMeta:
      supports-color:
        optional: true

  debug@4.3.4:
    resolution: {integrity: sha512-PRWFHuSU3eDtQJPvnNY7Jcket1j0t5OuOsFzPPzsekD52Zl8qUfFIPEiswXqIvHWGVHOgX+7G/vCNNhehwxfkQ==}
    engines: {node: '>=6.0'}
    peerDependencies:
      supports-color: '*'
    peerDependenciesMeta:
      supports-color:
        optional: true

  debug@4.3.7:
    resolution: {integrity: sha512-Er2nc/H7RrMXZBFCEim6TCmMk02Z8vLC2Rbi1KEBggpo0fS6l0S1nnapwmIi3yW/+GOJap1Krg4w0Hg80oCqgQ==}
    engines: {node: '>=6.0'}
    peerDependencies:
      supports-color: '*'
    peerDependenciesMeta:
      supports-color:
        optional: true

  debug@4.4.1:
    resolution: {integrity: sha512-KcKCqiftBJcZr++7ykoDIEwSa3XWowTfNPo92BYxjXiyYEVrUQh2aLyhxBCwww+heortUFxEJYcRzosstTEBYQ==}
    engines: {node: '>=6.0'}
    peerDependencies:
      supports-color: '*'
    peerDependenciesMeta:
      supports-color:
        optional: true

  decamelize@4.0.0:
    resolution: {integrity: sha512-9iE1PgSik9HeIIw2JO94IidnE3eBoQrFJ3w7sFuzSX4DpmZ3v5sZpUiV5Swcf6mQEF+Y0ru8Neo+p+nyh2J+hQ==}
    engines: {node: '>=10'}

  deep-is@0.1.4:
    resolution: {integrity: sha512-oIPzksmTg4/MriiaYGO+okXDT7ztn/w3Eptv/+gSIdMdKsJo0u4CfYNFJPy+4SKMuCqGw2wxnA+URMg3t8a/bQ==}

  deepmerge@4.3.1:
    resolution: {integrity: sha512-3sUqbMEc77XqpdNO7FRyRog+eW3ph+GYCbj+rK+uYyRMuwsVy0rMiVtPn+QJlKFvWP/1PYpapqYn0Me2knFn+A==}
    engines: {node: '>=0.10.0'}

  define-data-property@1.1.0:
    resolution: {integrity: sha512-UzGwzcjyv3OtAvolTj1GoyNYzfFR+iqbGjcnBEENZVCpM4/Ng1yhGNvS3lR/xDS74Tb2wGG9WzNSNIOS9UVb2g==}
    engines: {node: '>= 0.4'}

  define-properties@1.2.1:
    resolution: {integrity: sha512-8QmQKqEASLd5nx0U1B1okLElbUuuttJ/AnYmRXbbbGDWh6uS208EjD4Xqq/I9wK7u0v6O08XhTWnt5XtEbR6Dg==}
    engines: {node: '>= 0.4'}

  delayed-stream@1.0.0:
    resolution: {integrity: sha512-ZySD7Nf91aLB0RxL4KGrKHBXl7Eds1DAmEdcoVawXnLD7SDhpNgtuII2aAkg7a7QS41jxPSZ17p4VdGnMHk3MQ==}
    engines: {node: '>=0.4.0'}

  detect-indent@5.0.0:
    resolution: {integrity: sha512-rlpvsxUtM0PQvy9iZe640/IWwWYyBsTApREbA1pHOpmOUIl9MkP/U4z7vTtg4Oaojvqhxt7sdufnT0EzGaR31g==}
    engines: {node: '>=4'}

  detect-newline@2.1.0:
    resolution: {integrity: sha512-CwffZFvlJffUg9zZA0uqrjQayUTC8ob94pnr5sFwaVv3IOmkfUHcWH+jXaQK3askE51Cqe8/9Ql/0uXNwqZ8Zg==}
    engines: {node: '>=0.10.0'}

  diff@5.0.0:
    resolution: {integrity: sha512-/VTCrvm5Z0JGty/BWHljh+BAiw3IK+2j87NGMu8Nwc/f48WoDAC395uomO9ZD117ZOBaHmkX1oyLvkVM/aIT3w==}
    engines: {node: '>=0.3.1'}

  dir-glob@3.0.1:
    resolution: {integrity: sha512-WkrWp9GR4KXfKGYzOLmTuGVi1UWFfws377n9cc55/tb6DuqyF6pcQ5AbiHEshaDpY9v6oaSr2XCDidGmMwdzIA==}
    engines: {node: '>=8'}

  doctrine@2.1.0:
    resolution: {integrity: sha512-35mSku4ZXK0vfCuHEDAwt55dg2jNajHZ1odvF+8SSr82EsZY4QmXfuWso8oEd8zRhVObSN18aM0CjSdoBX7zIw==}
    engines: {node: '>=0.10.0'}

  doctrine@3.0.0:
    resolution: {integrity: sha512-yS+Q5i3hBf7GBkd4KG8a7eBNNWNGLTaEwwYWUijIYM7zrlYDM0BFXHjjPWlWZ1Rg7UaddZeIDmi9jF3HmqiQ2w==}
    engines: {node: '>=6.0.0'}

  dom-serializer@1.4.1:
    resolution: {integrity: sha512-VHwB3KfrcOOkelEG2ZOfxqLZdfkil8PtJi4P8N2MMXucZq2yLp75ClViUlOVwyoHEDjYU433Aq+5zWP61+RGag==}

  dom-serializer@2.0.0:
    resolution: {integrity: sha512-wIkAryiqt/nV5EQKqQpo3SToSOV9J0DnbJqwK7Wv/Trc92zIAYZ4FlMu+JPFW1DfGFt81ZTCGgDEabffXeLyJg==}

  domelementtype@2.3.0:
    resolution: {integrity: sha512-OLETBj6w0OsagBwdXnPdN0cnMfF9opN69co+7ZrbfPGrdpPVNBUj02spi6B1N7wChLQiPn4CSH/zJvXw56gmHw==}

  domhandler@4.3.1:
    resolution: {integrity: sha512-GrwoxYN+uWlzO8uhUXRl0P+kHE4GtVPfYzVLcUxPL7KNdHKj66vvlhiweIHqYYXWlw+T8iLMp42Lm67ghw4WMQ==}
    engines: {node: '>= 4'}

  domhandler@5.0.3:
    resolution: {integrity: sha512-cgwlv/1iFQiFnU96XXgROh8xTeetsnJiDsTc7TYCLFd9+/WNkIqPTxiM/8pSd8VIrhXGTf1Ny1q1hquVqDJB5w==}
    engines: {node: '>= 4'}

  domutils@2.8.0:
    resolution: {integrity: sha512-w96Cjofp72M5IIhpjgobBimYEfoPjx1Vx0BSX9P30WBdZW2WIKU0T1Bd0kz2eNZ9ikjKgHbEyKx8BB6H1L3h3A==}

  domutils@3.1.0:
    resolution: {integrity: sha512-H78uMmQtI2AhgDJjWeQmHwJJ2bLPD3GMmO7Zja/ZZh84wkm+4ut+IUnUdRa8uCGX88DiVx1j6FRe1XfxEgjEZA==}

  dunder-proto@1.0.1:
    resolution: {integrity: sha512-KIN/nDJBQRcXw0MLVhZE9iQHmG68qAVIBg9CqmUYjmQIhgij9U5MFvrqkUL5FbtyyzZuOeOt0zdeRe4UY7ct+A==}
    engines: {node: '>= 0.4'}

  emoji-regex@10.3.0:
    resolution: {integrity: sha512-QpLs9D9v9kArv4lfDEgg1X/gN5XLnf/A6l9cs8SPZLRZR3ZkY9+kwIQTxm+fsSej5UMYGE8fdoaZVIBlqG0XTw==}

  emoji-regex@8.0.0:
    resolution: {integrity: sha512-MSjYzcWNOA0ewAHpz0MxpYFvwg6yjy1NG3xteoqz644VCo/RPgnr1/GGt+ic3iJTzQ8Eu3TdM14SawnVUmGE6A==}

  enhanced-resolve@5.15.0:
    resolution: {integrity: sha512-LXYT42KJ7lpIKECr2mAXIaMldcNCh/7E0KBKOu4KSfkHmP+mZmSs+8V5gBAqisWBy0OO4W5Oyys0GO1Y8KtdKg==}
    engines: {node: '>=10.13.0'}

  entities@2.2.0:
    resolution: {integrity: sha512-p92if5Nz619I0w+akJrLZH0MX0Pb5DX39XOwQTtXSdQQOaYH03S1uIQp4mhOZtAXrxq4ViO67YTiLBo2638o9A==}

  entities@4.5.0:
    resolution: {integrity: sha512-V0hjH4dGPh9Ao5p0MoRY6BVqtwCjhz6vI5LT8AJ55H+4g9/4vbHx1I54fS0XuclLhDHArPQCiMjDxjaL8fPxhw==}
    engines: {node: '>=0.12'}

  error-ex@1.3.2:
    resolution: {integrity: sha512-7dFHNmqeFSEt2ZBsCriorKnn3Z2pj+fd9kmI6QoWw4//DL+icEBfc0U7qJCisqrTsKTjw4fNFy2pW9OqStD84g==}

  es-abstract@1.22.2:
    resolution: {integrity: sha512-YoxfFcDmhjOgWPWsV13+2RNjq1F6UQnfs+8TftwNqtzlmFzEXvlUwdrNrYeaizfjQzRMxkZ6ElWMOJIFKdVqwA==}
    engines: {node: '>= 0.4'}

  es-define-property@1.0.1:
    resolution: {integrity: sha512-e3nRfgfUZ4rNGL232gUgX06QNyyez04KdjFrF+LTRoOXmrOgFKDg4BCdsjW8EnT69eqdYGmRpJwiPVYNrCaW3g==}
    engines: {node: '>= 0.4'}

  es-errors@1.3.0:
    resolution: {integrity: sha512-Zf5H2Kxt2xjTvbJvP2ZWLEICxA6j+hAmMzIlypy4xcBg1vKVnx89Wy0GbS+kf5cwCVFFzdCFh2XSCFNULS6csw==}
    engines: {node: '>= 0.4'}

  es-iterator-helpers@1.0.15:
    resolution: {integrity: sha512-GhoY8uYqd6iwUl2kgjTm4CZAf6oo5mHK7BPqx3rKgx893YSsy0LGHV6gfqqQvZt/8xM8xeOnfXBCfqclMKkJ5g==}

  es-object-atoms@1.1.1:
    resolution: {integrity: sha512-FGgH2h8zKNim9ljj7dankFPcICIK9Cp5bm+c2gQSYePhpaG5+esrLODihIorn+Pe6FGJzWhXQotPv73jTaldXA==}
    engines: {node: '>= 0.4'}

  es-set-tostringtag@2.0.1:
    resolution: {integrity: sha512-g3OMbtlwY3QewlqAiMLI47KywjWZoEytKr8pf6iTC8uJq5bIAH52Z9pnQ8pVL6whrCto53JZDuUIsifGeLorTg==}
    engines: {node: '>= 0.4'}

  es-set-tostringtag@2.1.0:
    resolution: {integrity: sha512-j6vWzfrGVfyXxge+O0x5sh6cvxAog0a/4Rdd2K36zCMV5eJ+/+tOAngRO8cODMNWbVRdVlmGZQL2YS3yR8bIUA==}
    engines: {node: '>= 0.4'}

  es-shim-unscopables@1.0.0:
    resolution: {integrity: sha512-Jm6GPcCdC30eMLbZ2x8z2WuRwAws3zTBBKuusffYVUrNj/GVSUAZ+xKMaUpfNDR5IbyNA5LJbaecoUVbmUcB1w==}

  es-to-primitive@1.2.1:
    resolution: {integrity: sha512-QCOllgZJtaUo9miYBcLChTUaHNjJF3PYs1VidD7AwiEj1kYxKeQTctLAezAOH5ZKRH0g2IgPn6KwB4IT8iRpvA==}
    engines: {node: '>= 0.4'}

  escalade@3.1.1:
    resolution: {integrity: sha512-k0er2gUkLf8O0zKJiAhmkTnJlTvINGv7ygDNPbeIsX/TJjGJZHuh9B2UxbsaEkmlEo9MfhrSzmhIlhRlI2GXnw==}
    engines: {node: '>=6'}

  escape-string-regexp@1.0.5:
    resolution: {integrity: sha512-vbRorB5FUQWvla16U8R/qgaFIya2qGzwDrNmCZuYKrbdSUMG6I1ZCGQRefkRVhuOkIGVne7BQ35DSfo1qvJqFg==}
    engines: {node: '>=0.8.0'}

  escape-string-regexp@4.0.0:
    resolution: {integrity: sha512-TtpcNJ3XAzx3Gq8sWRzJaVajRs0uVxA2YAkdb1jm2YkPz4G6egUFAyA3n5vtEIZefPk5Wa4UXbKuS5fKkJWdgA==}
    engines: {node: '>=10'}

  eslint-config-biome@1.9.3:
    resolution: {integrity: sha512-Zrz6Z+Gtv1jqnfHsqvpwCSqclktvQF1OnyDAfDOvjzzck2c5Nw3crEHI2KLuH+LnNBttiPAb7Y7e8sF158sOgQ==}

  eslint-config-prettier@9.0.0:
    resolution: {integrity: sha512-IcJsTkJae2S35pRsRAwoCE+925rJJStOdkKnLVgtE+tEpqU0EVVM7OqrwxqgptKdX29NUwC82I5pXsGFIgSevw==}
    hasBin: true
    peerDependencies:
      eslint: '>=7.0.0'

  eslint-import-resolver-node@0.3.9:
    resolution: {integrity: sha512-WFj2isz22JahUv+B788TlO3N6zL3nNJGU8CcZbPZvVEkBPaJdCV4vy5wyghty5ROFbCRnm132v8BScu5/1BQ8g==}

  eslint-import-resolver-typescript@3.6.3:
    resolution: {integrity: sha512-ud9aw4szY9cCT1EWWdGv1L1XR6hh2PaRWif0j2QjQ0pgTY/69iw+W0Z4qZv5wHahOl8isEr+k/JnyAqNQkLkIA==}
    engines: {node: ^14.18.0 || >=16.0.0}
    peerDependencies:
      eslint: '*'
      eslint-plugin-import: '*'
      eslint-plugin-import-x: '*'
    peerDependenciesMeta:
      eslint-plugin-import:
        optional: true
      eslint-plugin-import-x:
        optional: true

  eslint-module-utils@2.12.0:
    resolution: {integrity: sha512-wALZ0HFoytlyh/1+4wuZ9FJCD/leWHQzzrxJ8+rebyReSLk7LApMyd3WJaLVoN+D5+WIdJyDK1c6JnE65V4Zyg==}
    engines: {node: '>=4'}
    peerDependencies:
      '@typescript-eslint/parser': '*'
      eslint: '*'
      eslint-import-resolver-node: '*'
      eslint-import-resolver-typescript: '*'
      eslint-import-resolver-webpack: '*'
    peerDependenciesMeta:
      '@typescript-eslint/parser':
        optional: true
      eslint:
        optional: true
      eslint-import-resolver-node:
        optional: true
      eslint-import-resolver-typescript:
        optional: true
      eslint-import-resolver-webpack:
        optional: true

  eslint-module-utils@2.8.0:
    resolution: {integrity: sha512-aWajIYfsqCKRDgUfjEXNN/JlrzauMuSEy5sbd7WXbtW3EH6A6MpwEh42c7qD+MqQo9QMJ6fWLAeIJynx0g6OAw==}
    engines: {node: '>=4'}
    peerDependencies:
      '@typescript-eslint/parser': '*'
      eslint: '*'
      eslint-import-resolver-node: '*'
      eslint-import-resolver-typescript: '*'
      eslint-import-resolver-webpack: '*'
    peerDependenciesMeta:
      '@typescript-eslint/parser':
        optional: true
      eslint:
        optional: true
      eslint-import-resolver-node:
        optional: true
      eslint-import-resolver-typescript:
        optional: true
      eslint-import-resolver-webpack:
        optional: true

  eslint-plugin-eslint-comments@3.2.0:
    resolution: {integrity: sha512-0jkOl0hfojIHHmEHgmNdqv4fmh7300NdpA9FFpF7zaoLvB/QeXOGNLIo86oAveJFrfB1p05kC8hpEMHM8DwWVQ==}
    engines: {node: '>=6.5.0'}
    peerDependencies:
      eslint: '>=4.19.1'

  eslint-plugin-i@2.29.1:
    resolution: {integrity: sha512-ORizX37MelIWLbMyqI7hi8VJMf7A0CskMmYkB+lkCX3aF4pkGV7kwx5bSEb4qx7Yce2rAf9s34HqDRPjGRZPNQ==}
    engines: {node: '>=12'}
    deprecated: Please migrate to the brand new `eslint-plugin-import-x` instead
    peerDependencies:
      eslint: ^7.2.0 || ^8

  eslint-plugin-jsdoc@54.3.1:
    resolution: {integrity: sha512-6KlEwRCaQfSi1Wsis4cxsqDfOuQDPG56ozSPCkG+N9aISTQpahbo2n0YZs6c7CIVXQzVdYSxuvQ6w31rfeiMhw==}
    engines: {node: '>=20.11.0'}
    peerDependencies:
      eslint: ^7.0.0 || ^8.0.0 || ^9.0.0

  eslint-plugin-promise@6.1.1:
    resolution: {integrity: sha512-tjqWDwVZQo7UIPMeDReOpUgHCmCiH+ePnVT+5zVapL0uuHnegBUs2smM13CzOs2Xb5+MHMRFTs9v24yjba4Oig==}
    engines: {node: ^12.22.0 || ^14.17.0 || >=16.0.0}
    peerDependencies:
      eslint: ^7.0.0 || ^8.0.0

  eslint-plugin-react-hooks@4.6.2:
    resolution: {integrity: sha512-QzliNJq4GinDBcD8gPB5v0wh6g8q3SUi6EFF0x8N/BL9PoVs0atuGc47ozMRyOWAKdwaZ5OnbOEa3WR+dSGKuQ==}
    engines: {node: '>=10'}
    peerDependencies:
      eslint: ^3.0.0 || ^4.0.0 || ^5.0.0 || ^6.0.0 || ^7.0.0 || ^8.0.0-0

  eslint-plugin-react@7.33.2:
    resolution: {integrity: sha512-73QQMKALArI8/7xGLNI/3LylrEYrlKZSb5C9+q3OtOewTnMQi5cT+aE9E41sLCmli3I9PGGmD1yiZydyo4FEPw==}
    engines: {node: '>=4'}
    peerDependencies:
      eslint: ^3 || ^4 || ^5 || ^6 || ^7 || ^8

  eslint-plugin-tsdoc@0.2.17:
    resolution: {integrity: sha512-xRmVi7Zx44lOBuYqG8vzTXuL6IdGOeF9nHX17bjJ8+VE6fsxpdGem0/SBTmAwgYMKYB1WBkqRJVQ+n8GK041pA==}

  eslint-plugin-unicorn@48.0.1:
    resolution: {integrity: sha512-FW+4r20myG/DqFcCSzoumaddKBicIPeFnTrifon2mWIzlfyvzwyqZjqVP7m4Cqr/ZYisS2aiLghkUWaPg6vtCw==}
    engines: {node: '>=16'}
    peerDependencies:
      eslint: '>=8.44.0'

  eslint-plugin-unused-imports@3.2.0:
    resolution: {integrity: sha512-6uXyn6xdINEpxE1MtDjxQsyXB37lfyO2yKGVVgtD7WEWQGORSOZjgrD6hBhvGv4/SO+TOlS+UnC6JppRqbuwGQ==}
    engines: {node: ^12.22.0 || ^14.17.0 || >=16.0.0}
    peerDependencies:
      '@typescript-eslint/eslint-plugin': 6 - 7
      eslint: '8'
    peerDependenciesMeta:
      '@typescript-eslint/eslint-plugin':
        optional: true

  eslint-rule-composer@0.3.0:
    resolution: {integrity: sha512-bt+Sh8CtDmn2OajxvNO+BX7Wn4CIWMpTRm3MaiKPCQcnnlm0CS2mhui6QaoeQugs+3Kj2ESKEEGJUdVafwhiCg==}
    engines: {node: '>=4.0.0'}

  eslint-scope@7.2.2:
    resolution: {integrity: sha512-dOt21O7lTMhDM+X9mB4GX+DZrZtCUJPL/wlcTqxyrx5IvO0IYtILdtrQGQp+8n5S0gwSVmOf9NQrjMOgfQZlIg==}
    engines: {node: ^12.22.0 || ^14.17.0 || >=16.0.0}

  eslint-visitor-keys@3.4.3:
    resolution: {integrity: sha512-wpc+LXeiyiisxPlEkUzU6svyS1frIO3Mgxj1fdy7Pm8Ygzguax2N3Fa/D/ag1WqbOprdI+uY6wMUl8/a2G+iag==}
    engines: {node: ^12.22.0 || ^14.17.0 || >=16.0.0}

  eslint-visitor-keys@4.2.1:
    resolution: {integrity: sha512-Uhdk5sfqcee/9H/rCOJikYz67o0a2Tw2hGRPOG2Y1R2dg7brRe1uG0yaNQDHu+TO/uQPF/5eCapvYSmHUjt7JQ==}
    engines: {node: ^18.18.0 || ^20.9.0 || >=21.1.0}

<<<<<<< HEAD
  eslint@8.56.0:
    resolution: {integrity: sha512-Go19xM6T9puCOWntie1/P997aXxFsOi37JIHRWI514Hc6ZnaHGKY9xFhrU65RT6CcBEzZoGG1e6Nq+DT04ZtZQ==}
=======
  eslint@8.57.1:
    resolution: {integrity: sha512-ypowyDxpVSYpkXr9WPv2PAZCtNip1Mv5KTW0SCurXv/9iOpcrH9PaqUElksqEB6pChqHGDRCFTyrZlGhnLNGiA==}
>>>>>>> f99d791b
    engines: {node: ^12.22.0 || ^14.17.0 || >=16.0.0}
    deprecated: This version is no longer supported. Please see https://eslint.org/version-support for other options.
    hasBin: true

  espree@10.4.0:
    resolution: {integrity: sha512-j6PAQ2uUr79PZhBjP5C5fhl8e39FmRnOjsD5lGnWrFU8i2G776tBK7+nP8KuQUTTyAZUwfQqXAgrVH5MbH9CYQ==}
    engines: {node: ^18.18.0 || ^20.9.0 || >=21.1.0}

  espree@9.6.1:
    resolution: {integrity: sha512-oruZaFkjorTpF32kDSI5/75ViwGeZginGGy2NoOSg3Q9bnwlnmDm4HLnkl0RE3n+njDXR037aY1+x58Z/zFdwQ==}
    engines: {node: ^12.22.0 || ^14.17.0 || >=16.0.0}

  esquery@1.5.0:
    resolution: {integrity: sha512-YQLXUplAwJgCydQ78IMJywZCceoqk1oH01OERdSAJc/7U2AylwjhSCLDEtqwg811idIS/9fIU5GjG73IgjKMVg==}
    engines: {node: '>=0.10'}

  esquery@1.6.0:
    resolution: {integrity: sha512-ca9pw9fomFcKPvFLXhBKUK90ZvGibiGOvRJNbjljY7s7uq/5YO4BOzcYtJqExdx99rF6aAcnRxHmcUHcz6sQsg==}
    engines: {node: '>=0.10'}

  esrecurse@4.3.0:
    resolution: {integrity: sha512-KmfKL3b6G+RXvP8N1vr3Tq1kL/oCFgn2NYXEtqP8/L3pKapUA4G8cFVaoF3SU323CD4XypR/ffioHmkti6/Tag==}
    engines: {node: '>=4.0'}

  estraverse@5.3.0:
    resolution: {integrity: sha512-MMdARuVEQziNTeJD8DgMqmhwR11BRQ/cBP+pLtYdSTnf3MIO8fFeiINEbX36ZdNlfU/7A9f3gUw49B3oQsvwBA==}
    engines: {node: '>=4.0'}

  esutils@2.0.3:
    resolution: {integrity: sha512-kVscqXk4OCp68SZ0dkgEKVi6/8ij300KBWTJq32P/dYeWTSwK41WyTxalN1eRmA5Z9UU/LX9D7FWSmV9SAYx6g==}
    engines: {node: '>=0.10.0'}

  extend@3.0.2:
    resolution: {integrity: sha512-fjquC59cD7CyW6urNXK0FBufkZcoiGG80wTuPujX590cB5Ttln20E2UB4S/WARVqhXffZl2LNgS+gQdPIIim/g==}

  fast-deep-equal@3.1.3:
    resolution: {integrity: sha512-f3qQ9oQy9j2AhBe/H9VC91wLmKBCCU/gDOnKNAYG5hswO7BLKj09Hc5HYNz9cGI++xlpDCIgDaitVs03ATR84Q==}

  fast-glob@3.3.1:
    resolution: {integrity: sha512-kNFPyjhh5cKjrUltxs+wFx+ZkbRaxxmZ+X0ZU31SOsxCEtP9VPgtq2teZw1DebupL5GmDaNQ6yKMMVcM41iqDg==}
    engines: {node: '>=8.6.0'}

  fast-glob@3.3.2:
    resolution: {integrity: sha512-oX2ruAFQwf/Orj8m737Y5adxDQO0LAB7/S5MnxCdTNDd4p6BsyIVsv9JQsATbTSq8KHRpLwIHbVlUNatxd+1Ow==}
    engines: {node: '>=8.6.0'}

  fast-json-stable-stringify@2.1.0:
    resolution: {integrity: sha512-lhd/wF+Lk98HZoTCtlVraHtfh5XYijIjalXck7saUtuanSDyLMxnHhSXEDJqHxD7msR8D0uCmqlkwjCV8xvwHw==}

  fast-levenshtein@2.0.6:
    resolution: {integrity: sha512-DCXu6Ifhqcks7TZKY3Hxp3y6qphY5SJZmrWMDrKcERSOXWQdMhU9Ig/PYrzyw/ul9jOIyh0N4M0tbC5hodg8dw==}

  fastq@1.15.0:
    resolution: {integrity: sha512-wBrocU2LCXXa+lWBt8RoIRD89Fi8OdABODa/kEnyeyjS5aZO5/GNvI5sEINADqP/h8M29UHTHUb53sUu5Ihqdw==}

  fault@1.0.4:
    resolution: {integrity: sha512-CJ0HCB5tL5fYTEA7ToAq5+kTwd++Borf1/bifxd9iT70QcXr4MRrO3Llf8Ifs70q+SJcGHFtnIE/Nw6giCtECA==}

  file-entry-cache@6.0.1:
    resolution: {integrity: sha512-7Gps/XWymbLk2QLYK4NzpMOrYjMhdIxXuIvy2QBsLE6ljuodKvdkWs/cpyJJ3CVIVpH0Oi1Hvg1ovbMzLdFBBg==}
    engines: {node: ^10.12.0 || >=12.0.0}

  fill-range@7.1.1:
    resolution: {integrity: sha512-YsGpe3WHLK8ZYi4tWDg2Jy3ebRz2rXowDxnld4bkQB00cc/1Zw9AWnC0i9ztDJitivtQvaI9KaLyKrc+hBW0yg==}
    engines: {node: '>=8'}

  find-up@4.1.0:
    resolution: {integrity: sha512-PpOwAdQ/YlXQ2vj8a3h8IipDuYRi3wceVQQGYWxNINccq40Anw7BlsEXCMbt1Zt+OLA6Fq9suIpIWD0OsnISlw==}
    engines: {node: '>=8'}

  find-up@5.0.0:
    resolution: {integrity: sha512-78/PXT1wlLLDgTzDs7sjq9hzz0vXD+zn+7wypEe4fXQxCmdmqfGsEPQxmiCSQI3ajFV91bVSsvNtrJRiW6nGng==}
    engines: {node: '>=10'}

  findup@0.1.5:
    resolution: {integrity: sha512-Udxo3C9A6alt2GZ2MNsgnIvX7De0V3VGxeP/x98NSVgSlizcDHdmJza61LI7zJy4OEtSiJyE72s0/+tBl5/ZxA==}
    engines: {node: '>=0.6'}
    hasBin: true

  flat-cache@3.1.0:
    resolution: {integrity: sha512-OHx4Qwrrt0E4jEIcI5/Xb+f+QmJYNj2rrK8wiIdQOIrB9WrrJL8cjZvXdXuBTkkEwEqLycb5BeZDV1o2i9bTew==}
    engines: {node: '>=12.0.0'}

  flat@5.0.2:
    resolution: {integrity: sha512-b6suED+5/3rTpUBdG1gupIl8MPFCAMA0QXwmljLhvCUKcUvdE4gWky9zpuGCcXHOsz4J9wPGNWq6OKpmIzz3hQ==}
    hasBin: true

  flatted@3.2.9:
    resolution: {integrity: sha512-36yxDn5H7OFZQla0/jFJmbIKTdZAQHngCedGxiMmpNfEZM0sdEeT+WczLQrjK6D7o2aiyLYDnkw0R3JK0Qv1RQ==}

  for-each@0.3.3:
    resolution: {integrity: sha512-jqYfLp7mo9vIyQf8ykW2v7A+2N4QjeCeI5+Dz9XraiO1ign81wjiH7Fb9vSOWvQfNtmSa4H2RoQTrrXivdUZmw==}

  form-data@2.5.5:
    resolution: {integrity: sha512-jqdObeR2rxZZbPSGL+3VckHMYtu+f9//KXBsVny6JSX/pa38Fy+bGjuG8eW/H6USNQWhLi8Num++cU2yOCNz4A==}
    engines: {node: '>= 0.12'}

  format@0.2.2:
    resolution: {integrity: sha512-wzsgA6WOq+09wrU1tsJ09udeR/YZRaeArL9e1wPbFg3GG2yDnC2ldKpxs4xunpFF9DgqCqOIra3bc1HWrJ37Ww==}
    engines: {node: '>=0.4.x'}

  fs-extra@7.0.1:
    resolution: {integrity: sha512-YJDaCJZEnBmcbw13fvdAM9AwNOJwOzrE4pqMqBq5nFiEqXUqHwlK4B+3pUw6JNvfSPtX05xFHtYy/1ni01eGCw==}
    engines: {node: '>=6 <7 || >=8'}

  fs.realpath@1.0.0:
    resolution: {integrity: sha512-OO0pH2lK6a0hZnAdau5ItzHPI6pUlvI7jMVnxUQRtw4owF2wk8lOSabtGDCTP4Ggrg2MbGnWO9X8K1t4+fGMDw==}

  fsevents@2.3.3:
    resolution: {integrity: sha512-5xoDfX+fL7faATnagmWPpbFtwh/R77WmMMqqHGS65C3vvB0YHrgF+B1YmZ3441tMj5n63k0212XNoJwzlhffQw==}
    engines: {node: ^8.16.0 || ^10.6.0 || >=11.0.0}
    os: [darwin]

  function-bind@1.1.1:
    resolution: {integrity: sha512-yIovAzMX49sF8Yl58fSCWJ5svSLuaibPxXQJFLmBObTuCr0Mf1KiPopGM9NiFjiYBCbfaa2Fh6breQ6ANVTI0A==}

  function-bind@1.1.2:
    resolution: {integrity: sha512-7XHNxH7qX9xG5mIwxkhumTox/MIRNcOgDrxWsMt2pAr23WHp6MrRlN7FBSFpCpr+oVO0F744iUgR82nJMfG2SA==}

  function.prototype.name@1.1.6:
    resolution: {integrity: sha512-Z5kx79swU5P27WEayXM1tBi5Ze/lbIyiNgU3qyXUOf9b2rgXYyF9Dy9Cx+IQv/Lc8WCG6L82zwUPpSS9hGehIg==}
    engines: {node: '>= 0.4'}

  functions-have-names@1.2.3:
    resolution: {integrity: sha512-xckBUXyTIqT97tq2x2AMb+g163b5JFysYk0x4qxNFwbfQkmNZoiRHb6sPzI9/QV33WeuvVYBUIiD4NzNIyqaRQ==}

  get-caller-file@2.0.5:
    resolution: {integrity: sha512-DyFP3BM/3YHTQOCUL/w0OZHR0lpKeGrxotcHWcqNEdnltqFwXVfhEBQ94eIo34AfQpo0rGki4cyIiftY06h2Fg==}
    engines: {node: 6.* || 8.* || >= 10.*}

  get-intrinsic@1.2.1:
    resolution: {integrity: sha512-2DcsyfABl+gVHEfCOaTrWgyt+tb6MSEGmKq+kI5HwLbIYgjgmMcV8KQ41uaKz1xxUcn9tJtgFbQUEVcEbd0FYw==}

  get-intrinsic@1.3.0:
    resolution: {integrity: sha512-9fSjSaos/fRIVIp+xSJlE6lfwhES7LNtKaCBIamHsjr2na1BiABJPo0mOjjz8GJDURarmCPGqaiVg5mfjb98CQ==}
    engines: {node: '>= 0.4'}

  get-port@3.2.0:
    resolution: {integrity: sha512-x5UJKlgeUiNT8nyo/AcnwLnZuZNcSjSw0kogRB+Whd1fjjFq4B1hySFxSFWWSn4mIBzg3sRNUDFYc4g5gjPoLg==}
    engines: {node: '>=4'}

  get-proto@1.0.1:
    resolution: {integrity: sha512-sTSfBjoXBp89JvIKIefqw7U2CCebsc74kiY6awiGogKtoSGbgjYE/G/+l9sF3MWFPNc9IcoOC4ODfKHfxFmp0g==}
    engines: {node: '>= 0.4'}

  get-symbol-description@1.0.0:
    resolution: {integrity: sha512-2EmdH1YvIQiZpltCNgkuiUnyukzxM/R6NDJX31Ke3BG1Nq5b0S2PhX59UKi9vZpPDQVdqn+1IcaAwnzTT5vCjw==}
    engines: {node: '>= 0.4'}

  get-tsconfig@4.7.2:
    resolution: {integrity: sha512-wuMsz4leaj5hbGgg4IvDU0bqJagpftG5l5cXIAvo8uZrqn0NJqwtfupTN00VnkQJPcIRrxYrm1Ue24btpCha2A==}

  get-tsconfig@4.8.1:
    resolution: {integrity: sha512-k9PN+cFBmaLWtVz29SkUoqU5O0slLuHJXt/2P+tMVFT+phsSGXGkp9t3rQIqdz0e+06EHNGs3oM6ZX1s2zHxRg==}

  glob-parent@5.1.2:
    resolution: {integrity: sha512-AOIgSQCepiJYwP3ARnGx+5VnTu2HBYdzbGP45eLw1vr3zB3vZLeyed1sC9hnbcOc9/SrMyM5RPQrkGz4aS9Zow==}
    engines: {node: '>= 6'}

  glob-parent@6.0.2:
    resolution: {integrity: sha512-XxwI8EOhVQgWp6iDL+3b0r86f4d6AX6zSU55HfB4ydCEuXLXc5FcYeOu+nnGftS4TEju/11rt4KJPTMgbfmv4A==}
    engines: {node: '>=10.13.0'}

  glob@7.2.3:
    resolution: {integrity: sha512-nFR0zLpU2YCaRxwoCJvL6UvCH2JFyFVIvwTLsIf21AuHlMskA1hhTdk+LlYJtOlYt9v6dvszD2BGRqBL+iQK9Q==}
    deprecated: Glob versions prior to v9 are no longer supported

  glob@8.1.0:
    resolution: {integrity: sha512-r8hpEjiQEYlF2QU0df3dS+nxxSIreXQS1qRhMJM0Q5NDdR386C7jb7Hwwod8Fgiuex+k0GFjgft18yvxm5XoCQ==}
    engines: {node: '>=12'}
    deprecated: Glob versions prior to v9 are no longer supported

  globals@13.21.0:
    resolution: {integrity: sha512-ybyme3s4yy/t/3s35bewwXKOf7cvzfreG2lH0lZl0JB7I4GxRP2ghxOK/Nb9EkRXdbBXZLfq/p/0W2JUONB/Gg==}
    engines: {node: '>=8'}

  globalthis@1.0.3:
    resolution: {integrity: sha512-sFdI5LyBiNTHjRd7cGPWapiHWMOXKyuBNX/cWJ3NfzrZQVa8GI/8cofCl74AOVqq9W5kNmguTIzJ/1s2gyI9wA==}
    engines: {node: '>= 0.4'}

  globby@10.0.2:
    resolution: {integrity: sha512-7dUi7RvCoT/xast/o/dLN53oqND4yk0nsHkhRgn9w65C4PofCLOoJ39iSOg+qVDdWQPIEj+eszMHQ+aLVwwQSg==}
    engines: {node: '>=8'}

  globby@11.1.0:
    resolution: {integrity: sha512-jhIXaOzy1sb8IyocaruWSn1TjmnBVs8Ayhcy83rmxNJ8q2uWKCAj3CnJY+KpGSXCueAPc0i05kVvVKtP1t9S3g==}
    engines: {node: '>=10'}

  gopd@1.0.1:
    resolution: {integrity: sha512-d65bNlIadxvpb/A2abVdlqKqV563juRnZ1Wtk6s1sIR8uNsXR70xqIzVqxVf1eTqDunwT2MkczEeaezCKTZhwA==}

  gopd@1.2.0:
    resolution: {integrity: sha512-ZUKRh6/kUFoAiTAtTYPZJ3hw9wNxx+BIBOijnlG9PnrJsCcSjs1wyyD6vJpaYtgnzDrKYRSqf3OO6Rfa93xsRg==}
    engines: {node: '>= 0.4'}

  graceful-fs@4.2.11:
    resolution: {integrity: sha512-RbJ5/jmFcNNCcDV5o9eTnBLJ/HszWV0P73bc+Ff4nS/rJj+YaS6IGyiOL0VoBYX+l1Wrl3k63h/KrH+nhJ0XvQ==}

  graphemer@1.4.0:
    resolution: {integrity: sha512-EtKwoO6kxCL9WO5xipiHTZlSzBm7WLT627TqC/uVRd0HKmq8NXyebnNYxDoBi7wt8eTWrUrKXCOVaFq9x1kgag==}

  has-bigints@1.0.2:
    resolution: {integrity: sha512-tSvCKtBr9lkF0Ex0aQiP9N+OpV4zi2r/Nee5VkRDbaqv35RLYMzbwQfFSZZH0kR+Rd6302UJZ2p/bJCEoR3VoQ==}

  has-flag@3.0.0:
    resolution: {integrity: sha512-sKJf1+ceQBr4SMkvQnBDNDtf4TXpVhVGateu0t918bl30FnbE2m4vNLX+VWe/dpjlb+HugGYzW7uQXH98HPEYw==}
    engines: {node: '>=4'}

  has-flag@4.0.0:
    resolution: {integrity: sha512-EykJT/Q1KjTWctppgIAgfSO0tKVuZUjhgMr17kqTumMl6Afv3EISleU7qZUzoXDFTAHTDC4NOoG/ZxU3EvlMPQ==}
    engines: {node: '>=8'}

  has-property-descriptors@1.0.0:
    resolution: {integrity: sha512-62DVLZGoiEBDHQyqG4w9xCuZ7eJEwNmJRWw2VY84Oedb7WFcA27fiEVe8oUQx9hAUJ4ekurquucTGwsyO1XGdQ==}

  has-proto@1.0.1:
    resolution: {integrity: sha512-7qE+iP+O+bgF9clE5+UoBFzE65mlBiVj3tKCrlNQ0Ogwm0BjpT/gK4SlLYDMybDh5I3TCTKnPPa0oMG7JDYrhg==}
    engines: {node: '>= 0.4'}

  has-symbols@1.0.3:
    resolution: {integrity: sha512-l3LCuF6MgDNwTDKkdYGEihYjt5pRPbEg46rtlmnSPlUbgmB8LOIrKJbYYFBSbnPaJexMKtiPO8hmeRjRz2Td+A==}
    engines: {node: '>= 0.4'}

  has-symbols@1.1.0:
    resolution: {integrity: sha512-1cDNdwJ2Jaohmb3sg4OmKaMBwuC48sYni5HUw2DvsC8LjGTLK9h+eb1X6RyuOHe4hT0ULCW68iomhjUoKUqlPQ==}
    engines: {node: '>= 0.4'}

  has-tostringtag@1.0.0:
    resolution: {integrity: sha512-kFjcSNhnlGV1kyoGk7OXKSawH5JOb/LzUc5w9B02hOTO0dfFRjbHQKvg1d6cf3HbeUmtU9VbbV3qzZ2Teh97WQ==}
    engines: {node: '>= 0.4'}

  has-tostringtag@1.0.2:
    resolution: {integrity: sha512-NqADB8VjPFLM2V0VvHUewwwsw0ZWBaIdgo+ieHtK3hasLz4qeCRjYcqfB6AQrBggRKppKF8L52/VqdVsO47Dlw==}
    engines: {node: '>= 0.4'}

  has@1.0.3:
    resolution: {integrity: sha512-f2dvO0VU6Oej7RkWJGrehjbzMAjFp5/VKPp5tTpWIV4JHHZK1/BxbFRtf/siA2SWTe09caDmVtYYzWEIbBS4zw==}
    engines: {node: '>= 0.4.0'}

  hasown@2.0.2:
    resolution: {integrity: sha512-0hJU9SCPvmMzIBdZFqNPXWa6dqh7WdH0cII9y+CyS8rG3nL48Bclra9HmKhVVUHyPWNH5Y7xDwAB7bfgSjkUMQ==}
    engines: {node: '>= 0.4'}

  he@1.2.0:
    resolution: {integrity: sha512-F/1DnUGPopORZi0ni+CvrCgHQ5FyEAHRLSApuYWMmrbSwoN2Mn/7k+Gl38gJnR7yyDZk6WLXwiGod1JOWNDKGw==}
    hasBin: true

  hosted-git-info@2.8.9:
    resolution: {integrity: sha512-mxIDAb9Lsm6DoOJ7xH+5+X4y1LU/4Hi50L9C5sIswK3JzULS4bwk1FvjdBgvYR4bzT4tuUQiC15FE2f5HbLvYw==}

  htmlparser2@6.1.0:
    resolution: {integrity: sha512-gyyPk6rgonLFEDGoeRgQNaEUvdJ4ktTmmUh/h2t7s+M8oPpIPxgNACWa+6ESR57kXstwqPiCut0V8NRpcwgU7A==}

  htmlparser2@8.0.2:
    resolution: {integrity: sha512-GYdjWKDkbRLkZ5geuHs5NY1puJ+PXwP7+fHPRz06Eirsb9ugf6d8kkXav6ADhcODhFFPMIXyxkxSuMf3D6NCFA==}

  http-basic@8.1.3:
    resolution: {integrity: sha512-/EcDMwJZh3mABI2NhGfHOGOeOZITqfkEO4p/xK+l3NpyncIHUQBoMvCSF/b5GqvKtySC2srL/GGG3+EtlqlmCw==}
    engines: {node: '>=6.0.0'}

  http-response-object@3.0.2:
    resolution: {integrity: sha512-bqX0XTF6fnXSQcEJ2Iuyr75yVakyjIDCqroJQ/aHfSdlM743Cwqoi2nDYMzLGWUcuTWGWy8AAvOKXTfiv6q9RA==}

  ignore@5.2.4:
    resolution: {integrity: sha512-MAb38BcSbH0eHNBxn7ql2NH/kX33OkB3lZ1BNdh7ENeRChHTYsTvWrMubiIAMNS2llXEEgZ1MUOBtXChP3kaFQ==}
    engines: {node: '>= 4'}

  import-fresh@3.3.0:
    resolution: {integrity: sha512-veYYhQa+D1QBKznvhUHxb8faxlrwUnxseDAbAp457E0wLNio2bOSKnjYDhMj+YiAq61xrMGhQk9iXVk5FzgQMw==}
    engines: {node: '>=6'}

  import-lazy@4.0.0:
    resolution: {integrity: sha512-rKtvo6a868b5Hu3heneU+L4yEQ4jYKLtjpnPeUdK7h0yzXGmyBTypknlkCvHFBqfX9YlorEiMM6Dnq/5atfHkw==}
    engines: {node: '>=8'}

  imurmurhash@0.1.4:
    resolution: {integrity: sha512-JmXMZ6wuvDmLiHEml9ykzqO6lwFbof0GG4IkcGaENdCRDDmMVnny7s5HsIgHCbaq0w2MyPhDqkhTUgS2LU2PHA==}
    engines: {node: '>=0.8.19'}

  indent-string@4.0.0:
    resolution: {integrity: sha512-EdDDZu4A2OyIK7Lr/2zG+w5jmbuk1DVBnEwREQvBzspBJkCEbRa8GxU1lghYcaGJCnRWibjDXlq779X1/y5xwg==}
    engines: {node: '>=8'}

  inflight@1.0.6:
    resolution: {integrity: sha512-k92I/b08q4wvFscXCLvqfsHCrjrF7yiXsQuIVvVE7N82W3+aqpzuUdBbfhWcy/FZR3/4IgflMgKLOsvPDrGCJA==}
    deprecated: This module is not supported, and leaks memory. Do not use it. Check out lru-cache if you want a good and tested way to coalesce async requests by a key value, which is much more comprehensive and powerful.

  inherits@2.0.4:
    resolution: {integrity: sha512-k/vGaX4/Yla3WzyMCvTQOXYeIHvqOKtnqBduzTHpzpQZzAskKMhZ2K+EnBiSM9zGSoIFeMpXKxa4dYeZIQqewQ==}

  internal-slot@1.0.5:
    resolution: {integrity: sha512-Y+R5hJrzs52QCG2laLn4udYVnxsfny9CpOhNhUvk/SSSVyF6T27FzRbF0sroPidSu3X8oEAkOn2K804mjpt6UQ==}
    engines: {node: '>= 0.4'}

  is-alphabetical@1.0.4:
    resolution: {integrity: sha512-DwzsA04LQ10FHTZuL0/grVDk4rFoVH1pjAToYwBrHSxcrBIGQuXrQMtD5U1b0U2XVgKZCTLLP8u2Qxqhy3l2Vg==}

  is-alphanumerical@1.0.4:
    resolution: {integrity: sha512-UzoZUr+XfVz3t3v4KyGEniVL9BDRoQtY7tOyrRybkVNjDFWyo1yhXNGrrBTQxp3ib9BLAWs7k2YKBQsFRkZG9A==}

  is-array-buffer@3.0.2:
    resolution: {integrity: sha512-y+FyyR/w8vfIRq4eQcM1EYgSTnmHXPqaF+IgzgraytCFq5Xh8lllDVmAZolPJiZttZLeFSINPYMaEJ7/vWUa1w==}

  is-arrayish@0.2.1:
    resolution: {integrity: sha512-zz06S8t0ozoDXMG+ube26zeCTNXcKIPJZJi8hBrF4idCLms4CG9QtK7qBl1boi5ODzFpjswb5JPmHCbMpjaYzg==}

  is-async-function@2.0.0:
    resolution: {integrity: sha512-Y1JXKrfykRJGdlDwdKlLpLyMIiWqWvuSd17TvZk68PLAOGOoF4Xyav1z0Xhoi+gCYjZVeC5SI+hYFOfvXmGRCA==}
    engines: {node: '>= 0.4'}

  is-bigint@1.0.4:
    resolution: {integrity: sha512-zB9CruMamjym81i2JZ3UMn54PKGsQzsJeo6xvN3HJJ4CAsQNB6iRutp2To77OfCNuoxspsIhzaPoO1zyCEhFOg==}

  is-binary-path@2.1.0:
    resolution: {integrity: sha512-ZMERYes6pDydyuGidse7OsHxtbI7WVeUEozgR/g7rd0xUimYNlvZRE/K2MgZTjWy725IfelLeVcEM97mmtRGXw==}
    engines: {node: '>=8'}

  is-boolean-object@1.1.2:
    resolution: {integrity: sha512-gDYaKHJmnj4aWxyj6YHyXVpdQawtVLHU5cb+eztPGczf6cjuTdwve5ZIEfgXqH4e57An1D1AKf8CZ3kYrQRqYA==}
    engines: {node: '>= 0.4'}

  is-buffer@2.0.5:
    resolution: {integrity: sha512-i2R6zNFDwgEHJyQUtJEk0XFi1i0dPFn/oqjK3/vPCcDeJvW5NQ83V8QbicfF1SupOaB0h8ntgBC2YiE7dfyctQ==}
    engines: {node: '>=4'}

  is-builtin-module@3.2.1:
    resolution: {integrity: sha512-BSLE3HnV2syZ0FK0iMA/yUGplUeMmNz4AW5fnTunbCIqZi4vG3WjJT9FHMy5D69xmAYBHXQhJdALdpwVxV501A==}
    engines: {node: '>=6'}

  is-bun-module@1.2.1:
    resolution: {integrity: sha512-AmidtEM6D6NmUiLOvvU7+IePxjEjOzra2h0pSrsfSAcXwl/83zLLXDByafUJy9k/rKK0pvXMLdwKwGHlX2Ke6Q==}

  is-callable@1.2.7:
    resolution: {integrity: sha512-1BC0BVFhS/p0qtw6enp8e+8OD0UrK0oFLztSjNzhcKA3WDuJxxAPXzPuPtKkjEY9UUoEWlX/8fgKeu2S8i9JTA==}
    engines: {node: '>= 0.4'}

  is-core-module@2.13.0:
    resolution: {integrity: sha512-Z7dk6Qo8pOCp3l4tsX2C5ZVas4V+UxwQodwZhLopL91TX8UyyHEXafPcyoeeWuLrwzHcr3igO78wNLwHJHsMCQ==}

  is-date-object@1.0.5:
    resolution: {integrity: sha512-9YQaSxsAiSwcvS33MBk3wTCVnWK+HhF8VZR2jRxehM16QcVOdHqPn4VPHmRK4lSr38n9JriurInLcP90xsYNfQ==}
    engines: {node: '>= 0.4'}

  is-decimal@1.0.4:
    resolution: {integrity: sha512-RGdriMmQQvZ2aqaQq3awNA6dCGtKpiDFcOzrTWrDAT2MiWrKQVPmxLGHl7Y2nNu6led0kEyoX0enY0qXYsv9zw==}

  is-extglob@2.1.1:
    resolution: {integrity: sha512-SbKbANkN603Vi4jEZv49LeVJMn4yGwsbzZworEoyEiutsN3nJYdbO36zfhGJ6QEDpOZIFkDtnq5JRxmvl3jsoQ==}
    engines: {node: '>=0.10.0'}

  is-finalizationregistry@1.0.2:
    resolution: {integrity: sha512-0by5vtUJs8iFQb5TYUHHPudOR+qXYIMKtiUzvLIZITZUjknFmziyBJuLhVRc+Ds0dREFlskDNJKYIdIzu/9pfw==}

  is-fullwidth-code-point@3.0.0:
    resolution: {integrity: sha512-zymm5+u+sCsSWyD9qNaejV3DFvhCKclKdizYaJUuHA83RLjb7nSuGnddCHGv0hk+KY7BMAlsWeK4Ueg6EV6XQg==}
    engines: {node: '>=8'}

  is-generator-function@1.0.10:
    resolution: {integrity: sha512-jsEjy9l3yiXEQ+PsXdmBwEPcOxaXWLspKdplFUVI9vq1iZgIekeC0L167qeu86czQaxed3q/Uzuw0swL0irL8A==}
    engines: {node: '>= 0.4'}

  is-glob@4.0.3:
    resolution: {integrity: sha512-xelSayHH36ZgE7ZWhli7pW34hNbNl8Ojv5KVmkJD4hBdD3th8Tfk9vYasLM+mXWOZhFkgZfxhLSnrwRr4elSSg==}
    engines: {node: '>=0.10.0'}

  is-hexadecimal@1.0.4:
    resolution: {integrity: sha512-gyPJuv83bHMpocVYoqof5VDiZveEoGoFL8m3BXNb2VW8Xs+rz9kqO8LOQ5DH6EsuvilT1ApazU0pyl+ytbPtlw==}

  is-local-path@0.1.6:
    resolution: {integrity: sha512-VPRTy+0cYi1+X7hOTngxwXGfek1I6YItNwqsqjFPfH+8bXcGNP17Zx7D3nsfiLsJF3fISsUJq8kBRCZ0yMNeAg==}

  is-map@2.0.2:
    resolution: {integrity: sha512-cOZFQQozTha1f4MxLFzlgKYPTyj26picdZTx82hbc/Xf4K/tZOOXSCkMvU4pKioRXGDLJRn0GM7Upe7kR721yg==}

  is-negative-zero@2.0.2:
    resolution: {integrity: sha512-dqJvarLawXsFbNDeJW7zAz8ItJ9cd28YufuuFzh0G8pNHjJMnY08Dv7sYX2uF5UpQOwieAeOExEYAWWfu7ZZUA==}
    engines: {node: '>= 0.4'}

  is-number-object@1.0.7:
    resolution: {integrity: sha512-k1U0IRzLMo7ZlYIfzRu23Oh6MiIFasgpb9X76eqfFZAqwH44UI4KTBvBYIZ1dSL9ZzChTB9ShHfLkR4pdW5krQ==}
    engines: {node: '>= 0.4'}

  is-number@7.0.0:
    resolution: {integrity: sha512-41Cifkg6e8TylSpdtTpeLVMqvSBEVzTttHvERD741+pnZ8ANv0004MRL43QKPDlK9cGvNp6NZWZUBlbGXYxxng==}
    engines: {node: '>=0.12.0'}

  is-path-inside@3.0.3:
    resolution: {integrity: sha512-Fd4gABb+ycGAmKou8eMftCupSir5lRxqf4aD/vd0cD2qc4HL07OjCeuHMr8Ro4CoMaeCKDB0/ECBOVWjTwUvPQ==}
    engines: {node: '>=8'}

  is-plain-obj@2.1.0:
    resolution: {integrity: sha512-YWnfyRwxL/+SsrWYfOpUtz5b3YD+nyfkHvjbcanzk8zgyO4ASD67uVMRt8k5bM4lLMDnXfriRhOpemw+NfT1eA==}
    engines: {node: '>=8'}

  is-regex@1.1.4:
    resolution: {integrity: sha512-kvRdxDsxZjhzUX07ZnLydzS1TU/TJlTUHHY4YLL87e37oUA49DfkLqgy+VjFocowy29cKvcSiu+kIv728jTTVg==}
    engines: {node: '>= 0.4'}

  is-set@2.0.2:
    resolution: {integrity: sha512-+2cnTEZeY5z/iXGbLhPrOAaK/Mau5k5eXq9j14CpRTftq0pAJu2MwVRSZhyZWBzx3o6X795Lz6Bpb6R0GKf37g==}

  is-shared-array-buffer@1.0.2:
    resolution: {integrity: sha512-sqN2UDu1/0y6uvXyStCOzyhAjCSlHceFoMKJW8W9EU9cvic/QdsZ0kEU93HEy3IUEFZIiH/3w+AH/UQbPHNdhA==}

  is-string@1.0.7:
    resolution: {integrity: sha512-tE2UXzivje6ofPW7l23cjDOMa09gb7xlAqG6jG5ej6uPV32TlWP3NKPigtaGeHNu9fohccRYvIiZMfOOnOYUtg==}
    engines: {node: '>= 0.4'}

  is-symbol@1.0.4:
    resolution: {integrity: sha512-C/CPBqKWnvdcxqIARxyOh4v1UUEOCHpgDa0WYgpKDFMszcrPcffg5uhwSgPCLD2WWxmq6isisz87tzT01tuGhg==}
    engines: {node: '>= 0.4'}

  is-typed-array@1.1.12:
    resolution: {integrity: sha512-Z14TF2JNG8Lss5/HMqt0//T9JeHXttXy5pH/DBU4vi98ozO2btxzq9MwYDZYnKwU8nRsz/+GVFVRDq3DkVuSPg==}
    engines: {node: '>= 0.4'}

  is-unicode-supported@0.1.0:
    resolution: {integrity: sha512-knxG2q4UC3u8stRGyAVJCOdxFmv5DZiRcdlIaAQXAbSfJya+OhopNotLQrstBhququ4ZpuKbDc/8S6mgXgPFPw==}
    engines: {node: '>=10'}

  is-weakmap@2.0.1:
    resolution: {integrity: sha512-NSBR4kH5oVj1Uwvv970ruUkCV7O1mzgVFO4/rev2cLRda9Tm9HrL70ZPut4rOHgY0FNrUu9BCbXA2sdQ+x0chA==}

  is-weakref@1.0.2:
    resolution: {integrity: sha512-qctsuLZmIQ0+vSSMfoVvyFe2+GSEvnmZ2ezTup1SBse9+twCCeial6EEi3Nc2KFcf6+qz2FBPnjXsk8xhKSaPQ==}

  is-weakset@2.0.2:
    resolution: {integrity: sha512-t2yVvttHkQktwnNNmBQ98AhENLdPUTDTE21uPqAQ0ARwQfGeQKRVS0NNurH7bTf7RrvcVn1OOge45CnBeHCSmg==}

  isarray@1.0.0:
    resolution: {integrity: sha512-VLghIWNM6ELQzo7zwmcg0NmTVyWKYjvIeM83yjp0wRDTmUnrM678fQbcKBo6n2CJEF0szoG//ytg+TKla89ALQ==}

  isarray@2.0.5:
    resolution: {integrity: sha512-xHjhDr3cNBK0BzdUJSPXZntQUx/mwMS5Rw4A7lPJ90XGAO6ISP/ePDNuo0vhqOZU+UD5JoodwCAAoZQd3FeAKw==}

  isexe@2.0.0:
    resolution: {integrity: sha512-RHxMLp9lnKHGHRng9QFhRCMbYAcVpn69smSGcq3f36xjgVVWThj4qqLbTLlq7Ssj8B+fIQ1EuCEGI2lKsyQeIw==}

  iterator.prototype@1.1.2:
    resolution: {integrity: sha512-DR33HMMr8EzwuRL8Y9D3u2BMj8+RqSE850jfGu59kS7tbmPLzGkZmVSfyCFSDxuZiEY6Rzt3T2NA/qU+NwVj1w==}

  jju@1.4.0:
    resolution: {integrity: sha512-8wb9Yw966OSxApiCt0K3yNJL8pnNeIv+OEq2YMidz4FKP6nonSRoOXc80iXY4JaN2FC11B9qsNmDsm+ZOfMROA==}

  js-tokens@4.0.0:
    resolution: {integrity: sha512-RdJUflcE3cUzKiMqQgsCu06FPu9UdIJO0beYbPhHN4k6apgJtifcoCtT9bcxOpYBtpD2kCM6Sbzg4CausW/PKQ==}

  js-yaml@4.1.0:
    resolution: {integrity: sha512-wpxZs9NoxZaJESJGIZTyDEaYpl0FKSA+FB9aJiyemKhMwkxQg63h4T1KJgUGHpTqPDNRcmmYLugrRjJlBtWvRA==}
    hasBin: true

  jsdoc-type-pratt-parser@4.8.0:
    resolution: {integrity: sha512-iZ8Bdb84lWRuGHamRXFyML07r21pcwBrLkHEuHgEY5UbCouBwv7ECknDRKzsQIXMiqpPymqtIf8TC/shYKB5rw==}
    engines: {node: '>=12.0.0'}

  jsesc@0.5.0:
    resolution: {integrity: sha512-uZz5UnB7u4T9LvwmFqXii7pZSouaRPorGs5who1Ip7VO0wxanFvBL7GkM6dTHlgX+jhBApRetaWpnDabOeTcnA==}
    hasBin: true

  jsesc@3.0.2:
    resolution: {integrity: sha512-xKqzzWXDttJuOcawBt4KnKHHIf5oQ/Cxax+0PWFG+DFDgHNAdi+TXECADI+RYiFUMmx8792xsMbbgXj4CwnP4g==}
    engines: {node: '>=6'}
    hasBin: true

  json-alexander@0.1.10:
    resolution: {integrity: sha512-+qykmkSBGK11ndn36sES0XM0vEJozenAbiI5Gk07FpRpwbSQQViIHa7Hm+9Bju92nfp44+i0V+Rz43XcARPImA==}

  json-buffer@3.0.1:
    resolution: {integrity: sha512-4bV5BfR2mqfQTJm+V5tPPdf+ZpuhiIvTuAB5g8kcrXOZpTT/QwwVRWBywX1ozr6lEuPdbHxwaJlm9G6mI2sfSQ==}

  json-parse-even-better-errors@2.3.1:
    resolution: {integrity: sha512-xyFwyhro/JEof6Ghe2iz2NcXoj2sloNsWr/XsERDK/oiPCfaNhl5ONfp+jQdAZRQQ0IJWNzH9zIZF7li91kh2w==}

  json-schema-traverse@0.4.1:
    resolution: {integrity: sha512-xbbCH5dCYU5T8LcEhhuh7HJ88HXuW3qsI3Y0zOZFKfZEHcpWiHU/Jxzk629Brsab/mMiHQti9wMP+845RPe3Vg==}

  json-stable-stringify-without-jsonify@1.0.1:
    resolution: {integrity: sha512-Bdboy+l7tA3OGW6FjyFHWkP5LuByj1Tk33Ljyq0axyzdk9//JSi2u3fP1QSmd1KNwq6VOKYGlAu87CisVir6Pw==}

  jsonfile@4.0.0:
    resolution: {integrity: sha512-m6F1R3z8jjlf2imQHS2Qez5sjKWQzbuuhuJ/FKYFRZvPE3PuHcSMVZzfsLhGVOkfd20obL5SWEBew5ShlquNxg==}

  jsx-ast-utils@3.3.5:
    resolution: {integrity: sha512-ZZow9HBI5O6EPgSJLUb8n2NKgmVWTwCvHGwFuJlMjvLFqlGG6pjirPhtdsseaLZjSibD8eegzmYpUZwoIlj2cQ==}
    engines: {node: '>=4.0'}

  keyv@4.5.3:
    resolution: {integrity: sha512-QCiSav9WaX1PgETJ+SpNnx2PRRapJ/oRSXM4VO5OGYGSjrxbKPVFVhB3l2OCbLCk329N8qyAtsJjSjvVBWzEug==}

  levn@0.4.1:
    resolution: {integrity: sha512-+bT2uH4E5LGE7h/n3evcS/sQlJXCpIp6ym8OWJ5eV6+67Dsql/LaaT7qJBAt2rzfoa/5QBGBhxDix1dMt2kQKQ==}
    engines: {node: '>= 0.8.0'}

  lines-and-columns@1.2.4:
    resolution: {integrity: sha512-7ylylesZQ/PV29jhEDl3Ufjo6ZX7gCqJr5F7PKrqc93v7fzSymt1BpwEU8nAUXs8qzzvqhbjhK5QZg6Mt/HkBg==}

  locate-path@5.0.0:
    resolution: {integrity: sha512-t7hw9pI+WvuwNJXwk5zVHpyhIqzg2qTlklJOf0mVxGSbe3Fp2VieZcduNYjaLDoy6p9uGpQEGWG87WpMKlNq8g==}
    engines: {node: '>=8'}

  locate-path@6.0.0:
    resolution: {integrity: sha512-iPZK6eYjbxRu3uB4/WZ3EsEIMJFMqAoopl3R+zuq0UjcAm/MO6KCweDgPfP3elTztoKP3KtnVHxTn2NHBSDVUw==}
    engines: {node: '>=10'}

  lodash.get@4.4.2:
    resolution: {integrity: sha512-z+Uw/vLuy6gQe8cfaFWD7p0wVv8fJl3mbzXh33RS+0oW2wvUqiRXiQ69gLWSLpgB5/6sU+r6BlQR0MBILadqTQ==}
    deprecated: This package is deprecated. Use the optional chaining (?.) operator instead.

  lodash.isequal@4.5.0:
    resolution: {integrity: sha512-pDo3lu8Jhfjqls6GkMgpahsF9kCyayhgykjyLMNFTKWrpVdAQtYyB4muAMWozBB4ig/dtWAmsMxLEI8wuz+DYQ==}
    deprecated: This package is deprecated. Use require('node:util').isDeepStrictEqual instead.

  lodash.merge@4.6.2:
    resolution: {integrity: sha512-0KpjqXRVvrYyCsX1swR/XTK0va6VQkQM6MNo7PqW77ByjAhoARA8EfrP1N4+KlKj8YS0ZUCtRT/YUuhyYDujIQ==}

  lodash@4.17.21:
    resolution: {integrity: sha512-v2kDEe57lecTulaDIuNTPy3Ry4gLGJ6Z1O3vE1krgXZNrsQ+LFTGHVxVjcXPs17LhbZVGedAJv8XZ1tvj5FvSg==}

  log-symbols@4.1.0:
    resolution: {integrity: sha512-8XPvpAA8uyhfteu8pIvQxpJZ7SYYdpUivZpGy6sFsBuKRY/7rQGavedeB8aK+Zkyq6upMFVL/9AW6vOYzfRyLg==}
    engines: {node: '>=10'}

  longest-streak@2.0.4:
    resolution: {integrity: sha512-vM6rUVCVUJJt33bnmHiZEvr7wPT78ztX7rojL+LW51bHtLh6HTjx84LA5W4+oa6aKEJA7jJu5LR6vQRBpA5DVg==}

  loose-envify@1.4.0:
    resolution: {integrity: sha512-lyuxPGr/Wfhrlem2CL/UcnUc1zcqKAImBDzukY7Y5F/yQiNdko6+fRLevlw1HgMySw7f611UIY408EtxRSoK3Q==}
    hasBin: true

  lru-cache@6.0.0:
    resolution: {integrity: sha512-Jo6dJ04CmSjuznwJSS3pUeWmd/H0ffTlkXXgwZi+eq1UCmqQwCh+eLsYOYCwY991i2Fah4h1BEMCx4qThGbsiA==}
    engines: {node: '>=10'}

  markdown-magic-package-scripts@1.2.2:
    resolution: {integrity: sha512-dlCojsiJLV9BcL8ar03qycI0H5quM47Ei+mh14It0dTYhLAoH8B/91J0/pLDX3Wba9wTkPCbEKzNVvV8ea0WlQ==}
    peerDependencies:
      markdown-magic: '>=0.1 <=2.x'

  markdown-magic@2.6.1:
    resolution: {integrity: sha512-i+wPC9bAGzFVftF1P5ItooOCvX+TTD3v504WpupsJz+3B0wRZMuPxeFAE7uZXEZYjsiQYskoMgpypoJTWerpVA==}
    hasBin: true

  markdown-table@2.0.0:
    resolution: {integrity: sha512-Ezda85ToJUBhM6WGaG6veasyym+Tbs3cMAw/ZhOPqXiYsr0jgocBV3j3nx+4lk47plLlIqjwuTm/ywVI+zjJ/A==}

  math-intrinsics@1.1.0:
    resolution: {integrity: sha512-/IXtbwEk5HTPyEwyKX6hGkYXxM9nbj64B+ilVJnC/R6B0pH5G4V3b0pVbL7DBj4tkhBAppbQUlf6F6Xl9LHu1g==}
    engines: {node: '>= 0.4'}

  mdast-util-find-and-replace@1.1.1:
    resolution: {integrity: sha512-9cKl33Y21lyckGzpSmEQnIDjEfeeWelN5s1kUW1LwdB0Fkuq2u+4GdqcGEygYxJE8GVqCl0741bYXHgamfWAZA==}

  mdast-util-footnote@0.1.7:
    resolution: {integrity: sha512-QxNdO8qSxqbO2e3m09KwDKfWiLgqyCurdWTQ198NpbZ2hxntdc+VKS4fDJCmNWbAroUdYnSthu+XbZ8ovh8C3w==}

  mdast-util-from-markdown@0.8.5:
    resolution: {integrity: sha512-2hkTXtYYnr+NubD/g6KGBS/0mFmBcifAsI0yIWRiRo0PjVs6SSOSOdtzbp6kSGnShDN6G5aWZpKQ2lWRy27mWQ==}

  mdast-util-frontmatter@0.2.0:
    resolution: {integrity: sha512-FHKL4w4S5fdt1KjJCwB0178WJ0evnyyQr5kXTM3wrOVpytD0hrkvd+AOOjU9Td8onOejCkmZ+HQRT3CZ3coHHQ==}

  mdast-util-gfm-autolink-literal@0.1.3:
    resolution: {integrity: sha512-GjmLjWrXg1wqMIO9+ZsRik/s7PLwTaeCHVB7vRxUwLntZc8mzmTsLVr6HW1yLokcnhfURsn5zmSVdi3/xWWu1A==}

  mdast-util-gfm-strikethrough@0.2.3:
    resolution: {integrity: sha512-5OQLXpt6qdbttcDG/UxYY7Yjj3e8P7X16LzvpX8pIQPYJ/C2Z1qFGMmcw+1PZMUM3Z8wt8NRfYTvCni93mgsgA==}

  mdast-util-gfm-table@0.1.6:
    resolution: {integrity: sha512-j4yDxQ66AJSBwGkbpFEp9uG/LS1tZV3P33fN1gkyRB2LoRL+RR3f76m0HPHaby6F4Z5xr9Fv1URmATlRRUIpRQ==}

  mdast-util-gfm-task-list-item@0.1.6:
    resolution: {integrity: sha512-/d51FFIfPsSmCIRNp7E6pozM9z1GYPIkSy1urQ8s/o4TC22BZ7DqfHFWiqBD23bc7J3vV1Fc9O4QIHBlfuit8A==}

  mdast-util-gfm@0.1.2:
    resolution: {integrity: sha512-NNkhDx/qYcuOWB7xHUGWZYVXvjPFFd6afg6/e2g+SV4r9q5XUcCbV4Wfa3DLYIiD+xAEZc6K4MGaE/m0KDcPwQ==}

  mdast-util-to-markdown@0.6.5:
    resolution: {integrity: sha512-XeV9sDE7ZlOQvs45C9UKMtfTcctcaj/pGwH8YLbMHoMOXNNCn2LsqVQOqrF1+/NU8lKDAqozme9SCXWyo9oAcQ==}

  mdast-util-to-string@2.0.0:
    resolution: {integrity: sha512-AW4DRS3QbBayY/jJmD8437V1Gombjf8RSOUCMFBuo5iHi58AGEgVCKQ+ezHkZZDpAQS75hcBMpLqjpJTjtUL7w==}

  merge2@1.4.1:
    resolution: {integrity: sha512-8q7VEgMJW4J8tcfVPy8g09NcQwZdbwFEqhe/WZkoIzjn/3TGDwtOCYtXGxA3O8tPzpczCCDgv+P2P5y00ZJOOg==}
    engines: {node: '>= 8'}

  micromark-extension-footnote@0.3.2:
    resolution: {integrity: sha512-gr/BeIxbIWQoUm02cIfK7mdMZ/fbroRpLsck4kvFtjbzP4yi+OPVbnukTc/zy0i7spC2xYE/dbX1Sur8BEDJsQ==}

  micromark-extension-frontmatter@0.2.2:
    resolution: {integrity: sha512-q6nPLFCMTLtfsctAuS0Xh4vaolxSFUWUWR6PZSrXXiRy+SANGllpcqdXFv2z07l0Xz/6Hl40hK0ffNCJPH2n1A==}

  micromark-extension-gfm-autolink-literal@0.5.7:
    resolution: {integrity: sha512-ePiDGH0/lhcngCe8FtH4ARFoxKTUelMp4L7Gg2pujYD5CSMb9PbblnyL+AAMud/SNMyusbS2XDSiPIRcQoNFAw==}

  micromark-extension-gfm-strikethrough@0.6.5:
    resolution: {integrity: sha512-PpOKlgokpQRwUesRwWEp+fHjGGkZEejj83k9gU5iXCbDG+XBA92BqnRKYJdfqfkrRcZRgGuPuXb7DaK/DmxOhw==}

  micromark-extension-gfm-table@0.4.3:
    resolution: {integrity: sha512-hVGvESPq0fk6ALWtomcwmgLvH8ZSVpcPjzi0AjPclB9FsVRgMtGZkUcpE0zgjOCFAznKepF4z3hX8z6e3HODdA==}

  micromark-extension-gfm-tagfilter@0.3.0:
    resolution: {integrity: sha512-9GU0xBatryXifL//FJH+tAZ6i240xQuFrSL7mYi8f4oZSbc+NvXjkrHemeYP0+L4ZUT+Ptz3b95zhUZnMtoi/Q==}

  micromark-extension-gfm-task-list-item@0.3.3:
    resolution: {integrity: sha512-0zvM5iSLKrc/NQl84pZSjGo66aTGd57C1idmlWmE87lkMcXrTxg1uXa/nXomxJytoje9trP0NDLvw4bZ/Z/XCQ==}

  micromark-extension-gfm@0.3.3:
    resolution: {integrity: sha512-oVN4zv5/tAIA+l3GbMi7lWeYpJ14oQyJ3uEim20ktYFAcfX1x3LNlFGGlmrZHt7u9YlKExmyJdDGaTt6cMSR/A==}

  micromark@2.11.4:
    resolution: {integrity: sha512-+WoovN/ppKolQOFIAajxi7Lu9kInbPxFuTBVEavFcL8eAfVstoc5MocPmqBeAdBOJV00uaVjegzH4+MA0DN/uA==}

  micromatch@4.0.8:
    resolution: {integrity: sha512-PXwfBhYu0hBCPw8Dn0E+WDYb7af3dSLVWKi3HGv84IdF4TyFoC0ysxFd0Goxw7nSv4T/PzEJQxsYsEiFCKo2BA==}
    engines: {node: '>=8.6'}

  mime-db@1.52.0:
    resolution: {integrity: sha512-sPU4uV7dYlvtWJxwwxHD0PuihVNiE7TyAbQ5SWxDCB9mUYvOgroQOwYQQOKPJ8CIbE+1ETVlOoK1UC2nU3gYvg==}
    engines: {node: '>= 0.6'}

  mime-types@2.1.35:
    resolution: {integrity: sha512-ZDY+bPm5zTTF+YpCrAU9nK0UgICYPT0QtT1NZWFv4s++TNkcgVaT0g6+4R2uI4MjQjzysHB1zxuWL50hzaeXiw==}
    engines: {node: '>= 0.6'}

  min-indent@1.0.1:
    resolution: {integrity: sha512-I9jwMn07Sy/IwOj3zVkVik2JTvgpaykDZEigL6Rx6N9LbMywwUSMtxET+7lVoDLLd3O3IXwJwvuuns8UB/HeAg==}
    engines: {node: '>=4'}

  minimatch@3.1.2:
    resolution: {integrity: sha512-J7p63hRiAjw1NDEww1W7i37+ByIrOWO5XQQAzZ3VOcL0PNybwpfmV/N05zFAzwQ9USyEcX6t3UO+K5aqBQOIHw==}

  minimatch@5.0.1:
    resolution: {integrity: sha512-nLDxIFRyhDblz3qMuq+SoRZED4+miJ/G+tdDrjkkkRnjAsBexeGpgjLEQ0blJy7rHhR2b93rhQY4SvyWu9v03g==}
    engines: {node: '>=10'}

  minimatch@9.0.3:
    resolution: {integrity: sha512-RHiac9mvaRw0x3AYRgDC1CxAP7HTcNrrECeA8YYJeWnpo+2Q5CegtZjaotWTWxDG3UeGA1coE05iH1mPjT/2mg==}
    engines: {node: '>=16 || 14 >=14.17'}

  minimatch@9.0.5:
    resolution: {integrity: sha512-G6T0ZX48xgozx7587koeX9Ys2NYy6Gmv//P89sEte9V9whIapMNF4idKxnW2QtCcLiTWlb/wfCabAtAFWhhBow==}
    engines: {node: '>=16 || 14 >=14.17'}

  minimist@1.2.8:
    resolution: {integrity: sha512-2yyAR8qBkN3YuheJanUpWC5U3bb5osDywNB8RzDVlDwDHbocAJveqqj1u8+SVD7jkWT4yvsHCpWqqWqAxb0zCA==}

  mkdirp@1.0.4:
    resolution: {integrity: sha512-vVqVZQyf3WLx2Shd0qJ9xuvqgAyKPLAiqITEtqW0oIUjzo3PePDd6fW9iFz30ef7Ysp/oiWqbhszeGWW2T6Gzw==}
    engines: {node: '>=10'}
    hasBin: true

  mkdirp@3.0.1:
    resolution: {integrity: sha512-+NsyUUAZDmo6YVHzL/stxSu3t9YS1iljliy3BSDrXJ/dkn1KYdmtZODGGjLcc9XLgVVpH4KshHB8XmZgMhaBXg==}
    engines: {node: '>=10'}
    hasBin: true

  mocha-multi-reporters@1.5.1:
    resolution: {integrity: sha512-Yb4QJOaGLIcmB0VY7Wif5AjvLMUFAdV57D2TWEva1Y0kU/3LjKpeRVmlMIfuO1SVbauve459kgtIizADqxMWPg==}
    engines: {node: '>=6.0.0'}
    peerDependencies:
      mocha: '>=3.1.2'

  mocha@10.4.0:
    resolution: {integrity: sha512-eqhGB8JKapEYcC4ytX/xrzKforgEc3j1pGlAXVy3eRwrtAy5/nIfT1SvgGzfN0XZZxeLq0aQWkOUAmqIJiv+bA==}
    engines: {node: '>= 14.0.0'}
    hasBin: true

  ms@2.1.2:
    resolution: {integrity: sha512-sGkPx+VjMtmA6MX27oA4FBFELFCZZ4S4XqeGOXCv68tT+jb3vk/RyaKWP0PTKyWtmLSM0b+adUTEvbs1PEaH2w==}

  ms@2.1.3:
    resolution: {integrity: sha512-6FlzubTLZG3J2a/NVCAleEhjzq5oxgHyaCU9yYXvcLsvoVaHJq/s5xXI6/XXP6tz7R9xAOtHnSO/tXtF3WRTlA==}

  natural-compare@1.4.0:
    resolution: {integrity: sha512-OWND8ei3VtNC9h7V60qff3SVobHr996CTwgxubgyQYEpg290h9J0buyECNNJexkFm5sOajh5G116RYA1c8ZMSw==}

  normalize-package-data@2.5.0:
    resolution: {integrity: sha512-/5CMN3T0R4XTj4DcGaexo+roZSdSFW/0AOOTROrjxzCG1wrWXEsGbRKevjlIL+ZDE4sZlJr5ED4YW0yqmkK+eA==}

  normalize-path@3.0.0:
    resolution: {integrity: sha512-6eZs5Ls3WtCisHWp9S2GUy8dqkpGi4BVSz3GaqiE6ezub0512ESztXUwUB6C6IKbQkY2Pnb/mD4WYojCRwcwLA==}
    engines: {node: '>=0.10.0'}

  object-assign@4.1.1:
    resolution: {integrity: sha512-rJgTQnkUnH1sFw8yT6VSU3zD3sWmu6sZhIseY8VX+GRu3P6F7Fu+JNDoXfklElbLJSnc3FUQHVe4cU5hj+BcUg==}
    engines: {node: '>=0.10.0'}

  object-inspect@1.12.3:
    resolution: {integrity: sha512-geUvdk7c+eizMNUDkRpW1wJwgfOiOeHbxBR/hLXK1aT6zmVSO0jsQcs7fj6MGw89jC/cjGfLcNOrtMYtGqm81g==}

  object-keys@1.1.1:
    resolution: {integrity: sha512-NuAESUOUMrlIXOfHKzD6bpPu3tYt3xvjNdRIQ+FeT0lNb4K8WR70CaDxhuNguS2XG+GjkyMwOzsN5ZktImfhLA==}
    engines: {node: '>= 0.4'}

  object.assign@4.1.4:
    resolution: {integrity: sha512-1mxKf0e58bvyjSCtKYY4sRe9itRk3PJpquJOjeIkz885CczcI4IvJJDLPS72oowuSh+pBxUFROpX+TU++hxhZQ==}
    engines: {node: '>= 0.4'}

  object.entries@1.1.7:
    resolution: {integrity: sha512-jCBs/0plmPsOnrKAfFQXRG2NFjlhZgjjcBLSmTnEhU8U6vVTsVe8ANeQJCHTl3gSsI4J+0emOoCgoKlmQPMgmA==}
    engines: {node: '>= 0.4'}

  object.fromentries@2.0.7:
    resolution: {integrity: sha512-UPbPHML6sL8PI/mOqPwsH4G6iyXcCGzLin8KvEPenOZN5lpCNBZZQ+V62vdjB1mQHrmqGQt5/OJzemUA+KJmEA==}
    engines: {node: '>= 0.4'}

  object.hasown@1.1.3:
    resolution: {integrity: sha512-fFI4VcYpRHvSLXxP7yiZOMAd331cPfd2p7PFDVbgUsYOfCT3tICVqXWngbjr4m49OvsBwUBQ6O2uQoJvy3RexA==}

  object.values@1.1.7:
    resolution: {integrity: sha512-aU6xnDFYT3x17e/f0IiiwlGPTy2jzMySGfUB4fq6z7CV8l85CWHDk5ErhyhpfDHhrOMwGFhSQkhMGHaIotA6Ng==}
    engines: {node: '>= 0.4'}

  once@1.4.0:
    resolution: {integrity: sha512-lNaJgI+2Q5URQBkccEKHTQOPaXdUxnZZElQTZY0MFUAuaEqe1E+Nyvgdz/aIyNi6Z9MzO5dv1H8n58/GELp3+w==}

  optionator@0.9.3:
    resolution: {integrity: sha512-JjCoypp+jKn1ttEFExxhetCKeJt9zhAgAve5FXHixTvFDW/5aEktX9bufBKLRRMdU7bNtpLfcGu94B3cdEJgjg==}
    engines: {node: '>= 0.8.0'}

  p-limit@2.3.0:
    resolution: {integrity: sha512-//88mFWSJx8lxCzwdAABTJL2MyWB12+eIY7MDL2SqLmAkeKU9qxRvWuSyTjm3FUmpBEMuFfckAIqEaVGUDxb6w==}
    engines: {node: '>=6'}

  p-limit@3.1.0:
    resolution: {integrity: sha512-TYOanM3wGwNGsZN2cVTYPArw454xnXj5qmWF1bEoAc4+cU/ol7GVh7odevjp1FNHduHc3KZMcFduxU5Xc6uJRQ==}
    engines: {node: '>=10'}

  p-locate@4.1.0:
    resolution: {integrity: sha512-R79ZZ/0wAxKGu3oYMlz8jy/kbhsNrS7SKZ7PxEHBgJ5+F2mtFW2fK2cOtBh1cHYkQsbzFV7I+EoRKe6Yt0oK7A==}
    engines: {node: '>=8'}

  p-locate@5.0.0:
    resolution: {integrity: sha512-LaNjtRWUBY++zB5nE/NwcaoMylSPk+S+ZHNB1TzdbMJMny6dynpAGt7X/tl/QYq3TIeE6nxHppbo2LGymrG5Pw==}
    engines: {node: '>=10'}

  p-try@2.2.0:
    resolution: {integrity: sha512-R4nPAVTAU0B9D35/Gk3uJf/7XYbQcyohSKdvAxIRSNghFl4e71hVoGnBNQz9cWaXxO2I10KTC+3jMdvvoKw6dQ==}
    engines: {node: '>=6'}

  parent-module@1.0.1:
    resolution: {integrity: sha512-GQ2EWRpQV8/o+Aw8YqtfZZPfNRWZYkbidE9k5rpl/hC3vtHHBfGm2Ifi6qWV+coDGkrUKZAxE3Lot5kcsRlh+g==}
    engines: {node: '>=6'}

  parse-cache-control@1.0.1:
    resolution: {integrity: sha512-60zvsJReQPX5/QP0Kzfd/VrpjScIQ7SHBW6bFCYfEP+fp0Eppr1SHhIO5nd1PjZtvclzSzES9D/p5nFJurwfWg==}

  parse-entities@2.0.0:
    resolution: {integrity: sha512-kkywGpCcRYhqQIchaWqZ875wzpS/bMKhz5HnN3p7wveJTkTtyAB/AlnS0f8DFSqYW1T82t6yEAkEcB+A1I3MbQ==}

  parse-imports-exports@0.2.4:
    resolution: {integrity: sha512-4s6vd6dx1AotCx/RCI2m7t7GCh5bDRUtGNvRfHSP2wbBQdMi67pPe7mtzmgwcaQ8VKK/6IB7Glfyu3qdZJPybQ==}

  parse-json@5.2.0:
    resolution: {integrity: sha512-ayCKvm/phCGxOkYRSCM82iDwct8/EonSEgCSxWxD7ve6jHggsFl4fZVQBPRNgQoKiuV/odhFrGzQXZwbifC8Rg==}
    engines: {node: '>=8'}

  parse-statements@1.0.11:
    resolution: {integrity: sha512-HlsyYdMBnbPQ9Jr/VgJ1YF4scnldvJpJxCVx6KgqPL4dxppsWrJHCIIxQXMJrqGnsRkNPATbeMJ8Yxu7JMsYcA==}

  path-browserify@1.0.1:
    resolution: {integrity: sha512-b7uo2UCUOYZcnF/3ID0lulOJi/bafxa1xPe7ZPsammBSpjSWQkjNxlt635YGS2MiR9GjvuXCtz2emr3jbsz98g==}

  path-exists@4.0.0:
    resolution: {integrity: sha512-ak9Qy5Q7jYb2Wwcey5Fpvg2KoAc/ZIhLSLOSBmRmygPsGwkVVt0fZa0qrtMz+m6tJTAHfZQ8FnmB4MG4LWy7/w==}
    engines: {node: '>=8'}

  path-is-absolute@1.0.1:
    resolution: {integrity: sha512-AVbw3UJ2e9bq64vSaS9Am0fje1Pa8pbGqTTsmXfaIiMpnr5DlDhfJOuLj9Sf95ZPVDAUerDfEk88MPmPe7UCQg==}
    engines: {node: '>=0.10.0'}

  path-key@3.1.1:
    resolution: {integrity: sha512-ojmeN0qd+y0jszEtoY48r0Peq5dwMEkIlCOu6Q5f41lfkswXuKtYrhgoTpLnyIcHm24Uhqx+5Tqm2InSwLhE6Q==}
    engines: {node: '>=8'}

  path-parse@1.0.7:
    resolution: {integrity: sha512-LDJzPVEEEPR+y48z93A0Ed0yXb8pAByGWo/k5YYdYgpY2/2EsOsksJrq7lOHxryrVOn1ejG6oAp8ahvOIQD8sw==}

  path-type@4.0.0:
    resolution: {integrity: sha512-gDKb8aZMDeD/tZWs9P6+q0J9Mwkdl6xMV8TjnGP3qJVJ06bdMgkbBlLU8IdfOsIsFz2BW1rNVT3XuNEl8zPAvw==}
    engines: {node: '>=8'}

  picomatch@2.3.1:
    resolution: {integrity: sha512-JU3teHTNjmE2VCGFzuY8EXzCDVwEqB2a8fsIvwaStHhAWJEeVd1o1QD80CU6+ZdEXXSLbSsuLwJjkCBWqRQUVA==}
    engines: {node: '>=8.6'}

  pluralize@8.0.0:
    resolution: {integrity: sha512-Nc3IT5yHzflTfbjgqWcCPpo7DaKy4FnpB0l/zCAW0Tc7jxAiuqSxHasntB3D7887LSrA93kDJ9IXovxJYxyLCA==}
    engines: {node: '>=4'}

  prelude-ls@1.2.1:
    resolution: {integrity: sha512-vkcDPrRZo1QZLbn5RLGPpg/WmIQ65qoWWhcGKf/b5eplkkarX0m9z8ppCat4mlOqUsWpyNuYgO3VRyrYHSzX5g==}
    engines: {node: '>= 0.8.0'}

  prettier@3.6.2:
    resolution: {integrity: sha512-I7AIg5boAr5R0FFtJ6rCfD+LFsWHp81dolrFD8S79U9tb8Az2nGrJncnMSnys+bpQJfRUzqs9hnA81OAA3hCuQ==}
    engines: {node: '>=14'}
    hasBin: true

  process-nextick-args@2.0.1:
    resolution: {integrity: sha512-3ouUOpQhtgrbOa17J7+uxOTpITYWaGP7/AhoR3+A+/1e9skrzelGi/dXzEYyvbxubEF6Wn2ypscTKiKJFFn1ag==}

  promise@8.3.0:
    resolution: {integrity: sha512-rZPNPKTOYVNEEKFaq1HqTgOwZD+4/YHS5ukLzQCypkj+OkYx7iv0mA91lJlpPPZ8vMau3IIGj5Qlwrx+8iiSmg==}

  prop-types@15.8.1:
    resolution: {integrity: sha512-oj87CgZICdulUohogVAR7AjlC0327U4el4L6eAvOqCeudMDVU0NThNaV+b9Df4dXgSP1gXMTnPdhfe/2qDH5cg==}

  punycode@2.3.0:
    resolution: {integrity: sha512-rRV+zQD8tVFys26lAGR9WUuS4iUAngJScM+ZRSKtvl5tKeZ2t5bvdNFdNHBW9FWR4guGHlgmsZ1G7BSm2wTbuA==}
    engines: {node: '>=6'}

  qs@6.11.2:
    resolution: {integrity: sha512-tDNIz22aBzCDxLtVH++VnTfzxlfeK5CbqohpSqpJgj1Wg/cQbStNAz3NuqCs5vV+pjBsK4x4pN9HlVh7rcYRiA==}
    engines: {node: '>=0.6'}

  queue-microtask@1.2.3:
    resolution: {integrity: sha512-NuaNSa6flKT5JaSYQzJok04JzTL1CA6aGhv5rfLW3PgqA+M2ChpZQnAC8h8i4ZFkBS8X5RqkDBHA7r4hej3K9A==}

  randombytes@2.1.0:
    resolution: {integrity: sha512-vYl3iOX+4CKUWuxGi9Ukhie6fsqXqS9FE2Zaic4tNFD2N2QQaXOMFbuKK4QmDHC0JO6B1Zp41J0LpT0oR68amQ==}

  react-is@16.13.1:
    resolution: {integrity: sha512-24e6ynE2H+OKt4kqsOvNd8kBpV65zoxbA4BVsEOB3ARVWQki/DHzaUoC5KuON/BiccDaCCTZBuOcfZs70kR8bQ==}

  read-pkg-up@7.0.1:
    resolution: {integrity: sha512-zK0TB7Xd6JpCLmlLmufqykGE+/TlOePD6qKClNW7hHDKFh/J7/7gCWGR7joEQEW1bKq3a3yUZSObOoWLFQ4ohg==}
    engines: {node: '>=8'}

  read-pkg@5.2.0:
    resolution: {integrity: sha512-Ug69mNOpfvKDAc2Q8DRpMjjzdtrnv9HcSMX+4VsZxD1aZ6ZzrIE7rlzXBtWTyhULSMKg076AW6WR5iZpD0JiOg==}
    engines: {node: '>=8'}

  readable-stream@2.3.8:
    resolution: {integrity: sha512-8p0AUk4XODgIewSi0l8Epjs+EVnWiK7NoDIEGU0HhE7+ZyY8D1IMY7odu5lRrFXGg71L15KG8QrPmum45RTtdA==}

  readdirp@3.6.0:
    resolution: {integrity: sha512-hOS089on8RduqdbhvQ5Z37A0ESjsqz6qnRcffsMU3495FuTdqSm+7bhJ29JvIOsBDEEnan5DPu9t3To9VRlMzA==}
    engines: {node: '>=8.10.0'}

  reflect.getprototypeof@1.0.4:
    resolution: {integrity: sha512-ECkTw8TmJwW60lOTR+ZkODISW6RQ8+2CL3COqtiJKLd6MmB45hN51HprHFziKLGkAuTGQhBb91V8cy+KHlaCjw==}
    engines: {node: '>= 0.4'}

  regexp-tree@0.1.27:
    resolution: {integrity: sha512-iETxpjK6YoRWJG5o6hXLwvjYAoW+FEZn9os0PD/b6AP6xQwsa/Y7lCVgIixBbUPMfhu+i2LtdeAqVTgGlQarfA==}
    hasBin: true

  regexp.prototype.flags@1.5.1:
    resolution: {integrity: sha512-sy6TXMN+hnP/wMy+ISxg3krXx7BAtWVO4UouuCN/ziM9UEne0euamVNafDfvC83bRNr95y0V5iijeDQFUNpvrg==}
    engines: {node: '>= 0.4'}

  regjsparser@0.10.0:
    resolution: {integrity: sha512-qx+xQGZVsy55CH0a1hiVwHmqjLryfh7wQyF5HO07XJ9f7dQMY/gPQHhlyDkIzJKC+x2fUCpCcUODUUUFrm7SHA==}
    hasBin: true

  remark-footnotes@3.0.0:
    resolution: {integrity: sha512-ZssAvH9FjGYlJ/PBVKdSmfyPc3Cz4rTWgZLI4iE/SX8Nt5l3o3oEjv3wwG5VD7xOjktzdwp5coac+kJV9l4jgg==}

  remark-frontmatter@3.0.0:
    resolution: {integrity: sha512-mSuDd3svCHs+2PyO29h7iijIZx4plX0fheacJcAoYAASfgzgVIcXGYSq9GFyYocFLftQs8IOmmkgtOovs6d4oA==}

  remark-gfm@1.0.0:
    resolution: {integrity: sha512-KfexHJCiqvrdBZVbQ6RopMZGwaXz6wFJEfByIuEwGf0arvITHjiKKZ1dpXujjH9KZdm1//XJQwgfnJ3lmXaDPA==}

  remark-parse@9.0.0:
    resolution: {integrity: sha512-geKatMwSzEXKHuzBNU1z676sGcDcFoChMK38TgdHJNAYfFtsfHDQG7MoJAjs6sgYMqyLduCYWDIWZIxiPeafEw==}

  repeat-string@1.6.1:
    resolution: {integrity: sha512-PV0dzCYDNfRi1jCDbJzpW7jNNDRuCOG/jI5ctQcGKt/clZD+YcPS3yIlWuTJMmESC8aevCFmWJy5wjAFgNqN6w==}
    engines: {node: '>=0.10'}

  require-directory@2.1.1:
    resolution: {integrity: sha512-fGxEI7+wsG9xrvdjsrlmL22OMTTiHRwAMroiEeMgq8gzoLC/PQr7RsRDSTLUg/bZAZtF+TVIkHc6/4RIKrui+Q==}
    engines: {node: '>=0.10.0'}

  resolve-from@4.0.0:
    resolution: {integrity: sha512-pb/MYmXstAkysRFx8piNI1tGFNQIFA3vkE3Gq4EuA1dF6gHp/+vgZqsCGJapvy8N3Q+4o7FwvquPJcnZ7RYy4g==}
    engines: {node: '>=4'}

  resolve-pkg-maps@1.0.0:
    resolution: {integrity: sha512-seS2Tj26TBVOC2NIc2rOe2y2ZO7efxITtLZcGSOnHHNOQ7CkiUBfw0Iw2ck6xkIhPwLhKNLS8BO+hEpngQlqzw==}

  resolve@1.19.0:
    resolution: {integrity: sha512-rArEXAgsBG4UgRGcynxWIWKFvh/XZCcS8UJdHhwy91zwAvCZIbcs+vAbflgBnNjYMs/i/i+/Ux6IZhML1yPvxg==}

  resolve@1.22.6:
    resolution: {integrity: sha512-njhxM7mV12JfufShqGy3Rz8j11RPdLy4xi15UurGJeoHLfJpVXKdh3ueuOqbYUcDZnffr6X739JBo5LzyahEsw==}
    hasBin: true

  resolve@2.0.0-next.4:
    resolution: {integrity: sha512-iMDbmAWtfU+MHpxt/I5iWI7cY6YVEZUQ3MBgPQ++XD1PELuJHIl82xBmObyP2KyQmkNB2dsqF7seoQQiAn5yDQ==}
    hasBin: true

  reusify@1.0.4:
    resolution: {integrity: sha512-U9nH88a3fc/ekCF1l0/UP1IosiuIjyTh7hBvXVMHYgVcfGvt897Xguj2UOLDeI5BG2m7/uwyaLVT6fbtCwTyzw==}
    engines: {iojs: '>=1.0.0', node: '>=0.10.0'}

  rimraf@3.0.2:
    resolution: {integrity: sha512-JZkJMZkAGFFPP2YqXZXPbMlMBgsxzE8ILs4lMIX/2o0L9UBw9O/Y3o6wFw/i9YLapcUJWwqbi3kdxIPdC62TIA==}
    deprecated: Rimraf versions prior to v4 are no longer supported
    hasBin: true

  run-parallel@1.2.0:
    resolution: {integrity: sha512-5l4VyZR86LZ/lDxZTR6jqL8AFE2S0IFLMP26AbjsLVADxHdhB/c0GUsH+y39UfCi3dzz8OlQuPmnaJOMoDHQBA==}

  rxjs@7.8.2:
    resolution: {integrity: sha512-dhKf903U/PQZY6boNNtAGdWbG85WAbjT/1xYoZIC7FAY0yWapOBQVsVrDl58W86//e1VpMNBtRV4MaXfdMySFA==}

  safe-array-concat@1.0.1:
    resolution: {integrity: sha512-6XbUAseYE2KtOuGueyeobCySj9L4+66Tn6KQMOPQJrAJEowYKW/YR/MGJZl7FdydUdaFu4LYyDZjxf4/Nmo23Q==}
    engines: {node: '>=0.4'}

  safe-buffer@5.1.2:
    resolution: {integrity: sha512-Gd2UZBJDkXlY7GbJxfsE8/nvKkUEU1G38c1siN6QP6a9PT9MmHB8GnpscSmMJSoF8LOIrt8ud/wPtojys4G6+g==}

  safe-buffer@5.2.1:
    resolution: {integrity: sha512-rp3So07KcdmmKbGvgaNxQSJr7bGVSVk5S9Eq1F+ppbRo70+YeaDxkw5Dd8NPN+GD6bjnYm2VuPuCXmpuYvmCXQ==}

  safe-regex-test@1.0.0:
    resolution: {integrity: sha512-JBUUzyOgEwXQY1NuPtvcj/qcBDbDmEvWufhlnXZIm75DEHp+afM1r1ujJpJsV/gSM4t59tpDyPi1sd6ZaPFfsA==}

  semver@5.7.2:
    resolution: {integrity: sha512-cBznnQ9KjJqU67B52RMC65CMarK2600WFnbkcaiwWq3xy/5haFJlshgnpjovMVJ+Hff49d8GEn0b87C5pDQ10g==}
    hasBin: true

  semver@6.3.1:
    resolution: {integrity: sha512-BR7VvDCVHO+q2xBEWskxS6DJE1qRnb7DxzUrogb71CWoSficBxYsiAGd+Kl0mmq/MprG9yArRkyrQxTO6XjMzA==}
    hasBin: true

  semver@7.5.4:
    resolution: {integrity: sha512-1bCSESV6Pv+i21Hvpxp3Dx+pSD8lIPt8uVjRrxAUt/nbswYc+tK6Y2btiULjd4+fnq15PX+nqQDC7Oft7WkwcA==}
    engines: {node: '>=10'}
    hasBin: true

  semver@7.6.3:
    resolution: {integrity: sha512-oVekP1cKtI+CTDvHWYFUcMtsK/00wmAEfyqKfNdARm8u1wNVhSgaX7A8d4UuIlUI5e84iEwOhs7ZPYRmzU9U6A==}
    engines: {node: '>=10'}
    hasBin: true

  semver@7.7.2:
    resolution: {integrity: sha512-RF0Fw+rO5AMf9MAyaRXI4AV0Ulj5lMHqVxxdSgiVbixSCXoEmmX/jk0CuJw4+3SqroYO9VoUh+HcuJivvtJemA==}
    engines: {node: '>=10'}
    hasBin: true

  serialize-javascript@6.0.2:
    resolution: {integrity: sha512-Saa1xPByTTq2gdeFZYLLo+RFE35NHZkAbqZeWNd3BpzppeVisAqpDjcp8dyf6uIvEqJRd46jemmyA4iFIeVk8g==}

  set-function-name@2.0.1:
    resolution: {integrity: sha512-tMNCiqYVkXIZgc2Hnoy2IvC/f8ezc5koaRFkCjrpWzGpCd3qbZXPzVy9MAZzK1ch/X0jvSkojys3oqJN0qCmdA==}
    engines: {node: '>= 0.4'}

  shebang-command@2.0.0:
    resolution: {integrity: sha512-kHxr2zZpYtdmrN1qDjrrX/Z1rR1kG8Dx+gkpK1G4eXmvXswmcE1hTWBWYUzlraYw1/yZp6YuDY77YtvbN0dmDA==}
    engines: {node: '>=8'}

  shebang-regex@3.0.0:
    resolution: {integrity: sha512-7++dFhtcx3353uBaq8DDR4NuxBetBzC7ZQOhmTQInHEd6bSrXdiEyzCvG07Z44UYdLShWUyXt5M/yhz8ekcb1A==}
    engines: {node: '>=8'}

  shell-quote@1.8.3:
    resolution: {integrity: sha512-ObmnIF4hXNg1BqhnHmgbDETF8dLPCggZWBjkQfhZpbszZnYur5DUljTcCHii5LC3J5E0yeO/1LIMyH+UvHQgyw==}
    engines: {node: '>= 0.4'}

  side-channel@1.0.4:
    resolution: {integrity: sha512-q5XPytqFEIKHkGdiMIrY10mvLRvnQh42/+GoBlFW3b2LXLE2xxJpZFdm94we0BaoV3RwJyGqg5wS7epxTv0Zvw==}

  slash@3.0.0:
    resolution: {integrity: sha512-g9Q1haeby36OSStwb4ntCGGGaKsaVSjQ68fBxoQcutl5fS1vuY18H3wSt3jFyFtrkx+Kz0V1G85A4MyAdDMi2Q==}
    engines: {node: '>=8'}

  sort-json@2.0.1:
    resolution: {integrity: sha512-s8cs2bcsQCzo/P2T/uoU6Js4dS/jnX8+4xunziNoq9qmSpZNCrRIAIvp4avsz0ST18HycV4z/7myJ7jsHWB2XQ==}
    hasBin: true

  sort-scripts@1.0.1:
    resolution: {integrity: sha512-58eys3wXg05rI51Gg/90Uvc0id0aboGLSzHm4nFvuD0MofSg/y8cyJ7ZqYuZ1eyj6AA8XwFTGaXA+6tApsMv4w==}

  spdx-correct@3.2.0:
    resolution: {integrity: sha512-kN9dJbvnySHULIluDHy32WHRUu3Og7B9sbY7tsFLctQkIqnMh3hErYgdMjTYuqmcXX+lK5T1lnUt3G7zNswmZA==}

  spdx-exceptions@2.3.0:
    resolution: {integrity: sha512-/tTrYOC7PPI1nUAgx34hUpqXuyJG+DTHJTnIULG4rDygi4xu/tfgmq1e1cIRwRzwZgo4NLySi+ricLkZkw4i5A==}

  spdx-expression-parse@3.0.1:
    resolution: {integrity: sha512-cbqHunsQWnJNE6KhVSMsMeH5H/L9EpymbzqTQ3uLwNCLZ1Q481oWaofqH7nO6V07xlXwY6PhQdQ2IedWx/ZK4Q==}

  spdx-expression-parse@4.0.0:
    resolution: {integrity: sha512-Clya5JIij/7C6bRR22+tnGXbc4VKlibKSVj2iHvVeX5iMW7s1SIQlqu699JkODJJIhh/pUu8L0/VLh8xflD+LQ==}

  spdx-license-ids@3.0.13:
    resolution: {integrity: sha512-XkD+zwiqXHikFZm4AX/7JSCXA98U5Db4AFd5XUg/+9UNtnH75+Z9KxtpYiJZx36mUDVOwH83pl7yvCer6ewM3w==}

  string-width@4.2.3:
    resolution: {integrity: sha512-wKyQRQpjJ0sIp62ErSZdGsjMJWsap5oRNihHhu6G7JVO/9jIB6UyevL+tXuOqrng8j/cxKTWyWUwvSTriiZz/g==}
    engines: {node: '>=8'}

  string.prototype.matchall@4.0.10:
    resolution: {integrity: sha512-rGXbGmOEosIQi6Qva94HUjgPs9vKW+dkG7Y8Q5O2OYkWL6wFaTRZO8zM4mhP94uX55wgyrXzfS2aGtGzUL7EJQ==}

  string.prototype.trim@1.2.8:
    resolution: {integrity: sha512-lfjY4HcixfQXOfaqCvcBuOIapyaroTXhbkfJN3gcB1OtyupngWK4sEET9Knd0cXd28kTUqu/kHoV4HKSJdnjiQ==}
    engines: {node: '>= 0.4'}

  string.prototype.trimend@1.0.7:
    resolution: {integrity: sha512-Ni79DqeB72ZFq1uH/L6zJ+DKZTkOtPIHovb3YZHQViE+HDouuU4mBrLOLDn5Dde3RF8qw5qVETEjhu9locMLvA==}

  string.prototype.trimstart@1.0.7:
    resolution: {integrity: sha512-NGhtDFu3jCEm7B4Fy0DpLewdJQOZcQ0rGbwQ/+stjnrp2i+rlKeCvos9hOIeCmqwratM47OBxY7uFZzjxHXmrg==}

  string_decoder@1.1.1:
    resolution: {integrity: sha512-n/ShnvDi6FHbbVfviro+WojiFzv+s8MPMHBczVePfUpDJLwoLT0ht1l4YwBCbi8pJAveEEdnkHyPyTP/mzRfwg==}

  strip-ansi@6.0.1:
    resolution: {integrity: sha512-Y38VPSHcqkFrCpFnQ9vuSXmquuv5oXOKpGeT6aGrr3o3Gc9AlVa6JBfUSOCnbxGGZF+/0ooI7KrPuUSztUdU5A==}
    engines: {node: '>=8'}

  strip-indent@3.0.0:
    resolution: {integrity: sha512-laJTa3Jb+VQpaC6DseHhF7dXVqHTfJPCRDaEbid/drOhgitgYku/letMUqOXFoWV0zIIUbjpdH2t+tYj4bQMRQ==}
    engines: {node: '>=8'}

  strip-json-comments@3.1.1:
    resolution: {integrity: sha512-6fPc+R4ihwqP6N/aIv2f1gMH8lOVtWQHoqC4yK6oSDVVocumAsfCqjkXnqiYMhmMwS/mEHLp7Vehlt3ql6lEig==}
    engines: {node: '>=8'}

  supports-color@5.5.0:
    resolution: {integrity: sha512-QjVjwdXIt408MIiAqCX4oUKsgU2EqAGzs2Ppkm4aQYbjm+ZEWEcW4SfFNTr4uMNZma0ey4f5lgLrkB0aX0QMow==}
    engines: {node: '>=4'}

  supports-color@7.2.0:
    resolution: {integrity: sha512-qpCAvRl9stuOHveKsn7HncJRvv501qIacKzQlO/+Lwxc9+0q2wLyv4Dfvt80/DPn2pqOBsJdDiogXGR9+OvwRw==}
    engines: {node: '>=8'}

  supports-color@8.1.1:
    resolution: {integrity: sha512-MpUEN2OodtUzxvKQl72cUF7RQ5EiHsGvSsVG0ia9c5RbWGL2CI4C7EpPS8UTBIplnlzZiNuV56w+FuNxy3ty2Q==}
    engines: {node: '>=10'}

  supports-preserve-symlinks-flag@1.0.0:
    resolution: {integrity: sha512-ot0WnXS9fgdkgIcePe6RHNk1WA8+muPa6cSjeR3V8K27q9BB1rTE3R1p7Hv0z1ZyAc8s6Vvv8DIyWf681MAt0w==}
    engines: {node: '>= 0.4'}

  sync-request@6.1.0:
    resolution: {integrity: sha512-8fjNkrNlNCrVc/av+Jn+xxqfCjYaBoHqCsDz6mt030UMxJGr+GSfCV1dQt2gRtlL63+VPidwDVLr7V2OcTSdRw==}
    engines: {node: '>=8.0.0'}

  sync-rpc@1.3.6:
    resolution: {integrity: sha512-J8jTXuZzRlvU7HemDgHi3pGnh/rkoqR/OZSjhTyyZrEkkYQbk7Z33AXp37mkPfPpfdOuj7Ex3H/TJM1z48uPQw==}

  tapable@2.2.1:
    resolution: {integrity: sha512-GNzQvQTOIP6RyTfE2Qxb8ZVlNmw0n88vp1szwWRimP02mnTsx3Wtn5qRdqY9w2XduFNUgvOwhNnQsjwCp+kqaQ==}
    engines: {node: '>=6'}

  text-table@0.2.0:
    resolution: {integrity: sha512-N+8UisAXDGk8PFXP4HAzVR9nbfmVJ3zYLAWiTIoqC5v5isinhr+r5uaO8+7r3BMfuNIufIsA7RdpVgacC2cSpw==}

  then-request@6.0.2:
    resolution: {integrity: sha512-3ZBiG7JvP3wbDzA9iNY5zJQcHL4jn/0BWtXIkagfz7QgOL/LqjCEOBQuJNZfu0XYnv5JhKh+cDxCPM4ILrqruA==}
    engines: {node: '>=6.0.0'}

  to-regex-range@5.0.1:
    resolution: {integrity: sha512-65P7iz6X5yEr1cwcgvQxbbIw7Uk3gOy5dIdtZ4rDveLqhrdJP+Li/Hx6tyK0NEb+2GCyneCMJiGqrADCSNk8sQ==}
    engines: {node: '>=8.0'}

  traverse@0.6.7:
    resolution: {integrity: sha512-/y956gpUo9ZNCb99YjxG7OaslxZWHfCHAUUfshwqOXmxUIvqLjVO581BT+gM59+QV9tFe6/CGG53tsA1Y7RSdg==}

  tree-kill@1.2.2:
    resolution: {integrity: sha512-L0Orpi8qGpRG//Nd+H90vFB+3iHnue1zSSGmNOOCh1GLJ7rUKVwV2HvijphGQS2UmhUZewS9VgvxYIdgr+fG1A==}
    hasBin: true

  trough@1.0.5:
    resolution: {integrity: sha512-rvuRbTarPXmMb79SmzEp8aqXNKcK+y0XaB298IXueQ8I2PsrATcPBCSPyK/dDNa2iWOhKlfNnOjdAOTBU/nkFA==}

  ts-api-utils@1.0.3:
    resolution: {integrity: sha512-wNMeqtMz5NtwpT/UZGY5alT+VoKdSsOOP/kqHFcUW1P/VRhH2wJ48+DN2WwUliNbQ976ETwDL0Ifd2VVvgonvg==}
    engines: {node: '>=16.13.0'}
    peerDependencies:
      typescript: '>=4.2.0'

  ts-api-utils@2.1.0:
    resolution: {integrity: sha512-CUgTZL1irw8u29bzrOD/nH85jqyc74D6SshFgujOIA7osm2Rz7dYH77agkx7H4FBNxDq7Cjf+IjaX/8zwFW+ZQ==}
    engines: {node: '>=18.12'}
    peerDependencies:
      typescript: '>=4.8.4'

  ts-morph@22.0.0:
    resolution: {integrity: sha512-M9MqFGZREyeb5fTl6gNHKZLqBQA0TjA1lea+CR48R8EBTDuWrNqW6ccC5QvjNR4s6wDumD3LTCjOFSp9iwlzaw==}

  tslib@2.6.2:
    resolution: {integrity: sha512-AEYxH93jGFPn/a2iVAwW87VuUIkR1FVUKB77NwMF7nBTDkDrrT/Hpt/IrCJ0QXhW27jTBDcf5ZY7w6RiqTMw2Q==}

  type-check@0.4.0:
    resolution: {integrity: sha512-XleUoc9uwGXqjWwXaUTZAmzMcFZ5858QA2vvx1Ur5xIcixXIP+8LnFDgRplU30us6teqdlskFfu+ae4K79Ooew==}
    engines: {node: '>= 0.8.0'}

  type-fest@0.20.2:
    resolution: {integrity: sha512-Ne+eE4r0/iWnpAxD852z3A+N0Bt5RN//NjJwRd2VFHEmrywxf5vsZlh4R6lixl6B+wz/8d+maTSAkN1FIkI3LQ==}
    engines: {node: '>=10'}

  type-fest@0.6.0:
    resolution: {integrity: sha512-q+MB8nYR1KDLrgr4G5yemftpMC7/QLqVndBmEEdqzmNj5dcFOO4Oo8qlwZE3ULT3+Zim1F8Kq4cBnikNhlCMlg==}
    engines: {node: '>=8'}

  type-fest@0.8.1:
    resolution: {integrity: sha512-4dbzIzqvjtgiM5rw1k5rEHtBANKmdudhGyBEajN01fEyhaAIhsoKNy6y7+IN93IfpFtwY9iqi7kD+xwKhQsNJA==}
    engines: {node: '>=8'}

  typed-array-buffer@1.0.0:
    resolution: {integrity: sha512-Y8KTSIglk9OZEr8zywiIHG/kmQ7KWyjseXs1CbSo8vC42w7hg2HgYTxSWwP0+is7bWDc1H+Fo026CpHFwm8tkw==}
    engines: {node: '>= 0.4'}

  typed-array-byte-length@1.0.0:
    resolution: {integrity: sha512-Or/+kvLxNpeQ9DtSydonMxCx+9ZXOswtwJn17SNLvhptaXYDJvkFFP5zbfU/uLmvnBJlI4yrnXRxpdWH/M5tNA==}
    engines: {node: '>= 0.4'}

  typed-array-byte-offset@1.0.0:
    resolution: {integrity: sha512-RD97prjEt9EL8YgAgpOkf3O4IF9lhJFr9g0htQkm0rchFp/Vx7LW5Q8fSXXub7BXAODyUQohRMyOc3faCPd0hg==}
    engines: {node: '>= 0.4'}

  typed-array-length@1.0.4:
    resolution: {integrity: sha512-KjZypGq+I/H7HI5HlOoGHkWUUGq+Q0TPhQurLbyrVrvnKTBgzLhIJ7j6J/XTQOi0d1RjyZ0wdas8bKs2p0x3Ng==}

  typedarray@0.0.6:
    resolution: {integrity: sha512-/aCDEGatGvZ2BIk+HmLf4ifCJFwvKFNb9/JeZPMulfgFracn9QFcAf5GO8B/mweUjSoblS5In0cWhqpfs/5PQA==}

  typescript@5.4.5:
    resolution: {integrity: sha512-vcI4UpRgg81oIRUFwR0WSIHKt11nJ7SAVlYNIu+QpqeyXP+gpQJy/Z4+F0aGxSE4MqwjyXvW/TzgkLAx2AGHwQ==}
    engines: {node: '>=14.17'}
    hasBin: true

  unbox-primitive@1.0.2:
    resolution: {integrity: sha512-61pPlCD9h51VoreyJ0BReideM3MDKMKnh6+V9L08331ipq6Q8OFXZYiqP6n/tbHx4s5I9uRhcye6BrbkizkBDw==}

  undici-types@5.26.5:
    resolution: {integrity: sha512-JlCMO+ehdEIKqlFxk6IfVoAUVmgz7cU7zD/h9XZ0qzeosSHmUJVOzSQvvYSYWXkFXC+IfLKSIffhv0sVZup6pA==}

  unified@9.2.2:
    resolution: {integrity: sha512-Sg7j110mtefBD+qunSLO1lqOEKdrwBFBrR6Qd8f4uwkhWNlbkaqwHse6e7QvD3AP/MNoJdEDLaf8OxYyoWgorQ==}

  unist-util-is@4.1.0:
    resolution: {integrity: sha512-ZOQSsnce92GrxSqlnEEseX0gi7GH9zTJZ0p9dtu87WRb/37mMPO2Ilx1s/t9vBHrFhbgweUwb+t7cIn5dxPhZg==}

  unist-util-stringify-position@2.0.3:
    resolution: {integrity: sha512-3faScn5I+hy9VleOq/qNbAd6pAx7iH5jYBMS9I1HgQVijz/4mv5Bvw5iw1sC/90CODiKo81G/ps8AJrISn687g==}

  unist-util-visit-parents@3.1.1:
    resolution: {integrity: sha512-1KROIZWo6bcMrZEwiH2UrXDyalAa0uqzWCxCJj6lPOvTve2WkfgCytoDTPaMnodXh1WrXOq0haVYHj99ynJlsg==}

  universalify@0.1.2:
    resolution: {integrity: sha512-rBJeI5CXAlmy1pV+617WB9J63U6XcazHHF2f2dbJix4XzpUF0RS3Zbj0FGIOCAva5P/d/GBOYaACQ1w+0azUkg==}
    engines: {node: '>= 4.0.0'}

  update-section@0.3.3:
    resolution: {integrity: sha512-BpRZMZpgXLuTiKeiu7kK0nIPwGdyrqrs6EDSaXtjD/aQ2T+qVo9a5hRC3HN3iJjCMxNT/VxoLGQ7E/OzE5ucnw==}

  uri-js@4.4.1:
    resolution: {integrity: sha512-7rKUyy33Q1yc98pQ1DAmLtwX109F7TIfWlW1Ydo8Wl1ii1SeHieeh0HHfPeL2fMXK6z0s8ecKs9frCuLJvndBg==}

  util-deprecate@1.0.2:
    resolution: {integrity: sha512-EPD5q1uXyFxJpCrLnCc1nHnq3gOa6DZBocAIiI2TaSCA7VCJ1UJDMagCzIkXNsUYfD1daK//LTEQ8xiIbrHtcw==}

  validate-npm-package-license@3.0.4:
    resolution: {integrity: sha512-DpKm2Ui/xN7/HQKCtpZxoRWBhZ9Z0kqtygG8XCgNQ8ZlDnxuQmWhj566j8fN4Cu3/JmbhsDo7fcAJq4s9h27Ew==}

  validator@13.11.0:
    resolution: {integrity: sha512-Ii+sehpSfZy+At5nPdnyMhx78fEoPDkR2XW/zimHEL3MyGJQOCQ7WeP20jPYRz7ZCpcKLB21NxuXHF3bxjStBQ==}
    engines: {node: '>= 0.10'}

  vfile-message@2.0.4:
    resolution: {integrity: sha512-DjssxRGkMvifUOJre00juHoP9DPWuzjxKuMDrhNbk2TdaYYBNMStsNhEOt3idrtI12VQYM/1+iM0KOzXi4pxwQ==}

  vfile@4.2.1:
    resolution: {integrity: sha512-O6AE4OskCG5S1emQ/4gl8zK586RqA3srz3nfK/Viy0UPToBc5Trp9BVFb1u0CjsKrAWwnpr4ifM/KBXPWwJbCA==}

  which-boxed-primitive@1.0.2:
    resolution: {integrity: sha512-bwZdv0AKLpplFY2KZRX6TvyuN7ojjr7lwkg6ml0roIy9YeuSr7JS372qlNW18UQYzgYK9ziGcerWqZOmEn9VNg==}

  which-builtin-type@1.1.3:
    resolution: {integrity: sha512-YmjsSMDBYsM1CaFiayOVT06+KJeXf0o5M/CAd4o1lTadFAtacTUM49zoYxr/oroopFDfhvN6iEcBxUyc3gvKmw==}
    engines: {node: '>= 0.4'}

  which-collection@1.0.1:
    resolution: {integrity: sha512-W8xeTUwaln8i3K/cY1nGXzdnVZlidBcagyNFtBdD5kxnb4TvGKR7FfSIS3mYpwWS1QUCutfKz8IY8RjftB0+1A==}

  which-typed-array@1.1.11:
    resolution: {integrity: sha512-qe9UWWpkeG5yzZ0tNYxDmd7vo58HDBc39mZ0xWWpolAGADdFOzkfamWLDxkOWcvHQKVmdTyQdLD4NOfjLWTKew==}
    engines: {node: '>= 0.4'}

  which@2.0.2:
    resolution: {integrity: sha512-BLI3Tl1TW3Pvl70l3yq3Y64i+awpwXqsGBYWkkqMtnbXgrMD+yj7rhW0kuEDxzJaYXGjEW5ogapKNMEKNMjibA==}
    engines: {node: '>= 8'}
    hasBin: true

  workerpool@6.2.1:
    resolution: {integrity: sha512-ILEIE97kDZvF9Wb9f6h5aXK4swSlKGUcOEGiIYb2OOu/IrDU9iwj0fD//SsA6E5ibwJxpEvhullJY4Sl4GcpAw==}

  wrap-ansi@7.0.0:
    resolution: {integrity: sha512-YVGIj2kamLSTxw6NsZjoBxfSwsn0ycdesmc4p+Q21c5zPuZ1pl+NfxVdxPtdHvmNVOQ6XSYG4AUtyt/Fi7D16Q==}
    engines: {node: '>=10'}

  wrappy@1.0.2:
    resolution: {integrity: sha512-l4Sp/DRseor9wL6EvV2+TuQn63dMkPjZ/sp9XkghTEbV9KlPS1xUsZ3u7/IQO4wxtcFB4bgpQPRcR3QCvezPcQ==}

  y18n@5.0.8:
    resolution: {integrity: sha512-0pfFzegeDWJHJIAmTLRP2DwHjdF5s7jo9tuztdQxAhINCdvS+3nGINqPd00AphqJR/0LhANUS6/+7SCb98YOfA==}
    engines: {node: '>=10'}

  yallist@4.0.0:
    resolution: {integrity: sha512-3wdGidZyq5PB084XLES5TpOSRA3wjXAlIWMhum2kRcv/41Sn2emQ0dycQW4uZXLejwKvg6EsvbdlVL+FYEct7A==}

  yargs-parser@20.2.4:
    resolution: {integrity: sha512-WOkpgNhPTlE73h4VFAFsOnomJVaovO8VqLDzy5saChRBFQFBoMYirowyW+Q9HB4HFF4Z7VZTiG3iSzJJA29yRA==}
    engines: {node: '>=10'}

  yargs-parser@21.1.1:
    resolution: {integrity: sha512-tVpsJW7DdjecAiFpbIB1e3qxIQsE6NoPc5/eTdrbbIC4h0LVsWhnoa3g+m2HclBIujHzsxZ4VJVA+GUuc2/LBw==}
    engines: {node: '>=12'}

  yargs-unparser@2.0.0:
    resolution: {integrity: sha512-7pRTIA9Qc1caZ0bZ6RYRGbHJthJWuakf+WmHK0rVeLkNrrGhfoabBNdue6kdINI6r4if7ocq9aD/n7xwKOdzOA==}
    engines: {node: '>=10'}

  yargs@16.2.0:
    resolution: {integrity: sha512-D1mvvtDG0L5ft/jGWkLpG1+m0eQxOfaBvTNELraWj22wSVUMWxZUvYgJYcKh6jGGIkJFhH4IZPQhR4TKpc8mBw==}
    engines: {node: '>=10'}

  yargs@17.7.2:
    resolution: {integrity: sha512-7dSzzRQ++CKnNI/krKnYRV7JKKPUXMEh61soaHKg9mrWEhzFWhFnxPxGl+69cD1Ou63C13NUPCnmIcrvqCuM6w==}
    engines: {node: '>=12'}

  yocto-queue@0.1.0:
    resolution: {integrity: sha512-rVksvsnNCdJ/ohGc6xgPwyN8eheCxsiLM8mxuE/t/mOVqJewPuO1miLpTHQiRgTKCLexL4MeAFVagts7HmNZ2Q==}
    engines: {node: '>=10'}

  z-schema@5.0.5:
    resolution: {integrity: sha512-D7eujBWkLa3p2sIpJA0d1pr7es+a7m0vFAnZLlCEKq/Ij2k0MLi9Br2UPxoxdYystm5K1yeBGzub0FlYUEWj2Q==}
    engines: {node: '>=8.0.0'}
    hasBin: true

  zwitch@1.0.5:
    resolution: {integrity: sha512-V50KMwwzqJV0NpZIZFwfOD5/lyny3WlSzRiXgA0G7VUnRlqttta1L6UQIHzd6EuBY/cHGfwTIck7w1yH6Q5zUw==}

snapshots:

  '@aashutoshrathi/word-wrap@1.2.6': {}

  '@babel/code-frame@7.22.13':
    dependencies:
      '@babel/highlight': 7.22.20
      chalk: 2.4.2

  '@babel/helper-validator-identifier@7.22.20': {}

  '@babel/highlight@7.22.20':
    dependencies:
      '@babel/helper-validator-identifier': 7.22.20
      chalk: 2.4.2
      js-tokens: 4.0.0

  '@es-joy/jsdoccomment@0.53.0':
    dependencies:
      '@types/estree': 1.0.8
      '@typescript-eslint/types': 8.42.0
      comment-parser: 1.4.1
      esquery: 1.6.0
      jsdoc-type-pratt-parser: 4.8.0

  '@eslint-community/eslint-utils@4.4.0(eslint@8.57.1)':
    dependencies:
      eslint: 8.57.1
      eslint-visitor-keys: 3.4.3

  '@eslint-community/regexpp@4.8.1': {}

  '@eslint/eslintrc@2.1.4':
    dependencies:
      ajv: 6.12.6
      debug: 4.3.7
      espree: 9.6.1
      globals: 13.21.0
      ignore: 5.2.4
      import-fresh: 3.3.0
      js-yaml: 4.1.0
      minimatch: 3.1.2
      strip-json-comments: 3.1.1
    transitivePeerDependencies:
      - supports-color

  '@eslint/js@8.57.1': {}

  '@fluid-internal/eslint-plugin-fluid@0.1.5(eslint@8.57.1)(typescript@5.4.5)':
    dependencies:
      '@microsoft/tsdoc': 0.14.2
      '@typescript-eslint/parser': 6.21.0(eslint@8.57.1)(typescript@5.4.5)
      ts-morph: 22.0.0
    transitivePeerDependencies:
      - eslint
      - supports-color
      - typescript

  '@fluid-tools/markdown-magic@file:../../../tools/markdown-magic(@types/node@20.10.3)(markdown-magic@2.6.1)':
    dependencies:
      '@rushstack/node-core-library': 3.61.0(@types/node@20.10.3)
      '@tylerbu/markdown-magic': 2.4.0-tylerbu-1
      chalk: 4.1.2
      markdown-magic-package-scripts: 1.2.2(markdown-magic@2.6.1)
      yargs: 17.7.2
    transitivePeerDependencies:
      - '@types/node'
      - markdown-magic
      - supports-color

  '@fluidframework/build-common@2.0.3': {}

  '@humanwhocodes/config-array@0.13.0':
    dependencies:
      '@humanwhocodes/object-schema': 2.0.3
      debug: 4.3.7
      minimatch: 3.1.2
    transitivePeerDependencies:
      - supports-color

  '@humanwhocodes/module-importer@1.0.1': {}

  '@humanwhocodes/object-schema@2.0.3': {}

  '@microsoft/tsdoc-config@0.16.2':
    dependencies:
      '@microsoft/tsdoc': 0.14.2
      ajv: 6.12.6
      jju: 1.4.0
      resolve: 1.19.0

  '@microsoft/tsdoc@0.14.2': {}

  '@microsoft/tsdoc@0.15.1': {}

  '@nodelib/fs.scandir@2.1.5':
    dependencies:
      '@nodelib/fs.stat': 2.0.5
      run-parallel: 1.2.0

  '@nodelib/fs.stat@2.0.5': {}

  '@nodelib/fs.walk@1.2.8':
    dependencies:
      '@nodelib/fs.scandir': 2.1.5
      fastq: 1.15.0

  '@nolyfill/is-core-module@1.0.39': {}

  '@rushstack/eslint-patch@1.4.0': {}

  '@rushstack/eslint-plugin-security@0.11.0(eslint@8.57.1)(typescript@5.4.5)':
    dependencies:
      '@rushstack/tree-pattern': 0.3.4
      '@typescript-eslint/utils': 8.31.1(eslint@8.57.1)(typescript@5.4.5)
      eslint: 8.57.1
    transitivePeerDependencies:
      - supports-color
      - typescript

  '@rushstack/eslint-plugin@0.19.0(eslint@8.57.1)(typescript@5.4.5)':
    dependencies:
      '@rushstack/tree-pattern': 0.3.4
      '@typescript-eslint/utils': 8.31.1(eslint@8.57.1)(typescript@5.4.5)
      eslint: 8.57.1
    transitivePeerDependencies:
      - supports-color
      - typescript

  '@rushstack/node-core-library@3.61.0(@types/node@20.10.3)':
    dependencies:
      colors: 1.2.5
      fs-extra: 7.0.1
      import-lazy: 4.0.0
      jju: 1.4.0
      resolve: 1.22.6
      semver: 7.5.4
      z-schema: 5.0.5
    optionalDependencies:
      '@types/node': 20.10.3

  '@rushstack/tree-pattern@0.3.4': {}

  '@technote-space/anchor-markdown-header@1.1.42':
    dependencies:
      emoji-regex: 10.3.0

  '@technote-space/doctoc@2.4.7':
    dependencies:
      '@technote-space/anchor-markdown-header': 1.1.42
      '@textlint/markdown-to-ast': 12.6.1
      htmlparser2: 6.1.0
      update-section: 0.3.3
    transitivePeerDependencies:
      - supports-color

  '@technote-space/doctoc@2.6.4':
    dependencies:
      '@technote-space/anchor-markdown-header': 1.1.42
      '@textlint/markdown-to-ast': 13.4.1
      htmlparser2: 8.0.2
      update-section: 0.3.3
    transitivePeerDependencies:
      - supports-color

  '@textlint/ast-node-types@12.6.1': {}

  '@textlint/ast-node-types@13.4.1': {}

  '@textlint/markdown-to-ast@12.6.1':
    dependencies:
      '@textlint/ast-node-types': 12.6.1
      debug: 4.4.1
      mdast-util-gfm-autolink-literal: 0.1.3
      remark-footnotes: 3.0.0
      remark-frontmatter: 3.0.0
      remark-gfm: 1.0.0
      remark-parse: 9.0.0
      traverse: 0.6.7
      unified: 9.2.2
    transitivePeerDependencies:
      - supports-color

  '@textlint/markdown-to-ast@13.4.1':
    dependencies:
      '@textlint/ast-node-types': 13.4.1
      debug: 4.3.4(supports-color@8.1.1)
      mdast-util-gfm-autolink-literal: 0.1.3
      remark-footnotes: 3.0.0
      remark-frontmatter: 3.0.0
      remark-gfm: 1.0.0
      remark-parse: 9.0.0
      traverse: 0.6.7
      unified: 9.2.2
    transitivePeerDependencies:
      - supports-color

  '@ts-morph/common@0.23.0':
    dependencies:
      fast-glob: 3.3.2
      minimatch: 9.0.5
      mkdirp: 3.0.1
      path-browserify: 1.0.1

  '@tylerbu/markdown-magic@2.4.0-tylerbu-1':
    dependencies:
      '@technote-space/doctoc': 2.6.4
      commander: 7.2.0
      deepmerge: 4.3.1
      find-up: 5.0.0
      globby: 10.0.2
      is-local-path: 0.1.6
      mkdirp: 1.0.4
      sync-request: 6.1.0
    transitivePeerDependencies:
      - supports-color

  '@types/concat-stream@1.6.1':
    dependencies:
      '@types/node': 20.10.3

  '@types/estree@1.0.8': {}

  '@types/form-data@0.0.33':
    dependencies:
      '@types/node': 20.10.3

  '@types/glob@7.2.0':
    dependencies:
      '@types/minimatch': 5.1.2
      '@types/node': 20.10.3

  '@types/json-schema@7.0.13': {}

  '@types/mdast@3.0.15':
    dependencies:
      '@types/unist': 2.0.10

  '@types/minimatch@5.1.2': {}

  '@types/node@10.17.60': {}

  '@types/node@20.10.3':
    dependencies:
      undici-types: 5.26.5

  '@types/node@8.10.66': {}

  '@types/normalize-package-data@2.4.1': {}

  '@types/qs@6.9.10': {}

  '@types/semver@7.5.2': {}

  '@types/unist@2.0.10': {}

  '@typescript-eslint/eslint-plugin@7.0.2(@typescript-eslint/parser@7.0.2(eslint@8.57.1)(typescript@5.4.5))(eslint@8.57.1)(typescript@5.4.5)':
    dependencies:
      '@eslint-community/regexpp': 4.8.1
      '@typescript-eslint/parser': 7.0.2(eslint@8.57.1)(typescript@5.4.5)
      '@typescript-eslint/scope-manager': 7.0.2
      '@typescript-eslint/type-utils': 7.0.2(eslint@8.57.1)(typescript@5.4.5)
      '@typescript-eslint/utils': 7.0.2(eslint@8.57.1)(typescript@5.4.5)
      '@typescript-eslint/visitor-keys': 7.0.2
      debug: 4.3.7
      eslint: 8.57.1
      graphemer: 1.4.0
      ignore: 5.2.4
      natural-compare: 1.4.0
      semver: 7.6.3
      ts-api-utils: 1.0.3(typescript@5.4.5)
    optionalDependencies:
      typescript: 5.4.5
    transitivePeerDependencies:
      - supports-color

  '@typescript-eslint/parser@6.21.0(eslint@8.57.1)(typescript@5.4.5)':
    dependencies:
      '@typescript-eslint/scope-manager': 6.21.0
      '@typescript-eslint/types': 6.21.0
      '@typescript-eslint/typescript-estree': 6.21.0(typescript@5.4.5)
      '@typescript-eslint/visitor-keys': 6.21.0
      debug: 4.3.7
      eslint: 8.57.1
    optionalDependencies:
      typescript: 5.4.5
    transitivePeerDependencies:
      - supports-color

  '@typescript-eslint/parser@7.0.2(eslint@8.57.1)(typescript@5.4.5)':
    dependencies:
      '@typescript-eslint/scope-manager': 7.0.2
      '@typescript-eslint/types': 7.0.2
      '@typescript-eslint/typescript-estree': 7.0.2(typescript@5.4.5)
      '@typescript-eslint/visitor-keys': 7.0.2
      debug: 4.3.7
      eslint: 8.57.1
    optionalDependencies:
      typescript: 5.4.5
    transitivePeerDependencies:
      - supports-color

  '@typescript-eslint/scope-manager@6.21.0':
    dependencies:
      '@typescript-eslint/types': 6.21.0
      '@typescript-eslint/visitor-keys': 6.21.0

  '@typescript-eslint/scope-manager@7.0.2':
    dependencies:
      '@typescript-eslint/types': 7.0.2
      '@typescript-eslint/visitor-keys': 7.0.2

  '@typescript-eslint/scope-manager@8.31.1':
    dependencies:
      '@typescript-eslint/types': 8.31.1
      '@typescript-eslint/visitor-keys': 8.31.1

  '@typescript-eslint/type-utils@7.0.2(eslint@8.57.1)(typescript@5.4.5)':
    dependencies:
      '@typescript-eslint/typescript-estree': 7.0.2(typescript@5.4.5)
      '@typescript-eslint/utils': 7.0.2(eslint@8.57.1)(typescript@5.4.5)
      debug: 4.3.7
      eslint: 8.57.1
      ts-api-utils: 1.0.3(typescript@5.4.5)
    optionalDependencies:
      typescript: 5.4.5
    transitivePeerDependencies:
      - supports-color

  '@typescript-eslint/types@6.21.0': {}

  '@typescript-eslint/types@7.0.2': {}

<<<<<<< HEAD
  '@typescript-eslint/types@8.42.0': {}

  '@typescript-eslint/typescript-estree@5.59.11(typescript@5.4.5)':
    dependencies:
      '@typescript-eslint/types': 5.59.11
      '@typescript-eslint/visitor-keys': 5.59.11
      debug: 4.3.4(supports-color@8.1.1)
      globby: 11.1.0
      is-glob: 4.0.3
      semver: 7.5.4
      tsutils: 3.21.0(typescript@5.4.5)
    optionalDependencies:
      typescript: 5.4.5
    transitivePeerDependencies:
      - supports-color
=======
  '@typescript-eslint/types@8.31.1': {}
>>>>>>> f99d791b

  '@typescript-eslint/typescript-estree@6.21.0(typescript@5.4.5)':
    dependencies:
      '@typescript-eslint/types': 6.21.0
      '@typescript-eslint/visitor-keys': 6.21.0
      debug: 4.3.7
      globby: 11.1.0
      is-glob: 4.0.3
      minimatch: 9.0.3
      semver: 7.6.3
      ts-api-utils: 1.0.3(typescript@5.4.5)
    optionalDependencies:
      typescript: 5.4.5
    transitivePeerDependencies:
      - supports-color

  '@typescript-eslint/typescript-estree@7.0.2(typescript@5.4.5)':
    dependencies:
      '@typescript-eslint/types': 7.0.2
      '@typescript-eslint/visitor-keys': 7.0.2
      debug: 4.3.7
      globby: 11.1.0
      is-glob: 4.0.3
      minimatch: 9.0.3
      semver: 7.6.3
      ts-api-utils: 1.0.3(typescript@5.4.5)
    optionalDependencies:
      typescript: 5.4.5
    transitivePeerDependencies:
      - supports-color

  '@typescript-eslint/typescript-estree@8.31.1(typescript@5.4.5)':
    dependencies:
      '@typescript-eslint/types': 8.31.1
      '@typescript-eslint/visitor-keys': 8.31.1
      debug: 4.3.7
      fast-glob: 3.3.2
      is-glob: 4.0.3
      minimatch: 9.0.5
      semver: 7.6.3
      ts-api-utils: 2.1.0(typescript@5.4.5)
      typescript: 5.4.5
    transitivePeerDependencies:
      - supports-color

  '@typescript-eslint/utils@7.0.2(eslint@8.57.1)(typescript@5.4.5)':
    dependencies:
      '@eslint-community/eslint-utils': 4.4.0(eslint@8.57.1)
      '@types/json-schema': 7.0.13
      '@types/semver': 7.5.2
      '@typescript-eslint/scope-manager': 7.0.2
      '@typescript-eslint/types': 7.0.2
      '@typescript-eslint/typescript-estree': 7.0.2(typescript@5.4.5)
      eslint: 8.57.1
      semver: 7.6.3
    transitivePeerDependencies:
      - supports-color
      - typescript

  '@typescript-eslint/utils@8.31.1(eslint@8.57.1)(typescript@5.4.5)':
    dependencies:
      '@eslint-community/eslint-utils': 4.4.0(eslint@8.57.1)
      '@typescript-eslint/scope-manager': 8.31.1
      '@typescript-eslint/types': 8.31.1
      '@typescript-eslint/typescript-estree': 8.31.1(typescript@5.4.5)
      eslint: 8.57.1
      typescript: 5.4.5
    transitivePeerDependencies:
      - supports-color

  '@typescript-eslint/visitor-keys@6.21.0':
    dependencies:
      '@typescript-eslint/types': 6.21.0
      eslint-visitor-keys: 3.4.3

  '@typescript-eslint/visitor-keys@7.0.2':
    dependencies:
      '@typescript-eslint/types': 7.0.2
      eslint-visitor-keys: 3.4.3

  '@typescript-eslint/visitor-keys@8.31.1':
    dependencies:
      '@typescript-eslint/types': 8.31.1
      eslint-visitor-keys: 4.2.1

  '@ungap/structured-clone@1.2.0': {}

  acorn-jsx@5.3.2(acorn@8.10.0):
    dependencies:
      acorn: 8.10.0

  acorn-jsx@5.3.2(acorn@8.15.0):
    dependencies:
      acorn: 8.15.0

  acorn@8.10.0: {}

  acorn@8.15.0: {}

  ajv@6.12.6:
    dependencies:
      fast-deep-equal: 3.1.3
      fast-json-stable-stringify: 2.1.0
      json-schema-traverse: 0.4.1
      uri-js: 4.4.1

  ansi-colors@4.1.1: {}

  ansi-regex@5.0.1: {}

  ansi-styles@3.2.1:
    dependencies:
      color-convert: 1.9.3

  ansi-styles@4.3.0:
    dependencies:
      color-convert: 2.0.1

  anymatch@3.1.3:
    dependencies:
      normalize-path: 3.0.0
      picomatch: 2.3.1

  are-docs-informative@0.0.2: {}

  argparse@2.0.1: {}

  array-buffer-byte-length@1.0.0:
    dependencies:
      call-bind: 1.0.2
      is-array-buffer: 3.0.2

  array-includes@3.1.7:
    dependencies:
      call-bind: 1.0.2
      define-properties: 1.2.1
      es-abstract: 1.22.2
      get-intrinsic: 1.2.1
      is-string: 1.0.7

  array-union@2.1.0: {}

  array.prototype.flat@1.3.2:
    dependencies:
      call-bind: 1.0.2
      define-properties: 1.2.1
      es-abstract: 1.22.2
      es-shim-unscopables: 1.0.0

  array.prototype.flatmap@1.3.2:
    dependencies:
      call-bind: 1.0.2
      define-properties: 1.2.1
      es-abstract: 1.22.2
      es-shim-unscopables: 1.0.0

  array.prototype.tosorted@1.1.2:
    dependencies:
      call-bind: 1.0.2
      define-properties: 1.2.1
      es-abstract: 1.22.2
      es-shim-unscopables: 1.0.0
      get-intrinsic: 1.2.1

  arraybuffer.prototype.slice@1.0.2:
    dependencies:
      array-buffer-byte-length: 1.0.0
      call-bind: 1.0.2
      define-properties: 1.2.1
      es-abstract: 1.22.2
      get-intrinsic: 1.2.1
      is-array-buffer: 3.0.2
      is-shared-array-buffer: 1.0.2

  asap@2.0.6: {}

  asynciterator.prototype@1.0.0:
    dependencies:
      has-symbols: 1.0.3

  asynckit@0.4.0: {}

  available-typed-arrays@1.0.5: {}

  bail@1.0.5: {}

  balanced-match@1.0.2: {}

  binary-extensions@2.3.0: {}

  brace-expansion@1.1.11:
    dependencies:
      balanced-match: 1.0.2
      concat-map: 0.0.1

  brace-expansion@2.0.1:
    dependencies:
      balanced-match: 1.0.2

  braces@3.0.3:
    dependencies:
      fill-range: 7.1.1

  browser-stdout@1.3.1: {}

  buffer-from@1.1.2: {}

  builtin-modules@3.3.0: {}

  call-bind-apply-helpers@1.0.2:
    dependencies:
      es-errors: 1.3.0
      function-bind: 1.1.2

  call-bind@1.0.2:
    dependencies:
      function-bind: 1.1.1
      get-intrinsic: 1.2.1

  callsites@3.1.0: {}

  camelcase@6.3.0: {}

  caseless@0.12.0: {}

  ccount@1.1.0: {}

  chalk@2.4.2:
    dependencies:
      ansi-styles: 3.2.1
      escape-string-regexp: 1.0.5
      supports-color: 5.5.0

  chalk@4.1.2:
    dependencies:
      ansi-styles: 4.3.0
      supports-color: 7.2.0

  character-entities-legacy@1.1.4: {}

  character-entities@1.2.4: {}

  character-reference-invalid@1.1.4: {}

  chokidar@3.5.3:
    dependencies:
      anymatch: 3.1.3
      braces: 3.0.3
      glob-parent: 5.1.2
      is-binary-path: 2.1.0
      is-glob: 4.0.3
      normalize-path: 3.0.0
      readdirp: 3.6.0
    optionalDependencies:
      fsevents: 2.3.3

  ci-info@3.8.0: {}

  clean-regexp@1.0.0:
    dependencies:
      escape-string-regexp: 1.0.5

  cliui@7.0.4:
    dependencies:
      string-width: 4.2.3
      strip-ansi: 6.0.1
      wrap-ansi: 7.0.0

  cliui@8.0.1:
    dependencies:
      string-width: 4.2.3
      strip-ansi: 6.0.1
      wrap-ansi: 7.0.0

  code-block-writer@13.0.2: {}

  color-convert@1.9.3:
    dependencies:
      color-name: 1.1.3

  color-convert@2.0.1:
    dependencies:
      color-name: 1.1.4

  color-name@1.1.3: {}

  color-name@1.1.4: {}

  colors@0.6.2: {}

  colors@1.2.5: {}

  combined-stream@1.0.8:
    dependencies:
      delayed-stream: 1.0.0

  commander@2.1.0: {}

  commander@7.2.0: {}

  commander@9.5.0:
    optional: true

  comment-parser@1.4.1: {}

  concat-map@0.0.1: {}

  concat-stream@1.6.2:
    dependencies:
      buffer-from: 1.1.2
      inherits: 2.0.4
      readable-stream: 2.3.8
      typedarray: 0.0.6

  concurrently@9.2.1:
    dependencies:
      chalk: 4.1.2
      rxjs: 7.8.2
      shell-quote: 1.8.3
      supports-color: 8.1.1
      tree-kill: 1.2.2
      yargs: 17.7.2

  core-util-is@1.0.3: {}

  cross-spawn@7.0.6:
    dependencies:
      path-key: 3.1.1
      shebang-command: 2.0.0
      which: 2.0.2

  debug@3.2.7:
    dependencies:
      ms: 2.1.3

  debug@4.3.4(supports-color@8.1.1):
    dependencies:
      ms: 2.1.2
    optionalDependencies:
      supports-color: 8.1.1

  debug@4.3.7:
    dependencies:
      ms: 2.1.3

  debug@4.4.1:
    dependencies:
      ms: 2.1.3

  decamelize@4.0.0: {}

  deep-is@0.1.4: {}

  deepmerge@4.3.1: {}

  define-data-property@1.1.0:
    dependencies:
      get-intrinsic: 1.2.1
      gopd: 1.0.1
      has-property-descriptors: 1.0.0

  define-properties@1.2.1:
    dependencies:
      define-data-property: 1.1.0
      has-property-descriptors: 1.0.0
      object-keys: 1.1.1

  delayed-stream@1.0.0: {}

  detect-indent@5.0.0: {}

  detect-newline@2.1.0: {}

  diff@5.0.0: {}

  dir-glob@3.0.1:
    dependencies:
      path-type: 4.0.0

  doctrine@2.1.0:
    dependencies:
      esutils: 2.0.3

  doctrine@3.0.0:
    dependencies:
      esutils: 2.0.3

  dom-serializer@1.4.1:
    dependencies:
      domelementtype: 2.3.0
      domhandler: 4.3.1
      entities: 2.2.0

  dom-serializer@2.0.0:
    dependencies:
      domelementtype: 2.3.0
      domhandler: 5.0.3
      entities: 4.5.0

  domelementtype@2.3.0: {}

  domhandler@4.3.1:
    dependencies:
      domelementtype: 2.3.0

  domhandler@5.0.3:
    dependencies:
      domelementtype: 2.3.0

  domutils@2.8.0:
    dependencies:
      dom-serializer: 1.4.1
      domelementtype: 2.3.0
      domhandler: 4.3.1

  domutils@3.1.0:
    dependencies:
      dom-serializer: 2.0.0
      domelementtype: 2.3.0
      domhandler: 5.0.3

  dunder-proto@1.0.1:
    dependencies:
      call-bind-apply-helpers: 1.0.2
      es-errors: 1.3.0
      gopd: 1.2.0

  emoji-regex@10.3.0: {}

  emoji-regex@8.0.0: {}

  enhanced-resolve@5.15.0:
    dependencies:
      graceful-fs: 4.2.11
      tapable: 2.2.1

  entities@2.2.0: {}

  entities@4.5.0: {}

  error-ex@1.3.2:
    dependencies:
      is-arrayish: 0.2.1

  es-abstract@1.22.2:
    dependencies:
      array-buffer-byte-length: 1.0.0
      arraybuffer.prototype.slice: 1.0.2
      available-typed-arrays: 1.0.5
      call-bind: 1.0.2
      es-set-tostringtag: 2.0.1
      es-to-primitive: 1.2.1
      function.prototype.name: 1.1.6
      get-intrinsic: 1.2.1
      get-symbol-description: 1.0.0
      globalthis: 1.0.3
      gopd: 1.0.1
      has: 1.0.3
      has-property-descriptors: 1.0.0
      has-proto: 1.0.1
      has-symbols: 1.0.3
      internal-slot: 1.0.5
      is-array-buffer: 3.0.2
      is-callable: 1.2.7
      is-negative-zero: 2.0.2
      is-regex: 1.1.4
      is-shared-array-buffer: 1.0.2
      is-string: 1.0.7
      is-typed-array: 1.1.12
      is-weakref: 1.0.2
      object-inspect: 1.12.3
      object-keys: 1.1.1
      object.assign: 4.1.4
      regexp.prototype.flags: 1.5.1
      safe-array-concat: 1.0.1
      safe-regex-test: 1.0.0
      string.prototype.trim: 1.2.8
      string.prototype.trimend: 1.0.7
      string.prototype.trimstart: 1.0.7
      typed-array-buffer: 1.0.0
      typed-array-byte-length: 1.0.0
      typed-array-byte-offset: 1.0.0
      typed-array-length: 1.0.4
      unbox-primitive: 1.0.2
      which-typed-array: 1.1.11

  es-define-property@1.0.1: {}

  es-errors@1.3.0: {}

  es-iterator-helpers@1.0.15:
    dependencies:
      asynciterator.prototype: 1.0.0
      call-bind: 1.0.2
      define-properties: 1.2.1
      es-abstract: 1.22.2
      es-set-tostringtag: 2.0.1
      function-bind: 1.1.1
      get-intrinsic: 1.2.1
      globalthis: 1.0.3
      has-property-descriptors: 1.0.0
      has-proto: 1.0.1
      has-symbols: 1.0.3
      internal-slot: 1.0.5
      iterator.prototype: 1.1.2
      safe-array-concat: 1.0.1

  es-object-atoms@1.1.1:
    dependencies:
      es-errors: 1.3.0

  es-set-tostringtag@2.0.1:
    dependencies:
      get-intrinsic: 1.2.1
      has: 1.0.3
      has-tostringtag: 1.0.0

  es-set-tostringtag@2.1.0:
    dependencies:
      es-errors: 1.3.0
      get-intrinsic: 1.3.0
      has-tostringtag: 1.0.2
      hasown: 2.0.2

  es-shim-unscopables@1.0.0:
    dependencies:
      has: 1.0.3

  es-to-primitive@1.2.1:
    dependencies:
      is-callable: 1.2.7
      is-date-object: 1.0.5
      is-symbol: 1.0.4

  escalade@3.1.1: {}

  escape-string-regexp@1.0.5: {}

  escape-string-regexp@4.0.0: {}

  eslint-config-biome@1.9.3: {}

  eslint-config-prettier@9.0.0(eslint@8.57.1):
    dependencies:
      eslint: 8.57.1

  eslint-import-resolver-node@0.3.9:
    dependencies:
      debug: 3.2.7
      is-core-module: 2.13.0
      resolve: 1.22.6
    transitivePeerDependencies:
      - supports-color

  eslint-import-resolver-typescript@3.6.3(@typescript-eslint/parser@7.0.2(eslint@8.57.1)(typescript@5.4.5))(eslint-plugin-i@2.29.1)(eslint@8.57.1):
    dependencies:
      '@nolyfill/is-core-module': 1.0.39
      debug: 4.3.7
      enhanced-resolve: 5.15.0
      eslint: 8.57.1
      eslint-module-utils: 2.12.0(@typescript-eslint/parser@7.0.2(eslint@8.57.1)(typescript@5.4.5))(eslint-import-resolver-typescript@3.6.3)(eslint@8.57.1)
      fast-glob: 3.3.2
      get-tsconfig: 4.8.1
      is-bun-module: 1.2.1
      is-glob: 4.0.3
    optionalDependencies:
      eslint-plugin-import: eslint-plugin-i@2.29.1(@typescript-eslint/parser@7.0.2(eslint@8.57.1)(typescript@5.4.5))(eslint-import-resolver-typescript@3.6.3)(eslint@8.57.1)
    transitivePeerDependencies:
      - '@typescript-eslint/parser'
      - eslint-import-resolver-node
      - eslint-import-resolver-webpack
      - supports-color

  eslint-module-utils@2.12.0(@typescript-eslint/parser@7.0.2(eslint@8.57.1)(typescript@5.4.5))(eslint-import-resolver-typescript@3.6.3)(eslint@8.57.1):
    dependencies:
      debug: 3.2.7
    optionalDependencies:
      '@typescript-eslint/parser': 7.0.2(eslint@8.57.1)(typescript@5.4.5)
      eslint: 8.57.1
      eslint-import-resolver-typescript: 3.6.3(@typescript-eslint/parser@7.0.2(eslint@8.57.1)(typescript@5.4.5))(eslint-plugin-i@2.29.1)(eslint@8.57.1)
    transitivePeerDependencies:
      - supports-color

  eslint-module-utils@2.8.0(@typescript-eslint/parser@7.0.2(eslint@8.57.1)(typescript@5.4.5))(eslint-import-resolver-node@0.3.9)(eslint-import-resolver-typescript@3.6.3)(eslint@8.57.1):
    dependencies:
      debug: 3.2.7
    optionalDependencies:
      '@typescript-eslint/parser': 7.0.2(eslint@8.57.1)(typescript@5.4.5)
      eslint: 8.57.1
      eslint-import-resolver-node: 0.3.9
      eslint-import-resolver-typescript: 3.6.3(@typescript-eslint/parser@7.0.2(eslint@8.57.1)(typescript@5.4.5))(eslint-plugin-i@2.29.1)(eslint@8.57.1)
    transitivePeerDependencies:
      - supports-color

  eslint-plugin-eslint-comments@3.2.0(eslint@8.57.1):
    dependencies:
      escape-string-regexp: 1.0.5
      eslint: 8.57.1
      ignore: 5.2.4

  eslint-plugin-i@2.29.1(@typescript-eslint/parser@7.0.2(eslint@8.57.1)(typescript@5.4.5))(eslint-import-resolver-typescript@3.6.3)(eslint@8.57.1):
    dependencies:
      debug: 4.3.4(supports-color@8.1.1)
      doctrine: 3.0.0
      eslint: 8.57.1
      eslint-import-resolver-node: 0.3.9
      eslint-module-utils: 2.8.0(@typescript-eslint/parser@7.0.2(eslint@8.57.1)(typescript@5.4.5))(eslint-import-resolver-node@0.3.9)(eslint-import-resolver-typescript@3.6.3)(eslint@8.57.1)
      get-tsconfig: 4.7.2
      is-glob: 4.0.3
      minimatch: 3.1.2
      semver: 7.5.4
    transitivePeerDependencies:
      - '@typescript-eslint/parser'
      - eslint-import-resolver-typescript
      - eslint-import-resolver-webpack
      - supports-color

<<<<<<< HEAD
  eslint-plugin-jsdoc@54.3.1(eslint@8.56.0):
=======
  eslint-plugin-jsdoc@46.8.2(eslint@8.57.1):
>>>>>>> f99d791b
    dependencies:
      '@es-joy/jsdoccomment': 0.53.0
      are-docs-informative: 0.0.2
      comment-parser: 1.4.1
      debug: 4.4.1
      escape-string-regexp: 4.0.0
<<<<<<< HEAD
      eslint: 8.56.0
      espree: 10.4.0
      esquery: 1.6.0
      parse-imports-exports: 0.2.4
      semver: 7.7.2
      spdx-expression-parse: 4.0.0
=======
      eslint: 8.57.1
      esquery: 1.5.0
      is-builtin-module: 3.2.1
      semver: 7.5.4
      spdx-expression-parse: 3.0.1
>>>>>>> f99d791b
    transitivePeerDependencies:
      - supports-color

  eslint-plugin-promise@6.1.1(eslint@8.57.1):
    dependencies:
      eslint: 8.57.1

  eslint-plugin-react-hooks@4.6.2(eslint@8.57.1):
    dependencies:
      eslint: 8.57.1

  eslint-plugin-react@7.33.2(eslint@8.57.1):
    dependencies:
      array-includes: 3.1.7
      array.prototype.flatmap: 1.3.2
      array.prototype.tosorted: 1.1.2
      doctrine: 2.1.0
      es-iterator-helpers: 1.0.15
      eslint: 8.57.1
      estraverse: 5.3.0
      jsx-ast-utils: 3.3.5
      minimatch: 3.1.2
      object.entries: 1.1.7
      object.fromentries: 2.0.7
      object.hasown: 1.1.3
      object.values: 1.1.7
      prop-types: 15.8.1
      resolve: 2.0.0-next.4
      semver: 6.3.1
      string.prototype.matchall: 4.0.10

  eslint-plugin-tsdoc@0.2.17:
    dependencies:
      '@microsoft/tsdoc': 0.14.2
      '@microsoft/tsdoc-config': 0.16.2

  eslint-plugin-unicorn@48.0.1(eslint@8.57.1):
    dependencies:
      '@babel/helper-validator-identifier': 7.22.20
      '@eslint-community/eslint-utils': 4.4.0(eslint@8.57.1)
      ci-info: 3.8.0
      clean-regexp: 1.0.0
      eslint: 8.57.1
      esquery: 1.5.0
      indent-string: 4.0.0
      is-builtin-module: 3.2.1
      jsesc: 3.0.2
      lodash: 4.17.21
      pluralize: 8.0.0
      read-pkg-up: 7.0.1
      regexp-tree: 0.1.27
      regjsparser: 0.10.0
      semver: 7.5.4
      strip-indent: 3.0.0

  eslint-plugin-unused-imports@3.2.0(@typescript-eslint/eslint-plugin@7.0.2(@typescript-eslint/parser@7.0.2(eslint@8.57.1)(typescript@5.4.5))(eslint@8.57.1)(typescript@5.4.5))(eslint@8.57.1):
    dependencies:
      eslint: 8.57.1
      eslint-rule-composer: 0.3.0
    optionalDependencies:
      '@typescript-eslint/eslint-plugin': 7.0.2(@typescript-eslint/parser@7.0.2(eslint@8.57.1)(typescript@5.4.5))(eslint@8.57.1)(typescript@5.4.5)

  eslint-rule-composer@0.3.0: {}

  eslint-scope@7.2.2:
    dependencies:
      esrecurse: 4.3.0
      estraverse: 5.3.0

  eslint-visitor-keys@3.4.3: {}

  eslint-visitor-keys@4.2.1: {}

<<<<<<< HEAD
  eslint@8.56.0:
=======
  eslint@8.57.1:
>>>>>>> f99d791b
    dependencies:
      '@eslint-community/eslint-utils': 4.4.0(eslint@8.57.1)
      '@eslint-community/regexpp': 4.8.1
      '@eslint/eslintrc': 2.1.4
      '@eslint/js': 8.57.1
      '@humanwhocodes/config-array': 0.13.0
      '@humanwhocodes/module-importer': 1.0.1
      '@nodelib/fs.walk': 1.2.8
      '@ungap/structured-clone': 1.2.0
      ajv: 6.12.6
      chalk: 4.1.2
      cross-spawn: 7.0.6
      debug: 4.3.7
      doctrine: 3.0.0
      escape-string-regexp: 4.0.0
      eslint-scope: 7.2.2
      eslint-visitor-keys: 3.4.3
      espree: 9.6.1
      esquery: 1.5.0
      esutils: 2.0.3
      fast-deep-equal: 3.1.3
      file-entry-cache: 6.0.1
      find-up: 5.0.0
      glob-parent: 6.0.2
      globals: 13.21.0
      graphemer: 1.4.0
      ignore: 5.2.4
      imurmurhash: 0.1.4
      is-glob: 4.0.3
      is-path-inside: 3.0.3
      js-yaml: 4.1.0
      json-stable-stringify-without-jsonify: 1.0.1
      levn: 0.4.1
      lodash.merge: 4.6.2
      minimatch: 3.1.2
      natural-compare: 1.4.0
      optionator: 0.9.3
      strip-ansi: 6.0.1
      text-table: 0.2.0
    transitivePeerDependencies:
      - supports-color

  espree@10.4.0:
    dependencies:
      acorn: 8.15.0
      acorn-jsx: 5.3.2(acorn@8.15.0)
      eslint-visitor-keys: 4.2.1

  espree@9.6.1:
    dependencies:
      acorn: 8.10.0
      acorn-jsx: 5.3.2(acorn@8.10.0)
      eslint-visitor-keys: 3.4.3

  esquery@1.5.0:
    dependencies:
      estraverse: 5.3.0

  esquery@1.6.0:
    dependencies:
      estraverse: 5.3.0

  esrecurse@4.3.0:
    dependencies:
      estraverse: 5.3.0

  estraverse@5.3.0: {}

  esutils@2.0.3: {}

  extend@3.0.2: {}

  fast-deep-equal@3.1.3: {}

  fast-glob@3.3.1:
    dependencies:
      '@nodelib/fs.stat': 2.0.5
      '@nodelib/fs.walk': 1.2.8
      glob-parent: 5.1.2
      merge2: 1.4.1
      micromatch: 4.0.8

  fast-glob@3.3.2:
    dependencies:
      '@nodelib/fs.stat': 2.0.5
      '@nodelib/fs.walk': 1.2.8
      glob-parent: 5.1.2
      merge2: 1.4.1
      micromatch: 4.0.8

  fast-json-stable-stringify@2.1.0: {}

  fast-levenshtein@2.0.6: {}

  fastq@1.15.0:
    dependencies:
      reusify: 1.0.4

  fault@1.0.4:
    dependencies:
      format: 0.2.2

  file-entry-cache@6.0.1:
    dependencies:
      flat-cache: 3.1.0

  fill-range@7.1.1:
    dependencies:
      to-regex-range: 5.0.1

  find-up@4.1.0:
    dependencies:
      locate-path: 5.0.0
      path-exists: 4.0.0

  find-up@5.0.0:
    dependencies:
      locate-path: 6.0.0
      path-exists: 4.0.0

  findup@0.1.5:
    dependencies:
      colors: 0.6.2
      commander: 2.1.0

  flat-cache@3.1.0:
    dependencies:
      flatted: 3.2.9
      keyv: 4.5.3
      rimraf: 3.0.2

  flat@5.0.2: {}

  flatted@3.2.9: {}

  for-each@0.3.3:
    dependencies:
      is-callable: 1.2.7

  form-data@2.5.5:
    dependencies:
      asynckit: 0.4.0
      combined-stream: 1.0.8
      es-set-tostringtag: 2.1.0
      hasown: 2.0.2
      mime-types: 2.1.35
      safe-buffer: 5.2.1

  format@0.2.2: {}

  fs-extra@7.0.1:
    dependencies:
      graceful-fs: 4.2.11
      jsonfile: 4.0.0
      universalify: 0.1.2

  fs.realpath@1.0.0: {}

  fsevents@2.3.3:
    optional: true

  function-bind@1.1.1: {}

  function-bind@1.1.2: {}

  function.prototype.name@1.1.6:
    dependencies:
      call-bind: 1.0.2
      define-properties: 1.2.1
      es-abstract: 1.22.2
      functions-have-names: 1.2.3

  functions-have-names@1.2.3: {}

  get-caller-file@2.0.5: {}

  get-intrinsic@1.2.1:
    dependencies:
      function-bind: 1.1.1
      has: 1.0.3
      has-proto: 1.0.1
      has-symbols: 1.0.3

  get-intrinsic@1.3.0:
    dependencies:
      call-bind-apply-helpers: 1.0.2
      es-define-property: 1.0.1
      es-errors: 1.3.0
      es-object-atoms: 1.1.1
      function-bind: 1.1.2
      get-proto: 1.0.1
      gopd: 1.2.0
      has-symbols: 1.1.0
      hasown: 2.0.2
      math-intrinsics: 1.1.0

  get-port@3.2.0: {}

  get-proto@1.0.1:
    dependencies:
      dunder-proto: 1.0.1
      es-object-atoms: 1.1.1

  get-symbol-description@1.0.0:
    dependencies:
      call-bind: 1.0.2
      get-intrinsic: 1.2.1

  get-tsconfig@4.7.2:
    dependencies:
      resolve-pkg-maps: 1.0.0

  get-tsconfig@4.8.1:
    dependencies:
      resolve-pkg-maps: 1.0.0

  glob-parent@5.1.2:
    dependencies:
      is-glob: 4.0.3

  glob-parent@6.0.2:
    dependencies:
      is-glob: 4.0.3

  glob@7.2.3:
    dependencies:
      fs.realpath: 1.0.0
      inflight: 1.0.6
      inherits: 2.0.4
      minimatch: 3.1.2
      once: 1.4.0
      path-is-absolute: 1.0.1

  glob@8.1.0:
    dependencies:
      fs.realpath: 1.0.0
      inflight: 1.0.6
      inherits: 2.0.4
      minimatch: 5.0.1
      once: 1.4.0

  globals@13.21.0:
    dependencies:
      type-fest: 0.20.2

  globalthis@1.0.3:
    dependencies:
      define-properties: 1.2.1

  globby@10.0.2:
    dependencies:
      '@types/glob': 7.2.0
      array-union: 2.1.0
      dir-glob: 3.0.1
      fast-glob: 3.3.1
      glob: 7.2.3
      ignore: 5.2.4
      merge2: 1.4.1
      slash: 3.0.0

  globby@11.1.0:
    dependencies:
      array-union: 2.1.0
      dir-glob: 3.0.1
      fast-glob: 3.3.2
      ignore: 5.2.4
      merge2: 1.4.1
      slash: 3.0.0

  gopd@1.0.1:
    dependencies:
      get-intrinsic: 1.2.1

  gopd@1.2.0: {}

  graceful-fs@4.2.11: {}

  graphemer@1.4.0: {}

  has-bigints@1.0.2: {}

  has-flag@3.0.0: {}

  has-flag@4.0.0: {}

  has-property-descriptors@1.0.0:
    dependencies:
      get-intrinsic: 1.2.1

  has-proto@1.0.1: {}

  has-symbols@1.0.3: {}

  has-symbols@1.1.0: {}

  has-tostringtag@1.0.0:
    dependencies:
      has-symbols: 1.0.3

  has-tostringtag@1.0.2:
    dependencies:
      has-symbols: 1.0.3

  has@1.0.3:
    dependencies:
      function-bind: 1.1.1

  hasown@2.0.2:
    dependencies:
      function-bind: 1.1.2

  he@1.2.0: {}

  hosted-git-info@2.8.9: {}

  htmlparser2@6.1.0:
    dependencies:
      domelementtype: 2.3.0
      domhandler: 4.3.1
      domutils: 2.8.0
      entities: 2.2.0

  htmlparser2@8.0.2:
    dependencies:
      domelementtype: 2.3.0
      domhandler: 5.0.3
      domutils: 3.1.0
      entities: 4.5.0

  http-basic@8.1.3:
    dependencies:
      caseless: 0.12.0
      concat-stream: 1.6.2
      http-response-object: 3.0.2
      parse-cache-control: 1.0.1

  http-response-object@3.0.2:
    dependencies:
      '@types/node': 10.17.60

  ignore@5.2.4: {}

  import-fresh@3.3.0:
    dependencies:
      parent-module: 1.0.1
      resolve-from: 4.0.0

  import-lazy@4.0.0: {}

  imurmurhash@0.1.4: {}

  indent-string@4.0.0: {}

  inflight@1.0.6:
    dependencies:
      once: 1.4.0
      wrappy: 1.0.2

  inherits@2.0.4: {}

  internal-slot@1.0.5:
    dependencies:
      get-intrinsic: 1.2.1
      has: 1.0.3
      side-channel: 1.0.4

  is-alphabetical@1.0.4: {}

  is-alphanumerical@1.0.4:
    dependencies:
      is-alphabetical: 1.0.4
      is-decimal: 1.0.4

  is-array-buffer@3.0.2:
    dependencies:
      call-bind: 1.0.2
      get-intrinsic: 1.2.1
      is-typed-array: 1.1.12

  is-arrayish@0.2.1: {}

  is-async-function@2.0.0:
    dependencies:
      has-tostringtag: 1.0.0

  is-bigint@1.0.4:
    dependencies:
      has-bigints: 1.0.2

  is-binary-path@2.1.0:
    dependencies:
      binary-extensions: 2.3.0

  is-boolean-object@1.1.2:
    dependencies:
      call-bind: 1.0.2
      has-tostringtag: 1.0.0

  is-buffer@2.0.5: {}

  is-builtin-module@3.2.1:
    dependencies:
      builtin-modules: 3.3.0

  is-bun-module@1.2.1:
    dependencies:
      semver: 7.6.3

  is-callable@1.2.7: {}

  is-core-module@2.13.0:
    dependencies:
      has: 1.0.3

  is-date-object@1.0.5:
    dependencies:
      has-tostringtag: 1.0.0

  is-decimal@1.0.4: {}

  is-extglob@2.1.1: {}

  is-finalizationregistry@1.0.2:
    dependencies:
      call-bind: 1.0.2

  is-fullwidth-code-point@3.0.0: {}

  is-generator-function@1.0.10:
    dependencies:
      has-tostringtag: 1.0.0

  is-glob@4.0.3:
    dependencies:
      is-extglob: 2.1.1

  is-hexadecimal@1.0.4: {}

  is-local-path@0.1.6: {}

  is-map@2.0.2: {}

  is-negative-zero@2.0.2: {}

  is-number-object@1.0.7:
    dependencies:
      has-tostringtag: 1.0.0

  is-number@7.0.0: {}

  is-path-inside@3.0.3: {}

  is-plain-obj@2.1.0: {}

  is-regex@1.1.4:
    dependencies:
      call-bind: 1.0.2
      has-tostringtag: 1.0.0

  is-set@2.0.2: {}

  is-shared-array-buffer@1.0.2:
    dependencies:
      call-bind: 1.0.2

  is-string@1.0.7:
    dependencies:
      has-tostringtag: 1.0.0

  is-symbol@1.0.4:
    dependencies:
      has-symbols: 1.0.3

  is-typed-array@1.1.12:
    dependencies:
      which-typed-array: 1.1.11

  is-unicode-supported@0.1.0: {}

  is-weakmap@2.0.1: {}

  is-weakref@1.0.2:
    dependencies:
      call-bind: 1.0.2

  is-weakset@2.0.2:
    dependencies:
      call-bind: 1.0.2
      get-intrinsic: 1.2.1

  isarray@1.0.0: {}

  isarray@2.0.5: {}

  isexe@2.0.0: {}

  iterator.prototype@1.1.2:
    dependencies:
      define-properties: 1.2.1
      get-intrinsic: 1.2.1
      has-symbols: 1.0.3
      reflect.getprototypeof: 1.0.4
      set-function-name: 2.0.1

  jju@1.4.0: {}

  js-tokens@4.0.0: {}

  js-yaml@4.1.0:
    dependencies:
      argparse: 2.0.1

  jsdoc-type-pratt-parser@4.8.0: {}

  jsesc@0.5.0: {}

  jsesc@3.0.2: {}

  json-alexander@0.1.10: {}

  json-buffer@3.0.1: {}

  json-parse-even-better-errors@2.3.1: {}

  json-schema-traverse@0.4.1: {}

  json-stable-stringify-without-jsonify@1.0.1: {}

  jsonfile@4.0.0:
    optionalDependencies:
      graceful-fs: 4.2.11

  jsx-ast-utils@3.3.5:
    dependencies:
      array-includes: 3.1.7
      array.prototype.flat: 1.3.2
      object.assign: 4.1.4
      object.values: 1.1.7

  keyv@4.5.3:
    dependencies:
      json-buffer: 3.0.1

  levn@0.4.1:
    dependencies:
      prelude-ls: 1.2.1
      type-check: 0.4.0

  lines-and-columns@1.2.4: {}

  locate-path@5.0.0:
    dependencies:
      p-locate: 4.1.0

  locate-path@6.0.0:
    dependencies:
      p-locate: 5.0.0

  lodash.get@4.4.2: {}

  lodash.isequal@4.5.0: {}

  lodash.merge@4.6.2: {}

  lodash@4.17.21: {}

  log-symbols@4.1.0:
    dependencies:
      chalk: 4.1.2
      is-unicode-supported: 0.1.0

  longest-streak@2.0.4: {}

  loose-envify@1.4.0:
    dependencies:
      js-tokens: 4.0.0

  lru-cache@6.0.0:
    dependencies:
      yallist: 4.0.0

  markdown-magic-package-scripts@1.2.2(markdown-magic@2.6.1):
    dependencies:
      findup: 0.1.5
      markdown-magic: 2.6.1
      sort-scripts: 1.0.1

  markdown-magic@2.6.1:
    dependencies:
      '@technote-space/doctoc': 2.4.7
      commander: 7.2.0
      deepmerge: 4.3.1
      find-up: 5.0.0
      globby: 10.0.2
      is-local-path: 0.1.6
      json-alexander: 0.1.10
      mkdirp: 1.0.4
      sync-request: 6.1.0
    transitivePeerDependencies:
      - supports-color

  markdown-table@2.0.0:
    dependencies:
      repeat-string: 1.6.1

  math-intrinsics@1.1.0: {}

  mdast-util-find-and-replace@1.1.1:
    dependencies:
      escape-string-regexp: 4.0.0
      unist-util-is: 4.1.0
      unist-util-visit-parents: 3.1.1

  mdast-util-footnote@0.1.7:
    dependencies:
      mdast-util-to-markdown: 0.6.5
      micromark: 2.11.4
    transitivePeerDependencies:
      - supports-color

  mdast-util-from-markdown@0.8.5:
    dependencies:
      '@types/mdast': 3.0.15
      mdast-util-to-string: 2.0.0
      micromark: 2.11.4
      parse-entities: 2.0.0
      unist-util-stringify-position: 2.0.3
    transitivePeerDependencies:
      - supports-color

  mdast-util-frontmatter@0.2.0:
    dependencies:
      micromark-extension-frontmatter: 0.2.2

  mdast-util-gfm-autolink-literal@0.1.3:
    dependencies:
      ccount: 1.1.0
      mdast-util-find-and-replace: 1.1.1
      micromark: 2.11.4
    transitivePeerDependencies:
      - supports-color

  mdast-util-gfm-strikethrough@0.2.3:
    dependencies:
      mdast-util-to-markdown: 0.6.5

  mdast-util-gfm-table@0.1.6:
    dependencies:
      markdown-table: 2.0.0
      mdast-util-to-markdown: 0.6.5

  mdast-util-gfm-task-list-item@0.1.6:
    dependencies:
      mdast-util-to-markdown: 0.6.5

  mdast-util-gfm@0.1.2:
    dependencies:
      mdast-util-gfm-autolink-literal: 0.1.3
      mdast-util-gfm-strikethrough: 0.2.3
      mdast-util-gfm-table: 0.1.6
      mdast-util-gfm-task-list-item: 0.1.6
      mdast-util-to-markdown: 0.6.5
    transitivePeerDependencies:
      - supports-color

  mdast-util-to-markdown@0.6.5:
    dependencies:
      '@types/unist': 2.0.10
      longest-streak: 2.0.4
      mdast-util-to-string: 2.0.0
      parse-entities: 2.0.0
      repeat-string: 1.6.1
      zwitch: 1.0.5

  mdast-util-to-string@2.0.0: {}

  merge2@1.4.1: {}

  micromark-extension-footnote@0.3.2:
    dependencies:
      micromark: 2.11.4
    transitivePeerDependencies:
      - supports-color

  micromark-extension-frontmatter@0.2.2:
    dependencies:
      fault: 1.0.4

  micromark-extension-gfm-autolink-literal@0.5.7:
    dependencies:
      micromark: 2.11.4
    transitivePeerDependencies:
      - supports-color

  micromark-extension-gfm-strikethrough@0.6.5:
    dependencies:
      micromark: 2.11.4
    transitivePeerDependencies:
      - supports-color

  micromark-extension-gfm-table@0.4.3:
    dependencies:
      micromark: 2.11.4
    transitivePeerDependencies:
      - supports-color

  micromark-extension-gfm-tagfilter@0.3.0: {}

  micromark-extension-gfm-task-list-item@0.3.3:
    dependencies:
      micromark: 2.11.4
    transitivePeerDependencies:
      - supports-color

  micromark-extension-gfm@0.3.3:
    dependencies:
      micromark: 2.11.4
      micromark-extension-gfm-autolink-literal: 0.5.7
      micromark-extension-gfm-strikethrough: 0.6.5
      micromark-extension-gfm-table: 0.4.3
      micromark-extension-gfm-tagfilter: 0.3.0
      micromark-extension-gfm-task-list-item: 0.3.3
    transitivePeerDependencies:
      - supports-color

  micromark@2.11.4:
    dependencies:
      debug: 4.3.4(supports-color@8.1.1)
      parse-entities: 2.0.0
    transitivePeerDependencies:
      - supports-color

  micromatch@4.0.8:
    dependencies:
      braces: 3.0.3
      picomatch: 2.3.1

  mime-db@1.52.0: {}

  mime-types@2.1.35:
    dependencies:
      mime-db: 1.52.0

  min-indent@1.0.1: {}

  minimatch@3.1.2:
    dependencies:
      brace-expansion: 1.1.11

  minimatch@5.0.1:
    dependencies:
      brace-expansion: 2.0.1

  minimatch@9.0.3:
    dependencies:
      brace-expansion: 2.0.1

  minimatch@9.0.5:
    dependencies:
      brace-expansion: 2.0.1

  minimist@1.2.8: {}

  mkdirp@1.0.4: {}

  mkdirp@3.0.1: {}

  mocha-multi-reporters@1.5.1(mocha@10.4.0):
    dependencies:
      debug: 4.3.4(supports-color@8.1.1)
      lodash: 4.17.21
      mocha: 10.4.0
    transitivePeerDependencies:
      - supports-color

  mocha@10.4.0:
    dependencies:
      ansi-colors: 4.1.1
      browser-stdout: 1.3.1
      chokidar: 3.5.3
      debug: 4.3.4(supports-color@8.1.1)
      diff: 5.0.0
      escape-string-regexp: 4.0.0
      find-up: 5.0.0
      glob: 8.1.0
      he: 1.2.0
      js-yaml: 4.1.0
      log-symbols: 4.1.0
      minimatch: 5.0.1
      ms: 2.1.3
      serialize-javascript: 6.0.2
      strip-json-comments: 3.1.1
      supports-color: 8.1.1
      workerpool: 6.2.1
      yargs: 16.2.0
      yargs-parser: 20.2.4
      yargs-unparser: 2.0.0

  ms@2.1.2: {}

  ms@2.1.3: {}

  natural-compare@1.4.0: {}

  normalize-package-data@2.5.0:
    dependencies:
      hosted-git-info: 2.8.9
      resolve: 1.22.6
      semver: 5.7.2
      validate-npm-package-license: 3.0.4

  normalize-path@3.0.0: {}

  object-assign@4.1.1: {}

  object-inspect@1.12.3: {}

  object-keys@1.1.1: {}

  object.assign@4.1.4:
    dependencies:
      call-bind: 1.0.2
      define-properties: 1.2.1
      has-symbols: 1.0.3
      object-keys: 1.1.1

  object.entries@1.1.7:
    dependencies:
      call-bind: 1.0.2
      define-properties: 1.2.1
      es-abstract: 1.22.2

  object.fromentries@2.0.7:
    dependencies:
      call-bind: 1.0.2
      define-properties: 1.2.1
      es-abstract: 1.22.2

  object.hasown@1.1.3:
    dependencies:
      define-properties: 1.2.1
      es-abstract: 1.22.2

  object.values@1.1.7:
    dependencies:
      call-bind: 1.0.2
      define-properties: 1.2.1
      es-abstract: 1.22.2

  once@1.4.0:
    dependencies:
      wrappy: 1.0.2

  optionator@0.9.3:
    dependencies:
      '@aashutoshrathi/word-wrap': 1.2.6
      deep-is: 0.1.4
      fast-levenshtein: 2.0.6
      levn: 0.4.1
      prelude-ls: 1.2.1
      type-check: 0.4.0

  p-limit@2.3.0:
    dependencies:
      p-try: 2.2.0

  p-limit@3.1.0:
    dependencies:
      yocto-queue: 0.1.0

  p-locate@4.1.0:
    dependencies:
      p-limit: 2.3.0

  p-locate@5.0.0:
    dependencies:
      p-limit: 3.1.0

  p-try@2.2.0: {}

  parent-module@1.0.1:
    dependencies:
      callsites: 3.1.0

  parse-cache-control@1.0.1: {}

  parse-entities@2.0.0:
    dependencies:
      character-entities: 1.2.4
      character-entities-legacy: 1.1.4
      character-reference-invalid: 1.1.4
      is-alphanumerical: 1.0.4
      is-decimal: 1.0.4
      is-hexadecimal: 1.0.4

  parse-imports-exports@0.2.4:
    dependencies:
      parse-statements: 1.0.11

  parse-json@5.2.0:
    dependencies:
      '@babel/code-frame': 7.22.13
      error-ex: 1.3.2
      json-parse-even-better-errors: 2.3.1
      lines-and-columns: 1.2.4

  parse-statements@1.0.11: {}

  path-browserify@1.0.1: {}

  path-exists@4.0.0: {}

  path-is-absolute@1.0.1: {}

  path-key@3.1.1: {}

  path-parse@1.0.7: {}

  path-type@4.0.0: {}

  picomatch@2.3.1: {}

  pluralize@8.0.0: {}

  prelude-ls@1.2.1: {}

  prettier@3.6.2: {}

  process-nextick-args@2.0.1: {}

  promise@8.3.0:
    dependencies:
      asap: 2.0.6

  prop-types@15.8.1:
    dependencies:
      loose-envify: 1.4.0
      object-assign: 4.1.1
      react-is: 16.13.1

  punycode@2.3.0: {}

  qs@6.11.2:
    dependencies:
      side-channel: 1.0.4

  queue-microtask@1.2.3: {}

  randombytes@2.1.0:
    dependencies:
      safe-buffer: 5.2.1

  react-is@16.13.1: {}

  read-pkg-up@7.0.1:
    dependencies:
      find-up: 4.1.0
      read-pkg: 5.2.0
      type-fest: 0.8.1

  read-pkg@5.2.0:
    dependencies:
      '@types/normalize-package-data': 2.4.1
      normalize-package-data: 2.5.0
      parse-json: 5.2.0
      type-fest: 0.6.0

  readable-stream@2.3.8:
    dependencies:
      core-util-is: 1.0.3
      inherits: 2.0.4
      isarray: 1.0.0
      process-nextick-args: 2.0.1
      safe-buffer: 5.1.2
      string_decoder: 1.1.1
      util-deprecate: 1.0.2

  readdirp@3.6.0:
    dependencies:
      picomatch: 2.3.1

  reflect.getprototypeof@1.0.4:
    dependencies:
      call-bind: 1.0.2
      define-properties: 1.2.1
      es-abstract: 1.22.2
      get-intrinsic: 1.2.1
      globalthis: 1.0.3
      which-builtin-type: 1.1.3

  regexp-tree@0.1.27: {}

  regexp.prototype.flags@1.5.1:
    dependencies:
      call-bind: 1.0.2
      define-properties: 1.2.1
      set-function-name: 2.0.1

  regjsparser@0.10.0:
    dependencies:
      jsesc: 0.5.0

  remark-footnotes@3.0.0:
    dependencies:
      mdast-util-footnote: 0.1.7
      micromark-extension-footnote: 0.3.2
    transitivePeerDependencies:
      - supports-color

  remark-frontmatter@3.0.0:
    dependencies:
      mdast-util-frontmatter: 0.2.0
      micromark-extension-frontmatter: 0.2.2

  remark-gfm@1.0.0:
    dependencies:
      mdast-util-gfm: 0.1.2
      micromark-extension-gfm: 0.3.3
    transitivePeerDependencies:
      - supports-color

  remark-parse@9.0.0:
    dependencies:
      mdast-util-from-markdown: 0.8.5
    transitivePeerDependencies:
      - supports-color

  repeat-string@1.6.1: {}

  require-directory@2.1.1: {}

  resolve-from@4.0.0: {}

  resolve-pkg-maps@1.0.0: {}

  resolve@1.19.0:
    dependencies:
      is-core-module: 2.13.0
      path-parse: 1.0.7

  resolve@1.22.6:
    dependencies:
      is-core-module: 2.13.0
      path-parse: 1.0.7
      supports-preserve-symlinks-flag: 1.0.0

  resolve@2.0.0-next.4:
    dependencies:
      is-core-module: 2.13.0
      path-parse: 1.0.7
      supports-preserve-symlinks-flag: 1.0.0

  reusify@1.0.4: {}

  rimraf@3.0.2:
    dependencies:
      glob: 7.2.3

  run-parallel@1.2.0:
    dependencies:
      queue-microtask: 1.2.3

  rxjs@7.8.2:
    dependencies:
      tslib: 2.6.2

  safe-array-concat@1.0.1:
    dependencies:
      call-bind: 1.0.2
      get-intrinsic: 1.2.1
      has-symbols: 1.0.3
      isarray: 2.0.5

  safe-buffer@5.1.2: {}

  safe-buffer@5.2.1: {}

  safe-regex-test@1.0.0:
    dependencies:
      call-bind: 1.0.2
      get-intrinsic: 1.2.1
      is-regex: 1.1.4

  semver@5.7.2: {}

  semver@6.3.1: {}

  semver@7.5.4:
    dependencies:
      lru-cache: 6.0.0

  semver@7.6.3: {}

  semver@7.7.2: {}

  serialize-javascript@6.0.2:
    dependencies:
      randombytes: 2.1.0

  set-function-name@2.0.1:
    dependencies:
      define-data-property: 1.1.0
      functions-have-names: 1.2.3
      has-property-descriptors: 1.0.0

  shebang-command@2.0.0:
    dependencies:
      shebang-regex: 3.0.0

  shebang-regex@3.0.0: {}

  shell-quote@1.8.3: {}

  side-channel@1.0.4:
    dependencies:
      call-bind: 1.0.2
      get-intrinsic: 1.2.1
      object-inspect: 1.12.3

  slash@3.0.0: {}

  sort-json@2.0.1:
    dependencies:
      detect-indent: 5.0.0
      detect-newline: 2.1.0
      minimist: 1.2.8

  sort-scripts@1.0.1: {}

  spdx-correct@3.2.0:
    dependencies:
      spdx-expression-parse: 3.0.1
      spdx-license-ids: 3.0.13

  spdx-exceptions@2.3.0: {}

  spdx-expression-parse@3.0.1:
    dependencies:
      spdx-exceptions: 2.3.0
      spdx-license-ids: 3.0.13

  spdx-expression-parse@4.0.0:
    dependencies:
      spdx-exceptions: 2.3.0
      spdx-license-ids: 3.0.13

  spdx-license-ids@3.0.13: {}

  string-width@4.2.3:
    dependencies:
      emoji-regex: 8.0.0
      is-fullwidth-code-point: 3.0.0
      strip-ansi: 6.0.1

  string.prototype.matchall@4.0.10:
    dependencies:
      call-bind: 1.0.2
      define-properties: 1.2.1
      es-abstract: 1.22.2
      get-intrinsic: 1.2.1
      has-symbols: 1.0.3
      internal-slot: 1.0.5
      regexp.prototype.flags: 1.5.1
      set-function-name: 2.0.1
      side-channel: 1.0.4

  string.prototype.trim@1.2.8:
    dependencies:
      call-bind: 1.0.2
      define-properties: 1.2.1
      es-abstract: 1.22.2

  string.prototype.trimend@1.0.7:
    dependencies:
      call-bind: 1.0.2
      define-properties: 1.2.1
      es-abstract: 1.22.2

  string.prototype.trimstart@1.0.7:
    dependencies:
      call-bind: 1.0.2
      define-properties: 1.2.1
      es-abstract: 1.22.2

  string_decoder@1.1.1:
    dependencies:
      safe-buffer: 5.1.2

  strip-ansi@6.0.1:
    dependencies:
      ansi-regex: 5.0.1

  strip-indent@3.0.0:
    dependencies:
      min-indent: 1.0.1

  strip-json-comments@3.1.1: {}

  supports-color@5.5.0:
    dependencies:
      has-flag: 3.0.0

  supports-color@7.2.0:
    dependencies:
      has-flag: 4.0.0

  supports-color@8.1.1:
    dependencies:
      has-flag: 4.0.0

  supports-preserve-symlinks-flag@1.0.0: {}

  sync-request@6.1.0:
    dependencies:
      http-response-object: 3.0.2
      sync-rpc: 1.3.6
      then-request: 6.0.2

  sync-rpc@1.3.6:
    dependencies:
      get-port: 3.2.0

  tapable@2.2.1: {}

  text-table@0.2.0: {}

  then-request@6.0.2:
    dependencies:
      '@types/concat-stream': 1.6.1
      '@types/form-data': 0.0.33
      '@types/node': 8.10.66
      '@types/qs': 6.9.10
      caseless: 0.12.0
      concat-stream: 1.6.2
      form-data: 2.5.5
      http-basic: 8.1.3
      http-response-object: 3.0.2
      promise: 8.3.0
      qs: 6.11.2

  to-regex-range@5.0.1:
    dependencies:
      is-number: 7.0.0

  traverse@0.6.7: {}

  tree-kill@1.2.2: {}

  trough@1.0.5: {}

  ts-api-utils@1.0.3(typescript@5.4.5):
    dependencies:
      typescript: 5.4.5

  ts-api-utils@2.1.0(typescript@5.4.5):
    dependencies:
      typescript: 5.4.5

  ts-morph@22.0.0:
    dependencies:
      '@ts-morph/common': 0.23.0
      code-block-writer: 13.0.2

  tslib@2.6.2: {}

  type-check@0.4.0:
    dependencies:
      prelude-ls: 1.2.1

  type-fest@0.20.2: {}

  type-fest@0.6.0: {}

  type-fest@0.8.1: {}

  typed-array-buffer@1.0.0:
    dependencies:
      call-bind: 1.0.2
      get-intrinsic: 1.2.1
      is-typed-array: 1.1.12

  typed-array-byte-length@1.0.0:
    dependencies:
      call-bind: 1.0.2
      for-each: 0.3.3
      has-proto: 1.0.1
      is-typed-array: 1.1.12

  typed-array-byte-offset@1.0.0:
    dependencies:
      available-typed-arrays: 1.0.5
      call-bind: 1.0.2
      for-each: 0.3.3
      has-proto: 1.0.1
      is-typed-array: 1.1.12

  typed-array-length@1.0.4:
    dependencies:
      call-bind: 1.0.2
      for-each: 0.3.3
      is-typed-array: 1.1.12

  typedarray@0.0.6: {}

  typescript@5.4.5: {}

  unbox-primitive@1.0.2:
    dependencies:
      call-bind: 1.0.2
      has-bigints: 1.0.2
      has-symbols: 1.0.3
      which-boxed-primitive: 1.0.2

  undici-types@5.26.5: {}

  unified@9.2.2:
    dependencies:
      '@types/unist': 2.0.10
      bail: 1.0.5
      extend: 3.0.2
      is-buffer: 2.0.5
      is-plain-obj: 2.1.0
      trough: 1.0.5
      vfile: 4.2.1

  unist-util-is@4.1.0: {}

  unist-util-stringify-position@2.0.3:
    dependencies:
      '@types/unist': 2.0.10

  unist-util-visit-parents@3.1.1:
    dependencies:
      '@types/unist': 2.0.10
      unist-util-is: 4.1.0

  universalify@0.1.2: {}

  update-section@0.3.3: {}

  uri-js@4.4.1:
    dependencies:
      punycode: 2.3.0

  util-deprecate@1.0.2: {}

  validate-npm-package-license@3.0.4:
    dependencies:
      spdx-correct: 3.2.0
      spdx-expression-parse: 3.0.1

  validator@13.11.0: {}

  vfile-message@2.0.4:
    dependencies:
      '@types/unist': 2.0.10
      unist-util-stringify-position: 2.0.3

  vfile@4.2.1:
    dependencies:
      '@types/unist': 2.0.10
      is-buffer: 2.0.5
      unist-util-stringify-position: 2.0.3
      vfile-message: 2.0.4

  which-boxed-primitive@1.0.2:
    dependencies:
      is-bigint: 1.0.4
      is-boolean-object: 1.1.2
      is-number-object: 1.0.7
      is-string: 1.0.7
      is-symbol: 1.0.4

  which-builtin-type@1.1.3:
    dependencies:
      function.prototype.name: 1.1.6
      has-tostringtag: 1.0.0
      is-async-function: 2.0.0
      is-date-object: 1.0.5
      is-finalizationregistry: 1.0.2
      is-generator-function: 1.0.10
      is-regex: 1.1.4
      is-weakref: 1.0.2
      isarray: 2.0.5
      which-boxed-primitive: 1.0.2
      which-collection: 1.0.1
      which-typed-array: 1.1.11

  which-collection@1.0.1:
    dependencies:
      is-map: 2.0.2
      is-set: 2.0.2
      is-weakmap: 2.0.1
      is-weakset: 2.0.2

  which-typed-array@1.1.11:
    dependencies:
      available-typed-arrays: 1.0.5
      call-bind: 1.0.2
      for-each: 0.3.3
      gopd: 1.0.1
      has-tostringtag: 1.0.0

  which@2.0.2:
    dependencies:
      isexe: 2.0.0

  workerpool@6.2.1: {}

  wrap-ansi@7.0.0:
    dependencies:
      ansi-styles: 4.3.0
      string-width: 4.2.3
      strip-ansi: 6.0.1

  wrappy@1.0.2: {}

  y18n@5.0.8: {}

  yallist@4.0.0: {}

  yargs-parser@20.2.4: {}

  yargs-parser@21.1.1: {}

  yargs-unparser@2.0.0:
    dependencies:
      camelcase: 6.3.0
      decamelize: 4.0.0
      flat: 5.0.2
      is-plain-obj: 2.1.0

  yargs@16.2.0:
    dependencies:
      cliui: 7.0.4
      escalade: 3.1.1
      get-caller-file: 2.0.5
      require-directory: 2.1.1
      string-width: 4.2.3
      y18n: 5.0.8
      yargs-parser: 20.2.4

  yargs@17.7.2:
    dependencies:
      cliui: 8.0.1
      escalade: 3.1.1
      get-caller-file: 2.0.5
      require-directory: 2.1.1
      string-width: 4.2.3
      y18n: 5.0.8
      yargs-parser: 21.1.1

  yocto-queue@0.1.0: {}

  z-schema@5.0.5:
    dependencies:
      lodash.get: 4.4.2
      lodash.isequal: 4.5.0
      validator: 13.11.0
    optionalDependencies:
      commander: 9.5.0

  zwitch@1.0.5: {}<|MERGE_RESOLUTION|>--- conflicted
+++ resolved
@@ -48,13 +48,8 @@
         specifier: npm:eslint-plugin-i@~2.29.1
         version: eslint-plugin-i@2.29.1(@typescript-eslint/parser@7.0.2(eslint@8.57.1)(typescript@5.4.5))(eslint-import-resolver-typescript@3.6.3)(eslint@8.57.1)
       eslint-plugin-jsdoc:
-<<<<<<< HEAD
         specifier: ~54.3.1
-        version: 54.3.1(eslint@8.56.0)
-=======
-        specifier: ~46.8.2
-        version: 46.8.2(eslint@8.57.1)
->>>>>>> f99d791b
+        version: 54.3.1(eslint@8.57.1)
       eslint-plugin-promise:
         specifier: ~6.1.1
         version: 6.1.1(eslint@8.57.1)
@@ -343,24 +338,13 @@
     resolution: {integrity: sha512-ZzcCQHj4JaXFjdOql6adYV4B/oFOFjPOC9XYwCaZFRvqN8Llfvv4gSxrkQkd2u4Ci62i2c6W6gkDwQJDaRc4nA==}
     engines: {node: ^16.0.0 || >=18.0.0}
 
-<<<<<<< HEAD
+  '@typescript-eslint/types@8.31.1':
+    resolution: {integrity: sha512-SfepaEFUDQYRoA70DD9GtytljBePSj17qPxFHA/h3eg6lPTqGJ5mWOtbXCk1YrVU1cTJRd14nhaXWFu0l2troQ==}
+    engines: {node: ^18.18.0 || ^20.9.0 || >=21.1.0}
+
   '@typescript-eslint/types@8.42.0':
     resolution: {integrity: sha512-LdtAWMiFmbRLNP7JNeY0SqEtJvGMYSzfiWBSmx+VSZ1CH+1zyl8Mmw1TT39OrtsRvIYShjJWzTDMPWZJCpwBlw==}
     engines: {node: ^18.18.0 || ^20.9.0 || >=21.1.0}
-
-  '@typescript-eslint/typescript-estree@5.59.11':
-    resolution: {integrity: sha512-YupOpot5hJO0maupJXixi6l5ETdrITxeo5eBOeuV7RSKgYdU3G5cxO49/9WRnJq9EMrB7AuTSLH/bqOsXi7wPA==}
-    engines: {node: ^12.22.0 || ^14.17.0 || >=16.0.0}
-    peerDependencies:
-      typescript: '*'
-    peerDependenciesMeta:
-      typescript:
-        optional: true
-=======
-  '@typescript-eslint/types@8.31.1':
-    resolution: {integrity: sha512-SfepaEFUDQYRoA70DD9GtytljBePSj17qPxFHA/h3eg6lPTqGJ5mWOtbXCk1YrVU1cTJRd14nhaXWFu0l2troQ==}
-    engines: {node: ^18.18.0 || ^20.9.0 || >=21.1.0}
->>>>>>> f99d791b
 
   '@typescript-eslint/typescript-estree@6.21.0':
     resolution: {integrity: sha512-6npJTkZcO+y2/kr+z0hc4HwNfrrP4kNYh57ek7yCNlrBjWQ1Y0OS7jiZTkgumrvkX5HkEKXFZkkdFNkaW2wmUQ==}
@@ -962,13 +946,8 @@
     resolution: {integrity: sha512-Uhdk5sfqcee/9H/rCOJikYz67o0a2Tw2hGRPOG2Y1R2dg7brRe1uG0yaNQDHu+TO/uQPF/5eCapvYSmHUjt7JQ==}
     engines: {node: ^18.18.0 || ^20.9.0 || >=21.1.0}
 
-<<<<<<< HEAD
-  eslint@8.56.0:
-    resolution: {integrity: sha512-Go19xM6T9puCOWntie1/P997aXxFsOi37JIHRWI514Hc6ZnaHGKY9xFhrU65RT6CcBEzZoGG1e6Nq+DT04ZtZQ==}
-=======
   eslint@8.57.1:
     resolution: {integrity: sha512-ypowyDxpVSYpkXr9WPv2PAZCtNip1Mv5KTW0SCurXv/9iOpcrH9PaqUElksqEB6pChqHGDRCFTyrZlGhnLNGiA==}
->>>>>>> f99d791b
     engines: {node: ^12.22.0 || ^14.17.0 || >=16.0.0}
     deprecated: This version is no longer supported. Please see https://eslint.org/version-support for other options.
     hasBin: true
@@ -2545,25 +2524,9 @@
 
   '@typescript-eslint/types@7.0.2': {}
 
-<<<<<<< HEAD
+  '@typescript-eslint/types@8.31.1': {}
+
   '@typescript-eslint/types@8.42.0': {}
-
-  '@typescript-eslint/typescript-estree@5.59.11(typescript@5.4.5)':
-    dependencies:
-      '@typescript-eslint/types': 5.59.11
-      '@typescript-eslint/visitor-keys': 5.59.11
-      debug: 4.3.4(supports-color@8.1.1)
-      globby: 11.1.0
-      is-glob: 4.0.3
-      semver: 7.5.4
-      tsutils: 3.21.0(typescript@5.4.5)
-    optionalDependencies:
-      typescript: 5.4.5
-    transitivePeerDependencies:
-      - supports-color
-=======
-  '@typescript-eslint/types@8.31.1': {}
->>>>>>> f99d791b
 
   '@typescript-eslint/typescript-estree@6.21.0(typescript@5.4.5)':
     dependencies:
@@ -3181,31 +3144,19 @@
       - eslint-import-resolver-webpack
       - supports-color
 
-<<<<<<< HEAD
-  eslint-plugin-jsdoc@54.3.1(eslint@8.56.0):
-=======
-  eslint-plugin-jsdoc@46.8.2(eslint@8.57.1):
->>>>>>> f99d791b
+  eslint-plugin-jsdoc@54.3.1(eslint@8.57.1):
     dependencies:
       '@es-joy/jsdoccomment': 0.53.0
       are-docs-informative: 0.0.2
       comment-parser: 1.4.1
       debug: 4.4.1
       escape-string-regexp: 4.0.0
-<<<<<<< HEAD
-      eslint: 8.56.0
+      eslint: 8.57.1
       espree: 10.4.0
       esquery: 1.6.0
       parse-imports-exports: 0.2.4
       semver: 7.7.2
       spdx-expression-parse: 4.0.0
-=======
-      eslint: 8.57.1
-      esquery: 1.5.0
-      is-builtin-module: 3.2.1
-      semver: 7.5.4
-      spdx-expression-parse: 3.0.1
->>>>>>> f99d791b
     transitivePeerDependencies:
       - supports-color
 
@@ -3279,11 +3230,7 @@
 
   eslint-visitor-keys@4.2.1: {}
 
-<<<<<<< HEAD
-  eslint@8.56.0:
-=======
   eslint@8.57.1:
->>>>>>> f99d791b
     dependencies:
       '@eslint-community/eslint-utils': 4.4.0(eslint@8.57.1)
       '@eslint-community/regexpp': 4.8.1
