--- conflicted
+++ resolved
@@ -13,11 +13,7 @@
     dependencies:
       '@fluid-internal/eslint-plugin-fluid':
         specifier: ^0.1.5
-<<<<<<< HEAD
-        version: 0.1.5(eslint@8.57.1)(typescript@5.1.6)
-=======
-        version: 0.1.5(eslint@8.56.0)(typescript@5.4.5)
->>>>>>> f55495a2
+        version: 0.1.5(eslint@8.57.1)(typescript@5.4.5)
       '@microsoft/tsdoc':
         specifier: ^0.15.1
         version: 0.15.1
@@ -25,31 +21,17 @@
         specifier: ~1.4.0
         version: 1.4.0
       '@rushstack/eslint-plugin':
-<<<<<<< HEAD
         specifier: ~0.19.0
-        version: 0.19.0(eslint@8.57.1)(typescript@5.1.6)
+        version: 0.19.0(eslint@8.57.1)(typescript@5.4.5)
       '@rushstack/eslint-plugin-security':
         specifier: ~0.11.0
-        version: 0.11.0(eslint@8.57.1)(typescript@5.1.6)
+        version: 0.11.0(eslint@8.57.1)(typescript@5.4.5)
       '@typescript-eslint/eslint-plugin':
         specifier: ~7.0.0
-        version: 7.0.2(@typescript-eslint/parser@7.0.2(eslint@8.57.1)(typescript@5.1.6))(eslint@8.57.1)(typescript@5.1.6)
+        version: 7.0.2(@typescript-eslint/parser@7.0.2(eslint@8.57.1)(typescript@5.4.5))(eslint@8.57.1)(typescript@5.4.5)
       '@typescript-eslint/parser':
         specifier: ~7.0.0
-        version: 7.0.2(eslint@8.57.1)(typescript@5.1.6)
-=======
-        specifier: ~0.13.1
-        version: 0.13.1(eslint@8.56.0)(typescript@5.4.5)
-      '@rushstack/eslint-plugin-security':
-        specifier: ~0.7.1
-        version: 0.7.1(eslint@8.56.0)(typescript@5.4.5)
-      '@typescript-eslint/eslint-plugin':
-        specifier: ~7.0.0
-        version: 7.0.2(@typescript-eslint/parser@7.0.2(eslint@8.56.0)(typescript@5.4.5))(eslint@8.56.0)(typescript@5.4.5)
-      '@typescript-eslint/parser':
-        specifier: ~7.0.0
-        version: 7.0.2(eslint@8.56.0)(typescript@5.4.5)
->>>>>>> f55495a2
+        version: 7.0.2(eslint@8.57.1)(typescript@5.4.5)
       eslint-config-biome:
         specifier: ~1.9.3
         version: 1.9.3
@@ -58,21 +40,13 @@
         version: 9.0.0(eslint@8.57.1)
       eslint-import-resolver-typescript:
         specifier: ~3.6.3
-<<<<<<< HEAD
-        version: 3.6.3(@typescript-eslint/parser@7.0.2(eslint@8.57.1)(typescript@5.1.6))(eslint-plugin-i@2.29.1)(eslint@8.57.1)
-=======
-        version: 3.6.3(@typescript-eslint/parser@7.0.2(eslint@8.56.0)(typescript@5.4.5))(eslint-plugin-i@2.29.1)(eslint@8.56.0)
->>>>>>> f55495a2
+        version: 3.6.3(@typescript-eslint/parser@7.0.2(eslint@8.57.1)(typescript@5.4.5))(eslint-plugin-i@2.29.1)(eslint@8.57.1)
       eslint-plugin-eslint-comments:
         specifier: ~3.2.0
         version: 3.2.0(eslint@8.57.1)
       eslint-plugin-import:
         specifier: npm:eslint-plugin-i@~2.29.1
-<<<<<<< HEAD
-        version: eslint-plugin-i@2.29.1(@typescript-eslint/parser@7.0.2(eslint@8.57.1)(typescript@5.1.6))(eslint-import-resolver-typescript@3.6.3)(eslint@8.57.1)
-=======
-        version: eslint-plugin-i@2.29.1(@typescript-eslint/parser@7.0.2(eslint@8.56.0)(typescript@5.4.5))(eslint-import-resolver-typescript@3.6.3)(eslint@8.56.0)
->>>>>>> f55495a2
+        version: eslint-plugin-i@2.29.1(@typescript-eslint/parser@7.0.2(eslint@8.57.1)(typescript@5.4.5))(eslint-import-resolver-typescript@3.6.3)(eslint@8.57.1)
       eslint-plugin-jsdoc:
         specifier: ~46.8.2
         version: 46.8.2(eslint@8.57.1)
@@ -93,11 +67,7 @@
         version: 48.0.1(eslint@8.57.1)
       eslint-plugin-unused-imports:
         specifier: ~3.2.0
-<<<<<<< HEAD
-        version: 3.2.0(@typescript-eslint/eslint-plugin@7.0.2(@typescript-eslint/parser@7.0.2(eslint@8.57.1)(typescript@5.1.6))(eslint@8.57.1)(typescript@5.1.6))(eslint@8.57.1)
-=======
-        version: 3.2.0(@typescript-eslint/eslint-plugin@7.0.2(@typescript-eslint/parser@7.0.2(eslint@8.56.0)(typescript@5.4.5))(eslint@8.56.0)(typescript@5.4.5))(eslint@8.56.0)
->>>>>>> f55495a2
+        version: 3.2.0(@typescript-eslint/eslint-plugin@7.0.2(@typescript-eslint/parser@7.0.2(eslint@8.57.1)(typescript@5.4.5))(eslint@8.57.1)(typescript@5.4.5))(eslint@8.57.1)
     devDependencies:
       '@fluid-tools/markdown-magic':
         specifier: file:../../../tools/markdown-magic
@@ -2224,17 +2194,10 @@
 
   '@eslint/js@8.57.1': {}
 
-<<<<<<< HEAD
-  '@fluid-internal/eslint-plugin-fluid@0.1.5(eslint@8.57.1)(typescript@5.1.6)':
+  '@fluid-internal/eslint-plugin-fluid@0.1.5(eslint@8.57.1)(typescript@5.4.5)':
     dependencies:
       '@microsoft/tsdoc': 0.14.2
-      '@typescript-eslint/parser': 6.21.0(eslint@8.57.1)(typescript@5.1.6)
-=======
-  '@fluid-internal/eslint-plugin-fluid@0.1.5(eslint@8.56.0)(typescript@5.4.5)':
-    dependencies:
-      '@microsoft/tsdoc': 0.14.2
-      '@typescript-eslint/parser': 6.21.0(eslint@8.56.0)(typescript@5.4.5)
->>>>>>> f55495a2
+      '@typescript-eslint/parser': 6.21.0(eslint@8.57.1)(typescript@5.4.5)
       ts-morph: 22.0.0
     transitivePeerDependencies:
       - eslint
@@ -2294,36 +2257,20 @@
 
   '@rushstack/eslint-patch@1.4.0': {}
 
-<<<<<<< HEAD
-  '@rushstack/eslint-plugin-security@0.11.0(eslint@8.57.1)(typescript@5.1.6)':
+  '@rushstack/eslint-plugin-security@0.11.0(eslint@8.57.1)(typescript@5.4.5)':
     dependencies:
       '@rushstack/tree-pattern': 0.3.4
-      '@typescript-eslint/utils': 8.31.1(eslint@8.57.1)(typescript@5.1.6)
+      '@typescript-eslint/utils': 8.31.1(eslint@8.57.1)(typescript@5.4.5)
       eslint: 8.57.1
-=======
-  '@rushstack/eslint-plugin-security@0.7.1(eslint@8.56.0)(typescript@5.4.5)':
-    dependencies:
-      '@rushstack/tree-pattern': 0.3.1
-      '@typescript-eslint/experimental-utils': 5.59.11(eslint@8.56.0)(typescript@5.4.5)
-      eslint: 8.56.0
->>>>>>> f55495a2
     transitivePeerDependencies:
       - supports-color
       - typescript
 
-<<<<<<< HEAD
-  '@rushstack/eslint-plugin@0.19.0(eslint@8.57.1)(typescript@5.1.6)':
+  '@rushstack/eslint-plugin@0.19.0(eslint@8.57.1)(typescript@5.4.5)':
     dependencies:
       '@rushstack/tree-pattern': 0.3.4
-      '@typescript-eslint/utils': 8.31.1(eslint@8.57.1)(typescript@5.1.6)
+      '@typescript-eslint/utils': 8.31.1(eslint@8.57.1)(typescript@5.4.5)
       eslint: 8.57.1
-=======
-  '@rushstack/eslint-plugin@0.13.1(eslint@8.56.0)(typescript@5.4.5)':
-    dependencies:
-      '@rushstack/tree-pattern': 0.3.1
-      '@typescript-eslint/experimental-utils': 5.59.11(eslint@8.56.0)(typescript@5.4.5)
-      eslint: 8.56.0
->>>>>>> f55495a2
     transitivePeerDependencies:
       - supports-color
       - typescript
@@ -2453,23 +2400,13 @@
 
   '@types/unist@2.0.10': {}
 
-<<<<<<< HEAD
-  '@typescript-eslint/eslint-plugin@7.0.2(@typescript-eslint/parser@7.0.2(eslint@8.57.1)(typescript@5.1.6))(eslint@8.57.1)(typescript@5.1.6)':
+  '@typescript-eslint/eslint-plugin@7.0.2(@typescript-eslint/parser@7.0.2(eslint@8.57.1)(typescript@5.4.5))(eslint@8.57.1)(typescript@5.4.5)':
     dependencies:
       '@eslint-community/regexpp': 4.8.1
-      '@typescript-eslint/parser': 7.0.2(eslint@8.57.1)(typescript@5.1.6)
+      '@typescript-eslint/parser': 7.0.2(eslint@8.57.1)(typescript@5.4.5)
       '@typescript-eslint/scope-manager': 7.0.2
-      '@typescript-eslint/type-utils': 7.0.2(eslint@8.57.1)(typescript@5.1.6)
-      '@typescript-eslint/utils': 7.0.2(eslint@8.57.1)(typescript@5.1.6)
-=======
-  '@typescript-eslint/eslint-plugin@7.0.2(@typescript-eslint/parser@7.0.2(eslint@8.56.0)(typescript@5.4.5))(eslint@8.56.0)(typescript@5.4.5)':
-    dependencies:
-      '@eslint-community/regexpp': 4.8.1
-      '@typescript-eslint/parser': 7.0.2(eslint@8.56.0)(typescript@5.4.5)
-      '@typescript-eslint/scope-manager': 7.0.2
-      '@typescript-eslint/type-utils': 7.0.2(eslint@8.56.0)(typescript@5.4.5)
-      '@typescript-eslint/utils': 7.0.2(eslint@8.56.0)(typescript@5.4.5)
->>>>>>> f55495a2
+      '@typescript-eslint/type-utils': 7.0.2(eslint@8.57.1)(typescript@5.4.5)
+      '@typescript-eslint/utils': 7.0.2(eslint@8.57.1)(typescript@5.4.5)
       '@typescript-eslint/visitor-keys': 7.0.2
       debug: 4.3.7
       eslint: 8.57.1
@@ -2483,19 +2420,7 @@
     transitivePeerDependencies:
       - supports-color
 
-<<<<<<< HEAD
-  '@typescript-eslint/parser@6.21.0(eslint@8.57.1)(typescript@5.1.6)':
-=======
-  '@typescript-eslint/experimental-utils@5.59.11(eslint@8.56.0)(typescript@5.4.5)':
-    dependencies:
-      '@typescript-eslint/utils': 5.59.11(eslint@8.56.0)(typescript@5.4.5)
-      eslint: 8.56.0
-    transitivePeerDependencies:
-      - supports-color
-      - typescript
-
-  '@typescript-eslint/parser@6.21.0(eslint@8.56.0)(typescript@5.4.5)':
->>>>>>> f55495a2
+  '@typescript-eslint/parser@6.21.0(eslint@8.57.1)(typescript@5.4.5)':
     dependencies:
       '@typescript-eslint/scope-manager': 6.21.0
       '@typescript-eslint/types': 6.21.0
@@ -2508,11 +2433,7 @@
     transitivePeerDependencies:
       - supports-color
 
-<<<<<<< HEAD
-  '@typescript-eslint/parser@7.0.2(eslint@8.57.1)(typescript@5.1.6)':
-=======
-  '@typescript-eslint/parser@7.0.2(eslint@8.56.0)(typescript@5.4.5)':
->>>>>>> f55495a2
+  '@typescript-eslint/parser@7.0.2(eslint@8.57.1)(typescript@5.4.5)':
     dependencies:
       '@typescript-eslint/scope-manager': 7.0.2
       '@typescript-eslint/types': 7.0.2
@@ -2535,28 +2456,18 @@
       '@typescript-eslint/types': 7.0.2
       '@typescript-eslint/visitor-keys': 7.0.2
 
-<<<<<<< HEAD
   '@typescript-eslint/scope-manager@8.31.1':
     dependencies:
       '@typescript-eslint/types': 8.31.1
       '@typescript-eslint/visitor-keys': 8.31.1
 
-  '@typescript-eslint/type-utils@7.0.2(eslint@8.57.1)(typescript@5.1.6)':
-    dependencies:
-      '@typescript-eslint/typescript-estree': 7.0.2(typescript@5.1.6)
-      '@typescript-eslint/utils': 7.0.2(eslint@8.57.1)(typescript@5.1.6)
+  '@typescript-eslint/type-utils@7.0.2(eslint@8.57.1)(typescript@5.4.5)':
+    dependencies:
+      '@typescript-eslint/typescript-estree': 7.0.2(typescript@5.4.5)
+      '@typescript-eslint/utils': 7.0.2(eslint@8.57.1)(typescript@5.4.5)
       debug: 4.3.7
       eslint: 8.57.1
-      ts-api-utils: 1.0.3(typescript@5.1.6)
-=======
-  '@typescript-eslint/type-utils@7.0.2(eslint@8.56.0)(typescript@5.4.5)':
-    dependencies:
-      '@typescript-eslint/typescript-estree': 7.0.2(typescript@5.4.5)
-      '@typescript-eslint/utils': 7.0.2(eslint@8.56.0)(typescript@5.4.5)
-      debug: 4.3.7
-      eslint: 8.56.0
       ts-api-utils: 1.0.3(typescript@5.4.5)
->>>>>>> f55495a2
     optionalDependencies:
       typescript: 5.4.5
     transitivePeerDependencies:
@@ -2566,23 +2477,7 @@
 
   '@typescript-eslint/types@7.0.2': {}
 
-<<<<<<< HEAD
   '@typescript-eslint/types@8.31.1': {}
-=======
-  '@typescript-eslint/typescript-estree@5.59.11(typescript@5.4.5)':
-    dependencies:
-      '@typescript-eslint/types': 5.59.11
-      '@typescript-eslint/visitor-keys': 5.59.11
-      debug: 4.3.4(supports-color@8.1.1)
-      globby: 11.1.0
-      is-glob: 4.0.3
-      semver: 7.5.4
-      tsutils: 3.21.0(typescript@5.4.5)
-    optionalDependencies:
-      typescript: 5.4.5
-    transitivePeerDependencies:
-      - supports-color
->>>>>>> f55495a2
 
   '@typescript-eslint/typescript-estree@6.21.0(typescript@5.4.5)':
     dependencies:
@@ -2614,8 +2509,7 @@
     transitivePeerDependencies:
       - supports-color
 
-<<<<<<< HEAD
-  '@typescript-eslint/typescript-estree@8.31.1(typescript@5.1.6)':
+  '@typescript-eslint/typescript-estree@8.31.1(typescript@5.4.5)':
     dependencies:
       '@typescript-eslint/types': 8.31.1
       '@typescript-eslint/visitor-keys': 8.31.1
@@ -2624,55 +2518,33 @@
       is-glob: 4.0.3
       minimatch: 9.0.5
       semver: 7.6.3
-      ts-api-utils: 2.1.0(typescript@5.1.6)
-      typescript: 5.1.6
-=======
-  '@typescript-eslint/utils@5.59.11(eslint@8.56.0)(typescript@5.4.5)':
-    dependencies:
-      '@eslint-community/eslint-utils': 4.4.0(eslint@8.56.0)
-      '@types/json-schema': 7.0.13
-      '@types/semver': 7.5.2
-      '@typescript-eslint/scope-manager': 5.59.11
-      '@typescript-eslint/types': 5.59.11
-      '@typescript-eslint/typescript-estree': 5.59.11(typescript@5.4.5)
-      eslint: 8.56.0
-      eslint-scope: 5.1.1
-      semver: 7.5.4
->>>>>>> f55495a2
+      ts-api-utils: 2.1.0(typescript@5.4.5)
+      typescript: 5.4.5
     transitivePeerDependencies:
       - supports-color
 
-<<<<<<< HEAD
-  '@typescript-eslint/utils@7.0.2(eslint@8.57.1)(typescript@5.1.6)':
-=======
-  '@typescript-eslint/utils@7.0.2(eslint@8.56.0)(typescript@5.4.5)':
->>>>>>> f55495a2
+  '@typescript-eslint/utils@7.0.2(eslint@8.57.1)(typescript@5.4.5)':
     dependencies:
       '@eslint-community/eslint-utils': 4.4.0(eslint@8.57.1)
       '@types/json-schema': 7.0.13
       '@types/semver': 7.5.2
       '@typescript-eslint/scope-manager': 7.0.2
       '@typescript-eslint/types': 7.0.2
-<<<<<<< HEAD
-      '@typescript-eslint/typescript-estree': 7.0.2(typescript@5.1.6)
+      '@typescript-eslint/typescript-estree': 7.0.2(typescript@5.4.5)
       eslint: 8.57.1
-=======
-      '@typescript-eslint/typescript-estree': 7.0.2(typescript@5.4.5)
-      eslint: 8.56.0
->>>>>>> f55495a2
       semver: 7.6.3
     transitivePeerDependencies:
       - supports-color
       - typescript
 
-  '@typescript-eslint/utils@8.31.1(eslint@8.57.1)(typescript@5.1.6)':
+  '@typescript-eslint/utils@8.31.1(eslint@8.57.1)(typescript@5.4.5)':
     dependencies:
       '@eslint-community/eslint-utils': 4.4.0(eslint@8.57.1)
       '@typescript-eslint/scope-manager': 8.31.1
       '@typescript-eslint/types': 8.31.1
-      '@typescript-eslint/typescript-estree': 8.31.1(typescript@5.1.6)
+      '@typescript-eslint/typescript-estree': 8.31.1(typescript@5.4.5)
       eslint: 8.57.1
-      typescript: 5.1.6
+      typescript: 5.4.5
     transitivePeerDependencies:
       - supports-color
 
@@ -3150,77 +3022,43 @@
     transitivePeerDependencies:
       - supports-color
 
-<<<<<<< HEAD
-  eslint-import-resolver-typescript@3.6.3(@typescript-eslint/parser@7.0.2(eslint@8.57.1)(typescript@5.1.6))(eslint-plugin-i@2.29.1)(eslint@8.57.1):
-=======
-  eslint-import-resolver-typescript@3.6.3(@typescript-eslint/parser@7.0.2(eslint@8.56.0)(typescript@5.4.5))(eslint-plugin-i@2.29.1)(eslint@8.56.0):
->>>>>>> f55495a2
+  eslint-import-resolver-typescript@3.6.3(@typescript-eslint/parser@7.0.2(eslint@8.57.1)(typescript@5.4.5))(eslint-plugin-i@2.29.1)(eslint@8.57.1):
     dependencies:
       '@nolyfill/is-core-module': 1.0.39
       debug: 4.3.7
       enhanced-resolve: 5.15.0
-<<<<<<< HEAD
       eslint: 8.57.1
-      eslint-module-utils: 2.12.0(@typescript-eslint/parser@7.0.2(eslint@8.57.1)(typescript@5.1.6))(eslint-import-resolver-typescript@3.6.3)(eslint@8.57.1)
-=======
-      eslint: 8.56.0
-      eslint-module-utils: 2.12.0(@typescript-eslint/parser@7.0.2(eslint@8.56.0)(typescript@5.4.5))(eslint-import-resolver-typescript@3.6.3)(eslint@8.56.0)
->>>>>>> f55495a2
+      eslint-module-utils: 2.12.0(@typescript-eslint/parser@7.0.2(eslint@8.57.1)(typescript@5.4.5))(eslint-import-resolver-typescript@3.6.3)(eslint@8.57.1)
       fast-glob: 3.3.2
       get-tsconfig: 4.8.1
       is-bun-module: 1.2.1
       is-glob: 4.0.3
     optionalDependencies:
-<<<<<<< HEAD
-      eslint-plugin-import: eslint-plugin-i@2.29.1(@typescript-eslint/parser@7.0.2(eslint@8.57.1)(typescript@5.1.6))(eslint-import-resolver-typescript@3.6.3)(eslint@8.57.1)
-=======
-      eslint-plugin-import: eslint-plugin-i@2.29.1(@typescript-eslint/parser@7.0.2(eslint@8.56.0)(typescript@5.4.5))(eslint-import-resolver-typescript@3.6.3)(eslint@8.56.0)
->>>>>>> f55495a2
+      eslint-plugin-import: eslint-plugin-i@2.29.1(@typescript-eslint/parser@7.0.2(eslint@8.57.1)(typescript@5.4.5))(eslint-import-resolver-typescript@3.6.3)(eslint@8.57.1)
     transitivePeerDependencies:
       - '@typescript-eslint/parser'
       - eslint-import-resolver-node
       - eslint-import-resolver-webpack
       - supports-color
 
-<<<<<<< HEAD
-  eslint-module-utils@2.12.0(@typescript-eslint/parser@7.0.2(eslint@8.57.1)(typescript@5.1.6))(eslint-import-resolver-typescript@3.6.3)(eslint@8.57.1):
+  eslint-module-utils@2.12.0(@typescript-eslint/parser@7.0.2(eslint@8.57.1)(typescript@5.4.5))(eslint-import-resolver-typescript@3.6.3)(eslint@8.57.1):
     dependencies:
       debug: 3.2.7
     optionalDependencies:
-      '@typescript-eslint/parser': 7.0.2(eslint@8.57.1)(typescript@5.1.6)
+      '@typescript-eslint/parser': 7.0.2(eslint@8.57.1)(typescript@5.4.5)
       eslint: 8.57.1
-      eslint-import-resolver-typescript: 3.6.3(@typescript-eslint/parser@7.0.2(eslint@8.57.1)(typescript@5.1.6))(eslint-plugin-i@2.29.1)(eslint@8.57.1)
+      eslint-import-resolver-typescript: 3.6.3(@typescript-eslint/parser@7.0.2(eslint@8.57.1)(typescript@5.4.5))(eslint-plugin-i@2.29.1)(eslint@8.57.1)
     transitivePeerDependencies:
       - supports-color
 
-  eslint-module-utils@2.8.0(@typescript-eslint/parser@7.0.2(eslint@8.57.1)(typescript@5.1.6))(eslint-import-resolver-node@0.3.9)(eslint-import-resolver-typescript@3.6.3)(eslint@8.57.1):
+  eslint-module-utils@2.8.0(@typescript-eslint/parser@7.0.2(eslint@8.57.1)(typescript@5.4.5))(eslint-import-resolver-node@0.3.9)(eslint-import-resolver-typescript@3.6.3)(eslint@8.57.1):
     dependencies:
       debug: 3.2.7
     optionalDependencies:
-      '@typescript-eslint/parser': 7.0.2(eslint@8.57.1)(typescript@5.1.6)
+      '@typescript-eslint/parser': 7.0.2(eslint@8.57.1)(typescript@5.4.5)
       eslint: 8.57.1
       eslint-import-resolver-node: 0.3.9
-      eslint-import-resolver-typescript: 3.6.3(@typescript-eslint/parser@7.0.2(eslint@8.57.1)(typescript@5.1.6))(eslint-plugin-i@2.29.1)(eslint@8.57.1)
-=======
-  eslint-module-utils@2.12.0(@typescript-eslint/parser@7.0.2(eslint@8.56.0)(typescript@5.4.5))(eslint-import-resolver-typescript@3.6.3)(eslint@8.56.0):
-    dependencies:
-      debug: 3.2.7
-    optionalDependencies:
-      '@typescript-eslint/parser': 7.0.2(eslint@8.56.0)(typescript@5.4.5)
-      eslint: 8.56.0
-      eslint-import-resolver-typescript: 3.6.3(@typescript-eslint/parser@7.0.2(eslint@8.56.0)(typescript@5.4.5))(eslint-plugin-i@2.29.1)(eslint@8.56.0)
-    transitivePeerDependencies:
-      - supports-color
-
-  eslint-module-utils@2.8.0(@typescript-eslint/parser@7.0.2(eslint@8.56.0)(typescript@5.4.5))(eslint-import-resolver-node@0.3.9)(eslint-import-resolver-typescript@3.6.3)(eslint@8.56.0):
-    dependencies:
-      debug: 3.2.7
-    optionalDependencies:
-      '@typescript-eslint/parser': 7.0.2(eslint@8.56.0)(typescript@5.4.5)
-      eslint: 8.56.0
-      eslint-import-resolver-node: 0.3.9
-      eslint-import-resolver-typescript: 3.6.3(@typescript-eslint/parser@7.0.2(eslint@8.56.0)(typescript@5.4.5))(eslint-plugin-i@2.29.1)(eslint@8.56.0)
->>>>>>> f55495a2
+      eslint-import-resolver-typescript: 3.6.3(@typescript-eslint/parser@7.0.2(eslint@8.57.1)(typescript@5.4.5))(eslint-plugin-i@2.29.1)(eslint@8.57.1)
     transitivePeerDependencies:
       - supports-color
 
@@ -3230,21 +3068,13 @@
       eslint: 8.57.1
       ignore: 5.2.4
 
-<<<<<<< HEAD
-  eslint-plugin-i@2.29.1(@typescript-eslint/parser@7.0.2(eslint@8.57.1)(typescript@5.1.6))(eslint-import-resolver-typescript@3.6.3)(eslint@8.57.1):
-=======
-  eslint-plugin-i@2.29.1(@typescript-eslint/parser@7.0.2(eslint@8.56.0)(typescript@5.4.5))(eslint-import-resolver-typescript@3.6.3)(eslint@8.56.0):
->>>>>>> f55495a2
+  eslint-plugin-i@2.29.1(@typescript-eslint/parser@7.0.2(eslint@8.57.1)(typescript@5.4.5))(eslint-import-resolver-typescript@3.6.3)(eslint@8.57.1):
     dependencies:
       debug: 4.3.4(supports-color@8.1.1)
       doctrine: 3.0.0
       eslint: 8.57.1
       eslint-import-resolver-node: 0.3.9
-<<<<<<< HEAD
-      eslint-module-utils: 2.8.0(@typescript-eslint/parser@7.0.2(eslint@8.57.1)(typescript@5.1.6))(eslint-import-resolver-node@0.3.9)(eslint-import-resolver-typescript@3.6.3)(eslint@8.57.1)
-=======
-      eslint-module-utils: 2.8.0(@typescript-eslint/parser@7.0.2(eslint@8.56.0)(typescript@5.4.5))(eslint-import-resolver-node@0.3.9)(eslint-import-resolver-typescript@3.6.3)(eslint@8.56.0)
->>>>>>> f55495a2
+      eslint-module-utils: 2.8.0(@typescript-eslint/parser@7.0.2(eslint@8.57.1)(typescript@5.4.5))(eslint-import-resolver-node@0.3.9)(eslint-import-resolver-typescript@3.6.3)(eslint@8.57.1)
       get-tsconfig: 4.7.2
       is-glob: 4.0.3
       minimatch: 3.1.2
@@ -3322,20 +3152,12 @@
       semver: 7.5.4
       strip-indent: 3.0.0
 
-<<<<<<< HEAD
-  eslint-plugin-unused-imports@3.2.0(@typescript-eslint/eslint-plugin@7.0.2(@typescript-eslint/parser@7.0.2(eslint@8.57.1)(typescript@5.1.6))(eslint@8.57.1)(typescript@5.1.6))(eslint@8.57.1):
-=======
-  eslint-plugin-unused-imports@3.2.0(@typescript-eslint/eslint-plugin@7.0.2(@typescript-eslint/parser@7.0.2(eslint@8.56.0)(typescript@5.4.5))(eslint@8.56.0)(typescript@5.4.5))(eslint@8.56.0):
->>>>>>> f55495a2
+  eslint-plugin-unused-imports@3.2.0(@typescript-eslint/eslint-plugin@7.0.2(@typescript-eslint/parser@7.0.2(eslint@8.57.1)(typescript@5.4.5))(eslint@8.57.1)(typescript@5.4.5))(eslint@8.57.1):
     dependencies:
       eslint: 8.57.1
       eslint-rule-composer: 0.3.0
     optionalDependencies:
-<<<<<<< HEAD
-      '@typescript-eslint/eslint-plugin': 7.0.2(@typescript-eslint/parser@7.0.2(eslint@8.57.1)(typescript@5.1.6))(eslint@8.57.1)(typescript@5.1.6)
-=======
-      '@typescript-eslint/eslint-plugin': 7.0.2(@typescript-eslint/parser@7.0.2(eslint@8.56.0)(typescript@5.4.5))(eslint@8.56.0)(typescript@5.4.5)
->>>>>>> f55495a2
+      '@typescript-eslint/eslint-plugin': 7.0.2(@typescript-eslint/parser@7.0.2(eslint@8.57.1)(typescript@5.4.5))(eslint@8.57.1)(typescript@5.4.5)
 
   eslint-rule-composer@0.3.0: {}
 
@@ -4580,9 +4402,9 @@
     dependencies:
       typescript: 5.4.5
 
-  ts-api-utils@2.1.0(typescript@5.1.6):
-    dependencies:
-      typescript: 5.1.6
+  ts-api-utils@2.1.0(typescript@5.4.5):
+    dependencies:
+      typescript: 5.4.5
 
   ts-morph@22.0.0:
     dependencies:
@@ -4591,14 +4413,6 @@
 
   tslib@2.6.2: {}
 
-<<<<<<< HEAD
-=======
-  tsutils@3.21.0(typescript@5.4.5):
-    dependencies:
-      tslib: 1.14.1
-      typescript: 5.4.5
-
->>>>>>> f55495a2
   type-check@0.4.0:
     dependencies:
       prelude-ls: 1.2.1
