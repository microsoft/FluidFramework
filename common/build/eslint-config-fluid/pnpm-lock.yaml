lockfileVersion: '9.0'

settings:
  autoInstallPeers: true
  excludeLinksFromLockfile: false

overrides:
  mocha>serialize-javascript@6.0.0: ^6.0.2

importers:

  .:
    dependencies:
      '@eslint-community/eslint-plugin-eslint-comments':
        specifier: ~4.5.0
<<<<<<< HEAD
        version: 4.5.0(eslint@9.39.1)
      '@eslint/js':
        specifier: ^9.39.1
        version: 9.39.1
=======
        version: 4.5.0(eslint@8.57.1)
      '@eslint/js':
        specifier: ^8.57.1
        version: 8.57.1
>>>>>>> 004decff
      '@fluid-internal/eslint-plugin-fluid':
        specifier: ^0.4.1
        version: 0.4.1(eslint@9.39.1)(typescript@5.4.5)
      '@rushstack/eslint-patch':
        specifier: ~1.12.0
        version: 1.12.0
      '@rushstack/eslint-plugin':
        specifier: ~0.22.1
        version: 0.22.1(eslint@9.39.1)(typescript@5.4.5)
      '@rushstack/eslint-plugin-security':
        specifier: ~0.11.0
        version: 0.11.0(eslint@9.39.1)(typescript@5.4.5)
      '@typescript-eslint/eslint-plugin':
        specifier: ~8.18.2
        version: 8.18.2(@typescript-eslint/parser@8.18.2(eslint@9.39.1)(typescript@5.4.5))(eslint@9.39.1)(typescript@5.4.5)
      '@typescript-eslint/parser':
        specifier: ~8.18.2
        version: 8.18.2(eslint@9.39.1)(typescript@5.4.5)
      eslint-config-biome:
        specifier: ~2.1.3
        version: 2.1.3
      eslint-config-prettier:
        specifier: ~10.1.8
        version: 10.1.8(eslint@9.39.1)
      eslint-import-resolver-typescript:
        specifier: ~4.4.4
        version: 4.4.4(eslint-plugin-import-x@4.16.1(@typescript-eslint/utils@8.46.1(eslint@9.39.1)(typescript@5.4.5))(eslint-import-resolver-node@0.3.9)(eslint@9.39.1))(eslint@9.39.1)
      eslint-plugin-import-x:
        specifier: ~4.16.1
        version: 4.16.1(@typescript-eslint/utils@8.46.1(eslint@9.39.1)(typescript@5.4.5))(eslint-import-resolver-node@0.3.9)(eslint@9.39.1)
      eslint-plugin-jsdoc:
        specifier: ~61.4.1
        version: 61.4.1(eslint@9.39.1)
      eslint-plugin-promise:
        specifier: ~7.2.1
        version: 7.2.1(eslint@9.39.1)
      eslint-plugin-react:
        specifier: ~7.37.5
        version: 7.37.5(eslint@9.39.1)
      eslint-plugin-react-hooks:
        specifier: ~7.0.1
        version: 7.0.1(eslint@9.39.1)
      eslint-plugin-tsdoc:
        specifier: ~0.4.0
        version: 0.4.0
      eslint-plugin-unicorn:
        specifier: ~54.0.0
        version: 54.0.0(eslint@9.39.1)
      eslint-plugin-unused-imports:
        specifier: ~4.3.0
        version: 4.3.0(@typescript-eslint/eslint-plugin@8.18.2(@typescript-eslint/parser@8.18.2(eslint@9.39.1)(typescript@5.4.5))(eslint@9.39.1)(typescript@5.4.5))(eslint@9.39.1)
    devDependencies:
      '@fluidframework/build-common':
        specifier: ^2.0.3
        version: 2.0.3
      '@types/sort-json':
        specifier: ^2.0.3
        version: 2.0.3
      concurrently:
        specifier: ^8.2.1
        version: 8.2.2
      cross-env:
        specifier: ^7.0.3
        version: 7.0.3
      eslint:
        specifier: ~9.39.1
        version: 9.39.1
      mocha-multi-reporters:
        specifier: ^1.5.1
        version: 1.5.1(mocha@10.4.0)
      prettier:
        specifier: ~3.6.2
        version: 3.6.2
      rimraf:
        specifier: ^4.4.0
        version: 4.4.1
      sort-json:
        specifier: ^2.0.1
        version: 2.0.1
      tsx:
        specifier: ^4.21.0
        version: 4.21.0
      typescript:
        specifier: ~5.4.5
        version: 5.4.5

packages:

  '@aashutoshrathi/word-wrap@1.2.6':
    resolution: {integrity: sha512-1Yjs2SvM8TflER/OD3cOjhWWOZb58A2t7wpE2S9XfBYTiIl+XFhQG2bjy4Pu1I+EAlCNUzRDYDdFwFYUKvXcIA==}
    engines: {node: '>=0.10.0'}

  '@babel/code-frame@7.22.13':
    resolution: {integrity: sha512-XktuhWlJ5g+3TJXc5upd9Ks1HutSArik6jf2eAjYFyIOf4ej3RN+184cZbzDvbPnuTJIUhPKKJE3cIsYTiAT3w==}
    engines: {node: '>=6.9.0'}

  '@babel/code-frame@7.27.1':
    resolution: {integrity: sha512-cjQ7ZlQ0Mv3b47hABuTevyTuYN4i+loJKGeV9flcCgIK37cCXRh+L1bd3iBHlynerhQ7BhCkn2BPbQUL+rGqFg==}
    engines: {node: '>=6.9.0'}

  '@babel/compat-data@7.28.5':
    resolution: {integrity: sha512-6uFXyCayocRbqhZOB+6XcuZbkMNimwfVGFji8CTZnCzOHVGvDqzvitu1re2AU5LROliz7eQPhB8CpAMvnx9EjA==}
    engines: {node: '>=6.9.0'}

  '@babel/core@7.28.5':
    resolution: {integrity: sha512-e7jT4DxYvIDLk1ZHmU/m/mB19rex9sv0c2ftBtjSBv+kVM/902eh0fINUzD7UwLLNR+jU585GxUJ8/EBfAM5fw==}
    engines: {node: '>=6.9.0'}

  '@babel/generator@7.28.5':
    resolution: {integrity: sha512-3EwLFhZ38J4VyIP6WNtt2kUdW9dokXA9Cr4IVIFHuCpZ3H8/YFOl5JjZHisrn1fATPBmKKqXzDFvh9fUwHz6CQ==}
    engines: {node: '>=6.9.0'}

  '@babel/helper-compilation-targets@7.27.2':
    resolution: {integrity: sha512-2+1thGUUWWjLTYTHZWK1n8Yga0ijBz1XAhUXcKy81rd5g6yh7hGqMp45v7cadSbEHc9G3OTv45SyneRN3ps4DQ==}
    engines: {node: '>=6.9.0'}

  '@babel/helper-globals@7.28.0':
    resolution: {integrity: sha512-+W6cISkXFa1jXsDEdYA8HeevQT/FULhxzR99pxphltZcVaugps53THCeiWA8SguxxpSp3gKPiuYfSWopkLQ4hw==}
    engines: {node: '>=6.9.0'}

  '@babel/helper-module-imports@7.27.1':
    resolution: {integrity: sha512-0gSFWUPNXNopqtIPQvlD5WgXYI5GY2kP2cCvoT8kczjbfcfuIljTbcWrulD1CIPIX2gt1wghbDy08yE1p+/r3w==}
    engines: {node: '>=6.9.0'}

  '@babel/helper-module-transforms@7.28.3':
    resolution: {integrity: sha512-gytXUbs8k2sXS9PnQptz5o0QnpLL51SwASIORY6XaBKF88nsOT0Zw9szLqlSGQDP/4TljBAD5y98p2U1fqkdsw==}
    engines: {node: '>=6.9.0'}
    peerDependencies:
      '@babel/core': ^7.0.0

  '@babel/helper-string-parser@7.27.1':
    resolution: {integrity: sha512-qMlSxKbpRlAridDExk92nSobyDdpPijUq2DW6oDnUqd0iOGxmQjyqhMIihI9+zv4LPyZdRje2cavWPbCbWm3eA==}
    engines: {node: '>=6.9.0'}

  '@babel/helper-validator-identifier@7.27.1':
    resolution: {integrity: sha512-D2hP9eA+Sqx1kBZgzxZh0y1trbuU+JoDkiEwqhQ36nodYqJwyEIhPSdMNd7lOm/4io72luTPWH20Yda0xOuUow==}
    engines: {node: '>=6.9.0'}

  '@babel/helper-validator-identifier@7.28.5':
    resolution: {integrity: sha512-qSs4ifwzKJSV39ucNjsvc6WVHs6b7S03sOh2OcHF9UHfVPqWWALUsNUVzhSBiItjRZoLHx7nIarVjqKVusUZ1Q==}
    engines: {node: '>=6.9.0'}

  '@babel/helper-validator-option@7.27.1':
    resolution: {integrity: sha512-YvjJow9FxbhFFKDSuFnVCe2WxXk1zWc22fFePVNEaWJEu8IrZVlda6N0uHwzZrUM1il7NC9Mlp4MaJYbYd9JSg==}
    engines: {node: '>=6.9.0'}

  '@babel/helpers@7.28.4':
    resolution: {integrity: sha512-HFN59MmQXGHVyYadKLVumYsA9dBFun/ldYxipEjzA4196jpLZd8UjEEBLkbEkvfYreDqJhZxYAWFPtrfhNpj4w==}
    engines: {node: '>=6.9.0'}

  '@babel/highlight@7.22.20':
    resolution: {integrity: sha512-dkdMCN3py0+ksCgYmGG8jKeGA/8Tk+gJwSYYlFGxG5lmhfKNoAy004YpLxpS1W2J8m/EK2Ew+yOs9pVRwO89mg==}
    engines: {node: '>=6.9.0'}

  '@babel/parser@7.28.5':
    resolution: {integrity: sha512-KKBU1VGYR7ORr3At5HAtUQ+TV3SzRCXmA/8OdDZiLDBIZxVyzXuztPjfLd3BV1PRAQGCMWWSHYhL0F8d5uHBDQ==}
    engines: {node: '>=6.0.0'}
    hasBin: true

  '@babel/runtime@7.28.4':
    resolution: {integrity: sha512-Q/N6JNWvIvPnLDvjlE1OUBLPQHH6l3CltCEsHIujp45zQUSSh8K+gHnaEX45yAT1nyngnINhvWtzN+Nb9D8RAQ==}
    engines: {node: '>=6.9.0'}

  '@babel/template@7.27.2':
    resolution: {integrity: sha512-LPDZ85aEJyYSd18/DkjNh4/y1ntkE5KwUHWTiqgRxruuZL2F1yuHligVHLvcHY2vMHXttKFpJn6LwfI7cw7ODw==}
    engines: {node: '>=6.9.0'}

  '@babel/traverse@7.28.5':
    resolution: {integrity: sha512-TCCj4t55U90khlYkVV/0TfkJkAkUg3jZFA3Neb7unZT8CPok7iiRfaX0F+WnqWqt7OxhOn0uBKXCw4lbL8W0aQ==}
    engines: {node: '>=6.9.0'}

  '@babel/types@7.28.5':
    resolution: {integrity: sha512-qQ5m48eI/MFLQ5PxQj4PFaprjyCTLI37ElWMmNs0K8Lk3dVeOdNpB3ks8jc7yM5CDmVC73eMVk/trk3fgmrUpA==}
    engines: {node: '>=6.9.0'}

  '@emnapi/core@1.5.0':
    resolution: {integrity: sha512-sbP8GzB1WDzacS8fgNPpHlp6C9VZe+SJP3F90W9rLemaQj2PzIuTEl1qDOYQf58YIpyjViI24y9aPWCjEzY2cg==}

  '@emnapi/runtime@1.5.0':
    resolution: {integrity: sha512-97/BJ3iXHww3djw6hYIfErCZFee7qCtrneuLa20UXFCOTCfBM2cvQHjWJ2EG0s0MtdNwInarqCTz35i4wWXHsQ==}

  '@emnapi/wasi-threads@1.1.0':
    resolution: {integrity: sha512-WI0DdZ8xFSbgMjR1sFsKABJ/C5OnRrjT06JXbZKexJGrDuPTzZdDYfFlsgcCXCyf+suG5QU2e/y1Wo2V/OapLQ==}

  '@es-joy/jsdoccomment@0.76.0':
    resolution: {integrity: sha512-g+RihtzFgGTx2WYCuTHbdOXJeAlGnROws0TeALx9ow/ZmOROOZkVg5wp/B44n0WJgI4SQFP1eWM2iRPlU2Y14w==}
    engines: {node: '>=20.11.0'}

  '@es-joy/resolve.exports@1.2.0':
    resolution: {integrity: sha512-Q9hjxWI5xBM+qW2enxfe8wDKdFWMfd0Z29k5ZJnuBqD/CasY5Zryj09aCA6owbGATWz+39p5uIdaHXpopOcG8g==}
    engines: {node: '>=10'}

  '@esbuild/aix-ppc64@0.27.0':
    resolution: {integrity: sha512-KuZrd2hRjz01y5JK9mEBSD3Vj3mbCvemhT466rSuJYeE/hjuBrHfjjcjMdTm/sz7au+++sdbJZJmuBwQLuw68A==}
    engines: {node: '>=18'}
    cpu: [ppc64]
    os: [aix]

  '@esbuild/android-arm64@0.27.0':
    resolution: {integrity: sha512-CC3vt4+1xZrs97/PKDkl0yN7w8edvU2vZvAFGD16n9F0Cvniy5qvzRXjfO1l94efczkkQE6g1x0i73Qf5uthOQ==}
    engines: {node: '>=18'}
    cpu: [arm64]
    os: [android]

  '@esbuild/android-arm@0.27.0':
    resolution: {integrity: sha512-j67aezrPNYWJEOHUNLPj9maeJte7uSMM6gMoxfPC9hOg8N02JuQi/T7ewumf4tNvJadFkvLZMlAq73b9uwdMyQ==}
    engines: {node: '>=18'}
    cpu: [arm]
    os: [android]

  '@esbuild/android-x64@0.27.0':
    resolution: {integrity: sha512-wurMkF1nmQajBO1+0CJmcN17U4BP6GqNSROP8t0X/Jiw2ltYGLHpEksp9MpoBqkrFR3kv2/te6Sha26k3+yZ9Q==}
    engines: {node: '>=18'}
    cpu: [x64]
    os: [android]

  '@esbuild/darwin-arm64@0.27.0':
    resolution: {integrity: sha512-uJOQKYCcHhg07DL7i8MzjvS2LaP7W7Pn/7uA0B5S1EnqAirJtbyw4yC5jQ5qcFjHK9l6o/MX9QisBg12kNkdHg==}
    engines: {node: '>=18'}
    cpu: [arm64]
    os: [darwin]

  '@esbuild/darwin-x64@0.27.0':
    resolution: {integrity: sha512-8mG6arH3yB/4ZXiEnXof5MK72dE6zM9cDvUcPtxhUZsDjESl9JipZYW60C3JGreKCEP+p8P/72r69m4AZGJd5g==}
    engines: {node: '>=18'}
    cpu: [x64]
    os: [darwin]

  '@esbuild/freebsd-arm64@0.27.0':
    resolution: {integrity: sha512-9FHtyO988CwNMMOE3YIeci+UV+x5Zy8fI2qHNpsEtSF83YPBmE8UWmfYAQg6Ux7Gsmd4FejZqnEUZCMGaNQHQw==}
    engines: {node: '>=18'}
    cpu: [arm64]
    os: [freebsd]

  '@esbuild/freebsd-x64@0.27.0':
    resolution: {integrity: sha512-zCMeMXI4HS/tXvJz8vWGexpZj2YVtRAihHLk1imZj4efx1BQzN76YFeKqlDr3bUWI26wHwLWPd3rwh6pe4EV7g==}
    engines: {node: '>=18'}
    cpu: [x64]
    os: [freebsd]

  '@esbuild/linux-arm64@0.27.0':
    resolution: {integrity: sha512-AS18v0V+vZiLJyi/4LphvBE+OIX682Pu7ZYNsdUHyUKSoRwdnOsMf6FDekwoAFKej14WAkOef3zAORJgAtXnlQ==}
    engines: {node: '>=18'}
    cpu: [arm64]
    os: [linux]

  '@esbuild/linux-arm@0.27.0':
    resolution: {integrity: sha512-t76XLQDpxgmq2cNXKTVEB7O7YMb42atj2Re2Haf45HkaUpjM2J0UuJZDuaGbPbamzZ7bawyGFUkodL+zcE+jvQ==}
    engines: {node: '>=18'}
    cpu: [arm]
    os: [linux]

  '@esbuild/linux-ia32@0.27.0':
    resolution: {integrity: sha512-Mz1jxqm/kfgKkc/KLHC5qIujMvnnarD9ra1cEcrs7qshTUSksPihGrWHVG5+osAIQ68577Zpww7SGapmzSt4Nw==}
    engines: {node: '>=18'}
    cpu: [ia32]
    os: [linux]

  '@esbuild/linux-loong64@0.27.0':
    resolution: {integrity: sha512-QbEREjdJeIreIAbdG2hLU1yXm1uu+LTdzoq1KCo4G4pFOLlvIspBm36QrQOar9LFduavoWX2msNFAAAY9j4BDg==}
    engines: {node: '>=18'}
    cpu: [loong64]
    os: [linux]

  '@esbuild/linux-mips64el@0.27.0':
    resolution: {integrity: sha512-sJz3zRNe4tO2wxvDpH/HYJilb6+2YJxo/ZNbVdtFiKDufzWq4JmKAiHy9iGoLjAV7r/W32VgaHGkk35cUXlNOg==}
    engines: {node: '>=18'}
    cpu: [mips64el]
    os: [linux]

  '@esbuild/linux-ppc64@0.27.0':
    resolution: {integrity: sha512-z9N10FBD0DCS2dmSABDBb5TLAyF1/ydVb+N4pi88T45efQ/w4ohr/F/QYCkxDPnkhkp6AIpIcQKQ8F0ANoA2JA==}
    engines: {node: '>=18'}
    cpu: [ppc64]
    os: [linux]

  '@esbuild/linux-riscv64@0.27.0':
    resolution: {integrity: sha512-pQdyAIZ0BWIC5GyvVFn5awDiO14TkT/19FTmFcPdDec94KJ1uZcmFs21Fo8auMXzD4Tt+diXu1LW1gHus9fhFQ==}
    engines: {node: '>=18'}
    cpu: [riscv64]
    os: [linux]

  '@esbuild/linux-s390x@0.27.0':
    resolution: {integrity: sha512-hPlRWR4eIDDEci953RI1BLZitgi5uqcsjKMxwYfmi4LcwyWo2IcRP+lThVnKjNtk90pLS8nKdroXYOqW+QQH+w==}
    engines: {node: '>=18'}
    cpu: [s390x]
    os: [linux]

  '@esbuild/linux-x64@0.27.0':
    resolution: {integrity: sha512-1hBWx4OUJE2cab++aVZ7pObD6s+DK4mPGpemtnAORBvb5l/g5xFGk0vc0PjSkrDs0XaXj9yyob3d14XqvnQ4gw==}
    engines: {node: '>=18'}
    cpu: [x64]
    os: [linux]

  '@esbuild/netbsd-arm64@0.27.0':
    resolution: {integrity: sha512-6m0sfQfxfQfy1qRuecMkJlf1cIzTOgyaeXaiVaaki8/v+WB+U4hc6ik15ZW6TAllRlg/WuQXxWj1jx6C+dfy3w==}
    engines: {node: '>=18'}
    cpu: [arm64]
    os: [netbsd]

  '@esbuild/netbsd-x64@0.27.0':
    resolution: {integrity: sha512-xbbOdfn06FtcJ9d0ShxxvSn2iUsGd/lgPIO2V3VZIPDbEaIj1/3nBBe1AwuEZKXVXkMmpr6LUAgMkLD/4D2PPA==}
    engines: {node: '>=18'}
    cpu: [x64]
    os: [netbsd]

  '@esbuild/openbsd-arm64@0.27.0':
    resolution: {integrity: sha512-fWgqR8uNbCQ/GGv0yhzttj6sU/9Z5/Sv/VGU3F5OuXK6J6SlriONKrQ7tNlwBrJZXRYk5jUhuWvF7GYzGguBZQ==}
    engines: {node: '>=18'}
    cpu: [arm64]
    os: [openbsd]

  '@esbuild/openbsd-x64@0.27.0':
    resolution: {integrity: sha512-aCwlRdSNMNxkGGqQajMUza6uXzR/U0dIl1QmLjPtRbLOx3Gy3otfFu/VjATy4yQzo9yFDGTxYDo1FfAD9oRD2A==}
    engines: {node: '>=18'}
    cpu: [x64]
    os: [openbsd]

  '@esbuild/openharmony-arm64@0.27.0':
    resolution: {integrity: sha512-nyvsBccxNAsNYz2jVFYwEGuRRomqZ149A39SHWk4hV0jWxKM0hjBPm3AmdxcbHiFLbBSwG6SbpIcUbXjgyECfA==}
    engines: {node: '>=18'}
    cpu: [arm64]
    os: [openharmony]

  '@esbuild/sunos-x64@0.27.0':
    resolution: {integrity: sha512-Q1KY1iJafM+UX6CFEL+F4HRTgygmEW568YMqDA5UV97AuZSm21b7SXIrRJDwXWPzr8MGr75fUZPV67FdtMHlHA==}
    engines: {node: '>=18'}
    cpu: [x64]
    os: [sunos]

  '@esbuild/win32-arm64@0.27.0':
    resolution: {integrity: sha512-W1eyGNi6d+8kOmZIwi/EDjrL9nxQIQ0MiGqe/AWc6+IaHloxHSGoeRgDRKHFISThLmsewZ5nHFvGFWdBYlgKPg==}
    engines: {node: '>=18'}
    cpu: [arm64]
    os: [win32]

  '@esbuild/win32-ia32@0.27.0':
    resolution: {integrity: sha512-30z1aKL9h22kQhilnYkORFYt+3wp7yZsHWus+wSKAJR8JtdfI76LJ4SBdMsCopTR3z/ORqVu5L1vtnHZWVj4cQ==}
    engines: {node: '>=18'}
    cpu: [ia32]
    os: [win32]

  '@esbuild/win32-x64@0.27.0':
    resolution: {integrity: sha512-aIitBcjQeyOhMTImhLZmtxfdOcuNRpwlPNmlFKPcHQYPhEssw75Cl1TSXJXpMkzaua9FUetx/4OQKq7eJul5Cg==}
    engines: {node: '>=18'}
    cpu: [x64]
    os: [win32]

  '@eslint-community/eslint-plugin-eslint-comments@4.5.0':
    resolution: {integrity: sha512-MAhuTKlr4y/CE3WYX26raZjy+I/kS2PLKSzvfmDCGrBLTFHOYwqROZdr4XwPgXwX3K9rjzMr4pSmUWGnzsUyMg==}
    engines: {node: ^12.22.0 || ^14.17.0 || >=16.0.0}
    peerDependencies:
      eslint: ^6.0.0 || ^7.0.0 || ^8.0.0 || ^9.0.0

  '@eslint-community/eslint-utils@4.9.0':
    resolution: {integrity: sha512-ayVFHdtZ+hsq1t2Dy24wCmGXGe4q9Gu3smhLYALJrr473ZH27MsnSL+LKUlimp4BWJqMDMLmPpx/Q9R3OAlL4g==}
    engines: {node: ^12.22.0 || ^14.17.0 || >=16.0.0}
    peerDependencies:
      eslint: ^6.0.0 || ^7.0.0 || >=8.0.0

  '@eslint-community/regexpp@4.12.1':
    resolution: {integrity: sha512-CCZCDJuduB9OUkFkY2IgppNZMi2lBQgD2qzwXkEia16cge2pijY/aXi96CJMquDMn3nJdlPV1A5KrJEXwfLNzQ==}
    engines: {node: ^12.0.0 || ^14.0.0 || >=16.0.0}

  '@eslint/config-array@0.21.1':
    resolution: {integrity: sha512-aw1gNayWpdI/jSYVgzN5pL0cfzU02GT3NBpeT/DXbx1/1x7ZKxFPd9bwrzygx/qiwIQiJ1sw/zD8qY/kRvlGHA==}
    engines: {node: ^18.18.0 || ^20.9.0 || >=21.1.0}

  '@eslint/config-helpers@0.4.2':
    resolution: {integrity: sha512-gBrxN88gOIf3R7ja5K9slwNayVcZgK6SOUORm2uBzTeIEfeVaIhOpCtTox3P6R7o2jLFwLFTLnC7kU/RGcYEgw==}
    engines: {node: ^18.18.0 || ^20.9.0 || >=21.1.0}

  '@eslint/core@0.17.0':
    resolution: {integrity: sha512-yL/sLrpmtDaFEiUj1osRP4TI2MDz1AddJL+jZ7KSqvBuliN4xqYY54IfdN8qD8Toa6g1iloph1fxQNkjOxrrpQ==}
    engines: {node: ^18.18.0 || ^20.9.0 || >=21.1.0}

  '@eslint/eslintrc@3.3.1':
    resolution: {integrity: sha512-gtF186CXhIl1p4pJNGZw8Yc6RlshoePRvE0X91oPGb3vZ8pM3qOS9W9NGPat9LziaBV7XrJWGylNQXkGcnM3IQ==}
    engines: {node: ^18.18.0 || ^20.9.0 || >=21.1.0}

  '@eslint/js@9.39.1':
    resolution: {integrity: sha512-S26Stp4zCy88tH94QbBv3XCuzRQiZ9yXofEILmglYTh/Ug/a9/umqvgFtYBAo3Lp0nsI/5/qH1CCrbdK3AP1Tw==}
    engines: {node: ^18.18.0 || ^20.9.0 || >=21.1.0}

  '@eslint/object-schema@2.1.7':
    resolution: {integrity: sha512-VtAOaymWVfZcmZbp6E2mympDIHvyjXs/12LqWYjVw6qjrfF+VK+fyG33kChz3nnK+SU5/NeHOqrTEHS8sXO3OA==}
    engines: {node: ^18.18.0 || ^20.9.0 || >=21.1.0}

  '@eslint/plugin-kit@0.4.1':
    resolution: {integrity: sha512-43/qtrDUokr7LJqoF2c3+RInu/t4zfrpYdoSDfYyhg52rwLV6TnOvdG4fXm7IkSB3wErkcmJS9iEhjVtOSEjjA==}
    engines: {node: ^18.18.0 || ^20.9.0 || >=21.1.0}

  '@fluid-internal/eslint-plugin-fluid@0.4.1':
    resolution: {integrity: sha512-JTFmMtNDJ+pR0Z0jvreXgq2GymqcCSD0InclRQfimEJ4KzIwdHCPHCmODlll1FG/Qp852baMYgdKHHD4qqRP/w==}
    peerDependencies:
      eslint: ^8.57.0 || ^9.37.0

  '@fluidframework/build-common@2.0.3':
    resolution: {integrity: sha512-1LU/2uyCeMxf63z5rhFOFEBvFyBogZ7ZXwzXLxyBhSgq/fGiq8PLjBW7uX++r0LcVCdaWyopf7w060eJpANYdg==}
    hasBin: true

  '@humanfs/core@0.19.1':
    resolution: {integrity: sha512-5DyQ4+1JEUzejeK1JGICcideyfUbGixgS9jNgex5nqkW+cY7WZhxBigmieN5Qnw9ZosSNVC9KQKyb+GUaGyKUA==}
    engines: {node: '>=18.18.0'}

  '@humanfs/node@0.16.7':
    resolution: {integrity: sha512-/zUx+yOsIrG4Y43Eh2peDeKCxlRt/gET6aHfaKpuq267qXdYDFViVHfMaLyygZOnl0kGWxFIgsBy8QFuTLUXEQ==}
    engines: {node: '>=18.18.0'}

  '@humanwhocodes/module-importer@1.0.1':
    resolution: {integrity: sha512-bxveV4V8v5Yb4ncFTT3rPSgZBOpCkjfK0y4oVVVJwIuDVBRMDXrPyXRL988i5ap9m9bnyEEjWfm5WkBmtffLfA==}
    engines: {node: '>=12.22'}

  '@humanwhocodes/retry@0.4.3':
    resolution: {integrity: sha512-bV0Tgo9K4hfPCek+aMAn81RppFKv2ySDQeMoSZuvTASywNTnVJCArCZE2FWqpvIatKu7VMRLWlR1EazvVhDyhQ==}
    engines: {node: '>=18.18'}

  '@isaacs/balanced-match@4.0.1':
    resolution: {integrity: sha512-yzMTt9lEb8Gv7zRioUilSglI0c0smZ9k5D65677DLWLtWJaXIS3CqcGyUFByYKlnUj6TkjLVs54fBl6+TiGQDQ==}
    engines: {node: 20 || >=22}

  '@isaacs/brace-expansion@5.0.0':
    resolution: {integrity: sha512-ZT55BDLV0yv0RBm2czMiZ+SqCGO7AvmOM3G/w2xhVPH+te0aKgFjmBvGlL1dH+ql2tgGO3MVrbb3jCKyvpgnxA==}
    engines: {node: 20 || >=22}

  '@jridgewell/gen-mapping@0.3.13':
    resolution: {integrity: sha512-2kkt/7niJ6MgEPxF0bYdQ6etZaA+fQvDcLKckhy1yIQOzaoKjBBjSj63/aLVjYE3qhRt5dvM+uUyfCg6UKCBbA==}

  '@jridgewell/remapping@2.3.5':
    resolution: {integrity: sha512-LI9u/+laYG4Ds1TDKSJW2YPrIlcVYOwi2fUC6xB43lueCjgxV4lffOCZCtYFiH6TNOX+tQKXx97T4IKHbhyHEQ==}

  '@jridgewell/resolve-uri@3.1.2':
    resolution: {integrity: sha512-bRISgCIjP20/tbWSPWMEi54QVPRZExkuD9lJL+UIxUKtwVJA8wW1Trb1jMs1RFXo1CBTNZ/5hpC9QvmKWdopKw==}
    engines: {node: '>=6.0.0'}

  '@jridgewell/sourcemap-codec@1.5.5':
    resolution: {integrity: sha512-cYQ9310grqxueWbl+WuIUIaiUaDcj7WOq5fVhEljNVgRfOUhY9fy2zTvfoqWsnebh8Sl70VScFbICvJnLKB0Og==}

  '@jridgewell/trace-mapping@0.3.31':
    resolution: {integrity: sha512-zzNR+SdQSDJzc8joaeP8QQoCQr8NuYx2dIIytl1QeBEZHJ9uW6hebsrYgbz8hJwUQao3TWCMtmfV8Nu1twOLAw==}

  '@microsoft/tsdoc-config@0.17.1':
    resolution: {integrity: sha512-UtjIFe0C6oYgTnad4q1QP4qXwLhe6tIpNTRStJ2RZEPIkqQPREAwE5spzVxsdn9UaEMUqhh0AqSx3X4nWAKXWw==}

  '@microsoft/tsdoc@0.15.1':
    resolution: {integrity: sha512-4aErSrCR/On/e5G2hDP0wjooqDdauzEbIq8hIkIe5pXV0rtWJZvdCEKL0ykZxex+IxIwBp0eGeV48hQN07dXtw==}

  '@napi-rs/wasm-runtime@0.2.12':
    resolution: {integrity: sha512-ZVWUcfwY4E/yPitQJl481FjFo3K22D6qF0DuFH6Y/nbnE11GY5uguDxZMGXPQ8WQ0128MXQD7TnfHyK4oWoIJQ==}

  '@nodelib/fs.scandir@2.1.5':
    resolution: {integrity: sha512-vq24Bq3ym5HEQm2NKCr3yXDwjc7vTsEThRDnkp2DK9p1uqLR+DHurm/NOTo0KG7HYHU7eppKZj3MyqYuMBf62g==}
    engines: {node: '>= 8'}

  '@nodelib/fs.stat@2.0.5':
    resolution: {integrity: sha512-RkhPPp2zrqDAQA/2jNhnztcPAlv64XdhIp7a7454A5ovI7Bukxgt7MX7udwAu3zg1DcpPU0rz3VV1SeaqvY4+A==}
    engines: {node: '>= 8'}

  '@nodelib/fs.walk@1.2.8':
    resolution: {integrity: sha512-oGB+UxlgWcgQkgwo8GcEGwemoTFt3FIO9ababBmaGwXIoBKZ+GTy0pP185beGg7Llih/NSHSV2XAs1lnznocSg==}
    engines: {node: '>= 8'}

  '@rushstack/eslint-patch@1.12.0':
    resolution: {integrity: sha512-5EwMtOqvJMMa3HbmxLlF74e+3/HhwBTMcvt3nqVJgGCozO6hzIPOBlwm8mGVNR9SN2IJpxSnlxczyDjcn7qIyw==}

  '@rushstack/eslint-plugin-security@0.11.0':
    resolution: {integrity: sha512-c7UojOyNQDD7fwtj7NJx4x8ZU0KeKnefVDEe+f16ZQT6sIXy8CCmbEwduCgGZugIPqwV9hXYHNJiWZtU3iDXng==}
    peerDependencies:
      eslint: ^6.0.0 || ^7.0.0 || ^8.0.0 || ^9.0.0

  '@rushstack/eslint-plugin@0.22.1':
    resolution: {integrity: sha512-j2bVPgddSBs0iPed2l40Ssa/bmKr6YkaI3jv7Z1fH2Zlu/RcpgFOZWH0ls8ZQEqaA63A3oRmVXxnmmX/7FJb8w==}
    peerDependencies:
      eslint: ^6.0.0 || ^7.0.0 || ^8.0.0 || ^9.0.0

  '@rushstack/tree-pattern@0.3.4':
    resolution: {integrity: sha512-9uROnkiHWsQqxW6HirXABfTRlgzhYp6tevbYIGkwKQ09VaayUBkvFvt/urDKMwlo+tGU0iQQLuVige6c48wTgw==}

  '@sindresorhus/base62@1.0.0':
    resolution: {integrity: sha512-TeheYy0ILzBEI/CO55CP6zJCSdSWeRtGnHy8U8dWSUH4I68iqTsy7HkMktR4xakThc9jotkPQUXT4ITdbV7cHA==}
    engines: {node: '>=18'}

  '@ts-morph/common@0.23.0':
    resolution: {integrity: sha512-m7Lllj9n/S6sOkCkRftpM7L24uvmfXQFedlW/4hENcuJH1HHm9u5EgxZb9uVjQSCGrbBWBkOGgcTxNg36r6ywA==}

  '@tybys/wasm-util@0.10.0':
    resolution: {integrity: sha512-VyyPYFlOMNylG45GoAe0xDoLwWuowvf92F9kySqzYh8vmYm7D2u4iUJKa1tOUpS70Ku13ASrOkS4ScXFsTaCNQ==}

  '@types/estree@1.0.8':
    resolution: {integrity: sha512-dWHzHa2WqEXI/O1E9OjrocMTKJl2mSrEolh1Iomrv6U+JuNwaHXsXx9bLu5gG7BUWFIN0skIQJQ/L1rIex4X6w==}

  '@types/json-schema@7.0.15':
    resolution: {integrity: sha512-5+fP8P8MFNC+AyZCDxrB2pkZFPGzqQWUzpSeuuVLvm8VMcorNYavBqoFcxK8bQz4Qsbn4oUEEem4wDLfcysGHA==}

  '@types/normalize-package-data@2.4.1':
    resolution: {integrity: sha512-Gj7cI7z+98M282Tqmp2K5EIsoouUEzbBJhQQzDE3jSIRk6r9gsz0oUokqIUR4u1R3dMHo0pDHM7sNOHyhulypw==}

  '@types/sort-json@2.0.3':
    resolution: {integrity: sha512-Y5eKfh99uPF5tMJ68rODj63fqXPSEI0l2BldzKmc6wFsFknO+2lQvgrbbOpsyJXYr6YJBsTLHBEyh0Z2j83+rg==}

  '@typescript-eslint/eslint-plugin@8.18.2':
    resolution: {integrity: sha512-adig4SzPLjeQ0Tm+jvsozSGiCliI2ajeURDGHjZ2llnA+A67HihCQ+a3amtPhUakd1GlwHxSRvzOZktbEvhPPg==}
    engines: {node: ^18.18.0 || ^20.9.0 || >=21.1.0}
    peerDependencies:
      '@typescript-eslint/parser': ^8.0.0 || ^8.0.0-alpha.0
      eslint: ^8.57.0 || ^9.0.0
      typescript: '>=4.8.4 <5.8.0'

  '@typescript-eslint/parser@8.18.2':
    resolution: {integrity: sha512-y7tcq4StgxQD4mDr9+Jb26dZ+HTZ/SkfqpXSiqeUXZHxOUyjWDKsmwKhJ0/tApR08DgOhrFAoAhyB80/p3ViuA==}
    engines: {node: ^18.18.0 || ^20.9.0 || >=21.1.0}
    peerDependencies:
      eslint: ^8.57.0 || ^9.0.0
      typescript: '>=4.8.4 <5.8.0'

  '@typescript-eslint/parser@8.46.1':
    resolution: {integrity: sha512-6JSSaBZmsKvEkbRUkf7Zj7dru/8ZCrJxAqArcLaVMee5907JdtEbKGsZ7zNiIm/UAkpGUkaSMZEXShnN2D1HZA==}
    engines: {node: ^18.18.0 || ^20.9.0 || >=21.1.0}
    peerDependencies:
      eslint: ^8.57.0 || ^9.0.0
      typescript: '>=4.8.4 <6.0.0'

  '@typescript-eslint/project-service@8.46.1':
    resolution: {integrity: sha512-FOIaFVMHzRskXr5J4Jp8lFVV0gz5ngv3RHmn+E4HYxSJ3DgDzU7fVI1/M7Ijh1zf6S7HIoaIOtln1H5y8V+9Zg==}
    engines: {node: ^18.18.0 || ^20.9.0 || >=21.1.0}
    peerDependencies:
      typescript: '>=4.8.4 <6.0.0'

  '@typescript-eslint/scope-manager@8.18.2':
    resolution: {integrity: sha512-YJFSfbd0CJjy14r/EvWapYgV4R5CHzptssoag2M7y3Ra7XNta6GPAJPPP5KGB9j14viYXyrzRO5GkX7CRfo8/g==}
    engines: {node: ^18.18.0 || ^20.9.0 || >=21.1.0}

  '@typescript-eslint/scope-manager@8.31.1':
    resolution: {integrity: sha512-BMNLOElPxrtNQMIsFHE+3P0Yf1z0dJqV9zLdDxN/xLlWMlXK/ApEsVEKzpizg9oal8bAT5Sc7+ocal7AC1HCVw==}
    engines: {node: ^18.18.0 || ^20.9.0 || >=21.1.0}

  '@typescript-eslint/scope-manager@8.46.1':
    resolution: {integrity: sha512-weL9Gg3/5F0pVQKiF8eOXFZp8emqWzZsOJuWRUNtHT+UNV2xSJegmpCNQHy37aEQIbToTq7RHKhWvOsmbM680A==}
    engines: {node: ^18.18.0 || ^20.9.0 || >=21.1.0}

  '@typescript-eslint/tsconfig-utils@8.46.1':
    resolution: {integrity: sha512-X88+J/CwFvlJB+mK09VFqx5FE4H5cXD+H/Bdza2aEWkSb8hnWIQorNcscRl4IEo1Cz9VI/+/r/jnGWkbWPx54g==}
    engines: {node: ^18.18.0 || ^20.9.0 || >=21.1.0}
    peerDependencies:
      typescript: '>=4.8.4 <6.0.0'

  '@typescript-eslint/type-utils@8.18.2':
    resolution: {integrity: sha512-AB/Wr1Lz31bzHfGm/jgbFR0VB0SML/hd2P1yxzKDM48YmP7vbyJNHRExUE/wZsQj2wUCvbWH8poNHFuxLqCTnA==}
    engines: {node: ^18.18.0 || ^20.9.0 || >=21.1.0}
    peerDependencies:
      eslint: ^8.57.0 || ^9.0.0
      typescript: '>=4.8.4 <5.8.0'

  '@typescript-eslint/types@8.18.2':
    resolution: {integrity: sha512-Z/zblEPp8cIvmEn6+tPDIHUbRu/0z5lqZ+NvolL5SvXWT5rQy7+Nch83M0++XzO0XrWRFWECgOAyE8bsJTl1GQ==}
    engines: {node: ^18.18.0 || ^20.9.0 || >=21.1.0}

  '@typescript-eslint/types@8.31.1':
    resolution: {integrity: sha512-SfepaEFUDQYRoA70DD9GtytljBePSj17qPxFHA/h3eg6lPTqGJ5mWOtbXCk1YrVU1cTJRd14nhaXWFu0l2troQ==}
    engines: {node: ^18.18.0 || ^20.9.0 || >=21.1.0}

  '@typescript-eslint/types@8.46.1':
    resolution: {integrity: sha512-C+soprGBHwWBdkDpbaRC4paGBrkIXxVlNohadL5o0kfhsXqOC6GYH2S/Obmig+I0HTDl8wMaRySwrfrXVP8/pQ==}
    engines: {node: ^18.18.0 || ^20.9.0 || >=21.1.0}

  '@typescript-eslint/typescript-estree@8.18.2':
    resolution: {integrity: sha512-WXAVt595HjpmlfH4crSdM/1bcsqh+1weFRWIa9XMTx/XHZ9TCKMcr725tLYqWOgzKdeDrqVHxFotrvWcEsk2Tg==}
    engines: {node: ^18.18.0 || ^20.9.0 || >=21.1.0}
    peerDependencies:
      typescript: '>=4.8.4 <5.8.0'

  '@typescript-eslint/typescript-estree@8.31.1':
    resolution: {integrity: sha512-kaA0ueLe2v7KunYOyWYtlf/QhhZb7+qh4Yw6Ni5kgukMIG+iP773tjgBiLWIXYumWCwEq3nLW+TUywEp8uEeag==}
    engines: {node: ^18.18.0 || ^20.9.0 || >=21.1.0}
    peerDependencies:
      typescript: '>=4.8.4 <5.9.0'

  '@typescript-eslint/typescript-estree@8.46.1':
    resolution: {integrity: sha512-uIifjT4s8cQKFQ8ZBXXyoUODtRoAd7F7+G8MKmtzj17+1UbdzFl52AzRyZRyKqPHhgzvXunnSckVu36flGy8cg==}
    engines: {node: ^18.18.0 || ^20.9.0 || >=21.1.0}
    peerDependencies:
      typescript: '>=4.8.4 <6.0.0'

  '@typescript-eslint/utils@8.18.2':
    resolution: {integrity: sha512-Cr4A0H7DtVIPkauj4sTSXVl+VBWewE9/o40KcF3TV9aqDEOWoXF3/+oRXNby3DYzZeCATvbdksYsGZzplwnK/Q==}
    engines: {node: ^18.18.0 || ^20.9.0 || >=21.1.0}
    peerDependencies:
      eslint: ^8.57.0 || ^9.0.0
      typescript: '>=4.8.4 <5.8.0'

  '@typescript-eslint/utils@8.31.1':
    resolution: {integrity: sha512-2DSI4SNfF5T4oRveQ4nUrSjUqjMND0nLq9rEkz0gfGr3tg0S5KB6DhwR+WZPCjzkZl3cH+4x2ce3EsL50FubjQ==}
    engines: {node: ^18.18.0 || ^20.9.0 || >=21.1.0}
    peerDependencies:
      eslint: ^8.57.0 || ^9.0.0
      typescript: '>=4.8.4 <5.9.0'

  '@typescript-eslint/utils@8.46.1':
    resolution: {integrity: sha512-vkYUy6LdZS7q1v/Gxb2Zs7zziuXN0wxqsetJdeZdRe/f5dwJFglmuvZBfTUivCtjH725C1jWCDfpadadD95EDQ==}
    engines: {node: ^18.18.0 || ^20.9.0 || >=21.1.0}
    peerDependencies:
      eslint: ^8.57.0 || ^9.0.0
      typescript: '>=4.8.4 <6.0.0'

  '@typescript-eslint/visitor-keys@8.18.2':
    resolution: {integrity: sha512-zORcwn4C3trOWiCqFQP1x6G3xTRyZ1LYydnj51cRnJ6hxBlr/cKPckk+PKPUw/fXmvfKTcw7bwY3w9izgx5jZw==}
    engines: {node: ^18.18.0 || ^20.9.0 || >=21.1.0}

  '@typescript-eslint/visitor-keys@8.31.1':
    resolution: {integrity: sha512-I+/rgqOVBn6f0o7NDTmAPWWC6NuqhV174lfYvAm9fUaWeiefLdux9/YI3/nLugEn9L8fcSi0XmpKi/r5u0nmpw==}
    engines: {node: ^18.18.0 || ^20.9.0 || >=21.1.0}

  '@typescript-eslint/visitor-keys@8.46.1':
    resolution: {integrity: sha512-ptkmIf2iDkNUjdeu2bQqhFPV1m6qTnFFjg7PPDjxKWaMaP0Z6I9l30Jr3g5QqbZGdw8YdYvLp+XnqnWWZOg/NA==}
    engines: {node: ^18.18.0 || ^20.9.0 || >=21.1.0}

  '@unrs/resolver-binding-android-arm-eabi@1.11.1':
    resolution: {integrity: sha512-ppLRUgHVaGRWUx0R0Ut06Mjo9gBaBkg3v/8AxusGLhsIotbBLuRk51rAzqLC8gq6NyyAojEXglNjzf6R948DNw==}
    cpu: [arm]
    os: [android]

  '@unrs/resolver-binding-android-arm64@1.11.1':
    resolution: {integrity: sha512-lCxkVtb4wp1v+EoN+HjIG9cIIzPkX5OtM03pQYkG+U5O/wL53LC4QbIeazgiKqluGeVEeBlZahHalCaBvU1a2g==}
    cpu: [arm64]
    os: [android]

  '@unrs/resolver-binding-darwin-arm64@1.11.1':
    resolution: {integrity: sha512-gPVA1UjRu1Y/IsB/dQEsp2V1pm44Of6+LWvbLc9SDk1c2KhhDRDBUkQCYVWe6f26uJb3fOK8saWMgtX8IrMk3g==}
    cpu: [arm64]
    os: [darwin]

  '@unrs/resolver-binding-darwin-x64@1.11.1':
    resolution: {integrity: sha512-cFzP7rWKd3lZaCsDze07QX1SC24lO8mPty9vdP+YVa3MGdVgPmFc59317b2ioXtgCMKGiCLxJ4HQs62oz6GfRQ==}
    cpu: [x64]
    os: [darwin]

  '@unrs/resolver-binding-freebsd-x64@1.11.1':
    resolution: {integrity: sha512-fqtGgak3zX4DCB6PFpsH5+Kmt/8CIi4Bry4rb1ho6Av2QHTREM+47y282Uqiu3ZRF5IQioJQ5qWRV6jduA+iGw==}
    cpu: [x64]
    os: [freebsd]

  '@unrs/resolver-binding-linux-arm-gnueabihf@1.11.1':
    resolution: {integrity: sha512-u92mvlcYtp9MRKmP+ZvMmtPN34+/3lMHlyMj7wXJDeXxuM0Vgzz0+PPJNsro1m3IZPYChIkn944wW8TYgGKFHw==}
    cpu: [arm]
    os: [linux]

  '@unrs/resolver-binding-linux-arm-musleabihf@1.11.1':
    resolution: {integrity: sha512-cINaoY2z7LVCrfHkIcmvj7osTOtm6VVT16b5oQdS4beibX2SYBwgYLmqhBjA1t51CarSaBuX5YNsWLjsqfW5Cw==}
    cpu: [arm]
    os: [linux]

  '@unrs/resolver-binding-linux-arm64-gnu@1.11.1':
    resolution: {integrity: sha512-34gw7PjDGB9JgePJEmhEqBhWvCiiWCuXsL9hYphDF7crW7UgI05gyBAi6MF58uGcMOiOqSJ2ybEeCvHcq0BCmQ==}
    cpu: [arm64]
    os: [linux]

  '@unrs/resolver-binding-linux-arm64-musl@1.11.1':
    resolution: {integrity: sha512-RyMIx6Uf53hhOtJDIamSbTskA99sPHS96wxVE/bJtePJJtpdKGXO1wY90oRdXuYOGOTuqjT8ACccMc4K6QmT3w==}
    cpu: [arm64]
    os: [linux]

  '@unrs/resolver-binding-linux-ppc64-gnu@1.11.1':
    resolution: {integrity: sha512-D8Vae74A4/a+mZH0FbOkFJL9DSK2R6TFPC9M+jCWYia/q2einCubX10pecpDiTmkJVUH+y8K3BZClycD8nCShA==}
    cpu: [ppc64]
    os: [linux]

  '@unrs/resolver-binding-linux-riscv64-gnu@1.11.1':
    resolution: {integrity: sha512-frxL4OrzOWVVsOc96+V3aqTIQl1O2TjgExV4EKgRY09AJ9leZpEg8Ak9phadbuX0BA4k8U5qtvMSQQGGmaJqcQ==}
    cpu: [riscv64]
    os: [linux]

  '@unrs/resolver-binding-linux-riscv64-musl@1.11.1':
    resolution: {integrity: sha512-mJ5vuDaIZ+l/acv01sHoXfpnyrNKOk/3aDoEdLO/Xtn9HuZlDD6jKxHlkN8ZhWyLJsRBxfv9GYM2utQ1SChKew==}
    cpu: [riscv64]
    os: [linux]

  '@unrs/resolver-binding-linux-s390x-gnu@1.11.1':
    resolution: {integrity: sha512-kELo8ebBVtb9sA7rMe1Cph4QHreByhaZ2QEADd9NzIQsYNQpt9UkM9iqr2lhGr5afh885d/cB5QeTXSbZHTYPg==}
    cpu: [s390x]
    os: [linux]

  '@unrs/resolver-binding-linux-x64-gnu@1.11.1':
    resolution: {integrity: sha512-C3ZAHugKgovV5YvAMsxhq0gtXuwESUKc5MhEtjBpLoHPLYM+iuwSj3lflFwK3DPm68660rZ7G8BMcwSro7hD5w==}
    cpu: [x64]
    os: [linux]

  '@unrs/resolver-binding-linux-x64-musl@1.11.1':
    resolution: {integrity: sha512-rV0YSoyhK2nZ4vEswT/QwqzqQXw5I6CjoaYMOX0TqBlWhojUf8P94mvI7nuJTeaCkkds3QE4+zS8Ko+GdXuZtA==}
    cpu: [x64]
    os: [linux]

  '@unrs/resolver-binding-wasm32-wasi@1.11.1':
    resolution: {integrity: sha512-5u4RkfxJm+Ng7IWgkzi3qrFOvLvQYnPBmjmZQ8+szTK/b31fQCnleNl1GgEt7nIsZRIf5PLhPwT0WM+q45x/UQ==}
    engines: {node: '>=14.0.0'}
    cpu: [wasm32]

  '@unrs/resolver-binding-win32-arm64-msvc@1.11.1':
    resolution: {integrity: sha512-nRcz5Il4ln0kMhfL8S3hLkxI85BXs3o8EYoattsJNdsX4YUU89iOkVn7g0VHSRxFuVMdM4Q1jEpIId1Ihim/Uw==}
    cpu: [arm64]
    os: [win32]

  '@unrs/resolver-binding-win32-ia32-msvc@1.11.1':
    resolution: {integrity: sha512-DCEI6t5i1NmAZp6pFonpD5m7i6aFrpofcp4LA2i8IIq60Jyo28hamKBxNrZcyOwVOZkgsRp9O2sXWBWP8MnvIQ==}
    cpu: [ia32]
    os: [win32]

  '@unrs/resolver-binding-win32-x64-msvc@1.11.1':
    resolution: {integrity: sha512-lrW200hZdbfRtztbygyaq/6jP6AKE8qQN2KvPcJ+x7wiD038YtnYtZ82IMNJ69GJibV7bwL3y9FgK+5w/pYt6g==}
    cpu: [x64]
    os: [win32]

  acorn-jsx@5.3.2:
    resolution: {integrity: sha512-rq9s+JNhf0IChjtDXxllJ7g41oZk5SlXtp0LHwyA5cejwn7vKmKp4pPri6YEePv2PU65sAsegbXtIinmDFDXgQ==}
    peerDependencies:
      acorn: ^6.0.0 || ^7.0.0 || ^8.0.0

  acorn@8.15.0:
    resolution: {integrity: sha512-NZyJarBfL7nWwIq+FDL6Zp/yHEhePMNnnJ0y3qfieCrmNvYct8uvtiV41UvlSe6apAfk0fY1FbWx+NwfmpvtTg==}
    engines: {node: '>=0.4.0'}
    hasBin: true

  ajv@6.12.6:
    resolution: {integrity: sha512-j3fVLgvTo527anyYyJOGTYJbG+vnnQYvE0m5mmkc1TK+nxAppkCLMIL0aZ4dblVCNoGShhm+kzE4ZUykBoMg4g==}

  ajv@8.12.0:
    resolution: {integrity: sha512-sRu1kpcO9yLtYxBKvqfTeh9KzZEwO3STyX1HT+4CaDzC6HpTGYhIhPIzj9XuKU7KYDwnaeh5hcOwjy1QuJzBPA==}

  ansi-colors@4.1.1:
    resolution: {integrity: sha512-JoX0apGbHaUJBNl6yF+p6JAFYZ666/hhCGKN5t9QFjbJQKUU/g8MNbFDbvfrgKXvI1QpZplPOnwIo99lX/AAmA==}
    engines: {node: '>=6'}

  ansi-regex@5.0.1:
    resolution: {integrity: sha512-quJQXlTSUGL2LH9SUXo8VwsY4soanhgo6LNSm84E1LBcE8s3O0wpdiRzyR9z/ZZJMlMWv37qOOb9pdJlMUEKFQ==}
    engines: {node: '>=8'}

  ansi-styles@3.2.1:
    resolution: {integrity: sha512-VT0ZI6kZRdTh8YyJw3SMbYm/u+NqfsAxEpWO0Pf9sq8/e94WxxOpPKx9FR1FlyCtOVDNOQ+8ntlqFxiRc+r5qA==}
    engines: {node: '>=4'}

  ansi-styles@4.3.0:
    resolution: {integrity: sha512-zbB9rCJAT1rbjiVDb2hqKFHNYLxgtk8NURxZ3IZwD3F6NtxbXZQCnnSi1Lkx+IDohdPlFp222wVALIheZJQSEg==}
    engines: {node: '>=8'}

  anymatch@3.1.3:
    resolution: {integrity: sha512-KMReFUr0B4t+D+OBkjR3KYqvocp2XaSzO55UcB6mgQMd3KbcE+mWTyvVV7D/zsdEbNnV6acZUutkiHQXvTr1Rw==}
    engines: {node: '>= 8'}

  are-docs-informative@0.0.2:
    resolution: {integrity: sha512-ixiS0nLNNG5jNQzgZJNoUpBKdo9yTYZMGJ+QgT2jmjR7G7+QHRCc4v6LQ3NgE7EBJq+o0ams3waJwkrlBom8Ig==}
    engines: {node: '>=14'}

  argparse@2.0.1:
    resolution: {integrity: sha512-8+9WqebbFzpX9OR+Wa6O29asIogeRMzcGtAINdpMHHyAg10f05aSFVBbcEqGf/PXw1EjAZ+q2/bEBg3DvurK3Q==}

  array-buffer-byte-length@1.0.2:
    resolution: {integrity: sha512-LHE+8BuR7RYGDKvnrmcuSq3tDcKv9OFEXQt/HpbZhY7V6h0zlUXutnAD82GiFx9rdieCMjkvtcsPqBwgUl1Iiw==}
    engines: {node: '>= 0.4'}

  array-includes@3.1.9:
    resolution: {integrity: sha512-FmeCCAenzH0KH381SPT5FZmiA/TmpndpcaShhfgEN9eCVjnFBqq3l1xrI42y8+PPLI6hypzou4GXw00WHmPBLQ==}
    engines: {node: '>= 0.4'}

  array.prototype.findlast@1.2.5:
    resolution: {integrity: sha512-CVvd6FHg1Z3POpBLxO6E6zr+rSKEQ9L6rZHAaY7lLfhKsWYUBBOuMs0e9o24oopj6H+geRCX0YJ+TJLBK2eHyQ==}
    engines: {node: '>= 0.4'}

  array.prototype.flat@1.3.2:
    resolution: {integrity: sha512-djYB+Zx2vLewY8RWlNCUdHjDXs2XOgm602S9E7P/UpHgfeHL00cRiIF+IN/G/aUJ7kGPb6yO/ErDI5V2s8iycA==}
    engines: {node: '>= 0.4'}

  array.prototype.flatmap@1.3.3:
    resolution: {integrity: sha512-Y7Wt51eKJSyi80hFrJCePGGNo5ktJCslFuboqJsbf57CCPcm5zztluPlc4/aD8sWsKvlwatezpV4U1efk8kpjg==}
    engines: {node: '>= 0.4'}

  array.prototype.tosorted@1.1.4:
    resolution: {integrity: sha512-p6Fx8B7b7ZhL/gmUsAy0D15WhvDccw3mnGNbZpi3pmeJdxtWsj2jEaI4Y6oo3XiHfzuSgPwKc04MYt6KgvC/wA==}
    engines: {node: '>= 0.4'}

  arraybuffer.prototype.slice@1.0.4:
    resolution: {integrity: sha512-BNoCY6SXXPQ7gF2opIP4GBE+Xw7U+pHMYKuzjgCN3GwiaIR09UUeKfheyIry77QtrCBlC0KK0q5/TER/tYh3PQ==}
    engines: {node: '>= 0.4'}

  available-typed-arrays@1.0.7:
    resolution: {integrity: sha512-wvUjBtSGN7+7SjNpq/9M2Tg350UZD3q62IFZLbRAR1bSMlCo1ZaeW+BJ+D090e4hIIZLBcTDWe4Mh4jvUDajzQ==}
    engines: {node: '>= 0.4'}

  balanced-match@1.0.2:
    resolution: {integrity: sha512-3oSeUO0TMV67hN1AmbXsK4yaqU7tjiHlbxRDZOpH0KW9+CeX4bRAaX0Anxt0tx2MrpRpWwQaPwIlISEJhYU5Pw==}

  baseline-browser-mapping@2.8.15:
    resolution: {integrity: sha512-qsJ8/X+UypqxHXN75M7dF88jNK37dLBRW7LeUzCPz+TNs37G8cfWy9nWzS+LS//g600zrt2le9KuXt0rWfDz5Q==}
    hasBin: true

  binary-extensions@2.3.0:
    resolution: {integrity: sha512-Ceh+7ox5qe7LJuLHoY0feh3pHuUDHAcRUeyL2VYghZwfpkNIy/+8Ocg0a3UuSoYzavmylwuLWQOf3hl0jjMMIw==}
    engines: {node: '>=8'}

  brace-expansion@1.1.11:
    resolution: {integrity: sha512-iCuPHDFgrHX7H2vEI/5xpz07zSHB00TpugqhmYtVmMO6518mCuRMoOYFldEBl0g187ufozdaHgWKcYFb61qGiA==}

  brace-expansion@2.0.2:
    resolution: {integrity: sha512-Jt0vHyM+jmUBqojB7E1NIYadt0vI0Qxjxd2TErW94wDz+E2LAm5vKMXXwg6ZZBTHPuUlDgQHKXvjGBdfcF1ZDQ==}

  braces@3.0.3:
    resolution: {integrity: sha512-yQbXgO/OSZVD2IsiLlro+7Hf6Q18EJrKSEsdoMzKePKXct3gvD8oLcOQdIzGupr5Fj+EDe8gO/lxc1BzfMpxvA==}
    engines: {node: '>=8'}

  browser-stdout@1.3.1:
    resolution: {integrity: sha512-qhAVI1+Av2X7qelOfAIYwXONood6XlZE/fXaBSmW/T5SzLAmCgzi+eiWE7fUvbHaeNBQH13UftjpXxsfLkMpgw==}

  browserslist@4.26.3:
    resolution: {integrity: sha512-lAUU+02RFBuCKQPj/P6NgjlbCnLBMp4UtgTx7vNHd3XSIJF87s9a5rA3aH2yw3GS9DqZAUbOtZdCCiZeVRqt0w==}
    engines: {node: ^6 || ^7 || ^8 || ^9 || ^10 || ^11 || ^12 || >=13.7}
    hasBin: true

  builtin-modules@3.3.0:
    resolution: {integrity: sha512-zhaCDicdLuWN5UbN5IMnFqNMhNfo919sH85y2/ea+5Yg9TsTkeZxpL+JLbp6cgYFS4sRLp3YV4S6yDuqVWHYOw==}
    engines: {node: '>=6'}

  call-bind-apply-helpers@1.0.2:
    resolution: {integrity: sha512-Sp1ablJ0ivDkSzjcaJdxEunN5/XvksFJ2sMBFfq6x0ryhQV/2b/KwFe21cMpmHtPOSij8K99/wSfoEuTObmuMQ==}
    engines: {node: '>= 0.4'}

  call-bind@1.0.8:
    resolution: {integrity: sha512-oKlSFMcMwpUg2ednkhQ454wfWiU/ul3CkJe/PEHcTKuiX6RpbehUiFMXu13HalGZxfUwCQzZG747YXBn1im9ww==}
    engines: {node: '>= 0.4'}

  call-bound@1.0.4:
    resolution: {integrity: sha512-+ys997U96po4Kx/ABpBCqhA9EuxJaQWDQg7295H4hBphv3IZg0boBKuwYpt4YXp6MZ5AmZQnU/tyMTlRpaSejg==}
    engines: {node: '>= 0.4'}

  callsites@3.1.0:
    resolution: {integrity: sha512-P8BjAsXvZS+VIDUI11hHCQEv74YT67YUi5JJFNWIqL235sBmjX4+qx9Muvls5ivyNENctx46xQLQ3aTuE7ssaQ==}
    engines: {node: '>=6'}

  camelcase@6.3.0:
    resolution: {integrity: sha512-Gmy6FhYlCY7uOElZUSbxo2UCDH8owEk996gkbrpsgGtrJLM3J7jGxl9Ic7Qwwj4ivOE5AWZWRMecDdF7hqGjFA==}
    engines: {node: '>=10'}

  caniuse-lite@1.0.30001749:
    resolution: {integrity: sha512-0rw2fJOmLfnzCRbkm8EyHL8SvI2Apu5UbnQuTsJ0ClgrH8hcwFooJ1s5R0EP8o8aVrFu8++ae29Kt9/gZAZp/Q==}

  chalk@2.4.2:
    resolution: {integrity: sha512-Mti+f9lpJNcwF4tWV8/OrTTtF1gZi+f8FqlyAdouralcFWFQWF2+NgCHShjkCb+IFBLq9buZwE1xckQU4peSuQ==}
    engines: {node: '>=4'}

  chalk@4.1.2:
    resolution: {integrity: sha512-oKnbhFyRIXpUuez8iBMmyEa4nbj4IOQyuhc/wy9kY7/WVPcwIO9VA668Pu8RkO7+0G76SLROeyw9CpQ061i4mA==}
    engines: {node: '>=10'}

  chokidar@3.5.3:
    resolution: {integrity: sha512-Dr3sfKRP6oTcjf2JmUmFJfeVMvXBdegxB0iVQ5eb2V10uFJUCAS8OByZdVAyVb8xXNz3GjjTgj9kLWsZTqE6kw==}
    engines: {node: '>= 8.10.0'}

  ci-info@4.3.1:
    resolution: {integrity: sha512-Wdy2Igu8OcBpI2pZePZ5oWjPC38tmDVx5WKUXKwlLYkA0ozo85sLsLvkBbBn/sZaSCMFOGZJ14fvW9t5/d7kdA==}
    engines: {node: '>=8'}

  clean-regexp@1.0.0:
    resolution: {integrity: sha512-GfisEZEJvzKrmGWkvfhgzcz/BllN1USeqD2V6tg14OAOgaCD2Z/PUEuxnAZ/nPvmaHRG7a8y77p1T/IRQ4D1Hw==}
    engines: {node: '>=4'}

  cliui@7.0.4:
    resolution: {integrity: sha512-OcRE68cOsVMXp1Yvonl/fzkQOyjLSu/8bhPDfQt0e0/Eb283TKP20Fs2MqoPsr9SwA595rRCA+QMzYc9nBP+JQ==}

  cliui@8.0.1:
    resolution: {integrity: sha512-BSeNnyus75C4//NQ9gQt1/csTXyo/8Sb+afLAkzAptFuMsod9HFokGNudZpi/oQV73hnVK+sR+5PVRMd+Dr7YQ==}
    engines: {node: '>=12'}

  code-block-writer@13.0.2:
    resolution: {integrity: sha512-XfXzAGiStXSmCIwrkdfvc7FS5Dtj8yelCtyOf2p2skCAfvLd6zu0rGzuS9NSCO3bq1JKpFZ7tbKdKlcd5occQA==}

  color-convert@1.9.3:
    resolution: {integrity: sha512-QfAUtd+vFdAtFQcC8CCyYt1fYWxSqAiK2cSD6zDB8N3cpsEBAvRxp9zOGg6G/SHHJYAT88/az/IuDGALsNVbGg==}

  color-convert@2.0.1:
    resolution: {integrity: sha512-RRECPsj7iu/xb5oKYcsFHSppFNnsj/52OVTRKb4zP5onXwVF3zVmmToNcOfGC+CRDpfK/U584fMg38ZHCaElKQ==}
    engines: {node: '>=7.0.0'}

  color-name@1.1.3:
    resolution: {integrity: sha512-72fSenhMw2HZMTVHeCA9KCmpEIbzWiQsjN+BHcBbS9vr1mtt+vJjPdksIBNUmKAW8TFUDPJK5SUU3QhE9NEXDw==}

  color-name@1.1.4:
    resolution: {integrity: sha512-dOy+3AuW3a2wNbZHIuMZpTcgjGuLU/uBL/ubcZF9OXbDo8ff4O8yVp5Bf0efS8uEoYo5q4Fx7dY9OgQGXgAsQA==}

  comment-parser@1.4.1:
    resolution: {integrity: sha512-buhp5kePrmda3vhc5B9t7pUQXAb2Tnd0qgpkIhPhkHXxJpiPJ11H0ZEU0oBpJ2QztSbzG/ZxMj/CHsYJqRHmyg==}
    engines: {node: '>= 12.0.0'}

  concat-map@0.0.1:
    resolution: {integrity: sha512-/Srv4dswyQNBfohGpz9o6Yb3Gz3SrUDqBH5rTuhGR7ahtlbYKnVxw2bCFMRljaA7EXHaXZ8wsHdodFvbkhKmqg==}

  concurrently@8.2.2:
    resolution: {integrity: sha512-1dP4gpXFhei8IOtlXRE/T/4H88ElHgTiUzh71YUmtjTEHMSRS2Z/fgOxHSxxusGHogsRfxNq1vyAwxSC+EVyDg==}
    engines: {node: ^14.13.0 || >=16.0.0}
    hasBin: true

<<<<<<< HEAD
  convert-source-map@2.0.0:
    resolution: {integrity: sha512-Kvp459HrV2FEJ1CAsi1Ku+MY3kasH19TFykTz2xWmMeq6bk2NU3XXvfJ+Q61m0xktWwt+1HSYf3JZsTms3aRJg==}

  core-js-compat@3.46.0:
    resolution: {integrity: sha512-p9hObIIEENxSV8xIu+V68JjSeARg6UVMG5mR+JEUguG3sI6MsiS1njz2jHmyJDvA+8jX/sytkBHup6kxhM9law==}
=======
  cross-env@7.0.3:
    resolution: {integrity: sha512-+/HKd6EgcQCJGh2PSjZuUitQBQynKor4wrFbRg4DtAgS1aWO+gU52xpH7M9ScGgXSYmAVS9bIJ8EzuaGw0oNAw==}
    engines: {node: '>=10.14', npm: '>=6', yarn: '>=1'}
    hasBin: true
>>>>>>> 004decff

  cross-spawn@7.0.6:
    resolution: {integrity: sha512-uV2QOWP2nWzsy2aMp8aRibhi9dlzF5Hgh5SHaB9OiTGEyDTiJJyx0uy51QXdyWbtAHNua4XJzUKca3OzKUd3vA==}
    engines: {node: '>= 8'}

  data-view-buffer@1.0.2:
    resolution: {integrity: sha512-EmKO5V3OLXh1rtK2wgXRansaK1/mtVdTUEiEI0W8RkvgT05kfxaH29PliLnpLP73yYO6142Q72QNa8Wx/A5CqQ==}
    engines: {node: '>= 0.4'}

  data-view-byte-length@1.0.2:
    resolution: {integrity: sha512-tuhGbE6CfTM9+5ANGf+oQb72Ky/0+s3xKUpHvShfiz2RxMFgFPjsXuRLBVMtvMs15awe45SRb83D6wH4ew6wlQ==}
    engines: {node: '>= 0.4'}

  data-view-byte-offset@1.0.1:
    resolution: {integrity: sha512-BS8PfmtDGnrgYdOonGZQdLZslWIeCGFP9tpan0hi1Co2Zr2NKADsvGYA8XxuG/4UWgJ6Cjtv+YJnB6MM69QGlQ==}
    engines: {node: '>= 0.4'}

  date-fns@2.30.0:
    resolution: {integrity: sha512-fnULvOpxnC5/Vg3NCiWelDsLiUc9bRwAPs/+LfTLNvetFCtCTN+yQz15C/fs4AwX1R9K5GLtLfn8QW+dWisaAw==}
    engines: {node: '>=0.11'}

  debug@3.2.7:
    resolution: {integrity: sha512-CFjzYYAi4ThfiQvizrFQevTTXHtnCqWfe7x1AhgEscTz6ZbLbfoLRLPugTQyBth6f8ZERVUSyWHFD/7Wu4t1XQ==}
    peerDependencies:
      supports-color: '*'
    peerDependenciesMeta:
      supports-color:
        optional: true

  debug@4.3.4:
    resolution: {integrity: sha512-PRWFHuSU3eDtQJPvnNY7Jcket1j0t5OuOsFzPPzsekD52Zl8qUfFIPEiswXqIvHWGVHOgX+7G/vCNNhehwxfkQ==}
    engines: {node: '>=6.0'}
    peerDependencies:
      supports-color: '*'
    peerDependenciesMeta:
      supports-color:
        optional: true

  debug@4.4.1:
    resolution: {integrity: sha512-KcKCqiftBJcZr++7ykoDIEwSa3XWowTfNPo92BYxjXiyYEVrUQh2aLyhxBCwww+heortUFxEJYcRzosstTEBYQ==}
    engines: {node: '>=6.0'}
    peerDependencies:
      supports-color: '*'
    peerDependenciesMeta:
      supports-color:
        optional: true

  debug@4.4.3:
    resolution: {integrity: sha512-RGwwWnwQvkVfavKVt22FGLw+xYSdzARwm0ru6DhTVA3umU5hZc28V3kO4stgYryrTlLpuvgI9GiijltAjNbcqA==}
    engines: {node: '>=6.0'}
    peerDependencies:
      supports-color: '*'
    peerDependenciesMeta:
      supports-color:
        optional: true

  decamelize@4.0.0:
    resolution: {integrity: sha512-9iE1PgSik9HeIIw2JO94IidnE3eBoQrFJ3w7sFuzSX4DpmZ3v5sZpUiV5Swcf6mQEF+Y0ru8Neo+p+nyh2J+hQ==}
    engines: {node: '>=10'}

  deep-is@0.1.4:
    resolution: {integrity: sha512-oIPzksmTg4/MriiaYGO+okXDT7ztn/w3Eptv/+gSIdMdKsJo0u4CfYNFJPy+4SKMuCqGw2wxnA+URMg3t8a/bQ==}

  define-data-property@1.1.4:
    resolution: {integrity: sha512-rBMvIzlpA8v6E+SJZoo++HAYqsLrkg7MSfIinMPFhmkorw7X+dOXVJQs+QT69zGkzMyfDnIMN2Wid1+NbL3T+A==}
    engines: {node: '>= 0.4'}

  define-properties@1.2.1:
    resolution: {integrity: sha512-8QmQKqEASLd5nx0U1B1okLElbUuuttJ/AnYmRXbbbGDWh6uS208EjD4Xqq/I9wK7u0v6O08XhTWnt5XtEbR6Dg==}
    engines: {node: '>= 0.4'}

  detect-indent@5.0.0:
    resolution: {integrity: sha512-rlpvsxUtM0PQvy9iZe640/IWwWYyBsTApREbA1pHOpmOUIl9MkP/U4z7vTtg4Oaojvqhxt7sdufnT0EzGaR31g==}
    engines: {node: '>=4'}

  detect-newline@2.1.0:
    resolution: {integrity: sha512-CwffZFvlJffUg9zZA0uqrjQayUTC8ob94pnr5sFwaVv3IOmkfUHcWH+jXaQK3askE51Cqe8/9Ql/0uXNwqZ8Zg==}
    engines: {node: '>=0.10.0'}

  diff@5.0.0:
    resolution: {integrity: sha512-/VTCrvm5Z0JGty/BWHljh+BAiw3IK+2j87NGMu8Nwc/f48WoDAC395uomO9ZD117ZOBaHmkX1oyLvkVM/aIT3w==}
    engines: {node: '>=0.3.1'}

  doctrine@2.1.0:
    resolution: {integrity: sha512-35mSku4ZXK0vfCuHEDAwt55dg2jNajHZ1odvF+8SSr82EsZY4QmXfuWso8oEd8zRhVObSN18aM0CjSdoBX7zIw==}
    engines: {node: '>=0.10.0'}

  dunder-proto@1.0.1:
    resolution: {integrity: sha512-KIN/nDJBQRcXw0MLVhZE9iQHmG68qAVIBg9CqmUYjmQIhgij9U5MFvrqkUL5FbtyyzZuOeOt0zdeRe4UY7ct+A==}
    engines: {node: '>= 0.4'}

  electron-to-chromium@1.5.234:
    resolution: {integrity: sha512-RXfEp2x+VRYn8jbKfQlRImzoJU01kyDvVPBmG39eU2iuRVhuS6vQNocB8J0/8GrIMLnPzgz4eW6WiRnJkTuNWg==}

  emoji-regex@8.0.0:
    resolution: {integrity: sha512-MSjYzcWNOA0ewAHpz0MxpYFvwg6yjy1NG3xteoqz644VCo/RPgnr1/GGt+ic3iJTzQ8Eu3TdM14SawnVUmGE6A==}

  error-ex@1.3.2:
    resolution: {integrity: sha512-7dFHNmqeFSEt2ZBsCriorKnn3Z2pj+fd9kmI6QoWw4//DL+icEBfc0U7qJCisqrTsKTjw4fNFy2pW9OqStD84g==}

  es-abstract@1.24.0:
    resolution: {integrity: sha512-WSzPgsdLtTcQwm4CROfS5ju2Wa1QQcVeT37jFjYzdFz1r9ahadC8B8/a4qxJxM+09F18iumCdRmlr96ZYkQvEg==}
    engines: {node: '>= 0.4'}

  es-define-property@1.0.1:
    resolution: {integrity: sha512-e3nRfgfUZ4rNGL232gUgX06QNyyez04KdjFrF+LTRoOXmrOgFKDg4BCdsjW8EnT69eqdYGmRpJwiPVYNrCaW3g==}
    engines: {node: '>= 0.4'}

  es-errors@1.3.0:
    resolution: {integrity: sha512-Zf5H2Kxt2xjTvbJvP2ZWLEICxA6j+hAmMzIlypy4xcBg1vKVnx89Wy0GbS+kf5cwCVFFzdCFh2XSCFNULS6csw==}
    engines: {node: '>= 0.4'}

  es-iterator-helpers@1.2.1:
    resolution: {integrity: sha512-uDn+FE1yrDzyC0pCo961B2IHbdM8y/ACZsKD4dG6WqrjV53BADjwa7D+1aom2rsNVfLyDgU/eigvlJGJ08OQ4w==}
    engines: {node: '>= 0.4'}

  es-object-atoms@1.1.1:
    resolution: {integrity: sha512-FGgH2h8zKNim9ljj7dankFPcICIK9Cp5bm+c2gQSYePhpaG5+esrLODihIorn+Pe6FGJzWhXQotPv73jTaldXA==}
    engines: {node: '>= 0.4'}

  es-set-tostringtag@2.1.0:
    resolution: {integrity: sha512-j6vWzfrGVfyXxge+O0x5sh6cvxAog0a/4Rdd2K36zCMV5eJ+/+tOAngRO8cODMNWbVRdVlmGZQL2YS3yR8bIUA==}
    engines: {node: '>= 0.4'}

  es-shim-unscopables@1.1.0:
    resolution: {integrity: sha512-d9T8ucsEhh8Bi1woXCf+TIKDIROLG5WCkxg8geBCbvk22kzwC5G2OnXVMO6FUsvQlgUUXQ2itephWDLqDzbeCw==}
    engines: {node: '>= 0.4'}

  es-to-primitive@1.3.0:
    resolution: {integrity: sha512-w+5mJ3GuFL+NjVtJlvydShqE1eN3h3PbI7/5LAsYJP/2qtuMXjfL2LpHSRqo4b4eSF5K/DH1JXKUAHSB2UW50g==}
    engines: {node: '>= 0.4'}

  esbuild@0.27.0:
    resolution: {integrity: sha512-jd0f4NHbD6cALCyGElNpGAOtWxSq46l9X/sWB0Nzd5er4Kz2YTm+Vl0qKFT9KUJvD8+fiO8AvoHhFvEatfVixA==}
    engines: {node: '>=18'}
    hasBin: true

  escalade@3.2.0:
    resolution: {integrity: sha512-WUj2qlxaQtO4g6Pq5c29GTcWGDyd8itL8zTlipgECz3JesAiiOKotd8JU6otB3PACgG6xkJUyVhboMS+bje/jA==}
    engines: {node: '>=6'}

  escape-string-regexp@1.0.5:
    resolution: {integrity: sha512-vbRorB5FUQWvla16U8R/qgaFIya2qGzwDrNmCZuYKrbdSUMG6I1ZCGQRefkRVhuOkIGVne7BQ35DSfo1qvJqFg==}
    engines: {node: '>=0.8.0'}

  escape-string-regexp@4.0.0:
    resolution: {integrity: sha512-TtpcNJ3XAzx3Gq8sWRzJaVajRs0uVxA2YAkdb1jm2YkPz4G6egUFAyA3n5vtEIZefPk5Wa4UXbKuS5fKkJWdgA==}
    engines: {node: '>=10'}

  eslint-config-biome@2.1.3:
    resolution: {integrity: sha512-IL720kAN79egw8KyaoZsC0UMLn+NlVdPeX2ZmL0CIEcQdLJCf6d1ELCQTKnJ9Lpe6dzfP5ZF8yZ0PTMOirtT+w==}

  eslint-config-prettier@10.1.8:
    resolution: {integrity: sha512-82GZUjRS0p/jganf6q1rEO25VSoHH0hKPCTrgillPjdI/3bgBhAE1QzHrHTizjpRvy6pGAvKjDJtk2pF9NDq8w==}
    hasBin: true
    peerDependencies:
      eslint: '>=7.0.0'

  eslint-import-context@0.1.9:
    resolution: {integrity: sha512-K9Hb+yRaGAGUbwjhFNHvSmmkZs9+zbuoe3kFQ4V1wYjrepUFYM2dZAfNtjbbj3qsPfUfsA68Bx/ICWQMi+C8Eg==}
    engines: {node: ^12.20.0 || ^14.18.0 || >=16.0.0}
    peerDependencies:
      unrs-resolver: ^1.0.0
    peerDependenciesMeta:
      unrs-resolver:
        optional: true

  eslint-import-resolver-node@0.3.9:
    resolution: {integrity: sha512-WFj2isz22JahUv+B788TlO3N6zL3nNJGU8CcZbPZvVEkBPaJdCV4vy5wyghty5ROFbCRnm132v8BScu5/1BQ8g==}

  eslint-import-resolver-typescript@4.4.4:
    resolution: {integrity: sha512-1iM2zeBvrYmUNTj2vSC/90JTHDth+dfOfiNKkxApWRsTJYNrc8rOdxxIf5vazX+BiAXTeOT0UvWpGI/7qIWQOw==}
    engines: {node: ^16.17.0 || >=18.6.0}
    peerDependencies:
      eslint: '*'
      eslint-plugin-import: '*'
      eslint-plugin-import-x: '*'
    peerDependenciesMeta:
      eslint-plugin-import:
        optional: true
      eslint-plugin-import-x:
        optional: true

  eslint-plugin-import-x@4.16.1:
    resolution: {integrity: sha512-vPZZsiOKaBAIATpFE2uMI4w5IRwdv/FpQ+qZZMR4E+PeOcM4OeoEbqxRMnywdxP19TyB/3h6QBB0EWon7letSQ==}
    engines: {node: ^18.18.0 || ^20.9.0 || >=21.1.0}
    peerDependencies:
      '@typescript-eslint/utils': ^8.0.0
      eslint: ^8.57.0 || ^9.0.0
      eslint-import-resolver-node: '*'
    peerDependenciesMeta:
      '@typescript-eslint/utils':
        optional: true
      eslint-import-resolver-node:
        optional: true

  eslint-plugin-jsdoc@61.4.1:
    resolution: {integrity: sha512-3c1QW/bV25sJ1MsIvsvW+EtLtN6yZMduw7LVQNVt72y2/5BbV5Pg5b//TE5T48LRUxoEQGaZJejCmcj3wCxBzw==}
    engines: {node: '>=20.11.0'}
    peerDependencies:
      eslint: ^7.0.0 || ^8.0.0 || ^9.0.0

  eslint-plugin-promise@7.2.1:
    resolution: {integrity: sha512-SWKjd+EuvWkYaS+uN2csvj0KoP43YTu7+phKQ5v+xw6+A0gutVX2yqCeCkC3uLCJFiPfR2dD8Es5L7yUsmvEaA==}
    engines: {node: ^18.18.0 || ^20.9.0 || >=21.1.0}
    peerDependencies:
      eslint: ^7.0.0 || ^8.0.0 || ^9.0.0

  eslint-plugin-react-hooks@7.0.1:
    resolution: {integrity: sha512-O0d0m04evaNzEPoSW+59Mezf8Qt0InfgGIBJnpC0h3NH/WjUAR7BIKUfysC6todmtiZ/A0oUVS8Gce0WhBrHsA==}
    engines: {node: '>=18'}
    peerDependencies:
      eslint: ^3.0.0 || ^4.0.0 || ^5.0.0 || ^6.0.0 || ^7.0.0 || ^8.0.0-0 || ^9.0.0

  eslint-plugin-react@7.37.5:
    resolution: {integrity: sha512-Qteup0SqU15kdocexFNAJMvCJEfa2xUKNV4CC1xsVMrIIqEy3SQ/rqyxCWNzfrd3/ldy6HMlD2e0JDVpDg2qIA==}
    engines: {node: '>=4'}
    peerDependencies:
      eslint: ^3 || ^4 || ^5 || ^6 || ^7 || ^8 || ^9.7

  eslint-plugin-tsdoc@0.4.0:
    resolution: {integrity: sha512-MT/8b4aKLdDClnS8mP3R/JNjg29i0Oyqd/0ym6NnQf+gfKbJJ4ZcSh2Bs1H0YiUMTBwww5JwXGTWot/RwyJ7aQ==}

  eslint-plugin-unicorn@54.0.0:
    resolution: {integrity: sha512-XxYLRiYtAWiAjPv6z4JREby1TAE2byBC7wlh0V4vWDCpccOSU1KovWV//jqPXF6bq3WKxqX9rdjoRQ1EhdmNdQ==}
    engines: {node: '>=18.18'}
    peerDependencies:
      eslint: '>=8.56.0'

  eslint-plugin-unused-imports@4.3.0:
    resolution: {integrity: sha512-ZFBmXMGBYfHttdRtOG9nFFpmUvMtbHSjsKrS20vdWdbfiVYsO3yA2SGYy9i9XmZJDfMGBflZGBCm70SEnFQtOA==}
    peerDependencies:
      '@typescript-eslint/eslint-plugin': ^8.0.0-0 || ^7.0.0 || ^6.0.0 || ^5.0.0
      eslint: ^9.0.0 || ^8.0.0
    peerDependenciesMeta:
      '@typescript-eslint/eslint-plugin':
        optional: true

  eslint-scope@8.4.0:
    resolution: {integrity: sha512-sNXOfKCn74rt8RICKMvJS7XKV/Xk9kA7DyJr8mJik3S7Cwgy3qlkkmyS2uQB3jiJg6VNdZd/pDBJu0nvG2NlTg==}
    engines: {node: ^18.18.0 || ^20.9.0 || >=21.1.0}

  eslint-visitor-keys@3.4.3:
    resolution: {integrity: sha512-wpc+LXeiyiisxPlEkUzU6svyS1frIO3Mgxj1fdy7Pm8Ygzguax2N3Fa/D/ag1WqbOprdI+uY6wMUl8/a2G+iag==}
    engines: {node: ^12.22.0 || ^14.17.0 || >=16.0.0}

  eslint-visitor-keys@4.2.1:
    resolution: {integrity: sha512-Uhdk5sfqcee/9H/rCOJikYz67o0a2Tw2hGRPOG2Y1R2dg7brRe1uG0yaNQDHu+TO/uQPF/5eCapvYSmHUjt7JQ==}
    engines: {node: ^18.18.0 || ^20.9.0 || >=21.1.0}

  eslint@9.39.1:
    resolution: {integrity: sha512-BhHmn2yNOFA9H9JmmIVKJmd288g9hrVRDkdoIgRCRuSySRUHH7r/DI6aAXW9T1WwUuY3DFgrcaqB+deURBLR5g==}
    engines: {node: ^18.18.0 || ^20.9.0 || >=21.1.0}
    hasBin: true
    peerDependencies:
      jiti: '*'
    peerDependenciesMeta:
      jiti:
        optional: true

  espree@10.4.0:
    resolution: {integrity: sha512-j6PAQ2uUr79PZhBjP5C5fhl8e39FmRnOjsD5lGnWrFU8i2G776tBK7+nP8KuQUTTyAZUwfQqXAgrVH5MbH9CYQ==}
    engines: {node: ^18.18.0 || ^20.9.0 || >=21.1.0}

  esquery@1.6.0:
    resolution: {integrity: sha512-ca9pw9fomFcKPvFLXhBKUK90ZvGibiGOvRJNbjljY7s7uq/5YO4BOzcYtJqExdx99rF6aAcnRxHmcUHcz6sQsg==}
    engines: {node: '>=0.10'}

  esrecurse@4.3.0:
    resolution: {integrity: sha512-KmfKL3b6G+RXvP8N1vr3Tq1kL/oCFgn2NYXEtqP8/L3pKapUA4G8cFVaoF3SU323CD4XypR/ffioHmkti6/Tag==}
    engines: {node: '>=4.0'}

  estraverse@5.3.0:
    resolution: {integrity: sha512-MMdARuVEQziNTeJD8DgMqmhwR11BRQ/cBP+pLtYdSTnf3MIO8fFeiINEbX36ZdNlfU/7A9f3gUw49B3oQsvwBA==}
    engines: {node: '>=4.0'}

  esutils@2.0.3:
    resolution: {integrity: sha512-kVscqXk4OCp68SZ0dkgEKVi6/8ij300KBWTJq32P/dYeWTSwK41WyTxalN1eRmA5Z9UU/LX9D7FWSmV9SAYx6g==}
    engines: {node: '>=0.10.0'}

  fast-deep-equal@3.1.3:
    resolution: {integrity: sha512-f3qQ9oQy9j2AhBe/H9VC91wLmKBCCU/gDOnKNAYG5hswO7BLKj09Hc5HYNz9cGI++xlpDCIgDaitVs03ATR84Q==}

  fast-glob@3.3.2:
    resolution: {integrity: sha512-oX2ruAFQwf/Orj8m737Y5adxDQO0LAB7/S5MnxCdTNDd4p6BsyIVsv9JQsATbTSq8KHRpLwIHbVlUNatxd+1Ow==}
    engines: {node: '>=8.6.0'}

  fast-json-stable-stringify@2.1.0:
    resolution: {integrity: sha512-lhd/wF+Lk98HZoTCtlVraHtfh5XYijIjalXck7saUtuanSDyLMxnHhSXEDJqHxD7msR8D0uCmqlkwjCV8xvwHw==}

  fast-levenshtein@2.0.6:
    resolution: {integrity: sha512-DCXu6Ifhqcks7TZKY3Hxp3y6qphY5SJZmrWMDrKcERSOXWQdMhU9Ig/PYrzyw/ul9jOIyh0N4M0tbC5hodg8dw==}

  fastq@1.15.0:
    resolution: {integrity: sha512-wBrocU2LCXXa+lWBt8RoIRD89Fi8OdABODa/kEnyeyjS5aZO5/GNvI5sEINADqP/h8M29UHTHUb53sUu5Ihqdw==}

  fdir@6.5.0:
    resolution: {integrity: sha512-tIbYtZbucOs0BRGqPJkshJUYdL+SDH7dVM8gjy+ERp3WAUjLEFJE+02kanyHtwjWOnwrKYBiwAmM0p4kLJAnXg==}
    engines: {node: '>=12.0.0'}
    peerDependencies:
      picomatch: ^3 || ^4
    peerDependenciesMeta:
      picomatch:
        optional: true

  file-entry-cache@8.0.0:
    resolution: {integrity: sha512-XXTUwCvisa5oacNGRP9SfNtYBNAMi+RPwBFmblZEF7N7swHYQS6/Zfk7SRwx4D5j3CH211YNRco1DEMNVfZCnQ==}
    engines: {node: '>=16.0.0'}

  fill-range@7.1.1:
    resolution: {integrity: sha512-YsGpe3WHLK8ZYi4tWDg2Jy3ebRz2rXowDxnld4bkQB00cc/1Zw9AWnC0i9ztDJitivtQvaI9KaLyKrc+hBW0yg==}
    engines: {node: '>=8'}

  find-up@4.1.0:
    resolution: {integrity: sha512-PpOwAdQ/YlXQ2vj8a3h8IipDuYRi3wceVQQGYWxNINccq40Anw7BlsEXCMbt1Zt+OLA6Fq9suIpIWD0OsnISlw==}
    engines: {node: '>=8'}

  find-up@5.0.0:
    resolution: {integrity: sha512-78/PXT1wlLLDgTzDs7sjq9hzz0vXD+zn+7wypEe4fXQxCmdmqfGsEPQxmiCSQI3ajFV91bVSsvNtrJRiW6nGng==}
    engines: {node: '>=10'}

  flat-cache@4.0.1:
    resolution: {integrity: sha512-f7ccFPK3SXFHpx15UIGyRJ/FJQctuKZ0zVuN3frBo4HnK3cay9VEW0R6yPYFHC0AgqhukPzKjq22t5DmAyqGyw==}
    engines: {node: '>=16'}

  flat@5.0.2:
    resolution: {integrity: sha512-b6suED+5/3rTpUBdG1gupIl8MPFCAMA0QXwmljLhvCUKcUvdE4gWky9zpuGCcXHOsz4J9wPGNWq6OKpmIzz3hQ==}
    hasBin: true

  flatted@3.2.9:
    resolution: {integrity: sha512-36yxDn5H7OFZQla0/jFJmbIKTdZAQHngCedGxiMmpNfEZM0sdEeT+WczLQrjK6D7o2aiyLYDnkw0R3JK0Qv1RQ==}

  for-each@0.3.5:
    resolution: {integrity: sha512-dKx12eRCVIzqCxFGplyFKJMPvLEWgmNtUrpTiJIR5u97zEhRG8ySrtboPHZXx7daLxQVrl643cTzbab2tkQjxg==}
    engines: {node: '>= 0.4'}

  fs.realpath@1.0.0:
    resolution: {integrity: sha512-OO0pH2lK6a0hZnAdau5ItzHPI6pUlvI7jMVnxUQRtw4owF2wk8lOSabtGDCTP4Ggrg2MbGnWO9X8K1t4+fGMDw==}

  fsevents@2.3.3:
    resolution: {integrity: sha512-5xoDfX+fL7faATnagmWPpbFtwh/R77WmMMqqHGS65C3vvB0YHrgF+B1YmZ3441tMj5n63k0212XNoJwzlhffQw==}
    engines: {node: ^8.16.0 || ^10.6.0 || >=11.0.0}
    os: [darwin]

  function-bind@1.1.2:
    resolution: {integrity: sha512-7XHNxH7qX9xG5mIwxkhumTox/MIRNcOgDrxWsMt2pAr23WHp6MrRlN7FBSFpCpr+oVO0F744iUgR82nJMfG2SA==}

  function.prototype.name@1.1.8:
    resolution: {integrity: sha512-e5iwyodOHhbMr/yNrc7fDYG4qlbIvI5gajyzPnb5TCwyhjApznQh1BMFou9b30SevY43gCJKXycoCBjMbsuW0Q==}
    engines: {node: '>= 0.4'}

  functions-have-names@1.2.3:
    resolution: {integrity: sha512-xckBUXyTIqT97tq2x2AMb+g163b5JFysYk0x4qxNFwbfQkmNZoiRHb6sPzI9/QV33WeuvVYBUIiD4NzNIyqaRQ==}

  gensync@1.0.0-beta.2:
    resolution: {integrity: sha512-3hN7NaskYvMDLQY55gnW3NQ+mesEAepTqlg+VEbj7zzqEMBVNhzcGYYeqFo/TlYz6eQiFcp1HcsCZO+nGgS8zg==}
    engines: {node: '>=6.9.0'}

  get-caller-file@2.0.5:
    resolution: {integrity: sha512-DyFP3BM/3YHTQOCUL/w0OZHR0lpKeGrxotcHWcqNEdnltqFwXVfhEBQ94eIo34AfQpo0rGki4cyIiftY06h2Fg==}
    engines: {node: 6.* || 8.* || >= 10.*}

  get-intrinsic@1.3.0:
    resolution: {integrity: sha512-9fSjSaos/fRIVIp+xSJlE6lfwhES7LNtKaCBIamHsjr2na1BiABJPo0mOjjz8GJDURarmCPGqaiVg5mfjb98CQ==}
    engines: {node: '>= 0.4'}

  get-proto@1.0.1:
    resolution: {integrity: sha512-sTSfBjoXBp89JvIKIefqw7U2CCebsc74kiY6awiGogKtoSGbgjYE/G/+l9sF3MWFPNc9IcoOC4ODfKHfxFmp0g==}
    engines: {node: '>= 0.4'}

  get-symbol-description@1.1.0:
    resolution: {integrity: sha512-w9UMqWwJxHNOvoNzSJ2oPF5wvYcvP7jUvYzhp67yEhTi17ZDBBC1z9pTdGuzjD+EFIqLSYRweZjqfiPzQ06Ebg==}
    engines: {node: '>= 0.4'}

  get-tsconfig@4.10.1:
    resolution: {integrity: sha512-auHyJ4AgMz7vgS8Hp3N6HXSmlMdUyhSUrfBF16w153rxtLIEOE+HGqaBppczZvnHLqQJfiHotCYpNhl0lUROFQ==}

  glob-parent@5.1.2:
    resolution: {integrity: sha512-AOIgSQCepiJYwP3ARnGx+5VnTu2HBYdzbGP45eLw1vr3zB3vZLeyed1sC9hnbcOc9/SrMyM5RPQrkGz4aS9Zow==}
    engines: {node: '>= 6'}

  glob-parent@6.0.2:
    resolution: {integrity: sha512-XxwI8EOhVQgWp6iDL+3b0r86f4d6AX6zSU55HfB4ydCEuXLXc5FcYeOu+nnGftS4TEju/11rt4KJPTMgbfmv4A==}
    engines: {node: '>=10.13.0'}

  glob@8.1.0:
    resolution: {integrity: sha512-r8hpEjiQEYlF2QU0df3dS+nxxSIreXQS1qRhMJM0Q5NDdR386C7jb7Hwwod8Fgiuex+k0GFjgft18yvxm5XoCQ==}
    engines: {node: '>=12'}
    deprecated: Glob versions prior to v9 are no longer supported

  glob@9.3.5:
    resolution: {integrity: sha512-e1LleDykUz2Iu+MTYdkSsuWX8lvAjAcs0Xef0lNIu0S2wOAzuTxCJtcd9S3cijlwYF18EsU3rzb8jPVobxDh9Q==}
    engines: {node: '>=16 || 14 >=14.17'}

  globals@14.0.0:
    resolution: {integrity: sha512-oahGvuMGQlPw/ivIYBjVSrWAfWLBeku5tpPE2fOPLi+WHffIWbuh2tCjhyQhTBPMf5E9jDEH4FOmTYgYwbKwtQ==}
    engines: {node: '>=18'}

  globalthis@1.0.4:
    resolution: {integrity: sha512-DpLKbNU4WylpxJykQujfCcwYWiV/Jhm50Goo0wrVILAv5jOr9d+H+UR3PhSCD2rCCEIg0uc+G+muBTwD54JhDQ==}
    engines: {node: '>= 0.4'}

  gopd@1.2.0:
    resolution: {integrity: sha512-ZUKRh6/kUFoAiTAtTYPZJ3hw9wNxx+BIBOijnlG9PnrJsCcSjs1wyyD6vJpaYtgnzDrKYRSqf3OO6Rfa93xsRg==}
    engines: {node: '>= 0.4'}

  graphemer@1.4.0:
    resolution: {integrity: sha512-EtKwoO6kxCL9WO5xipiHTZlSzBm7WLT627TqC/uVRd0HKmq8NXyebnNYxDoBi7wt8eTWrUrKXCOVaFq9x1kgag==}

  has-bigints@1.0.2:
    resolution: {integrity: sha512-tSvCKtBr9lkF0Ex0aQiP9N+OpV4zi2r/Nee5VkRDbaqv35RLYMzbwQfFSZZH0kR+Rd6302UJZ2p/bJCEoR3VoQ==}

  has-flag@3.0.0:
    resolution: {integrity: sha512-sKJf1+ceQBr4SMkvQnBDNDtf4TXpVhVGateu0t918bl30FnbE2m4vNLX+VWe/dpjlb+HugGYzW7uQXH98HPEYw==}
    engines: {node: '>=4'}

  has-flag@4.0.0:
    resolution: {integrity: sha512-EykJT/Q1KjTWctppgIAgfSO0tKVuZUjhgMr17kqTumMl6Afv3EISleU7qZUzoXDFTAHTDC4NOoG/ZxU3EvlMPQ==}
    engines: {node: '>=8'}

  has-property-descriptors@1.0.2:
    resolution: {integrity: sha512-55JNKuIW+vq4Ke1BjOTjM2YctQIvCT7GFzHwmfZPGo5wnrgkid0YQtnAleFSqumZm4az3n2BS+erby5ipJdgrg==}

  has-proto@1.2.0:
    resolution: {integrity: sha512-KIL7eQPfHQRC8+XluaIw7BHUwwqL19bQn4hzNgdr+1wXoU0KKj6rufu47lhY7KbJR2C6T6+PfyN0Ea7wkSS+qQ==}
    engines: {node: '>= 0.4'}

  has-symbols@1.1.0:
    resolution: {integrity: sha512-1cDNdwJ2Jaohmb3sg4OmKaMBwuC48sYni5HUw2DvsC8LjGTLK9h+eb1X6RyuOHe4hT0ULCW68iomhjUoKUqlPQ==}
    engines: {node: '>= 0.4'}

  has-tostringtag@1.0.2:
    resolution: {integrity: sha512-NqADB8VjPFLM2V0VvHUewwwsw0ZWBaIdgo+ieHtK3hasLz4qeCRjYcqfB6AQrBggRKppKF8L52/VqdVsO47Dlw==}
    engines: {node: '>= 0.4'}

  has@1.0.3:
    resolution: {integrity: sha512-f2dvO0VU6Oej7RkWJGrehjbzMAjFp5/VKPp5tTpWIV4JHHZK1/BxbFRtf/siA2SWTe09caDmVtYYzWEIbBS4zw==}
    engines: {node: '>= 0.4.0'}

  hasown@2.0.2:
    resolution: {integrity: sha512-0hJU9SCPvmMzIBdZFqNPXWa6dqh7WdH0cII9y+CyS8rG3nL48Bclra9HmKhVVUHyPWNH5Y7xDwAB7bfgSjkUMQ==}
    engines: {node: '>= 0.4'}

  he@1.2.0:
    resolution: {integrity: sha512-F/1DnUGPopORZi0ni+CvrCgHQ5FyEAHRLSApuYWMmrbSwoN2Mn/7k+Gl38gJnR7yyDZk6WLXwiGod1JOWNDKGw==}
    hasBin: true

  hermes-estree@0.25.1:
    resolution: {integrity: sha512-0wUoCcLp+5Ev5pDW2OriHC2MJCbwLwuRx+gAqMTOkGKJJiBCLjtrvy4PWUGn6MIVefecRpzoOZ/UV6iGdOr+Cw==}

  hermes-parser@0.25.1:
    resolution: {integrity: sha512-6pEjquH3rqaI6cYAXYPcz9MS4rY6R4ngRgrgfDshRptUZIc3lw0MCIJIGDj9++mfySOuPTHB4nrSW99BCvOPIA==}

  hosted-git-info@2.8.9:
    resolution: {integrity: sha512-mxIDAb9Lsm6DoOJ7xH+5+X4y1LU/4Hi50L9C5sIswK3JzULS4bwk1FvjdBgvYR4bzT4tuUQiC15FE2f5HbLvYw==}

  html-entities@2.6.0:
    resolution: {integrity: sha512-kig+rMn/QOVRvr7c86gQ8lWXq+Hkv6CbAH1hLu+RG338StTpE8Z0b44SDVaqVu7HGKf27frdmUYEs9hTUX/cLQ==}

  ignore@5.3.2:
    resolution: {integrity: sha512-hsBTNUqQTDwkWtcdYI2i06Y/nUBEsNEDJKjWdigLvegy8kDuJAS8uRlpkkcQpyEXL0Z/pjDy5HBmMjRCJ2gq+g==}
    engines: {node: '>= 4'}

  import-fresh@3.3.0:
    resolution: {integrity: sha512-veYYhQa+D1QBKznvhUHxb8faxlrwUnxseDAbAp457E0wLNio2bOSKnjYDhMj+YiAq61xrMGhQk9iXVk5FzgQMw==}
    engines: {node: '>=6'}

  imurmurhash@0.1.4:
    resolution: {integrity: sha512-JmXMZ6wuvDmLiHEml9ykzqO6lwFbof0GG4IkcGaENdCRDDmMVnny7s5HsIgHCbaq0w2MyPhDqkhTUgS2LU2PHA==}
    engines: {node: '>=0.8.19'}

  indent-string@4.0.0:
    resolution: {integrity: sha512-EdDDZu4A2OyIK7Lr/2zG+w5jmbuk1DVBnEwREQvBzspBJkCEbRa8GxU1lghYcaGJCnRWibjDXlq779X1/y5xwg==}
    engines: {node: '>=8'}

  inflight@1.0.6:
    resolution: {integrity: sha512-k92I/b08q4wvFscXCLvqfsHCrjrF7yiXsQuIVvVE7N82W3+aqpzuUdBbfhWcy/FZR3/4IgflMgKLOsvPDrGCJA==}
    deprecated: This module is not supported, and leaks memory. Do not use it. Check out lru-cache if you want a good and tested way to coalesce async requests by a key value, which is much more comprehensive and powerful.

  inherits@2.0.4:
    resolution: {integrity: sha512-k/vGaX4/Yla3WzyMCvTQOXYeIHvqOKtnqBduzTHpzpQZzAskKMhZ2K+EnBiSM9zGSoIFeMpXKxa4dYeZIQqewQ==}

  internal-slot@1.1.0:
    resolution: {integrity: sha512-4gd7VpWNQNB4UKKCFFVcp1AVv+FMOgs9NKzjHKusc8jTMhd5eL1NqQqOpE0KzMds804/yHlglp3uxgluOqAPLw==}
    engines: {node: '>= 0.4'}

  is-array-buffer@3.0.5:
    resolution: {integrity: sha512-DDfANUiiG2wC1qawP66qlTugJeL5HyzMpfr8lLK+jMQirGzNod0B12cFB/9q838Ru27sBwfw78/rdoU7RERz6A==}
    engines: {node: '>= 0.4'}

  is-arrayish@0.2.1:
    resolution: {integrity: sha512-zz06S8t0ozoDXMG+ube26zeCTNXcKIPJZJi8hBrF4idCLms4CG9QtK7qBl1boi5ODzFpjswb5JPmHCbMpjaYzg==}

  is-async-function@2.0.0:
    resolution: {integrity: sha512-Y1JXKrfykRJGdlDwdKlLpLyMIiWqWvuSd17TvZk68PLAOGOoF4Xyav1z0Xhoi+gCYjZVeC5SI+hYFOfvXmGRCA==}
    engines: {node: '>= 0.4'}

  is-bigint@1.1.0:
    resolution: {integrity: sha512-n4ZT37wG78iz03xPRKJrHTdZbe3IicyucEtdRsV5yglwc3GyUfbAfpSeD0FJ41NbUNSt5wbhqfp1fS+BgnvDFQ==}
    engines: {node: '>= 0.4'}

  is-binary-path@2.1.0:
    resolution: {integrity: sha512-ZMERYes6pDydyuGidse7OsHxtbI7WVeUEozgR/g7rd0xUimYNlvZRE/K2MgZTjWy725IfelLeVcEM97mmtRGXw==}
    engines: {node: '>=8'}

  is-boolean-object@1.2.2:
    resolution: {integrity: sha512-wa56o2/ElJMYqjCjGkXri7it5FbebW5usLw/nPmCMs5DeZ7eziSYZhSmPRn0txqeW4LnAmQQU7FgqLpsEFKM4A==}
    engines: {node: '>= 0.4'}

  is-builtin-module@3.2.1:
    resolution: {integrity: sha512-BSLE3HnV2syZ0FK0iMA/yUGplUeMmNz4AW5fnTunbCIqZi4vG3WjJT9FHMy5D69xmAYBHXQhJdALdpwVxV501A==}
    engines: {node: '>=6'}

  is-bun-module@2.0.0:
    resolution: {integrity: sha512-gNCGbnnnnFAUGKeZ9PdbyeGYJqewpmc2aKHUEMO5nQPWU9lOmv7jcmQIv+qHD8fXW6W7qfuCwX4rY9LNRjXrkQ==}

  is-callable@1.2.7:
    resolution: {integrity: sha512-1BC0BVFhS/p0qtw6enp8e+8OD0UrK0oFLztSjNzhcKA3WDuJxxAPXzPuPtKkjEY9UUoEWlX/8fgKeu2S8i9JTA==}
    engines: {node: '>= 0.4'}

  is-core-module@2.13.0:
    resolution: {integrity: sha512-Z7dk6Qo8pOCp3l4tsX2C5ZVas4V+UxwQodwZhLopL91TX8UyyHEXafPcyoeeWuLrwzHcr3igO78wNLwHJHsMCQ==}

  is-data-view@1.0.2:
    resolution: {integrity: sha512-RKtWF8pGmS87i2D6gqQu/l7EYRlVdfzemCJN/P3UOs//x1QE7mfhvzHIApBTRf7axvT6DMGwSwBXYCT0nfB9xw==}
    engines: {node: '>= 0.4'}

  is-date-object@1.1.0:
    resolution: {integrity: sha512-PwwhEakHVKTdRNVOw+/Gyh0+MzlCl4R6qKvkhuvLtPMggI1WAHt9sOwZxQLSGpUaDnrdyDsomoRgNnCfKNSXXg==}
    engines: {node: '>= 0.4'}

  is-extglob@2.1.1:
    resolution: {integrity: sha512-SbKbANkN603Vi4jEZv49LeVJMn4yGwsbzZworEoyEiutsN3nJYdbO36zfhGJ6QEDpOZIFkDtnq5JRxmvl3jsoQ==}
    engines: {node: '>=0.10.0'}

  is-finalizationregistry@1.1.1:
    resolution: {integrity: sha512-1pC6N8qWJbWoPtEjgcL2xyhQOP491EQjeUo3qTKcmV8YSDDJrOepfG8pcC7h/QgnQHYSv0mJ3Z/ZWxmatVrysg==}
    engines: {node: '>= 0.4'}

  is-fullwidth-code-point@3.0.0:
    resolution: {integrity: sha512-zymm5+u+sCsSWyD9qNaejV3DFvhCKclKdizYaJUuHA83RLjb7nSuGnddCHGv0hk+KY7BMAlsWeK4Ueg6EV6XQg==}
    engines: {node: '>=8'}

  is-generator-function@1.0.10:
    resolution: {integrity: sha512-jsEjy9l3yiXEQ+PsXdmBwEPcOxaXWLspKdplFUVI9vq1iZgIekeC0L167qeu86czQaxed3q/Uzuw0swL0irL8A==}
    engines: {node: '>= 0.4'}

  is-glob@4.0.3:
    resolution: {integrity: sha512-xelSayHH36ZgE7ZWhli7pW34hNbNl8Ojv5KVmkJD4hBdD3th8Tfk9vYasLM+mXWOZhFkgZfxhLSnrwRr4elSSg==}
    engines: {node: '>=0.10.0'}

  is-map@2.0.3:
    resolution: {integrity: sha512-1Qed0/Hr2m+YqxnM09CjA2d/i6YZNfF6R2oRAOj36eUdS6qIV/huPJNSEpKbupewFs+ZsJlxsjjPbc0/afW6Lw==}
    engines: {node: '>= 0.4'}

  is-negative-zero@2.0.3:
    resolution: {integrity: sha512-5KoIu2Ngpyek75jXodFvnafB6DJgr3u8uuK0LEZJjrU19DrMD3EVERaR8sjz8CCGgpZvxPl9SuE1GMVPFHx1mw==}
    engines: {node: '>= 0.4'}

  is-number-object@1.1.1:
    resolution: {integrity: sha512-lZhclumE1G6VYD8VHe35wFaIif+CTy5SJIi5+3y4psDgWu4wPDoBhF8NxUOinEc7pHgiTsT6MaBb92rKhhD+Xw==}
    engines: {node: '>= 0.4'}

  is-number@7.0.0:
    resolution: {integrity: sha512-41Cifkg6e8TylSpdtTpeLVMqvSBEVzTttHvERD741+pnZ8ANv0004MRL43QKPDlK9cGvNp6NZWZUBlbGXYxxng==}
    engines: {node: '>=0.12.0'}

  is-plain-obj@2.1.0:
    resolution: {integrity: sha512-YWnfyRwxL/+SsrWYfOpUtz5b3YD+nyfkHvjbcanzk8zgyO4ASD67uVMRt8k5bM4lLMDnXfriRhOpemw+NfT1eA==}
    engines: {node: '>=8'}

  is-regex@1.2.1:
    resolution: {integrity: sha512-MjYsKHO5O7mCsmRGxWcLWheFqN9DJ/2TmngvjKXihe6efViPqc274+Fx/4fYj/r03+ESvBdTXK0V6tA3rgez1g==}
    engines: {node: '>= 0.4'}

  is-set@2.0.3:
    resolution: {integrity: sha512-iPAjerrse27/ygGLxw+EBR9agv9Y6uLeYVJMu+QNCoouJ1/1ri0mGrcWpfCqFZuzzx3WjtwxG098X+n4OuRkPg==}
    engines: {node: '>= 0.4'}

  is-shared-array-buffer@1.0.4:
    resolution: {integrity: sha512-ISWac8drv4ZGfwKl5slpHG9OwPNty4jOWPRIhBpxOoD+hqITiwuipOQ2bNthAzwA3B4fIjO4Nln74N0S9byq8A==}
    engines: {node: '>= 0.4'}

  is-string@1.1.1:
    resolution: {integrity: sha512-BtEeSsoaQjlSPBemMQIrY1MY0uM6vnS1g5fmufYOtnxLGUZM2178PKbhsk7Ffv58IX+ZtcvoGwccYsh0PglkAA==}
    engines: {node: '>= 0.4'}

  is-symbol@1.1.1:
    resolution: {integrity: sha512-9gGx6GTtCQM73BgmHQXfDmLtfjjTUDSyoxTCbp5WtoixAhfgsDirWIcVQ/IHpvI5Vgd5i/J5F7B9cN/WlVbC/w==}
    engines: {node: '>= 0.4'}

  is-typed-array@1.1.15:
    resolution: {integrity: sha512-p3EcsicXjit7SaskXHs1hA91QxgTw46Fv6EFKKGS5DRFLD8yKnohjF3hxoju94b/OcMZoQukzpPpBE9uLVKzgQ==}
    engines: {node: '>= 0.4'}

  is-unicode-supported@0.1.0:
    resolution: {integrity: sha512-knxG2q4UC3u8stRGyAVJCOdxFmv5DZiRcdlIaAQXAbSfJya+OhopNotLQrstBhququ4ZpuKbDc/8S6mgXgPFPw==}
    engines: {node: '>=10'}

  is-weakmap@2.0.2:
    resolution: {integrity: sha512-K5pXYOm9wqY1RgjpL3YTkF39tni1XajUIkawTLUo9EZEVUFga5gSQJF8nNS7ZwJQ02y+1YCNYcMh+HIf1ZqE+w==}
    engines: {node: '>= 0.4'}

  is-weakref@1.1.1:
    resolution: {integrity: sha512-6i9mGWSlqzNMEqpCp93KwRS1uUOodk2OJ6b+sq7ZPDSy2WuI5NFIxp/254TytR8ftefexkWn5xNiHUNpPOfSew==}
    engines: {node: '>= 0.4'}

  is-weakset@2.0.4:
    resolution: {integrity: sha512-mfcwb6IzQyOKTs84CQMrOwW4gQcaTOAWJ0zzJCl2WSPDrWk/OzDaImWFH3djXhb24g4eudZfLRozAvPGw4d9hQ==}
    engines: {node: '>= 0.4'}

  isarray@2.0.5:
    resolution: {integrity: sha512-xHjhDr3cNBK0BzdUJSPXZntQUx/mwMS5Rw4A7lPJ90XGAO6ISP/ePDNuo0vhqOZU+UD5JoodwCAAoZQd3FeAKw==}

  isexe@2.0.0:
    resolution: {integrity: sha512-RHxMLp9lnKHGHRng9QFhRCMbYAcVpn69smSGcq3f36xjgVVWThj4qqLbTLlq7Ssj8B+fIQ1EuCEGI2lKsyQeIw==}

  iterator.prototype@1.1.5:
    resolution: {integrity: sha512-H0dkQoCa3b2VEeKQBOxFph+JAbcrQdE7KC0UkqwpLmv2EC4P41QXP+rqo9wYodACiG5/WM5s9oDApTU8utwj9g==}
    engines: {node: '>= 0.4'}

  jju@1.4.0:
    resolution: {integrity: sha512-8wb9Yw966OSxApiCt0K3yNJL8pnNeIv+OEq2YMidz4FKP6nonSRoOXc80iXY4JaN2FC11B9qsNmDsm+ZOfMROA==}

  js-tokens@4.0.0:
    resolution: {integrity: sha512-RdJUflcE3cUzKiMqQgsCu06FPu9UdIJO0beYbPhHN4k6apgJtifcoCtT9bcxOpYBtpD2kCM6Sbzg4CausW/PKQ==}

  js-yaml@4.1.0:
    resolution: {integrity: sha512-wpxZs9NoxZaJESJGIZTyDEaYpl0FKSA+FB9aJiyemKhMwkxQg63h4T1KJgUGHpTqPDNRcmmYLugrRjJlBtWvRA==}
    hasBin: true

  jsdoc-type-pratt-parser@6.10.0:
    resolution: {integrity: sha512-+LexoTRyYui5iOhJGn13N9ZazL23nAHGkXsa1p/C8yeq79WRfLBag6ZZ0FQG2aRoc9yfo59JT9EYCQonOkHKkQ==}
    engines: {node: '>=20.0.0'}

  jsesc@0.5.0:
    resolution: {integrity: sha512-uZz5UnB7u4T9LvwmFqXii7pZSouaRPorGs5who1Ip7VO0wxanFvBL7GkM6dTHlgX+jhBApRetaWpnDabOeTcnA==}
    hasBin: true

  jsesc@3.0.2:
    resolution: {integrity: sha512-xKqzzWXDttJuOcawBt4KnKHHIf5oQ/Cxax+0PWFG+DFDgHNAdi+TXECADI+RYiFUMmx8792xsMbbgXj4CwnP4g==}
    engines: {node: '>=6'}
    hasBin: true

  json-buffer@3.0.1:
    resolution: {integrity: sha512-4bV5BfR2mqfQTJm+V5tPPdf+ZpuhiIvTuAB5g8kcrXOZpTT/QwwVRWBywX1ozr6lEuPdbHxwaJlm9G6mI2sfSQ==}

  json-parse-even-better-errors@2.3.1:
    resolution: {integrity: sha512-xyFwyhro/JEof6Ghe2iz2NcXoj2sloNsWr/XsERDK/oiPCfaNhl5ONfp+jQdAZRQQ0IJWNzH9zIZF7li91kh2w==}

  json-schema-traverse@0.4.1:
    resolution: {integrity: sha512-xbbCH5dCYU5T8LcEhhuh7HJ88HXuW3qsI3Y0zOZFKfZEHcpWiHU/Jxzk629Brsab/mMiHQti9wMP+845RPe3Vg==}

  json-schema-traverse@1.0.0:
    resolution: {integrity: sha512-NM8/P9n3XjXhIZn1lLhkFaACTOURQXjWhV4BA/RnOv8xvgqtqpAX9IO4mRQxSx1Rlo4tqzeqb0sOlruaOy3dug==}

  json-stable-stringify-without-jsonify@1.0.1:
    resolution: {integrity: sha512-Bdboy+l7tA3OGW6FjyFHWkP5LuByj1Tk33Ljyq0axyzdk9//JSi2u3fP1QSmd1KNwq6VOKYGlAu87CisVir6Pw==}

  json5@2.2.3:
    resolution: {integrity: sha512-XmOWe7eyHYH14cLdVPoyg+GOH3rYX++KpzrylJwSW98t3Nk+U8XOl8FWKOgwtzdb8lXGf6zYwDUzeHMWfxasyg==}
    engines: {node: '>=6'}
    hasBin: true

  jsx-ast-utils@3.3.5:
    resolution: {integrity: sha512-ZZow9HBI5O6EPgSJLUb8n2NKgmVWTwCvHGwFuJlMjvLFqlGG6pjirPhtdsseaLZjSibD8eegzmYpUZwoIlj2cQ==}
    engines: {node: '>=4.0'}

  keyv@4.5.4:
    resolution: {integrity: sha512-oxVHkHR/EJf2CNXnWxRLW6mg7JyCCUcG0DtEGmL2ctUo1PNTin1PUil+r/+4r5MpVgC/fn1kjsx7mjSujKqIpw==}

  levn@0.4.1:
    resolution: {integrity: sha512-+bT2uH4E5LGE7h/n3evcS/sQlJXCpIp6ym8OWJ5eV6+67Dsql/LaaT7qJBAt2rzfoa/5QBGBhxDix1dMt2kQKQ==}
    engines: {node: '>= 0.8.0'}

  lines-and-columns@1.2.4:
    resolution: {integrity: sha512-7ylylesZQ/PV29jhEDl3Ufjo6ZX7gCqJr5F7PKrqc93v7fzSymt1BpwEU8nAUXs8qzzvqhbjhK5QZg6Mt/HkBg==}

  locate-path@5.0.0:
    resolution: {integrity: sha512-t7hw9pI+WvuwNJXwk5zVHpyhIqzg2qTlklJOf0mVxGSbe3Fp2VieZcduNYjaLDoy6p9uGpQEGWG87WpMKlNq8g==}
    engines: {node: '>=8'}

  locate-path@6.0.0:
    resolution: {integrity: sha512-iPZK6eYjbxRu3uB4/WZ3EsEIMJFMqAoopl3R+zuq0UjcAm/MO6KCweDgPfP3elTztoKP3KtnVHxTn2NHBSDVUw==}
    engines: {node: '>=10'}

  lodash.merge@4.6.2:
    resolution: {integrity: sha512-0KpjqXRVvrYyCsX1swR/XTK0va6VQkQM6MNo7PqW77ByjAhoARA8EfrP1N4+KlKj8YS0ZUCtRT/YUuhyYDujIQ==}

  lodash@4.17.21:
    resolution: {integrity: sha512-v2kDEe57lecTulaDIuNTPy3Ry4gLGJ6Z1O3vE1krgXZNrsQ+LFTGHVxVjcXPs17LhbZVGedAJv8XZ1tvj5FvSg==}

  log-symbols@4.1.0:
    resolution: {integrity: sha512-8XPvpAA8uyhfteu8pIvQxpJZ7SYYdpUivZpGy6sFsBuKRY/7rQGavedeB8aK+Zkyq6upMFVL/9AW6vOYzfRyLg==}
    engines: {node: '>=10'}

  loose-envify@1.4.0:
    resolution: {integrity: sha512-lyuxPGr/Wfhrlem2CL/UcnUc1zcqKAImBDzukY7Y5F/yQiNdko6+fRLevlw1HgMySw7f611UIY408EtxRSoK3Q==}
    hasBin: true

  lru-cache@10.4.3:
    resolution: {integrity: sha512-JNAzZcXrCt42VGLuYz0zfAzDfAvJWW6AfYlDBQyDV5DClI2m5sAmK+OIO7s59XfsRsWHp02jAJrRadPRGTt6SQ==}

  lru-cache@5.1.1:
    resolution: {integrity: sha512-KpNARQA3Iwv+jTA0utUVVbrh+Jlrr1Fv0e56GGzAFOXN7dk/FviaDW8LHmK52DlcH4WP2n6gI8vN1aesBFgo9w==}

  math-intrinsics@1.1.0:
    resolution: {integrity: sha512-/IXtbwEk5HTPyEwyKX6hGkYXxM9nbj64B+ilVJnC/R6B0pH5G4V3b0pVbL7DBj4tkhBAppbQUlf6F6Xl9LHu1g==}
    engines: {node: '>= 0.4'}

  merge2@1.4.1:
    resolution: {integrity: sha512-8q7VEgMJW4J8tcfVPy8g09NcQwZdbwFEqhe/WZkoIzjn/3TGDwtOCYtXGxA3O8tPzpczCCDgv+P2P5y00ZJOOg==}
    engines: {node: '>= 8'}

  micromatch@4.0.8:
    resolution: {integrity: sha512-PXwfBhYu0hBCPw8Dn0E+WDYb7af3dSLVWKi3HGv84IdF4TyFoC0ysxFd0Goxw7nSv4T/PzEJQxsYsEiFCKo2BA==}
    engines: {node: '>=8.6'}

  min-indent@1.0.1:
    resolution: {integrity: sha512-I9jwMn07Sy/IwOj3zVkVik2JTvgpaykDZEigL6Rx6N9LbMywwUSMtxET+7lVoDLLd3O3IXwJwvuuns8UB/HeAg==}
    engines: {node: '>=4'}

  minimatch@10.1.1:
    resolution: {integrity: sha512-enIvLvRAFZYXJzkCYG5RKmPfrFArdLv+R+lbQ53BmIMLIry74bjKzX6iHAm8WYamJkhSSEabrWN5D97XnKObjQ==}
    engines: {node: 20 || >=22}

  minimatch@3.1.2:
    resolution: {integrity: sha512-J7p63hRiAjw1NDEww1W7i37+ByIrOWO5XQQAzZ3VOcL0PNybwpfmV/N05zFAzwQ9USyEcX6t3UO+K5aqBQOIHw==}

  minimatch@5.0.1:
    resolution: {integrity: sha512-nLDxIFRyhDblz3qMuq+SoRZED4+miJ/G+tdDrjkkkRnjAsBexeGpgjLEQ0blJy7rHhR2b93rhQY4SvyWu9v03g==}
    engines: {node: '>=10'}

  minimatch@8.0.4:
    resolution: {integrity: sha512-W0Wvr9HyFXZRGIDgCicunpQ299OKXs9RgZfaukz4qAW/pJhcpUfupc9c+OObPOFueNy8VSrZgEmDtk6Kh4WzDA==}
    engines: {node: '>=16 || 14 >=14.17'}

  minimatch@9.0.5:
    resolution: {integrity: sha512-G6T0ZX48xgozx7587koeX9Ys2NYy6Gmv//P89sEte9V9whIapMNF4idKxnW2QtCcLiTWlb/wfCabAtAFWhhBow==}
    engines: {node: '>=16 || 14 >=14.17'}

  minimist@1.2.8:
    resolution: {integrity: sha512-2yyAR8qBkN3YuheJanUpWC5U3bb5osDywNB8RzDVlDwDHbocAJveqqj1u8+SVD7jkWT4yvsHCpWqqWqAxb0zCA==}

  minipass@4.2.8:
    resolution: {integrity: sha512-fNzuVyifolSLFL4NzpF+wEF4qrgqaaKX0haXPQEdQ7NKAN+WecoKMHV09YcuL/DHxrUsYQOK3MiuDf7Ip2OXfQ==}
    engines: {node: '>=8'}

  minipass@7.1.2:
    resolution: {integrity: sha512-qOOzS1cBTWYF4BH8fVePDBOO9iptMnGUEZwNc/cMWnTV2nVLZ7VoNWEPHkYczZA0pdoA7dl6e7FL659nX9S2aw==}
    engines: {node: '>=16 || 14 >=14.17'}

  mkdirp@3.0.1:
    resolution: {integrity: sha512-+NsyUUAZDmo6YVHzL/stxSu3t9YS1iljliy3BSDrXJ/dkn1KYdmtZODGGjLcc9XLgVVpH4KshHB8XmZgMhaBXg==}
    engines: {node: '>=10'}
    hasBin: true

  mocha-multi-reporters@1.5.1:
    resolution: {integrity: sha512-Yb4QJOaGLIcmB0VY7Wif5AjvLMUFAdV57D2TWEva1Y0kU/3LjKpeRVmlMIfuO1SVbauve459kgtIizADqxMWPg==}
    engines: {node: '>=6.0.0'}
    peerDependencies:
      mocha: '>=3.1.2'

  mocha@10.4.0:
    resolution: {integrity: sha512-eqhGB8JKapEYcC4ytX/xrzKforgEc3j1pGlAXVy3eRwrtAy5/nIfT1SvgGzfN0XZZxeLq0aQWkOUAmqIJiv+bA==}
    engines: {node: '>= 14.0.0'}
    hasBin: true

  ms@2.1.2:
    resolution: {integrity: sha512-sGkPx+VjMtmA6MX27oA4FBFELFCZZ4S4XqeGOXCv68tT+jb3vk/RyaKWP0PTKyWtmLSM0b+adUTEvbs1PEaH2w==}

  ms@2.1.3:
    resolution: {integrity: sha512-6FlzubTLZG3J2a/NVCAleEhjzq5oxgHyaCU9yYXvcLsvoVaHJq/s5xXI6/XXP6tz7R9xAOtHnSO/tXtF3WRTlA==}

  napi-postinstall@0.3.3:
    resolution: {integrity: sha512-uTp172LLXSxuSYHv/kou+f6KW3SMppU9ivthaVTXian9sOt3XM/zHYHpRZiLgQoxeWfYUnslNWQHF1+G71xcow==}
    engines: {node: ^12.20.0 || ^14.18.0 || >=16.0.0}
    hasBin: true

  natural-compare@1.4.0:
    resolution: {integrity: sha512-OWND8ei3VtNC9h7V60qff3SVobHr996CTwgxubgyQYEpg290h9J0buyECNNJexkFm5sOajh5G116RYA1c8ZMSw==}

  node-releases@2.0.23:
    resolution: {integrity: sha512-cCmFDMSm26S6tQSDpBCg/NR8NENrVPhAJSf+XbxBG4rPFaaonlEoE9wHQmun+cls499TQGSb7ZyPBRlzgKfpeg==}

  normalize-package-data@2.5.0:
    resolution: {integrity: sha512-/5CMN3T0R4XTj4DcGaexo+roZSdSFW/0AOOTROrjxzCG1wrWXEsGbRKevjlIL+ZDE4sZlJr5ED4YW0yqmkK+eA==}

  normalize-path@3.0.0:
    resolution: {integrity: sha512-6eZs5Ls3WtCisHWp9S2GUy8dqkpGi4BVSz3GaqiE6ezub0512ESztXUwUB6C6IKbQkY2Pnb/mD4WYojCRwcwLA==}
    engines: {node: '>=0.10.0'}

  object-assign@4.1.1:
    resolution: {integrity: sha512-rJgTQnkUnH1sFw8yT6VSU3zD3sWmu6sZhIseY8VX+GRu3P6F7Fu+JNDoXfklElbLJSnc3FUQHVe4cU5hj+BcUg==}
    engines: {node: '>=0.10.0'}

  object-deep-merge@2.0.0:
    resolution: {integrity: sha512-3DC3UMpeffLTHiuXSy/UG4NOIYTLlY9u3V82+djSCLYClWobZiS4ivYzpIUWrRY/nfsJ8cWsKyG3QfyLePmhvg==}

  object-inspect@1.13.4:
    resolution: {integrity: sha512-W67iLl4J2EXEGTbfeHCffrjDfitvLANg0UlX3wFUUSTx92KXRFegMHUVgSqE+wvhAbi4WqjGg9czysTV2Epbew==}
    engines: {node: '>= 0.4'}

  object-keys@1.1.1:
    resolution: {integrity: sha512-NuAESUOUMrlIXOfHKzD6bpPu3tYt3xvjNdRIQ+FeT0lNb4K8WR70CaDxhuNguS2XG+GjkyMwOzsN5ZktImfhLA==}
    engines: {node: '>= 0.4'}

  object.assign@4.1.7:
    resolution: {integrity: sha512-nK28WOo+QIjBkDduTINE4JkF/UJJKyf2EJxvJKfblDpyg0Q+pkOHNTL0Qwy6NP6FhE/EnzV73BxxqcJaXY9anw==}
    engines: {node: '>= 0.4'}

  object.entries@1.1.9:
    resolution: {integrity: sha512-8u/hfXFRBD1O0hPUjioLhoWFHRmt6tKA4/vZPyckBr18l1KE9uHrFaFaUi8MDRTpi4uak2goyPTSNJLXX2k2Hw==}
    engines: {node: '>= 0.4'}

  object.fromentries@2.0.8:
    resolution: {integrity: sha512-k6E21FzySsSK5a21KRADBd/NGneRegFO5pLHfdQLpRDETUNJueLXs3WCzyQ3tFRDYgbq3KHGXfTbi2bs8WQ6rQ==}
    engines: {node: '>= 0.4'}

  object.values@1.2.1:
    resolution: {integrity: sha512-gXah6aZrcUxjWg2zR2MwouP2eHlCBzdV4pygudehaKXSGW4v2AsRQUK+lwwXhii6KFZcunEnmSUoYp5CXibxtA==}
    engines: {node: '>= 0.4'}

  once@1.4.0:
    resolution: {integrity: sha512-lNaJgI+2Q5URQBkccEKHTQOPaXdUxnZZElQTZY0MFUAuaEqe1E+Nyvgdz/aIyNi6Z9MzO5dv1H8n58/GELp3+w==}

  optionator@0.9.3:
    resolution: {integrity: sha512-JjCoypp+jKn1ttEFExxhetCKeJt9zhAgAve5FXHixTvFDW/5aEktX9bufBKLRRMdU7bNtpLfcGu94B3cdEJgjg==}
    engines: {node: '>= 0.8.0'}

  own-keys@1.0.1:
    resolution: {integrity: sha512-qFOyK5PjiWZd+QQIh+1jhdb9LpxTF0qs7Pm8o5QHYZ0M3vKqSqzsZaEB6oWlxZ+q2sJBMI/Ktgd2N5ZwQoRHfg==}
    engines: {node: '>= 0.4'}

  p-limit@2.3.0:
    resolution: {integrity: sha512-//88mFWSJx8lxCzwdAABTJL2MyWB12+eIY7MDL2SqLmAkeKU9qxRvWuSyTjm3FUmpBEMuFfckAIqEaVGUDxb6w==}
    engines: {node: '>=6'}

  p-limit@3.1.0:
    resolution: {integrity: sha512-TYOanM3wGwNGsZN2cVTYPArw454xnXj5qmWF1bEoAc4+cU/ol7GVh7odevjp1FNHduHc3KZMcFduxU5Xc6uJRQ==}
    engines: {node: '>=10'}

  p-locate@4.1.0:
    resolution: {integrity: sha512-R79ZZ/0wAxKGu3oYMlz8jy/kbhsNrS7SKZ7PxEHBgJ5+F2mtFW2fK2cOtBh1cHYkQsbzFV7I+EoRKe6Yt0oK7A==}
    engines: {node: '>=8'}

  p-locate@5.0.0:
    resolution: {integrity: sha512-LaNjtRWUBY++zB5nE/NwcaoMylSPk+S+ZHNB1TzdbMJMny6dynpAGt7X/tl/QYq3TIeE6nxHppbo2LGymrG5Pw==}
    engines: {node: '>=10'}

  p-try@2.2.0:
    resolution: {integrity: sha512-R4nPAVTAU0B9D35/Gk3uJf/7XYbQcyohSKdvAxIRSNghFl4e71hVoGnBNQz9cWaXxO2I10KTC+3jMdvvoKw6dQ==}
    engines: {node: '>=6'}

  parent-module@1.0.1:
    resolution: {integrity: sha512-GQ2EWRpQV8/o+Aw8YqtfZZPfNRWZYkbidE9k5rpl/hC3vtHHBfGm2Ifi6qWV+coDGkrUKZAxE3Lot5kcsRlh+g==}
    engines: {node: '>=6'}

  parse-imports-exports@0.2.4:
    resolution: {integrity: sha512-4s6vd6dx1AotCx/RCI2m7t7GCh5bDRUtGNvRfHSP2wbBQdMi67pPe7mtzmgwcaQ8VKK/6IB7Glfyu3qdZJPybQ==}

  parse-json@5.2.0:
    resolution: {integrity: sha512-ayCKvm/phCGxOkYRSCM82iDwct8/EonSEgCSxWxD7ve6jHggsFl4fZVQBPRNgQoKiuV/odhFrGzQXZwbifC8Rg==}
    engines: {node: '>=8'}

  parse-statements@1.0.11:
    resolution: {integrity: sha512-HlsyYdMBnbPQ9Jr/VgJ1YF4scnldvJpJxCVx6KgqPL4dxppsWrJHCIIxQXMJrqGnsRkNPATbeMJ8Yxu7JMsYcA==}

  path-browserify@1.0.1:
    resolution: {integrity: sha512-b7uo2UCUOYZcnF/3ID0lulOJi/bafxa1xPe7ZPsammBSpjSWQkjNxlt635YGS2MiR9GjvuXCtz2emr3jbsz98g==}

  path-exists@4.0.0:
    resolution: {integrity: sha512-ak9Qy5Q7jYb2Wwcey5Fpvg2KoAc/ZIhLSLOSBmRmygPsGwkVVt0fZa0qrtMz+m6tJTAHfZQ8FnmB4MG4LWy7/w==}
    engines: {node: '>=8'}

  path-key@3.1.1:
    resolution: {integrity: sha512-ojmeN0qd+y0jszEtoY48r0Peq5dwMEkIlCOu6Q5f41lfkswXuKtYrhgoTpLnyIcHm24Uhqx+5Tqm2InSwLhE6Q==}
    engines: {node: '>=8'}

  path-parse@1.0.7:
    resolution: {integrity: sha512-LDJzPVEEEPR+y48z93A0Ed0yXb8pAByGWo/k5YYdYgpY2/2EsOsksJrq7lOHxryrVOn1ejG6oAp8ahvOIQD8sw==}

  path-scurry@1.11.1:
    resolution: {integrity: sha512-Xa4Nw17FS9ApQFJ9umLiJS4orGjm7ZzwUrwamcGQuHSzDyth9boKDaycYdDcZDuqYATXw4HFXgaqWTctW/v1HA==}
    engines: {node: '>=16 || 14 >=14.18'}

  picocolors@1.1.1:
    resolution: {integrity: sha512-xceH2snhtb5M9liqDsmEw56le376mTZkEX/jEb/RxNFyegNul7eNslCXP9FDj/Lcu0X8KEyMceP2ntpaHrDEVA==}

  picomatch@2.3.1:
    resolution: {integrity: sha512-JU3teHTNjmE2VCGFzuY8EXzCDVwEqB2a8fsIvwaStHhAWJEeVd1o1QD80CU6+ZdEXXSLbSsuLwJjkCBWqRQUVA==}
    engines: {node: '>=8.6'}

  picomatch@4.0.3:
    resolution: {integrity: sha512-5gTmgEY/sqK6gFXLIsQNH19lWb4ebPDLA4SdLP7dsWkIXHWlG66oPuVvXSGFPppYZz8ZDZq0dYYrbHfBCVUb1Q==}
    engines: {node: '>=12'}

  pluralize@8.0.0:
    resolution: {integrity: sha512-Nc3IT5yHzflTfbjgqWcCPpo7DaKy4FnpB0l/zCAW0Tc7jxAiuqSxHasntB3D7887LSrA93kDJ9IXovxJYxyLCA==}
    engines: {node: '>=4'}

  possible-typed-array-names@1.1.0:
    resolution: {integrity: sha512-/+5VFTchJDoVj3bhoqi6UeymcD00DAwb1nJwamzPvHEszJ4FpF6SNNbUbOS8yI56qHzdV8eK0qEfOSiodkTdxg==}
    engines: {node: '>= 0.4'}

  prelude-ls@1.2.1:
    resolution: {integrity: sha512-vkcDPrRZo1QZLbn5RLGPpg/WmIQ65qoWWhcGKf/b5eplkkarX0m9z8ppCat4mlOqUsWpyNuYgO3VRyrYHSzX5g==}
    engines: {node: '>= 0.8.0'}

  prettier@3.6.2:
    resolution: {integrity: sha512-I7AIg5boAr5R0FFtJ6rCfD+LFsWHp81dolrFD8S79U9tb8Az2nGrJncnMSnys+bpQJfRUzqs9hnA81OAA3hCuQ==}
    engines: {node: '>=14'}
    hasBin: true

  prop-types@15.8.1:
    resolution: {integrity: sha512-oj87CgZICdulUohogVAR7AjlC0327U4el4L6eAvOqCeudMDVU0NThNaV+b9Df4dXgSP1gXMTnPdhfe/2qDH5cg==}

  punycode@2.3.0:
    resolution: {integrity: sha512-rRV+zQD8tVFys26lAGR9WUuS4iUAngJScM+ZRSKtvl5tKeZ2t5bvdNFdNHBW9FWR4guGHlgmsZ1G7BSm2wTbuA==}
    engines: {node: '>=6'}

  queue-microtask@1.2.3:
    resolution: {integrity: sha512-NuaNSa6flKT5JaSYQzJok04JzTL1CA6aGhv5rfLW3PgqA+M2ChpZQnAC8h8i4ZFkBS8X5RqkDBHA7r4hej3K9A==}

  randombytes@2.1.0:
    resolution: {integrity: sha512-vYl3iOX+4CKUWuxGi9Ukhie6fsqXqS9FE2Zaic4tNFD2N2QQaXOMFbuKK4QmDHC0JO6B1Zp41J0LpT0oR68amQ==}

  react-is@16.13.1:
    resolution: {integrity: sha512-24e6ynE2H+OKt4kqsOvNd8kBpV65zoxbA4BVsEOB3ARVWQki/DHzaUoC5KuON/BiccDaCCTZBuOcfZs70kR8bQ==}

  read-pkg-up@7.0.1:
    resolution: {integrity: sha512-zK0TB7Xd6JpCLmlLmufqykGE+/TlOePD6qKClNW7hHDKFh/J7/7gCWGR7joEQEW1bKq3a3yUZSObOoWLFQ4ohg==}
    engines: {node: '>=8'}

  read-pkg@5.2.0:
    resolution: {integrity: sha512-Ug69mNOpfvKDAc2Q8DRpMjjzdtrnv9HcSMX+4VsZxD1aZ6ZzrIE7rlzXBtWTyhULSMKg076AW6WR5iZpD0JiOg==}
    engines: {node: '>=8'}

  readdirp@3.6.0:
    resolution: {integrity: sha512-hOS089on8RduqdbhvQ5Z37A0ESjsqz6qnRcffsMU3495FuTdqSm+7bhJ29JvIOsBDEEnan5DPu9t3To9VRlMzA==}
    engines: {node: '>=8.10.0'}

  reflect.getprototypeof@1.0.10:
    resolution: {integrity: sha512-00o4I+DVrefhv+nX0ulyi3biSHCPDe+yLv5o/p6d/UVlirijB8E16FtfwSAi4g3tcqrQ4lRAqQSoFEZJehYEcw==}
    engines: {node: '>= 0.4'}

  regexp-tree@0.1.27:
    resolution: {integrity: sha512-iETxpjK6YoRWJG5o6hXLwvjYAoW+FEZn9os0PD/b6AP6xQwsa/Y7lCVgIixBbUPMfhu+i2LtdeAqVTgGlQarfA==}
    hasBin: true

  regexp.prototype.flags@1.5.4:
    resolution: {integrity: sha512-dYqgNSZbDwkaJ2ceRd9ojCGjBq+mOm9LmtXnAnEGyHhN/5R7iDW2TRw3h+o/jCFxus3P2LfWIIiwowAjANm7IA==}
    engines: {node: '>= 0.4'}

  regjsparser@0.10.0:
    resolution: {integrity: sha512-qx+xQGZVsy55CH0a1hiVwHmqjLryfh7wQyF5HO07XJ9f7dQMY/gPQHhlyDkIzJKC+x2fUCpCcUODUUUFrm7SHA==}
    hasBin: true

  require-directory@2.1.1:
    resolution: {integrity: sha512-fGxEI7+wsG9xrvdjsrlmL22OMTTiHRwAMroiEeMgq8gzoLC/PQr7RsRDSTLUg/bZAZtF+TVIkHc6/4RIKrui+Q==}
    engines: {node: '>=0.10.0'}

  require-from-string@2.0.2:
    resolution: {integrity: sha512-Xf0nWe6RseziFMu+Ap9biiUbmplq6S9/p+7w7YXP/JBHhrUDDUhwa+vANyubuqfZWTveU//DYVGsDG7RKL/vEw==}
    engines: {node: '>=0.10.0'}

  reserved-identifiers@1.2.0:
    resolution: {integrity: sha512-yE7KUfFvaBFzGPs5H3Ops1RevfUEsDc5Iz65rOwWg4lE8HJSYtle77uul3+573457oHvBKuHYDl/xqUkKpEEdw==}
    engines: {node: '>=18'}

  resolve-from@4.0.0:
    resolution: {integrity: sha512-pb/MYmXstAkysRFx8piNI1tGFNQIFA3vkE3Gq4EuA1dF6gHp/+vgZqsCGJapvy8N3Q+4o7FwvquPJcnZ7RYy4g==}
    engines: {node: '>=4'}

  resolve-pkg-maps@1.0.0:
    resolution: {integrity: sha512-seS2Tj26TBVOC2NIc2rOe2y2ZO7efxITtLZcGSOnHHNOQ7CkiUBfw0Iw2ck6xkIhPwLhKNLS8BO+hEpngQlqzw==}

  resolve@1.22.6:
    resolution: {integrity: sha512-njhxM7mV12JfufShqGy3Rz8j11RPdLy4xi15UurGJeoHLfJpVXKdh3ueuOqbYUcDZnffr6X739JBo5LzyahEsw==}
    hasBin: true

  resolve@2.0.0-next.5:
    resolution: {integrity: sha512-U7WjGVG9sH8tvjW5SmGbQuui75FiyjAX72HX15DwBBwF9dNiQZRQAg9nnPhYy+TUnE0+VcrttuvNI8oSxZcocA==}
    hasBin: true

  reusify@1.0.4:
    resolution: {integrity: sha512-U9nH88a3fc/ekCF1l0/UP1IosiuIjyTh7hBvXVMHYgVcfGvt897Xguj2UOLDeI5BG2m7/uwyaLVT6fbtCwTyzw==}
    engines: {iojs: '>=1.0.0', node: '>=0.10.0'}

  rimraf@4.4.1:
    resolution: {integrity: sha512-Gk8NlF062+T9CqNGn6h4tls3k6T1+/nXdOcSZVikNVtlRdYpA7wRJJMoXmuvOnLW844rPjdQ7JgXCYM6PPC/og==}
    engines: {node: '>=14'}
    hasBin: true

  run-parallel@1.2.0:
    resolution: {integrity: sha512-5l4VyZR86LZ/lDxZTR6jqL8AFE2S0IFLMP26AbjsLVADxHdhB/c0GUsH+y39UfCi3dzz8OlQuPmnaJOMoDHQBA==}

  rxjs@7.8.2:
    resolution: {integrity: sha512-dhKf903U/PQZY6boNNtAGdWbG85WAbjT/1xYoZIC7FAY0yWapOBQVsVrDl58W86//e1VpMNBtRV4MaXfdMySFA==}

  safe-array-concat@1.1.3:
    resolution: {integrity: sha512-AURm5f0jYEOydBj7VQlVvDrjeFgthDdEF5H1dP+6mNpoXOMo1quQqJ4wvJDyRZ9+pO3kGWoOdmV08cSv2aJV6Q==}
    engines: {node: '>=0.4'}

  safe-buffer@5.2.1:
    resolution: {integrity: sha512-rp3So07KcdmmKbGvgaNxQSJr7bGVSVk5S9Eq1F+ppbRo70+YeaDxkw5Dd8NPN+GD6bjnYm2VuPuCXmpuYvmCXQ==}

  safe-push-apply@1.0.0:
    resolution: {integrity: sha512-iKE9w/Z7xCzUMIZqdBsp6pEQvwuEebH4vdpjcDWnyzaI6yl6O9FHvVpmGelvEHNsoY6wGblkxR6Zty/h00WiSA==}
    engines: {node: '>= 0.4'}

  safe-regex-test@1.1.0:
    resolution: {integrity: sha512-x/+Cz4YrimQxQccJf5mKEbIa1NzeCRNI5Ecl/ekmlYaampdNLPalVyIcCZNNH3MvmqBugV5TMYZXv0ljslUlaw==}
    engines: {node: '>= 0.4'}

  semver@5.7.2:
    resolution: {integrity: sha512-cBznnQ9KjJqU67B52RMC65CMarK2600WFnbkcaiwWq3xy/5haFJlshgnpjovMVJ+Hff49d8GEn0b87C5pDQ10g==}
    hasBin: true

  semver@6.3.1:
    resolution: {integrity: sha512-BR7VvDCVHO+q2xBEWskxS6DJE1qRnb7DxzUrogb71CWoSficBxYsiAGd+Kl0mmq/MprG9yArRkyrQxTO6XjMzA==}
    hasBin: true

  semver@7.7.2:
    resolution: {integrity: sha512-RF0Fw+rO5AMf9MAyaRXI4AV0Ulj5lMHqVxxdSgiVbixSCXoEmmX/jk0CuJw4+3SqroYO9VoUh+HcuJivvtJemA==}
    engines: {node: '>=10'}
    hasBin: true

  semver@7.7.3:
    resolution: {integrity: sha512-SdsKMrI9TdgjdweUSR9MweHA4EJ8YxHn8DFaDisvhVlUOe4BF1tLD7GAj0lIqWVl+dPb/rExr0Btby5loQm20Q==}
    engines: {node: '>=10'}
    hasBin: true

  serialize-javascript@6.0.2:
    resolution: {integrity: sha512-Saa1xPByTTq2gdeFZYLLo+RFE35NHZkAbqZeWNd3BpzppeVisAqpDjcp8dyf6uIvEqJRd46jemmyA4iFIeVk8g==}

  set-function-length@1.2.2:
    resolution: {integrity: sha512-pgRc4hJ4/sNjWCSS9AmnS40x3bNMDTknHgL5UaMBTMyJnU90EgWh1Rz+MC9eFu4BuN/UwZjKQuY/1v3rM7HMfg==}
    engines: {node: '>= 0.4'}

  set-function-name@2.0.2:
    resolution: {integrity: sha512-7PGFlmtwsEADb0WYyvCMa1t+yke6daIG4Wirafur5kcf+MhUnPms1UeR0CKQdTZD81yESwMHbtn+TR+dMviakQ==}
    engines: {node: '>= 0.4'}

  set-proto@1.0.0:
    resolution: {integrity: sha512-RJRdvCo6IAnPdsvP/7m6bsQqNnn1FCBX5ZNtFL98MmFF/4xAIJTIg1YbHW5DC2W5SKZanrC6i4HsJqlajw/dZw==}
    engines: {node: '>= 0.4'}

  shebang-command@2.0.0:
    resolution: {integrity: sha512-kHxr2zZpYtdmrN1qDjrrX/Z1rR1kG8Dx+gkpK1G4eXmvXswmcE1hTWBWYUzlraYw1/yZp6YuDY77YtvbN0dmDA==}
    engines: {node: '>=8'}

  shebang-regex@3.0.0:
    resolution: {integrity: sha512-7++dFhtcx3353uBaq8DDR4NuxBetBzC7ZQOhmTQInHEd6bSrXdiEyzCvG07Z44UYdLShWUyXt5M/yhz8ekcb1A==}
    engines: {node: '>=8'}

  shell-quote@1.8.3:
    resolution: {integrity: sha512-ObmnIF4hXNg1BqhnHmgbDETF8dLPCggZWBjkQfhZpbszZnYur5DUljTcCHii5LC3J5E0yeO/1LIMyH+UvHQgyw==}
    engines: {node: '>= 0.4'}

  side-channel-list@1.0.0:
    resolution: {integrity: sha512-FCLHtRD/gnpCiCHEiJLOwdmFP+wzCmDEkc9y7NsYxeF4u7Btsn1ZuwgwJGxImImHicJArLP4R0yX4c2KCrMrTA==}
    engines: {node: '>= 0.4'}

  side-channel-map@1.0.1:
    resolution: {integrity: sha512-VCjCNfgMsby3tTdo02nbjtM/ewra6jPHmpThenkTYh8pG9ucZ/1P8So4u4FGBek/BjpOVsDCMoLA/iuBKIFXRA==}
    engines: {node: '>= 0.4'}

  side-channel-weakmap@1.0.2:
    resolution: {integrity: sha512-WPS/HvHQTYnHisLo9McqBHOJk2FkHO/tlpvldyrnem4aeQp4hai3gythswg6p01oSoTl58rcpiFAjF2br2Ak2A==}
    engines: {node: '>= 0.4'}

  side-channel@1.1.0:
    resolution: {integrity: sha512-ZX99e6tRweoUXqR+VBrslhda51Nh5MTQwou5tnUDgbtyM0dBgmhEDtWGP/xbKn6hqfPRHujUNwz5fy/wbbhnpw==}
    engines: {node: '>= 0.4'}

  sort-json@2.0.1:
    resolution: {integrity: sha512-s8cs2bcsQCzo/P2T/uoU6Js4dS/jnX8+4xunziNoq9qmSpZNCrRIAIvp4avsz0ST18HycV4z/7myJ7jsHWB2XQ==}
    hasBin: true

  spawn-command@0.0.2:
    resolution: {integrity: sha512-zC8zGoGkmc8J9ndvml8Xksr1Amk9qBujgbF0JAIWO7kXr43w0h/0GJNM/Vustixu+YE8N/MTrQ7N31FvHUACxQ==}

  spdx-correct@3.2.0:
    resolution: {integrity: sha512-kN9dJbvnySHULIluDHy32WHRUu3Og7B9sbY7tsFLctQkIqnMh3hErYgdMjTYuqmcXX+lK5T1lnUt3G7zNswmZA==}

  spdx-exceptions@2.3.0:
    resolution: {integrity: sha512-/tTrYOC7PPI1nUAgx34hUpqXuyJG+DTHJTnIULG4rDygi4xu/tfgmq1e1cIRwRzwZgo4NLySi+ricLkZkw4i5A==}

  spdx-expression-parse@3.0.1:
    resolution: {integrity: sha512-cbqHunsQWnJNE6KhVSMsMeH5H/L9EpymbzqTQ3uLwNCLZ1Q481oWaofqH7nO6V07xlXwY6PhQdQ2IedWx/ZK4Q==}

  spdx-expression-parse@4.0.0:
    resolution: {integrity: sha512-Clya5JIij/7C6bRR22+tnGXbc4VKlibKSVj2iHvVeX5iMW7s1SIQlqu699JkODJJIhh/pUu8L0/VLh8xflD+LQ==}

  spdx-license-ids@3.0.13:
    resolution: {integrity: sha512-XkD+zwiqXHikFZm4AX/7JSCXA98U5Db4AFd5XUg/+9UNtnH75+Z9KxtpYiJZx36mUDVOwH83pl7yvCer6ewM3w==}

  stable-hash-x@0.2.0:
    resolution: {integrity: sha512-o3yWv49B/o4QZk5ZcsALc6t0+eCelPc44zZsLtCQnZPDwFpDYSWcDnrv2TtMmMbQ7uKo3J0HTURCqckw23czNQ==}
    engines: {node: '>=12.0.0'}

  stop-iteration-iterator@1.1.0:
    resolution: {integrity: sha512-eLoXW/DHyl62zxY4SCaIgnRhuMr6ri4juEYARS8E6sCEqzKpOiE521Ucofdx+KnDZl5xmvGYaaKCk5FEOxJCoQ==}
    engines: {node: '>= 0.4'}

  string-width@4.2.3:
    resolution: {integrity: sha512-wKyQRQpjJ0sIp62ErSZdGsjMJWsap5oRNihHhu6G7JVO/9jIB6UyevL+tXuOqrng8j/cxKTWyWUwvSTriiZz/g==}
    engines: {node: '>=8'}

  string.prototype.matchall@4.0.12:
    resolution: {integrity: sha512-6CC9uyBL+/48dYizRf7H7VAYCMCNTBeM78x/VTUe9bFEaxBepPJDa1Ow99LqI/1yF7kuy7Q3cQsYMrcjGUcskA==}
    engines: {node: '>= 0.4'}

  string.prototype.repeat@1.0.0:
    resolution: {integrity: sha512-0u/TldDbKD8bFCQ/4f5+mNRrXwZ8hg2w7ZR8wa16e8z9XpePWl3eGEcUD0OXpEH/VJH/2G3gjUtR3ZOiBe2S/w==}

  string.prototype.trim@1.2.10:
    resolution: {integrity: sha512-Rs66F0P/1kedk5lyYyH9uBzuiI/kNRmwJAR9quK6VOtIpZ2G+hMZd+HQbbv25MgCA6gEffoMZYxlTod4WcdrKA==}
    engines: {node: '>= 0.4'}

  string.prototype.trimend@1.0.9:
    resolution: {integrity: sha512-G7Ok5C6E/j4SGfyLCloXTrngQIQU3PWtXGst3yM7Bea9FRURf1S42ZHlZZtsNque2FN2PoUhfZXYLNWwEr4dLQ==}
    engines: {node: '>= 0.4'}

  string.prototype.trimstart@1.0.8:
    resolution: {integrity: sha512-UXSH262CSZY1tfu3G3Secr6uGLCFVPMhIqHjlgCUtCCcgihYc/xKs9djMTMUOb2j1mVSeU8EU6NWc/iQKU6Gfg==}
    engines: {node: '>= 0.4'}

  strip-ansi@6.0.1:
    resolution: {integrity: sha512-Y38VPSHcqkFrCpFnQ9vuSXmquuv5oXOKpGeT6aGrr3o3Gc9AlVa6JBfUSOCnbxGGZF+/0ooI7KrPuUSztUdU5A==}
    engines: {node: '>=8'}

  strip-indent@3.0.0:
    resolution: {integrity: sha512-laJTa3Jb+VQpaC6DseHhF7dXVqHTfJPCRDaEbid/drOhgitgYku/letMUqOXFoWV0zIIUbjpdH2t+tYj4bQMRQ==}
    engines: {node: '>=8'}

  strip-json-comments@3.1.1:
    resolution: {integrity: sha512-6fPc+R4ihwqP6N/aIv2f1gMH8lOVtWQHoqC4yK6oSDVVocumAsfCqjkXnqiYMhmMwS/mEHLp7Vehlt3ql6lEig==}
    engines: {node: '>=8'}

  supports-color@5.5.0:
    resolution: {integrity: sha512-QjVjwdXIt408MIiAqCX4oUKsgU2EqAGzs2Ppkm4aQYbjm+ZEWEcW4SfFNTr4uMNZma0ey4f5lgLrkB0aX0QMow==}
    engines: {node: '>=4'}

  supports-color@7.2.0:
    resolution: {integrity: sha512-qpCAvRl9stuOHveKsn7HncJRvv501qIacKzQlO/+Lwxc9+0q2wLyv4Dfvt80/DPn2pqOBsJdDiogXGR9+OvwRw==}
    engines: {node: '>=8'}

  supports-color@8.1.1:
    resolution: {integrity: sha512-MpUEN2OodtUzxvKQl72cUF7RQ5EiHsGvSsVG0ia9c5RbWGL2CI4C7EpPS8UTBIplnlzZiNuV56w+FuNxy3ty2Q==}
    engines: {node: '>=10'}

  supports-preserve-symlinks-flag@1.0.0:
    resolution: {integrity: sha512-ot0WnXS9fgdkgIcePe6RHNk1WA8+muPa6cSjeR3V8K27q9BB1rTE3R1p7Hv0z1ZyAc8s6Vvv8DIyWf681MAt0w==}
    engines: {node: '>= 0.4'}

  tinyglobby@0.2.15:
    resolution: {integrity: sha512-j2Zq4NyQYG5XMST4cbs02Ak8iJUdxRM0XI5QyxXuZOzKOINmWurp3smXu3y5wDcJrptwpSjgXHzIQxR0omXljQ==}
    engines: {node: '>=12.0.0'}

  to-regex-range@5.0.1:
    resolution: {integrity: sha512-65P7iz6X5yEr1cwcgvQxbbIw7Uk3gOy5dIdtZ4rDveLqhrdJP+Li/Hx6tyK0NEb+2GCyneCMJiGqrADCSNk8sQ==}
    engines: {node: '>=8.0'}

  to-valid-identifier@1.0.0:
    resolution: {integrity: sha512-41wJyvKep3yT2tyPqX/4blcfybknGB4D+oETKLs7Q76UiPqRpUJK3hr1nxelyYO0PHKVzJwlu0aCeEAsGI6rpw==}
    engines: {node: '>=20'}

  tree-kill@1.2.2:
    resolution: {integrity: sha512-L0Orpi8qGpRG//Nd+H90vFB+3iHnue1zSSGmNOOCh1GLJ7rUKVwV2HvijphGQS2UmhUZewS9VgvxYIdgr+fG1A==}
    hasBin: true

  ts-api-utils@1.4.3:
    resolution: {integrity: sha512-i3eMG77UTMD0hZhgRS562pv83RC6ukSAC2GMNWc+9dieh/+jDM5u5YG+NHX6VNDRHQcHwmsTHctP9LhbC3WxVw==}
    engines: {node: '>=16'}
    peerDependencies:
      typescript: '>=4.2.0'

  ts-api-utils@2.1.0:
    resolution: {integrity: sha512-CUgTZL1irw8u29bzrOD/nH85jqyc74D6SshFgujOIA7osm2Rz7dYH77agkx7H4FBNxDq7Cjf+IjaX/8zwFW+ZQ==}
    engines: {node: '>=18.12'}
    peerDependencies:
      typescript: '>=4.8.4'

  ts-morph@22.0.0:
    resolution: {integrity: sha512-M9MqFGZREyeb5fTl6gNHKZLqBQA0TjA1lea+CR48R8EBTDuWrNqW6ccC5QvjNR4s6wDumD3LTCjOFSp9iwlzaw==}

  tslib@2.6.2:
    resolution: {integrity: sha512-AEYxH93jGFPn/a2iVAwW87VuUIkR1FVUKB77NwMF7nBTDkDrrT/Hpt/IrCJ0QXhW27jTBDcf5ZY7w6RiqTMw2Q==}

  tsx@4.21.0:
    resolution: {integrity: sha512-5C1sg4USs1lfG0GFb2RLXsdpXqBSEhAaA/0kPL01wxzpMqLILNxIxIOKiILz+cdg/pLnOUxFYOR5yhHU666wbw==}
    engines: {node: '>=18.0.0'}
    hasBin: true

  type-check@0.4.0:
    resolution: {integrity: sha512-XleUoc9uwGXqjWwXaUTZAmzMcFZ5858QA2vvx1Ur5xIcixXIP+8LnFDgRplU30us6teqdlskFfu+ae4K79Ooew==}
    engines: {node: '>= 0.8.0'}

  type-fest@0.6.0:
    resolution: {integrity: sha512-q+MB8nYR1KDLrgr4G5yemftpMC7/QLqVndBmEEdqzmNj5dcFOO4Oo8qlwZE3ULT3+Zim1F8Kq4cBnikNhlCMlg==}
    engines: {node: '>=8'}

  type-fest@0.8.1:
    resolution: {integrity: sha512-4dbzIzqvjtgiM5rw1k5rEHtBANKmdudhGyBEajN01fEyhaAIhsoKNy6y7+IN93IfpFtwY9iqi7kD+xwKhQsNJA==}
    engines: {node: '>=8'}

  typed-array-buffer@1.0.3:
    resolution: {integrity: sha512-nAYYwfY3qnzX30IkA6AQZjVbtK6duGontcQm1WSG1MD94YLqK0515GNApXkoxKOWMusVssAHWLh9SeaoefYFGw==}
    engines: {node: '>= 0.4'}

  typed-array-byte-length@1.0.3:
    resolution: {integrity: sha512-BaXgOuIxz8n8pIq3e7Atg/7s+DpiYrxn4vdot3w9KbnBhcRQq6o3xemQdIfynqSeXeDrF32x+WvfzmOjPiY9lg==}
    engines: {node: '>= 0.4'}

  typed-array-byte-offset@1.0.4:
    resolution: {integrity: sha512-bTlAFB/FBYMcuX81gbL4OcpH5PmlFHqlCCpAl8AlEzMz5k53oNDvN8p1PNOWLEmI2x4orp3raOFB51tv9X+MFQ==}
    engines: {node: '>= 0.4'}

  typed-array-length@1.0.7:
    resolution: {integrity: sha512-3KS2b+kL7fsuk/eJZ7EQdnEmQoaho/r6KUef7hxvltNA5DR8NAUM+8wJMbJyZ4G9/7i3v5zPBIMN5aybAh2/Jg==}
    engines: {node: '>= 0.4'}

  typescript@5.4.5:
    resolution: {integrity: sha512-vcI4UpRgg81oIRUFwR0WSIHKt11nJ7SAVlYNIu+QpqeyXP+gpQJy/Z4+F0aGxSE4MqwjyXvW/TzgkLAx2AGHwQ==}
    engines: {node: '>=14.17'}
    hasBin: true

  unbox-primitive@1.1.0:
    resolution: {integrity: sha512-nWJ91DjeOkej/TA8pXQ3myruKpKEYgqvpw9lz4OPHj/NWFNluYrjbz9j01CJ8yKQd2g4jFoOkINCTW2I5LEEyw==}
    engines: {node: '>= 0.4'}

  unrs-resolver@1.11.1:
    resolution: {integrity: sha512-bSjt9pjaEBnNiGgc9rUiHGKv5l4/TGzDmYw3RhnkJGtLhbnnA/5qJj7x3dNDCRx/PJxu774LlH8lCOlB4hEfKg==}

  update-browserslist-db@1.1.3:
    resolution: {integrity: sha512-UxhIZQ+QInVdunkDAaiazvvT/+fXL5Osr0JZlJulepYu6Jd7qJtDZjlur0emRlT71EN3ScPoE7gvsuIKKNavKw==}
    hasBin: true
    peerDependencies:
      browserslist: '>= 4.21.0'

  uri-js@4.4.1:
    resolution: {integrity: sha512-7rKUyy33Q1yc98pQ1DAmLtwX109F7TIfWlW1Ydo8Wl1ii1SeHieeh0HHfPeL2fMXK6z0s8ecKs9frCuLJvndBg==}

  validate-npm-package-license@3.0.4:
    resolution: {integrity: sha512-DpKm2Ui/xN7/HQKCtpZxoRWBhZ9Z0kqtygG8XCgNQ8ZlDnxuQmWhj566j8fN4Cu3/JmbhsDo7fcAJq4s9h27Ew==}

  which-boxed-primitive@1.1.1:
    resolution: {integrity: sha512-TbX3mj8n0odCBFVlY8AxkqcHASw3L60jIuF8jFP78az3C2YhmGvqbHBpAjTRH2/xqYunrJ9g1jSyjCjpoWzIAA==}
    engines: {node: '>= 0.4'}

  which-builtin-type@1.2.1:
    resolution: {integrity: sha512-6iBczoX+kDQ7a3+YJBnh3T+KZRxM/iYNPXicqk66/Qfm1b93iu+yOImkg0zHbj5LNOcNv1TEADiZ0xa34B4q6Q==}
    engines: {node: '>= 0.4'}

  which-collection@1.0.2:
    resolution: {integrity: sha512-K4jVyjnBdgvc86Y6BkaLZEN933SwYOuBFkdmBu9ZfkcAbdVbpITnDmjvZ/aQjRXQrv5EPkTnD1s39GiiqbngCw==}
    engines: {node: '>= 0.4'}

  which-typed-array@1.1.19:
    resolution: {integrity: sha512-rEvr90Bck4WZt9HHFC4DJMsjvu7x+r6bImz0/BrbWb7A2djJ8hnZMrWnHo9F8ssv0OMErasDhftrfROTyqSDrw==}
    engines: {node: '>= 0.4'}

  which@2.0.2:
    resolution: {integrity: sha512-BLI3Tl1TW3Pvl70l3yq3Y64i+awpwXqsGBYWkkqMtnbXgrMD+yj7rhW0kuEDxzJaYXGjEW5ogapKNMEKNMjibA==}
    engines: {node: '>= 8'}
    hasBin: true

  workerpool@6.2.1:
    resolution: {integrity: sha512-ILEIE97kDZvF9Wb9f6h5aXK4swSlKGUcOEGiIYb2OOu/IrDU9iwj0fD//SsA6E5ibwJxpEvhullJY4Sl4GcpAw==}

  wrap-ansi@7.0.0:
    resolution: {integrity: sha512-YVGIj2kamLSTxw6NsZjoBxfSwsn0ycdesmc4p+Q21c5zPuZ1pl+NfxVdxPtdHvmNVOQ6XSYG4AUtyt/Fi7D16Q==}
    engines: {node: '>=10'}

  wrappy@1.0.2:
    resolution: {integrity: sha512-l4Sp/DRseor9wL6EvV2+TuQn63dMkPjZ/sp9XkghTEbV9KlPS1xUsZ3u7/IQO4wxtcFB4bgpQPRcR3QCvezPcQ==}

  y18n@5.0.8:
    resolution: {integrity: sha512-0pfFzegeDWJHJIAmTLRP2DwHjdF5s7jo9tuztdQxAhINCdvS+3nGINqPd00AphqJR/0LhANUS6/+7SCb98YOfA==}
    engines: {node: '>=10'}

  yallist@3.1.1:
    resolution: {integrity: sha512-a4UGQaWPH59mOXUYnAG2ewncQS4i4F43Tv3JoAM+s2VDAmS9NsK8GpDMLrCHPksFT7h3K6TOoUNn2pb7RoXx4g==}

  yargs-parser@20.2.4:
    resolution: {integrity: sha512-WOkpgNhPTlE73h4VFAFsOnomJVaovO8VqLDzy5saChRBFQFBoMYirowyW+Q9HB4HFF4Z7VZTiG3iSzJJA29yRA==}
    engines: {node: '>=10'}

  yargs-parser@21.1.1:
    resolution: {integrity: sha512-tVpsJW7DdjecAiFpbIB1e3qxIQsE6NoPc5/eTdrbbIC4h0LVsWhnoa3g+m2HclBIujHzsxZ4VJVA+GUuc2/LBw==}
    engines: {node: '>=12'}

  yargs-unparser@2.0.0:
    resolution: {integrity: sha512-7pRTIA9Qc1caZ0bZ6RYRGbHJthJWuakf+WmHK0rVeLkNrrGhfoabBNdue6kdINI6r4if7ocq9aD/n7xwKOdzOA==}
    engines: {node: '>=10'}

  yargs@16.2.0:
    resolution: {integrity: sha512-D1mvvtDG0L5ft/jGWkLpG1+m0eQxOfaBvTNELraWj22wSVUMWxZUvYgJYcKh6jGGIkJFhH4IZPQhR4TKpc8mBw==}
    engines: {node: '>=10'}

  yargs@17.7.2:
    resolution: {integrity: sha512-7dSzzRQ++CKnNI/krKnYRV7JKKPUXMEh61soaHKg9mrWEhzFWhFnxPxGl+69cD1Ou63C13NUPCnmIcrvqCuM6w==}
    engines: {node: '>=12'}

  yocto-queue@0.1.0:
    resolution: {integrity: sha512-rVksvsnNCdJ/ohGc6xgPwyN8eheCxsiLM8mxuE/t/mOVqJewPuO1miLpTHQiRgTKCLexL4MeAFVagts7HmNZ2Q==}
    engines: {node: '>=10'}

  zod-validation-error@4.0.2:
    resolution: {integrity: sha512-Q6/nZLe6jxuU80qb/4uJ4t5v2VEZ44lzQjPDhYJNztRQ4wyWc6VF3D3Kb/fAuPetZQnhS3hnajCf9CsWesghLQ==}
    engines: {node: '>=18.0.0'}
    peerDependencies:
      zod: ^3.25.0 || ^4.0.0

  zod@4.1.12:
    resolution: {integrity: sha512-JInaHOamG8pt5+Ey8kGmdcAcg3OL9reK8ltczgHTAwNhMys/6ThXHityHxVV2p3fkw/c+MAvBHFVYHFZDmjMCQ==}

snapshots:

  '@aashutoshrathi/word-wrap@1.2.6': {}

  '@babel/code-frame@7.22.13':
    dependencies:
      '@babel/highlight': 7.22.20
      chalk: 2.4.2

  '@babel/code-frame@7.27.1':
    dependencies:
      '@babel/helper-validator-identifier': 7.27.1
      js-tokens: 4.0.0
      picocolors: 1.1.1

  '@babel/compat-data@7.28.5': {}

  '@babel/core@7.28.5':
    dependencies:
      '@babel/code-frame': 7.27.1
      '@babel/generator': 7.28.5
      '@babel/helper-compilation-targets': 7.27.2
      '@babel/helper-module-transforms': 7.28.3(@babel/core@7.28.5)
      '@babel/helpers': 7.28.4
      '@babel/parser': 7.28.5
      '@babel/template': 7.27.2
      '@babel/traverse': 7.28.5
      '@babel/types': 7.28.5
      '@jridgewell/remapping': 2.3.5
      convert-source-map: 2.0.0
      debug: 4.4.1
      gensync: 1.0.0-beta.2
      json5: 2.2.3
      semver: 6.3.1
    transitivePeerDependencies:
      - supports-color

  '@babel/generator@7.28.5':
    dependencies:
      '@babel/parser': 7.28.5
      '@babel/types': 7.28.5
      '@jridgewell/gen-mapping': 0.3.13
      '@jridgewell/trace-mapping': 0.3.31
      jsesc: 3.0.2

  '@babel/helper-compilation-targets@7.27.2':
    dependencies:
      '@babel/compat-data': 7.28.5
      '@babel/helper-validator-option': 7.27.1
      browserslist: 4.26.3
      lru-cache: 5.1.1
      semver: 6.3.1

  '@babel/helper-globals@7.28.0': {}

  '@babel/helper-module-imports@7.27.1':
    dependencies:
      '@babel/traverse': 7.28.5
      '@babel/types': 7.28.5
    transitivePeerDependencies:
      - supports-color

  '@babel/helper-module-transforms@7.28.3(@babel/core@7.28.5)':
    dependencies:
      '@babel/core': 7.28.5
      '@babel/helper-module-imports': 7.27.1
      '@babel/helper-validator-identifier': 7.27.1
      '@babel/traverse': 7.28.5
    transitivePeerDependencies:
      - supports-color

  '@babel/helper-string-parser@7.27.1': {}

  '@babel/helper-validator-identifier@7.27.1': {}

  '@babel/helper-validator-identifier@7.28.5': {}

  '@babel/helper-validator-option@7.27.1': {}

  '@babel/helpers@7.28.4':
    dependencies:
      '@babel/template': 7.27.2
      '@babel/types': 7.28.5

  '@babel/highlight@7.22.20':
    dependencies:
      '@babel/helper-validator-identifier': 7.27.1
      chalk: 2.4.2
      js-tokens: 4.0.0

  '@babel/parser@7.28.5':
    dependencies:
      '@babel/types': 7.28.5

  '@babel/runtime@7.28.4': {}

  '@babel/template@7.27.2':
    dependencies:
      '@babel/code-frame': 7.27.1
      '@babel/parser': 7.28.5
      '@babel/types': 7.28.5

  '@babel/traverse@7.28.5':
    dependencies:
      '@babel/code-frame': 7.27.1
      '@babel/generator': 7.28.5
      '@babel/helper-globals': 7.28.0
      '@babel/parser': 7.28.5
      '@babel/template': 7.27.2
      '@babel/types': 7.28.5
      debug: 4.4.3
    transitivePeerDependencies:
      - supports-color

  '@babel/types@7.28.5':
    dependencies:
      '@babel/helper-string-parser': 7.27.1
      '@babel/helper-validator-identifier': 7.28.5

  '@emnapi/core@1.5.0':
    dependencies:
      '@emnapi/wasi-threads': 1.1.0
      tslib: 2.6.2
    optional: true

  '@emnapi/runtime@1.5.0':
    dependencies:
      tslib: 2.6.2
    optional: true

  '@emnapi/wasi-threads@1.1.0':
    dependencies:
      tslib: 2.6.2
    optional: true

  '@es-joy/jsdoccomment@0.76.0':
    dependencies:
      '@types/estree': 1.0.8
      '@typescript-eslint/types': 8.46.1
      comment-parser: 1.4.1
      esquery: 1.6.0
      jsdoc-type-pratt-parser: 6.10.0

  '@es-joy/resolve.exports@1.2.0': {}

  '@esbuild/aix-ppc64@0.27.0':
    optional: true

  '@esbuild/android-arm64@0.27.0':
    optional: true

  '@esbuild/android-arm@0.27.0':
    optional: true

  '@esbuild/android-x64@0.27.0':
    optional: true

  '@esbuild/darwin-arm64@0.27.0':
    optional: true

  '@esbuild/darwin-x64@0.27.0':
    optional: true

  '@esbuild/freebsd-arm64@0.27.0':
    optional: true

  '@esbuild/freebsd-x64@0.27.0':
    optional: true

  '@esbuild/linux-arm64@0.27.0':
    optional: true

  '@esbuild/linux-arm@0.27.0':
    optional: true

  '@esbuild/linux-ia32@0.27.0':
    optional: true

  '@esbuild/linux-loong64@0.27.0':
    optional: true

  '@esbuild/linux-mips64el@0.27.0':
    optional: true

  '@esbuild/linux-ppc64@0.27.0':
    optional: true

  '@esbuild/linux-riscv64@0.27.0':
    optional: true

  '@esbuild/linux-s390x@0.27.0':
    optional: true

  '@esbuild/linux-x64@0.27.0':
    optional: true

  '@esbuild/netbsd-arm64@0.27.0':
    optional: true

  '@esbuild/netbsd-x64@0.27.0':
    optional: true

  '@esbuild/openbsd-arm64@0.27.0':
    optional: true

  '@esbuild/openbsd-x64@0.27.0':
    optional: true

  '@esbuild/openharmony-arm64@0.27.0':
    optional: true

  '@esbuild/sunos-x64@0.27.0':
    optional: true

  '@esbuild/win32-arm64@0.27.0':
    optional: true

  '@esbuild/win32-ia32@0.27.0':
    optional: true

  '@esbuild/win32-x64@0.27.0':
    optional: true

  '@eslint-community/eslint-plugin-eslint-comments@4.5.0(eslint@9.39.1)':
    dependencies:
      escape-string-regexp: 4.0.0
      eslint: 9.39.1
      ignore: 5.3.2

  '@eslint-community/eslint-utils@4.9.0(eslint@9.39.1)':
    dependencies:
      eslint: 9.39.1
      eslint-visitor-keys: 3.4.3

  '@eslint-community/regexpp@4.12.1': {}

  '@eslint/config-array@0.21.1':
    dependencies:
      '@eslint/object-schema': 2.1.7
      debug: 4.4.1
      minimatch: 3.1.2
    transitivePeerDependencies:
      - supports-color

  '@eslint/config-helpers@0.4.2':
    dependencies:
      '@eslint/core': 0.17.0

  '@eslint/core@0.17.0':
    dependencies:
      '@types/json-schema': 7.0.15

  '@eslint/eslintrc@3.3.1':
    dependencies:
      ajv: 6.12.6
      debug: 4.4.1
      espree: 10.4.0
      globals: 14.0.0
      ignore: 5.3.2
      import-fresh: 3.3.0
      js-yaml: 4.1.0
      minimatch: 3.1.2
      strip-json-comments: 3.1.1
    transitivePeerDependencies:
      - supports-color

  '@eslint/js@9.39.1': {}

  '@eslint/object-schema@2.1.7': {}

  '@eslint/plugin-kit@0.4.1':
    dependencies:
      '@eslint/core': 0.17.0
      levn: 0.4.1

  '@fluid-internal/eslint-plugin-fluid@0.4.1(eslint@9.39.1)(typescript@5.4.5)':
    dependencies:
      '@microsoft/tsdoc': 0.15.1
      '@typescript-eslint/parser': 8.46.1(eslint@9.39.1)(typescript@5.4.5)
      '@typescript-eslint/utils': 8.46.1(eslint@9.39.1)(typescript@5.4.5)
      eslint: 9.39.1
      ts-morph: 22.0.0
    transitivePeerDependencies:
      - supports-color
      - typescript

  '@fluidframework/build-common@2.0.3': {}

  '@humanfs/core@0.19.1': {}

  '@humanfs/node@0.16.7':
    dependencies:
      '@humanfs/core': 0.19.1
      '@humanwhocodes/retry': 0.4.3

  '@humanwhocodes/module-importer@1.0.1': {}

  '@humanwhocodes/retry@0.4.3': {}

  '@isaacs/balanced-match@4.0.1': {}

  '@isaacs/brace-expansion@5.0.0':
    dependencies:
      '@isaacs/balanced-match': 4.0.1

  '@jridgewell/gen-mapping@0.3.13':
    dependencies:
      '@jridgewell/sourcemap-codec': 1.5.5
      '@jridgewell/trace-mapping': 0.3.31

  '@jridgewell/remapping@2.3.5':
    dependencies:
      '@jridgewell/gen-mapping': 0.3.13
      '@jridgewell/trace-mapping': 0.3.31

  '@jridgewell/resolve-uri@3.1.2': {}

  '@jridgewell/sourcemap-codec@1.5.5': {}

  '@jridgewell/trace-mapping@0.3.31':
    dependencies:
      '@jridgewell/resolve-uri': 3.1.2
      '@jridgewell/sourcemap-codec': 1.5.5

  '@microsoft/tsdoc-config@0.17.1':
    dependencies:
      '@microsoft/tsdoc': 0.15.1
      ajv: 8.12.0
      jju: 1.4.0
      resolve: 1.22.6

  '@microsoft/tsdoc@0.15.1': {}

  '@napi-rs/wasm-runtime@0.2.12':
    dependencies:
      '@emnapi/core': 1.5.0
      '@emnapi/runtime': 1.5.0
      '@tybys/wasm-util': 0.10.0
    optional: true

  '@nodelib/fs.scandir@2.1.5':
    dependencies:
      '@nodelib/fs.stat': 2.0.5
      run-parallel: 1.2.0

  '@nodelib/fs.stat@2.0.5': {}

  '@nodelib/fs.walk@1.2.8':
    dependencies:
      '@nodelib/fs.scandir': 2.1.5
      fastq: 1.15.0

  '@rushstack/eslint-patch@1.12.0': {}

  '@rushstack/eslint-plugin-security@0.11.0(eslint@9.39.1)(typescript@5.4.5)':
    dependencies:
      '@rushstack/tree-pattern': 0.3.4
      '@typescript-eslint/utils': 8.31.1(eslint@9.39.1)(typescript@5.4.5)
      eslint: 9.39.1
    transitivePeerDependencies:
      - supports-color
      - typescript

  '@rushstack/eslint-plugin@0.22.1(eslint@9.39.1)(typescript@5.4.5)':
    dependencies:
      '@rushstack/tree-pattern': 0.3.4
      '@typescript-eslint/utils': 8.46.1(eslint@9.39.1)(typescript@5.4.5)
      eslint: 9.39.1
    transitivePeerDependencies:
      - supports-color
      - typescript

  '@rushstack/tree-pattern@0.3.4': {}

  '@sindresorhus/base62@1.0.0': {}

  '@ts-morph/common@0.23.0':
    dependencies:
      fast-glob: 3.3.2
      minimatch: 9.0.5
      mkdirp: 3.0.1
      path-browserify: 1.0.1

  '@tybys/wasm-util@0.10.0':
    dependencies:
      tslib: 2.6.2
    optional: true

  '@types/estree@1.0.8': {}

  '@types/json-schema@7.0.15': {}

  '@types/normalize-package-data@2.4.1': {}

  '@types/sort-json@2.0.3': {}

  '@typescript-eslint/eslint-plugin@8.18.2(@typescript-eslint/parser@8.18.2(eslint@9.39.1)(typescript@5.4.5))(eslint@9.39.1)(typescript@5.4.5)':
    dependencies:
      '@eslint-community/regexpp': 4.12.1
      '@typescript-eslint/parser': 8.18.2(eslint@9.39.1)(typescript@5.4.5)
      '@typescript-eslint/scope-manager': 8.18.2
      '@typescript-eslint/type-utils': 8.18.2(eslint@9.39.1)(typescript@5.4.5)
      '@typescript-eslint/utils': 8.18.2(eslint@9.39.1)(typescript@5.4.5)
      '@typescript-eslint/visitor-keys': 8.18.2
      eslint: 9.39.1
      graphemer: 1.4.0
      ignore: 5.3.2
      natural-compare: 1.4.0
      ts-api-utils: 1.4.3(typescript@5.4.5)
      typescript: 5.4.5
    transitivePeerDependencies:
      - supports-color

  '@typescript-eslint/parser@8.18.2(eslint@9.39.1)(typescript@5.4.5)':
    dependencies:
      '@typescript-eslint/scope-manager': 8.18.2
      '@typescript-eslint/types': 8.18.2
      '@typescript-eslint/typescript-estree': 8.18.2(typescript@5.4.5)
      '@typescript-eslint/visitor-keys': 8.18.2
      debug: 4.4.1
      eslint: 9.39.1
      typescript: 5.4.5
    transitivePeerDependencies:
      - supports-color

  '@typescript-eslint/parser@8.46.1(eslint@9.39.1)(typescript@5.4.5)':
    dependencies:
      '@typescript-eslint/scope-manager': 8.46.1
      '@typescript-eslint/types': 8.46.1
      '@typescript-eslint/typescript-estree': 8.46.1(typescript@5.4.5)
      '@typescript-eslint/visitor-keys': 8.46.1
      debug: 4.4.3
      eslint: 9.39.1
      typescript: 5.4.5
    transitivePeerDependencies:
      - supports-color

  '@typescript-eslint/project-service@8.46.1(typescript@5.4.5)':
    dependencies:
      '@typescript-eslint/tsconfig-utils': 8.46.1(typescript@5.4.5)
      '@typescript-eslint/types': 8.46.1
      debug: 4.4.3
      typescript: 5.4.5
    transitivePeerDependencies:
      - supports-color

  '@typescript-eslint/scope-manager@8.18.2':
    dependencies:
      '@typescript-eslint/types': 8.18.2
      '@typescript-eslint/visitor-keys': 8.18.2

  '@typescript-eslint/scope-manager@8.31.1':
    dependencies:
      '@typescript-eslint/types': 8.31.1
      '@typescript-eslint/visitor-keys': 8.31.1

  '@typescript-eslint/scope-manager@8.46.1':
    dependencies:
      '@typescript-eslint/types': 8.46.1
      '@typescript-eslint/visitor-keys': 8.46.1

  '@typescript-eslint/tsconfig-utils@8.46.1(typescript@5.4.5)':
    dependencies:
      typescript: 5.4.5

  '@typescript-eslint/type-utils@8.18.2(eslint@9.39.1)(typescript@5.4.5)':
    dependencies:
      '@typescript-eslint/typescript-estree': 8.18.2(typescript@5.4.5)
      '@typescript-eslint/utils': 8.18.2(eslint@9.39.1)(typescript@5.4.5)
      debug: 4.4.1
      eslint: 9.39.1
      ts-api-utils: 1.4.3(typescript@5.4.5)
      typescript: 5.4.5
    transitivePeerDependencies:
      - supports-color

  '@typescript-eslint/types@8.18.2': {}

  '@typescript-eslint/types@8.31.1': {}

  '@typescript-eslint/types@8.46.1': {}

  '@typescript-eslint/typescript-estree@8.18.2(typescript@5.4.5)':
    dependencies:
      '@typescript-eslint/types': 8.18.2
      '@typescript-eslint/visitor-keys': 8.18.2
      debug: 4.4.1
      fast-glob: 3.3.2
      is-glob: 4.0.3
      minimatch: 9.0.5
      semver: 7.7.2
      ts-api-utils: 1.4.3(typescript@5.4.5)
      typescript: 5.4.5
    transitivePeerDependencies:
      - supports-color

  '@typescript-eslint/typescript-estree@8.31.1(typescript@5.4.5)':
    dependencies:
      '@typescript-eslint/types': 8.31.1
      '@typescript-eslint/visitor-keys': 8.31.1
      debug: 4.4.1
      fast-glob: 3.3.2
      is-glob: 4.0.3
      minimatch: 9.0.5
      semver: 7.7.2
      ts-api-utils: 2.1.0(typescript@5.4.5)
      typescript: 5.4.5
    transitivePeerDependencies:
      - supports-color

  '@typescript-eslint/typescript-estree@8.46.1(typescript@5.4.5)':
    dependencies:
      '@typescript-eslint/project-service': 8.46.1(typescript@5.4.5)
      '@typescript-eslint/tsconfig-utils': 8.46.1(typescript@5.4.5)
      '@typescript-eslint/types': 8.46.1
      '@typescript-eslint/visitor-keys': 8.46.1
      debug: 4.4.3
      fast-glob: 3.3.2
      is-glob: 4.0.3
      minimatch: 9.0.5
      semver: 7.7.3
      ts-api-utils: 2.1.0(typescript@5.4.5)
      typescript: 5.4.5
    transitivePeerDependencies:
      - supports-color

  '@typescript-eslint/utils@8.18.2(eslint@9.39.1)(typescript@5.4.5)':
    dependencies:
      '@eslint-community/eslint-utils': 4.9.0(eslint@9.39.1)
      '@typescript-eslint/scope-manager': 8.18.2
      '@typescript-eslint/types': 8.18.2
      '@typescript-eslint/typescript-estree': 8.18.2(typescript@5.4.5)
      eslint: 9.39.1
      typescript: 5.4.5
    transitivePeerDependencies:
      - supports-color

  '@typescript-eslint/utils@8.31.1(eslint@9.39.1)(typescript@5.4.5)':
    dependencies:
      '@eslint-community/eslint-utils': 4.9.0(eslint@9.39.1)
      '@typescript-eslint/scope-manager': 8.31.1
      '@typescript-eslint/types': 8.31.1
      '@typescript-eslint/typescript-estree': 8.31.1(typescript@5.4.5)
      eslint: 9.39.1
      typescript: 5.4.5
    transitivePeerDependencies:
      - supports-color

  '@typescript-eslint/utils@8.46.1(eslint@9.39.1)(typescript@5.4.5)':
    dependencies:
      '@eslint-community/eslint-utils': 4.9.0(eslint@9.39.1)
      '@typescript-eslint/scope-manager': 8.46.1
      '@typescript-eslint/types': 8.46.1
      '@typescript-eslint/typescript-estree': 8.46.1(typescript@5.4.5)
      eslint: 9.39.1
      typescript: 5.4.5
    transitivePeerDependencies:
      - supports-color

  '@typescript-eslint/visitor-keys@8.18.2':
    dependencies:
      '@typescript-eslint/types': 8.18.2
      eslint-visitor-keys: 4.2.1

  '@typescript-eslint/visitor-keys@8.31.1':
    dependencies:
      '@typescript-eslint/types': 8.31.1
      eslint-visitor-keys: 4.2.1

  '@typescript-eslint/visitor-keys@8.46.1':
    dependencies:
      '@typescript-eslint/types': 8.46.1
      eslint-visitor-keys: 4.2.1

  '@unrs/resolver-binding-android-arm-eabi@1.11.1':
    optional: true

  '@unrs/resolver-binding-android-arm64@1.11.1':
    optional: true

  '@unrs/resolver-binding-darwin-arm64@1.11.1':
    optional: true

  '@unrs/resolver-binding-darwin-x64@1.11.1':
    optional: true

  '@unrs/resolver-binding-freebsd-x64@1.11.1':
    optional: true

  '@unrs/resolver-binding-linux-arm-gnueabihf@1.11.1':
    optional: true

  '@unrs/resolver-binding-linux-arm-musleabihf@1.11.1':
    optional: true

  '@unrs/resolver-binding-linux-arm64-gnu@1.11.1':
    optional: true

  '@unrs/resolver-binding-linux-arm64-musl@1.11.1':
    optional: true

  '@unrs/resolver-binding-linux-ppc64-gnu@1.11.1':
    optional: true

  '@unrs/resolver-binding-linux-riscv64-gnu@1.11.1':
    optional: true

  '@unrs/resolver-binding-linux-riscv64-musl@1.11.1':
    optional: true

  '@unrs/resolver-binding-linux-s390x-gnu@1.11.1':
    optional: true

  '@unrs/resolver-binding-linux-x64-gnu@1.11.1':
    optional: true

  '@unrs/resolver-binding-linux-x64-musl@1.11.1':
    optional: true

  '@unrs/resolver-binding-wasm32-wasi@1.11.1':
    dependencies:
      '@napi-rs/wasm-runtime': 0.2.12
    optional: true

  '@unrs/resolver-binding-win32-arm64-msvc@1.11.1':
    optional: true

  '@unrs/resolver-binding-win32-ia32-msvc@1.11.1':
    optional: true

  '@unrs/resolver-binding-win32-x64-msvc@1.11.1':
    optional: true

  acorn-jsx@5.3.2(acorn@8.15.0):
    dependencies:
      acorn: 8.15.0

  acorn@8.15.0: {}

  ajv@6.12.6:
    dependencies:
      fast-deep-equal: 3.1.3
      fast-json-stable-stringify: 2.1.0
      json-schema-traverse: 0.4.1
      uri-js: 4.4.1

  ajv@8.12.0:
    dependencies:
      fast-deep-equal: 3.1.3
      json-schema-traverse: 1.0.0
      require-from-string: 2.0.2
      uri-js: 4.4.1

  ansi-colors@4.1.1: {}

  ansi-regex@5.0.1: {}

  ansi-styles@3.2.1:
    dependencies:
      color-convert: 1.9.3

  ansi-styles@4.3.0:
    dependencies:
      color-convert: 2.0.1

  anymatch@3.1.3:
    dependencies:
      normalize-path: 3.0.0
      picomatch: 2.3.1

  are-docs-informative@0.0.2: {}

  argparse@2.0.1: {}

  array-buffer-byte-length@1.0.2:
    dependencies:
      call-bound: 1.0.4
      is-array-buffer: 3.0.5

  array-includes@3.1.9:
    dependencies:
      call-bind: 1.0.8
      call-bound: 1.0.4
      define-properties: 1.2.1
      es-abstract: 1.24.0
      es-object-atoms: 1.1.1
      get-intrinsic: 1.3.0
      is-string: 1.1.1
      math-intrinsics: 1.1.0

  array.prototype.findlast@1.2.5:
    dependencies:
      call-bind: 1.0.8
      define-properties: 1.2.1
      es-abstract: 1.24.0
      es-errors: 1.3.0
      es-object-atoms: 1.1.1
      es-shim-unscopables: 1.1.0

  array.prototype.flat@1.3.2:
    dependencies:
      call-bind: 1.0.8
      define-properties: 1.2.1
      es-abstract: 1.24.0
      es-shim-unscopables: 1.1.0

  array.prototype.flatmap@1.3.3:
    dependencies:
      call-bind: 1.0.8
      define-properties: 1.2.1
      es-abstract: 1.24.0
      es-shim-unscopables: 1.1.0

  array.prototype.tosorted@1.1.4:
    dependencies:
      call-bind: 1.0.8
      define-properties: 1.2.1
      es-abstract: 1.24.0
      es-errors: 1.3.0
      es-shim-unscopables: 1.1.0

  arraybuffer.prototype.slice@1.0.4:
    dependencies:
      array-buffer-byte-length: 1.0.2
      call-bind: 1.0.8
      define-properties: 1.2.1
      es-abstract: 1.24.0
      es-errors: 1.3.0
      get-intrinsic: 1.3.0
      is-array-buffer: 3.0.5

  available-typed-arrays@1.0.7:
    dependencies:
      possible-typed-array-names: 1.1.0

  balanced-match@1.0.2: {}

  baseline-browser-mapping@2.8.15: {}

  binary-extensions@2.3.0: {}

  brace-expansion@1.1.11:
    dependencies:
      balanced-match: 1.0.2
      concat-map: 0.0.1

  brace-expansion@2.0.2:
    dependencies:
      balanced-match: 1.0.2

  braces@3.0.3:
    dependencies:
      fill-range: 7.1.1

  browser-stdout@1.3.1: {}

  browserslist@4.26.3:
    dependencies:
      baseline-browser-mapping: 2.8.15
      caniuse-lite: 1.0.30001749
      electron-to-chromium: 1.5.234
      node-releases: 2.0.23
      update-browserslist-db: 1.1.3(browserslist@4.26.3)

  builtin-modules@3.3.0: {}

  call-bind-apply-helpers@1.0.2:
    dependencies:
      es-errors: 1.3.0
      function-bind: 1.1.2

  call-bind@1.0.8:
    dependencies:
      call-bind-apply-helpers: 1.0.2
      es-define-property: 1.0.1
      get-intrinsic: 1.3.0
      set-function-length: 1.2.2

  call-bound@1.0.4:
    dependencies:
      call-bind-apply-helpers: 1.0.2
      get-intrinsic: 1.3.0

  callsites@3.1.0: {}

  camelcase@6.3.0: {}

  caniuse-lite@1.0.30001749: {}

  chalk@2.4.2:
    dependencies:
      ansi-styles: 3.2.1
      escape-string-regexp: 1.0.5
      supports-color: 5.5.0

  chalk@4.1.2:
    dependencies:
      ansi-styles: 4.3.0
      supports-color: 7.2.0

  chokidar@3.5.3:
    dependencies:
      anymatch: 3.1.3
      braces: 3.0.3
      glob-parent: 5.1.2
      is-binary-path: 2.1.0
      is-glob: 4.0.3
      normalize-path: 3.0.0
      readdirp: 3.6.0
    optionalDependencies:
      fsevents: 2.3.3

  ci-info@4.3.1: {}

  clean-regexp@1.0.0:
    dependencies:
      escape-string-regexp: 1.0.5

  cliui@7.0.4:
    dependencies:
      string-width: 4.2.3
      strip-ansi: 6.0.1
      wrap-ansi: 7.0.0

  cliui@8.0.1:
    dependencies:
      string-width: 4.2.3
      strip-ansi: 6.0.1
      wrap-ansi: 7.0.0

  code-block-writer@13.0.2: {}

  color-convert@1.9.3:
    dependencies:
      color-name: 1.1.3

  color-convert@2.0.1:
    dependencies:
      color-name: 1.1.4

  color-name@1.1.3: {}

  color-name@1.1.4: {}

  comment-parser@1.4.1: {}

  concat-map@0.0.1: {}

  concurrently@8.2.2:
    dependencies:
      chalk: 4.1.2
      date-fns: 2.30.0
      lodash: 4.17.21
      rxjs: 7.8.2
      shell-quote: 1.8.3
      spawn-command: 0.0.2
      supports-color: 8.1.1
      tree-kill: 1.2.2
      yargs: 17.7.2

<<<<<<< HEAD
  convert-source-map@2.0.0: {}

  core-js-compat@3.46.0:
    dependencies:
      browserslist: 4.26.3
=======
  cross-env@7.0.3:
    dependencies:
      cross-spawn: 7.0.6
>>>>>>> 004decff

  cross-spawn@7.0.6:
    dependencies:
      path-key: 3.1.1
      shebang-command: 2.0.0
      which: 2.0.2

  data-view-buffer@1.0.2:
    dependencies:
      call-bound: 1.0.4
      es-errors: 1.3.0
      is-data-view: 1.0.2

  data-view-byte-length@1.0.2:
    dependencies:
      call-bound: 1.0.4
      es-errors: 1.3.0
      is-data-view: 1.0.2

  data-view-byte-offset@1.0.1:
    dependencies:
      call-bound: 1.0.4
      es-errors: 1.3.0
      is-data-view: 1.0.2

  date-fns@2.30.0:
    dependencies:
      '@babel/runtime': 7.28.4

  debug@3.2.7:
    dependencies:
      ms: 2.1.3
    optional: true

  debug@4.3.4(supports-color@8.1.1):
    dependencies:
      ms: 2.1.2
    optionalDependencies:
      supports-color: 8.1.1

  debug@4.4.1:
    dependencies:
      ms: 2.1.3

  debug@4.4.3:
    dependencies:
      ms: 2.1.3

  decamelize@4.0.0: {}

  deep-is@0.1.4: {}

  define-data-property@1.1.4:
    dependencies:
      es-define-property: 1.0.1
      es-errors: 1.3.0
      gopd: 1.2.0

  define-properties@1.2.1:
    dependencies:
      define-data-property: 1.1.4
      has-property-descriptors: 1.0.2
      object-keys: 1.1.1

  detect-indent@5.0.0: {}

  detect-newline@2.1.0: {}

  diff@5.0.0: {}

  doctrine@2.1.0:
    dependencies:
      esutils: 2.0.3

  dunder-proto@1.0.1:
    dependencies:
      call-bind-apply-helpers: 1.0.2
      es-errors: 1.3.0
      gopd: 1.2.0

  electron-to-chromium@1.5.234: {}

  emoji-regex@8.0.0: {}

  error-ex@1.3.2:
    dependencies:
      is-arrayish: 0.2.1

  es-abstract@1.24.0:
    dependencies:
      array-buffer-byte-length: 1.0.2
      arraybuffer.prototype.slice: 1.0.4
      available-typed-arrays: 1.0.7
      call-bind: 1.0.8
      call-bound: 1.0.4
      data-view-buffer: 1.0.2
      data-view-byte-length: 1.0.2
      data-view-byte-offset: 1.0.1
      es-define-property: 1.0.1
      es-errors: 1.3.0
      es-object-atoms: 1.1.1
      es-set-tostringtag: 2.1.0
      es-to-primitive: 1.3.0
      function.prototype.name: 1.1.8
      get-intrinsic: 1.3.0
      get-proto: 1.0.1
      get-symbol-description: 1.1.0
      globalthis: 1.0.4
      gopd: 1.2.0
      has-property-descriptors: 1.0.2
      has-proto: 1.2.0
      has-symbols: 1.1.0
      hasown: 2.0.2
      internal-slot: 1.1.0
      is-array-buffer: 3.0.5
      is-callable: 1.2.7
      is-data-view: 1.0.2
      is-negative-zero: 2.0.3
      is-regex: 1.2.1
      is-set: 2.0.3
      is-shared-array-buffer: 1.0.4
      is-string: 1.1.1
      is-typed-array: 1.1.15
      is-weakref: 1.1.1
      math-intrinsics: 1.1.0
      object-inspect: 1.13.4
      object-keys: 1.1.1
      object.assign: 4.1.7
      own-keys: 1.0.1
      regexp.prototype.flags: 1.5.4
      safe-array-concat: 1.1.3
      safe-push-apply: 1.0.0
      safe-regex-test: 1.1.0
      set-proto: 1.0.0
      stop-iteration-iterator: 1.1.0
      string.prototype.trim: 1.2.10
      string.prototype.trimend: 1.0.9
      string.prototype.trimstart: 1.0.8
      typed-array-buffer: 1.0.3
      typed-array-byte-length: 1.0.3
      typed-array-byte-offset: 1.0.4
      typed-array-length: 1.0.7
      unbox-primitive: 1.1.0
      which-typed-array: 1.1.19

  es-define-property@1.0.1: {}

  es-errors@1.3.0: {}

  es-iterator-helpers@1.2.1:
    dependencies:
      call-bind: 1.0.8
      call-bound: 1.0.4
      define-properties: 1.2.1
      es-abstract: 1.24.0
      es-errors: 1.3.0
      es-set-tostringtag: 2.1.0
      function-bind: 1.1.2
      get-intrinsic: 1.3.0
      globalthis: 1.0.4
      gopd: 1.2.0
      has-property-descriptors: 1.0.2
      has-proto: 1.2.0
      has-symbols: 1.1.0
      internal-slot: 1.1.0
      iterator.prototype: 1.1.5
      safe-array-concat: 1.1.3

  es-object-atoms@1.1.1:
    dependencies:
      es-errors: 1.3.0

  es-set-tostringtag@2.1.0:
    dependencies:
      es-errors: 1.3.0
      get-intrinsic: 1.3.0
      has-tostringtag: 1.0.2
      hasown: 2.0.2

  es-shim-unscopables@1.1.0:
    dependencies:
      hasown: 2.0.2

  es-to-primitive@1.3.0:
    dependencies:
      is-callable: 1.2.7
      is-date-object: 1.1.0
      is-symbol: 1.1.1

  esbuild@0.27.0:
    optionalDependencies:
      '@esbuild/aix-ppc64': 0.27.0
      '@esbuild/android-arm': 0.27.0
      '@esbuild/android-arm64': 0.27.0
      '@esbuild/android-x64': 0.27.0
      '@esbuild/darwin-arm64': 0.27.0
      '@esbuild/darwin-x64': 0.27.0
      '@esbuild/freebsd-arm64': 0.27.0
      '@esbuild/freebsd-x64': 0.27.0
      '@esbuild/linux-arm': 0.27.0
      '@esbuild/linux-arm64': 0.27.0
      '@esbuild/linux-ia32': 0.27.0
      '@esbuild/linux-loong64': 0.27.0
      '@esbuild/linux-mips64el': 0.27.0
      '@esbuild/linux-ppc64': 0.27.0
      '@esbuild/linux-riscv64': 0.27.0
      '@esbuild/linux-s390x': 0.27.0
      '@esbuild/linux-x64': 0.27.0
      '@esbuild/netbsd-arm64': 0.27.0
      '@esbuild/netbsd-x64': 0.27.0
      '@esbuild/openbsd-arm64': 0.27.0
      '@esbuild/openbsd-x64': 0.27.0
      '@esbuild/openharmony-arm64': 0.27.0
      '@esbuild/sunos-x64': 0.27.0
      '@esbuild/win32-arm64': 0.27.0
      '@esbuild/win32-ia32': 0.27.0
      '@esbuild/win32-x64': 0.27.0

  escalade@3.2.0: {}

  escape-string-regexp@1.0.5: {}

  escape-string-regexp@4.0.0: {}

  eslint-config-biome@2.1.3: {}

  eslint-config-prettier@10.1.8(eslint@9.39.1):
    dependencies:
      eslint: 9.39.1

  eslint-import-context@0.1.9(unrs-resolver@1.11.1):
    dependencies:
      get-tsconfig: 4.10.1
      stable-hash-x: 0.2.0
    optionalDependencies:
      unrs-resolver: 1.11.1

  eslint-import-resolver-node@0.3.9:
    dependencies:
      debug: 3.2.7
      is-core-module: 2.13.0
      resolve: 1.22.6
    transitivePeerDependencies:
      - supports-color
    optional: true

  eslint-import-resolver-typescript@4.4.4(eslint-plugin-import-x@4.16.1(@typescript-eslint/utils@8.46.1(eslint@9.39.1)(typescript@5.4.5))(eslint-import-resolver-node@0.3.9)(eslint@9.39.1))(eslint@9.39.1):
    dependencies:
      debug: 4.4.1
      eslint: 9.39.1
      eslint-import-context: 0.1.9(unrs-resolver@1.11.1)
      get-tsconfig: 4.10.1
      is-bun-module: 2.0.0
      stable-hash-x: 0.2.0
      tinyglobby: 0.2.15
      unrs-resolver: 1.11.1
    optionalDependencies:
      eslint-plugin-import-x: 4.16.1(@typescript-eslint/utils@8.46.1(eslint@9.39.1)(typescript@5.4.5))(eslint-import-resolver-node@0.3.9)(eslint@9.39.1)
    transitivePeerDependencies:
      - supports-color

  eslint-plugin-import-x@4.16.1(@typescript-eslint/utils@8.46.1(eslint@9.39.1)(typescript@5.4.5))(eslint-import-resolver-node@0.3.9)(eslint@9.39.1):
    dependencies:
      '@typescript-eslint/types': 8.46.1
      comment-parser: 1.4.1
      debug: 4.4.1
      eslint: 9.39.1
      eslint-import-context: 0.1.9(unrs-resolver@1.11.1)
      is-glob: 4.0.3
      minimatch: 10.1.1
      semver: 7.7.2
      stable-hash-x: 0.2.0
      unrs-resolver: 1.11.1
    optionalDependencies:
      '@typescript-eslint/utils': 8.46.1(eslint@9.39.1)(typescript@5.4.5)
      eslint-import-resolver-node: 0.3.9
    transitivePeerDependencies:
      - supports-color

  eslint-plugin-jsdoc@61.4.1(eslint@9.39.1):
    dependencies:
      '@es-joy/jsdoccomment': 0.76.0
      '@es-joy/resolve.exports': 1.2.0
      are-docs-informative: 0.0.2
      comment-parser: 1.4.1
      debug: 4.4.3
      escape-string-regexp: 4.0.0
      eslint: 9.39.1
      espree: 10.4.0
      esquery: 1.6.0
      html-entities: 2.6.0
      object-deep-merge: 2.0.0
      parse-imports-exports: 0.2.4
      semver: 7.7.3
      spdx-expression-parse: 4.0.0
      to-valid-identifier: 1.0.0
    transitivePeerDependencies:
      - supports-color

  eslint-plugin-promise@7.2.1(eslint@9.39.1):
    dependencies:
      '@eslint-community/eslint-utils': 4.9.0(eslint@9.39.1)
      eslint: 9.39.1

  eslint-plugin-react-hooks@7.0.1(eslint@9.39.1):
    dependencies:
      '@babel/core': 7.28.5
      '@babel/parser': 7.28.5
      eslint: 9.39.1
      hermes-parser: 0.25.1
      zod: 4.1.12
      zod-validation-error: 4.0.2(zod@4.1.12)
    transitivePeerDependencies:
      - supports-color

  eslint-plugin-react@7.37.5(eslint@9.39.1):
    dependencies:
      array-includes: 3.1.9
      array.prototype.findlast: 1.2.5
      array.prototype.flatmap: 1.3.3
      array.prototype.tosorted: 1.1.4
      doctrine: 2.1.0
      es-iterator-helpers: 1.2.1
      eslint: 9.39.1
      estraverse: 5.3.0
      hasown: 2.0.2
      jsx-ast-utils: 3.3.5
      minimatch: 3.1.2
      object.entries: 1.1.9
      object.fromentries: 2.0.8
      object.values: 1.2.1
      prop-types: 15.8.1
      resolve: 2.0.0-next.5
      semver: 6.3.1
      string.prototype.matchall: 4.0.12
      string.prototype.repeat: 1.0.0

  eslint-plugin-tsdoc@0.4.0:
    dependencies:
      '@microsoft/tsdoc': 0.15.1
      '@microsoft/tsdoc-config': 0.17.1

  eslint-plugin-unicorn@54.0.0(eslint@9.39.1):
    dependencies:
      '@babel/helper-validator-identifier': 7.27.1
      '@eslint-community/eslint-utils': 4.9.0(eslint@9.39.1)
      '@eslint/eslintrc': 3.3.1
      ci-info: 4.3.1
      clean-regexp: 1.0.0
      core-js-compat: 3.46.0
      eslint: 9.39.1
      esquery: 1.6.0
      indent-string: 4.0.0
      is-builtin-module: 3.2.1
      jsesc: 3.0.2
      pluralize: 8.0.0
      read-pkg-up: 7.0.1
      regexp-tree: 0.1.27
      regjsparser: 0.10.0
      semver: 7.7.2
      strip-indent: 3.0.0
    transitivePeerDependencies:
      - supports-color

  eslint-plugin-unused-imports@4.3.0(@typescript-eslint/eslint-plugin@8.18.2(@typescript-eslint/parser@8.18.2(eslint@9.39.1)(typescript@5.4.5))(eslint@9.39.1)(typescript@5.4.5))(eslint@9.39.1):
    dependencies:
      eslint: 9.39.1
    optionalDependencies:
      '@typescript-eslint/eslint-plugin': 8.18.2(@typescript-eslint/parser@8.18.2(eslint@9.39.1)(typescript@5.4.5))(eslint@9.39.1)(typescript@5.4.5)

  eslint-scope@8.4.0:
    dependencies:
      esrecurse: 4.3.0
      estraverse: 5.3.0

  eslint-visitor-keys@3.4.3: {}

  eslint-visitor-keys@4.2.1: {}

  eslint@9.39.1:
    dependencies:
      '@eslint-community/eslint-utils': 4.9.0(eslint@9.39.1)
      '@eslint-community/regexpp': 4.12.1
      '@eslint/config-array': 0.21.1
      '@eslint/config-helpers': 0.4.2
      '@eslint/core': 0.17.0
      '@eslint/eslintrc': 3.3.1
      '@eslint/js': 9.39.1
      '@eslint/plugin-kit': 0.4.1
      '@humanfs/node': 0.16.7
      '@humanwhocodes/module-importer': 1.0.1
      '@humanwhocodes/retry': 0.4.3
      '@types/estree': 1.0.8
      ajv: 6.12.6
      chalk: 4.1.2
      cross-spawn: 7.0.6
      debug: 4.4.1
      escape-string-regexp: 4.0.0
      eslint-scope: 8.4.0
      eslint-visitor-keys: 4.2.1
      espree: 10.4.0
      esquery: 1.6.0
      esutils: 2.0.3
      fast-deep-equal: 3.1.3
      file-entry-cache: 8.0.0
      find-up: 5.0.0
      glob-parent: 6.0.2
      ignore: 5.3.2
      imurmurhash: 0.1.4
      is-glob: 4.0.3
      json-stable-stringify-without-jsonify: 1.0.1
      lodash.merge: 4.6.2
      minimatch: 3.1.2
      natural-compare: 1.4.0
      optionator: 0.9.3
    transitivePeerDependencies:
      - supports-color

  espree@10.4.0:
    dependencies:
      acorn: 8.15.0
      acorn-jsx: 5.3.2(acorn@8.15.0)
      eslint-visitor-keys: 4.2.1

  esquery@1.6.0:
    dependencies:
      estraverse: 5.3.0

  esrecurse@4.3.0:
    dependencies:
      estraverse: 5.3.0

  estraverse@5.3.0: {}

  esutils@2.0.3: {}

  fast-deep-equal@3.1.3: {}

  fast-glob@3.3.2:
    dependencies:
      '@nodelib/fs.stat': 2.0.5
      '@nodelib/fs.walk': 1.2.8
      glob-parent: 5.1.2
      merge2: 1.4.1
      micromatch: 4.0.8

  fast-json-stable-stringify@2.1.0: {}

  fast-levenshtein@2.0.6: {}

  fastq@1.15.0:
    dependencies:
      reusify: 1.0.4

  fdir@6.5.0(picomatch@4.0.3):
    optionalDependencies:
      picomatch: 4.0.3

  file-entry-cache@8.0.0:
    dependencies:
      flat-cache: 4.0.1

  fill-range@7.1.1:
    dependencies:
      to-regex-range: 5.0.1

  find-up@4.1.0:
    dependencies:
      locate-path: 5.0.0
      path-exists: 4.0.0

  find-up@5.0.0:
    dependencies:
      locate-path: 6.0.0
      path-exists: 4.0.0

  flat-cache@4.0.1:
    dependencies:
      flatted: 3.2.9
      keyv: 4.5.4

  flat@5.0.2: {}

  flatted@3.2.9: {}

  for-each@0.3.5:
    dependencies:
      is-callable: 1.2.7

  fs.realpath@1.0.0: {}

  fsevents@2.3.3:
    optional: true

  function-bind@1.1.2: {}

  function.prototype.name@1.1.8:
    dependencies:
      call-bind: 1.0.8
      call-bound: 1.0.4
      define-properties: 1.2.1
      functions-have-names: 1.2.3
      hasown: 2.0.2
      is-callable: 1.2.7

  functions-have-names@1.2.3: {}

  gensync@1.0.0-beta.2: {}

  get-caller-file@2.0.5: {}

  get-intrinsic@1.3.0:
    dependencies:
      call-bind-apply-helpers: 1.0.2
      es-define-property: 1.0.1
      es-errors: 1.3.0
      es-object-atoms: 1.1.1
      function-bind: 1.1.2
      get-proto: 1.0.1
      gopd: 1.2.0
      has-symbols: 1.1.0
      hasown: 2.0.2
      math-intrinsics: 1.1.0

  get-proto@1.0.1:
    dependencies:
      dunder-proto: 1.0.1
      es-object-atoms: 1.1.1

  get-symbol-description@1.1.0:
    dependencies:
      call-bound: 1.0.4
      es-errors: 1.3.0
      get-intrinsic: 1.3.0

  get-tsconfig@4.10.1:
    dependencies:
      resolve-pkg-maps: 1.0.0

  glob-parent@5.1.2:
    dependencies:
      is-glob: 4.0.3

  glob-parent@6.0.2:
    dependencies:
      is-glob: 4.0.3

  glob@8.1.0:
    dependencies:
      fs.realpath: 1.0.0
      inflight: 1.0.6
      inherits: 2.0.4
      minimatch: 5.0.1
      once: 1.4.0

  glob@9.3.5:
    dependencies:
      fs.realpath: 1.0.0
      minimatch: 8.0.4
      minipass: 4.2.8
      path-scurry: 1.11.1

  globals@14.0.0: {}

  globalthis@1.0.4:
    dependencies:
      define-properties: 1.2.1
      gopd: 1.2.0

  gopd@1.2.0: {}

  graphemer@1.4.0: {}

  has-bigints@1.0.2: {}

  has-flag@3.0.0: {}

  has-flag@4.0.0: {}

  has-property-descriptors@1.0.2:
    dependencies:
      es-define-property: 1.0.1

  has-proto@1.2.0:
    dependencies:
      dunder-proto: 1.0.1

  has-symbols@1.1.0: {}

  has-tostringtag@1.0.2:
    dependencies:
      has-symbols: 1.1.0

  has@1.0.3:
    dependencies:
      function-bind: 1.1.2

  hasown@2.0.2:
    dependencies:
      function-bind: 1.1.2

  he@1.2.0: {}

  hermes-estree@0.25.1: {}

  hermes-parser@0.25.1:
    dependencies:
      hermes-estree: 0.25.1

  hosted-git-info@2.8.9: {}

  html-entities@2.6.0: {}

  ignore@5.3.2: {}

  import-fresh@3.3.0:
    dependencies:
      parent-module: 1.0.1
      resolve-from: 4.0.0

  imurmurhash@0.1.4: {}

  indent-string@4.0.0: {}

  inflight@1.0.6:
    dependencies:
      once: 1.4.0
      wrappy: 1.0.2

  inherits@2.0.4: {}

  internal-slot@1.1.0:
    dependencies:
      es-errors: 1.3.0
      hasown: 2.0.2
      side-channel: 1.1.0

  is-array-buffer@3.0.5:
    dependencies:
      call-bind: 1.0.8
      call-bound: 1.0.4
      get-intrinsic: 1.3.0

  is-arrayish@0.2.1: {}

  is-async-function@2.0.0:
    dependencies:
      has-tostringtag: 1.0.2

  is-bigint@1.1.0:
    dependencies:
      has-bigints: 1.0.2

  is-binary-path@2.1.0:
    dependencies:
      binary-extensions: 2.3.0

  is-boolean-object@1.2.2:
    dependencies:
      call-bound: 1.0.4
      has-tostringtag: 1.0.2

  is-builtin-module@3.2.1:
    dependencies:
      builtin-modules: 3.3.0

  is-bun-module@2.0.0:
    dependencies:
      semver: 7.7.2

  is-callable@1.2.7: {}

  is-core-module@2.13.0:
    dependencies:
      has: 1.0.3

  is-data-view@1.0.2:
    dependencies:
      call-bound: 1.0.4
      get-intrinsic: 1.3.0
      is-typed-array: 1.1.15

  is-date-object@1.1.0:
    dependencies:
      call-bound: 1.0.4
      has-tostringtag: 1.0.2

  is-extglob@2.1.1: {}

  is-finalizationregistry@1.1.1:
    dependencies:
      call-bound: 1.0.4

  is-fullwidth-code-point@3.0.0: {}

  is-generator-function@1.0.10:
    dependencies:
      has-tostringtag: 1.0.2

  is-glob@4.0.3:
    dependencies:
      is-extglob: 2.1.1

  is-map@2.0.3: {}

  is-negative-zero@2.0.3: {}

  is-number-object@1.1.1:
    dependencies:
      call-bound: 1.0.4
      has-tostringtag: 1.0.2

  is-number@7.0.0: {}

  is-plain-obj@2.1.0: {}

  is-regex@1.2.1:
    dependencies:
      call-bound: 1.0.4
      gopd: 1.2.0
      has-tostringtag: 1.0.2
      hasown: 2.0.2

  is-set@2.0.3: {}

  is-shared-array-buffer@1.0.4:
    dependencies:
      call-bound: 1.0.4

  is-string@1.1.1:
    dependencies:
      call-bound: 1.0.4
      has-tostringtag: 1.0.2

  is-symbol@1.1.1:
    dependencies:
      call-bound: 1.0.4
      has-symbols: 1.1.0
      safe-regex-test: 1.1.0

  is-typed-array@1.1.15:
    dependencies:
      which-typed-array: 1.1.19

  is-unicode-supported@0.1.0: {}

  is-weakmap@2.0.2: {}

  is-weakref@1.1.1:
    dependencies:
      call-bound: 1.0.4

  is-weakset@2.0.4:
    dependencies:
      call-bound: 1.0.4
      get-intrinsic: 1.3.0

  isarray@2.0.5: {}

  isexe@2.0.0: {}

  iterator.prototype@1.1.5:
    dependencies:
      define-data-property: 1.1.4
      es-object-atoms: 1.1.1
      get-intrinsic: 1.3.0
      get-proto: 1.0.1
      has-symbols: 1.1.0
      set-function-name: 2.0.2

  jju@1.4.0: {}

  js-tokens@4.0.0: {}

  js-yaml@4.1.0:
    dependencies:
      argparse: 2.0.1

  jsdoc-type-pratt-parser@6.10.0: {}

  jsesc@0.5.0: {}

  jsesc@3.0.2: {}

  json-buffer@3.0.1: {}

  json-parse-even-better-errors@2.3.1: {}

  json-schema-traverse@0.4.1: {}

  json-schema-traverse@1.0.0: {}

  json-stable-stringify-without-jsonify@1.0.1: {}

  json5@2.2.3: {}

  jsx-ast-utils@3.3.5:
    dependencies:
      array-includes: 3.1.9
      array.prototype.flat: 1.3.2
      object.assign: 4.1.7
      object.values: 1.2.1

  keyv@4.5.4:
    dependencies:
      json-buffer: 3.0.1

  levn@0.4.1:
    dependencies:
      prelude-ls: 1.2.1
      type-check: 0.4.0

  lines-and-columns@1.2.4: {}

  locate-path@5.0.0:
    dependencies:
      p-locate: 4.1.0

  locate-path@6.0.0:
    dependencies:
      p-locate: 5.0.0

  lodash.merge@4.6.2: {}

  lodash@4.17.21: {}

  log-symbols@4.1.0:
    dependencies:
      chalk: 4.1.2
      is-unicode-supported: 0.1.0

  loose-envify@1.4.0:
    dependencies:
      js-tokens: 4.0.0

  lru-cache@10.4.3: {}

  lru-cache@5.1.1:
    dependencies:
      yallist: 3.1.1

  math-intrinsics@1.1.0: {}

  merge2@1.4.1: {}

  micromatch@4.0.8:
    dependencies:
      braces: 3.0.3
      picomatch: 2.3.1

  min-indent@1.0.1: {}

  minimatch@10.1.1:
    dependencies:
      '@isaacs/brace-expansion': 5.0.0

  minimatch@3.1.2:
    dependencies:
      brace-expansion: 1.1.11

  minimatch@5.0.1:
    dependencies:
      brace-expansion: 2.0.2

  minimatch@8.0.4:
    dependencies:
      brace-expansion: 2.0.2

  minimatch@9.0.5:
    dependencies:
      brace-expansion: 2.0.2

  minimist@1.2.8: {}

  minipass@4.2.8: {}

  minipass@7.1.2: {}

  mkdirp@3.0.1: {}

  mocha-multi-reporters@1.5.1(mocha@10.4.0):
    dependencies:
      debug: 4.4.1
      lodash: 4.17.21
      mocha: 10.4.0
    transitivePeerDependencies:
      - supports-color

  mocha@10.4.0:
    dependencies:
      ansi-colors: 4.1.1
      browser-stdout: 1.3.1
      chokidar: 3.5.3
      debug: 4.3.4(supports-color@8.1.1)
      diff: 5.0.0
      escape-string-regexp: 4.0.0
      find-up: 5.0.0
      glob: 8.1.0
      he: 1.2.0
      js-yaml: 4.1.0
      log-symbols: 4.1.0
      minimatch: 5.0.1
      ms: 2.1.3
      serialize-javascript: 6.0.2
      strip-json-comments: 3.1.1
      supports-color: 8.1.1
      workerpool: 6.2.1
      yargs: 16.2.0
      yargs-parser: 20.2.4
      yargs-unparser: 2.0.0

  ms@2.1.2: {}

  ms@2.1.3: {}

  napi-postinstall@0.3.3: {}

  natural-compare@1.4.0: {}

  node-releases@2.0.23: {}

  normalize-package-data@2.5.0:
    dependencies:
      hosted-git-info: 2.8.9
      resolve: 1.22.6
      semver: 5.7.2
      validate-npm-package-license: 3.0.4

  normalize-path@3.0.0: {}

  object-assign@4.1.1: {}

  object-deep-merge@2.0.0: {}

  object-inspect@1.13.4: {}

  object-keys@1.1.1: {}

  object.assign@4.1.7:
    dependencies:
      call-bind: 1.0.8
      call-bound: 1.0.4
      define-properties: 1.2.1
      es-object-atoms: 1.1.1
      has-symbols: 1.1.0
      object-keys: 1.1.1

  object.entries@1.1.9:
    dependencies:
      call-bind: 1.0.8
      call-bound: 1.0.4
      define-properties: 1.2.1
      es-object-atoms: 1.1.1

  object.fromentries@2.0.8:
    dependencies:
      call-bind: 1.0.8
      define-properties: 1.2.1
      es-abstract: 1.24.0
      es-object-atoms: 1.1.1

  object.values@1.2.1:
    dependencies:
      call-bind: 1.0.8
      call-bound: 1.0.4
      define-properties: 1.2.1
      es-object-atoms: 1.1.1

  once@1.4.0:
    dependencies:
      wrappy: 1.0.2

  optionator@0.9.3:
    dependencies:
      '@aashutoshrathi/word-wrap': 1.2.6
      deep-is: 0.1.4
      fast-levenshtein: 2.0.6
      levn: 0.4.1
      prelude-ls: 1.2.1
      type-check: 0.4.0

  own-keys@1.0.1:
    dependencies:
      get-intrinsic: 1.3.0
      object-keys: 1.1.1
      safe-push-apply: 1.0.0

  p-limit@2.3.0:
    dependencies:
      p-try: 2.2.0

  p-limit@3.1.0:
    dependencies:
      yocto-queue: 0.1.0

  p-locate@4.1.0:
    dependencies:
      p-limit: 2.3.0

  p-locate@5.0.0:
    dependencies:
      p-limit: 3.1.0

  p-try@2.2.0: {}

  parent-module@1.0.1:
    dependencies:
      callsites: 3.1.0

  parse-imports-exports@0.2.4:
    dependencies:
      parse-statements: 1.0.11

  parse-json@5.2.0:
    dependencies:
      '@babel/code-frame': 7.22.13
      error-ex: 1.3.2
      json-parse-even-better-errors: 2.3.1
      lines-and-columns: 1.2.4

  parse-statements@1.0.11: {}

  path-browserify@1.0.1: {}

  path-exists@4.0.0: {}

  path-key@3.1.1: {}

  path-parse@1.0.7: {}

  path-scurry@1.11.1:
    dependencies:
      lru-cache: 10.4.3
      minipass: 7.1.2

  picocolors@1.1.1: {}

  picomatch@2.3.1: {}

  picomatch@4.0.3: {}

  pluralize@8.0.0: {}

  possible-typed-array-names@1.1.0: {}

  prelude-ls@1.2.1: {}

  prettier@3.6.2: {}

  prop-types@15.8.1:
    dependencies:
      loose-envify: 1.4.0
      object-assign: 4.1.1
      react-is: 16.13.1

  punycode@2.3.0: {}

  queue-microtask@1.2.3: {}

  randombytes@2.1.0:
    dependencies:
      safe-buffer: 5.2.1

  react-is@16.13.1: {}

  read-pkg-up@7.0.1:
    dependencies:
      find-up: 4.1.0
      read-pkg: 5.2.0
      type-fest: 0.8.1

  read-pkg@5.2.0:
    dependencies:
      '@types/normalize-package-data': 2.4.1
      normalize-package-data: 2.5.0
      parse-json: 5.2.0
      type-fest: 0.6.0

  readdirp@3.6.0:
    dependencies:
      picomatch: 2.3.1

  reflect.getprototypeof@1.0.10:
    dependencies:
      call-bind: 1.0.8
      define-properties: 1.2.1
      es-abstract: 1.24.0
      es-errors: 1.3.0
      es-object-atoms: 1.1.1
      get-intrinsic: 1.3.0
      get-proto: 1.0.1
      which-builtin-type: 1.2.1

  regexp-tree@0.1.27: {}

  regexp.prototype.flags@1.5.4:
    dependencies:
      call-bind: 1.0.8
      define-properties: 1.2.1
      es-errors: 1.3.0
      get-proto: 1.0.1
      gopd: 1.2.0
      set-function-name: 2.0.2

  regjsparser@0.10.0:
    dependencies:
      jsesc: 0.5.0

  require-directory@2.1.1: {}

  require-from-string@2.0.2: {}

  reserved-identifiers@1.2.0: {}

  resolve-from@4.0.0: {}

  resolve-pkg-maps@1.0.0: {}

  resolve@1.22.6:
    dependencies:
      is-core-module: 2.13.0
      path-parse: 1.0.7
      supports-preserve-symlinks-flag: 1.0.0

  resolve@2.0.0-next.5:
    dependencies:
      is-core-module: 2.13.0
      path-parse: 1.0.7
      supports-preserve-symlinks-flag: 1.0.0

  reusify@1.0.4: {}

  rimraf@4.4.1:
    dependencies:
      glob: 9.3.5

  run-parallel@1.2.0:
    dependencies:
      queue-microtask: 1.2.3

  rxjs@7.8.2:
    dependencies:
      tslib: 2.6.2

  safe-array-concat@1.1.3:
    dependencies:
      call-bind: 1.0.8
      call-bound: 1.0.4
      get-intrinsic: 1.3.0
      has-symbols: 1.1.0
      isarray: 2.0.5

  safe-buffer@5.2.1: {}

  safe-push-apply@1.0.0:
    dependencies:
      es-errors: 1.3.0
      isarray: 2.0.5

  safe-regex-test@1.1.0:
    dependencies:
      call-bound: 1.0.4
      es-errors: 1.3.0
      is-regex: 1.2.1

  semver@5.7.2: {}

  semver@6.3.1: {}

  semver@7.7.2: {}

  semver@7.7.3: {}

  serialize-javascript@6.0.2:
    dependencies:
      randombytes: 2.1.0

  set-function-length@1.2.2:
    dependencies:
      define-data-property: 1.1.4
      es-errors: 1.3.0
      function-bind: 1.1.2
      get-intrinsic: 1.3.0
      gopd: 1.2.0
      has-property-descriptors: 1.0.2

  set-function-name@2.0.2:
    dependencies:
      define-data-property: 1.1.4
      es-errors: 1.3.0
      functions-have-names: 1.2.3
      has-property-descriptors: 1.0.2

  set-proto@1.0.0:
    dependencies:
      dunder-proto: 1.0.1
      es-errors: 1.3.0
      es-object-atoms: 1.1.1

  shebang-command@2.0.0:
    dependencies:
      shebang-regex: 3.0.0

  shebang-regex@3.0.0: {}

  shell-quote@1.8.3: {}

  side-channel-list@1.0.0:
    dependencies:
      es-errors: 1.3.0
      object-inspect: 1.13.4

  side-channel-map@1.0.1:
    dependencies:
      call-bound: 1.0.4
      es-errors: 1.3.0
      get-intrinsic: 1.3.0
      object-inspect: 1.13.4

  side-channel-weakmap@1.0.2:
    dependencies:
      call-bound: 1.0.4
      es-errors: 1.3.0
      get-intrinsic: 1.3.0
      object-inspect: 1.13.4
      side-channel-map: 1.0.1

  side-channel@1.1.0:
    dependencies:
      es-errors: 1.3.0
      object-inspect: 1.13.4
      side-channel-list: 1.0.0
      side-channel-map: 1.0.1
      side-channel-weakmap: 1.0.2

  sort-json@2.0.1:
    dependencies:
      detect-indent: 5.0.0
      detect-newline: 2.1.0
      minimist: 1.2.8

  spawn-command@0.0.2: {}

  spdx-correct@3.2.0:
    dependencies:
      spdx-expression-parse: 3.0.1
      spdx-license-ids: 3.0.13

  spdx-exceptions@2.3.0: {}

  spdx-expression-parse@3.0.1:
    dependencies:
      spdx-exceptions: 2.3.0
      spdx-license-ids: 3.0.13

  spdx-expression-parse@4.0.0:
    dependencies:
      spdx-exceptions: 2.3.0
      spdx-license-ids: 3.0.13

  spdx-license-ids@3.0.13: {}

  stable-hash-x@0.2.0: {}

  stop-iteration-iterator@1.1.0:
    dependencies:
      es-errors: 1.3.0
      internal-slot: 1.1.0

  string-width@4.2.3:
    dependencies:
      emoji-regex: 8.0.0
      is-fullwidth-code-point: 3.0.0
      strip-ansi: 6.0.1

  string.prototype.matchall@4.0.12:
    dependencies:
      call-bind: 1.0.8
      call-bound: 1.0.4
      define-properties: 1.2.1
      es-abstract: 1.24.0
      es-errors: 1.3.0
      es-object-atoms: 1.1.1
      get-intrinsic: 1.3.0
      gopd: 1.2.0
      has-symbols: 1.1.0
      internal-slot: 1.1.0
      regexp.prototype.flags: 1.5.4
      set-function-name: 2.0.2
      side-channel: 1.1.0

  string.prototype.repeat@1.0.0:
    dependencies:
      define-properties: 1.2.1
      es-abstract: 1.24.0

  string.prototype.trim@1.2.10:
    dependencies:
      call-bind: 1.0.8
      call-bound: 1.0.4
      define-data-property: 1.1.4
      define-properties: 1.2.1
      es-abstract: 1.24.0
      es-object-atoms: 1.1.1
      has-property-descriptors: 1.0.2

  string.prototype.trimend@1.0.9:
    dependencies:
      call-bind: 1.0.8
      call-bound: 1.0.4
      define-properties: 1.2.1
      es-object-atoms: 1.1.1

  string.prototype.trimstart@1.0.8:
    dependencies:
      call-bind: 1.0.8
      define-properties: 1.2.1
      es-object-atoms: 1.1.1

  strip-ansi@6.0.1:
    dependencies:
      ansi-regex: 5.0.1

  strip-indent@3.0.0:
    dependencies:
      min-indent: 1.0.1

  strip-json-comments@3.1.1: {}

  supports-color@5.5.0:
    dependencies:
      has-flag: 3.0.0

  supports-color@7.2.0:
    dependencies:
      has-flag: 4.0.0

  supports-color@8.1.1:
    dependencies:
      has-flag: 4.0.0

  supports-preserve-symlinks-flag@1.0.0: {}

  tinyglobby@0.2.15:
    dependencies:
      fdir: 6.5.0(picomatch@4.0.3)
      picomatch: 4.0.3

  to-regex-range@5.0.1:
    dependencies:
      is-number: 7.0.0

  to-valid-identifier@1.0.0:
    dependencies:
      '@sindresorhus/base62': 1.0.0
      reserved-identifiers: 1.2.0

  tree-kill@1.2.2: {}

  ts-api-utils@1.4.3(typescript@5.4.5):
    dependencies:
      typescript: 5.4.5

  ts-api-utils@2.1.0(typescript@5.4.5):
    dependencies:
      typescript: 5.4.5

  ts-morph@22.0.0:
    dependencies:
      '@ts-morph/common': 0.23.0
      code-block-writer: 13.0.2

  tslib@2.6.2: {}

  tsx@4.21.0:
    dependencies:
      esbuild: 0.27.0
      get-tsconfig: 4.10.1
    optionalDependencies:
      fsevents: 2.3.3

  type-check@0.4.0:
    dependencies:
      prelude-ls: 1.2.1

  type-fest@0.6.0: {}

  type-fest@0.8.1: {}

  typed-array-buffer@1.0.3:
    dependencies:
      call-bound: 1.0.4
      es-errors: 1.3.0
      is-typed-array: 1.1.15

  typed-array-byte-length@1.0.3:
    dependencies:
      call-bind: 1.0.8
      for-each: 0.3.5
      gopd: 1.2.0
      has-proto: 1.2.0
      is-typed-array: 1.1.15

  typed-array-byte-offset@1.0.4:
    dependencies:
      available-typed-arrays: 1.0.7
      call-bind: 1.0.8
      for-each: 0.3.5
      gopd: 1.2.0
      has-proto: 1.2.0
      is-typed-array: 1.1.15
      reflect.getprototypeof: 1.0.10

  typed-array-length@1.0.7:
    dependencies:
      call-bind: 1.0.8
      for-each: 0.3.5
      gopd: 1.2.0
      is-typed-array: 1.1.15
      possible-typed-array-names: 1.1.0
      reflect.getprototypeof: 1.0.10

  typescript@5.4.5: {}

  unbox-primitive@1.1.0:
    dependencies:
      call-bound: 1.0.4
      has-bigints: 1.0.2
      has-symbols: 1.1.0
      which-boxed-primitive: 1.1.1

  unrs-resolver@1.11.1:
    dependencies:
      napi-postinstall: 0.3.3
    optionalDependencies:
      '@unrs/resolver-binding-android-arm-eabi': 1.11.1
      '@unrs/resolver-binding-android-arm64': 1.11.1
      '@unrs/resolver-binding-darwin-arm64': 1.11.1
      '@unrs/resolver-binding-darwin-x64': 1.11.1
      '@unrs/resolver-binding-freebsd-x64': 1.11.1
      '@unrs/resolver-binding-linux-arm-gnueabihf': 1.11.1
      '@unrs/resolver-binding-linux-arm-musleabihf': 1.11.1
      '@unrs/resolver-binding-linux-arm64-gnu': 1.11.1
      '@unrs/resolver-binding-linux-arm64-musl': 1.11.1
      '@unrs/resolver-binding-linux-ppc64-gnu': 1.11.1
      '@unrs/resolver-binding-linux-riscv64-gnu': 1.11.1
      '@unrs/resolver-binding-linux-riscv64-musl': 1.11.1
      '@unrs/resolver-binding-linux-s390x-gnu': 1.11.1
      '@unrs/resolver-binding-linux-x64-gnu': 1.11.1
      '@unrs/resolver-binding-linux-x64-musl': 1.11.1
      '@unrs/resolver-binding-wasm32-wasi': 1.11.1
      '@unrs/resolver-binding-win32-arm64-msvc': 1.11.1
      '@unrs/resolver-binding-win32-ia32-msvc': 1.11.1
      '@unrs/resolver-binding-win32-x64-msvc': 1.11.1

  update-browserslist-db@1.1.3(browserslist@4.26.3):
    dependencies:
      browserslist: 4.26.3
      escalade: 3.2.0
      picocolors: 1.1.1

  uri-js@4.4.1:
    dependencies:
      punycode: 2.3.0

  validate-npm-package-license@3.0.4:
    dependencies:
      spdx-correct: 3.2.0
      spdx-expression-parse: 3.0.1

  which-boxed-primitive@1.1.1:
    dependencies:
      is-bigint: 1.1.0
      is-boolean-object: 1.2.2
      is-number-object: 1.1.1
      is-string: 1.1.1
      is-symbol: 1.1.1

  which-builtin-type@1.2.1:
    dependencies:
      call-bound: 1.0.4
      function.prototype.name: 1.1.8
      has-tostringtag: 1.0.2
      is-async-function: 2.0.0
      is-date-object: 1.1.0
      is-finalizationregistry: 1.1.1
      is-generator-function: 1.0.10
      is-regex: 1.2.1
      is-weakref: 1.1.1
      isarray: 2.0.5
      which-boxed-primitive: 1.1.1
      which-collection: 1.0.2
      which-typed-array: 1.1.19

  which-collection@1.0.2:
    dependencies:
      is-map: 2.0.3
      is-set: 2.0.3
      is-weakmap: 2.0.2
      is-weakset: 2.0.4

  which-typed-array@1.1.19:
    dependencies:
      available-typed-arrays: 1.0.7
      call-bind: 1.0.8
      call-bound: 1.0.4
      for-each: 0.3.5
      get-proto: 1.0.1
      gopd: 1.2.0
      has-tostringtag: 1.0.2

  which@2.0.2:
    dependencies:
      isexe: 2.0.0

  workerpool@6.2.1: {}

  wrap-ansi@7.0.0:
    dependencies:
      ansi-styles: 4.3.0
      string-width: 4.2.3
      strip-ansi: 6.0.1

  wrappy@1.0.2: {}

  y18n@5.0.8: {}

  yallist@3.1.1: {}

  yargs-parser@20.2.4: {}

  yargs-parser@21.1.1: {}

  yargs-unparser@2.0.0:
    dependencies:
      camelcase: 6.3.0
      decamelize: 4.0.0
      flat: 5.0.2
      is-plain-obj: 2.1.0

  yargs@16.2.0:
    dependencies:
      cliui: 7.0.4
      escalade: 3.2.0
      get-caller-file: 2.0.5
      require-directory: 2.1.1
      string-width: 4.2.3
      y18n: 5.0.8
      yargs-parser: 20.2.4

  yargs@17.7.2:
    dependencies:
      cliui: 8.0.1
      escalade: 3.2.0
      get-caller-file: 2.0.5
      require-directory: 2.1.1
      string-width: 4.2.3
      y18n: 5.0.8
      yargs-parser: 21.1.1

  yocto-queue@0.1.0: {}

  zod-validation-error@4.0.2(zod@4.1.12):
    dependencies:
      zod: 4.1.12

  zod@4.1.12: {}<|MERGE_RESOLUTION|>--- conflicted
+++ resolved
@@ -13,68 +13,61 @@
     dependencies:
       '@eslint-community/eslint-plugin-eslint-comments':
         specifier: ~4.5.0
-<<<<<<< HEAD
-        version: 4.5.0(eslint@9.39.1)
+        version: 4.5.0(eslint@8.57.1)
       '@eslint/js':
         specifier: ^9.39.1
         version: 9.39.1
-=======
-        version: 4.5.0(eslint@8.57.1)
-      '@eslint/js':
-        specifier: ^8.57.1
-        version: 8.57.1
->>>>>>> 004decff
       '@fluid-internal/eslint-plugin-fluid':
         specifier: ^0.4.1
-        version: 0.4.1(eslint@9.39.1)(typescript@5.4.5)
+        version: 0.4.1(eslint@8.57.1)(typescript@5.4.5)
       '@rushstack/eslint-patch':
         specifier: ~1.12.0
         version: 1.12.0
       '@rushstack/eslint-plugin':
         specifier: ~0.22.1
-        version: 0.22.1(eslint@9.39.1)(typescript@5.4.5)
+        version: 0.22.1(eslint@8.57.1)(typescript@5.4.5)
       '@rushstack/eslint-plugin-security':
         specifier: ~0.11.0
-        version: 0.11.0(eslint@9.39.1)(typescript@5.4.5)
+        version: 0.11.0(eslint@8.57.1)(typescript@5.4.5)
       '@typescript-eslint/eslint-plugin':
         specifier: ~8.18.2
-        version: 8.18.2(@typescript-eslint/parser@8.18.2(eslint@9.39.1)(typescript@5.4.5))(eslint@9.39.1)(typescript@5.4.5)
+        version: 8.18.2(@typescript-eslint/parser@8.18.2(eslint@8.57.1)(typescript@5.4.5))(eslint@8.57.1)(typescript@5.4.5)
       '@typescript-eslint/parser':
         specifier: ~8.18.2
-        version: 8.18.2(eslint@9.39.1)(typescript@5.4.5)
+        version: 8.18.2(eslint@8.57.1)(typescript@5.4.5)
       eslint-config-biome:
         specifier: ~2.1.3
         version: 2.1.3
       eslint-config-prettier:
         specifier: ~10.1.8
-        version: 10.1.8(eslint@9.39.1)
+        version: 10.1.8(eslint@8.57.1)
       eslint-import-resolver-typescript:
         specifier: ~4.4.4
-        version: 4.4.4(eslint-plugin-import-x@4.16.1(@typescript-eslint/utils@8.46.1(eslint@9.39.1)(typescript@5.4.5))(eslint-import-resolver-node@0.3.9)(eslint@9.39.1))(eslint@9.39.1)
+        version: 4.4.4(eslint-plugin-import-x@4.16.1(@typescript-eslint/utils@8.46.1(eslint@8.57.1)(typescript@5.4.5))(eslint-import-resolver-node@0.3.9)(eslint@8.57.1))(eslint@8.57.1)
       eslint-plugin-import-x:
         specifier: ~4.16.1
-        version: 4.16.1(@typescript-eslint/utils@8.46.1(eslint@9.39.1)(typescript@5.4.5))(eslint-import-resolver-node@0.3.9)(eslint@9.39.1)
+        version: 4.16.1(@typescript-eslint/utils@8.46.1(eslint@8.57.1)(typescript@5.4.5))(eslint-import-resolver-node@0.3.9)(eslint@8.57.1)
       eslint-plugin-jsdoc:
         specifier: ~61.4.1
-        version: 61.4.1(eslint@9.39.1)
+        version: 61.4.1(eslint@8.57.1)
       eslint-plugin-promise:
         specifier: ~7.2.1
-        version: 7.2.1(eslint@9.39.1)
+        version: 7.2.1(eslint@8.57.1)
       eslint-plugin-react:
         specifier: ~7.37.5
-        version: 7.37.5(eslint@9.39.1)
+        version: 7.37.5(eslint@8.57.1)
       eslint-plugin-react-hooks:
         specifier: ~7.0.1
-        version: 7.0.1(eslint@9.39.1)
+        version: 7.0.1(eslint@8.57.1)
       eslint-plugin-tsdoc:
         specifier: ~0.4.0
         version: 0.4.0
       eslint-plugin-unicorn:
         specifier: ~54.0.0
-        version: 54.0.0(eslint@9.39.1)
+        version: 54.0.0(eslint@8.57.1)
       eslint-plugin-unused-imports:
         specifier: ~4.3.0
-        version: 4.3.0(@typescript-eslint/eslint-plugin@8.18.2(@typescript-eslint/parser@8.18.2(eslint@9.39.1)(typescript@5.4.5))(eslint@9.39.1)(typescript@5.4.5))(eslint@9.39.1)
+        version: 4.3.0(@typescript-eslint/eslint-plugin@8.18.2(@typescript-eslint/parser@8.18.2(eslint@8.57.1)(typescript@5.4.5))(eslint@8.57.1)(typescript@5.4.5))(eslint@8.57.1)
     devDependencies:
       '@fluidframework/build-common':
         specifier: ^2.0.3
@@ -89,8 +82,8 @@
         specifier: ^7.0.3
         version: 7.0.3
       eslint:
-        specifier: ~9.39.1
-        version: 9.39.1
+        specifier: ~8.57.1
+        version: 8.57.1
       mocha-multi-reporters:
         specifier: ^1.5.1
         version: 1.5.1(mocha@10.4.0)
@@ -388,32 +381,20 @@
     resolution: {integrity: sha512-CCZCDJuduB9OUkFkY2IgppNZMi2lBQgD2qzwXkEia16cge2pijY/aXi96CJMquDMn3nJdlPV1A5KrJEXwfLNzQ==}
     engines: {node: ^12.0.0 || ^14.0.0 || >=16.0.0}
 
-  '@eslint/config-array@0.21.1':
-    resolution: {integrity: sha512-aw1gNayWpdI/jSYVgzN5pL0cfzU02GT3NBpeT/DXbx1/1x7ZKxFPd9bwrzygx/qiwIQiJ1sw/zD8qY/kRvlGHA==}
-    engines: {node: ^18.18.0 || ^20.9.0 || >=21.1.0}
-
-  '@eslint/config-helpers@0.4.2':
-    resolution: {integrity: sha512-gBrxN88gOIf3R7ja5K9slwNayVcZgK6SOUORm2uBzTeIEfeVaIhOpCtTox3P6R7o2jLFwLFTLnC7kU/RGcYEgw==}
-    engines: {node: ^18.18.0 || ^20.9.0 || >=21.1.0}
-
-  '@eslint/core@0.17.0':
-    resolution: {integrity: sha512-yL/sLrpmtDaFEiUj1osRP4TI2MDz1AddJL+jZ7KSqvBuliN4xqYY54IfdN8qD8Toa6g1iloph1fxQNkjOxrrpQ==}
-    engines: {node: ^18.18.0 || ^20.9.0 || >=21.1.0}
+  '@eslint/eslintrc@2.1.4':
+    resolution: {integrity: sha512-269Z39MS6wVJtsoUl10L60WdkhJVdPG24Q4eZTH3nnF6lpvSShEK3wQjDX9JRWAUPvPh7COouPpU9IrqaZFvtQ==}
+    engines: {node: ^12.22.0 || ^14.17.0 || >=16.0.0}
 
   '@eslint/eslintrc@3.3.1':
     resolution: {integrity: sha512-gtF186CXhIl1p4pJNGZw8Yc6RlshoePRvE0X91oPGb3vZ8pM3qOS9W9NGPat9LziaBV7XrJWGylNQXkGcnM3IQ==}
     engines: {node: ^18.18.0 || ^20.9.0 || >=21.1.0}
 
+  '@eslint/js@8.57.1':
+    resolution: {integrity: sha512-d9zaMRSTIKDLhctzH12MtXvJKSSUhaHcjV+2Z+GK+EEY7XKpP5yR4x+N3TAcHTcu963nIr+TMcCb4DBCYX1z6Q==}
+    engines: {node: ^12.22.0 || ^14.17.0 || >=16.0.0}
+
   '@eslint/js@9.39.1':
     resolution: {integrity: sha512-S26Stp4zCy88tH94QbBv3XCuzRQiZ9yXofEILmglYTh/Ug/a9/umqvgFtYBAo3Lp0nsI/5/qH1CCrbdK3AP1Tw==}
-    engines: {node: ^18.18.0 || ^20.9.0 || >=21.1.0}
-
-  '@eslint/object-schema@2.1.7':
-    resolution: {integrity: sha512-VtAOaymWVfZcmZbp6E2mympDIHvyjXs/12LqWYjVw6qjrfF+VK+fyG33kChz3nnK+SU5/NeHOqrTEHS8sXO3OA==}
-    engines: {node: ^18.18.0 || ^20.9.0 || >=21.1.0}
-
-  '@eslint/plugin-kit@0.4.1':
-    resolution: {integrity: sha512-43/qtrDUokr7LJqoF2c3+RInu/t4zfrpYdoSDfYyhg52rwLV6TnOvdG4fXm7IkSB3wErkcmJS9iEhjVtOSEjjA==}
     engines: {node: ^18.18.0 || ^20.9.0 || >=21.1.0}
 
   '@fluid-internal/eslint-plugin-fluid@0.4.1':
@@ -425,21 +406,18 @@
     resolution: {integrity: sha512-1LU/2uyCeMxf63z5rhFOFEBvFyBogZ7ZXwzXLxyBhSgq/fGiq8PLjBW7uX++r0LcVCdaWyopf7w060eJpANYdg==}
     hasBin: true
 
-  '@humanfs/core@0.19.1':
-    resolution: {integrity: sha512-5DyQ4+1JEUzejeK1JGICcideyfUbGixgS9jNgex5nqkW+cY7WZhxBigmieN5Qnw9ZosSNVC9KQKyb+GUaGyKUA==}
-    engines: {node: '>=18.18.0'}
-
-  '@humanfs/node@0.16.7':
-    resolution: {integrity: sha512-/zUx+yOsIrG4Y43Eh2peDeKCxlRt/gET6aHfaKpuq267qXdYDFViVHfMaLyygZOnl0kGWxFIgsBy8QFuTLUXEQ==}
-    engines: {node: '>=18.18.0'}
+  '@humanwhocodes/config-array@0.13.0':
+    resolution: {integrity: sha512-DZLEEqFWQFiyK6h5YIeynKx7JlvCYWL0cImfSRXZ9l4Sg2efkFGTuFf6vzXjK1cq6IYkU+Eg/JizXw+TD2vRNw==}
+    engines: {node: '>=10.10.0'}
+    deprecated: Use @eslint/config-array instead
 
   '@humanwhocodes/module-importer@1.0.1':
     resolution: {integrity: sha512-bxveV4V8v5Yb4ncFTT3rPSgZBOpCkjfK0y4oVVVJwIuDVBRMDXrPyXRL988i5ap9m9bnyEEjWfm5WkBmtffLfA==}
     engines: {node: '>=12.22'}
 
-  '@humanwhocodes/retry@0.4.3':
-    resolution: {integrity: sha512-bV0Tgo9K4hfPCek+aMAn81RppFKv2ySDQeMoSZuvTASywNTnVJCArCZE2FWqpvIatKu7VMRLWlR1EazvVhDyhQ==}
-    engines: {node: '>=18.18'}
+  '@humanwhocodes/object-schema@2.0.3':
+    resolution: {integrity: sha512-93zYdMES/c1D69yZiKDBj0V24vqNzB/koF26KPaagAfd3P/4gUlh3Dys5ogAK+Exi9QyzlD8x/08Zt7wIKcDcA==}
+    deprecated: Use @eslint/object-schema instead
 
   '@isaacs/balanced-match@4.0.1':
     resolution: {integrity: sha512-yzMTt9lEb8Gv7zRioUilSglI0c0smZ9k5D65677DLWLtWJaXIS3CqcGyUFByYKlnUj6TkjLVs54fBl6+TiGQDQ==}
@@ -514,9 +492,6 @@
 
   '@types/estree@1.0.8':
     resolution: {integrity: sha512-dWHzHa2WqEXI/O1E9OjrocMTKJl2mSrEolh1Iomrv6U+JuNwaHXsXx9bLu5gG7BUWFIN0skIQJQ/L1rIex4X6w==}
-
-  '@types/json-schema@7.0.15':
-    resolution: {integrity: sha512-5+fP8P8MFNC+AyZCDxrB2pkZFPGzqQWUzpSeuuVLvm8VMcorNYavBqoFcxK8bQz4Qsbn4oUEEem4wDLfcysGHA==}
 
   '@types/normalize-package-data@2.4.1':
     resolution: {integrity: sha512-Gj7cI7z+98M282Tqmp2K5EIsoouUEzbBJhQQzDE3jSIRk6r9gsz0oUokqIUR4u1R3dMHo0pDHM7sNOHyhulypw==}
@@ -640,6 +615,9 @@
     resolution: {integrity: sha512-ptkmIf2iDkNUjdeu2bQqhFPV1m6qTnFFjg7PPDjxKWaMaP0Z6I9l30Jr3g5QqbZGdw8YdYvLp+XnqnWWZOg/NA==}
     engines: {node: ^18.18.0 || ^20.9.0 || >=21.1.0}
 
+  '@ungap/structured-clone@1.3.0':
+    resolution: {integrity: sha512-WmoN8qaIAo7WTYWbAZuG8PYEhn5fkz7dZrqTBZ7dtt//lL2Gwms1IcnQ5yHqjDfX8Ft5j4YzDM23f87zBfDe9g==}
+
   '@unrs/resolver-binding-android-arm-eabi@1.11.1':
     resolution: {integrity: sha512-ppLRUgHVaGRWUx0R0Ut06Mjo9gBaBkg3v/8AxusGLhsIotbBLuRk51rAzqLC8gq6NyyAojEXglNjzf6R948DNw==}
     cpu: [arm]
@@ -921,18 +899,16 @@
     engines: {node: ^14.13.0 || >=16.0.0}
     hasBin: true
 
-<<<<<<< HEAD
   convert-source-map@2.0.0:
     resolution: {integrity: sha512-Kvp459HrV2FEJ1CAsi1Ku+MY3kasH19TFykTz2xWmMeq6bk2NU3XXvfJ+Q61m0xktWwt+1HSYf3JZsTms3aRJg==}
 
   core-js-compat@3.46.0:
     resolution: {integrity: sha512-p9hObIIEENxSV8xIu+V68JjSeARg6UVMG5mR+JEUguG3sI6MsiS1njz2jHmyJDvA+8jX/sytkBHup6kxhM9law==}
-=======
+
   cross-env@7.0.3:
     resolution: {integrity: sha512-+/HKd6EgcQCJGh2PSjZuUitQBQynKor4wrFbRg4DtAgS1aWO+gU52xpH7M9ScGgXSYmAVS9bIJ8EzuaGw0oNAw==}
     engines: {node: '>=10.14', npm: '>=6', yarn: '>=1'}
     hasBin: true
->>>>>>> 004decff
 
   cross-spawn@7.0.6:
     resolution: {integrity: sha512-uV2QOWP2nWzsy2aMp8aRibhi9dlzF5Hgh5SHaB9OiTGEyDTiJJyx0uy51QXdyWbtAHNua4XJzUKca3OzKUd3vA==}
@@ -1019,6 +995,10 @@
   doctrine@2.1.0:
     resolution: {integrity: sha512-35mSku4ZXK0vfCuHEDAwt55dg2jNajHZ1odvF+8SSr82EsZY4QmXfuWso8oEd8zRhVObSN18aM0CjSdoBX7zIw==}
     engines: {node: '>=0.10.0'}
+
+  doctrine@3.0.0:
+    resolution: {integrity: sha512-yS+Q5i3hBf7GBkd4KG8a7eBNNWNGLTaEwwYWUijIYM7zrlYDM0BFXHjjPWlWZ1Rg7UaddZeIDmi9jF3HmqiQ2w==}
+    engines: {node: '>=6.0.0'}
 
   dunder-proto@1.0.1:
     resolution: {integrity: sha512-KIN/nDJBQRcXw0MLVhZE9iQHmG68qAVIBg9CqmUYjmQIhgij9U5MFvrqkUL5FbtyyzZuOeOt0zdeRe4UY7ct+A==}
@@ -1171,9 +1151,9 @@
       '@typescript-eslint/eslint-plugin':
         optional: true
 
-  eslint-scope@8.4.0:
-    resolution: {integrity: sha512-sNXOfKCn74rt8RICKMvJS7XKV/Xk9kA7DyJr8mJik3S7Cwgy3qlkkmyS2uQB3jiJg6VNdZd/pDBJu0nvG2NlTg==}
-    engines: {node: ^18.18.0 || ^20.9.0 || >=21.1.0}
+  eslint-scope@7.2.2:
+    resolution: {integrity: sha512-dOt21O7lTMhDM+X9mB4GX+DZrZtCUJPL/wlcTqxyrx5IvO0IYtILdtrQGQp+8n5S0gwSVmOf9NQrjMOgfQZlIg==}
+    engines: {node: ^12.22.0 || ^14.17.0 || >=16.0.0}
 
   eslint-visitor-keys@3.4.3:
     resolution: {integrity: sha512-wpc+LXeiyiisxPlEkUzU6svyS1frIO3Mgxj1fdy7Pm8Ygzguax2N3Fa/D/ag1WqbOprdI+uY6wMUl8/a2G+iag==}
@@ -1183,19 +1163,19 @@
     resolution: {integrity: sha512-Uhdk5sfqcee/9H/rCOJikYz67o0a2Tw2hGRPOG2Y1R2dg7brRe1uG0yaNQDHu+TO/uQPF/5eCapvYSmHUjt7JQ==}
     engines: {node: ^18.18.0 || ^20.9.0 || >=21.1.0}
 
-  eslint@9.39.1:
-    resolution: {integrity: sha512-BhHmn2yNOFA9H9JmmIVKJmd288g9hrVRDkdoIgRCRuSySRUHH7r/DI6aAXW9T1WwUuY3DFgrcaqB+deURBLR5g==}
-    engines: {node: ^18.18.0 || ^20.9.0 || >=21.1.0}
+  eslint@8.57.1:
+    resolution: {integrity: sha512-ypowyDxpVSYpkXr9WPv2PAZCtNip1Mv5KTW0SCurXv/9iOpcrH9PaqUElksqEB6pChqHGDRCFTyrZlGhnLNGiA==}
+    engines: {node: ^12.22.0 || ^14.17.0 || >=16.0.0}
+    deprecated: This version is no longer supported. Please see https://eslint.org/version-support for other options.
     hasBin: true
-    peerDependencies:
-      jiti: '*'
-    peerDependenciesMeta:
-      jiti:
-        optional: true
 
   espree@10.4.0:
     resolution: {integrity: sha512-j6PAQ2uUr79PZhBjP5C5fhl8e39FmRnOjsD5lGnWrFU8i2G776tBK7+nP8KuQUTTyAZUwfQqXAgrVH5MbH9CYQ==}
     engines: {node: ^18.18.0 || ^20.9.0 || >=21.1.0}
+
+  espree@9.6.1:
+    resolution: {integrity: sha512-oruZaFkjorTpF32kDSI5/75ViwGeZginGGy2NoOSg3Q9bnwlnmDm4HLnkl0RE3n+njDXR037aY1+x58Z/zFdwQ==}
+    engines: {node: ^12.22.0 || ^14.17.0 || >=16.0.0}
 
   esquery@1.6.0:
     resolution: {integrity: sha512-ca9pw9fomFcKPvFLXhBKUK90ZvGibiGOvRJNbjljY7s7uq/5YO4BOzcYtJqExdx99rF6aAcnRxHmcUHcz6sQsg==}
@@ -1238,9 +1218,9 @@
       picomatch:
         optional: true
 
-  file-entry-cache@8.0.0:
-    resolution: {integrity: sha512-XXTUwCvisa5oacNGRP9SfNtYBNAMi+RPwBFmblZEF7N7swHYQS6/Zfk7SRwx4D5j3CH211YNRco1DEMNVfZCnQ==}
-    engines: {node: '>=16.0.0'}
+  file-entry-cache@6.0.1:
+    resolution: {integrity: sha512-7Gps/XWymbLk2QLYK4NzpMOrYjMhdIxXuIvy2QBsLE6ljuodKvdkWs/cpyJJ3CVIVpH0Oi1Hvg1ovbMzLdFBBg==}
+    engines: {node: ^10.12.0 || >=12.0.0}
 
   fill-range@7.1.1:
     resolution: {integrity: sha512-YsGpe3WHLK8ZYi4tWDg2Jy3ebRz2rXowDxnld4bkQB00cc/1Zw9AWnC0i9ztDJitivtQvaI9KaLyKrc+hBW0yg==}
@@ -1254,9 +1234,9 @@
     resolution: {integrity: sha512-78/PXT1wlLLDgTzDs7sjq9hzz0vXD+zn+7wypEe4fXQxCmdmqfGsEPQxmiCSQI3ajFV91bVSsvNtrJRiW6nGng==}
     engines: {node: '>=10'}
 
-  flat-cache@4.0.1:
-    resolution: {integrity: sha512-f7ccFPK3SXFHpx15UIGyRJ/FJQctuKZ0zVuN3frBo4HnK3cay9VEW0R6yPYFHC0AgqhukPzKjq22t5DmAyqGyw==}
-    engines: {node: '>=16'}
+  flat-cache@3.2.0:
+    resolution: {integrity: sha512-CYcENa+FtcUKLmhhqyctpclsq7QF38pKjZHsGNiSQF5r4FtoKDWabFDl3hzaEQMvT1LHEysw5twgLvpYYb4vbw==}
+    engines: {node: ^10.12.0 || >=12.0.0}
 
   flat@5.0.2:
     resolution: {integrity: sha512-b6suED+5/3rTpUBdG1gupIl8MPFCAMA0QXwmljLhvCUKcUvdE4gWky9zpuGCcXHOsz4J9wPGNWq6OKpmIzz3hQ==}
@@ -1318,6 +1298,10 @@
     resolution: {integrity: sha512-XxwI8EOhVQgWp6iDL+3b0r86f4d6AX6zSU55HfB4ydCEuXLXc5FcYeOu+nnGftS4TEju/11rt4KJPTMgbfmv4A==}
     engines: {node: '>=10.13.0'}
 
+  glob@7.2.3:
+    resolution: {integrity: sha512-nFR0zLpU2YCaRxwoCJvL6UvCH2JFyFVIvwTLsIf21AuHlMskA1hhTdk+LlYJtOlYt9v6dvszD2BGRqBL+iQK9Q==}
+    deprecated: Glob versions prior to v9 are no longer supported
+
   glob@8.1.0:
     resolution: {integrity: sha512-r8hpEjiQEYlF2QU0df3dS+nxxSIreXQS1qRhMJM0Q5NDdR386C7jb7Hwwod8Fgiuex+k0GFjgft18yvxm5XoCQ==}
     engines: {node: '>=12'}
@@ -1327,6 +1311,10 @@
     resolution: {integrity: sha512-e1LleDykUz2Iu+MTYdkSsuWX8lvAjAcs0Xef0lNIu0S2wOAzuTxCJtcd9S3cijlwYF18EsU3rzb8jPVobxDh9Q==}
     engines: {node: '>=16 || 14 >=14.17'}
 
+  globals@13.24.0:
+    resolution: {integrity: sha512-AhO5QUcj8llrbG09iWhPU2B204J1xnPeL8kQmVorSsy+Sjj1sk8gIyh6cUocGmH4L0UuhAJy+hJMRA4mgA4mFQ==}
+    engines: {node: '>=8'}
+
   globals@14.0.0:
     resolution: {integrity: sha512-oahGvuMGQlPw/ivIYBjVSrWAfWLBeku5tpPE2fOPLi+WHffIWbuh2tCjhyQhTBPMf5E9jDEH4FOmTYgYwbKwtQ==}
     engines: {node: '>=18'}
@@ -1499,6 +1487,10 @@
   is-number@7.0.0:
     resolution: {integrity: sha512-41Cifkg6e8TylSpdtTpeLVMqvSBEVzTttHvERD741+pnZ8ANv0004MRL43QKPDlK9cGvNp6NZWZUBlbGXYxxng==}
     engines: {node: '>=0.12.0'}
+
+  is-path-inside@3.0.3:
+    resolution: {integrity: sha512-Fd4gABb+ycGAmKou8eMftCupSir5lRxqf4aD/vd0cD2qc4HL07OjCeuHMr8Ro4CoMaeCKDB0/ECBOVWjTwUvPQ==}
+    engines: {node: '>=8'}
 
   is-plain-obj@2.1.0:
     resolution: {integrity: sha512-YWnfyRwxL/+SsrWYfOpUtz5b3YD+nyfkHvjbcanzk8zgyO4ASD67uVMRt8k5bM4lLMDnXfriRhOpemw+NfT1eA==}
@@ -1808,6 +1800,10 @@
     resolution: {integrity: sha512-ak9Qy5Q7jYb2Wwcey5Fpvg2KoAc/ZIhLSLOSBmRmygPsGwkVVt0fZa0qrtMz+m6tJTAHfZQ8FnmB4MG4LWy7/w==}
     engines: {node: '>=8'}
 
+  path-is-absolute@1.0.1:
+    resolution: {integrity: sha512-AVbw3UJ2e9bq64vSaS9Am0fje1Pa8pbGqTTsmXfaIiMpnr5DlDhfJOuLj9Sf95ZPVDAUerDfEk88MPmPe7UCQg==}
+    engines: {node: '>=0.10.0'}
+
   path-key@3.1.1:
     resolution: {integrity: sha512-ojmeN0qd+y0jszEtoY48r0Peq5dwMEkIlCOu6Q5f41lfkswXuKtYrhgoTpLnyIcHm24Uhqx+5Tqm2InSwLhE6Q==}
     engines: {node: '>=8'}
@@ -1922,6 +1918,11 @@
     resolution: {integrity: sha512-U9nH88a3fc/ekCF1l0/UP1IosiuIjyTh7hBvXVMHYgVcfGvt897Xguj2UOLDeI5BG2m7/uwyaLVT6fbtCwTyzw==}
     engines: {iojs: '>=1.0.0', node: '>=0.10.0'}
 
+  rimraf@3.0.2:
+    resolution: {integrity: sha512-JZkJMZkAGFFPP2YqXZXPbMlMBgsxzE8ILs4lMIX/2o0L9UBw9O/Y3o6wFw/i9YLapcUJWwqbi3kdxIPdC62TIA==}
+    deprecated: Rimraf versions prior to v4 are no longer supported
+    hasBin: true
+
   rimraf@4.4.1:
     resolution: {integrity: sha512-Gk8NlF062+T9CqNGn6h4tls3k6T1+/nXdOcSZVikNVtlRdYpA7wRJJMoXmuvOnLW844rPjdQ7JgXCYM6PPC/og==}
     engines: {node: '>=14'}
@@ -2089,6 +2090,9 @@
   supports-preserve-symlinks-flag@1.0.0:
     resolution: {integrity: sha512-ot0WnXS9fgdkgIcePe6RHNk1WA8+muPa6cSjeR3V8K27q9BB1rTE3R1p7Hv0z1ZyAc8s6Vvv8DIyWf681MAt0w==}
     engines: {node: '>= 0.4'}
+
+  text-table@0.2.0:
+    resolution: {integrity: sha512-N+8UisAXDGk8PFXP4HAzVR9nbfmVJ3zYLAWiTIoqC5v5isinhr+r5uaO8+7r3BMfuNIufIsA7RdpVgacC2cSpw==}
 
   tinyglobby@0.2.15:
     resolution: {integrity: sha512-j2Zq4NyQYG5XMST4cbs02Ak8iJUdxRM0XI5QyxXuZOzKOINmWurp3smXu3y5wDcJrptwpSjgXHzIQxR0omXljQ==}
@@ -2132,6 +2136,10 @@
   type-check@0.4.0:
     resolution: {integrity: sha512-XleUoc9uwGXqjWwXaUTZAmzMcFZ5858QA2vvx1Ur5xIcixXIP+8LnFDgRplU30us6teqdlskFfu+ae4K79Ooew==}
     engines: {node: '>= 0.8.0'}
+
+  type-fest@0.20.2:
+    resolution: {integrity: sha512-Ne+eE4r0/iWnpAxD852z3A+N0Bt5RN//NjJwRd2VFHEmrywxf5vsZlh4R6lixl6B+wz/8d+maTSAkN1FIkI3LQ==}
+    engines: {node: '>=10'}
 
   type-fest@0.6.0:
     resolution: {integrity: sha512-q+MB8nYR1KDLrgr4G5yemftpMC7/QLqVndBmEEdqzmNj5dcFOO4Oo8qlwZE3ULT3+Zim1F8Kq4cBnikNhlCMlg==}
@@ -2475,34 +2483,32 @@
   '@esbuild/win32-x64@0.27.0':
     optional: true
 
-  '@eslint-community/eslint-plugin-eslint-comments@4.5.0(eslint@9.39.1)':
+  '@eslint-community/eslint-plugin-eslint-comments@4.5.0(eslint@8.57.1)':
     dependencies:
       escape-string-regexp: 4.0.0
-      eslint: 9.39.1
+      eslint: 8.57.1
       ignore: 5.3.2
 
-  '@eslint-community/eslint-utils@4.9.0(eslint@9.39.1)':
-    dependencies:
-      eslint: 9.39.1
+  '@eslint-community/eslint-utils@4.9.0(eslint@8.57.1)':
+    dependencies:
+      eslint: 8.57.1
       eslint-visitor-keys: 3.4.3
 
   '@eslint-community/regexpp@4.12.1': {}
 
-  '@eslint/config-array@0.21.1':
-    dependencies:
-      '@eslint/object-schema': 2.1.7
-      debug: 4.4.1
+  '@eslint/eslintrc@2.1.4':
+    dependencies:
+      ajv: 6.12.6
+      debug: 4.4.3
+      espree: 9.6.1
+      globals: 13.24.0
+      ignore: 5.3.2
+      import-fresh: 3.3.0
+      js-yaml: 4.1.0
       minimatch: 3.1.2
+      strip-json-comments: 3.1.1
     transitivePeerDependencies:
       - supports-color
-
-  '@eslint/config-helpers@0.4.2':
-    dependencies:
-      '@eslint/core': 0.17.0
-
-  '@eslint/core@0.17.0':
-    dependencies:
-      '@types/json-schema': 7.0.15
 
   '@eslint/eslintrc@3.3.1':
     dependencies:
@@ -2518,21 +2524,16 @@
     transitivePeerDependencies:
       - supports-color
 
+  '@eslint/js@8.57.1': {}
+
   '@eslint/js@9.39.1': {}
 
-  '@eslint/object-schema@2.1.7': {}
-
-  '@eslint/plugin-kit@0.4.1':
-    dependencies:
-      '@eslint/core': 0.17.0
-      levn: 0.4.1
-
-  '@fluid-internal/eslint-plugin-fluid@0.4.1(eslint@9.39.1)(typescript@5.4.5)':
+  '@fluid-internal/eslint-plugin-fluid@0.4.1(eslint@8.57.1)(typescript@5.4.5)':
     dependencies:
       '@microsoft/tsdoc': 0.15.1
-      '@typescript-eslint/parser': 8.46.1(eslint@9.39.1)(typescript@5.4.5)
-      '@typescript-eslint/utils': 8.46.1(eslint@9.39.1)(typescript@5.4.5)
-      eslint: 9.39.1
+      '@typescript-eslint/parser': 8.46.1(eslint@8.57.1)(typescript@5.4.5)
+      '@typescript-eslint/utils': 8.46.1(eslint@8.57.1)(typescript@5.4.5)
+      eslint: 8.57.1
       ts-morph: 22.0.0
     transitivePeerDependencies:
       - supports-color
@@ -2540,16 +2541,17 @@
 
   '@fluidframework/build-common@2.0.3': {}
 
-  '@humanfs/core@0.19.1': {}
-
-  '@humanfs/node@0.16.7':
-    dependencies:
-      '@humanfs/core': 0.19.1
-      '@humanwhocodes/retry': 0.4.3
+  '@humanwhocodes/config-array@0.13.0':
+    dependencies:
+      '@humanwhocodes/object-schema': 2.0.3
+      debug: 4.4.3
+      minimatch: 3.1.2
+    transitivePeerDependencies:
+      - supports-color
 
   '@humanwhocodes/module-importer@1.0.1': {}
 
-  '@humanwhocodes/retry@0.4.3': {}
+  '@humanwhocodes/object-schema@2.0.3': {}
 
   '@isaacs/balanced-match@4.0.1': {}
 
@@ -2606,20 +2608,20 @@
 
   '@rushstack/eslint-patch@1.12.0': {}
 
-  '@rushstack/eslint-plugin-security@0.11.0(eslint@9.39.1)(typescript@5.4.5)':
+  '@rushstack/eslint-plugin-security@0.11.0(eslint@8.57.1)(typescript@5.4.5)':
     dependencies:
       '@rushstack/tree-pattern': 0.3.4
-      '@typescript-eslint/utils': 8.31.1(eslint@9.39.1)(typescript@5.4.5)
-      eslint: 9.39.1
+      '@typescript-eslint/utils': 8.31.1(eslint@8.57.1)(typescript@5.4.5)
+      eslint: 8.57.1
     transitivePeerDependencies:
       - supports-color
       - typescript
 
-  '@rushstack/eslint-plugin@0.22.1(eslint@9.39.1)(typescript@5.4.5)':
+  '@rushstack/eslint-plugin@0.22.1(eslint@8.57.1)(typescript@5.4.5)':
     dependencies:
       '@rushstack/tree-pattern': 0.3.4
-      '@typescript-eslint/utils': 8.46.1(eslint@9.39.1)(typescript@5.4.5)
-      eslint: 9.39.1
+      '@typescript-eslint/utils': 8.46.1(eslint@8.57.1)(typescript@5.4.5)
+      eslint: 8.57.1
     transitivePeerDependencies:
       - supports-color
       - typescript
@@ -2642,21 +2644,19 @@
 
   '@types/estree@1.0.8': {}
 
-  '@types/json-schema@7.0.15': {}
-
   '@types/normalize-package-data@2.4.1': {}
 
   '@types/sort-json@2.0.3': {}
 
-  '@typescript-eslint/eslint-plugin@8.18.2(@typescript-eslint/parser@8.18.2(eslint@9.39.1)(typescript@5.4.5))(eslint@9.39.1)(typescript@5.4.5)':
+  '@typescript-eslint/eslint-plugin@8.18.2(@typescript-eslint/parser@8.18.2(eslint@8.57.1)(typescript@5.4.5))(eslint@8.57.1)(typescript@5.4.5)':
     dependencies:
       '@eslint-community/regexpp': 4.12.1
-      '@typescript-eslint/parser': 8.18.2(eslint@9.39.1)(typescript@5.4.5)
+      '@typescript-eslint/parser': 8.18.2(eslint@8.57.1)(typescript@5.4.5)
       '@typescript-eslint/scope-manager': 8.18.2
-      '@typescript-eslint/type-utils': 8.18.2(eslint@9.39.1)(typescript@5.4.5)
-      '@typescript-eslint/utils': 8.18.2(eslint@9.39.1)(typescript@5.4.5)
+      '@typescript-eslint/type-utils': 8.18.2(eslint@8.57.1)(typescript@5.4.5)
+      '@typescript-eslint/utils': 8.18.2(eslint@8.57.1)(typescript@5.4.5)
       '@typescript-eslint/visitor-keys': 8.18.2
-      eslint: 9.39.1
+      eslint: 8.57.1
       graphemer: 1.4.0
       ignore: 5.3.2
       natural-compare: 1.4.0
@@ -2665,26 +2665,26 @@
     transitivePeerDependencies:
       - supports-color
 
-  '@typescript-eslint/parser@8.18.2(eslint@9.39.1)(typescript@5.4.5)':
+  '@typescript-eslint/parser@8.18.2(eslint@8.57.1)(typescript@5.4.5)':
     dependencies:
       '@typescript-eslint/scope-manager': 8.18.2
       '@typescript-eslint/types': 8.18.2
       '@typescript-eslint/typescript-estree': 8.18.2(typescript@5.4.5)
       '@typescript-eslint/visitor-keys': 8.18.2
       debug: 4.4.1
-      eslint: 9.39.1
+      eslint: 8.57.1
       typescript: 5.4.5
     transitivePeerDependencies:
       - supports-color
 
-  '@typescript-eslint/parser@8.46.1(eslint@9.39.1)(typescript@5.4.5)':
+  '@typescript-eslint/parser@8.46.1(eslint@8.57.1)(typescript@5.4.5)':
     dependencies:
       '@typescript-eslint/scope-manager': 8.46.1
       '@typescript-eslint/types': 8.46.1
       '@typescript-eslint/typescript-estree': 8.46.1(typescript@5.4.5)
       '@typescript-eslint/visitor-keys': 8.46.1
       debug: 4.4.3
-      eslint: 9.39.1
+      eslint: 8.57.1
       typescript: 5.4.5
     transitivePeerDependencies:
       - supports-color
@@ -2717,12 +2717,12 @@
     dependencies:
       typescript: 5.4.5
 
-  '@typescript-eslint/type-utils@8.18.2(eslint@9.39.1)(typescript@5.4.5)':
+  '@typescript-eslint/type-utils@8.18.2(eslint@8.57.1)(typescript@5.4.5)':
     dependencies:
       '@typescript-eslint/typescript-estree': 8.18.2(typescript@5.4.5)
-      '@typescript-eslint/utils': 8.18.2(eslint@9.39.1)(typescript@5.4.5)
+      '@typescript-eslint/utils': 8.18.2(eslint@8.57.1)(typescript@5.4.5)
       debug: 4.4.1
-      eslint: 9.39.1
+      eslint: 8.57.1
       ts-api-utils: 1.4.3(typescript@5.4.5)
       typescript: 5.4.5
     transitivePeerDependencies:
@@ -2778,35 +2778,35 @@
     transitivePeerDependencies:
       - supports-color
 
-  '@typescript-eslint/utils@8.18.2(eslint@9.39.1)(typescript@5.4.5)':
-    dependencies:
-      '@eslint-community/eslint-utils': 4.9.0(eslint@9.39.1)
+  '@typescript-eslint/utils@8.18.2(eslint@8.57.1)(typescript@5.4.5)':
+    dependencies:
+      '@eslint-community/eslint-utils': 4.9.0(eslint@8.57.1)
       '@typescript-eslint/scope-manager': 8.18.2
       '@typescript-eslint/types': 8.18.2
       '@typescript-eslint/typescript-estree': 8.18.2(typescript@5.4.5)
-      eslint: 9.39.1
+      eslint: 8.57.1
       typescript: 5.4.5
     transitivePeerDependencies:
       - supports-color
 
-  '@typescript-eslint/utils@8.31.1(eslint@9.39.1)(typescript@5.4.5)':
-    dependencies:
-      '@eslint-community/eslint-utils': 4.9.0(eslint@9.39.1)
+  '@typescript-eslint/utils@8.31.1(eslint@8.57.1)(typescript@5.4.5)':
+    dependencies:
+      '@eslint-community/eslint-utils': 4.9.0(eslint@8.57.1)
       '@typescript-eslint/scope-manager': 8.31.1
       '@typescript-eslint/types': 8.31.1
       '@typescript-eslint/typescript-estree': 8.31.1(typescript@5.4.5)
-      eslint: 9.39.1
+      eslint: 8.57.1
       typescript: 5.4.5
     transitivePeerDependencies:
       - supports-color
 
-  '@typescript-eslint/utils@8.46.1(eslint@9.39.1)(typescript@5.4.5)':
-    dependencies:
-      '@eslint-community/eslint-utils': 4.9.0(eslint@9.39.1)
+  '@typescript-eslint/utils@8.46.1(eslint@8.57.1)(typescript@5.4.5)':
+    dependencies:
+      '@eslint-community/eslint-utils': 4.9.0(eslint@8.57.1)
       '@typescript-eslint/scope-manager': 8.46.1
       '@typescript-eslint/types': 8.46.1
       '@typescript-eslint/typescript-estree': 8.46.1(typescript@5.4.5)
-      eslint: 9.39.1
+      eslint: 8.57.1
       typescript: 5.4.5
     transitivePeerDependencies:
       - supports-color
@@ -2825,6 +2825,8 @@
     dependencies:
       '@typescript-eslint/types': 8.46.1
       eslint-visitor-keys: 4.2.1
+
+  '@ungap/structured-clone@1.3.0': {}
 
   '@unrs/resolver-binding-android-arm-eabi@1.11.1':
     optional: true
@@ -3112,17 +3114,15 @@
       tree-kill: 1.2.2
       yargs: 17.7.2
 
-<<<<<<< HEAD
   convert-source-map@2.0.0: {}
 
   core-js-compat@3.46.0:
     dependencies:
       browserslist: 4.26.3
-=======
+
   cross-env@7.0.3:
     dependencies:
       cross-spawn: 7.0.6
->>>>>>> 004decff
 
   cross-spawn@7.0.6:
     dependencies:
@@ -3194,6 +3194,10 @@
   diff@5.0.0: {}
 
   doctrine@2.1.0:
+    dependencies:
+      esutils: 2.0.3
+
+  doctrine@3.0.0:
     dependencies:
       esutils: 2.0.3
 
@@ -3349,9 +3353,9 @@
 
   eslint-config-biome@2.1.3: {}
 
-  eslint-config-prettier@10.1.8(eslint@9.39.1):
-    dependencies:
-      eslint: 9.39.1
+  eslint-config-prettier@10.1.8(eslint@8.57.1):
+    dependencies:
+      eslint: 8.57.1
 
   eslint-import-context@0.1.9(unrs-resolver@1.11.1):
     dependencies:
@@ -3369,10 +3373,10 @@
       - supports-color
     optional: true
 
-  eslint-import-resolver-typescript@4.4.4(eslint-plugin-import-x@4.16.1(@typescript-eslint/utils@8.46.1(eslint@9.39.1)(typescript@5.4.5))(eslint-import-resolver-node@0.3.9)(eslint@9.39.1))(eslint@9.39.1):
+  eslint-import-resolver-typescript@4.4.4(eslint-plugin-import-x@4.16.1(@typescript-eslint/utils@8.46.1(eslint@8.57.1)(typescript@5.4.5))(eslint-import-resolver-node@0.3.9)(eslint@8.57.1))(eslint@8.57.1):
     dependencies:
       debug: 4.4.1
-      eslint: 9.39.1
+      eslint: 8.57.1
       eslint-import-context: 0.1.9(unrs-resolver@1.11.1)
       get-tsconfig: 4.10.1
       is-bun-module: 2.0.0
@@ -3380,16 +3384,16 @@
       tinyglobby: 0.2.15
       unrs-resolver: 1.11.1
     optionalDependencies:
-      eslint-plugin-import-x: 4.16.1(@typescript-eslint/utils@8.46.1(eslint@9.39.1)(typescript@5.4.5))(eslint-import-resolver-node@0.3.9)(eslint@9.39.1)
+      eslint-plugin-import-x: 4.16.1(@typescript-eslint/utils@8.46.1(eslint@8.57.1)(typescript@5.4.5))(eslint-import-resolver-node@0.3.9)(eslint@8.57.1)
     transitivePeerDependencies:
       - supports-color
 
-  eslint-plugin-import-x@4.16.1(@typescript-eslint/utils@8.46.1(eslint@9.39.1)(typescript@5.4.5))(eslint-import-resolver-node@0.3.9)(eslint@9.39.1):
+  eslint-plugin-import-x@4.16.1(@typescript-eslint/utils@8.46.1(eslint@8.57.1)(typescript@5.4.5))(eslint-import-resolver-node@0.3.9)(eslint@8.57.1):
     dependencies:
       '@typescript-eslint/types': 8.46.1
       comment-parser: 1.4.1
       debug: 4.4.1
-      eslint: 9.39.1
+      eslint: 8.57.1
       eslint-import-context: 0.1.9(unrs-resolver@1.11.1)
       is-glob: 4.0.3
       minimatch: 10.1.1
@@ -3397,12 +3401,12 @@
       stable-hash-x: 0.2.0
       unrs-resolver: 1.11.1
     optionalDependencies:
-      '@typescript-eslint/utils': 8.46.1(eslint@9.39.1)(typescript@5.4.5)
+      '@typescript-eslint/utils': 8.46.1(eslint@8.57.1)(typescript@5.4.5)
       eslint-import-resolver-node: 0.3.9
     transitivePeerDependencies:
       - supports-color
 
-  eslint-plugin-jsdoc@61.4.1(eslint@9.39.1):
+  eslint-plugin-jsdoc@61.4.1(eslint@8.57.1):
     dependencies:
       '@es-joy/jsdoccomment': 0.76.0
       '@es-joy/resolve.exports': 1.2.0
@@ -3410,7 +3414,7 @@
       comment-parser: 1.4.1
       debug: 4.4.3
       escape-string-regexp: 4.0.0
-      eslint: 9.39.1
+      eslint: 8.57.1
       espree: 10.4.0
       esquery: 1.6.0
       html-entities: 2.6.0
@@ -3422,23 +3426,23 @@
     transitivePeerDependencies:
       - supports-color
 
-  eslint-plugin-promise@7.2.1(eslint@9.39.1):
-    dependencies:
-      '@eslint-community/eslint-utils': 4.9.0(eslint@9.39.1)
-      eslint: 9.39.1
-
-  eslint-plugin-react-hooks@7.0.1(eslint@9.39.1):
+  eslint-plugin-promise@7.2.1(eslint@8.57.1):
+    dependencies:
+      '@eslint-community/eslint-utils': 4.9.0(eslint@8.57.1)
+      eslint: 8.57.1
+
+  eslint-plugin-react-hooks@7.0.1(eslint@8.57.1):
     dependencies:
       '@babel/core': 7.28.5
       '@babel/parser': 7.28.5
-      eslint: 9.39.1
+      eslint: 8.57.1
       hermes-parser: 0.25.1
       zod: 4.1.12
       zod-validation-error: 4.0.2(zod@4.1.12)
     transitivePeerDependencies:
       - supports-color
 
-  eslint-plugin-react@7.37.5(eslint@9.39.1):
+  eslint-plugin-react@7.37.5(eslint@8.57.1):
     dependencies:
       array-includes: 3.1.9
       array.prototype.findlast: 1.2.5
@@ -3446,7 +3450,7 @@
       array.prototype.tosorted: 1.1.4
       doctrine: 2.1.0
       es-iterator-helpers: 1.2.1
-      eslint: 9.39.1
+      eslint: 8.57.1
       estraverse: 5.3.0
       hasown: 2.0.2
       jsx-ast-utils: 3.3.5
@@ -3465,15 +3469,15 @@
       '@microsoft/tsdoc': 0.15.1
       '@microsoft/tsdoc-config': 0.17.1
 
-  eslint-plugin-unicorn@54.0.0(eslint@9.39.1):
+  eslint-plugin-unicorn@54.0.0(eslint@8.57.1):
     dependencies:
       '@babel/helper-validator-identifier': 7.27.1
-      '@eslint-community/eslint-utils': 4.9.0(eslint@9.39.1)
+      '@eslint-community/eslint-utils': 4.9.0(eslint@8.57.1)
       '@eslint/eslintrc': 3.3.1
       ci-info: 4.3.1
       clean-regexp: 1.0.0
       core-js-compat: 3.46.0
-      eslint: 9.39.1
+      eslint: 8.57.1
       esquery: 1.6.0
       indent-string: 4.0.0
       is-builtin-module: 3.2.1
@@ -3487,13 +3491,13 @@
     transitivePeerDependencies:
       - supports-color
 
-  eslint-plugin-unused-imports@4.3.0(@typescript-eslint/eslint-plugin@8.18.2(@typescript-eslint/parser@8.18.2(eslint@9.39.1)(typescript@5.4.5))(eslint@9.39.1)(typescript@5.4.5))(eslint@9.39.1):
-    dependencies:
-      eslint: 9.39.1
+  eslint-plugin-unused-imports@4.3.0(@typescript-eslint/eslint-plugin@8.18.2(@typescript-eslint/parser@8.18.2(eslint@8.57.1)(typescript@5.4.5))(eslint@8.57.1)(typescript@5.4.5))(eslint@8.57.1):
+    dependencies:
+      eslint: 8.57.1
     optionalDependencies:
-      '@typescript-eslint/eslint-plugin': 8.18.2(@typescript-eslint/parser@8.18.2(eslint@9.39.1)(typescript@5.4.5))(eslint@9.39.1)(typescript@5.4.5)
-
-  eslint-scope@8.4.0:
+      '@typescript-eslint/eslint-plugin': 8.18.2(@typescript-eslint/parser@8.18.2(eslint@8.57.1)(typescript@5.4.5))(eslint@8.57.1)(typescript@5.4.5)
+
+  eslint-scope@7.2.2:
     dependencies:
       esrecurse: 4.3.0
       estraverse: 5.3.0
@@ -3502,42 +3506,46 @@
 
   eslint-visitor-keys@4.2.1: {}
 
-  eslint@9.39.1:
-    dependencies:
-      '@eslint-community/eslint-utils': 4.9.0(eslint@9.39.1)
+  eslint@8.57.1:
+    dependencies:
+      '@eslint-community/eslint-utils': 4.9.0(eslint@8.57.1)
       '@eslint-community/regexpp': 4.12.1
-      '@eslint/config-array': 0.21.1
-      '@eslint/config-helpers': 0.4.2
-      '@eslint/core': 0.17.0
-      '@eslint/eslintrc': 3.3.1
-      '@eslint/js': 9.39.1
-      '@eslint/plugin-kit': 0.4.1
-      '@humanfs/node': 0.16.7
+      '@eslint/eslintrc': 2.1.4
+      '@eslint/js': 8.57.1
+      '@humanwhocodes/config-array': 0.13.0
       '@humanwhocodes/module-importer': 1.0.1
-      '@humanwhocodes/retry': 0.4.3
-      '@types/estree': 1.0.8
+      '@nodelib/fs.walk': 1.2.8
+      '@ungap/structured-clone': 1.3.0
       ajv: 6.12.6
       chalk: 4.1.2
       cross-spawn: 7.0.6
-      debug: 4.4.1
+      debug: 4.4.3
+      doctrine: 3.0.0
       escape-string-regexp: 4.0.0
-      eslint-scope: 8.4.0
-      eslint-visitor-keys: 4.2.1
-      espree: 10.4.0
+      eslint-scope: 7.2.2
+      eslint-visitor-keys: 3.4.3
+      espree: 9.6.1
       esquery: 1.6.0
       esutils: 2.0.3
       fast-deep-equal: 3.1.3
-      file-entry-cache: 8.0.0
+      file-entry-cache: 6.0.1
       find-up: 5.0.0
       glob-parent: 6.0.2
+      globals: 13.24.0
+      graphemer: 1.4.0
       ignore: 5.3.2
       imurmurhash: 0.1.4
       is-glob: 4.0.3
+      is-path-inside: 3.0.3
+      js-yaml: 4.1.0
       json-stable-stringify-without-jsonify: 1.0.1
+      levn: 0.4.1
       lodash.merge: 4.6.2
       minimatch: 3.1.2
       natural-compare: 1.4.0
       optionator: 0.9.3
+      strip-ansi: 6.0.1
+      text-table: 0.2.0
     transitivePeerDependencies:
       - supports-color
 
@@ -3546,6 +3554,12 @@
       acorn: 8.15.0
       acorn-jsx: 5.3.2(acorn@8.15.0)
       eslint-visitor-keys: 4.2.1
+
+  espree@9.6.1:
+    dependencies:
+      acorn: 8.15.0
+      acorn-jsx: 5.3.2(acorn@8.15.0)
+      eslint-visitor-keys: 3.4.3
 
   esquery@1.6.0:
     dependencies:
@@ -3581,9 +3595,9 @@
     optionalDependencies:
       picomatch: 4.0.3
 
-  file-entry-cache@8.0.0:
-    dependencies:
-      flat-cache: 4.0.1
+  file-entry-cache@6.0.1:
+    dependencies:
+      flat-cache: 3.2.0
 
   fill-range@7.1.1:
     dependencies:
@@ -3599,10 +3613,11 @@
       locate-path: 6.0.0
       path-exists: 4.0.0
 
-  flat-cache@4.0.1:
+  flat-cache@3.2.0:
     dependencies:
       flatted: 3.2.9
       keyv: 4.5.4
+      rimraf: 3.0.2
 
   flat@5.0.2: {}
 
@@ -3670,6 +3685,15 @@
     dependencies:
       is-glob: 4.0.3
 
+  glob@7.2.3:
+    dependencies:
+      fs.realpath: 1.0.0
+      inflight: 1.0.6
+      inherits: 2.0.4
+      minimatch: 3.1.2
+      once: 1.4.0
+      path-is-absolute: 1.0.1
+
   glob@8.1.0:
     dependencies:
       fs.realpath: 1.0.0
@@ -3685,6 +3709,10 @@
       minipass: 4.2.8
       path-scurry: 1.11.1
 
+  globals@13.24.0:
+    dependencies:
+      type-fest: 0.20.2
+
   globals@14.0.0: {}
 
   globalthis@1.0.4:
@@ -3836,6 +3864,8 @@
       has-tostringtag: 1.0.2
 
   is-number@7.0.0: {}
+
+  is-path-inside@3.0.3: {}
 
   is-plain-obj@2.1.0: {}
 
@@ -4149,6 +4179,8 @@
 
   path-exists@4.0.0: {}
 
+  path-is-absolute@1.0.1: {}
+
   path-key@3.1.1: {}
 
   path-parse@1.0.7: {}
@@ -4254,6 +4286,10 @@
       supports-preserve-symlinks-flag: 1.0.0
 
   reusify@1.0.4: {}
+
+  rimraf@3.0.2:
+    dependencies:
+      glob: 7.2.3
 
   rimraf@4.4.1:
     dependencies:
@@ -4466,6 +4502,8 @@
 
   supports-preserve-symlinks-flag@1.0.0: {}
 
+  text-table@0.2.0: {}
+
   tinyglobby@0.2.15:
     dependencies:
       fdir: 6.5.0(picomatch@4.0.3)
@@ -4507,6 +4545,8 @@
   type-check@0.4.0:
     dependencies:
       prelude-ls: 1.2.1
+
+  type-fest@0.20.2: {}
 
   type-fest@0.6.0: {}
 
