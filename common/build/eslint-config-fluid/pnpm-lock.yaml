lockfileVersion: '9.0'

settings:
  autoInstallPeers: true
  excludeLinksFromLockfile: false

overrides:
  mocha>serialize-javascript@6.0.0: ^6.0.2

importers:

  .:
    dependencies:
      '@eslint-community/eslint-plugin-eslint-comments':
        specifier: ~4.5.0
        version: 4.5.0(eslint@8.57.1)
      '@fluid-internal/eslint-plugin-fluid':
        specifier: ^0.3.1
        version: 0.3.1(eslint@8.57.1)(typescript@5.4.5)
      '@typescript-eslint/eslint-plugin':
        specifier: ~8.18.2
        version: 8.18.2(@typescript-eslint/parser@8.18.2(eslint@8.57.1)(typescript@5.4.5))(eslint@8.57.1)(typescript@5.4.5)
      '@typescript-eslint/parser':
        specifier: ~8.18.2
        version: 8.18.2(eslint@8.57.1)(typescript@5.4.5)
      eslint-config-biome:
        specifier: ~2.1.3
        version: 2.1.3
      eslint-config-prettier:
        specifier: ~10.1.8
        version: 10.1.8(eslint@8.57.1)
      eslint-import-resolver-typescript:
        specifier: ~4.4.4
        version: 4.4.4(eslint-plugin-import-x@4.16.1(@typescript-eslint/utils@8.31.1(eslint@8.57.1)(typescript@5.4.5))(eslint-import-resolver-node@0.3.9)(eslint@8.57.1))(eslint@8.57.1)
<<<<<<< HEAD
=======
      eslint-plugin-eslint-comments:
        specifier: ~3.2.0
        version: 3.2.0(eslint@8.57.1)
>>>>>>> 183018b5
      eslint-plugin-import-x:
        specifier: ~4.16.1
        version: 4.16.1(@typescript-eslint/utils@8.31.1(eslint@8.57.1)(typescript@5.4.5))(eslint-import-resolver-node@0.3.9)(eslint@8.57.1)
      eslint-plugin-jsdoc:
        specifier: ~55.0.5
        version: 55.0.5(eslint@8.57.1)
      eslint-plugin-promise:
        specifier: ~7.2.1
        version: 7.2.1(eslint@8.57.1)
      eslint-plugin-react:
        specifier: ~7.37.5
        version: 7.37.5(eslint@8.57.1)
      eslint-plugin-react-hooks:
        specifier: ~5.2.0
        version: 5.2.0(eslint@8.57.1)
      eslint-plugin-tsdoc:
        specifier: ~0.4.0
        version: 0.4.0
      eslint-plugin-unicorn:
        specifier: ~54.0.0
        version: 54.0.0(eslint@8.57.1)
      eslint-plugin-unused-imports:
        specifier: ~4.2.0
        version: 4.2.0(@typescript-eslint/eslint-plugin@8.18.2(@typescript-eslint/parser@8.18.2(eslint@8.57.1)(typescript@5.4.5))(eslint@8.57.1)(typescript@5.4.5))(eslint@8.57.1)
    devDependencies:
      '@fluid-tools/markdown-magic':
        specifier: file:../../../tools/markdown-magic
        version: file:../../../tools/markdown-magic(@types/node@20.10.3)(markdown-magic@2.6.1)
      '@fluidframework/build-common':
        specifier: ^2.0.3
        version: 2.0.3
      concurrently:
        specifier: ^9.2.1
        version: 9.2.1
      eslint:
        specifier: ~8.57.0
        version: 8.57.1
      mocha-multi-reporters:
        specifier: ^1.5.1
        version: 1.5.1(mocha@10.4.0)
      prettier:
        specifier: ~3.6.2
        version: 3.6.2
      sort-json:
        specifier: ^2.0.1
        version: 2.0.1
      typescript:
        specifier: ~5.4.5
        version: 5.4.5

packages:

  '@aashutoshrathi/word-wrap@1.2.6':
    resolution: {integrity: sha512-1Yjs2SvM8TflER/OD3cOjhWWOZb58A2t7wpE2S9XfBYTiIl+XFhQG2bjy4Pu1I+EAlCNUzRDYDdFwFYUKvXcIA==}
    engines: {node: '>=0.10.0'}

  '@babel/code-frame@7.22.13':
    resolution: {integrity: sha512-XktuhWlJ5g+3TJXc5upd9Ks1HutSArik6jf2eAjYFyIOf4ej3RN+184cZbzDvbPnuTJIUhPKKJE3cIsYTiAT3w==}
    engines: {node: '>=6.9.0'}

  '@babel/helper-validator-identifier@7.27.1':
    resolution: {integrity: sha512-D2hP9eA+Sqx1kBZgzxZh0y1trbuU+JoDkiEwqhQ36nodYqJwyEIhPSdMNd7lOm/4io72luTPWH20Yda0xOuUow==}
    engines: {node: '>=6.9.0'}

  '@babel/highlight@7.22.20':
    resolution: {integrity: sha512-dkdMCN3py0+ksCgYmGG8jKeGA/8Tk+gJwSYYlFGxG5lmhfKNoAy004YpLxpS1W2J8m/EK2Ew+yOs9pVRwO89mg==}
    engines: {node: '>=6.9.0'}

  '@emnapi/core@1.5.0':
    resolution: {integrity: sha512-sbP8GzB1WDzacS8fgNPpHlp6C9VZe+SJP3F90W9rLemaQj2PzIuTEl1qDOYQf58YIpyjViI24y9aPWCjEzY2cg==}

  '@emnapi/runtime@1.5.0':
    resolution: {integrity: sha512-97/BJ3iXHww3djw6hYIfErCZFee7qCtrneuLa20UXFCOTCfBM2cvQHjWJ2EG0s0MtdNwInarqCTz35i4wWXHsQ==}

  '@emnapi/wasi-threads@1.1.0':
    resolution: {integrity: sha512-WI0DdZ8xFSbgMjR1sFsKABJ/C5OnRrjT06JXbZKexJGrDuPTzZdDYfFlsgcCXCyf+suG5QU2e/y1Wo2V/OapLQ==}

  '@es-joy/jsdoccomment@0.56.0':
    resolution: {integrity: sha512-c6EW+aA1w2rjqOMjbL93nZlwxp6c1Ln06vTYs5FjRRhmJXK8V/OrSXdT+pUr4aRYgjCgu8/OkiZr0tzeVrRSbw==}
    engines: {node: '>=20.11.0'}

  '@eslint-community/eslint-plugin-eslint-comments@4.5.0':
    resolution: {integrity: sha512-MAhuTKlr4y/CE3WYX26raZjy+I/kS2PLKSzvfmDCGrBLTFHOYwqROZdr4XwPgXwX3K9rjzMr4pSmUWGnzsUyMg==}
    engines: {node: ^12.22.0 || ^14.17.0 || >=16.0.0}
    peerDependencies:
      eslint: ^6.0.0 || ^7.0.0 || ^8.0.0 || ^9.0.0

  '@eslint-community/eslint-utils@4.4.0':
    resolution: {integrity: sha512-1/sA4dwrzBAyeUoQ6oxahHKmrZvsnLCg4RfxW3ZFGGmQkSNQPFNLV9CUEFQP1x9EYXHTo5p6xdhZM1Ne9p/AfA==}
    engines: {node: ^12.22.0 || ^14.17.0 || >=16.0.0}
    peerDependencies:
      eslint: ^6.0.0 || ^7.0.0 || >=8.0.0

  '@eslint-community/regexpp@4.12.1':
    resolution: {integrity: sha512-CCZCDJuduB9OUkFkY2IgppNZMi2lBQgD2qzwXkEia16cge2pijY/aXi96CJMquDMn3nJdlPV1A5KrJEXwfLNzQ==}
    engines: {node: ^12.0.0 || ^14.0.0 || >=16.0.0}

  '@eslint/eslintrc@2.1.4':
    resolution: {integrity: sha512-269Z39MS6wVJtsoUl10L60WdkhJVdPG24Q4eZTH3nnF6lpvSShEK3wQjDX9JRWAUPvPh7COouPpU9IrqaZFvtQ==}
    engines: {node: ^12.22.0 || ^14.17.0 || >=16.0.0}

  '@eslint/eslintrc@3.3.1':
    resolution: {integrity: sha512-gtF186CXhIl1p4pJNGZw8Yc6RlshoePRvE0X91oPGb3vZ8pM3qOS9W9NGPat9LziaBV7XrJWGylNQXkGcnM3IQ==}
    engines: {node: ^18.18.0 || ^20.9.0 || >=21.1.0}

  '@eslint/js@8.57.1':
    resolution: {integrity: sha512-d9zaMRSTIKDLhctzH12MtXvJKSSUhaHcjV+2Z+GK+EEY7XKpP5yR4x+N3TAcHTcu963nIr+TMcCb4DBCYX1z6Q==}
    engines: {node: ^12.22.0 || ^14.17.0 || >=16.0.0}

  '@fluid-internal/eslint-plugin-fluid@0.3.1':
    resolution: {integrity: sha512-7ifjbVEJcSEqTinmhg9LgrkVeh/JQdWa5FzvmWRgD9vgFjxPBpNw0/zBFpyDr1rUd6dnT853oO8y/hnmyH1rtw==}

  '@fluid-tools/markdown-magic@file:../../../tools/markdown-magic':
    resolution: {directory: ../../../tools/markdown-magic, type: directory}
    hasBin: true

  '@fluidframework/build-common@2.0.3':
    resolution: {integrity: sha512-1LU/2uyCeMxf63z5rhFOFEBvFyBogZ7ZXwzXLxyBhSgq/fGiq8PLjBW7uX++r0LcVCdaWyopf7w060eJpANYdg==}
    hasBin: true

  '@humanwhocodes/config-array@0.13.0':
    resolution: {integrity: sha512-DZLEEqFWQFiyK6h5YIeynKx7JlvCYWL0cImfSRXZ9l4Sg2efkFGTuFf6vzXjK1cq6IYkU+Eg/JizXw+TD2vRNw==}
    engines: {node: '>=10.10.0'}
    deprecated: Use @eslint/config-array instead

  '@humanwhocodes/module-importer@1.0.1':
    resolution: {integrity: sha512-bxveV4V8v5Yb4ncFTT3rPSgZBOpCkjfK0y4oVVVJwIuDVBRMDXrPyXRL988i5ap9m9bnyEEjWfm5WkBmtffLfA==}
    engines: {node: '>=12.22'}

  '@humanwhocodes/object-schema@2.0.3':
    resolution: {integrity: sha512-93zYdMES/c1D69yZiKDBj0V24vqNzB/koF26KPaagAfd3P/4gUlh3Dys5ogAK+Exi9QyzlD8x/08Zt7wIKcDcA==}
    deprecated: Use @eslint/object-schema instead

  '@microsoft/tsdoc-config@0.17.1':
    resolution: {integrity: sha512-UtjIFe0C6oYgTnad4q1QP4qXwLhe6tIpNTRStJ2RZEPIkqQPREAwE5spzVxsdn9UaEMUqhh0AqSx3X4nWAKXWw==}

  '@microsoft/tsdoc@0.15.1':
    resolution: {integrity: sha512-4aErSrCR/On/e5G2hDP0wjooqDdauzEbIq8hIkIe5pXV0rtWJZvdCEKL0ykZxex+IxIwBp0eGeV48hQN07dXtw==}

  '@napi-rs/wasm-runtime@0.2.12':
    resolution: {integrity: sha512-ZVWUcfwY4E/yPitQJl481FjFo3K22D6qF0DuFH6Y/nbnE11GY5uguDxZMGXPQ8WQ0128MXQD7TnfHyK4oWoIJQ==}

  '@nodelib/fs.scandir@2.1.5':
    resolution: {integrity: sha512-vq24Bq3ym5HEQm2NKCr3yXDwjc7vTsEThRDnkp2DK9p1uqLR+DHurm/NOTo0KG7HYHU7eppKZj3MyqYuMBf62g==}
    engines: {node: '>= 8'}

  '@nodelib/fs.stat@2.0.5':
    resolution: {integrity: sha512-RkhPPp2zrqDAQA/2jNhnztcPAlv64XdhIp7a7454A5ovI7Bukxgt7MX7udwAu3zg1DcpPU0rz3VV1SeaqvY4+A==}
    engines: {node: '>= 8'}

  '@nodelib/fs.walk@1.2.8':
    resolution: {integrity: sha512-oGB+UxlgWcgQkgwo8GcEGwemoTFt3FIO9ababBmaGwXIoBKZ+GTy0pP185beGg7Llih/NSHSV2XAs1lnznocSg==}
    engines: {node: '>= 8'}

  '@rushstack/node-core-library@3.61.0':
    resolution: {integrity: sha512-tdOjdErme+/YOu4gPed3sFS72GhtWCgNV9oDsHDnoLY5oDfwjKUc9Z+JOZZ37uAxcm/OCahDHfuu2ugqrfWAVQ==}
    peerDependencies:
      '@types/node': '*'
    peerDependenciesMeta:
      '@types/node':
        optional: true

  '@technote-space/anchor-markdown-header@1.1.42':
    resolution: {integrity: sha512-iJ5qu1EO3kZDthq9zbMQ9ufB4jd0XwhHJ+4RNpTUEVTIZFitCV++IUfH1YCACGasct41pQRxGmWQNoaRZmn7EQ==}

  '@technote-space/doctoc@2.4.7':
    resolution: {integrity: sha512-F4oyUpf2e29p3tNH0oTW0a3eOgd3wek2vz1urNalSKCFY8U0hzkFqwU+89rmXGLzzz8WMcLtEXb90CCgqnDQqQ==}

  '@technote-space/doctoc@2.6.4':
    resolution: {integrity: sha512-gm6It+7hCuVSFMl9kP9NYX5TTqc6GRcb9HXm0/YhKnou1E0pyocG+6IR/1GNOu/yCkRnD9bRlp5BYw8puvf2kA==}

  '@textlint/ast-node-types@12.6.1':
    resolution: {integrity: sha512-uzlJ+ZsCAyJm+lBi7j0UeBbj+Oy6w/VWoGJ3iHRHE5eZ8Z4iK66mq+PG/spupmbllLtz77OJbY89BYqgFyjXmA==}

  '@textlint/ast-node-types@13.4.1':
    resolution: {integrity: sha512-qrZyhCh8Ekk6nwArx3BROybm9BnX6vF7VcZbijetV/OM3yfS4rTYhoMWISmhVEP2H2re0CtWEyMl/XF+WdvVLQ==}

  '@textlint/markdown-to-ast@12.6.1':
    resolution: {integrity: sha512-T0HO+VrU9VbLRiEx/kH4+gwGMHNMIGkp0Pok+p0I33saOOLyhfGvwOKQgvt2qkxzQEV2L5MtGB8EnW4r5d3CqQ==}

  '@textlint/markdown-to-ast@13.4.1':
    resolution: {integrity: sha512-jUa5bTNmxjEgfCXW4xfn7eSJqzUXyNKiIDWLKtI4MUKRNhT3adEaa/NuQl0Mii3Hu3HraZR7hYhRHLh+eeM43w==}

  '@ts-morph/common@0.23.0':
    resolution: {integrity: sha512-m7Lllj9n/S6sOkCkRftpM7L24uvmfXQFedlW/4hENcuJH1HHm9u5EgxZb9uVjQSCGrbBWBkOGgcTxNg36r6ywA==}

  '@tybys/wasm-util@0.10.0':
    resolution: {integrity: sha512-VyyPYFlOMNylG45GoAe0xDoLwWuowvf92F9kySqzYh8vmYm7D2u4iUJKa1tOUpS70Ku13ASrOkS4ScXFsTaCNQ==}

  '@tylerbu/markdown-magic@2.4.0-tylerbu-1':
    resolution: {integrity: sha512-p8nG2uH2+tQMGtT2Tam4gdJuJwuOdJdSA73LlNmRG+8dcxSNXkiwADyd/to6gY/oZOuNB5sJahBho5fLmxLI3Q==}
    hasBin: true

  '@types/concat-stream@1.6.1':
    resolution: {integrity: sha512-eHE4cQPoj6ngxBZMvVf6Hw7Mh4jMW4U9lpGmS5GBPB9RYxlFg+CHaVN7ErNY4W9XfLIEn20b4VDYaIrbq0q4uA==}

  '@types/estree@1.0.8':
    resolution: {integrity: sha512-dWHzHa2WqEXI/O1E9OjrocMTKJl2mSrEolh1Iomrv6U+JuNwaHXsXx9bLu5gG7BUWFIN0skIQJQ/L1rIex4X6w==}

  '@types/form-data@0.0.33':
    resolution: {integrity: sha512-8BSvG1kGm83cyJITQMZSulnl6QV8jqAGreJsc5tPu1Jq0vTSOiY/k24Wx82JRpWwZSqrala6sd5rWi6aNXvqcw==}

  '@types/glob@7.2.0':
    resolution: {integrity: sha512-ZUxbzKl0IfJILTS6t7ip5fQQM/J3TJYubDm3nMbgubNNYS62eXeUpoLUC8/7fJNiFYHTrGPQn7hspDUzIHX3UA==}

  '@types/mdast@3.0.15':
    resolution: {integrity: sha512-LnwD+mUEfxWMa1QpDraczIn6k0Ee3SMicuYSSzS6ZYl2gKS09EClnJYGd8Du6rfc5r/GZEk5o1mRb8TaTj03sQ==}

  '@types/minimatch@5.1.2':
    resolution: {integrity: sha512-K0VQKziLUWkVKiRVrx4a40iPaxTUefQmjtkQofBkYRcoaaL/8rhwDWww9qWbrgicNOgnpIsMxyNIUM4+n6dUIA==}

  '@types/node@10.17.60':
    resolution: {integrity: sha512-F0KIgDJfy2nA3zMLmWGKxcH2ZVEtCZXHHdOQs2gSaQ27+lNeEfGxzkIw90aXswATX7AZ33tahPbzy6KAfUreVw==}

  '@types/node@20.10.3':
    resolution: {integrity: sha512-XJavIpZqiXID5Yxnxv3RUDKTN5b81ddNC3ecsA0SoFXz/QU8OGBwZGMomiq0zw+uuqbL/krztv/DINAQ/EV4gg==}

  '@types/node@8.10.66':
    resolution: {integrity: sha512-tktOkFUA4kXx2hhhrB8bIFb5TbwzS4uOhKEmwiD+NoiL0qtP2OQ9mFldbgD4dV1djrlBYP6eBuQZiWjuHUpqFw==}

  '@types/normalize-package-data@2.4.1':
    resolution: {integrity: sha512-Gj7cI7z+98M282Tqmp2K5EIsoouUEzbBJhQQzDE3jSIRk6r9gsz0oUokqIUR4u1R3dMHo0pDHM7sNOHyhulypw==}

  '@types/qs@6.9.10':
    resolution: {integrity: sha512-3Gnx08Ns1sEoCrWssEgTSJs/rsT2vhGP+Ja9cnnk9k4ALxinORlQneLXFeFKOTJMOeZUFD1s7w+w2AphTpvzZw==}

  '@types/unist@2.0.10':
    resolution: {integrity: sha512-IfYcSBWE3hLpBg8+X2SEa8LVkJdJEkT2Ese2aaLs3ptGdVtABxndrMaxuFlQ1qdFf9Q5rDvDpxI3WwgvKFAsQA==}

  '@typescript-eslint/eslint-plugin@8.18.2':
    resolution: {integrity: sha512-adig4SzPLjeQ0Tm+jvsozSGiCliI2ajeURDGHjZ2llnA+A67HihCQ+a3amtPhUakd1GlwHxSRvzOZktbEvhPPg==}
    engines: {node: ^18.18.0 || ^20.9.0 || >=21.1.0}
    peerDependencies:
      '@typescript-eslint/parser': ^8.0.0 || ^8.0.0-alpha.0
      eslint: ^8.57.0 || ^9.0.0
      typescript: '>=4.8.4 <5.8.0'

  '@typescript-eslint/parser@7.18.0':
    resolution: {integrity: sha512-4Z+L8I2OqhZV8qA132M4wNL30ypZGYOQVBfMgxDH/K5UX0PNqTu1c6za9ST5r9+tavvHiTWmBnKzpCJ/GlVFtg==}
    engines: {node: ^18.18.0 || >=20.0.0}
    peerDependencies:
      eslint: ^8.56.0
      typescript: '*'
    peerDependenciesMeta:
      typescript:
        optional: true

  '@typescript-eslint/parser@8.18.2':
    resolution: {integrity: sha512-y7tcq4StgxQD4mDr9+Jb26dZ+HTZ/SkfqpXSiqeUXZHxOUyjWDKsmwKhJ0/tApR08DgOhrFAoAhyB80/p3ViuA==}
    engines: {node: ^18.18.0 || ^20.9.0 || >=21.1.0}
    peerDependencies:
      eslint: ^8.57.0 || ^9.0.0
      typescript: '>=4.8.4 <5.8.0'

  '@typescript-eslint/scope-manager@7.18.0':
    resolution: {integrity: sha512-jjhdIE/FPF2B7Z1uzc6i3oWKbGcHb87Qw7AWj6jmEqNOfDFbJWtjt/XfwCpvNkpGWlcJaog5vTR+VV8+w9JflA==}
    engines: {node: ^18.18.0 || >=20.0.0}

  '@typescript-eslint/scope-manager@8.18.2':
    resolution: {integrity: sha512-YJFSfbd0CJjy14r/EvWapYgV4R5CHzptssoag2M7y3Ra7XNta6GPAJPPP5KGB9j14viYXyrzRO5GkX7CRfo8/g==}
    engines: {node: ^18.18.0 || ^20.9.0 || >=21.1.0}

  '@typescript-eslint/scope-manager@8.31.1':
    resolution: {integrity: sha512-BMNLOElPxrtNQMIsFHE+3P0Yf1z0dJqV9zLdDxN/xLlWMlXK/ApEsVEKzpizg9oal8bAT5Sc7+ocal7AC1HCVw==}
    engines: {node: ^18.18.0 || ^20.9.0 || >=21.1.0}

  '@typescript-eslint/type-utils@8.18.2':
    resolution: {integrity: sha512-AB/Wr1Lz31bzHfGm/jgbFR0VB0SML/hd2P1yxzKDM48YmP7vbyJNHRExUE/wZsQj2wUCvbWH8poNHFuxLqCTnA==}
    engines: {node: ^18.18.0 || ^20.9.0 || >=21.1.0}
    peerDependencies:
      eslint: ^8.57.0 || ^9.0.0
      typescript: '>=4.8.4 <5.8.0'

  '@typescript-eslint/types@7.18.0':
    resolution: {integrity: sha512-iZqi+Ds1y4EDYUtlOOC+aUmxnE9xS/yCigkjA7XpTKV6nCBd3Hp/PRGGmdwnfkV2ThMyYldP1wRpm/id99spTQ==}
    engines: {node: ^18.18.0 || >=20.0.0}

  '@typescript-eslint/types@8.18.2':
    resolution: {integrity: sha512-Z/zblEPp8cIvmEn6+tPDIHUbRu/0z5lqZ+NvolL5SvXWT5rQy7+Nch83M0++XzO0XrWRFWECgOAyE8bsJTl1GQ==}
    engines: {node: ^18.18.0 || ^20.9.0 || >=21.1.0}

  '@typescript-eslint/types@8.31.1':
    resolution: {integrity: sha512-SfepaEFUDQYRoA70DD9GtytljBePSj17qPxFHA/h3eg6lPTqGJ5mWOtbXCk1YrVU1cTJRd14nhaXWFu0l2troQ==}
    engines: {node: ^18.18.0 || ^20.9.0 || >=21.1.0}

  '@typescript-eslint/types@8.42.0':
    resolution: {integrity: sha512-LdtAWMiFmbRLNP7JNeY0SqEtJvGMYSzfiWBSmx+VSZ1CH+1zyl8Mmw1TT39OrtsRvIYShjJWzTDMPWZJCpwBlw==}
    engines: {node: ^18.18.0 || ^20.9.0 || >=21.1.0}

  '@typescript-eslint/typescript-estree@7.18.0':
    resolution: {integrity: sha512-aP1v/BSPnnyhMHts8cf1qQ6Q1IFwwRvAQGRvBFkWlo3/lH29OXA3Pts+c10nxRxIBrDnoMqzhgdwVe5f2D6OzA==}
    engines: {node: ^18.18.0 || >=20.0.0}
    peerDependencies:
      typescript: '*'
    peerDependenciesMeta:
      typescript:
        optional: true

  '@typescript-eslint/typescript-estree@8.18.2':
    resolution: {integrity: sha512-WXAVt595HjpmlfH4crSdM/1bcsqh+1weFRWIa9XMTx/XHZ9TCKMcr725tLYqWOgzKdeDrqVHxFotrvWcEsk2Tg==}
    engines: {node: ^18.18.0 || ^20.9.0 || >=21.1.0}
    peerDependencies:
      typescript: '>=4.8.4 <5.8.0'

  '@typescript-eslint/typescript-estree@8.31.1':
    resolution: {integrity: sha512-kaA0ueLe2v7KunYOyWYtlf/QhhZb7+qh4Yw6Ni5kgukMIG+iP773tjgBiLWIXYumWCwEq3nLW+TUywEp8uEeag==}
    engines: {node: ^18.18.0 || ^20.9.0 || >=21.1.0}
    peerDependencies:
      typescript: '>=4.8.4 <5.9.0'

  '@typescript-eslint/utils@8.18.2':
    resolution: {integrity: sha512-Cr4A0H7DtVIPkauj4sTSXVl+VBWewE9/o40KcF3TV9aqDEOWoXF3/+oRXNby3DYzZeCATvbdksYsGZzplwnK/Q==}
    engines: {node: ^18.18.0 || ^20.9.0 || >=21.1.0}
    peerDependencies:
      eslint: ^8.57.0 || ^9.0.0
      typescript: '>=4.8.4 <5.8.0'

  '@typescript-eslint/utils@8.31.1':
    resolution: {integrity: sha512-2DSI4SNfF5T4oRveQ4nUrSjUqjMND0nLq9rEkz0gfGr3tg0S5KB6DhwR+WZPCjzkZl3cH+4x2ce3EsL50FubjQ==}
    engines: {node: ^18.18.0 || ^20.9.0 || >=21.1.0}
    peerDependencies:
      eslint: ^8.57.0 || ^9.0.0
      typescript: '>=4.8.4 <5.9.0'

  '@typescript-eslint/visitor-keys@7.18.0':
    resolution: {integrity: sha512-cDF0/Gf81QpY3xYyJKDV14Zwdmid5+uuENhjH2EqFaF0ni+yAyq/LzMaIJdhNJXZI7uLzwIlA+V7oWoyn6Curg==}
    engines: {node: ^18.18.0 || >=20.0.0}

  '@typescript-eslint/visitor-keys@8.18.2':
    resolution: {integrity: sha512-zORcwn4C3trOWiCqFQP1x6G3xTRyZ1LYydnj51cRnJ6hxBlr/cKPckk+PKPUw/fXmvfKTcw7bwY3w9izgx5jZw==}
    engines: {node: ^18.18.0 || ^20.9.0 || >=21.1.0}

  '@typescript-eslint/visitor-keys@8.31.1':
    resolution: {integrity: sha512-I+/rgqOVBn6f0o7NDTmAPWWC6NuqhV174lfYvAm9fUaWeiefLdux9/YI3/nLugEn9L8fcSi0XmpKi/r5u0nmpw==}
    engines: {node: ^18.18.0 || ^20.9.0 || >=21.1.0}

  '@ungap/structured-clone@1.3.0':
    resolution: {integrity: sha512-WmoN8qaIAo7WTYWbAZuG8PYEhn5fkz7dZrqTBZ7dtt//lL2Gwms1IcnQ5yHqjDfX8Ft5j4YzDM23f87zBfDe9g==}

  '@unrs/resolver-binding-android-arm-eabi@1.11.1':
    resolution: {integrity: sha512-ppLRUgHVaGRWUx0R0Ut06Mjo9gBaBkg3v/8AxusGLhsIotbBLuRk51rAzqLC8gq6NyyAojEXglNjzf6R948DNw==}
    cpu: [arm]
    os: [android]

  '@unrs/resolver-binding-android-arm64@1.11.1':
    resolution: {integrity: sha512-lCxkVtb4wp1v+EoN+HjIG9cIIzPkX5OtM03pQYkG+U5O/wL53LC4QbIeazgiKqluGeVEeBlZahHalCaBvU1a2g==}
    cpu: [arm64]
    os: [android]

  '@unrs/resolver-binding-darwin-arm64@1.11.1':
    resolution: {integrity: sha512-gPVA1UjRu1Y/IsB/dQEsp2V1pm44Of6+LWvbLc9SDk1c2KhhDRDBUkQCYVWe6f26uJb3fOK8saWMgtX8IrMk3g==}
    cpu: [arm64]
    os: [darwin]

  '@unrs/resolver-binding-darwin-x64@1.11.1':
    resolution: {integrity: sha512-cFzP7rWKd3lZaCsDze07QX1SC24lO8mPty9vdP+YVa3MGdVgPmFc59317b2ioXtgCMKGiCLxJ4HQs62oz6GfRQ==}
    cpu: [x64]
    os: [darwin]

  '@unrs/resolver-binding-freebsd-x64@1.11.1':
    resolution: {integrity: sha512-fqtGgak3zX4DCB6PFpsH5+Kmt/8CIi4Bry4rb1ho6Av2QHTREM+47y282Uqiu3ZRF5IQioJQ5qWRV6jduA+iGw==}
    cpu: [x64]
    os: [freebsd]

  '@unrs/resolver-binding-linux-arm-gnueabihf@1.11.1':
    resolution: {integrity: sha512-u92mvlcYtp9MRKmP+ZvMmtPN34+/3lMHlyMj7wXJDeXxuM0Vgzz0+PPJNsro1m3IZPYChIkn944wW8TYgGKFHw==}
    cpu: [arm]
    os: [linux]

  '@unrs/resolver-binding-linux-arm-musleabihf@1.11.1':
    resolution: {integrity: sha512-cINaoY2z7LVCrfHkIcmvj7osTOtm6VVT16b5oQdS4beibX2SYBwgYLmqhBjA1t51CarSaBuX5YNsWLjsqfW5Cw==}
    cpu: [arm]
    os: [linux]

  '@unrs/resolver-binding-linux-arm64-gnu@1.11.1':
    resolution: {integrity: sha512-34gw7PjDGB9JgePJEmhEqBhWvCiiWCuXsL9hYphDF7crW7UgI05gyBAi6MF58uGcMOiOqSJ2ybEeCvHcq0BCmQ==}
    cpu: [arm64]
    os: [linux]

  '@unrs/resolver-binding-linux-arm64-musl@1.11.1':
    resolution: {integrity: sha512-RyMIx6Uf53hhOtJDIamSbTskA99sPHS96wxVE/bJtePJJtpdKGXO1wY90oRdXuYOGOTuqjT8ACccMc4K6QmT3w==}
    cpu: [arm64]
    os: [linux]

  '@unrs/resolver-binding-linux-ppc64-gnu@1.11.1':
    resolution: {integrity: sha512-D8Vae74A4/a+mZH0FbOkFJL9DSK2R6TFPC9M+jCWYia/q2einCubX10pecpDiTmkJVUH+y8K3BZClycD8nCShA==}
    cpu: [ppc64]
    os: [linux]

  '@unrs/resolver-binding-linux-riscv64-gnu@1.11.1':
    resolution: {integrity: sha512-frxL4OrzOWVVsOc96+V3aqTIQl1O2TjgExV4EKgRY09AJ9leZpEg8Ak9phadbuX0BA4k8U5qtvMSQQGGmaJqcQ==}
    cpu: [riscv64]
    os: [linux]

  '@unrs/resolver-binding-linux-riscv64-musl@1.11.1':
    resolution: {integrity: sha512-mJ5vuDaIZ+l/acv01sHoXfpnyrNKOk/3aDoEdLO/Xtn9HuZlDD6jKxHlkN8ZhWyLJsRBxfv9GYM2utQ1SChKew==}
    cpu: [riscv64]
    os: [linux]

  '@unrs/resolver-binding-linux-s390x-gnu@1.11.1':
    resolution: {integrity: sha512-kELo8ebBVtb9sA7rMe1Cph4QHreByhaZ2QEADd9NzIQsYNQpt9UkM9iqr2lhGr5afh885d/cB5QeTXSbZHTYPg==}
    cpu: [s390x]
    os: [linux]

  '@unrs/resolver-binding-linux-x64-gnu@1.11.1':
    resolution: {integrity: sha512-C3ZAHugKgovV5YvAMsxhq0gtXuwESUKc5MhEtjBpLoHPLYM+iuwSj3lflFwK3DPm68660rZ7G8BMcwSro7hD5w==}
    cpu: [x64]
    os: [linux]

  '@unrs/resolver-binding-linux-x64-musl@1.11.1':
    resolution: {integrity: sha512-rV0YSoyhK2nZ4vEswT/QwqzqQXw5I6CjoaYMOX0TqBlWhojUf8P94mvI7nuJTeaCkkds3QE4+zS8Ko+GdXuZtA==}
    cpu: [x64]
    os: [linux]

  '@unrs/resolver-binding-wasm32-wasi@1.11.1':
    resolution: {integrity: sha512-5u4RkfxJm+Ng7IWgkzi3qrFOvLvQYnPBmjmZQ8+szTK/b31fQCnleNl1GgEt7nIsZRIf5PLhPwT0WM+q45x/UQ==}
    engines: {node: '>=14.0.0'}
    cpu: [wasm32]

  '@unrs/resolver-binding-win32-arm64-msvc@1.11.1':
    resolution: {integrity: sha512-nRcz5Il4ln0kMhfL8S3hLkxI85BXs3o8EYoattsJNdsX4YUU89iOkVn7g0VHSRxFuVMdM4Q1jEpIId1Ihim/Uw==}
    cpu: [arm64]
    os: [win32]

  '@unrs/resolver-binding-win32-ia32-msvc@1.11.1':
    resolution: {integrity: sha512-DCEI6t5i1NmAZp6pFonpD5m7i6aFrpofcp4LA2i8IIq60Jyo28hamKBxNrZcyOwVOZkgsRp9O2sXWBWP8MnvIQ==}
    cpu: [ia32]
    os: [win32]

  '@unrs/resolver-binding-win32-x64-msvc@1.11.1':
    resolution: {integrity: sha512-lrW200hZdbfRtztbygyaq/6jP6AKE8qQN2KvPcJ+x7wiD038YtnYtZ82IMNJ69GJibV7bwL3y9FgK+5w/pYt6g==}
    cpu: [x64]
    os: [win32]

  acorn-jsx@5.3.2:
    resolution: {integrity: sha512-rq9s+JNhf0IChjtDXxllJ7g41oZk5SlXtp0LHwyA5cejwn7vKmKp4pPri6YEePv2PU65sAsegbXtIinmDFDXgQ==}
    peerDependencies:
      acorn: ^6.0.0 || ^7.0.0 || ^8.0.0

  acorn@8.15.0:
    resolution: {integrity: sha512-NZyJarBfL7nWwIq+FDL6Zp/yHEhePMNnnJ0y3qfieCrmNvYct8uvtiV41UvlSe6apAfk0fY1FbWx+NwfmpvtTg==}
    engines: {node: '>=0.4.0'}
    hasBin: true

  ajv@6.12.6:
    resolution: {integrity: sha512-j3fVLgvTo527anyYyJOGTYJbG+vnnQYvE0m5mmkc1TK+nxAppkCLMIL0aZ4dblVCNoGShhm+kzE4ZUykBoMg4g==}

  ajv@8.12.0:
    resolution: {integrity: sha512-sRu1kpcO9yLtYxBKvqfTeh9KzZEwO3STyX1HT+4CaDzC6HpTGYhIhPIzj9XuKU7KYDwnaeh5hcOwjy1QuJzBPA==}

  ansi-colors@4.1.1:
    resolution: {integrity: sha512-JoX0apGbHaUJBNl6yF+p6JAFYZ666/hhCGKN5t9QFjbJQKUU/g8MNbFDbvfrgKXvI1QpZplPOnwIo99lX/AAmA==}
    engines: {node: '>=6'}

  ansi-regex@5.0.1:
    resolution: {integrity: sha512-quJQXlTSUGL2LH9SUXo8VwsY4soanhgo6LNSm84E1LBcE8s3O0wpdiRzyR9z/ZZJMlMWv37qOOb9pdJlMUEKFQ==}
    engines: {node: '>=8'}

  ansi-styles@3.2.1:
    resolution: {integrity: sha512-VT0ZI6kZRdTh8YyJw3SMbYm/u+NqfsAxEpWO0Pf9sq8/e94WxxOpPKx9FR1FlyCtOVDNOQ+8ntlqFxiRc+r5qA==}
    engines: {node: '>=4'}

  ansi-styles@4.3.0:
    resolution: {integrity: sha512-zbB9rCJAT1rbjiVDb2hqKFHNYLxgtk8NURxZ3IZwD3F6NtxbXZQCnnSi1Lkx+IDohdPlFp222wVALIheZJQSEg==}
    engines: {node: '>=8'}

  anymatch@3.1.3:
    resolution: {integrity: sha512-KMReFUr0B4t+D+OBkjR3KYqvocp2XaSzO55UcB6mgQMd3KbcE+mWTyvVV7D/zsdEbNnV6acZUutkiHQXvTr1Rw==}
    engines: {node: '>= 8'}

  are-docs-informative@0.0.2:
    resolution: {integrity: sha512-ixiS0nLNNG5jNQzgZJNoUpBKdo9yTYZMGJ+QgT2jmjR7G7+QHRCc4v6LQ3NgE7EBJq+o0ams3waJwkrlBom8Ig==}
    engines: {node: '>=14'}

  argparse@2.0.1:
    resolution: {integrity: sha512-8+9WqebbFzpX9OR+Wa6O29asIogeRMzcGtAINdpMHHyAg10f05aSFVBbcEqGf/PXw1EjAZ+q2/bEBg3DvurK3Q==}

  array-buffer-byte-length@1.0.2:
    resolution: {integrity: sha512-LHE+8BuR7RYGDKvnrmcuSq3tDcKv9OFEXQt/HpbZhY7V6h0zlUXutnAD82GiFx9rdieCMjkvtcsPqBwgUl1Iiw==}
    engines: {node: '>= 0.4'}

  array-includes@3.1.9:
    resolution: {integrity: sha512-FmeCCAenzH0KH381SPT5FZmiA/TmpndpcaShhfgEN9eCVjnFBqq3l1xrI42y8+PPLI6hypzou4GXw00WHmPBLQ==}
    engines: {node: '>= 0.4'}

  array-union@2.1.0:
    resolution: {integrity: sha512-HGyxoOTYUyCM6stUe6EJgnd4EoewAI7zMdfqO+kGjnlZmBDz/cR5pf8r/cR4Wq60sL/p0IkcjUEEPwS3GFrIyw==}
    engines: {node: '>=8'}

  array.prototype.findlast@1.2.5:
    resolution: {integrity: sha512-CVvd6FHg1Z3POpBLxO6E6zr+rSKEQ9L6rZHAaY7lLfhKsWYUBBOuMs0e9o24oopj6H+geRCX0YJ+TJLBK2eHyQ==}
    engines: {node: '>= 0.4'}

  array.prototype.flat@1.3.2:
    resolution: {integrity: sha512-djYB+Zx2vLewY8RWlNCUdHjDXs2XOgm602S9E7P/UpHgfeHL00cRiIF+IN/G/aUJ7kGPb6yO/ErDI5V2s8iycA==}
    engines: {node: '>= 0.4'}

  array.prototype.flatmap@1.3.3:
    resolution: {integrity: sha512-Y7Wt51eKJSyi80hFrJCePGGNo5ktJCslFuboqJsbf57CCPcm5zztluPlc4/aD8sWsKvlwatezpV4U1efk8kpjg==}
    engines: {node: '>= 0.4'}

  array.prototype.tosorted@1.1.4:
    resolution: {integrity: sha512-p6Fx8B7b7ZhL/gmUsAy0D15WhvDccw3mnGNbZpi3pmeJdxtWsj2jEaI4Y6oo3XiHfzuSgPwKc04MYt6KgvC/wA==}
    engines: {node: '>= 0.4'}

  arraybuffer.prototype.slice@1.0.4:
    resolution: {integrity: sha512-BNoCY6SXXPQ7gF2opIP4GBE+Xw7U+pHMYKuzjgCN3GwiaIR09UUeKfheyIry77QtrCBlC0KK0q5/TER/tYh3PQ==}
    engines: {node: '>= 0.4'}

  asap@2.0.6:
    resolution: {integrity: sha512-BSHWgDSAiKs50o2Re8ppvp3seVHXSRM44cdSsT9FfNEUUZLOGWVCsiWaRPWM1Znn+mqZ1OfVZ3z3DWEzSp7hRA==}

  asynckit@0.4.0:
    resolution: {integrity: sha512-Oei9OH4tRh0YqU3GxhX79dM/mwVgvbZJaSNaRk+bshkj0S5cfHcgYakreBjrHwatXKbz+IoIdYLxrKim2MjW0Q==}

  available-typed-arrays@1.0.7:
    resolution: {integrity: sha512-wvUjBtSGN7+7SjNpq/9M2Tg350UZD3q62IFZLbRAR1bSMlCo1ZaeW+BJ+D090e4hIIZLBcTDWe4Mh4jvUDajzQ==}
    engines: {node: '>= 0.4'}

  bail@1.0.5:
    resolution: {integrity: sha512-xFbRxM1tahm08yHBP16MMjVUAvDaBMD38zsM9EMAUN61omwLmKlOpB/Zku5QkjZ8TZ4vn53pj+t518cH0S03RQ==}

  balanced-match@1.0.2:
    resolution: {integrity: sha512-3oSeUO0TMV67hN1AmbXsK4yaqU7tjiHlbxRDZOpH0KW9+CeX4bRAaX0Anxt0tx2MrpRpWwQaPwIlISEJhYU5Pw==}

  baseline-browser-mapping@2.8.15:
    resolution: {integrity: sha512-qsJ8/X+UypqxHXN75M7dF88jNK37dLBRW7LeUzCPz+TNs37G8cfWy9nWzS+LS//g600zrt2le9KuXt0rWfDz5Q==}
    hasBin: true

  binary-extensions@2.3.0:
    resolution: {integrity: sha512-Ceh+7ox5qe7LJuLHoY0feh3pHuUDHAcRUeyL2VYghZwfpkNIy/+8Ocg0a3UuSoYzavmylwuLWQOf3hl0jjMMIw==}
    engines: {node: '>=8'}

  brace-expansion@1.1.11:
    resolution: {integrity: sha512-iCuPHDFgrHX7H2vEI/5xpz07zSHB00TpugqhmYtVmMO6518mCuRMoOYFldEBl0g187ufozdaHgWKcYFb61qGiA==}

  brace-expansion@2.0.1:
    resolution: {integrity: sha512-XnAIvQ8eM+kC6aULx6wuQiwVsnzsi9d3WxzV3FpWTGA19F621kwdbsAcFKXgKUHZWsy+mY6iL1sHTxWEFCytDA==}

  braces@3.0.3:
    resolution: {integrity: sha512-yQbXgO/OSZVD2IsiLlro+7Hf6Q18EJrKSEsdoMzKePKXct3gvD8oLcOQdIzGupr5Fj+EDe8gO/lxc1BzfMpxvA==}
    engines: {node: '>=8'}

  browser-stdout@1.3.1:
    resolution: {integrity: sha512-qhAVI1+Av2X7qelOfAIYwXONood6XlZE/fXaBSmW/T5SzLAmCgzi+eiWE7fUvbHaeNBQH13UftjpXxsfLkMpgw==}

  browserslist@4.26.3:
    resolution: {integrity: sha512-lAUU+02RFBuCKQPj/P6NgjlbCnLBMp4UtgTx7vNHd3XSIJF87s9a5rA3aH2yw3GS9DqZAUbOtZdCCiZeVRqt0w==}
    engines: {node: ^6 || ^7 || ^8 || ^9 || ^10 || ^11 || ^12 || >=13.7}
    hasBin: true

  buffer-from@1.1.2:
    resolution: {integrity: sha512-E+XQCRwSbaaiChtv6k6Dwgc+bx+Bs6vuKJHHl5kox/BaKbhiXzqQOwK4cO22yElGp2OCmjwVhT3HmxgyPGnJfQ==}

  builtin-modules@3.3.0:
    resolution: {integrity: sha512-zhaCDicdLuWN5UbN5IMnFqNMhNfo919sH85y2/ea+5Yg9TsTkeZxpL+JLbp6cgYFS4sRLp3YV4S6yDuqVWHYOw==}
    engines: {node: '>=6'}

  call-bind-apply-helpers@1.0.2:
    resolution: {integrity: sha512-Sp1ablJ0ivDkSzjcaJdxEunN5/XvksFJ2sMBFfq6x0ryhQV/2b/KwFe21cMpmHtPOSij8K99/wSfoEuTObmuMQ==}
    engines: {node: '>= 0.4'}

  call-bind@1.0.8:
    resolution: {integrity: sha512-oKlSFMcMwpUg2ednkhQ454wfWiU/ul3CkJe/PEHcTKuiX6RpbehUiFMXu13HalGZxfUwCQzZG747YXBn1im9ww==}
    engines: {node: '>= 0.4'}

  call-bound@1.0.4:
    resolution: {integrity: sha512-+ys997U96po4Kx/ABpBCqhA9EuxJaQWDQg7295H4hBphv3IZg0boBKuwYpt4YXp6MZ5AmZQnU/tyMTlRpaSejg==}
    engines: {node: '>= 0.4'}

  callsites@3.1.0:
    resolution: {integrity: sha512-P8BjAsXvZS+VIDUI11hHCQEv74YT67YUi5JJFNWIqL235sBmjX4+qx9Muvls5ivyNENctx46xQLQ3aTuE7ssaQ==}
    engines: {node: '>=6'}

  camelcase@6.3.0:
    resolution: {integrity: sha512-Gmy6FhYlCY7uOElZUSbxo2UCDH8owEk996gkbrpsgGtrJLM3J7jGxl9Ic7Qwwj4ivOE5AWZWRMecDdF7hqGjFA==}
    engines: {node: '>=10'}

  caniuse-lite@1.0.30001749:
    resolution: {integrity: sha512-0rw2fJOmLfnzCRbkm8EyHL8SvI2Apu5UbnQuTsJ0ClgrH8hcwFooJ1s5R0EP8o8aVrFu8++ae29Kt9/gZAZp/Q==}

  caseless@0.12.0:
    resolution: {integrity: sha512-4tYFyifaFfGacoiObjJegolkwSU4xQNGbVgUiNYVUxbQ2x2lUsFvY4hVgVzGiIe6WLOPqycWXA40l+PWsxthUw==}

  ccount@1.1.0:
    resolution: {integrity: sha512-vlNK021QdI7PNeiUh/lKkC/mNHHfV0m/Ad5JoI0TYtlBnJAslM/JIkm/tGC88bkLIwO6OQ5uV6ztS6kVAtCDlg==}

  chalk@2.4.2:
    resolution: {integrity: sha512-Mti+f9lpJNcwF4tWV8/OrTTtF1gZi+f8FqlyAdouralcFWFQWF2+NgCHShjkCb+IFBLq9buZwE1xckQU4peSuQ==}
    engines: {node: '>=4'}

  chalk@4.1.2:
    resolution: {integrity: sha512-oKnbhFyRIXpUuez8iBMmyEa4nbj4IOQyuhc/wy9kY7/WVPcwIO9VA668Pu8RkO7+0G76SLROeyw9CpQ061i4mA==}
    engines: {node: '>=10'}

  character-entities-legacy@1.1.4:
    resolution: {integrity: sha512-3Xnr+7ZFS1uxeiUDvV02wQ+QDbc55o97tIV5zHScSPJpcLm/r0DFPcoY3tYRp+VZukxuMeKgXYmsXQHO05zQeA==}

  character-entities@1.2.4:
    resolution: {integrity: sha512-iBMyeEHxfVnIakwOuDXpVkc54HijNgCyQB2w0VfGQThle6NXn50zU6V/u+LDhxHcDUPojn6Kpga3PTAD8W1bQw==}

  character-reference-invalid@1.1.4:
    resolution: {integrity: sha512-mKKUkUbhPpQlCOfIuZkvSEgktjPFIsZKRRbC6KWVEMvlzblj3i3asQv5ODsrwt0N3pHAEvjP8KTQPHkp0+6jOg==}

  chokidar@3.5.3:
    resolution: {integrity: sha512-Dr3sfKRP6oTcjf2JmUmFJfeVMvXBdegxB0iVQ5eb2V10uFJUCAS8OByZdVAyVb8xXNz3GjjTgj9kLWsZTqE6kw==}
    engines: {node: '>= 8.10.0'}

  ci-info@4.3.1:
    resolution: {integrity: sha512-Wdy2Igu8OcBpI2pZePZ5oWjPC38tmDVx5WKUXKwlLYkA0ozo85sLsLvkBbBn/sZaSCMFOGZJ14fvW9t5/d7kdA==}
    engines: {node: '>=8'}

  clean-regexp@1.0.0:
    resolution: {integrity: sha512-GfisEZEJvzKrmGWkvfhgzcz/BllN1USeqD2V6tg14OAOgaCD2Z/PUEuxnAZ/nPvmaHRG7a8y77p1T/IRQ4D1Hw==}
    engines: {node: '>=4'}

  cliui@7.0.4:
    resolution: {integrity: sha512-OcRE68cOsVMXp1Yvonl/fzkQOyjLSu/8bhPDfQt0e0/Eb283TKP20Fs2MqoPsr9SwA595rRCA+QMzYc9nBP+JQ==}

  cliui@8.0.1:
    resolution: {integrity: sha512-BSeNnyus75C4//NQ9gQt1/csTXyo/8Sb+afLAkzAptFuMsod9HFokGNudZpi/oQV73hnVK+sR+5PVRMd+Dr7YQ==}
    engines: {node: '>=12'}

  code-block-writer@13.0.2:
    resolution: {integrity: sha512-XfXzAGiStXSmCIwrkdfvc7FS5Dtj8yelCtyOf2p2skCAfvLd6zu0rGzuS9NSCO3bq1JKpFZ7tbKdKlcd5occQA==}

  color-convert@1.9.3:
    resolution: {integrity: sha512-QfAUtd+vFdAtFQcC8CCyYt1fYWxSqAiK2cSD6zDB8N3cpsEBAvRxp9zOGg6G/SHHJYAT88/az/IuDGALsNVbGg==}

  color-convert@2.0.1:
    resolution: {integrity: sha512-RRECPsj7iu/xb5oKYcsFHSppFNnsj/52OVTRKb4zP5onXwVF3zVmmToNcOfGC+CRDpfK/U584fMg38ZHCaElKQ==}
    engines: {node: '>=7.0.0'}

  color-name@1.1.3:
    resolution: {integrity: sha512-72fSenhMw2HZMTVHeCA9KCmpEIbzWiQsjN+BHcBbS9vr1mtt+vJjPdksIBNUmKAW8TFUDPJK5SUU3QhE9NEXDw==}

  color-name@1.1.4:
    resolution: {integrity: sha512-dOy+3AuW3a2wNbZHIuMZpTcgjGuLU/uBL/ubcZF9OXbDo8ff4O8yVp5Bf0efS8uEoYo5q4Fx7dY9OgQGXgAsQA==}

  colors@0.6.2:
    resolution: {integrity: sha512-OsSVtHK8Ir8r3+Fxw/b4jS1ZLPXkV6ZxDRJQzeD7qo0SqMXWrHDM71DgYzPMHY8SFJ0Ao+nNU2p1MmwdzKqPrw==}
    engines: {node: '>=0.1.90'}

  colors@1.2.5:
    resolution: {integrity: sha512-erNRLao/Y3Fv54qUa0LBB+//Uf3YwMUmdJinN20yMXm9zdKKqH9wt7R9IIVZ+K7ShzfpLV/Zg8+VyrBJYB4lpg==}
    engines: {node: '>=0.1.90'}

  combined-stream@1.0.8:
    resolution: {integrity: sha512-FQN4MRfuJeHf7cBbBMJFXhKSDq+2kAArBlmRBvcvFE5BB1HZKXtSFASDhdlz9zOYwxh8lDdnvmMOe/+5cdoEdg==}
    engines: {node: '>= 0.8'}

  commander@2.1.0:
    resolution: {integrity: sha512-J2wnb6TKniXNOtoHS8TSrG9IOQluPrsmyAJ8oCUJOBmv+uLBCyPYAZkD2jFvw2DCzIXNnISIM01NIvr35TkBMQ==}
    engines: {node: '>= 0.6.x'}

  commander@7.2.0:
    resolution: {integrity: sha512-QrWXB+ZQSVPmIWIhtEO9H+gwHaMGYiF5ChvoJ+K9ZGHG/sVsa6yiesAD1GC/x46sET00Xlwo1u49RVVVzvcSkw==}
    engines: {node: '>= 10'}

  commander@9.5.0:
    resolution: {integrity: sha512-KRs7WVDKg86PWiuAqhDrAQnTXZKraVcCc6vFdL14qrZ/DcWwuRo7VoiYXalXO7S5GKpqYiVEwCbgFDfxNHKJBQ==}
    engines: {node: ^12.20.0 || >=14}

  comment-parser@1.4.1:
    resolution: {integrity: sha512-buhp5kePrmda3vhc5B9t7pUQXAb2Tnd0qgpkIhPhkHXxJpiPJ11H0ZEU0oBpJ2QztSbzG/ZxMj/CHsYJqRHmyg==}
    engines: {node: '>= 12.0.0'}

  concat-map@0.0.1:
    resolution: {integrity: sha512-/Srv4dswyQNBfohGpz9o6Yb3Gz3SrUDqBH5rTuhGR7ahtlbYKnVxw2bCFMRljaA7EXHaXZ8wsHdodFvbkhKmqg==}

  concat-stream@1.6.2:
    resolution: {integrity: sha512-27HBghJxjiZtIk3Ycvn/4kbJk/1uZuJFfuPEns6LaEvpvG1f0hTea8lilrouyo9mVc2GWdcEZ8OLoGmSADlrCw==}
    engines: {'0': node >= 0.8}

  concurrently@9.2.1:
    resolution: {integrity: sha512-fsfrO0MxV64Znoy8/l1vVIjjHa29SZyyqPgQBwhiDcaW8wJc2W3XWVOGx4M3oJBnv/zdUZIIp1gDeS98GzP8Ng==}
    engines: {node: '>=18'}
    hasBin: true

  core-js-compat@3.46.0:
    resolution: {integrity: sha512-p9hObIIEENxSV8xIu+V68JjSeARg6UVMG5mR+JEUguG3sI6MsiS1njz2jHmyJDvA+8jX/sytkBHup6kxhM9law==}

  core-util-is@1.0.3:
    resolution: {integrity: sha512-ZQBvi1DcpJ4GDqanjucZ2Hj3wEO5pZDS89BWbkcrvdxksJorwUDDZamX9ldFkp9aw2lmBDLgkObEA4DWNJ9FYQ==}

  cross-spawn@7.0.6:
    resolution: {integrity: sha512-uV2QOWP2nWzsy2aMp8aRibhi9dlzF5Hgh5SHaB9OiTGEyDTiJJyx0uy51QXdyWbtAHNua4XJzUKca3OzKUd3vA==}
    engines: {node: '>= 8'}

  data-view-buffer@1.0.2:
    resolution: {integrity: sha512-EmKO5V3OLXh1rtK2wgXRansaK1/mtVdTUEiEI0W8RkvgT05kfxaH29PliLnpLP73yYO6142Q72QNa8Wx/A5CqQ==}
    engines: {node: '>= 0.4'}

  data-view-byte-length@1.0.2:
    resolution: {integrity: sha512-tuhGbE6CfTM9+5ANGf+oQb72Ky/0+s3xKUpHvShfiz2RxMFgFPjsXuRLBVMtvMs15awe45SRb83D6wH4ew6wlQ==}
    engines: {node: '>= 0.4'}

  data-view-byte-offset@1.0.1:
    resolution: {integrity: sha512-BS8PfmtDGnrgYdOonGZQdLZslWIeCGFP9tpan0hi1Co2Zr2NKADsvGYA8XxuG/4UWgJ6Cjtv+YJnB6MM69QGlQ==}
    engines: {node: '>= 0.4'}

  debug@3.2.7:
    resolution: {integrity: sha512-CFjzYYAi4ThfiQvizrFQevTTXHtnCqWfe7x1AhgEscTz6ZbLbfoLRLPugTQyBth6f8ZERVUSyWHFD/7Wu4t1XQ==}
    peerDependencies:
      supports-color: '*'
    peerDependenciesMeta:
      supports-color:
        optional: true

  debug@4.3.4:
    resolution: {integrity: sha512-PRWFHuSU3eDtQJPvnNY7Jcket1j0t5OuOsFzPPzsekD52Zl8qUfFIPEiswXqIvHWGVHOgX+7G/vCNNhehwxfkQ==}
    engines: {node: '>=6.0'}
    peerDependencies:
      supports-color: '*'
    peerDependenciesMeta:
      supports-color:
        optional: true

  debug@4.4.1:
    resolution: {integrity: sha512-KcKCqiftBJcZr++7ykoDIEwSa3XWowTfNPo92BYxjXiyYEVrUQh2aLyhxBCwww+heortUFxEJYcRzosstTEBYQ==}
    engines: {node: '>=6.0'}
    peerDependencies:
      supports-color: '*'
    peerDependenciesMeta:
      supports-color:
        optional: true

  decamelize@4.0.0:
    resolution: {integrity: sha512-9iE1PgSik9HeIIw2JO94IidnE3eBoQrFJ3w7sFuzSX4DpmZ3v5sZpUiV5Swcf6mQEF+Y0ru8Neo+p+nyh2J+hQ==}
    engines: {node: '>=10'}

  deep-is@0.1.4:
    resolution: {integrity: sha512-oIPzksmTg4/MriiaYGO+okXDT7ztn/w3Eptv/+gSIdMdKsJo0u4CfYNFJPy+4SKMuCqGw2wxnA+URMg3t8a/bQ==}

  deepmerge@4.3.1:
    resolution: {integrity: sha512-3sUqbMEc77XqpdNO7FRyRog+eW3ph+GYCbj+rK+uYyRMuwsVy0rMiVtPn+QJlKFvWP/1PYpapqYn0Me2knFn+A==}
    engines: {node: '>=0.10.0'}

  define-data-property@1.1.4:
    resolution: {integrity: sha512-rBMvIzlpA8v6E+SJZoo++HAYqsLrkg7MSfIinMPFhmkorw7X+dOXVJQs+QT69zGkzMyfDnIMN2Wid1+NbL3T+A==}
    engines: {node: '>= 0.4'}

  define-properties@1.2.1:
    resolution: {integrity: sha512-8QmQKqEASLd5nx0U1B1okLElbUuuttJ/AnYmRXbbbGDWh6uS208EjD4Xqq/I9wK7u0v6O08XhTWnt5XtEbR6Dg==}
    engines: {node: '>= 0.4'}

  delayed-stream@1.0.0:
    resolution: {integrity: sha512-ZySD7Nf91aLB0RxL4KGrKHBXl7Eds1DAmEdcoVawXnLD7SDhpNgtuII2aAkg7a7QS41jxPSZ17p4VdGnMHk3MQ==}
    engines: {node: '>=0.4.0'}

  detect-indent@5.0.0:
    resolution: {integrity: sha512-rlpvsxUtM0PQvy9iZe640/IWwWYyBsTApREbA1pHOpmOUIl9MkP/U4z7vTtg4Oaojvqhxt7sdufnT0EzGaR31g==}
    engines: {node: '>=4'}

  detect-newline@2.1.0:
    resolution: {integrity: sha512-CwffZFvlJffUg9zZA0uqrjQayUTC8ob94pnr5sFwaVv3IOmkfUHcWH+jXaQK3askE51Cqe8/9Ql/0uXNwqZ8Zg==}
    engines: {node: '>=0.10.0'}

  diff@5.0.0:
    resolution: {integrity: sha512-/VTCrvm5Z0JGty/BWHljh+BAiw3IK+2j87NGMu8Nwc/f48WoDAC395uomO9ZD117ZOBaHmkX1oyLvkVM/aIT3w==}
    engines: {node: '>=0.3.1'}

  dir-glob@3.0.1:
    resolution: {integrity: sha512-WkrWp9GR4KXfKGYzOLmTuGVi1UWFfws377n9cc55/tb6DuqyF6pcQ5AbiHEshaDpY9v6oaSr2XCDidGmMwdzIA==}
    engines: {node: '>=8'}

  doctrine@2.1.0:
    resolution: {integrity: sha512-35mSku4ZXK0vfCuHEDAwt55dg2jNajHZ1odvF+8SSr82EsZY4QmXfuWso8oEd8zRhVObSN18aM0CjSdoBX7zIw==}
    engines: {node: '>=0.10.0'}

  doctrine@3.0.0:
    resolution: {integrity: sha512-yS+Q5i3hBf7GBkd4KG8a7eBNNWNGLTaEwwYWUijIYM7zrlYDM0BFXHjjPWlWZ1Rg7UaddZeIDmi9jF3HmqiQ2w==}
    engines: {node: '>=6.0.0'}

  dom-serializer@1.4.1:
    resolution: {integrity: sha512-VHwB3KfrcOOkelEG2ZOfxqLZdfkil8PtJi4P8N2MMXucZq2yLp75ClViUlOVwyoHEDjYU433Aq+5zWP61+RGag==}

  dom-serializer@2.0.0:
    resolution: {integrity: sha512-wIkAryiqt/nV5EQKqQpo3SToSOV9J0DnbJqwK7Wv/Trc92zIAYZ4FlMu+JPFW1DfGFt81ZTCGgDEabffXeLyJg==}

  domelementtype@2.3.0:
    resolution: {integrity: sha512-OLETBj6w0OsagBwdXnPdN0cnMfF9opN69co+7ZrbfPGrdpPVNBUj02spi6B1N7wChLQiPn4CSH/zJvXw56gmHw==}

  domhandler@4.3.1:
    resolution: {integrity: sha512-GrwoxYN+uWlzO8uhUXRl0P+kHE4GtVPfYzVLcUxPL7KNdHKj66vvlhiweIHqYYXWlw+T8iLMp42Lm67ghw4WMQ==}
    engines: {node: '>= 4'}

  domhandler@5.0.3:
    resolution: {integrity: sha512-cgwlv/1iFQiFnU96XXgROh8xTeetsnJiDsTc7TYCLFd9+/WNkIqPTxiM/8pSd8VIrhXGTf1Ny1q1hquVqDJB5w==}
    engines: {node: '>= 4'}

  domutils@2.8.0:
    resolution: {integrity: sha512-w96Cjofp72M5IIhpjgobBimYEfoPjx1Vx0BSX9P30WBdZW2WIKU0T1Bd0kz2eNZ9ikjKgHbEyKx8BB6H1L3h3A==}

  domutils@3.1.0:
    resolution: {integrity: sha512-H78uMmQtI2AhgDJjWeQmHwJJ2bLPD3GMmO7Zja/ZZh84wkm+4ut+IUnUdRa8uCGX88DiVx1j6FRe1XfxEgjEZA==}

  dunder-proto@1.0.1:
    resolution: {integrity: sha512-KIN/nDJBQRcXw0MLVhZE9iQHmG68qAVIBg9CqmUYjmQIhgij9U5MFvrqkUL5FbtyyzZuOeOt0zdeRe4UY7ct+A==}
    engines: {node: '>= 0.4'}

  electron-to-chromium@1.5.233:
    resolution: {integrity: sha512-iUdTQSf7EFXsDdQsp8MwJz5SVk4APEFqXU/S47OtQ0YLqacSwPXdZ5vRlMX3neb07Cy2vgioNuRnWUXFwuslkg==}

  emoji-regex@10.3.0:
    resolution: {integrity: sha512-QpLs9D9v9kArv4lfDEgg1X/gN5XLnf/A6l9cs8SPZLRZR3ZkY9+kwIQTxm+fsSej5UMYGE8fdoaZVIBlqG0XTw==}

  emoji-regex@8.0.0:
    resolution: {integrity: sha512-MSjYzcWNOA0ewAHpz0MxpYFvwg6yjy1NG3xteoqz644VCo/RPgnr1/GGt+ic3iJTzQ8Eu3TdM14SawnVUmGE6A==}

  entities@2.2.0:
    resolution: {integrity: sha512-p92if5Nz619I0w+akJrLZH0MX0Pb5DX39XOwQTtXSdQQOaYH03S1uIQp4mhOZtAXrxq4ViO67YTiLBo2638o9A==}

  entities@4.5.0:
    resolution: {integrity: sha512-V0hjH4dGPh9Ao5p0MoRY6BVqtwCjhz6vI5LT8AJ55H+4g9/4vbHx1I54fS0XuclLhDHArPQCiMjDxjaL8fPxhw==}
    engines: {node: '>=0.12'}

  error-ex@1.3.2:
    resolution: {integrity: sha512-7dFHNmqeFSEt2ZBsCriorKnn3Z2pj+fd9kmI6QoWw4//DL+icEBfc0U7qJCisqrTsKTjw4fNFy2pW9OqStD84g==}

  es-abstract@1.24.0:
    resolution: {integrity: sha512-WSzPgsdLtTcQwm4CROfS5ju2Wa1QQcVeT37jFjYzdFz1r9ahadC8B8/a4qxJxM+09F18iumCdRmlr96ZYkQvEg==}
    engines: {node: '>= 0.4'}

  es-define-property@1.0.1:
    resolution: {integrity: sha512-e3nRfgfUZ4rNGL232gUgX06QNyyez04KdjFrF+LTRoOXmrOgFKDg4BCdsjW8EnT69eqdYGmRpJwiPVYNrCaW3g==}
    engines: {node: '>= 0.4'}

  es-errors@1.3.0:
    resolution: {integrity: sha512-Zf5H2Kxt2xjTvbJvP2ZWLEICxA6j+hAmMzIlypy4xcBg1vKVnx89Wy0GbS+kf5cwCVFFzdCFh2XSCFNULS6csw==}
    engines: {node: '>= 0.4'}

  es-iterator-helpers@1.2.1:
    resolution: {integrity: sha512-uDn+FE1yrDzyC0pCo961B2IHbdM8y/ACZsKD4dG6WqrjV53BADjwa7D+1aom2rsNVfLyDgU/eigvlJGJ08OQ4w==}
    engines: {node: '>= 0.4'}

  es-object-atoms@1.1.1:
    resolution: {integrity: sha512-FGgH2h8zKNim9ljj7dankFPcICIK9Cp5bm+c2gQSYePhpaG5+esrLODihIorn+Pe6FGJzWhXQotPv73jTaldXA==}
    engines: {node: '>= 0.4'}

  es-set-tostringtag@2.1.0:
    resolution: {integrity: sha512-j6vWzfrGVfyXxge+O0x5sh6cvxAog0a/4Rdd2K36zCMV5eJ+/+tOAngRO8cODMNWbVRdVlmGZQL2YS3yR8bIUA==}
    engines: {node: '>= 0.4'}

  es-shim-unscopables@1.1.0:
    resolution: {integrity: sha512-d9T8ucsEhh8Bi1woXCf+TIKDIROLG5WCkxg8geBCbvk22kzwC5G2OnXVMO6FUsvQlgUUXQ2itephWDLqDzbeCw==}
    engines: {node: '>= 0.4'}

  es-to-primitive@1.3.0:
    resolution: {integrity: sha512-w+5mJ3GuFL+NjVtJlvydShqE1eN3h3PbI7/5LAsYJP/2qtuMXjfL2LpHSRqo4b4eSF5K/DH1JXKUAHSB2UW50g==}
    engines: {node: '>= 0.4'}

  escalade@3.1.1:
    resolution: {integrity: sha512-k0er2gUkLf8O0zKJiAhmkTnJlTvINGv7ygDNPbeIsX/TJjGJZHuh9B2UxbsaEkmlEo9MfhrSzmhIlhRlI2GXnw==}
    engines: {node: '>=6'}

  escalade@3.2.0:
    resolution: {integrity: sha512-WUj2qlxaQtO4g6Pq5c29GTcWGDyd8itL8zTlipgECz3JesAiiOKotd8JU6otB3PACgG6xkJUyVhboMS+bje/jA==}
    engines: {node: '>=6'}

  escape-string-regexp@1.0.5:
    resolution: {integrity: sha512-vbRorB5FUQWvla16U8R/qgaFIya2qGzwDrNmCZuYKrbdSUMG6I1ZCGQRefkRVhuOkIGVne7BQ35DSfo1qvJqFg==}
    engines: {node: '>=0.8.0'}

  escape-string-regexp@4.0.0:
    resolution: {integrity: sha512-TtpcNJ3XAzx3Gq8sWRzJaVajRs0uVxA2YAkdb1jm2YkPz4G6egUFAyA3n5vtEIZefPk5Wa4UXbKuS5fKkJWdgA==}
    engines: {node: '>=10'}

  eslint-config-biome@2.1.3:
    resolution: {integrity: sha512-IL720kAN79egw8KyaoZsC0UMLn+NlVdPeX2ZmL0CIEcQdLJCf6d1ELCQTKnJ9Lpe6dzfP5ZF8yZ0PTMOirtT+w==}

  eslint-config-prettier@10.1.8:
    resolution: {integrity: sha512-82GZUjRS0p/jganf6q1rEO25VSoHH0hKPCTrgillPjdI/3bgBhAE1QzHrHTizjpRvy6pGAvKjDJtk2pF9NDq8w==}
    hasBin: true
    peerDependencies:
      eslint: '>=7.0.0'

  eslint-import-context@0.1.9:
    resolution: {integrity: sha512-K9Hb+yRaGAGUbwjhFNHvSmmkZs9+zbuoe3kFQ4V1wYjrepUFYM2dZAfNtjbbj3qsPfUfsA68Bx/ICWQMi+C8Eg==}
    engines: {node: ^12.20.0 || ^14.18.0 || >=16.0.0}
    peerDependencies:
      unrs-resolver: ^1.0.0
    peerDependenciesMeta:
      unrs-resolver:
        optional: true

  eslint-import-resolver-node@0.3.9:
    resolution: {integrity: sha512-WFj2isz22JahUv+B788TlO3N6zL3nNJGU8CcZbPZvVEkBPaJdCV4vy5wyghty5ROFbCRnm132v8BScu5/1BQ8g==}

  eslint-import-resolver-typescript@4.4.4:
    resolution: {integrity: sha512-1iM2zeBvrYmUNTj2vSC/90JTHDth+dfOfiNKkxApWRsTJYNrc8rOdxxIf5vazX+BiAXTeOT0UvWpGI/7qIWQOw==}
    engines: {node: ^16.17.0 || >=18.6.0}
    peerDependencies:
      eslint: '*'
      eslint-plugin-import: '*'
      eslint-plugin-import-x: '*'
    peerDependenciesMeta:
      eslint-plugin-import:
        optional: true
      eslint-plugin-import-x:
        optional: true

<<<<<<< HEAD
=======
  eslint-plugin-eslint-comments@3.2.0:
    resolution: {integrity: sha512-0jkOl0hfojIHHmEHgmNdqv4fmh7300NdpA9FFpF7zaoLvB/QeXOGNLIo86oAveJFrfB1p05kC8hpEMHM8DwWVQ==}
    engines: {node: '>=6.5.0'}
    peerDependencies:
      eslint: '>=4.19.1'

>>>>>>> 183018b5
  eslint-plugin-import-x@4.16.1:
    resolution: {integrity: sha512-vPZZsiOKaBAIATpFE2uMI4w5IRwdv/FpQ+qZZMR4E+PeOcM4OeoEbqxRMnywdxP19TyB/3h6QBB0EWon7letSQ==}
    engines: {node: ^18.18.0 || ^20.9.0 || >=21.1.0}
    peerDependencies:
      '@typescript-eslint/utils': ^8.0.0
      eslint: ^8.57.0 || ^9.0.0
      eslint-import-resolver-node: '*'
    peerDependenciesMeta:
      '@typescript-eslint/utils':
        optional: true
      eslint-import-resolver-node:
        optional: true

<<<<<<< HEAD
  eslint-plugin-jsdoc@55.0.5:
    resolution: {integrity: sha512-foZ/+Fm20JCYmP5msD4MpmFb0MxajkVJ15YMKxvQ7WJK0zI/iykkClpsuqbav3bLtDhaOalYxwRx0pGTqoQoRA==}
=======
  eslint-plugin-jsdoc@55.0.2:
    resolution: {integrity: sha512-0ydpGUvxEhMNEKofmlBRgo2VFA4oBMF5TDOwG/LocQOW+dyOLuM/Hzvd3QAHVzTiK0KO4Dq/PLt3XXWiGXar+Q==}
>>>>>>> 183018b5
    engines: {node: '>=20.11.0'}
    peerDependencies:
      eslint: ^7.0.0 || ^8.0.0 || ^9.0.0

  eslint-plugin-promise@7.2.1:
    resolution: {integrity: sha512-SWKjd+EuvWkYaS+uN2csvj0KoP43YTu7+phKQ5v+xw6+A0gutVX2yqCeCkC3uLCJFiPfR2dD8Es5L7yUsmvEaA==}
    engines: {node: ^18.18.0 || ^20.9.0 || >=21.1.0}
    peerDependencies:
      eslint: ^7.0.0 || ^8.0.0 || ^9.0.0

  eslint-plugin-react-hooks@5.2.0:
    resolution: {integrity: sha512-+f15FfK64YQwZdJNELETdn5ibXEUQmW1DZL6KXhNnc2heoy/sg9VJJeT7n8TlMWouzWqSWavFkIhHyIbIAEapg==}
    engines: {node: '>=10'}
    peerDependencies:
      eslint: ^3.0.0 || ^4.0.0 || ^5.0.0 || ^6.0.0 || ^7.0.0 || ^8.0.0-0 || ^9.0.0

  eslint-plugin-react@7.37.5:
    resolution: {integrity: sha512-Qteup0SqU15kdocexFNAJMvCJEfa2xUKNV4CC1xsVMrIIqEy3SQ/rqyxCWNzfrd3/ldy6HMlD2e0JDVpDg2qIA==}
    engines: {node: '>=4'}
    peerDependencies:
      eslint: ^3 || ^4 || ^5 || ^6 || ^7 || ^8 || ^9.7

  eslint-plugin-tsdoc@0.4.0:
    resolution: {integrity: sha512-MT/8b4aKLdDClnS8mP3R/JNjg29i0Oyqd/0ym6NnQf+gfKbJJ4ZcSh2Bs1H0YiUMTBwww5JwXGTWot/RwyJ7aQ==}

  eslint-plugin-unicorn@54.0.0:
    resolution: {integrity: sha512-XxYLRiYtAWiAjPv6z4JREby1TAE2byBC7wlh0V4vWDCpccOSU1KovWV//jqPXF6bq3WKxqX9rdjoRQ1EhdmNdQ==}
    engines: {node: '>=18.18'}
    peerDependencies:
      eslint: '>=8.56.0'

  eslint-plugin-unused-imports@4.2.0:
    resolution: {integrity: sha512-hLbJ2/wnjKq4kGA9AUaExVFIbNzyxYdVo49QZmKCnhk5pc9wcYRbfgLHvWJ8tnsdcseGhoUAddm9gn/lt+d74w==}
    peerDependencies:
      '@typescript-eslint/eslint-plugin': ^8.0.0-0 || ^7.0.0 || ^6.0.0 || ^5.0.0
      eslint: ^9.0.0 || ^8.0.0
    peerDependenciesMeta:
      '@typescript-eslint/eslint-plugin':
        optional: true

  eslint-scope@7.2.2:
    resolution: {integrity: sha512-dOt21O7lTMhDM+X9mB4GX+DZrZtCUJPL/wlcTqxyrx5IvO0IYtILdtrQGQp+8n5S0gwSVmOf9NQrjMOgfQZlIg==}
    engines: {node: ^12.22.0 || ^14.17.0 || >=16.0.0}

  eslint-visitor-keys@3.4.3:
    resolution: {integrity: sha512-wpc+LXeiyiisxPlEkUzU6svyS1frIO3Mgxj1fdy7Pm8Ygzguax2N3Fa/D/ag1WqbOprdI+uY6wMUl8/a2G+iag==}
    engines: {node: ^12.22.0 || ^14.17.0 || >=16.0.0}

  eslint-visitor-keys@4.2.1:
    resolution: {integrity: sha512-Uhdk5sfqcee/9H/rCOJikYz67o0a2Tw2hGRPOG2Y1R2dg7brRe1uG0yaNQDHu+TO/uQPF/5eCapvYSmHUjt7JQ==}
    engines: {node: ^18.18.0 || ^20.9.0 || >=21.1.0}

  eslint@8.57.1:
    resolution: {integrity: sha512-ypowyDxpVSYpkXr9WPv2PAZCtNip1Mv5KTW0SCurXv/9iOpcrH9PaqUElksqEB6pChqHGDRCFTyrZlGhnLNGiA==}
    engines: {node: ^12.22.0 || ^14.17.0 || >=16.0.0}
    deprecated: This version is no longer supported. Please see https://eslint.org/version-support for other options.
    hasBin: true

  espree@10.4.0:
    resolution: {integrity: sha512-j6PAQ2uUr79PZhBjP5C5fhl8e39FmRnOjsD5lGnWrFU8i2G776tBK7+nP8KuQUTTyAZUwfQqXAgrVH5MbH9CYQ==}
    engines: {node: ^18.18.0 || ^20.9.0 || >=21.1.0}

  espree@9.6.1:
    resolution: {integrity: sha512-oruZaFkjorTpF32kDSI5/75ViwGeZginGGy2NoOSg3Q9bnwlnmDm4HLnkl0RE3n+njDXR037aY1+x58Z/zFdwQ==}
    engines: {node: ^12.22.0 || ^14.17.0 || >=16.0.0}

  esquery@1.6.0:
    resolution: {integrity: sha512-ca9pw9fomFcKPvFLXhBKUK90ZvGibiGOvRJNbjljY7s7uq/5YO4BOzcYtJqExdx99rF6aAcnRxHmcUHcz6sQsg==}
    engines: {node: '>=0.10'}

  esrecurse@4.3.0:
    resolution: {integrity: sha512-KmfKL3b6G+RXvP8N1vr3Tq1kL/oCFgn2NYXEtqP8/L3pKapUA4G8cFVaoF3SU323CD4XypR/ffioHmkti6/Tag==}
    engines: {node: '>=4.0'}

  estraverse@5.3.0:
    resolution: {integrity: sha512-MMdARuVEQziNTeJD8DgMqmhwR11BRQ/cBP+pLtYdSTnf3MIO8fFeiINEbX36ZdNlfU/7A9f3gUw49B3oQsvwBA==}
    engines: {node: '>=4.0'}

  esutils@2.0.3:
    resolution: {integrity: sha512-kVscqXk4OCp68SZ0dkgEKVi6/8ij300KBWTJq32P/dYeWTSwK41WyTxalN1eRmA5Z9UU/LX9D7FWSmV9SAYx6g==}
    engines: {node: '>=0.10.0'}

  extend@3.0.2:
    resolution: {integrity: sha512-fjquC59cD7CyW6urNXK0FBufkZcoiGG80wTuPujX590cB5Ttln20E2UB4S/WARVqhXffZl2LNgS+gQdPIIim/g==}

  fast-deep-equal@3.1.3:
    resolution: {integrity: sha512-f3qQ9oQy9j2AhBe/H9VC91wLmKBCCU/gDOnKNAYG5hswO7BLKj09Hc5HYNz9cGI++xlpDCIgDaitVs03ATR84Q==}

  fast-glob@3.3.2:
    resolution: {integrity: sha512-oX2ruAFQwf/Orj8m737Y5adxDQO0LAB7/S5MnxCdTNDd4p6BsyIVsv9JQsATbTSq8KHRpLwIHbVlUNatxd+1Ow==}
    engines: {node: '>=8.6.0'}

  fast-json-stable-stringify@2.1.0:
    resolution: {integrity: sha512-lhd/wF+Lk98HZoTCtlVraHtfh5XYijIjalXck7saUtuanSDyLMxnHhSXEDJqHxD7msR8D0uCmqlkwjCV8xvwHw==}

  fast-levenshtein@2.0.6:
    resolution: {integrity: sha512-DCXu6Ifhqcks7TZKY3Hxp3y6qphY5SJZmrWMDrKcERSOXWQdMhU9Ig/PYrzyw/ul9jOIyh0N4M0tbC5hodg8dw==}

  fastq@1.15.0:
    resolution: {integrity: sha512-wBrocU2LCXXa+lWBt8RoIRD89Fi8OdABODa/kEnyeyjS5aZO5/GNvI5sEINADqP/h8M29UHTHUb53sUu5Ihqdw==}

  fault@1.0.4:
    resolution: {integrity: sha512-CJ0HCB5tL5fYTEA7ToAq5+kTwd++Borf1/bifxd9iT70QcXr4MRrO3Llf8Ifs70q+SJcGHFtnIE/Nw6giCtECA==}

  fdir@6.5.0:
    resolution: {integrity: sha512-tIbYtZbucOs0BRGqPJkshJUYdL+SDH7dVM8gjy+ERp3WAUjLEFJE+02kanyHtwjWOnwrKYBiwAmM0p4kLJAnXg==}
    engines: {node: '>=12.0.0'}
    peerDependencies:
      picomatch: ^3 || ^4
    peerDependenciesMeta:
      picomatch:
        optional: true

  file-entry-cache@6.0.1:
    resolution: {integrity: sha512-7Gps/XWymbLk2QLYK4NzpMOrYjMhdIxXuIvy2QBsLE6ljuodKvdkWs/cpyJJ3CVIVpH0Oi1Hvg1ovbMzLdFBBg==}
    engines: {node: ^10.12.0 || >=12.0.0}

  fill-range@7.1.1:
    resolution: {integrity: sha512-YsGpe3WHLK8ZYi4tWDg2Jy3ebRz2rXowDxnld4bkQB00cc/1Zw9AWnC0i9ztDJitivtQvaI9KaLyKrc+hBW0yg==}
    engines: {node: '>=8'}

  find-up@4.1.0:
    resolution: {integrity: sha512-PpOwAdQ/YlXQ2vj8a3h8IipDuYRi3wceVQQGYWxNINccq40Anw7BlsEXCMbt1Zt+OLA6Fq9suIpIWD0OsnISlw==}
    engines: {node: '>=8'}

  find-up@5.0.0:
    resolution: {integrity: sha512-78/PXT1wlLLDgTzDs7sjq9hzz0vXD+zn+7wypEe4fXQxCmdmqfGsEPQxmiCSQI3ajFV91bVSsvNtrJRiW6nGng==}
    engines: {node: '>=10'}

  findup@0.1.5:
    resolution: {integrity: sha512-Udxo3C9A6alt2GZ2MNsgnIvX7De0V3VGxeP/x98NSVgSlizcDHdmJza61LI7zJy4OEtSiJyE72s0/+tBl5/ZxA==}
    engines: {node: '>=0.6'}
    hasBin: true

  flat-cache@3.2.0:
    resolution: {integrity: sha512-CYcENa+FtcUKLmhhqyctpclsq7QF38pKjZHsGNiSQF5r4FtoKDWabFDl3hzaEQMvT1LHEysw5twgLvpYYb4vbw==}
    engines: {node: ^10.12.0 || >=12.0.0}

  flat@5.0.2:
    resolution: {integrity: sha512-b6suED+5/3rTpUBdG1gupIl8MPFCAMA0QXwmljLhvCUKcUvdE4gWky9zpuGCcXHOsz4J9wPGNWq6OKpmIzz3hQ==}
    hasBin: true

  flatted@3.2.9:
    resolution: {integrity: sha512-36yxDn5H7OFZQla0/jFJmbIKTdZAQHngCedGxiMmpNfEZM0sdEeT+WczLQrjK6D7o2aiyLYDnkw0R3JK0Qv1RQ==}

  for-each@0.3.5:
    resolution: {integrity: sha512-dKx12eRCVIzqCxFGplyFKJMPvLEWgmNtUrpTiJIR5u97zEhRG8ySrtboPHZXx7daLxQVrl643cTzbab2tkQjxg==}
    engines: {node: '>= 0.4'}

  form-data@2.5.5:
    resolution: {integrity: sha512-jqdObeR2rxZZbPSGL+3VckHMYtu+f9//KXBsVny6JSX/pa38Fy+bGjuG8eW/H6USNQWhLi8Num++cU2yOCNz4A==}
    engines: {node: '>= 0.12'}

  format@0.2.2:
    resolution: {integrity: sha512-wzsgA6WOq+09wrU1tsJ09udeR/YZRaeArL9e1wPbFg3GG2yDnC2ldKpxs4xunpFF9DgqCqOIra3bc1HWrJ37Ww==}
    engines: {node: '>=0.4.x'}

  fs-extra@7.0.1:
    resolution: {integrity: sha512-YJDaCJZEnBmcbw13fvdAM9AwNOJwOzrE4pqMqBq5nFiEqXUqHwlK4B+3pUw6JNvfSPtX05xFHtYy/1ni01eGCw==}
    engines: {node: '>=6 <7 || >=8'}

  fs.realpath@1.0.0:
    resolution: {integrity: sha512-OO0pH2lK6a0hZnAdau5ItzHPI6pUlvI7jMVnxUQRtw4owF2wk8lOSabtGDCTP4Ggrg2MbGnWO9X8K1t4+fGMDw==}

  fsevents@2.3.3:
    resolution: {integrity: sha512-5xoDfX+fL7faATnagmWPpbFtwh/R77WmMMqqHGS65C3vvB0YHrgF+B1YmZ3441tMj5n63k0212XNoJwzlhffQw==}
    engines: {node: ^8.16.0 || ^10.6.0 || >=11.0.0}
    os: [darwin]

  function-bind@1.1.2:
    resolution: {integrity: sha512-7XHNxH7qX9xG5mIwxkhumTox/MIRNcOgDrxWsMt2pAr23WHp6MrRlN7FBSFpCpr+oVO0F744iUgR82nJMfG2SA==}

  function.prototype.name@1.1.8:
    resolution: {integrity: sha512-e5iwyodOHhbMr/yNrc7fDYG4qlbIvI5gajyzPnb5TCwyhjApznQh1BMFou9b30SevY43gCJKXycoCBjMbsuW0Q==}
    engines: {node: '>= 0.4'}

  functions-have-names@1.2.3:
    resolution: {integrity: sha512-xckBUXyTIqT97tq2x2AMb+g163b5JFysYk0x4qxNFwbfQkmNZoiRHb6sPzI9/QV33WeuvVYBUIiD4NzNIyqaRQ==}

  get-caller-file@2.0.5:
    resolution: {integrity: sha512-DyFP3BM/3YHTQOCUL/w0OZHR0lpKeGrxotcHWcqNEdnltqFwXVfhEBQ94eIo34AfQpo0rGki4cyIiftY06h2Fg==}
    engines: {node: 6.* || 8.* || >= 10.*}

  get-intrinsic@1.3.0:
    resolution: {integrity: sha512-9fSjSaos/fRIVIp+xSJlE6lfwhES7LNtKaCBIamHsjr2na1BiABJPo0mOjjz8GJDURarmCPGqaiVg5mfjb98CQ==}
    engines: {node: '>= 0.4'}

  get-port@3.2.0:
    resolution: {integrity: sha512-x5UJKlgeUiNT8nyo/AcnwLnZuZNcSjSw0kogRB+Whd1fjjFq4B1hySFxSFWWSn4mIBzg3sRNUDFYc4g5gjPoLg==}
    engines: {node: '>=4'}

  get-proto@1.0.1:
    resolution: {integrity: sha512-sTSfBjoXBp89JvIKIefqw7U2CCebsc74kiY6awiGogKtoSGbgjYE/G/+l9sF3MWFPNc9IcoOC4ODfKHfxFmp0g==}
    engines: {node: '>= 0.4'}

  get-symbol-description@1.1.0:
    resolution: {integrity: sha512-w9UMqWwJxHNOvoNzSJ2oPF5wvYcvP7jUvYzhp67yEhTi17ZDBBC1z9pTdGuzjD+EFIqLSYRweZjqfiPzQ06Ebg==}
    engines: {node: '>= 0.4'}

  get-tsconfig@4.10.1:
    resolution: {integrity: sha512-auHyJ4AgMz7vgS8Hp3N6HXSmlMdUyhSUrfBF16w153rxtLIEOE+HGqaBppczZvnHLqQJfiHotCYpNhl0lUROFQ==}

  glob-parent@5.1.2:
    resolution: {integrity: sha512-AOIgSQCepiJYwP3ARnGx+5VnTu2HBYdzbGP45eLw1vr3zB3vZLeyed1sC9hnbcOc9/SrMyM5RPQrkGz4aS9Zow==}
    engines: {node: '>= 6'}

  glob-parent@6.0.2:
    resolution: {integrity: sha512-XxwI8EOhVQgWp6iDL+3b0r86f4d6AX6zSU55HfB4ydCEuXLXc5FcYeOu+nnGftS4TEju/11rt4KJPTMgbfmv4A==}
    engines: {node: '>=10.13.0'}

  glob@7.2.3:
    resolution: {integrity: sha512-nFR0zLpU2YCaRxwoCJvL6UvCH2JFyFVIvwTLsIf21AuHlMskA1hhTdk+LlYJtOlYt9v6dvszD2BGRqBL+iQK9Q==}
    deprecated: Glob versions prior to v9 are no longer supported

  glob@8.1.0:
    resolution: {integrity: sha512-r8hpEjiQEYlF2QU0df3dS+nxxSIreXQS1qRhMJM0Q5NDdR386C7jb7Hwwod8Fgiuex+k0GFjgft18yvxm5XoCQ==}
    engines: {node: '>=12'}
    deprecated: Glob versions prior to v9 are no longer supported

  globals@13.24.0:
    resolution: {integrity: sha512-AhO5QUcj8llrbG09iWhPU2B204J1xnPeL8kQmVorSsy+Sjj1sk8gIyh6cUocGmH4L0UuhAJy+hJMRA4mgA4mFQ==}
    engines: {node: '>=8'}

  globals@14.0.0:
    resolution: {integrity: sha512-oahGvuMGQlPw/ivIYBjVSrWAfWLBeku5tpPE2fOPLi+WHffIWbuh2tCjhyQhTBPMf5E9jDEH4FOmTYgYwbKwtQ==}
    engines: {node: '>=18'}

  globalthis@1.0.4:
    resolution: {integrity: sha512-DpLKbNU4WylpxJykQujfCcwYWiV/Jhm50Goo0wrVILAv5jOr9d+H+UR3PhSCD2rCCEIg0uc+G+muBTwD54JhDQ==}
    engines: {node: '>= 0.4'}

  globby@10.0.2:
    resolution: {integrity: sha512-7dUi7RvCoT/xast/o/dLN53oqND4yk0nsHkhRgn9w65C4PofCLOoJ39iSOg+qVDdWQPIEj+eszMHQ+aLVwwQSg==}
    engines: {node: '>=8'}

  globby@11.1.0:
    resolution: {integrity: sha512-jhIXaOzy1sb8IyocaruWSn1TjmnBVs8Ayhcy83rmxNJ8q2uWKCAj3CnJY+KpGSXCueAPc0i05kVvVKtP1t9S3g==}
    engines: {node: '>=10'}

  gopd@1.2.0:
    resolution: {integrity: sha512-ZUKRh6/kUFoAiTAtTYPZJ3hw9wNxx+BIBOijnlG9PnrJsCcSjs1wyyD6vJpaYtgnzDrKYRSqf3OO6Rfa93xsRg==}
    engines: {node: '>= 0.4'}

  graceful-fs@4.2.11:
    resolution: {integrity: sha512-RbJ5/jmFcNNCcDV5o9eTnBLJ/HszWV0P73bc+Ff4nS/rJj+YaS6IGyiOL0VoBYX+l1Wrl3k63h/KrH+nhJ0XvQ==}

  graphemer@1.4.0:
    resolution: {integrity: sha512-EtKwoO6kxCL9WO5xipiHTZlSzBm7WLT627TqC/uVRd0HKmq8NXyebnNYxDoBi7wt8eTWrUrKXCOVaFq9x1kgag==}

  has-bigints@1.0.2:
    resolution: {integrity: sha512-tSvCKtBr9lkF0Ex0aQiP9N+OpV4zi2r/Nee5VkRDbaqv35RLYMzbwQfFSZZH0kR+Rd6302UJZ2p/bJCEoR3VoQ==}

  has-flag@3.0.0:
    resolution: {integrity: sha512-sKJf1+ceQBr4SMkvQnBDNDtf4TXpVhVGateu0t918bl30FnbE2m4vNLX+VWe/dpjlb+HugGYzW7uQXH98HPEYw==}
    engines: {node: '>=4'}

  has-flag@4.0.0:
    resolution: {integrity: sha512-EykJT/Q1KjTWctppgIAgfSO0tKVuZUjhgMr17kqTumMl6Afv3EISleU7qZUzoXDFTAHTDC4NOoG/ZxU3EvlMPQ==}
    engines: {node: '>=8'}

  has-property-descriptors@1.0.2:
    resolution: {integrity: sha512-55JNKuIW+vq4Ke1BjOTjM2YctQIvCT7GFzHwmfZPGo5wnrgkid0YQtnAleFSqumZm4az3n2BS+erby5ipJdgrg==}

  has-proto@1.2.0:
    resolution: {integrity: sha512-KIL7eQPfHQRC8+XluaIw7BHUwwqL19bQn4hzNgdr+1wXoU0KKj6rufu47lhY7KbJR2C6T6+PfyN0Ea7wkSS+qQ==}
    engines: {node: '>= 0.4'}

  has-symbols@1.1.0:
    resolution: {integrity: sha512-1cDNdwJ2Jaohmb3sg4OmKaMBwuC48sYni5HUw2DvsC8LjGTLK9h+eb1X6RyuOHe4hT0ULCW68iomhjUoKUqlPQ==}
    engines: {node: '>= 0.4'}

  has-tostringtag@1.0.2:
    resolution: {integrity: sha512-NqADB8VjPFLM2V0VvHUewwwsw0ZWBaIdgo+ieHtK3hasLz4qeCRjYcqfB6AQrBggRKppKF8L52/VqdVsO47Dlw==}
    engines: {node: '>= 0.4'}

  has@1.0.3:
    resolution: {integrity: sha512-f2dvO0VU6Oej7RkWJGrehjbzMAjFp5/VKPp5tTpWIV4JHHZK1/BxbFRtf/siA2SWTe09caDmVtYYzWEIbBS4zw==}
    engines: {node: '>= 0.4.0'}

  hasown@2.0.2:
    resolution: {integrity: sha512-0hJU9SCPvmMzIBdZFqNPXWa6dqh7WdH0cII9y+CyS8rG3nL48Bclra9HmKhVVUHyPWNH5Y7xDwAB7bfgSjkUMQ==}
    engines: {node: '>= 0.4'}

  he@1.2.0:
    resolution: {integrity: sha512-F/1DnUGPopORZi0ni+CvrCgHQ5FyEAHRLSApuYWMmrbSwoN2Mn/7k+Gl38gJnR7yyDZk6WLXwiGod1JOWNDKGw==}
    hasBin: true

  hosted-git-info@2.8.9:
    resolution: {integrity: sha512-mxIDAb9Lsm6DoOJ7xH+5+X4y1LU/4Hi50L9C5sIswK3JzULS4bwk1FvjdBgvYR4bzT4tuUQiC15FE2f5HbLvYw==}

  htmlparser2@6.1.0:
    resolution: {integrity: sha512-gyyPk6rgonLFEDGoeRgQNaEUvdJ4ktTmmUh/h2t7s+M8oPpIPxgNACWa+6ESR57kXstwqPiCut0V8NRpcwgU7A==}

  htmlparser2@8.0.2:
    resolution: {integrity: sha512-GYdjWKDkbRLkZ5geuHs5NY1puJ+PXwP7+fHPRz06Eirsb9ugf6d8kkXav6ADhcODhFFPMIXyxkxSuMf3D6NCFA==}

  http-basic@8.1.3:
    resolution: {integrity: sha512-/EcDMwJZh3mABI2NhGfHOGOeOZITqfkEO4p/xK+l3NpyncIHUQBoMvCSF/b5GqvKtySC2srL/GGG3+EtlqlmCw==}
    engines: {node: '>=6.0.0'}

  http-response-object@3.0.2:
    resolution: {integrity: sha512-bqX0XTF6fnXSQcEJ2Iuyr75yVakyjIDCqroJQ/aHfSdlM743Cwqoi2nDYMzLGWUcuTWGWy8AAvOKXTfiv6q9RA==}

  ignore@5.3.2:
    resolution: {integrity: sha512-hsBTNUqQTDwkWtcdYI2i06Y/nUBEsNEDJKjWdigLvegy8kDuJAS8uRlpkkcQpyEXL0Z/pjDy5HBmMjRCJ2gq+g==}
    engines: {node: '>= 4'}

  import-fresh@3.3.0:
    resolution: {integrity: sha512-veYYhQa+D1QBKznvhUHxb8faxlrwUnxseDAbAp457E0wLNio2bOSKnjYDhMj+YiAq61xrMGhQk9iXVk5FzgQMw==}
    engines: {node: '>=6'}

  import-lazy@4.0.0:
    resolution: {integrity: sha512-rKtvo6a868b5Hu3heneU+L4yEQ4jYKLtjpnPeUdK7h0yzXGmyBTypknlkCvHFBqfX9YlorEiMM6Dnq/5atfHkw==}
    engines: {node: '>=8'}

  imurmurhash@0.1.4:
    resolution: {integrity: sha512-JmXMZ6wuvDmLiHEml9ykzqO6lwFbof0GG4IkcGaENdCRDDmMVnny7s5HsIgHCbaq0w2MyPhDqkhTUgS2LU2PHA==}
    engines: {node: '>=0.8.19'}

  indent-string@4.0.0:
    resolution: {integrity: sha512-EdDDZu4A2OyIK7Lr/2zG+w5jmbuk1DVBnEwREQvBzspBJkCEbRa8GxU1lghYcaGJCnRWibjDXlq779X1/y5xwg==}
    engines: {node: '>=8'}

  inflight@1.0.6:
    resolution: {integrity: sha512-k92I/b08q4wvFscXCLvqfsHCrjrF7yiXsQuIVvVE7N82W3+aqpzuUdBbfhWcy/FZR3/4IgflMgKLOsvPDrGCJA==}
    deprecated: This module is not supported, and leaks memory. Do not use it. Check out lru-cache if you want a good and tested way to coalesce async requests by a key value, which is much more comprehensive and powerful.

  inherits@2.0.4:
    resolution: {integrity: sha512-k/vGaX4/Yla3WzyMCvTQOXYeIHvqOKtnqBduzTHpzpQZzAskKMhZ2K+EnBiSM9zGSoIFeMpXKxa4dYeZIQqewQ==}

  internal-slot@1.1.0:
    resolution: {integrity: sha512-4gd7VpWNQNB4UKKCFFVcp1AVv+FMOgs9NKzjHKusc8jTMhd5eL1NqQqOpE0KzMds804/yHlglp3uxgluOqAPLw==}
    engines: {node: '>= 0.4'}

  is-alphabetical@1.0.4:
    resolution: {integrity: sha512-DwzsA04LQ10FHTZuL0/grVDk4rFoVH1pjAToYwBrHSxcrBIGQuXrQMtD5U1b0U2XVgKZCTLLP8u2Qxqhy3l2Vg==}

  is-alphanumerical@1.0.4:
    resolution: {integrity: sha512-UzoZUr+XfVz3t3v4KyGEniVL9BDRoQtY7tOyrRybkVNjDFWyo1yhXNGrrBTQxp3ib9BLAWs7k2YKBQsFRkZG9A==}

  is-array-buffer@3.0.5:
    resolution: {integrity: sha512-DDfANUiiG2wC1qawP66qlTugJeL5HyzMpfr8lLK+jMQirGzNod0B12cFB/9q838Ru27sBwfw78/rdoU7RERz6A==}
    engines: {node: '>= 0.4'}

  is-arrayish@0.2.1:
    resolution: {integrity: sha512-zz06S8t0ozoDXMG+ube26zeCTNXcKIPJZJi8hBrF4idCLms4CG9QtK7qBl1boi5ODzFpjswb5JPmHCbMpjaYzg==}

  is-async-function@2.0.0:
    resolution: {integrity: sha512-Y1JXKrfykRJGdlDwdKlLpLyMIiWqWvuSd17TvZk68PLAOGOoF4Xyav1z0Xhoi+gCYjZVeC5SI+hYFOfvXmGRCA==}
    engines: {node: '>= 0.4'}

  is-bigint@1.1.0:
    resolution: {integrity: sha512-n4ZT37wG78iz03xPRKJrHTdZbe3IicyucEtdRsV5yglwc3GyUfbAfpSeD0FJ41NbUNSt5wbhqfp1fS+BgnvDFQ==}
    engines: {node: '>= 0.4'}

  is-binary-path@2.1.0:
    resolution: {integrity: sha512-ZMERYes6pDydyuGidse7OsHxtbI7WVeUEozgR/g7rd0xUimYNlvZRE/K2MgZTjWy725IfelLeVcEM97mmtRGXw==}
    engines: {node: '>=8'}

  is-boolean-object@1.2.2:
    resolution: {integrity: sha512-wa56o2/ElJMYqjCjGkXri7it5FbebW5usLw/nPmCMs5DeZ7eziSYZhSmPRn0txqeW4LnAmQQU7FgqLpsEFKM4A==}
    engines: {node: '>= 0.4'}

  is-buffer@2.0.5:
    resolution: {integrity: sha512-i2R6zNFDwgEHJyQUtJEk0XFi1i0dPFn/oqjK3/vPCcDeJvW5NQ83V8QbicfF1SupOaB0h8ntgBC2YiE7dfyctQ==}
    engines: {node: '>=4'}

  is-builtin-module@3.2.1:
    resolution: {integrity: sha512-BSLE3HnV2syZ0FK0iMA/yUGplUeMmNz4AW5fnTunbCIqZi4vG3WjJT9FHMy5D69xmAYBHXQhJdALdpwVxV501A==}
    engines: {node: '>=6'}

  is-bun-module@2.0.0:
    resolution: {integrity: sha512-gNCGbnnnnFAUGKeZ9PdbyeGYJqewpmc2aKHUEMO5nQPWU9lOmv7jcmQIv+qHD8fXW6W7qfuCwX4rY9LNRjXrkQ==}

  is-callable@1.2.7:
    resolution: {integrity: sha512-1BC0BVFhS/p0qtw6enp8e+8OD0UrK0oFLztSjNzhcKA3WDuJxxAPXzPuPtKkjEY9UUoEWlX/8fgKeu2S8i9JTA==}
    engines: {node: '>= 0.4'}

  is-core-module@2.13.0:
    resolution: {integrity: sha512-Z7dk6Qo8pOCp3l4tsX2C5ZVas4V+UxwQodwZhLopL91TX8UyyHEXafPcyoeeWuLrwzHcr3igO78wNLwHJHsMCQ==}

  is-data-view@1.0.2:
    resolution: {integrity: sha512-RKtWF8pGmS87i2D6gqQu/l7EYRlVdfzemCJN/P3UOs//x1QE7mfhvzHIApBTRf7axvT6DMGwSwBXYCT0nfB9xw==}
    engines: {node: '>= 0.4'}

  is-date-object@1.1.0:
    resolution: {integrity: sha512-PwwhEakHVKTdRNVOw+/Gyh0+MzlCl4R6qKvkhuvLtPMggI1WAHt9sOwZxQLSGpUaDnrdyDsomoRgNnCfKNSXXg==}
    engines: {node: '>= 0.4'}

  is-decimal@1.0.4:
    resolution: {integrity: sha512-RGdriMmQQvZ2aqaQq3awNA6dCGtKpiDFcOzrTWrDAT2MiWrKQVPmxLGHl7Y2nNu6led0kEyoX0enY0qXYsv9zw==}

  is-extglob@2.1.1:
    resolution: {integrity: sha512-SbKbANkN603Vi4jEZv49LeVJMn4yGwsbzZworEoyEiutsN3nJYdbO36zfhGJ6QEDpOZIFkDtnq5JRxmvl3jsoQ==}
    engines: {node: '>=0.10.0'}

  is-finalizationregistry@1.1.1:
    resolution: {integrity: sha512-1pC6N8qWJbWoPtEjgcL2xyhQOP491EQjeUo3qTKcmV8YSDDJrOepfG8pcC7h/QgnQHYSv0mJ3Z/ZWxmatVrysg==}
    engines: {node: '>= 0.4'}

  is-fullwidth-code-point@3.0.0:
    resolution: {integrity: sha512-zymm5+u+sCsSWyD9qNaejV3DFvhCKclKdizYaJUuHA83RLjb7nSuGnddCHGv0hk+KY7BMAlsWeK4Ueg6EV6XQg==}
    engines: {node: '>=8'}

  is-generator-function@1.0.10:
    resolution: {integrity: sha512-jsEjy9l3yiXEQ+PsXdmBwEPcOxaXWLspKdplFUVI9vq1iZgIekeC0L167qeu86czQaxed3q/Uzuw0swL0irL8A==}
    engines: {node: '>= 0.4'}

  is-glob@4.0.3:
    resolution: {integrity: sha512-xelSayHH36ZgE7ZWhli7pW34hNbNl8Ojv5KVmkJD4hBdD3th8Tfk9vYasLM+mXWOZhFkgZfxhLSnrwRr4elSSg==}
    engines: {node: '>=0.10.0'}

  is-hexadecimal@1.0.4:
    resolution: {integrity: sha512-gyPJuv83bHMpocVYoqof5VDiZveEoGoFL8m3BXNb2VW8Xs+rz9kqO8LOQ5DH6EsuvilT1ApazU0pyl+ytbPtlw==}

  is-local-path@0.1.6:
    resolution: {integrity: sha512-VPRTy+0cYi1+X7hOTngxwXGfek1I6YItNwqsqjFPfH+8bXcGNP17Zx7D3nsfiLsJF3fISsUJq8kBRCZ0yMNeAg==}

  is-map@2.0.3:
    resolution: {integrity: sha512-1Qed0/Hr2m+YqxnM09CjA2d/i6YZNfF6R2oRAOj36eUdS6qIV/huPJNSEpKbupewFs+ZsJlxsjjPbc0/afW6Lw==}
    engines: {node: '>= 0.4'}

  is-negative-zero@2.0.3:
    resolution: {integrity: sha512-5KoIu2Ngpyek75jXodFvnafB6DJgr3u8uuK0LEZJjrU19DrMD3EVERaR8sjz8CCGgpZvxPl9SuE1GMVPFHx1mw==}
    engines: {node: '>= 0.4'}

  is-number-object@1.1.1:
    resolution: {integrity: sha512-lZhclumE1G6VYD8VHe35wFaIif+CTy5SJIi5+3y4psDgWu4wPDoBhF8NxUOinEc7pHgiTsT6MaBb92rKhhD+Xw==}
    engines: {node: '>= 0.4'}

  is-number@7.0.0:
    resolution: {integrity: sha512-41Cifkg6e8TylSpdtTpeLVMqvSBEVzTttHvERD741+pnZ8ANv0004MRL43QKPDlK9cGvNp6NZWZUBlbGXYxxng==}
    engines: {node: '>=0.12.0'}

  is-path-inside@3.0.3:
    resolution: {integrity: sha512-Fd4gABb+ycGAmKou8eMftCupSir5lRxqf4aD/vd0cD2qc4HL07OjCeuHMr8Ro4CoMaeCKDB0/ECBOVWjTwUvPQ==}
    engines: {node: '>=8'}

  is-plain-obj@2.1.0:
    resolution: {integrity: sha512-YWnfyRwxL/+SsrWYfOpUtz5b3YD+nyfkHvjbcanzk8zgyO4ASD67uVMRt8k5bM4lLMDnXfriRhOpemw+NfT1eA==}
    engines: {node: '>=8'}

  is-regex@1.2.1:
    resolution: {integrity: sha512-MjYsKHO5O7mCsmRGxWcLWheFqN9DJ/2TmngvjKXihe6efViPqc274+Fx/4fYj/r03+ESvBdTXK0V6tA3rgez1g==}
    engines: {node: '>= 0.4'}

  is-set@2.0.3:
    resolution: {integrity: sha512-iPAjerrse27/ygGLxw+EBR9agv9Y6uLeYVJMu+QNCoouJ1/1ri0mGrcWpfCqFZuzzx3WjtwxG098X+n4OuRkPg==}
    engines: {node: '>= 0.4'}

  is-shared-array-buffer@1.0.4:
    resolution: {integrity: sha512-ISWac8drv4ZGfwKl5slpHG9OwPNty4jOWPRIhBpxOoD+hqITiwuipOQ2bNthAzwA3B4fIjO4Nln74N0S9byq8A==}
    engines: {node: '>= 0.4'}

  is-string@1.1.1:
    resolution: {integrity: sha512-BtEeSsoaQjlSPBemMQIrY1MY0uM6vnS1g5fmufYOtnxLGUZM2178PKbhsk7Ffv58IX+ZtcvoGwccYsh0PglkAA==}
    engines: {node: '>= 0.4'}

  is-symbol@1.1.1:
    resolution: {integrity: sha512-9gGx6GTtCQM73BgmHQXfDmLtfjjTUDSyoxTCbp5WtoixAhfgsDirWIcVQ/IHpvI5Vgd5i/J5F7B9cN/WlVbC/w==}
    engines: {node: '>= 0.4'}

  is-typed-array@1.1.15:
    resolution: {integrity: sha512-p3EcsicXjit7SaskXHs1hA91QxgTw46Fv6EFKKGS5DRFLD8yKnohjF3hxoju94b/OcMZoQukzpPpBE9uLVKzgQ==}
    engines: {node: '>= 0.4'}

  is-unicode-supported@0.1.0:
    resolution: {integrity: sha512-knxG2q4UC3u8stRGyAVJCOdxFmv5DZiRcdlIaAQXAbSfJya+OhopNotLQrstBhququ4ZpuKbDc/8S6mgXgPFPw==}
    engines: {node: '>=10'}

  is-weakmap@2.0.2:
    resolution: {integrity: sha512-K5pXYOm9wqY1RgjpL3YTkF39tni1XajUIkawTLUo9EZEVUFga5gSQJF8nNS7ZwJQ02y+1YCNYcMh+HIf1ZqE+w==}
    engines: {node: '>= 0.4'}

  is-weakref@1.1.1:
    resolution: {integrity: sha512-6i9mGWSlqzNMEqpCp93KwRS1uUOodk2OJ6b+sq7ZPDSy2WuI5NFIxp/254TytR8ftefexkWn5xNiHUNpPOfSew==}
    engines: {node: '>= 0.4'}

  is-weakset@2.0.4:
    resolution: {integrity: sha512-mfcwb6IzQyOKTs84CQMrOwW4gQcaTOAWJ0zzJCl2WSPDrWk/OzDaImWFH3djXhb24g4eudZfLRozAvPGw4d9hQ==}
    engines: {node: '>= 0.4'}

  isarray@1.0.0:
    resolution: {integrity: sha512-VLghIWNM6ELQzo7zwmcg0NmTVyWKYjvIeM83yjp0wRDTmUnrM678fQbcKBo6n2CJEF0szoG//ytg+TKla89ALQ==}

  isarray@2.0.5:
    resolution: {integrity: sha512-xHjhDr3cNBK0BzdUJSPXZntQUx/mwMS5Rw4A7lPJ90XGAO6ISP/ePDNuo0vhqOZU+UD5JoodwCAAoZQd3FeAKw==}

  isexe@2.0.0:
    resolution: {integrity: sha512-RHxMLp9lnKHGHRng9QFhRCMbYAcVpn69smSGcq3f36xjgVVWThj4qqLbTLlq7Ssj8B+fIQ1EuCEGI2lKsyQeIw==}

  iterator.prototype@1.1.5:
    resolution: {integrity: sha512-H0dkQoCa3b2VEeKQBOxFph+JAbcrQdE7KC0UkqwpLmv2EC4P41QXP+rqo9wYodACiG5/WM5s9oDApTU8utwj9g==}
    engines: {node: '>= 0.4'}

  jju@1.4.0:
    resolution: {integrity: sha512-8wb9Yw966OSxApiCt0K3yNJL8pnNeIv+OEq2YMidz4FKP6nonSRoOXc80iXY4JaN2FC11B9qsNmDsm+ZOfMROA==}

  js-tokens@4.0.0:
    resolution: {integrity: sha512-RdJUflcE3cUzKiMqQgsCu06FPu9UdIJO0beYbPhHN4k6apgJtifcoCtT9bcxOpYBtpD2kCM6Sbzg4CausW/PKQ==}

  js-yaml@4.1.0:
    resolution: {integrity: sha512-wpxZs9NoxZaJESJGIZTyDEaYpl0FKSA+FB9aJiyemKhMwkxQg63h4T1KJgUGHpTqPDNRcmmYLugrRjJlBtWvRA==}
    hasBin: true

  jsdoc-type-pratt-parser@5.1.1:
    resolution: {integrity: sha512-DYYlVP1fe4QBMh2xTIs20/YeTz2GYVbWAEZweHSZD+qQ/Cx2d5RShuhhsdk64eTjNq0FeVnteP/qVOgaywSRbg==}
    engines: {node: '>=12.0.0'}

  jsesc@0.5.0:
    resolution: {integrity: sha512-uZz5UnB7u4T9LvwmFqXii7pZSouaRPorGs5who1Ip7VO0wxanFvBL7GkM6dTHlgX+jhBApRetaWpnDabOeTcnA==}
    hasBin: true

  jsesc@3.0.2:
    resolution: {integrity: sha512-xKqzzWXDttJuOcawBt4KnKHHIf5oQ/Cxax+0PWFG+DFDgHNAdi+TXECADI+RYiFUMmx8792xsMbbgXj4CwnP4g==}
    engines: {node: '>=6'}
    hasBin: true

  json-alexander@0.1.10:
    resolution: {integrity: sha512-+qykmkSBGK11ndn36sES0XM0vEJozenAbiI5Gk07FpRpwbSQQViIHa7Hm+9Bju92nfp44+i0V+Rz43XcARPImA==}

  json-buffer@3.0.1:
    resolution: {integrity: sha512-4bV5BfR2mqfQTJm+V5tPPdf+ZpuhiIvTuAB5g8kcrXOZpTT/QwwVRWBywX1ozr6lEuPdbHxwaJlm9G6mI2sfSQ==}

  json-parse-even-better-errors@2.3.1:
    resolution: {integrity: sha512-xyFwyhro/JEof6Ghe2iz2NcXoj2sloNsWr/XsERDK/oiPCfaNhl5ONfp+jQdAZRQQ0IJWNzH9zIZF7li91kh2w==}

  json-schema-traverse@0.4.1:
    resolution: {integrity: sha512-xbbCH5dCYU5T8LcEhhuh7HJ88HXuW3qsI3Y0zOZFKfZEHcpWiHU/Jxzk629Brsab/mMiHQti9wMP+845RPe3Vg==}

  json-schema-traverse@1.0.0:
    resolution: {integrity: sha512-NM8/P9n3XjXhIZn1lLhkFaACTOURQXjWhV4BA/RnOv8xvgqtqpAX9IO4mRQxSx1Rlo4tqzeqb0sOlruaOy3dug==}

  json-stable-stringify-without-jsonify@1.0.1:
    resolution: {integrity: sha512-Bdboy+l7tA3OGW6FjyFHWkP5LuByj1Tk33Ljyq0axyzdk9//JSi2u3fP1QSmd1KNwq6VOKYGlAu87CisVir6Pw==}

  jsonfile@4.0.0:
    resolution: {integrity: sha512-m6F1R3z8jjlf2imQHS2Qez5sjKWQzbuuhuJ/FKYFRZvPE3PuHcSMVZzfsLhGVOkfd20obL5SWEBew5ShlquNxg==}

  jsx-ast-utils@3.3.5:
    resolution: {integrity: sha512-ZZow9HBI5O6EPgSJLUb8n2NKgmVWTwCvHGwFuJlMjvLFqlGG6pjirPhtdsseaLZjSibD8eegzmYpUZwoIlj2cQ==}
    engines: {node: '>=4.0'}

  keyv@4.5.4:
    resolution: {integrity: sha512-oxVHkHR/EJf2CNXnWxRLW6mg7JyCCUcG0DtEGmL2ctUo1PNTin1PUil+r/+4r5MpVgC/fn1kjsx7mjSujKqIpw==}

  levn@0.4.1:
    resolution: {integrity: sha512-+bT2uH4E5LGE7h/n3evcS/sQlJXCpIp6ym8OWJ5eV6+67Dsql/LaaT7qJBAt2rzfoa/5QBGBhxDix1dMt2kQKQ==}
    engines: {node: '>= 0.8.0'}

  lines-and-columns@1.2.4:
    resolution: {integrity: sha512-7ylylesZQ/PV29jhEDl3Ufjo6ZX7gCqJr5F7PKrqc93v7fzSymt1BpwEU8nAUXs8qzzvqhbjhK5QZg6Mt/HkBg==}

  locate-path@5.0.0:
    resolution: {integrity: sha512-t7hw9pI+WvuwNJXwk5zVHpyhIqzg2qTlklJOf0mVxGSbe3Fp2VieZcduNYjaLDoy6p9uGpQEGWG87WpMKlNq8g==}
    engines: {node: '>=8'}

  locate-path@6.0.0:
    resolution: {integrity: sha512-iPZK6eYjbxRu3uB4/WZ3EsEIMJFMqAoopl3R+zuq0UjcAm/MO6KCweDgPfP3elTztoKP3KtnVHxTn2NHBSDVUw==}
    engines: {node: '>=10'}

  lodash.get@4.4.2:
    resolution: {integrity: sha512-z+Uw/vLuy6gQe8cfaFWD7p0wVv8fJl3mbzXh33RS+0oW2wvUqiRXiQ69gLWSLpgB5/6sU+r6BlQR0MBILadqTQ==}
    deprecated: This package is deprecated. Use the optional chaining (?.) operator instead.

  lodash.isequal@4.5.0:
    resolution: {integrity: sha512-pDo3lu8Jhfjqls6GkMgpahsF9kCyayhgykjyLMNFTKWrpVdAQtYyB4muAMWozBB4ig/dtWAmsMxLEI8wuz+DYQ==}
    deprecated: This package is deprecated. Use require('node:util').isDeepStrictEqual instead.

  lodash.merge@4.6.2:
    resolution: {integrity: sha512-0KpjqXRVvrYyCsX1swR/XTK0va6VQkQM6MNo7PqW77ByjAhoARA8EfrP1N4+KlKj8YS0ZUCtRT/YUuhyYDujIQ==}

  lodash@4.17.21:
    resolution: {integrity: sha512-v2kDEe57lecTulaDIuNTPy3Ry4gLGJ6Z1O3vE1krgXZNrsQ+LFTGHVxVjcXPs17LhbZVGedAJv8XZ1tvj5FvSg==}

  log-symbols@4.1.0:
    resolution: {integrity: sha512-8XPvpAA8uyhfteu8pIvQxpJZ7SYYdpUivZpGy6sFsBuKRY/7rQGavedeB8aK+Zkyq6upMFVL/9AW6vOYzfRyLg==}
    engines: {node: '>=10'}

  longest-streak@2.0.4:
    resolution: {integrity: sha512-vM6rUVCVUJJt33bnmHiZEvr7wPT78ztX7rojL+LW51bHtLh6HTjx84LA5W4+oa6aKEJA7jJu5LR6vQRBpA5DVg==}

  loose-envify@1.4.0:
    resolution: {integrity: sha512-lyuxPGr/Wfhrlem2CL/UcnUc1zcqKAImBDzukY7Y5F/yQiNdko6+fRLevlw1HgMySw7f611UIY408EtxRSoK3Q==}
    hasBin: true

  lru-cache@6.0.0:
    resolution: {integrity: sha512-Jo6dJ04CmSjuznwJSS3pUeWmd/H0ffTlkXXgwZi+eq1UCmqQwCh+eLsYOYCwY991i2Fah4h1BEMCx4qThGbsiA==}
    engines: {node: '>=10'}

  markdown-magic-package-scripts@1.2.2:
    resolution: {integrity: sha512-dlCojsiJLV9BcL8ar03qycI0H5quM47Ei+mh14It0dTYhLAoH8B/91J0/pLDX3Wba9wTkPCbEKzNVvV8ea0WlQ==}
    peerDependencies:
      markdown-magic: '>=0.1 <=2.x'

  markdown-magic@2.6.1:
    resolution: {integrity: sha512-i+wPC9bAGzFVftF1P5ItooOCvX+TTD3v504WpupsJz+3B0wRZMuPxeFAE7uZXEZYjsiQYskoMgpypoJTWerpVA==}
    hasBin: true

  markdown-table@2.0.0:
    resolution: {integrity: sha512-Ezda85ToJUBhM6WGaG6veasyym+Tbs3cMAw/ZhOPqXiYsr0jgocBV3j3nx+4lk47plLlIqjwuTm/ywVI+zjJ/A==}

  math-intrinsics@1.1.0:
    resolution: {integrity: sha512-/IXtbwEk5HTPyEwyKX6hGkYXxM9nbj64B+ilVJnC/R6B0pH5G4V3b0pVbL7DBj4tkhBAppbQUlf6F6Xl9LHu1g==}
    engines: {node: '>= 0.4'}

  mdast-util-find-and-replace@1.1.1:
    resolution: {integrity: sha512-9cKl33Y21lyckGzpSmEQnIDjEfeeWelN5s1kUW1LwdB0Fkuq2u+4GdqcGEygYxJE8GVqCl0741bYXHgamfWAZA==}

  mdast-util-footnote@0.1.7:
    resolution: {integrity: sha512-QxNdO8qSxqbO2e3m09KwDKfWiLgqyCurdWTQ198NpbZ2hxntdc+VKS4fDJCmNWbAroUdYnSthu+XbZ8ovh8C3w==}

  mdast-util-from-markdown@0.8.5:
    resolution: {integrity: sha512-2hkTXtYYnr+NubD/g6KGBS/0mFmBcifAsI0yIWRiRo0PjVs6SSOSOdtzbp6kSGnShDN6G5aWZpKQ2lWRy27mWQ==}

  mdast-util-frontmatter@0.2.0:
    resolution: {integrity: sha512-FHKL4w4S5fdt1KjJCwB0178WJ0evnyyQr5kXTM3wrOVpytD0hrkvd+AOOjU9Td8onOejCkmZ+HQRT3CZ3coHHQ==}

  mdast-util-gfm-autolink-literal@0.1.3:
    resolution: {integrity: sha512-GjmLjWrXg1wqMIO9+ZsRik/s7PLwTaeCHVB7vRxUwLntZc8mzmTsLVr6HW1yLokcnhfURsn5zmSVdi3/xWWu1A==}

  mdast-util-gfm-strikethrough@0.2.3:
    resolution: {integrity: sha512-5OQLXpt6qdbttcDG/UxYY7Yjj3e8P7X16LzvpX8pIQPYJ/C2Z1qFGMmcw+1PZMUM3Z8wt8NRfYTvCni93mgsgA==}

  mdast-util-gfm-table@0.1.6:
    resolution: {integrity: sha512-j4yDxQ66AJSBwGkbpFEp9uG/LS1tZV3P33fN1gkyRB2LoRL+RR3f76m0HPHaby6F4Z5xr9Fv1URmATlRRUIpRQ==}

  mdast-util-gfm-task-list-item@0.1.6:
    resolution: {integrity: sha512-/d51FFIfPsSmCIRNp7E6pozM9z1GYPIkSy1urQ8s/o4TC22BZ7DqfHFWiqBD23bc7J3vV1Fc9O4QIHBlfuit8A==}

  mdast-util-gfm@0.1.2:
    resolution: {integrity: sha512-NNkhDx/qYcuOWB7xHUGWZYVXvjPFFd6afg6/e2g+SV4r9q5XUcCbV4Wfa3DLYIiD+xAEZc6K4MGaE/m0KDcPwQ==}

  mdast-util-to-markdown@0.6.5:
    resolution: {integrity: sha512-XeV9sDE7ZlOQvs45C9UKMtfTcctcaj/pGwH8YLbMHoMOXNNCn2LsqVQOqrF1+/NU8lKDAqozme9SCXWyo9oAcQ==}

  mdast-util-to-string@2.0.0:
    resolution: {integrity: sha512-AW4DRS3QbBayY/jJmD8437V1Gombjf8RSOUCMFBuo5iHi58AGEgVCKQ+ezHkZZDpAQS75hcBMpLqjpJTjtUL7w==}

  merge2@1.4.1:
    resolution: {integrity: sha512-8q7VEgMJW4J8tcfVPy8g09NcQwZdbwFEqhe/WZkoIzjn/3TGDwtOCYtXGxA3O8tPzpczCCDgv+P2P5y00ZJOOg==}
    engines: {node: '>= 8'}

  micromark-extension-footnote@0.3.2:
    resolution: {integrity: sha512-gr/BeIxbIWQoUm02cIfK7mdMZ/fbroRpLsck4kvFtjbzP4yi+OPVbnukTc/zy0i7spC2xYE/dbX1Sur8BEDJsQ==}

  micromark-extension-frontmatter@0.2.2:
    resolution: {integrity: sha512-q6nPLFCMTLtfsctAuS0Xh4vaolxSFUWUWR6PZSrXXiRy+SANGllpcqdXFv2z07l0Xz/6Hl40hK0ffNCJPH2n1A==}

  micromark-extension-gfm-autolink-literal@0.5.7:
    resolution: {integrity: sha512-ePiDGH0/lhcngCe8FtH4ARFoxKTUelMp4L7Gg2pujYD5CSMb9PbblnyL+AAMud/SNMyusbS2XDSiPIRcQoNFAw==}

  micromark-extension-gfm-strikethrough@0.6.5:
    resolution: {integrity: sha512-PpOKlgokpQRwUesRwWEp+fHjGGkZEejj83k9gU5iXCbDG+XBA92BqnRKYJdfqfkrRcZRgGuPuXb7DaK/DmxOhw==}

  micromark-extension-gfm-table@0.4.3:
    resolution: {integrity: sha512-hVGvESPq0fk6ALWtomcwmgLvH8ZSVpcPjzi0AjPclB9FsVRgMtGZkUcpE0zgjOCFAznKepF4z3hX8z6e3HODdA==}

  micromark-extension-gfm-tagfilter@0.3.0:
    resolution: {integrity: sha512-9GU0xBatryXifL//FJH+tAZ6i240xQuFrSL7mYi8f4oZSbc+NvXjkrHemeYP0+L4ZUT+Ptz3b95zhUZnMtoi/Q==}

  micromark-extension-gfm-task-list-item@0.3.3:
    resolution: {integrity: sha512-0zvM5iSLKrc/NQl84pZSjGo66aTGd57C1idmlWmE87lkMcXrTxg1uXa/nXomxJytoje9trP0NDLvw4bZ/Z/XCQ==}

  micromark-extension-gfm@0.3.3:
    resolution: {integrity: sha512-oVN4zv5/tAIA+l3GbMi7lWeYpJ14oQyJ3uEim20ktYFAcfX1x3LNlFGGlmrZHt7u9YlKExmyJdDGaTt6cMSR/A==}

  micromark@2.11.4:
    resolution: {integrity: sha512-+WoovN/ppKolQOFIAajxi7Lu9kInbPxFuTBVEavFcL8eAfVstoc5MocPmqBeAdBOJV00uaVjegzH4+MA0DN/uA==}

  micromatch@4.0.8:
    resolution: {integrity: sha512-PXwfBhYu0hBCPw8Dn0E+WDYb7af3dSLVWKi3HGv84IdF4TyFoC0ysxFd0Goxw7nSv4T/PzEJQxsYsEiFCKo2BA==}
    engines: {node: '>=8.6'}

  mime-db@1.52.0:
    resolution: {integrity: sha512-sPU4uV7dYlvtWJxwwxHD0PuihVNiE7TyAbQ5SWxDCB9mUYvOgroQOwYQQOKPJ8CIbE+1ETVlOoK1UC2nU3gYvg==}
    engines: {node: '>= 0.6'}

  mime-types@2.1.35:
    resolution: {integrity: sha512-ZDY+bPm5zTTF+YpCrAU9nK0UgICYPT0QtT1NZWFv4s++TNkcgVaT0g6+4R2uI4MjQjzysHB1zxuWL50hzaeXiw==}
    engines: {node: '>= 0.6'}

  min-indent@1.0.1:
    resolution: {integrity: sha512-I9jwMn07Sy/IwOj3zVkVik2JTvgpaykDZEigL6Rx6N9LbMywwUSMtxET+7lVoDLLd3O3IXwJwvuuns8UB/HeAg==}
    engines: {node: '>=4'}

  minimatch@3.1.2:
    resolution: {integrity: sha512-J7p63hRiAjw1NDEww1W7i37+ByIrOWO5XQQAzZ3VOcL0PNybwpfmV/N05zFAzwQ9USyEcX6t3UO+K5aqBQOIHw==}

  minimatch@5.0.1:
    resolution: {integrity: sha512-nLDxIFRyhDblz3qMuq+SoRZED4+miJ/G+tdDrjkkkRnjAsBexeGpgjLEQ0blJy7rHhR2b93rhQY4SvyWu9v03g==}
    engines: {node: '>=10'}

  minimatch@9.0.5:
    resolution: {integrity: sha512-G6T0ZX48xgozx7587koeX9Ys2NYy6Gmv//P89sEte9V9whIapMNF4idKxnW2QtCcLiTWlb/wfCabAtAFWhhBow==}
    engines: {node: '>=16 || 14 >=14.17'}

  minimist@1.2.8:
    resolution: {integrity: sha512-2yyAR8qBkN3YuheJanUpWC5U3bb5osDywNB8RzDVlDwDHbocAJveqqj1u8+SVD7jkWT4yvsHCpWqqWqAxb0zCA==}

  mkdirp@1.0.4:
    resolution: {integrity: sha512-vVqVZQyf3WLx2Shd0qJ9xuvqgAyKPLAiqITEtqW0oIUjzo3PePDd6fW9iFz30ef7Ysp/oiWqbhszeGWW2T6Gzw==}
    engines: {node: '>=10'}
    hasBin: true

  mkdirp@3.0.1:
    resolution: {integrity: sha512-+NsyUUAZDmo6YVHzL/stxSu3t9YS1iljliy3BSDrXJ/dkn1KYdmtZODGGjLcc9XLgVVpH4KshHB8XmZgMhaBXg==}
    engines: {node: '>=10'}
    hasBin: true

  mocha-multi-reporters@1.5.1:
    resolution: {integrity: sha512-Yb4QJOaGLIcmB0VY7Wif5AjvLMUFAdV57D2TWEva1Y0kU/3LjKpeRVmlMIfuO1SVbauve459kgtIizADqxMWPg==}
    engines: {node: '>=6.0.0'}
    peerDependencies:
      mocha: '>=3.1.2'

  mocha@10.4.0:
    resolution: {integrity: sha512-eqhGB8JKapEYcC4ytX/xrzKforgEc3j1pGlAXVy3eRwrtAy5/nIfT1SvgGzfN0XZZxeLq0aQWkOUAmqIJiv+bA==}
    engines: {node: '>= 14.0.0'}
    hasBin: true

  ms@2.1.2:
    resolution: {integrity: sha512-sGkPx+VjMtmA6MX27oA4FBFELFCZZ4S4XqeGOXCv68tT+jb3vk/RyaKWP0PTKyWtmLSM0b+adUTEvbs1PEaH2w==}

  ms@2.1.3:
    resolution: {integrity: sha512-6FlzubTLZG3J2a/NVCAleEhjzq5oxgHyaCU9yYXvcLsvoVaHJq/s5xXI6/XXP6tz7R9xAOtHnSO/tXtF3WRTlA==}

  napi-postinstall@0.3.3:
    resolution: {integrity: sha512-uTp172LLXSxuSYHv/kou+f6KW3SMppU9ivthaVTXian9sOt3XM/zHYHpRZiLgQoxeWfYUnslNWQHF1+G71xcow==}
    engines: {node: ^12.20.0 || ^14.18.0 || >=16.0.0}
    hasBin: true

  natural-compare@1.4.0:
    resolution: {integrity: sha512-OWND8ei3VtNC9h7V60qff3SVobHr996CTwgxubgyQYEpg290h9J0buyECNNJexkFm5sOajh5G116RYA1c8ZMSw==}

  node-releases@2.0.23:
    resolution: {integrity: sha512-cCmFDMSm26S6tQSDpBCg/NR8NENrVPhAJSf+XbxBG4rPFaaonlEoE9wHQmun+cls499TQGSb7ZyPBRlzgKfpeg==}

  normalize-package-data@2.5.0:
    resolution: {integrity: sha512-/5CMN3T0R4XTj4DcGaexo+roZSdSFW/0AOOTROrjxzCG1wrWXEsGbRKevjlIL+ZDE4sZlJr5ED4YW0yqmkK+eA==}

  normalize-path@3.0.0:
    resolution: {integrity: sha512-6eZs5Ls3WtCisHWp9S2GUy8dqkpGi4BVSz3GaqiE6ezub0512ESztXUwUB6C6IKbQkY2Pnb/mD4WYojCRwcwLA==}
    engines: {node: '>=0.10.0'}

  object-assign@4.1.1:
    resolution: {integrity: sha512-rJgTQnkUnH1sFw8yT6VSU3zD3sWmu6sZhIseY8VX+GRu3P6F7Fu+JNDoXfklElbLJSnc3FUQHVe4cU5hj+BcUg==}
    engines: {node: '>=0.10.0'}

  object-deep-merge@1.0.5:
    resolution: {integrity: sha512-3DioFgOzetbxbeUq8pB2NunXo8V0n4EvqsWM/cJoI6IA9zghd7cl/2pBOuWRf4dlvA+fcg5ugFMZaN2/RuoaGg==}

  object-inspect@1.13.4:
    resolution: {integrity: sha512-W67iLl4J2EXEGTbfeHCffrjDfitvLANg0UlX3wFUUSTx92KXRFegMHUVgSqE+wvhAbi4WqjGg9czysTV2Epbew==}
    engines: {node: '>= 0.4'}

  object-keys@1.1.1:
    resolution: {integrity: sha512-NuAESUOUMrlIXOfHKzD6bpPu3tYt3xvjNdRIQ+FeT0lNb4K8WR70CaDxhuNguS2XG+GjkyMwOzsN5ZktImfhLA==}
    engines: {node: '>= 0.4'}

  object.assign@4.1.7:
    resolution: {integrity: sha512-nK28WOo+QIjBkDduTINE4JkF/UJJKyf2EJxvJKfblDpyg0Q+pkOHNTL0Qwy6NP6FhE/EnzV73BxxqcJaXY9anw==}
    engines: {node: '>= 0.4'}

  object.entries@1.1.9:
    resolution: {integrity: sha512-8u/hfXFRBD1O0hPUjioLhoWFHRmt6tKA4/vZPyckBr18l1KE9uHrFaFaUi8MDRTpi4uak2goyPTSNJLXX2k2Hw==}
    engines: {node: '>= 0.4'}

  object.fromentries@2.0.8:
    resolution: {integrity: sha512-k6E21FzySsSK5a21KRADBd/NGneRegFO5pLHfdQLpRDETUNJueLXs3WCzyQ3tFRDYgbq3KHGXfTbi2bs8WQ6rQ==}
    engines: {node: '>= 0.4'}

  object.values@1.2.1:
    resolution: {integrity: sha512-gXah6aZrcUxjWg2zR2MwouP2eHlCBzdV4pygudehaKXSGW4v2AsRQUK+lwwXhii6KFZcunEnmSUoYp5CXibxtA==}
    engines: {node: '>= 0.4'}

  once@1.4.0:
    resolution: {integrity: sha512-lNaJgI+2Q5URQBkccEKHTQOPaXdUxnZZElQTZY0MFUAuaEqe1E+Nyvgdz/aIyNi6Z9MzO5dv1H8n58/GELp3+w==}

  optionator@0.9.3:
    resolution: {integrity: sha512-JjCoypp+jKn1ttEFExxhetCKeJt9zhAgAve5FXHixTvFDW/5aEktX9bufBKLRRMdU7bNtpLfcGu94B3cdEJgjg==}
    engines: {node: '>= 0.8.0'}

  own-keys@1.0.1:
    resolution: {integrity: sha512-qFOyK5PjiWZd+QQIh+1jhdb9LpxTF0qs7Pm8o5QHYZ0M3vKqSqzsZaEB6oWlxZ+q2sJBMI/Ktgd2N5ZwQoRHfg==}
    engines: {node: '>= 0.4'}

  p-limit@2.3.0:
    resolution: {integrity: sha512-//88mFWSJx8lxCzwdAABTJL2MyWB12+eIY7MDL2SqLmAkeKU9qxRvWuSyTjm3FUmpBEMuFfckAIqEaVGUDxb6w==}
    engines: {node: '>=6'}

  p-limit@3.1.0:
    resolution: {integrity: sha512-TYOanM3wGwNGsZN2cVTYPArw454xnXj5qmWF1bEoAc4+cU/ol7GVh7odevjp1FNHduHc3KZMcFduxU5Xc6uJRQ==}
    engines: {node: '>=10'}

  p-locate@4.1.0:
    resolution: {integrity: sha512-R79ZZ/0wAxKGu3oYMlz8jy/kbhsNrS7SKZ7PxEHBgJ5+F2mtFW2fK2cOtBh1cHYkQsbzFV7I+EoRKe6Yt0oK7A==}
    engines: {node: '>=8'}

  p-locate@5.0.0:
    resolution: {integrity: sha512-LaNjtRWUBY++zB5nE/NwcaoMylSPk+S+ZHNB1TzdbMJMny6dynpAGt7X/tl/QYq3TIeE6nxHppbo2LGymrG5Pw==}
    engines: {node: '>=10'}

  p-try@2.2.0:
    resolution: {integrity: sha512-R4nPAVTAU0B9D35/Gk3uJf/7XYbQcyohSKdvAxIRSNghFl4e71hVoGnBNQz9cWaXxO2I10KTC+3jMdvvoKw6dQ==}
    engines: {node: '>=6'}

  parent-module@1.0.1:
    resolution: {integrity: sha512-GQ2EWRpQV8/o+Aw8YqtfZZPfNRWZYkbidE9k5rpl/hC3vtHHBfGm2Ifi6qWV+coDGkrUKZAxE3Lot5kcsRlh+g==}
    engines: {node: '>=6'}

  parse-cache-control@1.0.1:
    resolution: {integrity: sha512-60zvsJReQPX5/QP0Kzfd/VrpjScIQ7SHBW6bFCYfEP+fp0Eppr1SHhIO5nd1PjZtvclzSzES9D/p5nFJurwfWg==}

  parse-entities@2.0.0:
    resolution: {integrity: sha512-kkywGpCcRYhqQIchaWqZ875wzpS/bMKhz5HnN3p7wveJTkTtyAB/AlnS0f8DFSqYW1T82t6yEAkEcB+A1I3MbQ==}

  parse-imports-exports@0.2.4:
    resolution: {integrity: sha512-4s6vd6dx1AotCx/RCI2m7t7GCh5bDRUtGNvRfHSP2wbBQdMi67pPe7mtzmgwcaQ8VKK/6IB7Glfyu3qdZJPybQ==}

  parse-json@5.2.0:
    resolution: {integrity: sha512-ayCKvm/phCGxOkYRSCM82iDwct8/EonSEgCSxWxD7ve6jHggsFl4fZVQBPRNgQoKiuV/odhFrGzQXZwbifC8Rg==}
    engines: {node: '>=8'}

  parse-statements@1.0.11:
    resolution: {integrity: sha512-HlsyYdMBnbPQ9Jr/VgJ1YF4scnldvJpJxCVx6KgqPL4dxppsWrJHCIIxQXMJrqGnsRkNPATbeMJ8Yxu7JMsYcA==}

  path-browserify@1.0.1:
    resolution: {integrity: sha512-b7uo2UCUOYZcnF/3ID0lulOJi/bafxa1xPe7ZPsammBSpjSWQkjNxlt635YGS2MiR9GjvuXCtz2emr3jbsz98g==}

  path-exists@4.0.0:
    resolution: {integrity: sha512-ak9Qy5Q7jYb2Wwcey5Fpvg2KoAc/ZIhLSLOSBmRmygPsGwkVVt0fZa0qrtMz+m6tJTAHfZQ8FnmB4MG4LWy7/w==}
    engines: {node: '>=8'}

  path-is-absolute@1.0.1:
    resolution: {integrity: sha512-AVbw3UJ2e9bq64vSaS9Am0fje1Pa8pbGqTTsmXfaIiMpnr5DlDhfJOuLj9Sf95ZPVDAUerDfEk88MPmPe7UCQg==}
    engines: {node: '>=0.10.0'}

  path-key@3.1.1:
    resolution: {integrity: sha512-ojmeN0qd+y0jszEtoY48r0Peq5dwMEkIlCOu6Q5f41lfkswXuKtYrhgoTpLnyIcHm24Uhqx+5Tqm2InSwLhE6Q==}
    engines: {node: '>=8'}

  path-parse@1.0.7:
    resolution: {integrity: sha512-LDJzPVEEEPR+y48z93A0Ed0yXb8pAByGWo/k5YYdYgpY2/2EsOsksJrq7lOHxryrVOn1ejG6oAp8ahvOIQD8sw==}

  path-type@4.0.0:
    resolution: {integrity: sha512-gDKb8aZMDeD/tZWs9P6+q0J9Mwkdl6xMV8TjnGP3qJVJ06bdMgkbBlLU8IdfOsIsFz2BW1rNVT3XuNEl8zPAvw==}
    engines: {node: '>=8'}

  picocolors@1.1.1:
    resolution: {integrity: sha512-xceH2snhtb5M9liqDsmEw56le376mTZkEX/jEb/RxNFyegNul7eNslCXP9FDj/Lcu0X8KEyMceP2ntpaHrDEVA==}

  picomatch@2.3.1:
    resolution: {integrity: sha512-JU3teHTNjmE2VCGFzuY8EXzCDVwEqB2a8fsIvwaStHhAWJEeVd1o1QD80CU6+ZdEXXSLbSsuLwJjkCBWqRQUVA==}
    engines: {node: '>=8.6'}

  picomatch@4.0.3:
    resolution: {integrity: sha512-5gTmgEY/sqK6gFXLIsQNH19lWb4ebPDLA4SdLP7dsWkIXHWlG66oPuVvXSGFPppYZz8ZDZq0dYYrbHfBCVUb1Q==}
    engines: {node: '>=12'}

  pluralize@8.0.0:
    resolution: {integrity: sha512-Nc3IT5yHzflTfbjgqWcCPpo7DaKy4FnpB0l/zCAW0Tc7jxAiuqSxHasntB3D7887LSrA93kDJ9IXovxJYxyLCA==}
    engines: {node: '>=4'}

  possible-typed-array-names@1.1.0:
    resolution: {integrity: sha512-/+5VFTchJDoVj3bhoqi6UeymcD00DAwb1nJwamzPvHEszJ4FpF6SNNbUbOS8yI56qHzdV8eK0qEfOSiodkTdxg==}
    engines: {node: '>= 0.4'}

  prelude-ls@1.2.1:
    resolution: {integrity: sha512-vkcDPrRZo1QZLbn5RLGPpg/WmIQ65qoWWhcGKf/b5eplkkarX0m9z8ppCat4mlOqUsWpyNuYgO3VRyrYHSzX5g==}
    engines: {node: '>= 0.8.0'}

  prettier@3.6.2:
    resolution: {integrity: sha512-I7AIg5boAr5R0FFtJ6rCfD+LFsWHp81dolrFD8S79U9tb8Az2nGrJncnMSnys+bpQJfRUzqs9hnA81OAA3hCuQ==}
    engines: {node: '>=14'}
    hasBin: true

  process-nextick-args@2.0.1:
    resolution: {integrity: sha512-3ouUOpQhtgrbOa17J7+uxOTpITYWaGP7/AhoR3+A+/1e9skrzelGi/dXzEYyvbxubEF6Wn2ypscTKiKJFFn1ag==}

  promise@8.3.0:
    resolution: {integrity: sha512-rZPNPKTOYVNEEKFaq1HqTgOwZD+4/YHS5ukLzQCypkj+OkYx7iv0mA91lJlpPPZ8vMau3IIGj5Qlwrx+8iiSmg==}

  prop-types@15.8.1:
    resolution: {integrity: sha512-oj87CgZICdulUohogVAR7AjlC0327U4el4L6eAvOqCeudMDVU0NThNaV+b9Df4dXgSP1gXMTnPdhfe/2qDH5cg==}

  punycode@2.3.0:
    resolution: {integrity: sha512-rRV+zQD8tVFys26lAGR9WUuS4iUAngJScM+ZRSKtvl5tKeZ2t5bvdNFdNHBW9FWR4guGHlgmsZ1G7BSm2wTbuA==}
    engines: {node: '>=6'}

  qs@6.11.2:
    resolution: {integrity: sha512-tDNIz22aBzCDxLtVH++VnTfzxlfeK5CbqohpSqpJgj1Wg/cQbStNAz3NuqCs5vV+pjBsK4x4pN9HlVh7rcYRiA==}
    engines: {node: '>=0.6'}

  queue-microtask@1.2.3:
    resolution: {integrity: sha512-NuaNSa6flKT5JaSYQzJok04JzTL1CA6aGhv5rfLW3PgqA+M2ChpZQnAC8h8i4ZFkBS8X5RqkDBHA7r4hej3K9A==}

  randombytes@2.1.0:
    resolution: {integrity: sha512-vYl3iOX+4CKUWuxGi9Ukhie6fsqXqS9FE2Zaic4tNFD2N2QQaXOMFbuKK4QmDHC0JO6B1Zp41J0LpT0oR68amQ==}

  react-is@16.13.1:
    resolution: {integrity: sha512-24e6ynE2H+OKt4kqsOvNd8kBpV65zoxbA4BVsEOB3ARVWQki/DHzaUoC5KuON/BiccDaCCTZBuOcfZs70kR8bQ==}

  read-pkg-up@7.0.1:
    resolution: {integrity: sha512-zK0TB7Xd6JpCLmlLmufqykGE+/TlOePD6qKClNW7hHDKFh/J7/7gCWGR7joEQEW1bKq3a3yUZSObOoWLFQ4ohg==}
    engines: {node: '>=8'}

  read-pkg@5.2.0:
    resolution: {integrity: sha512-Ug69mNOpfvKDAc2Q8DRpMjjzdtrnv9HcSMX+4VsZxD1aZ6ZzrIE7rlzXBtWTyhULSMKg076AW6WR5iZpD0JiOg==}
    engines: {node: '>=8'}

  readable-stream@2.3.8:
    resolution: {integrity: sha512-8p0AUk4XODgIewSi0l8Epjs+EVnWiK7NoDIEGU0HhE7+ZyY8D1IMY7odu5lRrFXGg71L15KG8QrPmum45RTtdA==}

  readdirp@3.6.0:
    resolution: {integrity: sha512-hOS089on8RduqdbhvQ5Z37A0ESjsqz6qnRcffsMU3495FuTdqSm+7bhJ29JvIOsBDEEnan5DPu9t3To9VRlMzA==}
    engines: {node: '>=8.10.0'}

  reflect.getprototypeof@1.0.10:
    resolution: {integrity: sha512-00o4I+DVrefhv+nX0ulyi3biSHCPDe+yLv5o/p6d/UVlirijB8E16FtfwSAi4g3tcqrQ4lRAqQSoFEZJehYEcw==}
    engines: {node: '>= 0.4'}

  regexp-tree@0.1.27:
    resolution: {integrity: sha512-iETxpjK6YoRWJG5o6hXLwvjYAoW+FEZn9os0PD/b6AP6xQwsa/Y7lCVgIixBbUPMfhu+i2LtdeAqVTgGlQarfA==}
    hasBin: true

  regexp.prototype.flags@1.5.4:
    resolution: {integrity: sha512-dYqgNSZbDwkaJ2ceRd9ojCGjBq+mOm9LmtXnAnEGyHhN/5R7iDW2TRw3h+o/jCFxus3P2LfWIIiwowAjANm7IA==}
    engines: {node: '>= 0.4'}

  regjsparser@0.10.0:
    resolution: {integrity: sha512-qx+xQGZVsy55CH0a1hiVwHmqjLryfh7wQyF5HO07XJ9f7dQMY/gPQHhlyDkIzJKC+x2fUCpCcUODUUUFrm7SHA==}
    hasBin: true

  remark-footnotes@3.0.0:
    resolution: {integrity: sha512-ZssAvH9FjGYlJ/PBVKdSmfyPc3Cz4rTWgZLI4iE/SX8Nt5l3o3oEjv3wwG5VD7xOjktzdwp5coac+kJV9l4jgg==}

  remark-frontmatter@3.0.0:
    resolution: {integrity: sha512-mSuDd3svCHs+2PyO29h7iijIZx4plX0fheacJcAoYAASfgzgVIcXGYSq9GFyYocFLftQs8IOmmkgtOovs6d4oA==}

  remark-gfm@1.0.0:
    resolution: {integrity: sha512-KfexHJCiqvrdBZVbQ6RopMZGwaXz6wFJEfByIuEwGf0arvITHjiKKZ1dpXujjH9KZdm1//XJQwgfnJ3lmXaDPA==}

  remark-parse@9.0.0:
    resolution: {integrity: sha512-geKatMwSzEXKHuzBNU1z676sGcDcFoChMK38TgdHJNAYfFtsfHDQG7MoJAjs6sgYMqyLduCYWDIWZIxiPeafEw==}

  repeat-string@1.6.1:
    resolution: {integrity: sha512-PV0dzCYDNfRi1jCDbJzpW7jNNDRuCOG/jI5ctQcGKt/clZD+YcPS3yIlWuTJMmESC8aevCFmWJy5wjAFgNqN6w==}
    engines: {node: '>=0.10'}

  require-directory@2.1.1:
    resolution: {integrity: sha512-fGxEI7+wsG9xrvdjsrlmL22OMTTiHRwAMroiEeMgq8gzoLC/PQr7RsRDSTLUg/bZAZtF+TVIkHc6/4RIKrui+Q==}
    engines: {node: '>=0.10.0'}

  require-from-string@2.0.2:
    resolution: {integrity: sha512-Xf0nWe6RseziFMu+Ap9biiUbmplq6S9/p+7w7YXP/JBHhrUDDUhwa+vANyubuqfZWTveU//DYVGsDG7RKL/vEw==}
    engines: {node: '>=0.10.0'}

  resolve-from@4.0.0:
    resolution: {integrity: sha512-pb/MYmXstAkysRFx8piNI1tGFNQIFA3vkE3Gq4EuA1dF6gHp/+vgZqsCGJapvy8N3Q+4o7FwvquPJcnZ7RYy4g==}
    engines: {node: '>=4'}

  resolve-pkg-maps@1.0.0:
    resolution: {integrity: sha512-seS2Tj26TBVOC2NIc2rOe2y2ZO7efxITtLZcGSOnHHNOQ7CkiUBfw0Iw2ck6xkIhPwLhKNLS8BO+hEpngQlqzw==}

  resolve@1.22.6:
    resolution: {integrity: sha512-njhxM7mV12JfufShqGy3Rz8j11RPdLy4xi15UurGJeoHLfJpVXKdh3ueuOqbYUcDZnffr6X739JBo5LzyahEsw==}
    hasBin: true

  resolve@2.0.0-next.5:
    resolution: {integrity: sha512-U7WjGVG9sH8tvjW5SmGbQuui75FiyjAX72HX15DwBBwF9dNiQZRQAg9nnPhYy+TUnE0+VcrttuvNI8oSxZcocA==}
    hasBin: true

  reusify@1.0.4:
    resolution: {integrity: sha512-U9nH88a3fc/ekCF1l0/UP1IosiuIjyTh7hBvXVMHYgVcfGvt897Xguj2UOLDeI5BG2m7/uwyaLVT6fbtCwTyzw==}
    engines: {iojs: '>=1.0.0', node: '>=0.10.0'}

  rimraf@3.0.2:
    resolution: {integrity: sha512-JZkJMZkAGFFPP2YqXZXPbMlMBgsxzE8ILs4lMIX/2o0L9UBw9O/Y3o6wFw/i9YLapcUJWwqbi3kdxIPdC62TIA==}
    deprecated: Rimraf versions prior to v4 are no longer supported
    hasBin: true

  run-parallel@1.2.0:
    resolution: {integrity: sha512-5l4VyZR86LZ/lDxZTR6jqL8AFE2S0IFLMP26AbjsLVADxHdhB/c0GUsH+y39UfCi3dzz8OlQuPmnaJOMoDHQBA==}

  rxjs@7.8.2:
    resolution: {integrity: sha512-dhKf903U/PQZY6boNNtAGdWbG85WAbjT/1xYoZIC7FAY0yWapOBQVsVrDl58W86//e1VpMNBtRV4MaXfdMySFA==}

  safe-array-concat@1.1.3:
    resolution: {integrity: sha512-AURm5f0jYEOydBj7VQlVvDrjeFgthDdEF5H1dP+6mNpoXOMo1quQqJ4wvJDyRZ9+pO3kGWoOdmV08cSv2aJV6Q==}
    engines: {node: '>=0.4'}

  safe-buffer@5.1.2:
    resolution: {integrity: sha512-Gd2UZBJDkXlY7GbJxfsE8/nvKkUEU1G38c1siN6QP6a9PT9MmHB8GnpscSmMJSoF8LOIrt8ud/wPtojys4G6+g==}

  safe-buffer@5.2.1:
    resolution: {integrity: sha512-rp3So07KcdmmKbGvgaNxQSJr7bGVSVk5S9Eq1F+ppbRo70+YeaDxkw5Dd8NPN+GD6bjnYm2VuPuCXmpuYvmCXQ==}

  safe-push-apply@1.0.0:
    resolution: {integrity: sha512-iKE9w/Z7xCzUMIZqdBsp6pEQvwuEebH4vdpjcDWnyzaI6yl6O9FHvVpmGelvEHNsoY6wGblkxR6Zty/h00WiSA==}
    engines: {node: '>= 0.4'}

  safe-regex-test@1.1.0:
    resolution: {integrity: sha512-x/+Cz4YrimQxQccJf5mKEbIa1NzeCRNI5Ecl/ekmlYaampdNLPalVyIcCZNNH3MvmqBugV5TMYZXv0ljslUlaw==}
    engines: {node: '>= 0.4'}

  semver@5.7.2:
    resolution: {integrity: sha512-cBznnQ9KjJqU67B52RMC65CMarK2600WFnbkcaiwWq3xy/5haFJlshgnpjovMVJ+Hff49d8GEn0b87C5pDQ10g==}
    hasBin: true

  semver@6.3.1:
    resolution: {integrity: sha512-BR7VvDCVHO+q2xBEWskxS6DJE1qRnb7DxzUrogb71CWoSficBxYsiAGd+Kl0mmq/MprG9yArRkyrQxTO6XjMzA==}
    hasBin: true

  semver@7.5.4:
    resolution: {integrity: sha512-1bCSESV6Pv+i21Hvpxp3Dx+pSD8lIPt8uVjRrxAUt/nbswYc+tK6Y2btiULjd4+fnq15PX+nqQDC7Oft7WkwcA==}
    engines: {node: '>=10'}
    hasBin: true

  semver@7.7.2:
    resolution: {integrity: sha512-RF0Fw+rO5AMf9MAyaRXI4AV0Ulj5lMHqVxxdSgiVbixSCXoEmmX/jk0CuJw4+3SqroYO9VoUh+HcuJivvtJemA==}
    engines: {node: '>=10'}
    hasBin: true

  serialize-javascript@6.0.2:
    resolution: {integrity: sha512-Saa1xPByTTq2gdeFZYLLo+RFE35NHZkAbqZeWNd3BpzppeVisAqpDjcp8dyf6uIvEqJRd46jemmyA4iFIeVk8g==}

  set-function-length@1.2.2:
    resolution: {integrity: sha512-pgRc4hJ4/sNjWCSS9AmnS40x3bNMDTknHgL5UaMBTMyJnU90EgWh1Rz+MC9eFu4BuN/UwZjKQuY/1v3rM7HMfg==}
    engines: {node: '>= 0.4'}

  set-function-name@2.0.2:
    resolution: {integrity: sha512-7PGFlmtwsEADb0WYyvCMa1t+yke6daIG4Wirafur5kcf+MhUnPms1UeR0CKQdTZD81yESwMHbtn+TR+dMviakQ==}
    engines: {node: '>= 0.4'}

  set-proto@1.0.0:
    resolution: {integrity: sha512-RJRdvCo6IAnPdsvP/7m6bsQqNnn1FCBX5ZNtFL98MmFF/4xAIJTIg1YbHW5DC2W5SKZanrC6i4HsJqlajw/dZw==}
    engines: {node: '>= 0.4'}

  shebang-command@2.0.0:
    resolution: {integrity: sha512-kHxr2zZpYtdmrN1qDjrrX/Z1rR1kG8Dx+gkpK1G4eXmvXswmcE1hTWBWYUzlraYw1/yZp6YuDY77YtvbN0dmDA==}
    engines: {node: '>=8'}

  shebang-regex@3.0.0:
    resolution: {integrity: sha512-7++dFhtcx3353uBaq8DDR4NuxBetBzC7ZQOhmTQInHEd6bSrXdiEyzCvG07Z44UYdLShWUyXt5M/yhz8ekcb1A==}
    engines: {node: '>=8'}

  shell-quote@1.8.3:
    resolution: {integrity: sha512-ObmnIF4hXNg1BqhnHmgbDETF8dLPCggZWBjkQfhZpbszZnYur5DUljTcCHii5LC3J5E0yeO/1LIMyH+UvHQgyw==}
    engines: {node: '>= 0.4'}

  side-channel-list@1.0.0:
    resolution: {integrity: sha512-FCLHtRD/gnpCiCHEiJLOwdmFP+wzCmDEkc9y7NsYxeF4u7Btsn1ZuwgwJGxImImHicJArLP4R0yX4c2KCrMrTA==}
    engines: {node: '>= 0.4'}

  side-channel-map@1.0.1:
    resolution: {integrity: sha512-VCjCNfgMsby3tTdo02nbjtM/ewra6jPHmpThenkTYh8pG9ucZ/1P8So4u4FGBek/BjpOVsDCMoLA/iuBKIFXRA==}
    engines: {node: '>= 0.4'}

  side-channel-weakmap@1.0.2:
    resolution: {integrity: sha512-WPS/HvHQTYnHisLo9McqBHOJk2FkHO/tlpvldyrnem4aeQp4hai3gythswg6p01oSoTl58rcpiFAjF2br2Ak2A==}
    engines: {node: '>= 0.4'}

  side-channel@1.1.0:
    resolution: {integrity: sha512-ZX99e6tRweoUXqR+VBrslhda51Nh5MTQwou5tnUDgbtyM0dBgmhEDtWGP/xbKn6hqfPRHujUNwz5fy/wbbhnpw==}
    engines: {node: '>= 0.4'}

  slash@3.0.0:
    resolution: {integrity: sha512-g9Q1haeby36OSStwb4ntCGGGaKsaVSjQ68fBxoQcutl5fS1vuY18H3wSt3jFyFtrkx+Kz0V1G85A4MyAdDMi2Q==}
    engines: {node: '>=8'}

  sort-json@2.0.1:
    resolution: {integrity: sha512-s8cs2bcsQCzo/P2T/uoU6Js4dS/jnX8+4xunziNoq9qmSpZNCrRIAIvp4avsz0ST18HycV4z/7myJ7jsHWB2XQ==}
    hasBin: true

  sort-scripts@1.0.1:
    resolution: {integrity: sha512-58eys3wXg05rI51Gg/90Uvc0id0aboGLSzHm4nFvuD0MofSg/y8cyJ7ZqYuZ1eyj6AA8XwFTGaXA+6tApsMv4w==}

  spdx-correct@3.2.0:
    resolution: {integrity: sha512-kN9dJbvnySHULIluDHy32WHRUu3Og7B9sbY7tsFLctQkIqnMh3hErYgdMjTYuqmcXX+lK5T1lnUt3G7zNswmZA==}

  spdx-exceptions@2.3.0:
    resolution: {integrity: sha512-/tTrYOC7PPI1nUAgx34hUpqXuyJG+DTHJTnIULG4rDygi4xu/tfgmq1e1cIRwRzwZgo4NLySi+ricLkZkw4i5A==}

  spdx-expression-parse@3.0.1:
    resolution: {integrity: sha512-cbqHunsQWnJNE6KhVSMsMeH5H/L9EpymbzqTQ3uLwNCLZ1Q481oWaofqH7nO6V07xlXwY6PhQdQ2IedWx/ZK4Q==}

  spdx-expression-parse@4.0.0:
    resolution: {integrity: sha512-Clya5JIij/7C6bRR22+tnGXbc4VKlibKSVj2iHvVeX5iMW7s1SIQlqu699JkODJJIhh/pUu8L0/VLh8xflD+LQ==}

  spdx-license-ids@3.0.13:
    resolution: {integrity: sha512-XkD+zwiqXHikFZm4AX/7JSCXA98U5Db4AFd5XUg/+9UNtnH75+Z9KxtpYiJZx36mUDVOwH83pl7yvCer6ewM3w==}

  stable-hash-x@0.2.0:
    resolution: {integrity: sha512-o3yWv49B/o4QZk5ZcsALc6t0+eCelPc44zZsLtCQnZPDwFpDYSWcDnrv2TtMmMbQ7uKo3J0HTURCqckw23czNQ==}
    engines: {node: '>=12.0.0'}

  stop-iteration-iterator@1.1.0:
    resolution: {integrity: sha512-eLoXW/DHyl62zxY4SCaIgnRhuMr6ri4juEYARS8E6sCEqzKpOiE521Ucofdx+KnDZl5xmvGYaaKCk5FEOxJCoQ==}
    engines: {node: '>= 0.4'}

  string-width@4.2.3:
    resolution: {integrity: sha512-wKyQRQpjJ0sIp62ErSZdGsjMJWsap5oRNihHhu6G7JVO/9jIB6UyevL+tXuOqrng8j/cxKTWyWUwvSTriiZz/g==}
    engines: {node: '>=8'}

  string.prototype.matchall@4.0.12:
    resolution: {integrity: sha512-6CC9uyBL+/48dYizRf7H7VAYCMCNTBeM78x/VTUe9bFEaxBepPJDa1Ow99LqI/1yF7kuy7Q3cQsYMrcjGUcskA==}
    engines: {node: '>= 0.4'}

  string.prototype.repeat@1.0.0:
    resolution: {integrity: sha512-0u/TldDbKD8bFCQ/4f5+mNRrXwZ8hg2w7ZR8wa16e8z9XpePWl3eGEcUD0OXpEH/VJH/2G3gjUtR3ZOiBe2S/w==}

  string.prototype.trim@1.2.10:
    resolution: {integrity: sha512-Rs66F0P/1kedk5lyYyH9uBzuiI/kNRmwJAR9quK6VOtIpZ2G+hMZd+HQbbv25MgCA6gEffoMZYxlTod4WcdrKA==}
    engines: {node: '>= 0.4'}

  string.prototype.trimend@1.0.9:
    resolution: {integrity: sha512-G7Ok5C6E/j4SGfyLCloXTrngQIQU3PWtXGst3yM7Bea9FRURf1S42ZHlZZtsNque2FN2PoUhfZXYLNWwEr4dLQ==}
    engines: {node: '>= 0.4'}

  string.prototype.trimstart@1.0.8:
    resolution: {integrity: sha512-UXSH262CSZY1tfu3G3Secr6uGLCFVPMhIqHjlgCUtCCcgihYc/xKs9djMTMUOb2j1mVSeU8EU6NWc/iQKU6Gfg==}
    engines: {node: '>= 0.4'}

  string_decoder@1.1.1:
    resolution: {integrity: sha512-n/ShnvDi6FHbbVfviro+WojiFzv+s8MPMHBczVePfUpDJLwoLT0ht1l4YwBCbi8pJAveEEdnkHyPyTP/mzRfwg==}

  strip-ansi@6.0.1:
    resolution: {integrity: sha512-Y38VPSHcqkFrCpFnQ9vuSXmquuv5oXOKpGeT6aGrr3o3Gc9AlVa6JBfUSOCnbxGGZF+/0ooI7KrPuUSztUdU5A==}
    engines: {node: '>=8'}

  strip-indent@3.0.0:
    resolution: {integrity: sha512-laJTa3Jb+VQpaC6DseHhF7dXVqHTfJPCRDaEbid/drOhgitgYku/letMUqOXFoWV0zIIUbjpdH2t+tYj4bQMRQ==}
    engines: {node: '>=8'}

  strip-json-comments@3.1.1:
    resolution: {integrity: sha512-6fPc+R4ihwqP6N/aIv2f1gMH8lOVtWQHoqC4yK6oSDVVocumAsfCqjkXnqiYMhmMwS/mEHLp7Vehlt3ql6lEig==}
    engines: {node: '>=8'}

  supports-color@5.5.0:
    resolution: {integrity: sha512-QjVjwdXIt408MIiAqCX4oUKsgU2EqAGzs2Ppkm4aQYbjm+ZEWEcW4SfFNTr4uMNZma0ey4f5lgLrkB0aX0QMow==}
    engines: {node: '>=4'}

  supports-color@7.2.0:
    resolution: {integrity: sha512-qpCAvRl9stuOHveKsn7HncJRvv501qIacKzQlO/+Lwxc9+0q2wLyv4Dfvt80/DPn2pqOBsJdDiogXGR9+OvwRw==}
    engines: {node: '>=8'}

  supports-color@8.1.1:
    resolution: {integrity: sha512-MpUEN2OodtUzxvKQl72cUF7RQ5EiHsGvSsVG0ia9c5RbWGL2CI4C7EpPS8UTBIplnlzZiNuV56w+FuNxy3ty2Q==}
    engines: {node: '>=10'}

  supports-preserve-symlinks-flag@1.0.0:
    resolution: {integrity: sha512-ot0WnXS9fgdkgIcePe6RHNk1WA8+muPa6cSjeR3V8K27q9BB1rTE3R1p7Hv0z1ZyAc8s6Vvv8DIyWf681MAt0w==}
    engines: {node: '>= 0.4'}

  sync-request@6.1.0:
    resolution: {integrity: sha512-8fjNkrNlNCrVc/av+Jn+xxqfCjYaBoHqCsDz6mt030UMxJGr+GSfCV1dQt2gRtlL63+VPidwDVLr7V2OcTSdRw==}
    engines: {node: '>=8.0.0'}

  sync-rpc@1.3.6:
    resolution: {integrity: sha512-J8jTXuZzRlvU7HemDgHi3pGnh/rkoqR/OZSjhTyyZrEkkYQbk7Z33AXp37mkPfPpfdOuj7Ex3H/TJM1z48uPQw==}

  text-table@0.2.0:
    resolution: {integrity: sha512-N+8UisAXDGk8PFXP4HAzVR9nbfmVJ3zYLAWiTIoqC5v5isinhr+r5uaO8+7r3BMfuNIufIsA7RdpVgacC2cSpw==}

  then-request@6.0.2:
    resolution: {integrity: sha512-3ZBiG7JvP3wbDzA9iNY5zJQcHL4jn/0BWtXIkagfz7QgOL/LqjCEOBQuJNZfu0XYnv5JhKh+cDxCPM4ILrqruA==}
    engines: {node: '>=6.0.0'}

  tinyglobby@0.2.15:
    resolution: {integrity: sha512-j2Zq4NyQYG5XMST4cbs02Ak8iJUdxRM0XI5QyxXuZOzKOINmWurp3smXu3y5wDcJrptwpSjgXHzIQxR0omXljQ==}
    engines: {node: '>=12.0.0'}

  to-regex-range@5.0.1:
    resolution: {integrity: sha512-65P7iz6X5yEr1cwcgvQxbbIw7Uk3gOy5dIdtZ4rDveLqhrdJP+Li/Hx6tyK0NEb+2GCyneCMJiGqrADCSNk8sQ==}
    engines: {node: '>=8.0'}

  traverse@0.6.7:
    resolution: {integrity: sha512-/y956gpUo9ZNCb99YjxG7OaslxZWHfCHAUUfshwqOXmxUIvqLjVO581BT+gM59+QV9tFe6/CGG53tsA1Y7RSdg==}

  tree-kill@1.2.2:
    resolution: {integrity: sha512-L0Orpi8qGpRG//Nd+H90vFB+3iHnue1zSSGmNOOCh1GLJ7rUKVwV2HvijphGQS2UmhUZewS9VgvxYIdgr+fG1A==}
    hasBin: true

  trough@1.0.5:
    resolution: {integrity: sha512-rvuRbTarPXmMb79SmzEp8aqXNKcK+y0XaB298IXueQ8I2PsrATcPBCSPyK/dDNa2iWOhKlfNnOjdAOTBU/nkFA==}

  ts-api-utils@1.4.3:
    resolution: {integrity: sha512-i3eMG77UTMD0hZhgRS562pv83RC6ukSAC2GMNWc+9dieh/+jDM5u5YG+NHX6VNDRHQcHwmsTHctP9LhbC3WxVw==}
    engines: {node: '>=16'}
    peerDependencies:
      typescript: '>=4.2.0'

  ts-api-utils@2.1.0:
    resolution: {integrity: sha512-CUgTZL1irw8u29bzrOD/nH85jqyc74D6SshFgujOIA7osm2Rz7dYH77agkx7H4FBNxDq7Cjf+IjaX/8zwFW+ZQ==}
    engines: {node: '>=18.12'}
    peerDependencies:
      typescript: '>=4.8.4'

  ts-morph@22.0.0:
    resolution: {integrity: sha512-M9MqFGZREyeb5fTl6gNHKZLqBQA0TjA1lea+CR48R8EBTDuWrNqW6ccC5QvjNR4s6wDumD3LTCjOFSp9iwlzaw==}

  tslib@2.6.2:
    resolution: {integrity: sha512-AEYxH93jGFPn/a2iVAwW87VuUIkR1FVUKB77NwMF7nBTDkDrrT/Hpt/IrCJ0QXhW27jTBDcf5ZY7w6RiqTMw2Q==}

  type-check@0.4.0:
    resolution: {integrity: sha512-XleUoc9uwGXqjWwXaUTZAmzMcFZ5858QA2vvx1Ur5xIcixXIP+8LnFDgRplU30us6teqdlskFfu+ae4K79Ooew==}
    engines: {node: '>= 0.8.0'}

  type-fest@0.20.2:
    resolution: {integrity: sha512-Ne+eE4r0/iWnpAxD852z3A+N0Bt5RN//NjJwRd2VFHEmrywxf5vsZlh4R6lixl6B+wz/8d+maTSAkN1FIkI3LQ==}
    engines: {node: '>=10'}

  type-fest@0.6.0:
    resolution: {integrity: sha512-q+MB8nYR1KDLrgr4G5yemftpMC7/QLqVndBmEEdqzmNj5dcFOO4Oo8qlwZE3ULT3+Zim1F8Kq4cBnikNhlCMlg==}
    engines: {node: '>=8'}

  type-fest@0.8.1:
    resolution: {integrity: sha512-4dbzIzqvjtgiM5rw1k5rEHtBANKmdudhGyBEajN01fEyhaAIhsoKNy6y7+IN93IfpFtwY9iqi7kD+xwKhQsNJA==}
    engines: {node: '>=8'}

  type-fest@4.2.0:
    resolution: {integrity: sha512-5zknd7Dss75pMSED270A1RQS3KloqRJA9XbXLe0eCxyw7xXFb3rd+9B0UQ/0E+LQT6lnrLviEolYORlRWamn4w==}
    engines: {node: '>=16'}

  typed-array-buffer@1.0.3:
    resolution: {integrity: sha512-nAYYwfY3qnzX30IkA6AQZjVbtK6duGontcQm1WSG1MD94YLqK0515GNApXkoxKOWMusVssAHWLh9SeaoefYFGw==}
    engines: {node: '>= 0.4'}

  typed-array-byte-length@1.0.3:
    resolution: {integrity: sha512-BaXgOuIxz8n8pIq3e7Atg/7s+DpiYrxn4vdot3w9KbnBhcRQq6o3xemQdIfynqSeXeDrF32x+WvfzmOjPiY9lg==}
    engines: {node: '>= 0.4'}

  typed-array-byte-offset@1.0.4:
    resolution: {integrity: sha512-bTlAFB/FBYMcuX81gbL4OcpH5PmlFHqlCCpAl8AlEzMz5k53oNDvN8p1PNOWLEmI2x4orp3raOFB51tv9X+MFQ==}
    engines: {node: '>= 0.4'}

  typed-array-length@1.0.7:
    resolution: {integrity: sha512-3KS2b+kL7fsuk/eJZ7EQdnEmQoaho/r6KUef7hxvltNA5DR8NAUM+8wJMbJyZ4G9/7i3v5zPBIMN5aybAh2/Jg==}
    engines: {node: '>= 0.4'}

  typedarray@0.0.6:
    resolution: {integrity: sha512-/aCDEGatGvZ2BIk+HmLf4ifCJFwvKFNb9/JeZPMulfgFracn9QFcAf5GO8B/mweUjSoblS5In0cWhqpfs/5PQA==}

  typescript@5.4.5:
    resolution: {integrity: sha512-vcI4UpRgg81oIRUFwR0WSIHKt11nJ7SAVlYNIu+QpqeyXP+gpQJy/Z4+F0aGxSE4MqwjyXvW/TzgkLAx2AGHwQ==}
    engines: {node: '>=14.17'}
    hasBin: true

  unbox-primitive@1.1.0:
    resolution: {integrity: sha512-nWJ91DjeOkej/TA8pXQ3myruKpKEYgqvpw9lz4OPHj/NWFNluYrjbz9j01CJ8yKQd2g4jFoOkINCTW2I5LEEyw==}
    engines: {node: '>= 0.4'}

  undici-types@5.26.5:
    resolution: {integrity: sha512-JlCMO+ehdEIKqlFxk6IfVoAUVmgz7cU7zD/h9XZ0qzeosSHmUJVOzSQvvYSYWXkFXC+IfLKSIffhv0sVZup6pA==}

  unified@9.2.2:
    resolution: {integrity: sha512-Sg7j110mtefBD+qunSLO1lqOEKdrwBFBrR6Qd8f4uwkhWNlbkaqwHse6e7QvD3AP/MNoJdEDLaf8OxYyoWgorQ==}

  unist-util-is@4.1.0:
    resolution: {integrity: sha512-ZOQSsnce92GrxSqlnEEseX0gi7GH9zTJZ0p9dtu87WRb/37mMPO2Ilx1s/t9vBHrFhbgweUwb+t7cIn5dxPhZg==}

  unist-util-stringify-position@2.0.3:
    resolution: {integrity: sha512-3faScn5I+hy9VleOq/qNbAd6pAx7iH5jYBMS9I1HgQVijz/4mv5Bvw5iw1sC/90CODiKo81G/ps8AJrISn687g==}

  unist-util-visit-parents@3.1.1:
    resolution: {integrity: sha512-1KROIZWo6bcMrZEwiH2UrXDyalAa0uqzWCxCJj6lPOvTve2WkfgCytoDTPaMnodXh1WrXOq0haVYHj99ynJlsg==}

  universalify@0.1.2:
    resolution: {integrity: sha512-rBJeI5CXAlmy1pV+617WB9J63U6XcazHHF2f2dbJix4XzpUF0RS3Zbj0FGIOCAva5P/d/GBOYaACQ1w+0azUkg==}
    engines: {node: '>= 4.0.0'}

  unrs-resolver@1.11.1:
    resolution: {integrity: sha512-bSjt9pjaEBnNiGgc9rUiHGKv5l4/TGzDmYw3RhnkJGtLhbnnA/5qJj7x3dNDCRx/PJxu774LlH8lCOlB4hEfKg==}

  update-browserslist-db@1.1.3:
    resolution: {integrity: sha512-UxhIZQ+QInVdunkDAaiazvvT/+fXL5Osr0JZlJulepYu6Jd7qJtDZjlur0emRlT71EN3ScPoE7gvsuIKKNavKw==}
    hasBin: true
    peerDependencies:
      browserslist: '>= 4.21.0'

  update-section@0.3.3:
    resolution: {integrity: sha512-BpRZMZpgXLuTiKeiu7kK0nIPwGdyrqrs6EDSaXtjD/aQ2T+qVo9a5hRC3HN3iJjCMxNT/VxoLGQ7E/OzE5ucnw==}

  uri-js@4.4.1:
    resolution: {integrity: sha512-7rKUyy33Q1yc98pQ1DAmLtwX109F7TIfWlW1Ydo8Wl1ii1SeHieeh0HHfPeL2fMXK6z0s8ecKs9frCuLJvndBg==}

  util-deprecate@1.0.2:
    resolution: {integrity: sha512-EPD5q1uXyFxJpCrLnCc1nHnq3gOa6DZBocAIiI2TaSCA7VCJ1UJDMagCzIkXNsUYfD1daK//LTEQ8xiIbrHtcw==}

  validate-npm-package-license@3.0.4:
    resolution: {integrity: sha512-DpKm2Ui/xN7/HQKCtpZxoRWBhZ9Z0kqtygG8XCgNQ8ZlDnxuQmWhj566j8fN4Cu3/JmbhsDo7fcAJq4s9h27Ew==}

  validator@13.11.0:
    resolution: {integrity: sha512-Ii+sehpSfZy+At5nPdnyMhx78fEoPDkR2XW/zimHEL3MyGJQOCQ7WeP20jPYRz7ZCpcKLB21NxuXHF3bxjStBQ==}
    engines: {node: '>= 0.10'}

  vfile-message@2.0.4:
    resolution: {integrity: sha512-DjssxRGkMvifUOJre00juHoP9DPWuzjxKuMDrhNbk2TdaYYBNMStsNhEOt3idrtI12VQYM/1+iM0KOzXi4pxwQ==}

  vfile@4.2.1:
    resolution: {integrity: sha512-O6AE4OskCG5S1emQ/4gl8zK586RqA3srz3nfK/Viy0UPToBc5Trp9BVFb1u0CjsKrAWwnpr4ifM/KBXPWwJbCA==}

  which-boxed-primitive@1.1.1:
    resolution: {integrity: sha512-TbX3mj8n0odCBFVlY8AxkqcHASw3L60jIuF8jFP78az3C2YhmGvqbHBpAjTRH2/xqYunrJ9g1jSyjCjpoWzIAA==}
    engines: {node: '>= 0.4'}

  which-builtin-type@1.2.1:
    resolution: {integrity: sha512-6iBczoX+kDQ7a3+YJBnh3T+KZRxM/iYNPXicqk66/Qfm1b93iu+yOImkg0zHbj5LNOcNv1TEADiZ0xa34B4q6Q==}
    engines: {node: '>= 0.4'}

  which-collection@1.0.2:
    resolution: {integrity: sha512-K4jVyjnBdgvc86Y6BkaLZEN933SwYOuBFkdmBu9ZfkcAbdVbpITnDmjvZ/aQjRXQrv5EPkTnD1s39GiiqbngCw==}
    engines: {node: '>= 0.4'}

  which-typed-array@1.1.19:
    resolution: {integrity: sha512-rEvr90Bck4WZt9HHFC4DJMsjvu7x+r6bImz0/BrbWb7A2djJ8hnZMrWnHo9F8ssv0OMErasDhftrfROTyqSDrw==}
    engines: {node: '>= 0.4'}

  which@2.0.2:
    resolution: {integrity: sha512-BLI3Tl1TW3Pvl70l3yq3Y64i+awpwXqsGBYWkkqMtnbXgrMD+yj7rhW0kuEDxzJaYXGjEW5ogapKNMEKNMjibA==}
    engines: {node: '>= 8'}
    hasBin: true

  workerpool@6.2.1:
    resolution: {integrity: sha512-ILEIE97kDZvF9Wb9f6h5aXK4swSlKGUcOEGiIYb2OOu/IrDU9iwj0fD//SsA6E5ibwJxpEvhullJY4Sl4GcpAw==}

  wrap-ansi@7.0.0:
    resolution: {integrity: sha512-YVGIj2kamLSTxw6NsZjoBxfSwsn0ycdesmc4p+Q21c5zPuZ1pl+NfxVdxPtdHvmNVOQ6XSYG4AUtyt/Fi7D16Q==}
    engines: {node: '>=10'}

  wrappy@1.0.2:
    resolution: {integrity: sha512-l4Sp/DRseor9wL6EvV2+TuQn63dMkPjZ/sp9XkghTEbV9KlPS1xUsZ3u7/IQO4wxtcFB4bgpQPRcR3QCvezPcQ==}

  y18n@5.0.8:
    resolution: {integrity: sha512-0pfFzegeDWJHJIAmTLRP2DwHjdF5s7jo9tuztdQxAhINCdvS+3nGINqPd00AphqJR/0LhANUS6/+7SCb98YOfA==}
    engines: {node: '>=10'}

  yallist@4.0.0:
    resolution: {integrity: sha512-3wdGidZyq5PB084XLES5TpOSRA3wjXAlIWMhum2kRcv/41Sn2emQ0dycQW4uZXLejwKvg6EsvbdlVL+FYEct7A==}

  yargs-parser@20.2.4:
    resolution: {integrity: sha512-WOkpgNhPTlE73h4VFAFsOnomJVaovO8VqLDzy5saChRBFQFBoMYirowyW+Q9HB4HFF4Z7VZTiG3iSzJJA29yRA==}
    engines: {node: '>=10'}

  yargs-parser@21.1.1:
    resolution: {integrity: sha512-tVpsJW7DdjecAiFpbIB1e3qxIQsE6NoPc5/eTdrbbIC4h0LVsWhnoa3g+m2HclBIujHzsxZ4VJVA+GUuc2/LBw==}
    engines: {node: '>=12'}

  yargs-unparser@2.0.0:
    resolution: {integrity: sha512-7pRTIA9Qc1caZ0bZ6RYRGbHJthJWuakf+WmHK0rVeLkNrrGhfoabBNdue6kdINI6r4if7ocq9aD/n7xwKOdzOA==}
    engines: {node: '>=10'}

  yargs@16.2.0:
    resolution: {integrity: sha512-D1mvvtDG0L5ft/jGWkLpG1+m0eQxOfaBvTNELraWj22wSVUMWxZUvYgJYcKh6jGGIkJFhH4IZPQhR4TKpc8mBw==}
    engines: {node: '>=10'}

  yargs@17.7.2:
    resolution: {integrity: sha512-7dSzzRQ++CKnNI/krKnYRV7JKKPUXMEh61soaHKg9mrWEhzFWhFnxPxGl+69cD1Ou63C13NUPCnmIcrvqCuM6w==}
    engines: {node: '>=12'}

  yocto-queue@0.1.0:
    resolution: {integrity: sha512-rVksvsnNCdJ/ohGc6xgPwyN8eheCxsiLM8mxuE/t/mOVqJewPuO1miLpTHQiRgTKCLexL4MeAFVagts7HmNZ2Q==}
    engines: {node: '>=10'}

  z-schema@5.0.5:
    resolution: {integrity: sha512-D7eujBWkLa3p2sIpJA0d1pr7es+a7m0vFAnZLlCEKq/Ij2k0MLi9Br2UPxoxdYystm5K1yeBGzub0FlYUEWj2Q==}
    engines: {node: '>=8.0.0'}
    hasBin: true

  zwitch@1.0.5:
    resolution: {integrity: sha512-V50KMwwzqJV0NpZIZFwfOD5/lyny3WlSzRiXgA0G7VUnRlqttta1L6UQIHzd6EuBY/cHGfwTIck7w1yH6Q5zUw==}

snapshots:

  '@aashutoshrathi/word-wrap@1.2.6': {}

  '@babel/code-frame@7.22.13':
    dependencies:
      '@babel/highlight': 7.22.20
      chalk: 2.4.2

  '@babel/helper-validator-identifier@7.27.1': {}

  '@babel/highlight@7.22.20':
    dependencies:
      '@babel/helper-validator-identifier': 7.27.1
      chalk: 2.4.2
      js-tokens: 4.0.0

  '@emnapi/core@1.5.0':
    dependencies:
      '@emnapi/wasi-threads': 1.1.0
      tslib: 2.6.2
    optional: true

  '@emnapi/runtime@1.5.0':
    dependencies:
      tslib: 2.6.2
    optional: true

  '@emnapi/wasi-threads@1.1.0':
    dependencies:
      tslib: 2.6.2
    optional: true

  '@es-joy/jsdoccomment@0.56.0':
    dependencies:
      '@types/estree': 1.0.8
      '@typescript-eslint/types': 8.42.0
      comment-parser: 1.4.1
      esquery: 1.6.0
      jsdoc-type-pratt-parser: 5.1.1

  '@eslint-community/eslint-plugin-eslint-comments@4.5.0(eslint@8.57.1)':
    dependencies:
      escape-string-regexp: 4.0.0
      eslint: 8.57.1
      ignore: 5.3.2

  '@eslint-community/eslint-utils@4.4.0(eslint@8.57.1)':
    dependencies:
      eslint: 8.57.1
      eslint-visitor-keys: 3.4.3

  '@eslint-community/regexpp@4.12.1': {}

  '@eslint/eslintrc@2.1.4':
    dependencies:
      ajv: 6.12.6
      debug: 4.4.1
      espree: 9.6.1
      globals: 13.24.0
      ignore: 5.3.2
      import-fresh: 3.3.0
      js-yaml: 4.1.0
      minimatch: 3.1.2
      strip-json-comments: 3.1.1
    transitivePeerDependencies:
      - supports-color

  '@eslint/eslintrc@3.3.1':
    dependencies:
      ajv: 6.12.6
      debug: 4.4.1
      espree: 10.4.0
      globals: 14.0.0
      ignore: 5.3.2
      import-fresh: 3.3.0
      js-yaml: 4.1.0
      minimatch: 3.1.2
      strip-json-comments: 3.1.1
    transitivePeerDependencies:
      - supports-color

  '@eslint/js@8.57.1': {}

  '@fluid-internal/eslint-plugin-fluid@0.3.1(eslint@8.57.1)(typescript@5.4.5)':
    dependencies:
      '@microsoft/tsdoc': 0.15.1
      '@typescript-eslint/parser': 7.18.0(eslint@8.57.1)(typescript@5.4.5)
      ts-morph: 22.0.0
    transitivePeerDependencies:
      - eslint
      - supports-color
      - typescript

  '@fluid-tools/markdown-magic@file:../../../tools/markdown-magic(@types/node@20.10.3)(markdown-magic@2.6.1)':
    dependencies:
      '@rushstack/node-core-library': 3.61.0(@types/node@20.10.3)
      '@tylerbu/markdown-magic': 2.4.0-tylerbu-1
      chalk: 4.1.2
      markdown-magic-package-scripts: 1.2.2(markdown-magic@2.6.1)
      yargs: 17.7.2
    transitivePeerDependencies:
      - '@types/node'
      - markdown-magic
      - supports-color

  '@fluidframework/build-common@2.0.3': {}

  '@humanwhocodes/config-array@0.13.0':
    dependencies:
      '@humanwhocodes/object-schema': 2.0.3
      debug: 4.4.1
      minimatch: 3.1.2
    transitivePeerDependencies:
      - supports-color

  '@humanwhocodes/module-importer@1.0.1': {}

  '@humanwhocodes/object-schema@2.0.3': {}

  '@microsoft/tsdoc-config@0.17.1':
    dependencies:
      '@microsoft/tsdoc': 0.15.1
      ajv: 8.12.0
      jju: 1.4.0
      resolve: 1.22.6

  '@microsoft/tsdoc@0.15.1': {}

  '@napi-rs/wasm-runtime@0.2.12':
    dependencies:
      '@emnapi/core': 1.5.0
      '@emnapi/runtime': 1.5.0
      '@tybys/wasm-util': 0.10.0
    optional: true

  '@nodelib/fs.scandir@2.1.5':
    dependencies:
      '@nodelib/fs.stat': 2.0.5
      run-parallel: 1.2.0

  '@nodelib/fs.stat@2.0.5': {}

  '@nodelib/fs.walk@1.2.8':
    dependencies:
      '@nodelib/fs.scandir': 2.1.5
      fastq: 1.15.0

  '@rushstack/node-core-library@3.61.0(@types/node@20.10.3)':
    dependencies:
      colors: 1.2.5
      fs-extra: 7.0.1
      import-lazy: 4.0.0
      jju: 1.4.0
      resolve: 1.22.6
      semver: 7.5.4
      z-schema: 5.0.5
    optionalDependencies:
      '@types/node': 20.10.3

  '@technote-space/anchor-markdown-header@1.1.42':
    dependencies:
      emoji-regex: 10.3.0

  '@technote-space/doctoc@2.4.7':
    dependencies:
      '@technote-space/anchor-markdown-header': 1.1.42
      '@textlint/markdown-to-ast': 12.6.1
      htmlparser2: 6.1.0
      update-section: 0.3.3
    transitivePeerDependencies:
      - supports-color

  '@technote-space/doctoc@2.6.4':
    dependencies:
      '@technote-space/anchor-markdown-header': 1.1.42
      '@textlint/markdown-to-ast': 13.4.1
      htmlparser2: 8.0.2
      update-section: 0.3.3
    transitivePeerDependencies:
      - supports-color

  '@textlint/ast-node-types@12.6.1': {}

  '@textlint/ast-node-types@13.4.1': {}

  '@textlint/markdown-to-ast@12.6.1':
    dependencies:
      '@textlint/ast-node-types': 12.6.1
      debug: 4.4.1
      mdast-util-gfm-autolink-literal: 0.1.3
      remark-footnotes: 3.0.0
      remark-frontmatter: 3.0.0
      remark-gfm: 1.0.0
      remark-parse: 9.0.0
      traverse: 0.6.7
      unified: 9.2.2
    transitivePeerDependencies:
      - supports-color

  '@textlint/markdown-to-ast@13.4.1':
    dependencies:
      '@textlint/ast-node-types': 13.4.1
      debug: 4.4.1
      mdast-util-gfm-autolink-literal: 0.1.3
      remark-footnotes: 3.0.0
      remark-frontmatter: 3.0.0
      remark-gfm: 1.0.0
      remark-parse: 9.0.0
      traverse: 0.6.7
      unified: 9.2.2
    transitivePeerDependencies:
      - supports-color

  '@ts-morph/common@0.23.0':
    dependencies:
      fast-glob: 3.3.2
      minimatch: 9.0.5
      mkdirp: 3.0.1
      path-browserify: 1.0.1

  '@tybys/wasm-util@0.10.0':
    dependencies:
      tslib: 2.6.2
    optional: true

  '@tylerbu/markdown-magic@2.4.0-tylerbu-1':
    dependencies:
      '@technote-space/doctoc': 2.6.4
      commander: 7.2.0
      deepmerge: 4.3.1
      find-up: 5.0.0
      globby: 10.0.2
      is-local-path: 0.1.6
      mkdirp: 1.0.4
      sync-request: 6.1.0
    transitivePeerDependencies:
      - supports-color

  '@types/concat-stream@1.6.1':
    dependencies:
      '@types/node': 20.10.3

  '@types/estree@1.0.8': {}

  '@types/form-data@0.0.33':
    dependencies:
      '@types/node': 20.10.3

  '@types/glob@7.2.0':
    dependencies:
      '@types/minimatch': 5.1.2
      '@types/node': 20.10.3

  '@types/mdast@3.0.15':
    dependencies:
      '@types/unist': 2.0.10

  '@types/minimatch@5.1.2': {}

  '@types/node@10.17.60': {}

  '@types/node@20.10.3':
    dependencies:
      undici-types: 5.26.5

  '@types/node@8.10.66': {}

  '@types/normalize-package-data@2.4.1': {}

  '@types/qs@6.9.10': {}

  '@types/unist@2.0.10': {}

  '@typescript-eslint/eslint-plugin@8.18.2(@typescript-eslint/parser@8.18.2(eslint@8.57.1)(typescript@5.4.5))(eslint@8.57.1)(typescript@5.4.5)':
    dependencies:
      '@eslint-community/regexpp': 4.12.1
      '@typescript-eslint/parser': 8.18.2(eslint@8.57.1)(typescript@5.4.5)
      '@typescript-eslint/scope-manager': 8.18.2
      '@typescript-eslint/type-utils': 8.18.2(eslint@8.57.1)(typescript@5.4.5)
      '@typescript-eslint/utils': 8.18.2(eslint@8.57.1)(typescript@5.4.5)
      '@typescript-eslint/visitor-keys': 8.18.2
      eslint: 8.57.1
      graphemer: 1.4.0
      ignore: 5.3.2
      natural-compare: 1.4.0
      ts-api-utils: 1.4.3(typescript@5.4.5)
      typescript: 5.4.5
    transitivePeerDependencies:
      - supports-color

  '@typescript-eslint/parser@7.18.0(eslint@8.57.1)(typescript@5.4.5)':
    dependencies:
      '@typescript-eslint/scope-manager': 7.18.0
      '@typescript-eslint/types': 7.18.0
      '@typescript-eslint/typescript-estree': 7.18.0(typescript@5.4.5)
      '@typescript-eslint/visitor-keys': 7.18.0
      debug: 4.4.1
      eslint: 8.57.1
    optionalDependencies:
      typescript: 5.4.5
    transitivePeerDependencies:
      - supports-color

  '@typescript-eslint/parser@8.18.2(eslint@8.57.1)(typescript@5.4.5)':
    dependencies:
      '@typescript-eslint/scope-manager': 8.18.2
      '@typescript-eslint/types': 8.18.2
      '@typescript-eslint/typescript-estree': 8.18.2(typescript@5.4.5)
      '@typescript-eslint/visitor-keys': 8.18.2
      debug: 4.4.1
      eslint: 8.57.1
      typescript: 5.4.5
    transitivePeerDependencies:
      - supports-color

  '@typescript-eslint/scope-manager@7.18.0':
    dependencies:
      '@typescript-eslint/types': 7.18.0
      '@typescript-eslint/visitor-keys': 7.18.0

  '@typescript-eslint/scope-manager@8.18.2':
    dependencies:
      '@typescript-eslint/types': 8.18.2
      '@typescript-eslint/visitor-keys': 8.18.2

  '@typescript-eslint/scope-manager@8.31.1':
    dependencies:
      '@typescript-eslint/types': 8.31.1
      '@typescript-eslint/visitor-keys': 8.31.1
    optional: true

  '@typescript-eslint/type-utils@8.18.2(eslint@8.57.1)(typescript@5.4.5)':
    dependencies:
      '@typescript-eslint/typescript-estree': 8.18.2(typescript@5.4.5)
      '@typescript-eslint/utils': 8.18.2(eslint@8.57.1)(typescript@5.4.5)
      debug: 4.4.1
      eslint: 8.57.1
      ts-api-utils: 1.4.3(typescript@5.4.5)
      typescript: 5.4.5
    transitivePeerDependencies:
      - supports-color

  '@typescript-eslint/types@7.18.0': {}

  '@typescript-eslint/types@8.18.2': {}

  '@typescript-eslint/types@8.31.1':
    optional: true

  '@typescript-eslint/types@8.42.0': {}

  '@typescript-eslint/typescript-estree@7.18.0(typescript@5.4.5)':
    dependencies:
      '@typescript-eslint/types': 7.18.0
      '@typescript-eslint/visitor-keys': 7.18.0
      debug: 4.4.1
      globby: 11.1.0
      is-glob: 4.0.3
      minimatch: 9.0.5
      semver: 7.7.2
      ts-api-utils: 1.4.3(typescript@5.4.5)
    optionalDependencies:
      typescript: 5.4.5
    transitivePeerDependencies:
      - supports-color

  '@typescript-eslint/typescript-estree@8.18.2(typescript@5.4.5)':
    dependencies:
      '@typescript-eslint/types': 8.18.2
      '@typescript-eslint/visitor-keys': 8.18.2
      debug: 4.4.1
      fast-glob: 3.3.2
      is-glob: 4.0.3
      minimatch: 9.0.5
      semver: 7.7.2
      ts-api-utils: 1.4.3(typescript@5.4.5)
      typescript: 5.4.5
    transitivePeerDependencies:
      - supports-color

  '@typescript-eslint/typescript-estree@8.31.1(typescript@5.4.5)':
    dependencies:
      '@typescript-eslint/types': 8.31.1
      '@typescript-eslint/visitor-keys': 8.31.1
      debug: 4.4.1
      fast-glob: 3.3.2
      is-glob: 4.0.3
      minimatch: 9.0.5
      semver: 7.7.2
      ts-api-utils: 2.1.0(typescript@5.4.5)
      typescript: 5.4.5
    transitivePeerDependencies:
      - supports-color
    optional: true

  '@typescript-eslint/utils@8.18.2(eslint@8.57.1)(typescript@5.4.5)':
    dependencies:
      '@eslint-community/eslint-utils': 4.4.0(eslint@8.57.1)
      '@typescript-eslint/scope-manager': 8.18.2
      '@typescript-eslint/types': 8.18.2
      '@typescript-eslint/typescript-estree': 8.18.2(typescript@5.4.5)
      eslint: 8.57.1
      typescript: 5.4.5
    transitivePeerDependencies:
      - supports-color

  '@typescript-eslint/utils@8.31.1(eslint@8.57.1)(typescript@5.4.5)':
    dependencies:
      '@eslint-community/eslint-utils': 4.4.0(eslint@8.57.1)
      '@typescript-eslint/scope-manager': 8.31.1
      '@typescript-eslint/types': 8.31.1
      '@typescript-eslint/typescript-estree': 8.31.1(typescript@5.4.5)
      eslint: 8.57.1
      typescript: 5.4.5
    transitivePeerDependencies:
      - supports-color
    optional: true

  '@typescript-eslint/visitor-keys@7.18.0':
    dependencies:
      '@typescript-eslint/types': 7.18.0
      eslint-visitor-keys: 3.4.3

  '@typescript-eslint/visitor-keys@8.18.2':
    dependencies:
      '@typescript-eslint/types': 8.18.2
      eslint-visitor-keys: 4.2.1

  '@typescript-eslint/visitor-keys@8.31.1':
    dependencies:
      '@typescript-eslint/types': 8.31.1
      eslint-visitor-keys: 4.2.1
    optional: true

  '@ungap/structured-clone@1.3.0': {}

  '@unrs/resolver-binding-android-arm-eabi@1.11.1':
    optional: true

  '@unrs/resolver-binding-android-arm64@1.11.1':
    optional: true

  '@unrs/resolver-binding-darwin-arm64@1.11.1':
    optional: true

  '@unrs/resolver-binding-darwin-x64@1.11.1':
    optional: true

  '@unrs/resolver-binding-freebsd-x64@1.11.1':
    optional: true

  '@unrs/resolver-binding-linux-arm-gnueabihf@1.11.1':
    optional: true

  '@unrs/resolver-binding-linux-arm-musleabihf@1.11.1':
    optional: true

  '@unrs/resolver-binding-linux-arm64-gnu@1.11.1':
    optional: true

  '@unrs/resolver-binding-linux-arm64-musl@1.11.1':
    optional: true

  '@unrs/resolver-binding-linux-ppc64-gnu@1.11.1':
    optional: true

  '@unrs/resolver-binding-linux-riscv64-gnu@1.11.1':
    optional: true

  '@unrs/resolver-binding-linux-riscv64-musl@1.11.1':
    optional: true

  '@unrs/resolver-binding-linux-s390x-gnu@1.11.1':
    optional: true

  '@unrs/resolver-binding-linux-x64-gnu@1.11.1':
    optional: true

  '@unrs/resolver-binding-linux-x64-musl@1.11.1':
    optional: true

  '@unrs/resolver-binding-wasm32-wasi@1.11.1':
    dependencies:
      '@napi-rs/wasm-runtime': 0.2.12
    optional: true

  '@unrs/resolver-binding-win32-arm64-msvc@1.11.1':
    optional: true

  '@unrs/resolver-binding-win32-ia32-msvc@1.11.1':
    optional: true

  '@unrs/resolver-binding-win32-x64-msvc@1.11.1':
    optional: true

  acorn-jsx@5.3.2(acorn@8.15.0):
    dependencies:
      acorn: 8.15.0

  acorn@8.15.0: {}

  ajv@6.12.6:
    dependencies:
      fast-deep-equal: 3.1.3
      fast-json-stable-stringify: 2.1.0
      json-schema-traverse: 0.4.1
      uri-js: 4.4.1

  ajv@8.12.0:
    dependencies:
      fast-deep-equal: 3.1.3
      json-schema-traverse: 1.0.0
      require-from-string: 2.0.2
      uri-js: 4.4.1

  ansi-colors@4.1.1: {}

  ansi-regex@5.0.1: {}

  ansi-styles@3.2.1:
    dependencies:
      color-convert: 1.9.3

  ansi-styles@4.3.0:
    dependencies:
      color-convert: 2.0.1

  anymatch@3.1.3:
    dependencies:
      normalize-path: 3.0.0
      picomatch: 2.3.1

  are-docs-informative@0.0.2: {}

  argparse@2.0.1: {}

  array-buffer-byte-length@1.0.2:
    dependencies:
      call-bound: 1.0.4
      is-array-buffer: 3.0.5

  array-includes@3.1.9:
    dependencies:
      call-bind: 1.0.8
      call-bound: 1.0.4
      define-properties: 1.2.1
      es-abstract: 1.24.0
      es-object-atoms: 1.1.1
      get-intrinsic: 1.3.0
      is-string: 1.1.1
      math-intrinsics: 1.1.0

  array-union@2.1.0: {}

  array.prototype.findlast@1.2.5:
    dependencies:
      call-bind: 1.0.8
      define-properties: 1.2.1
      es-abstract: 1.24.0
      es-errors: 1.3.0
      es-object-atoms: 1.1.1
      es-shim-unscopables: 1.1.0

  array.prototype.flat@1.3.2:
    dependencies:
      call-bind: 1.0.8
      define-properties: 1.2.1
      es-abstract: 1.24.0
      es-shim-unscopables: 1.1.0

  array.prototype.flatmap@1.3.3:
    dependencies:
      call-bind: 1.0.8
      define-properties: 1.2.1
      es-abstract: 1.24.0
      es-shim-unscopables: 1.1.0

  array.prototype.tosorted@1.1.4:
    dependencies:
      call-bind: 1.0.8
      define-properties: 1.2.1
      es-abstract: 1.24.0
      es-errors: 1.3.0
      es-shim-unscopables: 1.1.0

  arraybuffer.prototype.slice@1.0.4:
    dependencies:
      array-buffer-byte-length: 1.0.2
      call-bind: 1.0.8
      define-properties: 1.2.1
      es-abstract: 1.24.0
      es-errors: 1.3.0
      get-intrinsic: 1.3.0
      is-array-buffer: 3.0.5

  asap@2.0.6: {}

  asynckit@0.4.0: {}

  available-typed-arrays@1.0.7:
    dependencies:
      possible-typed-array-names: 1.1.0

  bail@1.0.5: {}

  balanced-match@1.0.2: {}

  baseline-browser-mapping@2.8.15: {}

  binary-extensions@2.3.0: {}

  brace-expansion@1.1.11:
    dependencies:
      balanced-match: 1.0.2
      concat-map: 0.0.1

  brace-expansion@2.0.1:
    dependencies:
      balanced-match: 1.0.2

  braces@3.0.3:
    dependencies:
      fill-range: 7.1.1

  browser-stdout@1.3.1: {}

  browserslist@4.26.3:
    dependencies:
      baseline-browser-mapping: 2.8.15
      caniuse-lite: 1.0.30001749
      electron-to-chromium: 1.5.233
      node-releases: 2.0.23
      update-browserslist-db: 1.1.3(browserslist@4.26.3)

  buffer-from@1.1.2: {}

  builtin-modules@3.3.0: {}

  call-bind-apply-helpers@1.0.2:
    dependencies:
      es-errors: 1.3.0
      function-bind: 1.1.2

  call-bind@1.0.8:
    dependencies:
      call-bind-apply-helpers: 1.0.2
      es-define-property: 1.0.1
      get-intrinsic: 1.3.0
      set-function-length: 1.2.2

  call-bound@1.0.4:
    dependencies:
      call-bind-apply-helpers: 1.0.2
      get-intrinsic: 1.3.0

  callsites@3.1.0: {}

  camelcase@6.3.0: {}

  caniuse-lite@1.0.30001749: {}

  caseless@0.12.0: {}

  ccount@1.1.0: {}

  chalk@2.4.2:
    dependencies:
      ansi-styles: 3.2.1
      escape-string-regexp: 1.0.5
      supports-color: 5.5.0

  chalk@4.1.2:
    dependencies:
      ansi-styles: 4.3.0
      supports-color: 7.2.0

  character-entities-legacy@1.1.4: {}

  character-entities@1.2.4: {}

  character-reference-invalid@1.1.4: {}

  chokidar@3.5.3:
    dependencies:
      anymatch: 3.1.3
      braces: 3.0.3
      glob-parent: 5.1.2
      is-binary-path: 2.1.0
      is-glob: 4.0.3
      normalize-path: 3.0.0
      readdirp: 3.6.0
    optionalDependencies:
      fsevents: 2.3.3

  ci-info@4.3.1: {}

  clean-regexp@1.0.0:
    dependencies:
      escape-string-regexp: 1.0.5

  cliui@7.0.4:
    dependencies:
      string-width: 4.2.3
      strip-ansi: 6.0.1
      wrap-ansi: 7.0.0

  cliui@8.0.1:
    dependencies:
      string-width: 4.2.3
      strip-ansi: 6.0.1
      wrap-ansi: 7.0.0

  code-block-writer@13.0.2: {}

  color-convert@1.9.3:
    dependencies:
      color-name: 1.1.3

  color-convert@2.0.1:
    dependencies:
      color-name: 1.1.4

  color-name@1.1.3: {}

  color-name@1.1.4: {}

  colors@0.6.2: {}

  colors@1.2.5: {}

  combined-stream@1.0.8:
    dependencies:
      delayed-stream: 1.0.0

  commander@2.1.0: {}

  commander@7.2.0: {}

  commander@9.5.0:
    optional: true

  comment-parser@1.4.1: {}

  concat-map@0.0.1: {}

  concat-stream@1.6.2:
    dependencies:
      buffer-from: 1.1.2
      inherits: 2.0.4
      readable-stream: 2.3.8
      typedarray: 0.0.6

  concurrently@9.2.1:
    dependencies:
      chalk: 4.1.2
      rxjs: 7.8.2
      shell-quote: 1.8.3
      supports-color: 8.1.1
      tree-kill: 1.2.2
      yargs: 17.7.2

  core-js-compat@3.46.0:
    dependencies:
      browserslist: 4.26.3

  core-util-is@1.0.3: {}

  cross-spawn@7.0.6:
    dependencies:
      path-key: 3.1.1
      shebang-command: 2.0.0
      which: 2.0.2

  data-view-buffer@1.0.2:
    dependencies:
      call-bound: 1.0.4
      es-errors: 1.3.0
      is-data-view: 1.0.2

  data-view-byte-length@1.0.2:
    dependencies:
      call-bound: 1.0.4
      es-errors: 1.3.0
      is-data-view: 1.0.2

  data-view-byte-offset@1.0.1:
    dependencies:
      call-bound: 1.0.4
      es-errors: 1.3.0
      is-data-view: 1.0.2

  debug@3.2.7:
    dependencies:
      ms: 2.1.3
    optional: true

  debug@4.3.4(supports-color@8.1.1):
    dependencies:
      ms: 2.1.2
    optionalDependencies:
      supports-color: 8.1.1

  debug@4.4.1:
    dependencies:
      ms: 2.1.3

  decamelize@4.0.0: {}

  deep-is@0.1.4: {}

  deepmerge@4.3.1: {}

  define-data-property@1.1.4:
    dependencies:
      es-define-property: 1.0.1
      es-errors: 1.3.0
      gopd: 1.2.0

  define-properties@1.2.1:
    dependencies:
      define-data-property: 1.1.4
      has-property-descriptors: 1.0.2
      object-keys: 1.1.1

  delayed-stream@1.0.0: {}

  detect-indent@5.0.0: {}

  detect-newline@2.1.0: {}

  diff@5.0.0: {}

  dir-glob@3.0.1:
    dependencies:
      path-type: 4.0.0

  doctrine@2.1.0:
    dependencies:
      esutils: 2.0.3

  doctrine@3.0.0:
    dependencies:
      esutils: 2.0.3

  dom-serializer@1.4.1:
    dependencies:
      domelementtype: 2.3.0
      domhandler: 4.3.1
      entities: 2.2.0

  dom-serializer@2.0.0:
    dependencies:
      domelementtype: 2.3.0
      domhandler: 5.0.3
      entities: 4.5.0

  domelementtype@2.3.0: {}

  domhandler@4.3.1:
    dependencies:
      domelementtype: 2.3.0

  domhandler@5.0.3:
    dependencies:
      domelementtype: 2.3.0

  domutils@2.8.0:
    dependencies:
      dom-serializer: 1.4.1
      domelementtype: 2.3.0
      domhandler: 4.3.1

  domutils@3.1.0:
    dependencies:
      dom-serializer: 2.0.0
      domelementtype: 2.3.0
      domhandler: 5.0.3

  dunder-proto@1.0.1:
    dependencies:
      call-bind-apply-helpers: 1.0.2
      es-errors: 1.3.0
      gopd: 1.2.0

  electron-to-chromium@1.5.233: {}

  emoji-regex@10.3.0: {}

  emoji-regex@8.0.0: {}

  entities@2.2.0: {}

  entities@4.5.0: {}

  error-ex@1.3.2:
    dependencies:
      is-arrayish: 0.2.1

  es-abstract@1.24.0:
    dependencies:
      array-buffer-byte-length: 1.0.2
      arraybuffer.prototype.slice: 1.0.4
      available-typed-arrays: 1.0.7
      call-bind: 1.0.8
      call-bound: 1.0.4
      data-view-buffer: 1.0.2
      data-view-byte-length: 1.0.2
      data-view-byte-offset: 1.0.1
      es-define-property: 1.0.1
      es-errors: 1.3.0
      es-object-atoms: 1.1.1
      es-set-tostringtag: 2.1.0
      es-to-primitive: 1.3.0
      function.prototype.name: 1.1.8
      get-intrinsic: 1.3.0
      get-proto: 1.0.1
      get-symbol-description: 1.1.0
      globalthis: 1.0.4
      gopd: 1.2.0
      has-property-descriptors: 1.0.2
      has-proto: 1.2.0
      has-symbols: 1.1.0
      hasown: 2.0.2
      internal-slot: 1.1.0
      is-array-buffer: 3.0.5
      is-callable: 1.2.7
      is-data-view: 1.0.2
      is-negative-zero: 2.0.3
      is-regex: 1.2.1
      is-set: 2.0.3
      is-shared-array-buffer: 1.0.4
      is-string: 1.1.1
      is-typed-array: 1.1.15
      is-weakref: 1.1.1
      math-intrinsics: 1.1.0
      object-inspect: 1.13.4
      object-keys: 1.1.1
      object.assign: 4.1.7
      own-keys: 1.0.1
      regexp.prototype.flags: 1.5.4
      safe-array-concat: 1.1.3
      safe-push-apply: 1.0.0
      safe-regex-test: 1.1.0
      set-proto: 1.0.0
      stop-iteration-iterator: 1.1.0
      string.prototype.trim: 1.2.10
      string.prototype.trimend: 1.0.9
      string.prototype.trimstart: 1.0.8
      typed-array-buffer: 1.0.3
      typed-array-byte-length: 1.0.3
      typed-array-byte-offset: 1.0.4
      typed-array-length: 1.0.7
      unbox-primitive: 1.1.0
      which-typed-array: 1.1.19

  es-define-property@1.0.1: {}

  es-errors@1.3.0: {}

  es-iterator-helpers@1.2.1:
    dependencies:
      call-bind: 1.0.8
      call-bound: 1.0.4
      define-properties: 1.2.1
      es-abstract: 1.24.0
      es-errors: 1.3.0
      es-set-tostringtag: 2.1.0
      function-bind: 1.1.2
      get-intrinsic: 1.3.0
      globalthis: 1.0.4
      gopd: 1.2.0
      has-property-descriptors: 1.0.2
      has-proto: 1.2.0
      has-symbols: 1.1.0
      internal-slot: 1.1.0
      iterator.prototype: 1.1.5
      safe-array-concat: 1.1.3

  es-object-atoms@1.1.1:
    dependencies:
      es-errors: 1.3.0

  es-set-tostringtag@2.1.0:
    dependencies:
      es-errors: 1.3.0
      get-intrinsic: 1.3.0
      has-tostringtag: 1.0.2
      hasown: 2.0.2

  es-shim-unscopables@1.1.0:
    dependencies:
      hasown: 2.0.2

  es-to-primitive@1.3.0:
    dependencies:
      is-callable: 1.2.7
      is-date-object: 1.1.0
      is-symbol: 1.1.1

  escalade@3.1.1: {}

  escalade@3.2.0: {}

  escape-string-regexp@1.0.5: {}

  escape-string-regexp@4.0.0: {}

  eslint-config-biome@2.1.3: {}

  eslint-config-prettier@10.1.8(eslint@8.57.1):
    dependencies:
      eslint: 8.57.1

  eslint-import-context@0.1.9(unrs-resolver@1.11.1):
    dependencies:
      get-tsconfig: 4.10.1
      stable-hash-x: 0.2.0
    optionalDependencies:
      unrs-resolver: 1.11.1

  eslint-import-resolver-node@0.3.9:
    dependencies:
      debug: 3.2.7
      is-core-module: 2.13.0
      resolve: 1.22.6
    transitivePeerDependencies:
      - supports-color
    optional: true

  eslint-import-resolver-typescript@4.4.4(eslint-plugin-import-x@4.16.1(@typescript-eslint/utils@8.31.1(eslint@8.57.1)(typescript@5.4.5))(eslint-import-resolver-node@0.3.9)(eslint@8.57.1))(eslint@8.57.1):
    dependencies:
      debug: 4.4.1
      eslint: 8.57.1
      eslint-import-context: 0.1.9(unrs-resolver@1.11.1)
      get-tsconfig: 4.10.1
      is-bun-module: 2.0.0
      stable-hash-x: 0.2.0
      tinyglobby: 0.2.15
      unrs-resolver: 1.11.1
    optionalDependencies:
      eslint-plugin-import-x: 4.16.1(@typescript-eslint/utils@8.31.1(eslint@8.57.1)(typescript@5.4.5))(eslint-import-resolver-node@0.3.9)(eslint@8.57.1)
    transitivePeerDependencies:
      - supports-color

<<<<<<< HEAD
=======
  eslint-plugin-eslint-comments@3.2.0(eslint@8.57.1):
    dependencies:
      escape-string-regexp: 1.0.5
      eslint: 8.57.1
      ignore: 5.3.2

>>>>>>> 183018b5
  eslint-plugin-import-x@4.16.1(@typescript-eslint/utils@8.31.1(eslint@8.57.1)(typescript@5.4.5))(eslint-import-resolver-node@0.3.9)(eslint@8.57.1):
    dependencies:
      '@typescript-eslint/types': 8.42.0
      comment-parser: 1.4.1
      debug: 4.4.1
      eslint: 8.57.1
      eslint-import-context: 0.1.9(unrs-resolver@1.11.1)
      is-glob: 4.0.3
      minimatch: 9.0.5
      semver: 7.7.2
      stable-hash-x: 0.2.0
      unrs-resolver: 1.11.1
    optionalDependencies:
      '@typescript-eslint/utils': 8.31.1(eslint@8.57.1)(typescript@5.4.5)
      eslint-import-resolver-node: 0.3.9
    transitivePeerDependencies:
      - supports-color

  eslint-plugin-jsdoc@55.0.5(eslint@8.57.1):
    dependencies:
      '@es-joy/jsdoccomment': 0.56.0
      are-docs-informative: 0.0.2
      comment-parser: 1.4.1
      debug: 4.4.1
      escape-string-regexp: 4.0.0
      eslint: 8.57.1
      espree: 10.4.0
      esquery: 1.6.0
      object-deep-merge: 1.0.5
      parse-imports-exports: 0.2.4
      semver: 7.7.2
      spdx-expression-parse: 4.0.0
    transitivePeerDependencies:
      - supports-color

  eslint-plugin-promise@7.2.1(eslint@8.57.1):
    dependencies:
      '@eslint-community/eslint-utils': 4.4.0(eslint@8.57.1)
      eslint: 8.57.1

  eslint-plugin-react-hooks@5.2.0(eslint@8.57.1):
    dependencies:
      eslint: 8.57.1

  eslint-plugin-react@7.37.5(eslint@8.57.1):
    dependencies:
      array-includes: 3.1.9
      array.prototype.findlast: 1.2.5
      array.prototype.flatmap: 1.3.3
      array.prototype.tosorted: 1.1.4
      doctrine: 2.1.0
      es-iterator-helpers: 1.2.1
      eslint: 8.57.1
      estraverse: 5.3.0
      hasown: 2.0.2
      jsx-ast-utils: 3.3.5
      minimatch: 3.1.2
      object.entries: 1.1.9
      object.fromentries: 2.0.8
      object.values: 1.2.1
      prop-types: 15.8.1
      resolve: 2.0.0-next.5
      semver: 6.3.1
      string.prototype.matchall: 4.0.12
      string.prototype.repeat: 1.0.0

  eslint-plugin-tsdoc@0.4.0:
    dependencies:
      '@microsoft/tsdoc': 0.15.1
      '@microsoft/tsdoc-config': 0.17.1

  eslint-plugin-unicorn@54.0.0(eslint@8.57.1):
    dependencies:
      '@babel/helper-validator-identifier': 7.27.1
      '@eslint-community/eslint-utils': 4.4.0(eslint@8.57.1)
      '@eslint/eslintrc': 3.3.1
      ci-info: 4.3.1
      clean-regexp: 1.0.0
      core-js-compat: 3.46.0
      eslint: 8.57.1
      esquery: 1.6.0
      indent-string: 4.0.0
      is-builtin-module: 3.2.1
      jsesc: 3.0.2
      pluralize: 8.0.0
      read-pkg-up: 7.0.1
      regexp-tree: 0.1.27
      regjsparser: 0.10.0
      semver: 7.7.2
      strip-indent: 3.0.0
    transitivePeerDependencies:
      - supports-color

  eslint-plugin-unused-imports@4.2.0(@typescript-eslint/eslint-plugin@8.18.2(@typescript-eslint/parser@8.18.2(eslint@8.57.1)(typescript@5.4.5))(eslint@8.57.1)(typescript@5.4.5))(eslint@8.57.1):
    dependencies:
      eslint: 8.57.1
    optionalDependencies:
      '@typescript-eslint/eslint-plugin': 8.18.2(@typescript-eslint/parser@8.18.2(eslint@8.57.1)(typescript@5.4.5))(eslint@8.57.1)(typescript@5.4.5)

  eslint-scope@7.2.2:
    dependencies:
      esrecurse: 4.3.0
      estraverse: 5.3.0

  eslint-visitor-keys@3.4.3: {}

  eslint-visitor-keys@4.2.1: {}

  eslint@8.57.1:
    dependencies:
      '@eslint-community/eslint-utils': 4.4.0(eslint@8.57.1)
      '@eslint-community/regexpp': 4.12.1
      '@eslint/eslintrc': 2.1.4
      '@eslint/js': 8.57.1
      '@humanwhocodes/config-array': 0.13.0
      '@humanwhocodes/module-importer': 1.0.1
      '@nodelib/fs.walk': 1.2.8
      '@ungap/structured-clone': 1.3.0
      ajv: 6.12.6
      chalk: 4.1.2
      cross-spawn: 7.0.6
      debug: 4.4.1
      doctrine: 3.0.0
      escape-string-regexp: 4.0.0
      eslint-scope: 7.2.2
      eslint-visitor-keys: 3.4.3
      espree: 9.6.1
      esquery: 1.6.0
      esutils: 2.0.3
      fast-deep-equal: 3.1.3
      file-entry-cache: 6.0.1
      find-up: 5.0.0
      glob-parent: 6.0.2
      globals: 13.24.0
      graphemer: 1.4.0
      ignore: 5.3.2
      imurmurhash: 0.1.4
      is-glob: 4.0.3
      is-path-inside: 3.0.3
      js-yaml: 4.1.0
      json-stable-stringify-without-jsonify: 1.0.1
      levn: 0.4.1
      lodash.merge: 4.6.2
      minimatch: 3.1.2
      natural-compare: 1.4.0
      optionator: 0.9.3
      strip-ansi: 6.0.1
      text-table: 0.2.0
    transitivePeerDependencies:
      - supports-color

  espree@10.4.0:
    dependencies:
      acorn: 8.15.0
      acorn-jsx: 5.3.2(acorn@8.15.0)
      eslint-visitor-keys: 4.2.1

  espree@9.6.1:
    dependencies:
      acorn: 8.15.0
      acorn-jsx: 5.3.2(acorn@8.15.0)
      eslint-visitor-keys: 3.4.3

  esquery@1.6.0:
    dependencies:
      estraverse: 5.3.0

  esrecurse@4.3.0:
    dependencies:
      estraverse: 5.3.0

  estraverse@5.3.0: {}

  esutils@2.0.3: {}

  extend@3.0.2: {}

  fast-deep-equal@3.1.3: {}

  fast-glob@3.3.2:
    dependencies:
      '@nodelib/fs.stat': 2.0.5
      '@nodelib/fs.walk': 1.2.8
      glob-parent: 5.1.2
      merge2: 1.4.1
      micromatch: 4.0.8

  fast-json-stable-stringify@2.1.0: {}

  fast-levenshtein@2.0.6: {}

  fastq@1.15.0:
    dependencies:
      reusify: 1.0.4

  fault@1.0.4:
    dependencies:
      format: 0.2.2

  fdir@6.5.0(picomatch@4.0.3):
    optionalDependencies:
      picomatch: 4.0.3

  file-entry-cache@6.0.1:
    dependencies:
      flat-cache: 3.2.0

  fill-range@7.1.1:
    dependencies:
      to-regex-range: 5.0.1

  find-up@4.1.0:
    dependencies:
      locate-path: 5.0.0
      path-exists: 4.0.0

  find-up@5.0.0:
    dependencies:
      locate-path: 6.0.0
      path-exists: 4.0.0

  findup@0.1.5:
    dependencies:
      colors: 0.6.2
      commander: 2.1.0

  flat-cache@3.2.0:
    dependencies:
      flatted: 3.2.9
      keyv: 4.5.4
      rimraf: 3.0.2

  flat@5.0.2: {}

  flatted@3.2.9: {}

  for-each@0.3.5:
    dependencies:
      is-callable: 1.2.7

  form-data@2.5.5:
    dependencies:
      asynckit: 0.4.0
      combined-stream: 1.0.8
      es-set-tostringtag: 2.1.0
      hasown: 2.0.2
      mime-types: 2.1.35
      safe-buffer: 5.2.1

  format@0.2.2: {}

  fs-extra@7.0.1:
    dependencies:
      graceful-fs: 4.2.11
      jsonfile: 4.0.0
      universalify: 0.1.2

  fs.realpath@1.0.0: {}

  fsevents@2.3.3:
    optional: true

  function-bind@1.1.2: {}

  function.prototype.name@1.1.8:
    dependencies:
      call-bind: 1.0.8
      call-bound: 1.0.4
      define-properties: 1.2.1
      functions-have-names: 1.2.3
      hasown: 2.0.2
      is-callable: 1.2.7

  functions-have-names@1.2.3: {}

  get-caller-file@2.0.5: {}

  get-intrinsic@1.3.0:
    dependencies:
      call-bind-apply-helpers: 1.0.2
      es-define-property: 1.0.1
      es-errors: 1.3.0
      es-object-atoms: 1.1.1
      function-bind: 1.1.2
      get-proto: 1.0.1
      gopd: 1.2.0
      has-symbols: 1.1.0
      hasown: 2.0.2
      math-intrinsics: 1.1.0

  get-port@3.2.0: {}

  get-proto@1.0.1:
    dependencies:
      dunder-proto: 1.0.1
      es-object-atoms: 1.1.1

  get-symbol-description@1.1.0:
    dependencies:
      call-bound: 1.0.4
      es-errors: 1.3.0
      get-intrinsic: 1.3.0

  get-tsconfig@4.10.1:
    dependencies:
      resolve-pkg-maps: 1.0.0

  glob-parent@5.1.2:
    dependencies:
      is-glob: 4.0.3

  glob-parent@6.0.2:
    dependencies:
      is-glob: 4.0.3

  glob@7.2.3:
    dependencies:
      fs.realpath: 1.0.0
      inflight: 1.0.6
      inherits: 2.0.4
      minimatch: 3.1.2
      once: 1.4.0
      path-is-absolute: 1.0.1

  glob@8.1.0:
    dependencies:
      fs.realpath: 1.0.0
      inflight: 1.0.6
      inherits: 2.0.4
      minimatch: 5.0.1
      once: 1.4.0

  globals@13.24.0:
    dependencies:
      type-fest: 0.20.2

  globals@14.0.0: {}

  globalthis@1.0.4:
    dependencies:
      define-properties: 1.2.1
      gopd: 1.2.0

  globby@10.0.2:
    dependencies:
      '@types/glob': 7.2.0
      array-union: 2.1.0
      dir-glob: 3.0.1
      fast-glob: 3.3.2
      glob: 7.2.3
      ignore: 5.3.2
      merge2: 1.4.1
      slash: 3.0.0

  globby@11.1.0:
    dependencies:
      array-union: 2.1.0
      dir-glob: 3.0.1
      fast-glob: 3.3.2
      ignore: 5.3.2
      merge2: 1.4.1
      slash: 3.0.0

  gopd@1.2.0: {}

  graceful-fs@4.2.11: {}

  graphemer@1.4.0: {}

  has-bigints@1.0.2: {}

  has-flag@3.0.0: {}

  has-flag@4.0.0: {}

  has-property-descriptors@1.0.2:
    dependencies:
      es-define-property: 1.0.1

  has-proto@1.2.0:
    dependencies:
      dunder-proto: 1.0.1

  has-symbols@1.1.0: {}

  has-tostringtag@1.0.2:
    dependencies:
      has-symbols: 1.1.0

  has@1.0.3:
    dependencies:
      function-bind: 1.1.2

  hasown@2.0.2:
    dependencies:
      function-bind: 1.1.2

  he@1.2.0: {}

  hosted-git-info@2.8.9: {}

  htmlparser2@6.1.0:
    dependencies:
      domelementtype: 2.3.0
      domhandler: 4.3.1
      domutils: 2.8.0
      entities: 2.2.0

  htmlparser2@8.0.2:
    dependencies:
      domelementtype: 2.3.0
      domhandler: 5.0.3
      domutils: 3.1.0
      entities: 4.5.0

  http-basic@8.1.3:
    dependencies:
      caseless: 0.12.0
      concat-stream: 1.6.2
      http-response-object: 3.0.2
      parse-cache-control: 1.0.1

  http-response-object@3.0.2:
    dependencies:
      '@types/node': 10.17.60

  ignore@5.3.2: {}

  import-fresh@3.3.0:
    dependencies:
      parent-module: 1.0.1
      resolve-from: 4.0.0

  import-lazy@4.0.0: {}

  imurmurhash@0.1.4: {}

  indent-string@4.0.0: {}

  inflight@1.0.6:
    dependencies:
      once: 1.4.0
      wrappy: 1.0.2

  inherits@2.0.4: {}

  internal-slot@1.1.0:
    dependencies:
      es-errors: 1.3.0
      hasown: 2.0.2
      side-channel: 1.1.0

  is-alphabetical@1.0.4: {}

  is-alphanumerical@1.0.4:
    dependencies:
      is-alphabetical: 1.0.4
      is-decimal: 1.0.4

  is-array-buffer@3.0.5:
    dependencies:
      call-bind: 1.0.8
      call-bound: 1.0.4
      get-intrinsic: 1.3.0

  is-arrayish@0.2.1: {}

  is-async-function@2.0.0:
    dependencies:
      has-tostringtag: 1.0.2

  is-bigint@1.1.0:
    dependencies:
      has-bigints: 1.0.2

  is-binary-path@2.1.0:
    dependencies:
      binary-extensions: 2.3.0

  is-boolean-object@1.2.2:
    dependencies:
      call-bound: 1.0.4
      has-tostringtag: 1.0.2

  is-buffer@2.0.5: {}

  is-builtin-module@3.2.1:
    dependencies:
      builtin-modules: 3.3.0

  is-bun-module@2.0.0:
    dependencies:
      semver: 7.7.2

  is-callable@1.2.7: {}

  is-core-module@2.13.0:
    dependencies:
      has: 1.0.3

  is-data-view@1.0.2:
    dependencies:
      call-bound: 1.0.4
      get-intrinsic: 1.3.0
      is-typed-array: 1.1.15

  is-date-object@1.1.0:
    dependencies:
      call-bound: 1.0.4
      has-tostringtag: 1.0.2

  is-decimal@1.0.4: {}

  is-extglob@2.1.1: {}

  is-finalizationregistry@1.1.1:
    dependencies:
      call-bound: 1.0.4

  is-fullwidth-code-point@3.0.0: {}

  is-generator-function@1.0.10:
    dependencies:
      has-tostringtag: 1.0.2

  is-glob@4.0.3:
    dependencies:
      is-extglob: 2.1.1

  is-hexadecimal@1.0.4: {}

  is-local-path@0.1.6: {}

  is-map@2.0.3: {}

  is-negative-zero@2.0.3: {}

  is-number-object@1.1.1:
    dependencies:
      call-bound: 1.0.4
      has-tostringtag: 1.0.2

  is-number@7.0.0: {}

  is-path-inside@3.0.3: {}

  is-plain-obj@2.1.0: {}

  is-regex@1.2.1:
    dependencies:
      call-bound: 1.0.4
      gopd: 1.2.0
      has-tostringtag: 1.0.2
      hasown: 2.0.2

  is-set@2.0.3: {}

  is-shared-array-buffer@1.0.4:
    dependencies:
      call-bound: 1.0.4

  is-string@1.1.1:
    dependencies:
      call-bound: 1.0.4
      has-tostringtag: 1.0.2

  is-symbol@1.1.1:
    dependencies:
      call-bound: 1.0.4
      has-symbols: 1.1.0
      safe-regex-test: 1.1.0

  is-typed-array@1.1.15:
    dependencies:
      which-typed-array: 1.1.19

  is-unicode-supported@0.1.0: {}

  is-weakmap@2.0.2: {}

  is-weakref@1.1.1:
    dependencies:
      call-bound: 1.0.4

  is-weakset@2.0.4:
    dependencies:
      call-bound: 1.0.4
      get-intrinsic: 1.3.0

  isarray@1.0.0: {}

  isarray@2.0.5: {}

  isexe@2.0.0: {}

  iterator.prototype@1.1.5:
    dependencies:
      define-data-property: 1.1.4
      es-object-atoms: 1.1.1
      get-intrinsic: 1.3.0
      get-proto: 1.0.1
      has-symbols: 1.1.0
      set-function-name: 2.0.2

  jju@1.4.0: {}

  js-tokens@4.0.0: {}

  js-yaml@4.1.0:
    dependencies:
      argparse: 2.0.1

  jsdoc-type-pratt-parser@5.1.1: {}

  jsesc@0.5.0: {}

  jsesc@3.0.2: {}

  json-alexander@0.1.10: {}

  json-buffer@3.0.1: {}

  json-parse-even-better-errors@2.3.1: {}

  json-schema-traverse@0.4.1: {}

  json-schema-traverse@1.0.0: {}

  json-stable-stringify-without-jsonify@1.0.1: {}

  jsonfile@4.0.0:
    optionalDependencies:
      graceful-fs: 4.2.11

  jsx-ast-utils@3.3.5:
    dependencies:
      array-includes: 3.1.9
      array.prototype.flat: 1.3.2
      object.assign: 4.1.7
      object.values: 1.2.1

  keyv@4.5.4:
    dependencies:
      json-buffer: 3.0.1

  levn@0.4.1:
    dependencies:
      prelude-ls: 1.2.1
      type-check: 0.4.0

  lines-and-columns@1.2.4: {}

  locate-path@5.0.0:
    dependencies:
      p-locate: 4.1.0

  locate-path@6.0.0:
    dependencies:
      p-locate: 5.0.0

  lodash.get@4.4.2: {}

  lodash.isequal@4.5.0: {}

  lodash.merge@4.6.2: {}

  lodash@4.17.21: {}

  log-symbols@4.1.0:
    dependencies:
      chalk: 4.1.2
      is-unicode-supported: 0.1.0

  longest-streak@2.0.4: {}

  loose-envify@1.4.0:
    dependencies:
      js-tokens: 4.0.0

  lru-cache@6.0.0:
    dependencies:
      yallist: 4.0.0

  markdown-magic-package-scripts@1.2.2(markdown-magic@2.6.1):
    dependencies:
      findup: 0.1.5
      markdown-magic: 2.6.1
      sort-scripts: 1.0.1

  markdown-magic@2.6.1:
    dependencies:
      '@technote-space/doctoc': 2.4.7
      commander: 7.2.0
      deepmerge: 4.3.1
      find-up: 5.0.0
      globby: 10.0.2
      is-local-path: 0.1.6
      json-alexander: 0.1.10
      mkdirp: 1.0.4
      sync-request: 6.1.0
    transitivePeerDependencies:
      - supports-color

  markdown-table@2.0.0:
    dependencies:
      repeat-string: 1.6.1

  math-intrinsics@1.1.0: {}

  mdast-util-find-and-replace@1.1.1:
    dependencies:
      escape-string-regexp: 4.0.0
      unist-util-is: 4.1.0
      unist-util-visit-parents: 3.1.1

  mdast-util-footnote@0.1.7:
    dependencies:
      mdast-util-to-markdown: 0.6.5
      micromark: 2.11.4
    transitivePeerDependencies:
      - supports-color

  mdast-util-from-markdown@0.8.5:
    dependencies:
      '@types/mdast': 3.0.15
      mdast-util-to-string: 2.0.0
      micromark: 2.11.4
      parse-entities: 2.0.0
      unist-util-stringify-position: 2.0.3
    transitivePeerDependencies:
      - supports-color

  mdast-util-frontmatter@0.2.0:
    dependencies:
      micromark-extension-frontmatter: 0.2.2

  mdast-util-gfm-autolink-literal@0.1.3:
    dependencies:
      ccount: 1.1.0
      mdast-util-find-and-replace: 1.1.1
      micromark: 2.11.4
    transitivePeerDependencies:
      - supports-color

  mdast-util-gfm-strikethrough@0.2.3:
    dependencies:
      mdast-util-to-markdown: 0.6.5

  mdast-util-gfm-table@0.1.6:
    dependencies:
      markdown-table: 2.0.0
      mdast-util-to-markdown: 0.6.5

  mdast-util-gfm-task-list-item@0.1.6:
    dependencies:
      mdast-util-to-markdown: 0.6.5

  mdast-util-gfm@0.1.2:
    dependencies:
      mdast-util-gfm-autolink-literal: 0.1.3
      mdast-util-gfm-strikethrough: 0.2.3
      mdast-util-gfm-table: 0.1.6
      mdast-util-gfm-task-list-item: 0.1.6
      mdast-util-to-markdown: 0.6.5
    transitivePeerDependencies:
      - supports-color

  mdast-util-to-markdown@0.6.5:
    dependencies:
      '@types/unist': 2.0.10
      longest-streak: 2.0.4
      mdast-util-to-string: 2.0.0
      parse-entities: 2.0.0
      repeat-string: 1.6.1
      zwitch: 1.0.5

  mdast-util-to-string@2.0.0: {}

  merge2@1.4.1: {}

  micromark-extension-footnote@0.3.2:
    dependencies:
      micromark: 2.11.4
    transitivePeerDependencies:
      - supports-color

  micromark-extension-frontmatter@0.2.2:
    dependencies:
      fault: 1.0.4

  micromark-extension-gfm-autolink-literal@0.5.7:
    dependencies:
      micromark: 2.11.4
    transitivePeerDependencies:
      - supports-color

  micromark-extension-gfm-strikethrough@0.6.5:
    dependencies:
      micromark: 2.11.4
    transitivePeerDependencies:
      - supports-color

  micromark-extension-gfm-table@0.4.3:
    dependencies:
      micromark: 2.11.4
    transitivePeerDependencies:
      - supports-color

  micromark-extension-gfm-tagfilter@0.3.0: {}

  micromark-extension-gfm-task-list-item@0.3.3:
    dependencies:
      micromark: 2.11.4
    transitivePeerDependencies:
      - supports-color

  micromark-extension-gfm@0.3.3:
    dependencies:
      micromark: 2.11.4
      micromark-extension-gfm-autolink-literal: 0.5.7
      micromark-extension-gfm-strikethrough: 0.6.5
      micromark-extension-gfm-table: 0.4.3
      micromark-extension-gfm-tagfilter: 0.3.0
      micromark-extension-gfm-task-list-item: 0.3.3
    transitivePeerDependencies:
      - supports-color

  micromark@2.11.4:
    dependencies:
      debug: 4.4.1
      parse-entities: 2.0.0
    transitivePeerDependencies:
      - supports-color

  micromatch@4.0.8:
    dependencies:
      braces: 3.0.3
      picomatch: 2.3.1

  mime-db@1.52.0: {}

  mime-types@2.1.35:
    dependencies:
      mime-db: 1.52.0

  min-indent@1.0.1: {}

  minimatch@3.1.2:
    dependencies:
      brace-expansion: 1.1.11

  minimatch@5.0.1:
    dependencies:
      brace-expansion: 2.0.1

  minimatch@9.0.5:
    dependencies:
      brace-expansion: 2.0.1

  minimist@1.2.8: {}

  mkdirp@1.0.4: {}

  mkdirp@3.0.1: {}

  mocha-multi-reporters@1.5.1(mocha@10.4.0):
    dependencies:
      debug: 4.4.1
      lodash: 4.17.21
      mocha: 10.4.0
    transitivePeerDependencies:
      - supports-color

  mocha@10.4.0:
    dependencies:
      ansi-colors: 4.1.1
      browser-stdout: 1.3.1
      chokidar: 3.5.3
      debug: 4.3.4(supports-color@8.1.1)
      diff: 5.0.0
      escape-string-regexp: 4.0.0
      find-up: 5.0.0
      glob: 8.1.0
      he: 1.2.0
      js-yaml: 4.1.0
      log-symbols: 4.1.0
      minimatch: 5.0.1
      ms: 2.1.3
      serialize-javascript: 6.0.2
      strip-json-comments: 3.1.1
      supports-color: 8.1.1
      workerpool: 6.2.1
      yargs: 16.2.0
      yargs-parser: 20.2.4
      yargs-unparser: 2.0.0

  ms@2.1.2: {}

  ms@2.1.3: {}

  napi-postinstall@0.3.3: {}

  natural-compare@1.4.0: {}

  node-releases@2.0.23: {}

  normalize-package-data@2.5.0:
    dependencies:
      hosted-git-info: 2.8.9
      resolve: 1.22.6
      semver: 5.7.2
      validate-npm-package-license: 3.0.4

  normalize-path@3.0.0: {}

  object-assign@4.1.1: {}

  object-deep-merge@1.0.5:
    dependencies:
      type-fest: 4.2.0

  object-inspect@1.13.4: {}

  object-keys@1.1.1: {}

  object.assign@4.1.7:
    dependencies:
      call-bind: 1.0.8
      call-bound: 1.0.4
      define-properties: 1.2.1
      es-object-atoms: 1.1.1
      has-symbols: 1.1.0
      object-keys: 1.1.1

  object.entries@1.1.9:
    dependencies:
      call-bind: 1.0.8
      call-bound: 1.0.4
      define-properties: 1.2.1
      es-object-atoms: 1.1.1

  object.fromentries@2.0.8:
    dependencies:
      call-bind: 1.0.8
      define-properties: 1.2.1
      es-abstract: 1.24.0
      es-object-atoms: 1.1.1

  object.values@1.2.1:
    dependencies:
      call-bind: 1.0.8
      call-bound: 1.0.4
      define-properties: 1.2.1
      es-object-atoms: 1.1.1

  once@1.4.0:
    dependencies:
      wrappy: 1.0.2

  optionator@0.9.3:
    dependencies:
      '@aashutoshrathi/word-wrap': 1.2.6
      deep-is: 0.1.4
      fast-levenshtein: 2.0.6
      levn: 0.4.1
      prelude-ls: 1.2.1
      type-check: 0.4.0

  own-keys@1.0.1:
    dependencies:
      get-intrinsic: 1.3.0
      object-keys: 1.1.1
      safe-push-apply: 1.0.0

  p-limit@2.3.0:
    dependencies:
      p-try: 2.2.0

  p-limit@3.1.0:
    dependencies:
      yocto-queue: 0.1.0

  p-locate@4.1.0:
    dependencies:
      p-limit: 2.3.0

  p-locate@5.0.0:
    dependencies:
      p-limit: 3.1.0

  p-try@2.2.0: {}

  parent-module@1.0.1:
    dependencies:
      callsites: 3.1.0

  parse-cache-control@1.0.1: {}

  parse-entities@2.0.0:
    dependencies:
      character-entities: 1.2.4
      character-entities-legacy: 1.1.4
      character-reference-invalid: 1.1.4
      is-alphanumerical: 1.0.4
      is-decimal: 1.0.4
      is-hexadecimal: 1.0.4

  parse-imports-exports@0.2.4:
    dependencies:
      parse-statements: 1.0.11

  parse-json@5.2.0:
    dependencies:
      '@babel/code-frame': 7.22.13
      error-ex: 1.3.2
      json-parse-even-better-errors: 2.3.1
      lines-and-columns: 1.2.4

  parse-statements@1.0.11: {}

  path-browserify@1.0.1: {}

  path-exists@4.0.0: {}

  path-is-absolute@1.0.1: {}

  path-key@3.1.1: {}

  path-parse@1.0.7: {}

  path-type@4.0.0: {}

  picocolors@1.1.1: {}

  picomatch@2.3.1: {}

  picomatch@4.0.3: {}

  pluralize@8.0.0: {}

  possible-typed-array-names@1.1.0: {}

  prelude-ls@1.2.1: {}

  prettier@3.6.2: {}

  process-nextick-args@2.0.1: {}

  promise@8.3.0:
    dependencies:
      asap: 2.0.6

  prop-types@15.8.1:
    dependencies:
      loose-envify: 1.4.0
      object-assign: 4.1.1
      react-is: 16.13.1

  punycode@2.3.0: {}

  qs@6.11.2:
    dependencies:
      side-channel: 1.1.0

  queue-microtask@1.2.3: {}

  randombytes@2.1.0:
    dependencies:
      safe-buffer: 5.2.1

  react-is@16.13.1: {}

  read-pkg-up@7.0.1:
    dependencies:
      find-up: 4.1.0
      read-pkg: 5.2.0
      type-fest: 0.8.1

  read-pkg@5.2.0:
    dependencies:
      '@types/normalize-package-data': 2.4.1
      normalize-package-data: 2.5.0
      parse-json: 5.2.0
      type-fest: 0.6.0

  readable-stream@2.3.8:
    dependencies:
      core-util-is: 1.0.3
      inherits: 2.0.4
      isarray: 1.0.0
      process-nextick-args: 2.0.1
      safe-buffer: 5.1.2
      string_decoder: 1.1.1
      util-deprecate: 1.0.2

  readdirp@3.6.0:
    dependencies:
      picomatch: 2.3.1

  reflect.getprototypeof@1.0.10:
    dependencies:
      call-bind: 1.0.8
      define-properties: 1.2.1
      es-abstract: 1.24.0
      es-errors: 1.3.0
      es-object-atoms: 1.1.1
      get-intrinsic: 1.3.0
      get-proto: 1.0.1
      which-builtin-type: 1.2.1

  regexp-tree@0.1.27: {}

  regexp.prototype.flags@1.5.4:
    dependencies:
      call-bind: 1.0.8
      define-properties: 1.2.1
      es-errors: 1.3.0
      get-proto: 1.0.1
      gopd: 1.2.0
      set-function-name: 2.0.2

  regjsparser@0.10.0:
    dependencies:
      jsesc: 0.5.0

  remark-footnotes@3.0.0:
    dependencies:
      mdast-util-footnote: 0.1.7
      micromark-extension-footnote: 0.3.2
    transitivePeerDependencies:
      - supports-color

  remark-frontmatter@3.0.0:
    dependencies:
      mdast-util-frontmatter: 0.2.0
      micromark-extension-frontmatter: 0.2.2

  remark-gfm@1.0.0:
    dependencies:
      mdast-util-gfm: 0.1.2
      micromark-extension-gfm: 0.3.3
    transitivePeerDependencies:
      - supports-color

  remark-parse@9.0.0:
    dependencies:
      mdast-util-from-markdown: 0.8.5
    transitivePeerDependencies:
      - supports-color

  repeat-string@1.6.1: {}

  require-directory@2.1.1: {}

  require-from-string@2.0.2: {}

  resolve-from@4.0.0: {}

  resolve-pkg-maps@1.0.0: {}

  resolve@1.22.6:
    dependencies:
      is-core-module: 2.13.0
      path-parse: 1.0.7
      supports-preserve-symlinks-flag: 1.0.0

  resolve@2.0.0-next.5:
    dependencies:
      is-core-module: 2.13.0
      path-parse: 1.0.7
      supports-preserve-symlinks-flag: 1.0.0

  reusify@1.0.4: {}

  rimraf@3.0.2:
    dependencies:
      glob: 7.2.3

  run-parallel@1.2.0:
    dependencies:
      queue-microtask: 1.2.3

  rxjs@7.8.2:
    dependencies:
      tslib: 2.6.2

  safe-array-concat@1.1.3:
    dependencies:
      call-bind: 1.0.8
      call-bound: 1.0.4
      get-intrinsic: 1.3.0
      has-symbols: 1.1.0
      isarray: 2.0.5

  safe-buffer@5.1.2: {}

  safe-buffer@5.2.1: {}

  safe-push-apply@1.0.0:
    dependencies:
      es-errors: 1.3.0
      isarray: 2.0.5

  safe-regex-test@1.1.0:
    dependencies:
      call-bound: 1.0.4
      es-errors: 1.3.0
      is-regex: 1.2.1

  semver@5.7.2: {}

  semver@6.3.1: {}

  semver@7.5.4:
    dependencies:
      lru-cache: 6.0.0

  semver@7.7.2: {}

  serialize-javascript@6.0.2:
    dependencies:
      randombytes: 2.1.0

  set-function-length@1.2.2:
    dependencies:
      define-data-property: 1.1.4
      es-errors: 1.3.0
      function-bind: 1.1.2
      get-intrinsic: 1.3.0
      gopd: 1.2.0
      has-property-descriptors: 1.0.2

  set-function-name@2.0.2:
    dependencies:
      define-data-property: 1.1.4
      es-errors: 1.3.0
      functions-have-names: 1.2.3
      has-property-descriptors: 1.0.2

  set-proto@1.0.0:
    dependencies:
      dunder-proto: 1.0.1
      es-errors: 1.3.0
      es-object-atoms: 1.1.1

  shebang-command@2.0.0:
    dependencies:
      shebang-regex: 3.0.0

  shebang-regex@3.0.0: {}

  shell-quote@1.8.3: {}

  side-channel-list@1.0.0:
    dependencies:
      es-errors: 1.3.0
      object-inspect: 1.13.4

  side-channel-map@1.0.1:
    dependencies:
      call-bound: 1.0.4
      es-errors: 1.3.0
      get-intrinsic: 1.3.0
      object-inspect: 1.13.4

  side-channel-weakmap@1.0.2:
    dependencies:
      call-bound: 1.0.4
      es-errors: 1.3.0
      get-intrinsic: 1.3.0
      object-inspect: 1.13.4
      side-channel-map: 1.0.1

  side-channel@1.1.0:
    dependencies:
      es-errors: 1.3.0
      object-inspect: 1.13.4
      side-channel-list: 1.0.0
      side-channel-map: 1.0.1
      side-channel-weakmap: 1.0.2

  slash@3.0.0: {}

  sort-json@2.0.1:
    dependencies:
      detect-indent: 5.0.0
      detect-newline: 2.1.0
      minimist: 1.2.8

  sort-scripts@1.0.1: {}

  spdx-correct@3.2.0:
    dependencies:
      spdx-expression-parse: 3.0.1
      spdx-license-ids: 3.0.13

  spdx-exceptions@2.3.0: {}

  spdx-expression-parse@3.0.1:
    dependencies:
      spdx-exceptions: 2.3.0
      spdx-license-ids: 3.0.13

  spdx-expression-parse@4.0.0:
    dependencies:
      spdx-exceptions: 2.3.0
      spdx-license-ids: 3.0.13

  spdx-license-ids@3.0.13: {}

  stable-hash-x@0.2.0: {}

  stop-iteration-iterator@1.1.0:
    dependencies:
      es-errors: 1.3.0
      internal-slot: 1.1.0

  string-width@4.2.3:
    dependencies:
      emoji-regex: 8.0.0
      is-fullwidth-code-point: 3.0.0
      strip-ansi: 6.0.1

  string.prototype.matchall@4.0.12:
    dependencies:
      call-bind: 1.0.8
      call-bound: 1.0.4
      define-properties: 1.2.1
      es-abstract: 1.24.0
      es-errors: 1.3.0
      es-object-atoms: 1.1.1
      get-intrinsic: 1.3.0
      gopd: 1.2.0
      has-symbols: 1.1.0
      internal-slot: 1.1.0
      regexp.prototype.flags: 1.5.4
      set-function-name: 2.0.2
      side-channel: 1.1.0

  string.prototype.repeat@1.0.0:
    dependencies:
      define-properties: 1.2.1
      es-abstract: 1.24.0

  string.prototype.trim@1.2.10:
    dependencies:
      call-bind: 1.0.8
      call-bound: 1.0.4
      define-data-property: 1.1.4
      define-properties: 1.2.1
      es-abstract: 1.24.0
      es-object-atoms: 1.1.1
      has-property-descriptors: 1.0.2

  string.prototype.trimend@1.0.9:
    dependencies:
      call-bind: 1.0.8
      call-bound: 1.0.4
      define-properties: 1.2.1
      es-object-atoms: 1.1.1

  string.prototype.trimstart@1.0.8:
    dependencies:
      call-bind: 1.0.8
      define-properties: 1.2.1
      es-object-atoms: 1.1.1

  string_decoder@1.1.1:
    dependencies:
      safe-buffer: 5.1.2

  strip-ansi@6.0.1:
    dependencies:
      ansi-regex: 5.0.1

  strip-indent@3.0.0:
    dependencies:
      min-indent: 1.0.1

  strip-json-comments@3.1.1: {}

  supports-color@5.5.0:
    dependencies:
      has-flag: 3.0.0

  supports-color@7.2.0:
    dependencies:
      has-flag: 4.0.0

  supports-color@8.1.1:
    dependencies:
      has-flag: 4.0.0

  supports-preserve-symlinks-flag@1.0.0: {}

  sync-request@6.1.0:
    dependencies:
      http-response-object: 3.0.2
      sync-rpc: 1.3.6
      then-request: 6.0.2

  sync-rpc@1.3.6:
    dependencies:
      get-port: 3.2.0

  text-table@0.2.0: {}

  then-request@6.0.2:
    dependencies:
      '@types/concat-stream': 1.6.1
      '@types/form-data': 0.0.33
      '@types/node': 8.10.66
      '@types/qs': 6.9.10
      caseless: 0.12.0
      concat-stream: 1.6.2
      form-data: 2.5.5
      http-basic: 8.1.3
      http-response-object: 3.0.2
      promise: 8.3.0
      qs: 6.11.2

  tinyglobby@0.2.15:
    dependencies:
      fdir: 6.5.0(picomatch@4.0.3)
      picomatch: 4.0.3

  to-regex-range@5.0.1:
    dependencies:
      is-number: 7.0.0

  traverse@0.6.7: {}

  tree-kill@1.2.2: {}

  trough@1.0.5: {}

  ts-api-utils@1.4.3(typescript@5.4.5):
    dependencies:
      typescript: 5.4.5

  ts-api-utils@2.1.0(typescript@5.4.5):
    dependencies:
      typescript: 5.4.5
    optional: true

  ts-morph@22.0.0:
    dependencies:
      '@ts-morph/common': 0.23.0
      code-block-writer: 13.0.2

  tslib@2.6.2: {}

  type-check@0.4.0:
    dependencies:
      prelude-ls: 1.2.1

  type-fest@0.20.2: {}

  type-fest@0.6.0: {}

  type-fest@0.8.1: {}

  type-fest@4.2.0: {}

  typed-array-buffer@1.0.3:
    dependencies:
      call-bound: 1.0.4
      es-errors: 1.3.0
      is-typed-array: 1.1.15

  typed-array-byte-length@1.0.3:
    dependencies:
      call-bind: 1.0.8
      for-each: 0.3.5
      gopd: 1.2.0
      has-proto: 1.2.0
      is-typed-array: 1.1.15

  typed-array-byte-offset@1.0.4:
    dependencies:
      available-typed-arrays: 1.0.7
      call-bind: 1.0.8
      for-each: 0.3.5
      gopd: 1.2.0
      has-proto: 1.2.0
      is-typed-array: 1.1.15
      reflect.getprototypeof: 1.0.10

  typed-array-length@1.0.7:
    dependencies:
      call-bind: 1.0.8
      for-each: 0.3.5
      gopd: 1.2.0
      is-typed-array: 1.1.15
      possible-typed-array-names: 1.1.0
      reflect.getprototypeof: 1.0.10

  typedarray@0.0.6: {}

  typescript@5.4.5: {}

  unbox-primitive@1.1.0:
    dependencies:
      call-bound: 1.0.4
      has-bigints: 1.0.2
      has-symbols: 1.1.0
      which-boxed-primitive: 1.1.1

  undici-types@5.26.5: {}

  unified@9.2.2:
    dependencies:
      '@types/unist': 2.0.10
      bail: 1.0.5
      extend: 3.0.2
      is-buffer: 2.0.5
      is-plain-obj: 2.1.0
      trough: 1.0.5
      vfile: 4.2.1

  unist-util-is@4.1.0: {}

  unist-util-stringify-position@2.0.3:
    dependencies:
      '@types/unist': 2.0.10

  unist-util-visit-parents@3.1.1:
    dependencies:
      '@types/unist': 2.0.10
      unist-util-is: 4.1.0

  universalify@0.1.2: {}

  unrs-resolver@1.11.1:
    dependencies:
      napi-postinstall: 0.3.3
    optionalDependencies:
      '@unrs/resolver-binding-android-arm-eabi': 1.11.1
      '@unrs/resolver-binding-android-arm64': 1.11.1
      '@unrs/resolver-binding-darwin-arm64': 1.11.1
      '@unrs/resolver-binding-darwin-x64': 1.11.1
      '@unrs/resolver-binding-freebsd-x64': 1.11.1
      '@unrs/resolver-binding-linux-arm-gnueabihf': 1.11.1
      '@unrs/resolver-binding-linux-arm-musleabihf': 1.11.1
      '@unrs/resolver-binding-linux-arm64-gnu': 1.11.1
      '@unrs/resolver-binding-linux-arm64-musl': 1.11.1
      '@unrs/resolver-binding-linux-ppc64-gnu': 1.11.1
      '@unrs/resolver-binding-linux-riscv64-gnu': 1.11.1
      '@unrs/resolver-binding-linux-riscv64-musl': 1.11.1
      '@unrs/resolver-binding-linux-s390x-gnu': 1.11.1
      '@unrs/resolver-binding-linux-x64-gnu': 1.11.1
      '@unrs/resolver-binding-linux-x64-musl': 1.11.1
      '@unrs/resolver-binding-wasm32-wasi': 1.11.1
      '@unrs/resolver-binding-win32-arm64-msvc': 1.11.1
      '@unrs/resolver-binding-win32-ia32-msvc': 1.11.1
      '@unrs/resolver-binding-win32-x64-msvc': 1.11.1

  update-browserslist-db@1.1.3(browserslist@4.26.3):
    dependencies:
      browserslist: 4.26.3
      escalade: 3.2.0
      picocolors: 1.1.1

  update-section@0.3.3: {}

  uri-js@4.4.1:
    dependencies:
      punycode: 2.3.0

  util-deprecate@1.0.2: {}

  validate-npm-package-license@3.0.4:
    dependencies:
      spdx-correct: 3.2.0
      spdx-expression-parse: 3.0.1

  validator@13.11.0: {}

  vfile-message@2.0.4:
    dependencies:
      '@types/unist': 2.0.10
      unist-util-stringify-position: 2.0.3

  vfile@4.2.1:
    dependencies:
      '@types/unist': 2.0.10
      is-buffer: 2.0.5
      unist-util-stringify-position: 2.0.3
      vfile-message: 2.0.4

  which-boxed-primitive@1.1.1:
    dependencies:
      is-bigint: 1.1.0
      is-boolean-object: 1.2.2
      is-number-object: 1.1.1
      is-string: 1.1.1
      is-symbol: 1.1.1

  which-builtin-type@1.2.1:
    dependencies:
      call-bound: 1.0.4
      function.prototype.name: 1.1.8
      has-tostringtag: 1.0.2
      is-async-function: 2.0.0
      is-date-object: 1.1.0
      is-finalizationregistry: 1.1.1
      is-generator-function: 1.0.10
      is-regex: 1.2.1
      is-weakref: 1.1.1
      isarray: 2.0.5
      which-boxed-primitive: 1.1.1
      which-collection: 1.0.2
      which-typed-array: 1.1.19

  which-collection@1.0.2:
    dependencies:
      is-map: 2.0.3
      is-set: 2.0.3
      is-weakmap: 2.0.2
      is-weakset: 2.0.4

  which-typed-array@1.1.19:
    dependencies:
      available-typed-arrays: 1.0.7
      call-bind: 1.0.8
      call-bound: 1.0.4
      for-each: 0.3.5
      get-proto: 1.0.1
      gopd: 1.2.0
      has-tostringtag: 1.0.2

  which@2.0.2:
    dependencies:
      isexe: 2.0.0

  workerpool@6.2.1: {}

  wrap-ansi@7.0.0:
    dependencies:
      ansi-styles: 4.3.0
      string-width: 4.2.3
      strip-ansi: 6.0.1

  wrappy@1.0.2: {}

  y18n@5.0.8: {}

  yallist@4.0.0: {}

  yargs-parser@20.2.4: {}

  yargs-parser@21.1.1: {}

  yargs-unparser@2.0.0:
    dependencies:
      camelcase: 6.3.0
      decamelize: 4.0.0
      flat: 5.0.2
      is-plain-obj: 2.1.0

  yargs@16.2.0:
    dependencies:
      cliui: 7.0.4
      escalade: 3.2.0
      get-caller-file: 2.0.5
      require-directory: 2.1.1
      string-width: 4.2.3
      y18n: 5.0.8
      yargs-parser: 20.2.4

  yargs@17.7.2:
    dependencies:
      cliui: 8.0.1
      escalade: 3.1.1
      get-caller-file: 2.0.5
      require-directory: 2.1.1
      string-width: 4.2.3
      y18n: 5.0.8
      yargs-parser: 21.1.1

  yocto-queue@0.1.0: {}

  z-schema@5.0.5:
    dependencies:
      lodash.get: 4.4.2
      lodash.isequal: 4.5.0
      validator: 13.11.0
    optionalDependencies:
      commander: 9.5.0

  zwitch@1.0.5: {}<|MERGE_RESOLUTION|>--- conflicted
+++ resolved
@@ -32,17 +32,14 @@
       eslint-import-resolver-typescript:
         specifier: ~4.4.4
         version: 4.4.4(eslint-plugin-import-x@4.16.1(@typescript-eslint/utils@8.31.1(eslint@8.57.1)(typescript@5.4.5))(eslint-import-resolver-node@0.3.9)(eslint@8.57.1))(eslint@8.57.1)
-<<<<<<< HEAD
-=======
       eslint-plugin-eslint-comments:
         specifier: ~3.2.0
         version: 3.2.0(eslint@8.57.1)
->>>>>>> 183018b5
       eslint-plugin-import-x:
         specifier: ~4.16.1
         version: 4.16.1(@typescript-eslint/utils@8.31.1(eslint@8.57.1)(typescript@5.4.5))(eslint-import-resolver-node@0.3.9)(eslint@8.57.1)
       eslint-plugin-jsdoc:
-        specifier: ~55.0.5
+        specifier: ~55.0.2
         version: 55.0.5(eslint@8.57.1)
       eslint-plugin-promise:
         specifier: ~7.2.1
@@ -940,15 +937,12 @@
       eslint-plugin-import-x:
         optional: true
 
-<<<<<<< HEAD
-=======
   eslint-plugin-eslint-comments@3.2.0:
     resolution: {integrity: sha512-0jkOl0hfojIHHmEHgmNdqv4fmh7300NdpA9FFpF7zaoLvB/QeXOGNLIo86oAveJFrfB1p05kC8hpEMHM8DwWVQ==}
     engines: {node: '>=6.5.0'}
     peerDependencies:
       eslint: '>=4.19.1'
 
->>>>>>> 183018b5
   eslint-plugin-import-x@4.16.1:
     resolution: {integrity: sha512-vPZZsiOKaBAIATpFE2uMI4w5IRwdv/FpQ+qZZMR4E+PeOcM4OeoEbqxRMnywdxP19TyB/3h6QBB0EWon7letSQ==}
     engines: {node: ^18.18.0 || ^20.9.0 || >=21.1.0}
@@ -962,13 +956,8 @@
       eslint-import-resolver-node:
         optional: true
 
-<<<<<<< HEAD
   eslint-plugin-jsdoc@55.0.5:
     resolution: {integrity: sha512-foZ/+Fm20JCYmP5msD4MpmFb0MxajkVJ15YMKxvQ7WJK0zI/iykkClpsuqbav3bLtDhaOalYxwRx0pGTqoQoRA==}
-=======
-  eslint-plugin-jsdoc@55.0.2:
-    resolution: {integrity: sha512-0ydpGUvxEhMNEKofmlBRgo2VFA4oBMF5TDOwG/LocQOW+dyOLuM/Hzvd3QAHVzTiK0KO4Dq/PLt3XXWiGXar+Q==}
->>>>>>> 183018b5
     engines: {node: '>=20.11.0'}
     peerDependencies:
       eslint: ^7.0.0 || ^8.0.0 || ^9.0.0
@@ -3387,15 +3376,12 @@
     transitivePeerDependencies:
       - supports-color
 
-<<<<<<< HEAD
-=======
   eslint-plugin-eslint-comments@3.2.0(eslint@8.57.1):
     dependencies:
       escape-string-regexp: 1.0.5
       eslint: 8.57.1
       ignore: 5.3.2
 
->>>>>>> 183018b5
   eslint-plugin-import-x@4.16.1(@typescript-eslint/utils@8.31.1(eslint@8.57.1)(typescript@5.4.5))(eslint-import-resolver-node@0.3.9)(eslint@8.57.1):
     dependencies:
       '@typescript-eslint/types': 8.42.0
