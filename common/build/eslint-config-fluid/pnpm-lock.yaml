lockfileVersion: '9.0'

settings:
  autoInstallPeers: true
  excludeLinksFromLockfile: false

overrides:
  mocha>serialize-javascript@6.0.0: ^6.0.2

importers:

  .:
    dependencies:
      '@fluid-internal/eslint-plugin-fluid':
        specifier: ^0.2.0
        version: 0.2.0(eslint@8.57.1)(typescript@5.4.5)
      '@rushstack/eslint-patch':
        specifier: ~1.12.0
        version: 1.12.0
      '@rushstack/eslint-plugin':
        specifier: ~0.19.0
        version: 0.19.0(eslint@8.57.1)(typescript@5.4.5)
      '@rushstack/eslint-plugin-security':
        specifier: ~0.11.0
        version: 0.11.0(eslint@8.57.1)(typescript@5.4.5)
      '@typescript-eslint/eslint-plugin':
        specifier: ~7.18.0
        version: 7.18.0(@typescript-eslint/parser@7.18.0(eslint@8.57.1)(typescript@5.4.5))(eslint@8.57.1)(typescript@5.4.5)
      '@typescript-eslint/parser':
        specifier: ~7.18.0
        version: 7.18.0(eslint@8.57.1)(typescript@5.4.5)
      eslint-config-biome:
        specifier: ~2.1.3
        version: 2.1.3
      eslint-config-prettier:
        specifier: ~10.1.8
        version: 10.1.8(eslint@8.57.1)
      eslint-import-resolver-typescript:
        specifier: ~4.4.4
        version: 4.4.4(eslint-plugin-i@2.29.1)(eslint@8.57.1)
      eslint-plugin-eslint-comments:
        specifier: ~3.2.0
        version: 3.2.0(eslint@8.57.1)
      eslint-plugin-import:
        specifier: npm:eslint-plugin-i@~2.29.1
        version: eslint-plugin-i@2.29.1(@typescript-eslint/parser@7.18.0(eslint@8.57.1)(typescript@5.4.5))(eslint-import-resolver-typescript@4.4.4)(eslint@8.57.1)
      eslint-plugin-jsdoc:
        specifier: ~55.0.2
        version: 55.0.2(eslint@8.57.1)
      eslint-plugin-promise:
        specifier: ~7.2.1
        version: 7.2.1(eslint@8.57.1)
      eslint-plugin-react:
        specifier: ~7.37.5
        version: 7.37.5(eslint@8.57.1)
      eslint-plugin-react-hooks:
        specifier: ~5.2.0
        version: 5.2.0(eslint@8.57.1)
      eslint-plugin-tsdoc:
        specifier: ~0.4.0
        version: 0.4.0
      eslint-plugin-unicorn:
        specifier: ~48.0.1
        version: 48.0.1(eslint@8.57.1)
      eslint-plugin-unused-imports:
        specifier: ~4.2.0
        version: 4.2.0(@typescript-eslint/eslint-plugin@7.18.0(@typescript-eslint/parser@7.18.0(eslint@8.57.1)(typescript@5.4.5))(eslint@8.57.1)(typescript@5.4.5))(eslint@8.57.1)
    devDependencies:
      '@fluid-tools/markdown-magic':
        specifier: file:../../../tools/markdown-magic
        version: file:../../../tools/markdown-magic(@types/node@20.10.3)(markdown-magic@2.6.1)
      '@fluidframework/build-common':
        specifier: ^2.0.3
        version: 2.0.3
      concurrently:
        specifier: ^9.2.1
        version: 9.2.1
      eslint:
        specifier: ~8.57.0
        version: 8.57.1
      mocha-multi-reporters:
        specifier: ^1.5.1
        version: 1.5.1(mocha@10.4.0)
      prettier:
        specifier: ~3.6.2
        version: 3.6.2
      sort-json:
        specifier: ^2.0.1
        version: 2.0.1
      typescript:
        specifier: ~5.4.5
        version: 5.4.5

packages:

  '@aashutoshrathi/word-wrap@1.2.6':
    resolution: {integrity: sha512-1Yjs2SvM8TflER/OD3cOjhWWOZb58A2t7wpE2S9XfBYTiIl+XFhQG2bjy4Pu1I+EAlCNUzRDYDdFwFYUKvXcIA==}
    engines: {node: '>=0.10.0'}

  '@babel/code-frame@7.22.13':
    resolution: {integrity: sha512-XktuhWlJ5g+3TJXc5upd9Ks1HutSArik6jf2eAjYFyIOf4ej3RN+184cZbzDvbPnuTJIUhPKKJE3cIsYTiAT3w==}
    engines: {node: '>=6.9.0'}

  '@babel/helper-validator-identifier@7.22.20':
    resolution: {integrity: sha512-Y4OZ+ytlatR8AI+8KZfKuL5urKp7qey08ha31L8b3BwewJAoJamTzyvxPR/5D+KkdJCGPq/+8TukHBlY10FX9A==}
    engines: {node: '>=6.9.0'}

  '@babel/highlight@7.22.20':
    resolution: {integrity: sha512-dkdMCN3py0+ksCgYmGG8jKeGA/8Tk+gJwSYYlFGxG5lmhfKNoAy004YpLxpS1W2J8m/EK2Ew+yOs9pVRwO89mg==}
    engines: {node: '>=6.9.0'}

  '@emnapi/core@1.5.0':
    resolution: {integrity: sha512-sbP8GzB1WDzacS8fgNPpHlp6C9VZe+SJP3F90W9rLemaQj2PzIuTEl1qDOYQf58YIpyjViI24y9aPWCjEzY2cg==}

  '@emnapi/runtime@1.5.0':
    resolution: {integrity: sha512-97/BJ3iXHww3djw6hYIfErCZFee7qCtrneuLa20UXFCOTCfBM2cvQHjWJ2EG0s0MtdNwInarqCTz35i4wWXHsQ==}

  '@emnapi/wasi-threads@1.1.0':
    resolution: {integrity: sha512-WI0DdZ8xFSbgMjR1sFsKABJ/C5OnRrjT06JXbZKexJGrDuPTzZdDYfFlsgcCXCyf+suG5QU2e/y1Wo2V/OapLQ==}

  '@es-joy/jsdoccomment@0.56.0':
    resolution: {integrity: sha512-c6EW+aA1w2rjqOMjbL93nZlwxp6c1Ln06vTYs5FjRRhmJXK8V/OrSXdT+pUr4aRYgjCgu8/OkiZr0tzeVrRSbw==}
    engines: {node: '>=20.11.0'}

  '@eslint-community/eslint-utils@4.4.0':
    resolution: {integrity: sha512-1/sA4dwrzBAyeUoQ6oxahHKmrZvsnLCg4RfxW3ZFGGmQkSNQPFNLV9CUEFQP1x9EYXHTo5p6xdhZM1Ne9p/AfA==}
    engines: {node: ^12.22.0 || ^14.17.0 || >=16.0.0}
    peerDependencies:
      eslint: ^6.0.0 || ^7.0.0 || >=8.0.0

  '@eslint-community/regexpp@4.12.1':
    resolution: {integrity: sha512-CCZCDJuduB9OUkFkY2IgppNZMi2lBQgD2qzwXkEia16cge2pijY/aXi96CJMquDMn3nJdlPV1A5KrJEXwfLNzQ==}
    engines: {node: ^12.0.0 || ^14.0.0 || >=16.0.0}

  '@eslint-community/regexpp@4.8.1':
    resolution: {integrity: sha512-PWiOzLIUAjN/w5K17PoF4n6sKBw0gqLHPhywmYHP4t1VFQQVYeb1yWsJwnMVEMl3tUHME7X/SJPZLmtG7XBDxQ==}
    engines: {node: ^12.0.0 || ^14.0.0 || >=16.0.0}

  '@eslint/eslintrc@2.1.4':
    resolution: {integrity: sha512-269Z39MS6wVJtsoUl10L60WdkhJVdPG24Q4eZTH3nnF6lpvSShEK3wQjDX9JRWAUPvPh7COouPpU9IrqaZFvtQ==}
    engines: {node: ^12.22.0 || ^14.17.0 || >=16.0.0}

  '@eslint/js@8.57.1':
    resolution: {integrity: sha512-d9zaMRSTIKDLhctzH12MtXvJKSSUhaHcjV+2Z+GK+EEY7XKpP5yR4x+N3TAcHTcu963nIr+TMcCb4DBCYX1z6Q==}
    engines: {node: ^12.22.0 || ^14.17.0 || >=16.0.0}

  '@fluid-internal/eslint-plugin-fluid@0.2.0':
    resolution: {integrity: sha512-KAES3hOge6htTmYCTjBObjhi1oaVkT+XPyFV7tgOgIicaS9PZgD9ErFV2wiFdWtZiqoThKFlZewfwWNd+mqeXg==}

  '@fluid-tools/markdown-magic@file:../../../tools/markdown-magic':
    resolution: {directory: ../../../tools/markdown-magic, type: directory}
    hasBin: true

  '@fluidframework/build-common@2.0.3':
    resolution: {integrity: sha512-1LU/2uyCeMxf63z5rhFOFEBvFyBogZ7ZXwzXLxyBhSgq/fGiq8PLjBW7uX++r0LcVCdaWyopf7w060eJpANYdg==}
    hasBin: true

  '@humanwhocodes/config-array@0.13.0':
    resolution: {integrity: sha512-DZLEEqFWQFiyK6h5YIeynKx7JlvCYWL0cImfSRXZ9l4Sg2efkFGTuFf6vzXjK1cq6IYkU+Eg/JizXw+TD2vRNw==}
    engines: {node: '>=10.10.0'}
    deprecated: Use @eslint/config-array instead

  '@humanwhocodes/module-importer@1.0.1':
    resolution: {integrity: sha512-bxveV4V8v5Yb4ncFTT3rPSgZBOpCkjfK0y4oVVVJwIuDVBRMDXrPyXRL988i5ap9m9bnyEEjWfm5WkBmtffLfA==}
    engines: {node: '>=12.22'}

  '@humanwhocodes/object-schema@2.0.3':
    resolution: {integrity: sha512-93zYdMES/c1D69yZiKDBj0V24vqNzB/koF26KPaagAfd3P/4gUlh3Dys5ogAK+Exi9QyzlD8x/08Zt7wIKcDcA==}
    deprecated: Use @eslint/object-schema instead

  '@microsoft/tsdoc-config@0.17.1':
    resolution: {integrity: sha512-UtjIFe0C6oYgTnad4q1QP4qXwLhe6tIpNTRStJ2RZEPIkqQPREAwE5spzVxsdn9UaEMUqhh0AqSx3X4nWAKXWw==}

  '@microsoft/tsdoc@0.15.1':
    resolution: {integrity: sha512-4aErSrCR/On/e5G2hDP0wjooqDdauzEbIq8hIkIe5pXV0rtWJZvdCEKL0ykZxex+IxIwBp0eGeV48hQN07dXtw==}

  '@napi-rs/wasm-runtime@0.2.12':
    resolution: {integrity: sha512-ZVWUcfwY4E/yPitQJl481FjFo3K22D6qF0DuFH6Y/nbnE11GY5uguDxZMGXPQ8WQ0128MXQD7TnfHyK4oWoIJQ==}

  '@nodelib/fs.scandir@2.1.5':
    resolution: {integrity: sha512-vq24Bq3ym5HEQm2NKCr3yXDwjc7vTsEThRDnkp2DK9p1uqLR+DHurm/NOTo0KG7HYHU7eppKZj3MyqYuMBf62g==}
    engines: {node: '>= 8'}

  '@nodelib/fs.stat@2.0.5':
    resolution: {integrity: sha512-RkhPPp2zrqDAQA/2jNhnztcPAlv64XdhIp7a7454A5ovI7Bukxgt7MX7udwAu3zg1DcpPU0rz3VV1SeaqvY4+A==}
    engines: {node: '>= 8'}

  '@nodelib/fs.walk@1.2.8':
    resolution: {integrity: sha512-oGB+UxlgWcgQkgwo8GcEGwemoTFt3FIO9ababBmaGwXIoBKZ+GTy0pP185beGg7Llih/NSHSV2XAs1lnznocSg==}
    engines: {node: '>= 8'}

  '@rushstack/eslint-patch@1.12.0':
    resolution: {integrity: sha512-5EwMtOqvJMMa3HbmxLlF74e+3/HhwBTMcvt3nqVJgGCozO6hzIPOBlwm8mGVNR9SN2IJpxSnlxczyDjcn7qIyw==}

  '@rushstack/eslint-plugin-security@0.11.0':
    resolution: {integrity: sha512-c7UojOyNQDD7fwtj7NJx4x8ZU0KeKnefVDEe+f16ZQT6sIXy8CCmbEwduCgGZugIPqwV9hXYHNJiWZtU3iDXng==}
    peerDependencies:
      eslint: ^6.0.0 || ^7.0.0 || ^8.0.0 || ^9.0.0

  '@rushstack/eslint-plugin@0.19.0':
    resolution: {integrity: sha512-WM1q+JbfFLY+/G1Jf+RgpDkU3R06zv5pm2JnDLcLUgc3kuCxurqxqtUpzp9yZn9G4zf0NbjKP2teZuDR7B3X2A==}
    peerDependencies:
      eslint: ^6.0.0 || ^7.0.0 || ^8.0.0 || ^9.0.0

  '@rushstack/node-core-library@3.61.0':
    resolution: {integrity: sha512-tdOjdErme+/YOu4gPed3sFS72GhtWCgNV9oDsHDnoLY5oDfwjKUc9Z+JOZZ37uAxcm/OCahDHfuu2ugqrfWAVQ==}
    peerDependencies:
      '@types/node': '*'
    peerDependenciesMeta:
      '@types/node':
        optional: true

  '@rushstack/tree-pattern@0.3.4':
    resolution: {integrity: sha512-9uROnkiHWsQqxW6HirXABfTRlgzhYp6tevbYIGkwKQ09VaayUBkvFvt/urDKMwlo+tGU0iQQLuVige6c48wTgw==}

  '@technote-space/anchor-markdown-header@1.1.42':
    resolution: {integrity: sha512-iJ5qu1EO3kZDthq9zbMQ9ufB4jd0XwhHJ+4RNpTUEVTIZFitCV++IUfH1YCACGasct41pQRxGmWQNoaRZmn7EQ==}

  '@technote-space/doctoc@2.4.7':
    resolution: {integrity: sha512-F4oyUpf2e29p3tNH0oTW0a3eOgd3wek2vz1urNalSKCFY8U0hzkFqwU+89rmXGLzzz8WMcLtEXb90CCgqnDQqQ==}

  '@technote-space/doctoc@2.6.4':
    resolution: {integrity: sha512-gm6It+7hCuVSFMl9kP9NYX5TTqc6GRcb9HXm0/YhKnou1E0pyocG+6IR/1GNOu/yCkRnD9bRlp5BYw8puvf2kA==}

  '@textlint/ast-node-types@12.6.1':
    resolution: {integrity: sha512-uzlJ+ZsCAyJm+lBi7j0UeBbj+Oy6w/VWoGJ3iHRHE5eZ8Z4iK66mq+PG/spupmbllLtz77OJbY89BYqgFyjXmA==}

  '@textlint/ast-node-types@13.4.1':
    resolution: {integrity: sha512-qrZyhCh8Ekk6nwArx3BROybm9BnX6vF7VcZbijetV/OM3yfS4rTYhoMWISmhVEP2H2re0CtWEyMl/XF+WdvVLQ==}

  '@textlint/markdown-to-ast@12.6.1':
    resolution: {integrity: sha512-T0HO+VrU9VbLRiEx/kH4+gwGMHNMIGkp0Pok+p0I33saOOLyhfGvwOKQgvt2qkxzQEV2L5MtGB8EnW4r5d3CqQ==}

  '@textlint/markdown-to-ast@13.4.1':
    resolution: {integrity: sha512-jUa5bTNmxjEgfCXW4xfn7eSJqzUXyNKiIDWLKtI4MUKRNhT3adEaa/NuQl0Mii3Hu3HraZR7hYhRHLh+eeM43w==}

  '@ts-morph/common@0.23.0':
    resolution: {integrity: sha512-m7Lllj9n/S6sOkCkRftpM7L24uvmfXQFedlW/4hENcuJH1HHm9u5EgxZb9uVjQSCGrbBWBkOGgcTxNg36r6ywA==}

  '@tybys/wasm-util@0.10.0':
    resolution: {integrity: sha512-VyyPYFlOMNylG45GoAe0xDoLwWuowvf92F9kySqzYh8vmYm7D2u4iUJKa1tOUpS70Ku13ASrOkS4ScXFsTaCNQ==}

  '@tylerbu/markdown-magic@2.4.0-tylerbu-1':
    resolution: {integrity: sha512-p8nG2uH2+tQMGtT2Tam4gdJuJwuOdJdSA73LlNmRG+8dcxSNXkiwADyd/to6gY/oZOuNB5sJahBho5fLmxLI3Q==}
    hasBin: true

  '@types/concat-stream@1.6.1':
    resolution: {integrity: sha512-eHE4cQPoj6ngxBZMvVf6Hw7Mh4jMW4U9lpGmS5GBPB9RYxlFg+CHaVN7ErNY4W9XfLIEn20b4VDYaIrbq0q4uA==}

  '@types/estree@1.0.8':
    resolution: {integrity: sha512-dWHzHa2WqEXI/O1E9OjrocMTKJl2mSrEolh1Iomrv6U+JuNwaHXsXx9bLu5gG7BUWFIN0skIQJQ/L1rIex4X6w==}

  '@types/form-data@0.0.33':
    resolution: {integrity: sha512-8BSvG1kGm83cyJITQMZSulnl6QV8jqAGreJsc5tPu1Jq0vTSOiY/k24Wx82JRpWwZSqrala6sd5rWi6aNXvqcw==}

  '@types/glob@7.2.0':
    resolution: {integrity: sha512-ZUxbzKl0IfJILTS6t7ip5fQQM/J3TJYubDm3nMbgubNNYS62eXeUpoLUC8/7fJNiFYHTrGPQn7hspDUzIHX3UA==}

  '@types/mdast@3.0.15':
    resolution: {integrity: sha512-LnwD+mUEfxWMa1QpDraczIn6k0Ee3SMicuYSSzS6ZYl2gKS09EClnJYGd8Du6rfc5r/GZEk5o1mRb8TaTj03sQ==}

  '@types/minimatch@5.1.2':
    resolution: {integrity: sha512-K0VQKziLUWkVKiRVrx4a40iPaxTUefQmjtkQofBkYRcoaaL/8rhwDWww9qWbrgicNOgnpIsMxyNIUM4+n6dUIA==}

  '@types/node@10.17.60':
    resolution: {integrity: sha512-F0KIgDJfy2nA3zMLmWGKxcH2ZVEtCZXHHdOQs2gSaQ27+lNeEfGxzkIw90aXswATX7AZ33tahPbzy6KAfUreVw==}

  '@types/node@20.10.3':
    resolution: {integrity: sha512-XJavIpZqiXID5Yxnxv3RUDKTN5b81ddNC3ecsA0SoFXz/QU8OGBwZGMomiq0zw+uuqbL/krztv/DINAQ/EV4gg==}

  '@types/node@8.10.66':
    resolution: {integrity: sha512-tktOkFUA4kXx2hhhrB8bIFb5TbwzS4uOhKEmwiD+NoiL0qtP2OQ9mFldbgD4dV1djrlBYP6eBuQZiWjuHUpqFw==}

  '@types/normalize-package-data@2.4.1':
    resolution: {integrity: sha512-Gj7cI7z+98M282Tqmp2K5EIsoouUEzbBJhQQzDE3jSIRk6r9gsz0oUokqIUR4u1R3dMHo0pDHM7sNOHyhulypw==}

  '@types/qs@6.9.10':
    resolution: {integrity: sha512-3Gnx08Ns1sEoCrWssEgTSJs/rsT2vhGP+Ja9cnnk9k4ALxinORlQneLXFeFKOTJMOeZUFD1s7w+w2AphTpvzZw==}

  '@types/unist@2.0.10':
    resolution: {integrity: sha512-IfYcSBWE3hLpBg8+X2SEa8LVkJdJEkT2Ese2aaLs3ptGdVtABxndrMaxuFlQ1qdFf9Q5rDvDpxI3WwgvKFAsQA==}

  '@typescript-eslint/eslint-plugin@7.18.0':
    resolution: {integrity: sha512-94EQTWZ40mzBc42ATNIBimBEDltSJ9RQHCC8vc/PDbxi4k8dVwUAv4o98dk50M1zB+JGFxp43FP7f8+FP8R6Sw==}
    engines: {node: ^18.18.0 || >=20.0.0}
    peerDependencies:
      '@typescript-eslint/parser': ^7.0.0
      eslint: ^8.56.0
      typescript: '*'
    peerDependenciesMeta:
      typescript:
        optional: true

<<<<<<< HEAD
  '@typescript-eslint/parser@6.21.0':
    resolution: {integrity: sha512-tbsV1jPne5CkFQCgPBcDOt30ItF7aJoZL997JSF7MhGQqOeT3svWRYxiqlfA5RUdlHN6Fi+EI9bxqbdyAUZjYQ==}
    engines: {node: ^16.0.0 || >=18.0.0}
    peerDependencies:
      eslint: ^7.0.0 || ^8.0.0
      typescript: '*'
    peerDependenciesMeta:
      typescript:
        optional: true

=======
>>>>>>> 12f22ec6
  '@typescript-eslint/parser@7.18.0':
    resolution: {integrity: sha512-4Z+L8I2OqhZV8qA132M4wNL30ypZGYOQVBfMgxDH/K5UX0PNqTu1c6za9ST5r9+tavvHiTWmBnKzpCJ/GlVFtg==}
    engines: {node: ^18.18.0 || >=20.0.0}
    peerDependencies:
      eslint: ^8.56.0
      typescript: '*'
    peerDependenciesMeta:
      typescript:
        optional: true

<<<<<<< HEAD
  '@typescript-eslint/scope-manager@6.21.0':
    resolution: {integrity: sha512-OwLUIWZJry80O99zvqXVEioyniJMa+d2GrqpUTqi5/v5D5rOrppJVBPa0yKCblcigC0/aYAzxxqQ1B+DS2RYsg==}
    engines: {node: ^16.0.0 || >=18.0.0}

=======
>>>>>>> 12f22ec6
  '@typescript-eslint/scope-manager@7.18.0':
    resolution: {integrity: sha512-jjhdIE/FPF2B7Z1uzc6i3oWKbGcHb87Qw7AWj6jmEqNOfDFbJWtjt/XfwCpvNkpGWlcJaog5vTR+VV8+w9JflA==}
    engines: {node: ^18.18.0 || >=20.0.0}

  '@typescript-eslint/scope-manager@8.31.1':
    resolution: {integrity: sha512-BMNLOElPxrtNQMIsFHE+3P0Yf1z0dJqV9zLdDxN/xLlWMlXK/ApEsVEKzpizg9oal8bAT5Sc7+ocal7AC1HCVw==}
    engines: {node: ^18.18.0 || ^20.9.0 || >=21.1.0}

  '@typescript-eslint/type-utils@7.18.0':
    resolution: {integrity: sha512-XL0FJXuCLaDuX2sYqZUUSOJ2sG5/i1AAze+axqmLnSkNEVMVYLF+cbwlB2w8D1tinFuSikHmFta+P+HOofrLeA==}
    engines: {node: ^18.18.0 || >=20.0.0}
    peerDependencies:
      eslint: ^8.56.0
      typescript: '*'
    peerDependenciesMeta:
      typescript:
        optional: true

<<<<<<< HEAD
  '@typescript-eslint/types@6.21.0':
    resolution: {integrity: sha512-1kFmZ1rOm5epu9NZEZm1kckCDGj5UJEf7P1kliH4LKu/RkwpsfqqGmY2OOcUs18lSlQBKLDYBOGxRVtrMN5lpg==}
    engines: {node: ^16.0.0 || >=18.0.0}

=======
>>>>>>> 12f22ec6
  '@typescript-eslint/types@7.18.0':
    resolution: {integrity: sha512-iZqi+Ds1y4EDYUtlOOC+aUmxnE9xS/yCigkjA7XpTKV6nCBd3Hp/PRGGmdwnfkV2ThMyYldP1wRpm/id99spTQ==}
    engines: {node: ^18.18.0 || >=20.0.0}

  '@typescript-eslint/types@8.31.1':
    resolution: {integrity: sha512-SfepaEFUDQYRoA70DD9GtytljBePSj17qPxFHA/h3eg6lPTqGJ5mWOtbXCk1YrVU1cTJRd14nhaXWFu0l2troQ==}
    engines: {node: ^18.18.0 || ^20.9.0 || >=21.1.0}

  '@typescript-eslint/types@8.42.0':
    resolution: {integrity: sha512-LdtAWMiFmbRLNP7JNeY0SqEtJvGMYSzfiWBSmx+VSZ1CH+1zyl8Mmw1TT39OrtsRvIYShjJWzTDMPWZJCpwBlw==}
    engines: {node: ^18.18.0 || ^20.9.0 || >=21.1.0}

<<<<<<< HEAD
  '@typescript-eslint/typescript-estree@6.21.0':
    resolution: {integrity: sha512-6npJTkZcO+y2/kr+z0hc4HwNfrrP4kNYh57ek7yCNlrBjWQ1Y0OS7jiZTkgumrvkX5HkEKXFZkkdFNkaW2wmUQ==}
    engines: {node: ^16.0.0 || >=18.0.0}
    peerDependencies:
      typescript: '*'
    peerDependenciesMeta:
      typescript:
        optional: true

=======
>>>>>>> 12f22ec6
  '@typescript-eslint/typescript-estree@7.18.0':
    resolution: {integrity: sha512-aP1v/BSPnnyhMHts8cf1qQ6Q1IFwwRvAQGRvBFkWlo3/lH29OXA3Pts+c10nxRxIBrDnoMqzhgdwVe5f2D6OzA==}
    engines: {node: ^18.18.0 || >=20.0.0}
    peerDependencies:
      typescript: '*'
    peerDependenciesMeta:
      typescript:
        optional: true

  '@typescript-eslint/typescript-estree@8.31.1':
    resolution: {integrity: sha512-kaA0ueLe2v7KunYOyWYtlf/QhhZb7+qh4Yw6Ni5kgukMIG+iP773tjgBiLWIXYumWCwEq3nLW+TUywEp8uEeag==}
    engines: {node: ^18.18.0 || ^20.9.0 || >=21.1.0}
    peerDependencies:
      typescript: '>=4.8.4 <5.9.0'

  '@typescript-eslint/utils@7.18.0':
    resolution: {integrity: sha512-kK0/rNa2j74XuHVcoCZxdFBMF+aq/vH83CXAOHieC+2Gis4mF8jJXT5eAfyD3K0sAxtPuwxaIOIOvhwzVDt/kw==}
    engines: {node: ^18.18.0 || >=20.0.0}
    peerDependencies:
      eslint: ^8.56.0

  '@typescript-eslint/utils@8.31.1':
    resolution: {integrity: sha512-2DSI4SNfF5T4oRveQ4nUrSjUqjMND0nLq9rEkz0gfGr3tg0S5KB6DhwR+WZPCjzkZl3cH+4x2ce3EsL50FubjQ==}
    engines: {node: ^18.18.0 || ^20.9.0 || >=21.1.0}
    peerDependencies:
      eslint: ^8.57.0 || ^9.0.0
      typescript: '>=4.8.4 <5.9.0'

<<<<<<< HEAD
  '@typescript-eslint/visitor-keys@6.21.0':
    resolution: {integrity: sha512-JJtkDduxLi9bivAB+cYOVMtbkqdPOhZ+ZI5LC47MIRrDV4Yn2o+ZnW10Nkmr28xRpSpdJ6Sm42Hjf2+REYXm0A==}
    engines: {node: ^16.0.0 || >=18.0.0}

=======
>>>>>>> 12f22ec6
  '@typescript-eslint/visitor-keys@7.18.0':
    resolution: {integrity: sha512-cDF0/Gf81QpY3xYyJKDV14Zwdmid5+uuENhjH2EqFaF0ni+yAyq/LzMaIJdhNJXZI7uLzwIlA+V7oWoyn6Curg==}
    engines: {node: ^18.18.0 || >=20.0.0}

  '@typescript-eslint/visitor-keys@8.31.1':
    resolution: {integrity: sha512-I+/rgqOVBn6f0o7NDTmAPWWC6NuqhV174lfYvAm9fUaWeiefLdux9/YI3/nLugEn9L8fcSi0XmpKi/r5u0nmpw==}
    engines: {node: ^18.18.0 || ^20.9.0 || >=21.1.0}

  '@ungap/structured-clone@1.2.0':
    resolution: {integrity: sha512-zuVdFrMJiuCDQUMCzQaD6KL28MjnqqN8XnAqiEq9PNm/hCPTSGfrXCOfwj1ow4LFb/tNymJPwsNbVePc1xFqrQ==}

  '@unrs/resolver-binding-android-arm-eabi@1.11.1':
    resolution: {integrity: sha512-ppLRUgHVaGRWUx0R0Ut06Mjo9gBaBkg3v/8AxusGLhsIotbBLuRk51rAzqLC8gq6NyyAojEXglNjzf6R948DNw==}
    cpu: [arm]
    os: [android]

  '@unrs/resolver-binding-android-arm64@1.11.1':
    resolution: {integrity: sha512-lCxkVtb4wp1v+EoN+HjIG9cIIzPkX5OtM03pQYkG+U5O/wL53LC4QbIeazgiKqluGeVEeBlZahHalCaBvU1a2g==}
    cpu: [arm64]
    os: [android]

  '@unrs/resolver-binding-darwin-arm64@1.11.1':
    resolution: {integrity: sha512-gPVA1UjRu1Y/IsB/dQEsp2V1pm44Of6+LWvbLc9SDk1c2KhhDRDBUkQCYVWe6f26uJb3fOK8saWMgtX8IrMk3g==}
    cpu: [arm64]
    os: [darwin]

  '@unrs/resolver-binding-darwin-x64@1.11.1':
    resolution: {integrity: sha512-cFzP7rWKd3lZaCsDze07QX1SC24lO8mPty9vdP+YVa3MGdVgPmFc59317b2ioXtgCMKGiCLxJ4HQs62oz6GfRQ==}
    cpu: [x64]
    os: [darwin]

  '@unrs/resolver-binding-freebsd-x64@1.11.1':
    resolution: {integrity: sha512-fqtGgak3zX4DCB6PFpsH5+Kmt/8CIi4Bry4rb1ho6Av2QHTREM+47y282Uqiu3ZRF5IQioJQ5qWRV6jduA+iGw==}
    cpu: [x64]
    os: [freebsd]

  '@unrs/resolver-binding-linux-arm-gnueabihf@1.11.1':
    resolution: {integrity: sha512-u92mvlcYtp9MRKmP+ZvMmtPN34+/3lMHlyMj7wXJDeXxuM0Vgzz0+PPJNsro1m3IZPYChIkn944wW8TYgGKFHw==}
    cpu: [arm]
    os: [linux]

  '@unrs/resolver-binding-linux-arm-musleabihf@1.11.1':
    resolution: {integrity: sha512-cINaoY2z7LVCrfHkIcmvj7osTOtm6VVT16b5oQdS4beibX2SYBwgYLmqhBjA1t51CarSaBuX5YNsWLjsqfW5Cw==}
    cpu: [arm]
    os: [linux]

  '@unrs/resolver-binding-linux-arm64-gnu@1.11.1':
    resolution: {integrity: sha512-34gw7PjDGB9JgePJEmhEqBhWvCiiWCuXsL9hYphDF7crW7UgI05gyBAi6MF58uGcMOiOqSJ2ybEeCvHcq0BCmQ==}
    cpu: [arm64]
    os: [linux]

  '@unrs/resolver-binding-linux-arm64-musl@1.11.1':
    resolution: {integrity: sha512-RyMIx6Uf53hhOtJDIamSbTskA99sPHS96wxVE/bJtePJJtpdKGXO1wY90oRdXuYOGOTuqjT8ACccMc4K6QmT3w==}
    cpu: [arm64]
    os: [linux]

  '@unrs/resolver-binding-linux-ppc64-gnu@1.11.1':
    resolution: {integrity: sha512-D8Vae74A4/a+mZH0FbOkFJL9DSK2R6TFPC9M+jCWYia/q2einCubX10pecpDiTmkJVUH+y8K3BZClycD8nCShA==}
    cpu: [ppc64]
    os: [linux]

  '@unrs/resolver-binding-linux-riscv64-gnu@1.11.1':
    resolution: {integrity: sha512-frxL4OrzOWVVsOc96+V3aqTIQl1O2TjgExV4EKgRY09AJ9leZpEg8Ak9phadbuX0BA4k8U5qtvMSQQGGmaJqcQ==}
    cpu: [riscv64]
    os: [linux]

  '@unrs/resolver-binding-linux-riscv64-musl@1.11.1':
    resolution: {integrity: sha512-mJ5vuDaIZ+l/acv01sHoXfpnyrNKOk/3aDoEdLO/Xtn9HuZlDD6jKxHlkN8ZhWyLJsRBxfv9GYM2utQ1SChKew==}
    cpu: [riscv64]
    os: [linux]

  '@unrs/resolver-binding-linux-s390x-gnu@1.11.1':
    resolution: {integrity: sha512-kELo8ebBVtb9sA7rMe1Cph4QHreByhaZ2QEADd9NzIQsYNQpt9UkM9iqr2lhGr5afh885d/cB5QeTXSbZHTYPg==}
    cpu: [s390x]
    os: [linux]

  '@unrs/resolver-binding-linux-x64-gnu@1.11.1':
    resolution: {integrity: sha512-C3ZAHugKgovV5YvAMsxhq0gtXuwESUKc5MhEtjBpLoHPLYM+iuwSj3lflFwK3DPm68660rZ7G8BMcwSro7hD5w==}
    cpu: [x64]
    os: [linux]

  '@unrs/resolver-binding-linux-x64-musl@1.11.1':
    resolution: {integrity: sha512-rV0YSoyhK2nZ4vEswT/QwqzqQXw5I6CjoaYMOX0TqBlWhojUf8P94mvI7nuJTeaCkkds3QE4+zS8Ko+GdXuZtA==}
    cpu: [x64]
    os: [linux]

  '@unrs/resolver-binding-wasm32-wasi@1.11.1':
    resolution: {integrity: sha512-5u4RkfxJm+Ng7IWgkzi3qrFOvLvQYnPBmjmZQ8+szTK/b31fQCnleNl1GgEt7nIsZRIf5PLhPwT0WM+q45x/UQ==}
    engines: {node: '>=14.0.0'}
    cpu: [wasm32]

  '@unrs/resolver-binding-win32-arm64-msvc@1.11.1':
    resolution: {integrity: sha512-nRcz5Il4ln0kMhfL8S3hLkxI85BXs3o8EYoattsJNdsX4YUU89iOkVn7g0VHSRxFuVMdM4Q1jEpIId1Ihim/Uw==}
    cpu: [arm64]
    os: [win32]

  '@unrs/resolver-binding-win32-ia32-msvc@1.11.1':
    resolution: {integrity: sha512-DCEI6t5i1NmAZp6pFonpD5m7i6aFrpofcp4LA2i8IIq60Jyo28hamKBxNrZcyOwVOZkgsRp9O2sXWBWP8MnvIQ==}
    cpu: [ia32]
    os: [win32]

  '@unrs/resolver-binding-win32-x64-msvc@1.11.1':
    resolution: {integrity: sha512-lrW200hZdbfRtztbygyaq/6jP6AKE8qQN2KvPcJ+x7wiD038YtnYtZ82IMNJ69GJibV7bwL3y9FgK+5w/pYt6g==}
    cpu: [x64]
    os: [win32]

  acorn-jsx@5.3.2:
    resolution: {integrity: sha512-rq9s+JNhf0IChjtDXxllJ7g41oZk5SlXtp0LHwyA5cejwn7vKmKp4pPri6YEePv2PU65sAsegbXtIinmDFDXgQ==}
    peerDependencies:
      acorn: ^6.0.0 || ^7.0.0 || ^8.0.0

  acorn@8.15.0:
    resolution: {integrity: sha512-NZyJarBfL7nWwIq+FDL6Zp/yHEhePMNnnJ0y3qfieCrmNvYct8uvtiV41UvlSe6apAfk0fY1FbWx+NwfmpvtTg==}
    engines: {node: '>=0.4.0'}
    hasBin: true

  ajv@6.12.6:
    resolution: {integrity: sha512-j3fVLgvTo527anyYyJOGTYJbG+vnnQYvE0m5mmkc1TK+nxAppkCLMIL0aZ4dblVCNoGShhm+kzE4ZUykBoMg4g==}

  ajv@8.12.0:
    resolution: {integrity: sha512-sRu1kpcO9yLtYxBKvqfTeh9KzZEwO3STyX1HT+4CaDzC6HpTGYhIhPIzj9XuKU7KYDwnaeh5hcOwjy1QuJzBPA==}

  ansi-colors@4.1.1:
    resolution: {integrity: sha512-JoX0apGbHaUJBNl6yF+p6JAFYZ666/hhCGKN5t9QFjbJQKUU/g8MNbFDbvfrgKXvI1QpZplPOnwIo99lX/AAmA==}
    engines: {node: '>=6'}

  ansi-regex@5.0.1:
    resolution: {integrity: sha512-quJQXlTSUGL2LH9SUXo8VwsY4soanhgo6LNSm84E1LBcE8s3O0wpdiRzyR9z/ZZJMlMWv37qOOb9pdJlMUEKFQ==}
    engines: {node: '>=8'}

  ansi-styles@3.2.1:
    resolution: {integrity: sha512-VT0ZI6kZRdTh8YyJw3SMbYm/u+NqfsAxEpWO0Pf9sq8/e94WxxOpPKx9FR1FlyCtOVDNOQ+8ntlqFxiRc+r5qA==}
    engines: {node: '>=4'}

  ansi-styles@4.3.0:
    resolution: {integrity: sha512-zbB9rCJAT1rbjiVDb2hqKFHNYLxgtk8NURxZ3IZwD3F6NtxbXZQCnnSi1Lkx+IDohdPlFp222wVALIheZJQSEg==}
    engines: {node: '>=8'}

  anymatch@3.1.3:
    resolution: {integrity: sha512-KMReFUr0B4t+D+OBkjR3KYqvocp2XaSzO55UcB6mgQMd3KbcE+mWTyvVV7D/zsdEbNnV6acZUutkiHQXvTr1Rw==}
    engines: {node: '>= 8'}

  are-docs-informative@0.0.2:
    resolution: {integrity: sha512-ixiS0nLNNG5jNQzgZJNoUpBKdo9yTYZMGJ+QgT2jmjR7G7+QHRCc4v6LQ3NgE7EBJq+o0ams3waJwkrlBom8Ig==}
    engines: {node: '>=14'}

  argparse@2.0.1:
    resolution: {integrity: sha512-8+9WqebbFzpX9OR+Wa6O29asIogeRMzcGtAINdpMHHyAg10f05aSFVBbcEqGf/PXw1EjAZ+q2/bEBg3DvurK3Q==}

  array-buffer-byte-length@1.0.2:
    resolution: {integrity: sha512-LHE+8BuR7RYGDKvnrmcuSq3tDcKv9OFEXQt/HpbZhY7V6h0zlUXutnAD82GiFx9rdieCMjkvtcsPqBwgUl1Iiw==}
    engines: {node: '>= 0.4'}

  array-includes@3.1.9:
    resolution: {integrity: sha512-FmeCCAenzH0KH381SPT5FZmiA/TmpndpcaShhfgEN9eCVjnFBqq3l1xrI42y8+PPLI6hypzou4GXw00WHmPBLQ==}
    engines: {node: '>= 0.4'}

  array-union@2.1.0:
    resolution: {integrity: sha512-HGyxoOTYUyCM6stUe6EJgnd4EoewAI7zMdfqO+kGjnlZmBDz/cR5pf8r/cR4Wq60sL/p0IkcjUEEPwS3GFrIyw==}
    engines: {node: '>=8'}

  array.prototype.findlast@1.2.5:
    resolution: {integrity: sha512-CVvd6FHg1Z3POpBLxO6E6zr+rSKEQ9L6rZHAaY7lLfhKsWYUBBOuMs0e9o24oopj6H+geRCX0YJ+TJLBK2eHyQ==}
    engines: {node: '>= 0.4'}

  array.prototype.flat@1.3.2:
    resolution: {integrity: sha512-djYB+Zx2vLewY8RWlNCUdHjDXs2XOgm602S9E7P/UpHgfeHL00cRiIF+IN/G/aUJ7kGPb6yO/ErDI5V2s8iycA==}
    engines: {node: '>= 0.4'}

  array.prototype.flatmap@1.3.3:
    resolution: {integrity: sha512-Y7Wt51eKJSyi80hFrJCePGGNo5ktJCslFuboqJsbf57CCPcm5zztluPlc4/aD8sWsKvlwatezpV4U1efk8kpjg==}
    engines: {node: '>= 0.4'}

  array.prototype.tosorted@1.1.4:
    resolution: {integrity: sha512-p6Fx8B7b7ZhL/gmUsAy0D15WhvDccw3mnGNbZpi3pmeJdxtWsj2jEaI4Y6oo3XiHfzuSgPwKc04MYt6KgvC/wA==}
    engines: {node: '>= 0.4'}

  arraybuffer.prototype.slice@1.0.4:
    resolution: {integrity: sha512-BNoCY6SXXPQ7gF2opIP4GBE+Xw7U+pHMYKuzjgCN3GwiaIR09UUeKfheyIry77QtrCBlC0KK0q5/TER/tYh3PQ==}
    engines: {node: '>= 0.4'}

  asap@2.0.6:
    resolution: {integrity: sha512-BSHWgDSAiKs50o2Re8ppvp3seVHXSRM44cdSsT9FfNEUUZLOGWVCsiWaRPWM1Znn+mqZ1OfVZ3z3DWEzSp7hRA==}

  asynckit@0.4.0:
    resolution: {integrity: sha512-Oei9OH4tRh0YqU3GxhX79dM/mwVgvbZJaSNaRk+bshkj0S5cfHcgYakreBjrHwatXKbz+IoIdYLxrKim2MjW0Q==}

  available-typed-arrays@1.0.7:
    resolution: {integrity: sha512-wvUjBtSGN7+7SjNpq/9M2Tg350UZD3q62IFZLbRAR1bSMlCo1ZaeW+BJ+D090e4hIIZLBcTDWe4Mh4jvUDajzQ==}
    engines: {node: '>= 0.4'}

  bail@1.0.5:
    resolution: {integrity: sha512-xFbRxM1tahm08yHBP16MMjVUAvDaBMD38zsM9EMAUN61omwLmKlOpB/Zku5QkjZ8TZ4vn53pj+t518cH0S03RQ==}

  balanced-match@1.0.2:
    resolution: {integrity: sha512-3oSeUO0TMV67hN1AmbXsK4yaqU7tjiHlbxRDZOpH0KW9+CeX4bRAaX0Anxt0tx2MrpRpWwQaPwIlISEJhYU5Pw==}

  binary-extensions@2.3.0:
    resolution: {integrity: sha512-Ceh+7ox5qe7LJuLHoY0feh3pHuUDHAcRUeyL2VYghZwfpkNIy/+8Ocg0a3UuSoYzavmylwuLWQOf3hl0jjMMIw==}
    engines: {node: '>=8'}

  brace-expansion@1.1.11:
    resolution: {integrity: sha512-iCuPHDFgrHX7H2vEI/5xpz07zSHB00TpugqhmYtVmMO6518mCuRMoOYFldEBl0g187ufozdaHgWKcYFb61qGiA==}

  brace-expansion@2.0.1:
    resolution: {integrity: sha512-XnAIvQ8eM+kC6aULx6wuQiwVsnzsi9d3WxzV3FpWTGA19F621kwdbsAcFKXgKUHZWsy+mY6iL1sHTxWEFCytDA==}

  braces@3.0.3:
    resolution: {integrity: sha512-yQbXgO/OSZVD2IsiLlro+7Hf6Q18EJrKSEsdoMzKePKXct3gvD8oLcOQdIzGupr5Fj+EDe8gO/lxc1BzfMpxvA==}
    engines: {node: '>=8'}

  browser-stdout@1.3.1:
    resolution: {integrity: sha512-qhAVI1+Av2X7qelOfAIYwXONood6XlZE/fXaBSmW/T5SzLAmCgzi+eiWE7fUvbHaeNBQH13UftjpXxsfLkMpgw==}

  buffer-from@1.1.2:
    resolution: {integrity: sha512-E+XQCRwSbaaiChtv6k6Dwgc+bx+Bs6vuKJHHl5kox/BaKbhiXzqQOwK4cO22yElGp2OCmjwVhT3HmxgyPGnJfQ==}

  builtin-modules@3.3.0:
    resolution: {integrity: sha512-zhaCDicdLuWN5UbN5IMnFqNMhNfo919sH85y2/ea+5Yg9TsTkeZxpL+JLbp6cgYFS4sRLp3YV4S6yDuqVWHYOw==}
    engines: {node: '>=6'}

  call-bind-apply-helpers@1.0.2:
    resolution: {integrity: sha512-Sp1ablJ0ivDkSzjcaJdxEunN5/XvksFJ2sMBFfq6x0ryhQV/2b/KwFe21cMpmHtPOSij8K99/wSfoEuTObmuMQ==}
    engines: {node: '>= 0.4'}

  call-bind@1.0.8:
    resolution: {integrity: sha512-oKlSFMcMwpUg2ednkhQ454wfWiU/ul3CkJe/PEHcTKuiX6RpbehUiFMXu13HalGZxfUwCQzZG747YXBn1im9ww==}
    engines: {node: '>= 0.4'}

  call-bound@1.0.4:
    resolution: {integrity: sha512-+ys997U96po4Kx/ABpBCqhA9EuxJaQWDQg7295H4hBphv3IZg0boBKuwYpt4YXp6MZ5AmZQnU/tyMTlRpaSejg==}
    engines: {node: '>= 0.4'}

  callsites@3.1.0:
    resolution: {integrity: sha512-P8BjAsXvZS+VIDUI11hHCQEv74YT67YUi5JJFNWIqL235sBmjX4+qx9Muvls5ivyNENctx46xQLQ3aTuE7ssaQ==}
    engines: {node: '>=6'}

  camelcase@6.3.0:
    resolution: {integrity: sha512-Gmy6FhYlCY7uOElZUSbxo2UCDH8owEk996gkbrpsgGtrJLM3J7jGxl9Ic7Qwwj4ivOE5AWZWRMecDdF7hqGjFA==}
    engines: {node: '>=10'}

  caseless@0.12.0:
    resolution: {integrity: sha512-4tYFyifaFfGacoiObjJegolkwSU4xQNGbVgUiNYVUxbQ2x2lUsFvY4hVgVzGiIe6WLOPqycWXA40l+PWsxthUw==}

  ccount@1.1.0:
    resolution: {integrity: sha512-vlNK021QdI7PNeiUh/lKkC/mNHHfV0m/Ad5JoI0TYtlBnJAslM/JIkm/tGC88bkLIwO6OQ5uV6ztS6kVAtCDlg==}

  chalk@2.4.2:
    resolution: {integrity: sha512-Mti+f9lpJNcwF4tWV8/OrTTtF1gZi+f8FqlyAdouralcFWFQWF2+NgCHShjkCb+IFBLq9buZwE1xckQU4peSuQ==}
    engines: {node: '>=4'}

  chalk@4.1.2:
    resolution: {integrity: sha512-oKnbhFyRIXpUuez8iBMmyEa4nbj4IOQyuhc/wy9kY7/WVPcwIO9VA668Pu8RkO7+0G76SLROeyw9CpQ061i4mA==}
    engines: {node: '>=10'}

  character-entities-legacy@1.1.4:
    resolution: {integrity: sha512-3Xnr+7ZFS1uxeiUDvV02wQ+QDbc55o97tIV5zHScSPJpcLm/r0DFPcoY3tYRp+VZukxuMeKgXYmsXQHO05zQeA==}

  character-entities@1.2.4:
    resolution: {integrity: sha512-iBMyeEHxfVnIakwOuDXpVkc54HijNgCyQB2w0VfGQThle6NXn50zU6V/u+LDhxHcDUPojn6Kpga3PTAD8W1bQw==}

  character-reference-invalid@1.1.4:
    resolution: {integrity: sha512-mKKUkUbhPpQlCOfIuZkvSEgktjPFIsZKRRbC6KWVEMvlzblj3i3asQv5ODsrwt0N3pHAEvjP8KTQPHkp0+6jOg==}

  chokidar@3.5.3:
    resolution: {integrity: sha512-Dr3sfKRP6oTcjf2JmUmFJfeVMvXBdegxB0iVQ5eb2V10uFJUCAS8OByZdVAyVb8xXNz3GjjTgj9kLWsZTqE6kw==}
    engines: {node: '>= 8.10.0'}

  ci-info@3.8.0:
    resolution: {integrity: sha512-eXTggHWSooYhq49F2opQhuHWgzucfF2YgODK4e1566GQs5BIfP30B0oenwBJHfWxAs2fyPB1s7Mg949zLf61Yw==}
    engines: {node: '>=8'}

  clean-regexp@1.0.0:
    resolution: {integrity: sha512-GfisEZEJvzKrmGWkvfhgzcz/BllN1USeqD2V6tg14OAOgaCD2Z/PUEuxnAZ/nPvmaHRG7a8y77p1T/IRQ4D1Hw==}
    engines: {node: '>=4'}

  cliui@7.0.4:
    resolution: {integrity: sha512-OcRE68cOsVMXp1Yvonl/fzkQOyjLSu/8bhPDfQt0e0/Eb283TKP20Fs2MqoPsr9SwA595rRCA+QMzYc9nBP+JQ==}

  cliui@8.0.1:
    resolution: {integrity: sha512-BSeNnyus75C4//NQ9gQt1/csTXyo/8Sb+afLAkzAptFuMsod9HFokGNudZpi/oQV73hnVK+sR+5PVRMd+Dr7YQ==}
    engines: {node: '>=12'}

  code-block-writer@13.0.2:
    resolution: {integrity: sha512-XfXzAGiStXSmCIwrkdfvc7FS5Dtj8yelCtyOf2p2skCAfvLd6zu0rGzuS9NSCO3bq1JKpFZ7tbKdKlcd5occQA==}

  color-convert@1.9.3:
    resolution: {integrity: sha512-QfAUtd+vFdAtFQcC8CCyYt1fYWxSqAiK2cSD6zDB8N3cpsEBAvRxp9zOGg6G/SHHJYAT88/az/IuDGALsNVbGg==}

  color-convert@2.0.1:
    resolution: {integrity: sha512-RRECPsj7iu/xb5oKYcsFHSppFNnsj/52OVTRKb4zP5onXwVF3zVmmToNcOfGC+CRDpfK/U584fMg38ZHCaElKQ==}
    engines: {node: '>=7.0.0'}

  color-name@1.1.3:
    resolution: {integrity: sha512-72fSenhMw2HZMTVHeCA9KCmpEIbzWiQsjN+BHcBbS9vr1mtt+vJjPdksIBNUmKAW8TFUDPJK5SUU3QhE9NEXDw==}

  color-name@1.1.4:
    resolution: {integrity: sha512-dOy+3AuW3a2wNbZHIuMZpTcgjGuLU/uBL/ubcZF9OXbDo8ff4O8yVp5Bf0efS8uEoYo5q4Fx7dY9OgQGXgAsQA==}

  colors@0.6.2:
    resolution: {integrity: sha512-OsSVtHK8Ir8r3+Fxw/b4jS1ZLPXkV6ZxDRJQzeD7qo0SqMXWrHDM71DgYzPMHY8SFJ0Ao+nNU2p1MmwdzKqPrw==}
    engines: {node: '>=0.1.90'}

  colors@1.2.5:
    resolution: {integrity: sha512-erNRLao/Y3Fv54qUa0LBB+//Uf3YwMUmdJinN20yMXm9zdKKqH9wt7R9IIVZ+K7ShzfpLV/Zg8+VyrBJYB4lpg==}
    engines: {node: '>=0.1.90'}

  combined-stream@1.0.8:
    resolution: {integrity: sha512-FQN4MRfuJeHf7cBbBMJFXhKSDq+2kAArBlmRBvcvFE5BB1HZKXtSFASDhdlz9zOYwxh8lDdnvmMOe/+5cdoEdg==}
    engines: {node: '>= 0.8'}

  commander@2.1.0:
    resolution: {integrity: sha512-J2wnb6TKniXNOtoHS8TSrG9IOQluPrsmyAJ8oCUJOBmv+uLBCyPYAZkD2jFvw2DCzIXNnISIM01NIvr35TkBMQ==}
    engines: {node: '>= 0.6.x'}

  commander@7.2.0:
    resolution: {integrity: sha512-QrWXB+ZQSVPmIWIhtEO9H+gwHaMGYiF5ChvoJ+K9ZGHG/sVsa6yiesAD1GC/x46sET00Xlwo1u49RVVVzvcSkw==}
    engines: {node: '>= 10'}

  commander@9.5.0:
    resolution: {integrity: sha512-KRs7WVDKg86PWiuAqhDrAQnTXZKraVcCc6vFdL14qrZ/DcWwuRo7VoiYXalXO7S5GKpqYiVEwCbgFDfxNHKJBQ==}
    engines: {node: ^12.20.0 || >=14}

  comment-parser@1.4.1:
    resolution: {integrity: sha512-buhp5kePrmda3vhc5B9t7pUQXAb2Tnd0qgpkIhPhkHXxJpiPJ11H0ZEU0oBpJ2QztSbzG/ZxMj/CHsYJqRHmyg==}
    engines: {node: '>= 12.0.0'}

  concat-map@0.0.1:
    resolution: {integrity: sha512-/Srv4dswyQNBfohGpz9o6Yb3Gz3SrUDqBH5rTuhGR7ahtlbYKnVxw2bCFMRljaA7EXHaXZ8wsHdodFvbkhKmqg==}

  concat-stream@1.6.2:
    resolution: {integrity: sha512-27HBghJxjiZtIk3Ycvn/4kbJk/1uZuJFfuPEns6LaEvpvG1f0hTea8lilrouyo9mVc2GWdcEZ8OLoGmSADlrCw==}
    engines: {'0': node >= 0.8}

  concurrently@9.2.1:
    resolution: {integrity: sha512-fsfrO0MxV64Znoy8/l1vVIjjHa29SZyyqPgQBwhiDcaW8wJc2W3XWVOGx4M3oJBnv/zdUZIIp1gDeS98GzP8Ng==}
    engines: {node: '>=18'}
    hasBin: true

  core-util-is@1.0.3:
    resolution: {integrity: sha512-ZQBvi1DcpJ4GDqanjucZ2Hj3wEO5pZDS89BWbkcrvdxksJorwUDDZamX9ldFkp9aw2lmBDLgkObEA4DWNJ9FYQ==}

  cross-spawn@7.0.6:
    resolution: {integrity: sha512-uV2QOWP2nWzsy2aMp8aRibhi9dlzF5Hgh5SHaB9OiTGEyDTiJJyx0uy51QXdyWbtAHNua4XJzUKca3OzKUd3vA==}
    engines: {node: '>= 8'}

  data-view-buffer@1.0.2:
    resolution: {integrity: sha512-EmKO5V3OLXh1rtK2wgXRansaK1/mtVdTUEiEI0W8RkvgT05kfxaH29PliLnpLP73yYO6142Q72QNa8Wx/A5CqQ==}
    engines: {node: '>= 0.4'}

  data-view-byte-length@1.0.2:
    resolution: {integrity: sha512-tuhGbE6CfTM9+5ANGf+oQb72Ky/0+s3xKUpHvShfiz2RxMFgFPjsXuRLBVMtvMs15awe45SRb83D6wH4ew6wlQ==}
    engines: {node: '>= 0.4'}

  data-view-byte-offset@1.0.1:
    resolution: {integrity: sha512-BS8PfmtDGnrgYdOonGZQdLZslWIeCGFP9tpan0hi1Co2Zr2NKADsvGYA8XxuG/4UWgJ6Cjtv+YJnB6MM69QGlQ==}
    engines: {node: '>= 0.4'}

  debug@3.2.7:
    resolution: {integrity: sha512-CFjzYYAi4ThfiQvizrFQevTTXHtnCqWfe7x1AhgEscTz6ZbLbfoLRLPugTQyBth6f8ZERVUSyWHFD/7Wu4t1XQ==}
    peerDependencies:
      supports-color: '*'
    peerDependenciesMeta:
      supports-color:
        optional: true

  debug@4.3.4:
    resolution: {integrity: sha512-PRWFHuSU3eDtQJPvnNY7Jcket1j0t5OuOsFzPPzsekD52Zl8qUfFIPEiswXqIvHWGVHOgX+7G/vCNNhehwxfkQ==}
    engines: {node: '>=6.0'}
    peerDependencies:
      supports-color: '*'
    peerDependenciesMeta:
      supports-color:
        optional: true

  debug@4.4.1:
    resolution: {integrity: sha512-KcKCqiftBJcZr++7ykoDIEwSa3XWowTfNPo92BYxjXiyYEVrUQh2aLyhxBCwww+heortUFxEJYcRzosstTEBYQ==}
    engines: {node: '>=6.0'}
    peerDependencies:
      supports-color: '*'
    peerDependenciesMeta:
      supports-color:
        optional: true

  decamelize@4.0.0:
    resolution: {integrity: sha512-9iE1PgSik9HeIIw2JO94IidnE3eBoQrFJ3w7sFuzSX4DpmZ3v5sZpUiV5Swcf6mQEF+Y0ru8Neo+p+nyh2J+hQ==}
    engines: {node: '>=10'}

  deep-is@0.1.4:
    resolution: {integrity: sha512-oIPzksmTg4/MriiaYGO+okXDT7ztn/w3Eptv/+gSIdMdKsJo0u4CfYNFJPy+4SKMuCqGw2wxnA+URMg3t8a/bQ==}

  deepmerge@4.3.1:
    resolution: {integrity: sha512-3sUqbMEc77XqpdNO7FRyRog+eW3ph+GYCbj+rK+uYyRMuwsVy0rMiVtPn+QJlKFvWP/1PYpapqYn0Me2knFn+A==}
    engines: {node: '>=0.10.0'}

  define-data-property@1.1.4:
    resolution: {integrity: sha512-rBMvIzlpA8v6E+SJZoo++HAYqsLrkg7MSfIinMPFhmkorw7X+dOXVJQs+QT69zGkzMyfDnIMN2Wid1+NbL3T+A==}
    engines: {node: '>= 0.4'}

  define-properties@1.2.1:
    resolution: {integrity: sha512-8QmQKqEASLd5nx0U1B1okLElbUuuttJ/AnYmRXbbbGDWh6uS208EjD4Xqq/I9wK7u0v6O08XhTWnt5XtEbR6Dg==}
    engines: {node: '>= 0.4'}

  delayed-stream@1.0.0:
    resolution: {integrity: sha512-ZySD7Nf91aLB0RxL4KGrKHBXl7Eds1DAmEdcoVawXnLD7SDhpNgtuII2aAkg7a7QS41jxPSZ17p4VdGnMHk3MQ==}
    engines: {node: '>=0.4.0'}

  detect-indent@5.0.0:
    resolution: {integrity: sha512-rlpvsxUtM0PQvy9iZe640/IWwWYyBsTApREbA1pHOpmOUIl9MkP/U4z7vTtg4Oaojvqhxt7sdufnT0EzGaR31g==}
    engines: {node: '>=4'}

  detect-newline@2.1.0:
    resolution: {integrity: sha512-CwffZFvlJffUg9zZA0uqrjQayUTC8ob94pnr5sFwaVv3IOmkfUHcWH+jXaQK3askE51Cqe8/9Ql/0uXNwqZ8Zg==}
    engines: {node: '>=0.10.0'}

  diff@5.0.0:
    resolution: {integrity: sha512-/VTCrvm5Z0JGty/BWHljh+BAiw3IK+2j87NGMu8Nwc/f48WoDAC395uomO9ZD117ZOBaHmkX1oyLvkVM/aIT3w==}
    engines: {node: '>=0.3.1'}

  dir-glob@3.0.1:
    resolution: {integrity: sha512-WkrWp9GR4KXfKGYzOLmTuGVi1UWFfws377n9cc55/tb6DuqyF6pcQ5AbiHEshaDpY9v6oaSr2XCDidGmMwdzIA==}
    engines: {node: '>=8'}

  doctrine@2.1.0:
    resolution: {integrity: sha512-35mSku4ZXK0vfCuHEDAwt55dg2jNajHZ1odvF+8SSr82EsZY4QmXfuWso8oEd8zRhVObSN18aM0CjSdoBX7zIw==}
    engines: {node: '>=0.10.0'}

  doctrine@3.0.0:
    resolution: {integrity: sha512-yS+Q5i3hBf7GBkd4KG8a7eBNNWNGLTaEwwYWUijIYM7zrlYDM0BFXHjjPWlWZ1Rg7UaddZeIDmi9jF3HmqiQ2w==}
    engines: {node: '>=6.0.0'}

  dom-serializer@1.4.1:
    resolution: {integrity: sha512-VHwB3KfrcOOkelEG2ZOfxqLZdfkil8PtJi4P8N2MMXucZq2yLp75ClViUlOVwyoHEDjYU433Aq+5zWP61+RGag==}

  dom-serializer@2.0.0:
    resolution: {integrity: sha512-wIkAryiqt/nV5EQKqQpo3SToSOV9J0DnbJqwK7Wv/Trc92zIAYZ4FlMu+JPFW1DfGFt81ZTCGgDEabffXeLyJg==}

  domelementtype@2.3.0:
    resolution: {integrity: sha512-OLETBj6w0OsagBwdXnPdN0cnMfF9opN69co+7ZrbfPGrdpPVNBUj02spi6B1N7wChLQiPn4CSH/zJvXw56gmHw==}

  domhandler@4.3.1:
    resolution: {integrity: sha512-GrwoxYN+uWlzO8uhUXRl0P+kHE4GtVPfYzVLcUxPL7KNdHKj66vvlhiweIHqYYXWlw+T8iLMp42Lm67ghw4WMQ==}
    engines: {node: '>= 4'}

  domhandler@5.0.3:
    resolution: {integrity: sha512-cgwlv/1iFQiFnU96XXgROh8xTeetsnJiDsTc7TYCLFd9+/WNkIqPTxiM/8pSd8VIrhXGTf1Ny1q1hquVqDJB5w==}
    engines: {node: '>= 4'}

  domutils@2.8.0:
    resolution: {integrity: sha512-w96Cjofp72M5IIhpjgobBimYEfoPjx1Vx0BSX9P30WBdZW2WIKU0T1Bd0kz2eNZ9ikjKgHbEyKx8BB6H1L3h3A==}

  domutils@3.1.0:
    resolution: {integrity: sha512-H78uMmQtI2AhgDJjWeQmHwJJ2bLPD3GMmO7Zja/ZZh84wkm+4ut+IUnUdRa8uCGX88DiVx1j6FRe1XfxEgjEZA==}

  dunder-proto@1.0.1:
    resolution: {integrity: sha512-KIN/nDJBQRcXw0MLVhZE9iQHmG68qAVIBg9CqmUYjmQIhgij9U5MFvrqkUL5FbtyyzZuOeOt0zdeRe4UY7ct+A==}
    engines: {node: '>= 0.4'}

  emoji-regex@10.3.0:
    resolution: {integrity: sha512-QpLs9D9v9kArv4lfDEgg1X/gN5XLnf/A6l9cs8SPZLRZR3ZkY9+kwIQTxm+fsSej5UMYGE8fdoaZVIBlqG0XTw==}

  emoji-regex@8.0.0:
    resolution: {integrity: sha512-MSjYzcWNOA0ewAHpz0MxpYFvwg6yjy1NG3xteoqz644VCo/RPgnr1/GGt+ic3iJTzQ8Eu3TdM14SawnVUmGE6A==}

  entities@2.2.0:
    resolution: {integrity: sha512-p92if5Nz619I0w+akJrLZH0MX0Pb5DX39XOwQTtXSdQQOaYH03S1uIQp4mhOZtAXrxq4ViO67YTiLBo2638o9A==}

  entities@4.5.0:
    resolution: {integrity: sha512-V0hjH4dGPh9Ao5p0MoRY6BVqtwCjhz6vI5LT8AJ55H+4g9/4vbHx1I54fS0XuclLhDHArPQCiMjDxjaL8fPxhw==}
    engines: {node: '>=0.12'}

  error-ex@1.3.2:
    resolution: {integrity: sha512-7dFHNmqeFSEt2ZBsCriorKnn3Z2pj+fd9kmI6QoWw4//DL+icEBfc0U7qJCisqrTsKTjw4fNFy2pW9OqStD84g==}

  es-abstract@1.24.0:
    resolution: {integrity: sha512-WSzPgsdLtTcQwm4CROfS5ju2Wa1QQcVeT37jFjYzdFz1r9ahadC8B8/a4qxJxM+09F18iumCdRmlr96ZYkQvEg==}
    engines: {node: '>= 0.4'}

  es-define-property@1.0.1:
    resolution: {integrity: sha512-e3nRfgfUZ4rNGL232gUgX06QNyyez04KdjFrF+LTRoOXmrOgFKDg4BCdsjW8EnT69eqdYGmRpJwiPVYNrCaW3g==}
    engines: {node: '>= 0.4'}

  es-errors@1.3.0:
    resolution: {integrity: sha512-Zf5H2Kxt2xjTvbJvP2ZWLEICxA6j+hAmMzIlypy4xcBg1vKVnx89Wy0GbS+kf5cwCVFFzdCFh2XSCFNULS6csw==}
    engines: {node: '>= 0.4'}

  es-iterator-helpers@1.2.1:
    resolution: {integrity: sha512-uDn+FE1yrDzyC0pCo961B2IHbdM8y/ACZsKD4dG6WqrjV53BADjwa7D+1aom2rsNVfLyDgU/eigvlJGJ08OQ4w==}
    engines: {node: '>= 0.4'}

  es-object-atoms@1.1.1:
    resolution: {integrity: sha512-FGgH2h8zKNim9ljj7dankFPcICIK9Cp5bm+c2gQSYePhpaG5+esrLODihIorn+Pe6FGJzWhXQotPv73jTaldXA==}
    engines: {node: '>= 0.4'}

  es-set-tostringtag@2.1.0:
    resolution: {integrity: sha512-j6vWzfrGVfyXxge+O0x5sh6cvxAog0a/4Rdd2K36zCMV5eJ+/+tOAngRO8cODMNWbVRdVlmGZQL2YS3yR8bIUA==}
    engines: {node: '>= 0.4'}

  es-shim-unscopables@1.1.0:
    resolution: {integrity: sha512-d9T8ucsEhh8Bi1woXCf+TIKDIROLG5WCkxg8geBCbvk22kzwC5G2OnXVMO6FUsvQlgUUXQ2itephWDLqDzbeCw==}
    engines: {node: '>= 0.4'}

  es-to-primitive@1.3.0:
    resolution: {integrity: sha512-w+5mJ3GuFL+NjVtJlvydShqE1eN3h3PbI7/5LAsYJP/2qtuMXjfL2LpHSRqo4b4eSF5K/DH1JXKUAHSB2UW50g==}
    engines: {node: '>= 0.4'}

  escalade@3.1.1:
    resolution: {integrity: sha512-k0er2gUkLf8O0zKJiAhmkTnJlTvINGv7ygDNPbeIsX/TJjGJZHuh9B2UxbsaEkmlEo9MfhrSzmhIlhRlI2GXnw==}
    engines: {node: '>=6'}

  escape-string-regexp@1.0.5:
    resolution: {integrity: sha512-vbRorB5FUQWvla16U8R/qgaFIya2qGzwDrNmCZuYKrbdSUMG6I1ZCGQRefkRVhuOkIGVne7BQ35DSfo1qvJqFg==}
    engines: {node: '>=0.8.0'}

  escape-string-regexp@4.0.0:
    resolution: {integrity: sha512-TtpcNJ3XAzx3Gq8sWRzJaVajRs0uVxA2YAkdb1jm2YkPz4G6egUFAyA3n5vtEIZefPk5Wa4UXbKuS5fKkJWdgA==}
    engines: {node: '>=10'}

  eslint-config-biome@2.1.3:
    resolution: {integrity: sha512-IL720kAN79egw8KyaoZsC0UMLn+NlVdPeX2ZmL0CIEcQdLJCf6d1ELCQTKnJ9Lpe6dzfP5ZF8yZ0PTMOirtT+w==}

  eslint-config-prettier@10.1.8:
    resolution: {integrity: sha512-82GZUjRS0p/jganf6q1rEO25VSoHH0hKPCTrgillPjdI/3bgBhAE1QzHrHTizjpRvy6pGAvKjDJtk2pF9NDq8w==}
    hasBin: true
    peerDependencies:
      eslint: '>=7.0.0'

  eslint-import-context@0.1.9:
    resolution: {integrity: sha512-K9Hb+yRaGAGUbwjhFNHvSmmkZs9+zbuoe3kFQ4V1wYjrepUFYM2dZAfNtjbbj3qsPfUfsA68Bx/ICWQMi+C8Eg==}
    engines: {node: ^12.20.0 || ^14.18.0 || >=16.0.0}
    peerDependencies:
      unrs-resolver: ^1.0.0
    peerDependenciesMeta:
      unrs-resolver:
        optional: true

  eslint-import-resolver-node@0.3.9:
    resolution: {integrity: sha512-WFj2isz22JahUv+B788TlO3N6zL3nNJGU8CcZbPZvVEkBPaJdCV4vy5wyghty5ROFbCRnm132v8BScu5/1BQ8g==}

  eslint-import-resolver-typescript@4.4.4:
    resolution: {integrity: sha512-1iM2zeBvrYmUNTj2vSC/90JTHDth+dfOfiNKkxApWRsTJYNrc8rOdxxIf5vazX+BiAXTeOT0UvWpGI/7qIWQOw==}
    engines: {node: ^16.17.0 || >=18.6.0}
    peerDependencies:
      eslint: '*'
      eslint-plugin-import: '*'
      eslint-plugin-import-x: '*'
    peerDependenciesMeta:
      eslint-plugin-import:
        optional: true
      eslint-plugin-import-x:
        optional: true

  eslint-module-utils@2.12.0:
    resolution: {integrity: sha512-wALZ0HFoytlyh/1+4wuZ9FJCD/leWHQzzrxJ8+rebyReSLk7LApMyd3WJaLVoN+D5+WIdJyDK1c6JnE65V4Zyg==}
    engines: {node: '>=4'}
    peerDependencies:
      '@typescript-eslint/parser': '*'
      eslint: '*'
      eslint-import-resolver-node: '*'
      eslint-import-resolver-typescript: '*'
      eslint-import-resolver-webpack: '*'
    peerDependenciesMeta:
      '@typescript-eslint/parser':
        optional: true
      eslint:
        optional: true
      eslint-import-resolver-node:
        optional: true
      eslint-import-resolver-typescript:
        optional: true
      eslint-import-resolver-webpack:
        optional: true

  eslint-plugin-eslint-comments@3.2.0:
    resolution: {integrity: sha512-0jkOl0hfojIHHmEHgmNdqv4fmh7300NdpA9FFpF7zaoLvB/QeXOGNLIo86oAveJFrfB1p05kC8hpEMHM8DwWVQ==}
    engines: {node: '>=6.5.0'}
    peerDependencies:
      eslint: '>=4.19.1'

  eslint-plugin-i@2.29.1:
    resolution: {integrity: sha512-ORizX37MelIWLbMyqI7hi8VJMf7A0CskMmYkB+lkCX3aF4pkGV7kwx5bSEb4qx7Yce2rAf9s34HqDRPjGRZPNQ==}
    engines: {node: '>=12'}
    deprecated: Please migrate to the brand new `eslint-plugin-import-x` instead
    peerDependencies:
      eslint: ^7.2.0 || ^8

  eslint-plugin-jsdoc@55.0.2:
    resolution: {integrity: sha512-0ydpGUvxEhMNEKofmlBRgo2VFA4oBMF5TDOwG/LocQOW+dyOLuM/Hzvd3QAHVzTiK0KO4Dq/PLt3XXWiGXar+Q==}
    engines: {node: '>=20.11.0'}
    peerDependencies:
      eslint: ^7.0.0 || ^8.0.0 || ^9.0.0

  eslint-plugin-promise@7.2.1:
    resolution: {integrity: sha512-SWKjd+EuvWkYaS+uN2csvj0KoP43YTu7+phKQ5v+xw6+A0gutVX2yqCeCkC3uLCJFiPfR2dD8Es5L7yUsmvEaA==}
    engines: {node: ^18.18.0 || ^20.9.0 || >=21.1.0}
    peerDependencies:
      eslint: ^7.0.0 || ^8.0.0 || ^9.0.0

  eslint-plugin-react-hooks@5.2.0:
    resolution: {integrity: sha512-+f15FfK64YQwZdJNELETdn5ibXEUQmW1DZL6KXhNnc2heoy/sg9VJJeT7n8TlMWouzWqSWavFkIhHyIbIAEapg==}
    engines: {node: '>=10'}
    peerDependencies:
      eslint: ^3.0.0 || ^4.0.0 || ^5.0.0 || ^6.0.0 || ^7.0.0 || ^8.0.0-0 || ^9.0.0

  eslint-plugin-react@7.37.5:
    resolution: {integrity: sha512-Qteup0SqU15kdocexFNAJMvCJEfa2xUKNV4CC1xsVMrIIqEy3SQ/rqyxCWNzfrd3/ldy6HMlD2e0JDVpDg2qIA==}
    engines: {node: '>=4'}
    peerDependencies:
      eslint: ^3 || ^4 || ^5 || ^6 || ^7 || ^8 || ^9.7

  eslint-plugin-tsdoc@0.4.0:
    resolution: {integrity: sha512-MT/8b4aKLdDClnS8mP3R/JNjg29i0Oyqd/0ym6NnQf+gfKbJJ4ZcSh2Bs1H0YiUMTBwww5JwXGTWot/RwyJ7aQ==}

  eslint-plugin-unicorn@48.0.1:
    resolution: {integrity: sha512-FW+4r20myG/DqFcCSzoumaddKBicIPeFnTrifon2mWIzlfyvzwyqZjqVP7m4Cqr/ZYisS2aiLghkUWaPg6vtCw==}
    engines: {node: '>=16'}
    peerDependencies:
      eslint: '>=8.44.0'

  eslint-plugin-unused-imports@4.2.0:
    resolution: {integrity: sha512-hLbJ2/wnjKq4kGA9AUaExVFIbNzyxYdVo49QZmKCnhk5pc9wcYRbfgLHvWJ8tnsdcseGhoUAddm9gn/lt+d74w==}
    peerDependencies:
      '@typescript-eslint/eslint-plugin': ^8.0.0-0 || ^7.0.0 || ^6.0.0 || ^5.0.0
      eslint: ^9.0.0 || ^8.0.0
    peerDependenciesMeta:
      '@typescript-eslint/eslint-plugin':
        optional: true

  eslint-scope@7.2.2:
    resolution: {integrity: sha512-dOt21O7lTMhDM+X9mB4GX+DZrZtCUJPL/wlcTqxyrx5IvO0IYtILdtrQGQp+8n5S0gwSVmOf9NQrjMOgfQZlIg==}
    engines: {node: ^12.22.0 || ^14.17.0 || >=16.0.0}

  eslint-visitor-keys@3.4.3:
    resolution: {integrity: sha512-wpc+LXeiyiisxPlEkUzU6svyS1frIO3Mgxj1fdy7Pm8Ygzguax2N3Fa/D/ag1WqbOprdI+uY6wMUl8/a2G+iag==}
    engines: {node: ^12.22.0 || ^14.17.0 || >=16.0.0}

  eslint-visitor-keys@4.2.1:
    resolution: {integrity: sha512-Uhdk5sfqcee/9H/rCOJikYz67o0a2Tw2hGRPOG2Y1R2dg7brRe1uG0yaNQDHu+TO/uQPF/5eCapvYSmHUjt7JQ==}
    engines: {node: ^18.18.0 || ^20.9.0 || >=21.1.0}

  eslint@8.57.1:
    resolution: {integrity: sha512-ypowyDxpVSYpkXr9WPv2PAZCtNip1Mv5KTW0SCurXv/9iOpcrH9PaqUElksqEB6pChqHGDRCFTyrZlGhnLNGiA==}
    engines: {node: ^12.22.0 || ^14.17.0 || >=16.0.0}
    deprecated: This version is no longer supported. Please see https://eslint.org/version-support for other options.
    hasBin: true

  espree@10.4.0:
    resolution: {integrity: sha512-j6PAQ2uUr79PZhBjP5C5fhl8e39FmRnOjsD5lGnWrFU8i2G776tBK7+nP8KuQUTTyAZUwfQqXAgrVH5MbH9CYQ==}
    engines: {node: ^18.18.0 || ^20.9.0 || >=21.1.0}

  espree@9.6.1:
    resolution: {integrity: sha512-oruZaFkjorTpF32kDSI5/75ViwGeZginGGy2NoOSg3Q9bnwlnmDm4HLnkl0RE3n+njDXR037aY1+x58Z/zFdwQ==}
    engines: {node: ^12.22.0 || ^14.17.0 || >=16.0.0}

  esquery@1.6.0:
    resolution: {integrity: sha512-ca9pw9fomFcKPvFLXhBKUK90ZvGibiGOvRJNbjljY7s7uq/5YO4BOzcYtJqExdx99rF6aAcnRxHmcUHcz6sQsg==}
    engines: {node: '>=0.10'}

  esrecurse@4.3.0:
    resolution: {integrity: sha512-KmfKL3b6G+RXvP8N1vr3Tq1kL/oCFgn2NYXEtqP8/L3pKapUA4G8cFVaoF3SU323CD4XypR/ffioHmkti6/Tag==}
    engines: {node: '>=4.0'}

  estraverse@5.3.0:
    resolution: {integrity: sha512-MMdARuVEQziNTeJD8DgMqmhwR11BRQ/cBP+pLtYdSTnf3MIO8fFeiINEbX36ZdNlfU/7A9f3gUw49B3oQsvwBA==}
    engines: {node: '>=4.0'}

  esutils@2.0.3:
    resolution: {integrity: sha512-kVscqXk4OCp68SZ0dkgEKVi6/8ij300KBWTJq32P/dYeWTSwK41WyTxalN1eRmA5Z9UU/LX9D7FWSmV9SAYx6g==}
    engines: {node: '>=0.10.0'}

  extend@3.0.2:
    resolution: {integrity: sha512-fjquC59cD7CyW6urNXK0FBufkZcoiGG80wTuPujX590cB5Ttln20E2UB4S/WARVqhXffZl2LNgS+gQdPIIim/g==}

  fast-deep-equal@3.1.3:
    resolution: {integrity: sha512-f3qQ9oQy9j2AhBe/H9VC91wLmKBCCU/gDOnKNAYG5hswO7BLKj09Hc5HYNz9cGI++xlpDCIgDaitVs03ATR84Q==}

  fast-glob@3.3.2:
    resolution: {integrity: sha512-oX2ruAFQwf/Orj8m737Y5adxDQO0LAB7/S5MnxCdTNDd4p6BsyIVsv9JQsATbTSq8KHRpLwIHbVlUNatxd+1Ow==}
    engines: {node: '>=8.6.0'}

  fast-json-stable-stringify@2.1.0:
    resolution: {integrity: sha512-lhd/wF+Lk98HZoTCtlVraHtfh5XYijIjalXck7saUtuanSDyLMxnHhSXEDJqHxD7msR8D0uCmqlkwjCV8xvwHw==}

  fast-levenshtein@2.0.6:
    resolution: {integrity: sha512-DCXu6Ifhqcks7TZKY3Hxp3y6qphY5SJZmrWMDrKcERSOXWQdMhU9Ig/PYrzyw/ul9jOIyh0N4M0tbC5hodg8dw==}

  fastq@1.15.0:
    resolution: {integrity: sha512-wBrocU2LCXXa+lWBt8RoIRD89Fi8OdABODa/kEnyeyjS5aZO5/GNvI5sEINADqP/h8M29UHTHUb53sUu5Ihqdw==}

  fault@1.0.4:
    resolution: {integrity: sha512-CJ0HCB5tL5fYTEA7ToAq5+kTwd++Borf1/bifxd9iT70QcXr4MRrO3Llf8Ifs70q+SJcGHFtnIE/Nw6giCtECA==}

  fdir@6.5.0:
    resolution: {integrity: sha512-tIbYtZbucOs0BRGqPJkshJUYdL+SDH7dVM8gjy+ERp3WAUjLEFJE+02kanyHtwjWOnwrKYBiwAmM0p4kLJAnXg==}
    engines: {node: '>=12.0.0'}
    peerDependencies:
      picomatch: ^3 || ^4
    peerDependenciesMeta:
      picomatch:
        optional: true

  file-entry-cache@6.0.1:
    resolution: {integrity: sha512-7Gps/XWymbLk2QLYK4NzpMOrYjMhdIxXuIvy2QBsLE6ljuodKvdkWs/cpyJJ3CVIVpH0Oi1Hvg1ovbMzLdFBBg==}
    engines: {node: ^10.12.0 || >=12.0.0}

  fill-range@7.1.1:
    resolution: {integrity: sha512-YsGpe3WHLK8ZYi4tWDg2Jy3ebRz2rXowDxnld4bkQB00cc/1Zw9AWnC0i9ztDJitivtQvaI9KaLyKrc+hBW0yg==}
    engines: {node: '>=8'}

  find-up@4.1.0:
    resolution: {integrity: sha512-PpOwAdQ/YlXQ2vj8a3h8IipDuYRi3wceVQQGYWxNINccq40Anw7BlsEXCMbt1Zt+OLA6Fq9suIpIWD0OsnISlw==}
    engines: {node: '>=8'}

  find-up@5.0.0:
    resolution: {integrity: sha512-78/PXT1wlLLDgTzDs7sjq9hzz0vXD+zn+7wypEe4fXQxCmdmqfGsEPQxmiCSQI3ajFV91bVSsvNtrJRiW6nGng==}
    engines: {node: '>=10'}

  findup@0.1.5:
    resolution: {integrity: sha512-Udxo3C9A6alt2GZ2MNsgnIvX7De0V3VGxeP/x98NSVgSlizcDHdmJza61LI7zJy4OEtSiJyE72s0/+tBl5/ZxA==}
    engines: {node: '>=0.6'}
    hasBin: true

  flat-cache@3.1.0:
    resolution: {integrity: sha512-OHx4Qwrrt0E4jEIcI5/Xb+f+QmJYNj2rrK8wiIdQOIrB9WrrJL8cjZvXdXuBTkkEwEqLycb5BeZDV1o2i9bTew==}
    engines: {node: '>=12.0.0'}

  flat@5.0.2:
    resolution: {integrity: sha512-b6suED+5/3rTpUBdG1gupIl8MPFCAMA0QXwmljLhvCUKcUvdE4gWky9zpuGCcXHOsz4J9wPGNWq6OKpmIzz3hQ==}
    hasBin: true

  flatted@3.2.9:
    resolution: {integrity: sha512-36yxDn5H7OFZQla0/jFJmbIKTdZAQHngCedGxiMmpNfEZM0sdEeT+WczLQrjK6D7o2aiyLYDnkw0R3JK0Qv1RQ==}

  for-each@0.3.5:
    resolution: {integrity: sha512-dKx12eRCVIzqCxFGplyFKJMPvLEWgmNtUrpTiJIR5u97zEhRG8ySrtboPHZXx7daLxQVrl643cTzbab2tkQjxg==}
    engines: {node: '>= 0.4'}

  form-data@2.5.5:
    resolution: {integrity: sha512-jqdObeR2rxZZbPSGL+3VckHMYtu+f9//KXBsVny6JSX/pa38Fy+bGjuG8eW/H6USNQWhLi8Num++cU2yOCNz4A==}
    engines: {node: '>= 0.12'}

  format@0.2.2:
    resolution: {integrity: sha512-wzsgA6WOq+09wrU1tsJ09udeR/YZRaeArL9e1wPbFg3GG2yDnC2ldKpxs4xunpFF9DgqCqOIra3bc1HWrJ37Ww==}
    engines: {node: '>=0.4.x'}

  fs-extra@7.0.1:
    resolution: {integrity: sha512-YJDaCJZEnBmcbw13fvdAM9AwNOJwOzrE4pqMqBq5nFiEqXUqHwlK4B+3pUw6JNvfSPtX05xFHtYy/1ni01eGCw==}
    engines: {node: '>=6 <7 || >=8'}

  fs.realpath@1.0.0:
    resolution: {integrity: sha512-OO0pH2lK6a0hZnAdau5ItzHPI6pUlvI7jMVnxUQRtw4owF2wk8lOSabtGDCTP4Ggrg2MbGnWO9X8K1t4+fGMDw==}

  fsevents@2.3.3:
    resolution: {integrity: sha512-5xoDfX+fL7faATnagmWPpbFtwh/R77WmMMqqHGS65C3vvB0YHrgF+B1YmZ3441tMj5n63k0212XNoJwzlhffQw==}
    engines: {node: ^8.16.0 || ^10.6.0 || >=11.0.0}
    os: [darwin]

  function-bind@1.1.2:
    resolution: {integrity: sha512-7XHNxH7qX9xG5mIwxkhumTox/MIRNcOgDrxWsMt2pAr23WHp6MrRlN7FBSFpCpr+oVO0F744iUgR82nJMfG2SA==}

  function.prototype.name@1.1.8:
    resolution: {integrity: sha512-e5iwyodOHhbMr/yNrc7fDYG4qlbIvI5gajyzPnb5TCwyhjApznQh1BMFou9b30SevY43gCJKXycoCBjMbsuW0Q==}
    engines: {node: '>= 0.4'}

  functions-have-names@1.2.3:
    resolution: {integrity: sha512-xckBUXyTIqT97tq2x2AMb+g163b5JFysYk0x4qxNFwbfQkmNZoiRHb6sPzI9/QV33WeuvVYBUIiD4NzNIyqaRQ==}

  get-caller-file@2.0.5:
    resolution: {integrity: sha512-DyFP3BM/3YHTQOCUL/w0OZHR0lpKeGrxotcHWcqNEdnltqFwXVfhEBQ94eIo34AfQpo0rGki4cyIiftY06h2Fg==}
    engines: {node: 6.* || 8.* || >= 10.*}

  get-intrinsic@1.3.0:
    resolution: {integrity: sha512-9fSjSaos/fRIVIp+xSJlE6lfwhES7LNtKaCBIamHsjr2na1BiABJPo0mOjjz8GJDURarmCPGqaiVg5mfjb98CQ==}
    engines: {node: '>= 0.4'}

  get-port@3.2.0:
    resolution: {integrity: sha512-x5UJKlgeUiNT8nyo/AcnwLnZuZNcSjSw0kogRB+Whd1fjjFq4B1hySFxSFWWSn4mIBzg3sRNUDFYc4g5gjPoLg==}
    engines: {node: '>=4'}

  get-proto@1.0.1:
    resolution: {integrity: sha512-sTSfBjoXBp89JvIKIefqw7U2CCebsc74kiY6awiGogKtoSGbgjYE/G/+l9sF3MWFPNc9IcoOC4ODfKHfxFmp0g==}
    engines: {node: '>= 0.4'}

  get-symbol-description@1.1.0:
    resolution: {integrity: sha512-w9UMqWwJxHNOvoNzSJ2oPF5wvYcvP7jUvYzhp67yEhTi17ZDBBC1z9pTdGuzjD+EFIqLSYRweZjqfiPzQ06Ebg==}
    engines: {node: '>= 0.4'}

  get-tsconfig@4.10.1:
    resolution: {integrity: sha512-auHyJ4AgMz7vgS8Hp3N6HXSmlMdUyhSUrfBF16w153rxtLIEOE+HGqaBppczZvnHLqQJfiHotCYpNhl0lUROFQ==}

  glob-parent@5.1.2:
    resolution: {integrity: sha512-AOIgSQCepiJYwP3ARnGx+5VnTu2HBYdzbGP45eLw1vr3zB3vZLeyed1sC9hnbcOc9/SrMyM5RPQrkGz4aS9Zow==}
    engines: {node: '>= 6'}

  glob-parent@6.0.2:
    resolution: {integrity: sha512-XxwI8EOhVQgWp6iDL+3b0r86f4d6AX6zSU55HfB4ydCEuXLXc5FcYeOu+nnGftS4TEju/11rt4KJPTMgbfmv4A==}
    engines: {node: '>=10.13.0'}

  glob@7.2.3:
    resolution: {integrity: sha512-nFR0zLpU2YCaRxwoCJvL6UvCH2JFyFVIvwTLsIf21AuHlMskA1hhTdk+LlYJtOlYt9v6dvszD2BGRqBL+iQK9Q==}
    deprecated: Glob versions prior to v9 are no longer supported

  glob@8.1.0:
    resolution: {integrity: sha512-r8hpEjiQEYlF2QU0df3dS+nxxSIreXQS1qRhMJM0Q5NDdR386C7jb7Hwwod8Fgiuex+k0GFjgft18yvxm5XoCQ==}
    engines: {node: '>=12'}
    deprecated: Glob versions prior to v9 are no longer supported

  globals@13.21.0:
    resolution: {integrity: sha512-ybyme3s4yy/t/3s35bewwXKOf7cvzfreG2lH0lZl0JB7I4GxRP2ghxOK/Nb9EkRXdbBXZLfq/p/0W2JUONB/Gg==}
    engines: {node: '>=8'}

  globalthis@1.0.4:
    resolution: {integrity: sha512-DpLKbNU4WylpxJykQujfCcwYWiV/Jhm50Goo0wrVILAv5jOr9d+H+UR3PhSCD2rCCEIg0uc+G+muBTwD54JhDQ==}
    engines: {node: '>= 0.4'}

  globby@10.0.2:
    resolution: {integrity: sha512-7dUi7RvCoT/xast/o/dLN53oqND4yk0nsHkhRgn9w65C4PofCLOoJ39iSOg+qVDdWQPIEj+eszMHQ+aLVwwQSg==}
    engines: {node: '>=8'}

  globby@11.1.0:
    resolution: {integrity: sha512-jhIXaOzy1sb8IyocaruWSn1TjmnBVs8Ayhcy83rmxNJ8q2uWKCAj3CnJY+KpGSXCueAPc0i05kVvVKtP1t9S3g==}
    engines: {node: '>=10'}

  gopd@1.2.0:
    resolution: {integrity: sha512-ZUKRh6/kUFoAiTAtTYPZJ3hw9wNxx+BIBOijnlG9PnrJsCcSjs1wyyD6vJpaYtgnzDrKYRSqf3OO6Rfa93xsRg==}
    engines: {node: '>= 0.4'}

  graceful-fs@4.2.11:
    resolution: {integrity: sha512-RbJ5/jmFcNNCcDV5o9eTnBLJ/HszWV0P73bc+Ff4nS/rJj+YaS6IGyiOL0VoBYX+l1Wrl3k63h/KrH+nhJ0XvQ==}

  graphemer@1.4.0:
    resolution: {integrity: sha512-EtKwoO6kxCL9WO5xipiHTZlSzBm7WLT627TqC/uVRd0HKmq8NXyebnNYxDoBi7wt8eTWrUrKXCOVaFq9x1kgag==}

  has-bigints@1.0.2:
    resolution: {integrity: sha512-tSvCKtBr9lkF0Ex0aQiP9N+OpV4zi2r/Nee5VkRDbaqv35RLYMzbwQfFSZZH0kR+Rd6302UJZ2p/bJCEoR3VoQ==}

  has-flag@3.0.0:
    resolution: {integrity: sha512-sKJf1+ceQBr4SMkvQnBDNDtf4TXpVhVGateu0t918bl30FnbE2m4vNLX+VWe/dpjlb+HugGYzW7uQXH98HPEYw==}
    engines: {node: '>=4'}

  has-flag@4.0.0:
    resolution: {integrity: sha512-EykJT/Q1KjTWctppgIAgfSO0tKVuZUjhgMr17kqTumMl6Afv3EISleU7qZUzoXDFTAHTDC4NOoG/ZxU3EvlMPQ==}
    engines: {node: '>=8'}

  has-property-descriptors@1.0.2:
    resolution: {integrity: sha512-55JNKuIW+vq4Ke1BjOTjM2YctQIvCT7GFzHwmfZPGo5wnrgkid0YQtnAleFSqumZm4az3n2BS+erby5ipJdgrg==}

  has-proto@1.2.0:
    resolution: {integrity: sha512-KIL7eQPfHQRC8+XluaIw7BHUwwqL19bQn4hzNgdr+1wXoU0KKj6rufu47lhY7KbJR2C6T6+PfyN0Ea7wkSS+qQ==}
    engines: {node: '>= 0.4'}

  has-symbols@1.1.0:
    resolution: {integrity: sha512-1cDNdwJ2Jaohmb3sg4OmKaMBwuC48sYni5HUw2DvsC8LjGTLK9h+eb1X6RyuOHe4hT0ULCW68iomhjUoKUqlPQ==}
    engines: {node: '>= 0.4'}

  has-tostringtag@1.0.2:
    resolution: {integrity: sha512-NqADB8VjPFLM2V0VvHUewwwsw0ZWBaIdgo+ieHtK3hasLz4qeCRjYcqfB6AQrBggRKppKF8L52/VqdVsO47Dlw==}
    engines: {node: '>= 0.4'}

  has@1.0.3:
    resolution: {integrity: sha512-f2dvO0VU6Oej7RkWJGrehjbzMAjFp5/VKPp5tTpWIV4JHHZK1/BxbFRtf/siA2SWTe09caDmVtYYzWEIbBS4zw==}
    engines: {node: '>= 0.4.0'}

  hasown@2.0.2:
    resolution: {integrity: sha512-0hJU9SCPvmMzIBdZFqNPXWa6dqh7WdH0cII9y+CyS8rG3nL48Bclra9HmKhVVUHyPWNH5Y7xDwAB7bfgSjkUMQ==}
    engines: {node: '>= 0.4'}

  he@1.2.0:
    resolution: {integrity: sha512-F/1DnUGPopORZi0ni+CvrCgHQ5FyEAHRLSApuYWMmrbSwoN2Mn/7k+Gl38gJnR7yyDZk6WLXwiGod1JOWNDKGw==}
    hasBin: true

  hosted-git-info@2.8.9:
    resolution: {integrity: sha512-mxIDAb9Lsm6DoOJ7xH+5+X4y1LU/4Hi50L9C5sIswK3JzULS4bwk1FvjdBgvYR4bzT4tuUQiC15FE2f5HbLvYw==}

  htmlparser2@6.1.0:
    resolution: {integrity: sha512-gyyPk6rgonLFEDGoeRgQNaEUvdJ4ktTmmUh/h2t7s+M8oPpIPxgNACWa+6ESR57kXstwqPiCut0V8NRpcwgU7A==}

  htmlparser2@8.0.2:
    resolution: {integrity: sha512-GYdjWKDkbRLkZ5geuHs5NY1puJ+PXwP7+fHPRz06Eirsb9ugf6d8kkXav6ADhcODhFFPMIXyxkxSuMf3D6NCFA==}

  http-basic@8.1.3:
    resolution: {integrity: sha512-/EcDMwJZh3mABI2NhGfHOGOeOZITqfkEO4p/xK+l3NpyncIHUQBoMvCSF/b5GqvKtySC2srL/GGG3+EtlqlmCw==}
    engines: {node: '>=6.0.0'}

  http-response-object@3.0.2:
    resolution: {integrity: sha512-bqX0XTF6fnXSQcEJ2Iuyr75yVakyjIDCqroJQ/aHfSdlM743Cwqoi2nDYMzLGWUcuTWGWy8AAvOKXTfiv6q9RA==}

  ignore@5.2.4:
    resolution: {integrity: sha512-MAb38BcSbH0eHNBxn7ql2NH/kX33OkB3lZ1BNdh7ENeRChHTYsTvWrMubiIAMNS2llXEEgZ1MUOBtXChP3kaFQ==}
    engines: {node: '>= 4'}

  ignore@5.3.2:
    resolution: {integrity: sha512-hsBTNUqQTDwkWtcdYI2i06Y/nUBEsNEDJKjWdigLvegy8kDuJAS8uRlpkkcQpyEXL0Z/pjDy5HBmMjRCJ2gq+g==}
    engines: {node: '>= 4'}

  import-fresh@3.3.0:
    resolution: {integrity: sha512-veYYhQa+D1QBKznvhUHxb8faxlrwUnxseDAbAp457E0wLNio2bOSKnjYDhMj+YiAq61xrMGhQk9iXVk5FzgQMw==}
    engines: {node: '>=6'}

  import-lazy@4.0.0:
    resolution: {integrity: sha512-rKtvo6a868b5Hu3heneU+L4yEQ4jYKLtjpnPeUdK7h0yzXGmyBTypknlkCvHFBqfX9YlorEiMM6Dnq/5atfHkw==}
    engines: {node: '>=8'}

  imurmurhash@0.1.4:
    resolution: {integrity: sha512-JmXMZ6wuvDmLiHEml9ykzqO6lwFbof0GG4IkcGaENdCRDDmMVnny7s5HsIgHCbaq0w2MyPhDqkhTUgS2LU2PHA==}
    engines: {node: '>=0.8.19'}

  indent-string@4.0.0:
    resolution: {integrity: sha512-EdDDZu4A2OyIK7Lr/2zG+w5jmbuk1DVBnEwREQvBzspBJkCEbRa8GxU1lghYcaGJCnRWibjDXlq779X1/y5xwg==}
    engines: {node: '>=8'}

  inflight@1.0.6:
    resolution: {integrity: sha512-k92I/b08q4wvFscXCLvqfsHCrjrF7yiXsQuIVvVE7N82W3+aqpzuUdBbfhWcy/FZR3/4IgflMgKLOsvPDrGCJA==}
    deprecated: This module is not supported, and leaks memory. Do not use it. Check out lru-cache if you want a good and tested way to coalesce async requests by a key value, which is much more comprehensive and powerful.

  inherits@2.0.4:
    resolution: {integrity: sha512-k/vGaX4/Yla3WzyMCvTQOXYeIHvqOKtnqBduzTHpzpQZzAskKMhZ2K+EnBiSM9zGSoIFeMpXKxa4dYeZIQqewQ==}

  internal-slot@1.1.0:
    resolution: {integrity: sha512-4gd7VpWNQNB4UKKCFFVcp1AVv+FMOgs9NKzjHKusc8jTMhd5eL1NqQqOpE0KzMds804/yHlglp3uxgluOqAPLw==}
    engines: {node: '>= 0.4'}

  is-alphabetical@1.0.4:
    resolution: {integrity: sha512-DwzsA04LQ10FHTZuL0/grVDk4rFoVH1pjAToYwBrHSxcrBIGQuXrQMtD5U1b0U2XVgKZCTLLP8u2Qxqhy3l2Vg==}

  is-alphanumerical@1.0.4:
    resolution: {integrity: sha512-UzoZUr+XfVz3t3v4KyGEniVL9BDRoQtY7tOyrRybkVNjDFWyo1yhXNGrrBTQxp3ib9BLAWs7k2YKBQsFRkZG9A==}

  is-array-buffer@3.0.5:
    resolution: {integrity: sha512-DDfANUiiG2wC1qawP66qlTugJeL5HyzMpfr8lLK+jMQirGzNod0B12cFB/9q838Ru27sBwfw78/rdoU7RERz6A==}
    engines: {node: '>= 0.4'}

  is-arrayish@0.2.1:
    resolution: {integrity: sha512-zz06S8t0ozoDXMG+ube26zeCTNXcKIPJZJi8hBrF4idCLms4CG9QtK7qBl1boi5ODzFpjswb5JPmHCbMpjaYzg==}

  is-async-function@2.0.0:
    resolution: {integrity: sha512-Y1JXKrfykRJGdlDwdKlLpLyMIiWqWvuSd17TvZk68PLAOGOoF4Xyav1z0Xhoi+gCYjZVeC5SI+hYFOfvXmGRCA==}
    engines: {node: '>= 0.4'}

  is-bigint@1.1.0:
    resolution: {integrity: sha512-n4ZT37wG78iz03xPRKJrHTdZbe3IicyucEtdRsV5yglwc3GyUfbAfpSeD0FJ41NbUNSt5wbhqfp1fS+BgnvDFQ==}
    engines: {node: '>= 0.4'}

  is-binary-path@2.1.0:
    resolution: {integrity: sha512-ZMERYes6pDydyuGidse7OsHxtbI7WVeUEozgR/g7rd0xUimYNlvZRE/K2MgZTjWy725IfelLeVcEM97mmtRGXw==}
    engines: {node: '>=8'}

  is-boolean-object@1.2.2:
    resolution: {integrity: sha512-wa56o2/ElJMYqjCjGkXri7it5FbebW5usLw/nPmCMs5DeZ7eziSYZhSmPRn0txqeW4LnAmQQU7FgqLpsEFKM4A==}
    engines: {node: '>= 0.4'}

  is-buffer@2.0.5:
    resolution: {integrity: sha512-i2R6zNFDwgEHJyQUtJEk0XFi1i0dPFn/oqjK3/vPCcDeJvW5NQ83V8QbicfF1SupOaB0h8ntgBC2YiE7dfyctQ==}
    engines: {node: '>=4'}

  is-builtin-module@3.2.1:
    resolution: {integrity: sha512-BSLE3HnV2syZ0FK0iMA/yUGplUeMmNz4AW5fnTunbCIqZi4vG3WjJT9FHMy5D69xmAYBHXQhJdALdpwVxV501A==}
    engines: {node: '>=6'}

  is-bun-module@2.0.0:
    resolution: {integrity: sha512-gNCGbnnnnFAUGKeZ9PdbyeGYJqewpmc2aKHUEMO5nQPWU9lOmv7jcmQIv+qHD8fXW6W7qfuCwX4rY9LNRjXrkQ==}

  is-callable@1.2.7:
    resolution: {integrity: sha512-1BC0BVFhS/p0qtw6enp8e+8OD0UrK0oFLztSjNzhcKA3WDuJxxAPXzPuPtKkjEY9UUoEWlX/8fgKeu2S8i9JTA==}
    engines: {node: '>= 0.4'}

  is-core-module@2.13.0:
    resolution: {integrity: sha512-Z7dk6Qo8pOCp3l4tsX2C5ZVas4V+UxwQodwZhLopL91TX8UyyHEXafPcyoeeWuLrwzHcr3igO78wNLwHJHsMCQ==}

  is-data-view@1.0.2:
    resolution: {integrity: sha512-RKtWF8pGmS87i2D6gqQu/l7EYRlVdfzemCJN/P3UOs//x1QE7mfhvzHIApBTRf7axvT6DMGwSwBXYCT0nfB9xw==}
    engines: {node: '>= 0.4'}

  is-date-object@1.1.0:
    resolution: {integrity: sha512-PwwhEakHVKTdRNVOw+/Gyh0+MzlCl4R6qKvkhuvLtPMggI1WAHt9sOwZxQLSGpUaDnrdyDsomoRgNnCfKNSXXg==}
    engines: {node: '>= 0.4'}

  is-decimal@1.0.4:
    resolution: {integrity: sha512-RGdriMmQQvZ2aqaQq3awNA6dCGtKpiDFcOzrTWrDAT2MiWrKQVPmxLGHl7Y2nNu6led0kEyoX0enY0qXYsv9zw==}

  is-extglob@2.1.1:
    resolution: {integrity: sha512-SbKbANkN603Vi4jEZv49LeVJMn4yGwsbzZworEoyEiutsN3nJYdbO36zfhGJ6QEDpOZIFkDtnq5JRxmvl3jsoQ==}
    engines: {node: '>=0.10.0'}

  is-finalizationregistry@1.1.1:
    resolution: {integrity: sha512-1pC6N8qWJbWoPtEjgcL2xyhQOP491EQjeUo3qTKcmV8YSDDJrOepfG8pcC7h/QgnQHYSv0mJ3Z/ZWxmatVrysg==}
    engines: {node: '>= 0.4'}

  is-fullwidth-code-point@3.0.0:
    resolution: {integrity: sha512-zymm5+u+sCsSWyD9qNaejV3DFvhCKclKdizYaJUuHA83RLjb7nSuGnddCHGv0hk+KY7BMAlsWeK4Ueg6EV6XQg==}
    engines: {node: '>=8'}

  is-generator-function@1.0.10:
    resolution: {integrity: sha512-jsEjy9l3yiXEQ+PsXdmBwEPcOxaXWLspKdplFUVI9vq1iZgIekeC0L167qeu86czQaxed3q/Uzuw0swL0irL8A==}
    engines: {node: '>= 0.4'}

  is-glob@4.0.3:
    resolution: {integrity: sha512-xelSayHH36ZgE7ZWhli7pW34hNbNl8Ojv5KVmkJD4hBdD3th8Tfk9vYasLM+mXWOZhFkgZfxhLSnrwRr4elSSg==}
    engines: {node: '>=0.10.0'}

  is-hexadecimal@1.0.4:
    resolution: {integrity: sha512-gyPJuv83bHMpocVYoqof5VDiZveEoGoFL8m3BXNb2VW8Xs+rz9kqO8LOQ5DH6EsuvilT1ApazU0pyl+ytbPtlw==}

  is-local-path@0.1.6:
    resolution: {integrity: sha512-VPRTy+0cYi1+X7hOTngxwXGfek1I6YItNwqsqjFPfH+8bXcGNP17Zx7D3nsfiLsJF3fISsUJq8kBRCZ0yMNeAg==}

  is-map@2.0.3:
    resolution: {integrity: sha512-1Qed0/Hr2m+YqxnM09CjA2d/i6YZNfF6R2oRAOj36eUdS6qIV/huPJNSEpKbupewFs+ZsJlxsjjPbc0/afW6Lw==}
    engines: {node: '>= 0.4'}

  is-negative-zero@2.0.3:
    resolution: {integrity: sha512-5KoIu2Ngpyek75jXodFvnafB6DJgr3u8uuK0LEZJjrU19DrMD3EVERaR8sjz8CCGgpZvxPl9SuE1GMVPFHx1mw==}
    engines: {node: '>= 0.4'}

  is-number-object@1.1.1:
    resolution: {integrity: sha512-lZhclumE1G6VYD8VHe35wFaIif+CTy5SJIi5+3y4psDgWu4wPDoBhF8NxUOinEc7pHgiTsT6MaBb92rKhhD+Xw==}
    engines: {node: '>= 0.4'}

  is-number@7.0.0:
    resolution: {integrity: sha512-41Cifkg6e8TylSpdtTpeLVMqvSBEVzTttHvERD741+pnZ8ANv0004MRL43QKPDlK9cGvNp6NZWZUBlbGXYxxng==}
    engines: {node: '>=0.12.0'}

  is-path-inside@3.0.3:
    resolution: {integrity: sha512-Fd4gABb+ycGAmKou8eMftCupSir5lRxqf4aD/vd0cD2qc4HL07OjCeuHMr8Ro4CoMaeCKDB0/ECBOVWjTwUvPQ==}
    engines: {node: '>=8'}

  is-plain-obj@2.1.0:
    resolution: {integrity: sha512-YWnfyRwxL/+SsrWYfOpUtz5b3YD+nyfkHvjbcanzk8zgyO4ASD67uVMRt8k5bM4lLMDnXfriRhOpemw+NfT1eA==}
    engines: {node: '>=8'}

  is-regex@1.2.1:
    resolution: {integrity: sha512-MjYsKHO5O7mCsmRGxWcLWheFqN9DJ/2TmngvjKXihe6efViPqc274+Fx/4fYj/r03+ESvBdTXK0V6tA3rgez1g==}
    engines: {node: '>= 0.4'}

  is-set@2.0.3:
    resolution: {integrity: sha512-iPAjerrse27/ygGLxw+EBR9agv9Y6uLeYVJMu+QNCoouJ1/1ri0mGrcWpfCqFZuzzx3WjtwxG098X+n4OuRkPg==}
    engines: {node: '>= 0.4'}

  is-shared-array-buffer@1.0.4:
    resolution: {integrity: sha512-ISWac8drv4ZGfwKl5slpHG9OwPNty4jOWPRIhBpxOoD+hqITiwuipOQ2bNthAzwA3B4fIjO4Nln74N0S9byq8A==}
    engines: {node: '>= 0.4'}

  is-string@1.1.1:
    resolution: {integrity: sha512-BtEeSsoaQjlSPBemMQIrY1MY0uM6vnS1g5fmufYOtnxLGUZM2178PKbhsk7Ffv58IX+ZtcvoGwccYsh0PglkAA==}
    engines: {node: '>= 0.4'}

  is-symbol@1.1.1:
    resolution: {integrity: sha512-9gGx6GTtCQM73BgmHQXfDmLtfjjTUDSyoxTCbp5WtoixAhfgsDirWIcVQ/IHpvI5Vgd5i/J5F7B9cN/WlVbC/w==}
    engines: {node: '>= 0.4'}

  is-typed-array@1.1.15:
    resolution: {integrity: sha512-p3EcsicXjit7SaskXHs1hA91QxgTw46Fv6EFKKGS5DRFLD8yKnohjF3hxoju94b/OcMZoQukzpPpBE9uLVKzgQ==}
    engines: {node: '>= 0.4'}

  is-unicode-supported@0.1.0:
    resolution: {integrity: sha512-knxG2q4UC3u8stRGyAVJCOdxFmv5DZiRcdlIaAQXAbSfJya+OhopNotLQrstBhququ4ZpuKbDc/8S6mgXgPFPw==}
    engines: {node: '>=10'}

  is-weakmap@2.0.2:
    resolution: {integrity: sha512-K5pXYOm9wqY1RgjpL3YTkF39tni1XajUIkawTLUo9EZEVUFga5gSQJF8nNS7ZwJQ02y+1YCNYcMh+HIf1ZqE+w==}
    engines: {node: '>= 0.4'}

  is-weakref@1.1.1:
    resolution: {integrity: sha512-6i9mGWSlqzNMEqpCp93KwRS1uUOodk2OJ6b+sq7ZPDSy2WuI5NFIxp/254TytR8ftefexkWn5xNiHUNpPOfSew==}
    engines: {node: '>= 0.4'}

  is-weakset@2.0.4:
    resolution: {integrity: sha512-mfcwb6IzQyOKTs84CQMrOwW4gQcaTOAWJ0zzJCl2WSPDrWk/OzDaImWFH3djXhb24g4eudZfLRozAvPGw4d9hQ==}
    engines: {node: '>= 0.4'}

  isarray@1.0.0:
    resolution: {integrity: sha512-VLghIWNM6ELQzo7zwmcg0NmTVyWKYjvIeM83yjp0wRDTmUnrM678fQbcKBo6n2CJEF0szoG//ytg+TKla89ALQ==}

  isarray@2.0.5:
    resolution: {integrity: sha512-xHjhDr3cNBK0BzdUJSPXZntQUx/mwMS5Rw4A7lPJ90XGAO6ISP/ePDNuo0vhqOZU+UD5JoodwCAAoZQd3FeAKw==}

  isexe@2.0.0:
    resolution: {integrity: sha512-RHxMLp9lnKHGHRng9QFhRCMbYAcVpn69smSGcq3f36xjgVVWThj4qqLbTLlq7Ssj8B+fIQ1EuCEGI2lKsyQeIw==}

  iterator.prototype@1.1.5:
    resolution: {integrity: sha512-H0dkQoCa3b2VEeKQBOxFph+JAbcrQdE7KC0UkqwpLmv2EC4P41QXP+rqo9wYodACiG5/WM5s9oDApTU8utwj9g==}
    engines: {node: '>= 0.4'}

  jju@1.4.0:
    resolution: {integrity: sha512-8wb9Yw966OSxApiCt0K3yNJL8pnNeIv+OEq2YMidz4FKP6nonSRoOXc80iXY4JaN2FC11B9qsNmDsm+ZOfMROA==}

  js-tokens@4.0.0:
    resolution: {integrity: sha512-RdJUflcE3cUzKiMqQgsCu06FPu9UdIJO0beYbPhHN4k6apgJtifcoCtT9bcxOpYBtpD2kCM6Sbzg4CausW/PKQ==}

  js-yaml@4.1.0:
    resolution: {integrity: sha512-wpxZs9NoxZaJESJGIZTyDEaYpl0FKSA+FB9aJiyemKhMwkxQg63h4T1KJgUGHpTqPDNRcmmYLugrRjJlBtWvRA==}
    hasBin: true

  jsdoc-type-pratt-parser@5.1.1:
    resolution: {integrity: sha512-DYYlVP1fe4QBMh2xTIs20/YeTz2GYVbWAEZweHSZD+qQ/Cx2d5RShuhhsdk64eTjNq0FeVnteP/qVOgaywSRbg==}
    engines: {node: '>=12.0.0'}

  jsesc@0.5.0:
    resolution: {integrity: sha512-uZz5UnB7u4T9LvwmFqXii7pZSouaRPorGs5who1Ip7VO0wxanFvBL7GkM6dTHlgX+jhBApRetaWpnDabOeTcnA==}
    hasBin: true

  jsesc@3.0.2:
    resolution: {integrity: sha512-xKqzzWXDttJuOcawBt4KnKHHIf5oQ/Cxax+0PWFG+DFDgHNAdi+TXECADI+RYiFUMmx8792xsMbbgXj4CwnP4g==}
    engines: {node: '>=6'}
    hasBin: true

  json-alexander@0.1.10:
    resolution: {integrity: sha512-+qykmkSBGK11ndn36sES0XM0vEJozenAbiI5Gk07FpRpwbSQQViIHa7Hm+9Bju92nfp44+i0V+Rz43XcARPImA==}

  json-buffer@3.0.1:
    resolution: {integrity: sha512-4bV5BfR2mqfQTJm+V5tPPdf+ZpuhiIvTuAB5g8kcrXOZpTT/QwwVRWBywX1ozr6lEuPdbHxwaJlm9G6mI2sfSQ==}

  json-parse-even-better-errors@2.3.1:
    resolution: {integrity: sha512-xyFwyhro/JEof6Ghe2iz2NcXoj2sloNsWr/XsERDK/oiPCfaNhl5ONfp+jQdAZRQQ0IJWNzH9zIZF7li91kh2w==}

  json-schema-traverse@0.4.1:
    resolution: {integrity: sha512-xbbCH5dCYU5T8LcEhhuh7HJ88HXuW3qsI3Y0zOZFKfZEHcpWiHU/Jxzk629Brsab/mMiHQti9wMP+845RPe3Vg==}

  json-schema-traverse@1.0.0:
    resolution: {integrity: sha512-NM8/P9n3XjXhIZn1lLhkFaACTOURQXjWhV4BA/RnOv8xvgqtqpAX9IO4mRQxSx1Rlo4tqzeqb0sOlruaOy3dug==}

  json-stable-stringify-without-jsonify@1.0.1:
    resolution: {integrity: sha512-Bdboy+l7tA3OGW6FjyFHWkP5LuByj1Tk33Ljyq0axyzdk9//JSi2u3fP1QSmd1KNwq6VOKYGlAu87CisVir6Pw==}

  jsonfile@4.0.0:
    resolution: {integrity: sha512-m6F1R3z8jjlf2imQHS2Qez5sjKWQzbuuhuJ/FKYFRZvPE3PuHcSMVZzfsLhGVOkfd20obL5SWEBew5ShlquNxg==}

  jsx-ast-utils@3.3.5:
    resolution: {integrity: sha512-ZZow9HBI5O6EPgSJLUb8n2NKgmVWTwCvHGwFuJlMjvLFqlGG6pjirPhtdsseaLZjSibD8eegzmYpUZwoIlj2cQ==}
    engines: {node: '>=4.0'}

  keyv@4.5.3:
    resolution: {integrity: sha512-QCiSav9WaX1PgETJ+SpNnx2PRRapJ/oRSXM4VO5OGYGSjrxbKPVFVhB3l2OCbLCk329N8qyAtsJjSjvVBWzEug==}

  levn@0.4.1:
    resolution: {integrity: sha512-+bT2uH4E5LGE7h/n3evcS/sQlJXCpIp6ym8OWJ5eV6+67Dsql/LaaT7qJBAt2rzfoa/5QBGBhxDix1dMt2kQKQ==}
    engines: {node: '>= 0.8.0'}

  lines-and-columns@1.2.4:
    resolution: {integrity: sha512-7ylylesZQ/PV29jhEDl3Ufjo6ZX7gCqJr5F7PKrqc93v7fzSymt1BpwEU8nAUXs8qzzvqhbjhK5QZg6Mt/HkBg==}

  locate-path@5.0.0:
    resolution: {integrity: sha512-t7hw9pI+WvuwNJXwk5zVHpyhIqzg2qTlklJOf0mVxGSbe3Fp2VieZcduNYjaLDoy6p9uGpQEGWG87WpMKlNq8g==}
    engines: {node: '>=8'}

  locate-path@6.0.0:
    resolution: {integrity: sha512-iPZK6eYjbxRu3uB4/WZ3EsEIMJFMqAoopl3R+zuq0UjcAm/MO6KCweDgPfP3elTztoKP3KtnVHxTn2NHBSDVUw==}
    engines: {node: '>=10'}

  lodash.get@4.4.2:
    resolution: {integrity: sha512-z+Uw/vLuy6gQe8cfaFWD7p0wVv8fJl3mbzXh33RS+0oW2wvUqiRXiQ69gLWSLpgB5/6sU+r6BlQR0MBILadqTQ==}
    deprecated: This package is deprecated. Use the optional chaining (?.) operator instead.

  lodash.isequal@4.5.0:
    resolution: {integrity: sha512-pDo3lu8Jhfjqls6GkMgpahsF9kCyayhgykjyLMNFTKWrpVdAQtYyB4muAMWozBB4ig/dtWAmsMxLEI8wuz+DYQ==}
    deprecated: This package is deprecated. Use require('node:util').isDeepStrictEqual instead.

  lodash.merge@4.6.2:
    resolution: {integrity: sha512-0KpjqXRVvrYyCsX1swR/XTK0va6VQkQM6MNo7PqW77ByjAhoARA8EfrP1N4+KlKj8YS0ZUCtRT/YUuhyYDujIQ==}

  lodash@4.17.21:
    resolution: {integrity: sha512-v2kDEe57lecTulaDIuNTPy3Ry4gLGJ6Z1O3vE1krgXZNrsQ+LFTGHVxVjcXPs17LhbZVGedAJv8XZ1tvj5FvSg==}

  log-symbols@4.1.0:
    resolution: {integrity: sha512-8XPvpAA8uyhfteu8pIvQxpJZ7SYYdpUivZpGy6sFsBuKRY/7rQGavedeB8aK+Zkyq6upMFVL/9AW6vOYzfRyLg==}
    engines: {node: '>=10'}

  longest-streak@2.0.4:
    resolution: {integrity: sha512-vM6rUVCVUJJt33bnmHiZEvr7wPT78ztX7rojL+LW51bHtLh6HTjx84LA5W4+oa6aKEJA7jJu5LR6vQRBpA5DVg==}

  loose-envify@1.4.0:
    resolution: {integrity: sha512-lyuxPGr/Wfhrlem2CL/UcnUc1zcqKAImBDzukY7Y5F/yQiNdko6+fRLevlw1HgMySw7f611UIY408EtxRSoK3Q==}
    hasBin: true

  lru-cache@6.0.0:
    resolution: {integrity: sha512-Jo6dJ04CmSjuznwJSS3pUeWmd/H0ffTlkXXgwZi+eq1UCmqQwCh+eLsYOYCwY991i2Fah4h1BEMCx4qThGbsiA==}
    engines: {node: '>=10'}

  markdown-magic-package-scripts@1.2.2:
    resolution: {integrity: sha512-dlCojsiJLV9BcL8ar03qycI0H5quM47Ei+mh14It0dTYhLAoH8B/91J0/pLDX3Wba9wTkPCbEKzNVvV8ea0WlQ==}
    peerDependencies:
      markdown-magic: '>=0.1 <=2.x'

  markdown-magic@2.6.1:
    resolution: {integrity: sha512-i+wPC9bAGzFVftF1P5ItooOCvX+TTD3v504WpupsJz+3B0wRZMuPxeFAE7uZXEZYjsiQYskoMgpypoJTWerpVA==}
    hasBin: true

  markdown-table@2.0.0:
    resolution: {integrity: sha512-Ezda85ToJUBhM6WGaG6veasyym+Tbs3cMAw/ZhOPqXiYsr0jgocBV3j3nx+4lk47plLlIqjwuTm/ywVI+zjJ/A==}

  math-intrinsics@1.1.0:
    resolution: {integrity: sha512-/IXtbwEk5HTPyEwyKX6hGkYXxM9nbj64B+ilVJnC/R6B0pH5G4V3b0pVbL7DBj4tkhBAppbQUlf6F6Xl9LHu1g==}
    engines: {node: '>= 0.4'}

  mdast-util-find-and-replace@1.1.1:
    resolution: {integrity: sha512-9cKl33Y21lyckGzpSmEQnIDjEfeeWelN5s1kUW1LwdB0Fkuq2u+4GdqcGEygYxJE8GVqCl0741bYXHgamfWAZA==}

  mdast-util-footnote@0.1.7:
    resolution: {integrity: sha512-QxNdO8qSxqbO2e3m09KwDKfWiLgqyCurdWTQ198NpbZ2hxntdc+VKS4fDJCmNWbAroUdYnSthu+XbZ8ovh8C3w==}

  mdast-util-from-markdown@0.8.5:
    resolution: {integrity: sha512-2hkTXtYYnr+NubD/g6KGBS/0mFmBcifAsI0yIWRiRo0PjVs6SSOSOdtzbp6kSGnShDN6G5aWZpKQ2lWRy27mWQ==}

  mdast-util-frontmatter@0.2.0:
    resolution: {integrity: sha512-FHKL4w4S5fdt1KjJCwB0178WJ0evnyyQr5kXTM3wrOVpytD0hrkvd+AOOjU9Td8onOejCkmZ+HQRT3CZ3coHHQ==}

  mdast-util-gfm-autolink-literal@0.1.3:
    resolution: {integrity: sha512-GjmLjWrXg1wqMIO9+ZsRik/s7PLwTaeCHVB7vRxUwLntZc8mzmTsLVr6HW1yLokcnhfURsn5zmSVdi3/xWWu1A==}

  mdast-util-gfm-strikethrough@0.2.3:
    resolution: {integrity: sha512-5OQLXpt6qdbttcDG/UxYY7Yjj3e8P7X16LzvpX8pIQPYJ/C2Z1qFGMmcw+1PZMUM3Z8wt8NRfYTvCni93mgsgA==}

  mdast-util-gfm-table@0.1.6:
    resolution: {integrity: sha512-j4yDxQ66AJSBwGkbpFEp9uG/LS1tZV3P33fN1gkyRB2LoRL+RR3f76m0HPHaby6F4Z5xr9Fv1URmATlRRUIpRQ==}

  mdast-util-gfm-task-list-item@0.1.6:
    resolution: {integrity: sha512-/d51FFIfPsSmCIRNp7E6pozM9z1GYPIkSy1urQ8s/o4TC22BZ7DqfHFWiqBD23bc7J3vV1Fc9O4QIHBlfuit8A==}

  mdast-util-gfm@0.1.2:
    resolution: {integrity: sha512-NNkhDx/qYcuOWB7xHUGWZYVXvjPFFd6afg6/e2g+SV4r9q5XUcCbV4Wfa3DLYIiD+xAEZc6K4MGaE/m0KDcPwQ==}

  mdast-util-to-markdown@0.6.5:
    resolution: {integrity: sha512-XeV9sDE7ZlOQvs45C9UKMtfTcctcaj/pGwH8YLbMHoMOXNNCn2LsqVQOqrF1+/NU8lKDAqozme9SCXWyo9oAcQ==}

  mdast-util-to-string@2.0.0:
    resolution: {integrity: sha512-AW4DRS3QbBayY/jJmD8437V1Gombjf8RSOUCMFBuo5iHi58AGEgVCKQ+ezHkZZDpAQS75hcBMpLqjpJTjtUL7w==}

  merge2@1.4.1:
    resolution: {integrity: sha512-8q7VEgMJW4J8tcfVPy8g09NcQwZdbwFEqhe/WZkoIzjn/3TGDwtOCYtXGxA3O8tPzpczCCDgv+P2P5y00ZJOOg==}
    engines: {node: '>= 8'}

  micromark-extension-footnote@0.3.2:
    resolution: {integrity: sha512-gr/BeIxbIWQoUm02cIfK7mdMZ/fbroRpLsck4kvFtjbzP4yi+OPVbnukTc/zy0i7spC2xYE/dbX1Sur8BEDJsQ==}

  micromark-extension-frontmatter@0.2.2:
    resolution: {integrity: sha512-q6nPLFCMTLtfsctAuS0Xh4vaolxSFUWUWR6PZSrXXiRy+SANGllpcqdXFv2z07l0Xz/6Hl40hK0ffNCJPH2n1A==}

  micromark-extension-gfm-autolink-literal@0.5.7:
    resolution: {integrity: sha512-ePiDGH0/lhcngCe8FtH4ARFoxKTUelMp4L7Gg2pujYD5CSMb9PbblnyL+AAMud/SNMyusbS2XDSiPIRcQoNFAw==}

  micromark-extension-gfm-strikethrough@0.6.5:
    resolution: {integrity: sha512-PpOKlgokpQRwUesRwWEp+fHjGGkZEejj83k9gU5iXCbDG+XBA92BqnRKYJdfqfkrRcZRgGuPuXb7DaK/DmxOhw==}

  micromark-extension-gfm-table@0.4.3:
    resolution: {integrity: sha512-hVGvESPq0fk6ALWtomcwmgLvH8ZSVpcPjzi0AjPclB9FsVRgMtGZkUcpE0zgjOCFAznKepF4z3hX8z6e3HODdA==}

  micromark-extension-gfm-tagfilter@0.3.0:
    resolution: {integrity: sha512-9GU0xBatryXifL//FJH+tAZ6i240xQuFrSL7mYi8f4oZSbc+NvXjkrHemeYP0+L4ZUT+Ptz3b95zhUZnMtoi/Q==}

  micromark-extension-gfm-task-list-item@0.3.3:
    resolution: {integrity: sha512-0zvM5iSLKrc/NQl84pZSjGo66aTGd57C1idmlWmE87lkMcXrTxg1uXa/nXomxJytoje9trP0NDLvw4bZ/Z/XCQ==}

  micromark-extension-gfm@0.3.3:
    resolution: {integrity: sha512-oVN4zv5/tAIA+l3GbMi7lWeYpJ14oQyJ3uEim20ktYFAcfX1x3LNlFGGlmrZHt7u9YlKExmyJdDGaTt6cMSR/A==}

  micromark@2.11.4:
    resolution: {integrity: sha512-+WoovN/ppKolQOFIAajxi7Lu9kInbPxFuTBVEavFcL8eAfVstoc5MocPmqBeAdBOJV00uaVjegzH4+MA0DN/uA==}

  micromatch@4.0.8:
    resolution: {integrity: sha512-PXwfBhYu0hBCPw8Dn0E+WDYb7af3dSLVWKi3HGv84IdF4TyFoC0ysxFd0Goxw7nSv4T/PzEJQxsYsEiFCKo2BA==}
    engines: {node: '>=8.6'}

  mime-db@1.52.0:
    resolution: {integrity: sha512-sPU4uV7dYlvtWJxwwxHD0PuihVNiE7TyAbQ5SWxDCB9mUYvOgroQOwYQQOKPJ8CIbE+1ETVlOoK1UC2nU3gYvg==}
    engines: {node: '>= 0.6'}

  mime-types@2.1.35:
    resolution: {integrity: sha512-ZDY+bPm5zTTF+YpCrAU9nK0UgICYPT0QtT1NZWFv4s++TNkcgVaT0g6+4R2uI4MjQjzysHB1zxuWL50hzaeXiw==}
    engines: {node: '>= 0.6'}

  min-indent@1.0.1:
    resolution: {integrity: sha512-I9jwMn07Sy/IwOj3zVkVik2JTvgpaykDZEigL6Rx6N9LbMywwUSMtxET+7lVoDLLd3O3IXwJwvuuns8UB/HeAg==}
    engines: {node: '>=4'}

  minimatch@3.1.2:
    resolution: {integrity: sha512-J7p63hRiAjw1NDEww1W7i37+ByIrOWO5XQQAzZ3VOcL0PNybwpfmV/N05zFAzwQ9USyEcX6t3UO+K5aqBQOIHw==}

  minimatch@5.0.1:
    resolution: {integrity: sha512-nLDxIFRyhDblz3qMuq+SoRZED4+miJ/G+tdDrjkkkRnjAsBexeGpgjLEQ0blJy7rHhR2b93rhQY4SvyWu9v03g==}
    engines: {node: '>=10'}

  minimatch@9.0.5:
    resolution: {integrity: sha512-G6T0ZX48xgozx7587koeX9Ys2NYy6Gmv//P89sEte9V9whIapMNF4idKxnW2QtCcLiTWlb/wfCabAtAFWhhBow==}
    engines: {node: '>=16 || 14 >=14.17'}

  minimist@1.2.8:
    resolution: {integrity: sha512-2yyAR8qBkN3YuheJanUpWC5U3bb5osDywNB8RzDVlDwDHbocAJveqqj1u8+SVD7jkWT4yvsHCpWqqWqAxb0zCA==}

  mkdirp@1.0.4:
    resolution: {integrity: sha512-vVqVZQyf3WLx2Shd0qJ9xuvqgAyKPLAiqITEtqW0oIUjzo3PePDd6fW9iFz30ef7Ysp/oiWqbhszeGWW2T6Gzw==}
    engines: {node: '>=10'}
    hasBin: true

  mkdirp@3.0.1:
    resolution: {integrity: sha512-+NsyUUAZDmo6YVHzL/stxSu3t9YS1iljliy3BSDrXJ/dkn1KYdmtZODGGjLcc9XLgVVpH4KshHB8XmZgMhaBXg==}
    engines: {node: '>=10'}
    hasBin: true

  mocha-multi-reporters@1.5.1:
    resolution: {integrity: sha512-Yb4QJOaGLIcmB0VY7Wif5AjvLMUFAdV57D2TWEva1Y0kU/3LjKpeRVmlMIfuO1SVbauve459kgtIizADqxMWPg==}
    engines: {node: '>=6.0.0'}
    peerDependencies:
      mocha: '>=3.1.2'

  mocha@10.4.0:
    resolution: {integrity: sha512-eqhGB8JKapEYcC4ytX/xrzKforgEc3j1pGlAXVy3eRwrtAy5/nIfT1SvgGzfN0XZZxeLq0aQWkOUAmqIJiv+bA==}
    engines: {node: '>= 14.0.0'}
    hasBin: true

  ms@2.1.2:
    resolution: {integrity: sha512-sGkPx+VjMtmA6MX27oA4FBFELFCZZ4S4XqeGOXCv68tT+jb3vk/RyaKWP0PTKyWtmLSM0b+adUTEvbs1PEaH2w==}

  ms@2.1.3:
    resolution: {integrity: sha512-6FlzubTLZG3J2a/NVCAleEhjzq5oxgHyaCU9yYXvcLsvoVaHJq/s5xXI6/XXP6tz7R9xAOtHnSO/tXtF3WRTlA==}

  napi-postinstall@0.3.3:
    resolution: {integrity: sha512-uTp172LLXSxuSYHv/kou+f6KW3SMppU9ivthaVTXian9sOt3XM/zHYHpRZiLgQoxeWfYUnslNWQHF1+G71xcow==}
    engines: {node: ^12.20.0 || ^14.18.0 || >=16.0.0}
    hasBin: true

  natural-compare@1.4.0:
    resolution: {integrity: sha512-OWND8ei3VtNC9h7V60qff3SVobHr996CTwgxubgyQYEpg290h9J0buyECNNJexkFm5sOajh5G116RYA1c8ZMSw==}

  normalize-package-data@2.5.0:
    resolution: {integrity: sha512-/5CMN3T0R4XTj4DcGaexo+roZSdSFW/0AOOTROrjxzCG1wrWXEsGbRKevjlIL+ZDE4sZlJr5ED4YW0yqmkK+eA==}

  normalize-path@3.0.0:
    resolution: {integrity: sha512-6eZs5Ls3WtCisHWp9S2GUy8dqkpGi4BVSz3GaqiE6ezub0512ESztXUwUB6C6IKbQkY2Pnb/mD4WYojCRwcwLA==}
    engines: {node: '>=0.10.0'}

  object-assign@4.1.1:
    resolution: {integrity: sha512-rJgTQnkUnH1sFw8yT6VSU3zD3sWmu6sZhIseY8VX+GRu3P6F7Fu+JNDoXfklElbLJSnc3FUQHVe4cU5hj+BcUg==}
    engines: {node: '>=0.10.0'}

  object-deep-merge@1.0.5:
    resolution: {integrity: sha512-3DioFgOzetbxbeUq8pB2NunXo8V0n4EvqsWM/cJoI6IA9zghd7cl/2pBOuWRf4dlvA+fcg5ugFMZaN2/RuoaGg==}

  object-inspect@1.13.4:
    resolution: {integrity: sha512-W67iLl4J2EXEGTbfeHCffrjDfitvLANg0UlX3wFUUSTx92KXRFegMHUVgSqE+wvhAbi4WqjGg9czysTV2Epbew==}
    engines: {node: '>= 0.4'}

  object-keys@1.1.1:
    resolution: {integrity: sha512-NuAESUOUMrlIXOfHKzD6bpPu3tYt3xvjNdRIQ+FeT0lNb4K8WR70CaDxhuNguS2XG+GjkyMwOzsN5ZktImfhLA==}
    engines: {node: '>= 0.4'}

  object.assign@4.1.7:
    resolution: {integrity: sha512-nK28WOo+QIjBkDduTINE4JkF/UJJKyf2EJxvJKfblDpyg0Q+pkOHNTL0Qwy6NP6FhE/EnzV73BxxqcJaXY9anw==}
    engines: {node: '>= 0.4'}

  object.entries@1.1.9:
    resolution: {integrity: sha512-8u/hfXFRBD1O0hPUjioLhoWFHRmt6tKA4/vZPyckBr18l1KE9uHrFaFaUi8MDRTpi4uak2goyPTSNJLXX2k2Hw==}
    engines: {node: '>= 0.4'}

  object.fromentries@2.0.8:
    resolution: {integrity: sha512-k6E21FzySsSK5a21KRADBd/NGneRegFO5pLHfdQLpRDETUNJueLXs3WCzyQ3tFRDYgbq3KHGXfTbi2bs8WQ6rQ==}
    engines: {node: '>= 0.4'}

  object.values@1.2.1:
    resolution: {integrity: sha512-gXah6aZrcUxjWg2zR2MwouP2eHlCBzdV4pygudehaKXSGW4v2AsRQUK+lwwXhii6KFZcunEnmSUoYp5CXibxtA==}
    engines: {node: '>= 0.4'}

  once@1.4.0:
    resolution: {integrity: sha512-lNaJgI+2Q5URQBkccEKHTQOPaXdUxnZZElQTZY0MFUAuaEqe1E+Nyvgdz/aIyNi6Z9MzO5dv1H8n58/GELp3+w==}

  optionator@0.9.3:
    resolution: {integrity: sha512-JjCoypp+jKn1ttEFExxhetCKeJt9zhAgAve5FXHixTvFDW/5aEktX9bufBKLRRMdU7bNtpLfcGu94B3cdEJgjg==}
    engines: {node: '>= 0.8.0'}

  own-keys@1.0.1:
    resolution: {integrity: sha512-qFOyK5PjiWZd+QQIh+1jhdb9LpxTF0qs7Pm8o5QHYZ0M3vKqSqzsZaEB6oWlxZ+q2sJBMI/Ktgd2N5ZwQoRHfg==}
    engines: {node: '>= 0.4'}

  p-limit@2.3.0:
    resolution: {integrity: sha512-//88mFWSJx8lxCzwdAABTJL2MyWB12+eIY7MDL2SqLmAkeKU9qxRvWuSyTjm3FUmpBEMuFfckAIqEaVGUDxb6w==}
    engines: {node: '>=6'}

  p-limit@3.1.0:
    resolution: {integrity: sha512-TYOanM3wGwNGsZN2cVTYPArw454xnXj5qmWF1bEoAc4+cU/ol7GVh7odevjp1FNHduHc3KZMcFduxU5Xc6uJRQ==}
    engines: {node: '>=10'}

  p-locate@4.1.0:
    resolution: {integrity: sha512-R79ZZ/0wAxKGu3oYMlz8jy/kbhsNrS7SKZ7PxEHBgJ5+F2mtFW2fK2cOtBh1cHYkQsbzFV7I+EoRKe6Yt0oK7A==}
    engines: {node: '>=8'}

  p-locate@5.0.0:
    resolution: {integrity: sha512-LaNjtRWUBY++zB5nE/NwcaoMylSPk+S+ZHNB1TzdbMJMny6dynpAGt7X/tl/QYq3TIeE6nxHppbo2LGymrG5Pw==}
    engines: {node: '>=10'}

  p-try@2.2.0:
    resolution: {integrity: sha512-R4nPAVTAU0B9D35/Gk3uJf/7XYbQcyohSKdvAxIRSNghFl4e71hVoGnBNQz9cWaXxO2I10KTC+3jMdvvoKw6dQ==}
    engines: {node: '>=6'}

  parent-module@1.0.1:
    resolution: {integrity: sha512-GQ2EWRpQV8/o+Aw8YqtfZZPfNRWZYkbidE9k5rpl/hC3vtHHBfGm2Ifi6qWV+coDGkrUKZAxE3Lot5kcsRlh+g==}
    engines: {node: '>=6'}

  parse-cache-control@1.0.1:
    resolution: {integrity: sha512-60zvsJReQPX5/QP0Kzfd/VrpjScIQ7SHBW6bFCYfEP+fp0Eppr1SHhIO5nd1PjZtvclzSzES9D/p5nFJurwfWg==}

  parse-entities@2.0.0:
    resolution: {integrity: sha512-kkywGpCcRYhqQIchaWqZ875wzpS/bMKhz5HnN3p7wveJTkTtyAB/AlnS0f8DFSqYW1T82t6yEAkEcB+A1I3MbQ==}

  parse-imports-exports@0.2.4:
    resolution: {integrity: sha512-4s6vd6dx1AotCx/RCI2m7t7GCh5bDRUtGNvRfHSP2wbBQdMi67pPe7mtzmgwcaQ8VKK/6IB7Glfyu3qdZJPybQ==}

  parse-json@5.2.0:
    resolution: {integrity: sha512-ayCKvm/phCGxOkYRSCM82iDwct8/EonSEgCSxWxD7ve6jHggsFl4fZVQBPRNgQoKiuV/odhFrGzQXZwbifC8Rg==}
    engines: {node: '>=8'}

  parse-statements@1.0.11:
    resolution: {integrity: sha512-HlsyYdMBnbPQ9Jr/VgJ1YF4scnldvJpJxCVx6KgqPL4dxppsWrJHCIIxQXMJrqGnsRkNPATbeMJ8Yxu7JMsYcA==}

  path-browserify@1.0.1:
    resolution: {integrity: sha512-b7uo2UCUOYZcnF/3ID0lulOJi/bafxa1xPe7ZPsammBSpjSWQkjNxlt635YGS2MiR9GjvuXCtz2emr3jbsz98g==}

  path-exists@4.0.0:
    resolution: {integrity: sha512-ak9Qy5Q7jYb2Wwcey5Fpvg2KoAc/ZIhLSLOSBmRmygPsGwkVVt0fZa0qrtMz+m6tJTAHfZQ8FnmB4MG4LWy7/w==}
    engines: {node: '>=8'}

  path-is-absolute@1.0.1:
    resolution: {integrity: sha512-AVbw3UJ2e9bq64vSaS9Am0fje1Pa8pbGqTTsmXfaIiMpnr5DlDhfJOuLj9Sf95ZPVDAUerDfEk88MPmPe7UCQg==}
    engines: {node: '>=0.10.0'}

  path-key@3.1.1:
    resolution: {integrity: sha512-ojmeN0qd+y0jszEtoY48r0Peq5dwMEkIlCOu6Q5f41lfkswXuKtYrhgoTpLnyIcHm24Uhqx+5Tqm2InSwLhE6Q==}
    engines: {node: '>=8'}

  path-parse@1.0.7:
    resolution: {integrity: sha512-LDJzPVEEEPR+y48z93A0Ed0yXb8pAByGWo/k5YYdYgpY2/2EsOsksJrq7lOHxryrVOn1ejG6oAp8ahvOIQD8sw==}

  path-type@4.0.0:
    resolution: {integrity: sha512-gDKb8aZMDeD/tZWs9P6+q0J9Mwkdl6xMV8TjnGP3qJVJ06bdMgkbBlLU8IdfOsIsFz2BW1rNVT3XuNEl8zPAvw==}
    engines: {node: '>=8'}

  picomatch@2.3.1:
    resolution: {integrity: sha512-JU3teHTNjmE2VCGFzuY8EXzCDVwEqB2a8fsIvwaStHhAWJEeVd1o1QD80CU6+ZdEXXSLbSsuLwJjkCBWqRQUVA==}
    engines: {node: '>=8.6'}

  picomatch@4.0.3:
    resolution: {integrity: sha512-5gTmgEY/sqK6gFXLIsQNH19lWb4ebPDLA4SdLP7dsWkIXHWlG66oPuVvXSGFPppYZz8ZDZq0dYYrbHfBCVUb1Q==}
    engines: {node: '>=12'}

  pluralize@8.0.0:
    resolution: {integrity: sha512-Nc3IT5yHzflTfbjgqWcCPpo7DaKy4FnpB0l/zCAW0Tc7jxAiuqSxHasntB3D7887LSrA93kDJ9IXovxJYxyLCA==}
    engines: {node: '>=4'}

  possible-typed-array-names@1.1.0:
    resolution: {integrity: sha512-/+5VFTchJDoVj3bhoqi6UeymcD00DAwb1nJwamzPvHEszJ4FpF6SNNbUbOS8yI56qHzdV8eK0qEfOSiodkTdxg==}
    engines: {node: '>= 0.4'}

  prelude-ls@1.2.1:
    resolution: {integrity: sha512-vkcDPrRZo1QZLbn5RLGPpg/WmIQ65qoWWhcGKf/b5eplkkarX0m9z8ppCat4mlOqUsWpyNuYgO3VRyrYHSzX5g==}
    engines: {node: '>= 0.8.0'}

  prettier@3.6.2:
    resolution: {integrity: sha512-I7AIg5boAr5R0FFtJ6rCfD+LFsWHp81dolrFD8S79U9tb8Az2nGrJncnMSnys+bpQJfRUzqs9hnA81OAA3hCuQ==}
    engines: {node: '>=14'}
    hasBin: true

  process-nextick-args@2.0.1:
    resolution: {integrity: sha512-3ouUOpQhtgrbOa17J7+uxOTpITYWaGP7/AhoR3+A+/1e9skrzelGi/dXzEYyvbxubEF6Wn2ypscTKiKJFFn1ag==}

  promise@8.3.0:
    resolution: {integrity: sha512-rZPNPKTOYVNEEKFaq1HqTgOwZD+4/YHS5ukLzQCypkj+OkYx7iv0mA91lJlpPPZ8vMau3IIGj5Qlwrx+8iiSmg==}

  prop-types@15.8.1:
    resolution: {integrity: sha512-oj87CgZICdulUohogVAR7AjlC0327U4el4L6eAvOqCeudMDVU0NThNaV+b9Df4dXgSP1gXMTnPdhfe/2qDH5cg==}

  punycode@2.3.0:
    resolution: {integrity: sha512-rRV+zQD8tVFys26lAGR9WUuS4iUAngJScM+ZRSKtvl5tKeZ2t5bvdNFdNHBW9FWR4guGHlgmsZ1G7BSm2wTbuA==}
    engines: {node: '>=6'}

  qs@6.11.2:
    resolution: {integrity: sha512-tDNIz22aBzCDxLtVH++VnTfzxlfeK5CbqohpSqpJgj1Wg/cQbStNAz3NuqCs5vV+pjBsK4x4pN9HlVh7rcYRiA==}
    engines: {node: '>=0.6'}

  queue-microtask@1.2.3:
    resolution: {integrity: sha512-NuaNSa6flKT5JaSYQzJok04JzTL1CA6aGhv5rfLW3PgqA+M2ChpZQnAC8h8i4ZFkBS8X5RqkDBHA7r4hej3K9A==}

  randombytes@2.1.0:
    resolution: {integrity: sha512-vYl3iOX+4CKUWuxGi9Ukhie6fsqXqS9FE2Zaic4tNFD2N2QQaXOMFbuKK4QmDHC0JO6B1Zp41J0LpT0oR68amQ==}

  react-is@16.13.1:
    resolution: {integrity: sha512-24e6ynE2H+OKt4kqsOvNd8kBpV65zoxbA4BVsEOB3ARVWQki/DHzaUoC5KuON/BiccDaCCTZBuOcfZs70kR8bQ==}

  read-pkg-up@7.0.1:
    resolution: {integrity: sha512-zK0TB7Xd6JpCLmlLmufqykGE+/TlOePD6qKClNW7hHDKFh/J7/7gCWGR7joEQEW1bKq3a3yUZSObOoWLFQ4ohg==}
    engines: {node: '>=8'}

  read-pkg@5.2.0:
    resolution: {integrity: sha512-Ug69mNOpfvKDAc2Q8DRpMjjzdtrnv9HcSMX+4VsZxD1aZ6ZzrIE7rlzXBtWTyhULSMKg076AW6WR5iZpD0JiOg==}
    engines: {node: '>=8'}

  readable-stream@2.3.8:
    resolution: {integrity: sha512-8p0AUk4XODgIewSi0l8Epjs+EVnWiK7NoDIEGU0HhE7+ZyY8D1IMY7odu5lRrFXGg71L15KG8QrPmum45RTtdA==}

  readdirp@3.6.0:
    resolution: {integrity: sha512-hOS089on8RduqdbhvQ5Z37A0ESjsqz6qnRcffsMU3495FuTdqSm+7bhJ29JvIOsBDEEnan5DPu9t3To9VRlMzA==}
    engines: {node: '>=8.10.0'}

  reflect.getprototypeof@1.0.10:
    resolution: {integrity: sha512-00o4I+DVrefhv+nX0ulyi3biSHCPDe+yLv5o/p6d/UVlirijB8E16FtfwSAi4g3tcqrQ4lRAqQSoFEZJehYEcw==}
    engines: {node: '>= 0.4'}

  regexp-tree@0.1.27:
    resolution: {integrity: sha512-iETxpjK6YoRWJG5o6hXLwvjYAoW+FEZn9os0PD/b6AP6xQwsa/Y7lCVgIixBbUPMfhu+i2LtdeAqVTgGlQarfA==}
    hasBin: true

  regexp.prototype.flags@1.5.4:
    resolution: {integrity: sha512-dYqgNSZbDwkaJ2ceRd9ojCGjBq+mOm9LmtXnAnEGyHhN/5R7iDW2TRw3h+o/jCFxus3P2LfWIIiwowAjANm7IA==}
    engines: {node: '>= 0.4'}

  regjsparser@0.10.0:
    resolution: {integrity: sha512-qx+xQGZVsy55CH0a1hiVwHmqjLryfh7wQyF5HO07XJ9f7dQMY/gPQHhlyDkIzJKC+x2fUCpCcUODUUUFrm7SHA==}
    hasBin: true

  remark-footnotes@3.0.0:
    resolution: {integrity: sha512-ZssAvH9FjGYlJ/PBVKdSmfyPc3Cz4rTWgZLI4iE/SX8Nt5l3o3oEjv3wwG5VD7xOjktzdwp5coac+kJV9l4jgg==}

  remark-frontmatter@3.0.0:
    resolution: {integrity: sha512-mSuDd3svCHs+2PyO29h7iijIZx4plX0fheacJcAoYAASfgzgVIcXGYSq9GFyYocFLftQs8IOmmkgtOovs6d4oA==}

  remark-gfm@1.0.0:
    resolution: {integrity: sha512-KfexHJCiqvrdBZVbQ6RopMZGwaXz6wFJEfByIuEwGf0arvITHjiKKZ1dpXujjH9KZdm1//XJQwgfnJ3lmXaDPA==}

  remark-parse@9.0.0:
    resolution: {integrity: sha512-geKatMwSzEXKHuzBNU1z676sGcDcFoChMK38TgdHJNAYfFtsfHDQG7MoJAjs6sgYMqyLduCYWDIWZIxiPeafEw==}

  repeat-string@1.6.1:
    resolution: {integrity: sha512-PV0dzCYDNfRi1jCDbJzpW7jNNDRuCOG/jI5ctQcGKt/clZD+YcPS3yIlWuTJMmESC8aevCFmWJy5wjAFgNqN6w==}
    engines: {node: '>=0.10'}

  require-directory@2.1.1:
    resolution: {integrity: sha512-fGxEI7+wsG9xrvdjsrlmL22OMTTiHRwAMroiEeMgq8gzoLC/PQr7RsRDSTLUg/bZAZtF+TVIkHc6/4RIKrui+Q==}
    engines: {node: '>=0.10.0'}

  require-from-string@2.0.2:
    resolution: {integrity: sha512-Xf0nWe6RseziFMu+Ap9biiUbmplq6S9/p+7w7YXP/JBHhrUDDUhwa+vANyubuqfZWTveU//DYVGsDG7RKL/vEw==}
    engines: {node: '>=0.10.0'}

  resolve-from@4.0.0:
    resolution: {integrity: sha512-pb/MYmXstAkysRFx8piNI1tGFNQIFA3vkE3Gq4EuA1dF6gHp/+vgZqsCGJapvy8N3Q+4o7FwvquPJcnZ7RYy4g==}
    engines: {node: '>=4'}

  resolve-pkg-maps@1.0.0:
    resolution: {integrity: sha512-seS2Tj26TBVOC2NIc2rOe2y2ZO7efxITtLZcGSOnHHNOQ7CkiUBfw0Iw2ck6xkIhPwLhKNLS8BO+hEpngQlqzw==}

  resolve@1.22.6:
    resolution: {integrity: sha512-njhxM7mV12JfufShqGy3Rz8j11RPdLy4xi15UurGJeoHLfJpVXKdh3ueuOqbYUcDZnffr6X739JBo5LzyahEsw==}
    hasBin: true

  resolve@2.0.0-next.5:
    resolution: {integrity: sha512-U7WjGVG9sH8tvjW5SmGbQuui75FiyjAX72HX15DwBBwF9dNiQZRQAg9nnPhYy+TUnE0+VcrttuvNI8oSxZcocA==}
    hasBin: true

  reusify@1.0.4:
    resolution: {integrity: sha512-U9nH88a3fc/ekCF1l0/UP1IosiuIjyTh7hBvXVMHYgVcfGvt897Xguj2UOLDeI5BG2m7/uwyaLVT6fbtCwTyzw==}
    engines: {iojs: '>=1.0.0', node: '>=0.10.0'}

  rimraf@3.0.2:
    resolution: {integrity: sha512-JZkJMZkAGFFPP2YqXZXPbMlMBgsxzE8ILs4lMIX/2o0L9UBw9O/Y3o6wFw/i9YLapcUJWwqbi3kdxIPdC62TIA==}
    deprecated: Rimraf versions prior to v4 are no longer supported
    hasBin: true

  run-parallel@1.2.0:
    resolution: {integrity: sha512-5l4VyZR86LZ/lDxZTR6jqL8AFE2S0IFLMP26AbjsLVADxHdhB/c0GUsH+y39UfCi3dzz8OlQuPmnaJOMoDHQBA==}

  rxjs@7.8.2:
    resolution: {integrity: sha512-dhKf903U/PQZY6boNNtAGdWbG85WAbjT/1xYoZIC7FAY0yWapOBQVsVrDl58W86//e1VpMNBtRV4MaXfdMySFA==}

  safe-array-concat@1.1.3:
    resolution: {integrity: sha512-AURm5f0jYEOydBj7VQlVvDrjeFgthDdEF5H1dP+6mNpoXOMo1quQqJ4wvJDyRZ9+pO3kGWoOdmV08cSv2aJV6Q==}
    engines: {node: '>=0.4'}

  safe-buffer@5.1.2:
    resolution: {integrity: sha512-Gd2UZBJDkXlY7GbJxfsE8/nvKkUEU1G38c1siN6QP6a9PT9MmHB8GnpscSmMJSoF8LOIrt8ud/wPtojys4G6+g==}

  safe-buffer@5.2.1:
    resolution: {integrity: sha512-rp3So07KcdmmKbGvgaNxQSJr7bGVSVk5S9Eq1F+ppbRo70+YeaDxkw5Dd8NPN+GD6bjnYm2VuPuCXmpuYvmCXQ==}

  safe-push-apply@1.0.0:
    resolution: {integrity: sha512-iKE9w/Z7xCzUMIZqdBsp6pEQvwuEebH4vdpjcDWnyzaI6yl6O9FHvVpmGelvEHNsoY6wGblkxR6Zty/h00WiSA==}
    engines: {node: '>= 0.4'}

  safe-regex-test@1.1.0:
    resolution: {integrity: sha512-x/+Cz4YrimQxQccJf5mKEbIa1NzeCRNI5Ecl/ekmlYaampdNLPalVyIcCZNNH3MvmqBugV5TMYZXv0ljslUlaw==}
    engines: {node: '>= 0.4'}

  semver@5.7.2:
    resolution: {integrity: sha512-cBznnQ9KjJqU67B52RMC65CMarK2600WFnbkcaiwWq3xy/5haFJlshgnpjovMVJ+Hff49d8GEn0b87C5pDQ10g==}
    hasBin: true

  semver@6.3.1:
    resolution: {integrity: sha512-BR7VvDCVHO+q2xBEWskxS6DJE1qRnb7DxzUrogb71CWoSficBxYsiAGd+Kl0mmq/MprG9yArRkyrQxTO6XjMzA==}
    hasBin: true

  semver@7.5.4:
    resolution: {integrity: sha512-1bCSESV6Pv+i21Hvpxp3Dx+pSD8lIPt8uVjRrxAUt/nbswYc+tK6Y2btiULjd4+fnq15PX+nqQDC7Oft7WkwcA==}
    engines: {node: '>=10'}
    hasBin: true

  semver@7.7.2:
    resolution: {integrity: sha512-RF0Fw+rO5AMf9MAyaRXI4AV0Ulj5lMHqVxxdSgiVbixSCXoEmmX/jk0CuJw4+3SqroYO9VoUh+HcuJivvtJemA==}
    engines: {node: '>=10'}
    hasBin: true

  serialize-javascript@6.0.2:
    resolution: {integrity: sha512-Saa1xPByTTq2gdeFZYLLo+RFE35NHZkAbqZeWNd3BpzppeVisAqpDjcp8dyf6uIvEqJRd46jemmyA4iFIeVk8g==}

  set-function-length@1.2.2:
    resolution: {integrity: sha512-pgRc4hJ4/sNjWCSS9AmnS40x3bNMDTknHgL5UaMBTMyJnU90EgWh1Rz+MC9eFu4BuN/UwZjKQuY/1v3rM7HMfg==}
    engines: {node: '>= 0.4'}

  set-function-name@2.0.2:
    resolution: {integrity: sha512-7PGFlmtwsEADb0WYyvCMa1t+yke6daIG4Wirafur5kcf+MhUnPms1UeR0CKQdTZD81yESwMHbtn+TR+dMviakQ==}
    engines: {node: '>= 0.4'}

  set-proto@1.0.0:
    resolution: {integrity: sha512-RJRdvCo6IAnPdsvP/7m6bsQqNnn1FCBX5ZNtFL98MmFF/4xAIJTIg1YbHW5DC2W5SKZanrC6i4HsJqlajw/dZw==}
    engines: {node: '>= 0.4'}

  shebang-command@2.0.0:
    resolution: {integrity: sha512-kHxr2zZpYtdmrN1qDjrrX/Z1rR1kG8Dx+gkpK1G4eXmvXswmcE1hTWBWYUzlraYw1/yZp6YuDY77YtvbN0dmDA==}
    engines: {node: '>=8'}

  shebang-regex@3.0.0:
    resolution: {integrity: sha512-7++dFhtcx3353uBaq8DDR4NuxBetBzC7ZQOhmTQInHEd6bSrXdiEyzCvG07Z44UYdLShWUyXt5M/yhz8ekcb1A==}
    engines: {node: '>=8'}

  shell-quote@1.8.3:
    resolution: {integrity: sha512-ObmnIF4hXNg1BqhnHmgbDETF8dLPCggZWBjkQfhZpbszZnYur5DUljTcCHii5LC3J5E0yeO/1LIMyH+UvHQgyw==}
    engines: {node: '>= 0.4'}

  side-channel-list@1.0.0:
    resolution: {integrity: sha512-FCLHtRD/gnpCiCHEiJLOwdmFP+wzCmDEkc9y7NsYxeF4u7Btsn1ZuwgwJGxImImHicJArLP4R0yX4c2KCrMrTA==}
    engines: {node: '>= 0.4'}

  side-channel-map@1.0.1:
    resolution: {integrity: sha512-VCjCNfgMsby3tTdo02nbjtM/ewra6jPHmpThenkTYh8pG9ucZ/1P8So4u4FGBek/BjpOVsDCMoLA/iuBKIFXRA==}
    engines: {node: '>= 0.4'}

  side-channel-weakmap@1.0.2:
    resolution: {integrity: sha512-WPS/HvHQTYnHisLo9McqBHOJk2FkHO/tlpvldyrnem4aeQp4hai3gythswg6p01oSoTl58rcpiFAjF2br2Ak2A==}
    engines: {node: '>= 0.4'}

  side-channel@1.1.0:
    resolution: {integrity: sha512-ZX99e6tRweoUXqR+VBrslhda51Nh5MTQwou5tnUDgbtyM0dBgmhEDtWGP/xbKn6hqfPRHujUNwz5fy/wbbhnpw==}
    engines: {node: '>= 0.4'}

  slash@3.0.0:
    resolution: {integrity: sha512-g9Q1haeby36OSStwb4ntCGGGaKsaVSjQ68fBxoQcutl5fS1vuY18H3wSt3jFyFtrkx+Kz0V1G85A4MyAdDMi2Q==}
    engines: {node: '>=8'}

  sort-json@2.0.1:
    resolution: {integrity: sha512-s8cs2bcsQCzo/P2T/uoU6Js4dS/jnX8+4xunziNoq9qmSpZNCrRIAIvp4avsz0ST18HycV4z/7myJ7jsHWB2XQ==}
    hasBin: true

  sort-scripts@1.0.1:
    resolution: {integrity: sha512-58eys3wXg05rI51Gg/90Uvc0id0aboGLSzHm4nFvuD0MofSg/y8cyJ7ZqYuZ1eyj6AA8XwFTGaXA+6tApsMv4w==}

  spdx-correct@3.2.0:
    resolution: {integrity: sha512-kN9dJbvnySHULIluDHy32WHRUu3Og7B9sbY7tsFLctQkIqnMh3hErYgdMjTYuqmcXX+lK5T1lnUt3G7zNswmZA==}

  spdx-exceptions@2.3.0:
    resolution: {integrity: sha512-/tTrYOC7PPI1nUAgx34hUpqXuyJG+DTHJTnIULG4rDygi4xu/tfgmq1e1cIRwRzwZgo4NLySi+ricLkZkw4i5A==}

  spdx-expression-parse@3.0.1:
    resolution: {integrity: sha512-cbqHunsQWnJNE6KhVSMsMeH5H/L9EpymbzqTQ3uLwNCLZ1Q481oWaofqH7nO6V07xlXwY6PhQdQ2IedWx/ZK4Q==}

  spdx-expression-parse@4.0.0:
    resolution: {integrity: sha512-Clya5JIij/7C6bRR22+tnGXbc4VKlibKSVj2iHvVeX5iMW7s1SIQlqu699JkODJJIhh/pUu8L0/VLh8xflD+LQ==}

  spdx-license-ids@3.0.13:
    resolution: {integrity: sha512-XkD+zwiqXHikFZm4AX/7JSCXA98U5Db4AFd5XUg/+9UNtnH75+Z9KxtpYiJZx36mUDVOwH83pl7yvCer6ewM3w==}

  stable-hash-x@0.2.0:
    resolution: {integrity: sha512-o3yWv49B/o4QZk5ZcsALc6t0+eCelPc44zZsLtCQnZPDwFpDYSWcDnrv2TtMmMbQ7uKo3J0HTURCqckw23czNQ==}
    engines: {node: '>=12.0.0'}

  stop-iteration-iterator@1.1.0:
    resolution: {integrity: sha512-eLoXW/DHyl62zxY4SCaIgnRhuMr6ri4juEYARS8E6sCEqzKpOiE521Ucofdx+KnDZl5xmvGYaaKCk5FEOxJCoQ==}
    engines: {node: '>= 0.4'}

  string-width@4.2.3:
    resolution: {integrity: sha512-wKyQRQpjJ0sIp62ErSZdGsjMJWsap5oRNihHhu6G7JVO/9jIB6UyevL+tXuOqrng8j/cxKTWyWUwvSTriiZz/g==}
    engines: {node: '>=8'}

  string.prototype.matchall@4.0.12:
    resolution: {integrity: sha512-6CC9uyBL+/48dYizRf7H7VAYCMCNTBeM78x/VTUe9bFEaxBepPJDa1Ow99LqI/1yF7kuy7Q3cQsYMrcjGUcskA==}
    engines: {node: '>= 0.4'}

  string.prototype.repeat@1.0.0:
    resolution: {integrity: sha512-0u/TldDbKD8bFCQ/4f5+mNRrXwZ8hg2w7ZR8wa16e8z9XpePWl3eGEcUD0OXpEH/VJH/2G3gjUtR3ZOiBe2S/w==}

  string.prototype.trim@1.2.10:
    resolution: {integrity: sha512-Rs66F0P/1kedk5lyYyH9uBzuiI/kNRmwJAR9quK6VOtIpZ2G+hMZd+HQbbv25MgCA6gEffoMZYxlTod4WcdrKA==}
    engines: {node: '>= 0.4'}

  string.prototype.trimend@1.0.9:
    resolution: {integrity: sha512-G7Ok5C6E/j4SGfyLCloXTrngQIQU3PWtXGst3yM7Bea9FRURf1S42ZHlZZtsNque2FN2PoUhfZXYLNWwEr4dLQ==}
    engines: {node: '>= 0.4'}

  string.prototype.trimstart@1.0.8:
    resolution: {integrity: sha512-UXSH262CSZY1tfu3G3Secr6uGLCFVPMhIqHjlgCUtCCcgihYc/xKs9djMTMUOb2j1mVSeU8EU6NWc/iQKU6Gfg==}
    engines: {node: '>= 0.4'}

  string_decoder@1.1.1:
    resolution: {integrity: sha512-n/ShnvDi6FHbbVfviro+WojiFzv+s8MPMHBczVePfUpDJLwoLT0ht1l4YwBCbi8pJAveEEdnkHyPyTP/mzRfwg==}

  strip-ansi@6.0.1:
    resolution: {integrity: sha512-Y38VPSHcqkFrCpFnQ9vuSXmquuv5oXOKpGeT6aGrr3o3Gc9AlVa6JBfUSOCnbxGGZF+/0ooI7KrPuUSztUdU5A==}
    engines: {node: '>=8'}

  strip-indent@3.0.0:
    resolution: {integrity: sha512-laJTa3Jb+VQpaC6DseHhF7dXVqHTfJPCRDaEbid/drOhgitgYku/letMUqOXFoWV0zIIUbjpdH2t+tYj4bQMRQ==}
    engines: {node: '>=8'}

  strip-json-comments@3.1.1:
    resolution: {integrity: sha512-6fPc+R4ihwqP6N/aIv2f1gMH8lOVtWQHoqC4yK6oSDVVocumAsfCqjkXnqiYMhmMwS/mEHLp7Vehlt3ql6lEig==}
    engines: {node: '>=8'}

  supports-color@5.5.0:
    resolution: {integrity: sha512-QjVjwdXIt408MIiAqCX4oUKsgU2EqAGzs2Ppkm4aQYbjm+ZEWEcW4SfFNTr4uMNZma0ey4f5lgLrkB0aX0QMow==}
    engines: {node: '>=4'}

  supports-color@7.2.0:
    resolution: {integrity: sha512-qpCAvRl9stuOHveKsn7HncJRvv501qIacKzQlO/+Lwxc9+0q2wLyv4Dfvt80/DPn2pqOBsJdDiogXGR9+OvwRw==}
    engines: {node: '>=8'}

  supports-color@8.1.1:
    resolution: {integrity: sha512-MpUEN2OodtUzxvKQl72cUF7RQ5EiHsGvSsVG0ia9c5RbWGL2CI4C7EpPS8UTBIplnlzZiNuV56w+FuNxy3ty2Q==}
    engines: {node: '>=10'}

  supports-preserve-symlinks-flag@1.0.0:
    resolution: {integrity: sha512-ot0WnXS9fgdkgIcePe6RHNk1WA8+muPa6cSjeR3V8K27q9BB1rTE3R1p7Hv0z1ZyAc8s6Vvv8DIyWf681MAt0w==}
    engines: {node: '>= 0.4'}

  sync-request@6.1.0:
    resolution: {integrity: sha512-8fjNkrNlNCrVc/av+Jn+xxqfCjYaBoHqCsDz6mt030UMxJGr+GSfCV1dQt2gRtlL63+VPidwDVLr7V2OcTSdRw==}
    engines: {node: '>=8.0.0'}

  sync-rpc@1.3.6:
    resolution: {integrity: sha512-J8jTXuZzRlvU7HemDgHi3pGnh/rkoqR/OZSjhTyyZrEkkYQbk7Z33AXp37mkPfPpfdOuj7Ex3H/TJM1z48uPQw==}

  text-table@0.2.0:
    resolution: {integrity: sha512-N+8UisAXDGk8PFXP4HAzVR9nbfmVJ3zYLAWiTIoqC5v5isinhr+r5uaO8+7r3BMfuNIufIsA7RdpVgacC2cSpw==}

  then-request@6.0.2:
    resolution: {integrity: sha512-3ZBiG7JvP3wbDzA9iNY5zJQcHL4jn/0BWtXIkagfz7QgOL/LqjCEOBQuJNZfu0XYnv5JhKh+cDxCPM4ILrqruA==}
    engines: {node: '>=6.0.0'}

  tinyglobby@0.2.15:
    resolution: {integrity: sha512-j2Zq4NyQYG5XMST4cbs02Ak8iJUdxRM0XI5QyxXuZOzKOINmWurp3smXu3y5wDcJrptwpSjgXHzIQxR0omXljQ==}
    engines: {node: '>=12.0.0'}

  to-regex-range@5.0.1:
    resolution: {integrity: sha512-65P7iz6X5yEr1cwcgvQxbbIw7Uk3gOy5dIdtZ4rDveLqhrdJP+Li/Hx6tyK0NEb+2GCyneCMJiGqrADCSNk8sQ==}
    engines: {node: '>=8.0'}

  traverse@0.6.7:
    resolution: {integrity: sha512-/y956gpUo9ZNCb99YjxG7OaslxZWHfCHAUUfshwqOXmxUIvqLjVO581BT+gM59+QV9tFe6/CGG53tsA1Y7RSdg==}

  tree-kill@1.2.2:
    resolution: {integrity: sha512-L0Orpi8qGpRG//Nd+H90vFB+3iHnue1zSSGmNOOCh1GLJ7rUKVwV2HvijphGQS2UmhUZewS9VgvxYIdgr+fG1A==}
    hasBin: true

  trough@1.0.5:
    resolution: {integrity: sha512-rvuRbTarPXmMb79SmzEp8aqXNKcK+y0XaB298IXueQ8I2PsrATcPBCSPyK/dDNa2iWOhKlfNnOjdAOTBU/nkFA==}

  ts-api-utils@1.4.3:
    resolution: {integrity: sha512-i3eMG77UTMD0hZhgRS562pv83RC6ukSAC2GMNWc+9dieh/+jDM5u5YG+NHX6VNDRHQcHwmsTHctP9LhbC3WxVw==}
    engines: {node: '>=16'}
    peerDependencies:
      typescript: '>=4.2.0'

  ts-api-utils@1.4.3:
    resolution: {integrity: sha512-i3eMG77UTMD0hZhgRS562pv83RC6ukSAC2GMNWc+9dieh/+jDM5u5YG+NHX6VNDRHQcHwmsTHctP9LhbC3WxVw==}
    engines: {node: '>=16'}
    peerDependencies:
      typescript: '>=4.2.0'

  ts-api-utils@2.1.0:
    resolution: {integrity: sha512-CUgTZL1irw8u29bzrOD/nH85jqyc74D6SshFgujOIA7osm2Rz7dYH77agkx7H4FBNxDq7Cjf+IjaX/8zwFW+ZQ==}
    engines: {node: '>=18.12'}
    peerDependencies:
      typescript: '>=4.8.4'

  ts-morph@22.0.0:
    resolution: {integrity: sha512-M9MqFGZREyeb5fTl6gNHKZLqBQA0TjA1lea+CR48R8EBTDuWrNqW6ccC5QvjNR4s6wDumD3LTCjOFSp9iwlzaw==}

  tslib@2.6.2:
    resolution: {integrity: sha512-AEYxH93jGFPn/a2iVAwW87VuUIkR1FVUKB77NwMF7nBTDkDrrT/Hpt/IrCJ0QXhW27jTBDcf5ZY7w6RiqTMw2Q==}

  type-check@0.4.0:
    resolution: {integrity: sha512-XleUoc9uwGXqjWwXaUTZAmzMcFZ5858QA2vvx1Ur5xIcixXIP+8LnFDgRplU30us6teqdlskFfu+ae4K79Ooew==}
    engines: {node: '>= 0.8.0'}

  type-fest@0.20.2:
    resolution: {integrity: sha512-Ne+eE4r0/iWnpAxD852z3A+N0Bt5RN//NjJwRd2VFHEmrywxf5vsZlh4R6lixl6B+wz/8d+maTSAkN1FIkI3LQ==}
    engines: {node: '>=10'}

  type-fest@0.6.0:
    resolution: {integrity: sha512-q+MB8nYR1KDLrgr4G5yemftpMC7/QLqVndBmEEdqzmNj5dcFOO4Oo8qlwZE3ULT3+Zim1F8Kq4cBnikNhlCMlg==}
    engines: {node: '>=8'}

  type-fest@0.8.1:
    resolution: {integrity: sha512-4dbzIzqvjtgiM5rw1k5rEHtBANKmdudhGyBEajN01fEyhaAIhsoKNy6y7+IN93IfpFtwY9iqi7kD+xwKhQsNJA==}
    engines: {node: '>=8'}

  type-fest@4.2.0:
    resolution: {integrity: sha512-5zknd7Dss75pMSED270A1RQS3KloqRJA9XbXLe0eCxyw7xXFb3rd+9B0UQ/0E+LQT6lnrLviEolYORlRWamn4w==}
    engines: {node: '>=16'}

  typed-array-buffer@1.0.3:
    resolution: {integrity: sha512-nAYYwfY3qnzX30IkA6AQZjVbtK6duGontcQm1WSG1MD94YLqK0515GNApXkoxKOWMusVssAHWLh9SeaoefYFGw==}
    engines: {node: '>= 0.4'}

  typed-array-byte-length@1.0.3:
    resolution: {integrity: sha512-BaXgOuIxz8n8pIq3e7Atg/7s+DpiYrxn4vdot3w9KbnBhcRQq6o3xemQdIfynqSeXeDrF32x+WvfzmOjPiY9lg==}
    engines: {node: '>= 0.4'}

  typed-array-byte-offset@1.0.4:
    resolution: {integrity: sha512-bTlAFB/FBYMcuX81gbL4OcpH5PmlFHqlCCpAl8AlEzMz5k53oNDvN8p1PNOWLEmI2x4orp3raOFB51tv9X+MFQ==}
    engines: {node: '>= 0.4'}

  typed-array-length@1.0.7:
    resolution: {integrity: sha512-3KS2b+kL7fsuk/eJZ7EQdnEmQoaho/r6KUef7hxvltNA5DR8NAUM+8wJMbJyZ4G9/7i3v5zPBIMN5aybAh2/Jg==}
    engines: {node: '>= 0.4'}

  typedarray@0.0.6:
    resolution: {integrity: sha512-/aCDEGatGvZ2BIk+HmLf4ifCJFwvKFNb9/JeZPMulfgFracn9QFcAf5GO8B/mweUjSoblS5In0cWhqpfs/5PQA==}

  typescript@5.4.5:
    resolution: {integrity: sha512-vcI4UpRgg81oIRUFwR0WSIHKt11nJ7SAVlYNIu+QpqeyXP+gpQJy/Z4+F0aGxSE4MqwjyXvW/TzgkLAx2AGHwQ==}
    engines: {node: '>=14.17'}
    hasBin: true

  unbox-primitive@1.1.0:
    resolution: {integrity: sha512-nWJ91DjeOkej/TA8pXQ3myruKpKEYgqvpw9lz4OPHj/NWFNluYrjbz9j01CJ8yKQd2g4jFoOkINCTW2I5LEEyw==}
    engines: {node: '>= 0.4'}

  undici-types@5.26.5:
    resolution: {integrity: sha512-JlCMO+ehdEIKqlFxk6IfVoAUVmgz7cU7zD/h9XZ0qzeosSHmUJVOzSQvvYSYWXkFXC+IfLKSIffhv0sVZup6pA==}

  unified@9.2.2:
    resolution: {integrity: sha512-Sg7j110mtefBD+qunSLO1lqOEKdrwBFBrR6Qd8f4uwkhWNlbkaqwHse6e7QvD3AP/MNoJdEDLaf8OxYyoWgorQ==}

  unist-util-is@4.1.0:
    resolution: {integrity: sha512-ZOQSsnce92GrxSqlnEEseX0gi7GH9zTJZ0p9dtu87WRb/37mMPO2Ilx1s/t9vBHrFhbgweUwb+t7cIn5dxPhZg==}

  unist-util-stringify-position@2.0.3:
    resolution: {integrity: sha512-3faScn5I+hy9VleOq/qNbAd6pAx7iH5jYBMS9I1HgQVijz/4mv5Bvw5iw1sC/90CODiKo81G/ps8AJrISn687g==}

  unist-util-visit-parents@3.1.1:
    resolution: {integrity: sha512-1KROIZWo6bcMrZEwiH2UrXDyalAa0uqzWCxCJj6lPOvTve2WkfgCytoDTPaMnodXh1WrXOq0haVYHj99ynJlsg==}

  universalify@0.1.2:
    resolution: {integrity: sha512-rBJeI5CXAlmy1pV+617WB9J63U6XcazHHF2f2dbJix4XzpUF0RS3Zbj0FGIOCAva5P/d/GBOYaACQ1w+0azUkg==}
    engines: {node: '>= 4.0.0'}

  unrs-resolver@1.11.1:
    resolution: {integrity: sha512-bSjt9pjaEBnNiGgc9rUiHGKv5l4/TGzDmYw3RhnkJGtLhbnnA/5qJj7x3dNDCRx/PJxu774LlH8lCOlB4hEfKg==}

  update-section@0.3.3:
    resolution: {integrity: sha512-BpRZMZpgXLuTiKeiu7kK0nIPwGdyrqrs6EDSaXtjD/aQ2T+qVo9a5hRC3HN3iJjCMxNT/VxoLGQ7E/OzE5ucnw==}

  uri-js@4.4.1:
    resolution: {integrity: sha512-7rKUyy33Q1yc98pQ1DAmLtwX109F7TIfWlW1Ydo8Wl1ii1SeHieeh0HHfPeL2fMXK6z0s8ecKs9frCuLJvndBg==}

  util-deprecate@1.0.2:
    resolution: {integrity: sha512-EPD5q1uXyFxJpCrLnCc1nHnq3gOa6DZBocAIiI2TaSCA7VCJ1UJDMagCzIkXNsUYfD1daK//LTEQ8xiIbrHtcw==}

  validate-npm-package-license@3.0.4:
    resolution: {integrity: sha512-DpKm2Ui/xN7/HQKCtpZxoRWBhZ9Z0kqtygG8XCgNQ8ZlDnxuQmWhj566j8fN4Cu3/JmbhsDo7fcAJq4s9h27Ew==}

  validator@13.11.0:
    resolution: {integrity: sha512-Ii+sehpSfZy+At5nPdnyMhx78fEoPDkR2XW/zimHEL3MyGJQOCQ7WeP20jPYRz7ZCpcKLB21NxuXHF3bxjStBQ==}
    engines: {node: '>= 0.10'}

  vfile-message@2.0.4:
    resolution: {integrity: sha512-DjssxRGkMvifUOJre00juHoP9DPWuzjxKuMDrhNbk2TdaYYBNMStsNhEOt3idrtI12VQYM/1+iM0KOzXi4pxwQ==}

  vfile@4.2.1:
    resolution: {integrity: sha512-O6AE4OskCG5S1emQ/4gl8zK586RqA3srz3nfK/Viy0UPToBc5Trp9BVFb1u0CjsKrAWwnpr4ifM/KBXPWwJbCA==}

  which-boxed-primitive@1.1.1:
    resolution: {integrity: sha512-TbX3mj8n0odCBFVlY8AxkqcHASw3L60jIuF8jFP78az3C2YhmGvqbHBpAjTRH2/xqYunrJ9g1jSyjCjpoWzIAA==}
    engines: {node: '>= 0.4'}

  which-builtin-type@1.2.1:
    resolution: {integrity: sha512-6iBczoX+kDQ7a3+YJBnh3T+KZRxM/iYNPXicqk66/Qfm1b93iu+yOImkg0zHbj5LNOcNv1TEADiZ0xa34B4q6Q==}
    engines: {node: '>= 0.4'}

  which-collection@1.0.2:
    resolution: {integrity: sha512-K4jVyjnBdgvc86Y6BkaLZEN933SwYOuBFkdmBu9ZfkcAbdVbpITnDmjvZ/aQjRXQrv5EPkTnD1s39GiiqbngCw==}
    engines: {node: '>= 0.4'}

  which-typed-array@1.1.19:
    resolution: {integrity: sha512-rEvr90Bck4WZt9HHFC4DJMsjvu7x+r6bImz0/BrbWb7A2djJ8hnZMrWnHo9F8ssv0OMErasDhftrfROTyqSDrw==}
    engines: {node: '>= 0.4'}

  which@2.0.2:
    resolution: {integrity: sha512-BLI3Tl1TW3Pvl70l3yq3Y64i+awpwXqsGBYWkkqMtnbXgrMD+yj7rhW0kuEDxzJaYXGjEW5ogapKNMEKNMjibA==}
    engines: {node: '>= 8'}
    hasBin: true

  workerpool@6.2.1:
    resolution: {integrity: sha512-ILEIE97kDZvF9Wb9f6h5aXK4swSlKGUcOEGiIYb2OOu/IrDU9iwj0fD//SsA6E5ibwJxpEvhullJY4Sl4GcpAw==}

  wrap-ansi@7.0.0:
    resolution: {integrity: sha512-YVGIj2kamLSTxw6NsZjoBxfSwsn0ycdesmc4p+Q21c5zPuZ1pl+NfxVdxPtdHvmNVOQ6XSYG4AUtyt/Fi7D16Q==}
    engines: {node: '>=10'}

  wrappy@1.0.2:
    resolution: {integrity: sha512-l4Sp/DRseor9wL6EvV2+TuQn63dMkPjZ/sp9XkghTEbV9KlPS1xUsZ3u7/IQO4wxtcFB4bgpQPRcR3QCvezPcQ==}

  y18n@5.0.8:
    resolution: {integrity: sha512-0pfFzegeDWJHJIAmTLRP2DwHjdF5s7jo9tuztdQxAhINCdvS+3nGINqPd00AphqJR/0LhANUS6/+7SCb98YOfA==}
    engines: {node: '>=10'}

  yallist@4.0.0:
    resolution: {integrity: sha512-3wdGidZyq5PB084XLES5TpOSRA3wjXAlIWMhum2kRcv/41Sn2emQ0dycQW4uZXLejwKvg6EsvbdlVL+FYEct7A==}

  yargs-parser@20.2.4:
    resolution: {integrity: sha512-WOkpgNhPTlE73h4VFAFsOnomJVaovO8VqLDzy5saChRBFQFBoMYirowyW+Q9HB4HFF4Z7VZTiG3iSzJJA29yRA==}
    engines: {node: '>=10'}

  yargs-parser@21.1.1:
    resolution: {integrity: sha512-tVpsJW7DdjecAiFpbIB1e3qxIQsE6NoPc5/eTdrbbIC4h0LVsWhnoa3g+m2HclBIujHzsxZ4VJVA+GUuc2/LBw==}
    engines: {node: '>=12'}

  yargs-unparser@2.0.0:
    resolution: {integrity: sha512-7pRTIA9Qc1caZ0bZ6RYRGbHJthJWuakf+WmHK0rVeLkNrrGhfoabBNdue6kdINI6r4if7ocq9aD/n7xwKOdzOA==}
    engines: {node: '>=10'}

  yargs@16.2.0:
    resolution: {integrity: sha512-D1mvvtDG0L5ft/jGWkLpG1+m0eQxOfaBvTNELraWj22wSVUMWxZUvYgJYcKh6jGGIkJFhH4IZPQhR4TKpc8mBw==}
    engines: {node: '>=10'}

  yargs@17.7.2:
    resolution: {integrity: sha512-7dSzzRQ++CKnNI/krKnYRV7JKKPUXMEh61soaHKg9mrWEhzFWhFnxPxGl+69cD1Ou63C13NUPCnmIcrvqCuM6w==}
    engines: {node: '>=12'}

  yocto-queue@0.1.0:
    resolution: {integrity: sha512-rVksvsnNCdJ/ohGc6xgPwyN8eheCxsiLM8mxuE/t/mOVqJewPuO1miLpTHQiRgTKCLexL4MeAFVagts7HmNZ2Q==}
    engines: {node: '>=10'}

  z-schema@5.0.5:
    resolution: {integrity: sha512-D7eujBWkLa3p2sIpJA0d1pr7es+a7m0vFAnZLlCEKq/Ij2k0MLi9Br2UPxoxdYystm5K1yeBGzub0FlYUEWj2Q==}
    engines: {node: '>=8.0.0'}
    hasBin: true

  zwitch@1.0.5:
    resolution: {integrity: sha512-V50KMwwzqJV0NpZIZFwfOD5/lyny3WlSzRiXgA0G7VUnRlqttta1L6UQIHzd6EuBY/cHGfwTIck7w1yH6Q5zUw==}

snapshots:

  '@aashutoshrathi/word-wrap@1.2.6': {}

  '@babel/code-frame@7.22.13':
    dependencies:
      '@babel/highlight': 7.22.20
      chalk: 2.4.2

  '@babel/helper-validator-identifier@7.22.20': {}

  '@babel/highlight@7.22.20':
    dependencies:
      '@babel/helper-validator-identifier': 7.22.20
      chalk: 2.4.2
      js-tokens: 4.0.0

  '@emnapi/core@1.5.0':
    dependencies:
      '@emnapi/wasi-threads': 1.1.0
      tslib: 2.6.2
    optional: true

  '@emnapi/runtime@1.5.0':
    dependencies:
      tslib: 2.6.2
    optional: true

  '@emnapi/wasi-threads@1.1.0':
    dependencies:
      tslib: 2.6.2
    optional: true

  '@es-joy/jsdoccomment@0.56.0':
    dependencies:
      '@types/estree': 1.0.8
      '@typescript-eslint/types': 8.42.0
      comment-parser: 1.4.1
      esquery: 1.6.0
      jsdoc-type-pratt-parser: 5.1.1

  '@eslint-community/eslint-utils@4.4.0(eslint@8.57.1)':
    dependencies:
      eslint: 8.57.1
      eslint-visitor-keys: 3.4.3

  '@eslint-community/regexpp@4.12.1': {}

  '@eslint-community/regexpp@4.8.1': {}

  '@eslint/eslintrc@2.1.4':
    dependencies:
      ajv: 6.12.6
      debug: 4.4.1
      espree: 9.6.1
      globals: 13.21.0
      ignore: 5.2.4
      import-fresh: 3.3.0
      js-yaml: 4.1.0
      minimatch: 3.1.2
      strip-json-comments: 3.1.1
    transitivePeerDependencies:
      - supports-color

  '@eslint/js@8.57.1': {}

  '@fluid-internal/eslint-plugin-fluid@0.2.0(eslint@8.57.1)(typescript@5.4.5)':
    dependencies:
      '@microsoft/tsdoc': 0.15.1
      '@typescript-eslint/parser': 7.18.0(eslint@8.57.1)(typescript@5.4.5)
      ts-morph: 22.0.0
    transitivePeerDependencies:
      - eslint
      - supports-color
      - typescript

  '@fluid-tools/markdown-magic@file:../../../tools/markdown-magic(@types/node@20.10.3)(markdown-magic@2.6.1)':
    dependencies:
      '@rushstack/node-core-library': 3.61.0(@types/node@20.10.3)
      '@tylerbu/markdown-magic': 2.4.0-tylerbu-1
      chalk: 4.1.2
      markdown-magic-package-scripts: 1.2.2(markdown-magic@2.6.1)
      yargs: 17.7.2
    transitivePeerDependencies:
      - '@types/node'
      - markdown-magic
      - supports-color

  '@fluidframework/build-common@2.0.3': {}

  '@humanwhocodes/config-array@0.13.0':
    dependencies:
      '@humanwhocodes/object-schema': 2.0.3
      debug: 4.4.1
      minimatch: 3.1.2
    transitivePeerDependencies:
      - supports-color

  '@humanwhocodes/module-importer@1.0.1': {}

  '@humanwhocodes/object-schema@2.0.3': {}

  '@microsoft/tsdoc-config@0.17.1':
    dependencies:
      '@microsoft/tsdoc': 0.15.1
      ajv: 8.12.0
      jju: 1.4.0
      resolve: 1.22.6

  '@microsoft/tsdoc@0.15.1': {}

  '@napi-rs/wasm-runtime@0.2.12':
    dependencies:
      '@emnapi/core': 1.5.0
      '@emnapi/runtime': 1.5.0
      '@tybys/wasm-util': 0.10.0
    optional: true

  '@nodelib/fs.scandir@2.1.5':
    dependencies:
      '@nodelib/fs.stat': 2.0.5
      run-parallel: 1.2.0

  '@nodelib/fs.stat@2.0.5': {}

  '@nodelib/fs.walk@1.2.8':
    dependencies:
      '@nodelib/fs.scandir': 2.1.5
      fastq: 1.15.0

  '@rushstack/eslint-patch@1.12.0': {}

  '@rushstack/eslint-plugin-security@0.11.0(eslint@8.57.1)(typescript@5.4.5)':
    dependencies:
      '@rushstack/tree-pattern': 0.3.4
      '@typescript-eslint/utils': 8.31.1(eslint@8.57.1)(typescript@5.4.5)
      eslint: 8.57.1
    transitivePeerDependencies:
      - supports-color
      - typescript

  '@rushstack/eslint-plugin@0.19.0(eslint@8.57.1)(typescript@5.4.5)':
    dependencies:
      '@rushstack/tree-pattern': 0.3.4
      '@typescript-eslint/utils': 8.31.1(eslint@8.57.1)(typescript@5.4.5)
      eslint: 8.57.1
    transitivePeerDependencies:
      - supports-color
      - typescript

  '@rushstack/node-core-library@3.61.0(@types/node@20.10.3)':
    dependencies:
      colors: 1.2.5
      fs-extra: 7.0.1
      import-lazy: 4.0.0
      jju: 1.4.0
      resolve: 1.22.6
      semver: 7.5.4
      z-schema: 5.0.5
    optionalDependencies:
      '@types/node': 20.10.3

  '@rushstack/tree-pattern@0.3.4': {}

  '@technote-space/anchor-markdown-header@1.1.42':
    dependencies:
      emoji-regex: 10.3.0

  '@technote-space/doctoc@2.4.7':
    dependencies:
      '@technote-space/anchor-markdown-header': 1.1.42
      '@textlint/markdown-to-ast': 12.6.1
      htmlparser2: 6.1.0
      update-section: 0.3.3
    transitivePeerDependencies:
      - supports-color

  '@technote-space/doctoc@2.6.4':
    dependencies:
      '@technote-space/anchor-markdown-header': 1.1.42
      '@textlint/markdown-to-ast': 13.4.1
      htmlparser2: 8.0.2
      update-section: 0.3.3
    transitivePeerDependencies:
      - supports-color

  '@textlint/ast-node-types@12.6.1': {}

  '@textlint/ast-node-types@13.4.1': {}

  '@textlint/markdown-to-ast@12.6.1':
    dependencies:
      '@textlint/ast-node-types': 12.6.1
      debug: 4.4.1
      mdast-util-gfm-autolink-literal: 0.1.3
      remark-footnotes: 3.0.0
      remark-frontmatter: 3.0.0
      remark-gfm: 1.0.0
      remark-parse: 9.0.0
      traverse: 0.6.7
      unified: 9.2.2
    transitivePeerDependencies:
      - supports-color

  '@textlint/markdown-to-ast@13.4.1':
    dependencies:
      '@textlint/ast-node-types': 13.4.1
      debug: 4.4.1
      mdast-util-gfm-autolink-literal: 0.1.3
      remark-footnotes: 3.0.0
      remark-frontmatter: 3.0.0
      remark-gfm: 1.0.0
      remark-parse: 9.0.0
      traverse: 0.6.7
      unified: 9.2.2
    transitivePeerDependencies:
      - supports-color

  '@ts-morph/common@0.23.0':
    dependencies:
      fast-glob: 3.3.2
      minimatch: 9.0.5
      mkdirp: 3.0.1
      path-browserify: 1.0.1

  '@tybys/wasm-util@0.10.0':
    dependencies:
      tslib: 2.6.2
    optional: true

  '@tylerbu/markdown-magic@2.4.0-tylerbu-1':
    dependencies:
      '@technote-space/doctoc': 2.6.4
      commander: 7.2.0
      deepmerge: 4.3.1
      find-up: 5.0.0
      globby: 10.0.2
      is-local-path: 0.1.6
      mkdirp: 1.0.4
      sync-request: 6.1.0
    transitivePeerDependencies:
      - supports-color

  '@types/concat-stream@1.6.1':
    dependencies:
      '@types/node': 20.10.3

  '@types/estree@1.0.8': {}

  '@types/form-data@0.0.33':
    dependencies:
      '@types/node': 20.10.3

  '@types/glob@7.2.0':
    dependencies:
      '@types/minimatch': 5.1.2
      '@types/node': 20.10.3

  '@types/mdast@3.0.15':
    dependencies:
      '@types/unist': 2.0.10

  '@types/minimatch@5.1.2': {}

  '@types/node@10.17.60': {}

  '@types/node@20.10.3':
    dependencies:
      undici-types: 5.26.5

  '@types/node@8.10.66': {}

  '@types/normalize-package-data@2.4.1': {}

  '@types/qs@6.9.10': {}

  '@types/unist@2.0.10': {}

  '@typescript-eslint/eslint-plugin@7.18.0(@typescript-eslint/parser@7.18.0(eslint@8.57.1)(typescript@5.4.5))(eslint@8.57.1)(typescript@5.4.5)':
    dependencies:
      '@eslint-community/regexpp': 4.12.1
      '@typescript-eslint/parser': 7.18.0(eslint@8.57.1)(typescript@5.4.5)
      '@typescript-eslint/scope-manager': 7.18.0
      '@typescript-eslint/type-utils': 7.18.0(eslint@8.57.1)(typescript@5.4.5)
      '@typescript-eslint/utils': 7.18.0(eslint@8.57.1)(typescript@5.4.5)
      '@typescript-eslint/visitor-keys': 7.18.0
      eslint: 8.57.1
      graphemer: 1.4.0
      ignore: 5.3.2
      natural-compare: 1.4.0
      ts-api-utils: 1.4.3(typescript@5.4.5)
<<<<<<< HEAD
    optionalDependencies:
      typescript: 5.4.5
    transitivePeerDependencies:
      - supports-color

  '@typescript-eslint/parser@6.21.0(eslint@8.57.1)(typescript@5.4.5)':
    dependencies:
      '@typescript-eslint/scope-manager': 6.21.0
      '@typescript-eslint/types': 6.21.0
      '@typescript-eslint/typescript-estree': 6.21.0(typescript@5.4.5)
      '@typescript-eslint/visitor-keys': 6.21.0
      debug: 4.4.1
      eslint: 8.57.1
=======
>>>>>>> 12f22ec6
    optionalDependencies:
      typescript: 5.4.5
    transitivePeerDependencies:
      - supports-color

  '@typescript-eslint/parser@7.18.0(eslint@8.57.1)(typescript@5.4.5)':
    dependencies:
      '@typescript-eslint/scope-manager': 7.18.0
      '@typescript-eslint/types': 7.18.0
      '@typescript-eslint/typescript-estree': 7.18.0(typescript@5.4.5)
      '@typescript-eslint/visitor-keys': 7.18.0
      debug: 4.4.1
      eslint: 8.57.1
    optionalDependencies:
      typescript: 5.4.5
    transitivePeerDependencies:
      - supports-color

<<<<<<< HEAD
  '@typescript-eslint/scope-manager@6.21.0':
    dependencies:
      '@typescript-eslint/types': 6.21.0
      '@typescript-eslint/visitor-keys': 6.21.0

=======
>>>>>>> 12f22ec6
  '@typescript-eslint/scope-manager@7.18.0':
    dependencies:
      '@typescript-eslint/types': 7.18.0
      '@typescript-eslint/visitor-keys': 7.18.0

  '@typescript-eslint/scope-manager@8.31.1':
    dependencies:
      '@typescript-eslint/types': 8.31.1
      '@typescript-eslint/visitor-keys': 8.31.1

  '@typescript-eslint/type-utils@7.18.0(eslint@8.57.1)(typescript@5.4.5)':
    dependencies:
      '@typescript-eslint/typescript-estree': 7.18.0(typescript@5.4.5)
      '@typescript-eslint/utils': 7.18.0(eslint@8.57.1)(typescript@5.4.5)
      debug: 4.4.1
      eslint: 8.57.1
      ts-api-utils: 1.4.3(typescript@5.4.5)
    optionalDependencies:
      typescript: 5.4.5
    transitivePeerDependencies:
      - supports-color

<<<<<<< HEAD
  '@typescript-eslint/types@6.21.0': {}

=======
>>>>>>> 12f22ec6
  '@typescript-eslint/types@7.18.0': {}

  '@typescript-eslint/types@8.31.1': {}

  '@typescript-eslint/types@8.42.0': {}

<<<<<<< HEAD
  '@typescript-eslint/typescript-estree@6.21.0(typescript@5.4.5)':
    dependencies:
      '@typescript-eslint/types': 6.21.0
      '@typescript-eslint/visitor-keys': 6.21.0
      debug: 4.4.1
      globby: 11.1.0
      is-glob: 4.0.3
      minimatch: 9.0.3
      semver: 7.7.2
      ts-api-utils: 1.0.3(typescript@5.4.5)
    optionalDependencies:
      typescript: 5.4.5
    transitivePeerDependencies:
      - supports-color

=======
>>>>>>> 12f22ec6
  '@typescript-eslint/typescript-estree@7.18.0(typescript@5.4.5)':
    dependencies:
      '@typescript-eslint/types': 7.18.0
      '@typescript-eslint/visitor-keys': 7.18.0
      debug: 4.4.1
      globby: 11.1.0
      is-glob: 4.0.3
      minimatch: 9.0.5
      semver: 7.7.2
      ts-api-utils: 1.4.3(typescript@5.4.5)
    optionalDependencies:
      typescript: 5.4.5
    transitivePeerDependencies:
      - supports-color

  '@typescript-eslint/typescript-estree@8.31.1(typescript@5.4.5)':
    dependencies:
      '@typescript-eslint/types': 8.31.1
      '@typescript-eslint/visitor-keys': 8.31.1
      debug: 4.4.1
      fast-glob: 3.3.2
      is-glob: 4.0.3
      minimatch: 9.0.5
      semver: 7.7.2
      ts-api-utils: 2.1.0(typescript@5.4.5)
      typescript: 5.4.5
    transitivePeerDependencies:
      - supports-color

  '@typescript-eslint/utils@7.18.0(eslint@8.57.1)(typescript@5.4.5)':
    dependencies:
      '@eslint-community/eslint-utils': 4.4.0(eslint@8.57.1)
      '@typescript-eslint/scope-manager': 7.18.0
      '@typescript-eslint/types': 7.18.0
      '@typescript-eslint/typescript-estree': 7.18.0(typescript@5.4.5)
      eslint: 8.57.1
    transitivePeerDependencies:
      - supports-color
      - typescript

  '@typescript-eslint/utils@8.31.1(eslint@8.57.1)(typescript@5.4.5)':
    dependencies:
      '@eslint-community/eslint-utils': 4.4.0(eslint@8.57.1)
      '@typescript-eslint/scope-manager': 8.31.1
      '@typescript-eslint/types': 8.31.1
      '@typescript-eslint/typescript-estree': 8.31.1(typescript@5.4.5)
      eslint: 8.57.1
      typescript: 5.4.5
    transitivePeerDependencies:
      - supports-color

<<<<<<< HEAD
  '@typescript-eslint/visitor-keys@6.21.0':
    dependencies:
      '@typescript-eslint/types': 6.21.0
      eslint-visitor-keys: 3.4.3

=======
>>>>>>> 12f22ec6
  '@typescript-eslint/visitor-keys@7.18.0':
    dependencies:
      '@typescript-eslint/types': 7.18.0
      eslint-visitor-keys: 3.4.3

  '@typescript-eslint/visitor-keys@8.31.1':
    dependencies:
      '@typescript-eslint/types': 8.31.1
      eslint-visitor-keys: 4.2.1

  '@ungap/structured-clone@1.2.0': {}

  '@unrs/resolver-binding-android-arm-eabi@1.11.1':
    optional: true

  '@unrs/resolver-binding-android-arm64@1.11.1':
    optional: true

  '@unrs/resolver-binding-darwin-arm64@1.11.1':
    optional: true

  '@unrs/resolver-binding-darwin-x64@1.11.1':
    optional: true

  '@unrs/resolver-binding-freebsd-x64@1.11.1':
    optional: true

  '@unrs/resolver-binding-linux-arm-gnueabihf@1.11.1':
    optional: true

  '@unrs/resolver-binding-linux-arm-musleabihf@1.11.1':
    optional: true

  '@unrs/resolver-binding-linux-arm64-gnu@1.11.1':
    optional: true

  '@unrs/resolver-binding-linux-arm64-musl@1.11.1':
    optional: true

  '@unrs/resolver-binding-linux-ppc64-gnu@1.11.1':
    optional: true

  '@unrs/resolver-binding-linux-riscv64-gnu@1.11.1':
    optional: true

  '@unrs/resolver-binding-linux-riscv64-musl@1.11.1':
    optional: true

  '@unrs/resolver-binding-linux-s390x-gnu@1.11.1':
    optional: true

  '@unrs/resolver-binding-linux-x64-gnu@1.11.1':
    optional: true

  '@unrs/resolver-binding-linux-x64-musl@1.11.1':
    optional: true

  '@unrs/resolver-binding-wasm32-wasi@1.11.1':
    dependencies:
      '@napi-rs/wasm-runtime': 0.2.12
    optional: true

  '@unrs/resolver-binding-win32-arm64-msvc@1.11.1':
    optional: true

  '@unrs/resolver-binding-win32-ia32-msvc@1.11.1':
    optional: true

  '@unrs/resolver-binding-win32-x64-msvc@1.11.1':
    optional: true

  acorn-jsx@5.3.2(acorn@8.15.0):
    dependencies:
      acorn: 8.15.0

  acorn@8.15.0: {}

  ajv@6.12.6:
    dependencies:
      fast-deep-equal: 3.1.3
      fast-json-stable-stringify: 2.1.0
      json-schema-traverse: 0.4.1
      uri-js: 4.4.1

  ajv@8.12.0:
    dependencies:
      fast-deep-equal: 3.1.3
      json-schema-traverse: 1.0.0
      require-from-string: 2.0.2
      uri-js: 4.4.1

  ansi-colors@4.1.1: {}

  ansi-regex@5.0.1: {}

  ansi-styles@3.2.1:
    dependencies:
      color-convert: 1.9.3

  ansi-styles@4.3.0:
    dependencies:
      color-convert: 2.0.1

  anymatch@3.1.3:
    dependencies:
      normalize-path: 3.0.0
      picomatch: 2.3.1

  are-docs-informative@0.0.2: {}

  argparse@2.0.1: {}

  array-buffer-byte-length@1.0.2:
    dependencies:
      call-bound: 1.0.4
      is-array-buffer: 3.0.5

  array-includes@3.1.9:
    dependencies:
      call-bind: 1.0.8
      call-bound: 1.0.4
      define-properties: 1.2.1
      es-abstract: 1.24.0
      es-object-atoms: 1.1.1
      get-intrinsic: 1.3.0
      is-string: 1.1.1
      math-intrinsics: 1.1.0

  array-union@2.1.0: {}

  array.prototype.findlast@1.2.5:
    dependencies:
      call-bind: 1.0.8
      define-properties: 1.2.1
      es-abstract: 1.24.0
      es-errors: 1.3.0
      es-object-atoms: 1.1.1
      es-shim-unscopables: 1.1.0

  array.prototype.flat@1.3.2:
    dependencies:
      call-bind: 1.0.8
      define-properties: 1.2.1
      es-abstract: 1.24.0
      es-shim-unscopables: 1.1.0

  array.prototype.flatmap@1.3.3:
    dependencies:
      call-bind: 1.0.8
      define-properties: 1.2.1
      es-abstract: 1.24.0
      es-shim-unscopables: 1.1.0

  array.prototype.tosorted@1.1.4:
    dependencies:
      call-bind: 1.0.8
      define-properties: 1.2.1
      es-abstract: 1.24.0
      es-errors: 1.3.0
      es-shim-unscopables: 1.1.0

  arraybuffer.prototype.slice@1.0.4:
    dependencies:
      array-buffer-byte-length: 1.0.2
      call-bind: 1.0.8
      define-properties: 1.2.1
      es-abstract: 1.24.0
      es-errors: 1.3.0
      get-intrinsic: 1.3.0
      is-array-buffer: 3.0.5

  asap@2.0.6: {}

  asynckit@0.4.0: {}

  available-typed-arrays@1.0.7:
    dependencies:
      possible-typed-array-names: 1.1.0

  bail@1.0.5: {}

  balanced-match@1.0.2: {}

  binary-extensions@2.3.0: {}

  brace-expansion@1.1.11:
    dependencies:
      balanced-match: 1.0.2
      concat-map: 0.0.1

  brace-expansion@2.0.1:
    dependencies:
      balanced-match: 1.0.2

  braces@3.0.3:
    dependencies:
      fill-range: 7.1.1

  browser-stdout@1.3.1: {}

  buffer-from@1.1.2: {}

  builtin-modules@3.3.0: {}

  call-bind-apply-helpers@1.0.2:
    dependencies:
      es-errors: 1.3.0
      function-bind: 1.1.2

  call-bind@1.0.8:
    dependencies:
      call-bind-apply-helpers: 1.0.2
      es-define-property: 1.0.1
      get-intrinsic: 1.3.0
      set-function-length: 1.2.2

  call-bound@1.0.4:
    dependencies:
      call-bind-apply-helpers: 1.0.2
      get-intrinsic: 1.3.0

  callsites@3.1.0: {}

  camelcase@6.3.0: {}

  caseless@0.12.0: {}

  ccount@1.1.0: {}

  chalk@2.4.2:
    dependencies:
      ansi-styles: 3.2.1
      escape-string-regexp: 1.0.5
      supports-color: 5.5.0

  chalk@4.1.2:
    dependencies:
      ansi-styles: 4.3.0
      supports-color: 7.2.0

  character-entities-legacy@1.1.4: {}

  character-entities@1.2.4: {}

  character-reference-invalid@1.1.4: {}

  chokidar@3.5.3:
    dependencies:
      anymatch: 3.1.3
      braces: 3.0.3
      glob-parent: 5.1.2
      is-binary-path: 2.1.0
      is-glob: 4.0.3
      normalize-path: 3.0.0
      readdirp: 3.6.0
    optionalDependencies:
      fsevents: 2.3.3

  ci-info@3.8.0: {}

  clean-regexp@1.0.0:
    dependencies:
      escape-string-regexp: 1.0.5

  cliui@7.0.4:
    dependencies:
      string-width: 4.2.3
      strip-ansi: 6.0.1
      wrap-ansi: 7.0.0

  cliui@8.0.1:
    dependencies:
      string-width: 4.2.3
      strip-ansi: 6.0.1
      wrap-ansi: 7.0.0

  code-block-writer@13.0.2: {}

  color-convert@1.9.3:
    dependencies:
      color-name: 1.1.3

  color-convert@2.0.1:
    dependencies:
      color-name: 1.1.4

  color-name@1.1.3: {}

  color-name@1.1.4: {}

  colors@0.6.2: {}

  colors@1.2.5: {}

  combined-stream@1.0.8:
    dependencies:
      delayed-stream: 1.0.0

  commander@2.1.0: {}

  commander@7.2.0: {}

  commander@9.5.0:
    optional: true

  comment-parser@1.4.1: {}

  concat-map@0.0.1: {}

  concat-stream@1.6.2:
    dependencies:
      buffer-from: 1.1.2
      inherits: 2.0.4
      readable-stream: 2.3.8
      typedarray: 0.0.6

  concurrently@9.2.1:
    dependencies:
      chalk: 4.1.2
      rxjs: 7.8.2
      shell-quote: 1.8.3
      supports-color: 8.1.1
      tree-kill: 1.2.2
      yargs: 17.7.2

  core-util-is@1.0.3: {}

  cross-spawn@7.0.6:
    dependencies:
      path-key: 3.1.1
      shebang-command: 2.0.0
      which: 2.0.2

  data-view-buffer@1.0.2:
    dependencies:
      call-bound: 1.0.4
      es-errors: 1.3.0
      is-data-view: 1.0.2

  data-view-byte-length@1.0.2:
    dependencies:
      call-bound: 1.0.4
      es-errors: 1.3.0
      is-data-view: 1.0.2

  data-view-byte-offset@1.0.1:
    dependencies:
      call-bound: 1.0.4
      es-errors: 1.3.0
      is-data-view: 1.0.2

  debug@3.2.7:
    dependencies:
      ms: 2.1.3

  debug@4.3.4(supports-color@8.1.1):
    dependencies:
      ms: 2.1.2
    optionalDependencies:
      supports-color: 8.1.1

  debug@4.4.1:
    dependencies:
      ms: 2.1.3

  decamelize@4.0.0: {}

  deep-is@0.1.4: {}

  deepmerge@4.3.1: {}

  define-data-property@1.1.4:
    dependencies:
      es-define-property: 1.0.1
      es-errors: 1.3.0
      gopd: 1.2.0

  define-properties@1.2.1:
    dependencies:
      define-data-property: 1.1.4
      has-property-descriptors: 1.0.2
      object-keys: 1.1.1

  delayed-stream@1.0.0: {}

  detect-indent@5.0.0: {}

  detect-newline@2.1.0: {}

  diff@5.0.0: {}

  dir-glob@3.0.1:
    dependencies:
      path-type: 4.0.0

  doctrine@2.1.0:
    dependencies:
      esutils: 2.0.3

  doctrine@3.0.0:
    dependencies:
      esutils: 2.0.3

  dom-serializer@1.4.1:
    dependencies:
      domelementtype: 2.3.0
      domhandler: 4.3.1
      entities: 2.2.0

  dom-serializer@2.0.0:
    dependencies:
      domelementtype: 2.3.0
      domhandler: 5.0.3
      entities: 4.5.0

  domelementtype@2.3.0: {}

  domhandler@4.3.1:
    dependencies:
      domelementtype: 2.3.0

  domhandler@5.0.3:
    dependencies:
      domelementtype: 2.3.0

  domutils@2.8.0:
    dependencies:
      dom-serializer: 1.4.1
      domelementtype: 2.3.0
      domhandler: 4.3.1

  domutils@3.1.0:
    dependencies:
      dom-serializer: 2.0.0
      domelementtype: 2.3.0
      domhandler: 5.0.3

  dunder-proto@1.0.1:
    dependencies:
      call-bind-apply-helpers: 1.0.2
      es-errors: 1.3.0
      gopd: 1.2.0

  emoji-regex@10.3.0: {}

  emoji-regex@8.0.0: {}

  entities@2.2.0: {}

  entities@4.5.0: {}

  error-ex@1.3.2:
    dependencies:
      is-arrayish: 0.2.1

  es-abstract@1.24.0:
    dependencies:
      array-buffer-byte-length: 1.0.2
      arraybuffer.prototype.slice: 1.0.4
      available-typed-arrays: 1.0.7
      call-bind: 1.0.8
      call-bound: 1.0.4
      data-view-buffer: 1.0.2
      data-view-byte-length: 1.0.2
      data-view-byte-offset: 1.0.1
      es-define-property: 1.0.1
      es-errors: 1.3.0
      es-object-atoms: 1.1.1
      es-set-tostringtag: 2.1.0
      es-to-primitive: 1.3.0
      function.prototype.name: 1.1.8
      get-intrinsic: 1.3.0
      get-proto: 1.0.1
      get-symbol-description: 1.1.0
      globalthis: 1.0.4
      gopd: 1.2.0
      has-property-descriptors: 1.0.2
      has-proto: 1.2.0
      has-symbols: 1.1.0
      hasown: 2.0.2
      internal-slot: 1.1.0
      is-array-buffer: 3.0.5
      is-callable: 1.2.7
      is-data-view: 1.0.2
      is-negative-zero: 2.0.3
      is-regex: 1.2.1
      is-set: 2.0.3
      is-shared-array-buffer: 1.0.4
      is-string: 1.1.1
      is-typed-array: 1.1.15
      is-weakref: 1.1.1
      math-intrinsics: 1.1.0
      object-inspect: 1.13.4
      object-keys: 1.1.1
      object.assign: 4.1.7
      own-keys: 1.0.1
      regexp.prototype.flags: 1.5.4
      safe-array-concat: 1.1.3
      safe-push-apply: 1.0.0
      safe-regex-test: 1.1.0
      set-proto: 1.0.0
      stop-iteration-iterator: 1.1.0
      string.prototype.trim: 1.2.10
      string.prototype.trimend: 1.0.9
      string.prototype.trimstart: 1.0.8
      typed-array-buffer: 1.0.3
      typed-array-byte-length: 1.0.3
      typed-array-byte-offset: 1.0.4
      typed-array-length: 1.0.7
      unbox-primitive: 1.1.0
      which-typed-array: 1.1.19

  es-define-property@1.0.1: {}

  es-errors@1.3.0: {}

  es-iterator-helpers@1.2.1:
    dependencies:
      call-bind: 1.0.8
      call-bound: 1.0.4
      define-properties: 1.2.1
      es-abstract: 1.24.0
      es-errors: 1.3.0
      es-set-tostringtag: 2.1.0
      function-bind: 1.1.2
      get-intrinsic: 1.3.0
      globalthis: 1.0.4
      gopd: 1.2.0
      has-property-descriptors: 1.0.2
      has-proto: 1.2.0
      has-symbols: 1.1.0
      internal-slot: 1.1.0
      iterator.prototype: 1.1.5
      safe-array-concat: 1.1.3

  es-object-atoms@1.1.1:
    dependencies:
      es-errors: 1.3.0

  es-set-tostringtag@2.1.0:
    dependencies:
      es-errors: 1.3.0
      get-intrinsic: 1.3.0
      has-tostringtag: 1.0.2
      hasown: 2.0.2

  es-shim-unscopables@1.1.0:
    dependencies:
      hasown: 2.0.2

  es-to-primitive@1.3.0:
    dependencies:
      is-callable: 1.2.7
      is-date-object: 1.1.0
      is-symbol: 1.1.1

  escalade@3.1.1: {}

  escape-string-regexp@1.0.5: {}

  escape-string-regexp@4.0.0: {}

  eslint-config-biome@2.1.3: {}

  eslint-config-prettier@10.1.8(eslint@8.57.1):
    dependencies:
      eslint: 8.57.1

  eslint-import-context@0.1.9(unrs-resolver@1.11.1):
    dependencies:
      get-tsconfig: 4.10.1
      stable-hash-x: 0.2.0
    optionalDependencies:
      unrs-resolver: 1.11.1

  eslint-import-resolver-node@0.3.9:
    dependencies:
      debug: 3.2.7
      is-core-module: 2.13.0
      resolve: 1.22.6
    transitivePeerDependencies:
      - supports-color

  eslint-import-resolver-typescript@4.4.4(eslint-plugin-i@2.29.1)(eslint@8.57.1):
    dependencies:
      debug: 4.4.1
      eslint: 8.57.1
      eslint-import-context: 0.1.9(unrs-resolver@1.11.1)
      get-tsconfig: 4.10.1
      is-bun-module: 2.0.0
      stable-hash-x: 0.2.0
      tinyglobby: 0.2.15
      unrs-resolver: 1.11.1
    optionalDependencies:
      eslint-plugin-import: eslint-plugin-i@2.29.1(@typescript-eslint/parser@7.18.0(eslint@8.57.1)(typescript@5.4.5))(eslint-import-resolver-typescript@4.4.4)(eslint@8.57.1)
    transitivePeerDependencies:
      - supports-color

  eslint-module-utils@2.12.0(@typescript-eslint/parser@7.18.0(eslint@8.57.1)(typescript@5.4.5))(eslint-import-resolver-node@0.3.9)(eslint-import-resolver-typescript@4.4.4)(eslint@8.57.1):
    dependencies:
      debug: 3.2.7
    optionalDependencies:
      '@typescript-eslint/parser': 7.18.0(eslint@8.57.1)(typescript@5.4.5)
      eslint: 8.57.1
      eslint-import-resolver-node: 0.3.9
      eslint-import-resolver-typescript: 4.4.4(eslint-plugin-i@2.29.1)(eslint@8.57.1)
    transitivePeerDependencies:
      - supports-color

  eslint-plugin-eslint-comments@3.2.0(eslint@8.57.1):
    dependencies:
      escape-string-regexp: 1.0.5
      eslint: 8.57.1
      ignore: 5.2.4

  eslint-plugin-i@2.29.1(@typescript-eslint/parser@7.18.0(eslint@8.57.1)(typescript@5.4.5))(eslint-import-resolver-typescript@4.4.4)(eslint@8.57.1):
    dependencies:
      debug: 4.4.1
      doctrine: 3.0.0
      eslint: 8.57.1
      eslint-import-resolver-node: 0.3.9
      eslint-module-utils: 2.12.0(@typescript-eslint/parser@7.18.0(eslint@8.57.1)(typescript@5.4.5))(eslint-import-resolver-node@0.3.9)(eslint-import-resolver-typescript@4.4.4)(eslint@8.57.1)
      get-tsconfig: 4.10.1
      is-glob: 4.0.3
      minimatch: 3.1.2
      semver: 7.7.2
    transitivePeerDependencies:
      - '@typescript-eslint/parser'
      - eslint-import-resolver-typescript
      - eslint-import-resolver-webpack
      - supports-color

  eslint-plugin-jsdoc@55.0.2(eslint@8.57.1):
    dependencies:
      '@es-joy/jsdoccomment': 0.56.0
      are-docs-informative: 0.0.2
      comment-parser: 1.4.1
      debug: 4.4.1
      escape-string-regexp: 4.0.0
      eslint: 8.57.1
      espree: 10.4.0
      esquery: 1.6.0
      object-deep-merge: 1.0.5
      parse-imports-exports: 0.2.4
      semver: 7.7.2
      spdx-expression-parse: 4.0.0
    transitivePeerDependencies:
      - supports-color

  eslint-plugin-promise@7.2.1(eslint@8.57.1):
    dependencies:
      '@eslint-community/eslint-utils': 4.4.0(eslint@8.57.1)
      eslint: 8.57.1

  eslint-plugin-react-hooks@5.2.0(eslint@8.57.1):
    dependencies:
      eslint: 8.57.1

  eslint-plugin-react@7.37.5(eslint@8.57.1):
    dependencies:
      array-includes: 3.1.9
      array.prototype.findlast: 1.2.5
      array.prototype.flatmap: 1.3.3
      array.prototype.tosorted: 1.1.4
      doctrine: 2.1.0
      es-iterator-helpers: 1.2.1
      eslint: 8.57.1
      estraverse: 5.3.0
      hasown: 2.0.2
      jsx-ast-utils: 3.3.5
      minimatch: 3.1.2
      object.entries: 1.1.9
      object.fromentries: 2.0.8
      object.values: 1.2.1
      prop-types: 15.8.1
      resolve: 2.0.0-next.5
      semver: 6.3.1
      string.prototype.matchall: 4.0.12
      string.prototype.repeat: 1.0.0

  eslint-plugin-tsdoc@0.4.0:
    dependencies:
      '@microsoft/tsdoc': 0.15.1
      '@microsoft/tsdoc-config': 0.17.1

  eslint-plugin-unicorn@48.0.1(eslint@8.57.1):
    dependencies:
      '@babel/helper-validator-identifier': 7.22.20
      '@eslint-community/eslint-utils': 4.4.0(eslint@8.57.1)
      ci-info: 3.8.0
      clean-regexp: 1.0.0
      eslint: 8.57.1
      esquery: 1.6.0
      indent-string: 4.0.0
      is-builtin-module: 3.2.1
      jsesc: 3.0.2
      lodash: 4.17.21
      pluralize: 8.0.0
      read-pkg-up: 7.0.1
      regexp-tree: 0.1.27
      regjsparser: 0.10.0
      semver: 7.7.2
      strip-indent: 3.0.0

  eslint-plugin-unused-imports@4.2.0(@typescript-eslint/eslint-plugin@7.18.0(@typescript-eslint/parser@7.18.0(eslint@8.57.1)(typescript@5.4.5))(eslint@8.57.1)(typescript@5.4.5))(eslint@8.57.1):
    dependencies:
      eslint: 8.57.1
    optionalDependencies:
      '@typescript-eslint/eslint-plugin': 7.18.0(@typescript-eslint/parser@7.18.0(eslint@8.57.1)(typescript@5.4.5))(eslint@8.57.1)(typescript@5.4.5)

  eslint-scope@7.2.2:
    dependencies:
      esrecurse: 4.3.0
      estraverse: 5.3.0

  eslint-visitor-keys@3.4.3: {}

  eslint-visitor-keys@4.2.1: {}

  eslint@8.57.1:
    dependencies:
      '@eslint-community/eslint-utils': 4.4.0(eslint@8.57.1)
      '@eslint-community/regexpp': 4.8.1
      '@eslint/eslintrc': 2.1.4
      '@eslint/js': 8.57.1
      '@humanwhocodes/config-array': 0.13.0
      '@humanwhocodes/module-importer': 1.0.1
      '@nodelib/fs.walk': 1.2.8
      '@ungap/structured-clone': 1.2.0
      ajv: 6.12.6
      chalk: 4.1.2
      cross-spawn: 7.0.6
      debug: 4.4.1
      doctrine: 3.0.0
      escape-string-regexp: 4.0.0
      eslint-scope: 7.2.2
      eslint-visitor-keys: 3.4.3
      espree: 9.6.1
      esquery: 1.6.0
      esutils: 2.0.3
      fast-deep-equal: 3.1.3
      file-entry-cache: 6.0.1
      find-up: 5.0.0
      glob-parent: 6.0.2
      globals: 13.21.0
      graphemer: 1.4.0
      ignore: 5.2.4
      imurmurhash: 0.1.4
      is-glob: 4.0.3
      is-path-inside: 3.0.3
      js-yaml: 4.1.0
      json-stable-stringify-without-jsonify: 1.0.1
      levn: 0.4.1
      lodash.merge: 4.6.2
      minimatch: 3.1.2
      natural-compare: 1.4.0
      optionator: 0.9.3
      strip-ansi: 6.0.1
      text-table: 0.2.0
    transitivePeerDependencies:
      - supports-color

  espree@10.4.0:
    dependencies:
      acorn: 8.15.0
      acorn-jsx: 5.3.2(acorn@8.15.0)
      eslint-visitor-keys: 4.2.1

  espree@9.6.1:
    dependencies:
      acorn: 8.15.0
      acorn-jsx: 5.3.2(acorn@8.15.0)
      eslint-visitor-keys: 3.4.3

  esquery@1.6.0:
    dependencies:
      estraverse: 5.3.0

  esrecurse@4.3.0:
    dependencies:
      estraverse: 5.3.0

  estraverse@5.3.0: {}

  esutils@2.0.3: {}

  extend@3.0.2: {}

  fast-deep-equal@3.1.3: {}

  fast-glob@3.3.2:
    dependencies:
      '@nodelib/fs.stat': 2.0.5
      '@nodelib/fs.walk': 1.2.8
      glob-parent: 5.1.2
      merge2: 1.4.1
      micromatch: 4.0.8

  fast-json-stable-stringify@2.1.0: {}

  fast-levenshtein@2.0.6: {}

  fastq@1.15.0:
    dependencies:
      reusify: 1.0.4

  fault@1.0.4:
    dependencies:
      format: 0.2.2

  fdir@6.5.0(picomatch@4.0.3):
    optionalDependencies:
      picomatch: 4.0.3

  file-entry-cache@6.0.1:
    dependencies:
      flat-cache: 3.1.0

  fill-range@7.1.1:
    dependencies:
      to-regex-range: 5.0.1

  find-up@4.1.0:
    dependencies:
      locate-path: 5.0.0
      path-exists: 4.0.0

  find-up@5.0.0:
    dependencies:
      locate-path: 6.0.0
      path-exists: 4.0.0

  findup@0.1.5:
    dependencies:
      colors: 0.6.2
      commander: 2.1.0

  flat-cache@3.1.0:
    dependencies:
      flatted: 3.2.9
      keyv: 4.5.3
      rimraf: 3.0.2

  flat@5.0.2: {}

  flatted@3.2.9: {}

  for-each@0.3.5:
    dependencies:
      is-callable: 1.2.7

  form-data@2.5.5:
    dependencies:
      asynckit: 0.4.0
      combined-stream: 1.0.8
      es-set-tostringtag: 2.1.0
      hasown: 2.0.2
      mime-types: 2.1.35
      safe-buffer: 5.2.1

  format@0.2.2: {}

  fs-extra@7.0.1:
    dependencies:
      graceful-fs: 4.2.11
      jsonfile: 4.0.0
      universalify: 0.1.2

  fs.realpath@1.0.0: {}

  fsevents@2.3.3:
    optional: true

  function-bind@1.1.2: {}

  function.prototype.name@1.1.8:
    dependencies:
      call-bind: 1.0.8
      call-bound: 1.0.4
      define-properties: 1.2.1
      functions-have-names: 1.2.3
      hasown: 2.0.2
      is-callable: 1.2.7

  functions-have-names@1.2.3: {}

  get-caller-file@2.0.5: {}

  get-intrinsic@1.3.0:
    dependencies:
      call-bind-apply-helpers: 1.0.2
      es-define-property: 1.0.1
      es-errors: 1.3.0
      es-object-atoms: 1.1.1
      function-bind: 1.1.2
      get-proto: 1.0.1
      gopd: 1.2.0
      has-symbols: 1.1.0
      hasown: 2.0.2
      math-intrinsics: 1.1.0

  get-port@3.2.0: {}

  get-proto@1.0.1:
    dependencies:
      dunder-proto: 1.0.1
      es-object-atoms: 1.1.1

  get-symbol-description@1.1.0:
    dependencies:
      call-bound: 1.0.4
      es-errors: 1.3.0
      get-intrinsic: 1.3.0

  get-tsconfig@4.10.1:
    dependencies:
      resolve-pkg-maps: 1.0.0

  glob-parent@5.1.2:
    dependencies:
      is-glob: 4.0.3

  glob-parent@6.0.2:
    dependencies:
      is-glob: 4.0.3

  glob@7.2.3:
    dependencies:
      fs.realpath: 1.0.0
      inflight: 1.0.6
      inherits: 2.0.4
      minimatch: 3.1.2
      once: 1.4.0
      path-is-absolute: 1.0.1

  glob@8.1.0:
    dependencies:
      fs.realpath: 1.0.0
      inflight: 1.0.6
      inherits: 2.0.4
      minimatch: 5.0.1
      once: 1.4.0

  globals@13.21.0:
    dependencies:
      type-fest: 0.20.2

  globalthis@1.0.4:
    dependencies:
      define-properties: 1.2.1
      gopd: 1.2.0

  globby@10.0.2:
    dependencies:
      '@types/glob': 7.2.0
      array-union: 2.1.0
      dir-glob: 3.0.1
      fast-glob: 3.3.2
      glob: 7.2.3
      ignore: 5.2.4
      merge2: 1.4.1
      slash: 3.0.0

  globby@11.1.0:
    dependencies:
      array-union: 2.1.0
      dir-glob: 3.0.1
      fast-glob: 3.3.2
      ignore: 5.2.4
      merge2: 1.4.1
      slash: 3.0.0

  gopd@1.2.0: {}

  graceful-fs@4.2.11: {}

  graphemer@1.4.0: {}

  has-bigints@1.0.2: {}

  has-flag@3.0.0: {}

  has-flag@4.0.0: {}

  has-property-descriptors@1.0.2:
    dependencies:
      es-define-property: 1.0.1

  has-proto@1.2.0:
    dependencies:
      dunder-proto: 1.0.1

  has-symbols@1.1.0: {}

  has-tostringtag@1.0.2:
    dependencies:
      has-symbols: 1.1.0

  has@1.0.3:
    dependencies:
      function-bind: 1.1.2

  hasown@2.0.2:
    dependencies:
      function-bind: 1.1.2

  he@1.2.0: {}

  hosted-git-info@2.8.9: {}

  htmlparser2@6.1.0:
    dependencies:
      domelementtype: 2.3.0
      domhandler: 4.3.1
      domutils: 2.8.0
      entities: 2.2.0

  htmlparser2@8.0.2:
    dependencies:
      domelementtype: 2.3.0
      domhandler: 5.0.3
      domutils: 3.1.0
      entities: 4.5.0

  http-basic@8.1.3:
    dependencies:
      caseless: 0.12.0
      concat-stream: 1.6.2
      http-response-object: 3.0.2
      parse-cache-control: 1.0.1

  http-response-object@3.0.2:
    dependencies:
      '@types/node': 10.17.60

  ignore@5.2.4: {}

  ignore@5.3.2: {}

  import-fresh@3.3.0:
    dependencies:
      parent-module: 1.0.1
      resolve-from: 4.0.0

  import-lazy@4.0.0: {}

  imurmurhash@0.1.4: {}

  indent-string@4.0.0: {}

  inflight@1.0.6:
    dependencies:
      once: 1.4.0
      wrappy: 1.0.2

  inherits@2.0.4: {}

  internal-slot@1.1.0:
    dependencies:
      es-errors: 1.3.0
      hasown: 2.0.2
      side-channel: 1.1.0

  is-alphabetical@1.0.4: {}

  is-alphanumerical@1.0.4:
    dependencies:
      is-alphabetical: 1.0.4
      is-decimal: 1.0.4

  is-array-buffer@3.0.5:
    dependencies:
      call-bind: 1.0.8
      call-bound: 1.0.4
      get-intrinsic: 1.3.0

  is-arrayish@0.2.1: {}

  is-async-function@2.0.0:
    dependencies:
      has-tostringtag: 1.0.2

  is-bigint@1.1.0:
    dependencies:
      has-bigints: 1.0.2

  is-binary-path@2.1.0:
    dependencies:
      binary-extensions: 2.3.0

  is-boolean-object@1.2.2:
    dependencies:
      call-bound: 1.0.4
      has-tostringtag: 1.0.2

  is-buffer@2.0.5: {}

  is-builtin-module@3.2.1:
    dependencies:
      builtin-modules: 3.3.0

  is-bun-module@2.0.0:
    dependencies:
      semver: 7.7.2

  is-callable@1.2.7: {}

  is-core-module@2.13.0:
    dependencies:
      has: 1.0.3

  is-data-view@1.0.2:
    dependencies:
      call-bound: 1.0.4
      get-intrinsic: 1.3.0
      is-typed-array: 1.1.15

  is-date-object@1.1.0:
    dependencies:
      call-bound: 1.0.4
      has-tostringtag: 1.0.2

  is-decimal@1.0.4: {}

  is-extglob@2.1.1: {}

  is-finalizationregistry@1.1.1:
    dependencies:
      call-bound: 1.0.4

  is-fullwidth-code-point@3.0.0: {}

  is-generator-function@1.0.10:
    dependencies:
      has-tostringtag: 1.0.2

  is-glob@4.0.3:
    dependencies:
      is-extglob: 2.1.1

  is-hexadecimal@1.0.4: {}

  is-local-path@0.1.6: {}

  is-map@2.0.3: {}

  is-negative-zero@2.0.3: {}

  is-number-object@1.1.1:
    dependencies:
      call-bound: 1.0.4
      has-tostringtag: 1.0.2

  is-number@7.0.0: {}

  is-path-inside@3.0.3: {}

  is-plain-obj@2.1.0: {}

  is-regex@1.2.1:
    dependencies:
      call-bound: 1.0.4
      gopd: 1.2.0
      has-tostringtag: 1.0.2
      hasown: 2.0.2

  is-set@2.0.3: {}

  is-shared-array-buffer@1.0.4:
    dependencies:
      call-bound: 1.0.4

  is-string@1.1.1:
    dependencies:
      call-bound: 1.0.4
      has-tostringtag: 1.0.2

  is-symbol@1.1.1:
    dependencies:
      call-bound: 1.0.4
      has-symbols: 1.1.0
      safe-regex-test: 1.1.0

  is-typed-array@1.1.15:
    dependencies:
      which-typed-array: 1.1.19

  is-unicode-supported@0.1.0: {}

  is-weakmap@2.0.2: {}

  is-weakref@1.1.1:
    dependencies:
      call-bound: 1.0.4

  is-weakset@2.0.4:
    dependencies:
      call-bound: 1.0.4
      get-intrinsic: 1.3.0

  isarray@1.0.0: {}

  isarray@2.0.5: {}

  isexe@2.0.0: {}

  iterator.prototype@1.1.5:
    dependencies:
      define-data-property: 1.1.4
      es-object-atoms: 1.1.1
      get-intrinsic: 1.3.0
      get-proto: 1.0.1
      has-symbols: 1.1.0
      set-function-name: 2.0.2

  jju@1.4.0: {}

  js-tokens@4.0.0: {}

  js-yaml@4.1.0:
    dependencies:
      argparse: 2.0.1

  jsdoc-type-pratt-parser@5.1.1: {}

  jsesc@0.5.0: {}

  jsesc@3.0.2: {}

  json-alexander@0.1.10: {}

  json-buffer@3.0.1: {}

  json-parse-even-better-errors@2.3.1: {}

  json-schema-traverse@0.4.1: {}

  json-schema-traverse@1.0.0: {}

  json-stable-stringify-without-jsonify@1.0.1: {}

  jsonfile@4.0.0:
    optionalDependencies:
      graceful-fs: 4.2.11

  jsx-ast-utils@3.3.5:
    dependencies:
      array-includes: 3.1.9
      array.prototype.flat: 1.3.2
      object.assign: 4.1.7
      object.values: 1.2.1

  keyv@4.5.3:
    dependencies:
      json-buffer: 3.0.1

  levn@0.4.1:
    dependencies:
      prelude-ls: 1.2.1
      type-check: 0.4.0

  lines-and-columns@1.2.4: {}

  locate-path@5.0.0:
    dependencies:
      p-locate: 4.1.0

  locate-path@6.0.0:
    dependencies:
      p-locate: 5.0.0

  lodash.get@4.4.2: {}

  lodash.isequal@4.5.0: {}

  lodash.merge@4.6.2: {}

  lodash@4.17.21: {}

  log-symbols@4.1.0:
    dependencies:
      chalk: 4.1.2
      is-unicode-supported: 0.1.0

  longest-streak@2.0.4: {}

  loose-envify@1.4.0:
    dependencies:
      js-tokens: 4.0.0

  lru-cache@6.0.0:
    dependencies:
      yallist: 4.0.0

  markdown-magic-package-scripts@1.2.2(markdown-magic@2.6.1):
    dependencies:
      findup: 0.1.5
      markdown-magic: 2.6.1
      sort-scripts: 1.0.1

  markdown-magic@2.6.1:
    dependencies:
      '@technote-space/doctoc': 2.4.7
      commander: 7.2.0
      deepmerge: 4.3.1
      find-up: 5.0.0
      globby: 10.0.2
      is-local-path: 0.1.6
      json-alexander: 0.1.10
      mkdirp: 1.0.4
      sync-request: 6.1.0
    transitivePeerDependencies:
      - supports-color

  markdown-table@2.0.0:
    dependencies:
      repeat-string: 1.6.1

  math-intrinsics@1.1.0: {}

  mdast-util-find-and-replace@1.1.1:
    dependencies:
      escape-string-regexp: 4.0.0
      unist-util-is: 4.1.0
      unist-util-visit-parents: 3.1.1

  mdast-util-footnote@0.1.7:
    dependencies:
      mdast-util-to-markdown: 0.6.5
      micromark: 2.11.4
    transitivePeerDependencies:
      - supports-color

  mdast-util-from-markdown@0.8.5:
    dependencies:
      '@types/mdast': 3.0.15
      mdast-util-to-string: 2.0.0
      micromark: 2.11.4
      parse-entities: 2.0.0
      unist-util-stringify-position: 2.0.3
    transitivePeerDependencies:
      - supports-color

  mdast-util-frontmatter@0.2.0:
    dependencies:
      micromark-extension-frontmatter: 0.2.2

  mdast-util-gfm-autolink-literal@0.1.3:
    dependencies:
      ccount: 1.1.0
      mdast-util-find-and-replace: 1.1.1
      micromark: 2.11.4
    transitivePeerDependencies:
      - supports-color

  mdast-util-gfm-strikethrough@0.2.3:
    dependencies:
      mdast-util-to-markdown: 0.6.5

  mdast-util-gfm-table@0.1.6:
    dependencies:
      markdown-table: 2.0.0
      mdast-util-to-markdown: 0.6.5

  mdast-util-gfm-task-list-item@0.1.6:
    dependencies:
      mdast-util-to-markdown: 0.6.5

  mdast-util-gfm@0.1.2:
    dependencies:
      mdast-util-gfm-autolink-literal: 0.1.3
      mdast-util-gfm-strikethrough: 0.2.3
      mdast-util-gfm-table: 0.1.6
      mdast-util-gfm-task-list-item: 0.1.6
      mdast-util-to-markdown: 0.6.5
    transitivePeerDependencies:
      - supports-color

  mdast-util-to-markdown@0.6.5:
    dependencies:
      '@types/unist': 2.0.10
      longest-streak: 2.0.4
      mdast-util-to-string: 2.0.0
      parse-entities: 2.0.0
      repeat-string: 1.6.1
      zwitch: 1.0.5

  mdast-util-to-string@2.0.0: {}

  merge2@1.4.1: {}

  micromark-extension-footnote@0.3.2:
    dependencies:
      micromark: 2.11.4
    transitivePeerDependencies:
      - supports-color

  micromark-extension-frontmatter@0.2.2:
    dependencies:
      fault: 1.0.4

  micromark-extension-gfm-autolink-literal@0.5.7:
    dependencies:
      micromark: 2.11.4
    transitivePeerDependencies:
      - supports-color

  micromark-extension-gfm-strikethrough@0.6.5:
    dependencies:
      micromark: 2.11.4
    transitivePeerDependencies:
      - supports-color

  micromark-extension-gfm-table@0.4.3:
    dependencies:
      micromark: 2.11.4
    transitivePeerDependencies:
      - supports-color

  micromark-extension-gfm-tagfilter@0.3.0: {}

  micromark-extension-gfm-task-list-item@0.3.3:
    dependencies:
      micromark: 2.11.4
    transitivePeerDependencies:
      - supports-color

  micromark-extension-gfm@0.3.3:
    dependencies:
      micromark: 2.11.4
      micromark-extension-gfm-autolink-literal: 0.5.7
      micromark-extension-gfm-strikethrough: 0.6.5
      micromark-extension-gfm-table: 0.4.3
      micromark-extension-gfm-tagfilter: 0.3.0
      micromark-extension-gfm-task-list-item: 0.3.3
    transitivePeerDependencies:
      - supports-color

  micromark@2.11.4:
    dependencies:
      debug: 4.4.1
      parse-entities: 2.0.0
    transitivePeerDependencies:
      - supports-color

  micromatch@4.0.8:
    dependencies:
      braces: 3.0.3
      picomatch: 2.3.1

  mime-db@1.52.0: {}

  mime-types@2.1.35:
    dependencies:
      mime-db: 1.52.0

  min-indent@1.0.1: {}

  minimatch@3.1.2:
    dependencies:
      brace-expansion: 1.1.11

  minimatch@5.0.1:
    dependencies:
      brace-expansion: 2.0.1

  minimatch@9.0.5:
    dependencies:
      brace-expansion: 2.0.1

  minimist@1.2.8: {}

  mkdirp@1.0.4: {}

  mkdirp@3.0.1: {}

  mocha-multi-reporters@1.5.1(mocha@10.4.0):
    dependencies:
      debug: 4.4.1
      lodash: 4.17.21
      mocha: 10.4.0
    transitivePeerDependencies:
      - supports-color

  mocha@10.4.0:
    dependencies:
      ansi-colors: 4.1.1
      browser-stdout: 1.3.1
      chokidar: 3.5.3
      debug: 4.3.4(supports-color@8.1.1)
      diff: 5.0.0
      escape-string-regexp: 4.0.0
      find-up: 5.0.0
      glob: 8.1.0
      he: 1.2.0
      js-yaml: 4.1.0
      log-symbols: 4.1.0
      minimatch: 5.0.1
      ms: 2.1.3
      serialize-javascript: 6.0.2
      strip-json-comments: 3.1.1
      supports-color: 8.1.1
      workerpool: 6.2.1
      yargs: 16.2.0
      yargs-parser: 20.2.4
      yargs-unparser: 2.0.0

  ms@2.1.2: {}

  ms@2.1.3: {}

  napi-postinstall@0.3.3: {}

  natural-compare@1.4.0: {}

  normalize-package-data@2.5.0:
    dependencies:
      hosted-git-info: 2.8.9
      resolve: 1.22.6
      semver: 5.7.2
      validate-npm-package-license: 3.0.4

  normalize-path@3.0.0: {}

  object-assign@4.1.1: {}

  object-deep-merge@1.0.5:
    dependencies:
      type-fest: 4.2.0

  object-inspect@1.13.4: {}

  object-keys@1.1.1: {}

  object.assign@4.1.7:
    dependencies:
      call-bind: 1.0.8
      call-bound: 1.0.4
      define-properties: 1.2.1
      es-object-atoms: 1.1.1
      has-symbols: 1.1.0
      object-keys: 1.1.1

  object.entries@1.1.9:
    dependencies:
      call-bind: 1.0.8
      call-bound: 1.0.4
      define-properties: 1.2.1
      es-object-atoms: 1.1.1

  object.fromentries@2.0.8:
    dependencies:
      call-bind: 1.0.8
      define-properties: 1.2.1
      es-abstract: 1.24.0
      es-object-atoms: 1.1.1

  object.values@1.2.1:
    dependencies:
      call-bind: 1.0.8
      call-bound: 1.0.4
      define-properties: 1.2.1
      es-object-atoms: 1.1.1

  once@1.4.0:
    dependencies:
      wrappy: 1.0.2

  optionator@0.9.3:
    dependencies:
      '@aashutoshrathi/word-wrap': 1.2.6
      deep-is: 0.1.4
      fast-levenshtein: 2.0.6
      levn: 0.4.1
      prelude-ls: 1.2.1
      type-check: 0.4.0

  own-keys@1.0.1:
    dependencies:
      get-intrinsic: 1.3.0
      object-keys: 1.1.1
      safe-push-apply: 1.0.0

  p-limit@2.3.0:
    dependencies:
      p-try: 2.2.0

  p-limit@3.1.0:
    dependencies:
      yocto-queue: 0.1.0

  p-locate@4.1.0:
    dependencies:
      p-limit: 2.3.0

  p-locate@5.0.0:
    dependencies:
      p-limit: 3.1.0

  p-try@2.2.0: {}

  parent-module@1.0.1:
    dependencies:
      callsites: 3.1.0

  parse-cache-control@1.0.1: {}

  parse-entities@2.0.0:
    dependencies:
      character-entities: 1.2.4
      character-entities-legacy: 1.1.4
      character-reference-invalid: 1.1.4
      is-alphanumerical: 1.0.4
      is-decimal: 1.0.4
      is-hexadecimal: 1.0.4

  parse-imports-exports@0.2.4:
    dependencies:
      parse-statements: 1.0.11

  parse-json@5.2.0:
    dependencies:
      '@babel/code-frame': 7.22.13
      error-ex: 1.3.2
      json-parse-even-better-errors: 2.3.1
      lines-and-columns: 1.2.4

  parse-statements@1.0.11: {}

  path-browserify@1.0.1: {}

  path-exists@4.0.0: {}

  path-is-absolute@1.0.1: {}

  path-key@3.1.1: {}

  path-parse@1.0.7: {}

  path-type@4.0.0: {}

  picomatch@2.3.1: {}

  picomatch@4.0.3: {}

  pluralize@8.0.0: {}

  possible-typed-array-names@1.1.0: {}

  prelude-ls@1.2.1: {}

  prettier@3.6.2: {}

  process-nextick-args@2.0.1: {}

  promise@8.3.0:
    dependencies:
      asap: 2.0.6

  prop-types@15.8.1:
    dependencies:
      loose-envify: 1.4.0
      object-assign: 4.1.1
      react-is: 16.13.1

  punycode@2.3.0: {}

  qs@6.11.2:
    dependencies:
      side-channel: 1.1.0

  queue-microtask@1.2.3: {}

  randombytes@2.1.0:
    dependencies:
      safe-buffer: 5.2.1

  react-is@16.13.1: {}

  read-pkg-up@7.0.1:
    dependencies:
      find-up: 4.1.0
      read-pkg: 5.2.0
      type-fest: 0.8.1

  read-pkg@5.2.0:
    dependencies:
      '@types/normalize-package-data': 2.4.1
      normalize-package-data: 2.5.0
      parse-json: 5.2.0
      type-fest: 0.6.0

  readable-stream@2.3.8:
    dependencies:
      core-util-is: 1.0.3
      inherits: 2.0.4
      isarray: 1.0.0
      process-nextick-args: 2.0.1
      safe-buffer: 5.1.2
      string_decoder: 1.1.1
      util-deprecate: 1.0.2

  readdirp@3.6.0:
    dependencies:
      picomatch: 2.3.1

  reflect.getprototypeof@1.0.10:
    dependencies:
      call-bind: 1.0.8
      define-properties: 1.2.1
      es-abstract: 1.24.0
      es-errors: 1.3.0
      es-object-atoms: 1.1.1
      get-intrinsic: 1.3.0
      get-proto: 1.0.1
      which-builtin-type: 1.2.1

  regexp-tree@0.1.27: {}

  regexp.prototype.flags@1.5.4:
    dependencies:
      call-bind: 1.0.8
      define-properties: 1.2.1
      es-errors: 1.3.0
      get-proto: 1.0.1
      gopd: 1.2.0
      set-function-name: 2.0.2

  regjsparser@0.10.0:
    dependencies:
      jsesc: 0.5.0

  remark-footnotes@3.0.0:
    dependencies:
      mdast-util-footnote: 0.1.7
      micromark-extension-footnote: 0.3.2
    transitivePeerDependencies:
      - supports-color

  remark-frontmatter@3.0.0:
    dependencies:
      mdast-util-frontmatter: 0.2.0
      micromark-extension-frontmatter: 0.2.2

  remark-gfm@1.0.0:
    dependencies:
      mdast-util-gfm: 0.1.2
      micromark-extension-gfm: 0.3.3
    transitivePeerDependencies:
      - supports-color

  remark-parse@9.0.0:
    dependencies:
      mdast-util-from-markdown: 0.8.5
    transitivePeerDependencies:
      - supports-color

  repeat-string@1.6.1: {}

  require-directory@2.1.1: {}

  require-from-string@2.0.2: {}

  resolve-from@4.0.0: {}

  resolve-pkg-maps@1.0.0: {}

  resolve@1.22.6:
    dependencies:
      is-core-module: 2.13.0
      path-parse: 1.0.7
      supports-preserve-symlinks-flag: 1.0.0

  resolve@2.0.0-next.5:
    dependencies:
      is-core-module: 2.13.0
      path-parse: 1.0.7
      supports-preserve-symlinks-flag: 1.0.0

  reusify@1.0.4: {}

  rimraf@3.0.2:
    dependencies:
      glob: 7.2.3

  run-parallel@1.2.0:
    dependencies:
      queue-microtask: 1.2.3

  rxjs@7.8.2:
    dependencies:
      tslib: 2.6.2

  safe-array-concat@1.1.3:
    dependencies:
      call-bind: 1.0.8
      call-bound: 1.0.4
      get-intrinsic: 1.3.0
      has-symbols: 1.1.0
      isarray: 2.0.5

  safe-buffer@5.1.2: {}

  safe-buffer@5.2.1: {}

  safe-push-apply@1.0.0:
    dependencies:
      es-errors: 1.3.0
      isarray: 2.0.5

  safe-regex-test@1.1.0:
    dependencies:
      call-bound: 1.0.4
      es-errors: 1.3.0
      is-regex: 1.2.1

  semver@5.7.2: {}

  semver@6.3.1: {}

  semver@7.5.4:
    dependencies:
      lru-cache: 6.0.0

  semver@7.7.2: {}

  serialize-javascript@6.0.2:
    dependencies:
      randombytes: 2.1.0

  set-function-length@1.2.2:
    dependencies:
      define-data-property: 1.1.4
      es-errors: 1.3.0
      function-bind: 1.1.2
      get-intrinsic: 1.3.0
      gopd: 1.2.0
      has-property-descriptors: 1.0.2

  set-function-name@2.0.2:
    dependencies:
      define-data-property: 1.1.4
      es-errors: 1.3.0
      functions-have-names: 1.2.3
      has-property-descriptors: 1.0.2

  set-proto@1.0.0:
    dependencies:
      dunder-proto: 1.0.1
      es-errors: 1.3.0
      es-object-atoms: 1.1.1

  shebang-command@2.0.0:
    dependencies:
      shebang-regex: 3.0.0

  shebang-regex@3.0.0: {}

  shell-quote@1.8.3: {}

  side-channel-list@1.0.0:
    dependencies:
      es-errors: 1.3.0
      object-inspect: 1.13.4

  side-channel-map@1.0.1:
    dependencies:
      call-bound: 1.0.4
      es-errors: 1.3.0
      get-intrinsic: 1.3.0
      object-inspect: 1.13.4

  side-channel-weakmap@1.0.2:
    dependencies:
      call-bound: 1.0.4
      es-errors: 1.3.0
      get-intrinsic: 1.3.0
      object-inspect: 1.13.4
      side-channel-map: 1.0.1

  side-channel@1.1.0:
    dependencies:
      es-errors: 1.3.0
      object-inspect: 1.13.4
      side-channel-list: 1.0.0
      side-channel-map: 1.0.1
      side-channel-weakmap: 1.0.2

  slash@3.0.0: {}

  sort-json@2.0.1:
    dependencies:
      detect-indent: 5.0.0
      detect-newline: 2.1.0
      minimist: 1.2.8

  sort-scripts@1.0.1: {}

  spdx-correct@3.2.0:
    dependencies:
      spdx-expression-parse: 3.0.1
      spdx-license-ids: 3.0.13

  spdx-exceptions@2.3.0: {}

  spdx-expression-parse@3.0.1:
    dependencies:
      spdx-exceptions: 2.3.0
      spdx-license-ids: 3.0.13

  spdx-expression-parse@4.0.0:
    dependencies:
      spdx-exceptions: 2.3.0
      spdx-license-ids: 3.0.13

  spdx-license-ids@3.0.13: {}

  stable-hash-x@0.2.0: {}

  stop-iteration-iterator@1.1.0:
    dependencies:
      es-errors: 1.3.0
      internal-slot: 1.1.0

  string-width@4.2.3:
    dependencies:
      emoji-regex: 8.0.0
      is-fullwidth-code-point: 3.0.0
      strip-ansi: 6.0.1

  string.prototype.matchall@4.0.12:
    dependencies:
      call-bind: 1.0.8
      call-bound: 1.0.4
      define-properties: 1.2.1
      es-abstract: 1.24.0
      es-errors: 1.3.0
      es-object-atoms: 1.1.1
      get-intrinsic: 1.3.0
      gopd: 1.2.0
      has-symbols: 1.1.0
      internal-slot: 1.1.0
      regexp.prototype.flags: 1.5.4
      set-function-name: 2.0.2
      side-channel: 1.1.0

  string.prototype.repeat@1.0.0:
    dependencies:
      define-properties: 1.2.1
      es-abstract: 1.24.0

  string.prototype.trim@1.2.10:
    dependencies:
      call-bind: 1.0.8
      call-bound: 1.0.4
      define-data-property: 1.1.4
      define-properties: 1.2.1
      es-abstract: 1.24.0
      es-object-atoms: 1.1.1
      has-property-descriptors: 1.0.2

  string.prototype.trimend@1.0.9:
    dependencies:
      call-bind: 1.0.8
      call-bound: 1.0.4
      define-properties: 1.2.1
      es-object-atoms: 1.1.1

  string.prototype.trimstart@1.0.8:
    dependencies:
      call-bind: 1.0.8
      define-properties: 1.2.1
      es-object-atoms: 1.1.1

  string_decoder@1.1.1:
    dependencies:
      safe-buffer: 5.1.2

  strip-ansi@6.0.1:
    dependencies:
      ansi-regex: 5.0.1

  strip-indent@3.0.0:
    dependencies:
      min-indent: 1.0.1

  strip-json-comments@3.1.1: {}

  supports-color@5.5.0:
    dependencies:
      has-flag: 3.0.0

  supports-color@7.2.0:
    dependencies:
      has-flag: 4.0.0

  supports-color@8.1.1:
    dependencies:
      has-flag: 4.0.0

  supports-preserve-symlinks-flag@1.0.0: {}

  sync-request@6.1.0:
    dependencies:
      http-response-object: 3.0.2
      sync-rpc: 1.3.6
      then-request: 6.0.2

  sync-rpc@1.3.6:
    dependencies:
      get-port: 3.2.0

  text-table@0.2.0: {}

  then-request@6.0.2:
    dependencies:
      '@types/concat-stream': 1.6.1
      '@types/form-data': 0.0.33
      '@types/node': 8.10.66
      '@types/qs': 6.9.10
      caseless: 0.12.0
      concat-stream: 1.6.2
      form-data: 2.5.5
      http-basic: 8.1.3
      http-response-object: 3.0.2
      promise: 8.3.0
      qs: 6.11.2

  tinyglobby@0.2.15:
    dependencies:
      fdir: 6.5.0(picomatch@4.0.3)
      picomatch: 4.0.3

  to-regex-range@5.0.1:
    dependencies:
      is-number: 7.0.0

  traverse@0.6.7: {}

  tree-kill@1.2.2: {}

  trough@1.0.5: {}

  ts-api-utils@1.4.3(typescript@5.4.5):
    dependencies:
      typescript: 5.4.5

  ts-api-utils@1.4.3(typescript@5.4.5):
    dependencies:
      typescript: 5.4.5

  ts-api-utils@2.1.0(typescript@5.4.5):
    dependencies:
      typescript: 5.4.5

  ts-morph@22.0.0:
    dependencies:
      '@ts-morph/common': 0.23.0
      code-block-writer: 13.0.2

  tslib@2.6.2: {}

  type-check@0.4.0:
    dependencies:
      prelude-ls: 1.2.1

  type-fest@0.20.2: {}

  type-fest@0.6.0: {}

  type-fest@0.8.1: {}

  type-fest@4.2.0: {}

  typed-array-buffer@1.0.3:
    dependencies:
      call-bound: 1.0.4
      es-errors: 1.3.0
      is-typed-array: 1.1.15

  typed-array-byte-length@1.0.3:
    dependencies:
      call-bind: 1.0.8
      for-each: 0.3.5
      gopd: 1.2.0
      has-proto: 1.2.0
      is-typed-array: 1.1.15

  typed-array-byte-offset@1.0.4:
    dependencies:
      available-typed-arrays: 1.0.7
      call-bind: 1.0.8
      for-each: 0.3.5
      gopd: 1.2.0
      has-proto: 1.2.0
      is-typed-array: 1.1.15
      reflect.getprototypeof: 1.0.10

  typed-array-length@1.0.7:
    dependencies:
      call-bind: 1.0.8
      for-each: 0.3.5
      gopd: 1.2.0
      is-typed-array: 1.1.15
      possible-typed-array-names: 1.1.0
      reflect.getprototypeof: 1.0.10

  typedarray@0.0.6: {}

  typescript@5.4.5: {}

  unbox-primitive@1.1.0:
    dependencies:
      call-bound: 1.0.4
      has-bigints: 1.0.2
      has-symbols: 1.1.0
      which-boxed-primitive: 1.1.1

  undici-types@5.26.5: {}

  unified@9.2.2:
    dependencies:
      '@types/unist': 2.0.10
      bail: 1.0.5
      extend: 3.0.2
      is-buffer: 2.0.5
      is-plain-obj: 2.1.0
      trough: 1.0.5
      vfile: 4.2.1

  unist-util-is@4.1.0: {}

  unist-util-stringify-position@2.0.3:
    dependencies:
      '@types/unist': 2.0.10

  unist-util-visit-parents@3.1.1:
    dependencies:
      '@types/unist': 2.0.10
      unist-util-is: 4.1.0

  universalify@0.1.2: {}

  unrs-resolver@1.11.1:
    dependencies:
      napi-postinstall: 0.3.3
    optionalDependencies:
      '@unrs/resolver-binding-android-arm-eabi': 1.11.1
      '@unrs/resolver-binding-android-arm64': 1.11.1
      '@unrs/resolver-binding-darwin-arm64': 1.11.1
      '@unrs/resolver-binding-darwin-x64': 1.11.1
      '@unrs/resolver-binding-freebsd-x64': 1.11.1
      '@unrs/resolver-binding-linux-arm-gnueabihf': 1.11.1
      '@unrs/resolver-binding-linux-arm-musleabihf': 1.11.1
      '@unrs/resolver-binding-linux-arm64-gnu': 1.11.1
      '@unrs/resolver-binding-linux-arm64-musl': 1.11.1
      '@unrs/resolver-binding-linux-ppc64-gnu': 1.11.1
      '@unrs/resolver-binding-linux-riscv64-gnu': 1.11.1
      '@unrs/resolver-binding-linux-riscv64-musl': 1.11.1
      '@unrs/resolver-binding-linux-s390x-gnu': 1.11.1
      '@unrs/resolver-binding-linux-x64-gnu': 1.11.1
      '@unrs/resolver-binding-linux-x64-musl': 1.11.1
      '@unrs/resolver-binding-wasm32-wasi': 1.11.1
      '@unrs/resolver-binding-win32-arm64-msvc': 1.11.1
      '@unrs/resolver-binding-win32-ia32-msvc': 1.11.1
      '@unrs/resolver-binding-win32-x64-msvc': 1.11.1

  update-section@0.3.3: {}

  uri-js@4.4.1:
    dependencies:
      punycode: 2.3.0

  util-deprecate@1.0.2: {}

  validate-npm-package-license@3.0.4:
    dependencies:
      spdx-correct: 3.2.0
      spdx-expression-parse: 3.0.1

  validator@13.11.0: {}

  vfile-message@2.0.4:
    dependencies:
      '@types/unist': 2.0.10
      unist-util-stringify-position: 2.0.3

  vfile@4.2.1:
    dependencies:
      '@types/unist': 2.0.10
      is-buffer: 2.0.5
      unist-util-stringify-position: 2.0.3
      vfile-message: 2.0.4

  which-boxed-primitive@1.1.1:
    dependencies:
      is-bigint: 1.1.0
      is-boolean-object: 1.2.2
      is-number-object: 1.1.1
      is-string: 1.1.1
      is-symbol: 1.1.1

  which-builtin-type@1.2.1:
    dependencies:
      call-bound: 1.0.4
      function.prototype.name: 1.1.8
      has-tostringtag: 1.0.2
      is-async-function: 2.0.0
      is-date-object: 1.1.0
      is-finalizationregistry: 1.1.1
      is-generator-function: 1.0.10
      is-regex: 1.2.1
      is-weakref: 1.1.1
      isarray: 2.0.5
      which-boxed-primitive: 1.1.1
      which-collection: 1.0.2
      which-typed-array: 1.1.19

  which-collection@1.0.2:
    dependencies:
      is-map: 2.0.3
      is-set: 2.0.3
      is-weakmap: 2.0.2
      is-weakset: 2.0.4

  which-typed-array@1.1.19:
    dependencies:
      available-typed-arrays: 1.0.7
      call-bind: 1.0.8
      call-bound: 1.0.4
      for-each: 0.3.5
      get-proto: 1.0.1
      gopd: 1.2.0
      has-tostringtag: 1.0.2

  which@2.0.2:
    dependencies:
      isexe: 2.0.0

  workerpool@6.2.1: {}

  wrap-ansi@7.0.0:
    dependencies:
      ansi-styles: 4.3.0
      string-width: 4.2.3
      strip-ansi: 6.0.1

  wrappy@1.0.2: {}

  y18n@5.0.8: {}

  yallist@4.0.0: {}

  yargs-parser@20.2.4: {}

  yargs-parser@21.1.1: {}

  yargs-unparser@2.0.0:
    dependencies:
      camelcase: 6.3.0
      decamelize: 4.0.0
      flat: 5.0.2
      is-plain-obj: 2.1.0

  yargs@16.2.0:
    dependencies:
      cliui: 7.0.4
      escalade: 3.1.1
      get-caller-file: 2.0.5
      require-directory: 2.1.1
      string-width: 4.2.3
      y18n: 5.0.8
      yargs-parser: 20.2.4

  yargs@17.7.2:
    dependencies:
      cliui: 8.0.1
      escalade: 3.1.1
      get-caller-file: 2.0.5
      require-directory: 2.1.1
      string-width: 4.2.3
      y18n: 5.0.8
      yargs-parser: 21.1.1

  yocto-queue@0.1.0: {}

  z-schema@5.0.5:
    dependencies:
      lodash.get: 4.4.2
      lodash.isequal: 4.5.0
      validator: 13.11.0
    optionalDependencies:
      commander: 9.5.0

  zwitch@1.0.5: {}<|MERGE_RESOLUTION|>--- conflicted
+++ resolved
@@ -132,10 +132,6 @@
     resolution: {integrity: sha512-CCZCDJuduB9OUkFkY2IgppNZMi2lBQgD2qzwXkEia16cge2pijY/aXi96CJMquDMn3nJdlPV1A5KrJEXwfLNzQ==}
     engines: {node: ^12.0.0 || ^14.0.0 || >=16.0.0}
 
-  '@eslint-community/regexpp@4.8.1':
-    resolution: {integrity: sha512-PWiOzLIUAjN/w5K17PoF4n6sKBw0gqLHPhywmYHP4t1VFQQVYeb1yWsJwnMVEMl3tUHME7X/SJPZLmtG7XBDxQ==}
-    engines: {node: ^12.0.0 || ^14.0.0 || >=16.0.0}
-
   '@eslint/eslintrc@2.1.4':
     resolution: {integrity: sha512-269Z39MS6wVJtsoUl10L60WdkhJVdPG24Q4eZTH3nnF6lpvSShEK3wQjDX9JRWAUPvPh7COouPpU9IrqaZFvtQ==}
     engines: {node: ^12.22.0 || ^14.17.0 || >=16.0.0}
@@ -291,19 +287,6 @@
       typescript:
         optional: true
 
-<<<<<<< HEAD
-  '@typescript-eslint/parser@6.21.0':
-    resolution: {integrity: sha512-tbsV1jPne5CkFQCgPBcDOt30ItF7aJoZL997JSF7MhGQqOeT3svWRYxiqlfA5RUdlHN6Fi+EI9bxqbdyAUZjYQ==}
-    engines: {node: ^16.0.0 || >=18.0.0}
-    peerDependencies:
-      eslint: ^7.0.0 || ^8.0.0
-      typescript: '*'
-    peerDependenciesMeta:
-      typescript:
-        optional: true
-
-=======
->>>>>>> 12f22ec6
   '@typescript-eslint/parser@7.18.0':
     resolution: {integrity: sha512-4Z+L8I2OqhZV8qA132M4wNL30ypZGYOQVBfMgxDH/K5UX0PNqTu1c6za9ST5r9+tavvHiTWmBnKzpCJ/GlVFtg==}
     engines: {node: ^18.18.0 || >=20.0.0}
@@ -314,13 +297,6 @@
       typescript:
         optional: true
 
-<<<<<<< HEAD
-  '@typescript-eslint/scope-manager@6.21.0':
-    resolution: {integrity: sha512-OwLUIWZJry80O99zvqXVEioyniJMa+d2GrqpUTqi5/v5D5rOrppJVBPa0yKCblcigC0/aYAzxxqQ1B+DS2RYsg==}
-    engines: {node: ^16.0.0 || >=18.0.0}
-
-=======
->>>>>>> 12f22ec6
   '@typescript-eslint/scope-manager@7.18.0':
     resolution: {integrity: sha512-jjhdIE/FPF2B7Z1uzc6i3oWKbGcHb87Qw7AWj6jmEqNOfDFbJWtjt/XfwCpvNkpGWlcJaog5vTR+VV8+w9JflA==}
     engines: {node: ^18.18.0 || >=20.0.0}
@@ -339,13 +315,6 @@
       typescript:
         optional: true
 
-<<<<<<< HEAD
-  '@typescript-eslint/types@6.21.0':
-    resolution: {integrity: sha512-1kFmZ1rOm5epu9NZEZm1kckCDGj5UJEf7P1kliH4LKu/RkwpsfqqGmY2OOcUs18lSlQBKLDYBOGxRVtrMN5lpg==}
-    engines: {node: ^16.0.0 || >=18.0.0}
-
-=======
->>>>>>> 12f22ec6
   '@typescript-eslint/types@7.18.0':
     resolution: {integrity: sha512-iZqi+Ds1y4EDYUtlOOC+aUmxnE9xS/yCigkjA7XpTKV6nCBd3Hp/PRGGmdwnfkV2ThMyYldP1wRpm/id99spTQ==}
     engines: {node: ^18.18.0 || >=20.0.0}
@@ -358,18 +327,6 @@
     resolution: {integrity: sha512-LdtAWMiFmbRLNP7JNeY0SqEtJvGMYSzfiWBSmx+VSZ1CH+1zyl8Mmw1TT39OrtsRvIYShjJWzTDMPWZJCpwBlw==}
     engines: {node: ^18.18.0 || ^20.9.0 || >=21.1.0}
 
-<<<<<<< HEAD
-  '@typescript-eslint/typescript-estree@6.21.0':
-    resolution: {integrity: sha512-6npJTkZcO+y2/kr+z0hc4HwNfrrP4kNYh57ek7yCNlrBjWQ1Y0OS7jiZTkgumrvkX5HkEKXFZkkdFNkaW2wmUQ==}
-    engines: {node: ^16.0.0 || >=18.0.0}
-    peerDependencies:
-      typescript: '*'
-    peerDependenciesMeta:
-      typescript:
-        optional: true
-
-=======
->>>>>>> 12f22ec6
   '@typescript-eslint/typescript-estree@7.18.0':
     resolution: {integrity: sha512-aP1v/BSPnnyhMHts8cf1qQ6Q1IFwwRvAQGRvBFkWlo3/lH29OXA3Pts+c10nxRxIBrDnoMqzhgdwVe5f2D6OzA==}
     engines: {node: ^18.18.0 || >=20.0.0}
@@ -398,13 +355,6 @@
       eslint: ^8.57.0 || ^9.0.0
       typescript: '>=4.8.4 <5.9.0'
 
-<<<<<<< HEAD
-  '@typescript-eslint/visitor-keys@6.21.0':
-    resolution: {integrity: sha512-JJtkDduxLi9bivAB+cYOVMtbkqdPOhZ+ZI5LC47MIRrDV4Yn2o+ZnW10Nkmr28xRpSpdJ6Sm42Hjf2+REYXm0A==}
-    engines: {node: ^16.0.0 || >=18.0.0}
-
-=======
->>>>>>> 12f22ec6
   '@typescript-eslint/visitor-keys@7.18.0':
     resolution: {integrity: sha512-cDF0/Gf81QpY3xYyJKDV14Zwdmid5+uuENhjH2EqFaF0ni+yAyq/LzMaIJdhNJXZI7uLzwIlA+V7oWoyn6Curg==}
     engines: {node: ^18.18.0 || >=20.0.0}
@@ -1292,10 +1242,6 @@
   http-response-object@3.0.2:
     resolution: {integrity: sha512-bqX0XTF6fnXSQcEJ2Iuyr75yVakyjIDCqroJQ/aHfSdlM743Cwqoi2nDYMzLGWUcuTWGWy8AAvOKXTfiv6q9RA==}
 
-  ignore@5.2.4:
-    resolution: {integrity: sha512-MAb38BcSbH0eHNBxn7ql2NH/kX33OkB3lZ1BNdh7ENeRChHTYsTvWrMubiIAMNS2llXEEgZ1MUOBtXChP3kaFQ==}
-    engines: {node: '>= 4'}
-
   ignore@5.3.2:
     resolution: {integrity: sha512-hsBTNUqQTDwkWtcdYI2i06Y/nUBEsNEDJKjWdigLvegy8kDuJAS8uRlpkkcQpyEXL0Z/pjDy5HBmMjRCJ2gq+g==}
     engines: {node: '>= 4'}
@@ -2180,12 +2126,6 @@
     peerDependencies:
       typescript: '>=4.2.0'
 
-  ts-api-utils@1.4.3:
-    resolution: {integrity: sha512-i3eMG77UTMD0hZhgRS562pv83RC6ukSAC2GMNWc+9dieh/+jDM5u5YG+NHX6VNDRHQcHwmsTHctP9LhbC3WxVw==}
-    engines: {node: '>=16'}
-    peerDependencies:
-      typescript: '>=4.2.0'
-
   ts-api-utils@2.1.0:
     resolution: {integrity: sha512-CUgTZL1irw8u29bzrOD/nH85jqyc74D6SshFgujOIA7osm2Rz7dYH77agkx7H4FBNxDq7Cjf+IjaX/8zwFW+ZQ==}
     engines: {node: '>=18.12'}
@@ -2408,15 +2348,13 @@
 
   '@eslint-community/regexpp@4.12.1': {}
 
-  '@eslint-community/regexpp@4.8.1': {}
-
   '@eslint/eslintrc@2.1.4':
     dependencies:
       ajv: 6.12.6
       debug: 4.4.1
       espree: 9.6.1
       globals: 13.21.0
-      ignore: 5.2.4
+      ignore: 5.3.2
       import-fresh: 3.3.0
       js-yaml: 4.1.0
       minimatch: 3.1.2
@@ -2651,22 +2589,6 @@
       ignore: 5.3.2
       natural-compare: 1.4.0
       ts-api-utils: 1.4.3(typescript@5.4.5)
-<<<<<<< HEAD
-    optionalDependencies:
-      typescript: 5.4.5
-    transitivePeerDependencies:
-      - supports-color
-
-  '@typescript-eslint/parser@6.21.0(eslint@8.57.1)(typescript@5.4.5)':
-    dependencies:
-      '@typescript-eslint/scope-manager': 6.21.0
-      '@typescript-eslint/types': 6.21.0
-      '@typescript-eslint/typescript-estree': 6.21.0(typescript@5.4.5)
-      '@typescript-eslint/visitor-keys': 6.21.0
-      debug: 4.4.1
-      eslint: 8.57.1
-=======
->>>>>>> 12f22ec6
     optionalDependencies:
       typescript: 5.4.5
     transitivePeerDependencies:
@@ -2685,14 +2607,6 @@
     transitivePeerDependencies:
       - supports-color
 
-<<<<<<< HEAD
-  '@typescript-eslint/scope-manager@6.21.0':
-    dependencies:
-      '@typescript-eslint/types': 6.21.0
-      '@typescript-eslint/visitor-keys': 6.21.0
-
-=======
->>>>>>> 12f22ec6
   '@typescript-eslint/scope-manager@7.18.0':
     dependencies:
       '@typescript-eslint/types': 7.18.0
@@ -2715,35 +2629,12 @@
     transitivePeerDependencies:
       - supports-color
 
-<<<<<<< HEAD
-  '@typescript-eslint/types@6.21.0': {}
-
-=======
->>>>>>> 12f22ec6
   '@typescript-eslint/types@7.18.0': {}
 
   '@typescript-eslint/types@8.31.1': {}
 
   '@typescript-eslint/types@8.42.0': {}
 
-<<<<<<< HEAD
-  '@typescript-eslint/typescript-estree@6.21.0(typescript@5.4.5)':
-    dependencies:
-      '@typescript-eslint/types': 6.21.0
-      '@typescript-eslint/visitor-keys': 6.21.0
-      debug: 4.4.1
-      globby: 11.1.0
-      is-glob: 4.0.3
-      minimatch: 9.0.3
-      semver: 7.7.2
-      ts-api-utils: 1.0.3(typescript@5.4.5)
-    optionalDependencies:
-      typescript: 5.4.5
-    transitivePeerDependencies:
-      - supports-color
-
-=======
->>>>>>> 12f22ec6
   '@typescript-eslint/typescript-estree@7.18.0(typescript@5.4.5)':
     dependencies:
       '@typescript-eslint/types': 7.18.0
@@ -2795,14 +2686,6 @@
     transitivePeerDependencies:
       - supports-color
 
-<<<<<<< HEAD
-  '@typescript-eslint/visitor-keys@6.21.0':
-    dependencies:
-      '@typescript-eslint/types': 6.21.0
-      eslint-visitor-keys: 3.4.3
-
-=======
->>>>>>> 12f22ec6
   '@typescript-eslint/visitor-keys@7.18.0':
     dependencies:
       '@typescript-eslint/types': 7.18.0
@@ -3416,7 +3299,7 @@
     dependencies:
       escape-string-regexp: 1.0.5
       eslint: 8.57.1
-      ignore: 5.2.4
+      ignore: 5.3.2
 
   eslint-plugin-i@2.29.1(@typescript-eslint/parser@7.18.0(eslint@8.57.1)(typescript@5.4.5))(eslint-import-resolver-typescript@4.4.4)(eslint@8.57.1):
     dependencies:
@@ -3525,7 +3408,7 @@
   eslint@8.57.1:
     dependencies:
       '@eslint-community/eslint-utils': 4.4.0(eslint@8.57.1)
-      '@eslint-community/regexpp': 4.8.1
+      '@eslint-community/regexpp': 4.12.1
       '@eslint/eslintrc': 2.1.4
       '@eslint/js': 8.57.1
       '@humanwhocodes/config-array': 0.13.0
@@ -3549,7 +3432,7 @@
       glob-parent: 6.0.2
       globals: 13.21.0
       graphemer: 1.4.0
-      ignore: 5.2.4
+      ignore: 5.3.2
       imurmurhash: 0.1.4
       is-glob: 4.0.3
       is-path-inside: 3.0.3
@@ -3762,7 +3645,7 @@
       dir-glob: 3.0.1
       fast-glob: 3.3.2
       glob: 7.2.3
-      ignore: 5.2.4
+      ignore: 5.3.2
       merge2: 1.4.1
       slash: 3.0.0
 
@@ -3771,7 +3654,7 @@
       array-union: 2.1.0
       dir-glob: 3.0.1
       fast-glob: 3.3.2
-      ignore: 5.2.4
+      ignore: 5.3.2
       merge2: 1.4.1
       slash: 3.0.0
 
@@ -3837,8 +3720,6 @@
   http-response-object@3.0.2:
     dependencies:
       '@types/node': 10.17.60
-
-  ignore@5.2.4: {}
 
   ignore@5.3.2: {}
 
@@ -4845,10 +4726,6 @@
   tree-kill@1.2.2: {}
 
   trough@1.0.5: {}
-
-  ts-api-utils@1.4.3(typescript@5.4.5):
-    dependencies:
-      typescript: 5.4.5
 
   ts-api-utils@1.4.3(typescript@5.4.5):
     dependencies:
