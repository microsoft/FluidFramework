--- conflicted
+++ resolved
@@ -199,11 +199,10 @@
     resolution: {integrity: sha512-g+RihtzFgGTx2WYCuTHbdOXJeAlGnROws0TeALx9ow/ZmOROOZkVg5wp/B44n0WJgI4SQFP1eWM2iRPlU2Y14w==}
     engines: {node: '>=20.11.0'}
 
-<<<<<<< HEAD
   '@es-joy/resolve.exports@1.2.0':
     resolution: {integrity: sha512-Q9hjxWI5xBM+qW2enxfe8wDKdFWMfd0Z29k5ZJnuBqD/CasY5Zryj09aCA6owbGATWz+39p5uIdaHXpopOcG8g==}
     engines: {node: '>=10'}
-=======
+
   '@esbuild/aix-ppc64@0.25.12':
     resolution: {integrity: sha512-Hhmwd6CInZ3dwpuGTF8fJG6yoWmsToE+vYgD4nytZVxcu1ulHpUQRAB1UJ8+N1Am3Mz4+xOByoQoSZf4D+CpkA==}
     engines: {node: '>=18'}
@@ -359,7 +358,6 @@
     engines: {node: '>=18'}
     cpu: [x64]
     os: [win32]
->>>>>>> 56d3f9da
 
   '@eslint-community/eslint-plugin-eslint-comments@4.5.0':
     resolution: {integrity: sha512-MAhuTKlr4y/CE3WYX26raZjy+I/kS2PLKSzvfmDCGrBLTFHOYwqROZdr4XwPgXwX3K9rjzMr4pSmUWGnzsUyMg==}
@@ -756,17 +754,10 @@
     resolution: {integrity: sha512-FmeCCAenzH0KH381SPT5FZmiA/TmpndpcaShhfgEN9eCVjnFBqq3l1xrI42y8+PPLI6hypzou4GXw00WHmPBLQ==}
     engines: {node: '>= 0.4'}
 
-<<<<<<< HEAD
-  array-union@2.1.0:
-    resolution: {integrity: sha512-HGyxoOTYUyCM6stUe6EJgnd4EoewAI7zMdfqO+kGjnlZmBDz/cR5pf8r/cR4Wq60sL/p0IkcjUEEPwS3GFrIyw==}
-    engines: {node: '>=8'}
-
   array.prototype.findlast@1.2.5:
     resolution: {integrity: sha512-CVvd6FHg1Z3POpBLxO6E6zr+rSKEQ9L6rZHAaY7lLfhKsWYUBBOuMs0e9o24oopj6H+geRCX0YJ+TJLBK2eHyQ==}
     engines: {node: '>= 0.4'}
 
-=======
->>>>>>> 56d3f9da
   array.prototype.flat@1.3.2:
     resolution: {integrity: sha512-djYB+Zx2vLewY8RWlNCUdHjDXs2XOgm602S9E7P/UpHgfeHL00cRiIF+IN/G/aUJ7kGPb6yO/ErDI5V2s8iycA==}
     engines: {node: '>= 0.4'}
@@ -1813,16 +1804,9 @@
     resolution: {integrity: sha512-Xa4Nw17FS9ApQFJ9umLiJS4orGjm7ZzwUrwamcGQuHSzDyth9boKDaycYdDcZDuqYATXw4HFXgaqWTctW/v1HA==}
     engines: {node: '>=16 || 14 >=14.18'}
 
-<<<<<<< HEAD
-  path-type@4.0.0:
-    resolution: {integrity: sha512-gDKb8aZMDeD/tZWs9P6+q0J9Mwkdl6xMV8TjnGP3qJVJ06bdMgkbBlLU8IdfOsIsFz2BW1rNVT3XuNEl8zPAvw==}
-    engines: {node: '>=8'}
-
   picocolors@1.1.1:
     resolution: {integrity: sha512-xceH2snhtb5M9liqDsmEw56le376mTZkEX/jEb/RxNFyegNul7eNslCXP9FDj/Lcu0X8KEyMceP2ntpaHrDEVA==}
 
-=======
->>>>>>> 56d3f9da
   picomatch@2.3.1:
     resolution: {integrity: sha512-JU3teHTNjmE2VCGFzuY8EXzCDVwEqB2a8fsIvwaStHhAWJEeVd1o1QD80CU6+ZdEXXSLbSsuLwJjkCBWqRQUVA==}
     engines: {node: '>=8.6'}
@@ -2947,9 +2931,6 @@
       is-string: 1.1.1
       math-intrinsics: 1.1.0
 
-<<<<<<< HEAD
-  array-union@2.1.0: {}
-
   array.prototype.findlast@1.2.5:
     dependencies:
       call-bind: 1.0.8
@@ -2959,8 +2940,6 @@
       es-object-atoms: 1.1.1
       es-shim-unscopables: 1.1.0
 
-=======
->>>>>>> 56d3f9da
   array.prototype.flat@1.3.2:
     dependencies:
       call-bind: 1.0.8
@@ -4196,13 +4175,8 @@
       lru-cache: 10.4.3
       minipass: 7.1.2
 
-<<<<<<< HEAD
-  path-type@4.0.0: {}
-
   picocolors@1.1.1: {}
 
-=======
->>>>>>> 56d3f9da
   picomatch@2.3.1: {}
 
   picomatch@4.0.3: {}
