--- conflicted
+++ resolved
@@ -1,10 +1,6 @@
 {
 	"name": "@fluidframework/eslint-config-fluid",
-<<<<<<< HEAD
 	"version": "9.0.0",
-=======
-	"version": "8.0.0",
->>>>>>> 183018b5
 	"description": "Shareable ESLint config for the Fluid Framework",
 	"homepage": "https://fluidframework.com",
 	"repository": {
@@ -43,12 +39,8 @@
 		"eslint-config-biome": "~2.1.3",
 		"eslint-config-prettier": "~10.1.8",
 		"eslint-import-resolver-typescript": "~4.4.4",
-<<<<<<< HEAD
-		"eslint-plugin-import": "npm:eslint-plugin-i@~2.29.1",
-=======
 		"eslint-plugin-eslint-comments": "~3.2.0",
 		"eslint-plugin-import-x": "~4.16.1",
->>>>>>> 183018b5
 		"eslint-plugin-jsdoc": "~55.0.2",
 		"eslint-plugin-promise": "~7.2.1",
 		"eslint-plugin-react": "~7.37.5",
