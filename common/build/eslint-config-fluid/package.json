{
	"name": "@fluidframework/eslint-config-fluid",
	"version": "2.74.0",
	"private": true,
	"description": "Shareable ESLint config for the Fluid Framework",
	"homepage": "https://fluidframework.com",
	"repository": {
		"type": "git",
		"url": "https://github.com/microsoft/FluidFramework.git",
		"directory": "common/build/eslint-config-fluid"
	},
	"license": "MIT",
	"author": "Microsoft and contributors",
	"main": "index.js",
	"scripts": {
		"build": "npm run print-configs && npm run prettier",
		"build:readme:disabled": "markdown-magic --files \"**/*.md\"",
		"clean": "rimraf --glob dist \"**/*.build.log\"",
		"format": "npm run prettier:fix",
		"prettier": "prettier --check . --cache --ignore-path ../../../.prettierignore",
		"prettier:fix": "prettier --write . --cache --ignore-path ../../../.prettierignore",
		"print-configs": "cross-env ESLINT_USE_FLAT_CONFIG=false tsx scripts/print-configs.ts printed-configs",
		"test": "echo TODO: add tests"
	},
	"dependencies": {
		"@eslint-community/eslint-plugin-eslint-comments": "~4.5.0",
<<<<<<< HEAD
		"@eslint/js": "^9.39.1",
		"@fluid-internal/eslint-plugin-fluid": "^0.4.1",
=======
		"@eslint/js": "^8.57.1",
		"@fluid-internal/eslint-plugin-fluid": "^0.4.0",
>>>>>>> 004decff
		"@rushstack/eslint-patch": "~1.12.0",
		"@rushstack/eslint-plugin": "~0.22.1",
		"@rushstack/eslint-plugin-security": "~0.11.0",
		"@typescript-eslint/eslint-plugin": "~8.18.2",
		"@typescript-eslint/parser": "~8.18.2",
		"eslint-config-biome": "~2.1.3",
		"eslint-config-prettier": "~10.1.8",
		"eslint-import-resolver-typescript": "~4.4.4",
		"eslint-plugin-import-x": "~4.16.1",
		"eslint-plugin-jsdoc": "~61.4.1",
		"eslint-plugin-promise": "~7.2.1",
		"eslint-plugin-react": "~7.37.5",
		"eslint-plugin-react-hooks": "~7.0.1",
		"eslint-plugin-tsdoc": "~0.4.0",
		"eslint-plugin-unicorn": "~54.0.0",
		"eslint-plugin-unused-imports": "~4.3.0"
	},
	"devDependencies": {
		"@fluidframework/build-common": "^2.0.3",
		"@types/sort-json": "^2.0.3",
		"concurrently": "^8.2.1",
<<<<<<< HEAD
		"eslint": "~9.39.1",
=======
		"cross-env": "^7.0.3",
		"eslint": "~8.57.1",
>>>>>>> 004decff
		"mocha-multi-reporters": "^1.5.1",
		"prettier": "~3.6.2",
		"rimraf": "^4.4.0",
		"sort-json": "^2.0.1",
		"tsx": "^4.21.0",
		"typescript": "~5.4.5"
	},
	"packageManager": "pnpm@10.18.3+sha512.bbd16e6d7286fd7e01f6b3c0b3c932cda2965c06a908328f74663f10a9aea51f1129eea615134bf992831b009eabe167ecb7008b597f40ff9bc75946aadfb08d",
	"fluidBuild": {
		"tasks": {
			"prettier": {
				"dependsOn": [
					"print-configs"
				]
			},
			"tsc": {
				"dependsOn": [
					"print-configs",
					"prettier"
				],
				"script": false
			}
		}
	},
	"pnpm": {
		"commentsOverrides": [
			"serialize-javascript - CVE-2024-11831 impacts version 6.0.0 which is pinned by mocha 10.4.0, which in turn comes from mocha-multi-reporters 1.5.1 (which has no updated version at this time)"
		],
		"overrides": {
			"mocha>serialize-javascript@6.0.0": "^6.0.2"
		},
		"onlyBuiltDependencies": [
			"esbuild",
			"unrs-resolver"
		]
	},
	"typeValidation": {
		"disabled": true
	}
}<|MERGE_RESOLUTION|>--- conflicted
+++ resolved
@@ -24,13 +24,8 @@
 	},
 	"dependencies": {
 		"@eslint-community/eslint-plugin-eslint-comments": "~4.5.0",
-<<<<<<< HEAD
 		"@eslint/js": "^9.39.1",
 		"@fluid-internal/eslint-plugin-fluid": "^0.4.1",
-=======
-		"@eslint/js": "^8.57.1",
-		"@fluid-internal/eslint-plugin-fluid": "^0.4.0",
->>>>>>> 004decff
 		"@rushstack/eslint-patch": "~1.12.0",
 		"@rushstack/eslint-plugin": "~0.22.1",
 		"@rushstack/eslint-plugin-security": "~0.11.0",
@@ -52,12 +47,8 @@
 		"@fluidframework/build-common": "^2.0.3",
 		"@types/sort-json": "^2.0.3",
 		"concurrently": "^8.2.1",
-<<<<<<< HEAD
-		"eslint": "~9.39.1",
-=======
 		"cross-env": "^7.0.3",
 		"eslint": "~8.57.1",
->>>>>>> 004decff
 		"mocha-multi-reporters": "^1.5.1",
 		"prettier": "~3.6.2",
 		"rimraf": "^4.4.0",
