--- conflicted
+++ resolved
@@ -1,10 +1,6 @@
 {
 	"name": "@fluidframework/eslint-config-fluid",
-<<<<<<< HEAD
 	"version": "7.0.0",
-=======
-	"version": "6.1.0",
->>>>>>> 12f22ec6
 	"description": "Shareable ESLint config for the Fluid Framework",
 	"homepage": "https://fluidframework.com",
 	"repository": {
