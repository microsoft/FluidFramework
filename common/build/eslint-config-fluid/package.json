--- conflicted
+++ resolved
@@ -29,12 +29,8 @@
 		"test": "echo TODO: add tests"
 	},
 	"dependencies": {
-<<<<<<< HEAD
 		"@eslint-community/eslint-plugin-eslint-comments": "~4.5.0",
-		"@fluid-internal/eslint-plugin-fluid": "^0.3.1",
-=======
 		"@fluid-internal/eslint-plugin-fluid": "^0.4.0",
->>>>>>> 95d9a0a5
 		"@rushstack/eslint-patch": "~1.12.0",
 		"@rushstack/eslint-plugin": "~0.19.0",
 		"@rushstack/eslint-plugin-security": "~0.11.0",
