/*!
 * Copyright (c) Microsoft Corporation and contributors. All rights reserved.
 * Licensed under the MIT License.
 */

/**
 * "Recommended" eslint configuration.
 *
 * This is the fluid-framework repository's default configuration.
 * Recommended for use production packages whose APIs we do not expect the majority of our customers to use directly.
 *
 * For packages whose APIs are intended for wide use, the "Strict" configuration should be used instead.
 */
module.exports = {
	extends: ["./minimal.js", "plugin:unicorn/recommended"],
	plugins: ["eslint-plugin-tsdoc"],
	rules: {
		// RECOMMENDED RULES
		"@rushstack/no-new-null": "error",
		"no-empty": "error",
		"no-void": "error",
		"require-atomic-updates": "error",

		// This rule ensures that our Intellisense looks good by verifying the TSDoc syntax.
		"tsdoc/syntax": "error",

		// In some cases, type inference can be wrong, and this can cause a "flip-flop" of type changes in our
		// API documentation. For example, type inference might decide a function returns a concrete type
		// instead of an interface. This has no runtime impact, but would cause compilation problems.
		"@typescript-eslint/explicit-function-return-type": [
			"error",
			{
				allowExpressions: false,
				allowTypedFunctionExpressions: true,
				allowHigherOrderFunctions: true,
				allowDirectConstAssertionInArrowFunctions: true,
				allowConciseArrowFunctionExpressionsStartingWithVoid: false,
			},
		],

		"unicorn/empty-brace-spaces": "off",

		// Rationale: Destructuring of `Array.entries()` in order to get the index variable results in a
		//            significant performance regression [node 14 x64].
		"unicorn/no-for-loop": "off",

		/**
		 * Disabled because we will lean on the formatter (i.e. prettier) to enforce indentation policy.
		 * @remarks This rule also directly conflicts with prettier's formatting of nested ternary expressions.
		 */
		"unicorn/no-nested-ternary": "off",

		/**
		 * Disabled due to the sheer number of false positives it detects, and because it is sometimes valuable to
		 * explicitly denote `undefined`.
		 */
		"unicorn/no-useless-undefined": "off",

		/**
		 * By default, this rule conflicts with our internal error code formats.
		 * Only enforce `_` separator consistency if any such separators appear in the number literal.
		 */
		"unicorn/numeric-separators-style": ["error", { onlyIfContainsSeparator: true }],

<<<<<<< HEAD
		/**
		 * "node:" imports are not supported prior to Node.js v16.
		 * TODO: re-enable this (remove override) once the repo has been updated to v16.
		 */
		"unicorn/prefer-node-protocol": "off",

		// Enabled in "strict" configuration, but disabled here.
		// We may wish to promote this to "recommended" in the future, but for now there are too many
		// violations for that to be practical.
=======
>>>>>>> 7f7642bf
		"unicorn/prevent-abbreviations": "off",

		/**
		 * Disallows the `any` type.
		 * Using the `any` type defeats the purpose of using TypeScript.
		 * When `any` is used, all compiler type checks around that value are ignored.
		 */
		"@typescript-eslint/no-explicit-any": "error",

		/**
		 * Requires explicit typing for anything exported from a module. Explicit types for function return
		 * values and arguments makes it clear to any calling code what is the module boundary's input and
		 * output.
		 */
		"@typescript-eslint/explicit-module-boundary-types": "error",

		/**
		 * Disallows calling a function with a value with type `any`.
		 * Despite your best intentions, the `any` type can sometimes leak into your codebase.
		 * Call a function with `any` typed argument are not checked at all by TypeScript, so it creates a
		 * potential safety hole, and source of bugs in your codebase.
		 */
		"@typescript-eslint/no-unsafe-argument": "error",

		/**
		 * Disallows assigning any to a variable, and assigning any[] to an array destructuring. Assigning an
		 * any typed value to a variable can be hard to pick up on, particularly if it leaks in from an external
		 * library.
		 */
		"@typescript-eslint/no-unsafe-assignment": "error",

		/**
		 * Disallows calling any variable that is typed as any. The arguments to, and return value of calling an
		 * any typed variable are not checked at all by TypeScript.
		 */
		"@typescript-eslint/no-unsafe-call": "error",

		/**
		 * Disallows member access on any variable that is typed as any. The arguments to, and return value of
		 * calling an any typed variable are not checked at all by TypeScript.
		 */
		"@typescript-eslint/no-unsafe-member-access": "error",

		/**
		 * Disallows returning a value with type any from a function.
		 *
		 * Despite your best intentions, the any type can sometimes leak into your codebase.
		 * Returned any typed values are not checked at all by TypeScript, so it creates a potential safety
		 * hole, and source of bugs in your codebase.
		 */
		"@typescript-eslint/no-unsafe-return": "error",

		// #region eslint-plugin-jsdoc rules

		/**
		 * Ensures all JSDoc/TSDoc comments use the multi-line format for consistency.
		 * See <https://github.com/gajus/eslint-plugin-jsdoc#user-content-eslint-plugin-jsdoc-rules-multiline-blocks>
		 */
		"jsdoc/multiline-blocks": ["error", { noSingleLineBlocks: true }],

		/**
		 * Require the description (summary) component in JSDoc/TSDoc comments
		 * See <https://github.com/gajus/eslint-plugin-jsdoc#user-content-eslint-plugin-jsdoc-rules-require-description>
		 */
		"jsdoc/require-description": ["error", { checkConstructors: false }],

		// #endregion
	},
	overrides: [
		{
			// Rules only for React files
			files: ["*.jsx", "*.tsx"],
			rules: {
				// Conflicts with best practices for various React hooks.
				"unicorn/consistent-function-scoping": "off",
			},
		},
		{
			// Rules only for type validation files
			files: ["**/types/*validate*Previous*.ts"],
			rules: {
				"@typescript-eslint/no-explicit-any": "off",
				"@typescript-eslint/no-unsafe-argument": "off",
			},
		},
	],
};<|MERGE_RESOLUTION|>--- conflicted
+++ resolved
@@ -62,18 +62,9 @@
 		 */
 		"unicorn/numeric-separators-style": ["error", { onlyIfContainsSeparator: true }],
 
-<<<<<<< HEAD
-		/**
-		 * "node:" imports are not supported prior to Node.js v16.
-		 * TODO: re-enable this (remove override) once the repo has been updated to v16.
-		 */
-		"unicorn/prefer-node-protocol": "off",
-
 		// Enabled in "strict" configuration, but disabled here.
 		// We may wish to promote this to "recommended" in the future, but for now there are too many
 		// violations for that to be practical.
-=======
->>>>>>> 7f7642bf
 		"unicorn/prevent-abbreviations": "off",
 
 		/**
