lockfileVersion: '9.0'

settings:
  autoInstallPeers: true
  excludeLinksFromLockfile: false

importers:

  .:
    dependencies:
      '@microsoft/tsdoc':
        specifier: ^0.15.1
        version: 0.15.1
      '@typescript-eslint/parser':
        specifier: ~8.46.0
        version: 8.46.0(eslint@9.37.0)(typescript@5.4.5)
      '@typescript-eslint/utils':
        specifier: ~8.46.0
        version: 8.46.0(eslint@9.37.0)(typescript@5.4.5)
      ts-morph:
        specifier: ^22.0.0
        version: 22.0.0
    devDependencies:
      '@fluid-tools/markdown-magic':
        specifier: file:../../../tools/markdown-magic
        version: file:../../../tools/markdown-magic(@types/node@20.12.12)(markdown-magic@2.6.1)
      '@fluidframework/build-common':
        specifier: ^2.0.3
        version: 2.0.3
      cross-env:
        specifier: ^7.0.3
        version: 7.0.3
      eslint:
        specifier: ~9.37.0
        version: 9.37.0
<<<<<<< HEAD
=======
      eslint8:
        specifier: npm:eslint@~8.57.1
        version: eslint@8.57.1
>>>>>>> 1f7db336
      mocha:
        specifier: ^10.8.2
        version: 10.8.2
      mocha-multi-reporters:
        specifier: ^1.5.1
        version: 1.5.1(mocha@10.8.2)
      prettier:
        specifier: ~3.6.2
        version: 3.6.2
      rimraf:
        specifier: ^5.0.7
        version: 5.0.7
      typescript:
        specifier: ~5.4.5
        version: 5.4.5

packages:

  '@eslint-community/eslint-utils@4.9.0':
    resolution: {integrity: sha512-ayVFHdtZ+hsq1t2Dy24wCmGXGe4q9Gu3smhLYALJrr473ZH27MsnSL+LKUlimp4BWJqMDMLmPpx/Q9R3OAlL4g==}
    engines: {node: ^12.22.0 || ^14.17.0 || >=16.0.0}
    peerDependencies:
      eslint: ^6.0.0 || ^7.0.0 || >=8.0.0

  '@eslint-community/regexpp@4.12.1':
    resolution: {integrity: sha512-CCZCDJuduB9OUkFkY2IgppNZMi2lBQgD2qzwXkEia16cge2pijY/aXi96CJMquDMn3nJdlPV1A5KrJEXwfLNzQ==}
    engines: {node: ^12.0.0 || ^14.0.0 || >=16.0.0}

  '@eslint/config-array@0.21.0':
    resolution: {integrity: sha512-ENIdc4iLu0d93HeYirvKmrzshzofPw6VkZRKQGe9Nv46ZnWUzcF1xV01dcvEg/1wXUR61OmmlSfyeyO7EvjLxQ==}
    engines: {node: ^18.18.0 || ^20.9.0 || >=21.1.0}
<<<<<<< HEAD

  '@eslint/config-helpers@0.4.0':
    resolution: {integrity: sha512-WUFvV4WoIwW8Bv0KeKCIIEgdSiFOsulyN0xrMu+7z43q/hkOLXjvb5u7UC9jDxvRzcrbEmuZBX5yJZz1741jog==}
    engines: {node: ^18.18.0 || ^20.9.0 || >=21.1.0}

  '@eslint/core@0.16.0':
    resolution: {integrity: sha512-nmC8/totwobIiFcGkDza3GIKfAw1+hLiYVrh3I1nIomQ8PEr5cxg34jnkmGawul/ep52wGRAcyeDCNtWKSOj4Q==}
    engines: {node: ^18.18.0 || ^20.9.0 || >=21.1.0}

=======

  '@eslint/config-helpers@0.4.0':
    resolution: {integrity: sha512-WUFvV4WoIwW8Bv0KeKCIIEgdSiFOsulyN0xrMu+7z43q/hkOLXjvb5u7UC9jDxvRzcrbEmuZBX5yJZz1741jog==}
    engines: {node: ^18.18.0 || ^20.9.0 || >=21.1.0}

  '@eslint/core@0.16.0':
    resolution: {integrity: sha512-nmC8/totwobIiFcGkDza3GIKfAw1+hLiYVrh3I1nIomQ8PEr5cxg34jnkmGawul/ep52wGRAcyeDCNtWKSOj4Q==}
    engines: {node: ^18.18.0 || ^20.9.0 || >=21.1.0}

  '@eslint/eslintrc@2.1.4':
    resolution: {integrity: sha512-269Z39MS6wVJtsoUl10L60WdkhJVdPG24Q4eZTH3nnF6lpvSShEK3wQjDX9JRWAUPvPh7COouPpU9IrqaZFvtQ==}
    engines: {node: ^12.22.0 || ^14.17.0 || >=16.0.0}

>>>>>>> 1f7db336
  '@eslint/eslintrc@3.3.1':
    resolution: {integrity: sha512-gtF186CXhIl1p4pJNGZw8Yc6RlshoePRvE0X91oPGb3vZ8pM3qOS9W9NGPat9LziaBV7XrJWGylNQXkGcnM3IQ==}
    engines: {node: ^18.18.0 || ^20.9.0 || >=21.1.0}

<<<<<<< HEAD
  '@eslint/js@9.37.0':
    resolution: {integrity: sha512-jaS+NJ+hximswBG6pjNX0uEJZkrT0zwpVi3BA3vX22aFGjJjmgSTSmPpZCRKmoBL5VY/M6p0xsSJx7rk7sy5gg==}
    engines: {node: ^18.18.0 || ^20.9.0 || >=21.1.0}

  '@eslint/object-schema@2.1.6':
    resolution: {integrity: sha512-RBMg5FRL0I0gs51M/guSAj5/e14VQ4tpZnQNWwuDT66P14I43ItmPfIZRhO9fUVIPOAQXU47atlywZ/czoqFPA==}
    engines: {node: ^18.18.0 || ^20.9.0 || >=21.1.0}

  '@eslint/plugin-kit@0.4.0':
    resolution: {integrity: sha512-sB5uyeq+dwCWyPi31B2gQlVlo+j5brPlWx4yZBrEaRo/nhdDE8Xke1gsGgtiBdaBTxuTkceLVuVt/pclrasb0A==}
    engines: {node: ^18.18.0 || ^20.9.0 || >=21.1.0}
=======
  '@eslint/js@8.57.1':
    resolution: {integrity: sha512-d9zaMRSTIKDLhctzH12MtXvJKSSUhaHcjV+2Z+GK+EEY7XKpP5yR4x+N3TAcHTcu963nIr+TMcCb4DBCYX1z6Q==}
    engines: {node: ^12.22.0 || ^14.17.0 || >=16.0.0}
>>>>>>> 1f7db336

  '@eslint/js@9.37.0':
    resolution: {integrity: sha512-jaS+NJ+hximswBG6pjNX0uEJZkrT0zwpVi3BA3vX22aFGjJjmgSTSmPpZCRKmoBL5VY/M6p0xsSJx7rk7sy5gg==}
    engines: {node: ^18.18.0 || ^20.9.0 || >=21.1.0}

  '@eslint/object-schema@2.1.6':
    resolution: {integrity: sha512-RBMg5FRL0I0gs51M/guSAj5/e14VQ4tpZnQNWwuDT66P14I43ItmPfIZRhO9fUVIPOAQXU47atlywZ/czoqFPA==}
    engines: {node: ^18.18.0 || ^20.9.0 || >=21.1.0}

  '@eslint/plugin-kit@0.4.0':
    resolution: {integrity: sha512-sB5uyeq+dwCWyPi31B2gQlVlo+j5brPlWx4yZBrEaRo/nhdDE8Xke1gsGgtiBdaBTxuTkceLVuVt/pclrasb0A==}
    engines: {node: ^18.18.0 || ^20.9.0 || >=21.1.0}

  '@fluid-tools/markdown-magic@file:../../../tools/markdown-magic':
    resolution: {directory: ../../../tools/markdown-magic, type: directory}
    hasBin: true

  '@fluidframework/build-common@2.0.3':
    resolution: {integrity: sha512-1LU/2uyCeMxf63z5rhFOFEBvFyBogZ7ZXwzXLxyBhSgq/fGiq8PLjBW7uX++r0LcVCdaWyopf7w060eJpANYdg==}
    hasBin: true

  '@humanfs/core@0.19.1':
    resolution: {integrity: sha512-5DyQ4+1JEUzejeK1JGICcideyfUbGixgS9jNgex5nqkW+cY7WZhxBigmieN5Qnw9ZosSNVC9KQKyb+GUaGyKUA==}
    engines: {node: '>=18.18.0'}

  '@humanfs/node@0.16.7':
    resolution: {integrity: sha512-/zUx+yOsIrG4Y43Eh2peDeKCxlRt/gET6aHfaKpuq267qXdYDFViVHfMaLyygZOnl0kGWxFIgsBy8QFuTLUXEQ==}
    engines: {node: '>=18.18.0'}
<<<<<<< HEAD
=======

  '@humanwhocodes/config-array@0.13.0':
    resolution: {integrity: sha512-DZLEEqFWQFiyK6h5YIeynKx7JlvCYWL0cImfSRXZ9l4Sg2efkFGTuFf6vzXjK1cq6IYkU+Eg/JizXw+TD2vRNw==}
    engines: {node: '>=10.10.0'}
    deprecated: Use @eslint/config-array instead
>>>>>>> 1f7db336

  '@humanwhocodes/module-importer@1.0.1':
    resolution: {integrity: sha512-bxveV4V8v5Yb4ncFTT3rPSgZBOpCkjfK0y4oVVVJwIuDVBRMDXrPyXRL988i5ap9m9bnyEEjWfm5WkBmtffLfA==}
    engines: {node: '>=12.22'}

  '@humanwhocodes/retry@0.4.3':
    resolution: {integrity: sha512-bV0Tgo9K4hfPCek+aMAn81RppFKv2ySDQeMoSZuvTASywNTnVJCArCZE2FWqpvIatKu7VMRLWlR1EazvVhDyhQ==}
    engines: {node: '>=18.18'}

  '@humanwhocodes/retry@0.4.3':
    resolution: {integrity: sha512-bV0Tgo9K4hfPCek+aMAn81RppFKv2ySDQeMoSZuvTASywNTnVJCArCZE2FWqpvIatKu7VMRLWlR1EazvVhDyhQ==}
    engines: {node: '>=18.18'}

  '@isaacs/cliui@8.0.2':
    resolution: {integrity: sha512-O8jcjabXaleOG9DQ0+ARXWZBTfnP4WNAqzuiJK7ll44AmxGKv/J2M4TPjxjY3znBCfvBXFzucm1twdyFybFqEA==}
    engines: {node: '>=12'}

  '@microsoft/tsdoc@0.15.1':
    resolution: {integrity: sha512-4aErSrCR/On/e5G2hDP0wjooqDdauzEbIq8hIkIe5pXV0rtWJZvdCEKL0ykZxex+IxIwBp0eGeV48hQN07dXtw==}

  '@nodelib/fs.scandir@2.1.5':
    resolution: {integrity: sha512-vq24Bq3ym5HEQm2NKCr3yXDwjc7vTsEThRDnkp2DK9p1uqLR+DHurm/NOTo0KG7HYHU7eppKZj3MyqYuMBf62g==}
    engines: {node: '>= 8'}

  '@nodelib/fs.stat@2.0.5':
    resolution: {integrity: sha512-RkhPPp2zrqDAQA/2jNhnztcPAlv64XdhIp7a7454A5ovI7Bukxgt7MX7udwAu3zg1DcpPU0rz3VV1SeaqvY4+A==}
    engines: {node: '>= 8'}

  '@nodelib/fs.walk@1.2.8':
    resolution: {integrity: sha512-oGB+UxlgWcgQkgwo8GcEGwemoTFt3FIO9ababBmaGwXIoBKZ+GTy0pP185beGg7Llih/NSHSV2XAs1lnznocSg==}
    engines: {node: '>= 8'}

  '@pkgjs/parseargs@0.11.0':
    resolution: {integrity: sha512-+1VkjdD0QBLPodGrJUeqarH8VAIvQODIbwh9XpP5Syisf7YoQgsJKPNFoqqLQlu+VQ/tVSshMR6loPMn8U+dPg==}
    engines: {node: '>=14'}

  '@rushstack/node-core-library@3.66.1':
    resolution: {integrity: sha512-ker69cVKAoar7MMtDFZC4CzcDxjwqIhFzqEnYI5NRN/8M3om6saWCVx/A7vL2t/jFCJsnzQplRDqA7c78pytng==}
    peerDependencies:
      '@types/node': '*'
    peerDependenciesMeta:
      '@types/node':
        optional: true

  '@technote-space/anchor-markdown-header@1.1.42':
    resolution: {integrity: sha512-iJ5qu1EO3kZDthq9zbMQ9ufB4jd0XwhHJ+4RNpTUEVTIZFitCV++IUfH1YCACGasct41pQRxGmWQNoaRZmn7EQ==}

  '@technote-space/doctoc@2.4.7':
    resolution: {integrity: sha512-F4oyUpf2e29p3tNH0oTW0a3eOgd3wek2vz1urNalSKCFY8U0hzkFqwU+89rmXGLzzz8WMcLtEXb90CCgqnDQqQ==}

  '@technote-space/doctoc@2.6.4':
    resolution: {integrity: sha512-gm6It+7hCuVSFMl9kP9NYX5TTqc6GRcb9HXm0/YhKnou1E0pyocG+6IR/1GNOu/yCkRnD9bRlp5BYw8puvf2kA==}

  '@textlint/ast-node-types@12.6.1':
    resolution: {integrity: sha512-uzlJ+ZsCAyJm+lBi7j0UeBbj+Oy6w/VWoGJ3iHRHE5eZ8Z4iK66mq+PG/spupmbllLtz77OJbY89BYqgFyjXmA==}

  '@textlint/ast-node-types@13.4.1':
    resolution: {integrity: sha512-qrZyhCh8Ekk6nwArx3BROybm9BnX6vF7VcZbijetV/OM3yfS4rTYhoMWISmhVEP2H2re0CtWEyMl/XF+WdvVLQ==}

  '@textlint/markdown-to-ast@12.6.1':
    resolution: {integrity: sha512-T0HO+VrU9VbLRiEx/kH4+gwGMHNMIGkp0Pok+p0I33saOOLyhfGvwOKQgvt2qkxzQEV2L5MtGB8EnW4r5d3CqQ==}

  '@textlint/markdown-to-ast@13.4.1':
    resolution: {integrity: sha512-jUa5bTNmxjEgfCXW4xfn7eSJqzUXyNKiIDWLKtI4MUKRNhT3adEaa/NuQl0Mii3Hu3HraZR7hYhRHLh+eeM43w==}

  '@ts-morph/common@0.23.0':
    resolution: {integrity: sha512-m7Lllj9n/S6sOkCkRftpM7L24uvmfXQFedlW/4hENcuJH1HHm9u5EgxZb9uVjQSCGrbBWBkOGgcTxNg36r6ywA==}

  '@tylerbu/markdown-magic@2.4.0-tylerbu-1':
    resolution: {integrity: sha512-p8nG2uH2+tQMGtT2Tam4gdJuJwuOdJdSA73LlNmRG+8dcxSNXkiwADyd/to6gY/oZOuNB5sJahBho5fLmxLI3Q==}
    hasBin: true

  '@types/concat-stream@1.6.1':
    resolution: {integrity: sha512-eHE4cQPoj6ngxBZMvVf6Hw7Mh4jMW4U9lpGmS5GBPB9RYxlFg+CHaVN7ErNY4W9XfLIEn20b4VDYaIrbq0q4uA==}

  '@types/estree@1.0.8':
    resolution: {integrity: sha512-dWHzHa2WqEXI/O1E9OjrocMTKJl2mSrEolh1Iomrv6U+JuNwaHXsXx9bLu5gG7BUWFIN0skIQJQ/L1rIex4X6w==}

  '@types/form-data@0.0.33':
    resolution: {integrity: sha512-8BSvG1kGm83cyJITQMZSulnl6QV8jqAGreJsc5tPu1Jq0vTSOiY/k24Wx82JRpWwZSqrala6sd5rWi6aNXvqcw==}

  '@types/glob@7.2.0':
    resolution: {integrity: sha512-ZUxbzKl0IfJILTS6t7ip5fQQM/J3TJYubDm3nMbgubNNYS62eXeUpoLUC8/7fJNiFYHTrGPQn7hspDUzIHX3UA==}

  '@types/json-schema@7.0.15':
    resolution: {integrity: sha512-5+fP8P8MFNC+AyZCDxrB2pkZFPGzqQWUzpSeuuVLvm8VMcorNYavBqoFcxK8bQz4Qsbn4oUEEem4wDLfcysGHA==}

  '@types/mdast@3.0.15':
    resolution: {integrity: sha512-LnwD+mUEfxWMa1QpDraczIn6k0Ee3SMicuYSSzS6ZYl2gKS09EClnJYGd8Du6rfc5r/GZEk5o1mRb8TaTj03sQ==}

  '@types/minimatch@5.1.2':
    resolution: {integrity: sha512-K0VQKziLUWkVKiRVrx4a40iPaxTUefQmjtkQofBkYRcoaaL/8rhwDWww9qWbrgicNOgnpIsMxyNIUM4+n6dUIA==}

  '@types/node@10.17.60':
    resolution: {integrity: sha512-F0KIgDJfy2nA3zMLmWGKxcH2ZVEtCZXHHdOQs2gSaQ27+lNeEfGxzkIw90aXswATX7AZ33tahPbzy6KAfUreVw==}

  '@types/node@20.12.12':
    resolution: {integrity: sha512-eWLDGF/FOSPtAvEqeRAQ4C8LSA7M1I7i0ky1I8U7kD1J5ITyW3AsRhQrKVoWf5pFKZ2kILsEGJhsI9r93PYnOw==}

  '@types/node@8.10.66':
    resolution: {integrity: sha512-tktOkFUA4kXx2hhhrB8bIFb5TbwzS4uOhKEmwiD+NoiL0qtP2OQ9mFldbgD4dV1djrlBYP6eBuQZiWjuHUpqFw==}

  '@types/qs@6.9.15':
    resolution: {integrity: sha512-uXHQKES6DQKKCLh441Xv/dwxOq1TVS3JPUMlEqoEglvlhR6Mxnlew/Xq/LRVHpLyk7iK3zODe1qYHIMltO7XGg==}

  '@types/unist@2.0.10':
    resolution: {integrity: sha512-IfYcSBWE3hLpBg8+X2SEa8LVkJdJEkT2Ese2aaLs3ptGdVtABxndrMaxuFlQ1qdFf9Q5rDvDpxI3WwgvKFAsQA==}

  '@typescript-eslint/parser@8.46.0':
    resolution: {integrity: sha512-n1H6IcDhmmUEG7TNVSspGmiHHutt7iVKtZwRppD7e04wha5MrkV1h3pti9xQLcCMt6YWsncpoT0HMjkH1FNwWQ==}
    engines: {node: ^18.18.0 || ^20.9.0 || >=21.1.0}
    peerDependencies:
      eslint: ^8.57.0 || ^9.0.0
      typescript: '>=4.8.4 <6.0.0'

  '@typescript-eslint/project-service@8.46.0':
    resolution: {integrity: sha512-OEhec0mH+U5Je2NZOeK1AbVCdm0ChyapAyTeXVIYTPXDJ3F07+cu87PPXcGoYqZ7M9YJVvFnfpGg1UmCIqM+QQ==}
    engines: {node: ^18.18.0 || ^20.9.0 || >=21.1.0}
    peerDependencies:
      typescript: '>=4.8.4 <6.0.0'

  '@typescript-eslint/scope-manager@8.46.0':
    resolution: {integrity: sha512-lWETPa9XGcBes4jqAMYD9fW0j4n6hrPtTJwWDmtqgFO/4HF4jmdH/Q6wggTw5qIT5TXjKzbt7GsZUBnWoO3dqw==}
    engines: {node: ^18.18.0 || ^20.9.0 || >=21.1.0}

  '@typescript-eslint/tsconfig-utils@8.46.0':
    resolution: {integrity: sha512-WrYXKGAHY836/N7zoK/kzi6p8tXFhasHh8ocFL9VZSAkvH956gfeRfcnhs3xzRy8qQ/dq3q44v1jvQieMFg2cw==}
    engines: {node: ^18.18.0 || ^20.9.0 || >=21.1.0}
    peerDependencies:
      typescript: '>=4.8.4 <6.0.0'

  '@typescript-eslint/types@8.46.0':
    resolution: {integrity: sha512-bHGGJyVjSE4dJJIO5yyEWt/cHyNwga/zXGJbJJ8TiO01aVREK6gCTu3L+5wrkb1FbDkQ+TKjMNe9R/QQQP9+rA==}
    engines: {node: ^18.18.0 || ^20.9.0 || >=21.1.0}

  '@typescript-eslint/typescript-estree@8.46.0':
    resolution: {integrity: sha512-ekDCUfVpAKWJbRfm8T1YRrCot1KFxZn21oV76v5Fj4tr7ELyk84OS+ouvYdcDAwZL89WpEkEj2DKQ+qg//+ucg==}
    engines: {node: ^18.18.0 || ^20.9.0 || >=21.1.0}
    peerDependencies:
      typescript: '>=4.8.4 <6.0.0'

  '@typescript-eslint/utils@8.46.0':
    resolution: {integrity: sha512-nD6yGWPj1xiOm4Gk0k6hLSZz2XkNXhuYmyIrOWcHoPuAhjT9i5bAG+xbWPgFeNR8HPHHtpNKdYUXJl/D3x7f5g==}
    engines: {node: ^18.18.0 || ^20.9.0 || >=21.1.0}
    peerDependencies:
      eslint: ^8.57.0 || ^9.0.0
      typescript: '>=4.8.4 <6.0.0'

  '@typescript-eslint/visitor-keys@8.46.0':
    resolution: {integrity: sha512-FrvMpAK+hTbFy7vH5j1+tMYHMSKLE6RzluFJlkFNKD0p9YsUT75JlBSmr5so3QRzvMwU5/bIEdeNrxm8du8l3Q==}
    engines: {node: ^18.18.0 || ^20.9.0 || >=21.1.0}
<<<<<<< HEAD
=======

  '@ungap/structured-clone@1.3.0':
    resolution: {integrity: sha512-WmoN8qaIAo7WTYWbAZuG8PYEhn5fkz7dZrqTBZ7dtt//lL2Gwms1IcnQ5yHqjDfX8Ft5j4YzDM23f87zBfDe9g==}
>>>>>>> 1f7db336

  acorn-jsx@5.3.2:
    resolution: {integrity: sha512-rq9s+JNhf0IChjtDXxllJ7g41oZk5SlXtp0LHwyA5cejwn7vKmKp4pPri6YEePv2PU65sAsegbXtIinmDFDXgQ==}
    peerDependencies:
      acorn: ^6.0.0 || ^7.0.0 || ^8.0.0

  acorn@8.15.0:
    resolution: {integrity: sha512-NZyJarBfL7nWwIq+FDL6Zp/yHEhePMNnnJ0y3qfieCrmNvYct8uvtiV41UvlSe6apAfk0fY1FbWx+NwfmpvtTg==}
    engines: {node: '>=0.4.0'}
    hasBin: true

  ajv@6.12.6:
    resolution: {integrity: sha512-j3fVLgvTo527anyYyJOGTYJbG+vnnQYvE0m5mmkc1TK+nxAppkCLMIL0aZ4dblVCNoGShhm+kzE4ZUykBoMg4g==}

  ansi-colors@4.1.3:
    resolution: {integrity: sha512-/6w/C21Pm1A7aZitlI5Ni/2J6FFQN8i1Cvz3kHABAAbw93v/NlvKdVOqz7CCWz/3iv/JplRSEEZ83XION15ovw==}
    engines: {node: '>=6'}

  ansi-regex@5.0.1:
    resolution: {integrity: sha512-quJQXlTSUGL2LH9SUXo8VwsY4soanhgo6LNSm84E1LBcE8s3O0wpdiRzyR9z/ZZJMlMWv37qOOb9pdJlMUEKFQ==}
    engines: {node: '>=8'}

  ansi-regex@6.0.1:
    resolution: {integrity: sha512-n5M855fKb2SsfMIiFFoVrABHJC8QtHwVx+mHWP3QcEqBHYienj5dHSgjbxtC0WEZXYt4wcD6zrQElDPhFuZgfA==}
    engines: {node: '>=12'}

  ansi-styles@4.3.0:
    resolution: {integrity: sha512-zbB9rCJAT1rbjiVDb2hqKFHNYLxgtk8NURxZ3IZwD3F6NtxbXZQCnnSi1Lkx+IDohdPlFp222wVALIheZJQSEg==}
    engines: {node: '>=8'}

  ansi-styles@6.2.1:
    resolution: {integrity: sha512-bN798gFfQX+viw3R7yrGWRqnrN2oRkEkUjjl4JNn4E8GxxbjtG3FbrEIIY3l8/hrwUwIeCZvi4QuOTP4MErVug==}
    engines: {node: '>=12'}

  anymatch@3.1.3:
    resolution: {integrity: sha512-KMReFUr0B4t+D+OBkjR3KYqvocp2XaSzO55UcB6mgQMd3KbcE+mWTyvVV7D/zsdEbNnV6acZUutkiHQXvTr1Rw==}
    engines: {node: '>= 8'}

  argparse@2.0.1:
    resolution: {integrity: sha512-8+9WqebbFzpX9OR+Wa6O29asIogeRMzcGtAINdpMHHyAg10f05aSFVBbcEqGf/PXw1EjAZ+q2/bEBg3DvurK3Q==}

  array-buffer-byte-length@1.0.1:
    resolution: {integrity: sha512-ahC5W1xgou+KTXix4sAO8Ki12Q+jf4i0+tmk3sC+zgcynshkHxzpXdImBehiUYKKKDwvfFiJl1tZt6ewscS1Mg==}
    engines: {node: '>= 0.4'}

  array-union@2.1.0:
    resolution: {integrity: sha512-HGyxoOTYUyCM6stUe6EJgnd4EoewAI7zMdfqO+kGjnlZmBDz/cR5pf8r/cR4Wq60sL/p0IkcjUEEPwS3GFrIyw==}
    engines: {node: '>=8'}

  arraybuffer.prototype.slice@1.0.3:
    resolution: {integrity: sha512-bMxMKAjg13EBSVscxTaYA4mRc5t1UAXa2kXiGTNfZ079HIWXEkKmkgFrh/nJqamaLSrXO5H4WFFkPEaLJWbs3A==}
    engines: {node: '>= 0.4'}

  asap@2.0.6:
    resolution: {integrity: sha512-BSHWgDSAiKs50o2Re8ppvp3seVHXSRM44cdSsT9FfNEUUZLOGWVCsiWaRPWM1Znn+mqZ1OfVZ3z3DWEzSp7hRA==}

  asynckit@0.4.0:
    resolution: {integrity: sha512-Oei9OH4tRh0YqU3GxhX79dM/mwVgvbZJaSNaRk+bshkj0S5cfHcgYakreBjrHwatXKbz+IoIdYLxrKim2MjW0Q==}

  available-typed-arrays@1.0.7:
    resolution: {integrity: sha512-wvUjBtSGN7+7SjNpq/9M2Tg350UZD3q62IFZLbRAR1bSMlCo1ZaeW+BJ+D090e4hIIZLBcTDWe4Mh4jvUDajzQ==}
    engines: {node: '>= 0.4'}

  bail@1.0.5:
    resolution: {integrity: sha512-xFbRxM1tahm08yHBP16MMjVUAvDaBMD38zsM9EMAUN61omwLmKlOpB/Zku5QkjZ8TZ4vn53pj+t518cH0S03RQ==}

  balanced-match@1.0.2:
    resolution: {integrity: sha512-3oSeUO0TMV67hN1AmbXsK4yaqU7tjiHlbxRDZOpH0KW9+CeX4bRAaX0Anxt0tx2MrpRpWwQaPwIlISEJhYU5Pw==}

  binary-extensions@2.3.0:
    resolution: {integrity: sha512-Ceh+7ox5qe7LJuLHoY0feh3pHuUDHAcRUeyL2VYghZwfpkNIy/+8Ocg0a3UuSoYzavmylwuLWQOf3hl0jjMMIw==}
    engines: {node: '>=8'}

  brace-expansion@1.1.11:
    resolution: {integrity: sha512-iCuPHDFgrHX7H2vEI/5xpz07zSHB00TpugqhmYtVmMO6518mCuRMoOYFldEBl0g187ufozdaHgWKcYFb61qGiA==}

  brace-expansion@2.0.2:
    resolution: {integrity: sha512-Jt0vHyM+jmUBqojB7E1NIYadt0vI0Qxjxd2TErW94wDz+E2LAm5vKMXXwg6ZZBTHPuUlDgQHKXvjGBdfcF1ZDQ==}

  braces@3.0.3:
    resolution: {integrity: sha512-yQbXgO/OSZVD2IsiLlro+7Hf6Q18EJrKSEsdoMzKePKXct3gvD8oLcOQdIzGupr5Fj+EDe8gO/lxc1BzfMpxvA==}
    engines: {node: '>=8'}

  browser-stdout@1.3.1:
    resolution: {integrity: sha512-qhAVI1+Av2X7qelOfAIYwXONood6XlZE/fXaBSmW/T5SzLAmCgzi+eiWE7fUvbHaeNBQH13UftjpXxsfLkMpgw==}

  buffer-from@1.1.2:
    resolution: {integrity: sha512-E+XQCRwSbaaiChtv6k6Dwgc+bx+Bs6vuKJHHl5kox/BaKbhiXzqQOwK4cO22yElGp2OCmjwVhT3HmxgyPGnJfQ==}

  call-bind-apply-helpers@1.0.2:
    resolution: {integrity: sha512-Sp1ablJ0ivDkSzjcaJdxEunN5/XvksFJ2sMBFfq6x0ryhQV/2b/KwFe21cMpmHtPOSij8K99/wSfoEuTObmuMQ==}
    engines: {node: '>= 0.4'}

  call-bind@1.0.7:
    resolution: {integrity: sha512-GHTSNSYICQ7scH7sZ+M2rFopRoLh8t2bLSW6BbgrtLsahOIB5iyAVJf9GjWK3cYTDaMj4XdBpM1cA6pIS0Kv2w==}
    engines: {node: '>= 0.4'}

  callsites@3.1.0:
    resolution: {integrity: sha512-P8BjAsXvZS+VIDUI11hHCQEv74YT67YUi5JJFNWIqL235sBmjX4+qx9Muvls5ivyNENctx46xQLQ3aTuE7ssaQ==}
    engines: {node: '>=6'}

  camelcase@6.3.0:
    resolution: {integrity: sha512-Gmy6FhYlCY7uOElZUSbxo2UCDH8owEk996gkbrpsgGtrJLM3J7jGxl9Ic7Qwwj4ivOE5AWZWRMecDdF7hqGjFA==}
    engines: {node: '>=10'}

  caseless@0.12.0:
    resolution: {integrity: sha512-4tYFyifaFfGacoiObjJegolkwSU4xQNGbVgUiNYVUxbQ2x2lUsFvY4hVgVzGiIe6WLOPqycWXA40l+PWsxthUw==}

  ccount@1.1.0:
    resolution: {integrity: sha512-vlNK021QdI7PNeiUh/lKkC/mNHHfV0m/Ad5JoI0TYtlBnJAslM/JIkm/tGC88bkLIwO6OQ5uV6ztS6kVAtCDlg==}

  chalk@4.1.2:
    resolution: {integrity: sha512-oKnbhFyRIXpUuez8iBMmyEa4nbj4IOQyuhc/wy9kY7/WVPcwIO9VA668Pu8RkO7+0G76SLROeyw9CpQ061i4mA==}
    engines: {node: '>=10'}

  character-entities-legacy@1.1.4:
    resolution: {integrity: sha512-3Xnr+7ZFS1uxeiUDvV02wQ+QDbc55o97tIV5zHScSPJpcLm/r0DFPcoY3tYRp+VZukxuMeKgXYmsXQHO05zQeA==}

  character-entities@1.2.4:
    resolution: {integrity: sha512-iBMyeEHxfVnIakwOuDXpVkc54HijNgCyQB2w0VfGQThle6NXn50zU6V/u+LDhxHcDUPojn6Kpga3PTAD8W1bQw==}

  character-reference-invalid@1.1.4:
    resolution: {integrity: sha512-mKKUkUbhPpQlCOfIuZkvSEgktjPFIsZKRRbC6KWVEMvlzblj3i3asQv5ODsrwt0N3pHAEvjP8KTQPHkp0+6jOg==}

  chokidar@3.5.3:
    resolution: {integrity: sha512-Dr3sfKRP6oTcjf2JmUmFJfeVMvXBdegxB0iVQ5eb2V10uFJUCAS8OByZdVAyVb8xXNz3GjjTgj9kLWsZTqE6kw==}
    engines: {node: '>= 8.10.0'}

  cliui@7.0.4:
    resolution: {integrity: sha512-OcRE68cOsVMXp1Yvonl/fzkQOyjLSu/8bhPDfQt0e0/Eb283TKP20Fs2MqoPsr9SwA595rRCA+QMzYc9nBP+JQ==}

  cliui@8.0.1:
    resolution: {integrity: sha512-BSeNnyus75C4//NQ9gQt1/csTXyo/8Sb+afLAkzAptFuMsod9HFokGNudZpi/oQV73hnVK+sR+5PVRMd+Dr7YQ==}
    engines: {node: '>=12'}

  code-block-writer@13.0.1:
    resolution: {integrity: sha512-c5or4P6erEA69TxaxTNcHUNcIn+oyxSRTOWV+pSYF+z4epXqNvwvJ70XPGjPNgue83oAFAPBRQYwpAJ/Hpe/Sg==}

  color-convert@2.0.1:
    resolution: {integrity: sha512-RRECPsj7iu/xb5oKYcsFHSppFNnsj/52OVTRKb4zP5onXwVF3zVmmToNcOfGC+CRDpfK/U584fMg38ZHCaElKQ==}
    engines: {node: '>=7.0.0'}

  color-name@1.1.4:
    resolution: {integrity: sha512-dOy+3AuW3a2wNbZHIuMZpTcgjGuLU/uBL/ubcZF9OXbDo8ff4O8yVp5Bf0efS8uEoYo5q4Fx7dY9OgQGXgAsQA==}

  colors@0.6.2:
    resolution: {integrity: sha512-OsSVtHK8Ir8r3+Fxw/b4jS1ZLPXkV6ZxDRJQzeD7qo0SqMXWrHDM71DgYzPMHY8SFJ0Ao+nNU2p1MmwdzKqPrw==}
    engines: {node: '>=0.1.90'}

  colors@1.2.5:
    resolution: {integrity: sha512-erNRLao/Y3Fv54qUa0LBB+//Uf3YwMUmdJinN20yMXm9zdKKqH9wt7R9IIVZ+K7ShzfpLV/Zg8+VyrBJYB4lpg==}
    engines: {node: '>=0.1.90'}

  combined-stream@1.0.8:
    resolution: {integrity: sha512-FQN4MRfuJeHf7cBbBMJFXhKSDq+2kAArBlmRBvcvFE5BB1HZKXtSFASDhdlz9zOYwxh8lDdnvmMOe/+5cdoEdg==}
    engines: {node: '>= 0.8'}

  commander@2.1.0:
    resolution: {integrity: sha512-J2wnb6TKniXNOtoHS8TSrG9IOQluPrsmyAJ8oCUJOBmv+uLBCyPYAZkD2jFvw2DCzIXNnISIM01NIvr35TkBMQ==}
    engines: {node: '>= 0.6.x'}

  commander@7.2.0:
    resolution: {integrity: sha512-QrWXB+ZQSVPmIWIhtEO9H+gwHaMGYiF5ChvoJ+K9ZGHG/sVsa6yiesAD1GC/x46sET00Xlwo1u49RVVVzvcSkw==}
    engines: {node: '>= 10'}

  commander@9.5.0:
    resolution: {integrity: sha512-KRs7WVDKg86PWiuAqhDrAQnTXZKraVcCc6vFdL14qrZ/DcWwuRo7VoiYXalXO7S5GKpqYiVEwCbgFDfxNHKJBQ==}
    engines: {node: ^12.20.0 || >=14}

  concat-map@0.0.1:
    resolution: {integrity: sha512-/Srv4dswyQNBfohGpz9o6Yb3Gz3SrUDqBH5rTuhGR7ahtlbYKnVxw2bCFMRljaA7EXHaXZ8wsHdodFvbkhKmqg==}

  concat-stream@1.6.2:
    resolution: {integrity: sha512-27HBghJxjiZtIk3Ycvn/4kbJk/1uZuJFfuPEns6LaEvpvG1f0hTea8lilrouyo9mVc2GWdcEZ8OLoGmSADlrCw==}
    engines: {'0': node >= 0.8}

  core-util-is@1.0.3:
    resolution: {integrity: sha512-ZQBvi1DcpJ4GDqanjucZ2Hj3wEO5pZDS89BWbkcrvdxksJorwUDDZamX9ldFkp9aw2lmBDLgkObEA4DWNJ9FYQ==}

  cross-env@7.0.3:
    resolution: {integrity: sha512-+/HKd6EgcQCJGh2PSjZuUitQBQynKor4wrFbRg4DtAgS1aWO+gU52xpH7M9ScGgXSYmAVS9bIJ8EzuaGw0oNAw==}
    engines: {node: '>=10.14', npm: '>=6', yarn: '>=1'}
    hasBin: true

  cross-spawn@7.0.6:
    resolution: {integrity: sha512-uV2QOWP2nWzsy2aMp8aRibhi9dlzF5Hgh5SHaB9OiTGEyDTiJJyx0uy51QXdyWbtAHNua4XJzUKca3OzKUd3vA==}
    engines: {node: '>= 8'}

  data-view-buffer@1.0.1:
    resolution: {integrity: sha512-0lht7OugA5x3iJLOWFhWK/5ehONdprk0ISXqVFn/NFrDu+cuc8iADFrGQz5BnRK7LLU3JmkbXSxaqX+/mXYtUA==}
    engines: {node: '>= 0.4'}

  data-view-byte-length@1.0.1:
    resolution: {integrity: sha512-4J7wRJD3ABAzr8wP+OcIcqq2dlUKp4DVflx++hs5h5ZKydWMI6/D/fAot+yh6g2tHh8fLFTvNOaVN357NvSrOQ==}
    engines: {node: '>= 0.4'}

  data-view-byte-offset@1.0.0:
    resolution: {integrity: sha512-t/Ygsytq+R995EJ5PZlD4Cu56sWa8InXySaViRzw9apusqsOO2bQP+SbYzAhR0pFKoB+43lYy8rWban9JSuXnA==}
    engines: {node: '>= 0.4'}

  debug@4.4.0:
    resolution: {integrity: sha512-6WTZ/IxCY/T6BALoZHaE4ctp9xm+Z5kY/pzYaCHRFeyVhojxlrm+46y68HA6hr0TcwEssoxNiDEUJQjfPZ/RYA==}
    engines: {node: '>=6.0'}
    peerDependencies:
      supports-color: '*'
    peerDependenciesMeta:
      supports-color:
        optional: true

  decamelize@4.0.0:
    resolution: {integrity: sha512-9iE1PgSik9HeIIw2JO94IidnE3eBoQrFJ3w7sFuzSX4DpmZ3v5sZpUiV5Swcf6mQEF+Y0ru8Neo+p+nyh2J+hQ==}
    engines: {node: '>=10'}

  deep-is@0.1.4:
    resolution: {integrity: sha512-oIPzksmTg4/MriiaYGO+okXDT7ztn/w3Eptv/+gSIdMdKsJo0u4CfYNFJPy+4SKMuCqGw2wxnA+URMg3t8a/bQ==}

  deepmerge@4.3.1:
    resolution: {integrity: sha512-3sUqbMEc77XqpdNO7FRyRog+eW3ph+GYCbj+rK+uYyRMuwsVy0rMiVtPn+QJlKFvWP/1PYpapqYn0Me2knFn+A==}
    engines: {node: '>=0.10.0'}

  define-data-property@1.1.4:
    resolution: {integrity: sha512-rBMvIzlpA8v6E+SJZoo++HAYqsLrkg7MSfIinMPFhmkorw7X+dOXVJQs+QT69zGkzMyfDnIMN2Wid1+NbL3T+A==}
    engines: {node: '>= 0.4'}

  define-properties@1.2.1:
    resolution: {integrity: sha512-8QmQKqEASLd5nx0U1B1okLElbUuuttJ/AnYmRXbbbGDWh6uS208EjD4Xqq/I9wK7u0v6O08XhTWnt5XtEbR6Dg==}
    engines: {node: '>= 0.4'}

  delayed-stream@1.0.0:
    resolution: {integrity: sha512-ZySD7Nf91aLB0RxL4KGrKHBXl7Eds1DAmEdcoVawXnLD7SDhpNgtuII2aAkg7a7QS41jxPSZ17p4VdGnMHk3MQ==}
    engines: {node: '>=0.4.0'}

  diff@5.2.0:
    resolution: {integrity: sha512-uIFDxqpRZGZ6ThOk84hEfqWoHx2devRFvpTZcTHur85vImfaxUbTW9Ryh4CpCuDnToOP1CEtXKIgytHBPVff5A==}
    engines: {node: '>=0.3.1'}

  dir-glob@3.0.1:
    resolution: {integrity: sha512-WkrWp9GR4KXfKGYzOLmTuGVi1UWFfws377n9cc55/tb6DuqyF6pcQ5AbiHEshaDpY9v6oaSr2XCDidGmMwdzIA==}
    engines: {node: '>=8'}

  dom-serializer@1.4.1:
    resolution: {integrity: sha512-VHwB3KfrcOOkelEG2ZOfxqLZdfkil8PtJi4P8N2MMXucZq2yLp75ClViUlOVwyoHEDjYU433Aq+5zWP61+RGag==}

  dom-serializer@2.0.0:
    resolution: {integrity: sha512-wIkAryiqt/nV5EQKqQpo3SToSOV9J0DnbJqwK7Wv/Trc92zIAYZ4FlMu+JPFW1DfGFt81ZTCGgDEabffXeLyJg==}

  domelementtype@2.3.0:
    resolution: {integrity: sha512-OLETBj6w0OsagBwdXnPdN0cnMfF9opN69co+7ZrbfPGrdpPVNBUj02spi6B1N7wChLQiPn4CSH/zJvXw56gmHw==}

  domhandler@4.3.1:
    resolution: {integrity: sha512-GrwoxYN+uWlzO8uhUXRl0P+kHE4GtVPfYzVLcUxPL7KNdHKj66vvlhiweIHqYYXWlw+T8iLMp42Lm67ghw4WMQ==}
    engines: {node: '>= 4'}

  domhandler@5.0.3:
    resolution: {integrity: sha512-cgwlv/1iFQiFnU96XXgROh8xTeetsnJiDsTc7TYCLFd9+/WNkIqPTxiM/8pSd8VIrhXGTf1Ny1q1hquVqDJB5w==}
    engines: {node: '>= 4'}

  domutils@2.8.0:
    resolution: {integrity: sha512-w96Cjofp72M5IIhpjgobBimYEfoPjx1Vx0BSX9P30WBdZW2WIKU0T1Bd0kz2eNZ9ikjKgHbEyKx8BB6H1L3h3A==}

  domutils@3.1.0:
    resolution: {integrity: sha512-H78uMmQtI2AhgDJjWeQmHwJJ2bLPD3GMmO7Zja/ZZh84wkm+4ut+IUnUdRa8uCGX88DiVx1j6FRe1XfxEgjEZA==}

  dunder-proto@1.0.1:
    resolution: {integrity: sha512-KIN/nDJBQRcXw0MLVhZE9iQHmG68qAVIBg9CqmUYjmQIhgij9U5MFvrqkUL5FbtyyzZuOeOt0zdeRe4UY7ct+A==}
    engines: {node: '>= 0.4'}

  eastasianwidth@0.2.0:
    resolution: {integrity: sha512-I88TYZWc9XiYHRQ4/3c5rjjfgkjhLyW2luGIheGERbNQ6OY7yTybanSpDXZa8y7VUP9YmDcYa+eyq4ca7iLqWA==}

  emoji-regex@10.3.0:
    resolution: {integrity: sha512-QpLs9D9v9kArv4lfDEgg1X/gN5XLnf/A6l9cs8SPZLRZR3ZkY9+kwIQTxm+fsSej5UMYGE8fdoaZVIBlqG0XTw==}

  emoji-regex@8.0.0:
    resolution: {integrity: sha512-MSjYzcWNOA0ewAHpz0MxpYFvwg6yjy1NG3xteoqz644VCo/RPgnr1/GGt+ic3iJTzQ8Eu3TdM14SawnVUmGE6A==}

  emoji-regex@9.2.2:
    resolution: {integrity: sha512-L18DaJsXSUk2+42pv8mLs5jJT2hqFkFE4j21wOmgbUqsZ2hL72NsUU785g9RXgo3s0ZNgVl42TiHp3ZtOv/Vyg==}

  entities@2.2.0:
    resolution: {integrity: sha512-p92if5Nz619I0w+akJrLZH0MX0Pb5DX39XOwQTtXSdQQOaYH03S1uIQp4mhOZtAXrxq4ViO67YTiLBo2638o9A==}

  entities@4.5.0:
    resolution: {integrity: sha512-V0hjH4dGPh9Ao5p0MoRY6BVqtwCjhz6vI5LT8AJ55H+4g9/4vbHx1I54fS0XuclLhDHArPQCiMjDxjaL8fPxhw==}
    engines: {node: '>=0.12'}

  es-abstract@1.23.3:
    resolution: {integrity: sha512-e+HfNH61Bj1X9/jLc5v1owaLYuHdeHHSQlkhCBiTK8rBvKaULl/beGMxwrMXjpYrv4pz22BlY570vVePA2ho4A==}
    engines: {node: '>= 0.4'}

  es-define-property@1.0.1:
    resolution: {integrity: sha512-e3nRfgfUZ4rNGL232gUgX06QNyyez04KdjFrF+LTRoOXmrOgFKDg4BCdsjW8EnT69eqdYGmRpJwiPVYNrCaW3g==}
    engines: {node: '>= 0.4'}

  es-errors@1.3.0:
    resolution: {integrity: sha512-Zf5H2Kxt2xjTvbJvP2ZWLEICxA6j+hAmMzIlypy4xcBg1vKVnx89Wy0GbS+kf5cwCVFFzdCFh2XSCFNULS6csw==}
    engines: {node: '>= 0.4'}

  es-object-atoms@1.1.1:
    resolution: {integrity: sha512-FGgH2h8zKNim9ljj7dankFPcICIK9Cp5bm+c2gQSYePhpaG5+esrLODihIorn+Pe6FGJzWhXQotPv73jTaldXA==}
    engines: {node: '>= 0.4'}

  es-set-tostringtag@2.1.0:
    resolution: {integrity: sha512-j6vWzfrGVfyXxge+O0x5sh6cvxAog0a/4Rdd2K36zCMV5eJ+/+tOAngRO8cODMNWbVRdVlmGZQL2YS3yR8bIUA==}
    engines: {node: '>= 0.4'}

  es-to-primitive@1.2.1:
    resolution: {integrity: sha512-QCOllgZJtaUo9miYBcLChTUaHNjJF3PYs1VidD7AwiEj1kYxKeQTctLAezAOH5ZKRH0g2IgPn6KwB4IT8iRpvA==}
    engines: {node: '>= 0.4'}

  escalade@3.1.2:
    resolution: {integrity: sha512-ErCHMCae19vR8vQGe50xIsVomy19rg6gFu3+r3jkEO46suLMWBksvVyoGgQV+jOfl84ZSOSlmv6Gxa89PmTGmA==}
    engines: {node: '>=6'}

  escape-string-regexp@4.0.0:
    resolution: {integrity: sha512-TtpcNJ3XAzx3Gq8sWRzJaVajRs0uVxA2YAkdb1jm2YkPz4G6egUFAyA3n5vtEIZefPk5Wa4UXbKuS5fKkJWdgA==}
    engines: {node: '>=10'}

  eslint-scope@8.4.0:
    resolution: {integrity: sha512-sNXOfKCn74rt8RICKMvJS7XKV/Xk9kA7DyJr8mJik3S7Cwgy3qlkkmyS2uQB3jiJg6VNdZd/pDBJu0nvG2NlTg==}
    engines: {node: ^18.18.0 || ^20.9.0 || >=21.1.0}

  eslint-scope@8.4.0:
    resolution: {integrity: sha512-sNXOfKCn74rt8RICKMvJS7XKV/Xk9kA7DyJr8mJik3S7Cwgy3qlkkmyS2uQB3jiJg6VNdZd/pDBJu0nvG2NlTg==}
    engines: {node: ^18.18.0 || ^20.9.0 || >=21.1.0}

  eslint-visitor-keys@3.4.3:
    resolution: {integrity: sha512-wpc+LXeiyiisxPlEkUzU6svyS1frIO3Mgxj1fdy7Pm8Ygzguax2N3Fa/D/ag1WqbOprdI+uY6wMUl8/a2G+iag==}
    engines: {node: ^12.22.0 || ^14.17.0 || >=16.0.0}

  eslint-visitor-keys@4.2.1:
    resolution: {integrity: sha512-Uhdk5sfqcee/9H/rCOJikYz67o0a2Tw2hGRPOG2Y1R2dg7brRe1uG0yaNQDHu+TO/uQPF/5eCapvYSmHUjt7JQ==}
    engines: {node: ^18.18.0 || ^20.9.0 || >=21.1.0}

<<<<<<< HEAD
  eslint@9.37.0:
    resolution: {integrity: sha512-XyLmROnACWqSxiGYArdef1fItQd47weqB7iwtfr9JHwRrqIXZdcFMvvEcL9xHCmL0SNsOvF0c42lWyM1U5dgig==}
    engines: {node: ^18.18.0 || ^20.9.0 || >=21.1.0}
=======
  eslint@8.57.1:
    resolution: {integrity: sha512-ypowyDxpVSYpkXr9WPv2PAZCtNip1Mv5KTW0SCurXv/9iOpcrH9PaqUElksqEB6pChqHGDRCFTyrZlGhnLNGiA==}
    engines: {node: ^12.22.0 || ^14.17.0 || >=16.0.0}
    deprecated: This version is no longer supported. Please see https://eslint.org/version-support for other options.
>>>>>>> 1f7db336
    hasBin: true
    peerDependencies:
      jiti: '*'
    peerDependenciesMeta:
      jiti:
        optional: true

<<<<<<< HEAD
  espree@10.4.0:
    resolution: {integrity: sha512-j6PAQ2uUr79PZhBjP5C5fhl8e39FmRnOjsD5lGnWrFU8i2G776tBK7+nP8KuQUTTyAZUwfQqXAgrVH5MbH9CYQ==}
    engines: {node: ^18.18.0 || ^20.9.0 || >=21.1.0}
=======
  eslint@9.37.0:
    resolution: {integrity: sha512-XyLmROnACWqSxiGYArdef1fItQd47weqB7iwtfr9JHwRrqIXZdcFMvvEcL9xHCmL0SNsOvF0c42lWyM1U5dgig==}
    engines: {node: ^18.18.0 || ^20.9.0 || >=21.1.0}
    hasBin: true
    peerDependencies:
      jiti: '*'
    peerDependenciesMeta:
      jiti:
        optional: true

  espree@10.4.0:
    resolution: {integrity: sha512-j6PAQ2uUr79PZhBjP5C5fhl8e39FmRnOjsD5lGnWrFU8i2G776tBK7+nP8KuQUTTyAZUwfQqXAgrVH5MbH9CYQ==}
    engines: {node: ^18.18.0 || ^20.9.0 || >=21.1.0}

  espree@9.6.1:
    resolution: {integrity: sha512-oruZaFkjorTpF32kDSI5/75ViwGeZginGGy2NoOSg3Q9bnwlnmDm4HLnkl0RE3n+njDXR037aY1+x58Z/zFdwQ==}
    engines: {node: ^12.22.0 || ^14.17.0 || >=16.0.0}
>>>>>>> 1f7db336

  esquery@1.5.0:
    resolution: {integrity: sha512-YQLXUplAwJgCydQ78IMJywZCceoqk1oH01OERdSAJc/7U2AylwjhSCLDEtqwg811idIS/9fIU5GjG73IgjKMVg==}
    engines: {node: '>=0.10'}

  esrecurse@4.3.0:
    resolution: {integrity: sha512-KmfKL3b6G+RXvP8N1vr3Tq1kL/oCFgn2NYXEtqP8/L3pKapUA4G8cFVaoF3SU323CD4XypR/ffioHmkti6/Tag==}
    engines: {node: '>=4.0'}

  estraverse@5.3.0:
    resolution: {integrity: sha512-MMdARuVEQziNTeJD8DgMqmhwR11BRQ/cBP+pLtYdSTnf3MIO8fFeiINEbX36ZdNlfU/7A9f3gUw49B3oQsvwBA==}
    engines: {node: '>=4.0'}

  esutils@2.0.3:
    resolution: {integrity: sha512-kVscqXk4OCp68SZ0dkgEKVi6/8ij300KBWTJq32P/dYeWTSwK41WyTxalN1eRmA5Z9UU/LX9D7FWSmV9SAYx6g==}
    engines: {node: '>=0.10.0'}

  extend@3.0.2:
    resolution: {integrity: sha512-fjquC59cD7CyW6urNXK0FBufkZcoiGG80wTuPujX590cB5Ttln20E2UB4S/WARVqhXffZl2LNgS+gQdPIIim/g==}

  fast-deep-equal@3.1.3:
    resolution: {integrity: sha512-f3qQ9oQy9j2AhBe/H9VC91wLmKBCCU/gDOnKNAYG5hswO7BLKj09Hc5HYNz9cGI++xlpDCIgDaitVs03ATR84Q==}

  fast-glob@3.3.2:
    resolution: {integrity: sha512-oX2ruAFQwf/Orj8m737Y5adxDQO0LAB7/S5MnxCdTNDd4p6BsyIVsv9JQsATbTSq8KHRpLwIHbVlUNatxd+1Ow==}
    engines: {node: '>=8.6.0'}

  fast-json-stable-stringify@2.1.0:
    resolution: {integrity: sha512-lhd/wF+Lk98HZoTCtlVraHtfh5XYijIjalXck7saUtuanSDyLMxnHhSXEDJqHxD7msR8D0uCmqlkwjCV8xvwHw==}

  fast-levenshtein@2.0.6:
    resolution: {integrity: sha512-DCXu6Ifhqcks7TZKY3Hxp3y6qphY5SJZmrWMDrKcERSOXWQdMhU9Ig/PYrzyw/ul9jOIyh0N4M0tbC5hodg8dw==}

  fastq@1.17.1:
    resolution: {integrity: sha512-sRVD3lWVIXWg6By68ZN7vho9a1pQcN/WBFaAAsDDFzlJjvoGx0P8z7V1t72grFJfJhu3YPZBuu25f7Kaw2jN1w==}

  fault@1.0.4:
    resolution: {integrity: sha512-CJ0HCB5tL5fYTEA7ToAq5+kTwd++Borf1/bifxd9iT70QcXr4MRrO3Llf8Ifs70q+SJcGHFtnIE/Nw6giCtECA==}

  file-entry-cache@8.0.0:
    resolution: {integrity: sha512-XXTUwCvisa5oacNGRP9SfNtYBNAMi+RPwBFmblZEF7N7swHYQS6/Zfk7SRwx4D5j3CH211YNRco1DEMNVfZCnQ==}
    engines: {node: '>=16.0.0'}

  file-entry-cache@8.0.0:
    resolution: {integrity: sha512-XXTUwCvisa5oacNGRP9SfNtYBNAMi+RPwBFmblZEF7N7swHYQS6/Zfk7SRwx4D5j3CH211YNRco1DEMNVfZCnQ==}
    engines: {node: '>=16.0.0'}

  fill-range@7.1.1:
    resolution: {integrity: sha512-YsGpe3WHLK8ZYi4tWDg2Jy3ebRz2rXowDxnld4bkQB00cc/1Zw9AWnC0i9ztDJitivtQvaI9KaLyKrc+hBW0yg==}
    engines: {node: '>=8'}

  find-up@5.0.0:
    resolution: {integrity: sha512-78/PXT1wlLLDgTzDs7sjq9hzz0vXD+zn+7wypEe4fXQxCmdmqfGsEPQxmiCSQI3ajFV91bVSsvNtrJRiW6nGng==}
    engines: {node: '>=10'}

  findup@0.1.5:
    resolution: {integrity: sha512-Udxo3C9A6alt2GZ2MNsgnIvX7De0V3VGxeP/x98NSVgSlizcDHdmJza61LI7zJy4OEtSiJyE72s0/+tBl5/ZxA==}
    engines: {node: '>=0.6'}
    hasBin: true

  flat-cache@4.0.1:
    resolution: {integrity: sha512-f7ccFPK3SXFHpx15UIGyRJ/FJQctuKZ0zVuN3frBo4HnK3cay9VEW0R6yPYFHC0AgqhukPzKjq22t5DmAyqGyw==}
    engines: {node: '>=16'}

  flat-cache@4.0.1:
    resolution: {integrity: sha512-f7ccFPK3SXFHpx15UIGyRJ/FJQctuKZ0zVuN3frBo4HnK3cay9VEW0R6yPYFHC0AgqhukPzKjq22t5DmAyqGyw==}
    engines: {node: '>=16'}

  flat@5.0.2:
    resolution: {integrity: sha512-b6suED+5/3rTpUBdG1gupIl8MPFCAMA0QXwmljLhvCUKcUvdE4gWky9zpuGCcXHOsz4J9wPGNWq6OKpmIzz3hQ==}
    hasBin: true

  flatted@3.3.1:
    resolution: {integrity: sha512-X8cqMLLie7KsNUDSdzeN8FYK9rEt4Dt67OsG/DNGnYTSDBG4uFAJFBnUeiV+zCVAvwFy56IjM9sH51jVaEhNxw==}

  for-each@0.3.3:
    resolution: {integrity: sha512-jqYfLp7mo9vIyQf8ykW2v7A+2N4QjeCeI5+Dz9XraiO1ign81wjiH7Fb9vSOWvQfNtmSa4H2RoQTrrXivdUZmw==}

  foreground-child@3.1.1:
    resolution: {integrity: sha512-TMKDUnIte6bfb5nWv7V/caI169OHgvwjb7V4WkeUvbQQdjr5rWKqHFiKWb/fcOwB+CzBT+qbWjvj+DVwRskpIg==}
    engines: {node: '>=14'}

  form-data@2.5.5:
    resolution: {integrity: sha512-jqdObeR2rxZZbPSGL+3VckHMYtu+f9//KXBsVny6JSX/pa38Fy+bGjuG8eW/H6USNQWhLi8Num++cU2yOCNz4A==}
    engines: {node: '>= 0.12'}

  format@0.2.2:
    resolution: {integrity: sha512-wzsgA6WOq+09wrU1tsJ09udeR/YZRaeArL9e1wPbFg3GG2yDnC2ldKpxs4xunpFF9DgqCqOIra3bc1HWrJ37Ww==}
    engines: {node: '>=0.4.x'}

  fs-extra@7.0.1:
    resolution: {integrity: sha512-YJDaCJZEnBmcbw13fvdAM9AwNOJwOzrE4pqMqBq5nFiEqXUqHwlK4B+3pUw6JNvfSPtX05xFHtYy/1ni01eGCw==}
    engines: {node: '>=6 <7 || >=8'}

  fs.realpath@1.0.0:
    resolution: {integrity: sha512-OO0pH2lK6a0hZnAdau5ItzHPI6pUlvI7jMVnxUQRtw4owF2wk8lOSabtGDCTP4Ggrg2MbGnWO9X8K1t4+fGMDw==}

  fsevents@2.3.3:
    resolution: {integrity: sha512-5xoDfX+fL7faATnagmWPpbFtwh/R77WmMMqqHGS65C3vvB0YHrgF+B1YmZ3441tMj5n63k0212XNoJwzlhffQw==}
    engines: {node: ^8.16.0 || ^10.6.0 || >=11.0.0}
    os: [darwin]

  function-bind@1.1.2:
    resolution: {integrity: sha512-7XHNxH7qX9xG5mIwxkhumTox/MIRNcOgDrxWsMt2pAr23WHp6MrRlN7FBSFpCpr+oVO0F744iUgR82nJMfG2SA==}

  function.prototype.name@1.1.6:
    resolution: {integrity: sha512-Z5kx79swU5P27WEayXM1tBi5Ze/lbIyiNgU3qyXUOf9b2rgXYyF9Dy9Cx+IQv/Lc8WCG6L82zwUPpSS9hGehIg==}
    engines: {node: '>= 0.4'}

  functions-have-names@1.2.3:
    resolution: {integrity: sha512-xckBUXyTIqT97tq2x2AMb+g163b5JFysYk0x4qxNFwbfQkmNZoiRHb6sPzI9/QV33WeuvVYBUIiD4NzNIyqaRQ==}

  get-caller-file@2.0.5:
    resolution: {integrity: sha512-DyFP3BM/3YHTQOCUL/w0OZHR0lpKeGrxotcHWcqNEdnltqFwXVfhEBQ94eIo34AfQpo0rGki4cyIiftY06h2Fg==}
    engines: {node: 6.* || 8.* || >= 10.*}

  get-intrinsic@1.3.0:
    resolution: {integrity: sha512-9fSjSaos/fRIVIp+xSJlE6lfwhES7LNtKaCBIamHsjr2na1BiABJPo0mOjjz8GJDURarmCPGqaiVg5mfjb98CQ==}
    engines: {node: '>= 0.4'}

  get-port@3.2.0:
    resolution: {integrity: sha512-x5UJKlgeUiNT8nyo/AcnwLnZuZNcSjSw0kogRB+Whd1fjjFq4B1hySFxSFWWSn4mIBzg3sRNUDFYc4g5gjPoLg==}
    engines: {node: '>=4'}

  get-proto@1.0.1:
    resolution: {integrity: sha512-sTSfBjoXBp89JvIKIefqw7U2CCebsc74kiY6awiGogKtoSGbgjYE/G/+l9sF3MWFPNc9IcoOC4ODfKHfxFmp0g==}
    engines: {node: '>= 0.4'}

  get-symbol-description@1.0.2:
    resolution: {integrity: sha512-g0QYk1dZBxGwk+Ngc+ltRH2IBp2f7zBkBMBJZCDerh6EhlhSR6+9irMCuT/09zD6qkarHUSn529sK/yL4S27mg==}
    engines: {node: '>= 0.4'}

  glob-parent@5.1.2:
    resolution: {integrity: sha512-AOIgSQCepiJYwP3ARnGx+5VnTu2HBYdzbGP45eLw1vr3zB3vZLeyed1sC9hnbcOc9/SrMyM5RPQrkGz4aS9Zow==}
    engines: {node: '>= 6'}

  glob-parent@6.0.2:
    resolution: {integrity: sha512-XxwI8EOhVQgWp6iDL+3b0r86f4d6AX6zSU55HfB4ydCEuXLXc5FcYeOu+nnGftS4TEju/11rt4KJPTMgbfmv4A==}
    engines: {node: '>=10.13.0'}

  glob@10.3.16:
    resolution: {integrity: sha512-JDKXl1DiuuHJ6fVS2FXjownaavciiHNUU4mOvV/B793RLh05vZL1rcPnCSaOgv1hDT6RDlY7AB7ZUvFYAtPgAw==}
    engines: {node: '>=16 || 14 >=14.18'}
    hasBin: true

  glob@7.2.3:
    resolution: {integrity: sha512-nFR0zLpU2YCaRxwoCJvL6UvCH2JFyFVIvwTLsIf21AuHlMskA1hhTdk+LlYJtOlYt9v6dvszD2BGRqBL+iQK9Q==}
    deprecated: Glob versions prior to v9 are no longer supported

  glob@8.1.0:
    resolution: {integrity: sha512-r8hpEjiQEYlF2QU0df3dS+nxxSIreXQS1qRhMJM0Q5NDdR386C7jb7Hwwod8Fgiuex+k0GFjgft18yvxm5XoCQ==}
    engines: {node: '>=12'}
    deprecated: Glob versions prior to v9 are no longer supported

  globals@14.0.0:
    resolution: {integrity: sha512-oahGvuMGQlPw/ivIYBjVSrWAfWLBeku5tpPE2fOPLi+WHffIWbuh2tCjhyQhTBPMf5E9jDEH4FOmTYgYwbKwtQ==}
    engines: {node: '>=18'}

  globals@14.0.0:
    resolution: {integrity: sha512-oahGvuMGQlPw/ivIYBjVSrWAfWLBeku5tpPE2fOPLi+WHffIWbuh2tCjhyQhTBPMf5E9jDEH4FOmTYgYwbKwtQ==}
    engines: {node: '>=18'}

  globalthis@1.0.4:
    resolution: {integrity: sha512-DpLKbNU4WylpxJykQujfCcwYWiV/Jhm50Goo0wrVILAv5jOr9d+H+UR3PhSCD2rCCEIg0uc+G+muBTwD54JhDQ==}
    engines: {node: '>= 0.4'}

  globby@10.0.2:
    resolution: {integrity: sha512-7dUi7RvCoT/xast/o/dLN53oqND4yk0nsHkhRgn9w65C4PofCLOoJ39iSOg+qVDdWQPIEj+eszMHQ+aLVwwQSg==}
    engines: {node: '>=8'}

  gopd@1.2.0:
    resolution: {integrity: sha512-ZUKRh6/kUFoAiTAtTYPZJ3hw9wNxx+BIBOijnlG9PnrJsCcSjs1wyyD6vJpaYtgnzDrKYRSqf3OO6Rfa93xsRg==}
    engines: {node: '>= 0.4'}

  graceful-fs@4.2.11:
    resolution: {integrity: sha512-RbJ5/jmFcNNCcDV5o9eTnBLJ/HszWV0P73bc+Ff4nS/rJj+YaS6IGyiOL0VoBYX+l1Wrl3k63h/KrH+nhJ0XvQ==}

  has-bigints@1.0.2:
    resolution: {integrity: sha512-tSvCKtBr9lkF0Ex0aQiP9N+OpV4zi2r/Nee5VkRDbaqv35RLYMzbwQfFSZZH0kR+Rd6302UJZ2p/bJCEoR3VoQ==}

  has-flag@4.0.0:
    resolution: {integrity: sha512-EykJT/Q1KjTWctppgIAgfSO0tKVuZUjhgMr17kqTumMl6Afv3EISleU7qZUzoXDFTAHTDC4NOoG/ZxU3EvlMPQ==}
    engines: {node: '>=8'}

  has-property-descriptors@1.0.2:
    resolution: {integrity: sha512-55JNKuIW+vq4Ke1BjOTjM2YctQIvCT7GFzHwmfZPGo5wnrgkid0YQtnAleFSqumZm4az3n2BS+erby5ipJdgrg==}

  has-proto@1.0.3:
    resolution: {integrity: sha512-SJ1amZAJUiZS+PhsVLf5tGydlaVB8EdFpaSO4gmiUKUOxk8qzn5AIy4ZeJUmh22znIdk/uMAUT2pl3FxzVUH+Q==}
    engines: {node: '>= 0.4'}

  has-symbols@1.1.0:
    resolution: {integrity: sha512-1cDNdwJ2Jaohmb3sg4OmKaMBwuC48sYni5HUw2DvsC8LjGTLK9h+eb1X6RyuOHe4hT0ULCW68iomhjUoKUqlPQ==}
    engines: {node: '>= 0.4'}

  has-tostringtag@1.0.2:
    resolution: {integrity: sha512-NqADB8VjPFLM2V0VvHUewwwsw0ZWBaIdgo+ieHtK3hasLz4qeCRjYcqfB6AQrBggRKppKF8L52/VqdVsO47Dlw==}
    engines: {node: '>= 0.4'}

  hasown@2.0.2:
    resolution: {integrity: sha512-0hJU9SCPvmMzIBdZFqNPXWa6dqh7WdH0cII9y+CyS8rG3nL48Bclra9HmKhVVUHyPWNH5Y7xDwAB7bfgSjkUMQ==}
    engines: {node: '>= 0.4'}

  he@1.2.0:
    resolution: {integrity: sha512-F/1DnUGPopORZi0ni+CvrCgHQ5FyEAHRLSApuYWMmrbSwoN2Mn/7k+Gl38gJnR7yyDZk6WLXwiGod1JOWNDKGw==}
    hasBin: true

  htmlparser2@6.1.0:
    resolution: {integrity: sha512-gyyPk6rgonLFEDGoeRgQNaEUvdJ4ktTmmUh/h2t7s+M8oPpIPxgNACWa+6ESR57kXstwqPiCut0V8NRpcwgU7A==}

  htmlparser2@8.0.2:
    resolution: {integrity: sha512-GYdjWKDkbRLkZ5geuHs5NY1puJ+PXwP7+fHPRz06Eirsb9ugf6d8kkXav6ADhcODhFFPMIXyxkxSuMf3D6NCFA==}

  http-basic@8.1.3:
    resolution: {integrity: sha512-/EcDMwJZh3mABI2NhGfHOGOeOZITqfkEO4p/xK+l3NpyncIHUQBoMvCSF/b5GqvKtySC2srL/GGG3+EtlqlmCw==}
    engines: {node: '>=6.0.0'}

  http-response-object@3.0.2:
    resolution: {integrity: sha512-bqX0XTF6fnXSQcEJ2Iuyr75yVakyjIDCqroJQ/aHfSdlM743Cwqoi2nDYMzLGWUcuTWGWy8AAvOKXTfiv6q9RA==}

  ignore@5.3.1:
    resolution: {integrity: sha512-5Fytz/IraMjqpwfd34ke28PTVMjZjJG2MPn5t7OE4eUCUNf8BAa7b5WUS9/Qvr6mwOQS7Mk6vdsMno5he+T8Xw==}
    engines: {node: '>= 4'}

  import-fresh@3.3.0:
    resolution: {integrity: sha512-veYYhQa+D1QBKznvhUHxb8faxlrwUnxseDAbAp457E0wLNio2bOSKnjYDhMj+YiAq61xrMGhQk9iXVk5FzgQMw==}
    engines: {node: '>=6'}

  import-lazy@4.0.0:
    resolution: {integrity: sha512-rKtvo6a868b5Hu3heneU+L4yEQ4jYKLtjpnPeUdK7h0yzXGmyBTypknlkCvHFBqfX9YlorEiMM6Dnq/5atfHkw==}
    engines: {node: '>=8'}

  imurmurhash@0.1.4:
    resolution: {integrity: sha512-JmXMZ6wuvDmLiHEml9ykzqO6lwFbof0GG4IkcGaENdCRDDmMVnny7s5HsIgHCbaq0w2MyPhDqkhTUgS2LU2PHA==}
    engines: {node: '>=0.8.19'}

  inflight@1.0.6:
    resolution: {integrity: sha512-k92I/b08q4wvFscXCLvqfsHCrjrF7yiXsQuIVvVE7N82W3+aqpzuUdBbfhWcy/FZR3/4IgflMgKLOsvPDrGCJA==}
    deprecated: This module is not supported, and leaks memory. Do not use it. Check out lru-cache if you want a good and tested way to coalesce async requests by a key value, which is much more comprehensive and powerful.

  inherits@2.0.4:
    resolution: {integrity: sha512-k/vGaX4/Yla3WzyMCvTQOXYeIHvqOKtnqBduzTHpzpQZzAskKMhZ2K+EnBiSM9zGSoIFeMpXKxa4dYeZIQqewQ==}

  internal-slot@1.0.7:
    resolution: {integrity: sha512-NGnrKwXzSms2qUUih/ILZ5JBqNTSa1+ZmP6flaIp6KmSElgE9qdndzS3cqjrDovwFdmwsGsLdeFgB6suw+1e9g==}
    engines: {node: '>= 0.4'}

  is-alphabetical@1.0.4:
    resolution: {integrity: sha512-DwzsA04LQ10FHTZuL0/grVDk4rFoVH1pjAToYwBrHSxcrBIGQuXrQMtD5U1b0U2XVgKZCTLLP8u2Qxqhy3l2Vg==}

  is-alphanumerical@1.0.4:
    resolution: {integrity: sha512-UzoZUr+XfVz3t3v4KyGEniVL9BDRoQtY7tOyrRybkVNjDFWyo1yhXNGrrBTQxp3ib9BLAWs7k2YKBQsFRkZG9A==}

  is-array-buffer@3.0.4:
    resolution: {integrity: sha512-wcjaerHw0ydZwfhiKbXJWLDY8A7yV7KhjQOpb83hGgGfId/aQa4TOvwyzn2PuswW2gPCYEL/nEAiSVpdOj1lXw==}
    engines: {node: '>= 0.4'}

  is-bigint@1.0.4:
    resolution: {integrity: sha512-zB9CruMamjym81i2JZ3UMn54PKGsQzsJeo6xvN3HJJ4CAsQNB6iRutp2To77OfCNuoxspsIhzaPoO1zyCEhFOg==}

  is-binary-path@2.1.0:
    resolution: {integrity: sha512-ZMERYes6pDydyuGidse7OsHxtbI7WVeUEozgR/g7rd0xUimYNlvZRE/K2MgZTjWy725IfelLeVcEM97mmtRGXw==}
    engines: {node: '>=8'}

  is-boolean-object@1.1.2:
    resolution: {integrity: sha512-gDYaKHJmnj4aWxyj6YHyXVpdQawtVLHU5cb+eztPGczf6cjuTdwve5ZIEfgXqH4e57An1D1AKf8CZ3kYrQRqYA==}
    engines: {node: '>= 0.4'}

  is-buffer@2.0.5:
    resolution: {integrity: sha512-i2R6zNFDwgEHJyQUtJEk0XFi1i0dPFn/oqjK3/vPCcDeJvW5NQ83V8QbicfF1SupOaB0h8ntgBC2YiE7dfyctQ==}
    engines: {node: '>=4'}

  is-callable@1.2.7:
    resolution: {integrity: sha512-1BC0BVFhS/p0qtw6enp8e+8OD0UrK0oFLztSjNzhcKA3WDuJxxAPXzPuPtKkjEY9UUoEWlX/8fgKeu2S8i9JTA==}
    engines: {node: '>= 0.4'}

  is-core-module@2.13.1:
    resolution: {integrity: sha512-hHrIjvZsftOsvKSn2TRYl63zvxsgE0K+0mYMoH6gD4omR5IWB2KynivBQczo3+wF1cCkjzvptnI9Q0sPU66ilw==}

  is-data-view@1.0.1:
    resolution: {integrity: sha512-AHkaJrsUVW6wq6JS8y3JnM/GJF/9cf+k20+iDzlSaJrinEo5+7vRiteOSwBhHRiAyQATN1AmY4hwzxJKPmYf+w==}
    engines: {node: '>= 0.4'}

  is-date-object@1.0.5:
    resolution: {integrity: sha512-9YQaSxsAiSwcvS33MBk3wTCVnWK+HhF8VZR2jRxehM16QcVOdHqPn4VPHmRK4lSr38n9JriurInLcP90xsYNfQ==}
    engines: {node: '>= 0.4'}

  is-decimal@1.0.4:
    resolution: {integrity: sha512-RGdriMmQQvZ2aqaQq3awNA6dCGtKpiDFcOzrTWrDAT2MiWrKQVPmxLGHl7Y2nNu6led0kEyoX0enY0qXYsv9zw==}

  is-extglob@2.1.1:
    resolution: {integrity: sha512-SbKbANkN603Vi4jEZv49LeVJMn4yGwsbzZworEoyEiutsN3nJYdbO36zfhGJ6QEDpOZIFkDtnq5JRxmvl3jsoQ==}
    engines: {node: '>=0.10.0'}

  is-fullwidth-code-point@3.0.0:
    resolution: {integrity: sha512-zymm5+u+sCsSWyD9qNaejV3DFvhCKclKdizYaJUuHA83RLjb7nSuGnddCHGv0hk+KY7BMAlsWeK4Ueg6EV6XQg==}
    engines: {node: '>=8'}

  is-glob@4.0.3:
    resolution: {integrity: sha512-xelSayHH36ZgE7ZWhli7pW34hNbNl8Ojv5KVmkJD4hBdD3th8Tfk9vYasLM+mXWOZhFkgZfxhLSnrwRr4elSSg==}
    engines: {node: '>=0.10.0'}

  is-hexadecimal@1.0.4:
    resolution: {integrity: sha512-gyPJuv83bHMpocVYoqof5VDiZveEoGoFL8m3BXNb2VW8Xs+rz9kqO8LOQ5DH6EsuvilT1ApazU0pyl+ytbPtlw==}

  is-local-path@0.1.6:
    resolution: {integrity: sha512-VPRTy+0cYi1+X7hOTngxwXGfek1I6YItNwqsqjFPfH+8bXcGNP17Zx7D3nsfiLsJF3fISsUJq8kBRCZ0yMNeAg==}

  is-negative-zero@2.0.3:
    resolution: {integrity: sha512-5KoIu2Ngpyek75jXodFvnafB6DJgr3u8uuK0LEZJjrU19DrMD3EVERaR8sjz8CCGgpZvxPl9SuE1GMVPFHx1mw==}
    engines: {node: '>= 0.4'}

  is-number-object@1.0.7:
    resolution: {integrity: sha512-k1U0IRzLMo7ZlYIfzRu23Oh6MiIFasgpb9X76eqfFZAqwH44UI4KTBvBYIZ1dSL9ZzChTB9ShHfLkR4pdW5krQ==}
    engines: {node: '>= 0.4'}

  is-number@7.0.0:
    resolution: {integrity: sha512-41Cifkg6e8TylSpdtTpeLVMqvSBEVzTttHvERD741+pnZ8ANv0004MRL43QKPDlK9cGvNp6NZWZUBlbGXYxxng==}
    engines: {node: '>=0.12.0'}

  is-plain-obj@2.1.0:
    resolution: {integrity: sha512-YWnfyRwxL/+SsrWYfOpUtz5b3YD+nyfkHvjbcanzk8zgyO4ASD67uVMRt8k5bM4lLMDnXfriRhOpemw+NfT1eA==}
    engines: {node: '>=8'}

  is-regex@1.1.4:
    resolution: {integrity: sha512-kvRdxDsxZjhzUX07ZnLydzS1TU/TJlTUHHY4YLL87e37oUA49DfkLqgy+VjFocowy29cKvcSiu+kIv728jTTVg==}
    engines: {node: '>= 0.4'}

  is-shared-array-buffer@1.0.3:
    resolution: {integrity: sha512-nA2hv5XIhLR3uVzDDfCIknerhx8XUKnstuOERPNNIinXG7v9u+ohXF67vxm4TPTEPU6lm61ZkwP3c9PCB97rhg==}
    engines: {node: '>= 0.4'}

  is-string@1.0.7:
    resolution: {integrity: sha512-tE2UXzivje6ofPW7l23cjDOMa09gb7xlAqG6jG5ej6uPV32TlWP3NKPigtaGeHNu9fohccRYvIiZMfOOnOYUtg==}
    engines: {node: '>= 0.4'}

  is-symbol@1.0.4:
    resolution: {integrity: sha512-C/CPBqKWnvdcxqIARxyOh4v1UUEOCHpgDa0WYgpKDFMszcrPcffg5uhwSgPCLD2WWxmq6isisz87tzT01tuGhg==}
    engines: {node: '>= 0.4'}

  is-typed-array@1.1.13:
    resolution: {integrity: sha512-uZ25/bUAlUY5fR4OKT4rZQEBrzQWYV9ZJYGGsUmEJ6thodVJ1HX64ePQ6Z0qPWP+m+Uq6e9UugrE38jeYsDSMw==}
    engines: {node: '>= 0.4'}

  is-unicode-supported@0.1.0:
    resolution: {integrity: sha512-knxG2q4UC3u8stRGyAVJCOdxFmv5DZiRcdlIaAQXAbSfJya+OhopNotLQrstBhququ4ZpuKbDc/8S6mgXgPFPw==}
    engines: {node: '>=10'}

  is-weakref@1.0.2:
    resolution: {integrity: sha512-qctsuLZmIQ0+vSSMfoVvyFe2+GSEvnmZ2ezTup1SBse9+twCCeial6EEi3Nc2KFcf6+qz2FBPnjXsk8xhKSaPQ==}

  isarray@1.0.0:
    resolution: {integrity: sha512-VLghIWNM6ELQzo7zwmcg0NmTVyWKYjvIeM83yjp0wRDTmUnrM678fQbcKBo6n2CJEF0szoG//ytg+TKla89ALQ==}

  isarray@2.0.5:
    resolution: {integrity: sha512-xHjhDr3cNBK0BzdUJSPXZntQUx/mwMS5Rw4A7lPJ90XGAO6ISP/ePDNuo0vhqOZU+UD5JoodwCAAoZQd3FeAKw==}

  isexe@2.0.0:
    resolution: {integrity: sha512-RHxMLp9lnKHGHRng9QFhRCMbYAcVpn69smSGcq3f36xjgVVWThj4qqLbTLlq7Ssj8B+fIQ1EuCEGI2lKsyQeIw==}

  jackspeak@3.1.2:
    resolution: {integrity: sha512-kWmLKn2tRtfYMF/BakihVVRzBKOxz4gJMiL2Rj91WnAB5TPZumSH99R/Yf1qE1u4uRimvCSJfm6hnxohXeEXjQ==}
    engines: {node: '>=14'}

  jju@1.4.0:
    resolution: {integrity: sha512-8wb9Yw966OSxApiCt0K3yNJL8pnNeIv+OEq2YMidz4FKP6nonSRoOXc80iXY4JaN2FC11B9qsNmDsm+ZOfMROA==}

  js-yaml@4.1.0:
    resolution: {integrity: sha512-wpxZs9NoxZaJESJGIZTyDEaYpl0FKSA+FB9aJiyemKhMwkxQg63h4T1KJgUGHpTqPDNRcmmYLugrRjJlBtWvRA==}
    hasBin: true

  json-alexander@0.1.10:
    resolution: {integrity: sha512-+qykmkSBGK11ndn36sES0XM0vEJozenAbiI5Gk07FpRpwbSQQViIHa7Hm+9Bju92nfp44+i0V+Rz43XcARPImA==}

  json-buffer@3.0.1:
    resolution: {integrity: sha512-4bV5BfR2mqfQTJm+V5tPPdf+ZpuhiIvTuAB5g8kcrXOZpTT/QwwVRWBywX1ozr6lEuPdbHxwaJlm9G6mI2sfSQ==}

  json-schema-traverse@0.4.1:
    resolution: {integrity: sha512-xbbCH5dCYU5T8LcEhhuh7HJ88HXuW3qsI3Y0zOZFKfZEHcpWiHU/Jxzk629Brsab/mMiHQti9wMP+845RPe3Vg==}

  json-stable-stringify-without-jsonify@1.0.1:
    resolution: {integrity: sha512-Bdboy+l7tA3OGW6FjyFHWkP5LuByj1Tk33Ljyq0axyzdk9//JSi2u3fP1QSmd1KNwq6VOKYGlAu87CisVir6Pw==}

  jsonfile@4.0.0:
    resolution: {integrity: sha512-m6F1R3z8jjlf2imQHS2Qez5sjKWQzbuuhuJ/FKYFRZvPE3PuHcSMVZzfsLhGVOkfd20obL5SWEBew5ShlquNxg==}

  keyv@4.5.4:
    resolution: {integrity: sha512-oxVHkHR/EJf2CNXnWxRLW6mg7JyCCUcG0DtEGmL2ctUo1PNTin1PUil+r/+4r5MpVgC/fn1kjsx7mjSujKqIpw==}

  levn@0.4.1:
    resolution: {integrity: sha512-+bT2uH4E5LGE7h/n3evcS/sQlJXCpIp6ym8OWJ5eV6+67Dsql/LaaT7qJBAt2rzfoa/5QBGBhxDix1dMt2kQKQ==}
    engines: {node: '>= 0.8.0'}

  locate-path@6.0.0:
    resolution: {integrity: sha512-iPZK6eYjbxRu3uB4/WZ3EsEIMJFMqAoopl3R+zuq0UjcAm/MO6KCweDgPfP3elTztoKP3KtnVHxTn2NHBSDVUw==}
    engines: {node: '>=10'}

  lodash.get@4.4.2:
    resolution: {integrity: sha512-z+Uw/vLuy6gQe8cfaFWD7p0wVv8fJl3mbzXh33RS+0oW2wvUqiRXiQ69gLWSLpgB5/6sU+r6BlQR0MBILadqTQ==}
    deprecated: This package is deprecated. Use the optional chaining (?.) operator instead.

  lodash.isequal@4.5.0:
    resolution: {integrity: sha512-pDo3lu8Jhfjqls6GkMgpahsF9kCyayhgykjyLMNFTKWrpVdAQtYyB4muAMWozBB4ig/dtWAmsMxLEI8wuz+DYQ==}
    deprecated: This package is deprecated. Use require('node:util').isDeepStrictEqual instead.

  lodash.merge@4.6.2:
    resolution: {integrity: sha512-0KpjqXRVvrYyCsX1swR/XTK0va6VQkQM6MNo7PqW77ByjAhoARA8EfrP1N4+KlKj8YS0ZUCtRT/YUuhyYDujIQ==}

  lodash@4.17.21:
    resolution: {integrity: sha512-v2kDEe57lecTulaDIuNTPy3Ry4gLGJ6Z1O3vE1krgXZNrsQ+LFTGHVxVjcXPs17LhbZVGedAJv8XZ1tvj5FvSg==}

  log-symbols@4.1.0:
    resolution: {integrity: sha512-8XPvpAA8uyhfteu8pIvQxpJZ7SYYdpUivZpGy6sFsBuKRY/7rQGavedeB8aK+Zkyq6upMFVL/9AW6vOYzfRyLg==}
    engines: {node: '>=10'}

  longest-streak@2.0.4:
    resolution: {integrity: sha512-vM6rUVCVUJJt33bnmHiZEvr7wPT78ztX7rojL+LW51bHtLh6HTjx84LA5W4+oa6aKEJA7jJu5LR6vQRBpA5DVg==}

  lru-cache@10.2.2:
    resolution: {integrity: sha512-9hp3Vp2/hFQUiIwKo8XCeFVnrg8Pk3TYNPIR7tJADKi5YfcF7vEaK7avFHTlSy3kOKYaJQaalfEo6YuXdceBOQ==}
    engines: {node: 14 || >=16.14}

  lru-cache@6.0.0:
    resolution: {integrity: sha512-Jo6dJ04CmSjuznwJSS3pUeWmd/H0ffTlkXXgwZi+eq1UCmqQwCh+eLsYOYCwY991i2Fah4h1BEMCx4qThGbsiA==}
    engines: {node: '>=10'}

  markdown-magic-package-scripts@1.2.2:
    resolution: {integrity: sha512-dlCojsiJLV9BcL8ar03qycI0H5quM47Ei+mh14It0dTYhLAoH8B/91J0/pLDX3Wba9wTkPCbEKzNVvV8ea0WlQ==}
    peerDependencies:
      markdown-magic: '>=0.1 <=2.x'

  markdown-magic@2.6.1:
    resolution: {integrity: sha512-i+wPC9bAGzFVftF1P5ItooOCvX+TTD3v504WpupsJz+3B0wRZMuPxeFAE7uZXEZYjsiQYskoMgpypoJTWerpVA==}
    hasBin: true

  markdown-table@2.0.0:
    resolution: {integrity: sha512-Ezda85ToJUBhM6WGaG6veasyym+Tbs3cMAw/ZhOPqXiYsr0jgocBV3j3nx+4lk47plLlIqjwuTm/ywVI+zjJ/A==}

  math-intrinsics@1.1.0:
    resolution: {integrity: sha512-/IXtbwEk5HTPyEwyKX6hGkYXxM9nbj64B+ilVJnC/R6B0pH5G4V3b0pVbL7DBj4tkhBAppbQUlf6F6Xl9LHu1g==}
    engines: {node: '>= 0.4'}

  mdast-util-find-and-replace@1.1.1:
    resolution: {integrity: sha512-9cKl33Y21lyckGzpSmEQnIDjEfeeWelN5s1kUW1LwdB0Fkuq2u+4GdqcGEygYxJE8GVqCl0741bYXHgamfWAZA==}

  mdast-util-footnote@0.1.7:
    resolution: {integrity: sha512-QxNdO8qSxqbO2e3m09KwDKfWiLgqyCurdWTQ198NpbZ2hxntdc+VKS4fDJCmNWbAroUdYnSthu+XbZ8ovh8C3w==}

  mdast-util-from-markdown@0.8.5:
    resolution: {integrity: sha512-2hkTXtYYnr+NubD/g6KGBS/0mFmBcifAsI0yIWRiRo0PjVs6SSOSOdtzbp6kSGnShDN6G5aWZpKQ2lWRy27mWQ==}

  mdast-util-frontmatter@0.2.0:
    resolution: {integrity: sha512-FHKL4w4S5fdt1KjJCwB0178WJ0evnyyQr5kXTM3wrOVpytD0hrkvd+AOOjU9Td8onOejCkmZ+HQRT3CZ3coHHQ==}

  mdast-util-gfm-autolink-literal@0.1.3:
    resolution: {integrity: sha512-GjmLjWrXg1wqMIO9+ZsRik/s7PLwTaeCHVB7vRxUwLntZc8mzmTsLVr6HW1yLokcnhfURsn5zmSVdi3/xWWu1A==}

  mdast-util-gfm-strikethrough@0.2.3:
    resolution: {integrity: sha512-5OQLXpt6qdbttcDG/UxYY7Yjj3e8P7X16LzvpX8pIQPYJ/C2Z1qFGMmcw+1PZMUM3Z8wt8NRfYTvCni93mgsgA==}

  mdast-util-gfm-table@0.1.6:
    resolution: {integrity: sha512-j4yDxQ66AJSBwGkbpFEp9uG/LS1tZV3P33fN1gkyRB2LoRL+RR3f76m0HPHaby6F4Z5xr9Fv1URmATlRRUIpRQ==}

  mdast-util-gfm-task-list-item@0.1.6:
    resolution: {integrity: sha512-/d51FFIfPsSmCIRNp7E6pozM9z1GYPIkSy1urQ8s/o4TC22BZ7DqfHFWiqBD23bc7J3vV1Fc9O4QIHBlfuit8A==}

  mdast-util-gfm@0.1.2:
    resolution: {integrity: sha512-NNkhDx/qYcuOWB7xHUGWZYVXvjPFFd6afg6/e2g+SV4r9q5XUcCbV4Wfa3DLYIiD+xAEZc6K4MGaE/m0KDcPwQ==}

  mdast-util-to-markdown@0.6.5:
    resolution: {integrity: sha512-XeV9sDE7ZlOQvs45C9UKMtfTcctcaj/pGwH8YLbMHoMOXNNCn2LsqVQOqrF1+/NU8lKDAqozme9SCXWyo9oAcQ==}

  mdast-util-to-string@2.0.0:
    resolution: {integrity: sha512-AW4DRS3QbBayY/jJmD8437V1Gombjf8RSOUCMFBuo5iHi58AGEgVCKQ+ezHkZZDpAQS75hcBMpLqjpJTjtUL7w==}

  merge2@1.4.1:
    resolution: {integrity: sha512-8q7VEgMJW4J8tcfVPy8g09NcQwZdbwFEqhe/WZkoIzjn/3TGDwtOCYtXGxA3O8tPzpczCCDgv+P2P5y00ZJOOg==}
    engines: {node: '>= 8'}

  micromark-extension-footnote@0.3.2:
    resolution: {integrity: sha512-gr/BeIxbIWQoUm02cIfK7mdMZ/fbroRpLsck4kvFtjbzP4yi+OPVbnukTc/zy0i7spC2xYE/dbX1Sur8BEDJsQ==}

  micromark-extension-frontmatter@0.2.2:
    resolution: {integrity: sha512-q6nPLFCMTLtfsctAuS0Xh4vaolxSFUWUWR6PZSrXXiRy+SANGllpcqdXFv2z07l0Xz/6Hl40hK0ffNCJPH2n1A==}

  micromark-extension-gfm-autolink-literal@0.5.7:
    resolution: {integrity: sha512-ePiDGH0/lhcngCe8FtH4ARFoxKTUelMp4L7Gg2pujYD5CSMb9PbblnyL+AAMud/SNMyusbS2XDSiPIRcQoNFAw==}

  micromark-extension-gfm-strikethrough@0.6.5:
    resolution: {integrity: sha512-PpOKlgokpQRwUesRwWEp+fHjGGkZEejj83k9gU5iXCbDG+XBA92BqnRKYJdfqfkrRcZRgGuPuXb7DaK/DmxOhw==}

  micromark-extension-gfm-table@0.4.3:
    resolution: {integrity: sha512-hVGvESPq0fk6ALWtomcwmgLvH8ZSVpcPjzi0AjPclB9FsVRgMtGZkUcpE0zgjOCFAznKepF4z3hX8z6e3HODdA==}

  micromark-extension-gfm-tagfilter@0.3.0:
    resolution: {integrity: sha512-9GU0xBatryXifL//FJH+tAZ6i240xQuFrSL7mYi8f4oZSbc+NvXjkrHemeYP0+L4ZUT+Ptz3b95zhUZnMtoi/Q==}

  micromark-extension-gfm-task-list-item@0.3.3:
    resolution: {integrity: sha512-0zvM5iSLKrc/NQl84pZSjGo66aTGd57C1idmlWmE87lkMcXrTxg1uXa/nXomxJytoje9trP0NDLvw4bZ/Z/XCQ==}

  micromark-extension-gfm@0.3.3:
    resolution: {integrity: sha512-oVN4zv5/tAIA+l3GbMi7lWeYpJ14oQyJ3uEim20ktYFAcfX1x3LNlFGGlmrZHt7u9YlKExmyJdDGaTt6cMSR/A==}

  micromark@2.11.4:
    resolution: {integrity: sha512-+WoovN/ppKolQOFIAajxi7Lu9kInbPxFuTBVEavFcL8eAfVstoc5MocPmqBeAdBOJV00uaVjegzH4+MA0DN/uA==}

  micromatch@4.0.8:
    resolution: {integrity: sha512-PXwfBhYu0hBCPw8Dn0E+WDYb7af3dSLVWKi3HGv84IdF4TyFoC0ysxFd0Goxw7nSv4T/PzEJQxsYsEiFCKo2BA==}
    engines: {node: '>=8.6'}

  mime-db@1.52.0:
    resolution: {integrity: sha512-sPU4uV7dYlvtWJxwwxHD0PuihVNiE7TyAbQ5SWxDCB9mUYvOgroQOwYQQOKPJ8CIbE+1ETVlOoK1UC2nU3gYvg==}
    engines: {node: '>= 0.6'}

  mime-types@2.1.35:
    resolution: {integrity: sha512-ZDY+bPm5zTTF+YpCrAU9nK0UgICYPT0QtT1NZWFv4s++TNkcgVaT0g6+4R2uI4MjQjzysHB1zxuWL50hzaeXiw==}
    engines: {node: '>= 0.6'}

  minimatch@3.1.2:
    resolution: {integrity: sha512-J7p63hRiAjw1NDEww1W7i37+ByIrOWO5XQQAzZ3VOcL0PNybwpfmV/N05zFAzwQ9USyEcX6t3UO+K5aqBQOIHw==}

  minimatch@5.1.6:
    resolution: {integrity: sha512-lKwV/1brpG6mBUFHtb7NUmtABCb2WZZmm2wNiOA5hAb8VdCS4B3dtMWyvcoViccwAW/COERjXLt0zP1zXUN26g==}
    engines: {node: '>=10'}

  minimatch@9.0.4:
    resolution: {integrity: sha512-KqWh+VchfxcMNRAJjj2tnsSJdNbHsVgnkBhTNrW7AjVo6OvLtxw8zfT9oLw1JSohlFzJ8jCoTgaoXvJ+kHt6fw==}
    engines: {node: '>=16 || 14 >=14.17'}

  minipass@7.1.1:
    resolution: {integrity: sha512-UZ7eQ+h8ywIRAW1hIEl2AqdwzJucU/Kp59+8kkZeSvafXhZjul247BvIJjEVFVeON6d7lM46XX1HXCduKAS8VA==}
    engines: {node: '>=16 || 14 >=14.17'}

  mkdirp@1.0.4:
    resolution: {integrity: sha512-vVqVZQyf3WLx2Shd0qJ9xuvqgAyKPLAiqITEtqW0oIUjzo3PePDd6fW9iFz30ef7Ysp/oiWqbhszeGWW2T6Gzw==}
    engines: {node: '>=10'}
    hasBin: true

  mkdirp@3.0.1:
    resolution: {integrity: sha512-+NsyUUAZDmo6YVHzL/stxSu3t9YS1iljliy3BSDrXJ/dkn1KYdmtZODGGjLcc9XLgVVpH4KshHB8XmZgMhaBXg==}
    engines: {node: '>=10'}
    hasBin: true

  mocha-multi-reporters@1.5.1:
    resolution: {integrity: sha512-Yb4QJOaGLIcmB0VY7Wif5AjvLMUFAdV57D2TWEva1Y0kU/3LjKpeRVmlMIfuO1SVbauve459kgtIizADqxMWPg==}
    engines: {node: '>=6.0.0'}
    peerDependencies:
      mocha: '>=3.1.2'

  mocha@10.8.2:
    resolution: {integrity: sha512-VZlYo/WE8t1tstuRmqgeyBgCbJc/lEdopaa+axcKzTBJ+UIdlAB9XnmvTCAH4pwR4ElNInaedhEBmZD8iCSVEg==}
    engines: {node: '>= 14.0.0'}
    hasBin: true

  ms@2.1.3:
    resolution: {integrity: sha512-6FlzubTLZG3J2a/NVCAleEhjzq5oxgHyaCU9yYXvcLsvoVaHJq/s5xXI6/XXP6tz7R9xAOtHnSO/tXtF3WRTlA==}

  natural-compare@1.4.0:
    resolution: {integrity: sha512-OWND8ei3VtNC9h7V60qff3SVobHr996CTwgxubgyQYEpg290h9J0buyECNNJexkFm5sOajh5G116RYA1c8ZMSw==}

  normalize-path@3.0.0:
    resolution: {integrity: sha512-6eZs5Ls3WtCisHWp9S2GUy8dqkpGi4BVSz3GaqiE6ezub0512ESztXUwUB6C6IKbQkY2Pnb/mD4WYojCRwcwLA==}
    engines: {node: '>=0.10.0'}

  object-inspect@1.13.1:
    resolution: {integrity: sha512-5qoj1RUiKOMsCCNLV1CBiPYE10sziTsnmNxkAI/rZhiD63CF7IqdFGC/XzjWjpSgLf0LxXX3bDFIh0E18f6UhQ==}

  object-keys@1.1.1:
    resolution: {integrity: sha512-NuAESUOUMrlIXOfHKzD6bpPu3tYt3xvjNdRIQ+FeT0lNb4K8WR70CaDxhuNguS2XG+GjkyMwOzsN5ZktImfhLA==}
    engines: {node: '>= 0.4'}

  object.assign@4.1.5:
    resolution: {integrity: sha512-byy+U7gp+FVwmyzKPYhW2h5l3crpmGsxl7X2s8y43IgxvG4g3QZ6CffDtsNQy1WsmZpQbO+ybo0AlW7TY6DcBQ==}
    engines: {node: '>= 0.4'}

  once@1.4.0:
    resolution: {integrity: sha512-lNaJgI+2Q5URQBkccEKHTQOPaXdUxnZZElQTZY0MFUAuaEqe1E+Nyvgdz/aIyNi6Z9MzO5dv1H8n58/GELp3+w==}

  optionator@0.9.4:
    resolution: {integrity: sha512-6IpQ7mKUxRcZNLIObR0hz7lxsapSSIYNZJwXPGeF0mTVqGKFIXj1DQcMoT22S3ROcLyY/rz0PWaWZ9ayWmad9g==}
    engines: {node: '>= 0.8.0'}

  p-limit@3.1.0:
    resolution: {integrity: sha512-TYOanM3wGwNGsZN2cVTYPArw454xnXj5qmWF1bEoAc4+cU/ol7GVh7odevjp1FNHduHc3KZMcFduxU5Xc6uJRQ==}
    engines: {node: '>=10'}

  p-locate@5.0.0:
    resolution: {integrity: sha512-LaNjtRWUBY++zB5nE/NwcaoMylSPk+S+ZHNB1TzdbMJMny6dynpAGt7X/tl/QYq3TIeE6nxHppbo2LGymrG5Pw==}
    engines: {node: '>=10'}

  parent-module@1.0.1:
    resolution: {integrity: sha512-GQ2EWRpQV8/o+Aw8YqtfZZPfNRWZYkbidE9k5rpl/hC3vtHHBfGm2Ifi6qWV+coDGkrUKZAxE3Lot5kcsRlh+g==}
    engines: {node: '>=6'}

  parse-cache-control@1.0.1:
    resolution: {integrity: sha512-60zvsJReQPX5/QP0Kzfd/VrpjScIQ7SHBW6bFCYfEP+fp0Eppr1SHhIO5nd1PjZtvclzSzES9D/p5nFJurwfWg==}

  parse-entities@2.0.0:
    resolution: {integrity: sha512-kkywGpCcRYhqQIchaWqZ875wzpS/bMKhz5HnN3p7wveJTkTtyAB/AlnS0f8DFSqYW1T82t6yEAkEcB+A1I3MbQ==}

  path-browserify@1.0.1:
    resolution: {integrity: sha512-b7uo2UCUOYZcnF/3ID0lulOJi/bafxa1xPe7ZPsammBSpjSWQkjNxlt635YGS2MiR9GjvuXCtz2emr3jbsz98g==}

  path-exists@4.0.0:
    resolution: {integrity: sha512-ak9Qy5Q7jYb2Wwcey5Fpvg2KoAc/ZIhLSLOSBmRmygPsGwkVVt0fZa0qrtMz+m6tJTAHfZQ8FnmB4MG4LWy7/w==}
    engines: {node: '>=8'}

  path-is-absolute@1.0.1:
    resolution: {integrity: sha512-AVbw3UJ2e9bq64vSaS9Am0fje1Pa8pbGqTTsmXfaIiMpnr5DlDhfJOuLj9Sf95ZPVDAUerDfEk88MPmPe7UCQg==}
    engines: {node: '>=0.10.0'}

  path-key@3.1.1:
    resolution: {integrity: sha512-ojmeN0qd+y0jszEtoY48r0Peq5dwMEkIlCOu6Q5f41lfkswXuKtYrhgoTpLnyIcHm24Uhqx+5Tqm2InSwLhE6Q==}
    engines: {node: '>=8'}

  path-parse@1.0.7:
    resolution: {integrity: sha512-LDJzPVEEEPR+y48z93A0Ed0yXb8pAByGWo/k5YYdYgpY2/2EsOsksJrq7lOHxryrVOn1ejG6oAp8ahvOIQD8sw==}

  path-scurry@1.11.1:
    resolution: {integrity: sha512-Xa4Nw17FS9ApQFJ9umLiJS4orGjm7ZzwUrwamcGQuHSzDyth9boKDaycYdDcZDuqYATXw4HFXgaqWTctW/v1HA==}
    engines: {node: '>=16 || 14 >=14.18'}

  path-type@4.0.0:
    resolution: {integrity: sha512-gDKb8aZMDeD/tZWs9P6+q0J9Mwkdl6xMV8TjnGP3qJVJ06bdMgkbBlLU8IdfOsIsFz2BW1rNVT3XuNEl8zPAvw==}
    engines: {node: '>=8'}

  picomatch@2.3.1:
    resolution: {integrity: sha512-JU3teHTNjmE2VCGFzuY8EXzCDVwEqB2a8fsIvwaStHhAWJEeVd1o1QD80CU6+ZdEXXSLbSsuLwJjkCBWqRQUVA==}
    engines: {node: '>=8.6'}

  possible-typed-array-names@1.0.0:
    resolution: {integrity: sha512-d7Uw+eZoloe0EHDIYoe+bQ5WXnGMOpmiZFTuMWCwpjzzkL2nTjcKiAk4hh8TjnGye2TwWOk3UXucZ+3rbmBa8Q==}
    engines: {node: '>= 0.4'}

  prelude-ls@1.2.1:
    resolution: {integrity: sha512-vkcDPrRZo1QZLbn5RLGPpg/WmIQ65qoWWhcGKf/b5eplkkarX0m9z8ppCat4mlOqUsWpyNuYgO3VRyrYHSzX5g==}
    engines: {node: '>= 0.8.0'}

  prettier@3.6.2:
    resolution: {integrity: sha512-I7AIg5boAr5R0FFtJ6rCfD+LFsWHp81dolrFD8S79U9tb8Az2nGrJncnMSnys+bpQJfRUzqs9hnA81OAA3hCuQ==}
    engines: {node: '>=14'}
    hasBin: true

  process-nextick-args@2.0.1:
    resolution: {integrity: sha512-3ouUOpQhtgrbOa17J7+uxOTpITYWaGP7/AhoR3+A+/1e9skrzelGi/dXzEYyvbxubEF6Wn2ypscTKiKJFFn1ag==}

  promise@8.3.0:
    resolution: {integrity: sha512-rZPNPKTOYVNEEKFaq1HqTgOwZD+4/YHS5ukLzQCypkj+OkYx7iv0mA91lJlpPPZ8vMau3IIGj5Qlwrx+8iiSmg==}

  punycode@2.3.1:
    resolution: {integrity: sha512-vYt7UD1U9Wg6138shLtLOvdAu+8DsC/ilFtEVHcH+wydcSpNE20AfSOduf6MkRFahL5FY7X1oU7nKVZFtfq8Fg==}
    engines: {node: '>=6'}

  qs@6.12.1:
    resolution: {integrity: sha512-zWmv4RSuB9r2mYQw3zxQuHWeU+42aKi1wWig/j4ele4ygELZ7PEO6MM7rim9oAQH2A5MWfsAVf/jPvTPgCbvUQ==}
    engines: {node: '>=0.6'}

  queue-microtask@1.2.3:
    resolution: {integrity: sha512-NuaNSa6flKT5JaSYQzJok04JzTL1CA6aGhv5rfLW3PgqA+M2ChpZQnAC8h8i4ZFkBS8X5RqkDBHA7r4hej3K9A==}

  randombytes@2.1.0:
    resolution: {integrity: sha512-vYl3iOX+4CKUWuxGi9Ukhie6fsqXqS9FE2Zaic4tNFD2N2QQaXOMFbuKK4QmDHC0JO6B1Zp41J0LpT0oR68amQ==}

  readable-stream@2.3.8:
    resolution: {integrity: sha512-8p0AUk4XODgIewSi0l8Epjs+EVnWiK7NoDIEGU0HhE7+ZyY8D1IMY7odu5lRrFXGg71L15KG8QrPmum45RTtdA==}

  readdirp@3.6.0:
    resolution: {integrity: sha512-hOS089on8RduqdbhvQ5Z37A0ESjsqz6qnRcffsMU3495FuTdqSm+7bhJ29JvIOsBDEEnan5DPu9t3To9VRlMzA==}
    engines: {node: '>=8.10.0'}

  regexp.prototype.flags@1.5.2:
    resolution: {integrity: sha512-NcDiDkTLuPR+++OCKB0nWafEmhg/Da8aUPLPMQbK+bxKKCm1/S5he+AqYa4PlMCVBalb4/yxIRub6qkEx5yJbw==}
    engines: {node: '>= 0.4'}

  remark-footnotes@3.0.0:
    resolution: {integrity: sha512-ZssAvH9FjGYlJ/PBVKdSmfyPc3Cz4rTWgZLI4iE/SX8Nt5l3o3oEjv3wwG5VD7xOjktzdwp5coac+kJV9l4jgg==}

  remark-frontmatter@3.0.0:
    resolution: {integrity: sha512-mSuDd3svCHs+2PyO29h7iijIZx4plX0fheacJcAoYAASfgzgVIcXGYSq9GFyYocFLftQs8IOmmkgtOovs6d4oA==}

  remark-gfm@1.0.0:
    resolution: {integrity: sha512-KfexHJCiqvrdBZVbQ6RopMZGwaXz6wFJEfByIuEwGf0arvITHjiKKZ1dpXujjH9KZdm1//XJQwgfnJ3lmXaDPA==}

  remark-parse@9.0.0:
    resolution: {integrity: sha512-geKatMwSzEXKHuzBNU1z676sGcDcFoChMK38TgdHJNAYfFtsfHDQG7MoJAjs6sgYMqyLduCYWDIWZIxiPeafEw==}

  repeat-string@1.6.1:
    resolution: {integrity: sha512-PV0dzCYDNfRi1jCDbJzpW7jNNDRuCOG/jI5ctQcGKt/clZD+YcPS3yIlWuTJMmESC8aevCFmWJy5wjAFgNqN6w==}
    engines: {node: '>=0.10'}

  require-directory@2.1.1:
    resolution: {integrity: sha512-fGxEI7+wsG9xrvdjsrlmL22OMTTiHRwAMroiEeMgq8gzoLC/PQr7RsRDSTLUg/bZAZtF+TVIkHc6/4RIKrui+Q==}
    engines: {node: '>=0.10.0'}

  resolve-from@4.0.0:
    resolution: {integrity: sha512-pb/MYmXstAkysRFx8piNI1tGFNQIFA3vkE3Gq4EuA1dF6gHp/+vgZqsCGJapvy8N3Q+4o7FwvquPJcnZ7RYy4g==}
    engines: {node: '>=4'}

  resolve@1.22.8:
    resolution: {integrity: sha512-oKWePCxqpd6FlLvGV1VU0x7bkPmmCNolxzjMf4NczoDnQcIWrAF+cPtZn5i6n+RfD2d9i0tzpKnG6Yk168yIyw==}
    hasBin: true

  reusify@1.0.4:
    resolution: {integrity: sha512-U9nH88a3fc/ekCF1l0/UP1IosiuIjyTh7hBvXVMHYgVcfGvt897Xguj2UOLDeI5BG2m7/uwyaLVT6fbtCwTyzw==}
    engines: {iojs: '>=1.0.0', node: '>=0.10.0'}

  rimraf@5.0.7:
    resolution: {integrity: sha512-nV6YcJo5wbLW77m+8KjH8aB/7/rxQy9SZ0HY5shnwULfS+9nmTtVXAJET5NdZmCzA4fPI/Hm1wo/Po/4mopOdg==}
    engines: {node: '>=14.18'}
    hasBin: true

  run-parallel@1.2.0:
    resolution: {integrity: sha512-5l4VyZR86LZ/lDxZTR6jqL8AFE2S0IFLMP26AbjsLVADxHdhB/c0GUsH+y39UfCi3dzz8OlQuPmnaJOMoDHQBA==}

  safe-array-concat@1.1.2:
    resolution: {integrity: sha512-vj6RsCsWBCf19jIeHEfkRMw8DPiBb+DMXklQ/1SGDHOMlHdPUkZXFQ2YdplS23zESTijAcurb1aSgJA3AgMu1Q==}
    engines: {node: '>=0.4'}

  safe-buffer@5.1.2:
    resolution: {integrity: sha512-Gd2UZBJDkXlY7GbJxfsE8/nvKkUEU1G38c1siN6QP6a9PT9MmHB8GnpscSmMJSoF8LOIrt8ud/wPtojys4G6+g==}

  safe-buffer@5.2.1:
    resolution: {integrity: sha512-rp3So07KcdmmKbGvgaNxQSJr7bGVSVk5S9Eq1F+ppbRo70+YeaDxkw5Dd8NPN+GD6bjnYm2VuPuCXmpuYvmCXQ==}

  safe-regex-test@1.0.3:
    resolution: {integrity: sha512-CdASjNJPvRa7roO6Ra/gLYBTzYzzPyyBXxIMdGW3USQLyjWEls2RgW5UBTXaQVp+OrpeCK3bLem8smtmheoRuw==}
    engines: {node: '>= 0.4'}

  semver@7.5.4:
    resolution: {integrity: sha512-1bCSESV6Pv+i21Hvpxp3Dx+pSD8lIPt8uVjRrxAUt/nbswYc+tK6Y2btiULjd4+fnq15PX+nqQDC7Oft7WkwcA==}
    engines: {node: '>=10'}
    hasBin: true

  semver@7.6.2:
    resolution: {integrity: sha512-FNAIBWCx9qcRhoHcgcJ0gvU7SN1lYU2ZXuSfl04bSC5OpvDHFyJCjdNHomPXxjQlCBU67YW64PzY7/VIEH7F2w==}
    engines: {node: '>=10'}
    hasBin: true

  serialize-javascript@6.0.2:
    resolution: {integrity: sha512-Saa1xPByTTq2gdeFZYLLo+RFE35NHZkAbqZeWNd3BpzppeVisAqpDjcp8dyf6uIvEqJRd46jemmyA4iFIeVk8g==}

  set-function-length@1.2.2:
    resolution: {integrity: sha512-pgRc4hJ4/sNjWCSS9AmnS40x3bNMDTknHgL5UaMBTMyJnU90EgWh1Rz+MC9eFu4BuN/UwZjKQuY/1v3rM7HMfg==}
    engines: {node: '>= 0.4'}

  set-function-name@2.0.2:
    resolution: {integrity: sha512-7PGFlmtwsEADb0WYyvCMa1t+yke6daIG4Wirafur5kcf+MhUnPms1UeR0CKQdTZD81yESwMHbtn+TR+dMviakQ==}
    engines: {node: '>= 0.4'}

  shebang-command@2.0.0:
    resolution: {integrity: sha512-kHxr2zZpYtdmrN1qDjrrX/Z1rR1kG8Dx+gkpK1G4eXmvXswmcE1hTWBWYUzlraYw1/yZp6YuDY77YtvbN0dmDA==}
    engines: {node: '>=8'}

  shebang-regex@3.0.0:
    resolution: {integrity: sha512-7++dFhtcx3353uBaq8DDR4NuxBetBzC7ZQOhmTQInHEd6bSrXdiEyzCvG07Z44UYdLShWUyXt5M/yhz8ekcb1A==}
    engines: {node: '>=8'}

  side-channel@1.0.6:
    resolution: {integrity: sha512-fDW/EZ6Q9RiO8eFG8Hj+7u/oW+XrPTIChwCOM2+th2A6OblDtYYIpve9m+KvI9Z4C9qSEXlaGR6bTEYHReuglA==}
    engines: {node: '>= 0.4'}

  signal-exit@4.1.0:
    resolution: {integrity: sha512-bzyZ1e88w9O1iNJbKnOlvYTrWPDl46O1bG0D3XInv+9tkPrxrN8jUUTiFlDkkmKWgn1M6CfIA13SuGqOa9Korw==}
    engines: {node: '>=14'}

  slash@3.0.0:
    resolution: {integrity: sha512-g9Q1haeby36OSStwb4ntCGGGaKsaVSjQ68fBxoQcutl5fS1vuY18H3wSt3jFyFtrkx+Kz0V1G85A4MyAdDMi2Q==}
    engines: {node: '>=8'}

  sort-scripts@1.0.1:
    resolution: {integrity: sha512-58eys3wXg05rI51Gg/90Uvc0id0aboGLSzHm4nFvuD0MofSg/y8cyJ7ZqYuZ1eyj6AA8XwFTGaXA+6tApsMv4w==}

  string-width@4.2.3:
    resolution: {integrity: sha512-wKyQRQpjJ0sIp62ErSZdGsjMJWsap5oRNihHhu6G7JVO/9jIB6UyevL+tXuOqrng8j/cxKTWyWUwvSTriiZz/g==}
    engines: {node: '>=8'}

  string-width@5.1.2:
    resolution: {integrity: sha512-HnLOCR3vjcY8beoNLtcjZ5/nxn2afmME6lhrDrebokqMap+XbeW8n9TXpPDOqdGK5qcI3oT0GKTW6wC7EMiVqA==}
    engines: {node: '>=12'}

  string.prototype.trim@1.2.9:
    resolution: {integrity: sha512-klHuCNxiMZ8MlsOihJhJEBJAiMVqU3Z2nEXWfWnIqjN0gEFS9J9+IxKozWWtQGcgoa1WUZzLjKPTr4ZHNFTFxw==}
    engines: {node: '>= 0.4'}

  string.prototype.trimend@1.0.8:
    resolution: {integrity: sha512-p73uL5VCHCO2BZZ6krwwQE3kCzM7NKmis8S//xEC6fQonchbum4eP6kR4DLEjQFO3Wnj3Fuo8NM0kOSjVdHjZQ==}

  string.prototype.trimstart@1.0.8:
    resolution: {integrity: sha512-UXSH262CSZY1tfu3G3Secr6uGLCFVPMhIqHjlgCUtCCcgihYc/xKs9djMTMUOb2j1mVSeU8EU6NWc/iQKU6Gfg==}
    engines: {node: '>= 0.4'}

  string_decoder@1.1.1:
    resolution: {integrity: sha512-n/ShnvDi6FHbbVfviro+WojiFzv+s8MPMHBczVePfUpDJLwoLT0ht1l4YwBCbi8pJAveEEdnkHyPyTP/mzRfwg==}

  strip-ansi@6.0.1:
    resolution: {integrity: sha512-Y38VPSHcqkFrCpFnQ9vuSXmquuv5oXOKpGeT6aGrr3o3Gc9AlVa6JBfUSOCnbxGGZF+/0ooI7KrPuUSztUdU5A==}
    engines: {node: '>=8'}

  strip-ansi@7.1.0:
    resolution: {integrity: sha512-iq6eVVI64nQQTRYq2KtEg2d2uU7LElhTJwsH4YzIHZshxlgZms/wIc4VoDQTlG/IvVIrBKG06CrZnp0qv7hkcQ==}
    engines: {node: '>=12'}

  strip-json-comments@3.1.1:
    resolution: {integrity: sha512-6fPc+R4ihwqP6N/aIv2f1gMH8lOVtWQHoqC4yK6oSDVVocumAsfCqjkXnqiYMhmMwS/mEHLp7Vehlt3ql6lEig==}
    engines: {node: '>=8'}

  supports-color@7.2.0:
    resolution: {integrity: sha512-qpCAvRl9stuOHveKsn7HncJRvv501qIacKzQlO/+Lwxc9+0q2wLyv4Dfvt80/DPn2pqOBsJdDiogXGR9+OvwRw==}
    engines: {node: '>=8'}

  supports-color@8.1.1:
    resolution: {integrity: sha512-MpUEN2OodtUzxvKQl72cUF7RQ5EiHsGvSsVG0ia9c5RbWGL2CI4C7EpPS8UTBIplnlzZiNuV56w+FuNxy3ty2Q==}
    engines: {node: '>=10'}

  supports-preserve-symlinks-flag@1.0.0:
    resolution: {integrity: sha512-ot0WnXS9fgdkgIcePe6RHNk1WA8+muPa6cSjeR3V8K27q9BB1rTE3R1p7Hv0z1ZyAc8s6Vvv8DIyWf681MAt0w==}
    engines: {node: '>= 0.4'}

  sync-request@6.1.0:
    resolution: {integrity: sha512-8fjNkrNlNCrVc/av+Jn+xxqfCjYaBoHqCsDz6mt030UMxJGr+GSfCV1dQt2gRtlL63+VPidwDVLr7V2OcTSdRw==}
    engines: {node: '>=8.0.0'}

  sync-rpc@1.3.6:
    resolution: {integrity: sha512-J8jTXuZzRlvU7HemDgHi3pGnh/rkoqR/OZSjhTyyZrEkkYQbk7Z33AXp37mkPfPpfdOuj7Ex3H/TJM1z48uPQw==}

  then-request@6.0.2:
    resolution: {integrity: sha512-3ZBiG7JvP3wbDzA9iNY5zJQcHL4jn/0BWtXIkagfz7QgOL/LqjCEOBQuJNZfu0XYnv5JhKh+cDxCPM4ILrqruA==}
    engines: {node: '>=6.0.0'}

  to-regex-range@5.0.1:
    resolution: {integrity: sha512-65P7iz6X5yEr1cwcgvQxbbIw7Uk3gOy5dIdtZ4rDveLqhrdJP+Li/Hx6tyK0NEb+2GCyneCMJiGqrADCSNk8sQ==}
    engines: {node: '>=8.0'}

  traverse@0.6.9:
    resolution: {integrity: sha512-7bBrcF+/LQzSgFmT0X5YclVqQxtv7TDJ1f8Wj7ibBu/U6BMLeOpUxuZjV7rMc44UtKxlnMFigdhFAIszSX1DMg==}
    engines: {node: '>= 0.4'}

  trough@1.0.5:
    resolution: {integrity: sha512-rvuRbTarPXmMb79SmzEp8aqXNKcK+y0XaB298IXueQ8I2PsrATcPBCSPyK/dDNa2iWOhKlfNnOjdAOTBU/nkFA==}

  ts-api-utils@2.1.0:
    resolution: {integrity: sha512-CUgTZL1irw8u29bzrOD/nH85jqyc74D6SshFgujOIA7osm2Rz7dYH77agkx7H4FBNxDq7Cjf+IjaX/8zwFW+ZQ==}
    engines: {node: '>=18.12'}
    peerDependencies:
      typescript: '>=4.8.4'

  ts-morph@22.0.0:
    resolution: {integrity: sha512-M9MqFGZREyeb5fTl6gNHKZLqBQA0TjA1lea+CR48R8EBTDuWrNqW6ccC5QvjNR4s6wDumD3LTCjOFSp9iwlzaw==}

  type-check@0.4.0:
    resolution: {integrity: sha512-XleUoc9uwGXqjWwXaUTZAmzMcFZ5858QA2vvx1Ur5xIcixXIP+8LnFDgRplU30us6teqdlskFfu+ae4K79Ooew==}
    engines: {node: '>= 0.8.0'}

  typed-array-buffer@1.0.2:
    resolution: {integrity: sha512-gEymJYKZtKXzzBzM4jqa9w6Q1Jjm7x2d+sh19AdsD4wqnMPDYyvwpsIc2Q/835kHuo3BEQ7CjelGhfTsoBb2MQ==}
    engines: {node: '>= 0.4'}

  typed-array-byte-length@1.0.1:
    resolution: {integrity: sha512-3iMJ9q0ao7WE9tWcaYKIptkNBuOIcZCCT0d4MRvuuH88fEoEH62IuQe0OtraD3ebQEoTRk8XCBoknUNc1Y67pw==}
    engines: {node: '>= 0.4'}

  typed-array-byte-offset@1.0.2:
    resolution: {integrity: sha512-Ous0vodHa56FviZucS2E63zkgtgrACj7omjwd/8lTEMEPFFyjfixMZ1ZXenpgCFBBt4EC1J2XsyVS2gkG0eTFA==}
    engines: {node: '>= 0.4'}

  typed-array-length@1.0.6:
    resolution: {integrity: sha512-/OxDN6OtAk5KBpGb28T+HZc2M+ADtvRxXrKKbUwtsLgdoxgX13hyy7ek6bFRl5+aBs2yZzB0c4CnQfAtVypW/g==}
    engines: {node: '>= 0.4'}

  typedarray.prototype.slice@1.0.3:
    resolution: {integrity: sha512-8WbVAQAUlENo1q3c3zZYuy5k9VzBQvp8AX9WOtbvyWlLM1v5JaSRmjubLjzHF4JFtptjH/5c/i95yaElvcjC0A==}
    engines: {node: '>= 0.4'}

  typedarray@0.0.6:
    resolution: {integrity: sha512-/aCDEGatGvZ2BIk+HmLf4ifCJFwvKFNb9/JeZPMulfgFracn9QFcAf5GO8B/mweUjSoblS5In0cWhqpfs/5PQA==}

  typescript@5.4.5:
    resolution: {integrity: sha512-vcI4UpRgg81oIRUFwR0WSIHKt11nJ7SAVlYNIu+QpqeyXP+gpQJy/Z4+F0aGxSE4MqwjyXvW/TzgkLAx2AGHwQ==}
    engines: {node: '>=14.17'}
    hasBin: true

  unbox-primitive@1.0.2:
    resolution: {integrity: sha512-61pPlCD9h51VoreyJ0BReideM3MDKMKnh6+V9L08331ipq6Q8OFXZYiqP6n/tbHx4s5I9uRhcye6BrbkizkBDw==}

  undici-types@5.26.5:
    resolution: {integrity: sha512-JlCMO+ehdEIKqlFxk6IfVoAUVmgz7cU7zD/h9XZ0qzeosSHmUJVOzSQvvYSYWXkFXC+IfLKSIffhv0sVZup6pA==}

  unified@9.2.2:
    resolution: {integrity: sha512-Sg7j110mtefBD+qunSLO1lqOEKdrwBFBrR6Qd8f4uwkhWNlbkaqwHse6e7QvD3AP/MNoJdEDLaf8OxYyoWgorQ==}

  unist-util-is@4.1.0:
    resolution: {integrity: sha512-ZOQSsnce92GrxSqlnEEseX0gi7GH9zTJZ0p9dtu87WRb/37mMPO2Ilx1s/t9vBHrFhbgweUwb+t7cIn5dxPhZg==}

  unist-util-stringify-position@2.0.3:
    resolution: {integrity: sha512-3faScn5I+hy9VleOq/qNbAd6pAx7iH5jYBMS9I1HgQVijz/4mv5Bvw5iw1sC/90CODiKo81G/ps8AJrISn687g==}

  unist-util-visit-parents@3.1.1:
    resolution: {integrity: sha512-1KROIZWo6bcMrZEwiH2UrXDyalAa0uqzWCxCJj6lPOvTve2WkfgCytoDTPaMnodXh1WrXOq0haVYHj99ynJlsg==}

  universalify@0.1.2:
    resolution: {integrity: sha512-rBJeI5CXAlmy1pV+617WB9J63U6XcazHHF2f2dbJix4XzpUF0RS3Zbj0FGIOCAva5P/d/GBOYaACQ1w+0azUkg==}
    engines: {node: '>= 4.0.0'}

  update-section@0.3.3:
    resolution: {integrity: sha512-BpRZMZpgXLuTiKeiu7kK0nIPwGdyrqrs6EDSaXtjD/aQ2T+qVo9a5hRC3HN3iJjCMxNT/VxoLGQ7E/OzE5ucnw==}

  uri-js@4.4.1:
    resolution: {integrity: sha512-7rKUyy33Q1yc98pQ1DAmLtwX109F7TIfWlW1Ydo8Wl1ii1SeHieeh0HHfPeL2fMXK6z0s8ecKs9frCuLJvndBg==}

  util-deprecate@1.0.2:
    resolution: {integrity: sha512-EPD5q1uXyFxJpCrLnCc1nHnq3gOa6DZBocAIiI2TaSCA7VCJ1UJDMagCzIkXNsUYfD1daK//LTEQ8xiIbrHtcw==}

  validator@13.12.0:
    resolution: {integrity: sha512-c1Q0mCiPlgdTVVVIJIrBuxNicYE+t/7oKeI9MWLj3fh/uq2Pxh/3eeWbVZ4OcGW1TUf53At0njHw5SMdA3tmMg==}
    engines: {node: '>= 0.10'}

  vfile-message@2.0.4:
    resolution: {integrity: sha512-DjssxRGkMvifUOJre00juHoP9DPWuzjxKuMDrhNbk2TdaYYBNMStsNhEOt3idrtI12VQYM/1+iM0KOzXi4pxwQ==}

  vfile@4.2.1:
    resolution: {integrity: sha512-O6AE4OskCG5S1emQ/4gl8zK586RqA3srz3nfK/Viy0UPToBc5Trp9BVFb1u0CjsKrAWwnpr4ifM/KBXPWwJbCA==}

  which-boxed-primitive@1.0.2:
    resolution: {integrity: sha512-bwZdv0AKLpplFY2KZRX6TvyuN7ojjr7lwkg6ml0roIy9YeuSr7JS372qlNW18UQYzgYK9ziGcerWqZOmEn9VNg==}

  which-typed-array@1.1.15:
    resolution: {integrity: sha512-oV0jmFtUky6CXfkqehVvBP/LSWJ2sy4vWMioiENyJLePrBO/yKyV9OyJySfAKosh+RYkIl5zJCNZ8/4JncrpdA==}
    engines: {node: '>= 0.4'}

  which@2.0.2:
    resolution: {integrity: sha512-BLI3Tl1TW3Pvl70l3yq3Y64i+awpwXqsGBYWkkqMtnbXgrMD+yj7rhW0kuEDxzJaYXGjEW5ogapKNMEKNMjibA==}
    engines: {node: '>= 8'}
    hasBin: true

  word-wrap@1.2.5:
    resolution: {integrity: sha512-BN22B5eaMMI9UMtjrGd5g5eCYPpCPDUy0FJXbYsaT5zYxjFOckS53SQDE3pWkVoWpHXVb3BrYcEN4Twa55B5cA==}
    engines: {node: '>=0.10.0'}

  workerpool@6.5.1:
    resolution: {integrity: sha512-Fs4dNYcsdpYSAfVxhnl1L5zTksjvOJxtC5hzMNl+1t9B8hTJTdKDyZ5ju7ztgPy+ft9tBFXoOlDNiOT9WUXZlA==}

  wrap-ansi@7.0.0:
    resolution: {integrity: sha512-YVGIj2kamLSTxw6NsZjoBxfSwsn0ycdesmc4p+Q21c5zPuZ1pl+NfxVdxPtdHvmNVOQ6XSYG4AUtyt/Fi7D16Q==}
    engines: {node: '>=10'}

  wrap-ansi@8.1.0:
    resolution: {integrity: sha512-si7QWI6zUMq56bESFvagtmzMdGOtoxfR+Sez11Mobfc7tm+VkUckk9bW2UeffTGVUbOksxmSw0AA2gs8g71NCQ==}
    engines: {node: '>=12'}

  wrappy@1.0.2:
    resolution: {integrity: sha512-l4Sp/DRseor9wL6EvV2+TuQn63dMkPjZ/sp9XkghTEbV9KlPS1xUsZ3u7/IQO4wxtcFB4bgpQPRcR3QCvezPcQ==}

  y18n@5.0.8:
    resolution: {integrity: sha512-0pfFzegeDWJHJIAmTLRP2DwHjdF5s7jo9tuztdQxAhINCdvS+3nGINqPd00AphqJR/0LhANUS6/+7SCb98YOfA==}
    engines: {node: '>=10'}

  yallist@4.0.0:
    resolution: {integrity: sha512-3wdGidZyq5PB084XLES5TpOSRA3wjXAlIWMhum2kRcv/41Sn2emQ0dycQW4uZXLejwKvg6EsvbdlVL+FYEct7A==}

  yargs-parser@20.2.9:
    resolution: {integrity: sha512-y11nGElTIV+CT3Zv9t7VKl+Q3hTQoT9a1Qzezhhl6Rp21gJ/IVTW7Z3y9EWXhuUBC2Shnf+DX0antecpAwSP8w==}
    engines: {node: '>=10'}

  yargs-parser@21.1.1:
    resolution: {integrity: sha512-tVpsJW7DdjecAiFpbIB1e3qxIQsE6NoPc5/eTdrbbIC4h0LVsWhnoa3g+m2HclBIujHzsxZ4VJVA+GUuc2/LBw==}
    engines: {node: '>=12'}

  yargs-unparser@2.0.0:
    resolution: {integrity: sha512-7pRTIA9Qc1caZ0bZ6RYRGbHJthJWuakf+WmHK0rVeLkNrrGhfoabBNdue6kdINI6r4if7ocq9aD/n7xwKOdzOA==}
    engines: {node: '>=10'}

  yargs@16.2.0:
    resolution: {integrity: sha512-D1mvvtDG0L5ft/jGWkLpG1+m0eQxOfaBvTNELraWj22wSVUMWxZUvYgJYcKh6jGGIkJFhH4IZPQhR4TKpc8mBw==}
    engines: {node: '>=10'}

  yargs@17.7.2:
    resolution: {integrity: sha512-7dSzzRQ++CKnNI/krKnYRV7JKKPUXMEh61soaHKg9mrWEhzFWhFnxPxGl+69cD1Ou63C13NUPCnmIcrvqCuM6w==}
    engines: {node: '>=12'}

  yocto-queue@0.1.0:
    resolution: {integrity: sha512-rVksvsnNCdJ/ohGc6xgPwyN8eheCxsiLM8mxuE/t/mOVqJewPuO1miLpTHQiRgTKCLexL4MeAFVagts7HmNZ2Q==}
    engines: {node: '>=10'}

  z-schema@5.0.5:
    resolution: {integrity: sha512-D7eujBWkLa3p2sIpJA0d1pr7es+a7m0vFAnZLlCEKq/Ij2k0MLi9Br2UPxoxdYystm5K1yeBGzub0FlYUEWj2Q==}
    engines: {node: '>=8.0.0'}
    hasBin: true

  zwitch@1.0.5:
    resolution: {integrity: sha512-V50KMwwzqJV0NpZIZFwfOD5/lyny3WlSzRiXgA0G7VUnRlqttta1L6UQIHzd6EuBY/cHGfwTIck7w1yH6Q5zUw==}

snapshots:

  '@eslint-community/eslint-utils@4.9.0(eslint@9.37.0)':
    dependencies:
      eslint: 9.37.0
      eslint-visitor-keys: 3.4.3

  '@eslint-community/regexpp@4.12.1': {}
<<<<<<< HEAD
=======

  '@eslint/config-array@0.21.0':
    dependencies:
      '@eslint/object-schema': 2.1.6
      debug: 4.4.0(supports-color@8.1.1)
      minimatch: 3.1.2
    transitivePeerDependencies:
      - supports-color

  '@eslint/config-helpers@0.4.0':
    dependencies:
      '@eslint/core': 0.16.0

  '@eslint/core@0.16.0':
    dependencies:
      '@types/json-schema': 7.0.15
>>>>>>> 1f7db336

  '@eslint/config-array@0.21.0':
    dependencies:
      '@eslint/object-schema': 2.1.6
      debug: 4.4.0(supports-color@8.1.1)
      minimatch: 3.1.2
    transitivePeerDependencies:
      - supports-color

  '@eslint/config-helpers@0.4.0':
    dependencies:
      '@eslint/core': 0.16.0

  '@eslint/core@0.16.0':
    dependencies:
      '@types/json-schema': 7.0.15

  '@eslint/eslintrc@3.3.1':
    dependencies:
      ajv: 6.12.6
      debug: 4.4.0(supports-color@8.1.1)
      espree: 10.4.0
      globals: 14.0.0
      ignore: 5.3.1
      import-fresh: 3.3.0
      js-yaml: 4.1.0
      minimatch: 3.1.2
      strip-json-comments: 3.1.1
    transitivePeerDependencies:
      - supports-color

<<<<<<< HEAD
=======
  '@eslint/eslintrc@3.3.1':
    dependencies:
      ajv: 6.12.6
      debug: 4.4.0(supports-color@8.1.1)
      espree: 10.4.0
      globals: 14.0.0
      ignore: 5.3.1
      import-fresh: 3.3.0
      js-yaml: 4.1.0
      minimatch: 3.1.2
      strip-json-comments: 3.1.1
    transitivePeerDependencies:
      - supports-color

  '@eslint/js@8.57.1': {}

>>>>>>> 1f7db336
  '@eslint/js@9.37.0': {}

  '@eslint/object-schema@2.1.6': {}

  '@eslint/plugin-kit@0.4.0':
    dependencies:
      '@eslint/core': 0.16.0
      levn: 0.4.1

  '@fluid-tools/markdown-magic@file:../../../tools/markdown-magic(@types/node@20.12.12)(markdown-magic@2.6.1)':
    dependencies:
      '@rushstack/node-core-library': 3.66.1(@types/node@20.12.12)
      '@tylerbu/markdown-magic': 2.4.0-tylerbu-1
      chalk: 4.1.2
      markdown-magic-package-scripts: 1.2.2(markdown-magic@2.6.1)
      yargs: 17.7.2
    transitivePeerDependencies:
      - '@types/node'
      - markdown-magic
      - supports-color

  '@fluidframework/build-common@2.0.3': {}

  '@humanfs/core@0.19.1': {}

  '@humanfs/node@0.16.7':
<<<<<<< HEAD
=======
    dependencies:
      '@humanfs/core': 0.19.1
      '@humanwhocodes/retry': 0.4.3

  '@humanwhocodes/config-array@0.13.0':
>>>>>>> 1f7db336
    dependencies:
      '@humanfs/core': 0.19.1
      '@humanwhocodes/retry': 0.4.3

  '@humanwhocodes/module-importer@1.0.1': {}

  '@humanwhocodes/retry@0.4.3': {}

  '@humanwhocodes/retry@0.4.3': {}

  '@isaacs/cliui@8.0.2':
    dependencies:
      string-width: 5.1.2
      string-width-cjs: string-width@4.2.3
      strip-ansi: 7.1.0
      strip-ansi-cjs: strip-ansi@6.0.1
      wrap-ansi: 8.1.0
      wrap-ansi-cjs: wrap-ansi@7.0.0

  '@microsoft/tsdoc@0.15.1': {}

  '@nodelib/fs.scandir@2.1.5':
    dependencies:
      '@nodelib/fs.stat': 2.0.5
      run-parallel: 1.2.0

  '@nodelib/fs.stat@2.0.5': {}

  '@nodelib/fs.walk@1.2.8':
    dependencies:
      '@nodelib/fs.scandir': 2.1.5
      fastq: 1.17.1

  '@pkgjs/parseargs@0.11.0':
    optional: true

  '@rushstack/node-core-library@3.66.1(@types/node@20.12.12)':
    dependencies:
      colors: 1.2.5
      fs-extra: 7.0.1
      import-lazy: 4.0.0
      jju: 1.4.0
      resolve: 1.22.8
      semver: 7.5.4
      z-schema: 5.0.5
    optionalDependencies:
      '@types/node': 20.12.12

  '@technote-space/anchor-markdown-header@1.1.42':
    dependencies:
      emoji-regex: 10.3.0

  '@technote-space/doctoc@2.4.7':
    dependencies:
      '@technote-space/anchor-markdown-header': 1.1.42
      '@textlint/markdown-to-ast': 12.6.1
      htmlparser2: 6.1.0
      update-section: 0.3.3
    transitivePeerDependencies:
      - supports-color

  '@technote-space/doctoc@2.6.4':
    dependencies:
      '@technote-space/anchor-markdown-header': 1.1.42
      '@textlint/markdown-to-ast': 13.4.1
      htmlparser2: 8.0.2
      update-section: 0.3.3
    transitivePeerDependencies:
      - supports-color

  '@textlint/ast-node-types@12.6.1': {}

  '@textlint/ast-node-types@13.4.1': {}

  '@textlint/markdown-to-ast@12.6.1':
    dependencies:
      '@textlint/ast-node-types': 12.6.1
      debug: 4.4.0(supports-color@8.1.1)
      mdast-util-gfm-autolink-literal: 0.1.3
      remark-footnotes: 3.0.0
      remark-frontmatter: 3.0.0
      remark-gfm: 1.0.0
      remark-parse: 9.0.0
      traverse: 0.6.9
      unified: 9.2.2
    transitivePeerDependencies:
      - supports-color

  '@textlint/markdown-to-ast@13.4.1':
    dependencies:
      '@textlint/ast-node-types': 13.4.1
      debug: 4.4.0(supports-color@8.1.1)
      mdast-util-gfm-autolink-literal: 0.1.3
      remark-footnotes: 3.0.0
      remark-frontmatter: 3.0.0
      remark-gfm: 1.0.0
      remark-parse: 9.0.0
      traverse: 0.6.9
      unified: 9.2.2
    transitivePeerDependencies:
      - supports-color

  '@ts-morph/common@0.23.0':
    dependencies:
      fast-glob: 3.3.2
      minimatch: 9.0.4
      mkdirp: 3.0.1
      path-browserify: 1.0.1

  '@tylerbu/markdown-magic@2.4.0-tylerbu-1':
    dependencies:
      '@technote-space/doctoc': 2.6.4
      commander: 7.2.0
      deepmerge: 4.3.1
      find-up: 5.0.0
      globby: 10.0.2
      is-local-path: 0.1.6
      mkdirp: 1.0.4
      sync-request: 6.1.0
    transitivePeerDependencies:
      - supports-color

  '@types/concat-stream@1.6.1':
    dependencies:
      '@types/node': 20.12.12

  '@types/estree@1.0.8': {}

  '@types/form-data@0.0.33':
    dependencies:
      '@types/node': 20.12.12

  '@types/glob@7.2.0':
    dependencies:
      '@types/minimatch': 5.1.2
      '@types/node': 20.12.12

  '@types/json-schema@7.0.15': {}

  '@types/mdast@3.0.15':
    dependencies:
      '@types/unist': 2.0.10

  '@types/minimatch@5.1.2': {}

  '@types/node@10.17.60': {}

  '@types/node@20.12.12':
    dependencies:
      undici-types: 5.26.5

  '@types/node@8.10.66': {}

  '@types/qs@6.9.15': {}

  '@types/unist@2.0.10': {}

  '@typescript-eslint/parser@8.46.0(eslint@9.37.0)(typescript@5.4.5)':
    dependencies:
      '@typescript-eslint/scope-manager': 8.46.0
      '@typescript-eslint/types': 8.46.0
      '@typescript-eslint/typescript-estree': 8.46.0(typescript@5.4.5)
      '@typescript-eslint/visitor-keys': 8.46.0
<<<<<<< HEAD
      debug: 4.4.0(supports-color@8.1.1)
      eslint: 9.37.0
=======
      debug: 4.4.0(supports-color@8.1.1)
      eslint: 9.37.0
      typescript: 5.4.5
    transitivePeerDependencies:
      - supports-color

  '@typescript-eslint/project-service@8.46.0(typescript@5.4.5)':
    dependencies:
      '@typescript-eslint/tsconfig-utils': 8.46.0(typescript@5.4.5)
      '@typescript-eslint/types': 8.46.0
      debug: 4.4.0(supports-color@8.1.1)
>>>>>>> 1f7db336
      typescript: 5.4.5
    transitivePeerDependencies:
      - supports-color

<<<<<<< HEAD
  '@typescript-eslint/project-service@8.46.0(typescript@5.4.5)':
    dependencies:
      '@typescript-eslint/tsconfig-utils': 8.46.0(typescript@5.4.5)
      '@typescript-eslint/types': 8.46.0
      debug: 4.4.0(supports-color@8.1.1)
      typescript: 5.4.5
    transitivePeerDependencies:
      - supports-color

  '@typescript-eslint/scope-manager@8.46.0':
    dependencies:
      '@typescript-eslint/types': 8.46.0
      '@typescript-eslint/visitor-keys': 8.46.0

  '@typescript-eslint/tsconfig-utils@8.46.0(typescript@5.4.5)':
    dependencies:
      typescript: 5.4.5

  '@typescript-eslint/types@8.46.0': {}

  '@typescript-eslint/typescript-estree@8.46.0(typescript@5.4.5)':
    dependencies:
=======
  '@typescript-eslint/scope-manager@8.46.0':
    dependencies:
      '@typescript-eslint/types': 8.46.0
      '@typescript-eslint/visitor-keys': 8.46.0

  '@typescript-eslint/tsconfig-utils@8.46.0(typescript@5.4.5)':
    dependencies:
      typescript: 5.4.5

  '@typescript-eslint/types@8.46.0': {}

  '@typescript-eslint/typescript-estree@8.46.0(typescript@5.4.5)':
    dependencies:
>>>>>>> 1f7db336
      '@typescript-eslint/project-service': 8.46.0(typescript@5.4.5)
      '@typescript-eslint/tsconfig-utils': 8.46.0(typescript@5.4.5)
      '@typescript-eslint/types': 8.46.0
      '@typescript-eslint/visitor-keys': 8.46.0
      debug: 4.4.0(supports-color@8.1.1)
      fast-glob: 3.3.2
      is-glob: 4.0.3
      minimatch: 9.0.4
      semver: 7.6.2
      ts-api-utils: 2.1.0(typescript@5.4.5)
      typescript: 5.4.5
    transitivePeerDependencies:
      - supports-color

  '@typescript-eslint/utils@8.46.0(eslint@9.37.0)(typescript@5.4.5)':
    dependencies:
      '@eslint-community/eslint-utils': 4.9.0(eslint@9.37.0)
      '@typescript-eslint/scope-manager': 8.46.0
      '@typescript-eslint/types': 8.46.0
      '@typescript-eslint/typescript-estree': 8.46.0(typescript@5.4.5)
      eslint: 9.37.0
      typescript: 5.4.5
    transitivePeerDependencies:
      - supports-color

  '@typescript-eslint/visitor-keys@8.46.0':
    dependencies:
      '@typescript-eslint/types': 8.46.0
      eslint-visitor-keys: 4.2.1

<<<<<<< HEAD
=======
  '@ungap/structured-clone@1.3.0': {}

>>>>>>> 1f7db336
  acorn-jsx@5.3.2(acorn@8.15.0):
    dependencies:
      acorn: 8.15.0

  acorn@8.15.0: {}

  ajv@6.12.6:
    dependencies:
      fast-deep-equal: 3.1.3
      fast-json-stable-stringify: 2.1.0
      json-schema-traverse: 0.4.1
      uri-js: 4.4.1

  ansi-colors@4.1.3: {}

  ansi-regex@5.0.1: {}

  ansi-regex@6.0.1: {}

  ansi-styles@4.3.0:
    dependencies:
      color-convert: 2.0.1

  ansi-styles@6.2.1: {}

  anymatch@3.1.3:
    dependencies:
      normalize-path: 3.0.0
      picomatch: 2.3.1

  argparse@2.0.1: {}

  array-buffer-byte-length@1.0.1:
    dependencies:
      call-bind: 1.0.7
      is-array-buffer: 3.0.4

  array-union@2.1.0: {}

  arraybuffer.prototype.slice@1.0.3:
    dependencies:
      array-buffer-byte-length: 1.0.1
      call-bind: 1.0.7
      define-properties: 1.2.1
      es-abstract: 1.23.3
      es-errors: 1.3.0
      get-intrinsic: 1.3.0
      is-array-buffer: 3.0.4
      is-shared-array-buffer: 1.0.3

  asap@2.0.6: {}

  asynckit@0.4.0: {}

  available-typed-arrays@1.0.7:
    dependencies:
      possible-typed-array-names: 1.0.0

  bail@1.0.5: {}

  balanced-match@1.0.2: {}

  binary-extensions@2.3.0: {}

  brace-expansion@1.1.11:
    dependencies:
      balanced-match: 1.0.2
      concat-map: 0.0.1

  brace-expansion@2.0.2:
    dependencies:
      balanced-match: 1.0.2

  braces@3.0.3:
    dependencies:
      fill-range: 7.1.1

  browser-stdout@1.3.1: {}

  buffer-from@1.1.2: {}

  call-bind-apply-helpers@1.0.2:
    dependencies:
      es-errors: 1.3.0
      function-bind: 1.1.2

  call-bind@1.0.7:
    dependencies:
      es-define-property: 1.0.1
      es-errors: 1.3.0
      function-bind: 1.1.2
      get-intrinsic: 1.3.0
      set-function-length: 1.2.2

  callsites@3.1.0: {}

  camelcase@6.3.0: {}

  caseless@0.12.0: {}

  ccount@1.1.0: {}

  chalk@4.1.2:
    dependencies:
      ansi-styles: 4.3.0
      supports-color: 7.2.0

  character-entities-legacy@1.1.4: {}

  character-entities@1.2.4: {}

  character-reference-invalid@1.1.4: {}

  chokidar@3.5.3:
    dependencies:
      anymatch: 3.1.3
      braces: 3.0.3
      glob-parent: 5.1.2
      is-binary-path: 2.1.0
      is-glob: 4.0.3
      normalize-path: 3.0.0
      readdirp: 3.6.0
    optionalDependencies:
      fsevents: 2.3.3

  cliui@7.0.4:
    dependencies:
      string-width: 4.2.3
      strip-ansi: 6.0.1
      wrap-ansi: 7.0.0

  cliui@8.0.1:
    dependencies:
      string-width: 4.2.3
      strip-ansi: 6.0.1
      wrap-ansi: 7.0.0

  code-block-writer@13.0.1: {}

  color-convert@2.0.1:
    dependencies:
      color-name: 1.1.4

  color-name@1.1.4: {}

  colors@0.6.2: {}

  colors@1.2.5: {}

  combined-stream@1.0.8:
    dependencies:
      delayed-stream: 1.0.0

  commander@2.1.0: {}

  commander@7.2.0: {}

  commander@9.5.0:
    optional: true

  concat-map@0.0.1: {}

  concat-stream@1.6.2:
    dependencies:
      buffer-from: 1.1.2
      inherits: 2.0.4
      readable-stream: 2.3.8
      typedarray: 0.0.6

  core-util-is@1.0.3: {}

  cross-env@7.0.3:
    dependencies:
      cross-spawn: 7.0.6

  cross-spawn@7.0.6:
    dependencies:
      path-key: 3.1.1
      shebang-command: 2.0.0
      which: 2.0.2

  data-view-buffer@1.0.1:
    dependencies:
      call-bind: 1.0.7
      es-errors: 1.3.0
      is-data-view: 1.0.1

  data-view-byte-length@1.0.1:
    dependencies:
      call-bind: 1.0.7
      es-errors: 1.3.0
      is-data-view: 1.0.1

  data-view-byte-offset@1.0.0:
    dependencies:
      call-bind: 1.0.7
      es-errors: 1.3.0
      is-data-view: 1.0.1

  debug@4.4.0(supports-color@8.1.1):
    dependencies:
      ms: 2.1.3
    optionalDependencies:
      supports-color: 8.1.1

  decamelize@4.0.0: {}

  deep-is@0.1.4: {}

  deepmerge@4.3.1: {}

  define-data-property@1.1.4:
    dependencies:
      es-define-property: 1.0.1
      es-errors: 1.3.0
      gopd: 1.2.0

  define-properties@1.2.1:
    dependencies:
      define-data-property: 1.1.4
      has-property-descriptors: 1.0.2
      object-keys: 1.1.1

  delayed-stream@1.0.0: {}

  diff@5.2.0: {}

  dir-glob@3.0.1:
    dependencies:
      path-type: 4.0.0

  dom-serializer@1.4.1:
    dependencies:
      domelementtype: 2.3.0
      domhandler: 4.3.1
      entities: 2.2.0

  dom-serializer@2.0.0:
    dependencies:
      domelementtype: 2.3.0
      domhandler: 5.0.3
      entities: 4.5.0

  domelementtype@2.3.0: {}

  domhandler@4.3.1:
    dependencies:
      domelementtype: 2.3.0

  domhandler@5.0.3:
    dependencies:
      domelementtype: 2.3.0

  domutils@2.8.0:
    dependencies:
      dom-serializer: 1.4.1
      domelementtype: 2.3.0
      domhandler: 4.3.1

  domutils@3.1.0:
    dependencies:
      dom-serializer: 2.0.0
      domelementtype: 2.3.0
      domhandler: 5.0.3

  dunder-proto@1.0.1:
    dependencies:
      call-bind-apply-helpers: 1.0.2
      es-errors: 1.3.0
      gopd: 1.2.0

  eastasianwidth@0.2.0: {}

  emoji-regex@10.3.0: {}

  emoji-regex@8.0.0: {}

  emoji-regex@9.2.2: {}

  entities@2.2.0: {}

  entities@4.5.0: {}

  es-abstract@1.23.3:
    dependencies:
      array-buffer-byte-length: 1.0.1
      arraybuffer.prototype.slice: 1.0.3
      available-typed-arrays: 1.0.7
      call-bind: 1.0.7
      data-view-buffer: 1.0.1
      data-view-byte-length: 1.0.1
      data-view-byte-offset: 1.0.0
      es-define-property: 1.0.1
      es-errors: 1.3.0
      es-object-atoms: 1.1.1
      es-set-tostringtag: 2.1.0
      es-to-primitive: 1.2.1
      function.prototype.name: 1.1.6
      get-intrinsic: 1.3.0
      get-symbol-description: 1.0.2
      globalthis: 1.0.4
      gopd: 1.2.0
      has-property-descriptors: 1.0.2
      has-proto: 1.0.3
      has-symbols: 1.1.0
      hasown: 2.0.2
      internal-slot: 1.0.7
      is-array-buffer: 3.0.4
      is-callable: 1.2.7
      is-data-view: 1.0.1
      is-negative-zero: 2.0.3
      is-regex: 1.1.4
      is-shared-array-buffer: 1.0.3
      is-string: 1.0.7
      is-typed-array: 1.1.13
      is-weakref: 1.0.2
      object-inspect: 1.13.1
      object-keys: 1.1.1
      object.assign: 4.1.5
      regexp.prototype.flags: 1.5.2
      safe-array-concat: 1.1.2
      safe-regex-test: 1.0.3
      string.prototype.trim: 1.2.9
      string.prototype.trimend: 1.0.8
      string.prototype.trimstart: 1.0.8
      typed-array-buffer: 1.0.2
      typed-array-byte-length: 1.0.1
      typed-array-byte-offset: 1.0.2
      typed-array-length: 1.0.6
      unbox-primitive: 1.0.2
      which-typed-array: 1.1.15

  es-define-property@1.0.1: {}

  es-errors@1.3.0: {}

  es-object-atoms@1.1.1:
    dependencies:
      es-errors: 1.3.0

  es-set-tostringtag@2.1.0:
    dependencies:
      es-errors: 1.3.0
      get-intrinsic: 1.3.0
      has-tostringtag: 1.0.2
      hasown: 2.0.2

  es-to-primitive@1.2.1:
    dependencies:
      is-callable: 1.2.7
      is-date-object: 1.0.5
      is-symbol: 1.0.4

  escalade@3.1.2: {}

  escape-string-regexp@4.0.0: {}

  eslint-scope@8.4.0:
    dependencies:
      esrecurse: 4.3.0
      estraverse: 5.3.0

  eslint-scope@8.4.0:
    dependencies:
      esrecurse: 4.3.0
      estraverse: 5.3.0

  eslint-visitor-keys@3.4.3: {}

  eslint-visitor-keys@4.2.1: {}

<<<<<<< HEAD
  eslint@9.37.0:
    dependencies:
      '@eslint-community/eslint-utils': 4.9.0(eslint@9.37.0)
      '@eslint-community/regexpp': 4.12.1
      '@eslint/config-array': 0.21.0
      '@eslint/config-helpers': 0.4.0
      '@eslint/core': 0.16.0
      '@eslint/eslintrc': 3.3.1
      '@eslint/js': 9.37.0
      '@eslint/plugin-kit': 0.4.0
      '@humanfs/node': 0.16.7
      '@humanwhocodes/module-importer': 1.0.1
      '@humanwhocodes/retry': 0.4.3
      '@types/estree': 1.0.8
      '@types/json-schema': 7.0.15
=======
  eslint@8.57.1:
    dependencies:
      '@eslint-community/eslint-utils': 4.9.0(eslint@9.37.0)
      '@eslint-community/regexpp': 4.12.1
      '@eslint/eslintrc': 2.1.4
      '@eslint/js': 8.57.1
      '@humanwhocodes/config-array': 0.13.0
      '@humanwhocodes/module-importer': 1.0.1
      '@nodelib/fs.walk': 1.2.8
      '@ungap/structured-clone': 1.3.0
>>>>>>> 1f7db336
      ajv: 6.12.6
      chalk: 4.1.2
      cross-spawn: 7.0.6
      debug: 4.4.0(supports-color@8.1.1)
      escape-string-regexp: 4.0.0
      eslint-scope: 8.4.0
      eslint-visitor-keys: 4.2.1
      espree: 10.4.0
      esquery: 1.5.0
      esutils: 2.0.3
      fast-deep-equal: 3.1.3
      file-entry-cache: 8.0.0
      find-up: 5.0.0
      glob-parent: 6.0.2
      ignore: 5.3.1
      imurmurhash: 0.1.4
      is-glob: 4.0.3
      json-stable-stringify-without-jsonify: 1.0.1
      lodash.merge: 4.6.2
      minimatch: 3.1.2
      natural-compare: 1.4.0
      optionator: 0.9.4
    transitivePeerDependencies:
      - supports-color

<<<<<<< HEAD
  espree@10.4.0:
    dependencies:
      acorn: 8.15.0
      acorn-jsx: 5.3.2(acorn@8.15.0)
      eslint-visitor-keys: 4.2.1
=======
  eslint@9.37.0:
    dependencies:
      '@eslint-community/eslint-utils': 4.9.0(eslint@9.37.0)
      '@eslint-community/regexpp': 4.12.1
      '@eslint/config-array': 0.21.0
      '@eslint/config-helpers': 0.4.0
      '@eslint/core': 0.16.0
      '@eslint/eslintrc': 3.3.1
      '@eslint/js': 9.37.0
      '@eslint/plugin-kit': 0.4.0
      '@humanfs/node': 0.16.7
      '@humanwhocodes/module-importer': 1.0.1
      '@humanwhocodes/retry': 0.4.3
      '@types/estree': 1.0.8
      '@types/json-schema': 7.0.15
      ajv: 6.12.6
      chalk: 4.1.2
      cross-spawn: 7.0.6
      debug: 4.4.0(supports-color@8.1.1)
      escape-string-regexp: 4.0.0
      eslint-scope: 8.4.0
      eslint-visitor-keys: 4.2.1
      espree: 10.4.0
      esquery: 1.5.0
      esutils: 2.0.3
      fast-deep-equal: 3.1.3
      file-entry-cache: 8.0.0
      find-up: 5.0.0
      glob-parent: 6.0.2
      ignore: 5.3.1
      imurmurhash: 0.1.4
      is-glob: 4.0.3
      json-stable-stringify-without-jsonify: 1.0.1
      lodash.merge: 4.6.2
      minimatch: 3.1.2
      natural-compare: 1.4.0
      optionator: 0.9.4
    transitivePeerDependencies:
      - supports-color

  espree@10.4.0:
    dependencies:
      acorn: 8.15.0
      acorn-jsx: 5.3.2(acorn@8.15.0)
      eslint-visitor-keys: 4.2.1

  espree@9.6.1:
    dependencies:
      acorn: 8.15.0
      acorn-jsx: 5.3.2(acorn@8.15.0)
      eslint-visitor-keys: 3.4.3
>>>>>>> 1f7db336

  esquery@1.5.0:
    dependencies:
      estraverse: 5.3.0

  esrecurse@4.3.0:
    dependencies:
      estraverse: 5.3.0

  estraverse@5.3.0: {}

  esutils@2.0.3: {}

  extend@3.0.2: {}

  fast-deep-equal@3.1.3: {}

  fast-glob@3.3.2:
    dependencies:
      '@nodelib/fs.stat': 2.0.5
      '@nodelib/fs.walk': 1.2.8
      glob-parent: 5.1.2
      merge2: 1.4.1
      micromatch: 4.0.8

  fast-json-stable-stringify@2.1.0: {}

  fast-levenshtein@2.0.6: {}

  fastq@1.17.1:
    dependencies:
      reusify: 1.0.4

  fault@1.0.4:
    dependencies:
      format: 0.2.2

  file-entry-cache@8.0.0:
    dependencies:
      flat-cache: 4.0.1

  file-entry-cache@8.0.0:
    dependencies:
      flat-cache: 4.0.1

  fill-range@7.1.1:
    dependencies:
      to-regex-range: 5.0.1

  find-up@5.0.0:
    dependencies:
      locate-path: 6.0.0
      path-exists: 4.0.0

  findup@0.1.5:
    dependencies:
      colors: 0.6.2
      commander: 2.1.0

  flat-cache@4.0.1:
    dependencies:
      flatted: 3.3.1
      keyv: 4.5.4

  flat-cache@4.0.1:
    dependencies:
      flatted: 3.3.1
      keyv: 4.5.4

  flat@5.0.2: {}

  flatted@3.3.1: {}

  for-each@0.3.3:
    dependencies:
      is-callable: 1.2.7

  foreground-child@3.1.1:
    dependencies:
      cross-spawn: 7.0.6
      signal-exit: 4.1.0

  form-data@2.5.5:
    dependencies:
      asynckit: 0.4.0
      combined-stream: 1.0.8
      es-set-tostringtag: 2.1.0
      hasown: 2.0.2
      mime-types: 2.1.35
      safe-buffer: 5.2.1

  format@0.2.2: {}

  fs-extra@7.0.1:
    dependencies:
      graceful-fs: 4.2.11
      jsonfile: 4.0.0
      universalify: 0.1.2

  fs.realpath@1.0.0: {}

  fsevents@2.3.3:
    optional: true

  function-bind@1.1.2: {}

  function.prototype.name@1.1.6:
    dependencies:
      call-bind: 1.0.7
      define-properties: 1.2.1
      es-abstract: 1.23.3
      functions-have-names: 1.2.3

  functions-have-names@1.2.3: {}

  get-caller-file@2.0.5: {}

  get-intrinsic@1.3.0:
    dependencies:
      call-bind-apply-helpers: 1.0.2
      es-define-property: 1.0.1
      es-errors: 1.3.0
      es-object-atoms: 1.1.1
      function-bind: 1.1.2
      get-proto: 1.0.1
      gopd: 1.2.0
      has-symbols: 1.1.0
      hasown: 2.0.2
      math-intrinsics: 1.1.0

  get-port@3.2.0: {}

  get-proto@1.0.1:
    dependencies:
      dunder-proto: 1.0.1
      es-object-atoms: 1.1.1

  get-symbol-description@1.0.2:
    dependencies:
      call-bind: 1.0.7
      es-errors: 1.3.0
      get-intrinsic: 1.3.0

  glob-parent@5.1.2:
    dependencies:
      is-glob: 4.0.3

  glob-parent@6.0.2:
    dependencies:
      is-glob: 4.0.3

  glob@10.3.16:
    dependencies:
      foreground-child: 3.1.1
      jackspeak: 3.1.2
      minimatch: 9.0.4
      minipass: 7.1.1
      path-scurry: 1.11.1

  glob@7.2.3:
    dependencies:
      fs.realpath: 1.0.0
      inflight: 1.0.6
      inherits: 2.0.4
      minimatch: 3.1.2
      once: 1.4.0
      path-is-absolute: 1.0.1

  glob@8.1.0:
    dependencies:
      fs.realpath: 1.0.0
      inflight: 1.0.6
      inherits: 2.0.4
      minimatch: 5.1.6
      once: 1.4.0

  globals@14.0.0: {}

  globals@14.0.0: {}

  globalthis@1.0.4:
    dependencies:
      define-properties: 1.2.1
      gopd: 1.2.0

  globby@10.0.2:
    dependencies:
      '@types/glob': 7.2.0
      array-union: 2.1.0
      dir-glob: 3.0.1
      fast-glob: 3.3.2
      glob: 7.2.3
      ignore: 5.3.1
      merge2: 1.4.1
      slash: 3.0.0

  gopd@1.2.0: {}

  graceful-fs@4.2.11: {}

  has-bigints@1.0.2: {}

  has-flag@4.0.0: {}

  has-property-descriptors@1.0.2:
    dependencies:
      es-define-property: 1.0.1

  has-proto@1.0.3: {}

  has-symbols@1.1.0: {}

  has-tostringtag@1.0.2:
    dependencies:
      has-symbols: 1.1.0

  hasown@2.0.2:
    dependencies:
      function-bind: 1.1.2

  he@1.2.0: {}

  htmlparser2@6.1.0:
    dependencies:
      domelementtype: 2.3.0
      domhandler: 4.3.1
      domutils: 2.8.0
      entities: 2.2.0

  htmlparser2@8.0.2:
    dependencies:
      domelementtype: 2.3.0
      domhandler: 5.0.3
      domutils: 3.1.0
      entities: 4.5.0

  http-basic@8.1.3:
    dependencies:
      caseless: 0.12.0
      concat-stream: 1.6.2
      http-response-object: 3.0.2
      parse-cache-control: 1.0.1

  http-response-object@3.0.2:
    dependencies:
      '@types/node': 10.17.60

  ignore@5.3.1: {}

  import-fresh@3.3.0:
    dependencies:
      parent-module: 1.0.1
      resolve-from: 4.0.0

  import-lazy@4.0.0: {}

  imurmurhash@0.1.4: {}

  inflight@1.0.6:
    dependencies:
      once: 1.4.0
      wrappy: 1.0.2

  inherits@2.0.4: {}

  internal-slot@1.0.7:
    dependencies:
      es-errors: 1.3.0
      hasown: 2.0.2
      side-channel: 1.0.6

  is-alphabetical@1.0.4: {}

  is-alphanumerical@1.0.4:
    dependencies:
      is-alphabetical: 1.0.4
      is-decimal: 1.0.4

  is-array-buffer@3.0.4:
    dependencies:
      call-bind: 1.0.7
      get-intrinsic: 1.3.0

  is-bigint@1.0.4:
    dependencies:
      has-bigints: 1.0.2

  is-binary-path@2.1.0:
    dependencies:
      binary-extensions: 2.3.0

  is-boolean-object@1.1.2:
    dependencies:
      call-bind: 1.0.7
      has-tostringtag: 1.0.2

  is-buffer@2.0.5: {}

  is-callable@1.2.7: {}

  is-core-module@2.13.1:
    dependencies:
      hasown: 2.0.2

  is-data-view@1.0.1:
    dependencies:
      is-typed-array: 1.1.13

  is-date-object@1.0.5:
    dependencies:
      has-tostringtag: 1.0.2

  is-decimal@1.0.4: {}

  is-extglob@2.1.1: {}

  is-fullwidth-code-point@3.0.0: {}

  is-glob@4.0.3:
    dependencies:
      is-extglob: 2.1.1

  is-hexadecimal@1.0.4: {}

  is-local-path@0.1.6: {}

  is-negative-zero@2.0.3: {}

  is-number-object@1.0.7:
    dependencies:
      has-tostringtag: 1.0.2

  is-number@7.0.0: {}

  is-plain-obj@2.1.0: {}

  is-regex@1.1.4:
    dependencies:
      call-bind: 1.0.7
      has-tostringtag: 1.0.2

  is-shared-array-buffer@1.0.3:
    dependencies:
      call-bind: 1.0.7

  is-string@1.0.7:
    dependencies:
      has-tostringtag: 1.0.2

  is-symbol@1.0.4:
    dependencies:
      has-symbols: 1.1.0

  is-typed-array@1.1.13:
    dependencies:
      which-typed-array: 1.1.15

  is-unicode-supported@0.1.0: {}

  is-weakref@1.0.2:
    dependencies:
      call-bind: 1.0.7

  isarray@1.0.0: {}

  isarray@2.0.5: {}

  isexe@2.0.0: {}

  jackspeak@3.1.2:
    dependencies:
      '@isaacs/cliui': 8.0.2
    optionalDependencies:
      '@pkgjs/parseargs': 0.11.0

  jju@1.4.0: {}

  js-yaml@4.1.0:
    dependencies:
      argparse: 2.0.1

  json-alexander@0.1.10: {}

  json-buffer@3.0.1: {}

  json-schema-traverse@0.4.1: {}

  json-stable-stringify-without-jsonify@1.0.1: {}

  jsonfile@4.0.0:
    optionalDependencies:
      graceful-fs: 4.2.11

  keyv@4.5.4:
    dependencies:
      json-buffer: 3.0.1

  levn@0.4.1:
    dependencies:
      prelude-ls: 1.2.1
      type-check: 0.4.0

  locate-path@6.0.0:
    dependencies:
      p-locate: 5.0.0

  lodash.get@4.4.2: {}

  lodash.isequal@4.5.0: {}

  lodash.merge@4.6.2: {}

  lodash@4.17.21: {}

  log-symbols@4.1.0:
    dependencies:
      chalk: 4.1.2
      is-unicode-supported: 0.1.0

  longest-streak@2.0.4: {}

  lru-cache@10.2.2: {}

  lru-cache@6.0.0:
    dependencies:
      yallist: 4.0.0

  markdown-magic-package-scripts@1.2.2(markdown-magic@2.6.1):
    dependencies:
      findup: 0.1.5
      markdown-magic: 2.6.1
      sort-scripts: 1.0.1

  markdown-magic@2.6.1:
    dependencies:
      '@technote-space/doctoc': 2.4.7
      commander: 7.2.0
      deepmerge: 4.3.1
      find-up: 5.0.0
      globby: 10.0.2
      is-local-path: 0.1.6
      json-alexander: 0.1.10
      mkdirp: 1.0.4
      sync-request: 6.1.0
    transitivePeerDependencies:
      - supports-color

  markdown-table@2.0.0:
    dependencies:
      repeat-string: 1.6.1

  math-intrinsics@1.1.0: {}

  mdast-util-find-and-replace@1.1.1:
    dependencies:
      escape-string-regexp: 4.0.0
      unist-util-is: 4.1.0
      unist-util-visit-parents: 3.1.1

  mdast-util-footnote@0.1.7:
    dependencies:
      mdast-util-to-markdown: 0.6.5
      micromark: 2.11.4
    transitivePeerDependencies:
      - supports-color

  mdast-util-from-markdown@0.8.5:
    dependencies:
      '@types/mdast': 3.0.15
      mdast-util-to-string: 2.0.0
      micromark: 2.11.4
      parse-entities: 2.0.0
      unist-util-stringify-position: 2.0.3
    transitivePeerDependencies:
      - supports-color

  mdast-util-frontmatter@0.2.0:
    dependencies:
      micromark-extension-frontmatter: 0.2.2

  mdast-util-gfm-autolink-literal@0.1.3:
    dependencies:
      ccount: 1.1.0
      mdast-util-find-and-replace: 1.1.1
      micromark: 2.11.4
    transitivePeerDependencies:
      - supports-color

  mdast-util-gfm-strikethrough@0.2.3:
    dependencies:
      mdast-util-to-markdown: 0.6.5

  mdast-util-gfm-table@0.1.6:
    dependencies:
      markdown-table: 2.0.0
      mdast-util-to-markdown: 0.6.5

  mdast-util-gfm-task-list-item@0.1.6:
    dependencies:
      mdast-util-to-markdown: 0.6.5

  mdast-util-gfm@0.1.2:
    dependencies:
      mdast-util-gfm-autolink-literal: 0.1.3
      mdast-util-gfm-strikethrough: 0.2.3
      mdast-util-gfm-table: 0.1.6
      mdast-util-gfm-task-list-item: 0.1.6
      mdast-util-to-markdown: 0.6.5
    transitivePeerDependencies:
      - supports-color

  mdast-util-to-markdown@0.6.5:
    dependencies:
      '@types/unist': 2.0.10
      longest-streak: 2.0.4
      mdast-util-to-string: 2.0.0
      parse-entities: 2.0.0
      repeat-string: 1.6.1
      zwitch: 1.0.5

  mdast-util-to-string@2.0.0: {}

  merge2@1.4.1: {}

  micromark-extension-footnote@0.3.2:
    dependencies:
      micromark: 2.11.4
    transitivePeerDependencies:
      - supports-color

  micromark-extension-frontmatter@0.2.2:
    dependencies:
      fault: 1.0.4

  micromark-extension-gfm-autolink-literal@0.5.7:
    dependencies:
      micromark: 2.11.4
    transitivePeerDependencies:
      - supports-color

  micromark-extension-gfm-strikethrough@0.6.5:
    dependencies:
      micromark: 2.11.4
    transitivePeerDependencies:
      - supports-color

  micromark-extension-gfm-table@0.4.3:
    dependencies:
      micromark: 2.11.4
    transitivePeerDependencies:
      - supports-color

  micromark-extension-gfm-tagfilter@0.3.0: {}

  micromark-extension-gfm-task-list-item@0.3.3:
    dependencies:
      micromark: 2.11.4
    transitivePeerDependencies:
      - supports-color

  micromark-extension-gfm@0.3.3:
    dependencies:
      micromark: 2.11.4
      micromark-extension-gfm-autolink-literal: 0.5.7
      micromark-extension-gfm-strikethrough: 0.6.5
      micromark-extension-gfm-table: 0.4.3
      micromark-extension-gfm-tagfilter: 0.3.0
      micromark-extension-gfm-task-list-item: 0.3.3
    transitivePeerDependencies:
      - supports-color

  micromark@2.11.4:
    dependencies:
      debug: 4.4.0(supports-color@8.1.1)
      parse-entities: 2.0.0
    transitivePeerDependencies:
      - supports-color

  micromatch@4.0.8:
    dependencies:
      braces: 3.0.3
      picomatch: 2.3.1

  mime-db@1.52.0: {}

  mime-types@2.1.35:
    dependencies:
      mime-db: 1.52.0

  minimatch@3.1.2:
    dependencies:
      brace-expansion: 1.1.11

  minimatch@5.1.6:
    dependencies:
      brace-expansion: 2.0.2

  minimatch@9.0.4:
    dependencies:
      brace-expansion: 2.0.2

  minipass@7.1.1: {}

  mkdirp@1.0.4: {}

  mkdirp@3.0.1: {}

  mocha-multi-reporters@1.5.1(mocha@10.8.2):
    dependencies:
      debug: 4.4.0(supports-color@8.1.1)
      lodash: 4.17.21
      mocha: 10.8.2
    transitivePeerDependencies:
      - supports-color

  mocha@10.8.2:
    dependencies:
      ansi-colors: 4.1.3
      browser-stdout: 1.3.1
      chokidar: 3.5.3
      debug: 4.4.0(supports-color@8.1.1)
      diff: 5.2.0
      escape-string-regexp: 4.0.0
      find-up: 5.0.0
      glob: 8.1.0
      he: 1.2.0
      js-yaml: 4.1.0
      log-symbols: 4.1.0
      minimatch: 5.1.6
      ms: 2.1.3
      serialize-javascript: 6.0.2
      strip-json-comments: 3.1.1
      supports-color: 8.1.1
      workerpool: 6.5.1
      yargs: 16.2.0
      yargs-parser: 20.2.9
      yargs-unparser: 2.0.0

  ms@2.1.3: {}

  natural-compare@1.4.0: {}

  normalize-path@3.0.0: {}

  object-inspect@1.13.1: {}

  object-keys@1.1.1: {}

  object.assign@4.1.5:
    dependencies:
      call-bind: 1.0.7
      define-properties: 1.2.1
      has-symbols: 1.1.0
      object-keys: 1.1.1

  once@1.4.0:
    dependencies:
      wrappy: 1.0.2

  optionator@0.9.4:
    dependencies:
      deep-is: 0.1.4
      fast-levenshtein: 2.0.6
      levn: 0.4.1
      prelude-ls: 1.2.1
      type-check: 0.4.0
      word-wrap: 1.2.5

  p-limit@3.1.0:
    dependencies:
      yocto-queue: 0.1.0

  p-locate@5.0.0:
    dependencies:
      p-limit: 3.1.0

  parent-module@1.0.1:
    dependencies:
      callsites: 3.1.0

  parse-cache-control@1.0.1: {}

  parse-entities@2.0.0:
    dependencies:
      character-entities: 1.2.4
      character-entities-legacy: 1.1.4
      character-reference-invalid: 1.1.4
      is-alphanumerical: 1.0.4
      is-decimal: 1.0.4
      is-hexadecimal: 1.0.4

  path-browserify@1.0.1: {}

  path-exists@4.0.0: {}

  path-is-absolute@1.0.1: {}

  path-key@3.1.1: {}

  path-parse@1.0.7: {}

  path-scurry@1.11.1:
    dependencies:
      lru-cache: 10.2.2
      minipass: 7.1.1

  path-type@4.0.0: {}

  picomatch@2.3.1: {}

  possible-typed-array-names@1.0.0: {}

  prelude-ls@1.2.1: {}

  prettier@3.6.2: {}

  process-nextick-args@2.0.1: {}

  promise@8.3.0:
    dependencies:
      asap: 2.0.6

  punycode@2.3.1: {}

  qs@6.12.1:
    dependencies:
      side-channel: 1.0.6

  queue-microtask@1.2.3: {}

  randombytes@2.1.0:
    dependencies:
      safe-buffer: 5.2.1

  readable-stream@2.3.8:
    dependencies:
      core-util-is: 1.0.3
      inherits: 2.0.4
      isarray: 1.0.0
      process-nextick-args: 2.0.1
      safe-buffer: 5.1.2
      string_decoder: 1.1.1
      util-deprecate: 1.0.2

  readdirp@3.6.0:
    dependencies:
      picomatch: 2.3.1

  regexp.prototype.flags@1.5.2:
    dependencies:
      call-bind: 1.0.7
      define-properties: 1.2.1
      es-errors: 1.3.0
      set-function-name: 2.0.2

  remark-footnotes@3.0.0:
    dependencies:
      mdast-util-footnote: 0.1.7
      micromark-extension-footnote: 0.3.2
    transitivePeerDependencies:
      - supports-color

  remark-frontmatter@3.0.0:
    dependencies:
      mdast-util-frontmatter: 0.2.0
      micromark-extension-frontmatter: 0.2.2

  remark-gfm@1.0.0:
    dependencies:
      mdast-util-gfm: 0.1.2
      micromark-extension-gfm: 0.3.3
    transitivePeerDependencies:
      - supports-color

  remark-parse@9.0.0:
    dependencies:
      mdast-util-from-markdown: 0.8.5
    transitivePeerDependencies:
      - supports-color

  repeat-string@1.6.1: {}

  require-directory@2.1.1: {}

  resolve-from@4.0.0: {}

  resolve@1.22.8:
    dependencies:
      is-core-module: 2.13.1
      path-parse: 1.0.7
      supports-preserve-symlinks-flag: 1.0.0

  reusify@1.0.4: {}

  rimraf@5.0.7:
    dependencies:
      glob: 10.3.16

  run-parallel@1.2.0:
    dependencies:
      queue-microtask: 1.2.3

  safe-array-concat@1.1.2:
    dependencies:
      call-bind: 1.0.7
      get-intrinsic: 1.3.0
      has-symbols: 1.1.0
      isarray: 2.0.5

  safe-buffer@5.1.2: {}

  safe-buffer@5.2.1: {}

  safe-regex-test@1.0.3:
    dependencies:
      call-bind: 1.0.7
      es-errors: 1.3.0
      is-regex: 1.1.4

  semver@7.5.4:
    dependencies:
      lru-cache: 6.0.0

  semver@7.6.2: {}

  serialize-javascript@6.0.2:
    dependencies:
      randombytes: 2.1.0

  set-function-length@1.2.2:
    dependencies:
      define-data-property: 1.1.4
      es-errors: 1.3.0
      function-bind: 1.1.2
      get-intrinsic: 1.3.0
      gopd: 1.2.0
      has-property-descriptors: 1.0.2

  set-function-name@2.0.2:
    dependencies:
      define-data-property: 1.1.4
      es-errors: 1.3.0
      functions-have-names: 1.2.3
      has-property-descriptors: 1.0.2

  shebang-command@2.0.0:
    dependencies:
      shebang-regex: 3.0.0

  shebang-regex@3.0.0: {}

  side-channel@1.0.6:
    dependencies:
      call-bind: 1.0.7
      es-errors: 1.3.0
      get-intrinsic: 1.3.0
      object-inspect: 1.13.1

  signal-exit@4.1.0: {}

  slash@3.0.0: {}

  sort-scripts@1.0.1: {}

  string-width@4.2.3:
    dependencies:
      emoji-regex: 8.0.0
      is-fullwidth-code-point: 3.0.0
      strip-ansi: 6.0.1

  string-width@5.1.2:
    dependencies:
      eastasianwidth: 0.2.0
      emoji-regex: 9.2.2
      strip-ansi: 7.1.0

  string.prototype.trim@1.2.9:
    dependencies:
      call-bind: 1.0.7
      define-properties: 1.2.1
      es-abstract: 1.23.3
      es-object-atoms: 1.1.1

  string.prototype.trimend@1.0.8:
    dependencies:
      call-bind: 1.0.7
      define-properties: 1.2.1
      es-object-atoms: 1.1.1

  string.prototype.trimstart@1.0.8:
    dependencies:
      call-bind: 1.0.7
      define-properties: 1.2.1
      es-object-atoms: 1.1.1

  string_decoder@1.1.1:
    dependencies:
      safe-buffer: 5.1.2

  strip-ansi@6.0.1:
    dependencies:
      ansi-regex: 5.0.1

  strip-ansi@7.1.0:
    dependencies:
      ansi-regex: 6.0.1

  strip-json-comments@3.1.1: {}

  supports-color@7.2.0:
    dependencies:
      has-flag: 4.0.0

  supports-color@8.1.1:
    dependencies:
      has-flag: 4.0.0

  supports-preserve-symlinks-flag@1.0.0: {}

  sync-request@6.1.0:
    dependencies:
      http-response-object: 3.0.2
      sync-rpc: 1.3.6
      then-request: 6.0.2

  sync-rpc@1.3.6:
    dependencies:
      get-port: 3.2.0

  then-request@6.0.2:
    dependencies:
      '@types/concat-stream': 1.6.1
      '@types/form-data': 0.0.33
      '@types/node': 8.10.66
      '@types/qs': 6.9.15
      caseless: 0.12.0
      concat-stream: 1.6.2
      form-data: 2.5.5
      http-basic: 8.1.3
      http-response-object: 3.0.2
      promise: 8.3.0
      qs: 6.12.1

  to-regex-range@5.0.1:
    dependencies:
      is-number: 7.0.0

  traverse@0.6.9:
    dependencies:
      gopd: 1.2.0
      typedarray.prototype.slice: 1.0.3
      which-typed-array: 1.1.15

  trough@1.0.5: {}

  ts-api-utils@2.1.0(typescript@5.4.5):
    dependencies:
      typescript: 5.4.5

  ts-morph@22.0.0:
    dependencies:
      '@ts-morph/common': 0.23.0
      code-block-writer: 13.0.1

  type-check@0.4.0:
    dependencies:
      prelude-ls: 1.2.1

  typed-array-buffer@1.0.2:
    dependencies:
      call-bind: 1.0.7
      es-errors: 1.3.0
      is-typed-array: 1.1.13

  typed-array-byte-length@1.0.1:
    dependencies:
      call-bind: 1.0.7
      for-each: 0.3.3
      gopd: 1.2.0
      has-proto: 1.0.3
      is-typed-array: 1.1.13

  typed-array-byte-offset@1.0.2:
    dependencies:
      available-typed-arrays: 1.0.7
      call-bind: 1.0.7
      for-each: 0.3.3
      gopd: 1.2.0
      has-proto: 1.0.3
      is-typed-array: 1.1.13

  typed-array-length@1.0.6:
    dependencies:
      call-bind: 1.0.7
      for-each: 0.3.3
      gopd: 1.2.0
      has-proto: 1.0.3
      is-typed-array: 1.1.13
      possible-typed-array-names: 1.0.0

  typedarray.prototype.slice@1.0.3:
    dependencies:
      call-bind: 1.0.7
      define-properties: 1.2.1
      es-abstract: 1.23.3
      es-errors: 1.3.0
      typed-array-buffer: 1.0.2
      typed-array-byte-offset: 1.0.2

  typedarray@0.0.6: {}

  typescript@5.4.5: {}

  unbox-primitive@1.0.2:
    dependencies:
      call-bind: 1.0.7
      has-bigints: 1.0.2
      has-symbols: 1.1.0
      which-boxed-primitive: 1.0.2

  undici-types@5.26.5: {}

  unified@9.2.2:
    dependencies:
      '@types/unist': 2.0.10
      bail: 1.0.5
      extend: 3.0.2
      is-buffer: 2.0.5
      is-plain-obj: 2.1.0
      trough: 1.0.5
      vfile: 4.2.1

  unist-util-is@4.1.0: {}

  unist-util-stringify-position@2.0.3:
    dependencies:
      '@types/unist': 2.0.10

  unist-util-visit-parents@3.1.1:
    dependencies:
      '@types/unist': 2.0.10
      unist-util-is: 4.1.0

  universalify@0.1.2: {}

  update-section@0.3.3: {}

  uri-js@4.4.1:
    dependencies:
      punycode: 2.3.1

  util-deprecate@1.0.2: {}

  validator@13.12.0: {}

  vfile-message@2.0.4:
    dependencies:
      '@types/unist': 2.0.10
      unist-util-stringify-position: 2.0.3

  vfile@4.2.1:
    dependencies:
      '@types/unist': 2.0.10
      is-buffer: 2.0.5
      unist-util-stringify-position: 2.0.3
      vfile-message: 2.0.4

  which-boxed-primitive@1.0.2:
    dependencies:
      is-bigint: 1.0.4
      is-boolean-object: 1.1.2
      is-number-object: 1.0.7
      is-string: 1.0.7
      is-symbol: 1.0.4

  which-typed-array@1.1.15:
    dependencies:
      available-typed-arrays: 1.0.7
      call-bind: 1.0.7
      for-each: 0.3.3
      gopd: 1.2.0
      has-tostringtag: 1.0.2

  which@2.0.2:
    dependencies:
      isexe: 2.0.0

  word-wrap@1.2.5: {}

  workerpool@6.5.1: {}

  wrap-ansi@7.0.0:
    dependencies:
      ansi-styles: 4.3.0
      string-width: 4.2.3
      strip-ansi: 6.0.1

  wrap-ansi@8.1.0:
    dependencies:
      ansi-styles: 6.2.1
      string-width: 5.1.2
      strip-ansi: 7.1.0

  wrappy@1.0.2: {}

  y18n@5.0.8: {}

  yallist@4.0.0: {}

  yargs-parser@20.2.9: {}

  yargs-parser@21.1.1: {}

  yargs-unparser@2.0.0:
    dependencies:
      camelcase: 6.3.0
      decamelize: 4.0.0
      flat: 5.0.2
      is-plain-obj: 2.1.0

  yargs@16.2.0:
    dependencies:
      cliui: 7.0.4
      escalade: 3.1.2
      get-caller-file: 2.0.5
      require-directory: 2.1.1
      string-width: 4.2.3
      y18n: 5.0.8
      yargs-parser: 20.2.9

  yargs@17.7.2:
    dependencies:
      cliui: 8.0.1
      escalade: 3.1.2
      get-caller-file: 2.0.5
      require-directory: 2.1.1
      string-width: 4.2.3
      y18n: 5.0.8
      yargs-parser: 21.1.1

  yocto-queue@0.1.0: {}

  z-schema@5.0.5:
    dependencies:
      lodash.get: 4.4.2
      lodash.isequal: 4.5.0
      validator: 13.12.0
    optionalDependencies:
      commander: 9.5.0

  zwitch@1.0.5: {}<|MERGE_RESOLUTION|>--- conflicted
+++ resolved
@@ -33,12 +33,9 @@
       eslint:
         specifier: ~9.37.0
         version: 9.37.0
-<<<<<<< HEAD
-=======
       eslint8:
         specifier: npm:eslint@~8.57.1
         version: eslint@8.57.1
->>>>>>> 1f7db336
       mocha:
         specifier: ^10.8.2
         version: 10.8.2
@@ -70,7 +67,6 @@
   '@eslint/config-array@0.21.0':
     resolution: {integrity: sha512-ENIdc4iLu0d93HeYirvKmrzshzofPw6VkZRKQGe9Nv46ZnWUzcF1xV01dcvEg/1wXUR61OmmlSfyeyO7EvjLxQ==}
     engines: {node: ^18.18.0 || ^20.9.0 || >=21.1.0}
-<<<<<<< HEAD
 
   '@eslint/config-helpers@0.4.0':
     resolution: {integrity: sha512-WUFvV4WoIwW8Bv0KeKCIIEgdSiFOsulyN0xrMu+7z43q/hkOLXjvb5u7UC9jDxvRzcrbEmuZBX5yJZz1741jog==}
@@ -80,26 +76,18 @@
     resolution: {integrity: sha512-nmC8/totwobIiFcGkDza3GIKfAw1+hLiYVrh3I1nIomQ8PEr5cxg34jnkmGawul/ep52wGRAcyeDCNtWKSOj4Q==}
     engines: {node: ^18.18.0 || ^20.9.0 || >=21.1.0}
 
-=======
-
-  '@eslint/config-helpers@0.4.0':
-    resolution: {integrity: sha512-WUFvV4WoIwW8Bv0KeKCIIEgdSiFOsulyN0xrMu+7z43q/hkOLXjvb5u7UC9jDxvRzcrbEmuZBX5yJZz1741jog==}
-    engines: {node: ^18.18.0 || ^20.9.0 || >=21.1.0}
-
-  '@eslint/core@0.16.0':
-    resolution: {integrity: sha512-nmC8/totwobIiFcGkDza3GIKfAw1+hLiYVrh3I1nIomQ8PEr5cxg34jnkmGawul/ep52wGRAcyeDCNtWKSOj4Q==}
-    engines: {node: ^18.18.0 || ^20.9.0 || >=21.1.0}
-
   '@eslint/eslintrc@2.1.4':
     resolution: {integrity: sha512-269Z39MS6wVJtsoUl10L60WdkhJVdPG24Q4eZTH3nnF6lpvSShEK3wQjDX9JRWAUPvPh7COouPpU9IrqaZFvtQ==}
     engines: {node: ^12.22.0 || ^14.17.0 || >=16.0.0}
 
->>>>>>> 1f7db336
   '@eslint/eslintrc@3.3.1':
     resolution: {integrity: sha512-gtF186CXhIl1p4pJNGZw8Yc6RlshoePRvE0X91oPGb3vZ8pM3qOS9W9NGPat9LziaBV7XrJWGylNQXkGcnM3IQ==}
     engines: {node: ^18.18.0 || ^20.9.0 || >=21.1.0}
 
-<<<<<<< HEAD
+  '@eslint/js@8.57.1':
+    resolution: {integrity: sha512-d9zaMRSTIKDLhctzH12MtXvJKSSUhaHcjV+2Z+GK+EEY7XKpP5yR4x+N3TAcHTcu963nIr+TMcCb4DBCYX1z6Q==}
+    engines: {node: ^12.22.0 || ^14.17.0 || >=16.0.0}
+
   '@eslint/js@9.37.0':
     resolution: {integrity: sha512-jaS+NJ+hximswBG6pjNX0uEJZkrT0zwpVi3BA3vX22aFGjJjmgSTSmPpZCRKmoBL5VY/M6p0xsSJx7rk7sy5gg==}
     engines: {node: ^18.18.0 || ^20.9.0 || >=21.1.0}
@@ -111,23 +99,6 @@
   '@eslint/plugin-kit@0.4.0':
     resolution: {integrity: sha512-sB5uyeq+dwCWyPi31B2gQlVlo+j5brPlWx4yZBrEaRo/nhdDE8Xke1gsGgtiBdaBTxuTkceLVuVt/pclrasb0A==}
     engines: {node: ^18.18.0 || ^20.9.0 || >=21.1.0}
-=======
-  '@eslint/js@8.57.1':
-    resolution: {integrity: sha512-d9zaMRSTIKDLhctzH12MtXvJKSSUhaHcjV+2Z+GK+EEY7XKpP5yR4x+N3TAcHTcu963nIr+TMcCb4DBCYX1z6Q==}
-    engines: {node: ^12.22.0 || ^14.17.0 || >=16.0.0}
->>>>>>> 1f7db336
-
-  '@eslint/js@9.37.0':
-    resolution: {integrity: sha512-jaS+NJ+hximswBG6pjNX0uEJZkrT0zwpVi3BA3vX22aFGjJjmgSTSmPpZCRKmoBL5VY/M6p0xsSJx7rk7sy5gg==}
-    engines: {node: ^18.18.0 || ^20.9.0 || >=21.1.0}
-
-  '@eslint/object-schema@2.1.6':
-    resolution: {integrity: sha512-RBMg5FRL0I0gs51M/guSAj5/e14VQ4tpZnQNWwuDT66P14I43ItmPfIZRhO9fUVIPOAQXU47atlywZ/czoqFPA==}
-    engines: {node: ^18.18.0 || ^20.9.0 || >=21.1.0}
-
-  '@eslint/plugin-kit@0.4.0':
-    resolution: {integrity: sha512-sB5uyeq+dwCWyPi31B2gQlVlo+j5brPlWx4yZBrEaRo/nhdDE8Xke1gsGgtiBdaBTxuTkceLVuVt/pclrasb0A==}
-    engines: {node: ^18.18.0 || ^20.9.0 || >=21.1.0}
 
   '@fluid-tools/markdown-magic@file:../../../tools/markdown-magic':
     resolution: {directory: ../../../tools/markdown-magic, type: directory}
@@ -144,14 +115,11 @@
   '@humanfs/node@0.16.7':
     resolution: {integrity: sha512-/zUx+yOsIrG4Y43Eh2peDeKCxlRt/gET6aHfaKpuq267qXdYDFViVHfMaLyygZOnl0kGWxFIgsBy8QFuTLUXEQ==}
     engines: {node: '>=18.18.0'}
-<<<<<<< HEAD
-=======
 
   '@humanwhocodes/config-array@0.13.0':
     resolution: {integrity: sha512-DZLEEqFWQFiyK6h5YIeynKx7JlvCYWL0cImfSRXZ9l4Sg2efkFGTuFf6vzXjK1cq6IYkU+Eg/JizXw+TD2vRNw==}
     engines: {node: '>=10.10.0'}
     deprecated: Use @eslint/config-array instead
->>>>>>> 1f7db336
 
   '@humanwhocodes/module-importer@1.0.1':
     resolution: {integrity: sha512-bxveV4V8v5Yb4ncFTT3rPSgZBOpCkjfK0y4oVVVJwIuDVBRMDXrPyXRL988i5ap9m9bnyEEjWfm5WkBmtffLfA==}
@@ -303,12 +271,9 @@
   '@typescript-eslint/visitor-keys@8.46.0':
     resolution: {integrity: sha512-FrvMpAK+hTbFy7vH5j1+tMYHMSKLE6RzluFJlkFNKD0p9YsUT75JlBSmr5so3QRzvMwU5/bIEdeNrxm8du8l3Q==}
     engines: {node: ^18.18.0 || ^20.9.0 || >=21.1.0}
-<<<<<<< HEAD
-=======
 
   '@ungap/structured-clone@1.3.0':
     resolution: {integrity: sha512-WmoN8qaIAo7WTYWbAZuG8PYEhn5fkz7dZrqTBZ7dtt//lL2Gwms1IcnQ5yHqjDfX8Ft5j4YzDM23f87zBfDe9g==}
->>>>>>> 1f7db336
 
   acorn-jsx@5.3.2:
     resolution: {integrity: sha512-rq9s+JNhf0IChjtDXxllJ7g41oZk5SlXtp0LHwyA5cejwn7vKmKp4pPri6YEePv2PU65sAsegbXtIinmDFDXgQ==}
@@ -643,28 +608,12 @@
     resolution: {integrity: sha512-Uhdk5sfqcee/9H/rCOJikYz67o0a2Tw2hGRPOG2Y1R2dg7brRe1uG0yaNQDHu+TO/uQPF/5eCapvYSmHUjt7JQ==}
     engines: {node: ^18.18.0 || ^20.9.0 || >=21.1.0}
 
-<<<<<<< HEAD
-  eslint@9.37.0:
-    resolution: {integrity: sha512-XyLmROnACWqSxiGYArdef1fItQd47weqB7iwtfr9JHwRrqIXZdcFMvvEcL9xHCmL0SNsOvF0c42lWyM1U5dgig==}
-    engines: {node: ^18.18.0 || ^20.9.0 || >=21.1.0}
-=======
   eslint@8.57.1:
     resolution: {integrity: sha512-ypowyDxpVSYpkXr9WPv2PAZCtNip1Mv5KTW0SCurXv/9iOpcrH9PaqUElksqEB6pChqHGDRCFTyrZlGhnLNGiA==}
     engines: {node: ^12.22.0 || ^14.17.0 || >=16.0.0}
     deprecated: This version is no longer supported. Please see https://eslint.org/version-support for other options.
->>>>>>> 1f7db336
     hasBin: true
-    peerDependencies:
-      jiti: '*'
-    peerDependenciesMeta:
-      jiti:
-        optional: true
-
-<<<<<<< HEAD
-  espree@10.4.0:
-    resolution: {integrity: sha512-j6PAQ2uUr79PZhBjP5C5fhl8e39FmRnOjsD5lGnWrFU8i2G776tBK7+nP8KuQUTTyAZUwfQqXAgrVH5MbH9CYQ==}
-    engines: {node: ^18.18.0 || ^20.9.0 || >=21.1.0}
-=======
+
   eslint@9.37.0:
     resolution: {integrity: sha512-XyLmROnACWqSxiGYArdef1fItQd47weqB7iwtfr9JHwRrqIXZdcFMvvEcL9xHCmL0SNsOvF0c42lWyM1U5dgig==}
     engines: {node: ^18.18.0 || ^20.9.0 || >=21.1.0}
@@ -682,7 +631,6 @@
   espree@9.6.1:
     resolution: {integrity: sha512-oruZaFkjorTpF32kDSI5/75ViwGeZginGGy2NoOSg3Q9bnwlnmDm4HLnkl0RE3n+njDXR037aY1+x58Z/zFdwQ==}
     engines: {node: ^12.22.0 || ^14.17.0 || >=16.0.0}
->>>>>>> 1f7db336
 
   esquery@1.5.0:
     resolution: {integrity: sha512-YQLXUplAwJgCydQ78IMJywZCceoqk1oH01OERdSAJc/7U2AylwjhSCLDEtqwg811idIS/9fIU5GjG73IgjKMVg==}
@@ -1682,8 +1630,6 @@
       eslint-visitor-keys: 3.4.3
 
   '@eslint-community/regexpp@4.12.1': {}
-<<<<<<< HEAD
-=======
 
   '@eslint/config-array@0.21.0':
     dependencies:
@@ -1700,7 +1646,6 @@
   '@eslint/core@0.16.0':
     dependencies:
       '@types/json-schema': 7.0.15
->>>>>>> 1f7db336
 
   '@eslint/config-array@0.21.0':
     dependencies:
@@ -1732,8 +1677,6 @@
     transitivePeerDependencies:
       - supports-color
 
-<<<<<<< HEAD
-=======
   '@eslint/eslintrc@3.3.1':
     dependencies:
       ajv: 6.12.6
@@ -1750,7 +1693,6 @@
 
   '@eslint/js@8.57.1': {}
 
->>>>>>> 1f7db336
   '@eslint/js@9.37.0': {}
 
   '@eslint/object-schema@2.1.6': {}
@@ -1777,14 +1719,11 @@
   '@humanfs/core@0.19.1': {}
 
   '@humanfs/node@0.16.7':
-<<<<<<< HEAD
-=======
     dependencies:
       '@humanfs/core': 0.19.1
       '@humanwhocodes/retry': 0.4.3
 
   '@humanwhocodes/config-array@0.13.0':
->>>>>>> 1f7db336
     dependencies:
       '@humanfs/core': 0.19.1
       '@humanwhocodes/retry': 0.4.3
@@ -1948,27 +1887,12 @@
       '@typescript-eslint/types': 8.46.0
       '@typescript-eslint/typescript-estree': 8.46.0(typescript@5.4.5)
       '@typescript-eslint/visitor-keys': 8.46.0
-<<<<<<< HEAD
-      debug: 4.4.0(supports-color@8.1.1)
-      eslint: 9.37.0
-=======
       debug: 4.4.0(supports-color@8.1.1)
       eslint: 9.37.0
       typescript: 5.4.5
     transitivePeerDependencies:
       - supports-color
 
-  '@typescript-eslint/project-service@8.46.0(typescript@5.4.5)':
-    dependencies:
-      '@typescript-eslint/tsconfig-utils': 8.46.0(typescript@5.4.5)
-      '@typescript-eslint/types': 8.46.0
-      debug: 4.4.0(supports-color@8.1.1)
->>>>>>> 1f7db336
-      typescript: 5.4.5
-    transitivePeerDependencies:
-      - supports-color
-
-<<<<<<< HEAD
   '@typescript-eslint/project-service@8.46.0(typescript@5.4.5)':
     dependencies:
       '@typescript-eslint/tsconfig-utils': 8.46.0(typescript@5.4.5)
@@ -1991,21 +1915,6 @@
 
   '@typescript-eslint/typescript-estree@8.46.0(typescript@5.4.5)':
     dependencies:
-=======
-  '@typescript-eslint/scope-manager@8.46.0':
-    dependencies:
-      '@typescript-eslint/types': 8.46.0
-      '@typescript-eslint/visitor-keys': 8.46.0
-
-  '@typescript-eslint/tsconfig-utils@8.46.0(typescript@5.4.5)':
-    dependencies:
-      typescript: 5.4.5
-
-  '@typescript-eslint/types@8.46.0': {}
-
-  '@typescript-eslint/typescript-estree@8.46.0(typescript@5.4.5)':
-    dependencies:
->>>>>>> 1f7db336
       '@typescript-eslint/project-service': 8.46.0(typescript@5.4.5)
       '@typescript-eslint/tsconfig-utils': 8.46.0(typescript@5.4.5)
       '@typescript-eslint/types': 8.46.0
@@ -2036,11 +1945,8 @@
       '@typescript-eslint/types': 8.46.0
       eslint-visitor-keys: 4.2.1
 
-<<<<<<< HEAD
-=======
   '@ungap/structured-clone@1.3.0': {}
 
->>>>>>> 1f7db336
   acorn-jsx@5.3.2(acorn@8.15.0):
     dependencies:
       acorn: 8.15.0
@@ -2412,23 +2318,6 @@
 
   eslint-visitor-keys@4.2.1: {}
 
-<<<<<<< HEAD
-  eslint@9.37.0:
-    dependencies:
-      '@eslint-community/eslint-utils': 4.9.0(eslint@9.37.0)
-      '@eslint-community/regexpp': 4.12.1
-      '@eslint/config-array': 0.21.0
-      '@eslint/config-helpers': 0.4.0
-      '@eslint/core': 0.16.0
-      '@eslint/eslintrc': 3.3.1
-      '@eslint/js': 9.37.0
-      '@eslint/plugin-kit': 0.4.0
-      '@humanfs/node': 0.16.7
-      '@humanwhocodes/module-importer': 1.0.1
-      '@humanwhocodes/retry': 0.4.3
-      '@types/estree': 1.0.8
-      '@types/json-schema': 7.0.15
-=======
   eslint@8.57.1:
     dependencies:
       '@eslint-community/eslint-utils': 4.9.0(eslint@9.37.0)
@@ -2439,7 +2328,6 @@
       '@humanwhocodes/module-importer': 1.0.1
       '@nodelib/fs.walk': 1.2.8
       '@ungap/structured-clone': 1.3.0
->>>>>>> 1f7db336
       ajv: 6.12.6
       chalk: 4.1.2
       cross-spawn: 7.0.6
@@ -2465,13 +2353,6 @@
     transitivePeerDependencies:
       - supports-color
 
-<<<<<<< HEAD
-  espree@10.4.0:
-    dependencies:
-      acorn: 8.15.0
-      acorn-jsx: 5.3.2(acorn@8.15.0)
-      eslint-visitor-keys: 4.2.1
-=======
   eslint@9.37.0:
     dependencies:
       '@eslint-community/eslint-utils': 4.9.0(eslint@9.37.0)
@@ -2523,7 +2404,6 @@
       acorn: 8.15.0
       acorn-jsx: 5.3.2(acorn@8.15.0)
       eslint-visitor-keys: 3.4.3
->>>>>>> 1f7db336
 
   esquery@1.5.0:
     dependencies:
