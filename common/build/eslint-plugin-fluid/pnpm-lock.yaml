--- conflicted
+++ resolved
@@ -1925,13 +1925,9 @@
 
   core-util-is@1.0.3: {}
 
-<<<<<<< HEAD
-  cross-spawn@7.0.3:
-=======
   /cross-spawn@7.0.6:
     resolution: {integrity: sha512-uV2QOWP2nWzsy2aMp8aRibhi9dlzF5Hgh5SHaB9OiTGEyDTiJJyx0uy51QXdyWbtAHNua4XJzUKca3OzKUd3vA==}
     engines: {node: '>= 8'}
->>>>>>> f8eb8eb1
     dependencies:
       path-key: 3.1.1
       shebang-command: 2.0.0
@@ -2737,13 +2733,9 @@
     transitivePeerDependencies:
       - supports-color
 
-<<<<<<< HEAD
-  micromatch@4.0.7:
-=======
   /micromatch@4.0.8:
     resolution: {integrity: sha512-PXwfBhYu0hBCPw8Dn0E+WDYb7af3dSLVWKi3HGv84IdF4TyFoC0ysxFd0Goxw7nSv4T/PzEJQxsYsEiFCKo2BA==}
     engines: {node: '>=8.6'}
->>>>>>> f8eb8eb1
     dependencies:
       braces: 3.0.3
       picomatch: 2.3.1
