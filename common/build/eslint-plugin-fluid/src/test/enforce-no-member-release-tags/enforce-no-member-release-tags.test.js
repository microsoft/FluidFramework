/*!
 * Copyright (c) Microsoft Corporation and contributors. All rights reserved.
 * Licensed under the MIT License.
 */

const assert = require("assert");
const path = require("path");
<<<<<<< HEAD
const { ESLint } = require("eslint");
const plugin = require("../../../index.js");

describe("Do not allow release tags on members", function () {
	function createESLintInstance() {
		return new ESLint({
			overrideConfigFile: true,
			overrideConfig: [{
				files: ["**/*.ts"],
				languageOptions: {
					parser: require("@typescript-eslint/parser"),
					parserOptions: {
						project: path.join(__dirname, "../example/tsconfig.json"),
					},
				},
				plugins: {
					"@fluid-internal/fluid": plugin,
				},
				rules: {
					"@fluid-internal/fluid/no-member-release-tags": ["error"],
				},
			}],
		});
	}
=======
const { createESLintInstance, eslintVersion } = require("../eslintConfigHelper.cjs");

describe(`Do not allow release tags on members (eslint ${eslintVersion})`, function () {
	const eslintRules = {
		"@fluid-internal/fluid/no-member-release-tags": ["error"],
	};
>>>>>>> 1f7db336

	it("Should report errors for including release tags inside the class declaration", async function () {
		const eslint = createESLintInstance(eslintRules);

		const filesToLint = ["mockClassDeclaration.ts"].map((file) =>
			path.join(__dirname, "../example/no-member-release-tags", file),
		);
		const results = await eslint.lintFiles(filesToLint);

		const result = results[0];

		assert.strictEqual(result.errorCount, 8, "Should have 8 errors");
		assert.strictEqual(
			result.messages[0].message,
			"Including the release-tag for 'invalidInternal' at line 13 in MockClass is not allowed.",
		);
		assert.strictEqual(
			result.messages[1].message,
			"Including the release-tag for 'invalidAlpha' at line 18 in MockClass is not allowed.",
		);
		assert.strictEqual(
			result.messages[2].message,
			"Including the release-tag for 'invalidBeta' at line 23 in MockClass is not allowed.",
		);
		assert.strictEqual(
			result.messages[3].message,
			"Including the release-tag for 'invalidPublic' at line 28 in MockClass is not allowed.",
		);
		assert.strictEqual(
			result.messages[4].message,
			"Including the release-tag for 'invalidLineComment' at line 31 in MockClass is not allowed.",
		);
		assert.strictEqual(
			result.messages[5].message,
			"Including the release-tag for 'value' at line 50 in MockClass is not allowed.",
		);
		assert.strictEqual(
			result.messages[6].message,
			"Including the release-tag for 'constructor' at line 57 in MockClass is not allowed.",
		);
		assert.strictEqual(
			result.messages[7].message,
			"Including the release-tag for 'invalidInternalTwo' at line 69 in MockClassTwo is not allowed.",
		);
	});

	it("Should report errors for including release tags inside the class expression", async function () {
		const eslint = createESLintInstance(eslintRules);

		const filesToLint = ["mockClassExpression.ts"].map((file) =>
			path.join(__dirname, "../example/no-member-release-tags", file),
		);
		const results = await eslint.lintFiles(filesToLint);
		const result = results[0];
		assert.strictEqual(result.errorCount, 10, "Should have 10 errors");
		assert.strictEqual(
			result.messages[0].message,
			"Including the release-tag for 'invalidInternal' at line 13 in mockClassExpression is not allowed.",
		);
		assert.strictEqual(
			result.messages[1].message,
			"Including the release-tag for 'invalidAlpha' at line 18 in mockClassExpression is not allowed.",
		);
		assert.strictEqual(
			result.messages[2].message,
			"Including the release-tag for 'invalidBeta' at line 23 in mockClassExpression is not allowed.",
		);
		assert.strictEqual(
			result.messages[3].message,
			"Including the release-tag for 'invalidPublic' at line 28 in mockClassExpression is not allowed.",
		);
		assert.strictEqual(
			result.messages[4].message,
			"Including the release-tag for 'invalidLineComment' at line 31 in mockClassExpression is not allowed.",
		);
		assert.strictEqual(
			result.messages[5].message,
			"Including the release-tag for 'invalidLineSignature' at line 34 in mockClassExpression is not allowed.",
		);
		assert.strictEqual(
			result.messages[6].message,
			"Including the release-tag for 'inValidSingature' at line 39 in mockClassExpression is not allowed.",
		);
		assert.strictEqual(
			result.messages[7].message,
			"Including the release-tag for 'constructor' at line 56 in mockClassExpression is not allowed.",
		);
		assert.strictEqual(
			result.messages[8].message,
			"Including the release-tag for 'value' at line 63 in mockClassExpression is not allowed.",
		);
		assert.strictEqual(
			result.messages[9].message,
			"Including the release-tag for 'invalidInternalTwo' at line 77 in mockClassExpressionTwo is not allowed.",
		);
	});

	it("Should report errors for including release tags inside the abstract class", async function () {
		const eslint = createESLintInstance(eslintRules);

		const filesToLint = ["mockAbstractClass.ts"].map((file) =>
			path.join(__dirname, "../example/no-member-release-tags", file),
		);
		const results = await eslint.lintFiles(filesToLint);
		const result = results[0];
		assert.strictEqual(result.errorCount, 2, "Should have 2 errors");
		assert.strictEqual(
			result.messages[0].message,
			"Including the release-tag for 'invalidMethodDefinition' at line 14 in MockAbstractClass is not allowed.",
		);
		assert.strictEqual(
			result.messages[1].message,
			"Including the release-tag for 'invalidPropertySignature' at line 21 in MockAbstractClass is not allowed.",
		);
	});

	it("Should report errors for including release tags inside the interface", async function () {
		const eslint = createESLintInstance(eslintRules);

		const filesToLint = ["mockInterface.ts"].map((file) =>
			path.join(__dirname, "../example/no-member-release-tags", file),
		);
		const results = await eslint.lintFiles(filesToLint);
		const result = results[0];
		assert.strictEqual(result.errorCount, 7, "Should have 7 errors");
		assert.strictEqual(
			result.messages[0].message,
			"Including the release-tag for 'invalidAlpha' at line 13 in MockInteface is not allowed.",
		);
		assert.strictEqual(
			result.messages[1].message,
			"Including the release-tag for 'invalidBeta' at line 18 in MockInteface is not allowed.",
		);
		assert.strictEqual(
			result.messages[2].message,
			"Including the release-tag for 'invalidPublic' at line 23 in MockInteface is not allowed.",
		);
		assert.strictEqual(
			result.messages[3].message,
			"Including the release-tag for 'invalidInternal' at line 28 in MockInteface is not allowed.",
		);
		assert.strictEqual(
			result.messages[4].message,
			"Including the release-tag for 'invalidInternalLine' at line 31 in MockInteface is not allowed.",
		);
		assert.strictEqual(
			result.messages[5].message,
			"Including the release-tag for 'invalidFunction' at line 43 in MockInteface is not allowed.",
		);
		assert.strictEqual(
			result.messages[6].message,
			"Including the release-tag for 'invalidAlphaTwo' at line 55 in MockIntefaceTwo is not allowed.",
		);
	});

	it("Should report errors for including release tags inside the type", async function () {
		const eslint = createESLintInstance(eslintRules);

		const filesToLint = ["mockType.ts"].map((file) =>
			path.join(__dirname, "../example/no-member-release-tags", file),
		);
		const results = await eslint.lintFiles(filesToLint);
		const result = results[0];
		assert.strictEqual(result.errorCount, 6, "Should have 6 errors");

		assert.strictEqual(
			result.messages[0].message,
			"Including the release-tag for 'invalidTypePublic' at line 18 in MockType is not allowed.",
		);
		assert.strictEqual(
			result.messages[1].message,
			"Including the release-tag for 'invalidTypeInternal' at line 23 in MockType is not allowed.",
		);
		assert.strictEqual(
			result.messages[2].message,
			"Including the release-tag for 'invalidTypeAlpha' at line 28 in MockType is not allowed.",
		);
		assert.strictEqual(
			result.messages[3].message,
			"Including the release-tag for 'invalidTypeBeta' at line 33 in MockType is not allowed.",
		);
		assert.strictEqual(
			result.messages[4].message,
			"Including the release-tag for 'invalidTypePublicLine' at line 36 in MockType is not allowed.",
		);
		assert.strictEqual(
			result.messages[5].message,
			"Including the release-tag for 'invalidMethod' at line 43 in MockType is not allowed.",
		);
	});

	it("Should NOT report errors for including release tags for function", async function () {
		const eslint = createESLintInstance(eslintRules);

		const filesToLint = ["mockFunction.ts"].map((file) =>
			path.join(__dirname, "../example/no-member-release-tags", file),
		);
		const results = await eslint.lintFiles(filesToLint);
		const result = results[0];
		assert.strictEqual(result.errorCount, 0, "Should have 0 error");
	});
});<|MERGE_RESOLUTION|>--- conflicted
+++ resolved
@@ -5,39 +5,12 @@
 
 const assert = require("assert");
 const path = require("path");
-<<<<<<< HEAD
-const { ESLint } = require("eslint");
-const plugin = require("../../../index.js");
-
-describe("Do not allow release tags on members", function () {
-	function createESLintInstance() {
-		return new ESLint({
-			overrideConfigFile: true,
-			overrideConfig: [{
-				files: ["**/*.ts"],
-				languageOptions: {
-					parser: require("@typescript-eslint/parser"),
-					parserOptions: {
-						project: path.join(__dirname, "../example/tsconfig.json"),
-					},
-				},
-				plugins: {
-					"@fluid-internal/fluid": plugin,
-				},
-				rules: {
-					"@fluid-internal/fluid/no-member-release-tags": ["error"],
-				},
-			}],
-		});
-	}
-=======
 const { createESLintInstance, eslintVersion } = require("../eslintConfigHelper.cjs");
 
 describe(`Do not allow release tags on members (eslint ${eslintVersion})`, function () {
 	const eslintRules = {
 		"@fluid-internal/fluid/no-member-release-tags": ["error"],
 	};
->>>>>>> 1f7db336
 
 	it("Should report errors for including release tags inside the class declaration", async function () {
 		const eslint = createESLintInstance(eslintRules);
