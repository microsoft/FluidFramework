--- conflicted
+++ resolved
@@ -5,12 +5,7 @@
 
 const assert = require("assert");
 const path = require("path");
-<<<<<<< HEAD
-const { ESLint } = require("eslint");
-const plugin = require("../../../index.js");
-=======
 const { createESLintConfig, eslintVersion, ESLint } = require("../eslintConfigHelper.cjs");
->>>>>>> 1f7db336
 
 describe(`Do not allow \`-\` following JSDoc/TSDoc tags (eslint ${eslintVersion})`, function () {
 	/**
@@ -19,30 +14,10 @@
 	 * @returns
 	 */
 	async function lintFile(file) {
-<<<<<<< HEAD
-		const eslint = new ESLint({
-			overrideConfigFile: true,
-			overrideConfig: [{
-				files: ["**/*.ts"],
-				languageOptions: {
-					parser: require("@typescript-eslint/parser"),
-					parserOptions: {
-						project: path.join(__dirname, "../example/tsconfig.json"),
-					},
-				},
-				plugins: {
-					"@fluid-internal/fluid": plugin,
-				},
-				rules: {
-					"@fluid-internal/fluid/no-hyphen-after-jsdoc-tag": "error",
-				},
-			}],
-=======
 		const eslintOptions = createESLintConfig({
 			rules: {
 				"@fluid-internal/fluid/no-hyphen-after-jsdoc-tag": "error",
 			},
->>>>>>> 1f7db336
 		});
 
 		const eslint = new ESLint(eslintOptions);
