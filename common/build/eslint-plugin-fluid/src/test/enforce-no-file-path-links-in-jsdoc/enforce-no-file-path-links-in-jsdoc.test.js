/*!
 * Copyright (c) Microsoft Corporation and contributors. All rights reserved.
 * Licensed under the MIT License.
 */

const assert = require("assert");
const path = require("path");
<<<<<<< HEAD
const { ESLint } = require("eslint");
const plugin = require("../../../index.js");
=======
const { createESLintConfig, eslintVersion, ESLint } = require("../eslintConfigHelper.cjs");
>>>>>>> 1f7db336

describe(`Do not allow file path links in JSDoc/TSDoc comments (eslint ${eslintVersion})`, function () {
	async function lintFile(file) {
<<<<<<< HEAD
		const eslint = new ESLint({
			overrideConfigFile: true,
			overrideConfig: [{
				files: ["**/*.ts"],
				languageOptions: {
					parser: require("@typescript-eslint/parser"),
					parserOptions: {
						project: path.join(__dirname, "../example/tsconfig.json"),
					},
				},
				plugins: {
					"@fluid-internal/fluid": plugin,
				},
				rules: {
					"@fluid-internal/fluid/no-file-path-links-in-jsdoc": "error",
				},
			}],
=======
		const eslintOptions = createESLintConfig({
			rules: {
				"@fluid-internal/fluid/no-file-path-links-in-jsdoc": "error",
			},
>>>>>>> 1f7db336
		});

		const eslint = new ESLint(eslintOptions);
		const fileToLint = path.join(__dirname, "../example/no-file-path-links-in-jsdoc", file);
		const results = await eslint.lintFiles([fileToLint]);
		assert.equal(results.length, 1, "Expected a single result for linting a single file.");
		return results[0];
	}

	const expectedErrorMessage =
		"File path links are not allowed in JSDoc/TSDoc comments. Link to a stable, user-accessible resource (like an API reference or a GitHub URL) instead.";

	it("Should report errors for file path links in block comments", async function () {
		const result = await lintFile("test.ts");
		assert.strictEqual(result.errorCount, 4);

		// Error 1
		const error1 = result.messages[0];
		assert.strictEqual(error1.message, expectedErrorMessage);
		assert.strictEqual(error1.line, 10);
		assert.strictEqual(error1.column, 56); // 1-based, inclusive
		assert.strictEqual(error1.endColumn, 84); // 1-based, exclusive

		// Error 2
		const error2 = result.messages[1];
		assert.strictEqual(error2.message, expectedErrorMessage);
		assert.strictEqual(error2.line, 11);
		assert.strictEqual(error2.column, 17); // 1-based, inclusive
		assert.strictEqual(error2.endColumn, 41); // 1-based, exclusive

		// Error 3
		const error3 = result.messages[2];
		assert.strictEqual(error3.message, expectedErrorMessage);
		assert.strictEqual(error3.line, 16);
		assert.strictEqual(error3.column, 57); // 1-based, inclusive
		assert.strictEqual(error3.endColumn, 84); // 1-based, exclusive

		// Error 4
		const error4 = result.messages[3];
		assert.strictEqual(error4.message, expectedErrorMessage);
		assert.strictEqual(error4.line, 17);
		assert.strictEqual(error4.column, 17); // 1-based, inclusive
		assert.strictEqual(error4.endColumn, 40); // 1-based, exclusive
	});
});<|MERGE_RESOLUTION|>--- conflicted
+++ resolved
@@ -5,39 +5,14 @@
 
 const assert = require("assert");
 const path = require("path");
-<<<<<<< HEAD
-const { ESLint } = require("eslint");
-const plugin = require("../../../index.js");
-=======
 const { createESLintConfig, eslintVersion, ESLint } = require("../eslintConfigHelper.cjs");
->>>>>>> 1f7db336
 
 describe(`Do not allow file path links in JSDoc/TSDoc comments (eslint ${eslintVersion})`, function () {
 	async function lintFile(file) {
-<<<<<<< HEAD
-		const eslint = new ESLint({
-			overrideConfigFile: true,
-			overrideConfig: [{
-				files: ["**/*.ts"],
-				languageOptions: {
-					parser: require("@typescript-eslint/parser"),
-					parserOptions: {
-						project: path.join(__dirname, "../example/tsconfig.json"),
-					},
-				},
-				plugins: {
-					"@fluid-internal/fluid": plugin,
-				},
-				rules: {
-					"@fluid-internal/fluid/no-file-path-links-in-jsdoc": "error",
-				},
-			}],
-=======
 		const eslintOptions = createESLintConfig({
 			rules: {
 				"@fluid-internal/fluid/no-file-path-links-in-jsdoc": "error",
 			},
->>>>>>> 1f7db336
 		});
 
 		const eslint = new ESLint(eslintOptions);
