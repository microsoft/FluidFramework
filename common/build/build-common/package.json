--- conflicted
+++ resolved
@@ -17,26 +17,10 @@
 	},
 	"scripts": {
 		"format": "npm run prettier:fix",
-<<<<<<< HEAD
-		"lint": "npm run prettier",
-		"lint:fix": "npm run prettier:fix",
-		"markdown-magic": "node ./markdown-magic/index.js --files README.md",
-		"prettier": "prettier --check .",
-		"prettier:fix": "prettier --write .",
-		"test": "node ./markdown-magic/index.js --files markdown-magic/test/**/*.md"
-	},
-	"dependencies": {
-		"@tylerbu/markdown-magic": "^2.4.0-tylerbu-1",
-		"chalk": "^2.4.2",
-		"markdown-magic-package-scripts": "^1.2.1",
-		"markdown-magic-template": "^1.0.0",
-		"yargs": "^17.6.2"
-=======
 		"lint": "npm run prettier && npm run eslint",
 		"lint:fix": "npm run prettier:fix && npm run eslint:fix",
 		"prettier": "prettier --check . --ignore-path ../../../.prettierignore",
 		"prettier:fix": "prettier --write . --ignore-path ../../../.prettierignore"
->>>>>>> 7f379ab4
 	},
 	"devDependencies": {
 		"prettier": "~2.6.2"
