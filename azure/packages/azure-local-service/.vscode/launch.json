--- conflicted
+++ resolved
@@ -1,33 +1,4 @@
 {
-<<<<<<< HEAD
-  // Use IntelliSense to learn about possible attributes.
-  // Hover to view descriptions of existing attributes.
-  // For more information, visit: https://go.microsoft.com/fwlink/?linkid=830387
-  "version": "0.2.0",
-  "configurations": [
-    {
-      "type": "node",
-      "request": "attach",
-      "name": "Attach",
-      "address": "localhost",
-      "port": 9229,
-      "restart": true,
-      "sourceMaps": true,
-      "localRoot": "${workspaceFolder}",
-      "remoteRoot": "/usr/src/server",
-      "outFiles": ["${workspaceFolder}/dist/**/*.js"],
-      "protocol": "inspector",
-      "trace": "sm"
-    },
-    {
-      "type": "node",
-      "request": "launch",
-      "name": "Launch Program",
-      "runtimeArgs": ["-r", "ts-node/register"],
-      "args": ["${workspaceFolder}/src/index.ts"]
-    }
-  ]
-=======
 	// Use IntelliSense to learn about possible attributes.
 	// Hover to view descriptions of existing attributes.
 	// For more information, visit: https://go.microsoft.com/fwlink/?linkid=830387
@@ -55,5 +26,4 @@
 			"args": ["${workspaceFolder}/src/index.ts"]
 		}
 	]
->>>>>>> fe33990f
 }