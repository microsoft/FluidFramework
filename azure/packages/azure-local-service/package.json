{
	"name": "@fluidframework/azure-local-service",
	"version": "2.70.0",
	"description": "Local implementation of the Azure Fluid Relay service for testing/development use",
	"homepage": "https://fluidframework.com",
	"repository": {
		"type": "git",
		"url": "https://github.com/microsoft/FluidFramework.git",
		"directory": "azure/packages/azure-local-service"
	},
	"license": "MIT",
	"author": "Microsoft and contributors",
	"type": "module",
	"bin": "index.js",
	"scripts": {
		"check:biome": "biome check .",
		"check:format": "npm run check:biome",
		"clean": "rimraf --glob dist lib \"**/*.tsbuildinfo\" \"**/*.build.log\" _api-extractor-temp",
		"eslint": "eslint --format stylish index.js",
		"eslint:fix": "eslint --format stylish index.js --fix --fix-type problem,suggestion,layout",
		"format": "npm run format:biome",
		"format:biome": "biome check . --write",
		"lint": "fluid-build . --task lint",
		"lint:fix": "fluid-build . --task eslint:fix --task format",
		"start": "pm2 start -n azure-local-service index.js",
		"start:debug": "node --inspect=0.0.0.0:9229 index.js",
		"stop": "pm2 stop azure-local-service",
		"test": "echo \"Error: no test specified\" && exit 1"
	},
	"dependencies": {
		"tinylicious": "^7.0.0"
	},
	"devDependencies": {
		"@biomejs/biome": "~1.9.3",
		"@fluidframework/build-common": "^2.0.3",
		"@fluidframework/build-tools": "^0.58.3",
<<<<<<< HEAD
		"@fluidframework/eslint-config-fluid": "~7.0.0",
		"eslint": "~8.57.0",
=======
		"@fluidframework/eslint-config-fluid": "^6.1.0",
		"eslint": "~8.57.1",
>>>>>>> 05580080
		"eslint-config-prettier": "~10.1.8",
		"pm2": "^5.4.2",
		"rimraf": "^4.4.0"
	},
	"typeValidation": {
		"disabled": true
	}
}<|MERGE_RESOLUTION|>--- conflicted
+++ resolved
@@ -34,13 +34,8 @@
 		"@biomejs/biome": "~1.9.3",
 		"@fluidframework/build-common": "^2.0.3",
 		"@fluidframework/build-tools": "^0.58.3",
-<<<<<<< HEAD
 		"@fluidframework/eslint-config-fluid": "~7.0.0",
 		"eslint": "~8.57.0",
-=======
-		"@fluidframework/eslint-config-fluid": "^6.1.0",
-		"eslint": "~8.57.1",
->>>>>>> 05580080
 		"eslint-config-prettier": "~10.1.8",
 		"pm2": "^5.4.2",
 		"rimraf": "^4.4.0"
