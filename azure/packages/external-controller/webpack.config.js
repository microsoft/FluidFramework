--- conflicted
+++ resolved
@@ -11,47 +11,6 @@
 module.exports = (env) => {
 	const isProduction = env?.production;
 
-<<<<<<< HEAD
-    return merge(
-        {
-            entry: {
-                app: "./src/app.ts",
-            },
-            resolve: {
-                extensions: [".ts", ".tsx", ".js"],
-                fallback: {
-                    assert: require.resolve("assert/"),
-                },
-            },
-            module: {
-                rules: [
-                    {
-                        test: /\.tsx?$/,
-                        loader: "ts-loader",
-                    },
-                ],
-            },
-            output: {
-                filename: "[name].bundle.js",
-                path: path.resolve(__dirname, "dist"),
-                library: "[name]",
-                // https://github.com/webpack/webpack/issues/5767
-                // https://github.com/webpack/webpack/issues/7939
-                devtoolNamespace: "fluid-example/app-integration-external-controller",
-                libraryTarget: "umd",
-            },
-            plugins: [
-                new webpack.ProvidePlugin({
-                    process: "process/browser",
-                }),
-                new HtmlWebpackPlugin({
-                    template: "./src/index.html",
-                }),
-            ],
-        },
-        isProduction ? require("./webpack.prod") : require("./webpack.dev"),
-    );
-=======
 	return merge(
 		{
 			entry: {
@@ -59,6 +18,9 @@
 			},
 			resolve: {
 				extensions: [".ts", ".tsx", ".js"],
+				fallback: {
+					assert: require.resolve("assert/"),
+				},
 			},
 			module: {
 				rules: [
@@ -88,5 +50,4 @@
 		},
 		isProduction ? require("./webpack.prod") : require("./webpack.dev"),
 	);
->>>>>>> 0c755313
 };