--- conflicted
+++ resolved
@@ -5,18 +5,10 @@
 import { IFluidContainer, IValueChanged, SharedMap } from "fluid-framework";
 
 import {
-<<<<<<< HEAD
     AzureClient,
     AzureContainerServices,
     AzureLocalConnectionConfig,
     AzureRemoteConnectionConfig,
-=======
-	AzureClient,
-	AzureContainerServices,
-	AzureFunctionTokenProvider,
-	AzureLocalConnectionConfig,
-	AzureRemoteConnectionConfig,
->>>>>>> 301eabdc
 } from "@fluidframework/azure-client";
 import { InsecureTokenProvider, generateTestUser } from "@fluidframework/test-client-utils";
 import { AzureFunctionTokenProvider } from "./AzureFunctionTokenProvider";
@@ -45,19 +37,6 @@
 };
 
 const connectionConfig: AzureRemoteConnectionConfig | AzureLocalConnectionConfig = useAzure
-<<<<<<< HEAD
-    ? {
-        type: "remote",
-        tenantId: "",
-        tokenProvider: new AzureFunctionTokenProvider("", azureUser),
-        endpoint: "",
-      }
-    : {
-        type: "local",
-        tokenProvider: new InsecureTokenProvider("fooBar", user),
-        endpoint: "http://localhost:7070",
-      };
-=======
 	? {
 			type: "remote",
 			tenantId: "",
@@ -69,7 +48,6 @@
 			tokenProvider: new InsecureTokenProvider("fooBar", user),
 			endpoint: "http://localhost:7070",
 	  };
->>>>>>> 301eabdc
 
 // Define the schema of our Container.
 // This includes the DataObjects we support and any initial DataObjects we want created
