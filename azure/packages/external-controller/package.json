{
<<<<<<< HEAD
	"name": "@fluid-example/app-integration-external-controller",
	"version": "1.2.0",
	"private": true,
	"description": "Minimal Fluid Container & Data Object sample to implement a collaborative dice roller as a standalone app.",
	"homepage": "https://fluidframework.com",
	"repository": {
		"type": "git",
		"url": "https://github.com/microsoft/FluidFramework.git",
		"directory": "examples/hosts/app-integration/external-controller"
	},
	"license": "MIT",
	"author": "Microsoft and contributors",
	"main": "dist/index.js",
	"module": "lib/index.js",
	"types": "dist/index.d.ts",
	"scripts": {
		"build": "concurrently npm:build:compile npm:lint",
		"build:compile": "concurrently npm:tsc npm:build:esnext",
		"build:esnext": "tsc --project ./tsconfig.esnext.json",
		"build:full": "concurrently npm:build npm:webpack",
		"build:full:compile": "concurrently npm:build:compile npm:webpack",
		"clean": "rimraf dist lib *.tsbuildinfo *.build.log",
		"eslint": "eslint --format stylish src",
		"eslint:fix": "eslint --format stylish src --fix --fix-type problem,suggestion,layout",
		"format": "npm run prettier:fix",
		"lint": "npm run prettier && npm run eslint",
		"lint:fix": "npm run prettier:fix && npm run eslint:fix",
		"prepack": "npm run webpack",
		"prettier": "prettier --check . --ignore-path ../../../.prettierignore",
		"prettier:fix": "prettier --write . --ignore-path ../../../.prettierignore",
		"start": "npm run start:tinylicious",
		"start:azure": "webpack serve --define process.env.FLUID_CLIENT='\"azure\"'",
		"start:client": "webpack serve",
		"start:client:test": "webpack serve --config webpack.test.js",
		"start:tinylicious": "start-server-and-test tinylicious 7070 start:client",
		"start:tinylicious:test": "start-server-and-test tinylicious 7070 start:client:test",
		"test": "npm run test:jest",
		"test:jest": "jest --detectOpenHandles",
		"test:jest:verbose": "cross-env FLUID_TEST_VERBOSE=1 jest --detectOpenHandles",
		"tinylicious": "tinylicious",
		"tsc": "tsc",
		"webpack": "webpack --env production",
		"webpack:dev": "webpack --env development"
	},
	"dependencies": {
		"@fluidframework/azure-client": "^1.2.0",
		"@fluidframework/common-definitions": "^0.20.1",
		"assert": "^2.0.0",
		"events": "^3.1.0",
		"fluid-framework": "^1.4.0-121020"
	},
	"devDependencies": {
		"@fluidframework/build-common": "^1.1.0",
		"@fluidframework/container-definitions": "^1.4.0-121020",
		"@fluidframework/container-loader": "^1.4.0-121020",
		"@fluidframework/eslint-config-fluid": "^2.0.0",
		"@fluidframework/fluid-static": "^1.4.0-121020",
		"@fluidframework/local-driver": "^1.4.0-121020",
		"@fluidframework/server-local-server": "^0.1036.5000",
		"@fluidframework/test-client-utils": "1.4.0-121020",
		"@fluidframework/test-tools": "^0.2.3074",
		"@rushstack/eslint-config": "^2.5.1",
		"@types/expect-puppeteer": "2.2.1",
		"@types/jest": "22.2.3",
		"@types/jest-environment-puppeteer": "2.2.0",
		"@types/node": "^14.18.0",
		"@types/puppeteer": "1.3.0",
		"clean-webpack-plugin": "^4.0.0",
		"concurrently": "^6.2.0",
		"cross-env": "^7.0.2",
		"eslint": "~8.6.0",
		"html-webpack-plugin": "^5.5.0",
		"jest": "^26.6.3",
		"jest-environment-puppeteer": "^4.3.0",
		"jest-junit": "^10.0.0",
		"jest-puppeteer": "^4.3.0",
		"prettier": "~2.6.2",
		"process": "^0.11.10",
		"puppeteer": "^1.20.0",
		"rimraf": "^2.6.2",
		"start-server-and-test": "^1.11.7",
		"tinylicious": "0.5.0",
		"ts-jest": "^26.4.4",
		"ts-loader": "^9.3.0",
		"typescript": "~4.5.5",
		"webpack": "^5.72.0",
		"webpack-cli": "^4.9.2",
		"webpack-dev-server": "~4.6.0",
		"webpack-merge": "^5.8.0"
	},
	"fluid": {
		"browser": {
			"umd": {
				"files": [
					"main.bundle.js"
				],
				"library": "main"
			}
		}
	},
	"jest-junit": {
		"outputDirectory": "nyc",
		"outputName": "jest-junit-report.xml"
	}
=======
  "name": "@fluid-example/app-integration-external-controller",
  "version": "1.2.0",
  "private": true,
  "description": "Minimal Fluid Container & Data Object sample to implement a collaborative dice roller as a standalone app.",
  "homepage": "https://fluidframework.com",
  "repository": {
    "type": "git",
    "url": "https://github.com/microsoft/FluidFramework.git",
    "directory": "examples/hosts/app-integration/external-controller"
  },
  "license": "MIT",
  "author": "Microsoft and contributors",
  "main": "dist/index.js",
  "module": "lib/index.js",
  "types": "dist/index.d.ts",
  "scripts": {
    "build": "concurrently npm:build:compile npm:lint",
    "build:compile": "concurrently npm:tsc npm:build:esnext",
    "build:esnext": "tsc --project ./tsconfig.esnext.json",
    "build:full": "concurrently npm:build npm:webpack",
    "build:full:compile": "concurrently npm:build:compile npm:webpack",
    "clean": "rimraf dist lib *.tsbuildinfo *.build.log",
    "eslint": "eslint --format stylish src",
    "eslint:fix": "eslint --format stylish src --fix --fix-type problem,suggestion,layout",
    "format": "npm run prettier:fix",
    "lint": "npm run prettier && npm run eslint",
    "lint:fix": "npm run prettier:fix && npm run eslint:fix",
    "prepack": "npm run webpack",
    "prettier": "prettier --check . --ignore-path ../../../.prettierignore",
    "prettier:fix": "prettier --write . --ignore-path ../../../.prettierignore",
    "start": "npm run start:tinylicious",
    "start:azure": "webpack serve --define process.env.FLUID_CLIENT='\"azure\"'",
    "start:client": "webpack serve",
    "start:client:test": "webpack serve --config webpack.test.js",
    "start:tinylicious": "start-server-and-test tinylicious 7070 start:client",
    "start:tinylicious:test": "start-server-and-test tinylicious 7070 start:client:test",
    "test": "npm run test:jest",
    "test:jest": "jest --detectOpenHandles",
    "test:jest:verbose": "cross-env FLUID_TEST_VERBOSE=1 jest --detectOpenHandles",
    "tinylicious": "tinylicious",
    "tsc": "tsc",
    "webpack": "webpack --env production",
    "webpack:dev": "webpack --env development"
  },
  "dependencies": {
    "@fluidframework/azure-client": "^1.2.0",
    "@fluidframework/common-definitions": "^0.20.1",
    "@fluidframework/routerlicious-driver": "^1.4.0-121020",
    "assert": "^2.0.0",
    "axios": "^0.21.2",
    "events": "^3.1.0",
    "fluid-framework": "^1.4.0-121020"
  },
  "devDependencies": {
    "@fluidframework/build-common": "^1.1.0",
    "@fluidframework/container-definitions": "^1.4.0-121020",
    "@fluidframework/container-loader": "^1.4.0-121020",
    "@fluidframework/eslint-config-fluid": "^2.0.0",
    "@fluidframework/fluid-static": "^1.4.0-121020",
    "@fluidframework/local-driver": "^1.4.0-121020",
    "@fluidframework/server-local-server": "^0.1036.5000",
    "@fluidframework/test-client-utils": "1.4.0-121020",
    "@fluidframework/test-tools": "^0.2.3074",
    "@rushstack/eslint-config": "^2.5.1",
    "@types/expect-puppeteer": "2.2.1",
    "@types/jest": "22.2.3",
    "@types/jest-environment-puppeteer": "2.2.0",
    "@types/node": "^14.18.0",
    "@types/puppeteer": "1.3.0",
    "clean-webpack-plugin": "^4.0.0",
    "concurrently": "^6.2.0",
    "cross-env": "^7.0.2",
    "eslint": "~8.6.0",
    "html-webpack-plugin": "^5.5.0",
    "jest": "^26.6.3",
    "jest-environment-puppeteer": "^4.3.0",
    "jest-junit": "^10.0.0",
    "jest-puppeteer": "^4.3.0",
    "prettier": "~2.6.2",
    "process": "^0.11.10",
    "puppeteer": "^1.20.0",
    "rimraf": "^2.6.2",
    "start-server-and-test": "^1.11.7",
    "tinylicious": "0.5.0",
    "ts-jest": "^26.4.4",
    "ts-loader": "^9.3.0",
    "typescript": "~4.5.5",
    "webpack": "^5.72.0",
    "webpack-cli": "^4.9.2",
    "webpack-dev-server": "~4.6.0",
    "webpack-merge": "^5.8.0"
  },
  "fluid": {
    "browser": {
      "umd": {
        "files": [
          "main.bundle.js"
        ],
        "library": "main"
      }
    }
  },
  "jest-junit": {
    "outputDirectory": "nyc",
    "outputName": "jest-junit-report.xml"
  }
>>>>>>> ff475786
}<|MERGE_RESOLUTION|>--- conflicted
+++ resolved
@@ -1,110 +1,4 @@
 {
-<<<<<<< HEAD
-	"name": "@fluid-example/app-integration-external-controller",
-	"version": "1.2.0",
-	"private": true,
-	"description": "Minimal Fluid Container & Data Object sample to implement a collaborative dice roller as a standalone app.",
-	"homepage": "https://fluidframework.com",
-	"repository": {
-		"type": "git",
-		"url": "https://github.com/microsoft/FluidFramework.git",
-		"directory": "examples/hosts/app-integration/external-controller"
-	},
-	"license": "MIT",
-	"author": "Microsoft and contributors",
-	"main": "dist/index.js",
-	"module": "lib/index.js",
-	"types": "dist/index.d.ts",
-	"scripts": {
-		"build": "concurrently npm:build:compile npm:lint",
-		"build:compile": "concurrently npm:tsc npm:build:esnext",
-		"build:esnext": "tsc --project ./tsconfig.esnext.json",
-		"build:full": "concurrently npm:build npm:webpack",
-		"build:full:compile": "concurrently npm:build:compile npm:webpack",
-		"clean": "rimraf dist lib *.tsbuildinfo *.build.log",
-		"eslint": "eslint --format stylish src",
-		"eslint:fix": "eslint --format stylish src --fix --fix-type problem,suggestion,layout",
-		"format": "npm run prettier:fix",
-		"lint": "npm run prettier && npm run eslint",
-		"lint:fix": "npm run prettier:fix && npm run eslint:fix",
-		"prepack": "npm run webpack",
-		"prettier": "prettier --check . --ignore-path ../../../.prettierignore",
-		"prettier:fix": "prettier --write . --ignore-path ../../../.prettierignore",
-		"start": "npm run start:tinylicious",
-		"start:azure": "webpack serve --define process.env.FLUID_CLIENT='\"azure\"'",
-		"start:client": "webpack serve",
-		"start:client:test": "webpack serve --config webpack.test.js",
-		"start:tinylicious": "start-server-and-test tinylicious 7070 start:client",
-		"start:tinylicious:test": "start-server-and-test tinylicious 7070 start:client:test",
-		"test": "npm run test:jest",
-		"test:jest": "jest --detectOpenHandles",
-		"test:jest:verbose": "cross-env FLUID_TEST_VERBOSE=1 jest --detectOpenHandles",
-		"tinylicious": "tinylicious",
-		"tsc": "tsc",
-		"webpack": "webpack --env production",
-		"webpack:dev": "webpack --env development"
-	},
-	"dependencies": {
-		"@fluidframework/azure-client": "^1.2.0",
-		"@fluidframework/common-definitions": "^0.20.1",
-		"assert": "^2.0.0",
-		"events": "^3.1.0",
-		"fluid-framework": "^1.4.0-121020"
-	},
-	"devDependencies": {
-		"@fluidframework/build-common": "^1.1.0",
-		"@fluidframework/container-definitions": "^1.4.0-121020",
-		"@fluidframework/container-loader": "^1.4.0-121020",
-		"@fluidframework/eslint-config-fluid": "^2.0.0",
-		"@fluidframework/fluid-static": "^1.4.0-121020",
-		"@fluidframework/local-driver": "^1.4.0-121020",
-		"@fluidframework/server-local-server": "^0.1036.5000",
-		"@fluidframework/test-client-utils": "1.4.0-121020",
-		"@fluidframework/test-tools": "^0.2.3074",
-		"@rushstack/eslint-config": "^2.5.1",
-		"@types/expect-puppeteer": "2.2.1",
-		"@types/jest": "22.2.3",
-		"@types/jest-environment-puppeteer": "2.2.0",
-		"@types/node": "^14.18.0",
-		"@types/puppeteer": "1.3.0",
-		"clean-webpack-plugin": "^4.0.0",
-		"concurrently": "^6.2.0",
-		"cross-env": "^7.0.2",
-		"eslint": "~8.6.0",
-		"html-webpack-plugin": "^5.5.0",
-		"jest": "^26.6.3",
-		"jest-environment-puppeteer": "^4.3.0",
-		"jest-junit": "^10.0.0",
-		"jest-puppeteer": "^4.3.0",
-		"prettier": "~2.6.2",
-		"process": "^0.11.10",
-		"puppeteer": "^1.20.0",
-		"rimraf": "^2.6.2",
-		"start-server-and-test": "^1.11.7",
-		"tinylicious": "0.5.0",
-		"ts-jest": "^26.4.4",
-		"ts-loader": "^9.3.0",
-		"typescript": "~4.5.5",
-		"webpack": "^5.72.0",
-		"webpack-cli": "^4.9.2",
-		"webpack-dev-server": "~4.6.0",
-		"webpack-merge": "^5.8.0"
-	},
-	"fluid": {
-		"browser": {
-			"umd": {
-				"files": [
-					"main.bundle.js"
-				],
-				"library": "main"
-			}
-		}
-	},
-	"jest-junit": {
-		"outputDirectory": "nyc",
-		"outputName": "jest-junit-report.xml"
-	}
-=======
   "name": "@fluid-example/app-integration-external-controller",
   "version": "1.2.0",
   "private": true,
@@ -211,5 +105,4 @@
     "outputDirectory": "nyc",
     "outputName": "jest-junit-report.xml"
   }
->>>>>>> ff475786
 }