--- conflicted
+++ resolved
@@ -46,13 +46,10 @@
   "dependencies": {
     "@fluidframework/azure-client": "^1.2.0",
     "@fluidframework/common-definitions": "^0.20.1",
-<<<<<<< HEAD
     "@fluidframework/routerlicious-driver": "^1.4.0-121020",
     "axios": "^0.21.2",
-=======
     "assert": "^2.0.0",
     "events": "^3.1.0",
->>>>>>> 7f396278
     "fluid-framework": "^1.4.0-121020"
   },
   "devDependencies": {
