--- conflicted
+++ resolved
@@ -48,13 +48,8 @@
     "@fluid-experimental/get-container": "^1.4.0-108057",
     "@fluidframework/build-common": "^1.1.0",
     "@fluidframework/eslint-config-fluid": "^1.1.0",
-<<<<<<< HEAD
-    "@fluidframework/fluid-static": "^1.4.0-106438",
-    "@fluidframework/test-client-utils": "^1.4.0-106438",
-=======
     "@fluidframework/fluid-static": "^1.4.0-108057",
     "@fluidframework/test-client-utils": "1.4.0-108057",
->>>>>>> 6fd9b380
     "@fluidframework/test-tools": "^0.2.3074",
     "@rushstack/eslint-config": "^2.5.1",
     "@types/expect-puppeteer": "2.2.1",
