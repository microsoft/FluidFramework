--- conflicted
+++ resolved
@@ -187,14 +187,8 @@
 		);
 		url.searchParams.append("containerId", encodeURIComponent(id));
 		const container = await loader.resolve({ url: url.href });
-<<<<<<< HEAD
 		const rootDataObject = (await container.getEntryPoint()) as IRootDataObject;
-		const fluidContainer = new FluidContainer(container, rootDataObject);
-=======
-		// eslint-disable-next-line import/no-deprecated
-		const rootDataObject = await requestFluidObject<IRootDataObject>(container, "/");
 		const fluidContainer = new FluidContainer<TContainerSchema>(container, rootDataObject);
->>>>>>> cd717b1a
 		const services = this.getContainerServices(container);
 		return { container: fluidContainer, services };
 	}
