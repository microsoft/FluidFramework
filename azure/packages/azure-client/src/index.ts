/*!
 * Copyright (c) Microsoft Corporation and contributors. All rights reserved.
 * Licensed under the MIT License.
 */

/**
 * A simple and powerful way to consume collaborative Fluid data with the Azure Fluid Relay.
 *
 * @packageDocumentation
 */

export { AzureAudience } from "./AzureAudience";
export { AzureClient } from "./AzureClient";
export { AzureFunctionTokenProvider } from "./AzureFunctionTokenProvider";
export type {
	AzureClientProps,
	AzureConnectionConfig,
	AzureConnectionConfigType,
	AzureContainerServices,
	AzureContainerVersion,
	AzureGetVersionsOptions,
	AzureLocalConnectionConfig,
	AzureMember,
	AzureRemoteConnectionConfig,
	AzureUser,
	IAzureAudience,
} from "./interfaces";

export type { ITokenProvider, ITokenResponse } from "@fluidframework/routerlicious-driver";
export type { ITokenClaims, IUser } from "@fluidframework/protocol-definitions";
export { ScopeType } from "@fluidframework/protocol-definitions";

<<<<<<< HEAD
=======
// Re-export so developers can build loggers without pulling in core-interfaces
>>>>>>> e89a4781
export type { ITelemetryBaseEvent, ITelemetryBaseLogger } from "@fluidframework/core-interfaces";<|MERGE_RESOLUTION|>--- conflicted
+++ resolved
@@ -30,8 +30,5 @@
 export type { ITokenClaims, IUser } from "@fluidframework/protocol-definitions";
 export { ScopeType } from "@fluidframework/protocol-definitions";
 
-<<<<<<< HEAD
-=======
 // Re-export so developers can build loggers without pulling in core-interfaces
->>>>>>> e89a4781
 export type { ITelemetryBaseEvent, ITelemetryBaseLogger } from "@fluidframework/core-interfaces";