{
	"name": "@fluidframework/azure-service-utils",
	"version": "2.0.0-internal.7.1.0",
	"description": "Helper service-side utilities for connecting to Azure Fluid Relay service",
	"homepage": "https://fluidframework.com",
	"repository": {
		"type": "git",
		"url": "https://github.com/microsoft/FluidFramework.git",
		"directory": "packages/framework/azure-service-utils"
	},
	"license": "MIT",
	"author": "Microsoft and contributors",
	"sideEffects": false,
	"main": "dist/index.js",
	"module": "dist/index.js",
	"types": "dist/index.d.ts",
	"scripts": {
		"build": "fluid-build . --task build",
		"build:commonjs": "fluid-build . --task commonjs",
		"build:compile": "fluid-build . --task compile",
		"build:docs": "api-extractor run --local",
		"build:esnext": "tsc --project ./tsconfig.esnext.json",
		"build:test": "tsc --project ./src/test/tsconfig.json",
		"ci:build:docs": "api-extractor run",
		"clean": "rimraf --glob 'dist' 'lib' '*.tsbuildinfo' '*.build.log' '_api-extractor-temp'",
		"eslint": "eslint --format stylish src",
		"eslint:fix": "eslint --format stylish src --fix --fix-type problem,suggestion,layout",
		"format": "npm run prettier:fix",
		"lint": "npm run prettier && npm run eslint",
		"lint:fix": "npm run prettier:fix && npm run eslint:fix",
		"prettier": "prettier --check . --ignore-path ../../../.prettierignore",
		"prettier:fix": "prettier --write . --ignore-path ../../../.prettierignore",
		"test": "echo \"Error: no test specified\" && exit 1",
		"tsc": "tsc",
		"typetests:gen": "fluid-type-test-generator",
		"typetests:prepare": "flub typetests --dir . --reset --previous --normalize"
	},
	"dependencies": {
		"@fluidframework/protocol-definitions": "^3.0.0",
		"jsrsasign": "^10.5.25",
		"uuid": "^9.0.0"
	},
	"devDependencies": {
		"@fluid-tools/build-cli": "^0.24.0",
		"@fluidframework/azure-service-utils-previous": "npm:@fluidframework/azure-service-utils@2.0.0-internal.7.0.0",
		"@fluidframework/build-common": "^2.0.0",
		"@fluidframework/build-tools": "^0.24.0",
		"@fluidframework/eslint-config-fluid": "^3.0.0",
		"@microsoft/api-extractor": "^7.37.0",
		"@types/jsrsasign": "^8.0.8",
		"copyfiles": "^2.4.1",
<<<<<<< HEAD
		"eslint": "~8.50.0",
		"eslint-config-prettier": "~9.0.0",
		"prettier": "~2.6.2",
=======
		"eslint": "~8.6.0",
		"eslint-config-prettier": "~9.0.0",
		"eslint-plugin-jsdoc": "~39.3.0",
		"prettier": "~3.0.3",
>>>>>>> 54d3fdc2
		"rimraf": "^4.4.0",
		"typescript": "~5.1.6"
	},
	"typeValidation": {
		"broken": {}
	}
}<|MERGE_RESOLUTION|>--- conflicted
+++ resolved
@@ -49,16 +49,9 @@
 		"@microsoft/api-extractor": "^7.37.0",
 		"@types/jsrsasign": "^8.0.8",
 		"copyfiles": "^2.4.1",
-<<<<<<< HEAD
 		"eslint": "~8.50.0",
 		"eslint-config-prettier": "~9.0.0",
-		"prettier": "~2.6.2",
-=======
-		"eslint": "~8.6.0",
-		"eslint-config-prettier": "~9.0.0",
-		"eslint-plugin-jsdoc": "~39.3.0",
 		"prettier": "~3.0.3",
->>>>>>> 54d3fdc2
 		"rimraf": "^4.4.0",
 		"typescript": "~5.1.6"
 	},
