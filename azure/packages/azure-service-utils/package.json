--- conflicted
+++ resolved
@@ -37,13 +37,8 @@
     "typetests:gen": "fluid-type-validator -g -d ."
   },
   "dependencies": {
-<<<<<<< HEAD
-    "@fluidframework/protocol-definitions": "^0.1028.2000",
+    "@fluidframework/protocol-definitions": "^0.1029.1000-0",
     "jsrsasign": "^10.5.25",
-=======
-    "@fluidframework/protocol-definitions": "^0.1029.1000-0",
-    "jsrsasign": "^10.2.0",
->>>>>>> 2fbb688b
     "uuid": "^8.3.1"
   },
   "devDependencies": {
