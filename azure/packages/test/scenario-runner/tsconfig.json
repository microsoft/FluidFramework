{
<<<<<<< HEAD
    "extends": "@fluidframework/build-common/ts-common-config.json",
    "exclude": [
        "src/test/**/*"
    ],
    "compilerOptions": {
        "rootDir": "./src",
        "outDir": "./dist",
        "composite": true
    },
    "include": [
        "src/**/*"
    ]
=======
  "extends": "@fluidframework/build-common/ts-common-config.json",
  "exclude": ["src/test/**/*"],
  "compilerOptions": {
    "rootDir": "./src",
    "outDir": "./dist",
    "types": ["node"],
    "composite": true,
  },
  "include": ["src/**/*"],
>>>>>>> 120435a4
}<|MERGE_RESOLUTION|>--- conflicted
+++ resolved
@@ -1,18 +1,4 @@
 {
-<<<<<<< HEAD
-    "extends": "@fluidframework/build-common/ts-common-config.json",
-    "exclude": [
-        "src/test/**/*"
-    ],
-    "compilerOptions": {
-        "rootDir": "./src",
-        "outDir": "./dist",
-        "composite": true
-    },
-    "include": [
-        "src/**/*"
-    ]
-=======
   "extends": "@fluidframework/build-common/ts-common-config.json",
   "exclude": ["src/test/**/*"],
   "compilerOptions": {
@@ -22,5 +8,4 @@
     "composite": true,
   },
   "include": ["src/**/*"],
->>>>>>> 120435a4
 }