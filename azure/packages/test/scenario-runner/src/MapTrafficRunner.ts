/*!
 * Copyright (c) Microsoft Corporation and contributors. All rights reserved.
 * Licensed under the MIT License.
 */
import child_process from "child_process";

import { TypedEventEmitter } from "@fluidframework/common-utils";

import { IRunConfig, IRunner, IRunnerEvents, IRunnerStatus, RunnnerStatus } from "./interface";
import { delay } from "./utils";

export interface AzureClientConfig {
    type: "remote" | "local";
    endpoint?: string;
    key?: string;
    tenantId?: string;
    useSecureTokenProvider?: boolean;
}

export interface ContainerTrafficSchema {
    initialObjects: { [key: string]: string };
    dynamicObjects?: { [key: string]: string };
}

export interface MapTrafficRunnerConfig {
    connectionConfig: AzureClientConfig;
    docId: string;
    schema: ContainerTrafficSchema;
    numClients: number;
    clientStartDelayMs: number;
    writeRatePerMin: number;
    sharedMapKey: string;
    totalWriteCount: number;
}

export class MapTrafficRunner extends TypedEventEmitter<IRunnerEvents> implements IRunner {
    private status: RunnnerStatus = "notStarted";
    constructor(public readonly c: MapTrafficRunnerConfig) {
        super();
    }

    public async run(config: IRunConfig): Promise<void> {
        this.status = "running";

        await this.execRun(config);
        this.status = "success";
    }

    public async execRun(config: IRunConfig): Promise<void> {
        this.status = "running";
        const runnerArgs: string[][] = [];
        for (let i = 0; i < this.c.numClients; i++) {
            const connection = this.c.connectionConfig;
            const childArgs: string[] = [
                "./dist/mapTrafficRunnerClient.js",
                "--runId",
                config.runId,
                "--scenarioName",
                config.scenarioName,
                "--childId",
                i.toString(),
                "--docId",
                this.c.docId,
                "--schema",
                JSON.stringify(this.c.schema),
                "--writeRatePerMin",
                this.c.writeRatePerMin.toString(),
                "--totalWriteCount",
                this.c.totalWriteCount.toString(),
                "--sharedMapKey",
                this.c.sharedMapKey,
                "--connType",
                connection.type,
<<<<<<< HEAD
                "--connEndpoint",
                connection.endpoint,
                ...(connection.useSecureTokenProvider ? ["--secureTokenProvider"] : []),
=======
                ...(connection.endpoint ? ["--connEndpoint", connection.endpoint] : []),
>>>>>>> f29992ec
            ];
            childArgs.push("--verbose");
            runnerArgs.push(childArgs);
        }

        const children: Promise<boolean>[] = [];
        for (const runnerArg of runnerArgs) {
            try {
                children.push(this.createChild(runnerArg));
            } catch {
                throw new Error("Failed to spawn child");
            }
            await delay(this.c.clientStartDelayMs);
        }

        try {
            await Promise.all(children);
        } catch {
            throw new Error("Not all clients closed sucesfully.");
        }
    }

    public stop(): void {}

    public getStatus(): IRunnerStatus {
        return {
            status: this.status,
            description: this.description(),
            details: {},
        };
    }

    private description(): string {
        return `This stage runs SharedMap traffic on multiple clients.`;
    }

    private async createChild(childArgs: string[]): Promise<boolean> {
        const envVar = { ...process.env };
        const runnerProcess = child_process.spawn("node", childArgs, {
            stdio: "inherit",
            env: envVar,
        });

        return new Promise((resolve, reject) =>
            runnerProcess.once("close", (status) => {
                if (status === 0) {
                    resolve(true);
                } else {
                    reject(new Error("Client failed to complet the tests sucesfully."));
                }
            }),
        );
    }
}<|MERGE_RESOLUTION|>--- conflicted
+++ resolved
@@ -71,13 +71,8 @@
                 this.c.sharedMapKey,
                 "--connType",
                 connection.type,
-<<<<<<< HEAD
-                "--connEndpoint",
-                connection.endpoint,
+                ...(connection.endpoint ? ["--connEndpoint", connection.endpoint] : []),
                 ...(connection.useSecureTokenProvider ? ["--secureTokenProvider"] : []),
-=======
-                ...(connection.endpoint ? ["--connEndpoint", connection.endpoint] : []),
->>>>>>> f29992ec
             ];
             childArgs.push("--verbose");
             runnerArgs.push(childArgs);
