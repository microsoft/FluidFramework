/*!
 * Copyright (c) Microsoft Corporation and contributors. All rights reserved.
 * Licensed under the MIT License.
 */
import commander from "commander";
import { v4 as uuid } from "uuid";

import { AzureClient } from "@fluidframework/azure-client";
import { SharedMap } from "@fluidframework/map";
import { PerformanceEvent } from "@fluidframework/telemetry-utils";
import { timeoutPromise } from "@fluidframework/test-utils";

import { ContainerFactorySchema } from "./interface";
import { getLogger } from "./logger";
import { createAzureClient, delay, loadInitialObjSchema } from "./utils";

export interface MapTrafficRunnerConfig {
    runId: string;
    scenarioName: string;
    childId: number;
    docId: string;
    writeRatePerMin: number;
    totalWriteCount: number;
    sharedMapKey: string;
    connType: string;
    connEndpoint: string;
}

async function main() {
    const parseIntArg = (value: any): number => {
        if (isNaN(parseInt(value, 10))) {
            throw new commander.InvalidArgumentError("Not a number.");
        }
        return parseInt(value, 10);
    };
    commander
        .version("0.0.1")
        .requiredOption("-d, --docId <docId>", "Document ID to target")
        .requiredOption("-s, --schema <schema>", "Container Schema")
        .requiredOption("-r, --runId <runId>", "orchestrator run id.")
        .requiredOption("-s, --scenarioName <scenarioName>", "scenario name.")
        .requiredOption("-c, --childId <childId>", "id of this node client.", parseIntArg)
        .requiredOption("-wr, --writeRatePerMin <writeRatePerMin>", "Rate of writes", parseIntArg)
        .requiredOption(
            "-wc, --totalWriteCount <totalWriteCount>",
            "Total write count",
            parseIntArg,
        )
        .requiredOption("-k, --sharedMapKey <sharedMapKey>", "Shared map location")
        .requiredOption("-ct, --connType <connType>", "Connection type")
<<<<<<< HEAD
        .requiredOption("-ce, --connEndpoint <connEndpoint>", "Connection endpoint")
        .requiredOption("-ti, --tenantId <tenantId>", "Tenant ID")
        .requiredOption("-tk, --tenantKey <tenantKey>", "Tenant Key")
        .requiredOption("-furl, --functionUrl <functionUrl>", "Azure Function URL")
        .option("-st, --secureTokenProvider", "Enable use of secure token provider")
=======
        .option("-ce, --connEndpoint <connEndpoint>", "Connection endpoint")
        .option("-ti, --tenantId <tenantId>", "Tenant ID")
        .option("-tk, --tenantKey <tenantKey>", "Tenant Key")
        .option("-furl, --functionUrl <functionUrl>", "Azure Function URL")
>>>>>>> 7705c0e8
        .option(
            "-l, --log <filter>",
            "Filter debug logging. If not provided, uses DEBUG env variable.",
        )
        .requiredOption("-v, --verbose", "Enables verbose logging")
        .parse(process.argv);

    const config = {
        runId: commander.runId,
        scenarioName: commander.scenarioName,
        childId: commander.childId,
        docId: commander.docId,
        writeRatePerMin: commander.writeRatePerMin,
        totalWriteCount: commander.totalWriteCount,
        sharedMapKey: commander.sharedMapKey,
        connType: commander.connType,
        connEndpoint: commander.connEndpoint ?? process.env.azure__fluid__relay__service__endpoint,
        tenantId: commander.tenantId ?? process.env.azure__fluid__relay__service__tenantId,
        tenantKey: commander.tenantKey ?? process.env.azure__fluid__relay__service__tenantKey,
        functionUrl:
            commander.functionUrl ?? process.env.azure__fluid__relay__service__function__url,
        secureTokenProvider: commander.secureTokenProvider,
    };

    if (commander.log !== undefined) {
        process.env.DEBUG = commander.log;
    }

    if (config.docId === undefined) {
        console.error("Missing --docId argument needed to run child process");
        process.exit(-1);
    }

    const logger = await getLogger(
        {
            runId: config.runId,
            scenarioName: config.scenarioName,
        },
        [
            "scenario:runner",
            // "fluid:telemetry:OpPerf"
        ],
    );

    const ac = await createAzureClient({
        userId: "testUserId",
        userName: "testUserName",
        connType: config.connType,
        connEndpoint: config.connEndpoint,
        tenantId: config.tenantId,
        tenantKey: config.tenantKey,
        functionUrl: config.functionUrl,
        secureTokenProvider: config.secureTokenProvider,
        logger,
    });

    await execRun(ac, config);
    process.exit(0);
}

async function execRun(ac: AzureClient, config: MapTrafficRunnerConfig): Promise<void> {
    const msBetweenWrites = 60000 / config.writeRatePerMin;
    const logger = await getLogger({
        runId: config.runId,
        scenarioName: config.scenarioName,
        namespace: "scenario:runner:MapTraffic",
    });

    const s = loadInitialObjSchema(JSON.parse(commander.schema) as ContainerFactorySchema);
    const { container } = await PerformanceEvent.timedExecAsync(
        logger,
        { eventName: "ContainerLoad", clientId: config.childId },
        async (_event) => {
            return ac.getContainer(config.docId, s);
        },
        { start: true, end: true, cancel: "generic" },
    );

    const initialObjectsCreate = container.initialObjects;
    const map = initialObjectsCreate[config.sharedMapKey] as SharedMap;

    for (let i = 0; i < config.totalWriteCount; i++) {
        await delay(msBetweenWrites);
        // console.log(`Simulating write ${i} for client ${config.runId}`)
        map.set(uuid(), "test-value");
    }

    await PerformanceEvent.timedExecAsync(
        logger,
        { eventName: "Catchup", clientId: config.childId },
        async (_event) => {
            await timeoutPromise((resolve) => container.once("saved", () => resolve()), {
                durationMs: 20000,
                errorMsg: "datastoreSaveAfterAttach timeout",
            });
        },
        { start: true, end: true, cancel: "generic" },
    );
}

main().catch((error) => {
    console.error(error);
    process.exit(-1);
});<|MERGE_RESOLUTION|>--- conflicted
+++ resolved
@@ -48,18 +48,11 @@
         )
         .requiredOption("-k, --sharedMapKey <sharedMapKey>", "Shared map location")
         .requiredOption("-ct, --connType <connType>", "Connection type")
-<<<<<<< HEAD
-        .requiredOption("-ce, --connEndpoint <connEndpoint>", "Connection endpoint")
-        .requiredOption("-ti, --tenantId <tenantId>", "Tenant ID")
-        .requiredOption("-tk, --tenantKey <tenantKey>", "Tenant Key")
-        .requiredOption("-furl, --functionUrl <functionUrl>", "Azure Function URL")
-        .option("-st, --secureTokenProvider", "Enable use of secure token provider")
-=======
         .option("-ce, --connEndpoint <connEndpoint>", "Connection endpoint")
         .option("-ti, --tenantId <tenantId>", "Tenant ID")
         .option("-tk, --tenantKey <tenantKey>", "Tenant Key")
         .option("-furl, --functionUrl <functionUrl>", "Azure Function URL")
->>>>>>> 7705c0e8
+        .option("-st, --secureTokenProvider", "Enable use of secure token provider")
         .option(
             "-l, --log <filter>",
             "Filter debug logging. If not provided, uses DEBUG env variable.",
