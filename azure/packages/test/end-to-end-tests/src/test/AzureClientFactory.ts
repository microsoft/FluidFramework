--- conflicted
+++ resolved
@@ -28,24 +28,6 @@
 	};
 	const endPoint = process.env.azure__fluid__relay__service__endpoint as string;
 
-<<<<<<< HEAD
-    // use AzureClient remote mode will run against live Azure Fluid Relay.
-    // Default to running Tinylicious for PR validation
-    // and local testing so it's not hindered by service availability
-    const connectionProps: AzureRemoteConnectionConfig | AzureLocalConnectionConfig = useAzure
-        ? {
-              tenantId,
-              tokenProvider: createAzureTokenProvider(userID ?? "foo", userName ?? "bar"),
-              endpoint: endPoint ?? "https://us.fluidrelay.azure.com",
-              type: "remote",
-          }
-        : {
-              tokenProvider: new InsecureTokenProvider("fooBar", user),
-              endpoint: "http://localhost:7071",
-              type: "local",
-          };
-    return new AzureClient({ connection: connectionProps });
-=======
 	// use AzureClient remote mode will run against live Azure Fluid Relay.
 	// Default to running Tinylicious for PR validation
 	// and local testing so it's not hindered by service availability
@@ -53,7 +35,7 @@
 		? {
 				tenantId,
 				tokenProvider: createAzureTokenProvider(userID ?? "foo", userName ?? "bar"),
-				endpoint: endPoint ?? "https://alfred.westus2.fluidrelay.azure.com",
+				endpoint: endPoint ?? "https://us.fluidrelay.azure.com",
 				type: "remote",
 		  }
 		: {
@@ -62,5 +44,4 @@
 				type: "local",
 		  };
 	return new AzureClient({ connection: connectionProps });
->>>>>>> 34325099
 }