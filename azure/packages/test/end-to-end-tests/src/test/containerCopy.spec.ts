/*!
 * Copyright (c) Microsoft Corporation and contributors. All rights reserved.
 * Licensed under the MIT License.
 */
import { strict as assert } from "node:assert";

import { AzureClient } from "@fluidframework/azure-client";
import { AttachState } from "@fluidframework/container-definitions";
import { ContainerSchema } from "@fluidframework/fluid-static";
import { SharedMap, type ISharedMap } from "@fluidframework/map";
import { timeoutPromise } from "@fluidframework/test-utils";

import { ConnectionState } from "@fluidframework/container-loader";
import { createAzureClient } from "./AzureClientFactory";
import { mapWait } from "./utils";

describe("Container copy scenarios", () => {
	const connectTimeoutMs = 10_000;
	let client: AzureClient;
	const schema = {
		initialObjects: {
			map1: SharedMap,
		},
	} satisfies ContainerSchema;

	beforeEach("createAzureClient", () => {
		client = createAzureClient();
	});

	beforeEach("skipForNonAzure", async function () {
		if (process.env.FLUID_CLIENT !== "azure") {
			this.skip();
		}
	});

	/**
	 * Scenario: test if Azure Client can provide versions of the container.
	 *
	 * Expected behavior: an error should not be thrown nor should a rejected promise
	 * be returned. Upon creation, we should recieve back 1 version of the container.
	 */
	it("can get versions of current document", async () => {
		const { container } = await client.createContainer(schema);
		const containerId = await container.attach();

		if (container.connectionState !== ConnectionState.Connected) {
			await timeoutPromise((resolve) => container.once("connected", () => resolve()), {
				durationMs: connectTimeoutMs,
				errorMsg: "container connect() timeout",
			});
		}
		const resources = client.getContainerVersions(containerId);
		await assert.doesNotReject(
			resources,
			() => true,
			"could not get versions of the container",
		);

		const versions = await resources;
		assert.strictEqual(versions.length, 1, "Container should have exactly one version.");
	});

	/**
	 * Scenario: test if Azure Client can handle bad document ID when versions are requested.
	 *
	 * Expected behavior: Client should throw an error.
	 */
	it("can handle bad document id when requesting versions", async () => {
		const resources = client.getContainerVersions("badid");
		const errorFn = (error: Error): boolean => {
			assert.notStrictEqual(error.message, undefined, "Azure Client error is undefined");
			assert.strictEqual(
				error.message,
				"R11s fetch error: Document is deleted and cannot be accessed.",
				`Unexpected error: ${error.message}`,
			);
			return true;
		};
		await assert.rejects(
			resources,
			errorFn,
			"We should not be able to get container versions.",
		);
	});

	/**
	 * Scenario: test if Azure Client can copy existing container.
	 *
	 * Expected behavior: an error should not be thrown nor should a rejected promise
	 * be returned.
	 */
	it("can copy document successfully", async () => {
		const { container } = await client.createContainer(schema);
		const containerId = await container.attach();

		if (container.connectionState !== ConnectionState.Connected) {
			await timeoutPromise((resolve) => container.once("connected", () => resolve()), {
				durationMs: connectTimeoutMs,
				errorMsg: "container connect() timeout",
			});
		}
		const resources = client.copyContainer(containerId, schema);
		await assert.doesNotReject(resources, () => true, "container could not be copied");

		const { container: containerCopy } = await resources;

		const newContainerId = await containerCopy.attach();
		if (containerCopy.connectionState !== ConnectionState.Connected) {
			await timeoutPromise((resolve) => containerCopy.once("connected", () => resolve()), {
				durationMs: connectTimeoutMs,
				errorMsg: "container connect() timeout",
			});
		}

		assert.strictEqual(typeof newContainerId, "string", "Attach did not return a string ID");
		assert.strictEqual(
			containerCopy.attachState,
			AttachState.Attached,
			"Container is not attached after attach is called",
		);
	});

	/**
	 * Scenario: test if Azure Client can copy existing container at a specific version.
	 *
	 * Expected behavior: an error should not be thrown nor should a rejected promise
	 * be returned.
	 */
	it("can successfully copy an existing container at a specific version", async () => {
		const { container } = await client.createContainer(schema);
		const containerId = await container.attach();

		if (container.connectionState !== ConnectionState.Connected) {
			await timeoutPromise((resolve) => container.once("connected", () => resolve()), {
				durationMs: connectTimeoutMs,
				errorMsg: "container connect() timeout",
			});
		}

		const versions = await client.getContainerVersions(containerId);
		assert.strictEqual(versions.length, 1, "Container should have exactly one version.");

		const resources = client.copyContainer(containerId, schema, versions[0]);
		await assert.doesNotReject(resources, () => true, "container could not be copied");

		const { container: containerCopy } = await resources;

		const newContainerId = await containerCopy.attach();
		if (containerCopy.connectionState !== ConnectionState.Connected) {
			await timeoutPromise((resolve) => containerCopy.once("connected", () => resolve()), {
				durationMs: connectTimeoutMs,
				errorMsg: "container connect() timeout",
			});
		}

		assert.strictEqual(typeof newContainerId, "string", "Attach did not return a string ID");
		assert.strictEqual(
			containerCopy.attachState,
			AttachState.Attached,
			"Container is not attached after attach is called",
		);
	});

	/**
	 * Scenario: test if Azure Client properly handles DDS objects when
	 * copying existing container.
	 *
	 * Expected behavior: DDS values should match across original and copied
	 * container.
	 */
	it("correctly copies DDS values when copying container", async () => {
		const { container } = await client.createContainer(schema);

		const initialObjectsCreate = container.initialObjects;
<<<<<<< HEAD
		const map1Create = initialObjectsCreate.map1 as ISharedMap;
=======
		const map1Create = initialObjectsCreate.map1;
>>>>>>> 3647a847
		map1Create.set("new-key", "new-value");
		const valueCreate: string | undefined = map1Create.get("new-key");

		const containerId = await container.attach();

		if (container.connectionState !== ConnectionState.Connected) {
			await timeoutPromise((resolve) => container.once("connected", () => resolve()), {
				durationMs: connectTimeoutMs,
				errorMsg: "container connect() timeout",
			});
		}
		const resources = client.copyContainer(containerId, schema);
		await assert.doesNotReject(resources, () => true, "container could not be copied");

		const { container: containerCopy } = await resources;

<<<<<<< HEAD
		const map1Get = containerCopy.initialObjects.map1 as ISharedMap;
=======
		const map1Get = containerCopy.initialObjects.map1;
>>>>>>> 3647a847
		const valueGet: string | undefined = await mapWait(map1Get, "new-key");
		assert.strictEqual(valueGet, valueCreate, "DDS value was not correctly copied.");
	});

	/**
	 * Scenario: test if Azure Client can handle non-existing container when trying to copy
	 *
	 * Expected behavior: client should throw an error.
	 */
	it("can handle non-existing container", async () => {
		const resources = client.copyContainer("badidoncopy", schema);
		const errorFn = (error: Error): boolean => {
			assert.notStrictEqual(error.message, undefined, "Azure Client error is undefined");
			assert.strictEqual(
				error.message,
				"R11s fetch error: Document is deleted and cannot be accessed.",
				`Unexpected error: ${error.message}`,
			);
			return true;
		};

		await assert.rejects(resources, errorFn, "We should not be able to copy container.");
	});
});<|MERGE_RESOLUTION|>--- conflicted
+++ resolved
@@ -172,11 +172,7 @@
 		const { container } = await client.createContainer(schema);
 
 		const initialObjectsCreate = container.initialObjects;
-<<<<<<< HEAD
-		const map1Create = initialObjectsCreate.map1 as ISharedMap;
-=======
 		const map1Create = initialObjectsCreate.map1;
->>>>>>> 3647a847
 		map1Create.set("new-key", "new-value");
 		const valueCreate: string | undefined = map1Create.get("new-key");
 
@@ -193,11 +189,7 @@
 
 		const { container: containerCopy } = await resources;
 
-<<<<<<< HEAD
-		const map1Get = containerCopy.initialObjects.map1 as ISharedMap;
-=======
 		const map1Get = containerCopy.initialObjects.map1;
->>>>>>> 3647a847
 		const valueGet: string | undefined = await mapWait(map1Get, "new-key");
 		assert.strictEqual(valueGet, valueCreate, "DDS value was not correctly copied.");
 	});
