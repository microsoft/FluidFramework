--- conflicted
+++ resolved
@@ -10,11 +10,8 @@
 import { SharedMap } from "@fluidframework/map";
 import { timeoutPromise } from "@fluidframework/test-utils";
 
-<<<<<<< HEAD
 import { ConnectionState } from "@fluidframework/container-loader";
-=======
 import { ConfigTypes, IConfigProviderBase } from "@fluidframework/telemetry-utils";
->>>>>>> 13aed212
 import { createAzureClient } from "./AzureClientFactory";
 import { waitForMember } from "./utils";
 
