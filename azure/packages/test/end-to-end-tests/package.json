--- conflicted
+++ resolved
@@ -81,13 +81,8 @@
 	},
 	"devDependencies": {
 		"@fluidframework/build-common": "^2.0.0",
-<<<<<<< HEAD
-		"@fluidframework/build-tools": "0.24.0-192663",
+		"@fluidframework/build-tools": "^0.24.0",
 		"@fluidframework/eslint-config-fluid": "^3.0.0",
-=======
-		"@fluidframework/build-tools": "^0.24.0",
-		"@fluidframework/eslint-config-fluid": "^2.1.0",
->>>>>>> 81a4d937
 		"@types/mocha": "^9.1.1",
 		"@types/nock": "^9.3.0",
 		"@types/node": "^16.18.38",
