{
  "name": "@fluidframework/azure-end-to-end-tests",
  "version": "1.1.0",
  "description": "Azure client end to end tests",
  "homepage": "https://fluidframework.com",
  "repository": {
    "type": "git",
    "url": "https://github.com/microsoft/FluidFramework.git",
    "directory": "azure/packages/test/end-to-end-tests"
  },
  "license": "MIT",
  "author": "Microsoft and contributors",
  "sideEffects": false,
  "scripts": {
    "build": "npm run build:genver && concurrently npm:build:compile npm:lint",
    "build:compile": "npm run build:test",
    "build:full": "npm run build",
    "build:full:compile": "npm run build:compile",
    "build:genver": "gen-version",
    "build:test": "tsc --project ./src/test/tsconfig.json",
    "clean": "rimraf dist lib *.tsbuildinfo *.build.log",
    "eslint": "eslint --format stylish src",
    "eslint:fix": "eslint --format stylish src --fix --fix-type problem,suggestion,layout",
    "lint": "npm run eslint",
    "lint:fix": "npm run eslint:fix",
    "start:tinylicious:test": "PORT=7071 npx @fluidframework/azure-local-service > tinylicious.log 2>&1",
    "test": "npm run test:realsvc",
    "test:realsvc": "npm run test:realsvc:tinylicious",
    "test:realsvc:azure": "cross-env FLUID_CLIENT=azure npm run test:realsvc:azure:run",
    "test:realsvc:azure:run": "mocha --unhandled-rejections=strict --recursive dist/test/**/*.spec.js --exit --timeout 10000",
    "test:realsvc:run": "mocha dist/test --config src/test/.mocharc.js",
    "test:realsvc:tinylicious": "start-server-and-test start:tinylicious:test 7071 test:realsvc:azure:run",
    "test:realsvc:verbose": "cross-env FLUID_TEST_VERBOSE=1 npm run test:realsvc",
    "tsfmt": "tsfmt --verify",
    "tsfmt:fix": "tsfmt --replace"
  },
  "nyc": {
    "all": true,
    "cache-dir": "nyc/.cache",
    "exclude": [
      "src/test/**/*.ts",
      "dist/test/**/*.js"
    ],
    "exclude-after-remap": false,
    "include": [
      "src/**/*.ts",
      "dist/**/*.js"
    ],
    "report-dir": "nyc/report",
    "reporter": [
      "cobertura",
      "html",
      "text"
    ],
    "temp-directory": "nyc/.nyc_output"
  },
  "dependencies": {
    "@fluidframework/aqueduct": "^1.3.0-100520",
    "@fluidframework/azure-client": "^1.1.0",
    "@fluidframework/container-definitions": "^1.3.0-100520",
    "@fluidframework/core-interfaces": "^1.3.0-100520",
    "@fluidframework/counter": "^1.3.0-100520",
    "@fluidframework/fluid-static": "^1.3.0-100520",
    "@fluidframework/map": "^1.3.0-100520",
    "@fluidframework/matrix": "^1.3.0-100520",
    "@fluidframework/mocha-test-setup": "^1.3.0-100520",
    "@fluidframework/sequence": "^1.3.0-100520",
    "@fluidframework/server-services-client": "^0.1037.1000-0",
    "@fluidframework/telemetry-utils": "^1.3.0-100520",
    "@fluidframework/test-client-utils": "^1.3.0-100520",
    "@fluidframework/test-runtime-utils": "^1.3.0-100520",
    "@fluidframework/test-utils": "^1.3.0-100520",
    "cross-env": "^7.0.2",
<<<<<<< HEAD
    "fluid-framework": "^1.2.7",
=======
    "fluid-framework": "^1.3.0-100520",
>>>>>>> 18c5fed4
    "mocha": "^10.0.0",
    "sinon": "^7.4.2",
    "start-server-and-test": "^1.11.7",
    "tinylicious": "^0.4.94771",
    "uuid": "^8.3.1"
  },
  "devDependencies": {
    "@fluidframework/build-common": "^1.0.0",
    "@fluidframework/eslint-config-fluid": "^1.0.0",
    "@rushstack/eslint-config": "^2.5.1",
    "@types/mocha": "^9.1.1",
    "@types/nock": "^9.3.0",
    "@types/node": "^14.18.0",
    "@types/uuid": "^8.3.0",
    "concurrently": "^6.2.0",
    "eslint": "~8.6.0",
    "nock": "^10.0.1",
    "nyc": "^15.0.0",
    "rimraf": "^2.6.2",
    "typescript": "~4.5.5",
    "typescript-formatter": "7.1.0"
  }
}<|MERGE_RESOLUTION|>--- conflicted
+++ resolved
@@ -71,11 +71,7 @@
     "@fluidframework/test-runtime-utils": "^1.3.0-100520",
     "@fluidframework/test-utils": "^1.3.0-100520",
     "cross-env": "^7.0.2",
-<<<<<<< HEAD
-    "fluid-framework": "^1.2.7",
-=======
     "fluid-framework": "^1.3.0-100520",
->>>>>>> 18c5fed4
     "mocha": "^10.0.0",
     "sinon": "^7.4.2",
     "start-server-and-test": "^1.11.7",
