{
  "name": "@fluidframework/azure-end-to-end-tests",
  "version": "1.2.0",
  "description": "Azure client end to end tests",
  "homepage": "https://fluidframework.com",
  "repository": {
    "type": "git",
    "url": "https://github.com/microsoft/FluidFramework.git",
    "directory": "azure/packages/test/end-to-end-tests"
  },
  "license": "MIT",
  "author": "Microsoft and contributors",
  "sideEffects": false,
  "scripts": {
    "build": "npm run build:genver && concurrently npm:build:compile npm:lint",
    "build:compile": "npm run build:test",
    "build:full": "npm run build",
    "build:full:compile": "npm run build:compile",
    "build:genver": "gen-version",
    "build:test": "tsc --project ./src/test/tsconfig.json",
    "clean": "rimraf dist lib *.tsbuildinfo *.build.log",
    "eslint": "eslint --format stylish src",
    "eslint:fix": "eslint --format stylish src --fix --fix-type problem,suggestion,layout",
    "lint": "npm run eslint",
    "lint:fix": "npm run eslint:fix",
    "start:tinylicious:test": "PORT=7071 npx @fluidframework/azure-local-service > tinylicious.log 2>&1",
    "test": "npm run test:realsvc",
    "test:realsvc": "npm run test:realsvc:tinylicious",
    "test:realsvc:azure": "cross-env FLUID_CLIENT=azure npm run test:realsvc:azure:run",
    "test:realsvc:azure:run": "mocha --unhandled-rejections=strict --recursive dist/test/**/*.spec.js --exit --timeout 10000",
    "test:realsvc:run": "mocha dist/test --config src/test/.mocharc.js",
    "test:realsvc:tinylicious": "start-server-and-test start:tinylicious:test 7071 test:realsvc:azure:run",
    "test:realsvc:verbose": "cross-env FLUID_TEST_VERBOSE=1 npm run test:realsvc",
    "tsfmt": "tsfmt --verify",
    "tsfmt:fix": "tsfmt --replace"
  },
  "nyc": {
    "all": true,
    "cache-dir": "nyc/.cache",
    "exclude": [
      "src/test/**/*.ts",
      "dist/test/**/*.js"
    ],
    "exclude-after-remap": false,
    "include": [
      "src/**/*.ts",
      "dist/**/*.js"
    ],
    "report-dir": "nyc/report",
    "reporter": [
      "cobertura",
      "html",
      "text"
    ],
    "temp-directory": "nyc/.nyc_output"
  },
  "dependencies": {
    "@fluidframework/aqueduct": "^1.4.0-106438",
    "@fluidframework/azure-client": "^1.2.0",
    "@fluidframework/container-definitions": "^1.4.0-106438",
    "@fluidframework/core-interfaces": "^1.4.0-106438",
    "@fluidframework/counter": "^1.4.0-106438",
    "@fluidframework/fluid-static": "^1.4.0-106438",
    "@fluidframework/map": "^1.4.0-106438",
    "@fluidframework/matrix": "^1.4.0-106438",
    "@fluidframework/mocha-test-setup": "^1.4.0-106438",
    "@fluidframework/sequence": "^1.4.0-106438",
    "@fluidframework/server-services-client": "^0.1036.5000",
    "@fluidframework/telemetry-utils": "^1.4.0-106438",
<<<<<<< HEAD
    "@fluidframework/test-client-utils": "^1.4.0-106438",
=======
    "@fluidframework/test-client-utils": "1.4.0-106438",
>>>>>>> 6f030a37
    "@fluidframework/test-runtime-utils": "^1.4.0-106438",
    "@fluidframework/test-utils": "^1.4.0-106438",
    "cross-env": "^7.0.2",
    "fluid-framework": "^1.4.0-106438",
    "mocha": "^10.0.0",
    "sinon": "^7.4.2",
    "start-server-and-test": "^1.11.7",
    "tinylicious": "^0.4.89251",
    "uuid": "^8.3.1"
  },
  "devDependencies": {
    "@fluidframework/build-common": "^1.1.0",
    "@fluidframework/eslint-config-fluid": "^1.1.0",
    "@rushstack/eslint-config": "^2.5.1",
    "@types/mocha": "^9.1.1",
    "@types/nock": "^9.3.0",
    "@types/node": "^14.18.0",
    "@types/uuid": "^8.3.0",
    "concurrently": "^6.2.0",
    "eslint": "~8.6.0",
    "nock": "^10.0.1",
    "nyc": "^15.0.0",
    "rimraf": "^2.6.2",
    "typescript": "~4.5.5",
    "typescript-formatter": "7.1.0"
  }
}<|MERGE_RESOLUTION|>--- conflicted
+++ resolved
@@ -67,11 +67,7 @@
     "@fluidframework/sequence": "^1.4.0-106438",
     "@fluidframework/server-services-client": "^0.1036.5000",
     "@fluidframework/telemetry-utils": "^1.4.0-106438",
-<<<<<<< HEAD
-    "@fluidframework/test-client-utils": "^1.4.0-106438",
-=======
     "@fluidframework/test-client-utils": "1.4.0-106438",
->>>>>>> 6f030a37
     "@fluidframework/test-runtime-utils": "^1.4.0-106438",
     "@fluidframework/test-utils": "^1.4.0-106438",
     "cross-env": "^7.0.2",
