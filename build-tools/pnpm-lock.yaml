--- conflicted
+++ resolved
@@ -18,7 +18,7 @@
       '@fluidframework/build-common': ^2.0.3
       '@fluidframework/build-tools': ~0.29.0
       '@microsoft/api-documenter': ^7.22.24
-      '@microsoft/api-extractor': ^7.43.1
+      '@microsoft/api-extractor': ^7.42.3
       c8: ^7.14.0
       commitizen: ^4.3.0
       concurrently: ^8.2.1
@@ -66,16 +66,6 @@
       '@fluidframework/build-tools': workspace:~
       '@fluidframework/bundle-size-tools': workspace:~
       '@fluidframework/eslint-config-fluid': ^5.2.0
-<<<<<<< HEAD
-      '@microsoft/api-extractor': ^7.43.1
-      '@oclif/core': ^3.26.0
-      '@oclif/plugin-autocomplete': ^3.0.13
-      '@oclif/plugin-commands': ^3.2.2
-      '@oclif/plugin-help': ^6.0.20
-      '@oclif/plugin-not-found': ^3.1.1
-      '@oclif/plugin-plugins': ^5.0.5
-      '@oclif/test': ~2.3.33
-=======
       '@microsoft/api-extractor': ^7.42.3
       '@oclif/core': ^3.26.5
       '@oclif/plugin-autocomplete': ^3.0.16
@@ -83,7 +73,6 @@
       '@oclif/plugin-help': ^6.0.21
       '@oclif/plugin-not-found': ^3.1.7
       '@oclif/test': ^3.2.12
->>>>>>> 2fccf791
       '@octokit/core': ^4.2.4
       '@rushstack/node-core-library': ^3.59.5
       '@types/async': ^3.2.20
@@ -155,22 +144,12 @@
       '@fluid-tools/version-tools': link:../version-tools
       '@fluidframework/build-tools': link:../build-tools
       '@fluidframework/bundle-size-tools': link:../bundle-size-tools
-<<<<<<< HEAD
       '@microsoft/api-extractor': 7.43.1_@types+node@18.18.6
-      '@oclif/core': 3.26.0
-      '@oclif/plugin-autocomplete': 3.0.13
-      '@oclif/plugin-commands': 3.2.2
-      '@oclif/plugin-help': 6.0.20
-      '@oclif/plugin-not-found': 3.1.1
-      '@oclif/plugin-plugins': 5.0.5
-=======
-      '@microsoft/api-extractor': 7.42.3_@types+node@18.18.6
       '@oclif/core': 3.26.5
       '@oclif/plugin-autocomplete': 3.0.16
       '@oclif/plugin-commands': 3.3.1
       '@oclif/plugin-help': 6.0.21
       '@oclif/plugin-not-found': 3.1.7
->>>>>>> 2fccf791
       '@octokit/core': 4.2.4
       '@rushstack/node-core-library': 3.59.5_@types+node@18.18.6
       async: 3.2.4
@@ -337,7 +316,7 @@
     specifiers:
       '@fluidframework/build-common': ^2.0.3
       '@fluidframework/eslint-config-fluid': ^5.2.0
-      '@microsoft/api-extractor': ^7.43.1
+      '@microsoft/api-extractor': ^7.42.3
       '@types/msgpack-lite': ^0.1.8
       '@types/node': ^18.18.6
       '@types/pako': ^2.0.0
@@ -424,16 +403,6 @@
       '@fluid-private/readme-command': workspace:~
       '@fluidframework/build-common': ^2.0.3
       '@fluidframework/eslint-config-fluid': ^5.2.0
-<<<<<<< HEAD
-      '@microsoft/api-extractor': ^7.43.1
-      '@oclif/core': ^3.26.0
-      '@oclif/plugin-autocomplete': ^3.0.13
-      '@oclif/plugin-commands': ^3.2.2
-      '@oclif/plugin-help': ^6.0.20
-      '@oclif/plugin-not-found': ^3.1.1
-      '@oclif/plugin-plugins': ^5.0.5
-      '@oclif/test': ~2.3.33
-=======
       '@microsoft/api-extractor': ^7.42.3
       '@oclif/core': ^3.26.5
       '@oclif/plugin-autocomplete': ^3.0.16
@@ -441,7 +410,6 @@
       '@oclif/plugin-help': ^6.0.21
       '@oclif/plugin-not-found': ^3.1.7
       '@oclif/test': ^3.2.12
->>>>>>> 2fccf791
       '@types/chai': ^4.3.5
       '@types/mocha': ^9.1.1
       '@types/node': ^18.18.6
@@ -478,13 +446,8 @@
       '@fluid-private/readme-command': link:../readme-command
       '@fluidframework/build-common': 2.0.3
       '@fluidframework/eslint-config-fluid': 5.2.0_trrslaohprr5r73nykufww5lry
-<<<<<<< HEAD
       '@microsoft/api-extractor': 7.43.1_@types+node@18.18.6
-      '@oclif/test': 2.3.33_6aghfyf5eabo7u6nxooxqsbtpq
-=======
-      '@microsoft/api-extractor': 7.42.3_@types+node@18.18.6
       '@oclif/test': 3.2.12
->>>>>>> 2fccf791
       '@types/chai': 4.3.5
       '@types/mocha': 9.1.1
       '@types/node': 18.18.6
@@ -1877,13 +1840,8 @@
       '@fluid-tools/version-tools': 0.29.0_typescript@5.1.6
       '@fluidframework/build-tools': 0.29.0
       '@fluidframework/bundle-size-tools': 0.29.0
-<<<<<<< HEAD
       '@microsoft/api-extractor': 7.43.1
-      '@oclif/core': 3.26.0
-=======
-      '@microsoft/api-extractor': 7.42.3
       '@oclif/core': 3.26.5
->>>>>>> 2fccf791
       '@oclif/plugin-autocomplete': 2.3.10_typescript@5.1.6
       '@oclif/plugin-commands': 3.3.1
       '@oclif/plugin-help': 6.0.21
@@ -3769,7 +3727,7 @@
     resolution: {integrity: sha512-m7Lllj9n/S6sOkCkRftpM7L24uvmfXQFedlW/4hENcuJH1HHm9u5EgxZb9uVjQSCGrbBWBkOGgcTxNg36r6ywA==}
     dependencies:
       fast-glob: 3.3.2
-      minimatch: 9.0.3
+      minimatch: 9.0.4
       mkdirp: 3.0.1
       path-browserify: 1.0.1
     dev: false
@@ -3799,7 +3757,7 @@
     engines: {node: ^14.17.0 || ^16.13.0 || >=18.0.0}
     dependencies:
       '@tufjs/canonical-json': 1.0.0
-      minimatch: 9.0.3
+      minimatch: 9.0.4
 
   /@types/argparse/1.0.38:
     resolution: {integrity: sha512-ebDJ9b0e702Yr7pWgB0jzm+CX4Srzz8RcXtLJDJB+BSccqMa36uyH/zUsSYao5+BD1ytv3k3rPYCq4mAE1hsXA==}
@@ -6707,7 +6665,7 @@
     dependencies:
       '@typescript-eslint/utils': 6.21.0_trrslaohprr5r73nykufww5lry
       eslint: 8.57.0
-      minimatch: 9.0.3
+      minimatch: 9.0.4
       natural-compare-lite: 1.4.0
     transitivePeerDependencies:
       - supports-color
@@ -7497,7 +7455,7 @@
     dependencies:
       foreground-child: 3.1.1
       jackspeak: 2.2.1
-      minimatch: 9.0.3
+      minimatch: 9.0.4
       minipass: 6.0.2
       path-scurry: 1.9.2
 
@@ -7508,7 +7466,7 @@
     dependencies:
       foreground-child: 3.1.1
       jackspeak: 2.3.6
-      minimatch: 9.0.3
+      minimatch: 9.0.4
       minipass: 7.0.4
       path-scurry: 1.10.2
 
@@ -7932,7 +7890,7 @@
     resolution: {integrity: sha512-C7FfFoTA+bI10qfeydT8aZbvr91vAEU+2W5BZUlzPec47oNb07SsOfwYrtxuvOYdUApPP/Qlh4DtAO51Ekk2QA==}
     engines: {node: ^14.17.0 || ^16.13.0 || >=18.0.0}
     dependencies:
-      minimatch: 9.0.3
+      minimatch: 9.0.4
 
   /ignore/5.2.4:
     resolution: {integrity: sha512-MAb38BcSbH0eHNBxn7ql2NH/kX33OkB3lZ1BNdh7ENeRChHTYsTvWrMubiIAMNS2llXEEgZ1MUOBtXChP3kaFQ==}
